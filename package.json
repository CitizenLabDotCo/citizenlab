{
  "name": "react-boilerplate",
  "version": "3.4.0",
  "description": "A highly scalable, offline-first foundation with the best DX and a focus on performance and best practices",
  "repository": {
    "type": "git",
    "url": "git://github.com/react-boilerplate/react-boilerplate.git"
  },
  "engines": {
    "npm": ">=3",
    "node": ">=5"
  },
  "author": "Max Stoiber",
  "license": "MIT",
  "scripts": {
    "analyze:clean": "rimraf stats.json",
    "preanalyze": "npm run analyze:clean",
    "analyze": "node ./internals/scripts/analyze.js",
    "extract-intl": "babel-node --presets latest,stage-0 -- ./internals/scripts/extract-intl.js",
    "npmcheckversion": "node ./internals/scripts/npmcheckversion.js",
    "preinstall": "npm run npmcheckversion",
    "postinstall": "npm run build:dll",
    "prebuild": "npm run build:clean",
    "build": "cross-env NODE_ENV=production webpack --config internals/webpack/webpack.prod.babel.js --color -p",
    "build:staging": "cross-env NODE_ENV=staging webpack --config internals/webpack/webpack.prod.babel.js --color -p",
    "build:clean": "npm run test:clean && rimraf ./build",
    "build:dll": "node ./internals/scripts/dependencies.js",
    "start": "cross-env NODE_ENV=development node server",
    "start:tunnel": "cross-env NODE_ENV=development ENABLE_TUNNEL=true node server",
    "start:production": "npm run test && npm run build && npm run start:prod",
    "start:prod": "cross-env NODE_ENV=production node server",
    "presetup": "npm i chalk shelljs",
    "setup": "node ./internals/scripts/setup.js",
    "postsetup": "npm run build:dll",
    "clean": "shjs ./internals/scripts/clean.js",
    "clean:all": "npm run analyze:clean && npm run test:clean && npm run build:clean",
    "generate": "plop --plopfile internals/generators/index.js",
    "lint": "npm run lint:js",
    "lint:eslint": "eslint --ignore-path .gitignore --ignore-pattern internals/scripts --ignore-pattern app/components/Foundation --ignore-pattern local_tests",
    "lint:js": "npm run lint:eslint -- . ",
    "lint:staged": "lint-staged",
    "lint:ts": "tslint -p ./tslint.json -t stylish",
    "pretest": "npm run test:clean && npm run lint",
    "test:clean": "rimraf ./coverage",
    "test": "cross-env NODE_ENV=test jest --coverage",
    "test:foundation": "NODE_ENV=test mocha --compilers js:babel-core/register --require app/components/Foundation/tests/index.js --recursive app/components/Foundation/tests",
    "test:watch": "cross-env NODE_ENV=test jest --watchAll",
    "coveralls": "cat ./coverage/lcov.info | coveralls",
    "e2e-setup": "selenium-standalone install",
    "test:e2e": "nightwatch"
  },
  "lint-staged": {
    "*.js": "lint:eslint"
  },
  "pre-commit": "lint:staged",
  "babel": {
    "presets": [
      [
        "latest",
        {
          "es2015": {
            "modules": false
          }
        }
      ],
      "react",
      "stage-0"
    ],
    "env": {
      "production": {
        "only": [
          "app"
        ],
        "plugins": [
          "transform-react-remove-prop-types",
          "transform-react-constant-elements",
          "transform-react-inline-elements"
        ]
      },
      "test": {
        "plugins": [
          "transform-es2015-modules-commonjs",
          "dynamic-import-node"
        ]
      }
    }
  },
  "eslintConfig": {
    "parser": "babel-eslint",
    "extends": "airbnb",
    "env": {
      "browser": true,
      "node": true,
      "jest": true,
      "es6": true
    },
    "plugins": [
      "redux-saga",
      "react",
      "jsx-a11y"
    ],
    "parserOptions": {
      "ecmaVersion": 6,
      "sourceType": "module"
    },
    "rules": {
      "arrow-parens": [
        "error",
        "always"
      ],
      "arrow-body-style": "off",
      "comma-dangle": [
        2,
        "always-multiline"
      ],
      "import/imports-first": 0,
      "import/first": 0,
      "import/newline-after-import": 0,
      "import/no-dynamic-require": 0,
      "import/no-extraneous-dependencies": 0,
      "import/no-named-as-default": 0,
      "import/no-unresolved": 2,
      "import/prefer-default-export": 0,
      "import/extensions": 0,
      "indent": [
        2,
        2,
        {
          "SwitchCase": 1
        }
      ],
      "jsx-a11y/aria-props": 2,
      "jsx-a11y/heading-has-content": 0,
      "jsx-a11y/href-no-hash": 1,
      "jsx-a11y/label-has-for": 2,
      "jsx-a11y/mouse-events-have-key-events": 2,
      "jsx-a11y/role-has-required-aria-props": 2,
      "jsx-a11y/role-supports-aria-props": 2,
      "jsx-a11y/no-static-element-interactions": 1,
      "consistent-return": 0,
      "max-len": 0,
      "newline-per-chained-call": 0,
      "no-confusing-arrow": 0,
      "no-console": 1,
      "no-use-before-define": 0,
      "prefer-template": 2,
      "class-methods-use-this": 0,
      "quotes": 0,
      "react/forbid-prop-types": 0,
      "react/jsx-first-prop-new-line": [
        2,
        "multiline"
      ],
      "react/prefer-stateless-function": 0,
      "react/no-multi-comp": 0,
      "react/jsx-filename-extension": 0,
      "react/jsx-no-target-blank": 0,
      "react/require-extension": 0,
      "react/no-unused-prop-types": 1,
      "react/self-closing-comp": 0,
      "redux-saga/no-yield-in-race": 2,
      "redux-saga/yield-effects": 2,
      "require-yield": 0,
      "import/no-webpack-loader-syntax": 0
    },
    "settings": {
      "import/resolver": {
        "webpack": {
          "config": "./internals/webpack/webpack.prod.babel.js"
        }
      }
    }
  },
  "dllPlugin": {
    "path": "node_modules/react-boilerplate-dlls",
    "exclude": [
      "chalk",
      "compression",
      "cross-env",
      "express",
      "ip",
      "minimist",
      "sanitize.css"
    ],
    "include": [
      "core-js",
      "lodash",
      "eventsource-polyfill"
    ]
  },
  "jest": {
    "collectCoverageFrom": [
      "app/**/*.{js,jsx}",
      "!app/**/*.test.{js,jsx}",
      "!app/*/RbGenerated*/*.{js,jsx}",
      "!app/app.js",
      "!app/routes.js",
      "!app/components/Foundation/**/*.{js,jsx}",
      "!app/components/FoundationDemoPage/**/*.{js,jsx}"
    ],
    "moduleDirectories": [
      "node_modules",
      "app"
    ],
    "moduleNameMapper": {
      ".*\\.(css|less|styl|scss|sass)$": "<rootDir>/internals/mocks/cssModule.js",
      ".*\\.(jpg|jpeg|png|gif|eot|otf|webp|svg|ttf|woff|woff2|mp4|webm|wav|mp3|m4a|aac|oga)$": "<rootDir>/internals/mocks/image.js"
    },
    "setupTestFrameworkScriptFile": "<rootDir>/internals/testing/test-bundler.js",
    "testRegex": "tests/.*\\.test\\.js$",
    "testResultsProcessor": "./node_modules/jest-junit"
  },
  "dependencies": {
    "@segment/snippet": "^4.0.1",
    "babel-polyfill": "6.26.0",
    "bowser": "^1.8.1",
    "chalk": "1.1.3",
    "classnames": "^2.2.5",
    "compression": "1.7.1",
    "cross-env": "3.1.3",
    "draft-js": "^0.10.4",
    "draftjs-to-html": "^0.7.6",
    "file-saver": "^1.3.3",
    "fontfaceobserver": "2.0.13",
    "grid-styled": "^2.0.0-11",
    "hellojs": "^1.15.1",
    "html-to-draftjs": "^1.0.1",
    "immutable": "3.8.2",
    "intl": "1.2.5",
    "invariant": "2.2.2",
    "ip": "1.1.5",
    "jquery": "^3.2.1",
<<<<<<< HEAD
    "json-api-normalizer": "^0.4.2",
    "leaflet": "^1.2.0",
=======
    "json-api-normalizer": "^0.4.5",
>>>>>>> b71d11a1
    "lodash": "4.17.4",
    "minimist": "1.2.0",
    "mixpanel-browser": "^2.11.1",
    "moment": "^2.19.1",
    "polished": "1.8.1",
    "prop-types": "^15.6.0",
    "qs": "^6.5.1",
    "query-string": "^5.0.1",
    "react": "^15.6.2",
    "react-addons-shallow-compare": "^15.6.2",
    "react-autosize-textarea": "^0.4.9",
    "react-color": "^2.13.8",
    "react-dates": "^12.7.0",
    "react-dom": "^15.6.2",
    "react-draft-wysiwyg": "^1.10.12",
    "react-dropzone": "^4.2.1",
    "react-helmet": "^5.2.0",
    "react-immutable-proptypes": "^2.1.0",
    "react-infinite-scroller": "^1.0.15",
    "react-intl": "2.4.0",
    "react-leaflet": "^1.7.1",
    "react-places-autocomplete": "^5.4.3",
    "react-redux": "4.4.8",
    "react-redux-saga": "1.0.2",
    "react-router": "^3.x",
    "react-router-redux": "^4.0.8",
    "react-router-scroll": "0.4.3",
    "react-scroll": "^1.5.5",
    "react-scroll-to-component": "^1.0.1",
    "react-select": "1.0.0-rc.10",
    "react-social": "^1.10.0",
    "react-social-icons": "^2.7.0",
    "react-text-mask": "^5.0.2",
    "react-transition-group": "^2.2.1",
    "recharts": "^0.22.4",
    "redux": "3.7.2",
    "redux-immutable": "3.1.0",
    "redux-saga": "0.15.6",
    "redux-saga-devtools": "^0.1.2",
    "redux-saga-testing": "^1.0.5",
    "reselect": "2.5.4",
    "rxjs": "^5.5.2",
    "sanitize.css": "4.1.0",
    "semantic-ui-css": "^2.2.12",
    "semantic-ui-react": "^0.75.1",
    "styled-components": "^2.2.2",
    "url-parse": "^1.1.9",
    "uuid": "^3.1.0",
    "warning": "3.0.0",
    "whatwg-fetch": "2.0.3",
    "with-query": "^1.0.2"
  },
  "devDependencies": {
    "@types/draft-js": "^0.10.16",
    "@types/lodash": "^4.14.80",
    "@types/node-uuid": "^0.0.28",
    "@types/react": "^16.0.19",
    "@types/react-dropzone": "^4.1.0",
    "@types/react-intl": "^2.3.2",
    "@types/react-router": "^3.x",
    "@types/react-scroll": "^1.5.1",
    "@types/react-select": "^1.0.59",
    "@types/bowser": "^1.0.30",
    "babel-cli": "6.26.0",
    "babel-core": "6.26.0",
    "babel-eslint": "8.0.1",
    "babel-loader": "7.1.2",
    "babel-plugin-dynamic-import-node": "1.1.0",
    "babel-plugin-react-intl": "2.3.1",
    "babel-plugin-react-transform": "3.0.0",
    "babel-plugin-transform-es2015-modules-commonjs": "6.26.0",
    "babel-plugin-transform-react-constant-elements": "6.23.0",
    "babel-plugin-transform-react-inline-elements": "6.22.0",
    "babel-plugin-transform-react-remove-prop-types": "0.4.10",
    "babel-preset-latest": "6.24.1",
    "babel-preset-react": "6.24.1",
    "babel-preset-react-hmre": "1.1.1",
    "babel-preset-stage-0": "6.24.1",
    "chai": "^3.5.0",
    "chai-enzyme": "^0.6.1",
    "chai-jsx": "^1.0.1",
    "cheerio": "0.22.0",
    "circular-dependency-plugin": "4.2.1",
    "coveralls": "2.11.15",
    "css-loader": "0.28.7",
    "enzyme": "2.6.0",
    "eslint": "3.11.1",
    "eslint-config-airbnb": "13.0.0",
    "eslint-config-airbnb-base": "10.0.1",
    "eslint-import-resolver-webpack": "0.8.3",
    "eslint-plugin-import": "2.2.0",
    "eslint-plugin-jsx-a11y": "2.2.3",
    "eslint-plugin-react": "6.7.1",
    "eslint-plugin-redux-saga": "^0.3.0",
    "eslint-watch": "^3.0.1",
    "eventsource-polyfill": "0.9.6",
    "express": "4.16.2",
    "exports-loader": "0.6.4",
    "extract-intl": "2.0.0",
    "favicons-webpack-plugin": "0.0.7",
    "file-loader": "0.11.2",
    "glob": "^7.1.2",
    "html-loader": "0.5.1",
    "html-webpack-plugin": "2.30.1",
    "image-webpack-loader": "^3.3.1",
    "imports-loader": "0.7.1",
    "jest-cli": "^19.0.0",
    "jest-junit": "1.4.0",
    "jest-styled-components": "^1.3.2",
    "jsdom": "^9.11.0",
    "lint-staged": "3.2.1",
    "mocha": "^3.2.0",
    "ngrok": "2.2.4",
    "nightwatch": "^0.9.16",
    "node-plop": "0.8.0",
    "node-sass": "^4.5.3",
    "null-loader": "0.1.1",
    "offline-plugin": "4.5.2",
    "plop": "1.7.3",
    "pre-commit": "1.1.3",
    "react-addons-test-utils": "15.4.1",
    "react-element-to-jsx-string": "^12.0.0",
    "react-test-renderer": "^15.4.2",
    "redux-mock-store": "^1.2.3",
    "rimraf": "2.5.4",
    "sass-loader": "^6.0.6",
    "selenium-standalone": "^6.9.0",
    "selenium-webdriver": "^3.1.0",
    "shelljs": "0.7.5",
    "sinon": "2.0.0-pre",
    "style-loader": "0.18.2",
    "ts-loader": "^2.3.7",
    "tslint": "^5.8.0",
    "tslint-config-airbnb": "^5.3.0",
    "tslint-consistent-codestyle": "^1.8.0",
    "tslint-eslint-rules": "^4.1.1",
    "tslint-microsoft-contrib": "^5.0.1",
    "tslint-react": "^3.2.0",
    "tsutils": "^2.12.1",
    "typescript": "^2.5.3",
    "url-loader": "0.6.2",
    "webpack": "3.8.1",
    "webpack-bundle-analyzer": "2.9.0",
    "webpack-dev-middleware": "1.12.0",
    "webpack-hot-middleware": "2.20.0"
  }
}<|MERGE_RESOLUTION|>--- conflicted
+++ resolved
@@ -230,12 +230,8 @@
     "invariant": "2.2.2",
     "ip": "1.1.5",
     "jquery": "^3.2.1",
-<<<<<<< HEAD
-    "json-api-normalizer": "^0.4.2",
+    "json-api-normalizer": "^0.4.5",
     "leaflet": "^1.2.0",
-=======
-    "json-api-normalizer": "^0.4.5",
->>>>>>> b71d11a1
     "lodash": "4.17.4",
     "minimist": "1.2.0",
     "mixpanel-browser": "^2.11.1",
