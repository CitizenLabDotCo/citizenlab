{
  "name": "react-boilerplate",
  "version": "3.4.0",
  "description": "A highly scalable, offline-first foundation with the best DX and a focus on performance and best practices",
  "repository": {
    "type": "git",
    "url": "git://github.com/react-boilerplate/react-boilerplate.git"
  },
  "engines": {
    "npm": ">=3",
    "node": ">=5"
  },
  "author": "Max Stoiber",
  "license": "MIT",
  "scripts": {
    "analyze:clean": "rimraf stats.json",
    "preanalyze": "npm run analyze:clean",
    "analyze": "node ./internals/scripts/analyze.js",
    "extract-intl": "babel-node --presets latest,stage-0 -- ./internals/scripts/extract-intl.js",
    "npmcheckversion": "node ./internals/scripts/npmcheckversion.js",
    "preinstall": "npm run npmcheckversion",
    "postinstall": "npm run build:dll",
    "prebuild": "npm run build:clean",
    "build": "cross-env NODE_ENV=production webpack --config internals/webpack/webpack.prod.babel.js --color -p --progress",
    "build:clean": "npm run test:clean && rimraf ./build",
    "build:dll": "node ./internals/scripts/dependencies.js",
    "start": "cross-env NODE_ENV=development node server",
    "start:tunnel": "cross-env NODE_ENV=development ENABLE_TUNNEL=true node server",
    "start:production": "npm run test && npm run build && npm run start:prod",
    "start:prod": "cross-env NODE_ENV=production node server",
    "presetup": "npm i chalk shelljs",
    "setup": "node ./internals/scripts/setup.js",
    "postsetup": "npm run build:dll",
    "clean": "shjs ./internals/scripts/clean.js",
    "clean:all": "npm run analyze:clean && npm run test:clean && npm run build:clean",
    "generate": "plop --plopfile internals/generators/index.js",
    "lint": "npm run lint:js",
    "lint:eslint": "eslint --ignore-path .gitignore --ignore-pattern internals/scripts --ignore-pattern app/components/Foundation --ignore-pattern local_tests",
    "lint:js": "npm run lint:eslint -- . ",
    "lint:staged": "lint-staged",
    "pretest": "npm run test:clean && npm run lint",
    "test:clean": "rimraf ./coverage",
    "test": "cross-env NODE_ENV=test jest --coverage",
    "test:foundation": "NODE_ENV=test mocha --compilers js:babel-core/register --require app/components/Foundation/tests/index.js --recursive app/components/Foundation/tests",
    "test:watch": "cross-env NODE_ENV=test jest --watchAll",
    "coveralls": "cat ./coverage/lcov.info | coveralls"
  },
  "lint-staged": {
    "*.js": "lint:eslint"
  },
  "pre-commit": "lint:staged",
  "babel": {
    "presets": [
      [
        "latest",
        {
          "es2015": {
            "modules": false
          }
        }
      ],
      "react",
      "stage-0"
    ],
    "env": {
      "production": {
        "only": [
          "app"
        ],
        "plugins": [
          "transform-react-remove-prop-types",
          "transform-react-constant-elements",
          "transform-react-inline-elements"
        ]
      },
      "test": {
        "plugins": [
          "transform-es2015-modules-commonjs",
          "dynamic-import-node"
        ]
      }
    }
  },
  "eslintConfig": {
    "parser": "babel-eslint",
    "extends": "airbnb",
    "env": {
      "browser": true,
      "node": true,
      "jest": true,
      "es6": true
    },
    "plugins": [
      "redux-saga",
      "react",
      "jsx-a11y"
    ],
    "parserOptions": {
      "ecmaVersion": 6,
      "sourceType": "module",
      "ecmaFeatures": {
        "jsx": true
      }
    },
    "rules": {
      "arrow-parens": [
        "error",
        "always"
      ],
      "arrow-body-style": "off",
      "comma-dangle": [
        2,
        "always-multiline"
      ],
      "import/imports-first": 0,
      "import/first": 0,
      "import/newline-after-import": 0,
      "import/no-dynamic-require": 0,
      "import/no-extraneous-dependencies": 0,
      "import/no-named-as-default": 0,
      "import/no-unresolved": 2,
      "import/prefer-default-export": 0,
      "import/extensions": 0,
      "indent": [
        2,
        2,
        {
          "SwitchCase": 1
        }
      ],
      "jsx-a11y/aria-props": 2,
      "jsx-a11y/heading-has-content": 0,
      "jsx-a11y/href-no-hash": 1,
      "jsx-a11y/label-has-for": 2,
      "jsx-a11y/mouse-events-have-key-events": 2,
      "jsx-a11y/role-has-required-aria-props": 2,
      "jsx-a11y/role-supports-aria-props": 2,
      "jsx-a11y/no-static-element-interactions": 1,
      "consistent-return": 0,
      "max-len": 0,
      "newline-per-chained-call": 0,
      "no-confusing-arrow": 0,
      "no-console": 1,
      "no-use-before-define": 0,
      "prefer-template": 2,
      "class-methods-use-this": 0,
      "react/forbid-prop-types": 0,
      "react/jsx-first-prop-new-line": [
        2,
        "multiline"
      ],
      "react/prefer-stateless-function": 0,
      "react/no-multi-comp": 0,
      "react/jsx-filename-extension": 0,
      "react/jsx-no-target-blank": 0,
      "react/require-extension": 0,
      "react/no-unused-prop-types": 1,
      "react/self-closing-comp": 0,
      "redux-saga/no-yield-in-race": 2,
      "redux-saga/yield-effects": 2,
      "require-yield": 0,
      "import/no-webpack-loader-syntax": 0
    },
    "settings": {
      "import/resolver": {
        "webpack": {
          "config": "./internals/webpack/webpack.prod.babel.js"
        }
      }
    }
  },
  "dllPlugin": {
    "path": "node_modules/react-boilerplate-dlls",
    "exclude": [
      "chalk",
      "compression",
      "cross-env",
      "express",
      "ip",
      "minimist",
      "sanitize.css"
    ],
    "include": [
      "core-js",
      "lodash",
      "eventsource-polyfill"
    ]
  },
  "jest": {
    "collectCoverageFrom": [
      "app/**/*.{js,jsx}",
      "!app/**/*.test.{js,jsx}",
      "!app/*/RbGenerated*/*.{js,jsx}",
      "!app/app.js",
      "!app/routes.js",
      "!app/components/Foundation/**/*.{js,jsx}",
      "!app/components/FoundationDemoPage/**/*.{js,jsx}"
    ],
    "moduleDirectories": [
      "node_modules",
      "app"
    ],
    "moduleNameMapper": {
      ".*\\.(css|less|styl|scss|sass)$": "<rootDir>/internals/mocks/cssModule.js",
      ".*\\.(jpg|jpeg|png|gif|eot|otf|webp|svg|ttf|woff|woff2|mp4|webm|wav|mp3|m4a|aac|oga)$": "<rootDir>/internals/mocks/image.js"
    },
    "setupTestFrameworkScriptFile": "<rootDir>/internals/testing/test-bundler.js",
    "testRegex": "tests/.*\\.test\\.js$",
    "testResultsProcessor": "./node_modules/jest-junit"
  },
  "dependencies": {
    "babel-polyfill": "6.20.0",
    "chalk": "1.1.3",
    "classnames": "^2.2.5",
    "compression": "1.6.2",
    "cross-env": "3.1.3",
    "draft-js": "^0.10.0",
    "draftjs-to-html": "^0.7.0",
    "express": "4.14.0",
    "file-saver": "^1.3.3",
    "fontfaceobserver": "2.0.7",
    "foundation-sites": "^6.3.0",
    "hellojs": "^1.14.0",
    "html-to-draftjs": "0.1.0-beta7",
    "immutable": "3.8.1",
    "intl": "1.2.5",
    "invariant": "2.2.2",
    "ip": "1.1.4",
    "jquery": "^3.2.1",
    "json-api-normalizer": "^0.4.0",
    "lodash": "4.17.2",
    "minimist": "1.2.0",
    "mixpanel-browser": "^2.11.1",
    "moment": "^2.18.1",
    "motion-ui": "^1.2.2",
    "polished": "1.1.3",
    "prop-types": "^15.5.6",
    "qs": "^6.4.0",
    "query-string": "^4.3.4",
    "react": "^15.4.1",
    "react-addons-create-fragment": "^15.5.3",
    "react-color": "^2.11.7",
    "react-dom": "^15.4.1",
    "react-draft-wysiwyg": "^1.10.0",
    "react-dropzone": "^3.13.2",
    "react-helmet": "3.2.2",
    "react-immutable-proptypes": "^2.1.0",
    "react-infinite-scroller": "^1.0.12",
    "react-intl": "2.2.3",
    "react-places-autocomplete": "^5.3.1",
    "react-redux": "4.4.6",
    "react-redux-form": "^1.9.0",
    "react-redux-saga": "^1.0.2",
    "react-responsive-carousel": "^3.1.5",
    "react-router": "3.0.0",
    "react-router-redux": "^4.0.8",
    "react-router-scroll": "0.4.1",
    "react-scroll-to-component": "^1.0.1",
    "react-select": "^1.0.0-rc.5",
    "react-social": "^1.9.0",
    "react-social-icons": "^2.7.0",
    "react-text-mask": "^5.0.2",
    "recharts": "^0.22.4",
    "redux": "3.6.0",
    "redux-immutable": "3.0.8",
    "redux-saga": "0.15.3",
    "redux-saga-devtools": "^0.1.1",
    "redux-saga-testing": "^1.0.5",
    "redux-thunk": "^2.2.0",
    "reselect": "2.5.4",
    "rxjs": "^5.4.2",
    "sanitize.css": "4.1.0",
    "semantic-ui-css": "^2.2.10",
    "semantic-ui-react": "^0.67.2",
    "styled-components": "^2.1.1",
    "url-parse": "^1.1.8",
    "uuid": "^3.1.0",
    "warning": "3.0.0",
    "whatwg-fetch": "2.0.1",
    "with-query": "^1.0.2"
  },
  "devDependencies": {
<<<<<<< HEAD
    "@types/lodash": "^4.14.68",
    "@types/react": "^15.0.35",
=======
    "@types/react": "^15.0.38",
    "@types/lodash": "^4.14.68",
    "@types/node-uuid": "^0.0.28",
    "@types/react-intl": "^2.3.1",
>>>>>>> 3c7dd17f
    "babel-cli": "6.18.0",
    "babel-core": "6.21.0",
    "babel-eslint": "7.1.1",
    "babel-loader": "6.2.10",
    "babel-plugin-dynamic-import-node": "1.0.0",
    "babel-plugin-react-intl": "2.2.0",
    "babel-plugin-react-transform": "2.0.2",
    "babel-plugin-transform-es2015-modules-commonjs": "6.18.0",
    "babel-plugin-transform-react-constant-elements": "6.9.1",
    "babel-plugin-transform-react-inline-elements": "6.8.0",
    "babel-plugin-transform-react-remove-prop-types": "0.2.11",
    "babel-preset-latest": "6.16.0",
    "babel-preset-react": "6.16.0",
    "babel-preset-react-hmre": "1.1.1",
    "babel-preset-stage-0": "6.16.0",
    "chai": "^3.5.0",
    "chai-enzyme": "^0.6.1",
    "chai-jsx": "^1.0.1",
    "cheerio": "0.22.0",
    "circular-dependency-plugin": "2.0.0",
    "coveralls": "2.11.15",
    "css-loader": "0.26.1",
    "enzyme": "2.6.0",
    "eslint": "3.11.1",
    "eslint-config-airbnb": "13.0.0",
    "eslint-config-airbnb-base": "10.0.1",
    "eslint-import-resolver-webpack": "0.8.0",
    "eslint-plugin-import": "2.2.0",
    "eslint-plugin-jsx-a11y": "2.2.3",
    "eslint-plugin-react": "6.7.1",
    "eslint-plugin-redux-saga": "^0.3.0",
    "eslint-watch": "^3.0.1",
    "eventsource-polyfill": "0.9.6",
    "exports-loader": "0.6.3",
    "extract-intl": "0.0.4",
    "file-loader": "0.9.0",
    "html-loader": "0.4.4",
    "html-webpack-plugin": "2.24.1",
    "image-webpack-loader": "^3.3.1",
    "imports-loader": "0.6.5",
    "jest-cli": "^19.0.0",
    "jest-junit": "1.4.0",
    "jest-styled-components": "^1.3.2",
    "jsdom": "^9.11.0",
    "lint-staged": "3.2.1",
    "mocha": "^3.2.0",
    "ngrok": "2.2.4",
    "node-plop": "0.5.4",
    "node-sass": "^4.5.0",
    "null-loader": "0.1.1",
    "offline-plugin": "4.5.2",
    "plop": "1.7.3",
    "pre-commit": "1.1.3",
    "react-addons-test-utils": "15.4.1",
    "react-element-to-jsx-string": "^6.3.0",
    "react-test-renderer": "^15.4.2",
    "react-transition-group": "1.1.3",
    "redux-mock-store": "^1.2.3",
    "redux-saga-testing": "^1.0.2",
    "rimraf": "2.5.4",
    "sass-loader": "^6.0.2",
    "selenium-webdriver": "^3.1.0",
    "shelljs": "0.7.5",
    "sinon": "2.0.0-pre",
    "style-loader": "0.13.1",
    "ts-loader": "^2.2.2",
    "tslint": "^5.5.0",
    "tslint-config-airbnb": "^5.2.1",
    "tslint-eslint-rules": "^4.1.1",
    "tslint-microsoft-contrib": "^5.0.1",
    "tslint-react": "^3.0.0",
    "typescript": "^2.4.1",
    "tsutils": "^2.6.1",
    "url-loader": "0.5.7",
    "webpack": "2.2.0-rc.3",
    "webpack-dev-middleware": "1.9.0",
    "webpack-hot-middleware": "2.15.0"
  }
}<|MERGE_RESOLUTION|>--- conflicted
+++ resolved
@@ -280,15 +280,10 @@
     "with-query": "^1.0.2"
   },
   "devDependencies": {
-<<<<<<< HEAD
-    "@types/lodash": "^4.14.68",
-    "@types/react": "^15.0.35",
-=======
     "@types/react": "^15.0.38",
     "@types/lodash": "^4.14.68",
     "@types/node-uuid": "^0.0.28",
     "@types/react-intl": "^2.3.1",
->>>>>>> 3c7dd17f
     "babel-cli": "6.18.0",
     "babel-core": "6.21.0",
     "babel-eslint": "7.1.1",
