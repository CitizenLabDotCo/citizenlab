{
  "//": [
    "** Use this section to describe why certain dependencies are used and versioned as they are **",
    "** @segment/consent-manager : 4.0.1 is the last version before breaking changes, we need to adapt our codebase to upgrade and there is no clear need to do so for now.**"
  ],
  "name": "cl2-front",
  "version": "1.0.0",
  "description": "CitizenLab is a ready-to-use citizen participation platform for local governments",
  "engines": {
    "npm": ">=6",
    "node": ">=12"
  },
  "author": "CitizenLab",
  "license": "MIT",
  "scripts": {
    "extract-intl": "tsc --skipLibCheck app/containers/App/constants && babel-node --presets @babel/env -- ./internals/scripts/extract-intl.js",
    "prebuild": "npm run build:clean",
    "build": "cross-env NODE_ENV=production webpack --config internals/webpack/webpack.config.js --color -p",
    "build:clean": "rimraf ./build",
    "build:staging": "cross-env NODE_ENV=staging webpack --config internals/webpack/webpack.config.js --color -p",
    "start": "cross-env NODE_ENV=development webpack-dev-server --config internals/webpack/webpack.config.js",
    "start:dashboard": "cross-env NODE_ENV=development webpack-dashboard -- webpack-dev-server --config internals/webpack/webpack.config.js",
    "start:production": "npm run build && npm run start:prod",
    "start:prod": "cross-env NODE_ENV=production node server/production",
    "start:images": "cross-env NODE_ENV=production node server/images",
    "prestats": "cross-env NODE_ENV=production webpack --config internals/webpack/webpack.config.js --profile --json > build/stats.json",
    "stats": "cross-env webpack-bundle-analyzer build/stats.json",
    "lint": "npm run lint:ts",
    "lint:ts": "tslint -p ./app/tsconfig.json -t stylish",
    "e2e-setup": "selenium-standalone install",
    "test:pa11y": "cross-env NODE_ENV=staging pa11y-ci",
    "test": "jest",
    "test:watch": "jest --watch",
    "test:coverage": "jest --coverage",
    "test:ci": "jest --ci --reporters=default --reporters=jest-junit --runInBand --coverage --coverageReporters=text-summary",
    "cypress:open": "cypress open",
    "cypress:run": "cypress run --spec 'cypress/integration/*.ts'",
    "majestic": "majestic --port 4231",
    "find-unused-messages": "node internals/scripts/find-unused-messages.js",
    "storybook": "start-storybook -p 6006 -c .storybook",
    "build-storybook": "build-storybook -c .storybook -o .out",
    "prettier": "prettier"
  },
  "majestic": {
    "jestScriptPath": "node_modules/jest/bin/jest.js"
  },
  "husky": {
    "hooks": {
      "pre-commit": "pretty-quick --staged"
    }
  },
  "dependencies": {
    "@apollo/react-hooks": "3.1.3",
    "@babel/runtime": "7.11.2",
    "@researchgate/react-intersection-observer": "1.3.4",
    "@segment/consent-manager": "4.0.1",
    "@segment/snippet": "4.12.0",
    "@sentry/browser": "5.15.5",
    "@sentry/integrations": "5.15.5",
    "tippy.js": "6.2.6",
    "@tippyjs/react": "4.2.0",
    "ajv": "6.12.5",
    "apollo-boost": "0.4.7",
    "bowser": "1.x",
<<<<<<< HEAD
=======
    "cl2-component-library": "0.6.2",
>>>>>>> 8226a9c7
    "clipboard-polyfill": "2.8.6",
    "compression": "1.7.4",
    "core-js": "3.6.5",
    "cross-env": "7.0.2",
    "d3-hierarchy": "1.1.9",
    "file-saver": "2.0.2",
    "focus-visible": "5.1.0",
    "formik": "1.x",
    "graphql": "14.6.0",
    "identity-obj-proxy": "3.0.0",
    "intersection-observer": "0.11.0",
    "intl": "1.2.5",
    "js-cookie": "2.2.1",
    "json-stable-stringify": "1.0.1",
    "jwt-decode": "2.2.0",
    "leaflet": "1.6.0",
    "leaflet-simplestyle": "1.0.1",
    "leaflet.markercluster": "1.4.1",
    "lodash-es": "4.17.15",
    "moment": "2.29.0",
    "moment-timezone": "0.5.31",
    "polished": "3.6.7",
    "qs": "6.9.4",
    "quill": "1.3.7",
    "quill-blot-formatter": "1.0.5",
    "react": "16.13.1",
    "react-adopt": "0.6.0",
    "react-apollo": "3.1.3",
    "react-aria-live": "2.0.5",
    "react-autosize-textarea": "7.0.0",
    "react-color": "2.18.1",
    "react-csv": "^2.0.3",
    "react-dates": "21.8.0",
    "react-dnd": "5.0.0",
    "react-dnd-html5-backend": "5.0.1",
    "react-dom": "16.13.1",
    "react-dropzone": "10.2.2",
    "react-focus-on": "3.5.0",
    "react-frame-component": "4.1.2",
    "react-helmet": "6.0.0",
    "react-iframe": "1.8.0",
    "react-infinite-scroller": "1.2.4",
    "react-intl": "2.9.0",
    "react-jsonschema-form": "1.8.1",
    "react-loadable": "5.5.0",
    "react-medium-image-zoom": "3.x",
    "react-mentions": "2.x",
    "react-places-autocomplete": "6.x",
    "react-range": "1.7.0",
    "react-resize-detector": "5.0.7",
    "react-router": "3.x",
    "react-router-scroll": "0.4.4",
    "react-scroll-to-component": "1.0.2",
    "react-select": "3.1.0",
    "react-social": "1.10.0",
    "react-transition-group": "4.4.1",
    "recharts": "1.8.5",
    "regenerator-runtime": "0.13.7",
    "rxjs": "6.6.3",
    "semantic-ui-react": "0.88.2",
    "smoothscroll-polyfill": "0.4.4",
    "webfontloader": "1.6.28",
    "whatwg-fetch": "3.3.1",
    "cl2-component-library": "0.6.1"
  },
  "devDependencies": {
    "@babel/cli": "7.x",
    "@babel/core": "7.x",
    "@babel/node": "7.x",
    "@babel/plugin-proposal-class-properties": "7.x",
    "@babel/plugin-proposal-object-rest-spread": "7.x",
    "@babel/plugin-proposal-optional-chaining": "7.x",
    "@babel/plugin-syntax-dynamic-import": "7.x",
    "@babel/plugin-transform-modules-commonjs": "7.x",
    "@babel/plugin-transform-react-jsx": "7.x",
    "@babel/plugin-transform-runtime": "7.x",
    "@babel/preset-env": "7.x",
    "@babel/preset-react": "7.x",
    "@babel/preset-typescript": "7.x",
    "@cypress/webpack-preprocessor": "5.4.6",
    "@mdx-js/loader": "1.6.18",
    "@sentry/webpack-plugin": "1.11.1",
    "@storybook/addon-actions": "5.x",
    "@storybook/addon-centered": "5.x",
    "@storybook/addon-docs": "5.x",
    "@storybook/addon-knobs": "5.x",
    "@storybook/addon-viewport": "5.x",
    "@storybook/cli": "5.x",
    "@storybook/react": "5.x",
    "@storybook/source-loader": "5.x",
    "@storybook/theming": "5.x",
    "@types/enzyme": "3.10.7",
    "@types/enzyme-adapter-react-16": "1.0.6",
    "@types/file-saver": "2.0.1",
    "@types/geojson": "7946.0.7",
    "@types/googlemaps": "3.39.13",
    "@types/graphql": "14.5.0",
    "@types/jest": "26.0.14",
    "@types/js-cookie": "2.2.6",
    "@types/json-stable-stringify": "1.0.32",
    "@types/jwt-decode": "2.2.1",
    "@types/leaflet": "1.5.17",
    "@types/leaflet.markercluster": "1.4.2",
    "@types/lodash-es": "4.17.3",
    "@types/moment-timezone": "0.5.30",
    "@types/node": "14.0.27",
    "@types/node-uuid": "0.0.28",
    "@types/qs": "6.9.4",
    "@types/quill": "2.0.3",
    "@types/react": "16.9.50",
    "@types/react-aria-live": "2.0.0",
    "@types/react-color": "3.0.4",
    "@types/react-dates": "17.1.15",
    "@types/react-dom": "16.9.8",
    "@types/react-intl": "2.3.18",
    "@types/react-jsonschema-form": "1.7.4",
    "@types/react-loadable": "5.5.3",
    "@types/react-resize-detector": "5.0.0",
    "@types/react-router": "3.x",
    "@types/react-select": "3.0.21",
    "@types/react-transition-group": "4.4.0",
    "@types/segment-analytics": "0.0.32",
    "@types/shelljs": "0.8.8",
    "@types/styled-components": "5.1.3",
    "@types/webfontloader": "1.6.32",
    "@types/webpack": "4.41.22",
    "babel-core": "7.0.0-bridge.0",
    "babel-jest": "26.3.0",
    "babel-loader": "8.1.0",
    "babel-plugin-dynamic-import-node": "2.3.3",
    "babel-plugin-module-resolver": "4.0.0",
    "babel-plugin-react-intl": "2.4.0",
    "babel-plugin-styled-components": "1.11.1",
    "babel-plugin-transform-es2015-modules-commonjs": "6.26.2",
    "chalk": "2.4.2",
    "clean-webpack-plugin": "3.0.0",
    "css-loader": "4.3.0",
    "cypress": "5.3.0",
    "cypress-file-upload": "4.1.1",
    "enzyme": "3.11.0",
    "enzyme-adapter-react-16": "1.15.5",
    "enzyme-to-json": "3.6.1",
    "express": "4.17.1",
    "file-loader": "6.1.0",
    "fork-ts-checker-webpack-plugin": "3.1.1",
    "glob": "7.1.6",
    "html-webpack-plugin": "4.5.0",
    "husky": "4.2.5",
    "jest": "26.4.2",
    "jest-cli": "26.4.2",
    "jest-junit": "11.1.0",
    "jest-styled-components": "7.0.3",
    "mini-css-extract-plugin": "0.11.3",
    "moment-locales-webpack-plugin": "1.2.0",
    "moment-timezone-data-webpack-plugin": "1.3.0",
    "puppeteer": "5.3.1",
    "optimize-css-assets-webpack-plugin": "5.0.4",
    "pa11y-ci": "2.4.0",
    "prettier": "2.0.5",
    "pretty-quick": "2.0.1",
    "react-docgen-typescript-loader": "3.7.2",
    "readline": "1.3.0",
    "request": "2.88.2",
    "rimraf": "3.0.2",
    "shelljs": "0.8.4",
    "style-loader": "1.3.0",
    "styled-components": "5.1.1",
    "terser-webpack-plugin": "4.2.2",
    "ts-jest": "26.4.1",
    "ts-loader": "8.0.4",
    "tslint": "6.1.3",
    "tslint-config-airbnb": "5.11.2",
    "tslint-config-prettier": "1.18.0",
    "tslint-consistent-codestyle": "1.15.1",
    "tslint-eslint-rules": "5.4.0",
    "tslint-microsoft-contrib": "6.2.0",
    "tslint-react": "5.0.0",
    "tsutils": "3.17.1",
    "typescript": "4.0.2",
    "typescript-styled-plugin": "0.15.0",
    "url-loader": "4.1.0",
    "webpack": "4.44.2",
    "webpack-bundle-analyzer": "3.8.0",
    "webpack-cli": "3.3.12",
    "webpack-dashboard": "3.2.0",
    "webpack-dev-middleware": "3.7.2",
    "webpack-dev-server": "3.11.0",
    "yargs": "15.4.1"
  },
  "resolutions": {
    "react-test-renderer": "16.13.1"
  }
}<|MERGE_RESOLUTION|>--- conflicted
+++ resolved
@@ -62,10 +62,7 @@
     "ajv": "6.12.5",
     "apollo-boost": "0.4.7",
     "bowser": "1.x",
-<<<<<<< HEAD
-=======
     "cl2-component-library": "0.6.2",
->>>>>>> 8226a9c7
     "clipboard-polyfill": "2.8.6",
     "compression": "1.7.4",
     "core-js": "3.6.5",
@@ -128,8 +125,7 @@
     "semantic-ui-react": "0.88.2",
     "smoothscroll-polyfill": "0.4.4",
     "webfontloader": "1.6.28",
-    "whatwg-fetch": "3.3.1",
-    "cl2-component-library": "0.6.1"
+    "whatwg-fetch": "3.3.1"
   },
   "devDependencies": {
     "@babel/cli": "7.x",
