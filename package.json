{
  "//": [
    "** Use this section to describe why certain dependencies are used and versioned as they are **",
    "** @segment/consent-manager : 4.0.1 is the last version before breaking changes, we need to adapt our codebase to upgrade and there is no clear need to do so for now.**"
  ],
  "name": "cl2-front",
  "version": "1.0.0",
  "description": "CitizenLab is a ready-to-use citizen participation platform for local governments",
  "engines": {
    "npm": ">=6",
    "node": ">=12"
  },
  "author": "CitizenLab",
  "license": "MIT",
  "scripts": {
    "extract-intl": "tsc --skipLibCheck app/containers/App/constants && babel-node --presets @babel/env -- ./internals/scripts/extract-intl.js",
    "prebuild": "npm run build:clean",
    "build": "cross-env NODE_ENV=production webpack --config internals/webpack/webpack.config.js --color -p",
    "build:clean": "rimraf ./build",
    "build:staging": "cross-env NODE_ENV=staging webpack --config internals/webpack/webpack.config.js --color -p",
    "start": "cross-env NODE_ENV=development webpack-dev-server --config internals/webpack/webpack.config.js",
    "start:dashboard": "cross-env NODE_ENV=development webpack-dashboard -- webpack-dev-server --config internals/webpack/webpack.config.js",
    "start:production": "npm run build && npm run start:prod",
    "start:prod": "cross-env NODE_ENV=production node server/production",
    "start:images": "cross-env NODE_ENV=production node server/images",
    "prestats": "cross-env NODE_ENV=production webpack --config internals/webpack/webpack.config.js --profile --json > build/stats.json",
    "stats": "cross-env webpack-bundle-analyzer build/stats.json",
    "lint": "npm run lint:ts",
    "lint:ts": "tslint -p ./app/tsconfig.json -t stylish",
    "test:pa11y": "cross-env NODE_ENV=staging pa11y-ci",
    "test": "jest",
    "test:watch": "jest --watch",
    "test:coverage": "jest --coverage",
    "test:ci": "jest --ci --reporters=default --reporters=jest-junit --runInBand --coverage --coverageReporters=text-summary",
    "cypress:open": "cypress open",
    "cypress:run": "cypress run --spec 'cypress/integration/*.ts'",
    "majestic": "majestic --port 4231",
    "find-unused-messages": "node internals/scripts/find-unused-messages.js",
    "storybook": "start-storybook -p 6006 -c .storybook",
    "build-storybook": "build-storybook -c .storybook -o .out",
    "prettier": "prettier"
  },
  "majestic": {
    "jestScriptPath": "node_modules/jest/bin/jest.js"
  },
  "husky": {
    "hooks": {
      "pre-commit": "pretty-quick --staged"
    }
  },
  "dependencies": {
    "@apollo/react-hooks": "3.1.3",
    "@babel/runtime": "7.12.5",
    "@researchgate/react-intersection-observer": "1.3.5",
    "@segment/consent-manager": "4.0.1",
    "@segment/snippet": "4.12.0",
    "@sentry/browser": "5.15.5",
    "@sentry/integrations": "5.15.5",
    "@tippyjs/react": "4.2.0",
    "ajv": "6.12.5",
    "apollo-boost": "0.4.7",
    "bowser": "1.x",
    "cl2-component-library": "0.6.11",
    "clipboard-polyfill": "2.8.6",
    "compression": "1.7.4",
    "core-js": "3.8.2",
    "cross-env": "7.0.3",
    "d3-hierarchy": "1.1.9",
    "file-saver": "2.0.5",
    "focus-visible": "5.1.0",
    "formik": "1.x",
    "graphql": "14.6.0",
    "identity-obj-proxy": "3.0.0",
    "intersection-observer": "0.11.0",
    "intl": "1.2.5",
    "js-cookie": "2.2.1",
    "json-stable-stringify": "1.0.1",
    "jwt-decode": "2.2.0",
    "leaflet": "1.6.0",
    "leaflet-simplestyle": "1.0.1",
    "leaflet.markercluster": "1.4.1",
    "lodash-es": "4.17.15",
    "moment": "2.29.1",
    "moment-timezone": "0.5.32",
    "polished": "3.6.7",
    "qs": "6.9.4",
    "quill": "1.3.7",
    "quill-blot-formatter": "1.0.5",
    "react": "16.13.1",
    "react-adopt": "0.6.0",
    "react-apollo": "3.1.3",
    "react-aria-live": "2.0.5",
    "react-autosize-textarea": "7.0.0",
    "react-color": "2.18.1",
    "react-csv": "^2.0.3",
    "react-dates": "21.8.0",
    "react-dnd-cjs": "8.x",
    "react-dnd-html5-backend-cjs": "8.x",
    "react-dom": "16.13.1",
    "react-dropzone": "10.2.2",
    "react-focus-on": "3.5.0",
    "react-frame-component": "4.1.2",
    "react-helmet": "6.0.0",
    "react-iframe": "1.8.0",
    "react-infinite-scroller": "1.2.4",
    "react-intl": "2.9.0",
    "react-jsonschema-form": "1.8.1",
    "react-loadable": "5.5.0",
    "react-medium-image-zoom": "3.x",
    "react-mentions": "2.x",
    "react-places-autocomplete": "6.x",
    "react-range": "1.7.0",
    "react-resize-detector": "5.0.7",
    "react-router": "3.x",
    "react-router-scroll": "0.4.4",
    "react-scroll-to-component": "1.0.2",
    "react-select": "3.1.1",
    "react-social": "1.10.0",
    "react-transition-group": "4.4.1",
    "recharts": "1.8.5",
    "regenerator-runtime": "0.13.7",
    "rxjs": "6.6.3",
    "semantic-ui-react": "0.88.2",
    "smoothscroll-polyfill": "0.4.4",
    "tippy.js": "6.2.7",
    "webfontloader": "1.6.28",
    "whatwg-fetch": "3.5.0"
  },
  "devDependencies": {
    "@babel/cli": "7.x",
    "@babel/core": "7.x",
    "@babel/node": "7.x",
    "@babel/plugin-proposal-class-properties": "7.x",
    "@babel/plugin-proposal-object-rest-spread": "7.x",
    "@babel/plugin-proposal-optional-chaining": "7.x",
    "@babel/plugin-syntax-dynamic-import": "7.x",
    "@babel/plugin-transform-modules-commonjs": "7.x",
    "@babel/plugin-transform-react-jsx": "7.x",
    "@babel/plugin-transform-runtime": "7.x",
    "@babel/preset-env": "7.x",
    "@babel/preset-react": "7.x",
    "@babel/preset-typescript": "7.x",
    "@cypress/webpack-preprocessor": "5.5.0",
    "@mdx-js/loader": "1.6.22",
    "@sentry/webpack-plugin": "1.11.1",
    "@storybook/addon-actions": "5.x",
    "@storybook/addon-centered": "5.x",
    "@storybook/addon-docs": "5.x",
    "@storybook/addon-knobs": "5.x",
    "@storybook/addon-viewport": "5.x",
    "@storybook/cli": "5.x",
    "@storybook/react": "5.x",
    "@storybook/source-loader": "5.x",
    "@storybook/theming": "5.x",
    "@types/enzyme": "3.10.8",
    "@types/enzyme-adapter-react-16": "1.0.6",
    "@types/file-saver": "2.0.1",
    "@types/geojson": "7946.0.7",
    "@types/googlemaps": "3.39.13",
    "@types/graphql": "14.5.0",
    "@types/jest": "26.0.19",
    "@types/js-cookie": "2.2.6",
    "@types/json-stable-stringify": "1.0.32",
    "@types/jwt-decode": "2.2.1",
    "@types/leaflet": "1.5.19",
    "@types/leaflet.markercluster": "1.4.3",
    "@types/lodash-es": "4.17.4",
    "@types/moment-timezone": "0.5.30",
    "@types/node": "14.0.27",
    "@types/node-uuid": "0.0.28",
    "@types/qs": "6.9.5",
    "@types/quill": "2.0.3",
    "@types/react": "16.9.50",
    "@types/react-aria-live": "2.0.0",
    "@types/react-color": "3.0.4",
    "@types/react-dates": "17.1.15",
    "@types/react-dom": "16.9.8",
    "@types/react-intl": "2.3.18",
    "@types/react-jsonschema-form": "1.7.4",
    "@types/react-loadable": "5.5.4",
    "@types/react-resize-detector": "5.0.0",
    "@types/react-router": "3.x",
    "@types/react-select": "3.1.2",
    "@types/react-transition-group": "4.4.0",
    "@types/segment-analytics": "0.0.32",
    "@types/shelljs": "0.8.8",
    "@types/styled-components": "5.1.7",
    "@types/webfontloader": "1.6.32",
    "@types/webpack": "4.41.25",
    "babel-core": "7.0.0-bridge.0",
    "babel-jest": "26.6.3",
    "babel-loader": "8.2.2",
    "babel-plugin-dynamic-import-node": "2.3.3",
    "babel-plugin-module-resolver": "4.1.0",
    "babel-plugin-react-intl": "2.4.0",
    "babel-plugin-styled-components": "1.12.0",
    "babel-plugin-transform-es2015-modules-commonjs": "6.26.2",
    "chalk": "2.4.2",
    "clean-webpack-plugin": "3.0.0",
    "css-loader": "5.0.1",
<<<<<<< HEAD
    "cypress": "6.1.0",
=======
    "cypress": "6.2.1",
>>>>>>> 5e508253
    "cypress-file-upload": "4.1.1",
    "enzyme": "3.11.0",
    "enzyme-adapter-react-16": "1.15.5",
    "enzyme-to-json": "3.6.1",
    "express": "4.17.1",
    "file-loader": "6.2.0",
    "fork-ts-checker-webpack-plugin": "3.1.1",
    "glob": "7.1.6",
    "html-webpack-plugin": "4.5.1",
    "husky": "4.2.5",
    "jest": "26.6.3",
    "jest-cli": "26.6.3",
    "jest-junit": "11.1.0",
    "jest-styled-components": "7.0.3",
    "mini-css-extract-plugin": "1.3.3",
    "moment-locales-webpack-plugin": "1.2.0",
    "moment-timezone-data-webpack-plugin": "1.3.0",
    "optimize-css-assets-webpack-plugin": "5.0.4",
    "pa11y-ci": "2.4.0",
    "prettier": "2.0.5",
    "pretty-quick": "2.0.1",
    "puppeteer": "5.5.0",
    "react-docgen-typescript-loader": "3.7.2",
    "readline": "1.3.0",
    "request": "2.88.2",
    "rimraf": "3.0.2",
    "shelljs": "0.8.4",
    "style-loader": "2.0.0",
    "styled-components": "5.1.1",
    "terser-webpack-plugin": "4.2.3",
    "ts-jest": "26.4.4",
    "ts-loader": "8.0.14",
    "tslint": "6.1.3",
    "tslint-config-airbnb": "5.11.2",
    "tslint-config-prettier": "1.18.0",
    "tslint-consistent-codestyle": "1.15.1",
    "tslint-eslint-rules": "5.4.0",
    "tslint-microsoft-contrib": "6.2.0",
    "tslint-react": "5.0.0",
    "tsutils": "3.19.0",
    "typescript": "4.1.2",
    "typescript-styled-plugin": "0.15.0",
    "url-loader": "4.1.1",
    "webpack": "4.44.2",
    "webpack-bundle-analyzer": "3.8.0",
    "webpack-cli": "3.3.12",
    "webpack-dashboard": "3.2.1",
    "webpack-dev-middleware": "3.7.3",
    "webpack-dev-server": "3.11.1",
    "yargs": "15.4.1"
  },
  "resolutions": {
    "react-test-renderer": "16.13.1"
  }
}<|MERGE_RESOLUTION|>--- conflicted
+++ resolved
@@ -198,11 +198,7 @@
     "chalk": "2.4.2",
     "clean-webpack-plugin": "3.0.0",
     "css-loader": "5.0.1",
-<<<<<<< HEAD
-    "cypress": "6.1.0",
-=======
     "cypress": "6.2.1",
->>>>>>> 5e508253
     "cypress-file-upload": "4.1.1",
     "enzyme": "3.11.0",
     "enzyme-adapter-react-16": "1.15.5",
