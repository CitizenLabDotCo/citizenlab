{
  "//": [
    "** Use this section to describe why certain dependencies are used and versioned as they are **",
    "** @segment/consent-manager : 4.0.1 is the last version before breaking changes, we need to adapt our codebase to upgrade and there is no clear need to do so for now.**"
  ],
  "name": "cl2-front",
  "version": "1.0.0",
  "description": "CitizenLab is a ready-to-use citizen participation platform for local governments",
  "engines": {
    "npm": ">=6",
    "node": ">=12"
  },
  "author": "CitizenLab",
  "license": "MIT",
  "scripts": {
    "extract-intl": "tsc --skipLibCheck app/containers/App/constants && babel-node --presets @babel/env -- ./internals/scripts/extract-intl.js",
    "prebuild": "npm run build:clean",
    "build": "cross-env NODE_ENV=production webpack --config internals/webpack/webpack.config.js --color -p",
    "build:clean": "rimraf ./build",
    "build:staging": "cross-env NODE_ENV=staging webpack --config internals/webpack/webpack.config.js --color -p",
    "start": "cross-env NODE_ENV=development webpack-dev-server --config internals/webpack/webpack.config.js",
    "start:dashboard": "cross-env NODE_ENV=development webpack-dashboard -- webpack-dev-server --config internals/webpack/webpack.config.js",
    "start:production": "npm run build && npm run start:prod",
    "start:prod": "cross-env NODE_ENV=production node server/production",
    "start:images": "cross-env NODE_ENV=production node server/images",
    "prestats": "cross-env NODE_ENV=production webpack --config internals/webpack/webpack.config.js --profile --json > build/stats.json",
    "stats": "cross-env webpack-bundle-analyzer build/stats.json",
    "lint": "npm run lint:ts",
    "lint:ts": "tslint -p ./app/tsconfig.json -t stylish",
    "e2e-setup": "selenium-standalone install",
    "test:pa11y": "cross-env NODE_ENV=staging pa11y-ci",
    "test": "jest",
    "test:watch": "jest --watch",
    "test:coverage": "jest --coverage",
    "test:ci": "jest --ci --reporters=default --reporters=jest-junit --runInBand --coverage --coverageReporters=text-summary",
    "cypress:open": "cypress open",
    "cypress:run": "cypress run --spec 'cypress/integration/*.ts'",
    "majestic": "majestic --port 4231",
    "find-unused-messages": "node internals/scripts/find-unused-messages.js",
    "storybook": "start-storybook -p 6006 -c .storybook",
    "build-storybook": "build-storybook -c .storybook -o .out",
    "prettier": "prettier"
  },
  "majestic": {
    "jestScriptPath": "node_modules/jest/bin/jest.js"
  },
  "dependencies": {
    "@apollo/react-hooks": "3.1.3",
    "@babel/runtime": "7.11.0",
    "@researchgate/react-intersection-observer": "1.3.2",
    "@segment/consent-manager": "4.0.1",
    "@segment/snippet": "4.12.0",
    "@sentry/browser": "5.15.5",
    "@sentry/integrations": "5.15.5",
    "tippy.js": "6.2.6",
    "@tippyjs/react": "4.1.0",
    "ajv": "6.12.3",
    "apollo-boost": "0.4.7",
    "bowser": "1.x",
    "clipboard-polyfill": "2.8.6",
    "compression": "1.7.4",
    "core-js": "3.6.5",
    "cross-env": "7.0.2",
    "d3-hierarchy": "1.1.9",
    "file-saver": "2.0.2",
    "formik": "1.x",
    "focus-visible": "5.1.0",
    "graphql": "14.6.0",
    "identity-obj-proxy": "3.0.0",
    "intersection-observer": "0.11.0",
    "intl": "1.2.5",
    "js-cookie": "2.2.1",
    "json-stable-stringify": "1.0.1",
    "jwt-decode": "2.2.0",
    "leaflet": "1.6.0",
    "leaflet-simplestyle": "1.0.1",
    "leaflet.markercluster": "1.4.1",
    "lodash-es": "4.17.15",
    "moment": "2.27.0",
    "moment-timezone": "0.5.31",
    "polished": "3.6.5",
    "qs": "6.9.4",
    "quill": "1.3.7",
    "quill-blot-formatter": "1.0.5",
    "react": "16.13.1",
    "react-adopt": "0.6.0",
    "react-apollo": "3.1.3",
    "react-aria-live": "2.0.5",
    "react-autosize-textarea": "7.0.0",
    "react-color": "2.18.1",
    "react-dates": "21.8.0",
    "react-dnd": "5.0.0",
    "react-dnd-html5-backend": "5.0.1",
    "react-dom": "16.13.1",
    "react-dropzone": "10.2.2",
    "react-focus-on": "3.4.1",
    "react-frame-component": "4.1.2",
    "react-helmet": "6.0.0",
    "react-iframe": "1.8.0",
    "react-infinite-scroller": "1.2.4",
    "react-intl": "2.9.0",
    "react-jsonschema-form": "1.8.1",
    "react-loadable": "5.5.0",
    "react-medium-image-zoom": "3.x",
    "react-mentions": "2.x",
    "react-places-autocomplete": "6.x",
    "react-range": "1.6.6",
    "react-resize-detector": "4.2.3",
    "react-router": "3.x",
    "react-router-scroll": "0.4.4",
    "react-scroll-to-component": "1.0.2",
    "react-select": "3.1.0",
    "react-social": "1.10.0",
    "react-transition-group": "4.4.1",
    "recharts": "1.8.5",
    "regenerator-runtime": "0.13.7",
    "rxjs": "6.6.2",
    "semantic-ui-react": "0.88.2",
    "webfontloader": "1.6.28",
    "whatwg-fetch": "3.3.1",
    "cl2-component-library": "latest"
  },
  "devDependencies": {
    "@babel/cli": "7.x",
    "@babel/core": "7.x",
    "@babel/node": "7.x",
    "@babel/plugin-proposal-optional-chaining": "7.x",
    "@babel/plugin-proposal-class-properties": "7.x",
    "@babel/plugin-proposal-object-rest-spread": "7.x",
    "@babel/plugin-syntax-dynamic-import": "7.x",
    "@babel/plugin-transform-modules-commonjs": "7.x",
    "@babel/plugin-transform-runtime": "7.x",
    "@babel/preset-env": "7.x",
    "@babel/preset-react": "7.x",
    "@babel/preset-typescript": "7.x",
    "@babel/plugin-transform-react-jsx": "7.x",
    "@cypress/webpack-preprocessor": "5.4.2",
    "@mdx-js/loader": "1.6.16",
    "@sentry/webpack-plugin": "1.11.1",
    "@storybook/cli": "5.x",
    "@storybook/react": "5.x",
    "@storybook/theming": "5.x",
    "@storybook/addon-actions": "5.x",
    "@storybook/addon-docs": "5.x",
    "@storybook/addon-knobs": "5.x",
    "@storybook/addon-centered": "5.x",
    "@storybook/addon-viewport": "5.x",
    "@storybook/source-loader": "5.x",
    "@types/enzyme": "3.10.5",
    "@types/enzyme-adapter-react-16": "1.0.6",
    "@types/file-saver": "2.0.1",
    "@types/geojson": "7946.0.7",
    "@types/googlemaps": "3.39.11",
    "@types/graphql": "14.5.0",
    "@types/jest": "26.0.8",
    "@types/js-cookie": "2.2.6",
    "@types/json-stable-stringify": "1.0.32",
    "@types/jwt-decode": "2.2.1",
    "@types/leaflet": "1.5.17",
    "@types/leaflet.markercluster": "1.4.2",
    "@types/lodash-es": "4.17.3",
    "@types/moment-timezone": "0.5.13",
    "@types/node": "14.0.27",
    "@types/node-uuid": "0.0.28",
    "@types/qs": "6.9.4",
    "@types/quill": "2.0.3",
    "@types/react": "16.9.44",
    "@types/react-aria-live": "2.0.0",
    "@types/react-color": "3.0.4",
    "@types/react-dates": "17.1.14",
    "@types/react-dom": "16.9.8",
    "@types/react-intl": "2.3.18",
    "@types/react-jsonschema-form": "1.7.4",
    "@types/react-loadable": "5.5.3",
    "@types/react-resize-detector": "4.2.0",
    "@types/react-router": "3.x",
    "@types/react-scroll": "1.5.5",
    "@types/react-select": "3.0.15",
    "@types/react-transition-group": "4.4.0",
    "@types/segment-analytics": "0.0.32",
    "@types/shelljs": "0.8.8",
    "@types/styled-components": "5.1.2",
    "@types/webfontloader": "1.6.32",
    "@types/webpack": "4.41.21",
    "babel-core": "7.0.0-bridge.0",
    "babel-jest": "26.2.2",
    "babel-loader": "8.1.0",
    "babel-plugin-dynamic-import-node": "2.3.3",
    "babel-plugin-module-resolver": "4.0.0",
    "babel-plugin-react-intl": "2.4.0",
    "babel-plugin-styled-components": "1.11.1",
    "babel-plugin-transform-es2015-modules-commonjs": "6.26.2",
    "chalk": "2.4.2",
    "clean-webpack-plugin": "3.0.0",
    "css-loader": "4.2.0",
    "cypress": "4.12.0",
    "cypress-iframe": "1.0.1",
    "cypress-file-upload": "4.0.7",
    "cypress-plugin-retries": "1.5.2",
    "enzyme": "3.11.0",
    "enzyme-adapter-react-16": "1.15.2",
    "enzyme-to-json": "3.5.0",
    "express": "4.17.1",
    "file-loader": "6.0.0",
    "fork-ts-checker-webpack-plugin": "3.1.1",
    "glob": "7.1.6",
    "html-webpack-plugin": "4.3.0",
    "jest": "26.2.2",
    "jest-cli": "26.2.2",
    "jest-junit": "11.1.0",
    "jest-styled-components": "7.0.2",
    "mini-css-extract-plugin": "0.9.0",
    "moment-locales-webpack-plugin": "1.2.0",
    "moment-timezone-data-webpack-plugin": "1.3.0",
    "optimize-css-assets-webpack-plugin": "5.0.3",
    "pa11y-ci": "2.3.0",
<<<<<<< HEAD
    "puppeteer": "5.2.1",
=======
    "prettier": "2.0.5",
    "puppeteer": "3.1.0",
>>>>>>> 31b691b0
    "react-docgen-typescript-loader": "3.7.2",
    "readline": "1.3.0",
    "request": "2.88.2",
    "rimraf": "3.0.2",
    "shelljs": "0.8.4",
    "style-loader": "1.2.1",
    "styled-components": "5.1.1",
    "terser-webpack-plugin": "3.1.0",
    "ts-jest": "26.1.4",
    "ts-loader": "8.0.2",
    "tslint": "6.1.3",
    "tslint-config-airbnb": "5.11.2",
    "tslint-config-prettier": "1.18.0",
    "tslint-consistent-codestyle": "1.15.1",
    "tslint-eslint-rules": "5.4.0",
    "tslint-microsoft-contrib": "6.2.0",
    "tslint-react": "4.0.0",
    "tsutils": "3.17.1",
    "typescript": "3.9.6",
    "typescript-styled-plugin": "0.15.0",
    "url-loader": "4.1.0",
    "webpack": "4.44.1",
    "webpack-bundle-analyzer": "3.8.0",
    "webpack-cli": "3.3.12",
    "webpack-dashboard": "3.2.0",
    "webpack-dev-middleware": "3.7.2",
    "webpack-dev-server": "3.11.0",
    "yargs": "15.4.1"
  },
  "resolutions": {
    "react-test-renderer": "16.13.1"
  }
}<|MERGE_RESOLUTION|>--- conflicted
+++ resolved
@@ -214,12 +214,8 @@
     "moment-timezone-data-webpack-plugin": "1.3.0",
     "optimize-css-assets-webpack-plugin": "5.0.3",
     "pa11y-ci": "2.3.0",
-<<<<<<< HEAD
     "puppeteer": "5.2.1",
-=======
     "prettier": "2.0.5",
-    "puppeteer": "3.1.0",
->>>>>>> 31b691b0
     "react-docgen-typescript-loader": "3.7.2",
     "readline": "1.3.0",
     "request": "2.88.2",
