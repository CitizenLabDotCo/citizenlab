{
  "name": "react-boilerplate",
  "version": "3.4.0",
  "description": "A highly scalable, offline-first foundation with the best DX and a focus on performance and best practices",
  "repository": {
    "type": "git",
    "url": "git://github.com/react-boilerplate/react-boilerplate.git"
  },
  "engines": {
    "npm": ">=3",
    "node": ">=5"
  },
  "author": "Max Stoiber",
  "license": "MIT",
  "scripts": {
    "analyze:clean": "rimraf stats.json",
    "preanalyze": "npm run analyze:clean",
    "analyze": "node ./internals/scripts/analyze.js",
    "extract-intl": "babel-node --presets latest,stage-0 -- ./internals/scripts/extract-intl.js",
    "npmcheckversion": "node ./internals/scripts/npmcheckversion.js",
    "preinstall": "npm run npmcheckversion",
    "postinstall": "npm run build:dll",
    "prebuild": "npm run build:clean",
    "build": "cross-env NODE_ENV=production webpack --config internals/webpack/webpack.prod.babel.js --color -p --progress",
    "build:clean": "npm run test:clean && rimraf ./build",
    "build:dll": "node ./internals/scripts/dependencies.js",
    "start": "cross-env NODE_ENV=development node server",
    "start:tunnel": "cross-env NODE_ENV=development ENABLE_TUNNEL=true node server",
    "start:production": "npm run test && npm run build && npm run start:prod",
    "start:prod": "cross-env NODE_ENV=production node server",
    "presetup": "npm i chalk shelljs",
    "setup": "node ./internals/scripts/setup.js",
    "postsetup": "npm run build:dll",
    "clean": "shjs ./internals/scripts/clean.js",
    "clean:all": "npm run analyze:clean && npm run test:clean && npm run build:clean",
    "generate": "plop --plopfile internals/generators/index.js",
    "lint": "npm run lint:js",
    "lint:eslint": "eslint --ignore-path .gitignore --ignore-pattern internals/scripts --ignore-pattern app/components/Foundation --ignore-pattern local_tests",
    "lint:js": "npm run lint:eslint -- . ",
    "lint:staged": "lint-staged",
    "pretest": "npm run test:clean && npm run lint",
    "test:clean": "rimraf ./coverage",
    "test": "cross-env NODE_ENV=test jest --coverage",
    "test:foundation": "NODE_ENV=test mocha --compilers js:babel-core/register --require app/components/Foundation/tests/index.js --recursive app/components/Foundation/tests",
    "test:watch": "cross-env NODE_ENV=test jest --watchAll",
    "coveralls": "cat ./coverage/lcov.info | coveralls"
  },
  "lint-staged": {
    "*.js": "lint:eslint"
  },
  "pre-commit": "lint:staged",
  "babel": {
    "presets": [
      [
        "latest",
        {
          "es2015": {
            "modules": false
          }
        }
      ],
      "react",
      "stage-0"
    ],
    "env": {
      "production": {
        "only": [
          "app"
        ],
        "plugins": [
          "transform-react-remove-prop-types",
          "transform-react-constant-elements",
          "transform-react-inline-elements"
        ]
      },
      "test": {
        "plugins": [
          "transform-es2015-modules-commonjs",
          "dynamic-import-node"
        ]
      }
    }
  },
  "eslintConfig": {
    "parser": "babel-eslint",
    "extends": "airbnb",
    "env": {
      "browser": true,
      "node": true,
      "jest": true,
      "es6": true
    },
    "plugins": [
      "redux-saga",
      "react",
      "jsx-a11y"
    ],
    "parserOptions": {
      "ecmaVersion": 6,
      "sourceType": "module",
      "ecmaFeatures": {
        "jsx": true
      }
    },
    "rules": {
      "arrow-parens": [
        "error",
        "always"
      ],
      "arrow-body-style": "off",
      "comma-dangle": [
        2,
        "always-multiline"
      ],
      "import/imports-first": 0,
      "import/first": 0,
      "import/newline-after-import": 0,
      "import/no-dynamic-require": 0,
      "import/no-extraneous-dependencies": 0,
      "import/no-named-as-default": 0,
      "import/no-unresolved": 2,
      "import/prefer-default-export": 0,
      "import/extensions": 0,
      "indent": [
        2,
        2,
        {
          "SwitchCase": 1
        }
      ],
      "jsx-a11y/aria-props": 2,
      "jsx-a11y/heading-has-content": 0,
      "jsx-a11y/href-no-hash": 1,
      "jsx-a11y/label-has-for": 2,
      "jsx-a11y/mouse-events-have-key-events": 2,
      "jsx-a11y/role-has-required-aria-props": 2,
      "jsx-a11y/role-supports-aria-props": 2,
      "jsx-a11y/no-static-element-interactions": 1,
      "consistent-return": 0,
      "max-len": 0,
      "newline-per-chained-call": 0,
      "no-confusing-arrow": 0,
      "no-console": 1,
      "no-use-before-define": 0,
      "prefer-template": 2,
      "class-methods-use-this": 0,
      "react/forbid-prop-types": 0,
      "react/jsx-first-prop-new-line": [
        2,
        "multiline"
      ],
      "react/prefer-stateless-function": 0,
      "react/no-multi-comp": 0,
      "react/jsx-filename-extension": 0,
      "react/jsx-no-target-blank": 0,
      "react/require-extension": 0,
      "react/no-unused-prop-types": 1,
      "react/self-closing-comp": 0,
      "redux-saga/no-yield-in-race": 2,
      "redux-saga/yield-effects": 2,
      "require-yield": 0,
      "import/no-webpack-loader-syntax": 0
    },
    "settings": {
      "import/resolver": {
        "webpack": {
          "config": "./internals/webpack/webpack.prod.babel.js"
        }
      }
    }
  },
  "dllPlugin": {
    "path": "node_modules/react-boilerplate-dlls",
    "exclude": [
      "chalk",
      "compression",
      "cross-env",
      "express",
      "ip",
      "minimist",
      "sanitize.css"
    ],
    "include": [
      "core-js",
      "lodash",
      "eventsource-polyfill"
    ]
  },
  "jest": {
    "collectCoverageFrom": [
      "app/**/*.{js,jsx}",
      "!app/**/*.test.{js,jsx}",
      "!app/*/RbGenerated*/*.{js,jsx}",
      "!app/app.js",
      "!app/routes.js",
      "!app/components/Foundation/**/*.{js,jsx}",
      "!app/components/FoundationDemoPage/**/*.{js,jsx}"
    ],
    "moduleDirectories": [
      "node_modules",
      "app"
    ],
    "moduleNameMapper": {
      ".*\\.(css|less|styl|scss|sass)$": "<rootDir>/internals/mocks/cssModule.js",
      ".*\\.(jpg|jpeg|png|gif|eot|otf|webp|svg|ttf|woff|woff2|mp4|webm|wav|mp3|m4a|aac|oga)$": "<rootDir>/internals/mocks/image.js"
    },
    "setupTestFrameworkScriptFile": "<rootDir>/internals/testing/test-bundler.js",
    "testRegex": "tests/.*\\.test\\.js$",
    "testResultsProcessor": "./node_modules/jest-junit"
  },
  "dependencies": {
    "babel-polyfill": "6.23.0",
    "chalk": "1.1.3",
    "classnames": "^2.2.5",
    "compression": "1.6.2",
    "cross-env": "3.1.3",
    "draft-js": "^0.10.1",
    "draftjs-to-html": "^0.7.4",
    "express": "4.14.0",
    "file-saver": "^1.3.3",
    "fontfaceobserver": "2.0.7",
    "foundation-sites": "^6.3.0",
    "hellojs": "^1.14.0",
    "html-to-draftjs": "0.1.0-beta11",
    "immutable": "3.8.1",
    "intl": "1.2.5",
    "invariant": "2.2.2",
    "ip": "1.1.4",
    "jquery": "^3.2.1",
    "json-api-normalizer": "^0.4.0",
    "lodash": "4.17.2",
    "minimist": "1.2.0",
    "mixpanel-browser": "^2.11.1",
    "moment": "^2.18.1",
    "motion-ui": "^1.2.2",
    "polished": "1.1.3",
    "prop-types": "^15.5.6",
    "qs": "^6.5.0",
    "query-string": "^4.3.4",
    "react": "^15.6.1",
    "react-addons-create-fragment": "^15.6.0",
    "react-color": "^2.11.7",
    "react-dom": "^15.6.1",
    "react-draft-wysiwyg": "^1.10.7",
    "react-dropzone": "^4.0.0",
    "react-helmet": "3.2.2",
    "react-immutable-proptypes": "^2.1.0",
    "react-infinite-scroller": "^1.0.12",
    "react-intl": "2.2.3",
    "react-places-autocomplete": "^5.3.1",
    "react-redux": "4.4.6",
    "react-redux-form": "^1.9.0",
    "react-redux-saga": "^1.0.2",
    "react-responsive-carousel": "^3.1.5",
    "react-router": "^3.0.5",
    "react-router-redux": "^4.0.8",
    "react-router-scroll": "0.4.1",
    "react-scroll": "^1.5.4",
    "react-scroll-to-component": "^1.0.1",
    "react-select": "^1.0.0-rc.5",
    "react-social": "^1.9.0",
    "react-social-icons": "^2.7.0",
    "react-text-mask": "^5.0.2",
    "react-transition-group": "2.2.0",
    "recharts": "^0.22.4",
    "redux": "3.7.2",
    "redux-immutable": "3.1.0",
    "redux-saga": "0.15.6",
    "redux-saga-devtools": "^0.1.2",
    "redux-saga-testing": "^1.0.5",
    "reselect": "2.5.4",
    "rxjs": "^5.4.2",
    "sanitize.css": "4.1.0",
    "semantic-ui-css": "^2.2.10",
    "semantic-ui-react": "^0.67.2",
    "styled-components": "^2.1.2",
    "url-parse": "^1.1.8",
    "uuid": "^3.1.0",
    "warning": "3.0.0",
    "whatwg-fetch": "2.0.1",
    "with-query": "^1.0.2"
  },
  "devDependencies": {
    "@types/draft-js": "^0.10.10",
    "@types/lodash": "^4.14.71",
    "@types/node-uuid": "^0.0.28",
<<<<<<< HEAD
    "@types/react-intl": "^2.3.1",
    "@types/react-select": "^1.0.50",
    "@types/draft-js": "^0.10.10",
    "@types/react-dropzone": "^3.13.1",
    "@types/react-scroll": "^1.5.1",
=======
    "@types/react-dropzone": "^3.13.1",
    "@types/react-intl": "^2.3.1",
    "@types/react-select": "^1.0.50",
    "@types/react-transition-group": "^2.0.2",
    "@types/react": "^15.6.0",
>>>>>>> bf0fa28d
    "babel-cli": "6.24.1",
    "babel-core": "6.25.0",
    "babel-eslint": "7.2.3",
    "babel-loader": "7.1.1",
    "babel-plugin-dynamic-import-node": "1.0.2",
    "babel-plugin-react-intl": "2.3.1",
    "babel-plugin-react-transform": "2.0.2",
    "babel-plugin-transform-es2015-modules-commonjs": "6.24.1",
    "babel-plugin-transform-react-constant-elements": "6.23.0",
    "babel-plugin-transform-react-inline-elements": "6.22.0",
    "babel-plugin-transform-react-remove-prop-types": "0.4.8",
    "babel-preset-latest": "6.24.1",
<<<<<<< HEAD
    "babel-preset-react": "6.24.1",
    "babel-preset-react-hmre": "1.1.1",
    "babel-preset-stage-0": "6.24.1",
    "chai": "^3.5.0",
=======
    "babel-preset-react-hmre": "1.1.1",
    "babel-preset-react": "6.24.1",
    "babel-preset-stage-0": "6.24.1",
>>>>>>> bf0fa28d
    "chai-enzyme": "^0.6.1",
    "chai-jsx": "^1.0.1",
    "chai": "^3.5.0",
    "cheerio": "0.22.0",
    "circular-dependency-plugin": "3.0.0",
    "coveralls": "2.11.15",
    "css-loader": "0.26.1",
    "enzyme": "2.6.0",
    "eslint-config-airbnb-base": "10.0.1",
    "eslint-config-airbnb": "13.0.0",
    "eslint-import-resolver-webpack": "0.8.0",
    "eslint-plugin-import": "2.2.0",
    "eslint-plugin-jsx-a11y": "2.2.3",
    "eslint-plugin-react": "6.7.1",
    "eslint-plugin-redux-saga": "^0.3.0",
    "eslint-watch": "^3.0.1",
    "eslint": "3.11.1",
    "eventsource-polyfill": "0.9.6",
    "exports-loader": "0.6.3",
    "extract-intl": "0.0.4",
    "file-loader": "0.9.0",
    "html-loader": "0.4.4",
    "html-webpack-plugin": "2.24.1",
    "image-webpack-loader": "^3.3.1",
    "imports-loader": "0.6.5",
    "jest-cli": "^19.0.0",
    "jest-junit": "1.4.0",
    "jest-styled-components": "^1.3.2",
    "jsdom": "^9.11.0",
    "lint-staged": "3.2.1",
    "mocha": "^3.2.0",
    "ngrok": "2.2.4",
    "node-plop": "0.5.4",
    "node-sass": "^4.5.0",
    "null-loader": "0.1.1",
    "offline-plugin": "4.5.2",
    "plop": "1.7.3",
    "pre-commit": "1.1.3",
    "react-addons-test-utils": "15.4.1",
    "react-element-to-jsx-string": "^6.3.0",
    "react-test-renderer": "^15.4.2",
<<<<<<< HEAD
    "react-transition-group": "2.2.0",
=======
>>>>>>> bf0fa28d
    "redux-mock-store": "^1.2.3",
    "redux-saga-testing": "^1.0.2",
    "rimraf": "2.5.4",
    "sass-loader": "^6.0.2",
    "selenium-webdriver": "^3.1.0",
    "shelljs": "0.7.5",
    "sinon": "2.0.0-pre",
    "style-loader": "0.18.2",
    "ts-loader": "^2.3.2",
    "tslint-config-airbnb": "^5.2.1",
    "tslint-consistent-codestyle": "^1.5.1",
    "tslint-eslint-rules": "^4.1.1",
    "tslint-microsoft-contrib": "^5.0.1",
    "tslint-react": "^3.2.0",
<<<<<<< HEAD
    "typescript": "^2.4.2",
    "tsutils": "^2.8.0",
    "url-loader": "0.5.9",
    "webpack": "3.4.1",
    "webpack-dev-middleware": "1.12.0",
=======
    "tslint": "^5.5.0",
    "tsutils": "^2.8.0",
    "typescript": "^2.4.2",
    "url-loader": "0.5.9",
    "webpack-dev-middleware": "1.12.0",
    "webpack": "3.4.1",
>>>>>>> bf0fa28d
    "webpack-hot-middleware": "2.18.2"
  }
}<|MERGE_RESOLUTION|>--- conflicted
+++ resolved
@@ -284,19 +284,10 @@
     "@types/draft-js": "^0.10.10",
     "@types/lodash": "^4.14.71",
     "@types/node-uuid": "^0.0.28",
-<<<<<<< HEAD
     "@types/react-intl": "^2.3.1",
     "@types/react-select": "^1.0.50",
-    "@types/draft-js": "^0.10.10",
     "@types/react-dropzone": "^3.13.1",
     "@types/react-scroll": "^1.5.1",
-=======
-    "@types/react-dropzone": "^3.13.1",
-    "@types/react-intl": "^2.3.1",
-    "@types/react-select": "^1.0.50",
-    "@types/react-transition-group": "^2.0.2",
-    "@types/react": "^15.6.0",
->>>>>>> bf0fa28d
     "babel-cli": "6.24.1",
     "babel-core": "6.25.0",
     "babel-eslint": "7.2.3",
@@ -309,19 +300,12 @@
     "babel-plugin-transform-react-inline-elements": "6.22.0",
     "babel-plugin-transform-react-remove-prop-types": "0.4.8",
     "babel-preset-latest": "6.24.1",
-<<<<<<< HEAD
     "babel-preset-react": "6.24.1",
     "babel-preset-react-hmre": "1.1.1",
     "babel-preset-stage-0": "6.24.1",
     "chai": "^3.5.0",
-=======
-    "babel-preset-react-hmre": "1.1.1",
-    "babel-preset-react": "6.24.1",
-    "babel-preset-stage-0": "6.24.1",
->>>>>>> bf0fa28d
     "chai-enzyme": "^0.6.1",
     "chai-jsx": "^1.0.1",
-    "chai": "^3.5.0",
     "cheerio": "0.22.0",
     "circular-dependency-plugin": "3.0.0",
     "coveralls": "2.11.15",
@@ -360,10 +344,7 @@
     "react-addons-test-utils": "15.4.1",
     "react-element-to-jsx-string": "^6.3.0",
     "react-test-renderer": "^15.4.2",
-<<<<<<< HEAD
     "react-transition-group": "2.2.0",
-=======
->>>>>>> bf0fa28d
     "redux-mock-store": "^1.2.3",
     "redux-saga-testing": "^1.0.2",
     "rimraf": "2.5.4",
@@ -378,20 +359,11 @@
     "tslint-eslint-rules": "^4.1.1",
     "tslint-microsoft-contrib": "^5.0.1",
     "tslint-react": "^3.2.0",
-<<<<<<< HEAD
     "typescript": "^2.4.2",
     "tsutils": "^2.8.0",
     "url-loader": "0.5.9",
     "webpack": "3.4.1",
     "webpack-dev-middleware": "1.12.0",
-=======
-    "tslint": "^5.5.0",
-    "tsutils": "^2.8.0",
-    "typescript": "^2.4.2",
-    "url-loader": "0.5.9",
-    "webpack-dev-middleware": "1.12.0",
-    "webpack": "3.4.1",
->>>>>>> bf0fa28d
     "webpack-hot-middleware": "2.18.2"
   }
 }