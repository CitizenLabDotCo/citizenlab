{
  "name": "react-boilerplate",
  "version": "3.4.0",
  "description": "A highly scalable, offline-first foundation with the best DX and a focus on performance and best practices",
  "repository": {
    "type": "git",
    "url": "git://github.com/react-boilerplate/react-boilerplate.git"
  },
  "engines": {
    "npm": ">=3",
    "node": ">=5"
  },
  "author": "Max Stoiber",
  "license": "MIT",
  "scripts": {
    "analyze:clean": "rimraf stats.json",
    "preanalyze": "npm run analyze:clean",
    "analyze": "node ./internals/scripts/analyze.js",
    "extract-intl": "babel-node --presets latest,stage-0 -- ./internals/scripts/extract-intl.js",
    "npmcheckversion": "node ./internals/scripts/npmcheckversion.js",
    "preinstall": "npm run npmcheckversion",
    "postinstall": "npm run build:dll",
    "prebuild": "npm run build:clean",
    "build": "cross-env NODE_ENV=production webpack --config internals/webpack/webpack.prod.babel.js --color -p --progress",
    "build:clean": "npm run test:clean && rimraf ./build",
    "build:dll": "node ./internals/scripts/dependencies.js",
    "start": "cross-env NODE_ENV=development node server",
    "start:tunnel": "cross-env NODE_ENV=development ENABLE_TUNNEL=true node server",
    "start:production": "npm run test && npm run build && npm run start:prod",
    "start:prod": "cross-env NODE_ENV=production node server",
    "presetup": "npm i chalk shelljs",
    "setup": "node ./internals/scripts/setup.js",
    "postsetup": "npm run build:dll",
    "clean": "shjs ./internals/scripts/clean.js",
    "clean:all": "npm run analyze:clean && npm run test:clean && npm run build:clean",
    "generate": "plop --plopfile internals/generators/index.js",
    "lint": "npm run lint:js",
    "lint:eslint": "eslint --ignore-path .gitignore --ignore-pattern internals/scripts --ignore-pattern app/components/Foundation --ignore-pattern local_tests",
    "lint:js": "npm run lint:eslint -- . ",
    "lint:staged": "lint-staged",
    "pretest": "npm run test:clean && npm run lint",
    "test:clean": "rimraf ./coverage",
    "test": "cross-env NODE_ENV=test jest --coverage",
    "test:foundation": "NODE_ENV=test mocha --compilers js:babel-core/register --require app/components/Foundation/tests/index.js --recursive app/components/Foundation/tests",
    "test:watch": "cross-env NODE_ENV=test jest --watchAll",
    "coveralls": "cat ./coverage/lcov.info | coveralls"
  },
  "lint-staged": {
    "*.js": "lint:eslint"
  },
  "pre-commit": "lint:staged",
  "babel": {
    "presets": [
      [
        "latest",
        {
          "es2015": {
            "modules": false
          }
        }
      ],
      "react",
      "stage-0"
    ],
    "env": {
      "production": {
        "only": [
          "app"
        ],
        "plugins": [
          "transform-react-remove-prop-types",
          "transform-react-constant-elements",
          "transform-react-inline-elements"
        ]
      },
      "test": {
        "plugins": [
          "transform-es2015-modules-commonjs",
          "dynamic-import-node"
        ]
      }
    }
  },
  "eslintConfig": {
    "parser": "babel-eslint",
    "extends": "airbnb",
    "env": {
      "browser": true,
      "node": true,
      "jest": true,
      "es6": true
    },
    "plugins": [
      "redux-saga",
      "react",
      "jsx-a11y"
    ],
    "parserOptions": {
      "ecmaVersion": 6,
      "sourceType": "module",
      "ecmaFeatures": {
        "jsx": true
      }
    },
    "rules": {
      "arrow-parens": [
        "error",
        "always"
      ],
      "arrow-body-style": "off",
      "comma-dangle": [
        2,
        "always-multiline"
      ],
      "import/imports-first": 0,
      "import/first": 0,
      "import/newline-after-import": 0,
      "import/no-dynamic-require": 0,
      "import/no-extraneous-dependencies": 0,
      "import/no-named-as-default": 0,
      "import/no-unresolved": 2,
      "import/prefer-default-export": 0,
      "import/extensions": 0,
      "indent": [
        2,
        2,
        {
          "SwitchCase": 1
        }
      ],
      "jsx-a11y/aria-props": 2,
      "jsx-a11y/heading-has-content": 0,
      "jsx-a11y/href-no-hash": 1,
      "jsx-a11y/label-has-for": 2,
      "jsx-a11y/mouse-events-have-key-events": 2,
      "jsx-a11y/role-has-required-aria-props": 2,
      "jsx-a11y/role-supports-aria-props": 2,
      "jsx-a11y/no-static-element-interactions": 1,
      "consistent-return": 0,
      "max-len": 0,
      "newline-per-chained-call": 0,
      "no-confusing-arrow": 0,
      "no-console": 1,
      "no-use-before-define": 0,
      "prefer-template": 2,
      "class-methods-use-this": 0,
      "react/forbid-prop-types": 0,
      "react/jsx-first-prop-new-line": [
        2,
        "multiline"
      ],
      "react/prefer-stateless-function": 0,
      "react/no-multi-comp": 0,
      "react/jsx-filename-extension": 0,
      "react/jsx-no-target-blank": 0,
      "react/require-extension": 0,
      "react/no-unused-prop-types": 1,
      "react/self-closing-comp": 0,
      "redux-saga/no-yield-in-race": 2,
      "redux-saga/yield-effects": 2,
      "require-yield": 0,
      "import/no-webpack-loader-syntax": 0
    },
    "settings": {
      "import/resolver": {
        "webpack": {
          "config": "./internals/webpack/webpack.prod.babel.js"
        }
      }
    }
  },
  "dllPlugin": {
    "path": "node_modules/react-boilerplate-dlls",
    "exclude": [
      "chalk",
      "compression",
      "cross-env",
      "express",
      "ip",
      "minimist",
      "sanitize.css"
    ],
    "include": [
      "core-js",
      "lodash",
      "eventsource-polyfill"
    ]
  },
  "jest": {
    "collectCoverageFrom": [
      "app/**/*.{js,jsx}",
      "!app/**/*.test.{js,jsx}",
      "!app/*/RbGenerated*/*.{js,jsx}",
      "!app/app.js",
      "!app/routes.js",
      "!app/components/Foundation/**/*.{js,jsx}",
      "!app/components/FoundationDemoPage/**/*.{js,jsx}"
    ],
    "moduleDirectories": [
      "node_modules",
      "app"
    ],
    "moduleNameMapper": {
      ".*\\.(css|less|styl|scss|sass)$": "<rootDir>/internals/mocks/cssModule.js",
      ".*\\.(jpg|jpeg|png|gif|eot|otf|webp|svg|ttf|woff|woff2|mp4|webm|wav|mp3|m4a|aac|oga)$": "<rootDir>/internals/mocks/image.js"
    },
    "setupTestFrameworkScriptFile": "<rootDir>/internals/testing/test-bundler.js",
    "testRegex": "tests/.*\\.test\\.js$",
    "testResultsProcessor": "./node_modules/jest-junit"
  },
  "dependencies": {
    "babel-polyfill": "6.20.0",
    "chalk": "1.1.3",
    "classnames": "^2.2.5",
    "compression": "1.6.2",
    "cross-env": "3.1.3",
    "draft-js": "^0.10.0",
    "draftjs-to-html": "^0.7.0",
    "express": "4.14.0",
    "file-saver": "^1.3.3",
    "fontfaceobserver": "2.0.7",
    "foundation-sites": "^6.3.0",
    "hellojs": "^1.14.0",
    "html-to-draftjs": "0.1.0-beta7",
    "immutable": "3.8.1",
    "intl": "1.2.5",
    "invariant": "2.2.2",
    "ip": "1.1.4",
    "jquery": "^3.2.1",
    "json-api-normalizer": "^0.4.0",
    "lodash": "4.17.2",
    "minimist": "1.2.0",
    "mixpanel-browser": "^2.11.1",
    "moment": "^2.18.1",
    "motion-ui": "^1.2.2",
    "polished": "1.1.3",
    "prop-types": "^15.5.6",
    "qs": "^6.4.0",
    "query-string": "^4.3.4",
    "react": "^15.4.1",
    "react-addons-create-fragment": "^15.5.3",
    "react-color": "^2.11.7",
    "react-dom": "^15.4.1",
    "react-draft-wysiwyg": "^1.10.0",
    "react-dropzone": "^3.13.2",
    "react-helmet": "3.2.2",
    "react-immutable-proptypes": "^2.1.0",
    "react-infinite-scroller": "^1.0.12",
    "react-intl": "2.2.3",
    "react-places-autocomplete": "^5.3.1",
    "react-redux": "4.4.6",
    "react-redux-form": "^1.9.0",
    "react-redux-saga": "^1.0.2",
    "react-responsive-carousel": "^3.1.5",
    "react-router": "3.0.0",
    "react-router-redux": "^4.0.8",
    "react-router-scroll": "0.4.1",
    "react-scroll-to-component": "^1.0.1",
    "react-select": "^1.0.0-rc.5",
    "react-social": "^1.9.0",
    "react-social-icons": "^2.7.0",
    "react-text-mask": "^5.0.2",
    "recharts": "^0.22.4",
    "redux": "3.6.0",
    "redux-immutable": "3.0.8",
    "redux-saga": "0.15.3",
    "redux-saga-devtools": "^0.1.1",
    "redux-saga-testing": "^1.0.5",
    "redux-thunk": "^2.2.0",
    "reselect": "2.5.4",
    "rxjs": "^5.4.2",
    "sanitize.css": "4.1.0",
    "semantic-ui-css": "^2.2.10",
    "semantic-ui-react": "^0.67.2",
<<<<<<< HEAD
    "styled-components": "^2.1.0",
=======
    "styled-components": "2.1.0",
>>>>>>> a62900e2
    "url-parse": "^1.1.8",
    "warning": "3.0.0",
    "whatwg-fetch": "2.0.1",
    "with-query": "^1.0.2"
  },
  "devDependencies": {
    "@types/lodash": "^4.14.68",
    "@types/react": "^15.0.35",
    "babel-cli": "6.18.0",
    "babel-core": "6.21.0",
    "babel-eslint": "7.1.1",
    "babel-loader": "6.2.10",
    "babel-plugin-dynamic-import-node": "1.0.0",
    "babel-plugin-react-intl": "2.2.0",
    "babel-plugin-react-transform": "2.0.2",
    "babel-plugin-transform-es2015-modules-commonjs": "6.18.0",
    "babel-plugin-transform-react-constant-elements": "6.9.1",
    "babel-plugin-transform-react-inline-elements": "6.8.0",
    "babel-plugin-transform-react-remove-prop-types": "0.2.11",
    "babel-preset-latest": "6.16.0",
    "babel-preset-react": "6.16.0",
    "babel-preset-react-hmre": "1.1.1",
    "babel-preset-stage-0": "6.16.0",
    "chai": "^3.5.0",
    "chai-enzyme": "^0.6.1",
    "chai-jsx": "^1.0.1",
    "cheerio": "0.22.0",
    "circular-dependency-plugin": "2.0.0",
    "coveralls": "2.11.15",
    "css-loader": "0.26.1",
    "enzyme": "2.6.0",
    "eslint": "3.11.1",
    "eslint-config-airbnb": "13.0.0",
    "eslint-config-airbnb-base": "10.0.1",
    "eslint-import-resolver-webpack": "0.8.0",
    "eslint-plugin-import": "2.2.0",
    "eslint-plugin-jsx-a11y": "2.2.3",
    "eslint-plugin-react": "6.7.1",
    "eslint-plugin-redux-saga": "^0.3.0",
    "eslint-watch": "^3.0.1",
    "eventsource-polyfill": "0.9.6",
    "exports-loader": "0.6.3",
    "extract-intl": "0.0.4",
    "file-loader": "0.9.0",
    "html-loader": "0.4.4",
    "html-webpack-plugin": "2.24.1",
    "image-webpack-loader": "^3.3.1",
    "imports-loader": "0.6.5",
    "jest-cli": "^19.0.0",
    "jest-junit": "1.4.0",
    "jest-styled-components": "^1.3.2",
    "jsdom": "^9.11.0",
    "lint-staged": "3.2.1",
    "mocha": "^3.2.0",
    "ngrok": "2.2.4",
    "node-plop": "0.5.4",
    "node-sass": "^4.5.0",
    "null-loader": "0.1.1",
    "offline-plugin": "4.5.2",
    "plop": "1.7.3",
    "pre-commit": "1.1.3",
    "react-addons-test-utils": "15.4.1",
    "react-element-to-jsx-string": "^6.3.0",
    "react-test-renderer": "^15.4.2",
    "react-transition-group": "1.1.3",
    "redux-mock-store": "^1.2.3",
    "redux-saga-testing": "^1.0.2",
    "rimraf": "2.5.4",
    "sass-loader": "^6.0.2",
    "selenium-webdriver": "^3.1.0",
    "shelljs": "0.7.5",
    "sinon": "2.0.0-pre",
    "style-loader": "0.13.1",
    "ts-loader": "^2.2.2",
    "tslint": "^5.5.0",
    "tslint-config-airbnb": "^5.2.1",
    "tslint-eslint-rules": "^4.1.1",
    "tslint-microsoft-contrib": "^5.0.1",
    "tslint-react": "^3.0.0",
    "typescript": "^2.4.1",
    "url-loader": "0.5.7",
    "webpack": "2.2.0-rc.3",
    "webpack-dev-middleware": "1.9.0",
    "webpack-hot-middleware": "2.15.0"
  }
}<|MERGE_RESOLUTION|>--- conflicted
+++ resolved
@@ -272,11 +272,7 @@
     "sanitize.css": "4.1.0",
     "semantic-ui-css": "^2.2.10",
     "semantic-ui-react": "^0.67.2",
-<<<<<<< HEAD
-    "styled-components": "^2.1.0",
-=======
     "styled-components": "2.1.0",
->>>>>>> a62900e2
     "url-parse": "^1.1.8",
     "warning": "3.0.0",
     "whatwg-fetch": "2.0.1",
