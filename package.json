{
  "name": "cl2-front",
  "version": "1.0.0",
  "description": "Citizenlab is a ready-to-use citizen participation platform for local governments",
  "engines": {
    "npm": ">=5",
    "node": ">=7.6"
  },
  "author": "David Cnoops",
  "license": "MIT",
  "scripts": {
    "extract-intl": "tsc app/containers/App/constants && babel-node --presets @babel/env -- ./internals/scripts/extract-intl.js",
    "prebuild": "npm run build:clean",
    "build": "cross-env NODE_ENV=production webpack --config internals/webpack/webpack.config.js --color -p",
    "build:clean": "rimraf ./build",
    "build:staging": "cross-env NODE_ENV=staging webpack --config internals/webpack/webpack.config.js --color -p",
    "start": "cross-env NODE_ENV=development webpack-dev-server --config internals/webpack/webpack.config.js",
    "start:dashboard": "cross-env NODE_ENV=development webpack-dashboard -- webpack-dev-server --config internals/webpack/webpack.config.js",
    "start:production": "npm run build && npm run start:prod",
    "start:prod": "cross-env NODE_ENV=production node server/production",
    "start:images": "cross-env NODE_ENV=production node server/images",
    "prestats": "cross-env NODE_ENV=production webpack --config internals/webpack/webpack.config.js --profile --json > build/stats.json",
    "stats": "webpack-bundle-analyzer build/stats.json",
    "lint": "npm run lint:ts",
    "lint:ts": "tslint -p ./app/tsconfig.json -t stylish",
    "e2e-setup": "selenium-standalone install",
    "test:e2e": "cross-env ROOT_URL='localhost:3000/en' nightwatch",
    "test:browserstack": "nightwatch -c nightwatch-bs.conf.js -e chrome,firefox,safari,edge,ie",
    "test:bschrome": "nightwatch -c nightwatch-bs.conf.js -e chrome",
    "test:pa11y": "cross-env NODE_ENV=staging pa11y-ci",
    "cypress:open": "cypress open",
    "cypress:run": "cypress run --spec 'cypress/integration/*.ts'"
  },
  "dependencies": {
    "@babel/polyfill": "7.0.0",
    "@babel/runtime": "7.2.0",
    "@segment/consent-manager": "1.2.0",
    "@segment/snippet": "4.4.0",
    "@sentry/browser": "4.4.1",
    "ajv": "6.6.1",
    "body-scroll-lock": "2.6.1",
    "bowser": "1.9.4",
    "compression": "1.7.3",
    "core-js": "2.6.0",
    "cross-env": "5.2.0",
    "d3-hierarchy": "1.1.8",
    "file-saver": "2.0.0",
    "focus-trap-react": "4.0.1",
    "formik": "1.3.2",
    "grapesjs": "0.14.6",
    "intersection-observer": "0.5.1",
    "intl": "1.2.5",
    "js-cookie": "2.2.0",
    "json-stable-stringify": "1.0.1",
    "leaflet": "1.3.4",
    "leaflet.markercluster": "1.4.1",
    "linkifyjs": "2.1.7",
    "lodash-es": "4.17.11",
    "moment": "2.22.2",
    "moment-timezone": "0.5.23",
    "polished": "2.3.1",
    "qs": "6.6.0",
    "quill-blot-formatter": "1.0.5",
    "quill-image-drop-module": "1.0.3",
    "react": "16.6.3",
    "react-adopt": "0.6.0",
    "react-autosize-textarea": "5.0.1",
    "react-color": "2.14.1",
    "react-dates": "18.2.2",
    "react-dnd": "5.0.0",
    "react-dnd-html5-backend": "5.0.1",
    "react-dom": "16.6.3",
    "react-dropzone": "5.0.1",
    "react-frame-component": "4.0.2",
    "react-helmet": "5.2.0",
    "react-iframe": "1.3.3",
    "react-infinite-scroller": "1.2.2",
    "react-intl": "2.7.2",
    "react-jsonschema-form": "1.0.6",
    "react-leaflet": "2.1.2",
    "react-leaflet-markercluster": "1.1.8",
    "react-medium-image-zoom": "3.0.15",
    "react-mentions": "2.4.1",
    "react-places-autocomplete": "6.1.3",
<<<<<<< HEAD
    "react-quill": "1.3.1",
    "react-responsive": "6.0.1",
=======
    "react-quill": "1.3.3",
>>>>>>> d4f9fb6d
    "react-router": "3.x",
    "react-router-scroll": "0.4.4",
    "react-scroll-to-component": "1.0.2",
    "react-select": "2.1.2",
    "react-social": "1.10.0",
    "react-transition-group": "2.5.0",
    "recharts": "1.3.6",
    "regenerator-runtime": "0.13.1",
    "rxjs": "6.3.3",
    "semantic-ui-react": "0.83.0",
    "uuid": "3.3.2",
    "whatwg-fetch": "3.0.0"
  },
  "devDependencies": {
    "@babel/cli": "7.2.0",
    "@babel/core": "7.2.0",
    "@babel/node": "7.2.0",
    "@babel/plugin-proposal-class-properties": "7.2.1",
    "@babel/plugin-proposal-object-rest-spread": "7.2.0",
    "@babel/plugin-syntax-dynamic-import": "7.2.0",
    "@babel/plugin-transform-runtime": "7.2.0",
    "@babel/preset-env": "7.2.0",
    "@babel/preset-react": "7.0.0",
    "@babel/preset-typescript": "7.1.0",
    "@cypress/webpack-preprocessor": "4.0.2",
    "@types/bowser": "1.1.1",
    "@types/file-saver": "2.0.0",
    "@types/geojson": "7946.0.4",
    "@types/googlemaps": "3.30.16",
    "@types/js-cookie": "2.2.0",
    "@types/json-stable-stringify": "^1.0.32",
    "@types/leaflet": "1.2.14",
    "@types/leaflet.markercluster": "1.0.3",
    "@types/lodash-es": "4.17.1",
    "@types/moment-timezone": "0.5.9",
    "@types/node": "10.12.12",
    "@types/node-uuid": "0.0.28",
    "@types/qs": "6.5.1",
    "@types/quill": "1.3.10",
    "@types/react": "16.7.13",
    "@types/react-color": "2.13.6",
    "@types/react-dates": "17.1.4",
    "@types/react-dnd": "3.0.2",
    "@types/react-dnd-html5-backend": "3.0.2",
    "@types/react-dom": "16.0.11",
    "@types/react-dropzone": "4.2.2",
    "@types/react-intl": "2.3.14",
    "@types/react-jsonschema-form": "1.0.12",
    "@types/react-router": "3.x",
    "@types/react-scroll": "1.5.4",
    "@types/react-select": "2.0.10",
    "@types/segment-analytics": "0.0.28",
    "@types/shelljs": "0.8.0",
    "@types/webpack": "4.4.20",
    "babel-core": "6.26.3",
    "babel-loader": "8.0.4",
    "babel-plugin-react-intl": "2.4.0",
    "babel-plugin-styled-components": "1.9.2",
    "browserstack-local": "1.3.7",
    "cache-loader": "1.2.5",
    "chalk": "2.4.1",
    "clean-webpack-plugin": "1.0.0",
    "css-loader": "1.0.1",
    "cypress": "3.1.3",
    "express": "4.16.4",
    "file-loader": "2.0.0",
    "fork-ts-checker-webpack-plugin": "0.5.0",
    "glob": "7.1.3",
    "html-webpack-plugin": "3.2.0",
    "mini-css-extract-plugin": "0.4.5",
    "pa11y-ci": "2.1.1",
    "readline": "1.3.0",
    "request": "2.88.0",
    "resource-hints-webpack-plugin": "0.0.2",
    "rimraf": "2.6.2",
    "shelljs": "0.8.3",
    "style-loader": "0.23.1",
    "styled-components": "3.4.10",
    "ts-loader": "5.3.1",
    "tslint": "5.11.0",
    "tslint-config-airbnb": "5.11.1",
    "tslint-consistent-codestyle": "1.14.1",
    "tslint-eslint-rules": "5.4.0",
    "tslint-microsoft-contrib": "5.2.1",
    "tslint-react": "3.6.0",
    "tsutils": "3.5.2",
    "typescript": "3.2.2",
    "typescript-styled-plugin": "0.13.0",
    "url-loader": "1.1.2",
    "webpack": "4.27.1",
    "webpack-bundle-analyzer": "3.0.3",
    "webpack-cli": "3.1.2",
    "webpack-dashboard": "2.0.0",
    "webpack-dev-server": "3.1.10",
    "yargs": "12.0.5"
  }
}<|MERGE_RESOLUTION|>--- conflicted
+++ resolved
@@ -82,12 +82,8 @@
     "react-medium-image-zoom": "3.0.15",
     "react-mentions": "2.4.1",
     "react-places-autocomplete": "6.1.3",
-<<<<<<< HEAD
-    "react-quill": "1.3.1",
     "react-responsive": "6.0.1",
-=======
     "react-quill": "1.3.3",
->>>>>>> d4f9fb6d
     "react-router": "3.x",
     "react-router-scroll": "0.4.4",
     "react-scroll-to-component": "1.0.2",
