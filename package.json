{
  "name": "react-boilerplate",
  "version": "3.4.0",
  "description": "A highly scalable, offline-first foundation with the best DX and a focus on performance and best practices",
  "repository": {
    "type": "git",
    "url": "git://github.com/react-boilerplate/react-boilerplate.git"
  },
  "engines": {
    "npm": ">=3",
    "node": ">=5"
  },
  "author": "Max Stoiber",
  "license": "MIT",
  "scripts": {
    "analyze:clean": "rimraf stats.json",
    "preanalyze": "npm run analyze:clean",
    "analyze": "node ./internals/scripts/analyze.js",
    "extract-intl": "babel-node --presets latest,stage-0 -- ./internals/scripts/extract-intl.js",
    "npmcheckversion": "node ./internals/scripts/npmcheckversion.js",
    "preinstall": "npm run npmcheckversion",
    "postinstall": "npm run build:dll",
    "prebuild": "npm run build:clean",
    "build": "cross-env NODE_ENV=production webpack --config internals/webpack/webpack.prod.babel.js --color -p",
    "build:staging": "cross-env NODE_ENV=staging webpack --config internals/webpack/webpack.prod.babel.js --color -p",
    "build:clean": "npm run test:clean && rimraf ./build",
    "build:dll": "node ./internals/scripts/dependencies.js",
    "start": "cross-env NODE_ENV=development node server",
    "start:tunnel": "cross-env NODE_ENV=development ENABLE_TUNNEL=true node server",
    "start:production": "npm run test && npm run build && npm run start:prod",
    "start:prod": "cross-env NODE_ENV=production node server",
    "presetup": "npm i chalk shelljs",
    "setup": "node ./internals/scripts/setup.js",
    "postsetup": "npm run build:dll",
    "clean": "shjs ./internals/scripts/clean.js",
    "clean:all": "npm run analyze:clean && npm run test:clean && npm run build:clean",
    "generate": "plop --plopfile internals/generators/index.js",
    "lint": "npm run lint:js",
    "lint:eslint": "eslint --ignore-path .gitignore --ignore-pattern internals/scripts --ignore-pattern app/components/Foundation --ignore-pattern local_tests",
    "lint:js": "npm run lint:eslint -- . ",
    "lint:staged": "lint-staged",
    "lint:ts": "tslint -p ./tslint.json -t stylish",
    "pretest": "npm run test:clean && npm run lint",
    "test:clean": "rimraf ./coverage",
    "test": "cross-env NODE_ENV=test jest --coverage",
    "test:foundation": "NODE_ENV=test mocha --compilers js:babel-core/register --require app/components/Foundation/tests/index.js --recursive app/components/Foundation/tests",
    "test:watch": "cross-env NODE_ENV=test jest --watchAll",
    "coveralls": "cat ./coverage/lcov.info | coveralls",
    "e2e-setup": "selenium-standalone install",
    "test:e2e": "nightwatch"
  },
  "lint-staged": {
    "*.js": "lint:eslint"
  },
  "pre-commit": "lint:staged",
  "babel": {
    "presets": [
      [
        "latest",
        {
          "es2015": {
            "modules": false
          }
        }
      ],
      "react",
      "stage-0"
    ],
    "env": {
      "production": {
        "only": [
          "app"
        ],
        "plugins": [
          "transform-react-remove-prop-types",
          "transform-react-constant-elements",
          "transform-react-inline-elements"
        ]
      },
      "test": {
        "plugins": [
          "transform-es2015-modules-commonjs",
          "dynamic-import-node"
        ]
      }
    }
  },
  "eslintConfig": {
    "parser": "babel-eslint",
    "extends": "airbnb",
    "env": {
      "browser": true,
      "node": true,
      "jest": true,
      "es6": true
    },
    "plugins": [
      "redux-saga",
      "react",
      "jsx-a11y",
      "cl-custom"
    ],
    "parserOptions": {
      "ecmaVersion": 6,
      "sourceType": "module"
    },
    "rules": {
      "arrow-parens": [
        "error",
        "always"
      ],
      "arrow-body-style": "off",
      "comma-dangle": [
        2,
        "always-multiline"
      ],
      "import/imports-first": 0,
      "import/first": 0,
      "import/newline-after-import": 0,
      "import/no-dynamic-require": 0,
      "import/no-extraneous-dependencies": 0,
      "import/no-named-as-default": 0,
      "import/no-unresolved": 2,
      "import/prefer-default-export": 0,
      "import/extensions": 0,
      "indent": [
        2,
        2,
        {
          "SwitchCase": 1
        }
      ],
      "jsx-a11y/aria-props": 2,
      "jsx-a11y/heading-has-content": 0,
      "jsx-a11y/href-no-hash": 1,
      "jsx-a11y/label-has-for": 2,
      "jsx-a11y/mouse-events-have-key-events": 2,
      "jsx-a11y/role-has-required-aria-props": 2,
      "jsx-a11y/role-supports-aria-props": 2,
      "jsx-a11y/no-static-element-interactions": 1,
      "consistent-return": 0,
      "max-len": 0,
      "newline-per-chained-call": 0,
      "no-confusing-arrow": 0,
      "no-console": 1,
      "no-use-before-define": 0,
      "prefer-template": 2,
      "class-methods-use-this": 0,
      "quotes": 0,
      "react/forbid-prop-types": 0,
      "react/jsx-first-prop-new-line": [
        2,
        "multiline"
      ],
      "react/prefer-stateless-function": 0,
      "react/no-multi-comp": 0,
      "react/jsx-filename-extension": 0,
      "react/jsx-no-target-blank": 0,
      "react/require-extension": 0,
      "react/no-unused-prop-types": 1,
      "react/self-closing-comp": 0,
      "redux-saga/no-yield-in-race": 2,
      "redux-saga/yield-effects": 2,
      "require-yield": 0,
      "import/no-webpack-loader-syntax": 0,
      "cl-custom/no-vanilla-formatted-messages": 2
    },
    "settings": {
      "import/resolver": {
        "webpack": {
          "config": "./internals/webpack/webpack.prod.babel.js"
        }
      }
    }
  },
  "dllPlugin": {
    "path": "node_modules/react-boilerplate-dlls",
    "exclude": [
      "chalk",
      "compression",
      "cross-env",
      "express",
      "ip",
      "minimist",
      "sanitize.css"
    ],
    "include": [
      "core-js",
      "lodash",
      "eventsource-polyfill"
    ]
  },
  "jest": {
    "collectCoverageFrom": [
      "app/**/*.{js,jsx}",
      "!app/**/*.test.{js,jsx}",
      "!app/*/RbGenerated*/*.{js,jsx}",
      "!app/app.js",
      "!app/routes.js",
      "!app/components/Foundation/**/*.{js,jsx}",
      "!app/components/FoundationDemoPage/**/*.{js,jsx}"
    ],
    "moduleDirectories": [
      "node_modules",
      "app"
    ],
    "moduleNameMapper": {
      ".*\\.(css|less|styl|scss|sass)$": "<rootDir>/internals/mocks/cssModule.js",
      ".*\\.(jpg|jpeg|png|gif|eot|otf|webp|svg|ttf|woff|woff2|mp4|webm|wav|mp3|m4a|aac|oga)$": "<rootDir>/internals/mocks/image.js"
    },
    "setupTestFrameworkScriptFile": "<rootDir>/internals/testing/test-bundler.js",
    "testRegex": "tests/.*\\.test\\.js$",
    "testResultsProcessor": "./node_modules/jest-junit"
  },
  "dependencies": {
    "@segment/snippet": "^4.0.1",
    "babel-polyfill": "6.26.0",
    "bowser": "^1.9.1",
    "chalk": "1.1.3",
    "classnames": "^2.2.5",
    "compression": "1.7.1",
    "cross-env": "3.1.3",
    "draft-js": "^0.10.4",
    "draftjs-to-html": "^0.8.1",
    "file-saver": "^1.3.3",
    "fontfaceobserver": "2.0.13",
    "formik": "^0.10.5",
    "grid-styled": "^2.0.0-11",
    "hellojs": "^1.15.1",
    "html-to-draftjs": "^1.1.1",
    "immutable": "3.8.2",
    "intl": "1.2.5",
    "invariant": "2.2.2",
    "ip": "1.1.5",
    "jquery": "^3.2.1",
    "json-api-normalizer": "^0.4.7",
    "leaflet": "^1.2.0",
    "linkifyjs": "^2.1.5",
    "lodash": "4.17.4",
    "minimist": "1.2.0",
    "mixpanel-browser": "^2.11.1",
    "moment": "2.20.1",
    "polished": "1.9.0",
    "prop-types": "^15.6.0",
    "qs": "^6.5.1",
    "query-string": "^5.0.1",
    "react": "^16.2.0",
    "react-addons-shallow-compare": "^15.6.2",
    "react-autosize-textarea": "0.4.9",
    "react-color": "^2.13.8",
    "react-dates": "16.0.1",
    "react-dnd": "^2.5.4",
    "react-dnd-html5-backend": "^2.5.4",
    "react-dom": "^16.2.0",
    "react-draft-wysiwyg": "^1.12.2",
    "react-dropzone": "^4.2.3",
    "react-helmet": "^5.2.0",
    "react-immutable-proptypes": "^2.1.0",
    "react-infinite-scroller": "^1.1.2",
    "react-intl": "2.4.0",
    "react-leaflet": "^1.7.8",
    "react-mentions": "^1.2.1",
    "react-places-autocomplete": "^5.4.3",
    "react-redux": "4.4.8",
    "react-router": "^3.x",
    "react-router-redux": "^4.0.8",
    "react-router-scroll": "0.4.4",
    "react-scroll": "^1.7.4",
    "react-scroll-to-component": "^1.0.2",
    "react-select": "1.1.0",
    "react-social": "^1.10.0",
    "react-text-mask": "^5.0.2",
    "react-transition-group": "^2.2.1",
    "recharts": "^1.0.0-beta.6",
    "redux": "3.7.2",
    "redux-immutable": "3.1.0",
    "redux-saga": "0.15.6",
    "redux-saga-devtools": "^0.1.2",
    "redux-saga-testing": "^1.0.5",
    "reselect": "2.5.4",
    "rxjs": "5.5.2",
    "sanitize.css": "4.1.0",
    "semantic-ui-css": "^2.2.12",
    "semantic-ui-react": "^0.77.1",
    "url-parse": "^1.2.0",
    "uuid": "^3.1.0",
    "warning": "3.0.0",
    "whatwg-fetch": "2.0.3",
    "with-query": "^1.0.2"
  },
  "devDependencies": {
    "@types/bowser": "1.1.1",
    "@types/draft-js": "0.10.19",
    "@types/lodash": "4.14.91",
    "@types/node-uuid": "0.0.28",
    "@types/react": "16.x",
    "@types/react-dates": "12.1.6",
    "@types/react-dom": "16.x",
    "@types/react-dropzone": "4.1.0",
    "@types/react-intl": "2.3.3",
    "@types/react-router": "3.x",
    "@types/react-scroll": "1.5.2",
    "@types/react-select": "1.0.60",
    "babel-cli": "6.26.0",
    "babel-core": "6.26.0",
    "babel-eslint": "8.0.3",
    "babel-loader": "7.1.2",
    "babel-plugin-dynamic-import-node": "1.2.0",
    "babel-plugin-react-intl": "2.3.1",
    "babel-plugin-react-transform": "3.0.0",
    "babel-plugin-transform-es2015-modules-commonjs": "6.26.0",
    "babel-plugin-transform-react-constant-elements": "6.23.0",
    "babel-plugin-transform-react-inline-elements": "6.22.0",
    "babel-plugin-transform-react-remove-prop-types": "0.4.12",
    "babel-preset-latest": "6.24.1",
    "babel-preset-react": "6.24.1",
    "babel-preset-react-hmre": "1.1.1",
    "babel-preset-stage-0": "6.24.1",
    "chai": "^3.5.0",
    "chai-jsx": "^1.0.1",
    "cheerio": "0.22.0",
    "circular-dependency-plugin": "4.2.1",
    "coveralls": "2.11.15",
    "css-loader": "0.28.7",
    "eslint": "3.11.1",
    "eslint-config-airbnb": "13.0.0",
    "eslint-config-airbnb-base": "10.0.1",
    "eslint-import-resolver-webpack": "0.8.3",
    "eslint-plugin-cl-custom": "file:internals/lint/eslint-plugin-cl-custom",
    "eslint-plugin-import": "2.2.0",
    "eslint-plugin-jsx-a11y": "2.2.3",
    "eslint-plugin-react": "6.7.1",
    "eslint-plugin-redux-saga": "^0.3.0",
    "eslint-watch": "^3.0.1",
    "eventsource-polyfill": "0.9.6",
    "exports-loader": "0.6.4",
    "express": "4.16.2",
    "extract-intl": "2.0.0",
    "extract-text-webpack-plugin": "^3.0.2",
    "favicons-webpack-plugin": "0.0.7",
    "file-loader": "1.1.6",
    "glob": "^7.1.2",
    "html-loader": "0.5.1",
    "html-webpack-plugin": "2.30.1",
    "image-webpack-loader": "^3.3.1",
    "imports-loader": "0.7.1",
    "jest-cli": "^19.0.0",
    "jest-junit": "1.4.0",
    "js-cookie": "^2.2.0",
    "jsdom": "^9.11.0",
    "lint-staged": "3.2.1",
    "mocha": "^3.2.0",
    "ngrok": "2.2.4",
    "nightwatch": "^0.9.16",
    "node-plop": "0.8.0",
    "node-sass": "^4.6.1",
    "null-loader": "0.1.1",
    "plop": "1.7.3",
    "pre-commit": "1.1.3",
    "redux-mock-store": "^1.2.3",
    "rimraf": "2.5.4",
    "sass-loader": "^6.0.6",
    "selenium-standalone": "^6.9.0",
    "selenium-webdriver": "^3.1.0",
    "shelljs": "0.7.5",
    "sinon": "2.0.0-pre",
<<<<<<< HEAD
    "style-loader": "0.19.0",
    "styled-components": "2.4.0",
=======
    "style-loader": "0.19.1",
    "styled-components": "^2.4.0",
>>>>>>> 3f9603e4
    "ts-loader": "^3.2.0",
    "tslint": "^5.8.0",
    "tslint-config-airbnb": "^5.4.2",
    "tslint-consistent-codestyle": "^1.11.0",
    "tslint-eslint-rules": "^4.1.1",
    "tslint-microsoft-contrib": "^5.0.1",
    "tslint-react": "^3.2.0",
    "tsutils": "^2.14.0",
    "typescript": "^2.6.2",
    "typescript-styled-plugin": "^0.2.2",
    "url-loader": "0.6.2",
    "webpack": "3.10.0",
    "webpack-bundle-analyzer": "2.9.1",
    "webpack-dev-middleware": "2.0.3",
    "webpack-hot-middleware": "2.21.0",
    "yargs": "^10.0.3"
  }
}<|MERGE_RESOLUTION|>--- conflicted
+++ resolved
@@ -364,13 +364,8 @@
     "selenium-webdriver": "^3.1.0",
     "shelljs": "0.7.5",
     "sinon": "2.0.0-pre",
-<<<<<<< HEAD
-    "style-loader": "0.19.0",
+    "style-loader": "0.19.1",
     "styled-components": "2.4.0",
-=======
-    "style-loader": "0.19.1",
-    "styled-components": "^2.4.0",
->>>>>>> 3f9603e4
     "ts-loader": "^3.2.0",
     "tslint": "^5.8.0",
     "tslint-config-airbnb": "^5.4.2",
