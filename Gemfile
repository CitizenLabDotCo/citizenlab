--- conflicted
+++ resolved
@@ -135,6 +135,7 @@
 # through the emails engine and is therefore specified
 # in the main app.
 gem "mjml-rails", "~> 4.4"
+gem 'intercom', '~> 4.1'
 
 gem 'admin_api', path: 'engines/admin_api'
 gem 'email_campaigns', path: 'engines/email_campaigns'
@@ -149,8 +150,4 @@
 gem 'volunteering', path: 'engines/volunteering'
 gem 'maps', path: 'engines/maps'
 
-<<<<<<< HEAD
-gem 'intercom', '~> 4.1'
-=======
-gem 'project_folders', path: 'engines/project_folders'
->>>>>>> a2dc83c4
+gem 'project_folders', path: 'engines/project_folders'