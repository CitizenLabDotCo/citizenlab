source 'https://rubygems.org'

git_source(:github) do |repo_name|
  repo_name = "#{repo_name}/#{repo_name}" unless repo_name.include?("/")
  "https://github.com/#{repo_name}.git"
end


# Bundle edge Rails instead: gem 'rails', github: 'rails/rails'
# gem 'rails', '~> 5.1.0.beta1'
gem 'rails', '~> 6.0.1'
# Use postgresql as the database for Active Record
gem 'pg' # , '~> 0.18'
# Use Puma as the app server
gem 'puma' # , '~> 3.7'
# Build JSON APIs with ease. Read more: https://github.com/rails/jbuilder
# gem 'jbuilder', '~> 2.5'
# Use Redis adapter to run Action Cable in production
# gem 'redis', '~> 3.0'
# Use ActiveModel has_secure_password
gem 'bcrypt', '~> 3.1.7'

# Use Capistrano for deployment
# gem 'capistrano-rails', group: :development

# Use Rack CORS for handling Cross-Origin Resource Sharing (CORS), making cross-origin AJAX possible
gem 'rack-cors'

group :development, :test do
  # Call 'byebug' anywhere in the code to stop execution and get a debugger console
  gem 'byebug', platforms: [:mri, :mingw, :x64_mingw]
  gem 'factory_bot_rails'
  gem 'rspec_api_documentation'
  gem 'rspec-rails'
  gem 'database_cleaner'
  gem 'simplecov'
  gem 'simplecov-rcov'
  gem 'rspec_junit_formatter'
  gem 'rack-mini-profiler'
end

group :development do
  gem 'listen', '>= 3.0.5', '< 3.2'
  # Spring speeds up development by keeping your application running in the background. Read more: https://github.com/rails/spring
  gem 'spring'
  gem 'spring-watcher-listen', '~> 2.0.0'
  gem 'redcarpet'
end

group :test do
  gem 'shoulda-matchers', '~> 3.1'
  gem 'rubyXL'
  gem 'webmock', '~> 3.4'
end

# Windows does not include zoneinfo files, so bundle the tzinfo-data gem
# gem 'tzinfo-data', platforms: [:mingw, :mswin, :x64_mingw, :jruby]

gem "pundit", "~> 2.0"
gem "active_model_serializers", "~> 0.10.8"

# Fork was made for the following reasons:
# 1) To update the version of jws which is required for
#    the google omniauth gem.
# 2) To not auto load Generators::Base which would result
#    in an error.
gem "knock", github: 'CitizenLabDotCo/knock'
gem "sidekiq" # , "~> 5.0.5"

# This branch must be used because the latest version (2.1.1) 
# requires activerecord < 6.0, while activerecord = 6.0.1 is
# required by Rails 6.0.1.
gem "apartment", github: 'influitive/apartment', branch: 'development'
gem "apartment-sidekiq", "~> 1.2.0"
gem "carrierwave", "~> 2.0.2"
gem "carrierwave-base64", "~> 2.6"
gem "kaminari", "~> 1.1.1"
gem 'api-pagination', "~> 4.8.2"
gem "activerecord_json_validator", "~> 1.3.0"
gem 'rails-i18n', '~> 6.0.0'

gem "rest-client"
gem "fog-aws"
gem "mini_magick", "~> 4.9"
gem "awesome_nested_set", "~> 3.2.0"
gem "pg_search", "~> 2.1.2"
gem "counter_culture", "~> 2.1"
gem "liquid", "~> 4.0"
gem "premailer-rails" , "~> 1.10.3"
gem 'groupdate' # , "~> 3.2.0"
gem 'rubyzip', '~> 1.3.0'
gem 'axlsx', '3.0.0.pre'
gem 'rgeo-geojson'

gem 'activerecord-postgis-adapter', '~> 6.0.0'
gem 'simple_segment', '~> 0.3'
gem 'okcomputer'
gem 'sentry-raven'
gem 'omniauth' # , '~> 1.7.1'
gem 'omniauth-facebook'
gem 'omniauth-google-oauth2'
gem 'omniauth-twitter'
# This fork was made to update the version of jws which is
# required for the google omniauth gem.
gem 'omniauth-azure-activedirectory', github: 'CitizenLabDotCo/omniauth-azure-activedirectory'
gem 'omniauth_openid_connect', '~> 0.3.3'
# Forked to support a userinfo response in JWT form
# Can go back to vanilla when this PR is merged and released:
# https://github.com/nov/openid_connect/pull/48
gem 'openid_connect', github: 'CitizenLabDotCo/openid_connect'
gem "bunny", ">= 2.7.2"
gem 'scenic'
gem 'acts_as_list'
gem 'faker'

# This fork was made to support the latest verions of Ruby
# and Rails.
gem 'ice_cube', github: 'CitizenLabDotCo/ice_cube'
gem 'skylight'
gem 'mailgun-ruby'
gem 'dalli'
gem 'aws-sdk-s3', '~> 1'
gem 'rinku', '~> 2'
gem 'rails_semantic_logger'
gem 'bootsnap', require: false
# For serialization of heterogeneous collections (i.e. notifications), see
# https://github.com/Netflix/fast_jsonapi/pull/410.
gem 'fast_jsonapi', github: 'dvandersluis/fast_jsonapi', branch: 'heterogeneous-collection'  

gem 'admin_api', path: 'engines/admin_api'
gem 'email_campaigns', path: 'engines/email_campaigns'
gem 'machine_translations', path: 'engines/machine_translations'
gem 'nlp', path: 'engines/nlp'
gem 'public_api', path: 'engines/public_api'
gem 'onboarding', path: 'engines/onboarding'
gem 'surveys', path: 'engines/surveys'
gem 'frontend', path: 'engines/frontend'
gem 'polls', path: 'engines/polls'
gem 'verification', path: 'engines/verification'
<<<<<<< HEAD
gem 'maps', path: 'engines/maps'
=======
gem 'volunteering', path: 'engines/volunteering'
>>>>>>> 80307f50
<|MERGE_RESOLUTION|>--- conflicted
+++ resolved
@@ -137,8 +137,5 @@
 gem 'frontend', path: 'engines/frontend'
 gem 'polls', path: 'engines/polls'
 gem 'verification', path: 'engines/verification'
-<<<<<<< HEAD
-gem 'maps', path: 'engines/maps'
-=======
 gem 'volunteering', path: 'engines/volunteering'
->>>>>>> 80307f50
+gem 'maps', path: 'engines/maps'