source 'https://rubygems.org'

git_source(:github) do |repo_name|
  repo_name = "#{repo_name}/#{repo_name}" unless repo_name.include?("/")
  "https://github.com/#{repo_name}.git"
end


# Bundle edge Rails instead: gem 'rails', github: 'rails/rails'
# gem 'rails', '~> 5.1.0.beta1'
gem 'rails', '~> 5.1.4'
# Use postgresql as the database for Active Record
gem 'pg', '~> 0.18'
# Use Puma as the app server
gem 'puma', '~> 3.7'
# Build JSON APIs with ease. Read more: https://github.com/rails/jbuilder
# gem 'jbuilder', '~> 2.5'
# Use Redis adapter to run Action Cable in production
# gem 'redis', '~> 3.0'
# Use ActiveModel has_secure_password
gem 'bcrypt', '~> 3.1.7'

# Use Capistrano for deployment
# gem 'capistrano-rails', group: :development

# Use Rack CORS for handling Cross-Origin Resource Sharing (CORS), making cross-origin AJAX possible
gem 'rack-cors'

group :development, :test do
  # Call 'byebug' anywhere in the code to stop execution and get a debugger console
  gem 'byebug', platforms: [:mri, :mingw, :x64_mingw]
  gem 'faker'
  gem 'factory_bot_rails'
  gem 'rspec_api_documentation'
  gem 'rspec-rails'
  gem 'database_cleaner'
  gem 'ci_reporter_rspec'
  gem 'simplecov'
  gem 'simplecov-rcov'
end

group :development do
  gem 'listen', '>= 3.0.5', '< 3.2'
  # Spring speeds up development by keeping your application running in the background. Read more: https://github.com/rails/spring
  gem 'spring'
  gem 'spring-watcher-listen', '~> 2.0.0'
  gem 'redcarpet'
  gem 'mongo', '~> 2.5'
end

group :test do
  gem 'shoulda-matchers', '~> 3.1'
end

# Windows does not include zoneinfo files, so bundle the tzinfo-data gem
gem 'tzinfo-data', platforms: [:mingw, :mswin, :x64_mingw, :jruby]

gem "pundit", "~> 1.1.0"
gem "active_model_serializers", "~> 0.10.7"
gem "knock", "~> 2.1.1", github: 'ngty/knock', ref: '97fb32f59b2027c808964b875be2fff22400da1d'
<<<<<<< HEAD
gem "sidekiq", "~> 4.2.9"
gem "sidekiq-cron", "~> 0.4.5"
gem "apartment", "~> 1.2.0"
gem "apartment-sidekiq", "~> 1.1.0"
gem "carrierwave", "~> 1.1.0"
gem "kaminari", "~> 1.1"
=======
gem "sidekiq", "~> 5.0.5"
gem "sidekiq-cron", "~> 0.6.3"
gem "apartment", "~> 2.1.0"
gem "apartment-sidekiq", "~> 1.2.0"
gem "carrierwave", "~> 1.2.2"
gem "kaminari", "~> 1.0.1"
>>>>>>> 7d89b35e
gem "activerecord_json_validator", "~> 1.2.0"

gem "rest-client"
gem "fog-aws"
gem "mini_magick"
gem "carrierwave-base64", "~> 2.6"
gem "awesome_nested_set", "~> 3.1.3"
gem "pg_search", "~> 2.1.2"
gem "counter_culture", "~> 1.0"
gem "liquid", "~> 4.0"
gem "premailer-rails", "~> 1.9.6"
gem 'groupdate', "~> 3.2.0"
gem 'rubyzip', '~> 1.2.1'
gem 'axlsx', '2.1.0.pre', github: 'randym/axlsx', ref: 'c8ac844572b25fda358cc01d2104720c4c42f450'
gem 'rgeo-geojson'

gem 'activerecord-postgis-adapter', '~> 5.0'
gem 'simple_segment', '~> 0.2.1'
gem 'okcomputer'
gem 'sentry-raven'
gem 'omniauth', '~> 1.7.1'
gem 'omniauth-facebook'
gem 'omniauth-google-oauth2'
gem 'omniauth-twitter'
# gem 'omniauth-mydigipass', github: 'vasco-data-security/omniauth-mydigipass', branch: 'oauth-eid-specification'
gem "bunny", ">= 2.7.2"
gem 'carrierwave-imageoptimizer'
gem 'scenic'

gem 'public_api', path: 'engines/public_api'<|MERGE_RESOLUTION|>--- conflicted
+++ resolved
@@ -58,21 +58,12 @@
 gem "pundit", "~> 1.1.0"
 gem "active_model_serializers", "~> 0.10.7"
 gem "knock", "~> 2.1.1", github: 'ngty/knock', ref: '97fb32f59b2027c808964b875be2fff22400da1d'
-<<<<<<< HEAD
-gem "sidekiq", "~> 4.2.9"
-gem "sidekiq-cron", "~> 0.4.5"
-gem "apartment", "~> 1.2.0"
-gem "apartment-sidekiq", "~> 1.1.0"
-gem "carrierwave", "~> 1.1.0"
-gem "kaminari", "~> 1.1"
-=======
 gem "sidekiq", "~> 5.0.5"
 gem "sidekiq-cron", "~> 0.6.3"
 gem "apartment", "~> 2.1.0"
 gem "apartment-sidekiq", "~> 1.2.0"
 gem "carrierwave", "~> 1.2.2"
 gem "kaminari", "~> 1.0.1"
->>>>>>> 7d89b35e
 gem "activerecord_json_validator", "~> 1.2.0"
 
 gem "rest-client"
