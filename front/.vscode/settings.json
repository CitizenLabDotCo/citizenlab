--- conflicted
+++ resolved
@@ -4,11 +4,7 @@
   "prettier.tabWidth": 2,
   "prettier.useTabs": true,
   "files.exclude": {
-<<<<<<< HEAD
-    // "node_modules": true,
-=======
    "node_modules": true,
->>>>>>> 659b1d34
     ".babel-cache": true,
     ".cache-loader": true,
     "build": true,
