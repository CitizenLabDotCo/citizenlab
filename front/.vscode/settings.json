--- conflicted
+++ resolved
@@ -4,11 +4,7 @@
   "prettier.tabWidth": 2,
   "prettier.useTabs": true,
   "files.exclude": {
-<<<<<<< HEAD
-    // "node_modules": true,
-=======
    "node_modules": true,
->>>>>>> b8db6eeb
     ".babel-cache": true,
     ".cache-loader": true,
     "build": true,
