import 'cypress-file-upload';
import './dnd';
import { IUserUpdate } from '../../app/api/users/types';
import { IUpdatedAppConfigurationProperties } from '../../app/api/app_configuration/types';

import jwtDecode from 'jwt-decode';
import { ParticipationMethod, VotingMethod } from '../../app/api/phases/types';
declare global {
  // eslint-disable-next-line @typescript-eslint/no-namespace
  namespace Cypress {
    interface Chainable {
      unregisterServiceWorkers: typeof unregisterServiceWorkers;
      goToLandingPage: typeof goToLandingPage;
      login: typeof login;
      signUp: typeof signUp;
      apiLogin: typeof apiLogin;
      setAdminLoginCookie: typeof setAdminLoginCookie;
      setConsentCookie: typeof setConsentCookie;
      setConsentAndAdminLoginCookies: typeof setConsentAndAdminLoginCookies;
      setLoginCookie: typeof setLoginCookie;
      apiSignup: typeof apiSignup;
      apiCreateAdmin: typeof apiCreateAdmin;
      apiConfirmUser: typeof apiConfirmUser;
      apiUpdateCurrentUser: typeof apiUpdateCurrentUser;
      apiRemoveUser: typeof apiRemoveUser;
      apiGetUsersCount: typeof apiGetUsersCount;
      apiGetSeats: typeof apiGetSeats;
      apiGetAppConfiguration: typeof apiGetAppConfiguration;
      logout: typeof logout;
      acceptCookies: typeof acceptCookies;
      getIdeaById: typeof getIdeaById;
      getProjectBySlug: typeof getProjectBySlug;
      getProjectById: typeof getProjectById;
      getTopics: typeof getTopics;
      getInitiativeStatuses: typeof getInitiativeStatuses;
      getUserBySlug: typeof getUserBySlug;
      getAuthUser: typeof getAuthUser;
      getArea: typeof getArea;
      apiCreateIdea: typeof apiCreateIdea;
      apiCreateInitiative: typeof apiCreateInitiative;
      apiRemoveIdea: typeof apiRemoveIdea;
      apiRemoveInitiative: typeof apiRemoveInitiative;
      apiLikeInitiative: typeof apiLikeInitiative;
      apiDislikeIdea: typeof apiDislikeIdea;
      apiCreateOfficialFeedbackForIdea: typeof apiCreateOfficialFeedbackForIdea;
      apiAddComment: typeof apiAddComment;
      apiRemoveComment: typeof apiRemoveComment;
      apiCreateProject: typeof apiCreateProject;
      apiEditProject: typeof apiEditProject;
      apiCreateFolder: typeof apiCreateFolder;
      apiRemoveFolder: typeof apiRemoveFolder;
      apiRemoveProject: typeof apiRemoveProject;
      apiRemoveCustomPage: typeof apiRemoveCustomPage;
      apiCreateCustomPage: typeof apiCreateCustomPage;
      apiAddProjectsToFolder: typeof apiAddProjectsToFolder;
      apiCreatePhase: typeof apiCreatePhase;
      apiCreateCustomField: typeof apiCreateCustomField;
      apiCreateCustomFieldOption: typeof apiCreateCustomFieldOption;
      apiRemoveCustomField: typeof apiRemoveCustomField;
      apiAddPoll: typeof apiAddPoll;
      apiVerifyBogus: typeof apiVerifyBogus;
      apiCreateEvent: typeof apiCreateEvent;
      apiEnableProjectDescriptionBuilder: typeof apiEnableProjectDescriptionBuilder;
      apiCreateReportBuilder: typeof apiCreateReportBuilder;
      apiRemoveReportBuilder: typeof apiRemoveReportBuilder;
      apiSetPhasePermission: typeof apiSetPhasePermission;
      apiGetPhasePermission: typeof apiGetPhasePermission;
      intersectsViewport: typeof intersectsViewport;
      notIntersectsViewport: typeof notIntersectsViewport;
      apiUpdateHomepageSettings: typeof apiUpdateHomepageSettings;
      apiUpdateAppConfiguration: typeof apiUpdateAppConfiguration;
      clickLocaleSwitcherAndType: typeof clickLocaleSwitcherAndType;
      apiCreateSmartGroupCustomField: typeof apiCreateSmartGroupCustomField;
      apiRemoveSmartGroup: typeof apiRemoveSmartGroup;
      apiSetPermissionCustomField: typeof apiSetPermissionCustomField;
    }
  }
}

export function randomString(length = 15) {
  let text = '';
  const possible = 'abcdefghijklmnopqrstuvwxyz0123456789';

  // tslint:disable-next-line
  for (let i = 0; i < length; i++) {
    text += possible.charAt(Math.floor(Math.random() * possible.length));
  }

  return text;
}

export function randomEmail() {
  return `${Math.random()
    .toString(36)
    .substr(2, 12)
    .toLowerCase()}@${Math.random()
    .toString(36)
    .substr(2, 12)
    .toLowerCase()}.com`;
}

export function unregisterServiceWorkers() {
  if (navigator.serviceWorker) {
    navigator.serviceWorker.getRegistrations().then((registrations) => {
      registrations.forEach((registration) => {
        registration.unregister();
      });
    });
  }
}

export function goToLandingPage() {
  cy.wait(500);
  cy.visit('/');
  cy.get('#e2e-landing-page');
  cy.wait(500);
}

export function login(email: string, password: string) {
  cy.wait(500);
  cy.visit('/');
  cy.get('#e2e-landing-page');
  cy.get('#e2e-navbar');
  cy.get('#e2e-navbar-login-menu-item').click();
  cy.get('#e2e-authentication-modal');
  cy.get('#email').type(email);
  cy.get('#password').type(password);
  cy.get('#e2e-signin-password-submit-button').click();
  cy.get('#e2e-user-menu-container');
  cy.wait(500);
}

export function signUp() {
  cy.goToLandingPage();
  cy.get('#e2e-navbar-signup-menu-item').click();
  cy.get('#e2e-sign-up-container');
  cy.get('#e2e-sign-up-email-password-container');

  const firstName = randomString();
  const lastName = randomString();
  const email = randomEmail();
  const password = randomString();

  cy.get('#firstName').type(firstName);
  cy.get('#lastName').type(lastName);
  cy.get('#email').type(email);
  cy.get('#password').type(password);
  cy.get('.e2e-terms-and-conditions .e2e-checkbox').click();
  cy.get('.e2e-privacy-checkbox .e2e-checkbox').click();
  cy.get('#e2e-signup-password-submit-button').wait(500).click().wait(500);

  cy.get('#e2e-confirmation-code-input').type('1234');
  cy.get('#e2e-confirmation-button').click();

  cy.get('.e2e-signup-success-close-button').wait(500).click();
}

export function apiLogin(email: string, password: string) {
  return cy.request({
    headers: {
      'Content-Type': 'application/json',
    },
    method: 'POST',
    url: 'web_api/v1/user_token',
    body: {
      auth: {
        email,
        password,
      },
    },
  });
}

export function setLoginCookie(email: string, password: string) {
  return cy.apiLogin(email, password).then((res) => {
    cy.setCookie('cl2_jwt', res.body.jwt);
  });
}

export function setAdminLoginCookie() {
  cy.setLoginCookie('admin@citizenlab.co', 'democracy2.0');
}

export function setConsentCookie() {
  cy.setCookie(
    'cl2_consent',
    '{%22analytics%22:true%2C%22advertising%22:true%2C%22functional%22:true%2C%22savedChoices%22:{%22google_tag_manager%22:true%2C%22matomo%22:true%2C%22google_analytics%22:true%2C%22intercom%22:true%2C%22segment%22:true}}'
  );
}

export function setConsentAndAdminLoginCookies() {
  cy.setConsentCookie();
  cy.setAdminLoginCookie();
}

function emailSignup(
  firstName: string,
  lastName: string,
  email: string,
  password: string
) {
  return cy.request({
    headers: {
      'Content-Type': 'application/json',
    },
    method: 'POST',
    url: 'web_api/v1/users',
    body: {
      user: {
        email,
        password,
        locale: 'en',
        first_name: firstName,
        last_name: lastName,
      },
    },
  });
}

function emailConfirmation(jwt: any) {
  return cy.request({
    headers: {
      'Content-Type': 'application/json',
      Authorization: `Bearer ${jwt}`,
    },
    method: 'POST',
    url: 'web_api/v1/user/confirm',
    body: {
      confirmation: { code: '1234' },
    },
  });
}

export function apiSignup(
  firstName: string,
  lastName: string,
  email: string,
  password: string
) {
  let originalResponse: Cypress.Response<any>;

  return emailSignup(firstName, lastName, email, password).then((response) => {
    originalResponse = response;

    return cy.apiLogin(email, password).then((response) => {
      const jwt = response.body.jwt;

      return emailConfirmation(jwt).then(() => {
        return originalResponse;
      });
    });
  });
}

export function apiConfirmUser(email: string, password: string) {
  return cy.apiLogin(email, password).then((response) => {
    const jwt = response.body.jwt;

    return emailConfirmation(jwt);
  });
}

export function apiCreateAdmin(
  firstName: string,
  lastName: string,
  email: string,
  password: string
) {
  /*
  IMPORTANT: at the time of writing, this does not increase additional_admins_number in appConfig correctly,
  so it's important to remove admins after creating them in order to not influence other tests.
  */
  return cy.apiLogin('admin@citizenlab.co', 'democracy2.0').then((response) => {
    const adminJwt = response.body.jwt;

    return cy.request({
      headers: {
        'Content-Type': 'application/json',
        Authorization: `Bearer ${adminJwt}`,
      },
      method: 'POST',
      url: 'web_api/v1/users',
      body: {
        user: {
          email,
          password,
          locale: 'en',
          first_name: firstName,
          last_name: lastName,
          roles: [{ type: 'admin' }],
        },
      },
    });
  });
}

export function apiUpdateCurrentUser(attrs: IUserUpdate) {
  cy.getCookie('cl2_jwt').then((cookie) => {
    if (!cookie) {
      return;
    }
    const jwt = cookie.value;
    const userId = jwtDecode<{ sub: string }>(jwt).sub;

    return cy.request({
      headers: {
        'Content-Type': 'application/json',
        Authorization: `Bearer ${jwt}`,
      },
      method: 'PATCH',
      url: `web_api/v1/users/${userId}`,
      body: {
        user: attrs,
      },
    });
  });
}

export function apiRemoveUser(userId: string) {
  return cy.apiLogin('admin@citizenlab.co', 'democracy2.0').then((response) => {
    const adminJwt = response.body.jwt;

    return cy.request({
      headers: {
        'Content-Type': 'application/json',
        Authorization: `Bearer ${adminJwt}`,
      },
      method: 'DELETE',
      url: `web_api/v1/users/${userId}`,
    });
  });
}

export function apiGetUsersCount() {
  return cy.apiLogin('admin@citizenlab.co', 'democracy2.0').then((response) => {
    const adminJwt = response.body.jwt;

    return cy.request({
      headers: {
        'Content-Type': 'application/json',
        Authorization: `Bearer ${adminJwt}`,
      },
      method: 'GET',
      url: `web_api/v1/stats/users_count`,
    });
  });
}

export function apiGetSeats() {
  return cy.apiLogin('admin@citizenlab.co', 'democracy2.0').then((response) => {
    const adminJwt = response.body.jwt;

    return cy.request({
      headers: {
        'Content-Type': 'application/json',
        Authorization: `Bearer ${adminJwt}`,
      },
      method: 'GET',
      url: `web_api/v1/users/seats`,
    });
  });
}

export function apiGetAppConfiguration() {
  return cy.apiLogin('admin@citizenlab.co', 'democracy2.0').then((response) => {
    const adminJwt = response.body.jwt;

    return cy.request({
      headers: {
        'Content-Type': 'application/json',
        Authorization: `Bearer ${adminJwt}`,
      },
      method: 'GET',
      url: `web_api/v1/app_configuration`,
    });
  });
}

export function apiCreateModeratorForProject(
  firstName: string,
  lastName: string,
  email: string,
  password: string,
  projectId: string
) {
  return cy.apiLogin('admin@citizenlab.co', 'democracy2.0').then((response) => {
    const adminJwt = response.body.jwt;

    return cy.request({
      headers: {
        'Content-Type': 'application/json',
        Authorization: `Bearer ${adminJwt}`,
      },
      method: 'POST',
      url: 'web_api/v1/users',
      body: {
        user: {
          email,
          password,
          locale: 'en',
          first_name: firstName,
          last_name: lastName,
          roles: [
            {
              type: 'project_moderator',
              project_id: projectId,
            },
          ],
        },
      },
    });
  });
}

export function logout() {
  cy.clearCookies();
  cy.reload();
}

export function acceptCookies() {
  cy.get('#e2e-cookie-banner');
  cy.get('#e2e-cookie-banner .e2e-accept-cookies-btn').click();
  cy.wait(200);
}

export function getIdeaById(ideaId: string) {
  return cy.request({
    headers: {
      'Content-Type': 'application/json',
    },
    method: 'GET',
    url: `web_api/v1/ideas/${ideaId}`,
  });
}

export function getProjectBySlug(projectSlug: string) {
  return cy.apiLogin('admin@citizenlab.co', 'democracy2.0').then((response) => {
    const adminJwt = response.body.jwt;

    return cy.request({
      headers: {
        'Content-Type': 'application/json',
        Authorization: `Bearer ${adminJwt}`,
      },
      method: 'GET',
      url: `web_api/v1/projects/by_slug/${projectSlug}`,
    });
  });
}

export function getProjectById(projectId: string) {
  return cy.apiLogin('admin@citizenlab.co', 'democracy2.0').then((response) => {
    const adminJwt = response.body.jwt;

    return cy.request({
      headers: {
        'Content-Type': 'application/json',
        Authorization: `Bearer ${adminJwt}`,
      },
      method: 'GET',
      url: `web_api/v1/projects/${projectId}`,
    });
  });
}

export function getTopics({ excludeCode }: { excludeCode?: string }) {
  return cy.request({
    headers: {
      'Content-Type': 'application/json',
    },
    method: 'GET',
    url: `web_api/v1/topics?exclude_code=${excludeCode}`,
  });
}

export function getInitiativeStatuses() {
  return cy.request({
    headers: {
      'Content-Type': 'application/json',
    },
    method: 'GET',
    url: 'web_api/v1/topics',
  });
}

export function getAuthUser() {
  return cy.apiLogin('admin@citizenlab.co', 'democracy2.0').then((response) => {
    const adminJwt = response.body.jwt;

    return cy.request({
      headers: {
        'Content-Type': 'application/json',
        Authorization: `Bearer ${adminJwt}`,
      },
      method: 'GET',
      url: 'web_api/v1/users/me',
    });
  });
}

export function getArea(areaId: string) {
  return cy.request({
    headers: {
      'Content-Type': 'application/json',
    },
    method: 'GET',
    url: `web_api/v1/areas/${areaId}`,
  });
}

export function getUserBySlug(userSlug: string) {
  return cy.apiLogin('admin@citizenlab.co', 'democracy2.0').then((response) => {
    const adminJwt = response.body.jwt;

    return cy.request({
      headers: {
        'Content-Type': 'application/json',
        Authorization: `Bearer ${adminJwt}`,
      },
      method: 'GET',
      url: `web_api/v1/users/by_slug/${userSlug}`,
    });
  });
}

type IdeaType = {
  projectId: string;
  ideaTitle: string;
  ideaContent: string;
  locationGeoJSON?: { type: string; coordinates: number[] };
  locationDescription?: string;
  jwt?: string;
  budget?: number;
  anonymous?: boolean;
  phaseIds?: string[];
};

export function apiCreateIdea({
  projectId,
  ideaTitle,
  ideaContent,
  locationGeoJSON,
  locationDescription,
  jwt,
  budget,
  anonymous,
  phaseIds,
}: IdeaType) {
  let headers: { 'Content-Type': string; Authorization: string } | null = null;

  if (jwt) {
    headers = {
      'Content-Type': 'application/json',
      Authorization: `Bearer ${jwt}`,
    };
  }

  return cy.apiLogin('admin@citizenlab.co', 'democracy2.0').then((response) => {
    const adminJwt = response.body.jwt;

    return cy.request({
      headers: headers || {
        'Content-Type': 'application/json',
        Authorization: `Bearer ${adminJwt}`,
      },
      method: 'POST',
      url: 'web_api/v1/ideas',
      body: {
        idea: {
          project_id: projectId,
          publication_status: 'published',
          title_multiloc: {
            en: ideaTitle,
            'nl-BE': ideaTitle,
          },
          body_multiloc: {
            en: ideaContent,
            'nl-BE': ideaContent,
          },
          location_point_geojson: locationGeoJSON,
          location_description: locationDescription,
          budget,
          anonymous,
          phase_ids: phaseIds,
        },
      },
    });
  });
}

export function apiRemoveIdea(ideaId: string) {
  return cy.apiLogin('admin@citizenlab.co', 'democracy2.0').then((response) => {
    const adminJwt = response.body.jwt;

    return cy.request({
      headers: {
        'Content-Type': 'application/json',
        Authorization: `Bearer ${adminJwt}`,
      },
      method: 'DELETE',
      url: `web_api/v1/ideas/${ideaId}`,
    });
  });
}

export function apiCreateInitiative({
  initiativeTitle,
  initiativeContent,
  assigneeId,
  locationGeoJSON,
  locationDescription,
  jwt,
  topicIds,
}: {
  initiativeTitle: string;
  initiativeContent: string;
  assigneeId?: string;
  locationGeoJSON?: { type: string; coordinates: number[] };
  locationDescription?: string;
  jwt?: string;
  topicIds?: string[];
}) {
  let adminJwt: string;
  let headers: { 'Content-Type': string; Authorization: string } | null = null;

  if (jwt) {
    headers = {
      'Content-Type': 'application/json',
      Authorization: `Bearer ${jwt}`,
    };
  }

  return cy.apiLogin('admin@citizenlab.co', 'democracy2.0').then((response) => {
    adminJwt = response.body.jwt;

    return cy.request({
      headers: headers || {
        'Content-Type': 'application/json',
        Authorization: `Bearer ${adminJwt}`,
      },
      method: 'POST',
      url: 'web_api/v1/initiatives',
      body: {
        initiative: {
          publication_status: 'published',
          title_multiloc: {
            en: initiativeTitle,
            'nl-BE': initiativeTitle,
          },
          body_multiloc: {
            en: initiativeContent,
            'nl-BE': initiativeContent,
          },
          location_point_geojson: locationGeoJSON,
          location_description: locationDescription,
          assignee_id: assigneeId,
          topic_ids: topicIds,
        },
      },
    });
  });
}

export function apiRemoveInitiative(initiativeId: string) {
  return cy.apiLogin('admin@citizenlab.co', 'democracy2.0').then((response) => {
    const adminJwt = response.body.jwt;

    return cy.request({
      headers: {
        'Content-Type': 'application/json',
        Authorization: `Bearer ${adminJwt}`,
      },
      method: 'DELETE',
      url: `web_api/v1/initiatives/${initiativeId}`,
    });
  });
}

export function apiLikeInitiative(
  email: string,
  password: string,
  initiativeId: string
) {
  return cy.apiLogin(email, password).then((response) => {
    const jwt = response.body.jwt;

    return cy.request({
      headers: {
        'Content-Type': 'application/json',
        Authorization: `Bearer ${jwt}`,
      },
      method: 'POST',
      url: `web_api/v1/initiatives/${initiativeId}/reactions/up`,
    });
  });
}

export function apiDislikeIdea(
  email: string,
  password: string,
  ideaId: string
) {
  return cy.apiLogin(email, password).then((response) => {
    const jwt = response.body.jwt;

    return cy.request({
      headers: {
        'Content-Type': 'application/json',
        Authorization: `Bearer ${jwt}`,
      },
      method: 'POST',
      url: `web_api/v1/ideas/${ideaId}/reactions/down`,
    });
  });
}

export function apiCreateOfficialFeedbackForIdea(
  ideaId: string,
  officialFeedbackContent: string,
  officialFeedbackAuthor: string
) {
  return cy.apiLogin('admin@citizenlab.co', 'democracy2.0').then((response) => {
    const adminJwt = response.body.jwt;

    return cy.request({
      headers: {
        'Content-Type': 'application/json',
        Authorization: `Bearer ${adminJwt}`,
      },
      method: 'POST',
      url: `web_api/v1/ideas/${ideaId}/official_feedback`,
      body: {
        official_feedback: {
          body_multiloc: {
            en: officialFeedbackContent,
            'nl-BE': officialFeedbackContent,
          },
          author_multiloc: {
            en: officialFeedbackAuthor,
            'nl-BE': officialFeedbackAuthor,
          },
        },
      },
    });
  });
}

export function apiAddComment(
  postId: string,
  postType: 'idea' | 'initiative',
  commentContent: string,
  commentParentId?: string,
  jwt?: string
) {
  if (jwt) {
    return cy.request({
      headers: {
        'Content-Type': 'application/json',
        Authorization: `Bearer ${jwt}`,
      },
      method: 'POST',
      url: `web_api/v1/${postType}s/${postId}/comments`,
      body: {
        comment: {
          body_multiloc: {
            en: commentContent,
            'nl-BE': commentContent,
          },
          parent_id: commentParentId,
        },
      },
    });
  } else {
    return cy
      .apiLogin('admin@citizenlab.co', 'democracy2.0')
      .then((response) => {
        const adminJwt = response.body.jwt;

        return cy.request({
          headers: {
            'Content-Type': 'application/json',
            Authorization: `Bearer ${adminJwt}`,
          },
          method: 'POST',
          url: `web_api/v1/${postType}s/${postId}/comments`,
          body: {
            comment: {
              body_multiloc: {
                en: commentContent,
                'nl-BE': commentContent,
              },
              parent_id: commentParentId,
            },
          },
        });
      });
  }
}

export function apiRemoveComment(commentId: string) {
  return cy.apiLogin('admin@citizenlab.co', 'democracy2.0').then((response) => {
    const adminJwt = response.body.jwt;

    return cy.request({
      headers: {
        'Content-Type': 'application/json',
        Authorization: `Bearer ${adminJwt}`,
      },
      method: 'POST',
      url: `web_api/v1/comments/${commentId}/mark_as_deleted`,
      body: {
        comment: {
          reason_code: 'irrelevant',
        },
      },
    });
  });
}

export function apiCreateProject({
  title,
  descriptionPreview,
  description,
  publicationStatus = 'published',
  assigneeId,
}: {
  title: string;
  descriptionPreview: string;
  description: string;
  publicationStatus?: 'draft' | 'published' | 'archived';
  assigneeId?: string;
}) {
  return cy.apiLogin('admin@citizenlab.co', 'democracy2.0').then((response) => {
    const adminJwt = response.body.jwt;

    return cy.request({
      headers: {
        'Content-Type': 'application/json',
        Authorization: `Bearer ${adminJwt}`,
      },
      method: 'POST',
      url: 'web_api/v1/projects',
      body: {
        project: {
          admin_publication_attributes: {
            publication_status: publicationStatus,
          },
          title_multiloc: {
            en: title,
            'nl-BE': title,
            'nl-NL': title,
            'fr-BE': title,
          },
          description_preview_multiloc: {
            en: descriptionPreview,
            'nl-BE': descriptionPreview,
          },
          description_multiloc: {
            en: description,
            'nl-BE': description,
          },
          default_assignee_id: assigneeId,
        },
      },
    });
  });
}

export function apiEditProject({
  projectId,
  title,
  descriptionPreview,
  description,
  publicationStatus = 'published',
  assigneeId,
  surveyUrl,
  surveyService,
  votingMaxTotal,
}: {
  projectId: string;
  title?: string;
  descriptionPreview?: string;
  description?: string;
  publicationStatus?: 'draft' | 'published' | 'archived';
  assigneeId?: string;
  surveyUrl?: string;
  votingMaxTotal?: number;
  surveyService?: 'typeform' | 'survey_monkey' | 'google_forms';
}) {
  return cy.apiLogin('admin@citizenlab.co', 'democracy2.0').then((response) => {
    const adminJwt = response.body.jwt;

    return cy.request({
      headers: {
        'Content-Type': 'application/json',
        Authorization: `Bearer ${adminJwt}`,
      },
      method: 'PATCH',
      url: `web_api/v1/projects/${projectId}`,
      body: {
        project: {
          ...(publicationStatus && {
            admin_publication_attributes: {
              publication_status: publicationStatus,
            },
          }),
          ...(title && {
            title_multiloc: {
              en: title,
              'nl-BE': title,
            },
          }),
          ...(descriptionPreview && {
            description_preview_multiloc: {
              en: descriptionPreview,
              'nl-BE': descriptionPreview,
            },
          }),
          ...(description && {
            description_multiloc: {
              en: description,
              'nl-BE': description,
            },
          }),
          ...(assigneeId && { default_assignee_id: assigneeId }),
        },
      },
    });
  });
}

export function apiCreateFolder({
  title,
  descriptionPreview,
  description,
  publicationStatus = 'published',
}: {
  title: string;
  descriptionPreview: string;
  description: string;
  publicationStatus?: 'draft' | 'published' | 'archived';
  projectIds?: string[];
}) {
  return cy.apiLogin('admin@citizenlab.co', 'democracy2.0').then((response) => {
    const adminJwt = response.body.jwt;

    cy.request({
      headers: {
        'Content-Type': 'application/json',
        Authorization: `Bearer ${adminJwt}`,
      },
      method: 'POST',
      url: 'web_api/v1/project_folders',
      body: {
        project_folder: {
          admin_publication_attributes: {
            publication_status: publicationStatus,
          },
          title_multiloc: {
            en: title,
            'nl-BE': title,
          },
          description_preview_multiloc: {
            en: descriptionPreview,
            'nl-BE': descriptionPreview,
          },
          description_multiloc: {
            en: description,
            'nl-BE': description,
          },
        },
      },
    });
  });
}

export function apiAddProjectsToFolder(projectIds: string[], folderId: string) {
  return cy.apiLogin('admin@citizenlab.co', 'democracy2.0').then((response) => {
    const adminJwt = response.body.jwt;

    projectIds.map((projectId) => {
      cy.request({
        headers: {
          'Content-Type': 'application/json',
          Authorization: `Bearer ${adminJwt}`,
        },
        method: 'PATCH',
        url: `web_api/v1/projects/${projectId}`,
        body: { project: { folder_id: folderId } },
      });
    });
  });
}
export function apiRemoveProject(projectId: string) {
  return cy.apiLogin('admin@citizenlab.co', 'democracy2.0').then((response) => {
    const adminJwt = response.body.jwt;

    return cy.request({
      headers: {
        'Content-Type': 'application/json',
        Authorization: `Bearer ${adminJwt}`,
      },
      method: 'DELETE',
      url: `web_api/v1/projects/${projectId}`,
    });
  });
}

export function apiRemoveFolder(folderId: string) {
  return cy.apiLogin('admin@citizenlab.co', 'democracy2.0').then((response) => {
    const adminJwt = response.body.jwt;

    return cy.request({
      headers: {
        'Content-Type': 'application/json',
        Authorization: `Bearer ${adminJwt}`,
      },
      method: 'DELETE',
      url: `web_api/v1/project_folders/${folderId}`,
    });
  });
}

export function apiCreateCustomPage(title: string) {
  return cy.apiLogin('admin@citizenlab.co', 'democracy2.0').then((response) => {
    const adminJwt = response.body.jwt;

    return cy.request({
      headers: {
        'Content-Type': 'application/json',
        Authorization: `Bearer ${adminJwt}`,
      },
      method: 'POST',
      url: `web_api/v1/static_pages`,
      body: {
        static_page: {
          projects_filter_type: 'no_filter',
          topic_ids: [],
          title_multiloc: {
            en: title,
            'nl-BE': title,
            'nl-NL': title,
            'fr-BE': title,
          },
        },
      },
    });
  });
}
export function apiRemoveCustomPage(customPageId: string) {
  return cy.apiLogin('admin@citizenlab.co', 'democracy2.0').then((response) => {
    const adminJwt = response.body.jwt;

    return cy.request({
      headers: {
        'Content-Type': 'application/json',
        Authorization: `Bearer ${adminJwt}`,
      },
      method: 'DELETE',
      url: `web_api/v1/static_pages/${customPageId}`,
    });
  });
}

export function apiAddPoll(
  phaseId: string,
  questions: { title: string; type: 'single_option' | 'multiple_options' }[],
  options: string[][]
) {
  return cy.apiLogin('admin@citizenlab.co', 'democracy2.0').then((response) => {
    const adminJwt = response.body.jwt;

    questions.forEach((question, index) => {
      cy.request({
        headers: {
          'Content-Type': 'application/json',
          Authorization: `Bearer ${adminJwt}`,
        },
        method: 'POST',
        url: 'web_api/v1/poll_questions',
        body: {
          phase_id: phaseId,
          title_multiloc: { en: question.title },
          question_type: question.type,
          max_options: question.type === 'single_option' ? null : '2',
        },
      }).then((question) => {
        options[index].forEach((option) => {
          cy.request({
            headers: {
              'Content-Type': 'application/json',
              Authorization: `Bearer ${adminJwt}`,
            },
            method: 'POST',
            url: `web_api/v1/poll_questions/${question.body.data.id}/poll_options`,
            body: {
              title_multiloc: { en: option },
            },
          });
        });
      });
    });
  });
}

export function apiCreatePhase({
  projectId,
  title,
  startAt,
  endAt,
  participationMethod,
  canPost,
  canReact,
  canComment,
  description,
  surveyUrl,
  surveyService,
  votingMaxTotal,
  allow_anonymous_participation,
  votingMethod,
  votingMaxVotesPerIdea,
<<<<<<< HEAD
=======
  votingMinTotal,
>>>>>>> 550a51ac
}: {
  projectId: string;
  title: string;
  startAt: string;
  endAt?: string;
  participationMethod: ParticipationMethod;
  canPost?: boolean;
  canReact?: boolean;
  canComment?: boolean;
  description?: string;
  surveyUrl?: string;
  surveyService?: 'typeform' | 'survey_monkey' | 'google_forms';
  votingMaxTotal?: number;
  allow_anonymous_participation?: boolean;
  votingMethod?: VotingMethod;
  votingMaxVotesPerIdea?: number;
<<<<<<< HEAD
=======
  votingMinTotal?: number;
>>>>>>> 550a51ac
}) {
  return cy.apiLogin('admin@citizenlab.co', 'democracy2.0').then((response) => {
    const adminJwt = response.body.jwt;

    return cy.request({
      headers: {
        'Content-Type': 'application/json',
        Authorization: `Bearer ${adminJwt}`,
      },
      method: 'POST',
      url: `web_api/v1/projects/${projectId}/phases`,
      body: {
        phase: {
          start_at: startAt,
          end_at: endAt,
          title_multiloc: {
            en: title,
            'nl-BE': title,
          },
          participation_method: participationMethod,
          voting_method: votingMethod,
          posting_enabled: canPost,
          reacting_enabled: canReact,
          commenting_enabled: canComment,
          description_multiloc: { en: description },
          survey_embed_url: surveyUrl,
          survey_service: surveyService,
          voting_max_total: votingMaxTotal,
          allow_anonymous_participation: allow_anonymous_participation,
          campaigns_settings: { project_phase_started: true },
          voting_max_votes_per_idea: votingMaxVotesPerIdea,
<<<<<<< HEAD
=======
          voting_min_total: votingMinTotal,
>>>>>>> 550a51ac
        },
      },
    });
  });
}

export function apiCreateCustomField(
  fieldName: string,
  enabled: boolean,
  required: boolean,
  input_type = 'text'
) {
  return cy.apiLogin('admin@citizenlab.co', 'democracy2.0').then((response) => {
    const adminJwt = response.body.jwt;

    return cy.request({
      headers: {
        'Content-Type': 'application/json',
        Authorization: `Bearer ${adminJwt}`,
      },
      method: 'POST',
      url: 'web_api/v1/users/custom_fields',
      body: {
        custom_field: {
          enabled,
          required,
          input_type,
          title_multiloc: {
            en: fieldName,
            'nl-BE': fieldName,
          },
        },
      },
    });
  });
}

export function apiCreateCustomFieldOption(
  optionName: string,
  customFieldId: string
) {
  return cy.apiLogin('admin@citizenlab.co', 'democracy2.0').then((response) => {
    const adminJwt = response.body.jwt;

    return cy.request({
      headers: {
        'Content-Type': 'application/json',
        Authorization: `Bearer ${adminJwt}`,
      },
      method: 'POST',
      url: `web_api/v1/users/custom_fields/${customFieldId}/custom_field_options`,
      body: {
        title_multiloc: {
          en: optionName,
          'nl-BE': optionName,
        },
      },
    });
  });
}

export function apiRemoveCustomField(fieldId: string) {
  return cy.apiLogin('admin@citizenlab.co', 'democracy2.0').then((response) => {
    const adminJwt = response.body.jwt;

    return cy.request({
      headers: {
        'Content-Type': 'application/json',
        Authorization: `Bearer ${adminJwt}`,
      },
      method: 'DELETE',
      url: `web_api/v1/users/custom_fields/${fieldId}`,
    });
  });
}

export function apiVerifyBogus(jwt: string, error?: string) {
  return cy.request({
    headers: {
      'Content-Type': 'application/json',
      Authorization: `Bearer ${jwt}`,
    },
    method: 'POST',
    url: 'web_api/v1/verification_methods/bogus/verification',
    body: {
      verification: {
        desired_error: error || '',
      },
    },
  });
}

export function apiCreateEvent({
  projectId,
  title,
  description,
  includeLocation,
  location,
  startDate,
  endDate,
  onlineLink,
}: {
  projectId: string;
  title: string;
  description: string;
  location: string;
  startDate: Date;
  endDate: Date;
  includeLocation?: boolean;
  onlineLink?: string;
}) {
  return cy.apiLogin('admin@citizenlab.co', 'democracy2.0').then((response) => {
    const adminJwt = response.body.jwt;

    return cy.request({
      headers: {
        'Content-Type': 'application/json',
        Authorization: `Bearer ${adminJwt}`,
      },
      method: 'POST',
      url: `web_api/v1/projects/${projectId}/events`,
      body: {
        event: {
          project_id: projectId,
          title_multiloc: {
            en: title,
            'nl-BE': title,
          },
          description_multiloc: {
            en: description,
            'nl-BE': description,
          },
          address_1: location,
          location_point_geojson: includeLocation
            ? {
                type: 'Point',
                coordinates: [4.418731568531502, 50.86899604801978],
              }
            : undefined,
          start_at: startDate.toJSON(),
          end_at: endDate.toJSON(),
          online_link: onlineLink,
        },
      },
    });
  });
}

export function apiEnableProjectDescriptionBuilder({
  projectId,
}: {
  projectId: string;
}) {
  return cy.apiLogin('admin@citizenlab.co', 'democracy2.0').then((response) => {
    const adminJwt = response.body.jwt;

    return cy.request({
      headers: {
        'Content-Type': 'application/json',
        Authorization: `Bearer ${adminJwt}`,
      },
      method: 'POST',
      url: `web_api/v1/projects/${projectId}/content_builder_layouts/project_description/upsert`,
      body: {
        content_builder_layout: {
          enabled: true,
        },
      },
    });
  });
}

export function apiCreateReportBuilder() {
  const reportName = randomString();
  return cy.apiLogin('admin@citizenlab.co', 'democracy2.0').then((response) => {
    const adminJwt = response.body.jwt;

    return cy.request({
      headers: {
        'Content-Type': 'application/json',
        Authorization: `Bearer ${adminJwt}`,
      },
      method: 'POST',
      url: 'web_api/v1/reports',
      body: {
        report: {
          name: reportName,
        },
      },
    });
  });
}

export function apiRemoveReportBuilder(reportId: string) {
  return cy.apiLogin('admin@citizenlab.co', 'democracy2.0').then((response) => {
    const adminJwt = response.body.jwt;

    return cy.request({
      headers: {
        'Content-Type': 'application/json',
        Authorization: `Bearer ${adminJwt}`,
      },
      method: 'DELETE',
      url: `web_api/v1/reports/${reportId}`,
    });
  });
}

export type IPhasePermissionAction =
  | 'posting_idea'
  | 'reacting_idea'
  | 'commenting_idea'
  | 'taking_survey'
  | 'taking_poll'
  | 'voting'
  | 'annotating_document';

type ApiSetPermissionTypeProps = {
  phaseId: string;
  permissionBody?: any;
  action: IPhasePermissionAction;
};
export function apiSetPhasePermission({
  phaseId,
  permissionBody,
  action,
}: ApiSetPermissionTypeProps) {
  return cy.apiLogin('admin@citizenlab.co', 'democracy2.0').then((response) => {
    const adminJwt = response.body.jwt;

    return cy.request({
      headers: {
        'Content-Type': 'application/json',
        Authorization: `Bearer ${adminJwt}`,
      },
      method: 'PATCH',
      url: `web_api/v1/phases/${phaseId}/permissions/${action}`,
      body: permissionBody,
    });
  });
}

export function apiGetPhasePermission({
  phaseId,
  action,
}: ApiSetPermissionTypeProps) {
  return cy.apiLogin('admin@citizenlab.co', 'democracy2.0').then((response) => {
    const adminJwt = response.body.jwt;

    return cy.request({
      headers: {
        'Content-Type': 'application/json',
        Authorization: `Bearer ${adminJwt}`,
      },
      method: 'GET',
      url: `web_api/v1/phases/${phaseId}/permissions/${action}`,
    });
  });
}

export function apiSetPermissionCustomField(
  phaseId: string,
  action: IPhasePermissionAction,
  custom_field_id: string
) {
  return cy.apiLogin('admin@citizenlab.co', 'democracy2.0').then((response) => {
    const adminJwt = response.body.jwt;

    return cy.request({
      headers: {
        'Content-Type': 'application/json',
        Authorization: `Bearer ${adminJwt}`,
      },
      method: 'POST',
      url: `web_api/v1/phases/${phaseId}/permissions/${action}/permissions_custom_fields`,
      body: {
        custom_field_id,
        required: true,
      },
    });
  });
}

export function apiUpdateAppConfiguration(
  updatedAttributes: IUpdatedAppConfigurationProperties
) {
  return cy.apiLogin('admin@citizenlab.co', 'democracy2.0').then((response) => {
    const adminJwt = response.body.jwt;

    return cy.request({
      headers: {
        'Content-Type': 'application/json',
        Authorization: `Bearer ${adminJwt}`,
      },
      method: 'PATCH',
      url: `web_api/v1/app_configuration/`,
      body: {
        app_configuration: updatedAttributes,
      },
    });
  });
}

export function clickLocaleSwitcherAndType(title: string) {
  cy.get('.e2e-localeswitcher').each((button) => {
    cy.wrap(button).click();
    cy.get('#title_multiloc').clear().type(title);
  });
}

export function apiUpdateHomepageSettings({
  craftjs_json,
}: {
  craftjs_json: Record<string, any>;
}) {
  return cy.apiLogin('admin@citizenlab.co', 'democracy2.0').then((response) => {
    const adminJwt = response.body.jwt;

    return cy.request({
      headers: {
        'Content-Type': 'application/json',
        Authorization: `Bearer ${adminJwt}`,
      },
      method: 'PATCH',
      url: `web_api/v1/home_page/`,
      body: {
        home_page: {
          craftjs_json,
        },
      },
    });
  });
}

export function apiCreateSmartGroupCustomField(
  groupName: string,
  customFieldId: string,
  customFieldOptionId: string
) {
  return cy.apiLogin('admin@citizenlab.co', 'democracy2.0').then((response) => {
    const adminJwt = response.body.jwt;

    return cy.request({
      headers: {
        'Content-Type': 'application/json',
        Authorization: `Bearer ${adminJwt}`,
      },
      method: 'POST',
      url: 'web_api/v1/groups',
      body: {
        group: {
          membership_type: 'rules',
          membership_counts: 0,
          title_multiloc: {
            en: groupName,
            'nl-BE': groupName,
          },
          rules: [
            {
              customFieldId,
              predicate: 'has_value',
              ruleType: 'custom_field_select',
              value: customFieldOptionId,
            },
          ],
        },
      },
    });
  });
}

export function apiRemoveSmartGroup(smartGroupId: string) {
  return cy.apiLogin('admin@citizenlab.co', 'democracy2.0').then((response) => {
    const adminJwt = response.body.jwt;

    return cy.request({
      headers: {
        'Content-Type': 'application/json',
        Authorization: `Bearer ${adminJwt}`,
      },
      method: 'DELETE',
      url: `web_api/v1/groups/${smartGroupId}`,
    });
  });
}

// https://stackoverflow.com/a/16012490
interface Bbox {
  left: number;
  right: number;
  top: number;
  bottom: number;
}

function bboxesIntersect(a: Bbox, b: Bbox) {
  return (
    a.right >= b.left &&
    a.left <= b.right &&
    a.top <= b.bottom &&
    a.bottom >= b.top
  );
}

export function intersectsViewport(subject?: any) {
  const viewportWidth = Cypress.config('viewportWidth');
  const viewportHeight = Cypress.config('viewportHeight');

  const bboxElement: Bbox = subject[0].getBoundingClientRect();
  const bboxViewport: Bbox = {
    left: 0,
    right: viewportWidth,
    top: 0,
    bottom: viewportHeight,
  };

  expect(bboxesIntersect(bboxElement, bboxViewport)).to.be.true;
}

export function notIntersectsViewport(subject?: any) {
  const viewportWidth = Cypress.config('viewportWidth');
  const viewportHeight = Cypress.config('viewportHeight');

  const bboxElement: Bbox = subject[0].getBoundingClientRect();
  const bboxViewport: Bbox = {
    left: 0,
    right: viewportWidth,
    top: 0,
    bottom: viewportHeight,
  };

  expect(bboxesIntersect(bboxElement, bboxViewport)).to.be.false;
}

Cypress.Commands.add('unregisterServiceWorkers', unregisterServiceWorkers);
Cypress.Commands.add('goToLandingPage', goToLandingPage);
Cypress.Commands.add('login', login);
Cypress.Commands.add('signUp', signUp);
Cypress.Commands.add('apiLogin', apiLogin);
Cypress.Commands.add('apiSignup', apiSignup);
Cypress.Commands.add('apiCreateAdmin', apiCreateAdmin);
Cypress.Commands.add('apiConfirmUser', apiConfirmUser);
Cypress.Commands.add('apiUpdateCurrentUser', apiUpdateCurrentUser);
Cypress.Commands.add('apiRemoveUser', apiRemoveUser);
Cypress.Commands.add('apiGetUsersCount', apiGetUsersCount);
Cypress.Commands.add('apiGetSeats', apiGetSeats);
Cypress.Commands.add('apiGetAppConfiguration', apiGetAppConfiguration);
Cypress.Commands.add('apiUpdateAppConfiguration', apiUpdateAppConfiguration);
Cypress.Commands.add('apiGetPhasePermission', apiGetPhasePermission);
Cypress.Commands.add('apiSetPhasePermission', apiSetPhasePermission);
Cypress.Commands.add('logout', logout);
Cypress.Commands.add('acceptCookies', acceptCookies);
Cypress.Commands.add('getIdeaById', getIdeaById);
Cypress.Commands.add('getProjectBySlug', getProjectBySlug);
Cypress.Commands.add('getProjectById', getProjectById);
Cypress.Commands.add('getTopics', getTopics);
Cypress.Commands.add('getInitiativeStatuses', getInitiativeStatuses);
Cypress.Commands.add('getUserBySlug', getUserBySlug);
Cypress.Commands.add('getAuthUser', getAuthUser);
Cypress.Commands.add('getArea', getArea);
Cypress.Commands.add('apiCreateIdea', apiCreateIdea);
Cypress.Commands.add('apiRemoveIdea', apiRemoveIdea);
Cypress.Commands.add('apiCreateInitiative', apiCreateInitiative);
Cypress.Commands.add('apiRemoveInitiative', apiRemoveInitiative);
Cypress.Commands.add('apiDislikeIdea', apiDislikeIdea);
Cypress.Commands.add(
  'apiCreateOfficialFeedbackForIdea',
  apiCreateOfficialFeedbackForIdea
);
Cypress.Commands.add('apiAddComment', apiAddComment);
Cypress.Commands.add('apiRemoveComment', apiRemoveComment);
Cypress.Commands.add('apiCreateProject', apiCreateProject);
Cypress.Commands.add('apiEditProject', apiEditProject);
Cypress.Commands.add('apiCreateFolder', apiCreateFolder);
Cypress.Commands.add('apiRemoveFolder', apiRemoveFolder);
Cypress.Commands.add('apiRemoveProject', apiRemoveProject);
Cypress.Commands.add('apiAddProjectsToFolder', apiAddProjectsToFolder);
Cypress.Commands.add('apiCreatePhase', apiCreatePhase);
Cypress.Commands.add('apiCreateCustomField', apiCreateCustomField);
Cypress.Commands.add('apiCreateCustomFieldOption', apiCreateCustomFieldOption);
Cypress.Commands.add('apiRemoveCustomField', apiRemoveCustomField);
Cypress.Commands.add('apiAddPoll', apiAddPoll);
Cypress.Commands.add('setAdminLoginCookie', setAdminLoginCookie);
Cypress.Commands.add(
  'setConsentAndAdminLoginCookies',
  setConsentAndAdminLoginCookies
);
Cypress.Commands.add('setConsentCookie', setConsentCookie);
Cypress.Commands.add('setLoginCookie', setLoginCookie);
Cypress.Commands.add('apiVerifyBogus', apiVerifyBogus);
Cypress.Commands.add('apiCreateEvent', apiCreateEvent);
Cypress.Commands.add(
  'apiEnableProjectDescriptionBuilder',
  apiEnableProjectDescriptionBuilder
);
Cypress.Commands.add('apiCreateReportBuilder', apiCreateReportBuilder);
Cypress.Commands.add('apiRemoveReportBuilder', apiRemoveReportBuilder);
Cypress.Commands.add(
  'intersectsViewport',
  { prevSubject: true },
  intersectsViewport
);
Cypress.Commands.add(
  'notIntersectsViewport',
  { prevSubject: true },
  notIntersectsViewport
);
Cypress.Commands.add('apiUpdateHomepageSettings', apiUpdateHomepageSettings);
Cypress.Commands.add('apiRemoveCustomPage', apiRemoveCustomPage);
Cypress.Commands.add('apiCreateCustomPage', apiCreateCustomPage);
Cypress.Commands.add('clickLocaleSwitcherAndType', clickLocaleSwitcherAndType);
Cypress.Commands.add('apiLikeInitiative', apiLikeInitiative);
Cypress.Commands.add(
  'apiCreateSmartGroupCustomField',
  apiCreateSmartGroupCustomField
);
Cypress.Commands.add('apiRemoveSmartGroup', apiRemoveSmartGroup);
Cypress.Commands.add(
  'apiSetPermissionCustomField',
  apiSetPermissionCustomField
);<|MERGE_RESOLUTION|>--- conflicted
+++ resolved
@@ -1119,10 +1119,7 @@
   allow_anonymous_participation,
   votingMethod,
   votingMaxVotesPerIdea,
-<<<<<<< HEAD
-=======
   votingMinTotal,
->>>>>>> 550a51ac
 }: {
   projectId: string;
   title: string;
@@ -1139,10 +1136,7 @@
   allow_anonymous_participation?: boolean;
   votingMethod?: VotingMethod;
   votingMaxVotesPerIdea?: number;
-<<<<<<< HEAD
-=======
   votingMinTotal?: number;
->>>>>>> 550a51ac
 }) {
   return cy.apiLogin('admin@citizenlab.co', 'democracy2.0').then((response) => {
     const adminJwt = response.body.jwt;
@@ -1174,10 +1168,7 @@
           allow_anonymous_participation: allow_anonymous_participation,
           campaigns_settings: { project_phase_started: true },
           voting_max_votes_per_idea: votingMaxVotesPerIdea,
-<<<<<<< HEAD
-=======
           voting_min_total: votingMinTotal,
->>>>>>> 550a51ac
         },
       },
     });
