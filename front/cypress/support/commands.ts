--- conflicted
+++ resolved
@@ -96,13 +96,10 @@
       apiCreateNativeSurveyPhase: typeof apiCreateNativeSurveyPhase;
       createProjectWithNativeSurveyPhase: typeof createProjectWithNativeSurveyPhase;
       createProjectWithIdeationPhase: typeof createProjectWithIdeationPhase;
-<<<<<<< HEAD
       addItemToFormBuilder(
         toolboxSelector: string
       ): Chainable<JQuery<HTMLElement>>;
-=======
       selectReactSelectOption: typeof selectReactSelectOption;
->>>>>>> 21da1388
     }
   }
 }
