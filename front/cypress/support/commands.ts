--- conflicted
+++ resolved
@@ -96,13 +96,10 @@
       apiCreateNativeSurveyPhase: typeof apiCreateNativeSurveyPhase;
       createProjectWithNativeSurveyPhase: typeof createProjectWithNativeSurveyPhase;
       createProjectWithIdeationPhase: typeof createProjectWithIdeationPhase;
-<<<<<<< HEAD
       selectReactSelectOption: typeof selectReactSelectOption;
-=======
       addItemToFormBuilder(
         toolboxSelector: string
       ): Chainable<JQuery<HTMLElement>>;
->>>>>>> 43b484ee
     }
   }
 }
