--- conflicted
+++ resolved
@@ -63,18 +63,10 @@
     cy.get('#e2e-idea-new-page');
     cy.get('#idea-form');
     cy.contains('Add new idea').should('exist'); // Change to proposal later
-<<<<<<< HEAD
-    // add a title and description
+    // Add a title
     cy.get('#e2e-idea-title-input input')
       .click()
       .type(proposalTitle, { delay: 0 });
-    cy.get('#e2e-idea-description-input .ql-editor').type(proposalContent);
-
-    // verify the title and description
-=======
-    // Add a title
-    cy.get('#e2e-idea-title-input input').type(proposalTitle);
->>>>>>> bad9830a
     cy.get('#e2e-idea-title-input input').should(
       'contain.value',
       proposalTitle
