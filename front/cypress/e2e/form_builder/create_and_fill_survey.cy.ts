--- conflicted
+++ resolved
@@ -388,7 +388,32 @@
     cy.task('deleteFolder', downloadsFolder);
   });
 
-<<<<<<< HEAD
+  it('allows admins to fill in surveys as many times as they want when permissions are set to registered users', () => {
+    cy.visit(`admin/projects/${projectId}/permissions`);
+    cy.get('#e2e-granular-permissions').within(() => {
+      cy.get('[type="radio"]').eq(1).check({ force: true });
+    });
+
+    // Take the survey again
+    cy.visit(`/projects/${projectSlug}`);
+    cy.get('#e2e-cta-button')
+      .find('button')
+      .should('not.have.attr', 'disabled');
+    cy.get('#e2e-cta-button').find('button').click({ force: true });
+    cy.contains(questionTitle).should('exist');
+    cy.get(`#properties${questionTitle}`).type(answer, { force: true });
+
+    // Save survey response
+    cy.get('[data-cy="e2e-submit-form"]').click();
+
+    // Check that we show a success message
+    cy.get('[data-cy="e2e-survey-success-message"]').should('exist');
+    // close modal
+    cy.get('.e2e-modal-close-button').click();
+    // check that the modal is no longer on the page
+    cy.get('#e2e-modal-container').should('have.length', 0);
+  });
+
   it('creates survey with logic, saves survey and user can respond to survey and responses determine which page he sees based on set logic', () => {
     const chooseOneOption1 = randomString();
     const chooseOneOption2 = randomString();
@@ -397,19 +422,11 @@
     const page2Title = randomString();
     const page3Title = randomString();
     const multipleChoiceChooseOneTitle = 'multiplechoicechooseonefield';
-=======
-  it('allows admins to fill in surveys as many times as they want when permissions are set to registered users', () => {
-    cy.visit(`admin/projects/${projectId}/permissions`);
-    cy.get('#e2e-granular-permissions').within(() => {
-      cy.get('[type="radio"]').eq(1).check({ force: true });
-    });
->>>>>>> 46e4396e
 
     cy.visit(`admin/projects/${projectId}/native-survey`);
     cy.get('[data-cy="e2e-edit-survey-content"]').click();
     cy.get('[data-cy="e2e-short-answer"]').click();
 
-<<<<<<< HEAD
     cy.get('#e2e-title-multiloc').type(questionTitle, { force: true });
 
     cy.get('[data-cy="e2e-single-choice"]').click();
@@ -493,7 +510,6 @@
     cy.get('[data-cy="e2e-survey-success-message"]').should('exist');
     cy.get('.e2e-modal-close-button').click();
     cy.get('#e2e-modal-container').should('have.length', 0);
-=======
     // Save the survey
     cy.get('form').submit();
     // Should show error if no title is entered
@@ -526,9 +542,44 @@
     cy.get('.e2e-modal-close-button').click();
     // check that the modal is no longer on the page
     cy.get('#e2e-modal-container').should('have.length', 0);
-
-    // Take the survey again
+  });
+
+  it('does not allow non admin users to fill in a survey more than once when permissions are set to registered users', () => {
+    const firstName = randomString();
+    const lastName = randomString();
+    const email = randomEmail();
+    const password = randomString();
+
+    cy.visit(`admin/projects/${projectId}/permissions`);
+    cy.get('#e2e-granular-permissions').within(() => {
+      cy.get('[type="radio"]').eq(1).check({ force: true });
+    });
+
+    cy.visit(`admin/projects/${projectId}/native-survey`);
+    cy.get('[data-cy="e2e-edit-survey-content"]').click();
+    cy.get('[data-cy="e2e-short-answer"]').click();
+
+    // Save the survey
+    cy.get('form').submit();
+    // Should show error if no title is entered
+    cy.get('[data-testid="error-message"]').should('exist');
+
+    cy.get('#e2e-title-multiloc').type(questionTitle, { force: true });
+    // Set the field to required
+    cy.get('#e2e-required-toggle').find('input').click({ force: true });
+
+    cy.get('form').submit();
+    // Should show success message on saving
+    cy.get('[data-testid="feedbackSuccessMessage"]').should('exist');
+
+    cy.visit(`admin/projects/${projectId}`);
+    cy.logout();
+    cy.apiSignup(firstName, lastName, email, password);
+    cy.setLoginCookie(email, password);
+
+    // Take the survey
     cy.visit(`/projects/${projectSlug}`);
+    cy.acceptCookies();
     cy.get('#e2e-cta-button')
       .find('button')
       .should('not.have.attr', 'disabled');
@@ -545,64 +596,9 @@
     cy.get('.e2e-modal-close-button').click();
     // check that the modal is no longer on the page
     cy.get('#e2e-modal-container').should('have.length', 0);
-  });
-
-  it('does not allow non admin users to fill in a survey more than once when permissions are set to registered users', () => {
-    const firstName = randomString();
-    const lastName = randomString();
-    const email = randomEmail();
-    const password = randomString();
-
-    cy.visit(`admin/projects/${projectId}/permissions`);
-    cy.get('#e2e-granular-permissions').within(() => {
-      cy.get('[type="radio"]').eq(1).check({ force: true });
-    });
-
-    cy.visit(`admin/projects/${projectId}/native-survey`);
-    cy.get('[data-cy="e2e-edit-survey-content"]').click();
-    cy.get('[data-cy="e2e-short-answer"]').click();
-
-    // Save the survey
-    cy.get('form').submit();
-    // Should show error if no title is entered
-    cy.get('[data-testid="error-message"]').should('exist');
-
-    cy.get('#e2e-title-multiloc').type(questionTitle, { force: true });
-    // Set the field to required
-    cy.get('#e2e-required-toggle').find('input').click({ force: true });
-
-    cy.get('form').submit();
-    // Should show success message on saving
-    cy.get('[data-testid="feedbackSuccessMessage"]').should('exist');
-
-    cy.visit(`admin/projects/${projectId}`);
-    cy.logout();
-    cy.apiSignup(firstName, lastName, email, password);
-    cy.setLoginCookie(email, password);
-
-    // Take the survey
-    cy.visit(`/projects/${projectSlug}`);
-    cy.acceptCookies();
-    cy.get('#e2e-cta-button')
-      .find('button')
-      .should('not.have.attr', 'disabled');
-    cy.get('#e2e-cta-button').find('button').click({ force: true });
-    cy.contains(questionTitle).should('exist');
-    cy.get(`#properties${questionTitle}`).type(answer, { force: true });
-
-    // Save survey response
-    cy.get('[data-cy="e2e-submit-form"]').click();
-
-    // Check that we show a success message
-    cy.get('[data-cy="e2e-survey-success-message"]').should('exist');
-    // close modal
-    cy.get('.e2e-modal-close-button').click();
-    // check that the modal is no longer on the page
-    cy.get('#e2e-modal-container').should('have.length', 0);
 
     // Try filling in the survey again
     cy.visit(`/projects/${projectSlug}`);
     cy.get('#e2e-cta-button').find('button').should('have.attr', 'disabled');
->>>>>>> 46e4396e
   });
 });