import { randomString } from '../../../support/commands';
import moment = require('moment');

describe('Form builder image multiple choice choose multiple component', () => {
  const projectTitle = randomString();
  const projectDescription = randomString();
  const projectDescriptionPreview = randomString(30);
  let projectId: string;
  let projectSlug: string;
  let phaseId: string;

  beforeEach(() => {
    if (projectId) {
      cy.apiRemoveProject(projectId);
    }

    cy.apiCreateProject({
      title: projectTitle,
      descriptionPreview: projectDescriptionPreview,
      description: projectDescription,
      publicationStatus: 'published',
    })
      .then((project) => {
        projectId = project.body.data.id;
        projectSlug = project.body.data.attributes.slug;
        return cy.apiCreatePhase({
          projectId,
          title: 'firstPhaseTitle',
          startAt: moment().subtract(9, 'month').format('DD/MM/YYYY'),
          participationMethod: 'native_survey',
          nativeSurveyButtonMultiloc: { en: 'Take the survey' },
          nativeSurveyTitleMultiloc: { en: 'Survey' },
          canPost: true,
          canComment: true,
          canReact: true,
        });
      })
      .then((phase) => {
        phaseId = phase.body.data.id;
      });

    cy.setAdminLoginCookie();
  });

  it('adds image multiple choice field and is displayed when filling survey', () => {
    cy.visit(`admin/projects/${projectId}/phases/${phaseId}/survey-form/edit`);
    cy.dataCy('e2e-image-choice');
    cy.wait(2000);
    cy.dataCy('e2e-image-choice').click();
    cy.get('#e2e-title-multiloc').type('Question title 2', { force: true });
    cy.get('#e2e-option-input-0').type('Option 1 question 2', { force: true });
    cy.get('form').submit();
    cy.visit(`/projects/${projectSlug}/surveys/new?phase_id=${phaseId}`);
    cy.contains('Question title 2').should('exist');
    cy.contains('Option 1 question 2').should('exist');
    cy.dataCy('e2e-image-multichoice-control').click();
  });

  it('allows using an other option that is mandatory when other is selected when entering data in the form/survey', () => {
    const questionTitle = randomString();
    const otherAnswer = 'Walking';
    cy.visit(`admin/projects/${projectId}/phases/${phaseId}/survey-form/edit`);
    cy.acceptCookies();
    cy.dataCy('e2e-image-choice');
    cy.wait(2000);
<<<<<<< HEAD
    cy.get('[data-cy="e2e-image-choice"]').click();
    cy.get('[data-cy="e2e-other-option-toggle"]')
      .find('input')
      .click({ force: true });
    cy.get('#e2e-title-multiloc').type(questionTitle, {
      force: true,
    });
=======
    cy.dataCy('e2e-image-choice').click();
    cy.dataCy('e2e-other-option-toggle').find('input').click({ force: true });
    cy.get('#e2e-title-multiloc').type(questionTitle, { force: true });
>>>>>>> b7787eeb
    cy.get('#e2e-option-input-0').type('Car', { force: true });
    cy.contains('Save').click();
    cy.visit(`/projects/${projectSlug}/surveys/new?phase_id=${phaseId}`);
    cy.contains(questionTitle).should('exist');
<<<<<<< HEAD
    cy.wait(2000);
    cy.get('[data-cy="e2e-image-multichoice-control-checkbox"]').eq(1).click({
      force: true,
    });
=======
    cy.dataCy('e2e-image-multichoice-control-checkbox').eq(1).click();
>>>>>>> b7787eeb
    cy.contains('Survey').should('exist');
    cy.get('#e2e-single-select-control').should('exist');

    // Try submitting without entering data for required field
<<<<<<< HEAD
    cy.get('[data-cy="e2e-submit-form"]').wait(1000).click();
=======
    cy.dataCy('e2e-submit-form').click();
>>>>>>> b7787eeb

    // verify that an error is shown and that we stay on the page
    cy.get('.e2e-error-message').should('exist');
    cy.url().should(
      'eq',
      `${
        Cypress.config().baseUrl
      }/en/projects/${projectSlug}/surveys/new?phase_id=${phaseId}`
    );

    cy.get('[id^="properties"]')
      .should(($element) => {
        const id = $element.attr('id');
        expect(id).to.include(questionTitle);
        expect(Cypress._.endsWith(id, '_other')).to.be.true;
      })
      .type(otherAnswer, { force: true, delay: 0 });

    // Save survey response
    cy.dataCy('e2e-submit-form').should('exist');
    cy.dataCy('e2e-submit-form').click();

    // Check that we're on final page and return to project
    cy.dataCy('e2e-after-submission').should('exist');
    cy.dataCy('e2e-after-submission').click();

    // Make sure we're back at the project
    cy.url().should('include', `projects/${projectSlug}`);
  });

  after(() => {
    if (projectId) {
      cy.apiRemoveProject(projectId);
    }
  });
});<|MERGE_RESOLUTION|>--- conflicted
+++ resolved
@@ -63,40 +63,24 @@
     cy.acceptCookies();
     cy.dataCy('e2e-image-choice');
     cy.wait(2000);
-<<<<<<< HEAD
-    cy.get('[data-cy="e2e-image-choice"]').click();
-    cy.get('[data-cy="e2e-other-option-toggle"]')
-      .find('input')
-      .click({ force: true });
+    cy.dataCy('e2e-image-choice').click();
+    cy.dataCy('e2e-other-option-toggle').find('input').click({ force: true });
     cy.get('#e2e-title-multiloc').type(questionTitle, {
       force: true,
     });
-=======
-    cy.dataCy('e2e-image-choice').click();
-    cy.dataCy('e2e-other-option-toggle').find('input').click({ force: true });
-    cy.get('#e2e-title-multiloc').type(questionTitle, { force: true });
->>>>>>> b7787eeb
     cy.get('#e2e-option-input-0').type('Car', { force: true });
     cy.contains('Save').click();
     cy.visit(`/projects/${projectSlug}/surveys/new?phase_id=${phaseId}`);
     cy.contains(questionTitle).should('exist');
-<<<<<<< HEAD
     cy.wait(2000);
-    cy.get('[data-cy="e2e-image-multichoice-control-checkbox"]').eq(1).click({
+    cy.dataCy('e2e-image-multichoice-control-checkbox').eq(1).click({
       force: true,
     });
-=======
-    cy.dataCy('e2e-image-multichoice-control-checkbox').eq(1).click();
->>>>>>> b7787eeb
     cy.contains('Survey').should('exist');
     cy.get('#e2e-single-select-control').should('exist');
 
     // Try submitting without entering data for required field
-<<<<<<< HEAD
-    cy.get('[data-cy="e2e-submit-form"]').wait(1000).click();
-=======
-    cy.dataCy('e2e-submit-form').click();
->>>>>>> b7787eeb
+    cy.dataCy('e2e-submit-form').wait(1000).click();
 
     // verify that an error is shown and that we stay on the page
     cy.get('.e2e-error-message').should('exist');
