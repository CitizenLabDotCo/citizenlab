import { randomString } from '../../../support/commands';
import moment = require('moment');

describe('Form builder image multiple choice choose multiple component', () => {
  const projectTitle = randomString();
  const projectDescription = randomString();
  const projectDescriptionPreview = randomString(30);
  let projectId: string;
  let projectSlug: string;
  let phaseId: string;

  beforeEach(() => {
    if (projectId) {
      cy.apiRemoveProject(projectId);
    }

    cy.apiCreateProject({
      title: projectTitle,
      descriptionPreview: projectDescriptionPreview,
      description: projectDescription,
      publicationStatus: 'published',
    })
      .then((project) => {
        projectId = project.body.data.id;
        projectSlug = project.body.data.attributes.slug;
        return cy.apiCreatePhase({
          projectId,
          title: 'firstPhaseTitle',
          startAt: moment().subtract(9, 'month').format('DD/MM/YYYY'),
          participationMethod: 'native_survey',
          nativeSurveyButtonMultiloc: { en: 'Take the survey' },
          nativeSurveyTitleMultiloc: { en: 'Survey' },
          canPost: true,
          canComment: true,
          canReact: true,
        });
      })
      .then((phase) => {
        phaseId = phase.body.data.id;
      });

    cy.setAdminLoginCookie();
  });

  it('adds image multiple choice field and is displayed when filling survey', () => {
    cy.visit(
      `admin/projects/${projectId}/phases/${phaseId}/native-survey/edit`
    );
    cy.get('[data-cy="e2e-image-choice"]');
    cy.wait(2000);
    cy.get('[data-cy="e2e-image-choice"]').click();
    cy.get('#e2e-title-multiloc').type('Question title 2', { force: true });
    cy.get('#e2e-option-input-0').type('Option 1 question 2', { force: true });
    cy.get('form').submit();
    cy.visit(`/projects/${projectSlug}/surveys/new?phase_id=${phaseId}`);
    cy.contains('Question title 2').should('exist');
    cy.contains('Option 1 question 2').should('exist');
    cy.get('[data-cy="e2e-image-multichoice-control"]').click();
  });

  it('allows using an other option that is mandatory when other is selected when entering data in the form/survey', () => {
    const questionTitle = randomString();
    const otherAnswer = 'Walking';
    cy.visit(
      `admin/projects/${projectId}/phases/${phaseId}/native-survey/edit`
    );
    cy.acceptCookies();
    cy.get('[data-cy="e2e-image-choice"]');
    cy.wait(2000);
    cy.get('[data-cy="e2e-image-choice"]').click();
    cy.get('[data-cy="e2e-other-option-toggle"]')
      .find('input')
      .click({ force: true });
    cy.get('#e2e-title-multiloc').type(questionTitle, {
      force: true,
    });
    cy.get('#e2e-option-input-0').type('Car', { force: true });
    cy.contains('Save').click();
    cy.visit(`/projects/${projectSlug}/surveys/new?phase_id=${phaseId}`);
    cy.contains(questionTitle).should('exist');
    cy.wait(2000);
    cy.get('[data-cy="e2e-image-multichoice-control-checkbox"]').eq(1).click({
      force: true,
    });
    cy.contains('Survey').should('exist');
    cy.get('#e2e-single-select-control').should('exist');

<<<<<<< HEAD
    // Try going to the next page without filling in the survey
    cy.get('[data-cy="e2e-next-page"]').wait(1000).click();
=======
    // Try submitting without entering data for required field
    cy.get('[data-cy="e2e-submit-form"]').click();
>>>>>>> 2661a5ac

    // verify that an error is shown and that we stay on the page
    cy.get('.e2e-error-message').should('exist');
    cy.url().should(
      'eq',
      `${
        Cypress.config().baseUrl
      }/en/projects/${projectSlug}/surveys/new?phase_id=${phaseId}`
    );

    cy.get('[id^="properties"]')
      .should(($element) => {
        const id = $element.attr('id');
        expect(id).to.include(questionTitle);
        expect(Cypress._.endsWith(id, '_other')).to.be.true;
      })
      .type(otherAnswer, { force: true, delay: 0 });

    // Save survey response
    cy.get('[data-cy="e2e-submit-form"]').should('exist');
    cy.get('[data-cy="e2e-submit-form"]').click();

    // Check that we're on final page and return to project
    cy.get('[data-cy="e2e-after-submission"]').should('exist');
    cy.get('[data-cy="e2e-after-submission"]').click();

    // Make sure we're back at the project
    cy.url().should('include', `projects/${projectSlug}`);
  });

  after(() => {
    if (projectId) {
      cy.apiRemoveProject(projectId);
    }
  });
});<|MERGE_RESOLUTION|>--- conflicted
+++ resolved
@@ -85,13 +85,8 @@
     cy.contains('Survey').should('exist');
     cy.get('#e2e-single-select-control').should('exist');
 
-<<<<<<< HEAD
-    // Try going to the next page without filling in the survey
-    cy.get('[data-cy="e2e-next-page"]').wait(1000).click();
-=======
     // Try submitting without entering data for required field
-    cy.get('[data-cy="e2e-submit-form"]').click();
->>>>>>> 2661a5ac
+    cy.get('[data-cy="e2e-submit-form"]').wait(1000).click();
 
     // verify that an error is shown and that we stay on the page
     cy.get('.e2e-error-message').should('exist');
