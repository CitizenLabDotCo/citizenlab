import { randomString } from '../../../support/commands';
import moment = require('moment');

describe('Form builder image multiple choice choose multiple component', () => {
  const projectTitle = randomString();
  const projectDescription = randomString();
  const projectDescriptionPreview = randomString(30);
  let projectId: string;
  let projectSlug: string;
  let phaseId: string;

  beforeEach(() => {
    if (projectId) {
      cy.apiRemoveProject(projectId);
    }

    cy.apiCreateProject({
      title: projectTitle,
      descriptionPreview: projectDescriptionPreview,
      description: projectDescription,
      publicationStatus: 'published',
    })
      .then((project) => {
        projectId = project.body.data.id;
        projectSlug = project.body.data.attributes.slug;
        return cy.apiCreatePhase({
          projectId,
          title: 'firstPhaseTitle',
          startAt: moment().subtract(9, 'month').format('DD/MM/YYYY'),
          participationMethod: 'native_survey',
          nativeSurveyButtonMultiloc: { en: 'Take the survey' },
          nativeSurveyTitleMultiloc: { en: 'Survey' },
          canPost: true,
          canComment: true,
          canReact: true,
        });
      })
      .then((phase) => {
        phaseId = phase.body.data.id;
      });

    cy.setAdminLoginCookie();
  });

  it('adds image multiple choice field and is displayed when filling survey', () => {
    cy.visit(`admin/projects/${projectId}/phases/${phaseId}/survey-form/edit`);
    cy.dataCy('e2e-image-choice');
    cy.wait(2000);
    cy.dataCy('e2e-image-choice').click();
    cy.get('#e2e-title-multiloc').type('Question title 2', { force: true });
    cy.get('#e2e-option-input-0').type('Option 1 question 2', { force: true });
    cy.get('form').submit();
    cy.visit(`/projects/${projectSlug}/surveys/new?phase_id=${phaseId}`);
    cy.contains('Question title 2').should('exist');
    cy.contains('Option 1 question 2').should('exist');
    cy.dataCy('e2e-image-multichoice-control').click();
  });

  it('allows using an other option that is mandatory when other is selected when entering data in the form/survey', () => {
    const questionTitle = randomString();
    const otherAnswer = 'Walking';
    cy.visit(`admin/projects/${projectId}/phases/${phaseId}/survey-form/edit`);
    cy.acceptCookies();
    cy.dataCy('e2e-image-choice');
    cy.wait(2000);
    cy.dataCy('e2e-image-choice').click();
    cy.dataCy('e2e-other-option-toggle').find('input').click({ force: true });
<<<<<<< HEAD
    cy.get('#e2e-title-multiloc').type(questionTitle, { force: true });
=======
    cy.get('#e2e-title-multiloc').type(questionTitle, {
      force: true,
    });
>>>>>>> 1fff12d3
    cy.get('#e2e-option-input-0').type('Car', { force: true });
    cy.contains('Save').click();
    cy.visit(`/projects/${projectSlug}/surveys/new?phase_id=${phaseId}`);
    cy.contains(questionTitle).should('exist');
<<<<<<< HEAD
    cy.dataCy('e2e-image-multichoice-control-checkbox').eq(1).click();
=======
    cy.wait(2000);
    cy.dataCy('e2e-image-multichoice-control-checkbox').eq(1).click({
      force: true,
    });
>>>>>>> 1fff12d3
    cy.contains('Survey').should('exist');
    cy.get('#e2e-single-select-control').should('exist');

    // Try submitting without entering data for required field
<<<<<<< HEAD
    cy.dataCy('e2e-submit-form').click();
=======
    cy.dataCy('e2e-submit-form').wait(1000).click();
>>>>>>> 1fff12d3

    // verify that an error is shown and that we stay on the page
    cy.get('.e2e-error-message').should('exist');
    cy.url().should(
      'eq',
      `${
        Cypress.config().baseUrl
      }/en/projects/${projectSlug}/surveys/new?phase_id=${phaseId}`
    );

    cy.get('[id^="properties"]')
      .should(($element) => {
        const id = $element.attr('id');
        expect(id).to.include(questionTitle);
        expect(Cypress._.endsWith(id, '_other')).to.be.true;
      })
      .type(otherAnswer, { force: true, delay: 0 });

    // Save survey response
    cy.dataCy('e2e-submit-form').should('exist');
    cy.dataCy('e2e-submit-form').click();

    // Check that we're on final page and return to project
    cy.dataCy('e2e-after-submission').should('exist');
    cy.dataCy('e2e-after-submission').click();

    // Make sure we're back at the project
    cy.url().should('include', `projects/${projectSlug}`);
  });

  after(() => {
    if (projectId) {
      cy.apiRemoveProject(projectId);
    }
  });
});<|MERGE_RESOLUTION|>--- conflicted
+++ resolved
@@ -65,34 +65,22 @@
     cy.wait(2000);
     cy.dataCy('e2e-image-choice').click();
     cy.dataCy('e2e-other-option-toggle').find('input').click({ force: true });
-<<<<<<< HEAD
-    cy.get('#e2e-title-multiloc').type(questionTitle, { force: true });
-=======
     cy.get('#e2e-title-multiloc').type(questionTitle, {
       force: true,
     });
->>>>>>> 1fff12d3
     cy.get('#e2e-option-input-0').type('Car', { force: true });
     cy.contains('Save').click();
     cy.visit(`/projects/${projectSlug}/surveys/new?phase_id=${phaseId}`);
     cy.contains(questionTitle).should('exist');
-<<<<<<< HEAD
-    cy.dataCy('e2e-image-multichoice-control-checkbox').eq(1).click();
-=======
     cy.wait(2000);
     cy.dataCy('e2e-image-multichoice-control-checkbox').eq(1).click({
       force: true,
     });
->>>>>>> 1fff12d3
     cy.contains('Survey').should('exist');
     cy.get('#e2e-single-select-control').should('exist');
 
     // Try submitting without entering data for required field
-<<<<<<< HEAD
-    cy.dataCy('e2e-submit-form').click();
-=======
     cy.dataCy('e2e-submit-form').wait(1000).click();
->>>>>>> 1fff12d3
 
     // verify that an error is shown and that we stay on the page
     cy.get('.e2e-error-message').should('exist');
