--- conflicted
+++ resolved
@@ -37,14 +37,6 @@
     cy.contains(ideaTitle).should('not.exist');
   });
 
-<<<<<<< HEAD
-  it.skip('shows an error when no description is provided', () => {
-    const value = randomString(9);
-    cy.get('#idea-form');
-    cy.get('#e2e-idea-title-input input').click().type(value, { delay: 0 });
-    cy.get('#e2e-idea-title-input input').should('contain.value', value);
-    cy.wait(1000);
-=======
   it('shows an error when no title is provided', () => {
     // Try to go to the next page
     cy.get('[data-cy="e2e-next-page"]').should('be.visible').click();
@@ -53,26 +45,19 @@
 
   it('shows an error when no description is provided', () => {
     const ideaTitle = randomString(9);
-    cy.get('#e2e-idea-title-input input').type(ideaTitle);
+    cy.get('#e2e-idea-title-input input').click().type(ideaTitle, { delay: 0 });
     cy.get('#e2e-idea-title-input input').should('contain.value', ideaTitle);
 
     // Go to the description page
     cy.get('[data-cy="e2e-next-page"]').should('be.visible').click();
 
->>>>>>> bad9830a
     // Try to go to the next page
     cy.get('[data-cy="e2e-next-page"]').should('be.visible').click();
     cy.get('#e2e-idea-description-input .e2e-error-message');
   });
 
-<<<<<<< HEAD
-  it('shows an error when the title is less than 10 characters long', () => {
-    cy.get('#idea-form');
-    cy.get('#e2e-idea-title-input input').type(randomString(9), { delay: 0 });
-=======
   it('shows an error when the title is less than 3 characters long', () => {
-    cy.get('#e2e-idea-title-input input').type(randomString(2));
->>>>>>> bad9830a
+    cy.get('#e2e-idea-title-input input').type(randomString(2), { delay: 0 });
     // Try to go to the next page
     cy.get('[data-cy="e2e-next-page"]').should('be.visible').click();
     cy.get('#e2e-idea-title-input .e2e-error-message');
@@ -113,16 +98,8 @@
     cy.wait(1000);
     cy.contains('Add new idea').should('exist');
 
-<<<<<<< HEAD
-    // add a title and description
+    // Add a title
     cy.get('#e2e-idea-title-input input').click().type(ideaTitle, { delay: 0 });
-    cy.get('#e2e-idea-description-input .ql-editor').type(ideaContent);
-
-    // verify the title and description
-=======
-    // Add a title
-    cy.get('#e2e-idea-title-input input').type(ideaTitle);
->>>>>>> bad9830a
     cy.get('#e2e-idea-title-input input').should('contain.value', ideaTitle);
 
     cy.get('[data-cy="e2e-next-page"]').should('be.visible').click();
@@ -157,19 +134,24 @@
     cy.get('#idea-form');
     cy.contains('Add new idea').should('exist');
     // add a title and description
-<<<<<<< HEAD
     cy.get('#e2e-idea-title-input input').click().type(ideaTitle, { delay: 0 });
+    cy.get('#e2e-idea-title-input input').should('contain.value', ideaTitle);
+
+    cy.get('[data-cy="e2e-next-page"]').should('be.visible').click();
+
     cy.get('#e2e-idea-description-input .ql-editor').type(ideaContent);
-
-    // verify the title and description
-=======
-    cy.get('#e2e-idea-title-input input').type(ideaTitle);
->>>>>>> bad9830a
-    cy.get('#e2e-idea-title-input input').should('contain.value', ideaTitle);
-
-    cy.get('[data-cy="e2e-next-page"]').should('be.visible').click();
-
-<<<<<<< HEAD
+    cy.get('#e2e-idea-description-input .ql-editor').contains(ideaContent);
+
+    // Go to the next page of the idea form
+    cy.get('[data-cy="e2e-next-page"]').should('be.visible').click();
+
+    // verify that image and file upload components are present
+    cy.get('#e2e-idea-image-upload');
+    cy.get('#e2e-idea-file-upload');
+
+    // Go to the page with topics
+    cy.get('[data-cy="e2e-next-page"]').should('be.visible').click();
+
     // add a topic
     cy.get('.e2e-topics-picker').find('button').eq(4).click();
 
@@ -271,9 +253,10 @@
     cy.contains('Add new idea').should('exist');
     // add a title and description
     cy.get('#e2e-idea-title-input input').click().type(ideaTitle, { delay: 0 });
-=======
->>>>>>> bad9830a
     cy.get('#e2e-idea-description-input .ql-editor').type(ideaContent);
+
+    // verify the title and description
+    cy.get('#e2e-idea-title-input input').should('contain.value', ideaTitle);
     cy.get('#e2e-idea-description-input .ql-editor').contains(ideaContent);
 
     // Go to the next page of the idea form
@@ -309,8 +292,8 @@
     cy.get('[data-cy="e2e-after-submission"]').click();
 
     // verify the content of the newly created idea page
+    cy.get('#e2e-idea-show');
     cy.location('pathname').should('eq', `/en/ideas/${ideaTitle}`);
-    cy.get('#e2e-idea-show');
     cy.get('#e2e-idea-show').find('#e2e-idea-title').contains(ideaTitle);
     cy.get('#e2e-idea-show')
       .find('#e2e-idea-description')
