--- conflicted
+++ resolved
@@ -54,16 +54,9 @@
 
   it('shows an error when the title is less than 10 characters long', () => {
     cy.get('#idea-form');
-<<<<<<< HEAD
-    cy.get('#e2e-idea-title-input input')
-      .click()
-      .type(randomString(9), { delay: 0 });
-    cy.get('.e2e-submit-idea-form').click();
-=======
-    cy.get('#e2e-idea-title-input input').type(randomString(9));
-    // Try to go to the next page
-    cy.get('[data-cy="e2e-next-page"]').should('be.visible').click();
->>>>>>> b766fa18
+    cy.get('#e2e-idea-title-input input').type(randomString(9), { delay: 0 });
+    // Try to go to the next page
+    cy.get('[data-cy="e2e-next-page"]').should('be.visible').click();
     cy.get('#e2e-idea-title-input .e2e-error-message');
   });
 
