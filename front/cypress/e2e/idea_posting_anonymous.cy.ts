--- conflicted
+++ resolved
@@ -54,15 +54,12 @@
 
     // Go to the next page of the idea form
     cy.dataCy('e2e-next-page').should('be.visible').click();
-<<<<<<< HEAD
-=======
 
     // Go to the next page of the idea form
     cy.dataCy('e2e-next-page').should('be.visible').click();
->>>>>>> 1fff12d3
 
     // Go to the next page of the idea form
-    cy.dataCy('e2e-next-page').should('be.visible').click();
+    cy.get('[data-cy="e2e-next-page"]').should('be.visible').click();
 
     // set to anonymous
     cy.get('[data-testid="e2e-post-idea-anonymously-checkbox"]').click();
@@ -104,11 +101,8 @@
 
     // Go to the next page of the idea form
     cy.dataCy('e2e-next-page').should('be.visible').click();
-<<<<<<< HEAD
-=======
 
     cy.get('[data-cy="e2e-next-page"]').should('be.visible').click();
->>>>>>> 1fff12d3
 
     // set to anonymous
     cy.get('[data-testid="e2e-post-idea-anonymously-checkbox"]').click();
