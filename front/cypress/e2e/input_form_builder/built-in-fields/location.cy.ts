--- conflicted
+++ resolved
@@ -68,15 +68,10 @@
 
     // Go to the next page of the idea form
     cy.dataCy('e2e-next-page').should('be.visible').click();
-<<<<<<< HEAD
-
-    // Location field is on page three
-=======
 
     cy.dataCy('e2e-page-number-3').should('exist');
 
     // Location field is on next page
->>>>>>> 1fff12d3
     cy.dataCy('e2e-next-page').should('be.visible').click();
 
     cy.dataCy('e2e-page-number-4').should('exist');
