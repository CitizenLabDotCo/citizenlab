--- conflicted
+++ resolved
@@ -57,10 +57,7 @@
     cy.get('#e2e-idea-title-input input').should('contain.value', title);
 
     cy.dataCy('e2e-next-page').should('be.visible').click();
-<<<<<<< HEAD
-=======
     cy.wait(500);
->>>>>>> 1fff12d3
 
     cy.dataCy('e2e-page-number-2').should('exist');
     cy.get('#e2e-idea-description-input .ql-editor').type(description);
@@ -69,10 +66,7 @@
 
     // Go to the next page of the idea form that has the attachments field
     cy.dataCy('e2e-next-page').should('be.visible').click();
-<<<<<<< HEAD
-=======
     cy.wait(1000);
->>>>>>> 1fff12d3
 
     cy.dataCy('e2e-page-number-3').should('exist');
     cy.get('#e2e-idea-file-upload', { timeout: 10000 }).should('exist');
@@ -123,10 +117,7 @@
 
     // Go to the page that had the attachments field
     cy.dataCy('e2e-next-page').should('be.visible').click();
-<<<<<<< HEAD
-=======
     cy.wait(1000);
->>>>>>> 1fff12d3
 
     cy.get('#e2e-idea-file-upload').should('not.exist');
   });
