import { randomString } from '../../support/commands';
import moment = require('moment');

describe('Input form builder', () => {
  const projectTitle = randomString();
  const projectDescription = randomString();
  let questionTitle = randomString();
  const answer = randomString();
  const ideaTitle = randomString(40);
  const ideaContent = randomString(60);
  const projectDescriptionPreview = randomString(30);
  let projectId: string;
  let projectSlug: string;
  let phaseId: string;

  beforeEach(() => {
    if (projectId) {
      cy.apiRemoveProject(projectId);
    }

    cy.setAdminLoginCookie();
    questionTitle = randomString();

    cy.apiCreateProject({
      title: projectTitle,
      descriptionPreview: projectDescriptionPreview,
      description: projectDescription,
      publicationStatus: 'published',
    })
      .then((project) => {
        projectId = project.body.data.id;
        projectSlug = project.body.data.attributes.slug;
        return cy.apiCreatePhase({
          projectId,
          title: 'firstPhaseTitle',
          startAt: moment().subtract(9, 'month').format('DD/MM/YYYY'),
          participationMethod: 'ideation',
          canPost: true,
          canComment: true,
          canReact: true,
        });
      })
      .then((phase) => {
        phaseId = phase.body.data.id;
      });
  });

  it('has a working idea form with all the defaults', () => {
    cy.visit(`admin/projects/${projectId}/phases/${phaseId}/form`);
    cy.dataCy('e2e-edit-input-form').click();

    // Verify no warning is shown when there are no submissions
    cy.get('#e2e-warning-notice').should('not.exist');

    // Save the form
    cy.get('form').submit();

    // Should show success message on saving
    cy.get('[data-testid="feedbackSuccessMessage"]').should('exist');

    // Fill in the form
    cy.visit(`/projects/${projectSlug}/ideas/new`);
    cy.acceptCookies();

    cy.get('#e2e-idea-new-page');
    cy.get('#idea-form');
    cy.contains('Add new idea').should('exist');
    // add a title and description
    cy.get('#e2e-idea-title-input input').click().type(ideaTitle, { delay: 0 });

    // verify the title and description
    cy.get('#e2e-idea-title-input input').should('contain.value', ideaTitle);

    cy.dataCy('e2e-next-page').should('be.visible').click();

    // Add a description
    cy.get('#e2e-idea-description-input .ql-editor').type(ideaContent, {
      force: true,
    });
    cy.get('#e2e-idea-description-input .ql-editor').contains(ideaContent);

    // Go to the next page of the idea form
    cy.dataCy('e2e-next-page').should('be.visible').click();
<<<<<<< HEAD
=======
    cy.wait(1000);
>>>>>>> 1fff12d3

    // verify that image and file upload components are present
    cy.get('#e2e-idea-image-upload').should('exist');
    cy.get('#e2e-idea-file-upload').should('exist');

    // Tags are on page three
    cy.dataCy('e2e-next-page').should('be.visible').click();

    // add a topic
    cy.get('.e2e-topics-picker').find('button').eq(4).click();

    // verify that the topic has been selected
    cy.get('.e2e-topics-picker')
      .find('button.selected')
      .should('have.length', 1);

    cy.intercept(
      `**/location/autocomplete?input=Boulevard%20Anspach%20Brussels&language=en`
    ).as('locationSearch');

    // add a location
    cy.get('.e2e-idea-form-location-input-field input').type(
      'Boulevard Anspach Brussels'
    );
    cy.wait('@locationSearch', { timeout: 10000 });

    cy.get('.e2e-idea-form-location-input-field input').type('{downArrow}');
    cy.get('.e2e-idea-form-location-input-field input').type('{enter}');

    // save the form
    cy.dataCy('e2e-submit-form').click();
    cy.wait(3000);

    cy.dataCy('e2e-after-submission').should('exist');
    cy.dataCy('e2e-after-submission').click();

    // verify the content of the newly created idea page
    cy.location('pathname').should('eq', `/en/ideas/${ideaTitle}`);
    cy.get('#e2e-idea-show');
    cy.get('#e2e-idea-show').find('#e2e-idea-title').contains(ideaTitle);
    cy.get('#e2e-idea-show')
      .find('#e2e-idea-description')
      .contains(ideaContent);
    cy.get('#e2e-idea-show')
      .find('#e2e-idea-topics')
      .find('.e2e-idea-topic')
      .should('have.length', 1);
    cy.get('#e2e-idea-show').contains('Boulevard Anspach');

    // Verify warning for altering the form is present in form builder
    cy.visit(`admin/projects/${projectId}/phases/${phaseId}/form`);
    cy.dataCy('e2e-edit-input-form').click();
    cy.get('#e2e-warning-notice').should('exist');
  });

  it('can create input form with custom field, save form and user can respond to the form created', () => {
    cy.visit(`admin/projects/${projectId}/phases/${phaseId}/form`);
    cy.dataCy('e2e-edit-input-form').click();
    cy.dataCy('e2e-short-answer').should('exist');
    cy.dataCy('e2e-short-answer').click();

    // Save the form
    cy.get('form').submit();

    // Should show error if no title is entered
    cy.get('[data-testid="error-message"]').should('exist');

    cy.get('#e2e-title-multiloc').type(questionTitle, { force: true });
    // Set the field to required
    cy.get('#e2e-required-toggle').find('input').click({ force: true });

    cy.get('form').submit();
    // Should show success message on saving
    cy.get('[data-testid="feedbackSuccessMessage"]').should('exist');

    // Fill in the form
    cy.visit(`/projects/${projectSlug}/ideas/new`);
    cy.acceptCookies();

    cy.get('#e2e-idea-new-page');
    cy.get('#idea-form');
    cy.contains('Add new idea').should('exist');

    cy.get('#e2e-idea-title-input input').click().type(ideaTitle, { delay: 0 });
    cy.get('#e2e-idea-title-input input').should('contain.value', ideaTitle);
    cy.wait(500);

    cy.dataCy('e2e-next-page').should('be.visible').click();

    cy.get('#e2e-idea-description-input .ql-editor').type(ideaContent);
    cy.get('#e2e-idea-description-input .ql-editor').contains(ideaContent);
    cy.wait(500);

    // Go to the next page of the idea form
    cy.dataCy('e2e-next-page').should('be.visible').click();

    // verify that image and file upload components are present
    cy.get('#e2e-idea-image-upload').should('exist');
    cy.get('#e2e-idea-file-upload').should('exist');
    cy.wait(500);

    // Go to the next page of the idea form
    cy.dataCy('e2e-next-page').should('be.visible').click();

    cy.intercept(
      `**/location/autocomplete?input=Boulevard%20Anspach%20Brussels&language=en`
    ).as('locationSearch');

    // add a location
    cy.get('.e2e-idea-form-location-input-field input').type(
      'Boulevard Anspach Brussels'
    );

    cy.wait('@locationSearch', { timeout: 10000 });

    cy.get('.e2e-idea-form-location-input-field input').type(
      '{downArrow}{enter}'
    );

    // Cannot proceed to the next page without filling in the required custom field
    cy.dataCy('e2e-submit-form').click();
    // Verify that an error is shown and that we stay on the page
    cy.get('.e2e-error-message');
    cy.url().should(
      'eq',
      `${Cypress.config().baseUrl}/en/projects/${projectSlug}/ideas/new`
    );

    // Fill in required custom field
    cy.contains(questionTitle).should('exist');
    cy.get(`*[id^="properties${questionTitle}"]`).type(answer, { force: true });

    // save the form
    cy.dataCy('e2e-submit-form').click();
    cy.wait(3000);

    // Close with the cross button
    cy.dataCy('e2e-leave-new-idea-button').should('exist').click();

    // The new idea appears on the project page
    cy.location('pathname').should('eq', `/en/projects/${projectSlug}`);
    cy.contains(ideaTitle).should('exist').click();
    cy.wait(1000);

    // Verify that the answer is not shown on the idea page
    cy.contains(questionTitle).should('not.exist');
  });
});<|MERGE_RESOLUTION|>--- conflicted
+++ resolved
@@ -81,10 +81,7 @@
 
     // Go to the next page of the idea form
     cy.dataCy('e2e-next-page').should('be.visible').click();
-<<<<<<< HEAD
-=======
     cy.wait(1000);
->>>>>>> 1fff12d3
 
     // verify that image and file upload components are present
     cy.get('#e2e-idea-image-upload').should('exist');
