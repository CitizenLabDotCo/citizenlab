function goToHomepageBuilder() {
  cy.setAdminLoginCookie();
  cy.visit('en/admin/pages-menu/homepage-builder');
}

function interceptHomepageUpdate() {
  cy.intercept(
    'POST',
    '**/home_pages/content_builder_layouts/homepage/upsert'
  ).as('updateHomepage');
}

function verifyHomepageUpdateSuccess() {
  cy.wait('@updateHomepage').its('response.statusCode').should('eq', 200);
}

function cleanUpWidget() {
  goToHomepageBuilder();
  cy.dataCy('e2e-areas-widget').first().parent().click({ force: true });
  cy.get('#e2e-delete-button').click();
  interceptHomepageUpdate();
  cy.get('#e2e-content-builder-topbar-save').click();
  verifyHomepageUpdateSuccess();
  cy.log('Cleaned up Areas Widget');

  // Make sure it's not on homepage
  cy.goToLandingPage();
  cy.reload();
  cy.wait(1000);
  cy.dataCy('e2e-areas-widget').should('not.exist');
}

function addWidget() {
  goToHomepageBuilder();
  // Drag in widget
  cy.get('#e2e-draggable-areas').dragAndDrop('#e2e-content-builder-frame', {
    position: 'inside',
  });

  // Save
  interceptHomepageUpdate();
  cy.get('#e2e-content-builder-topbar-save').click();
  verifyHomepageUpdateSuccess();
  cy.log('Added Areas Widget');
}

function toggleFollowArea() {
  cy.intercept('GET', `**/for_areas**`).as('getAreas');
  // Go to the homepage
  cy.goToLandingPage();
  // Necessary to ensure our widget is loaded
  cy.reload();
  cy.wait('@getAreas', { timeout: 10000 });

  // Opens the modal
  cy.dataCy('e2e-follow-areas-button').should('exist');
  cy.dataCy('e2e-follow-areas-button').first().click();

  // Area selection
  cy.contains('button', 'Carrotgem').should('be.visible').click();

  // Ensure modal closes
  cy.dataCy('e2e-follow-areas-modal-done-button').should('be.visible').click();
}

describe('"In your area" (areas) widget', () => {
  const projectTitleEN = 'Project linked to Carrotgem area';

  beforeEach(() => {
    addWidget();
  });

  afterEach(() => {
    // Unfollow area again
    toggleFollowArea();
    // Does not show project with title "Project linked to Carrotgem area" in widget anymore
    cy.dataCy('e2e-areas-widget')
      .find('[data-cy="e2e-areas-widget-empty-state"]')
      .should('be.visible');

    cleanUpWidget();
  });

  it('shows projects of the areas I follow', () => {
    // Create project with area
<<<<<<< HEAD
    cy.visit('/admin/projects/all');

=======
    cy.visit('/admin/projects');
    cy.acceptCookies();
>>>>>>> ee6eb033
    cy.dataCy('e2e-new-project-button').should('be.visible').click();
    cy.get('.e2e-project-general-form');

    cy.get('#e2e-project-title-setting-field').type(projectTitleEN);
    cy.get('.e2e-localeswitcher.nl-BE').click();
    cy.get('#e2e-project-title-setting-field').type(projectTitleEN);
    cy.get('.e2e-localeswitcher.nl-NL').click();
    cy.get('#e2e-project-title-setting-field').type(projectTitleEN);
    cy.get('.e2e-localeswitcher.fr-BE').click();
    cy.get('#e2e-project-title-setting-field').type(projectTitleEN);

    // Select 'Selection' as Areas option
    cy.get('.e2e-areas-selection').click();

    // Pick area
    cy.get('#e2e-area-selector')
      .click()
      .find('input')
      .type('Carrotgem')
      .trigger('keydown', { keyCode: 13, which: 13 });

    // Submit and publish project
    cy.get('.e2e-submit-wrapper-button button').click();
    cy.get('#e2e-publish').click();

    toggleFollowArea();

    // Shows the project with title "Project linked to Carrotgem area"
    cy.dataCy('e2e-areas-widget')
      .find('[data-cy="e2e-light-project-card"]')
      .should('contain', projectTitleEN);
  });
});<|MERGE_RESOLUTION|>--- conflicted
+++ resolved
@@ -83,13 +83,7 @@
 
   it('shows projects of the areas I follow', () => {
     // Create project with area
-<<<<<<< HEAD
-    cy.visit('/admin/projects/all');
-
-=======
     cy.visit('/admin/projects');
-    cy.acceptCookies();
->>>>>>> ee6eb033
     cy.dataCy('e2e-new-project-button').should('be.visible').click();
     cy.get('.e2e-project-general-form');
 
