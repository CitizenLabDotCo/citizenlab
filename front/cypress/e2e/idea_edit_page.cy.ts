import { randomString, randomEmail } from '../support/commands';

describe('Idea edit page', () => {
  const firstName = randomString();
  const lastName = randomString();
  const email = randomEmail();
  const password = randomString();
  const ideaTitle = randomString(40);
  const ideaContent = randomString(60);
  const newIdeaTitle = randomString(40);
  const newIdeaContent = randomString(60);
  let jwt: string;
  let projectId: string;
  let ideaId: string;
  let ideaSlug: string;

  before(() => {
    cy.apiSignup(firstName, lastName, email, password)
      .then(() => {
        return cy.apiLogin(email, password);
      })
      .then((user) => {
        jwt = user.body.jwt;
        return cy.getProjectBySlug('an-idea-bring-it-to-your-council');
      })
      .then((project) => {
        projectId = project.body.data.id;
      });
  });

  beforeEach(() => {
    cy.apiCreateIdea({ projectId, ideaTitle, ideaContent, jwt }).then(
      (idea) => {
        ideaId = idea.body.data.id;
        ideaSlug = idea.body.data.attributes.slug;
      }
    );
  });

  afterEach(() => {
    if (ideaId) {
      cy.apiRemoveIdea(ideaId);
    }
  });

  it('has a working idea edit form', () => {
    cy.setLoginCookie(email, password);
    cy.intercept('GET', `**/ideas/${ideaId}**`).as('idea');

    // check original values
    cy.visit(`/ideas/${ideaSlug}`);

    cy.get('#e2e-idea-show');
    cy.get('#e2e-idea-title').should('exist').contains(ideaTitle);
    cy.get('#e2e-idea-description').should('exist').contains(ideaContent);

    // go to form
    cy.visit(`/ideas/edit/${ideaId}`);
    cy.acceptCookies();

    cy.wait('@idea');

    cy.get('#e2e-idea-edit-page');
    cy.get('#idea-form').should('exist');
    cy.get('#e2e-idea-title-input input').as('titleInput');

    // check initial form values
    cy.get('@titleInput').should('exist');
    cy.get('@titleInput').should(($input) => {
      expect($input.val()).to.eq(ideaTitle);
    });

    // So typing the title doesn't get interrupted
    cy.wait(1000);

    // Edit title and description
    cy.get('@titleInput')
      .clear()
      .should('exist')
      .should('not.be.disabled')
<<<<<<< HEAD
      .type(newIdeaTitle, { delay: 0 });
=======
      .type(newIdeaTitle);

    // verify the new values
    cy.get('@titleInput').should('exist');
    cy.get('@titleInput').should('contain.value', newIdeaTitle);

    // Go to the next page of the idea form
    cy.get('[data-cy="e2e-next-page"]').should('be.visible').click();

    cy.get('#e2e-idea-description-input .ql-editor').as('descriptionInput');

    // check initial form values
    cy.get('@descriptionInput').should('exist');
    cy.get('@descriptionInput').should(($el) => {
      expect($el.text().trim()).to.eq(ideaContent);
    });

    // So typing the description doesn't get interrupted
    cy.wait(1000);

    // Edit title and description
>>>>>>> bad9830a
    cy.get('@descriptionInput')
      .clear()
      .should('exist')
      .should('not.be.disabled')
      .type(newIdeaContent);

    // verify the new values
    cy.get('@descriptionInput').should('exist');
    cy.get('@descriptionInput').contains(newIdeaContent);

    // Go to the next page of the idea form
    cy.get('[data-cy="e2e-next-page"]').should('be.visible').click();

    // verify that image and file upload components are present
    cy.get('#e2e-idea-image-upload');
    cy.get('#e2e-idea-file-upload');

    // add an image
    cy.get('#e2e-idea-image-upload input').attachFile('icon.png');
    // check that the base64 image was added to the dropzone component
    cy.get('#e2e-idea-image-upload input').should('have.length', 0);

    // Go to the page with topics
    cy.get('[data-cy="e2e-next-page"]').should('be.visible').click();

    cy.get('.e2e-topics-picker')
      .find('button.selected')
      .should('have.length', 0);

    // add a topic
    cy.get('.e2e-topics-picker').find('button').eq(3).click();

    // verify that the topic has been selected
    cy.get('.e2e-topics-picker')
      .find('button.selected')
      .should('have.length', 1);

    // add a location
    cy.get('.e2e-idea-form-location-input-field input').type(
      'Boulevard Anspach Brussels'
    );
    cy.wait(10000);
    cy.get('.e2e-idea-form-location-input-field input').type('{enter}');

    cy.intercept('PATCH', `**/ideas/${ideaId}**`).as('patchIdea');

    // save the form
    cy.get('[data-cy="e2e-submit-form"]').click();

    cy.get('#e2e-accept-disclaimer').click();

    cy.wait('@patchIdea');

    cy.get('[data-cy="e2e-after-submission"]').should('exist');
    cy.get('[data-cy="e2e-after-submission"]').click();

    // verify updated idea page
    cy.location('pathname').should('eq', `/en/ideas/${ideaSlug}`);

    cy.get('#e2e-idea-show');
    cy.get('#e2e-idea-show #e2e-idea-title')
      .should('exist')
      .contains(newIdeaTitle);
    cy.get('#e2e-idea-show #e2e-idea-description')
      .should('exist')
      .contains(newIdeaContent);
    cy.get('#e2e-idea-show').should('exist');
    cy.get('#e2e-idea-topics').should('exist');
    cy.get('.e2e-idea-topic').should('exist');
    cy.get('.e2e-idea-topic').should('have.length', 1);
    cy.get('#e2e-idea-show').contains('Boulevard Anspach');
    cy.get('#e2e-idea-show .e2e-author-link .e2e-username').contains(
      `${firstName} ${lastName}`
    );
  });

  it('has a working idea edit form for author field', () => {
    cy.setAdminLoginCookie();
    // Visit idea edit page as Admin
    cy.visit(`/ideas/edit/${ideaId}`);
    // Search and select an author
    cy.get('[data-cy="e2e-user-select"]')
      .click()
      .type(`${lastName}, ${firstName} {enter}`);
    // Save
    cy.get('form').submit();
    // Reload idea edit page
    cy.visit(`/ideas/edit/${ideaId}`);
    // Check that author field has correct value
    cy.contains(`${lastName}, ${firstName}`).should('exist');
  });

  it('has a close button that redirects the user to the edit page when clicked', () => {
    cy.setAdminLoginCookie();
    // Go to idea edit page
    cy.visit(`/ideas/edit/${ideaId}`);

    cy.get('[data-cy="e2e-leave-edit-idea-button"]').click();
    cy.get('[data-cy="e2e-confirm-leave-edit-idea-button"]').should('exist');
    cy.get('[data-cy="e2e-confirm-leave-edit-idea-button"]').click();

    // Check to see that the user is redirected to the idea page
    cy.location('pathname').should('eq', `/en/ideas/${ideaSlug}`);
  });
});<|MERGE_RESOLUTION|>--- conflicted
+++ resolved
@@ -78,10 +78,7 @@
       .clear()
       .should('exist')
       .should('not.be.disabled')
-<<<<<<< HEAD
       .type(newIdeaTitle, { delay: 0 });
-=======
-      .type(newIdeaTitle);
 
     // verify the new values
     cy.get('@titleInput').should('exist');
@@ -102,7 +99,6 @@
     cy.wait(1000);
 
     // Edit title and description
->>>>>>> bad9830a
     cy.get('@descriptionInput')
       .clear()
       .should('exist')
