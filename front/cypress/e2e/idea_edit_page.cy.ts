--- conflicted
+++ resolved
@@ -68,14 +68,6 @@
     cy.get('#e2e-idea-description-input .ql-editor').as('descriptionInput');
 
     // check initial form values
-<<<<<<< HEAD
-    cy.get('@titleInput').should('contain.value', ideaTitle);
-    cy.get('@descriptionInput').contains(ideaContent);
-
-    // edit title and description
-    cy.get('@titleInput').clear().type(newIdeaTitle, { delay: 0 });
-    cy.get('@descriptionInput').clear().type(newIdeaContent);
-=======
     cy.get('@titleInput').should('exist');
     cy.get('@descriptionInput').should('exist');
     cy.get('@titleInput').should(($input) => {
@@ -90,7 +82,7 @@
       .clear()
       .should('exist')
       .should('not.be.disabled')
-      .type(newIdeaTitle);
+      .type(newIdeaTitle, { delay: 0 });
     cy.get('@descriptionInput')
       .clear()
       .should('exist')
@@ -98,7 +90,6 @@
       .type(newIdeaContent);
 
     cy.wait(1000);
->>>>>>> b766fa18
 
     // verify the new values
     cy.get('@titleInput').should('exist');
