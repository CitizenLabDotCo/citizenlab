<<<<<<< HEAD
import { randomString, randomEmail } from '../support/commands';

=======
>>>>>>> e5b05500
describe('Continuous PB project', () => {
  before(() => {
    cy.visit('/projects/participatory-budgeting');
    cy.get('#e2e-project-page');
    cy.wait(1000);
  });

  it('shows the correct project header', () => {
    cy.get('#e2e-project-header-image');
    cy.get('#e2e-project-description');
    cy.get('#e2e-project-sidebar');
    cy.get('#e2e-project-sidebar-share-button');
  });

  it('shows the PB expenses box', () => {
    cy.get('.e2e-pb-expenses-box');
  });

  it('shows the idea cards', () => {
    cy.get('#e2e-continuos-project-idea-cards');
  });
});

describe('Budgeting CTA bar', () => {
  let projectId: string;
  let projectSlug: string;
  const projectTitle = randomString();
  const description = randomString();
  const ideaTitle = randomString();
  const ideaContent = Math.random().toString(36);
  let ideaId: string;

  before(() => {
    cy.setAdminLoginCookie();
    cy.apiCreateProject({
      type: 'continuous',
      title: projectTitle,
      descriptionPreview: description,
      description,
      publicationStatus: 'published',
      participationMethod: 'budgeting',
      maxBudget: 100,
    })
      .then((project) => {
        projectId = project.body.data.id;
        projectSlug = project.body.data.attributes.slug;
      })
      .then(() => {
        return cy.apiCreateIdea(
          projectId,
          ideaTitle,
          ideaContent,
          undefined,
          undefined,
          undefined,
          21
        );
      })
      .then((idea) => {
        ideaId = idea.body.data.id;
      });
  });

  after(() => {
    cy.apiRemoveIdea(ideaId);
    cy.apiRemoveProject(projectId);
  });

  it('shows the CTA to the user to allocate their budget when the user has not yet participated', () => {
    cy.visit(`/en/projects/${projectSlug}`);
    cy.get('[data-cy="budgeting-cta-button"]').should('exist');
    cy.wait(2000);

    cy.get('.e2e-assign-budget')
      .first()
      .find('.e2e-assign-budget-button')
      .should('have.class', 'not-in-basket');
    cy.get('.e2e-assign-budget')
      .first()
      .find('.e2e-assign-budget-button')
      .click();
    cy.wait(2000);
    cy.get('.e2e-assign-budget')
      .first()
      .find('.e2e-assign-budget-button')
      .should('have.class', 'in-basket');

    cy.get('[data-cy="budgeting-cta-button"]').should('not.exist');

    cy.get('.e2e-assign-budget')
      .first()
      .find('.e2e-assign-budget-button')
      .click();
    cy.get('[data-cy="budgeting-cta-button"]').should('exist');
  });
});<|MERGE_RESOLUTION|>--- conflicted
+++ resolved
@@ -1,8 +1,5 @@
-<<<<<<< HEAD
-import { randomString, randomEmail } from '../support/commands';
+import { randomString } from '../support/commands';
 
-=======
->>>>>>> e5b05500
 describe('Continuous PB project', () => {
   before(() => {
     cy.visit('/projects/participatory-budgeting');
