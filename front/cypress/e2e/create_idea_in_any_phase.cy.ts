--- conflicted
+++ resolved
@@ -62,11 +62,6 @@
     cy.get('#idea-form');
     cy.contains('Add new idea').should('exist');
 
-<<<<<<< HEAD
-    cy.get('#e2e-idea-title-input input')
-      .click()
-      .type(`${newIdeaTitle}`, { delay: 0 });
-=======
     // The next line was flaky on CI where the "type" command resulted in skipped letters
     // Seems to be a known problem, and one solution is to type then clear to "warm up" Cypress
     // Related: https://github.com/cypress-io/cypress/issues/3817
@@ -76,7 +71,6 @@
 
     cy.get('[data-cy="e2e-next-page"]').should('be.visible').click();
 
->>>>>>> bad9830a
     cy.get('#e2e-idea-description-input .ql-editor').type(newIdeaContent);
 
     // Go to the next page of the idea form
