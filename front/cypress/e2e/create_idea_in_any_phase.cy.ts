--- conflicted
+++ resolved
@@ -65,15 +65,9 @@
     // The next line was flaky on CI where the "type" command resulted in skipped letters
     // Seems to be a known problem, and one solution is to type then clear to "warm up" Cypress
     // Related: https://github.com/cypress-io/cypress/issues/3817
-<<<<<<< HEAD
-    cy.get('#e2e-idea-title-input').type('x');
+    cy.get('#e2e-idea-title-input').type('x', { delay: 0 });
     cy.get('#e2e-idea-title-input').clear();
-    cy.get('#e2e-idea-title-input').type(`${newIdeaTitle}`);
-=======
-    cy.get('#e2e-idea-title-input input').type('x', { delay: 0 });
-    cy.get('#e2e-idea-title-input input').clear();
-    cy.get('#e2e-idea-title-input input').type(`${newIdeaTitle}`, { delay: 0 });
->>>>>>> e95070e0
+    cy.get('#e2e-idea-title-input').type(`${newIdeaTitle}`, { delay: 0 });
 
     cy.dataCy('e2e-next-page').should('be.visible').click();
 
