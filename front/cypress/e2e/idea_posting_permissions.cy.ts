import { randomString, randomEmail } from '../support/commands';

describe('Idea posting permissions', () => {
  const unverifiedFirstName = randomString();
  const unverifiedLastName = randomString();
  const unverifiedEmail = randomEmail();
  const unverifiedPassword = randomString();
  let unverifiedId: string;

  const verifiedFirstName = randomString();
  const verifiedLastName = randomString();
  const verifiedEmail = randomEmail();
  const verifiedPassword = randomString();
  let verifiedId: string;

  before(() => {
    // create verified user
    cy.apiSignup(
      verifiedFirstName,
      verifiedLastName,
      verifiedEmail,
      verifiedPassword
    )
      .then((response) => {
        verifiedId = response.body.data.id;
        // create unverified user
        return cy.apiSignup(
          unverifiedFirstName,
          unverifiedLastName,
          unverifiedEmail,
          unverifiedPassword
        );
      })
      .then((response) => {
        unverifiedId = response.body.data.id;
        return cy.apiLogin(verifiedEmail, verifiedPassword);
      })
      .then((response) => {
        cy.apiVerifyBogus(response.body.jwt);
      });
  });

  describe('a project that requires verification', () => {
    it('sends unverified users to the signup flow', () => {
      cy.setLoginCookie(unverifiedEmail, unverifiedPassword);
      cy.visit('/projects/verified-ideation');
      cy.acceptCookies();
      cy.get('.e2e-idea-button').first().find('button').should('exist');
      cy.wait(500);
      cy.get('.e2e-idea-button').first().find('button').click({ force: true });
      cy.get('#e2e-verification-wizard-root').should('exist');
    });

    it('lets verified users post', () => {
      cy.setLoginCookie(verifiedEmail, verifiedPassword);
      cy.visit('/projects/verified-ideation');
      cy.acceptCookies();
      cy.get('.e2e-idea-button').first().find('button').should('exist');
      cy.wait(500);
      cy.get('.e2e-idea-button').first().find('button').click({ force: true });
      cy.get('#e2e-idea-new-page').should('exist');
    });
  });

  after(() => {
    cy.apiRemoveUser(verifiedId);
    cy.apiRemoveUser(unverifiedId);
  });
});

describe('idea posting restricted to a group', () => {
  const emailDomain = '@ideaposting-permission-test.com';
  let projectId = '';
  let projectSlug = '';
  let groupId = '';
  let permittedUserId = '';
  let permittedUserEmail = `${randomString(5)}${emailDomain}`;
  let permittedUserPassword = randomString(8);
  let nonPermittedUserId = '';
  let nonPermittedUserEmail = randomEmail();
  let nonPermittedUserPassword = randomString(8);

  before(() => {
    cy.createProjectWithIdeationPhase({
      phaseTitle: 'Ideation phase',
    }).then((result) => {
      projectId = result.projectId;
      projectSlug = result.projectSlug;
      const phaseId = result.phaseId;

      cy.apiCreateManualGroup({
        title: {
          en: 'Idea posting permission test',
        },
      }).then((response) => {
        groupId = response.body.data.id;
        cy.apiSetPhasePermission({
          phaseId,
          action: 'posting_idea',
          permissionBody: {
            permission: {
              permitted_by: 'users',
              group_ids: [groupId],
            },
          },
        });
      });
    });

    // Create two accounts to test with
    cy.apiSignup(
      randomString(),
      randomString(),
      permittedUserEmail,
      permittedUserPassword
    ).then((response) => {
      permittedUserId = response.body.data.id;
      // Add the user to the allowed group
      cy.apiAddMembership({
        userId: permittedUserId,
        groupId,
      });
    });
    cy.apiSignup(
      randomString(),
      randomString(),
      nonPermittedUserEmail,
      nonPermittedUserPassword
    ).then((response) => {
      nonPermittedUserId = response.body.data.id;
    });
  });

  it("doesn't redirect users after authentication to form page if they are not permitted", () => {
    cy.visit(`projects/${projectSlug}`);
    cy.dataCy('e2e-ideation-start-idea-button').should('be.visible').click();
    cy.get('#email').type(nonPermittedUserEmail);
    cy.get('#password').type(nonPermittedUserPassword);
    cy.get('#e2e-signin-password-submit-button').click();
    cy.url().should('not.include', `/ideas/new`);
  });

  it('redirects users after authentication to form page if they are permitted', () => {
    cy.visit(`projects/${projectSlug}`);
    cy.dataCy('e2e-ideation-start-idea-button').should('be.visible').click();
    cy.get('#email').type(permittedUserEmail);
    cy.get('#password').type(permittedUserPassword);
    cy.get('#e2e-signin-password-submit-button').click();
    cy.url().should('include', `/ideas/new`);
  });

  it('shows prompt for authentication on form page if logged out user visits and shows form when authenticated', () => {
    cy.visit(`projects/${projectSlug}/ideas/new`);
<<<<<<< HEAD
    cy.get('#e2e-not-authorized').should('exist');
    cy.dataCy('e2e-unauthorized-must-sign-in').should('exist');
    cy.wait(2000);
    cy.dataCy('e2e-trigger-authentication').click();
    cy.get('#e2e-goto-signup').click();
=======
    cy.get('#e2e-not-authorized').should('be.visible');
    cy.dataCy('e2e-unauthorized-must-sign-in').should('be.visible');
    cy.dataCy('e2e-trigger-authentication').click();
>>>>>>> 1fff12d3
    cy.get('#email').type(permittedUserEmail);
    cy.get('#password').type(permittedUserPassword);
    cy.get('#e2e-signin-password-submit-button').click();
    cy.get('#idea-form').should('be.visible');
  });

  it('shows prompt for authentication on form page if logged out user visits and does not show form when not permitted', () => {
    cy.visit(`projects/${projectSlug}/ideas/new`);
<<<<<<< HEAD
    cy.get('#e2e-not-authorized').should('exist');
    cy.dataCy('e2e-unauthorized-must-sign-in').should('exist');
    cy.wait(2000);
    cy.dataCy('e2e-trigger-authentication').click();
    cy.get('#e2e-goto-signup').click();
=======
    cy.get('#e2e-not-authorized').should('be.visible');
    cy.dataCy('e2e-unauthorized-must-sign-in').should('be.visible');
    cy.dataCy('e2e-trigger-authentication').click();
>>>>>>> 1fff12d3
    cy.get('#email').type(nonPermittedUserEmail);
    cy.get('#password').type(nonPermittedUserPassword);
    cy.get('#e2e-signin-password-submit-button').click();
    cy.get('#idea-form').should('not.exist');
  });

  after(() => {
    cy.apiRemoveProject(projectId);
    cy.apiRemoveUser(permittedUserId);
    cy.apiRemoveUser(nonPermittedUserId);
  });

  // Click "new idea" button and sign up with user who is not part of the smart group
  // Confirm that the user was not redirect to the form and the button has a tooltip
});

describe('idea posting permissions for non-active users', () => {
  const firstName = randomString();
  const lastName = randomString();
  const email = randomEmail();
  const password = randomString();
  const randomFieldName = randomString();
  let userId: string;
  let customFieldId: string;

  before(() => {
    // create user
    cy.apiCreateCustomField(randomFieldName, true, false).then((response) => {
      customFieldId = response.body.data.id;
      cy.apiSignup(firstName, lastName, email, password).then((response) => {
        userId = response.body.data.id;
      });
      cy.setLoginCookie(email, password);
    });
  });

  it("doesn't let non-active users comment", () => {
    cy.setLoginCookie(email, password);
    cy.visit('projects/verified-ideation');
    cy.acceptCookies();
    cy.get('#e2e-ideas-list').find('.e2e-idea-card').should('exist');
    cy.get('#e2e-ideas-list').find('.e2e-idea-card').first().click();
    cy.get('#e2e-verify-identity-to-comment').should('exist');
    cy.get('#e2e-verify-identity-to-comment').click();
    cy.get('#e2e-authentication-modal').should('exist');
  });

  after(() => {
    cy.apiRemoveUser(userId);
    cy.apiRemoveCustomField(customFieldId);
  });
});<|MERGE_RESOLUTION|>--- conflicted
+++ resolved
@@ -151,17 +151,9 @@
 
   it('shows prompt for authentication on form page if logged out user visits and shows form when authenticated', () => {
     cy.visit(`projects/${projectSlug}/ideas/new`);
-<<<<<<< HEAD
-    cy.get('#e2e-not-authorized').should('exist');
-    cy.dataCy('e2e-unauthorized-must-sign-in').should('exist');
-    cy.wait(2000);
-    cy.dataCy('e2e-trigger-authentication').click();
-    cy.get('#e2e-goto-signup').click();
-=======
     cy.get('#e2e-not-authorized').should('be.visible');
     cy.dataCy('e2e-unauthorized-must-sign-in').should('be.visible');
     cy.dataCy('e2e-trigger-authentication').click();
->>>>>>> 1fff12d3
     cy.get('#email').type(permittedUserEmail);
     cy.get('#password').type(permittedUserPassword);
     cy.get('#e2e-signin-password-submit-button').click();
@@ -170,17 +162,9 @@
 
   it('shows prompt for authentication on form page if logged out user visits and does not show form when not permitted', () => {
     cy.visit(`projects/${projectSlug}/ideas/new`);
-<<<<<<< HEAD
-    cy.get('#e2e-not-authorized').should('exist');
-    cy.dataCy('e2e-unauthorized-must-sign-in').should('exist');
-    cy.wait(2000);
-    cy.dataCy('e2e-trigger-authentication').click();
-    cy.get('#e2e-goto-signup').click();
-=======
     cy.get('#e2e-not-authorized').should('be.visible');
     cy.dataCy('e2e-unauthorized-must-sign-in').should('be.visible');
     cy.dataCy('e2e-trigger-authentication').click();
->>>>>>> 1fff12d3
     cy.get('#email').type(nonPermittedUserEmail);
     cy.get('#password').type(nonPermittedUserPassword);
     cy.get('#e2e-signin-password-submit-button').click();
