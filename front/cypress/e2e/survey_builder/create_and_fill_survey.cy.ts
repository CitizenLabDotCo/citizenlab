--- conflicted
+++ resolved
@@ -593,29 +593,19 @@
 
     // Select the first option to go to page 4
     cy.contains(firstLogicQnOption1).click({ force: true });
-<<<<<<< HEAD
-    cy.dataCy('e2e-next-page').should('be.visible').click();
-=======
     cy.wait(1000);
     cy.dataCy('e2e-next-page').should('be.visible').click();
     cy.dataCy('e2e-page-number-4').should('exist');
->>>>>>> 1fff12d3
     cy.contains(page4Title).should('exist');
 
     // Going back brings us to page 1
     cy.dataCy('e2e-previous-page').click();
-<<<<<<< HEAD
-=======
     cy.dataCy('e2e-page-number-1').should('exist');
->>>>>>> 1fff12d3
     cy.contains(questionTitle).should('exist');
 
     // Go to page 4 again (the chosen option is remembered)
     cy.dataCy('e2e-next-page').click({ force: true });
-<<<<<<< HEAD
-=======
     cy.dataCy('e2e-page-number-4').should('exist');
->>>>>>> 1fff12d3
     cy.contains(page4Title).should('exist');
 
     // Submit
@@ -670,11 +660,8 @@
     cy.dataCy('e2e-submit-form').should('be.visible').click();
     cy.dataCy('e2e-page-number-2').should('exist');
     cy.dataCy('e2e-after-submission').should('exist');
-<<<<<<< HEAD
-=======
 
     cy.intercept('GET', `**/projects/${projectId}/files`).as('getFiles');
->>>>>>> 1fff12d3
 
     // Try filling in the survey again
     cy.visit(`/projects/${projectSlug}`);
@@ -783,43 +770,16 @@
     waitForCustomFormFields();
 
     cy.dataCy('e2e-short-answer').click();
-<<<<<<< HEAD
-    cy.get('#e2e-title-multiloc').type(questionTitle, { force: true });
-=======
     cy.get('#e2e-title-multiloc').type(questionTitle, {
       force: true,
       delay: 0,
     });
->>>>>>> 1fff12d3
 
     cy.dataCy('e2e-single-choice').click();
     cy.get('#e2e-title-multiloc').type(multipleChoiceChooseOneTitle, {
       force: true,
       delay: 0,
     });
-<<<<<<< HEAD
-    cy.get('#e2e-option-input-0').type(chooseOneOption1, { force: true });
-    cy.dataCy('e2e-add-answer').click();
-    cy.get('#e2e-option-input-1').type(chooseOneOption2, { force: true });
-
-    // Add second page
-    cy.dataCy('e2e-page').click();
-    cy.get('#e2e-field-group-title-multiloc').type(page2Title, { force: true });
-    cy.dataCy('e2e-short-answer').click();
-    cy.get('#e2e-title-multiloc').type(question2Title, { force: true });
-
-    // Add third page
-    cy.dataCy('e2e-page').click();
-    cy.get('#e2e-field-group-title-multiloc').type(page3Title, { force: true });
-    cy.dataCy('e2e-short-answer').click();
-    cy.get('#e2e-title-multiloc').type(question3Title, { force: true });
-
-    // Add fourth page
-    cy.dataCy('e2e-page').click();
-    cy.get('#e2e-field-group-title-multiloc').type(page4Title, { force: true });
-    cy.dataCy('e2e-short-answer').click();
-    cy.get('#e2e-title-multiloc').type(question4Title, { force: true });
-=======
     cy.get('#e2e-option-input-0')
       .type(chooseOneOption1, {
         force: true,
@@ -867,7 +827,6 @@
       force: true,
       delay: 0,
     });
->>>>>>> 1fff12d3
 
     // Save the survey and reload the page before adding logic (bug with adding logic)
     cy.get('form').submit();
@@ -900,10 +859,7 @@
 
     // Submit
     cy.dataCy('e2e-submit-form').should('be.visible').click();
-<<<<<<< HEAD
-=======
-
->>>>>>> 1fff12d3
+
     cy.wait('@saveSurvey').then((interception) => {
       const idea = interception.request.body.idea;
 
@@ -915,10 +871,7 @@
 
       expect(answerValues[0]).to.include(chooseOneOption1);
     });
-<<<<<<< HEAD
-=======
-
->>>>>>> 1fff12d3
+
     cy.dataCy('e2e-page-number-5').should('exist');
     cy.dataCy('e2e-after-submission').should('exist');
   });
