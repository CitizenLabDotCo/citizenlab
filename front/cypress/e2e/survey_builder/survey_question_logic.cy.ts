--- conflicted
+++ resolved
@@ -26,11 +26,8 @@
       'getCustomFields'
     );
     cy.visit(`/admin/projects/${projectId}/phases/${phaseId}/survey-form/edit`);
-<<<<<<< HEAD
-=======
     cy.wait('@getCustomFields', { timeout: 10000 });
 
->>>>>>> 1fff12d3
     cy.dataCy('e2e-field-row').should('have.length', 3);
 
     // Add a new page
@@ -42,8 +39,6 @@
     cy.wait(1000);
     cy.dataCy('e2e-page').click();
     cy.dataCy('e2e-field-row').should('have.length', 5);
-<<<<<<< HEAD
-=======
 
     cy.intercept(
       'PATCH',
@@ -52,7 +47,6 @@
     cy.intercept('GET', `/web_api/v1/admin/phases/${phaseId}/custom_fields`).as(
       'getCustomFieldsAfterSave'
     );
->>>>>>> 1fff12d3
 
     // Save
     // TODO: this should not be necessary, but it is because of a bug
