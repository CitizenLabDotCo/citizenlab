--- conflicted
+++ resolved
@@ -85,10 +85,7 @@
 
     // Go to next page
     cy.wait(1000);
-<<<<<<< HEAD
-=======
     cy.dataCy('e2e-next-page').should('be.visible');
->>>>>>> 1fff12d3
     cy.dataCy('e2e-next-page').click();
 
     // Make sure we're on page 2
