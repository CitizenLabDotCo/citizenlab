import { randomString, randomEmail } from '../support/commands';
import moment = require('moment');

describe('Proposal edit page', () => {
  const projectTitle = randomString();
  const projectDescriptionPreview = randomString();
  const projectDescription = randomString();
  const oldTitle = randomString(40);
  const newTitle = randomString(40);
  const ideaContent = randomString(60);
  const locationGeoJSON = {
    type: 'Point',
    coordinates: [4.351710300000036, 50.8503396],
  };
  const locationDescription = 'Brussel, België';
  const extraFieldTitle = randomString();
  const extraFieldAnswer = randomString();
  let projectId: string;
  let phaseId: string;
  let inputId: string;
  let inputSlug: string;

  beforeEach(() => {
    if (projectId) {
      cy.apiRemoveProject(projectId);
    }
    cy.setAdminLoginCookie();

    // Create proposals project
    cy.apiCreateProject({
      title: projectTitle,
      descriptionPreview: projectDescriptionPreview,
      description: projectDescription,
      publicationStatus: 'published',
    }).then((project) => {
      projectId = project.body.data.id;
      // projectSlug = project.body.data.attributes.slug;
      return cy
        .apiCreatePhase({
          projectId: projectId,
          title: 'Proposals',
          startAt: moment().subtract(9, 'month').format('DD/MM/YYYY'),
          participationMethod: 'proposals',
          canPost: true,
          canComment: true,
          canReact: true,
        })
        .then((phase) => {
          phaseId = phase.body.data.id;
          // Create a proposal with location
          return cy
            .apiCreateIdea({
              projectId,
              ideaTitle: oldTitle,
              ideaContent: ideaContent,
              locationGeoJSON,
              locationDescription,
            })
            .then((idea) => {
              inputId = idea.body.data.id;
              inputSlug = idea.body.data.attributes.slug;
            });
        });
    });
  });

  it('edit a proposal after form changes while adding an image and cosponsors', () => {
    cy.intercept('GET', `**/ideas/${inputSlug}**`).as('idea');

    // Check original values
    cy.visit(`/ideas/${inputSlug}`);
    cy.get('#e2e-idea-show');
    cy.get('#e2e-idea-title').should('exist').contains(oldTitle);
    cy.get('#e2e-idea-description').should('exist').contains(ideaContent);
    cy.get('#e2e-idea-location-map').should('exist');

    // Edit input form
    cy.visit(`admin/projects/${projectId}/phases/${phaseId}/form/edit`);
    // Delete the Details page
    cy.dataCy('e2e-more-field-actions').eq(2).click({ force: true });
    cy.get('.e2e-more-actions-list button').contains('Delete').click();
    // Delete the Location field
    cy.dataCy('e2e-more-field-actions').eq(3).click({ force: true });
    cy.get('.e2e-more-actions-list button').contains('Delete').click();
    // Add an extra field
<<<<<<< HEAD
    cy.get('[data-cy="e2e-short-answer"]').click();
    cy.get('#e2e-title-multiloc').type(extraFieldTitle, {
      force: true,
      delay: 0,
    });
=======
    cy.dataCy('e2e-short-answer').click();
    cy.get('#e2e-title-multiloc').type(extraFieldTitle, { force: true });
>>>>>>> b7787eeb
    // Save the form
    cy.get('form').submit();
    cy.wait(1000);

    cy.intercept('GET', `**/ideas/${inputId}/json_forms_schema`).as(
      'ideaSchema'
    );

    // Edit proposal
    cy.visit(`/ideas/edit/${inputId}`);
    cy.wait('@ideaSchema', { timeout: 10000 });
    cy.acceptCookies();
    cy.wait('@idea');
    cy.get('#e2e-idea-edit-page');
    cy.get('#idea-form').should('exist');

    // Edit title
    cy.get('#e2e-idea-title-input input').as('titleInput');
    cy.get('@titleInput').should('exist');
    cy.get('@titleInput').should('have.value', oldTitle);
    cy.wait(1000); // So typing the title doesn't get interrupted
    cy.get('@titleInput')
      .clear()
      .should('exist')
      .should('not.be.disabled')
      .type(newTitle, { delay: 0 });
    cy.get('@titleInput').should('exist');
    cy.get('@titleInput').should('contain.value', newTitle);

    // Go to body page
    cy.dataCy('e2e-next-page').should('be.visible').click();

    // Go to uploads page and add an image
    cy.dataCy('e2e-next-page').should('be.visible').click();
    cy.get('#e2e-idea-image-upload input').attachFile('icon.png');
    // Check that the tags field was not removed
    cy.get('#e2e-idea-topics-input').should('exist');
    // Answer the extra field
    cy.contains(extraFieldTitle).should('exist');
    cy.get(`*[id^="properties${extraFieldTitle}"]`).type(extraFieldAnswer, {
      force: true,
    });

    // Submit
    cy.dataCy('e2e-submit-form').click();
    cy.get('#e2e-accept-disclaimer').click();
    cy.wait(1000);

    // Check new values
    cy.visit(`/ideas/${inputSlug}`);
    cy.get('#e2e-idea-show');
    cy.get('#e2e-idea-title').should('exist').contains(newTitle);
    cy.get('#e2e-idea-description').should('exist').contains(ideaContent);
    cy.get('#e2e-idea-location-map').should('not.exist');
  });
});<|MERGE_RESOLUTION|>--- conflicted
+++ resolved
@@ -83,16 +83,11 @@
     cy.dataCy('e2e-more-field-actions').eq(3).click({ force: true });
     cy.get('.e2e-more-actions-list button').contains('Delete').click();
     // Add an extra field
-<<<<<<< HEAD
-    cy.get('[data-cy="e2e-short-answer"]').click();
+    cy.dataCy('e2e-short-answer').click();
     cy.get('#e2e-title-multiloc').type(extraFieldTitle, {
       force: true,
       delay: 0,
     });
-=======
-    cy.dataCy('e2e-short-answer').click();
-    cy.get('#e2e-title-multiloc').type(extraFieldTitle, { force: true });
->>>>>>> b7787eeb
     // Save the form
     cy.get('form').submit();
     cy.wait(1000);
