import moment = require('moment');
import { randomEmail, randomString } from '../support/commands';
import moment = require('moment');

describe('Multiple voting project', () => {
  let projectId: string;
  let projectSlug: string;
  let ideaId: string;
  let ideaSlug: string;
  let userId: string;
  const projectTitle = randomString();
  const ideaTitle = randomString();
  const ideaContent = Math.random().toString(36);
  const firstName = randomString();
  const lastName = randomString();
  const email = randomEmail();
  const password = randomString();
  const phaseTitle = randomString();

  before(() => {
    cy.apiCreateProject({
<<<<<<< HEAD
=======
      type: 'timeline',
>>>>>>> 550a51ac
      title: projectTitle,
      descriptionPreview: '',
      description: '',
      publicationStatus: 'published',
<<<<<<< HEAD
    })
      .then((project) => {
        projectId = project.body.data.id;
        projectSlug = project.body.data.attributes.slug;
        return cy.apiCreatePhase({
          projectId,
          title: phaseTitle,
          startAt: moment().subtract(9, 'month').format('DD/MM/YYYY'),
          participationMethod: 'voting',
          votingMethod: 'multiple_voting',
          votingMaxVotesPerIdea: 2,
          votingMaxTotal: 5,
          canPost: true,
          canComment: true,
          canReact: true,
          allow_anonymous_participation: true,
        });
      })
      .then((phase) => {
        return cy
          .apiCreateIdea({
            projectId,
            ideaTitle,
            ideaContent,
            phaseIds: [phase.body.data.id],
          })
=======
    }).then((project) => {
      cy.apiCreatePhase({
        projectId: project?.body.data.id,
        title: 'phaseTitle',
        startAt: moment().subtract(2, 'month').format('DD/MM/YYYY'),
        endAt: moment().add(2, 'days').format('DD/MM/YYYY'),
        participationMethod: 'voting',
        votingMethod: 'multiple_voting',
        votingMaxVotesPerIdea: 2,
        votingMaxTotal: 5,
        votingMinTotal: 1,
      }).then((phase) => {
        projectId = project.body.data.id;
        projectSlug = project.body.data.attributes.slug;
        return cy
          .apiCreateIdea(projectId, ideaTitle, ideaContent)
>>>>>>> 550a51ac
          .then((idea) => {
            ideaId = idea.body.data.id;
            ideaSlug = idea.body.data.attributes.slug;
            cy.apiSignup(firstName, lastName, email, password).then(
              (response) => {
                userId = (response as any).body.data.id;
              }
            );
            cy.setLoginCookie(email, password);
            cy.visit(`/en/projects/${projectSlug}`);
            cy.acceptCookies();
            cy.wait(1000);
          });
      });
<<<<<<< HEAD
=======
    });
>>>>>>> 550a51ac
  });

  beforeEach(() => {
    cy.setLoginCookie(email, password);
  });

  after(() => {
    cy.apiRemoveIdea(ideaId);
    cy.apiRemoveProject(projectId);
    cy.apiRemoveUser(userId);
  });

  it('shows the idea cards', () => {
<<<<<<< HEAD
    cy.get('.e2e-timeline-project-idea-cards');
=======
    cy.get('#e2e-ideas-container');
>>>>>>> 550a51ac
  });

  it('hides the idea sorting options', () => {
    cy.get('.e2e-filter-selector-button').should('not.exist');
  });

  it('can allocate the votes to ideas and show how many votes are left', () => {
    cy.contains('Cast your vote');
    cy.contains('How to vote');
    cy.contains('5 / 5');

    cy.get('#e2e-voting-submit-button')
      .should('exist')
      .should('have.class', 'disabled');

    cy.get('#e2e-ideas-container')
      .find('.e2e-multiple-votes-button button')
      .should('exist')
      .click();

    cy.get('#e2e-ideas-container')
      .find('.e2e-multiple-votes-widget')
      .should('exist');

    cy.get('#e2e-voting-submit-button')
      .should('exist')
      .should('not.have.class', 'disabled');

    cy.contains('4 / 5');

    cy.get('#e2e-ideas-container')
      .find('.e2e-vote-plus button')
      .click()
      .should('have.class', 'disabled');
    cy.contains('3 / 5');

    cy.wait(1000);
  });

  it('can submit the votes', () => {
    cy.intercept(`**/baskets/**`).as('basketRequest');
    cy.visit(`/en/projects/${projectSlug}`);
    cy.wait('@basketRequest');
    cy.get('#e2e-voting-submit-button')
      .should('exist')
      .should('not.have.class', 'disabled');
    cy.wait(1000);
    cy.get('#e2e-voting-submit-button').find('button').click({ force: true });

    cy.contains('Vote submitted');
    cy.contains('Congratulations, your vote has been submitted');

    cy.get('#e2e-ideas-container')
      .find('.e2e-vote-minus button')
      .should('have.class', 'disabled');

    cy.get('#e2e-ideas-container')
      .find('.e2e-vote-plus button')
      .should('have.class', 'disabled');
  });

  it('can modify and remove your votes', () => {
    cy.get('#e2e-modify-votes')
      .should('exist')
      .should('contain', 'Modify your vote')
      .click();
    cy.wait(1000);

    cy.get('#e2e-ideas-container').find('.e2e-vote-minus button').click();

    cy.get('#e2e-ideas-container')
      .find('.e2e-vote-plus button')
      .should('not.have.class', 'disabled');

    cy.contains('4 / 5');

    cy.get('#e2e-ideas-container').find('.e2e-vote-minus button').click();

    cy.contains('5 / 5');

    cy.get('#e2e-ideas-container')
      .find('.e2e-multiple-votes-button button')
      .should('exist');

    cy.get('#e2e-voting-submit-button')
      .should('exist')
      .should('have.class', 'disabled');
  });

  // TODO: Check you cannot add more than the maximum number of votes?
});<|MERGE_RESOLUTION|>--- conflicted
+++ resolved
@@ -1,6 +1,5 @@
 import moment = require('moment');
 import { randomEmail, randomString } from '../support/commands';
-import moment = require('moment');
 
 describe('Multiple voting project', () => {
   let projectId: string;
@@ -15,46 +14,13 @@
   const lastName = randomString();
   const email = randomEmail();
   const password = randomString();
-  const phaseTitle = randomString();
 
   before(() => {
     cy.apiCreateProject({
-<<<<<<< HEAD
-=======
-      type: 'timeline',
->>>>>>> 550a51ac
       title: projectTitle,
       descriptionPreview: '',
       description: '',
       publicationStatus: 'published',
-<<<<<<< HEAD
-    })
-      .then((project) => {
-        projectId = project.body.data.id;
-        projectSlug = project.body.data.attributes.slug;
-        return cy.apiCreatePhase({
-          projectId,
-          title: phaseTitle,
-          startAt: moment().subtract(9, 'month').format('DD/MM/YYYY'),
-          participationMethod: 'voting',
-          votingMethod: 'multiple_voting',
-          votingMaxVotesPerIdea: 2,
-          votingMaxTotal: 5,
-          canPost: true,
-          canComment: true,
-          canReact: true,
-          allow_anonymous_participation: true,
-        });
-      })
-      .then((phase) => {
-        return cy
-          .apiCreateIdea({
-            projectId,
-            ideaTitle,
-            ideaContent,
-            phaseIds: [phase.body.data.id],
-          })
-=======
     }).then((project) => {
       cy.apiCreatePhase({
         projectId: project?.body.data.id,
@@ -70,8 +36,12 @@
         projectId = project.body.data.id;
         projectSlug = project.body.data.attributes.slug;
         return cy
-          .apiCreateIdea(projectId, ideaTitle, ideaContent)
->>>>>>> 550a51ac
+          .apiCreateIdea({
+            projectId,
+            ideaTitle,
+            ideaContent,
+            phaseIds: [phase.body.data.id],
+          })
           .then((idea) => {
             ideaId = idea.body.data.id;
             ideaSlug = idea.body.data.attributes.slug;
@@ -86,10 +56,7 @@
             cy.wait(1000);
           });
       });
-<<<<<<< HEAD
-=======
     });
->>>>>>> 550a51ac
   });
 
   beforeEach(() => {
@@ -103,11 +70,7 @@
   });
 
   it('shows the idea cards', () => {
-<<<<<<< HEAD
-    cy.get('.e2e-timeline-project-idea-cards');
-=======
     cy.get('#e2e-ideas-container');
->>>>>>> 550a51ac
   });
 
   it('hides the idea sorting options', () => {
