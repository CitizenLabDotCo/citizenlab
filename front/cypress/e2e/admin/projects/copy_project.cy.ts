import { data } from 'cypress/types/jquery';
import { randomString } from '../../../support/commands';

describe('Copy projects outside folder', () => {
  const projectTitle = randomString();
  const projectDescriptionPreview = randomString();
  const projectDescription = randomString();
  let projectId: string;

  beforeEach(() => {
    cy.apiCreateProject({
      title: projectTitle,
      descriptionPreview: projectDescriptionPreview,
      description: projectDescription,
      publicationStatus: 'published',
    }).then((project) => {
      projectId = project.body.data.id;
    });

    cy.setAdminLoginCookie();
  });

  afterEach(() => {
    if (projectId) {
      cy.apiRemoveProject(projectId);
    }
  });

  it('allows user to copy project', () => {
<<<<<<< HEAD
    cy.visit('/admin/projects/all');
=======
    cy.visit('/admin/projects');
    cy.acceptCookies();
>>>>>>> ee6eb033

    cy.dataCy('projects-overview-sort-select').select('recently_created_desc');
    cy.dataCy('projects-overview-table-row').first().contains(projectTitle);

    cy.get('[data-testid="moreOptionsButton"]').first().should('exist');
    cy.get('[data-testid="moreOptionsButton"]').first().click();

    cy.intercept(`**/projects/${projectId}/copy`).as('copyProject');
    cy.intercept('GET', '**/projects/for_admin**').as('getProjectsForAdmin');

    cy.contains('Copy project').should('exist');
    cy.contains('Copy project').click();

    cy.wait('@copyProject');
    cy.wait('@getProjectsForAdmin');

    // A draft project is created and appears at the top of the list
    cy.contains(`${projectTitle} - Copy`).should('exist');
    cy.dataCy('projects-overview-sort-select').select('recently_created_desc');

    cy.dataCy('projects-overview-table-row')
      .first()
      .contains(`${projectTitle} - Copy`);

<<<<<<< HEAD
describe('Copy projects inside folder', () => {
  const projectTitle = randomString();
  const folderTitle = randomString();
  const folderShortDescription = randomString();
  const projectDescriptionPreview = randomString();
  const projectDescription = randomString();
  let projectId: string;
  let folderId: string;

  beforeEach(() => {
    cy.apiCreateProject({
      title: projectTitle,
      descriptionPreview: projectDescriptionPreview,
      description: projectDescription,
      publicationStatus: 'published',
    }).then((project) => {
      projectId = project.body.data.id;
    });

    cy.setAdminLoginCookie();
  });

  afterEach(() => {
    if (projectId) {
      cy.apiRemoveProject(projectId);
    }
    if (folderId) {
      cy.apiRemoveFolder(folderId);
    }
  });

  it('allows user to copy project in folder', () => {
    cy.intercept('GET', '**/admin_publications**').as('getAdminPublications');
    cy.intercept(`**/projects/${projectId}/copy`).as('copyProject');

    cy.apiCreateFolder({
      title: folderTitle,
      descriptionPreview: folderShortDescription,
      description: randomString(),
      publicationStatus: 'published',
    }).then((folder) => {
      folderId = folder.body.data.id;
      cy.apiAddProjectsToFolder([projectId], folderId);

      cy.visit('/admin/projects/all');

      cy.wait('@getAdminPublications');
      cy.wait(5000);

      cy.get('#e2e-admin-projects-list-unsortable')
        .children()
        .first()
        .contains(folderTitle)
        .click({ force: true });

      cy.get('#e2e-admin-projects-list-unsortable')
        .children()
        .first()
        .contains(projectTitle);

      cy.get('[data-testid="moreOptionsButton"]').eq(1).should('exist');
      cy.get('[data-testid="moreOptionsButton"]').eq(1).click();

      cy.contains('Copy project').should('exist');
      cy.contains('Copy project').click();

      cy.wait('@copyProject');
      cy.wait('@getAdminPublications');

      // A draft project is created in the folder
      cy.contains(`${projectTitle} - Copy`).should('exist');
      cy.get('#e2e-admin-projects-list-unsortable')
        .children()
        .first()
        .contains(`${projectTitle} - Copy`);
      cy.get('#e2e-admin-projects-list-unsortable')
        .children()
        .first()
        .contains('Draft');
    });
=======
    cy.dataCy('projects-overview-table-row').first().contains('Draft');
>>>>>>> ee6eb033
  });
});<|MERGE_RESOLUTION|>--- conflicted
+++ resolved
@@ -27,12 +27,7 @@
   });
 
   it('allows user to copy project', () => {
-<<<<<<< HEAD
-    cy.visit('/admin/projects/all');
-=======
     cy.visit('/admin/projects');
-    cy.acceptCookies();
->>>>>>> ee6eb033
 
     cy.dataCy('projects-overview-sort-select').select('recently_created_desc');
     cy.dataCy('projects-overview-table-row').first().contains(projectTitle);
@@ -57,89 +52,6 @@
       .first()
       .contains(`${projectTitle} - Copy`);
 
-<<<<<<< HEAD
-describe('Copy projects inside folder', () => {
-  const projectTitle = randomString();
-  const folderTitle = randomString();
-  const folderShortDescription = randomString();
-  const projectDescriptionPreview = randomString();
-  const projectDescription = randomString();
-  let projectId: string;
-  let folderId: string;
-
-  beforeEach(() => {
-    cy.apiCreateProject({
-      title: projectTitle,
-      descriptionPreview: projectDescriptionPreview,
-      description: projectDescription,
-      publicationStatus: 'published',
-    }).then((project) => {
-      projectId = project.body.data.id;
-    });
-
-    cy.setAdminLoginCookie();
-  });
-
-  afterEach(() => {
-    if (projectId) {
-      cy.apiRemoveProject(projectId);
-    }
-    if (folderId) {
-      cy.apiRemoveFolder(folderId);
-    }
-  });
-
-  it('allows user to copy project in folder', () => {
-    cy.intercept('GET', '**/admin_publications**').as('getAdminPublications');
-    cy.intercept(`**/projects/${projectId}/copy`).as('copyProject');
-
-    cy.apiCreateFolder({
-      title: folderTitle,
-      descriptionPreview: folderShortDescription,
-      description: randomString(),
-      publicationStatus: 'published',
-    }).then((folder) => {
-      folderId = folder.body.data.id;
-      cy.apiAddProjectsToFolder([projectId], folderId);
-
-      cy.visit('/admin/projects/all');
-
-      cy.wait('@getAdminPublications');
-      cy.wait(5000);
-
-      cy.get('#e2e-admin-projects-list-unsortable')
-        .children()
-        .first()
-        .contains(folderTitle)
-        .click({ force: true });
-
-      cy.get('#e2e-admin-projects-list-unsortable')
-        .children()
-        .first()
-        .contains(projectTitle);
-
-      cy.get('[data-testid="moreOptionsButton"]').eq(1).should('exist');
-      cy.get('[data-testid="moreOptionsButton"]').eq(1).click();
-
-      cy.contains('Copy project').should('exist');
-      cy.contains('Copy project').click();
-
-      cy.wait('@copyProject');
-      cy.wait('@getAdminPublications');
-
-      // A draft project is created in the folder
-      cy.contains(`${projectTitle} - Copy`).should('exist');
-      cy.get('#e2e-admin-projects-list-unsortable')
-        .children()
-        .first()
-        .contains(`${projectTitle} - Copy`);
-      cy.get('#e2e-admin-projects-list-unsortable')
-        .children()
-        .first()
-        .contains('Draft');
-    });
-=======
     cy.dataCy('projects-overview-table-row').first().contains('Draft');
->>>>>>> ee6eb033
   });
 });