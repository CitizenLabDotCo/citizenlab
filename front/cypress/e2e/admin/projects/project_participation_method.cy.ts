import { randomString } from '../../../support/commands';
import moment = require('moment');

describe('Admin project participation method', () => {
  const projectTitle = randomString();
  const projectDescription = randomString();
  const projectDescriptionPreview = randomString(30);
  let projectId: string;
  let phaseId: string;

  before(() => {
    // Create active continuous project
    cy.apiCreateProject({
      title: projectTitle,
      descriptionPreview: projectDescriptionPreview,
      description: projectDescription,
      publicationStatus: 'published',
    })
      .then((project) => {
        projectId = project.body.data.id;
        return cy.apiCreatePhase({
          projectId,
          title: 'firstPhaseTitle',
          startAt: moment().subtract(9, 'month').format('DD/MM/YYYY'),
          endAt: moment().subtract(3, 'month').format('DD/MM/YYYY'),
          participationMethod: 'ideation',
          canPost: true,
          canComment: true,
          canReact: true,
        });
      })
      .then((phase) => {
        phaseId = phase.body.data.id;
      });
  });

  it('checks that participation method can be changed after creation except for native survey phases', () => {
    const phaseSetupPath = `admin/projects/${projectId}/setup/${phaseId}`

    cy.setAdminLoginCookie();
<<<<<<< HEAD
    cy.visit(`admin/projects/${projectId}/phases/${phaseId}/setup`);
=======
    cy.visit(phaseSetupPath);
>>>>>>> b960a5c2
    cy.acceptCookies();

    // Check that participation method warning is present
    cy.get('#e2e-participation-method-warning').should('exist');

    // Check that native survey radio is disabled
    cy.get('#participationmethod-native_survey')
      .siblings()
      .first()
      .should('have.class', 'disabled');

    // Information
    cy.get('#participationmethod-information').click({ force: true });
    cy.get('.e2e-submit-wrapper-button button').click();
<<<<<<< HEAD
    cy.visit(`admin/projects/${projectId}/phases/${phaseId}/setup`);
=======
    cy.visit(phaseSetupPath);
>>>>>>> b960a5c2
    cy.get('#participationmethod-information').should('be.checked');

    // Ideation
    cy.get('#participationmethod-ideation').click({ force: true });
    cy.get('.e2e-submit-wrapper-button button').click();
<<<<<<< HEAD
    cy.visit(`admin/projects/${projectId}/phases/${phaseId}/setup`);
=======
    cy.visit(phaseSetupPath);
>>>>>>> b960a5c2
    cy.get('#participationmethod-ideation').should('be.checked');

    // Poll
    cy.get('#participationmethod-poll').click({ force: true });
    cy.get('.e2e-submit-wrapper-button button').click();
<<<<<<< HEAD
    cy.visit(`admin/projects/${projectId}/phases/${phaseId}/setup`);
=======
    cy.visit(phaseSetupPath);
>>>>>>> b960a5c2
    cy.get('#participationmethod-poll').should('be.checked');

    // Budgeting
    cy.get('#participationmethod-voting').click({ force: true });
    cy.get('.e2e-submit-wrapper-button button').click();
<<<<<<< HEAD
    cy.visit(`admin/projects/${projectId}/phases/${phaseId}/setup`);
=======
    cy.visit(phaseSetupPath);
>>>>>>> b960a5c2
    cy.get('#participationmethod-voting').should('be.checked');

    // Volunteering
    cy.get('#participationmethod-volunteering').click({ force: true });
    cy.get('.e2e-submit-wrapper-button button').click();
<<<<<<< HEAD
    cy.visit(`admin/projects/${projectId}/phases/${phaseId}/setup`);
=======
    cy.visit(phaseSetupPath);
>>>>>>> b960a5c2
    cy.get('#participationmethod-volunteering').should('be.checked');

    // Native survey
    cy.get('#participationmethod-native_survey').click({ force: true });
    cy.get('.e2e-submit-wrapper-button button').click();
<<<<<<< HEAD
    cy.visit(`admin/projects/${projectId}/phases/${phaseId}/setup`);
=======
    cy.visit(phaseSetupPath);
>>>>>>> b960a5c2
    cy.get('#participationmethod-native_survey').should('not.exist');
  });

  after(() => {
    cy.apiRemoveProject(projectId);
  });
});<|MERGE_RESOLUTION|>--- conflicted
+++ resolved
@@ -35,14 +35,10 @@
   });
 
   it('checks that participation method can be changed after creation except for native survey phases', () => {
-    const phaseSetupPath = `admin/projects/${projectId}/setup/${phaseId}`
+    const phaseSetupPath = `admin/projects/${projectId}/phases/${phaseId}/setup`;
 
     cy.setAdminLoginCookie();
-<<<<<<< HEAD
-    cy.visit(`admin/projects/${projectId}/phases/${phaseId}/setup`);
-=======
     cy.visit(phaseSetupPath);
->>>>>>> b960a5c2
     cy.acceptCookies();
 
     // Check that participation method warning is present
@@ -57,61 +53,37 @@
     // Information
     cy.get('#participationmethod-information').click({ force: true });
     cy.get('.e2e-submit-wrapper-button button').click();
-<<<<<<< HEAD
-    cy.visit(`admin/projects/${projectId}/phases/${phaseId}/setup`);
-=======
     cy.visit(phaseSetupPath);
->>>>>>> b960a5c2
     cy.get('#participationmethod-information').should('be.checked');
 
     // Ideation
     cy.get('#participationmethod-ideation').click({ force: true });
     cy.get('.e2e-submit-wrapper-button button').click();
-<<<<<<< HEAD
-    cy.visit(`admin/projects/${projectId}/phases/${phaseId}/setup`);
-=======
     cy.visit(phaseSetupPath);
->>>>>>> b960a5c2
     cy.get('#participationmethod-ideation').should('be.checked');
 
     // Poll
     cy.get('#participationmethod-poll').click({ force: true });
     cy.get('.e2e-submit-wrapper-button button').click();
-<<<<<<< HEAD
-    cy.visit(`admin/projects/${projectId}/phases/${phaseId}/setup`);
-=======
     cy.visit(phaseSetupPath);
->>>>>>> b960a5c2
     cy.get('#participationmethod-poll').should('be.checked');
 
     // Budgeting
     cy.get('#participationmethod-voting').click({ force: true });
     cy.get('.e2e-submit-wrapper-button button').click();
-<<<<<<< HEAD
-    cy.visit(`admin/projects/${projectId}/phases/${phaseId}/setup`);
-=======
     cy.visit(phaseSetupPath);
->>>>>>> b960a5c2
     cy.get('#participationmethod-voting').should('be.checked');
 
     // Volunteering
     cy.get('#participationmethod-volunteering').click({ force: true });
     cy.get('.e2e-submit-wrapper-button button').click();
-<<<<<<< HEAD
-    cy.visit(`admin/projects/${projectId}/phases/${phaseId}/setup`);
-=======
     cy.visit(phaseSetupPath);
->>>>>>> b960a5c2
     cy.get('#participationmethod-volunteering').should('be.checked');
 
     // Native survey
     cy.get('#participationmethod-native_survey').click({ force: true });
     cy.get('.e2e-submit-wrapper-button button').click();
-<<<<<<< HEAD
-    cy.visit(`admin/projects/${projectId}/phases/${phaseId}/setup`);
-=======
     cy.visit(phaseSetupPath);
->>>>>>> b960a5c2
     cy.get('#participationmethod-native_survey').should('not.exist');
   });
 
