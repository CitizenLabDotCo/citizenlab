import { generateProjectFolder } from '../../../fixtures';
import { randomString } from '../../../support/commands';

describe('Admin: delete project', () => {
  beforeEach(() => {
    cy.setAdminLoginCookie();
  });

  it('deletes a published project', () => {
    const projectTitle = randomString();
    const projectDescriptionPreview = randomString();
    const projectDescription = randomString();
    cy.apiCreateProject({
      title: projectTitle,
      descriptionPreview: projectDescriptionPreview,
      description: projectDescription,
      publicationStatus: 'published',
    }).then((project) => {
      const projectId = project.body.data.id;
<<<<<<< HEAD
      cy.visit('/admin/projects/all');
=======
      cy.visit('/admin/projects');
      cy.acceptCookies();
>>>>>>> ee6eb033

      cy.dataCy('projects-overview-sort-select').select(
        'recently_created_desc'
      );
      cy.dataCy('projects-overview-table-row').first().contains(projectTitle);

      cy.get('[data-testid="moreOptionsButton"]').first().should('exist');
      cy.get('[data-testid="moreOptionsButton"]').first().click();

      cy.intercept(`**/projects/${projectId}`).as('deleteProject');
      cy.intercept('GET', '**/projects/for_admin**').as('getProjectsForAdmin');

      cy.contains('Delete project').should('exist');
      cy.contains('Delete project').click();

      cy.on('window:confirm', () => true);

      cy.wait('@deleteProject');
      cy.wait('@getProjectsForAdmin');

      cy.contains(projectTitle).should('not.exist');
    });
  });

  it('deletes a published project folder', () => {
    cy.apiCreateFolder(generateProjectFolder({})).then((folder) => {
      const folderTitleToDelete =
        folder.body.data.attributes.title_multiloc['en'];
      const folderId = folder.body.data.id;
<<<<<<< HEAD
      cy.visit('/admin/projects/all');
=======

      cy.visit('/admin/projects');
      cy.acceptCookies();
      cy.dataCy('projects-overview-folders-tab').click();
>>>>>>> ee6eb033

      cy.contains(folderTitleToDelete).should('exist');

      cy.get('[data-testid="moreOptionsButton"]').first().should('exist');
      cy.get('[data-testid="moreOptionsButton"]').first().click();

      cy.intercept(`**/project_folders/${folderId}`).as('deleteFolder');
      cy.intercept('GET', '**/project_folders/for_admin**').as(
        'getFoldersForAdmin'
      );

      cy.contains('Delete folder').should('exist');
      cy.contains('Delete folder').click();

      cy.on('window:confirm', () => true);

      cy.wait('@deleteFolder');
      cy.wait('@getFoldersForAdmin');

      cy.contains(folderTitleToDelete).should('not.exist');
    });
  });
});<|MERGE_RESOLUTION|>--- conflicted
+++ resolved
@@ -17,12 +17,7 @@
       publicationStatus: 'published',
     }).then((project) => {
       const projectId = project.body.data.id;
-<<<<<<< HEAD
-      cy.visit('/admin/projects/all');
-=======
       cy.visit('/admin/projects');
-      cy.acceptCookies();
->>>>>>> ee6eb033
 
       cy.dataCy('projects-overview-sort-select').select(
         'recently_created_desc'
@@ -52,14 +47,9 @@
       const folderTitleToDelete =
         folder.body.data.attributes.title_multiloc['en'];
       const folderId = folder.body.data.id;
-<<<<<<< HEAD
-      cy.visit('/admin/projects/all');
-=======
 
       cy.visit('/admin/projects');
-      cy.acceptCookies();
       cy.dataCy('projects-overview-folders-tab').click();
->>>>>>> ee6eb033
 
       cy.contains(folderTitleToDelete).should('exist');
 
