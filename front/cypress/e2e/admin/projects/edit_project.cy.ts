--- conflicted
+++ resolved
@@ -21,12 +21,7 @@
     });
 
     cy.setAdminLoginCookie();
-<<<<<<< HEAD
-    cy.visit('/admin/projects/all');
-=======
     cy.visit('/admin/projects');
-    cy.acceptCookies();
->>>>>>> ee6eb033
   });
 
   it('navigates to the project page when the user clicks the edit page', () => {
