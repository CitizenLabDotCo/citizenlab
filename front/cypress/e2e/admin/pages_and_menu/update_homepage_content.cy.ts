--- conflicted
+++ resolved
@@ -27,15 +27,6 @@
     // go to page with homepage settings toggles
     cy.get('[data-cy="e2e-navbar-item-edit-button"]').first().click();
 
-<<<<<<< HEAD
-    // visit and update top into section edit page
-    cy.get(
-      '[data-cy="e2e-admin-edit-button-top_info_section_enabled"]'
-    ).click();
-    cy.get('.e2e-localeswitcher').each((button) => {
-      cy.wrap(button).click();
-      cy.get('#top_info_section_multiloc-en').clear().type(topInfoContent);
-=======
     // visit top into section edit page
     cy.get('[data-cy="e2e-admin-edit-button"]').eq(1).click();
     cy.get('.e2e-localeswitcher').each((el) => {
@@ -43,7 +34,6 @@
       cy.get('#top_info_section_multiloc-en').clear();
       cy.get('#top_info_section_multiloc-en').type(topInfoContent);
       cy.get('#top_info_section_multiloc-en').should('contain', topInfoContent);
->>>>>>> 6d926e4e
     });
 
     // submit form and wait for success toast
@@ -53,17 +43,6 @@
     // go back home
     cy.get('[data-cy="breadcrumbs-Home"]').click();
 
-<<<<<<< HEAD
-    // // visit and update bottom into section edit page
-    cy.get(
-      '[data-cy="e2e-admin-edit-button-bottom_info_section_enabled"]'
-    ).click();
-    cy.get('.e2e-localeswitcher').each((button) => {
-      cy.wrap(button).click();
-      cy.get('#bottom_info_section_multiloc-en')
-        .clear()
-        .type(bottomInfoContent);
-=======
     // visit bottom into section edit page
     cy.get('[data-cy="e2e-admin-edit-button"]').eq(2).click();
 
@@ -76,18 +55,13 @@
         'contain',
         bottomInfoContent
       );
->>>>>>> 6d926e4e
     });
 
     // submit form and wait for success toast
     cy.get('[data-cy="e2e-bottom-info-section-submit"').click();
     cy.contains('Bottom info section saved').should('exist');
 
-<<<<<<< HEAD
-    // go to home page, check that the content is not there yet
-=======
     // go to homepage and check that the content isn't there until sections are enabled
->>>>>>> 6d926e4e
     cy.visit('/');
     cy.get('[data-testid="e2e-landing-page-top-info-section"]').should(
       'not.exist'
@@ -97,11 +71,7 @@
     );
     cy.get('[data-testid="e2e-events-widget-container"]').should('not.exist');
 
-<<<<<<< HEAD
-    // go back to edit the page
-=======
     // go back to admin page
->>>>>>> 6d926e4e
     cy.visit('/admin/pages-menu/');
 
     // go to homepage edit section
