import { randomEmail, randomString } from '../../../support/commands';

describe('Admin: update Hero Banner content', () => {
  // header content
  const signedOutHeaderEnglish = randomString();
  const signedOutSubheaderEnglish = randomString();
  const updatedSignedOutHeaderEnglish = randomString();
  const updatedSignedOutSubheaderEnglish = randomString();

  // static strings because the buttons can only display a small amount of chars
  const signedOutCTAButton = 'signnnn in!';
  const updatedSignedOutCTAButton = 'pls sign in';
  const updatedSignedOutCTAURL = 'https://wikipedia.org';
  const updatedSignedInCTAButton = 'signedin button!';
  const updatedSignedInCTAURL = 'https://www.example.biz';

  const defaultHomepageSettings = {
    top_info_section_enabled: false,
    bottom_info_section_enabled: false,
    events_widget_enabled: false,
    banner_avatars_enabled: false,
    banner_layout: 'full_width_banner_layout',
    banner_signed_out_header_multiloc: {
      en: signedOutHeaderEnglish,
    },
    banner_signed_out_subheader_multiloc: {
      en: signedOutSubheaderEnglish,
    },
    banner_cta_signed_out_text_multiloc: {
      en: signedOutCTAButton,
    },
    banner_signed_out_header_overlay_color: '#33FFD1',
    banner_signed_out_header_overlay_opacity: 55,
    banner_cta_signed_out_type: 'sign_up_button',
    banner_cta_signed_in_type: 'no_button',
    header_bg:
      'data:image/png;base64,iVBORw0KGgoAAAANSUhEUgAAAAEAAAABCAQAAAC1HAwCAAAAC0lEQVQYV2NgYAAAAAMAAWgmWQ0AAAAASUVORK5CYII=',
  };

  beforeEach(() => {
    // set default homepage settings
    cy.apiUpdateHomepageSettings(defaultHomepageSettings);
  });

  // reset settings so we don't interfere with other tests
  afterEach(() => {
    cy.apiUpdateHomepageSettings(defaultHomepageSettings);
  });

  it('displays hero banner settings on the landing page correctly', () => {
    cy.visit('/');
    cy.acceptCookies();

    // main page should be full width layout when logged out
    cy.get('[data-cy=e2e-full-width-layout-header-image-overlay]').should(
      'exist'
    );

    cy.get('#hook-header-content').should('contain', signedOutHeaderEnglish);
    cy.get('#hook-header-content').should('contain', signedOutSubheaderEnglish);

    // avatars should be turned off for now
    cy.get('#hook-header-content')
      .find('[data-testid=avatarBubblesContainer]')
      .should('not.exist');

    // check that the header image color and opacity are displayed correctly
    cy.get('[data-cy=e2e-full-width-layout-header-image-overlay]').should(
      'have.css',
      'background-color',
      'rgb(51, 255, 209)'
    );
    cy.get('[data-cy=e2e-full-width-layout-header-image-overlay]').should(
      'have.css',
      'opacity',
      '0.55'
    );
  });

  it('uploads, crops, and displays banner image', () => {
    cy.intercept('PATCH', '**/home_page').as('saveHomePage');
    cy.setConsentAndAdminLoginCookies();

    /* ========================
       Full-width banner layout
    ========================= */
    cy.visit('admin/pages-menu/homepage/homepage-banner/');
    cy.get('[data-cy="e2e-full-width-banner-layout-option"]').click();
    cy.get('[data-cy="e2e-remove-image-button"]').click();
    cy.get('[data-cy="e2e-homepage-banner-image-dropzone"] input').attachFile(
      'testimage.png'
    );
    // Should exist before saving
    cy.get('[data-cy="e2e-overlay-toggle"]').should('exist');
    cy.get('.e2e-submit-wrapper-button').click().contains('Success');
    cy.wait('@saveHomePage');
    cy.get('.e2e-submit-wrapper-button').contains('Success');
    // Should exist after saving
    cy.get('[data-cy="e2e-overlay-toggle"]').should('exist');

    /* ==================
       Two-row layout
    ================== */
    cy.visit('admin/pages-menu/homepage/homepage-banner/');
    cy.get('[data-cy="e2e-two-row-layout-option"]').click();
    cy.get('[data-cy="e2e-remove-image-button"]').click();
    cy.get('[data-cy="e2e-homepage-banner-image-dropzone"] input').attachFile(
      'testimage.png'
    );
    // Should only exist for fixed-ratio layout
    cy.get('[data-cy="e2e-image-cropper"]').should('not.exist');
    // Should not exist before saving
    cy.get('[data-cy="e2e-overlay-toggle"]').should('not.exist');
    cy.get('.e2e-submit-wrapper-button').click().contains('Success');
    cy.wait('@saveHomePage');
    cy.get('.e2e-submit-wrapper-button').contains('Success');

    // Should not exist after saving
    cy.get('[data-cy="e2e-overlay-toggle"]').should('not.exist');

    // Image is displayed when signed-in
    cy.visit('/');
    cy.get('[data-cy="e2e-signed-in-header-image-parent"]'); // without this line, the next one always passes
    cy.get('[data-cy="e2e-signed-in-header-image"]').should('exist');

    /* ==================
     Fixed-ratio layout
    ================== */
    cy.visit('admin/pages-menu/homepage/homepage-banner/');
    cy.get('[data-cy="e2e-fixed-ratio-layout-option"]').click();
    cy.get('[data-cy="e2e-remove-image-button"]').click();
    cy.get('[data-cy="e2e-homepage-banner-image-dropzone"] input').attachFile(
      'testimage.png'
    );
    // wait until image cropper is loaded and visible (image is cropped).
    // The test is flaky without this line.
    cy.get('[data-cy="e2e-image-cropper"]').should('exist');
    // The toggle should not exist when the image is not saved.
    cy.get('[data-cy="e2e-overlay-toggle"]').should('not.exist');
    cy.get('.e2e-submit-wrapper-button').click();
    cy.wait('@saveHomePage').then((interception) => {
      const img = new Image();
      img.src = interception.request.body.home_page.header_bg;
      img.decode().then(() => {
        // test that cropping is really performed on the FE
        expect(img.width / img.height).to.eq(3);
      });
    });
    cy.get('.e2e-submit-wrapper-button').contains('Success');
    // Image cropper should not exist after saving the image
    cy.get('[data-cy="e2e-image-cropper"]').should('not.exist');
    // The toggle should only be there when the image is saved.
    cy.get('[data-cy="e2e-overlay-toggle"]').should('exist');

    // Image is NOT displayed when signed-in
    cy.visit('/');
<<<<<<< HEAD
    cy.get('[data-cy="e2e-signed-in-header-image-parent"]'); // without this line, the next one always passes
    cy.get('[data-cy="e2e-signed-in-header-image"]').should('not.exist');
=======
    cy.get('[data-cy="e2e-fixed-ratio-header-image-parent"]'); // without this line, the next one always passes
    cy.get('[data-cy="e2e-fixed-ratio-header-image"]').should('not.exist');

>>>>>>> c5701b6a
    // Image is displayed when signed-out
    cy.clearCookies();
    cy.reload();
    cy.get('[data-cy="e2e-fixed-ratio-header-image"]')
      .should('exist')
      .then((element) => {
        const ratio =
          Math.round((element[0].clientWidth / element[0].clientHeight) * 100) /
          100;
        expect(ratio).to.eq(3);
      });
  });

  it('updates and persists hero banner settings correctly', () => {
    cy.intercept('PATCH', '**/home_page').as('saveHomePage');
    cy.intercept('GET', '**/home_page').as('getHomePage');

    // log in as admin and reload page
    cy.setLoginCookie('admin@citizenlab.co', 'democracy2.0');
    cy.reload();
    cy.acceptCookies();

    // go to page with homepage settings toggles
    cy.visit('/admin/pages-menu/');
    cy.get('[data-testid="edit-button"]').first().click();

    // click hero banner edit button
    cy.get('[data-cy="e2e-admin-edit-button-homepage_banner"]').first().click();

    // click two-row banner layout
    cy.get('[data-cy="e2e-two-row-layout-option"]').click();

    // fill in header and subheader
    cy.get('[data-cy="e2e-signed-out-header-section"]')
      .find('input')
      .clear()
      .type(updatedSignedOutHeaderEnglish);
    cy.get('[data-cy="e2e-signed-out-subheader-section"]')
      .find('input')
      .clear()
      .type(updatedSignedOutSubheaderEnglish);

    // enable avatar display
    cy.get('[data-cy="e2e-banner-avatar-toggle-section"]').find('i').click();

    // enable custom signed out button and fill out text/url
    cy.get('[data-cy="e2e-cta-settings-homepage_signed_out-customized_button"]')
      .find('.circle')
      .click();

    cy.get('[data-cy="e2e-cta-settings-homepage_signed_out-customized_button"]')
      .find('[data-testid=inputMultilocLocaleSwitcher]')
      .find('input')
      .clear()
      .type(updatedSignedOutCTAButton);

    cy.get('[data-cy="e2e-cta-settings-homepage_signed_out-customized_button"]')
      .find('[data-testid=buttonConfigInput]')
      .find('input')
      .clear()
      .type(updatedSignedOutCTAURL);

    // enable custom signed in button and fill out text/url
    cy.get('[data-cy="e2e-cta-settings-homepage_signed_in-customized_button"]')
      .find('.circle')
      .click();

    cy.get('[data-cy="e2e-cta-settings-homepage_signed_in-customized_button"]')
      .find('[data-testid=inputMultilocLocaleSwitcher]')
      .find('input')
      .clear()
      .type(updatedSignedInCTAButton);

    cy.get('[data-cy="e2e-cta-settings-homepage_signed_in-customized_button"]')
      .find('[data-testid=buttonConfigInput]')
      .find('input')
      .clear()
      .type(updatedSignedInCTAURL);

    // save form
    cy.get('.e2e-submit-wrapper-button').click();
    cy.wait('@saveHomePage');
    cy.get('.e2e-submit-wrapper-button').contains('Success');

    // reload page
    cy.reload();
    cy.wait('@getHomePage');

    // check that the data we entered earlier is persisted in the form
    // layout chooser
    cy.get('#banner-two-row-layout').should('have.attr', 'checked');

    // signed-out header and subheader
    cy.get('[data-cy="e2e-signed-out-header-section"]')
      .find('input')
      .should('have.value', updatedSignedOutHeaderEnglish);
    cy.get('[data-cy="e2e-signed-out-subheader-section"]')
      .find('input')
      .should('have.value', updatedSignedOutSubheaderEnglish);

    // avatar display
    cy.get('[data-cy="e2e-banner-avatar-toggle-section"]')
      .find('i')
      .should('have.class', 'enabled');

    // signed out button and url
    cy.get('[data-cy="e2e-cta-settings-homepage_signed_out-customized_button"]')
      .find('[data-testid=inputMultilocLocaleSwitcher]')
      .find('input')
      .should('have.value', updatedSignedOutCTAButton);

    cy.get('[data-cy="e2e-cta-settings-homepage_signed_out-customized_button"]')
      .find('[data-testid=buttonConfigInput]')
      .find('input')
      .should('have.value', updatedSignedOutCTAURL);

    // signed in button and url
    cy.get('[data-cy="e2e-cta-settings-homepage_signed_in-customized_button"]')
      .find('[data-testid=inputMultilocLocaleSwitcher]')
      .find('input')
      .should('have.value', updatedSignedInCTAButton);

    cy.get('[data-cy="e2e-cta-settings-homepage_signed_in-customized_button"]')
      .find('[data-testid=buttonConfigInput]')
      .find('input')
      .should('have.value', updatedSignedInCTAURL);
  });
});<|MERGE_RESOLUTION|>--- conflicted
+++ resolved
@@ -154,14 +154,8 @@
 
     // Image is NOT displayed when signed-in
     cy.visit('/');
-<<<<<<< HEAD
     cy.get('[data-cy="e2e-signed-in-header-image-parent"]'); // without this line, the next one always passes
     cy.get('[data-cy="e2e-signed-in-header-image"]').should('not.exist');
-=======
-    cy.get('[data-cy="e2e-fixed-ratio-header-image-parent"]'); // without this line, the next one always passes
-    cy.get('[data-cy="e2e-fixed-ratio-header-image"]').should('not.exist');
-
->>>>>>> c5701b6a
     // Image is displayed when signed-out
     cy.clearCookies();
     cy.reload();
