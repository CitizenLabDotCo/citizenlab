--- conflicted
+++ resolved
@@ -94,20 +94,6 @@
     cy.visit(
       `/admin/project-description-builder/projects/${projectId}/description`
     );
-<<<<<<< HEAD
-    cy.get('#e2e-draggable-text').dragAndDrop('#e2e-content-builder-frame', {
-      position: 'inside',
-    });
-    cy.wait(10000);
-    cy.get('#e2e-text-box').should('exist');
-    cy.get('#e2e-text-box').click();
-    cy.get('#quill-editor').click();
-    cy.get('#quill-editor').type('Another edited text.', { force: true });
-
-    cy.get('#e2e-preview-toggle').click({ force: true });
-
-    getIframeBody().contains('Another edited text.').should('be.visible');
-=======
     cy.get('div#ROOT');
     cy.wait(1000);
     cy.get('div.e2e-text-box').should('exist');
@@ -125,7 +111,6 @@
     getIframeBody()
       .contains('Edited text.Another edited text.')
       .should('be.visible');
->>>>>>> 6cb390d0
   });
 
   it('allows user to navigate between mobile and desktop preview and see content in both', () => {
