import { randomString } from '../../support/commands';
import moment = require('moment');

describe('Project description builder preview', () => {
  let projectId = '';
  let phaseId: string;

  const getIframeBody = () => {
    // get the document
    return cy
      .get('iframe')
      .its('0.contentDocument')
      .should('exist')
      .its('body')
      .should('not.be.undefined')
      .then(cy.wrap);
  };

  before(() => {
    cy.setAdminLoginCookie();
    cy.getAuthUser().then((user) => {
      const projectTitle = randomString();
      const projectDescriptionPreview = randomString();
      const projectDescription = 'Original project description.';
      const userId = user.body.data.id;

      cy.apiCreateProject({
        title: projectTitle,
        descriptionPreview: projectDescriptionPreview,
        description: projectDescription,
        publicationStatus: 'published',
        assigneeId: userId,
      })
        .then((project) => {
          projectId = project.body.data.id;
          return cy.apiCreatePhase({
            projectId,
            title: 'firstPhaseTitle',
            startAt: moment().subtract(9, 'month').format('DD/MM/YYYY'),
            participationMethod: 'ideation',
            canPost: true,
            canComment: true,
            canReact: true,
          });
        })
        .then((phase) => {
          phaseId = phase.body.data.id;
          cy.visit(`/admin/projects/${projectId}/settings/description`);
          cy.get('#e2e-toggle-enable-project-description-builder').click({
            force: true,
          });
        });
    });
  });

  beforeEach(() => {
    cy.setAdminLoginCookie();
  });

  after(() => {
    cy.apiRemoveProject(projectId);
  });

  it('shows saved description if there is no draft content', () => {
    cy.visit(
      `/admin/project-description-builder/projects/${projectId}/description`
    );
    cy.get('div#ROOT');
    cy.wait(1000);

    // Drag in text widget and open it
    cy.get('#e2e-draggable-text').dragAndDrop('#e2e-content-builder-frame', {
      position: 'inside',
    });
    cy.get('div.e2e-text-box').click();
    cy.get('.ql-editor').click();
    cy.get('.ql-editor').type('Edited text.', { force: true });

    // Make sure we see updated text on screen (seems to be some sort of delay)
    cy.get('div.e2e-text-box').contains('Edited text.');

    // Save
    cy.get('#e2e-content-builder-topbar-save').click();
    cy.wait(1000);

    // Preview
    cy.get('#e2e-preview-toggle').click({ force: true });
    getIframeBody().contains('Edited text.').should('be.visible');
  });

  it('shows draft content when it exists on desktop and mobile preview', () => {
    cy.visit(
      `/admin/project-description-builder/projects/${projectId}/description`
    );
    cy.get('div#ROOT');
    cy.get('div.e2e-text-box').should('exist');
    cy.get('div.e2e-text-box').click();
    cy.wait(5000);

    cy.get('.ql-editor').click();
    cy.get('.ql-editor').type('Another edited text.', { force: true });

    // Make sure we see updated text on screen (seems to be some sort of delay)
    cy.get('div.e2e-text-box').contains('Edited text.Another edited text.');

    // Preview
    cy.wait(1000);
    cy.get('#e2e-preview-toggle').click({ force: true });
    cy.wait(1000);
    getIframeBody()
      .contains('Edited text.Another edited text.')
      .should('be.visible');

<<<<<<< HEAD
    cy.get('[data-cy="mobile-preview-iframe"]').should('exist');

    // Switch to desktop preview
    cy.get('#e2e-desktop-preview').click({ force: true });

    getIframeBody()
      .contains('Edited text.Another edited text.')
      .should('be.visible');
    cy.get('[data-cy="desktop-preview-iframe"]').should('exist');
=======
  it('allows user to navigate between mobile and desktop preview and see content in both', () => {
    cy.visit(
      `/admin/project-description-builder/projects/${projectId}/description`
    );
    cy.get('#e2e-draggable-text').dragAndDrop('#e2e-content-builder-frame', {
      position: 'inside',
    });
    cy.wait(1000);
    cy.get('div.e2e-text-box').click();
    cy.get('.ql-editor').click();
    cy.get('.ql-editor').type('Sample text.', { force: true });

    // Make sure we see updated text on screen (seems to be some sort of delay)
    cy.get('div.e2e-text-box').contains('Edited text.Sample text.');

    // Preview on desktop
    cy.get('#e2e-preview-toggle').click({ force: true });
    cy.wait(1000);

    getIframeBody().contains('Sample text.').should('be.visible');

    // Preview on mobile
    cy.dataCy('mobile-preview-iframe').should('exist');
    cy.get('#e2e-desktop-preview').click({ force: true });

    getIframeBody().contains('Sample text.').should('be.visible');
    cy.dataCy('desktop-preview-iframe').should('exist');
>>>>>>> b7787eeb
  });
});<|MERGE_RESOLUTION|>--- conflicted
+++ resolved
@@ -111,8 +111,7 @@
       .contains('Edited text.Another edited text.')
       .should('be.visible');
 
-<<<<<<< HEAD
-    cy.get('[data-cy="mobile-preview-iframe"]').should('exist');
+    cy.dataCy('mobile-preview-iframe').should('exist');
 
     // Switch to desktop preview
     cy.get('#e2e-desktop-preview').click({ force: true });
@@ -120,35 +119,6 @@
     getIframeBody()
       .contains('Edited text.Another edited text.')
       .should('be.visible');
-    cy.get('[data-cy="desktop-preview-iframe"]').should('exist');
-=======
-  it('allows user to navigate between mobile and desktop preview and see content in both', () => {
-    cy.visit(
-      `/admin/project-description-builder/projects/${projectId}/description`
-    );
-    cy.get('#e2e-draggable-text').dragAndDrop('#e2e-content-builder-frame', {
-      position: 'inside',
-    });
-    cy.wait(1000);
-    cy.get('div.e2e-text-box').click();
-    cy.get('.ql-editor').click();
-    cy.get('.ql-editor').type('Sample text.', { force: true });
-
-    // Make sure we see updated text on screen (seems to be some sort of delay)
-    cy.get('div.e2e-text-box').contains('Edited text.Sample text.');
-
-    // Preview on desktop
-    cy.get('#e2e-preview-toggle').click({ force: true });
-    cy.wait(1000);
-
-    getIframeBody().contains('Sample text.').should('be.visible');
-
-    // Preview on mobile
-    cy.dataCy('mobile-preview-iframe').should('exist');
-    cy.get('#e2e-desktop-preview').click({ force: true });
-
-    getIframeBody().contains('Sample text.').should('be.visible');
     cy.dataCy('desktop-preview-iframe').should('exist');
->>>>>>> b7787eeb
   });
 });