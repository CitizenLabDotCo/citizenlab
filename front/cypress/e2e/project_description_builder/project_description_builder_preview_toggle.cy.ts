--- conflicted
+++ resolved
@@ -113,20 +113,12 @@
 
     cy.dataCy('mobile-preview-iframe').should('exist');
 
-<<<<<<< HEAD
-    // Preview on mobile
-    cy.dataCy('mobile-preview-iframe').should('exist');
-    cy.get('#e2e-desktop-preview').click({ force: true });
-
-    getIframeBody().contains('Sample text.').should('be.visible');
-=======
     // Switch to desktop preview
     cy.get('#e2e-desktop-preview').click({ force: true });
 
     getIframeBody()
       .contains('Edited text.Another edited text.')
       .should('be.visible');
->>>>>>> 1fff12d3
     cy.dataCy('desktop-preview-iframe').should('exist');
   });
 });