import { randomString } from '../../support/commands';

describe('Project description builder navigation', () => {
  let projectId = '';
  const projectTitle = randomString();

  before(() => {
    cy.getAuthUser().then((user) => {
      const projectDescriptionPreview = randomString();
      const projectDescription = 'Original project description.';
      const userId = user.body.data.id;

      cy.apiCreateProject({
        title: projectTitle,
        descriptionPreview: projectDescriptionPreview,
        description: projectDescription,
        publicationStatus: 'published',
        assigneeId: userId,
      }).then((project) => {
        projectId = project.body.data.id;
      });
    });
  });

  beforeEach(() => {
    cy.setAdminLoginCookie();
    cy.apiToggleProjectDescriptionBuilder({ projectId, enabled: false });
    cy.visit(`/admin/projects/${projectId}/settings/description`);
  });

  after(() => {
    cy.apiRemoveProject(projectId);
  });

  it('navigates to project description builder when edit project description link clicked', () => {
<<<<<<< HEAD
    cy.visit(`/admin/projects/${projectId}/settings/description`);
    cy.acceptCookies();

    cy.get('#e2e-project-description-builder-link')
      .wait(1000)
      .click({ force: true });
=======
    cy.dataCy('e2e-toggle-enable-project-description-builder').click();
    // When the toggle is clicked, the project description builder is enabled and the link should appear.
    cy.get('#e2e-project-description-builder-link')
      .should('be.visible')
      .click();
>>>>>>> 17095f85
    cy.url().should(
      'eq',
      `${
        Cypress.config().baseUrl
      }/en/admin/project-description-builder/projects/${projectId}/description`
    );
  });

  it('navigates to projects list when project settings goBack clicked', () => {
    cy.get('#e2e-go-back-button').should('be.visible').click();
    // Seeing this component means we're back at the project index page (and navigated back).
    // With our instable redirecting (because of tabs), it's hard to check for exactly the previous URL.
    cy.dataCy('e2e-admin-projects-project-index').should('be.visible');
  });

  it('navigates to project settings when content builder goBack clicked', () => {
    cy.dataCy('e2e-toggle-enable-project-description-builder').click();
    // When the toggle is clicked, the project description builder is enabled and the link should appear.
    cy.get('#e2e-project-description-builder-link')
      .should('be.visible')
      .click();
    cy.url().should(
      'eq',
      `${
        Cypress.config().baseUrl
      }/en/admin/project-description-builder/projects/${projectId}/description`
    );
<<<<<<< HEAD
    cy.get('#e2e-go-back-button').should('exist');
    cy.get('#e2e-content-builder-frame').should('exist');
    cy.get('#e2e-go-back-button').click({ force: true });
=======
    cy.get('#e2e-go-back-button').should('be.visible').click();
>>>>>>> 17095f85
    cy.url().should(
      'eq',
      `${
        Cypress.config().baseUrl
      }/en/admin/projects/${projectId}/settings/description`
    );
  });
});<|MERGE_RESOLUTION|>--- conflicted
+++ resolved
@@ -33,20 +33,14 @@
   });
 
   it('navigates to project description builder when edit project description link clicked', () => {
-<<<<<<< HEAD
-    cy.visit(`/admin/projects/${projectId}/settings/description`);
-    cy.acceptCookies();
+    cy.dataCy('e2e-toggle-enable-project-description-builder').click();
+    // When the toggle is clicked, the project description builder is enabled and the link should appear.
 
     cy.get('#e2e-project-description-builder-link')
       .wait(1000)
-      .click({ force: true });
-=======
-    cy.dataCy('e2e-toggle-enable-project-description-builder').click();
-    // When the toggle is clicked, the project description builder is enabled and the link should appear.
-    cy.get('#e2e-project-description-builder-link')
+
       .should('be.visible')
       .click();
->>>>>>> 17095f85
     cy.url().should(
       'eq',
       `${
@@ -74,13 +68,9 @@
         Cypress.config().baseUrl
       }/en/admin/project-description-builder/projects/${projectId}/description`
     );
-<<<<<<< HEAD
-    cy.get('#e2e-go-back-button').should('exist');
+    cy.get('#e2e-go-back-button').should('be.visible').click();
     cy.get('#e2e-content-builder-frame').should('exist');
     cy.get('#e2e-go-back-button').click({ force: true });
-=======
-    cy.get('#e2e-go-back-button').should('be.visible').click();
->>>>>>> 17095f85
     cy.url().should(
       'eq',
       `${
