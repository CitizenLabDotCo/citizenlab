--- conflicted
+++ resolved
@@ -129,7 +129,6 @@
       })
       .then((project) => {
         projectId = project.body.data.id;
-<<<<<<< HEAD
 
         cy.apiCreateEvent({
           projectId,
@@ -141,10 +140,7 @@
           endDate: moment().add(1, 'day').toDate(),
         });
 
-        return cy.apiCreatePhase(
-=======
         return cy.apiCreatePhase({
->>>>>>> 500d6cc8
           projectId,
           title: 'phaseTitle',
           startAt: '2018-03-01',
