import { ICustomFieldResponse } from '../../../app/api/custom_fields/types';
import { IIdeaJsonFormSchemas } from '../../../app/api/idea_json_form_schema/types';
import { randomString, randomEmail } from '../../support/commands';
import moment = require('moment');
import { base64 } from '../../fixtures/base64img';

describe('Survey template', () => {
  let projectId: string;
  let phaseId: string;
  let surveyFields: ICustomFieldResponse[];
  let surveySchema: IIdeaJsonFormSchemas;

  let userId: string;

  before(() => {
    cy.apiRemoveAllReports();

    cy.apiCreateProject({
      title: randomString(),
      descriptionPreview: randomString(),
      description: randomString(),
      publicationStatus: 'published',
    })
      .then((project) => {
        projectId = project.body.data.id;
        return cy.apiCreatePhase({
          projectId,
          title: randomString(),
          startAt: moment().subtract(9, 'month').format('DD/MM/YYYY'),
          participationMethod: 'native_survey',
          nativeSurveyButtonMultiloc: { en: 'Take the survey' },
          nativeSurveyTitleMultiloc: { en: 'Survey' },
          canPost: true,
          canComment: true,
          canReact: true,
        });
      })
      .then((phase) => {
        phaseId = phase.body.data.id;
        return cy.uploadSurveyImageQuestionImage(base64);
      })
      .then((questionImage) => {
        return cy.apiCreateSurveyQuestions(
          phaseId,
          [
            'page',
            'select',
            'multiselect',
            'linear_scale',
            'multiselect_image',
            'point',
          ],
          questionImage.body.data.id
        );
      })
      .then((response) => {
        surveyFields = response.body.data;
        return cy.apiGetSurveySchema(phaseId);
      })
      .then((response) => {
        surveySchema = response.body;

        const selectKey = surveyFields[1].attributes.key;
        const multiSelectKey = surveyFields[2].attributes.key;
        const linearScaleKey = surveyFields[3].attributes.key;
        const multiselectImageKey = surveyFields[4].attributes.key;
        const pointKey = surveyFields[5].attributes.key;

        const fieldConfigs: any =
          surveySchema.data.attributes.json_schema_multiloc.en?.properties;

        const getAnswerKeys = (fieldKey: string) => {
          const fieldConfig = fieldConfigs[fieldKey];

          if (fieldConfig.items) {
            return fieldConfig.items.oneOf.map((x: any) => x.const);
          }

          if (fieldConfig.enum) {
            return fieldConfig.enum;
          }

          return undefined;
        };

        const selectAnswerKeys = getAnswerKeys(selectKey);
        const multiSelectAnswerKeys = getAnswerKeys(multiSelectKey);
        const multiselectImageAnswerKeys = getAnswerKeys(multiselectImageKey);

        const firstName = randomString();
        const lastName = randomString();
        const email = randomEmail();
        const password = randomString();
        const gender = 'female';

        cy.apiSignup(firstName, lastName, email, password)
          .then((response) => {
            userId = response.body.data.id;

            cy.apiUpdateUserCustomFields(email, password, { gender });
          })
          .then(() => {
<<<<<<< HEAD
            cy.apiCreateSurveyResponse({
              email,
              password,
              project_id: projectId,
              fields: {
                [surveyFields[1].attributes.key]:
                  surveyIncluded[0].attributes.key,
                [surveyFields[2].attributes.key]: [
                  surveyIncluded[2].attributes.key,
                  surveyIncluded[3].attributes.key,
                ],
=======
            cy.apiCreateSurveyResponse(email, password, projectId, {
              [selectKey]: selectAnswerKeys[0],
              [multiSelectKey]: [
                multiSelectAnswerKeys[0],
                multiSelectAnswerKeys[1],
              ],
              [linearScaleKey]: 2,
              [multiselectImageKey]: [multiselectImageAnswerKeys[0]],
              [pointKey]: {
                type: 'Point',
                coordinates: [4.349371842575076, 50.85428103529364],
>>>>>>> 285b3d94
              },
            });
          });
      })
      .then(() => {
        return cy.apiCreatePhase({
          projectId,
          title: randomString(),
          startAt: moment().subtract(29, 'day').format('DD/MM/YYYY'),
          participationMethod: 'information',
        });
      });
  });

  after(() => {
    cy.apiRemoveProject(projectId);
    cy.apiRemoveUser(userId);
  });

  beforeEach(() => {
    cy.setAdminLoginCookie();
  });

  describe('Global report builder', () => {
    it('should create a survey template', () => {
      // Create report from template
      cy.visit(`/admin/reporting/report-builder`);
      cy.get('#e2e-create-report-button').click();

      cy.get('.e2e-create-report-modal-title-input').type(randomString());
      cy.get('#project-template-radio').click({ force: true });
      cy.get('#projectFilter').select(projectId);

      cy.get('div[data-testid="create-report-button"] > button').click();

      // Ensure we are in the editor
      cy.url().should('include', '/en/admin/reporting/report-builder/');
      cy.url().should('include', `editor?templateProjectId=${projectId}`);
      cy.get('#e2e-content-builder-frame').should('exist');

      // Ensure correct amount of questions
      cy.get('.e2e-survey-question-widget-title').should('have.length', 5);
      cy.get('.e2e-survey-question-widget-title')
        .first()
        .contains('Question: select');
      cy.get('.e2e-survey-question-widget-title')
        .eq(1)
        .contains('Question: multiselect');
      cy.get('.e2e-survey-question-widget-title')
        .eq(2)
        .contains('Question: linear_scale');
      cy.get('.e2e-survey-question-widget-title')
        .eq(3)
        .contains('Question: multiselect_image');
      cy.get('.e2e-survey-question-widget-title')
        .eq(4)
        .contains('Question: point');

      // Ensure correct values
      cy.get('.e2e-survey-question-ungrouped-bars')
        .first()
        .contains('100% (1 choice)');
      cy.get('.e2e-survey-question-ungrouped-bars')
        .eq(1)
        .contains('50% (1 choice)');

      // Remove report
      cy.visit('/admin/reporting/report-builder');
      cy.get('#e2e-delete-report-button').click();

      // Ensure we're back to the empty state
      cy.get('#e2e-create-report-button').should('exist');
    });
  });

  describe('Phase report builder', () => {
    it('should create a survey template', () => {
      // Create report inside of phase
      cy.visit(`/en/admin/projects/${projectId}/phases/${phaseId}/report`);
      cy.get('#e2e-create-report-button').click();

      // Ensure correct phase selected by default
      cy.get('#e2e-phase-filter').should('have.value', phaseId);

      // Create report from template
      cy.get('div[data-testid="create-report-button"] > button').click();

      // Ensure we are in the editor
      cy.url().should('include', `/en/admin/reporting/report-builder/`);
      cy.url().should('include', `editor?templatePhaseId=${phaseId}`);
      cy.get('#e2e-content-builder-frame').should('exist');

      // Ensure correct amount of questions
      cy.get('.e2e-survey-question-widget-title').should('have.length', 5);
      cy.get('.e2e-survey-question-widget-title')
        .first()
        .contains('Question: select');
      cy.get('.e2e-survey-question-widget-title')
        .eq(1)
        .contains('Question: multiselect');
      cy.get('.e2e-survey-question-widget-title')
        .eq(2)
        .contains('Question: linear_scale');
      cy.get('.e2e-survey-question-widget-title')
        .eq(3)
        .contains('Question: multiselect_image');
      cy.get('.e2e-survey-question-widget-title')
        .eq(4)
        .contains('Question: point');

      // Ensure correct values
      cy.get('.e2e-survey-question-ungrouped-bars')
        .first()
        .contains('100% (1 choice)');
      cy.get('.e2e-survey-question-ungrouped-bars')
        .eq(1)
        .contains('50% (1 choice)');

      // Remove report
      cy.visit(`/en/admin/projects/${projectId}/phases/${phaseId}/report`);
      cy.get('#e2e-delete-report-button').click();

      // Ensure we're back to the empty state
      cy.get('#e2e-create-report-button').should('exist');
    });
  });
});<|MERGE_RESOLUTION|>--- conflicted
+++ resolved
@@ -100,31 +100,21 @@
             cy.apiUpdateUserCustomFields(email, password, { gender });
           })
           .then(() => {
-<<<<<<< HEAD
             cy.apiCreateSurveyResponse({
               email,
               password,
               project_id: projectId,
               fields: {
-                [surveyFields[1].attributes.key]:
-                  surveyIncluded[0].attributes.key,
-                [surveyFields[2].attributes.key]: [
-                  surveyIncluded[2].attributes.key,
-                  surveyIncluded[3].attributes.key,
+                [selectKey]: selectAnswerKeys[0],
+                [multiSelectKey]: [
+                  multiSelectAnswerKeys[0],
+                  multiSelectAnswerKeys[1],
                 ],
-=======
-            cy.apiCreateSurveyResponse(email, password, projectId, {
-              [selectKey]: selectAnswerKeys[0],
-              [multiSelectKey]: [
-                multiSelectAnswerKeys[0],
-                multiSelectAnswerKeys[1],
-              ],
-              [linearScaleKey]: 2,
-              [multiselectImageKey]: [multiselectImageAnswerKeys[0]],
-              [pointKey]: {
-                type: 'Point',
-                coordinates: [4.349371842575076, 50.85428103529364],
->>>>>>> 285b3d94
+                [linearScaleKey]: 2,
+                [multiselectImageKey]: [multiselectImageAnswerKeys[0]],
+                [pointKey]: {
+                  type: 'Point',
+                  coordinates: [4.349371842575076, 50.85428103529364],}
               },
             });
           });
