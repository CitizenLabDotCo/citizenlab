--- conflicted
+++ resolved
@@ -35,11 +35,8 @@
 
     if (passwordNotRequired) {
       triggerAuthenticationFlow({
-<<<<<<< HEAD
-=======
         flow: metaData.flow ?? 'signup',
         pathname: metaData?.pathname || window.location.pathname,
->>>>>>> 6f6bb060
         context: metaData.context,
         onSuccess: metaData.onSuccess,
       });
