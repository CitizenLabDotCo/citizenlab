import React from 'react';
import styled from 'styled-components';
<<<<<<< HEAD
import { LEGAL_PAGES, TLegalPage } from 'services/pages';
=======
import { FOOTER_PAGES } from 'services/pages';
>>>>>>> a11f9002
import {
  StyledContentContainer,
  StyledLink,
  LinkIcon,
} from 'containers/PagesShowPage';

// i18n
import messages from './messages';
import { FormattedMessage } from 'utils/cl-intl';

const PagesNav = styled.nav`
  width: 100%;
  display: flex;
  flex-direction: column;
  align-items: stretch;
  justify-content: space-between;
  list-style: none;
  margin: 0 auto;
  padding-top: 90px;
  padding-bottom: 80px;
`;

interface Props {
  currentPageSlug: string;
}

const PagesFooterNavigation = ({ currentPageSlug }: Props) => {
  return (
    <PagesNav>
      <StyledContentContainer>
<<<<<<< HEAD
        {LEGAL_PAGES.filter((pageSlug) => pageSlug !== currentPageSlug).map(
          (pageSlug: TLegalPage) => (
=======
        {FOOTER_PAGES.filter((pageSlug) => pageSlug !== currentPageSlug).map(
          (pageSlug) => (
>>>>>>> a11f9002
            <StyledLink
              className={`e2e-page-link-to-${pageSlug}`}
              to={`/pages/${pageSlug}`}
              key={pageSlug}
            >
              <FormattedMessage
                {...{
                  information: messages.informationPageName,
                  'terms-and-conditions': messages.termsAndConditionsPageName,
                  'privacy-policy': messages.privacyPolicyPageName,
                  'cookie-policy': messages.cookiePolicyPageName,
                  'accessibility-statement':
                    messages.accessibilityStatementPageName,
                  faq: messages.faqPageName,
                }[pageSlug]}
              />
              <LinkIcon name="chevron-right" />
            </StyledLink>
          )
        )}
      </StyledContentContainer>
    </PagesNav>
  );
};

export default PagesFooterNavigation;<|MERGE_RESOLUTION|>--- conflicted
+++ resolved
@@ -1,10 +1,6 @@
 import React from 'react';
 import styled from 'styled-components';
-<<<<<<< HEAD
-import { LEGAL_PAGES, TLegalPage } from 'services/pages';
-=======
 import { FOOTER_PAGES } from 'services/pages';
->>>>>>> a11f9002
 import {
   StyledContentContainer,
   StyledLink,
@@ -35,13 +31,8 @@
   return (
     <PagesNav>
       <StyledContentContainer>
-<<<<<<< HEAD
-        {LEGAL_PAGES.filter((pageSlug) => pageSlug !== currentPageSlug).map(
-          (pageSlug: TLegalPage) => (
-=======
         {FOOTER_PAGES.filter((pageSlug) => pageSlug !== currentPageSlug).map(
           (pageSlug) => (
->>>>>>> a11f9002
             <StyledLink
               className={`e2e-page-link-to-${pageSlug}`}
               to={`/pages/${pageSlug}`}
