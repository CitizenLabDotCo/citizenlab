import React from 'react';
import styled from 'styled-components';
import { darken } from 'polished';
<<<<<<< HEAD
import { Icon } from '@citizenlab/cl2-component-library';

// utils
import { fontSizes, colors, media } from 'utils/styleUtils';
import clHistory from 'utils/cl-router/history';
import { timeAgo } from 'utils/dateUtils';
=======
import { fontSizes, colors, media } from 'utils/styleUtils';
import { Icon, IconNames } from '@citizenlab/cl2-component-library';
>>>>>>> e1d81c93
import { trackEventByName } from 'utils/analytics';
import tracks from '../../tracks';

// hooks
import useLocale from 'hooks/useLocale';
import { isNilOrError } from 'utils/helperUtils';

const Container = styled.button`
  display: flex;
  text-align: left;
  cursor: pointer;
  border-radius: ${(props: any) => props.theme.borderRadius};
  padding-left: 15px;
  padding-right: 10px;
  padding-top: 10px;
  padding-bottom: 10px;
  margin: 0;
  margin-bottom: 5px;

  &:hover,
  &:focus {
    color: ${colors.textPrimary};
    background-color: ${colors.grey300};
  }

  ${media.phone`
    padding-left: 5px;
    padding-right: 5px;
    padding-top: 5px;
    padding-bottom: 5px;
  `}
`;

const IconContainer = styled.div`
  flex: 0 0 22px;
  width: 22px;
  display: flex;
  justify-content: center;
  margin-right: 15px;
`;

const StyledIcon: any = styled(Icon)`
  flex: 0 0 24px;
  fill: ${colors.textSecondary};
  opacity: ${(props: any) => (props.isRead ? '0.4' : '1')};
`;

const Body = styled.div`
  flex: 1 1 auto;
`;

const Message = styled.div<{ isRead: boolean }>`
  color: ${colors.textSecondary};
  font-size: ${fontSizes.base}px;
  font-weight: ${(props) => (props.isRead ? 'normal' : '500')};
  text-align: left;
  white-space: normal;
  margin-bottom: 4px;

  a {
    color: ${colors.teal};
    text-decoration: underline;
    overflow-wrap: break-word;
    word-wrap: break-word;
    word-break: break-all;
    word-break: break-word;
    hyphens: auto;

    &:hover {
      color: ${darken(0.15, colors.teal)};
      text-decoration: underline;
    }
  }
`;

const Timing = styled.span`
  width: 100%;
  color: ${colors.textSecondary};
  font-size: ${fontSizes.s}px;
  text-align: left;
`;

type Props = {
  icon?: IconNames;
  timing?: string;
  children: any;
  linkTo: string;
  isRead: boolean;
};

const NotificationWrapper = ({
  icon,
  children,
  timing,
  isRead,
  linkTo,
}: Props) => {
  const locale = useLocale();
  const navigate = () => {
    if (linkTo) {
      trackEventByName(tracks.clickNotification.name, { extra: { linkTo } });
      clHistory.push(linkTo);
    }
  };

  if (!isNilOrError(locale)) {
    return (
      <Container role="link" onClick={navigate}>
        <IconContainer>
          {icon && <StyledIcon name={icon} isRead={isRead} />}
        </IconContainer>
        <Body>
          <Message isRead={isRead}>{children}</Message>
          {timing && <Timing>{timeAgo(Date.parse(timing), locale)}</Timing>}
        </Body>
      </Container>
    );
  }
  return null;
};

export default NotificationWrapper;<|MERGE_RESOLUTION|>--- conflicted
+++ resolved
@@ -1,17 +1,12 @@
 import React from 'react';
 import styled from 'styled-components';
 import { darken } from 'polished';
-<<<<<<< HEAD
-import { Icon } from '@citizenlab/cl2-component-library';
+import { Icon, IconNames } from '@citizenlab/cl2-component-library';
 
 // utils
 import { fontSizes, colors, media } from 'utils/styleUtils';
 import clHistory from 'utils/cl-router/history';
 import { timeAgo } from 'utils/dateUtils';
-=======
-import { fontSizes, colors, media } from 'utils/styleUtils';
-import { Icon, IconNames } from '@citizenlab/cl2-component-library';
->>>>>>> e1d81c93
 import { trackEventByName } from 'utils/analytics';
 import tracks from '../../tracks';
 
