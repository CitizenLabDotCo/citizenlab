import React from 'react';

import styled from 'styled-components';

import {
  TNotificationData,
  IAdminRightsReceivedNotificationData,
  ICommentDeletedByAdminNotificationData,
  ICommentMarkedAsSpamNotificationData,
  ICommentOnYourCommentNotificationData,
  ICommentOnIdeaYouFollowNotificationData,
  IIdeaAssignedToYouNotificationData,
  IIdeaMarkedAsSpamNotificationData,
  IInviteAcceptedNotificationData,
<<<<<<< HEAD
=======
  IInvitationToCosponsorInitiativeNotificationData,
  IInvitationToCosponsorIdeaNotificationData,
>>>>>>> d2727565
  IMentionInCommentNotificationData,
  IInternalCommentNotificationData,
  IMentionInOfficialFeedbackNotificationData,
  IOfficialFeedbackOnIdeaYouFollowNotificationData,
  IProjectModerationRightsReceivedNotificationData,
  IProjectPhaseStartedNotificationData,
  IProjectPhaseUpcomingNotificationData,
  IProjectPublishedNotificationData,
  IStatusChangeOnIdeaYouFollowNotificationData,
  IProjectFolderModerationRightsReceivedNotificationData,
  IVotingBasketSubmittedNotificationData,
  INativeSurveyNotSubmittedNotificationData,
  IVotingBasketNotSubmittedNotificationData,
  IVotingLastChanceNotificationData,
  IVotingResultsNotificationData,
  ICosponsorOfYourIdeaNotificationData,
} from 'api/notifications/types';

import useFeatureFlag from 'hooks/useFeatureFlag';

import Outlet from 'components/Outlet';

import AdminRightsReceivedNotification from '../AdminRightsReceivedNotification';
import CommentDeletedByAdminNotification from '../CommentDeletedByAdminNotification';
import CommentMarkedAsSpamNotification from '../CommentMarkedAsSpamNotification';
import CommentOnIdeaYouFollowNotification from '../CommentOnIdeaYouFollowNotification';
import CommentOnYourCommentNotification from '../CommentOnYourCommentNotification';
<<<<<<< HEAD
=======
import CosponsorOfYourIdeaNotification from '../CosponsorOfYourIdeaNotification';
import CosponsorOfYourInitiativeNotification from '../CosponsorOfYourInitiativeNotification';
>>>>>>> d2727565
import IdeaAssignedToYouNotification from '../IdeaAssignedToYouNotification';
import IdeaMarkedAsSpamNotification from '../IdeaMarkedAsSpamNotification';
import InternalCommentNotification from '../InternalCommentNotification';
<<<<<<< HEAD
=======
import InvitationToCosponsorIdeaNotification from '../InvitationToCosponsorIdeaNotification';
import InvitationToCosponsorInitiativeNotification from '../InvitationToCosponsorInitiativeNotification';
>>>>>>> d2727565
import InviteAcceptedNotification from '../InviteAcceptedNotification';
import MentionInCommentNotification from '../MentionInCommentNotification';
import MentionInOfficialFeedbackNotification from '../MentionInOfficialFeedbackNotification';
import NativeSurveyNotSubmittedNotification from '../NativeSurveyNotSubmittedNotification';
import OfficialFeedbackOnIdeaYouFollowNotification from '../OfficialFeedbackOnIdeaYouFollowNotification';
import ProjectFolderModerationRightsReceivedNotification from '../ProjectFolderModerationRightsReceivedNotification';
import ProjectModerationRightsReceivedNotification from '../ProjectModerationRightsReceivedNotification';
import ProjectPhaseStartedNotification from '../ProjectPhaseStartedNotification';
import ProjectPhaseUpcomingNotification from '../ProjectPhaseUpcomingNotification';
import ProjectPublishedNotification from '../ProjectPublishedNotification';
import StatusChangeOnIdeaYouFollowNotification from '../StatusChangeOnIdeaYouFollowNotification';
import VotingBasketNotSubmittedNotification from '../VotingBasketNotSubmittedNotification';
import VotingBasketSubmittedNotification from '../VotingBasketSubmittedNotification';
import VotingLastChanceNotification from '../VotingLastChanceNotification';
import VotingResultsNotification from '../VotingResultsNotification';

export const DeletedUser = styled.span`
  font-style: italic;
`;

type Props = {
  notification: TNotificationData;
};

const Notification = ({ notification }: Props) => {
  const isProjectFoldersEnabled = useFeatureFlag({ name: 'project_folders' });

  switch (notification.attributes.type) {
    case 'admin_rights_received':
      return (
        <AdminRightsReceivedNotification
          notification={notification as IAdminRightsReceivedNotificationData}
        />
      );
    case 'comment_deleted_by_admin':
      return (
        <CommentDeletedByAdminNotification
          notification={notification as ICommentDeletedByAdminNotificationData}
        />
      );
    case 'comment_marked_as_spam':
      return (
        <CommentMarkedAsSpamNotification
          notification={notification as ICommentMarkedAsSpamNotificationData}
        />
      );
    case 'comment_on_your_comment':
      return (
        <CommentOnYourCommentNotification
          notification={notification as ICommentOnYourCommentNotificationData}
        />
      );
    case 'comment_on_idea_you_follow':
      return (
        <CommentOnIdeaYouFollowNotification
          notification={notification as ICommentOnIdeaYouFollowNotificationData}
        />
      );
<<<<<<< HEAD

=======
    case 'comment_on_initiative_you_follow':
      return (
        <CommentOnInitiativeYouFollowNotification
          notification={
            notification as ICommentOnInitiativeYouFollowNotificationData
          }
        />
      );
    case 'cosponsor_of_your_initiative':
      return (
        <CosponsorOfYourInitiativeNotification
          notification={
            notification as ICosponsorOfYourInitiativeNotificationData
          }
        />
      );
    case 'cosponsor_of_your_idea':
      return (
        <CosponsorOfYourIdeaNotification
          notification={notification as ICosponsorOfYourIdeaNotificationData}
        />
      );
>>>>>>> d2727565
    case 'idea_assigned_to_you':
      return (
        <IdeaAssignedToYouNotification
          notification={notification as IIdeaAssignedToYouNotificationData}
        />
      );
    case 'idea_marked_as_spam':
      return (
        <IdeaMarkedAsSpamNotification
          notification={notification as IIdeaMarkedAsSpamNotificationData}
        />
      );

    case 'invite_accepted':
      return (
        <InviteAcceptedNotification
          notification={notification as IInviteAcceptedNotificationData}
        />
      );
<<<<<<< HEAD

=======
    case 'invitation_to_cosponsor_initiative':
      return (
        <InvitationToCosponsorInitiativeNotification
          notification={
            notification as IInvitationToCosponsorInitiativeNotificationData
          }
        />
      );
    case 'invitation_to_cosponsor_idea':
      return (
        <InvitationToCosponsorIdeaNotification
          notification={
            notification as IInvitationToCosponsorIdeaNotificationData
          }
        />
      );
>>>>>>> d2727565
    case 'mention_in_comment':
      return (
        <MentionInCommentNotification
          notification={notification as IMentionInCommentNotificationData}
        />
      );
    case 'mention_in_internal_comment':
    case 'internal_comment_on_your_internal_comment':
    case 'internal_comment_on_idea_assigned_to_you':
    case 'internal_comment_on_idea_you_moderate':
    case 'internal_comment_on_idea_you_commented_internally_on':
    case 'internal_comment_on_unassigned_unmoderated_idea':
      return (
        <InternalCommentNotification
          notification={notification as IInternalCommentNotificationData}
        />
      );
    case 'mention_in_official_feedback':
      return (
        <MentionInOfficialFeedbackNotification
          notification={
            notification as IMentionInOfficialFeedbackNotificationData
          }
        />
      );
    case 'official_feedback_on_idea_you_follow':
      return (
        <OfficialFeedbackOnIdeaYouFollowNotification
          notification={
            notification as IOfficialFeedbackOnIdeaYouFollowNotificationData
          }
        />
      );

    case 'project_moderation_rights_received':
      return (
        <ProjectModerationRightsReceivedNotification
          notification={
            notification as IProjectModerationRightsReceivedNotificationData
          }
        />
      );
    case 'project_phase_started':
      return (
        <ProjectPhaseStartedNotification
          notification={notification as IProjectPhaseStartedNotificationData}
        />
      );
    case 'project_phase_upcoming':
      return (
        <ProjectPhaseUpcomingNotification
          notification={notification as IProjectPhaseUpcomingNotificationData}
        />
      );
    case 'project_published':
      return (
        <ProjectPublishedNotification
          notification={notification as IProjectPublishedNotificationData}
        />
      );
    case 'status_change_on_idea_you_follow':
      return (
        <StatusChangeOnIdeaYouFollowNotification
          notification={
            notification as IStatusChangeOnIdeaYouFollowNotificationData
          }
        />
      );
    case 'project_folder_moderation_rights_received':
      if (isProjectFoldersEnabled) {
        return (
          <ProjectFolderModerationRightsReceivedNotification
            notification={
              notification as IProjectFolderModerationRightsReceivedNotificationData
            }
          />
        );
      } else {
        return null;
      }
    case 'voting_basket_submitted':
      return (
        <VotingBasketSubmittedNotification
          notification={notification as IVotingBasketSubmittedNotificationData}
        />
      );
    case 'native_survey_not_submitted':
      return (
        <NativeSurveyNotSubmittedNotification
          notification={
            notification as INativeSurveyNotSubmittedNotificationData
          }
        />
      );
    case 'voting_basket_not_submitted':
      return (
        <VotingBasketNotSubmittedNotification
          notification={
            notification as IVotingBasketNotSubmittedNotificationData
          }
        />
      );
    case 'voting_last_chance':
      return (
        <VotingLastChanceNotification
          notification={notification as IVotingLastChanceNotificationData}
        />
      );
    case 'voting_results':
      return (
        <VotingResultsNotification
          notification={notification as IVotingResultsNotificationData}
        />
      );
    default:
      return (
        <Outlet
          id="app.components.NotificationMenu.Notification"
          notification={notification}
        />
      );
  }
};

export default Notification;<|MERGE_RESOLUTION|>--- conflicted
+++ resolved
@@ -12,11 +12,7 @@
   IIdeaAssignedToYouNotificationData,
   IIdeaMarkedAsSpamNotificationData,
   IInviteAcceptedNotificationData,
-<<<<<<< HEAD
-=======
-  IInvitationToCosponsorInitiativeNotificationData,
   IInvitationToCosponsorIdeaNotificationData,
->>>>>>> d2727565
   IMentionInCommentNotificationData,
   IInternalCommentNotificationData,
   IMentionInOfficialFeedbackNotificationData,
@@ -32,7 +28,6 @@
   IVotingBasketNotSubmittedNotificationData,
   IVotingLastChanceNotificationData,
   IVotingResultsNotificationData,
-  ICosponsorOfYourIdeaNotificationData,
 } from 'api/notifications/types';
 
 import useFeatureFlag from 'hooks/useFeatureFlag';
@@ -44,19 +39,10 @@
 import CommentMarkedAsSpamNotification from '../CommentMarkedAsSpamNotification';
 import CommentOnIdeaYouFollowNotification from '../CommentOnIdeaYouFollowNotification';
 import CommentOnYourCommentNotification from '../CommentOnYourCommentNotification';
-<<<<<<< HEAD
-=======
-import CosponsorOfYourIdeaNotification from '../CosponsorOfYourIdeaNotification';
-import CosponsorOfYourInitiativeNotification from '../CosponsorOfYourInitiativeNotification';
->>>>>>> d2727565
 import IdeaAssignedToYouNotification from '../IdeaAssignedToYouNotification';
 import IdeaMarkedAsSpamNotification from '../IdeaMarkedAsSpamNotification';
 import InternalCommentNotification from '../InternalCommentNotification';
-<<<<<<< HEAD
-=======
 import InvitationToCosponsorIdeaNotification from '../InvitationToCosponsorIdeaNotification';
-import InvitationToCosponsorInitiativeNotification from '../InvitationToCosponsorInitiativeNotification';
->>>>>>> d2727565
 import InviteAcceptedNotification from '../InviteAcceptedNotification';
 import MentionInCommentNotification from '../MentionInCommentNotification';
 import MentionInOfficialFeedbackNotification from '../MentionInOfficialFeedbackNotification';
@@ -115,32 +101,6 @@
           notification={notification as ICommentOnIdeaYouFollowNotificationData}
         />
       );
-<<<<<<< HEAD
-
-=======
-    case 'comment_on_initiative_you_follow':
-      return (
-        <CommentOnInitiativeYouFollowNotification
-          notification={
-            notification as ICommentOnInitiativeYouFollowNotificationData
-          }
-        />
-      );
-    case 'cosponsor_of_your_initiative':
-      return (
-        <CosponsorOfYourInitiativeNotification
-          notification={
-            notification as ICosponsorOfYourInitiativeNotificationData
-          }
-        />
-      );
-    case 'cosponsor_of_your_idea':
-      return (
-        <CosponsorOfYourIdeaNotification
-          notification={notification as ICosponsorOfYourIdeaNotificationData}
-        />
-      );
->>>>>>> d2727565
     case 'idea_assigned_to_you':
       return (
         <IdeaAssignedToYouNotification
@@ -160,17 +120,7 @@
           notification={notification as IInviteAcceptedNotificationData}
         />
       );
-<<<<<<< HEAD
-
-=======
-    case 'invitation_to_cosponsor_initiative':
-      return (
-        <InvitationToCosponsorInitiativeNotification
-          notification={
-            notification as IInvitationToCosponsorInitiativeNotificationData
-          }
-        />
-      );
+
     case 'invitation_to_cosponsor_idea':
       return (
         <InvitationToCosponsorIdeaNotification
@@ -179,7 +129,6 @@
           }
         />
       );
->>>>>>> d2727565
     case 'mention_in_comment':
       return (
         <MentionInCommentNotification
