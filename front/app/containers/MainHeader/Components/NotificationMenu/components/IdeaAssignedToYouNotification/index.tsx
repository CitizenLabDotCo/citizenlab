import React, { MouseEvent, KeyboardEvent } from 'react';

import useIdeaBySlug from 'api/ideas/useIdeaBySlug';
import { IIdeaAssignedToYouNotificationData } from 'api/notifications/types';

<<<<<<< HEAD
// permissions
import { isAdmin } from 'utils/permissions/roles';
=======
import T from 'components/T';
>>>>>>> d8c2eb87

import { FormattedMessage } from 'utils/cl-intl';
import Link from 'utils/cl-router/Link';
import { isNilOrError } from 'utils/helperUtils';

import messages from '../../messages';
import NotificationWrapper from '../NotificationWrapper';

interface Props {
  notification: IIdeaAssignedToYouNotificationData;
}

const IdeaAssignedToYouNotification = ({ notification }: Props) => {
  const { data: idea } = useIdeaBySlug(notification.attributes.post_slug);

  if (!idea) return null;

  const onClickUserName = (event: MouseEvent | KeyboardEvent) => {
    event.stopPropagation();
  };

  if (!authUser) return null;

  const getNotificationMessage = (): JSX.Element => {
    const sharedValues = {
      postTitle: <T value={notification.attributes.post_title_multiloc} />,
    };

    if (isNilOrError(notification.attributes.initiating_user_slug)) {
      return (
        <FormattedMessage
          {...messages.postAssignedToYou}
          values={{
            ...sharedValues,
          }}
        />
      );
    } else {
      return (
        <FormattedMessage
          {...messages.xAssignedPostToYou}
          values={{
            ...sharedValues,
            name: (
              <Link
                to={`/profile/${notification.attributes.initiating_user_slug}`}
                onClick={onClickUserName}
              >
                {notification.attributes.initiating_user_first_name}
              </Link>
            ),
          }}
        />
      );
    }
  };

<<<<<<< HEAD
  const getLinkTo = () => {
    if (isAdmin(authUser)) {
      return '/admin/ideas';
    } else {
      return `/admin/projects/${projectId}/ideas`;
    }
  };

  return (
    <NotificationWrapper
      linkTo={getLinkTo()}
=======
  const projectId = idea.data.relationships.project.data.id;
  const ideaId = idea.data.id;

  return (
    <NotificationWrapper
      linkTo={`/admin/projects/${projectId}/ideas/${ideaId}`}
>>>>>>> d8c2eb87
      timing={notification.attributes.created_at}
      icon="idea"
      isRead={!!notification.attributes.read_at}
    >
      {getNotificationMessage()}
    </NotificationWrapper>
  );
};

export default IdeaAssignedToYouNotification;<|MERGE_RESOLUTION|>--- conflicted
+++ resolved
@@ -3,12 +3,7 @@
 import useIdeaBySlug from 'api/ideas/useIdeaBySlug';
 import { IIdeaAssignedToYouNotificationData } from 'api/notifications/types';
 
-<<<<<<< HEAD
-// permissions
-import { isAdmin } from 'utils/permissions/roles';
-=======
 import T from 'components/T';
->>>>>>> d8c2eb87
 
 import { FormattedMessage } from 'utils/cl-intl';
 import Link from 'utils/cl-router/Link';
@@ -29,8 +24,6 @@
   const onClickUserName = (event: MouseEvent | KeyboardEvent) => {
     event.stopPropagation();
   };
-
-  if (!authUser) return null;
 
   const getNotificationMessage = (): JSX.Element => {
     const sharedValues = {
@@ -66,26 +59,12 @@
     }
   };
 
-<<<<<<< HEAD
-  const getLinkTo = () => {
-    if (isAdmin(authUser)) {
-      return '/admin/ideas';
-    } else {
-      return `/admin/projects/${projectId}/ideas`;
-    }
-  };
-
-  return (
-    <NotificationWrapper
-      linkTo={getLinkTo()}
-=======
   const projectId = idea.data.relationships.project.data.id;
   const ideaId = idea.data.id;
 
   return (
     <NotificationWrapper
       linkTo={`/admin/projects/${projectId}/ideas/${ideaId}`}
->>>>>>> d8c2eb87
       timing={notification.attributes.created_at}
       icon="idea"
       isRead={!!notification.attributes.read_at}
