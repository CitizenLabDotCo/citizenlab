/*
 * NotificationMenu Messages
 *
 * This contains all the text for the NotificationMenu component.
 */
import { defineMessages } from 'react-intl';

export default defineMessages({
  loading: {
    id: 'app.containers.NotificationMenu.loading',
    defaultMessage: 'Loading notifications...',
  },
  error: {
    id: 'app.containers.NotificationMenu.error',
    defaultMessage: "Couldn't load notifications",
  },
  loadMore: {
    id: 'app.containers.NotificationMenu.loadMore',
    defaultMessage: 'Load more...',
  },
  noNotifications: {
    id: 'app.containers.NotificationMenu.noNotifications',
    defaultMessage: "You don't have any notifications yet",
  },
  cosponsorOfYourInitiative: {
    id: 'app.containers.NotificationMenu.cosponsorOfYourInitiative',
    defaultMessage: '{name} cosponsored your proposal',
  },
<<<<<<< HEAD
  // #input_term_copy
=======
  cosponsorOfYourIdea: {
    id: 'app.containers.NotificationMenu.cosponsorOfYourIdea',
    defaultMessage: '{name} accepted your co-sponsorship invitation',
  },
>>>>>>> c494c45c
  userCommentedOnIdeaYouFollow: {
    id: 'app.containers.NotificationMenu.userCommentedOnIdeaYouFollow',
    defaultMessage: '{name} commented on an idea that you follow',
  },
  userCommentedOnOptionYouFollow: {
    id: 'app.containers.NotificationMenu.userCommentedOnOptionYouFollow',
    defaultMessage: '{name} commented on an option that you follow',
  },
  userCommentedOnProjectYouFollow: {
    id: 'app.containers.NotificationMenu.userCommentedOnProjectYouFollow',
    defaultMessage: '{name} commented on a project that you follow',
  },
  userCommentedOnQuestionYouFollow: {
    id: 'app.containers.NotificationMenu.userCommentedOnQuestionYouFollow',
    defaultMessage: '{name} commented on a question that you follow',
  },
  userCommentedOnIssueYouFollow: {
    id: 'app.containers.NotificationMenu.userCommentedOnIssueYouFollow',
    defaultMessage: '{name} commented on a issue that you follow',
  },
  userCommentedOnContributionYouFollow: {
    id: 'app.containers.NotificationMenu.userCommentedOnContributionYouFollow',
    defaultMessage: '{name} commented on a contribution that you follow',
  },
  userCommentedOnProposalYouFollow: {
    id: 'app.containers.NotificationMenu.userCommentedOnProposalYouFollow',
    defaultMessage: '{name} commented on a proposal that you follow',
  },
  userCommentedOnInitiativeYouFollow: {
    id: 'app.containers.NotificationMenu.userCommentedOnInitiativeYouFollow',
    defaultMessage: '{name} commented on an initiative that you follow',
  },
  userCommentedOnPetitionYouFollow: {
    id: 'app.containers.NotificationMenu.userCommentedOnPetitionYouFollow',
    defaultMessage: '{name} commented on a petition that you follow',
  },
  userReactedToYourComment: {
    id: 'app.containers.NotificationMenu.userReactedToYourComment',
    defaultMessage: '{name} reacted to your comment',
  },
  mentionInComment: {
    id: 'app.containers.NotificationMenu.mentionInComment',
    defaultMessage: '{name} mentioned you in a comment',
  },
  mentionInInternalComment: {
    id: 'app.containers.NotificationMenu.mentionInInternalComment',
    defaultMessage: '{name} mentioned you in an internal comment',
  },
  initiativeResubmittedForReview: {
    id: 'app.containers.NotificationMenu.initiativeResubmittedForReview',
    defaultMessage: '"{initiativeTitle}" resubmitted for review',
  },
  internalCommentOnYourInternalComment: {
    id: 'app.containers.NotificationMenu.internalCommentOnYourInternalComment',
    defaultMessage: '{name} commented on your internal comment',
  },
  internalCommentOnIdeaAssignedToYou: {
    id: 'app.containers.NotificationMenu.internalCommentOnIdeaAssignedToYou',
    defaultMessage: '{name} commented internally on an input assigned to you',
  },
  internalCommentOnInitiativeAssignedToYou: {
    id: 'app.containers.NotificationMenu.internalCommentOnInitiativeAssignedToYou',
    defaultMessage: '{name} commented internally on a proposal assigned to you',
  },
  internalCommentOnIdeaYouModerate: {
    id: 'app.containers.NotificationMenu.internalCommentOnIdeaYouModerate',
    defaultMessage:
      '{name} commented internally on an input in a project you manage',
  },
  internalCommentOnIdeaYouCommentedInternallyOn: {
    id: 'app.containers.NotificationMenu.internalCommentOnIdeaYouCommentedInternallyOn',
    defaultMessage:
      '{name} commented internally on an input that you commented on internally',
  },
  internalCommentOnInitiativeYouCommentedInternallyOn: {
    id: 'app.containers.NotificationMenu.internalCommentOnInitiativeYouCommentedInternallyOn',
    defaultMessage:
      '{name} commented internally on a proposal that you commented on internally',
  },
  internalCommentOnUnassignedUnmoderatedIdea: {
    id: 'app.containers.NotificationMenu.internalCommentOnUnassignedUnmoderatedIdea',
    defaultMessage:
      '{name} commented internally on an unassigned input in an unmanaged project',
  },
  internalCommentOnUnassignedInitiative: {
    id: 'app.containers.NotificationMenu.internalCommentOnUnassignedInitiative',
    defaultMessage: '{name} commented internally on an unassigned proposal',
  },
  invitationToCosponsorInitiative: {
    id: 'app.containers.NotificationMenu.invitationToCosponsorInitiative',
    defaultMessage: '{name} invited you to cosponsor a proposal',
  },
  invitationToCosponsorIdea: {
    id: 'app.containers.NotificationMenu.invitationToCosponsorIdea',
    defaultMessage: '{name} invited you to co-sponsor an idea',
  },
  invitationToCosponsorOption: {
    id: 'app.containers.NotificationMenu.invitationToCosponsorOption',
    defaultMessage: '{name} invited you to co-sponsor an option',
  },
  invitationToCosponsorQuestion: {
    id: 'app.containers.NotificationMenu.invitationToCosponsorQuestion',
    defaultMessage: '{name} invited you to co-sponsor a question',
  },

  invitationToCosponsorIssue: {
    id: 'app.containers.NotificationMenu.invitationToCosponsorIssue',
    defaultMessage: '{name} invited you to co-sponsor an issue',
  },
  invitationToCosponsorContribution: {
    id: 'app.containers.NotificationMenu.invitationToCosponsorContribution',
    defaultMessage: '{name} invited you to co-sponsor a contribution',
  },
  invitationToCosponsorProject: {
    id: 'app.containers.NotificationMenu.invitationToCosponsorProject',
    defaultMessage: '{name} invited you to co-sponsor a project',
  },
  invitationToCosponsorPetition: {
    id: 'app.containers.NotificationMenu.invitationToCosponsorPetition',
    defaultMessage: '{name} invited you to co-sponsor a petition',
  },
  invitationToCosponsorProposal: {
    id: 'app.containers.NotificationMenu.invitationToCosponsorProposal',
    defaultMessage: '{name} invited you to co-sponsor a proposal',
  },
  userReportedCommentAsSpam: {
    id: 'app.containers.NotificationMenu.userReportedCommentAsSpam1',
    defaultMessage: '{name} reported a comment on "{postTitle}" as spam',
  },
  userMarkedPostAsSpam: {
    id: 'app.containers.NotificationMenu.userMarkedPostAsSpam1',
    defaultMessage: '{name} reported "{postTitle}" as spam',
  },
  statusChangedOnIdeaYouFollow: {
    id: 'app.containers.NotificationMenu.statusChangedOnIdeaYouFollow',
    defaultMessage: '{ideaTitle} status has changed to {status}',
  },
  statusChangedOnInitiativeYouFollow: {
    id: 'app.containers.NotificationMenu.statusChangedOnInitiativeYouFollow',
    defaultMessage: '{initiativeTitle} status has changed to {status}',
  },
  thresholdReachedForAdmin: {
    id: 'app.containers.NotificationMenu.thresholdReachedForAdmin',
    defaultMessage: '{post} reached the voting threshold',
  },
  userAcceptedYourInvitation: {
    id: 'app.containers.NotificationMenu.userAcceptedYourInvitation',
    defaultMessage: '{name} accepted your invitation',
  },
  commentDeletedByAdminFor: {
    id: 'app.containers.NotificationMenu.commentDeletedByAdminFor1',
    defaultMessage: `Your comment on "{postTitle}" has been deleted by an admin because
      {reasonCode, select,
        irrelevant {it is irrelevant}
        inappropriate {its content is inappropriate}
        other {{otherReason}}
      }
    `,
  },
  projectModerationRightsReceived: {
    id: 'app.containers.NotificationMenu.projectModerationRightsReceived',
    defaultMessage: "You're now a moderator of {projectLink}",
  },
  adminRightsReceived: {
    id: 'app.containers.NotificationMenu.adminRightsReceived',
    defaultMessage: "You're now an administrator of the platform",
  },
  notificationsLabel: {
    id: 'app.containers.NotificationMenu.notificationsLabel',
    defaultMessage: 'Notifications',
  },
  a11y_notificationsLabel: {
    id: 'app.containers.NotificationMenu.a11y_notificationsLabel',
    defaultMessage:
      '{count, plural, =0 {no unviewed notifications} one {1 unviewed notification} other {# unviewed notifications}}',
  },
  deletedUser: {
    id: 'app.containers.NotificationMenu.deletedUser',
    defaultMessage: 'Deleted user',
  },
  // #input_term_copy
  officialFeedbackOnIdeaYouFollow: {
    id: 'app.containers.NotificationMenu.officialFeedbackOnIdeaYouFollow',
    defaultMessage:
      '{officialName} gave an official update on an idea you follow',
  },
  officialFeedbackOnProjectYouFollow: {
    id: 'app.containers.NotificationMenu.officialFeedbackOnProjectYouFollow',
    defaultMessage:
      '{officialName} gave an official update on a project you follow',
  },
  officialFeedbackOnOptionYouFollow: {
    id: 'app.containers.NotificationMenu.officialFeedbackOnOptionYouFollow',
    defaultMessage:
      '{officialName} gave an official update on an option you follow',
  },
  officialFeedbackOnIssueYouFollow: {
    id: 'app.containers.NotificationMenu.officialFeedbackOnIssueYouFollow',
    defaultMessage:
      '{officialName} gave an official update on an issue you follow',
  },
  officialFeedbackOnQuestionYouFollow: {
    id: 'app.containers.NotificationMenu.officialFeedbackOnQuestionYouFollow',
    defaultMessage:
      '{officialName} gave an official update on a question you follow',
  },
  officialFeedbackOnContributionYouFollow: {
    id: 'app.containers.NotificationMenu.officialFeedbackOnContributionYouFollow',
    defaultMessage:
      '{officialName} gave an official update on a contribution you follow',
  },
  officialFeedbackOnProposalYouFollow: {
    id: 'app.containers.NotificationMenu.officialFeedbackOnProposalYouFollow',
    defaultMessage:
      '{officialName} gave an official update on a proposal you follow',
  },
  officialFeedbackOnInitiativeYouFollow: {
    id: 'app.containers.NotificationMenu.officialFeedbackOnInitiativeYouFollow',
    defaultMessage:
      '{officialName} gave an official update on an initiative you follow',
  },
  officialFeedbackOnPetitionYouFollow: {
    id: 'app.containers.NotificationMenu.officialFeedbackOnPetitionYouFollow',
    defaultMessage:
      '{officialName} gave an official update on a petition you follow',
  },
  mentionInOfficialFeedback: {
    id: 'app.containers.NotificationMenu.mentionInOfficialFeedback',
    defaultMessage: '{officialName} mentioned you in an official update',
  },
  projectPhaseStarted: {
    id: 'app.containers.NotificationMenu.projectPhaseStarted',
    defaultMessage: '{projectTitle} entered a new phase',
  },
  projectPhaseUpcoming: {
    id: 'app.containers.NotificationMenu.projectPhaseUpcoming',
    defaultMessage: '{projectTitle} will enter a new phase on {phaseStartAt}',
  },
  projectPublished: {
    id: 'app.containers.NotificationMenu.projectPublished',
    defaultMessage: 'A new project was published',
  },
  postAssignedToYou: {
    id: 'app.containers.NotificationMenu.postAssignedToYou',
    defaultMessage: '{postTitle} was assigned to you',
  },
  xAssignedPostToYou: {
    id: 'app.containers.NotificationMenu.xAssignedPostToYou',
    defaultMessage: '{name} assigned {postTitle} to you',
  },
  votingBasketSubmitted: {
    id: 'app.containers.NotificationMenu.votingBasketSubmitted',
    defaultMessage: 'You voted successfully',
  },
  nativeSurveyNotSubmitted: {
    id: 'app.containers.NotificationMenu.nativeSurveyNotSubmitted',
    defaultMessage: "You didn't submit your survey",
  },
  votingBasketNotSubmitted: {
    id: 'app.containers.NotificationMenu.votingBasketNotSubmitted',
    defaultMessage: "You didn't submit your votes",
  },
  votingLastChance: {
    id: 'app.containers.NotificationMenu.votingLastChance',
    defaultMessage: 'Last chance to vote for {phaseTitle}',
  },
  votingResults: {
    id: 'app.containers.NotificationMenu.votingResults',
    defaultMessage: '{phaseTitle} vote results revealed',
  },
});<|MERGE_RESOLUTION|>--- conflicted
+++ resolved
@@ -26,14 +26,11 @@
     id: 'app.containers.NotificationMenu.cosponsorOfYourInitiative',
     defaultMessage: '{name} cosponsored your proposal',
   },
-<<<<<<< HEAD
-  // #input_term_copy
-=======
   cosponsorOfYourIdea: {
     id: 'app.containers.NotificationMenu.cosponsorOfYourIdea',
     defaultMessage: '{name} accepted your co-sponsorship invitation',
   },
->>>>>>> c494c45c
+  // #input_term_copy
   userCommentedOnIdeaYouFollow: {
     id: 'app.containers.NotificationMenu.userCommentedOnIdeaYouFollow',
     defaultMessage: '{name} commented on an idea that you follow',
