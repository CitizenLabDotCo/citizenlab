/*
 * NotificationMenu Messages
 *
 * This contains all the text for the NotificationMenu component.
 */
import { defineMessages } from 'react-intl';

export default defineMessages({
  loading: {
    id: 'app.containers.NotificationMenu.loading',
    defaultMessage: 'Loading notifications...',
  },
  error: {
    id: 'app.containers.NotificationMenu.error',
    defaultMessage: "Couldn't load notifications",
  },
  loadMore: {
    id: 'app.containers.NotificationMenu.loadMore',
    defaultMessage: 'Load more...',
  },
  noNotifications: {
    id: 'app.containers.NotificationMenu.noNotifications',
    defaultMessage: "You don't have any notifications yet",
  },
<<<<<<< HEAD
=======
  cosponsorOfYourInitiative: {
    id: 'app.containers.NotificationMenu.cosponsorOfYourInitiative',
    defaultMessage: '{name} cosponsored your proposal',
  },
  cosponsorOfYourIdea: {
    id: 'app.containers.NotificationMenu.cosponsorOfYourIdea',
    defaultMessage: '{name} accepted your co-sponsorship invitation',
  },
>>>>>>> d2727565
  userCommentedOnIdeaYouFollow: {
    id: 'app.containers.NotificationMenu.userCommentedOnIdeaYouFollow',
    defaultMessage: '{name} commented on an idea that you follow',
  },
  userCommentedOnOptionYouFollow: {
    id: 'app.containers.NotificationMenu.userCommentedOnOptionYouFollow',
    defaultMessage: '{name} commented on an option that you follow',
  },
  userCommentedOnProjectYouFollow: {
    id: 'app.containers.NotificationMenu.userCommentedOnProjectYouFollow',
    defaultMessage: '{name} commented on a project that you follow',
  },
  userCommentedOnQuestionYouFollow: {
    id: 'app.containers.NotificationMenu.userCommentedOnQuestionYouFollow',
    defaultMessage: '{name} commented on a question that you follow',
  },
  userCommentedOnIssueYouFollow: {
    id: 'app.containers.NotificationMenu.userCommentedOnIssueYouFollow',
    defaultMessage: '{name} commented on a issue that you follow',
  },
  userCommentedOnContributionYouFollow: {
    id: 'app.containers.NotificationMenu.userCommentedOnContributionYouFollow',
    defaultMessage: '{name} commented on a contribution that you follow',
  },
  userReactedToYourComment: {
    id: 'app.containers.NotificationMenu.userReactedToYourComment',
    defaultMessage: '{name} reacted to your comment',
  },
  mentionInComment: {
    id: 'app.containers.NotificationMenu.mentionInComment',
    defaultMessage: '{name} mentioned you in a comment',
  },
  mentionInInternalComment: {
    id: 'app.containers.NotificationMenu.mentionInInternalComment',
    defaultMessage: '{name} mentioned you in an internal comment',
  },
  internalCommentOnYourInternalComment: {
    id: 'app.containers.NotificationMenu.internalCommentOnYourInternalComment',
    defaultMessage: '{name} commented on your internal comment',
  },
  internalCommentOnIdeaAssignedToYou: {
    id: 'app.containers.NotificationMenu.internalCommentOnIdeaAssignedToYou',
    defaultMessage: '{name} commented internally on an input assigned to you',
  },
  internalCommentOnIdeaYouModerate: {
    id: 'app.containers.NotificationMenu.internalCommentOnIdeaYouModerate',
    defaultMessage:
      '{name} commented internally on an input in a project you manage',
  },
  internalCommentOnIdeaYouCommentedInternallyOn: {
    id: 'app.containers.NotificationMenu.internalCommentOnIdeaYouCommentedInternallyOn',
    defaultMessage:
      '{name} commented internally on an input that you commented on internally',
  },
  internalCommentOnUnassignedUnmoderatedIdea: {
    id: 'app.containers.NotificationMenu.internalCommentOnUnassignedUnmoderatedIdea',
    defaultMessage:
      '{name} commented internally on an unassigned input in an unmanaged project',
  },
<<<<<<< HEAD
=======
  internalCommentOnUnassignedInitiative: {
    id: 'app.containers.NotificationMenu.internalCommentOnUnassignedInitiative',
    defaultMessage: '{name} commented internally on an unassigned proposal',
  },
  invitationToCosponsorInitiative: {
    id: 'app.containers.NotificationMenu.invitationToCosponsorInitiative',
    defaultMessage: '{name} invited you to cosponsor a proposal',
  },
  invitationToCosponsorIdea: {
    id: 'app.containers.NotificationMenu.invitationToCosponsorIdea',
    defaultMessage: '{name} invited you to co-sponsor an idea',
  },
  invitationToCosponsorOption: {
    id: 'app.containers.NotificationMenu.invitationToCosponsorOption',
    defaultMessage: '{name} invited you to co-sponsor an option',
  },
  invitationToCosponsorQuestion: {
    id: 'app.containers.NotificationMenu.invitationToCosponsorQuestion',
    defaultMessage: '{name} invited you to co-sponsor a question',
  },

  invitationToCosponsorIssue: {
    id: 'app.containers.NotificationMenu.invitationToCosponsorIssue',
    defaultMessage: '{name} invited you to co-sponsor an issue',
  },
  invitationToCosponsorContribution: {
    id: 'app.containers.NotificationMenu.invitationToCosponsorContribution',
    defaultMessage: '{name} invited you to co-sponsor a contribution',
  },
  invitationToCosponsorProject: {
    id: 'app.containers.NotificationMenu.invitationToCosponsorProject',
    defaultMessage: '{name} invited you to co-sponsor a project',
  },
  invitationToCosponsorPetition: {
    id: 'app.containers.NotificationMenu.invitationToCosponsorPetition',
    defaultMessage: '{name} invited you to co-sponsor a petition',
  },
  invitationToCosponsorProposal: {
    id: 'app.containers.NotificationMenu.invitationToCosponsorProposal',
    defaultMessage: '{name} invited you to co-sponsor a proposal',
  },
>>>>>>> d2727565
  userReportedCommentAsSpam: {
    id: 'app.containers.NotificationMenu.userReportedCommentAsSpam1',
    defaultMessage: '{name} reported a comment on "{postTitle}" as spam',
  },
  userMarkedPostAsSpam: {
    id: 'app.containers.NotificationMenu.userMarkedPostAsSpam1',
    defaultMessage: '{name} reported "{postTitle}" as spam',
  },
  statusChangedOnIdeaYouFollow: {
    id: 'app.containers.NotificationMenu.statusChangedOnIdeaYouFollow',
    defaultMessage: '{ideaTitle} status has changed to {status}',
  },
  thresholdReachedForAdmin: {
    id: 'app.containers.NotificationMenu.thresholdReachedForAdmin',
    defaultMessage: '{post} reached the voting threshold',
  },
  userAcceptedYourInvitation: {
    id: 'app.containers.NotificationMenu.userAcceptedYourInvitation',
    defaultMessage: '{name} accepted your invitation',
  },
  commentDeletedByAdminFor: {
    id: 'app.containers.NotificationMenu.commentDeletedByAdminFor1',
    defaultMessage: `Your comment on "{postTitle}" has been deleted by an admin because
      {reasonCode, select,
        irrelevant {it is irrelevant}
        inappropriate {its content is inappropriate}
        other {{otherReason}}
      }
    `,
  },
  projectModerationRightsReceived: {
    id: 'app.containers.NotificationMenu.projectModerationRightsReceived',
    defaultMessage: "You're now a moderator of {projectLink}",
  },
  adminRightsReceived: {
    id: 'app.containers.NotificationMenu.adminRightsReceived',
    defaultMessage: "You're now an administrator of the platform",
  },
  notificationsLabel: {
    id: 'app.containers.NotificationMenu.notificationsLabel',
    defaultMessage: 'Notifications',
  },
  a11y_notificationsLabel: {
    id: 'app.containers.NotificationMenu.a11y_notificationsLabel',
    defaultMessage:
      '{count, plural, =0 {no unviewed notifications} one {1 unviewed notification} other {# unviewed notifications}}',
  },
  deletedUser: {
    id: 'app.containers.NotificationMenu.deletedUser',
    defaultMessage: 'Deleted user',
  },
  officialFeedbackOnIdeaYouFollow: {
    id: 'app.containers.NotificationMenu.officialFeedbackOnIdeaYouFollow',
    defaultMessage:
      '{officialName} gave an official update on an idea you follow',
  },
  officialFeedbackOnProjectYouFollow: {
    id: 'app.containers.NotificationMenu.officialFeedbackOnProjectYouFollow',
    defaultMessage:
      '{officialName} gave an official update on a project you follow',
  },
  officialFeedbackOnOptionYouFollow: {
    id: 'app.containers.NotificationMenu.officialFeedbackOnOptionYouFollow',
    defaultMessage:
      '{officialName} gave an official update on an option you follow',
  },
  officialFeedbackOnIssueYouFollow: {
    id: 'app.containers.NotificationMenu.officialFeedbackOnIssueYouFollow',
    defaultMessage:
      '{officialName} gave an official update on an issue you follow',
  },
  officialFeedbackOnQuestionYouFollow: {
    id: 'app.containers.NotificationMenu.officialFeedbackOnQuestionYouFollow',
    defaultMessage:
      '{officialName} gave an official update on a question you follow',
  },
  officialFeedbackOnContributionYouFollow: {
    id: 'app.containers.NotificationMenu.officialFeedbackOnContributionYouFollow',
    defaultMessage:
      '{officialName} gave an official update on a contribution you follow',
  },
  mentionInOfficialFeedback: {
    id: 'app.containers.NotificationMenu.mentionInOfficialFeedback',
    defaultMessage: '{officialName} mentioned you in an official update',
  },
  projectPhaseStarted: {
    id: 'app.containers.NotificationMenu.projectPhaseStarted',
    defaultMessage: '{projectTitle} entered a new phase',
  },
  projectPhaseUpcoming: {
    id: 'app.containers.NotificationMenu.projectPhaseUpcoming',
    defaultMessage: '{projectTitle} will enter a new phase on {phaseStartAt}',
  },
  projectPublished: {
    id: 'app.containers.NotificationMenu.projectPublished',
    defaultMessage: 'A new project was published',
  },
  postAssignedToYou: {
    id: 'app.containers.NotificationMenu.postAssignedToYou',
    defaultMessage: '{postTitle} was assigned to you',
  },
  xAssignedPostToYou: {
    id: 'app.containers.NotificationMenu.xAssignedPostToYou',
    defaultMessage: '{name} assigned {postTitle} to you',
  },
  votingBasketSubmitted: {
    id: 'app.containers.NotificationMenu.votingBasketSubmitted',
    defaultMessage: 'You voted successfully',
  },
  nativeSurveyNotSubmitted: {
    id: 'app.containers.NotificationMenu.nativeSurveyNotSubmitted',
    defaultMessage: "You didn't submit your survey",
  },
  votingBasketNotSubmitted: {
    id: 'app.containers.NotificationMenu.votingBasketNotSubmitted',
    defaultMessage: "You didn't submit your votes",
  },
  votingLastChance: {
    id: 'app.containers.NotificationMenu.votingLastChance',
    defaultMessage: 'Last chance to vote for {phaseTitle}',
  },
  votingResults: {
    id: 'app.containers.NotificationMenu.votingResults',
    defaultMessage: '{phaseTitle} vote results revealed',
  },
});<|MERGE_RESOLUTION|>--- conflicted
+++ resolved
@@ -22,17 +22,10 @@
     id: 'app.containers.NotificationMenu.noNotifications',
     defaultMessage: "You don't have any notifications yet",
   },
-<<<<<<< HEAD
-=======
-  cosponsorOfYourInitiative: {
-    id: 'app.containers.NotificationMenu.cosponsorOfYourInitiative',
-    defaultMessage: '{name} cosponsored your proposal',
-  },
   cosponsorOfYourIdea: {
     id: 'app.containers.NotificationMenu.cosponsorOfYourIdea',
     defaultMessage: '{name} accepted your co-sponsorship invitation',
   },
->>>>>>> d2727565
   userCommentedOnIdeaYouFollow: {
     id: 'app.containers.NotificationMenu.userCommentedOnIdeaYouFollow',
     defaultMessage: '{name} commented on an idea that you follow',
@@ -92,8 +85,6 @@
     defaultMessage:
       '{name} commented internally on an unassigned input in an unmanaged project',
   },
-<<<<<<< HEAD
-=======
   internalCommentOnUnassignedInitiative: {
     id: 'app.containers.NotificationMenu.internalCommentOnUnassignedInitiative',
     defaultMessage: '{name} commented internally on an unassigned proposal',
@@ -135,7 +126,6 @@
     id: 'app.containers.NotificationMenu.invitationToCosponsorProposal',
     defaultMessage: '{name} invited you to co-sponsor a proposal',
   },
->>>>>>> d2727565
   userReportedCommentAsSpam: {
     id: 'app.containers.NotificationMenu.userReportedCommentAsSpam1',
     defaultMessage: '{name} reported a comment on "{postTitle}" as spam',
