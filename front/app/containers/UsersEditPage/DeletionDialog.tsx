--- conflicted
+++ resolved
@@ -15,18 +15,11 @@
 import Button from 'components/UI/Button';
 import FormattedAnchor from 'components/FormattedAnchor';
 import Link from 'utils/cl-router/Link';
-<<<<<<< HEAD
-import useAppConfiguration from 'hooks/useAppConfiguration';
-import eventEmitter from 'utils/eventEmitter';
-=======
-
-// services
-import { signOutAndDeleteAccountPart1 } from 'services/auth';
 
 // hooks
 import useAppConfiguration from 'hooks/useAppConfiguration';
+import eventEmitter from 'utils/eventEmitter';
 import useLocalize from 'hooks/useLocalize';
->>>>>>> b1c920ef
 
 const Container = styled.div`
   padding: 0px 10px;
