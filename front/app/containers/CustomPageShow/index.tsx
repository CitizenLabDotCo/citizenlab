import React from 'react';

// components
import ContentContainer from 'components/ContentContainer';
import Fragment from 'components/Fragment';
import FileAttachments from 'components/UI/FileAttachments';
import { Container, Content } from 'components/LandingPages/citizen';
import { Helmet } from 'react-helmet';
import CustomPageHeader from './CustomPageHeader';
import CustomPageEvents from './CustomPageEvents';
import InfoSection from 'components/LandingPages/citizen/InfoSection';
import AdminCustomPageEditButton from './CustomPageHeader/AdminCustomPageEditButton';
import PageNotFound from 'components/PageNotFound';
import { Box } from '@citizenlab/cl2-component-library';
import ProjectsList from './ProjectsList';

// hooks
import useAppConfiguration from 'hooks/useAppConfiguration';
import useCustomPage from 'hooks/useCustomPage';
import useResourceFiles from 'hooks/useResourceFiles';
import { useParams } from 'react-router-dom';
import useFeatureFlag from 'hooks/useFeatureFlag';
import useLocalize from 'hooks/useLocalize';

// utils
import { isError, isNil, isNilOrError } from 'utils/helperUtils';

// styling
import styled from 'styled-components';
import { fontSizes, isRtl, media } from 'utils/styleUtils';

const PageTitle = styled.h1`
  color: ${({ theme }) => theme.colors.tenantText};
  font-size: ${fontSizes.xxxxl}px;
  line-height: normal;
  font-weight: 600;
  text-align: left;
  margin: 0;
  padding: 0;
  padding-top: 50px;

  ${media.tablet`
    font-size: ${fontSizes.xxxl};
  `}
  ${isRtl`
    text-align: right;
    direction: rtl;
  `}
`;

const AttachmentsContainer = styled(ContentContainer)`
  margin-bottom: 30px;
`;

const CustomPageShow = () => {
  const { slug } = useParams() as {
    slug: string;
  };
  const appConfiguration = useAppConfiguration();
  const localize = useLocalize();
  const page = useCustomPage({ customPageSlug: slug });
  const proposalsEnabled = useFeatureFlag({ name: 'initiatives' });
  const remotePageFiles = useResourceFiles({
    resourceType: 'page',
    resourceId: !isNilOrError(page) ? page.id : null,
  });

  // when neither have loaded
  if (isNil(page) || isNilOrError(appConfiguration)) {
    return null;
  }

  if (
    // if URL is mistyped, page is also an error
    isError(page) ||
    // If page loaded but it's /pages/initiatives but
    // the initiatives feature is not enabled also show
    // not found
    (!isError(page) &&
      page.attributes.code === 'proposals' &&
      !proposalsEnabled)
  ) {
    return <PageNotFound />;
  }

  const pageAttributes = page.attributes;
  const localizedOrgName = localize(
    appConfiguration.attributes.settings.core.organization_name
  );
  return (
    <Container className={`e2e-page-${slug}`}>
      <Helmet
        title={`${localize(
          pageAttributes.title_multiloc
        )} | ${localizedOrgName}`}
      />
      {pageAttributes.banner_enabled ? (
        <CustomPageHeader pageData={page} />
      ) : (
        <Box zIndex="4">
          <AdminCustomPageEditButton pageId={page.id} />
        </Box>
      )}
      <Content>
        <Fragment
          name={!isNilOrError(page) ? `pages/${page && page.id}/content` : ''}
        />
        {/* show page text title if the banner is disabled */}
        {!pageAttributes.banner_enabled && (
          <ContentContainer>
            <PageTitle>{localize(pageAttributes.title_multiloc)}</PageTitle>
          </ContentContainer>
        )}
        {pageAttributes.top_info_section_enabled && (
          <InfoSection
            multilocContent={pageAttributes.top_info_section_multiloc}
          />
        )}
        {pageAttributes.files_section_enabled &&
          !isNilOrError(remotePageFiles) &&
          remotePageFiles.length > 0 && (
            <AttachmentsContainer>
              <FileAttachments files={remotePageFiles} />
            </AttachmentsContainer>
          )}
<<<<<<< HEAD
        {pageAttributes.projects_enabled && <ProjectsList />}
=======
        {pageAttributes.events_widget_enabled && (
          <ContentContainer>
            <CustomPageEvents page={page} />
          </ContentContainer>
        )}
>>>>>>> 4469e380
        {pageAttributes.bottom_info_section_enabled && (
          <InfoSection
            multilocContent={pageAttributes.bottom_info_section_multiloc}
          />
        )}
      </Content>
    </Container>
  );
};

export default CustomPageShow;<|MERGE_RESOLUTION|>--- conflicted
+++ resolved
@@ -123,15 +123,11 @@
               <FileAttachments files={remotePageFiles} />
             </AttachmentsContainer>
           )}
-<<<<<<< HEAD
-        {pageAttributes.projects_enabled && <ProjectsList />}
-=======
         {pageAttributes.events_widget_enabled && (
           <ContentContainer>
             <CustomPageEvents page={page} />
           </ContentContainer>
         )}
->>>>>>> 4469e380
         {pageAttributes.bottom_info_section_enabled && (
           <InfoSection
             multilocContent={pageAttributes.bottom_info_section_multiloc}
