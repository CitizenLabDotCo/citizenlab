--- conflicted
+++ resolved
@@ -84,17 +84,11 @@
         </ProjectCardsContentContainer>
       )}
       {page.attributes.events_widget_enabled && (
-<<<<<<< HEAD
         <EventsContentContainer
           projectsEnabled={page.attributes.projects_enabled}
         >
-          <EventsWidget projectIds={projectIds} />
+          <EventsWidget staticPageId={page.id} />
         </EventsContentContainer>
-=======
-        <ContentContainer>
-          <EventsWidget staticPageId={page.id} />
-        </ContentContainer>
->>>>>>> 4517aa2a
       )}
     </>
   );
