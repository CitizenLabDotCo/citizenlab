--- conflicted
+++ resolved
@@ -133,7 +133,6 @@
                   selectedPhase={selectedPhase}
                   setSelectedPhase={selectPhase}
                 />
-<<<<<<< HEAD
               </Box>
             </>
           )}
@@ -160,29 +159,9 @@
             <PhaseIdeas projectId={projectId} phaseId={selectedPhaseId} />
           )}
           {showVotingResults && <VotingResults phaseId={selectedPhaseId} />}
+          {showReport && <PhaseReport reportId={reportId} />}
         </ContentContainer>
       </StyledSectionContainer>
-=======
-              )}
-            </ContentContainer>
-          </div>
-          <div>
-            <ContentContainer maxWidth={maxPageWidth}>
-              <PhasePoll projectId={projectId} phaseId={selectedPhaseId} />
-              <PhaseVolunteering
-                projectId={projectId}
-                phaseId={selectedPhaseId}
-              />
-              {showIdeas && (
-                <PhaseIdeas projectId={projectId} phaseId={selectedPhaseId} />
-              )}
-              {showVotingResults && <VotingResults phaseId={selectedPhaseId} />}
-              {showReport && <PhaseReport reportId={reportId} />}
-            </ContentContainer>
-          </div>
-        </StyledSectionContainer>
-      </Container>
->>>>>>> e5920a98
     );
   }
 
