import React, { memo, useEffect, useState } from 'react';
import { isNilOrError } from 'utils/helperUtils';

// components
import Timeline from './Timeline';
import PBExpenses from '../shared/pb/PBExpenses';
import PhaseSurvey from './Survey';
import PhasePoll from './Poll';
import PhaseVolunteering from './Volunteering';
import PhaseIdeas from './Ideas';
import ContentContainer from 'components/ContentContainer';
import PhaseNavigation from './PhaseNavigation';
import {
  ProjectPageSectionTitle,
  maxPageWidth,
} from 'containers/ProjectsShowPage/styles';
import SectionContainer from 'components/SectionContainer';

// services
import {
  IPhaseData,
  getLatestRelevantPhase,
  getCurrentPhase,
} from 'services/phases';

// events
import { selectedPhase$, selectPhase } from './events';

// hooks
import useProjectById from 'api/projects/useProjectById';
import usePhases from 'hooks/usePhases';
import { useWindowSize } from '@citizenlab/cl2-component-library';
import useLocale from 'hooks/useLocale';

// i18n
import messages from 'containers/ProjectsShowPage/messages';
import { FormattedMessage } from 'utils/cl-intl';

// style
import styled from 'styled-components';
import { colors, viewportWidths, isRtl } from 'utils/styleUtils';

// other
import { isValidPhase } from '../phaseParam';
import setPhaseURL from './setPhaseURL';
import DocumentAnnotation from '../shared/document_annotation';
import { useParams } from 'react-router-dom';

const Container = styled.div``;

const StyledSectionContainer = styled(SectionContainer)`
  display: flex;
  flex-direction: column;
  align-items: stretch;
  background: ${colors.background};
`;

const Header = styled.div`
  display: flex;
  align-items: center;
  justify-content: space-between;
  margin-bottom: 25px;

  ${isRtl`
    flex-direction: row-reverse;
  `}
`;

const StyledProjectPageSectionTitle = styled(ProjectPageSectionTitle)`
  margin: 0px;
  padding: 0px;
`;

const StyledTimeline = styled(Timeline)`
  margin-bottom: 22px;
`;

const StyledPBExpenses = styled(PBExpenses)`
  padding: 20px;
  margin-bottom: 50px;
`;

interface Props {
  projectId: string;
  className?: string;
}

<<<<<<< HEAD
const ProjectTimelineContainer = memo<Props>(({ projectId, className }) => {
  const { phaseNumber } = useParams() as {
    phaseNumber: string;
  };
  const project = useProject({ projectId });
  const phases = usePhases(projectId);
  const locale = useLocale();
  const windowSize = useWindowSize();

  const [selectedPhase, setSelectedPhase] = useState<IPhaseData | null>(null);
  const currentPhase = getCurrentPhase(phases);

  useEffect(() => {
    const subscription = selectedPhase$.subscribe((selectedPhase) => {
      setSelectedPhase(selectedPhase);
    });

    return () => {
      subscription.unsubscribe();
      selectPhase(null);
=======
const ProjectTimelineContainer = memo<Props & WithRouterProps>(
  ({ projectId, className, params: { phaseNumber } }) => {
    const { data: project } = useProjectById(projectId);
    const phases = usePhases(projectId);
    const locale = useLocale();
    const windowSize = useWindowSize();

    const [selectedPhase, setSelectedPhase] = useState<IPhaseData | null>(null);
    const currentPhase = getCurrentPhase(phases);

    useEffect(() => {
      const subscription = selectedPhase$.subscribe((selectedPhase) => {
        setSelectedPhase(selectedPhase);
      });

      return () => {
        subscription.unsubscribe();
        selectPhase(null);
      };
    }, []);

    useEffect(() => {
      if (
        selectedPhase !== null &&
        !isNilOrError(phases) &&
        project &&
        !isNilOrError(locale)
      ) {
        setPhaseURL(
          selectedPhase.id,
          currentPhase?.id,
          phases,
          project.data,
          locale
        );
      }
    }, [selectedPhase, phases, project, locale, currentPhase]);

    useEffect(() => {
      if (!isNilOrError(phases) && phases.length > 0) {
        const latestRelevantPhase = getLatestRelevantPhase(phases);

        // if a phase parameter was provided, and it is valid, we set that as phase.
        // otherwise, use the most logical phase
        if (isValidPhase(phaseNumber, phases)) {
          const phaseIndex = Number(phaseNumber) - 1;
          selectPhase(phases[phaseIndex]);
        } else if (latestRelevantPhase) {
          selectPhase(latestRelevantPhase);
        } else {
          selectPhase(null);
        }
      }
    }, [phaseNumber, phases]);

    const handleSetSelectedPhase = (phase: IPhaseData) => {
      setSelectedPhase(phase);
>>>>>>> 187c89e5
    };
  }, []);

  useEffect(() => {
    if (
      selectedPhase !== null &&
      !isNilOrError(phases) &&
      project &&
      !isNilOrError(locale)
    ) {
<<<<<<< HEAD
      setPhaseURL(selectedPhase.id, currentPhase?.id, phases, project, locale);
    }
  }, [selectedPhase, phases, project, locale, currentPhase]);

  useEffect(() => {
    if (!isNilOrError(phases) && phases.length > 0) {
      const latestRelevantPhase = getLatestRelevantPhase(phases);

      // if a phase parameter was provided, and it is valid, we set that as phase.
      // otherwise, use the most logical phase
      if (isValidPhase(phaseNumber, phases)) {
        const phaseIndex = Number(phaseNumber) - 1;
        selectPhase(phases[phaseIndex]);
      } else if (latestRelevantPhase) {
        selectPhase(latestRelevantPhase);
      } else {
        selectPhase(null);
      }
    }
  }, [phaseNumber, phases]);

  const handleSetSelectedPhase = (phase: IPhaseData) => {
    setSelectedPhase(phase);
  };

  if (!isNilOrError(project) && selectedPhase) {
    const selectedPhaseId = selectedPhase.id;
    const isPBPhase =
      selectedPhase.attributes.participation_method === 'budgeting';
    const participationMethod = selectedPhase.attributes.participation_method;
    const smallerThanSmallTablet = windowSize
      ? windowSize.windowWidth <= viewportWidths.tablet
      : false;

    return (
      <Container className={`${className || ''} e2e-project-process-page`}>
        <StyledSectionContainer>
          <div>
            <ContentContainer maxWidth={maxPageWidth}>
              <Header>
                <StyledProjectPageSectionTitle>
                  <FormattedMessage {...messages.phases} />
                </StyledProjectPageSectionTitle>
                <PhaseNavigation projectId={project.id} buttonStyle="white" />
              </Header>
              <StyledTimeline
                projectId={project.id}
                selectedPhase={selectedPhase}
                setSelectedPhase={handleSetSelectedPhase}
              />
              {isPBPhase && (
                <StyledPBExpenses
                  participationContextId={selectedPhaseId}
                  participationContextType="phase"
                  viewMode={smallerThanSmallTablet ? 'column' : 'row'}
=======
      const selectedPhaseId = selectedPhase.id;
      const isPBPhase =
        selectedPhase.attributes.participation_method === 'budgeting';
      const participationMethod = selectedPhase.attributes.participation_method;
      const smallerThanSmallTablet = windowSize
        ? windowSize.windowWidth <= viewportWidths.tablet
        : false;

      return (
        <Container className={`${className || ''} e2e-project-process-page`}>
          <StyledSectionContainer>
            <div>
              <ContentContainer maxWidth={maxPageWidth}>
                <Header>
                  <StyledProjectPageSectionTitle>
                    <FormattedMessage {...messages.phases} />
                  </StyledProjectPageSectionTitle>
                  <PhaseNavigation
                    projectId={project.data.id}
                    buttonStyle="white"
                  />
                </Header>
                <StyledTimeline
                  projectId={project.data.id}
                  selectedPhase={selectedPhase}
                  setSelectedPhase={handleSetSelectedPhase}
>>>>>>> 187c89e5
                />
              )}
              <PhaseSurvey projectId={project.id} phaseId={selectedPhaseId} />
              <DocumentAnnotation projectId={projectId} />
            </ContentContainer>
          </div>
          <div>
            <ContentContainer maxWidth={maxPageWidth}>
              <PhasePoll projectId={project.id} phaseId={selectedPhaseId} />
              <PhaseVolunteering
                projectId={project.id}
                phaseId={selectedPhaseId}
              />
              {(participationMethod === 'ideation' ||
                participationMethod === 'budgeting') &&
                selectedPhaseId && (
                  <PhaseIdeas
                    projectId={project.id}
                    phaseId={selectedPhaseId}
                  />
                )}
<<<<<<< HEAD
            </ContentContainer>
          </div>
        </StyledSectionContainer>
      </Container>
    );
=======
                <PhaseSurvey
                  projectId={project.data.id}
                  phaseId={selectedPhaseId}
                />
              </ContentContainer>
            </div>
            <div>
              <ContentContainer maxWidth={maxPageWidth}>
                <PhasePoll
                  projectId={project.data.id}
                  phaseId={selectedPhaseId}
                />
                <PhaseVolunteering
                  projectId={project.data.id}
                  phaseId={selectedPhaseId}
                />
              </ContentContainer>
            </div>

            {(participationMethod === 'ideation' ||
              participationMethod === 'budgeting') &&
              selectedPhaseId && (
                <div>
                  <ContentContainer maxWidth={maxPageWidth}>
                    <PhaseIdeas
                      projectId={project.data.id}
                      phaseId={selectedPhaseId}
                    />
                  </ContentContainer>
                </div>
              )}
          </StyledSectionContainer>
        </Container>
      );
    }

    return null;
>>>>>>> 187c89e5
  }

  return null;
});

export default ProjectTimelineContainer;<|MERGE_RESOLUTION|>--- conflicted
+++ resolved
@@ -85,12 +85,11 @@
   className?: string;
 }
 
-<<<<<<< HEAD
 const ProjectTimelineContainer = memo<Props>(({ projectId, className }) => {
   const { phaseNumber } = useParams() as {
     phaseNumber: string;
   };
-  const project = useProject({ projectId });
+  const { data: project } = useProjectById(projectId);
   const phases = usePhases(projectId);
   const locale = useLocale();
   const windowSize = useWindowSize();
@@ -106,79 +105,8 @@
     return () => {
       subscription.unsubscribe();
       selectPhase(null);
-=======
-const ProjectTimelineContainer = memo<Props & WithRouterProps>(
-  ({ projectId, className, params: { phaseNumber } }) => {
-    const { data: project } = useProjectById(projectId);
-    const phases = usePhases(projectId);
-    const locale = useLocale();
-    const windowSize = useWindowSize();
-
-    const [selectedPhase, setSelectedPhase] = useState<IPhaseData | null>(null);
-    const currentPhase = getCurrentPhase(phases);
-
-    useEffect(() => {
-      const subscription = selectedPhase$.subscribe((selectedPhase) => {
-        setSelectedPhase(selectedPhase);
-      });
-
-      return () => {
-        subscription.unsubscribe();
-        selectPhase(null);
-      };
-    }, []);
-
-    useEffect(() => {
-      if (
-        selectedPhase !== null &&
-        !isNilOrError(phases) &&
-        project &&
-        !isNilOrError(locale)
-      ) {
-        setPhaseURL(
-          selectedPhase.id,
-          currentPhase?.id,
-          phases,
-          project.data,
-          locale
-        );
-      }
-    }, [selectedPhase, phases, project, locale, currentPhase]);
-
-    useEffect(() => {
-      if (!isNilOrError(phases) && phases.length > 0) {
-        const latestRelevantPhase = getLatestRelevantPhase(phases);
-
-        // if a phase parameter was provided, and it is valid, we set that as phase.
-        // otherwise, use the most logical phase
-        if (isValidPhase(phaseNumber, phases)) {
-          const phaseIndex = Number(phaseNumber) - 1;
-          selectPhase(phases[phaseIndex]);
-        } else if (latestRelevantPhase) {
-          selectPhase(latestRelevantPhase);
-        } else {
-          selectPhase(null);
-        }
-      }
-    }, [phaseNumber, phases]);
-
-    const handleSetSelectedPhase = (phase: IPhaseData) => {
-      setSelectedPhase(phase);
->>>>>>> 187c89e5
     };
   }, []);
-
-  useEffect(() => {
-    if (
-      selectedPhase !== null &&
-      !isNilOrError(phases) &&
-      project &&
-      !isNilOrError(locale)
-    ) {
-<<<<<<< HEAD
-      setPhaseURL(selectedPhase.id, currentPhase?.id, phases, project, locale);
-    }
-  }, [selectedPhase, phases, project, locale, currentPhase]);
 
   useEffect(() => {
     if (!isNilOrError(phases) && phases.length > 0) {
@@ -201,6 +129,23 @@
     setSelectedPhase(phase);
   };
 
+  useEffect(() => {
+    if (
+      selectedPhase !== null &&
+      !isNilOrError(phases) &&
+      project &&
+      !isNilOrError(locale)
+    ) {
+      setPhaseURL(
+        selectedPhase.id,
+        currentPhase?.id,
+        phases,
+        project.data,
+        locale
+      );
+    }
+  }, [selectedPhase, phases, project, locale, currentPhase]);
+
   if (!isNilOrError(project) && selectedPhase) {
     const selectedPhaseId = selectedPhase.id;
     const isPBPhase =
@@ -219,10 +164,10 @@
                 <StyledProjectPageSectionTitle>
                   <FormattedMessage {...messages.phases} />
                 </StyledProjectPageSectionTitle>
-                <PhaseNavigation projectId={project.id} buttonStyle="white" />
+                <PhaseNavigation projectId={projectId} buttonStyle="white" />
               </Header>
               <StyledTimeline
-                projectId={project.id}
+                projectId={projectId}
                 selectedPhase={selectedPhase}
                 setSelectedPhase={handleSetSelectedPhase}
               />
@@ -231,100 +176,29 @@
                   participationContextId={selectedPhaseId}
                   participationContextType="phase"
                   viewMode={smallerThanSmallTablet ? 'column' : 'row'}
-=======
-      const selectedPhaseId = selectedPhase.id;
-      const isPBPhase =
-        selectedPhase.attributes.participation_method === 'budgeting';
-      const participationMethod = selectedPhase.attributes.participation_method;
-      const smallerThanSmallTablet = windowSize
-        ? windowSize.windowWidth <= viewportWidths.tablet
-        : false;
-
-      return (
-        <Container className={`${className || ''} e2e-project-process-page`}>
-          <StyledSectionContainer>
-            <div>
-              <ContentContainer maxWidth={maxPageWidth}>
-                <Header>
-                  <StyledProjectPageSectionTitle>
-                    <FormattedMessage {...messages.phases} />
-                  </StyledProjectPageSectionTitle>
-                  <PhaseNavigation
-                    projectId={project.data.id}
-                    buttonStyle="white"
-                  />
-                </Header>
-                <StyledTimeline
-                  projectId={project.data.id}
-                  selectedPhase={selectedPhase}
-                  setSelectedPhase={handleSetSelectedPhase}
->>>>>>> 187c89e5
                 />
               )}
-              <PhaseSurvey projectId={project.id} phaseId={selectedPhaseId} />
+              <PhaseSurvey projectId={projectId} phaseId={selectedPhaseId} />
               <DocumentAnnotation projectId={projectId} />
             </ContentContainer>
           </div>
           <div>
             <ContentContainer maxWidth={maxPageWidth}>
-              <PhasePoll projectId={project.id} phaseId={selectedPhaseId} />
+              <PhasePoll projectId={projectId} phaseId={selectedPhaseId} />
               <PhaseVolunteering
-                projectId={project.id}
+                projectId={projectId}
                 phaseId={selectedPhaseId}
               />
               {(participationMethod === 'ideation' ||
                 participationMethod === 'budgeting') &&
                 selectedPhaseId && (
-                  <PhaseIdeas
-                    projectId={project.id}
-                    phaseId={selectedPhaseId}
-                  />
+                  <PhaseIdeas projectId={projectId} phaseId={selectedPhaseId} />
                 )}
-<<<<<<< HEAD
             </ContentContainer>
           </div>
         </StyledSectionContainer>
       </Container>
     );
-=======
-                <PhaseSurvey
-                  projectId={project.data.id}
-                  phaseId={selectedPhaseId}
-                />
-              </ContentContainer>
-            </div>
-            <div>
-              <ContentContainer maxWidth={maxPageWidth}>
-                <PhasePoll
-                  projectId={project.data.id}
-                  phaseId={selectedPhaseId}
-                />
-                <PhaseVolunteering
-                  projectId={project.data.id}
-                  phaseId={selectedPhaseId}
-                />
-              </ContentContainer>
-            </div>
-
-            {(participationMethod === 'ideation' ||
-              participationMethod === 'budgeting') &&
-              selectedPhaseId && (
-                <div>
-                  <ContentContainer maxWidth={maxPageWidth}>
-                    <PhaseIdeas
-                      projectId={project.data.id}
-                      phaseId={selectedPhaseId}
-                    />
-                  </ContentContainer>
-                </div>
-              )}
-          </StyledSectionContainer>
-        </Container>
-      );
-    }
-
-    return null;
->>>>>>> 187c89e5
   }
 
   return null;
