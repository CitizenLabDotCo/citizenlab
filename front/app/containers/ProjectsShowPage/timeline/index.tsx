import React, { memo, useMemo } from 'react';

// components
import Timeline from './Timeline';
import PhaseSurvey from './Survey';
import PhasePoll from './Poll';
import PhaseVolunteering from './Volunteering';
import PhaseIdeas from './Ideas';
import ContentContainer from 'components/ContentContainer';
import PhaseNavigation from './PhaseNavigation';
import {
  ProjectPageSectionTitle,
  maxPageWidth,
} from 'containers/ProjectsShowPage/styles';
import SectionContainer from 'components/SectionContainer';
import PhaseDocumentAnnotation from './document_annotation';

// router
import setPhaseURL from './setPhaseURL';
import { useParams } from 'react-router-dom';

// hooks
import useProjectById from 'api/projects/useProjectById';
import usePhases from 'api/phases/usePhases';
<<<<<<< HEAD
import useLocale from 'hooks/useLocale';
=======
import { useBreakpoint } from '@citizenlab/cl2-component-library';
>>>>>>> 7295f0b6

// i18n
import messages from 'containers/ProjectsShowPage/messages';
import { FormattedMessage } from 'utils/cl-intl';

// style
import styled from 'styled-components';
import { colors, isRtl } from 'utils/styleUtils';

// utils
import { getLatestRelevantPhase } from 'api/phases/utils';
import { isValidPhase } from '../phaseParam';
<<<<<<< HEAD
import setPhaseURL from './setPhaseURL';
import PhaseDocumentAnnotation from './document_annotation';
import { useParams } from 'react-router-dom';
import StatusModule from 'components/StatusModule';
=======

// typings
import { IPhaseData } from 'api/phases/types';
>>>>>>> 7295f0b6

const Container = styled.div``;

const StyledSectionContainer = styled(SectionContainer)`
  display: flex;
  flex-direction: column;
  align-items: stretch;
  background: ${colors.background};
`;

const Header = styled.div`
  display: flex;
  align-items: center;
  justify-content: space-between;
  margin-bottom: 25px;

  ${isRtl`
    flex-direction: row-reverse;
  `}
`;

const StyledProjectPageSectionTitle = styled(ProjectPageSectionTitle)`
  margin: 0px;
  padding: 0px;
`;

const StyledTimeline = styled(Timeline)`
  margin-bottom: 22px;
`;
interface Props {
  projectId: string;
  className?: string;
}

const ProjectTimelineContainer = memo<Props>(({ projectId, className }) => {
  const { phaseNumber } = useParams();
  const { data: project } = useProjectById(projectId);
  const { data: phases } = usePhases(projectId);
<<<<<<< HEAD
  const locale = useLocale();

  const [selectedPhase, setSelectedPhase] = useState<IPhaseData | null>(null);
  const currentPhase = getCurrentPhase(phases?.data);

  useEffect(() => {
    const subscription = selectedPhase$.subscribe((selectedPhase) => {
      setSelectedPhase(selectedPhase || null);
    });

    return () => {
      subscription.unsubscribe();
      selectPhase(undefined);
    };
  }, []);

  useEffect(() => {
    if (selectedPhase !== null && phases && project && !isNilOrError(locale)) {
      setPhaseURL(
        selectedPhase?.id,
        currentPhase?.id,
        phases.data,
        project.data,
        locale
      );
    }
  }, [selectedPhase, phases, project, locale, currentPhase]);

  useEffect(() => {
    if (phases && phases.data.length > 0) {
      const latestRelevantPhase = getLatestRelevantPhase(phases.data);

      // if a phase parameter was provided, and it is valid, we set that as phase.
      // otherwise, use the most logical phase
      if (isValidPhase(phaseNumber, phases.data)) {
        const phaseIndex = Number(phaseNumber) - 1;
        selectPhase(phases.data[phaseIndex]);
      } else if (latestRelevantPhase) {
        selectPhase(latestRelevantPhase);
      } else {
        selectPhase(undefined);
      }
=======
  const smallerThanTablet = useBreakpoint('tablet');

  const selectedPhase = useMemo(() => {
    if (!phases) return;

    // if a phase parameter was provided, and it is valid, we set that as phase.
    // otherwise, use the most logical phase
    if (isValidPhase(phaseNumber, phases.data)) {
      const phaseIndex = Number(phaseNumber) - 1;
      return phases.data[phaseIndex];
>>>>>>> 7295f0b6
    }

    return getLatestRelevantPhase(phases.data);
  }, [phaseNumber, phases]);

  const selectPhase = (phase: IPhaseData) => {
    if (!phases || !project) return;
    setPhaseURL(phase.id, phases.data, project.data);
  };

  if (project && selectedPhase) {
    const selectedPhaseId = selectedPhase.id;
    const participationMethod = selectedPhase.attributes.participation_method;
<<<<<<< HEAD
    const isVotingPhase = participationMethod === 'voting';
=======
    const votingMethod = selectedPhase.attributes.voting_method;

    const isPBPhase =
      participationMethod === 'voting' && votingMethod === 'budgeting';
>>>>>>> 7295f0b6

    return (
      <Container className={`${className || ''} e2e-project-process-page`}>
        <StyledSectionContainer>
          <div>
            <ContentContainer maxWidth={maxPageWidth}>
              <Header>
                <StyledProjectPageSectionTitle>
                  <FormattedMessage {...messages.phases} />
                </StyledProjectPageSectionTitle>
                <PhaseNavigation projectId={projectId} buttonStyle="white" />
              </Header>
              <StyledTimeline
                projectId={projectId}
                selectedPhase={selectedPhase}
                setSelectedPhase={selectPhase}
              />
<<<<<<< HEAD
              {isVotingPhase && (
                <>
                  <StatusModule
                    phase={selectedPhase}
                    project={project.data}
                    votingMethod={
                      selectedPhase?.attributes.voting_method ||
                      project?.data.attributes.voting_method
                    }
                  />
                </>
=======
              {isPBPhase && (
                <StyledPBExpenses
                  participationContextId={selectedPhaseId}
                  participationContextType="phase"
                  viewMode={smallerThanTablet ? 'column' : 'row'}
                />
>>>>>>> 7295f0b6
              )}
              <PhaseSurvey project={project.data} phaseId={selectedPhaseId} />
              {participationMethod === 'document_annotation' && (
                <PhaseDocumentAnnotation
                  phase={selectedPhase}
                  project={project.data}
                />
              )}
            </ContentContainer>
          </div>
          <div>
            <ContentContainer maxWidth={maxPageWidth}>
              <PhasePoll projectId={projectId} phaseId={selectedPhaseId} />
              <PhaseVolunteering
                projectId={projectId}
                phaseId={selectedPhaseId}
              />
              {(participationMethod === 'ideation' ||
                participationMethod === 'voting') &&
                selectedPhaseId && (
                  <PhaseIdeas projectId={projectId} phaseId={selectedPhaseId} />
                )}
            </ContentContainer>
          </div>
        </StyledSectionContainer>
      </Container>
    );
  }

  return null;
});

export default ProjectTimelineContainer;<|MERGE_RESOLUTION|>--- conflicted
+++ resolved
@@ -14,6 +14,7 @@
 } from 'containers/ProjectsShowPage/styles';
 import SectionContainer from 'components/SectionContainer';
 import PhaseDocumentAnnotation from './document_annotation';
+import StatusModule from 'components/StatusModule';
 
 // router
 import setPhaseURL from './setPhaseURL';
@@ -22,11 +23,6 @@
 // hooks
 import useProjectById from 'api/projects/useProjectById';
 import usePhases from 'api/phases/usePhases';
-<<<<<<< HEAD
-import useLocale from 'hooks/useLocale';
-=======
-import { useBreakpoint } from '@citizenlab/cl2-component-library';
->>>>>>> 7295f0b6
 
 // i18n
 import messages from 'containers/ProjectsShowPage/messages';
@@ -39,16 +35,9 @@
 // utils
 import { getLatestRelevantPhase } from 'api/phases/utils';
 import { isValidPhase } from '../phaseParam';
-<<<<<<< HEAD
-import setPhaseURL from './setPhaseURL';
-import PhaseDocumentAnnotation from './document_annotation';
-import { useParams } from 'react-router-dom';
-import StatusModule from 'components/StatusModule';
-=======
 
 // typings
 import { IPhaseData } from 'api/phases/types';
->>>>>>> 7295f0b6
 
 const Container = styled.div``;
 
@@ -87,51 +76,6 @@
   const { phaseNumber } = useParams();
   const { data: project } = useProjectById(projectId);
   const { data: phases } = usePhases(projectId);
-<<<<<<< HEAD
-  const locale = useLocale();
-
-  const [selectedPhase, setSelectedPhase] = useState<IPhaseData | null>(null);
-  const currentPhase = getCurrentPhase(phases?.data);
-
-  useEffect(() => {
-    const subscription = selectedPhase$.subscribe((selectedPhase) => {
-      setSelectedPhase(selectedPhase || null);
-    });
-
-    return () => {
-      subscription.unsubscribe();
-      selectPhase(undefined);
-    };
-  }, []);
-
-  useEffect(() => {
-    if (selectedPhase !== null && phases && project && !isNilOrError(locale)) {
-      setPhaseURL(
-        selectedPhase?.id,
-        currentPhase?.id,
-        phases.data,
-        project.data,
-        locale
-      );
-    }
-  }, [selectedPhase, phases, project, locale, currentPhase]);
-
-  useEffect(() => {
-    if (phases && phases.data.length > 0) {
-      const latestRelevantPhase = getLatestRelevantPhase(phases.data);
-
-      // if a phase parameter was provided, and it is valid, we set that as phase.
-      // otherwise, use the most logical phase
-      if (isValidPhase(phaseNumber, phases.data)) {
-        const phaseIndex = Number(phaseNumber) - 1;
-        selectPhase(phases.data[phaseIndex]);
-      } else if (latestRelevantPhase) {
-        selectPhase(latestRelevantPhase);
-      } else {
-        selectPhase(undefined);
-      }
-=======
-  const smallerThanTablet = useBreakpoint('tablet');
 
   const selectedPhase = useMemo(() => {
     if (!phases) return;
@@ -141,7 +85,6 @@
     if (isValidPhase(phaseNumber, phases.data)) {
       const phaseIndex = Number(phaseNumber) - 1;
       return phases.data[phaseIndex];
->>>>>>> 7295f0b6
     }
 
     return getLatestRelevantPhase(phases.data);
@@ -155,14 +98,8 @@
   if (project && selectedPhase) {
     const selectedPhaseId = selectedPhase.id;
     const participationMethod = selectedPhase.attributes.participation_method;
-<<<<<<< HEAD
+
     const isVotingPhase = participationMethod === 'voting';
-=======
-    const votingMethod = selectedPhase.attributes.voting_method;
-
-    const isPBPhase =
-      participationMethod === 'voting' && votingMethod === 'budgeting';
->>>>>>> 7295f0b6
 
     return (
       <Container className={`${className || ''} e2e-project-process-page`}>
@@ -180,7 +117,6 @@
                 selectedPhase={selectedPhase}
                 setSelectedPhase={selectPhase}
               />
-<<<<<<< HEAD
               {isVotingPhase && (
                 <>
                   <StatusModule
@@ -192,14 +128,6 @@
                     }
                   />
                 </>
-=======
-              {isPBPhase && (
-                <StyledPBExpenses
-                  participationContextId={selectedPhaseId}
-                  participationContextType="phase"
-                  viewMode={smallerThanTablet ? 'column' : 'row'}
-                />
->>>>>>> 7295f0b6
               )}
               <PhaseSurvey project={project.data} phaseId={selectedPhaseId} />
               {participationMethod === 'document_annotation' && (
