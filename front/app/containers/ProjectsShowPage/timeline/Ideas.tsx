--- conflicted
+++ resolved
@@ -49,14 +49,10 @@
   const searchParam = searchParams.get('search');
   const topicsParam = searchParams.get('topics');
   const ideaStatusParam = searchParams.get('idea_status');
-<<<<<<< HEAD
-  const config = getMethodConfig(phase.attributes.participation_method);
   const { data: project } = useProjectById(projectId);
-=======
   const config = getMethodConfig(phase.attributes.participation_method, {
     showIdeaFilters: phase.attributes.voting_filtering_enabled,
   });
->>>>>>> 74a5cad6
 
   const ideaQueryParameters = useMemo<QueryParameters>(
     () => ({
@@ -94,34 +90,19 @@
   };
   const sidebarFiltersEnabled = config.showIdeaFilters === true;
 
-  const projectSlug = project?.data.attributes.slug;
-
   return (
     <Box
       id="project-ideas"
       className={`e2e-timeline-project-idea-cards ${className || ''}`}
     >
-<<<<<<< HEAD
-      {projectSlug && (
-        <Box mb="16px">
-          <ButtonWithLink linkTo={`/projects/${projectSlug}/ideas`}>
-            <FormattedMessage {...messages.seeTheIdeas} />
-          </ButtonWithLink>
-        </Box>
-      )}
+      <ButtonWithLink
+        linkTo={`/projects/${project?.data.attributes.slug}/ideas`}
+        mb="16px"
+      >
+        <FormattedMessage {...messages.seeTheIdeas} />
+      </ButtonWithLink>
       <StickyNotesPile queryParameters={ideaQueryParameters} maxNotes={20} />
-      {isVotingContext ? (
-        <IdeaCardsWithoutFiltersSidebar
-          defaultSortingMethod={ideaQueryParameters.sort}
-          invisibleTitleMessage={messages.a11y_titleInputsPhase}
-          showDropdownFilters={false}
-          showSearchbar={false}
-          {...sharedProps}
-        />
-      ) : (
-=======
       {sidebarFiltersEnabled ? (
->>>>>>> 74a5cad6
         <>
           <IdeaListScrollAnchor />
           <Suspense fallback={<Spinner />}>
