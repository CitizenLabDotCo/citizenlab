--- conflicted
+++ resolved
@@ -68,19 +68,6 @@
   const participationMethod = phase.attributes.participation_method;
   const isVotingContext = participationMethod === 'voting';
 
-<<<<<<< HEAD
-=======
-  if (
-    !(
-      participationMethod === 'ideation' ||
-      participationMethod === 'voting' ||
-      participationMethod === 'proposals'
-    )
-  ) {
-    return null;
-  }
-
->>>>>>> 6b24066f
   const inputTerm = phase.attributes.input_term;
 
   return (
