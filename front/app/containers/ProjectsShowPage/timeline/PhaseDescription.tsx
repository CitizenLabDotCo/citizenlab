import React from 'react';
import { isNilOrError } from 'utils/helperUtils';
import { isEmpty } from 'lodash-es';

// components
import FileAttachments from 'components/UI/FileAttachments';
import PhaseTitle from './PhaseTitle';
import ReadMoreWrapper from 'components/ReadMoreWrapper/ReadMoreWrapper';
import EventPreviews from 'components/EventPreviews';

// hooks
import useLocalize from 'hooks/useLocalize';
import usePhases from 'api/phases/usePhases';
import usePhase from 'api/phases/usePhase';

// style
import styled from 'styled-components';
import { defaultCardStyle, media } from 'utils/styleUtils';
import usePhaseFiles from 'api/phase_files/usePhaseFiles';

// utils
import { pastPresentOrFuture } from 'utils/dateUtils';

// typings
import { IPhases } from 'api/phases/types';

const Container = styled.div<{ hasBottomMargin: boolean }>`
  padding: 30px;
  padding-bottom: 35px;
  ${defaultCardStyle};

  margin-bottom: ${(props) => (props.hasBottomMargin ? '50px' : '0px')};

  ${media.phone`
    padding: 20px;
    margin-bottom: ${(props) => (props.hasBottomMargin ? '20px' : '0px')};
  `}
`;

const StyledFileAttachments = styled(FileAttachments)`
  margin-top: 20px;
  margin-bottom: 25px;
  max-width: 520px;
`;

interface Props {
  projectId: string;
  selectedPhaseId: string;
}

const getPhaseNumber = (phases: IPhases, selectedPhaseId: string) => {
  const phaseIndex = phases.data.findIndex(
    (phase) => selectedPhaseId === phase.id
  );
  return phaseIndex + 1;
};

const PhaseDescription = ({ projectId, selectedPhaseId }: Props) => {
  const localize = useLocalize();
<<<<<<< HEAD
  const { data: phases } = usePhases(projectId);
  const { data: phase } = usePhase(selectedPhaseId);
  const { data: phaseFiles } = usePhaseFiles(selectedPhaseId);

  const isActivePhase = phase?.data && isCurrentPhase(phase?.data);
  const phaseNumber = phases ? getPhaseNumber(phases, selectedPhaseId) : null;

  if (!phaseNumber || !phase) {
    return null;
  }
=======
  const { data: phase } = usePhase(phaseId);
  const { data: phaseFiles } = usePhaseFiles(phaseId);
  const isActivePhase =
    phase?.data &&
    pastPresentOrFuture([
      phase.data.attributes.start_at,
      phase.data.attributes.end_at,
    ]) === 'present';
>>>>>>> 5bd6a5c5

  const content = phase
    ? localize(phase.data.attributes.description_multiloc)
    : '';
  const contentIsEmpty =
    content === '' || content === '<p></p>' || content === '<p><br></p>';
  const descriptionHasContent = !contentIsEmpty || !isEmpty(phaseFiles);

  return (
    <Container
      className="e2e-phase-description"
      role="tabpanel"
      tabIndex={0}
      id={`phase-description-panel-${phaseNumber}`}
      aria-labelledby={`phase-tab-${phaseNumber}`}
      hasBottomMargin={
        phase.data.attributes.participation_method !== 'information'
      }
    >
      <PhaseTitle
        phaseNumber={phaseNumber}
        phaseId={selectedPhaseId}
        descriptionHasContent={descriptionHasContent}
      />
      {phase && descriptionHasContent && (
        <>
          <ReadMoreWrapper
            fontSize="base"
            contentId="phase-description"
            value={phase.data.attributes?.description_multiloc}
          />

          {!isNilOrError(phaseFiles) && !isEmpty(phaseFiles) && (
            <StyledFileAttachments files={phaseFiles.data} />
          )}
        </>
      )}
      {isActivePhase && (
        <EventPreviews projectId={phase?.data.relationships.project.data.id} />
      )}
    </Container>
  );
};

export default PhaseDescription;<|MERGE_RESOLUTION|>--- conflicted
+++ resolved
@@ -57,27 +57,22 @@
 
 const PhaseDescription = ({ projectId, selectedPhaseId }: Props) => {
   const localize = useLocalize();
-<<<<<<< HEAD
   const { data: phases } = usePhases(projectId);
   const { data: phase } = usePhase(selectedPhaseId);
   const { data: phaseFiles } = usePhaseFiles(selectedPhaseId);
 
-  const isActivePhase = phase?.data && isCurrentPhase(phase?.data);
-  const phaseNumber = phases ? getPhaseNumber(phases, selectedPhaseId) : null;
-
-  if (!phaseNumber || !phase) {
-    return null;
-  }
-=======
-  const { data: phase } = usePhase(phaseId);
-  const { data: phaseFiles } = usePhaseFiles(phaseId);
   const isActivePhase =
     phase?.data &&
     pastPresentOrFuture([
       phase.data.attributes.start_at,
       phase.data.attributes.end_at,
     ]) === 'present';
->>>>>>> 5bd6a5c5
+
+  const phaseNumber = phases ? getPhaseNumber(phases, selectedPhaseId) : null;
+
+  if (!phaseNumber || !phase) {
+    return null;
+  }
 
   const content = phase
     ? localize(phase.data.attributes.description_multiloc)
