--- conflicted
+++ resolved
@@ -9,12 +9,7 @@
 
 // hooks
 import useLocalize from 'hooks/useLocalize';
-<<<<<<< HEAD
 import usePhase from 'api/phases/usePhase';
-import useResourceFiles from 'hooks/useResourceFiles';
-=======
-import usePhase from 'hooks/usePhase';
->>>>>>> 0f7088b9
 
 // style
 import styled from 'styled-components';
@@ -51,16 +46,8 @@
   hidden,
 }: Props) => {
   const localize = useLocalize();
-<<<<<<< HEAD
   const { data: phase } = usePhase(phaseId);
-  const phaseFiles = useResourceFiles({
-    resourceId: phaseId,
-    resourceType: 'phase',
-  });
-=======
-  const phase = usePhase(phaseId);
   const { data: phaseFiles } = usePhaseFiles(phaseId);
->>>>>>> 0f7088b9
 
   const content = phase
     ? localize(phase.data.attributes.description_multiloc)
