import React, { ReactNode } from 'react';

<<<<<<< HEAD
import {
  Box,
  Text,
  stylingConsts,
  Tooltip,
} from '@citizenlab/cl2-component-library';
import { transparentize } from 'polished';
=======
import { Box, Text } from '@citizenlab/cl2-component-library';
import Tippy from '@tippyjs/react';
>>>>>>> 04fceb92
import { useTheme } from 'styled-components';

interface Props {
  votesPercentage: number;
  children: ReactNode;
  tooltip: string;
}

const ProgressBarWrapper = ({ children, votesPercentage, tooltip }: Props) => {
  const theme = useTheme();

  return (
<<<<<<< HEAD
    <Tooltip disabled={false} content={tooltip} placement="bottom">
      <Box
        w="100%"
        h="28px"
        borderRadius={stylingConsts.borderRadius}
        bgColor={transparentize(0.9, theme.colors.tenantPrimary)}
        position="relative"
      >
        <Box
          w={`${votesPercentage}%`}
          h="100%"
          bgColor={transparentize(0.75, theme.colors.primary)}
          borderRadius={stylingConsts.borderRadius}
        />
=======
    <Tippy
      disabled={false}
      content={tooltip}
      interactive={true}
      placement="bottom"
    >
      <Box display="flex" alignItems="center" flexDirection="column" w="100%">
        <Text
          m="0"
          color="tenantPrimary"
          fontSize="s"
          fontWeight="bold"
          w="100%"
        >
          {children}
        </Text>
>>>>>>> 04fceb92
        <Box
          w="100%"
          h="8px"
          borderRadius="2px"
          border={`1px solid ${theme.colors.tenantPrimary}`}
          bgColor={theme.colors.tenantPrimaryLighten75}
          position="relative"
        >
          <Box
            w={`${votesPercentage}%`}
            h="100%"
            bgColor={theme.colors.tenantPrimary}
            borderRadius="2px"
          />
        </Box>
      </Box>
    </Tooltip>
  );
};

export default ProgressBarWrapper;<|MERGE_RESOLUTION|>--- conflicted
+++ resolved
@@ -1,17 +1,6 @@
 import React, { ReactNode } from 'react';
 
-<<<<<<< HEAD
-import {
-  Box,
-  Text,
-  stylingConsts,
-  Tooltip,
-} from '@citizenlab/cl2-component-library';
-import { transparentize } from 'polished';
-=======
-import { Box, Text } from '@citizenlab/cl2-component-library';
-import Tippy from '@tippyjs/react';
->>>>>>> 04fceb92
+import { Box, Text, Tooltip } from '@citizenlab/cl2-component-library';
 import { useTheme } from 'styled-components';
 
 interface Props {
@@ -24,28 +13,7 @@
   const theme = useTheme();
 
   return (
-<<<<<<< HEAD
     <Tooltip disabled={false} content={tooltip} placement="bottom">
-      <Box
-        w="100%"
-        h="28px"
-        borderRadius={stylingConsts.borderRadius}
-        bgColor={transparentize(0.9, theme.colors.tenantPrimary)}
-        position="relative"
-      >
-        <Box
-          w={`${votesPercentage}%`}
-          h="100%"
-          bgColor={transparentize(0.75, theme.colors.primary)}
-          borderRadius={stylingConsts.borderRadius}
-        />
-=======
-    <Tippy
-      disabled={false}
-      content={tooltip}
-      interactive={true}
-      placement="bottom"
-    >
       <Box display="flex" alignItems="center" flexDirection="column" w="100%">
         <Text
           m="0"
@@ -56,7 +24,6 @@
         >
           {children}
         </Text>
->>>>>>> 04fceb92
         <Box
           w="100%"
           h="8px"
