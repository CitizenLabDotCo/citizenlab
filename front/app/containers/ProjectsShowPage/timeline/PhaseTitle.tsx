import React from 'react';

// hooks
import usePhase from 'api/phases/usePhase';
import { useWindowSize } from '@citizenlab/cl2-component-library';
import useLocalize from 'hooks/useLocalize';

// i18n
import messages from 'containers/ProjectsShowPage/messages';
import { FormattedMessage, useIntl } from 'utils/cl-intl';

// utils
import {getLocalisedDateString, pastPresentOrFuture} from 'utils/dateUtils';

// style
import styled from 'styled-components';
import {
  media,
  colors,
  fontSizes,
  viewportWidths,
  isRtl,
} from 'utils/styleUtils';

const Container = styled.div<{ descriptionHasContent: boolean }>`
  display: flex;
  align-items: center;

  ${isRtl`
    flex-direction: row-reverse;
  `}

  margin-bottom: ${(props) => (props.descriptionHasContent ? '30px' : '0px')};
`;

const PhaseNumber = styled.div`
  flex-grow: 0;
  flex-shrink: 0;
  flex-basis: 39px;
  width: 39px;
  height: 39px;
  display: flex;
  align-items: center;
  justify-content: center;
  border-radius: 50%;
  background: ${colors.textSecondary};
  margin-right: 11px;
  color: #fff;
  font-size: ${fontSizes.base}px;
  line-height: normal;
  font-weight: 400;

  ${isRtl`
    margin-right: 0;
    margin-left: 11px;
  `}

  &.present {
    background: ${colors.success};
  }

  ${media.phone`
    display: none;
  `}
`;

const HeaderTitleWrapper = styled.div`
  display: flex;
  flex-direction: column;
  align-items: stretch;
  justify-content: flex-start;

  ${isRtl`
    align-items: flex-end;
  `}
`;

const HeaderTitle = styled.h2`
  color: ${colors.textSecondary};
  font-size: ${fontSizes.l + 1}px;
  line-height: normal;
  font-weight: 600;
  margin: 0;
  padding: 0;
  overflow-wrap: break-word;
  word-wrap: break-word;
  word-break: break-word;

  &.present {
    color: ${colors.success};
  }
`;

const PhaseDate = styled.div`
  color: ${colors.textSecondary};
  font-size: ${fontSizes.base}px;
  line-height: normal;
  font-weight: 400;
  display: flex;
  align-items: center;
  margin: 0;
  padding: 0;
  margin-top: 5px;

  ${isRtl`
    flex-direction: row-reverse;
 `}
`;

interface Props {
  phaseId: string | null;
  phaseNumber: number | null;
  className?: string;
  descriptionHasContent: boolean;
}

const PhaseTitle = ({
  phaseId,
  phaseNumber,
  className,
  descriptionHasContent,
}: Props) => {
  const { data: phase } = usePhase(phaseId);
  const { windowWidth } = useWindowSize();
  const localize = useLocalize();
  const smallerThanSmallTablet = windowWidth <= viewportWidths.tablet;
  const { formatMessage } = useIntl();

  if (phase) {
    let phaseTitle = localize(phase.data.attributes.title_multiloc);
    const phaseStatus = pastPresentOrFuture([
      phase.data.attributes.start_at,
      phase.data.attributes.end_at,
    ]);
    const startDate = getPhaseDate(phase.data.attributes.start_at);
    const endDate = phase.data.attributes.end_at
      ? getPhaseDate(phase.data.attributes.end_at)
      : formatMessage(messages.noEndDate);

    if (smallerThanSmallTablet && phaseTitle && phaseNumber) {
      phaseTitle = `${phaseNumber}. ${phaseTitle}`;
    }

    const isOneDayPhase = startDate === endDate;

    return (
      <Container
        className={className || ''}
        descriptionHasContent={descriptionHasContent}
      >
        <PhaseNumber aria-hidden className={phaseStatus}>
          {phaseNumber}
        </PhaseNumber>
        <HeaderTitleWrapper>
          <HeaderTitle className={`e2e-phase-title ${phaseStatus}`}>
            {phaseTitle || <FormattedMessage {...messages.noPhaseSelected} />}
          </HeaderTitle>
          <PhaseDate className={phaseStatus}>
            {isOneDayPhase ? startDate : `${startDate} - ${endDate}`}
          </PhaseDate>
        </HeaderTitleWrapper>
      </Container>
    );
  }

  return null;
};

export default PhaseTitle;

<<<<<<< HEAD
function getPhaseDates(phase: IPhaseData) {
  const startDate = getLocalisedDateString(phase?.attributes.start_at);
  const endDate = getLocalisedDateString(phase?.attributes.end_at);
=======
function getPhaseDate(date: string) {
  const momentDate = moment(date, 'YYYY-MM-DD');
>>>>>>> 472f98c9

  return momentDate.format('LL');
}<|MERGE_RESOLUTION|>--- conflicted
+++ resolved
@@ -168,14 +168,6 @@
 
 export default PhaseTitle;
 
-<<<<<<< HEAD
-function getPhaseDates(phase: IPhaseData) {
-  const startDate = getLocalisedDateString(phase?.attributes.start_at);
-  const endDate = getLocalisedDateString(phase?.attributes.end_at);
-=======
 function getPhaseDate(date: string) {
-  const momentDate = moment(date, 'YYYY-MM-DD');
->>>>>>> 472f98c9
-
-  return momentDate.format('LL');
+  return getLocalisedDateString(date);
 }