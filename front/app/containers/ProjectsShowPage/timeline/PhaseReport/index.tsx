import React from 'react';

// hooks
import useReportLayout from 'api/report_layout/useReportLayout';
import useReportLocale from 'containers/Admin/reporting/hooks/useReportLocale';

// components
import { Box, useBreakpoint } from '@citizenlab/cl2-component-library';
import Editor from 'containers/Admin/reporting/components/ReportBuilder/Editor';
import ContentBuilderFrame from 'components/admin/ContentBuilder/Frame';

// context
import { ReportContext } from 'containers/Admin/reporting/context/ReportContext';

// styling
import { stylingConsts } from 'utils/styleUtils';
import { maxPageWidth } from 'containers/ProjectsShowPage/styles';

interface Props {
  reportId: string;
}

const PhaseReport = ({ reportId }: Props) => {
  const { data: reportLayout } = useReportLayout(reportId);
  const reportLocale = useReportLocale(reportLayout?.data);
  const smallerThanTablet = useBreakpoint('tablet');
  const smallerThanPhone = useBreakpoint('phone');

  if (!reportLayout || !reportLocale) return null;

  const editorData =
    reportLayout.data.attributes.craftjs_jsonmultiloc[reportLocale];

  return (
<<<<<<< HEAD
    <Box
      w="100%"
      p={smallerThanPhone ? '0px' : '30px'}
      display="flex"
      justifyContent="center"
    >
      <Box
        w="100%"
        maxWidth={`${maxPageWidth}px`}
        display="flex"
        bgColor="white"
        borderRadius={stylingConsts.borderRadius}
        boxShadow="0px 2px 4px -1px rgba(0,0,0,0.06)"
        p={smallerThanTablet ? '0px' : '30px'}
      >
        <ReportContext.Provider value="phase">
          <Box maxWidth="800px">
            <Editor isPreview={true}>
              {editorData && <ContentBuilderFrame editorData={editorData} />}
            </Editor>
          </Box>
        </ReportContext.Provider>
=======
    <Box w="100%" display="flex" justifyContent="center">
      <Box maxWidth="800px" w="100%">
        <Editor isPreview={true}>
          {editorData && <ContentBuilderFrame editorData={editorData} />}
        </Editor>
>>>>>>> f274abb2
      </Box>
    </Box>
  );
};

export default PhaseReport;<|MERGE_RESOLUTION|>--- conflicted
+++ resolved
@@ -32,7 +32,6 @@
     reportLayout.data.attributes.craftjs_jsonmultiloc[reportLocale];
 
   return (
-<<<<<<< HEAD
     <Box
       w="100%"
       p={smallerThanPhone ? '0px' : '30px'}
@@ -49,19 +48,12 @@
         p={smallerThanTablet ? '0px' : '30px'}
       >
         <ReportContext.Provider value="phase">
-          <Box maxWidth="800px">
+          <Box maxWidth="800px" w="100%">
             <Editor isPreview={true}>
               {editorData && <ContentBuilderFrame editorData={editorData} />}
             </Editor>
           </Box>
         </ReportContext.Provider>
-=======
-    <Box w="100%" display="flex" justifyContent="center">
-      <Box maxWidth="800px" w="100%">
-        <Editor isPreview={true}>
-          {editorData && <ContentBuilderFrame editorData={editorData} />}
-        </Editor>
->>>>>>> f274abb2
       </Box>
     </Box>
   );
