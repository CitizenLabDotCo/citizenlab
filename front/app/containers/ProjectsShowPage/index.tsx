import React, { useEffect, useMemo, useState } from 'react';

import {
  Box,
  Spinner,
  useBreakpoint,
  media,
  colors,
  stylingConsts,
} from '@citizenlab/cl2-component-library';
import JSConfetti from 'js-confetti';
import { isError } from 'lodash-es';
import { useLocation, useParams, useSearchParams } from 'react-router-dom';
import { RouteType } from 'routes';
import styled from 'styled-components';

import useAppConfiguration from 'api/app_configuration/useAppConfiguration';
import { VotingContext } from 'api/baskets_ideas/useVoting';
import useEvents from 'api/events/useEvents';
import useAuthUser from 'api/me/useAuthUser';
import usePhases from 'api/phases/usePhases';
import { IProjectData } from 'api/projects/types';
import useProjectBySlug from 'api/projects/useProjectBySlug';

import useLocale from 'hooks/useLocale';

import EventsViewer from 'containers/EventsPage/EventsViewer';

import ErrorBoundary from 'components/ErrorBoundary';
import PageNotFound from 'components/PageNotFound';
import Centerer from 'components/UI/Centerer';
import Unauthorized from 'components/Unauthorized';

import { useIntl } from 'utils/cl-intl';
import Navigate from 'utils/cl-router/Navigate';
import { removeSearchParams } from 'utils/cl-router/removeSearchParams';
import { isUnauthorizedRQ } from 'utils/errorUtils';
import { anyIsUndefined } from 'utils/helperUtils';
import messages from 'utils/messages';
import { scrollToElement } from 'utils/scroll';

import { isValidPhase } from './phaseParam';
import ProjectCTABar from './ProjectCTABar';
import ProjectHeader from './shared/header/ProjectHeader';
<<<<<<< HEAD
import ProjectHelmet from './shared/header/ProjectHelmet';
import { maxPageWidth } from './styles';
=======
import ProjectShowPageMeta from './shared/header/ProjectShowPageMeta';
>>>>>>> 75f8cd4c
import SuccessModal from './SucessModal';
import TimelineContainer from './timeline';

const confetti = new JSConfetti();

const Container = styled.div<{ background: string }>`
  flex: 1 0 auto;
  height: 100%;
  min-height: calc(
    100vh - ${stylingConsts.menuHeight + stylingConsts.footerHeight}px
  );
  display: flex;
  flex-direction: column;
  align-items: center;
  background: ${(props) => props.background};

  ${media.tablet`
    min-height: calc(100vh - ${stylingConsts.mobileMenuHeight}px - ${stylingConsts.mobileTopBarHeight}px);`}
`;

const ContentWrapper = styled.div`
  width: 100%;
`;

interface Props {
  project: IProjectData;
}

const ProjectsShowPage = ({ project }: Props) => {
  const projectId = project.id;

  const isSmallerThanTablet = useBreakpoint('tablet');
  const { formatMessage } = useIntl();
  const [mounted, setMounted] = useState(false);
  const locale = useLocale();
  const { data: appConfig } = useAppConfiguration();
  const { data: phases } = usePhases(projectId);

  const [search] = useSearchParams();
  const scrollToStatusModule = search.get('scrollToStatusModule');
  const scrollToIdeas = search.get('scrollToIdeas');

  const { data: events } = useEvents({
    projectIds: [projectId],
    sort: '-start_at',
  });

  const loading = useMemo(() => {
    return anyIsUndefined(locale, appConfig, project, phases?.data, events);
  }, [locale, appConfig, project, phases, events]);

  // Check that all child components are mounted
  useEffect(() => {
    setMounted(true);
  }, []);

  // UseEffect to scroll to event when provided
  useEffect(() => {
    if (scrollToStatusModule && mounted && !loading) {
      setTimeout(() => {
        scrollToElement({ id: 'voting-status-module' });
        confetti.addConfetti();
        removeSearchParams(['scrollToStatusModule']);
      }, 500);
    }

    if (scrollToIdeas && mounted && !loading) {
      setTimeout(() => {
        scrollToElement({ id: 'e2e-ideas-container' });
        removeSearchParams(['scrollToIdeas']);
      }, 1000);
    }
  }, [mounted, loading, scrollToStatusModule, scrollToIdeas]);

  let content: JSX.Element | null = null;

  if (loading) {
    content = (
      <Centerer flex="1 0 auto" height="500px">
        <Spinner />
      </Centerer>
    );
  } else {
    content = (
      <ContentWrapper id="e2e-project-page">
        <ProjectHeader projectId={projectId} />
        <ProjectCTABar projectId={projectId} />

<<<<<<< HEAD
        <div id="participation-detail">
          <TimelineContainer projectId={projectId} />
        </div>
        {!!events?.data.length && (
          <Box
            id="e2e-events-section-project-page"
            display="flex"
            flexDirection="column"
            gap="48px"
            mx="auto"
            my="48px"
            maxWidth={`${maxPageWidth}px`}
            padding={isSmallerThanTablet ? '20px' : '0px'}
          >
            <EventsViewer
              showProjectFilter={false}
              projectId={projectId}
              eventsTime="currentAndFuture"
              title={formatMessage(messages.upcomingAndOngoingEvents)}
              fallbackMessage={messages.noUpcomingOrOngoingEvents}
              projectPublicationStatuses={['published', 'draft', 'archived']}
            />
            <EventsViewer
              showProjectFilter={false}
              projectId={projectId}
              eventsTime="past"
              title={formatMessage(messages.pastEvents)}
              fallbackMessage={messages.noPastEvents}
              projectPublicationStatuses={['published', 'draft', 'archived']}
              showDateFilter={false}
            />
          </Box>
        )}

=======
        <main>
          <div id="participation-detail">
            <TimelineContainer projectId={projectId} />
          </div>
          {!!events?.data.length && (
            <Box
              id="e2e-events-section-project-page"
              display="flex"
              flexDirection="column"
              gap="48px"
              mx="auto"
              my="48px"
              maxWidth="1166px"
              padding={isSmallerThanTablet ? '20px' : '0px'}
            >
              <EventsViewer
                showProjectFilter={false}
                projectId={projectId}
                eventsTime="currentAndFuture"
                title={formatMessage(messages.upcomingAndOngoingEvents)}
                fallbackMessage={messages.noUpcomingOrOngoingEvents}
                projectPublicationStatuses={['published', 'draft', 'archived']}
              />
              <EventsViewer
                showProjectFilter={false}
                projectId={projectId}
                eventsTime="past"
                title={formatMessage(messages.pastEvents)}
                fallbackMessage={messages.noPastEvents}
                projectPublicationStatuses={['published', 'draft', 'archived']}
                showDateFilter={false}
              />
            </Box>
          )}
        </main>
>>>>>>> 75f8cd4c
        <SuccessModal projectId={projectId} />
      </ContentWrapper>
    );
  }

  return (
    <Container
      background={
        events && events?.data.length > 0 ? colors.white : colors.background
      }
    >
      {content}
    </Container>
  );
};

const ProjectsShowPageWrapper = () => {
  const { pathname } = useLocation();
  const { slug, phaseNumber } = useParams();
  const {
    data: project,
    status: statusProject,
    error,
    isInitialLoading: isInitialProjectLoading,
  } = useProjectBySlug(slug);
  const { data: phases, isInitialLoading: isInitialPhasesLoading } = usePhases(
    project?.data.id
  );
  const { data: user, isLoading: isUserLoading } = useAuthUser();
  const urlSegments = pathname
    .replace(/^\/|\/$/g, '')
    .split('/')
    .filter((segment) => segment !== '');
  const pending =
    isInitialProjectLoading || isUserLoading || isInitialPhasesLoading;

  const [userWasLoggedIn, setUserWasLoggedIn] = useState(false);

  useEffect(() => {
    if (pending) return;
    if (isError(user)) return;

    if (user) setUserWasLoggedIn(true);
  }, [pending, user]);

  if (pending) {
    return (
      <Centerer height="500px">
        <Spinner />
      </Centerer>
    );
  }

  const userJustLoggedOut = userWasLoggedIn && user === null;
  const unauthorized = statusProject === 'error' && isUnauthorizedRQ(error);

  if (userJustLoggedOut && unauthorized) {
    return <Navigate to="/" replace />;
  }

  if (unauthorized) {
    return <Unauthorized />;
  }

  if (statusProject === 'error' || project === null) {
    return <PageNotFound />;
  }

  const isTimelineProjectAndHasValidPhaseParam =
    phases &&
    urlSegments.length === 4 &&
    isValidPhase(phaseNumber, phases.data);

  if (
    urlSegments[1] === 'projects' &&
    urlSegments.length > 3 &&
    !isTimelineProjectAndHasValidPhaseParam
  ) {
    // Redirect old childRoutes (e.g. /info, /process, ...) to the project index location
    const projectRoot = `/${urlSegments.slice(1, 3).join('/')}` as RouteType;
    return <Navigate to={projectRoot} replace />;
  }

  if (!project) return null;

  return (
    <>
      <ProjectShowPageMeta project={project.data} />
      <VotingContext projectId={project.data.id}>
        <ProjectsShowPage project={project.data} />
      </VotingContext>
    </>
  );
};

export default () => (
  <ErrorBoundary>
    <ProjectsShowPageWrapper />
  </ErrorBoundary>
);<|MERGE_RESOLUTION|>--- conflicted
+++ resolved
@@ -42,12 +42,8 @@
 import { isValidPhase } from './phaseParam';
 import ProjectCTABar from './ProjectCTABar';
 import ProjectHeader from './shared/header/ProjectHeader';
-<<<<<<< HEAD
-import ProjectHelmet from './shared/header/ProjectHelmet';
+import ProjectShowPageMeta from './shared/header/ProjectShowPageMeta';
 import { maxPageWidth } from './styles';
-=======
-import ProjectShowPageMeta from './shared/header/ProjectShowPageMeta';
->>>>>>> 75f8cd4c
 import SuccessModal from './SucessModal';
 import TimelineContainer from './timeline';
 
@@ -136,42 +132,6 @@
         <ProjectHeader projectId={projectId} />
         <ProjectCTABar projectId={projectId} />
 
-<<<<<<< HEAD
-        <div id="participation-detail">
-          <TimelineContainer projectId={projectId} />
-        </div>
-        {!!events?.data.length && (
-          <Box
-            id="e2e-events-section-project-page"
-            display="flex"
-            flexDirection="column"
-            gap="48px"
-            mx="auto"
-            my="48px"
-            maxWidth={`${maxPageWidth}px`}
-            padding={isSmallerThanTablet ? '20px' : '0px'}
-          >
-            <EventsViewer
-              showProjectFilter={false}
-              projectId={projectId}
-              eventsTime="currentAndFuture"
-              title={formatMessage(messages.upcomingAndOngoingEvents)}
-              fallbackMessage={messages.noUpcomingOrOngoingEvents}
-              projectPublicationStatuses={['published', 'draft', 'archived']}
-            />
-            <EventsViewer
-              showProjectFilter={false}
-              projectId={projectId}
-              eventsTime="past"
-              title={formatMessage(messages.pastEvents)}
-              fallbackMessage={messages.noPastEvents}
-              projectPublicationStatuses={['published', 'draft', 'archived']}
-              showDateFilter={false}
-            />
-          </Box>
-        )}
-
-=======
         <main>
           <div id="participation-detail">
             <TimelineContainer projectId={projectId} />
@@ -184,7 +144,7 @@
               gap="48px"
               mx="auto"
               my="48px"
-              maxWidth="1166px"
+              maxWidth={`${maxPageWidth}px`}
               padding={isSmallerThanTablet ? '20px' : '0px'}
             >
               <EventsViewer
@@ -207,7 +167,6 @@
             </Box>
           )}
         </main>
->>>>>>> 75f8cd4c
         <SuccessModal projectId={projectId} />
       </ContentWrapper>
     );
