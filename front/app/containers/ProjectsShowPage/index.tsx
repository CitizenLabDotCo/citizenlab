--- conflicted
+++ resolved
@@ -239,11 +239,7 @@
     return <Unauthorized />;
   }
 
-<<<<<<< HEAD
-  if (isError(project) || project === null) {
-=======
-  if (status === 'error') {
->>>>>>> 187c89e5
+  if (status === 'error' || project === null) {
     return <PageNotFound />;
   }
 
