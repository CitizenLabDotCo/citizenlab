--- conflicted
+++ resolved
@@ -130,16 +130,15 @@
   className?: string;
 }
 
-<<<<<<< HEAD
 const ProjectInfoSideBar = memo<Props>(
   ({ projectId, className, hideParticipationNumbers = false }) => {
-    const { data: project } = useProjectById(projectId);
+    const { data: authUser } = useAuthUser();
+    const { data: project } = useProjectById(projectId, !isAdmin(authUser));
     const { data: phases } = usePhases(projectId);
     const { data: events } = useEvents({
       projectIds: [projectId],
       sort: '-start_at',
     });
-    const { data: authUser } = useAuthUser();
     const theme = useTheme();
 
     const { formatMessage } = useIntl();
@@ -170,24 +169,6 @@
           }, 100);
         },
       [currentPhase, phases, project]
-=======
-const ProjectInfoSideBar = memo<Props>(({ projectId, className }) => {
-  const { data: authUser } = useAuthUser();
-  const { data: project } = useProjectById(projectId, !isAdmin(authUser));
-  const { data: phases } = usePhases(projectId);
-  const { data: events } = useEvents({
-    projectIds: [projectId],
-    sort: '-start_at',
-  });
-
-  const { formatMessage } = useIntl();
-  const [currentPhase, setCurrentPhase] = useState<IPhaseData | undefined>();
-  const [shareModalOpened, setShareModalOpened] = useState(false);
-
-  useEffect(() => {
-    setCurrentPhase(
-      getCurrentPhase(phases?.data) || getLastPhase(phases?.data)
->>>>>>> 096efc95
     );
 
     const openShareModal = useCallback((event: FormEvent) => {
@@ -256,10 +237,19 @@
               {!hideParticipationNumbers && (
                 <ListItem id="e2e-project-sidebar-participants-count">
                   <ListItemIcon ariaHidden name="user" />
-                  <FormattedMessage
-                    {...messages.xParticipants}
-                    values={{ participantsCount: projectParticipantsCount }}
-                  />
+                  <Tooltip
+                    disabled={!isAdmin(authUser)}
+                    placement="bottom"
+                    content={formatMessage(messages.liveDataMessage)}
+                  >
+                    <div>
+                      <FormattedMessage
+                        {...messages.xParticipants}
+                        values={{ participantsCount: projectParticipantsCount }}
+                      />
+                    </div>
+                  </Tooltip>
+
                   {isAdmin(authUser) && hasNativeSurvey(phases?.data) && (
                     <Box ml="4px">
                       <IconTooltip
@@ -287,50 +277,12 @@
                   )}
                 </ListItem>
               )}
-<<<<<<< HEAD
               {phases && phases.data.length > 1 && (
                 <ListItem>
                   <ListItemIcon
                     ariaHidden
                     name="timeline"
                     className="timeline"
-=======
-            <ListItem id="e2e-project-sidebar-participants-count">
-              <ListItemIcon ariaHidden name="user" />
-              <Tooltip
-                disabled={!isAdmin(authUser)}
-                placement="bottom"
-                content={formatMessage(messages.liveDataMessage)}
-              >
-                <div>
-                  <FormattedMessage
-                    {...messages.xParticipants}
-                    values={{ participantsCount: projectParticipantsCount }}
-                  />
-                </div>
-              </Tooltip>
-
-              {isAdmin(authUser) && hasNativeSurvey(phases?.data) && (
-                <Box ml="4px">
-                  <IconTooltip
-                    placement="auto"
-                    maxTooltipWidth={200}
-                    iconColor={colors.coolGrey500}
-                    content={
-                      <FormattedMessage
-                        {...messages.participantsTooltip}
-                        values={{
-                          accessRightsLink: (
-                            <Link
-                              to={`/admin/projects/${projectId}/settings/access-rights`}
-                            >
-                              <FormattedMessage {...messages.accessRights} />
-                            </Link>
-                          ),
-                        }}
-                      />
-                    }
->>>>>>> 096efc95
                   />
                   <ListItemButton
                     id="e2e-project-sidebar-phases-count"
