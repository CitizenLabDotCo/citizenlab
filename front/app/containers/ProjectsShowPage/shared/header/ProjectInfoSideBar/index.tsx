--- conflicted
+++ resolved
@@ -33,37 +33,6 @@
     const theme = useTheme();
 
     if (project) {
-<<<<<<< HEAD
-      const isProjectArchived =
-        project.data.attributes.publication_status === 'archived';
-      const postingIsEnabled = currentPhase?.attributes.submission_enabled;
-      const projectParticipantsCount =
-        project.data.attributes.participants_count;
-      // TODO: Fix this the next time the file is edited.
-      // eslint-disable-next-line @typescript-eslint/no-unnecessary-condition
-      const maxBudget = currentPhase?.attributes?.voting_max_total || null;
-      const hasProjectEnded = currentPhase
-        ? pastPresentOrFuture([
-            currentPhase.attributes.start_at,
-            currentPhase.attributes.end_at,
-          ]) === 'past'
-        : false;
-
-      const ideasCount = currentPhase?.attributes.ideas_count;
-      const currentPhaseParticipationMethod =
-        // TODO: Fix this the next time the file is edited.
-        // eslint-disable-next-line @typescript-eslint/no-unnecessary-condition
-        currentPhase?.attributes?.participation_method;
-      const surveyMessage = messages.oneSurveyInCurrentPhase;
-      const docAnnotationMessage = messages.oneDocToReviewInCurrentPhase;
-
-      const isParticipatoryBudgeting =
-        currentPhase?.attributes.participation_method === 'voting' &&
-        // TODO: Fix this the next time the file is edited.
-        // eslint-disable-next-line @typescript-eslint/no-unnecessary-condition
-        currentPhase?.attributes.voting_method === 'budgeting';
-=======
->>>>>>> 4ebdc48d
       const avatarIds =
         project.data.relationships.avatars &&
         project.data.relationships.avatars.data
@@ -71,252 +40,7 @@
           : [];
 
       return (
-<<<<<<< HEAD
-        <Container id="e2e-project-sidebar" className={className || ''}>
-          <About>
-            <Title>
-              <FormattedMessage {...messages.about} />
-            </Title>
-            <List>
-              {currentPhase &&
-                hasProjectEnded &&
-                pastPresentOrFuture([
-                  currentPhase.attributes.start_at,
-                  currentPhase.attributes.end_at,
-                ]) === 'past' && (
-                  <ListItem id="e2e-project-sidebar-enddate">
-                    <ListItemIcon ariaHidden name="flag" />
-                    <FormattedMessage
-                      {...messages.endedOn}
-                      values={{
-                        date: moment(currentPhase.attributes.end_at).format(
-                          'll'
-                        ),
-                      }}
-                    />
-                  </ListItem>
-                )}
-              {!hideParticipationNumbers && (
-                <ListItem id="e2e-project-sidebar-participants-count">
-                  <ListItemIcon ariaHidden name="user" />
-                  <Tooltip
-                    disabled={!isAdmin(authUser)}
-                    placement="bottom"
-                    content={formatMessage(messages.liveDataMessage)}
-                  >
-                    <div>
-                      <FormattedMessage
-                        {...messages.xParticipants}
-                        values={{ participantsCount: projectParticipantsCount }}
-                      />
-                    </div>
-                  </Tooltip>
-
-                  {isAdmin(authUser) && hasNativeSurvey(phases?.data) && (
-                    <Box ml="4px">
-                      <IconTooltip
-                        placement="auto"
-                        maxTooltipWidth={200}
-                        iconColor={colors.coolGrey500}
-                        content={
-                          <FormattedMessage
-                            {...messages.participantsTooltip}
-                            values={{
-                              accessRightsLink: (
-                                <Link
-                                  to={`/admin/projects/${projectId}/settings/access-rights`}
-                                >
-                                  <FormattedMessage
-                                    {...messages.accessRights}
-                                  />
-                                </Link>
-                              ),
-                            }}
-                          />
-                        }
-                      />
-                    </Box>
-                  )}
-                </ListItem>
-              )}
-              {phases && phases.data.length > 1 && (
-                <ListItem>
-                  <ListItemIcon
-                    ariaHidden
-                    name="timeline"
-                    className="timeline"
-                  />
-                  <ListItemButton
-                    id="e2e-project-sidebar-phases-count"
-                    onClick={scrollTo('project-timeline', false)}
-                  >
-                    <FormattedMessage
-                      {...messages.xPhases}
-                      values={{ phasesCount: phases.data.length }}
-                    />
-                  </ListItemButton>
-                </ListItem>
-              )}
-              {(ideationOrProposals ||
-                (currentPhase &&
-                  hasProjectEnded && // TODO: Fix this the next time the file is edited.
-                  // eslint-disable-next-line @typescript-eslint/no-unnecessary-condition
-                  (currentPhase?.attributes.participation_method ===
-                    'ideation' || // TODO: Fix this the next time the file is edited.
-                    // eslint-disable-next-line @typescript-eslint/no-unnecessary-condition
-                    currentPhase?.attributes.participation_method ===
-                      'proposals'))) &&
-                typeof ideasCount === 'number' &&
-                ideasCount > 0 && (
-                  <ListItem id="e2e-project-sidebar-ideas-count">
-                    <ListItemIcon ariaHidden name="idea" />
-                    {project.data.attributes.ideas_count > 0 ? (
-                      <ListItemButton onClick={scrollTo('project-ideas')}>
-                        {currentPhase &&
-                          ideationOrProposals &&
-                          !hasProjectEnded && (
-                            <FormattedMessage
-                              {...getInputTermMessage(
-                                currentPhase.attributes.input_term,
-                                {
-                                  idea: messages.xIdeasInCurrentPhase,
-                                  option: messages.xOptionsInCurrentPhase,
-                                  project: messages.xProjectsInCurrentPhase,
-                                  question: messages.xQuestionsInCurrentPhase,
-                                  issue: messages.xIssuesInCurrentPhase,
-                                  contribution:
-                                    messages.xContributionsInCurrentPhase,
-                                  proposal: messages.xProposalsInCurrentPhase,
-                                  initiative:
-                                    messages.xInitiativesInCurrentPhase,
-                                  petition: messages.xPetitionsInCurrentPhase,
-                                }
-                              )}
-                              values={{ ideasCount }}
-                            />
-                          )}
-                        {currentPhase &&
-                          ideationOrProposals &&
-                          hasProjectEnded && (
-                            <FormattedMessage
-                              {...getInputTermMessage(
-                                currentPhase.attributes.input_term,
-                                {
-                                  idea: messages.xIdeasInFinalPhase,
-                                  option: messages.xOptionsInFinalPhase,
-                                  project: messages.xProjectsInFinalPhase,
-                                  question: messages.xQuestionsInFinalPhase,
-                                  issue: messages.xIssuesInFinalPhase,
-                                  contribution:
-                                    messages.xContributionsInFinalPhase,
-                                  proposal: messages.xProposalsInFinalPhase,
-                                  initiative: messages.xInitiativesInFinalPhase,
-                                  petition: messages.xPetitionsInFinalPhase,
-                                }
-                              )}
-                              values={{ ideasCount }}
-                            />
-                          )}
-                      </ListItemButton>
-                    ) : (
-                      <FormattedMessage {...messages.nothingPosted} />
-                    )}
-                  </ListItem>
-                )}
-              {currentPhaseParticipationMethod === 'native_survey' &&
-                surveySubmissionCount && (
-                  <Box>
-                    <ListItem>
-                      <ListItemIcon ariaHidden name="chart-bar" />
-                      {/* TODO: Fix this the next time the file is edited. */}
-                      {/* eslint-disable-next-line @typescript-eslint/no-unnecessary-condition */}
-                      {surveySubmissionCount &&
-                        surveySubmissionCount.data.attributes.totalSubmissions}
-                      <Box ml="4px">
-                        <FormattedMessage {...messages.surveySubmissions} />
-                      </Box>
-                      {hasEmbeddedSurvey(phases?.data) && (
-                        <Box mb="4px" ml="4px">
-                          <IconTooltip
-                            placement="top-start"
-                            iconColor={colors.coolGrey300}
-                            content={formatMessage(
-                              messages.surveySubmissionsTooltip
-                            )}
-                          />
-                        </Box>
-                      )}
-                    </ListItem>
-                  </Box>
-                )}
-              {isParticipatoryBudgeting && maxBudget && (
-                <ListItem id="e2e-project-sidebar-pb-budget">
-                  <ListItemIcon ariaHidden name="coin-stack" />
-                  <FormattedBudget value={maxBudget} />
-                </ListItem>
-              )}
-              {currentPhaseParticipationMethod === 'survey' &&
-                !isProjectArchived &&
-                !hasProjectEnded && (
-                  <ListItem id="e2e-project-sidebar-surveys-count">
-                    <ListItemIcon ariaHidden name="survey" />
-                    <FormattedMessage {...surveyMessage} />
-                  </ListItem>
-                )}
-              {currentPhaseParticipationMethod === 'document_annotation' &&
-                !isProjectArchived &&
-                !hasProjectEnded && (
-                  <ListItem>
-                    <ListItemIcon ariaHidden name="blank-paper" />
-                    <FormattedMessage {...docAnnotationMessage} />
-                  </ListItem>
-                )}
-              {currentPhaseParticipationMethod === 'native_survey' &&
-                postingIsEnabled &&
-                !isProjectArchived &&
-                !hasProjectEnded && (
-                  <ListItem id="e2e-project-sidebar-surveys-count">
-                    <ListItemIcon ariaHidden name="survey" />
-                    <FormattedMessage {...surveyMessage} />
-                  </ListItem>
-                )}
-              {currentPhaseParticipationMethod === 'poll' && (
-                <ListItem id="e2e-project-sidebar-polls-count">
-                  <ListItemIcon ariaHidden name="survey" />
-                  <FormattedMessage {...messages.pollInCurrentPhase} />
-                </ListItem>
-              )}
-              {!isNilOrError(events) && events.data.length > 0 && (
-                <ListItem id="e2e-project-sidebar-eventcount">
-                  <ListItemIcon ariaHidden name="calendar" />
-                  <FormattedMessage
-                    {...messages.xEvents}
-                    values={{ eventsCount: events.data.length }}
-                  />
-                </ListItem>
-              )}
-              <ListItem id="e2e-project-sidebar-share-button">
-                <ListItemIcon ariaHidden name="share" />
-                <ListItemButton onClick={openShareModal}>
-                  <FormattedMessage {...messages.share} />
-                </ListItemButton>
-              </ListItem>
-              {avatarIds.length > 0 && (
-                <ListItem>
-                  <AvatarBubbles
-                    size={32}
-                    limit={3}
-                    userCountBgColor={theme.colors.tenantPrimary}
-                    avatarIds={avatarIds}
-                    userCount={project.data.attributes.participants_count}
-                  />
-                </ListItem>
-              )}
-            </List>
-          </About>
-=======
         <Box id="e2e-project-sidebar" className={className || ''}>
->>>>>>> 4ebdc48d
           <StyledProjectActionButtons projectId={projectId} />
           {!hideParticipationAvatars && avatarIds.length > 0 && (
             <Box my="8px" w="100%" display="flex" justifyContent="center">
