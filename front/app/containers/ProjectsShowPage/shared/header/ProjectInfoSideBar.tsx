import React, {
  memo,
  useCallback,
  useEffect,
  useState,
  FormEvent,
} from 'react';
import { isNilOrError } from 'utils/helperUtils';
import { isNumber } from 'lodash-es';
import moment from 'moment';

// hooks
import useProjectById from 'api/projects/useProjectById';
import usePhases from 'api/phases/usePhases';
import useEvents from 'api/events/useEvents';
import useAuthUser from 'hooks/useAuthUser';
import useFormSubmissionCount from 'hooks/useFormSubmissionCount';

// router
import clHistory from 'utils/cl-router/history';

// services
import { getCurrentPhase, getLastPhase } from 'api/phases/utils';
import { IPhaseData } from 'api/phases/types';
import { getIdeaPostingRules } from 'services/actionTakingRules';

// components
import { Box, Icon, IconTooltip } from '@citizenlab/cl2-component-library';
import ProjectSharingModal from './ProjectSharingModal';
import ProjectActionButtons from './ProjectActionButtons';

// utils
import { pastPresentOrFuture } from 'utils/dateUtils';
import { scrollToElement } from 'utils/scroll';
import {
  hasEmbeddedSurvey,
  checkHasSurveyWithAnyonePermissions,
} from './utils';

// i18n
import { FormattedMessage, useIntl } from 'utils/cl-intl';
import messages from 'containers/ProjectsShowPage/messages';
import { getInputTermMessage } from 'utils/i18n';
import FormattedBudget from 'utils/currency/FormattedBudget';

// style
import styled from 'styled-components';
import { fontSizes, colors, isRtl, media } from 'utils/styleUtils';
import { selectPhase } from 'containers/ProjectsShowPage/timeline/events';

const Container = styled.div``;

const About = styled.div`
  padding: 20px;
  padding-top: 0px;
  padding-bottom: 5px;
  border: solid 1px #ccc;
  border-radius: ${(props) => props.theme.borderRadius};
`;

const Title = styled.h2`
  color: ${(props) => props.theme.colors.tenantText};
  font-size: ${fontSizes.xl}px;
  line-height: normal;
  font-weight: 500;
  margin: 0;
  margin-bottom: 20px;
  padding: 0;
  padding-top: 12px;
`;

const List = styled.ul`
  margin: 0;
  padding: 0;
  list-style: none;
`;

const ListItem = styled.li`
  color: ${colors.textSecondary};
  font-size: ${fontSizes.base}px;
  line-height: normal;
  font-weight: 400;
  display: flex;
  align-items: flex-start;
  list-style: none;
  padding: 0;
  margin: 0;
  margin-top: 18px;
  margin-bottom: 18px;
`;

const ListItemIcon = styled(Icon)`
  flex: 0 0 24px;
  fill: ${colors.textSecondary};
  margin-right: 14px;

  ${isRtl`
    margin-right: 0;
    margin-left: 14px;
  `}
`;

const ListItemButton = styled.button`
  color: ${colors.textSecondary};
  font-size: ${fontSizes.base}px;
  line-height: normal;
  font-weight: 400;
  text-decoration: underline;
  text-align: left;
  padding: 0;
  margin: 0;
  background: transparent;
  cursor: pointer;
  appearance: none;

  &:hover {
    color: #000;
    text-decoration: underline;
  }
`;

const StyledProjectActionButtons = styled(ProjectActionButtons)`
  margin-top: 20px;

  ${media.tablet`
    margin-top: 30px;
  `}
`;

interface Props {
  projectId: string;
  className?: string;
}

const ProjectInfoSideBar = memo<Props>(({ projectId, className }) => {
  const { data: project } = useProjectById(projectId);
  const { data: phases } = usePhases(projectId);
  const { data: events } = useEvents({
    projectIds: [projectId],
    sort: '-start_at',
  });
  const authUser = useAuthUser();
<<<<<<< HEAD
  const { formatMessage } = useIntl();
  const [currentPhase, setCurrentPhase] = useState<IPhaseData | null>(null);
=======

  const [currentPhase, setCurrentPhase] = useState<IPhaseData | undefined>();
>>>>>>> 8527075d
  const [shareModalOpened, setShareModalOpened] = useState(false);
  const surveySubmissionCount = useFormSubmissionCount({ projectId });

  useEffect(() => {
    setCurrentPhase(
      getCurrentPhase(phases?.data) || getLastPhase(phases?.data)
    );
  }, [phases]);

  const scrollTo = useCallback(
    (id: string, shouldSelectCurrentPhase = true) =>
      (event: FormEvent) => {
        event.preventDefault();

        currentPhase && shouldSelectCurrentPhase && selectPhase(currentPhase);

        setTimeout(() => {
          scrollToElement({ id, shouldFocus: true });
        }, 100);
      },
    [currentPhase]
  );

  const openShareModal = useCallback((event: FormEvent) => {
    event.preventDefault();
    setShareModalOpened(true);
  }, []);

  const closeShareModal = useCallback(() => {
    setShareModalOpened(false);
  }, []);

  if (project) {
    const isProjectArchived =
      project.data.attributes.publication_status === 'archived';
    const postingIsEnabled =
      project.data.attributes.posting_enabled ||
      currentPhase?.attributes.posting_enabled;
    const projectType = project.data.attributes.process_type;
    const projectParticipantsCount = project.data.attributes.participants_count;
    const maxBudget =
      currentPhase?.attributes?.max_budget ||
      project.data.attributes?.max_budget ||
      null;
    const hasProjectEnded = currentPhase
      ? pastPresentOrFuture([
          currentPhase.attributes.start_at,
          currentPhase.attributes.end_at,
        ]) === 'past'
      : false;

    const ideasCount =
      projectType === 'continuous'
        ? project.data.attributes.ideas_count
        : currentPhase?.attributes.ideas_count;
    const projectParticipationMethod =
      project.data.attributes.participation_method;
    const currentPhaseParticipationMethod =
      currentPhase?.attributes?.participation_method;
    const { disabledReason } = getIdeaPostingRules({
      project: project.data,
      phase: currentPhase,
      authUser,
    });
    const hasUserParticipated = disabledReason === 'postingLimitedMaxReached';
    return (
      <Container id="e2e-project-sidebar" className={className || ''}>
        <About>
          <Title>
            <FormattedMessage {...messages.about} />
          </Title>
          <List>
            {projectType === 'timeline' &&
              currentPhase &&
              hasProjectEnded &&
              pastPresentOrFuture([
                currentPhase.attributes.start_at,
                currentPhase.attributes.end_at,
              ]) === 'past' && (
                <ListItem id="e2e-project-sidebar-enddate">
                  <ListItemIcon ariaHidden name="flag" />
                  <FormattedMessage
                    {...messages.endedOn}
                    values={{
                      date: moment(currentPhase.attributes.end_at).format('ll'),
                    }}
                  />
                </ListItem>
              )}
            {isNumber(projectParticipantsCount) &&
              projectParticipantsCount > 0 && (
                <ListItem id="e2e-project-sidebar-participants-count">
                  <ListItemIcon ariaHidden name="user" />
                  <FormattedMessage
                    {...messages.xParticipants}
                    values={{ participantsCount: projectParticipantsCount }}
                  />
                  {checkHasSurveyWithAnyonePermissions(
                    project.data,
                    phases
                  ) && (
                    <Box mb="4px" ml="4px">
                      <IconTooltip
                        placement="top"
                        iconColor={colors.coolGrey300}
                        content={formatMessage(messages.participantsTooltip)}
                      />
                    </Box>
                  )}
                </ListItem>
              )}
            {projectType === 'timeline' && phases && phases.data.length > 1 && (
              <ListItem>
                <ListItemIcon ariaHidden name="timeline" className="timeline" />
                <ListItemButton
                  id="e2e-project-sidebar-phases-count"
                  onClick={scrollTo('project-timeline', false)}
                >
                  <FormattedMessage
                    {...messages.xPhases}
                    values={{ phasesCount: phases.data.length }}
                  />
                </ListItemButton>
              </ListItem>
            )}
            {((projectType === 'continuous' &&
              projectParticipationMethod === 'ideation') ||
              currentPhaseParticipationMethod === 'ideation' ||
              (currentPhase &&
                hasProjectEnded &&
                currentPhase?.attributes.participation_method ===
                  'ideation')) &&
              isNumber(ideasCount) &&
              ideasCount > 0 && (
                <ListItem>
                  <ListItemIcon ariaHidden name="idea" />
                  {project.data.attributes.ideas_count > 0 ? (
                    <ListItemButton
                      id="e2e-project-sidebar-ideas-count"
                      onClick={scrollTo('project-ideas')}
                    >
                      {projectType === 'continuous' && (
                        <FormattedMessage
                          {...getInputTermMessage(
                            project.data.attributes.input_term,
                            {
                              idea: messages.xIdeas,
                              option: messages.xOptions,
                              project: messages.xProjects,
                              question: messages.xQuestions,
                              issue: messages.xIssues,
                              contribution: messages.xContributions,
                            }
                          )}
                          values={{ ideasCount }}
                        />
                      )}
                      {currentPhase &&
                        currentPhaseParticipationMethod === 'ideation' &&
                        !hasProjectEnded && (
                          <FormattedMessage
                            {...getInputTermMessage(
                              currentPhase.attributes.input_term,
                              {
                                idea: messages.xIdeasInCurrentPhase,
                                option: messages.xOptionsInCurrentPhase,
                                project: messages.xProjectsInCurrentPhase,
                                question: messages.xQuestionsInCurrentPhase,
                                issue: messages.xIssuesInCurrentPhase,
                                contribution:
                                  messages.xContributionsInCurrentPhase,
                              }
                            )}
                            values={{ ideasCount }}
                          />
                        )}
                      {currentPhase &&
                        currentPhaseParticipationMethod === 'ideation' &&
                        hasProjectEnded && (
                          <FormattedMessage
                            {...getInputTermMessage(
                              currentPhase.attributes.input_term,
                              {
                                idea: messages.xIdeasInFinalPhase,
                                option: messages.xOptionsInFinalPhase,
                                project: messages.xProjectsInFinalPhase,
                                question: messages.xQuestionsInFinalPhase,
                                issue: messages.xIssuesInFinalPhase,
                                contribution:
                                  messages.xContributionsInFinalPhase,
                              }
                            )}
                            values={{ ideasCount }}
                          />
                        )}
                    </ListItemButton>
                  ) : (
                    <FormattedMessage {...messages.nothingPosted} />
                  )}
                </ListItem>
              )}
            {(projectType === 'continuous' &&
              projectParticipationMethod === 'native_survey') ||
              (currentPhaseParticipationMethod === 'native_survey' && (
                <Box>
                  <ListItem>
                    <ListItemIcon ariaHidden name="chart-bar" />
                    {!isNilOrError(surveySubmissionCount) &&
                      surveySubmissionCount.totalSubmissions}
                    <Box ml="4px">
                      <FormattedMessage {...messages.surveySubmissions} />
                    </Box>
                    {hasEmbeddedSurvey(project.data, phases) && (
                      <Box mb="4px" ml="4px">
                        <IconTooltip
                          placement="top"
                          iconColor={colors.coolGrey300}
                          content={formatMessage(
                            messages.surveySubmissionsTooltip
                          )}
                        />
                      </Box>
                    )}
                  </ListItem>
                </Box>
              ))}
            {((projectType === 'continuous' &&
              projectParticipationMethod === 'budgeting') ||
              currentPhase?.attributes.participation_method === 'budgeting') &&
              maxBudget && (
                <ListItem>
                  <ListItemIcon ariaHidden name="coin-stack" />
                  <ListItemButton
                    id="e2e-project-sidebar-pb-budget"
                    onClick={scrollTo('project-ideas')}
                  >
                    <FormattedBudget value={maxBudget} />
                  </ListItemButton>
                </ListItem>
              )}
            {((projectType === 'continuous' &&
              projectParticipationMethod === 'survey') ||
              currentPhaseParticipationMethod === 'survey') &&
              !isProjectArchived &&
              !hasProjectEnded && (
                <ListItem>
                  <ListItemIcon ariaHidden name="survey" />
                  {!isNilOrError(authUser) ? (
                    <ListItemButton
                      id="e2e-project-sidebar-surveys-count"
                      onClick={scrollTo('project-survey')}
                    >
                      <FormattedMessage
                        {...(projectType === 'continuous'
                          ? messages.xSurveys
                          : messages.xSurveysInCurrentPhase)}
                        values={{ surveysCount: 1 }}
                      />
                    </ListItemButton>
                  ) : (
                    <FormattedMessage
                      {...(projectType === 'continuous'
                        ? messages.xSurveys
                        : messages.xSurveysInCurrentPhase)}
                      values={{ surveysCount: 1 }}
                    />
                  )}
                </ListItem>
              )}
            {((projectType === 'continuous' &&
              projectParticipationMethod === 'native_survey') ||
              currentPhaseParticipationMethod === 'native_survey') &&
              postingIsEnabled &&
              !isProjectArchived &&
              !hasProjectEnded && (
                <ListItem>
                  <ListItemIcon ariaHidden name="survey" />
                  {!isNilOrError(authUser) && !hasUserParticipated ? (
                    <ListItemButton
                      id="e2e-project-sidebar-surveys-count"
                      onClick={() => {
                        clHistory.push(
                          `/projects/${project.data.attributes.slug}/ideas/new`
                        );
                      }}
                    >
                      <FormattedMessage
                        {...(projectType === 'continuous'
                          ? messages.xSurveys
                          : messages.xSurveysInCurrentPhase)}
                        values={{ surveysCount: 1 }}
                      />
                    </ListItemButton>
                  ) : (
                    <FormattedMessage
                      {...(projectType === 'continuous'
                        ? messages.xSurveys
                        : messages.xSurveysInCurrentPhase)}
                      values={{ surveysCount: 1 }}
                    />
                  )}
                </ListItem>
              )}
            {((projectType === 'continuous' &&
              projectParticipationMethod === 'poll') ||
              currentPhaseParticipationMethod === 'poll') && (
              <ListItem>
                <ListItemIcon ariaHidden name="survey" />
                <ListItemButton
                  id="e2e-project-sidebar-polls-count"
                  onClick={scrollTo('project-poll')}
                >
                  <FormattedMessage
                    {...(projectType === 'continuous'
                      ? messages.poll
                      : messages.pollInCurrentPhase)}
                  />
                </ListItemButton>
              </ListItem>
            )}
            {!isNilOrError(events) && events.data.length > 0 && (
              <ListItem>
                <ListItemIcon ariaHidden name="calendar" />
                <ListItemButton
                  id="e2e-project-sidebar-eventcount"
                  onClick={scrollTo('project-events')}
                >
                  <FormattedMessage
                    {...messages.xEvents}
                    values={{ eventsCount: events.data.length }}
                  />
                </ListItemButton>
              </ListItem>
            )}
            <ListItem id="e2e-project-sidebar-share-button">
              <ListItemIcon ariaHidden name="share" />
              <ListItemButton onClick={openShareModal}>
                <FormattedMessage {...messages.share} />
              </ListItemButton>
            </ListItem>
          </List>
        </About>
        <StyledProjectActionButtons projectId={projectId} />
        <ProjectSharingModal
          projectId={project.data.id}
          opened={shareModalOpened}
          close={closeShareModal}
        />
      </Container>
    );
  }

  return null;
});

export default ProjectInfoSideBar;<|MERGE_RESOLUTION|>--- conflicted
+++ resolved
@@ -140,13 +140,8 @@
     sort: '-start_at',
   });
   const authUser = useAuthUser();
-<<<<<<< HEAD
   const { formatMessage } = useIntl();
-  const [currentPhase, setCurrentPhase] = useState<IPhaseData | null>(null);
-=======
-
   const [currentPhase, setCurrentPhase] = useState<IPhaseData | undefined>();
->>>>>>> 8527075d
   const [shareModalOpened, setShareModalOpened] = useState(false);
   const surveySubmissionCount = useFormSubmissionCount({ projectId });
 
