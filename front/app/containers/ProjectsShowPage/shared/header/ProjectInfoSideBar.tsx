--- conflicted
+++ resolved
@@ -13,15 +13,11 @@
 import useProjectById from 'api/projects/useProjectById';
 import usePhases from 'api/phases/usePhases';
 import useEvents from 'api/events/useEvents';
-<<<<<<< HEAD
 import useAuthUser from 'api/me/useAuthUser';
-=======
-import useAuthUser from 'hooks/useAuthUser';
 import useFormSubmissionCount from 'hooks/useFormSubmissionCount';
 import usePhasesPermissions from 'api/phase_permissions/usePhasesPermissions';
 import useProjectPermissions from 'api/project_permissions/useProjectPermissions';
 import { isAdmin } from 'services/permissions/roles';
->>>>>>> fbb8b079
 
 // router
 import clHistory from 'utils/cl-router/history';
@@ -147,18 +143,14 @@
     projectIds: [projectId],
     sort: '-start_at',
   });
-<<<<<<< HEAD
   const { data: authUser } = useAuthUser();
 
-=======
-  const authUser = useAuthUser();
   const { formatMessage } = useIntl();
->>>>>>> fbb8b079
   const [currentPhase, setCurrentPhase] = useState<IPhaseData | undefined>();
   const [shareModalOpened, setShareModalOpened] = useState(false);
   const surveySubmissionCount = useFormSubmissionCount({ projectId });
   const isAdminUser = !isNilOrError(authUser)
-    ? isAdmin({ data: authUser })
+    ? isAdmin({ data: authUser.data })
     : false;
 
   useEffect(() => {
