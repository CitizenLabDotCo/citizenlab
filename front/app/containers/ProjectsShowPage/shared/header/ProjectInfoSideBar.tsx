--- conflicted
+++ resolved
@@ -10,13 +10,8 @@
 import moment from 'moment';
 
 // hooks
-<<<<<<< HEAD
-import useProject from 'hooks/useProject';
+import useProjectById from 'api/projects/useProjectById';
 import usePhases, { TPhases } from 'hooks/usePhases';
-=======
-import useProjectById from 'api/projects/useProjectById';
-import usePhases from 'hooks/usePhases';
->>>>>>> 60a419c6
 import useEvents from 'api/events/useEvents';
 import useAuthUser from 'hooks/useAuthUser';
 import useFormSubmissionCount from 'hooks/useFormSubmissionCount';
@@ -27,7 +22,6 @@
 // services
 import { IPhaseData, getCurrentPhase, getLastPhase } from 'services/phases';
 import { getIdeaPostingRules } from 'services/actionTakingRules';
-import { IProjectData } from 'services/projects';
 
 // components
 import { Box, Icon, IconTooltip } from '@citizenlab/cl2-component-library';
@@ -48,6 +42,7 @@
 import styled from 'styled-components';
 import { fontSizes, colors, isRtl, media } from 'utils/styleUtils';
 import { selectPhase } from 'containers/ProjectsShowPage/timeline/events';
+import { IProjectData } from 'api/projects/types';
 
 const Container = styled.div``;
 
@@ -257,7 +252,7 @@
                     {...messages.xParticipants}
                     values={{ participantsCount: projectParticipantsCount }}
                   />
-                  {hasSurveyWithAnyonePermissions(project, phases) && (
+                  {hasSurveyWithAnyonePermissions(project.data, phases) && (
                     <Box mb="4px" ml="4px">
                       <IconTooltip
                         placement="top"
