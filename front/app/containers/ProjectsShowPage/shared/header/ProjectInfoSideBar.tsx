import React, {
  memo,
  useCallback,
  useEffect,
  useState,
  FormEvent,
} from 'react';
import { isNilOrError } from 'utils/helperUtils';
import { isNumber } from 'lodash-es';
import moment from 'moment';

// hooks
import useProject from 'hooks/useProject';
import usePhases from 'hooks/usePhases';
import useEvents from 'hooks/useEvents';
import useAuthUser from 'hooks/useAuthUser';

// services
import { IPhaseData, getCurrentPhase, getLastPhase } from 'services/phases';

// components
import { Icon } from 'cl2-component-library';
import ProjectSharingModal from './ProjectSharingModal';
import ProjectActionBar from './ProjectActionBar';
import ProjectActionButtons from './ProjectActionButtons';

// utils
import { pastPresentOrFuture } from 'utils/dateUtils';
import { scrollToElement } from 'utils/scroll';

// i18n
import { FormattedMessage } from 'utils/cl-intl';
import messages from 'containers/ProjectsShowPage/messages';
import { getInputTermMessage } from 'utils/i18n';
import FormattedBudget from 'utils/currency/FormattedBudget';

// style
import styled from 'styled-components';
import { fontSizes, colors, isRtl, media } from 'utils/styleUtils';
import { selectPhase } from 'containers/ProjectsShowPage/timeline/events';

const Container = styled.div``;

const About = styled.div`
  padding: 20px;
  padding-top: 0px;
  padding-bottom: 5px;
  border: solid 1px #ccc;
  border-radius: ${(props: any) => props.theme.borderRadius};
`;

const Title = styled.h2`
  color: ${(props: any) => props.theme.colorText};
  font-size: ${fontSizes.xl}px;
  line-height: normal;
  font-weight: 500;
  margin: 0;
  margin-bottom: 20px;
  padding: 0;
  padding-top: 12px;
`;

const List = styled.ul`
  margin: 0;
  padding: 0;
  list-style: none;
`;

const ListItem = styled.li`
  color: ${colors.label};
  font-size: ${fontSizes.base}px;
  line-height: normal;
  font-weight: 400;
  display: flex;
  align-items: flex-start;
  list-style: none;
  padding: 0;
  margin: 0;
  margin-top: 18px;
  margin-bottom: 18px;
`;

const ListItemIcon = styled(Icon)`
  flex: 0 0 18px;
  width: 18px;
  height: 18px;
  fill: ${colors.label};
  margin-right: 14px;

  ${isRtl`
    margin-right: 0;
    margin-left: 14px;
  `}

  &.timeline {
    flex: 0 0 22px;
    width: 22px;
    height: 22px;
    margin-right: 10px;
  }
`;

const ListItemButton = styled.button`
  color: ${colors.label};
  font-size: ${fontSizes.base}px;
  line-height: normal;
  font-weight: 400;
  text-decoration: underline;
  text-align: left;
  padding: 0;
  margin: 0;
  background: transparent;
  cursor: pointer;
  appearance: none;

  &:hover {
    color: #000;
    text-decoration: underline;
  }
`;

const StyledProjectActionButtons = styled(ProjectActionButtons)`
  margin-top: 20px;

  ${media.smallerThanMaxTablet`
    margin-top: 30px;
  `}
`;

interface Props {
  projectId: string;
  className?: string;
}

const ProjectInfoSideBar = memo<Props>(({ projectId, className }) => {
  const project = useProject({ projectId });
  const phases = usePhases(projectId);
  const { events } = useEvents({
    projectIds: [projectId],
    sort: 'newest',
  });
  const authUser = useAuthUser();

  const [currentPhase, setCurrentPhase] = useState<IPhaseData | null>(null);
  const [shareModalOpened, setShareModalOpened] = useState(false);

  useEffect(() => {
    setCurrentPhase(getCurrentPhase(phases) || getLastPhase(phases));
  }, [phases]);

  const scrollTo = useCallback(
    (id: string, shouldSelectCurrentPhase: boolean = true) => (
      event: FormEvent
    ) => {
      event.preventDefault();

      currentPhase && shouldSelectCurrentPhase && selectPhase(currentPhase);

      setTimeout(() => {
        scrollToElement({ id });
      }, 100);
    },
    [currentPhase]
  );

  const openShareModal = useCallback((event: FormEvent) => {
    event.preventDefault();
    setShareModalOpened(true);
  }, []);

  const closeShareModal = useCallback(() => {
    setShareModalOpened(false);
  }, []);

  if (!isNilOrError(project)) {
    const projectType = project.attributes.process_type;
    const projectParticipantsCount = project.attributes.participants_count;
    const maxBudget =
      currentPhase?.attributes?.max_budget ||
      project?.attributes?.max_budget ||
      null;
    const hasProjectEnded = currentPhase
      ? pastPresentOrFuture([
          currentPhase.attributes.start_at,
          currentPhase.attributes.end_at,
        ]) === 'past'
      : false;
    const ideasCount =
      projectType === 'continuous'
        ? project.attributes.ideas_count
        : currentPhase?.attributes.ideas_count;
    const projectParticipationMethod =
      project?.attributes?.participation_method;
    const currentPhaseParticipationMethod =
      currentPhase?.attributes?.participation_method;

    return (
      <Container id="e2e-project-sidebar" className={className || ''}>
        <ProjectActionBar projectId={projectId} />
        <About>
          <Title>
            <FormattedMessage {...messages.about} />
          </Title>
          <List>
            {projectType === 'timeline' &&
              currentPhase &&
              hasProjectEnded &&
              pastPresentOrFuture([
                currentPhase.attributes.start_at,
                currentPhase.attributes.end_at,
              ]) === 'past' && (
                <ListItem id="e2e-project-sidebar-enddate">
                  <ListItemIcon ariaHidden name="finish_flag" />
                  <FormattedMessage
                    {...messages.endedOn}
                    values={{
                      date: moment(currentPhase.attributes.end_at).format('ll'),
                    }}
                  />
                </ListItem>
              )}
            {isNumber(projectParticipantsCount) &&
              projectParticipantsCount > 0 && (
                <ListItem id="e2e-project-sidebar-participants-count">
                  <ListItemIcon ariaHidden name="person" />
                  <FormattedMessage
                    {...messages.xParticipants}
                    values={{ participantsCount: projectParticipantsCount }}
                  />
                </ListItem>
              )}
            {projectType === 'timeline' &&
              !isNilOrError(phases) &&
              phases.length > 1 && (
                <ListItem>
                  <ListItemIcon
                    ariaHidden
                    name="timeline"
                    className="timeline"
                  />
                  <ListItemButton
                    id="e2e-project-sidebar-phases-count"
                    onClick={scrollTo('project-timeline', false)}
                  >
                    <FormattedMessage
                      {...messages.xPhases}
                      values={{ phasesCount: phases.length }}
                    />
                  </ListItemButton>
                </ListItem>
              )}
            {((projectType === 'continuous' &&
              projectParticipationMethod === 'ideation') ||
              currentPhaseParticipationMethod === 'ideation' ||
              (currentPhase &&
                hasProjectEnded &&
                currentPhase?.attributes.participation_method ===
                  'ideation')) &&
              isNumber(ideasCount) &&
              ideasCount > 0 && (
                <ListItem>
                  <ListItemIcon ariaHidden name="idea-filled" />
                  {project.attributes.ideas_count > 0 ? (
                    <ListItemButton
                      id="e2e-project-sidebar-ideas-count"
                      onClick={scrollTo('project-ideas')}
                    >
                      {projectType === 'continuous' && (
                        <FormattedMessage
                          {...getInputTermMessage(
                            project.attributes.input_term,
                            {
                              idea: messages.xIdeas,
                              option: messages.xOptions,
                              project: messages.xProjects,
                              question: messages.xQuestions,
                              issue: messages.xIssues,
                              contribution: messages.xContributions,
                            }
                          )}
                          values={{ ideasCount }}
                        />
                      )}
                      {!isNilOrError(currentPhase) &&
                        currentPhaseParticipationMethod === 'ideation' &&
                        !hasProjectEnded && (
                          <FormattedMessage
                            {...getInputTermMessage(
                              currentPhase.attributes.input_term,
                              {
                                idea: messages.xIdeasInCurrentPhase,
                                option: messages.xOptionsInCurrentPhase,
                                project: messages.xProjectsInCurrentPhase,
                                question: messages.xQuestionsInCurrentPhase,
                                issue: messages.xIssuesInCurrentPhase,
                                contribution:
                                  messages.xContributionsInCurrentPhase,
                              }
                            )}
                            values={{ ideasCount }}
                          />
                        )}
                      {!isNilOrError(currentPhase) &&
                        currentPhaseParticipationMethod === 'ideation' &&
                        hasProjectEnded && (
                          <FormattedMessage
                            {...getInputTermMessage(
                              currentPhase.attributes.input_term,
                              {
                                idea: messages.xIdeasInFinalPhase,
                                option: messages.xOptionsInFinalPhase,
                                project: messages.xProjectsInFinalPhase,
                                question: messages.xQuestionsInFinalPhase,
                                issue: messages.xIssuesInFinalPhase,
                                contribution:
                                  messages.xContributionsInFinalPhase,
                              }
                            )}
                            values={{ ideasCount }}
                          />
                        )}
                    </ListItemButton>
                  ) : (
                    <FormattedMessage {...messages.nothingPosted} />
                  )}
                </ListItem>
              )}
            {((projectType === 'continuous' &&
              projectParticipationMethod === 'budgeting') ||
              currentPhase?.attributes.participation_method === 'budgeting') &&
              maxBudget && (
                <ListItem>
                  <ListItemIcon ariaHidden name="coin-stack" />
                  <ListItemButton
                    id="e2e-project-sidebar-pb-budget"
                    onClick={scrollTo('project-ideas')}
                  >
<<<<<<< HEAD
                    <FormattedMessage
                      {...messages.budget}
                      values={{
                        amount: <FormattedBudget value={maxBudget} />,
                      }}
                    />
=======
                    <FormattedBudget value={maxBudget} />
>>>>>>> ff330249
                  </ListItemButton>
                </ListItem>
              )}
            {((projectType === 'continuous' &&
              projectParticipationMethod === 'survey') ||
              currentPhaseParticipationMethod === 'survey') && (
              <ListItem>
                <ListItemIcon ariaHidden name="survey" />
                {!isNilOrError(authUser) ? (
                  <ListItemButton
                    id="e2e-project-sidebar-surveys-count"
                    onClick={scrollTo('project-survey')}
                  >
                    <FormattedMessage
                      {...(projectType === 'continuous'
                        ? messages.xSurveys
                        : messages.xSurveysInCurrentPhase)}
                      values={{ surveysCount: 1 }}
                    />
                  </ListItemButton>
                ) : (
                  <FormattedMessage
                    {...(projectType === 'continuous'
                      ? messages.xSurveys
                      : messages.xSurveysInCurrentPhase)}
                    values={{ surveysCount: 1 }}
                  />
                )}
              </ListItem>
            )}
            {((projectType === 'continuous' &&
              projectParticipationMethod === 'poll') ||
              currentPhaseParticipationMethod === 'poll') && (
              <ListItem>
                <ListItemIcon ariaHidden name="survey" />
                <ListItemButton
                  id="e2e-project-sidebar-polls-count"
                  onClick={scrollTo('project-poll')}
                >
                  <FormattedMessage
                    {...(projectType === 'continuous'
                      ? messages.poll
                      : messages.pollInCurrentPhase)}
                  />
                </ListItemButton>
              </ListItem>
            )}
            {!isNilOrError(events) && events.length > 0 && (
              <ListItem>
                <ListItemIcon ariaHidden name="event" />
                <ListItemButton
                  id="e2e-project-sidebar-eventcount"
                  onClick={scrollTo('project-events', false)}
                >
                  <FormattedMessage
                    {...messages.xEvents}
                    values={{ eventsCount: events.length }}
                  />
                </ListItemButton>
              </ListItem>
            )}
            <ListItem id="e2e-project-sidebar-share-button">
              <ListItemIcon ariaHidden name="share" />
              <ListItemButton onClick={openShareModal}>
                <FormattedMessage {...messages.share} />
              </ListItemButton>
            </ListItem>
          </List>
        </About>
        <StyledProjectActionButtons projectId={projectId} />
        <ProjectSharingModal
          projectId={project.id}
          opened={shareModalOpened}
          close={closeShareModal}
        />
      </Container>
    );
  }

  return null;
});

export default ProjectInfoSideBar;<|MERGE_RESOLUTION|>--- conflicted
+++ resolved
@@ -335,16 +335,7 @@
                     id="e2e-project-sidebar-pb-budget"
                     onClick={scrollTo('project-ideas')}
                   >
-<<<<<<< HEAD
-                    <FormattedMessage
-                      {...messages.budget}
-                      values={{
-                        amount: <FormattedBudget value={maxBudget} />,
-                      }}
-                    />
-=======
                     <FormattedBudget value={maxBudget} />
->>>>>>> ff330249
                   </ListItemButton>
                 </ListItem>
               )}
