import React from 'react';
import { stringify } from 'qs';
import { omitBy, isNil } from 'lodash-es';

// components
import { useBreakpoint } from '@citizenlab/cl2-component-library';

// styling
import styled from 'styled-components';
const surveyHeightDesktop = '600px';
const surveyHeightMobile = '500px';

const Container = styled.div`
  display: flex;
  flex-direction: column;

  iframe {
    border: solid 1px #ccc;
    border-radius: ${(props) => props.theme.borderRadius};
  }
`;

interface Props {
  typeformUrl: string;
  email: string | null;
  user_id: string | null;
  className?: string;
  language: string | null;
}

<<<<<<< HEAD
const TypeformSurvey = ({
  typeformUrl,
  email,
  user_id,
  className,
  language,
}: Props) => {
  const isSmallerThanTablet = useBreakpoint('tablet');
  const queryString = stringify(omitBy({ email, user_id, language }, isNil));
  const surveyUrl = `${typeformUrl}?${queryString}&disable-auto-focus=true`;

  return (
    <Container className={className || ''}>
      <Iframe
        url={surveyUrl}
        width="100%"
        height={isSmallerThanTablet ? surveyHeightMobile : surveyHeightDesktop}
      />
    </Container>
  );
};
=======
const TypeformSurvey = memo<Props>(
  ({ typeformUrl, email, user_id, className, language }) => {
    const isSmallerThanTablet = useBreakpoint('tablet');
    const queryString = stringify(omitBy({ email, user_id, language }, isNil));
    const surveyUrl = `${typeformUrl}?${queryString}&disable-auto-focus=true`;

    return (
      <Container className={className || ''}>
        <iframe
          src={surveyUrl}
          width="100%"
          height={
            isSmallerThanTablet ? surveyHeightMobile : surveyHeightDesktop
          }
        />
      </Container>
    );
  }
);
>>>>>>> 187c89e5

export default TypeformSurvey;<|MERGE_RESOLUTION|>--- conflicted
+++ resolved
@@ -28,7 +28,6 @@
   language: string | null;
 }
 
-<<<<<<< HEAD
 const TypeformSurvey = ({
   typeformUrl,
   email,
@@ -42,34 +41,13 @@
 
   return (
     <Container className={className || ''}>
-      <Iframe
-        url={surveyUrl}
+      <iframe
+        src={surveyUrl}
         width="100%"
         height={isSmallerThanTablet ? surveyHeightMobile : surveyHeightDesktop}
       />
     </Container>
   );
 };
-=======
-const TypeformSurvey = memo<Props>(
-  ({ typeformUrl, email, user_id, className, language }) => {
-    const isSmallerThanTablet = useBreakpoint('tablet');
-    const queryString = stringify(omitBy({ email, user_id, language }, isNil));
-    const surveyUrl = `${typeformUrl}?${queryString}&disable-auto-focus=true`;
-
-    return (
-      <Container className={className || ''}>
-        <iframe
-          src={surveyUrl}
-          width="100%"
-          height={
-            isSmallerThanTablet ? surveyHeightMobile : surveyHeightDesktop
-          }
-        />
-      </Container>
-    );
-  }
-);
->>>>>>> 187c89e5
 
 export default TypeformSurvey;