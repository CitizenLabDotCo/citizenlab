import React from 'react';
import { isError, isNilOrError } from 'utils/helperUtils';

// components
import TypeformSurvey from './TypeformSurvey';
import SurveymonkeySurvey from './SurveymonkeySurvey';
import GoogleFormsSurvey from './GoogleFormsSurvey';
import EnalyzerSurvey from './EnalyzerSurvey';
import QualtricsSurvey from './QualtricsSurvey';
import SmartSurvey from './SmartSurvey';
import MicrosoftFormsSurvey from './MicrosoftFormsSurvey';
import SnapSurvey from './SnapSurvey';
import Warning from 'components/UI/Warning';
import { ProjectPageSectionTitle } from 'containers/ProjectsShowPage/styles';

// services
import {
  getSurveyTakingRules,
  ISurveyTakingDisabledReason,
} from 'services/actionTakingRules';

// hooks
import usePhase from 'hooks/usePhase';
import useAuthUser from 'hooks/useAuthUser';
import useProject from 'hooks/useProject';
import useOpenAuthModal from 'hooks/useOpenAuthModal';

// i18n
import { FormattedMessage, MessageDescriptor } from 'utils/cl-intl';
import messages from './messages';

// events
import { openVerificationModal } from 'events/verificationModal';

// styling
import styled from 'styled-components';
import SurveyXact from './SurveyXact';

const Container = styled.div`
  position: relative;

  &.enabled {
    min-height: 500px;
  }
`;

interface Props {
  projectId: string | null;
  phaseId?: string | null;
  surveyEmbedUrl: string;
  surveyService: string;
  className?: string;
}

const disabledMessage: {
  [key in ISurveyTakingDisabledReason]: MessageDescriptor;
} = {
  projectInactive: messages.surveyDisabledProjectInactive,
  maybeNotPermitted: messages.surveyDisabledMaybeNotPermitted,
  maybeNotVerified: messages.surveyDisabledMaybeNotVerified,
  notPermitted: messages.surveyDisabledNotPermitted,
  notActivePhase: messages.surveyDisabledNotActivePhase,
  notVerified: messages.surveyDisabledNotVerified,
  notActive: messages.surveyDisabledNotActiveUser,
};

const Survey = ({
  projectId,
  phaseId,
  surveyEmbedUrl,
  surveyService,
  className,
}: Props) => {
  const project = useProject({ projectId });
  const phase = usePhase(phaseId || null);
  const authUser = useAuthUser();
  const openAuthModal = useOpenAuthModal();

  const onVerify = () => {
    const pcId = phaseId || projectId;
    const pcType = phaseId ? 'phase' : 'project';

    if (pcId && pcType) {
      openVerificationModal({
        context: {
          action: 'taking_survey',
          id: pcId,
          type: pcType,
        },
      });
    }
  };

  const signUpIn = (flow: 'signin' | 'signup') => {
    if (!isNilOrError(project)) {
      const pcType = phaseId ? 'phase' : 'project';
      const pcId = phaseId ?? projectId;
      const takingSurveyDisabledReason =
        project.attributes?.action_descriptor?.taking_survey?.disabled_reason;

      if (!pcId || !pcType) return;

<<<<<<< HEAD
      openSignUpInModal({
=======
      openAuthModal({
>>>>>>> 6f6bb060
        flow,
        verification: takingSurveyDisabledReason === 'not_verified',
        context: {
          action: 'taking_survey',
          id: pcId,
          type: pcType,
        },
      });
    }
  };

  const signIn = () => {
    signUpIn('signin');
  };

  const signUp = () => {
    signUpIn('signup');
  };

  if (!isNilOrError(project)) {
    const { enabled, disabledReason } = getSurveyTakingRules({
      project,
      phaseContext: !isError(phase) ? phase : null,
      signedIn: !isNilOrError(authUser),
    });

    if (enabled) {
      const email = !isNilOrError(authUser) ? authUser.attributes.email : null;
      const user_id = !isNilOrError(authUser) ? authUser.id : null;
      const language = !isNilOrError(authUser)
        ? authUser.attributes.locale
        : undefined;

      return (
        <Container
          id="project-survey"
          className={`${className} e2e-${surveyService}-survey enabled`}
        >
          <ProjectPageSectionTitle>
            <FormattedMessage {...messages.survey} />
          </ProjectPageSectionTitle>

          {surveyService === 'typeform' && (
            <TypeformSurvey
              typeformUrl={surveyEmbedUrl}
              email={email || null}
              user_id={user_id}
              language={language || undefined}
            />
          )}

          {surveyService === 'survey_monkey' && (
            <SurveymonkeySurvey surveymonkeyUrl={surveyEmbedUrl} />
          )}

          {surveyService === 'google_forms' && (
            <GoogleFormsSurvey googleFormsUrl={surveyEmbedUrl} />
          )}

          {surveyService === 'enalyzer' && (
            <EnalyzerSurvey enalyzerUrl={surveyEmbedUrl} />
          )}

          {surveyService === 'qualtrics' && (
            <QualtricsSurvey qualtricsUrl={surveyEmbedUrl} />
          )}

          {surveyService === 'smart_survey' && (
            <SmartSurvey
              smartSurveyUrl={surveyEmbedUrl}
              email={email || null}
              user_id={user_id}
            />
          )}

          {surveyService === 'microsoft_forms' && (
            <MicrosoftFormsSurvey microsoftFormsUrl={surveyEmbedUrl} />
          )}

          {surveyService === 'survey_xact' && (
            <SurveyXact surveyXactUrl={surveyEmbedUrl} />
          )}

          {surveyService === 'snap_survey' && (
            <SnapSurvey snapSurveyUrl={surveyEmbedUrl} />
          )}
        </Container>
      );
    }

    return (
      <Container className={`warning ${className || ''}`}>
        <Warning icon="lock">
          <FormattedMessage
            {...(disabledReason
              ? disabledMessage[disabledReason]
              : messages.surveyDisabledNotPossible)}
            values={{
              verificationLink: (
                <button onClick={onVerify}>
                  <FormattedMessage {...messages.verificationLinkText} />
                </button>
              ),
              signUpLink: (
                <button onClick={signUp}>
                  <FormattedMessage {...messages.signUpLinkText} />
                </button>
              ),
              completeRegistrationLink: (
                <button onClick={signUp}>
                  <FormattedMessage
                    {...messages.completeRegistrationLinkText}
                  />
                </button>
              ),
              logInLink: (
                <button onClick={signIn}>
                  <FormattedMessage {...messages.logInLinkText} />
                </button>
              ),
            }}
          />
        </Warning>
      </Container>
    );
  }

  return null;
};

export default Survey;<|MERGE_RESOLUTION|>--- conflicted
+++ resolved
@@ -100,11 +100,7 @@
 
       if (!pcId || !pcType) return;
 
-<<<<<<< HEAD
-      openSignUpInModal({
-=======
       openAuthModal({
->>>>>>> 6f6bb060
         flow,
         verification: takingSurveyDisabledReason === 'not_verified',
         context: {
