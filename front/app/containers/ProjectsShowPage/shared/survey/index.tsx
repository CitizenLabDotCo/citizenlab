--- conflicted
+++ resolved
@@ -8,12 +8,9 @@
 
 import { ProjectPageSectionTitle } from 'containers/ProjectsShowPage/styles';
 
-<<<<<<< HEAD
+import { ScreenReaderOnly } from 'utils/a11y';
 import globalMessages from 'utils/actionDescriptors/messages';
 import { ProjectSurveyDisabledReason } from 'utils/actionDescriptors/types';
-=======
-import { ScreenReaderOnly } from 'utils/a11y';
->>>>>>> c951a0c0
 import { FormattedMessage, MessageDescriptor } from 'utils/cl-intl';
 import { isNilOrError } from 'utils/helperUtils';
 
