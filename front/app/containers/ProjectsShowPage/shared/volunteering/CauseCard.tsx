--- conflicted
+++ resolved
@@ -202,20 +202,12 @@
       flow: 'signin',
       onSuccess: () => handleOnVolunteerButtonClick(),
     });
-<<<<<<< HEAD
-  }, [handleOnVolunteerButtonClick]);
-=======
->>>>>>> 25aa1193
 
   const signUp = () =>
     openSignUpInModal({
       flow: 'signup',
       onSuccess: () => handleOnVolunteerButtonClick(),
     });
-<<<<<<< HEAD
-  }, [handleOnVolunteerButtonClick]);
-=======
->>>>>>> 25aa1193
 
   const isVolunteer = !!cause.relationships?.user_volunteer?.data;
   const smallerThanSmallTablet = windowWidth <= viewportWidths.tablet;
