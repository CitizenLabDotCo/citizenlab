--- conflicted
+++ resolved
@@ -1,8 +1,7 @@
-import React, { memo, useCallback } from 'react';
+import React, { useCallback } from 'react';
 
 // services
-import { addVolunteer, deleteVolunteer } from 'services/volunteers';
-import { ICauseData } from 'services/causes';
+import { ICauseData } from 'api/causes/types';
 
 // resource hooks
 import useAuthUser from 'hooks/useAuthUser';
@@ -34,6 +33,8 @@
   defaultCardStyle,
   isRtl,
 } from 'utils/styleUtils';
+import useAddVolunteer from 'api/causes/useAddVolunteer';
+import useDeleteVolunteer from 'api/causes/useDeleteVolunteer';
 
 const Container = styled.div`
   padding: 20px;
@@ -168,9 +169,12 @@
 interface Props {
   cause: ICauseData;
   className?: string;
+  disabled?: boolean;
 }
 
-const CauseCard = memo<Props>(({ cause, className }) => {
+const CauseCard = ({ cause, className, disabled }: Props) => {
+  const { mutate: addVolunteer } = useAddVolunteer();
+  const { mutate: deleteVolunteer } = useDeleteVolunteer();
   const theme = useTheme();
   const authUser = useAuthUser();
   const { windowWidth } = useWindowSize();
@@ -183,39 +187,27 @@
       openSignUpInModal();
     } else {
       if (cause.relationships?.user_volunteer?.data) {
-<<<<<<< HEAD
-        deleteVolunteer(cause.id, cause.relationships.user_volunteer.data.id);
-=======
         deleteVolunteer({
           causeId: cause.id,
           volunteerId: cause.relationships.user_volunteer.data.id,
         });
->>>>>>> 2365e85b
       } else {
         addVolunteer(cause.id);
       }
     }
-<<<<<<< HEAD
-  }, [authUser, cause]);
-=======
   }, [authUser, cause, addVolunteer, deleteVolunteer]);
->>>>>>> 2365e85b
-
-  const signIn = useCallback(() => {
+
+  const signIn = () =>
     openSignUpInModal({
       flow: 'signin',
       action: () => handleOnVolunteerButtonClick(),
     });
-    // eslint-disable-next-line react-hooks/exhaustive-deps
-  }, []);
-
-  const signUp = useCallback(() => {
+
+  const signUp = () =>
     openSignUpInModal({
       flow: 'signup',
       action: () => handleOnVolunteerButtonClick(),
     });
-    // eslint-disable-next-line react-hooks/exhaustive-deps
-  }, []);
 
   const isVolunteer = !!cause.relationships?.user_volunteer?.data;
   const smallerThanSmallTablet = windowWidth <= viewportWidths.tablet;
@@ -233,7 +225,7 @@
   return (
     <Container className={className}>
       <Left>
-        {cause.attributes.image.medium ? (
+        {cause.attributes.image?.medium ? (
           <ImageWrapper>
             <StyledImage src={cause.attributes.image.medium} alt="" />
             <VolunteersCount>
@@ -294,7 +286,7 @@
             <Button
               onClick={handleOnVolunteerButtonClick}
               icon={!isVolunteer ? 'volunteer' : 'volunteer-off'}
-              disabled={!authUser}
+              disabled={!authUser || disabled}
               buttonStyle={!isVolunteer ? 'primary' : 'secondary'}
               fullWidth={smallerThanSmallTablet}
             >
@@ -309,6 +301,6 @@
       </Right>
     </Container>
   );
-});
+};
 
 export default CauseCard;