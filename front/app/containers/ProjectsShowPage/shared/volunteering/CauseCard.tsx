import React, { useCallback } from 'react';

// services
import { ICauseData } from 'api/causes/types';

// resource hooks
import useAuthUser from 'hooks/useAuthUser';

// components
import Image from 'components/UI/Image';
import { Icon, useWindowSize } from '@citizenlab/cl2-component-library';
import Button from 'components/UI/Button';
import QuillEditedContent from 'components/UI/QuillEditedContent';
import Warning from 'components/UI/Warning';

// utils
import { isEmptyMultiloc, isNilOrError } from 'utils/helperUtils';
import { openSignUpInModal } from 'events/openSignUpInModal';
import { ScreenReaderOnly } from 'utils/a11y';

// i18n
import { FormattedMessage } from 'utils/cl-intl';
import T from 'components/T';
import messages from './messages';

// styling
import styled, { useTheme } from 'styled-components';
import {
  fontSizes,
  colors,
  media,
  viewportWidths,
  defaultCardStyle,
  isRtl,
} from 'utils/styleUtils';
import useAddVolunteer from 'api/causes/useAddVolunteer';
import useDeleteVolunteer from 'api/causes/useDeleteVolunteer';

const Container = styled.div`
  padding: 20px;
  margin-bottom: 20px;
  display: flex;
  align-items: stretch;
  ${defaultCardStyle};

  ${isRtl`
    flex-direction: row-reverse;
  `}

  ${media.phone`
    flex-direction: column;
  `}
`;

const Left = styled.div`
  flex: 0 0 300px;
  width: 300px;
  overflow: hidden;

  ${media.phone`
    flex: auto;
    width: auto;
    margin-bottom: 20px;
  `}
`;

const Right = styled.div`
  flex: 1;
  display: flex;
  flex-direction: column;
  margin-left: 40px;

  ${isRtl`
  margin-left: 0;
  margin-right: 40px;
  `}

  ${media.phone`
    margin-left: 0px;
  `}
`;

const Content = styled.div`
  flex: 1 1 auto;
  margin-bottom: 30px;
`;

const Title = styled.h3`
  color: ${(props) => props.theme.colors.tenantText};
  font-size: ${fontSizes.xxl}px;
  font-weight: 500;
  line-height: normal;
  margin: 0;
  margin-bottom: 20px;
  padding: 0;
`;

const Description = styled.div`
  color: ${(props) => props.theme.colors.tenantText};
  font-size: ${fontSizes.base}px;
  line-height: normal;
`;

const ImageWrapper = styled.div`
  width: 100%;
  display: flex;
  align-items: center;
  justify-content: center;
  position: relative;
  border-radius: ${(props) => props.theme.borderRadius};
  overflow: hidden;

  &.fillBackground {
    height: 225px;
    background: ${colors.background};
  }
`;

const PlaceholderIcon = styled(Icon)`
  flex: 0 0 56px;
  width: 56px;
  height: 56px;
  fill: #fff;
`;

const StyledImage = styled(Image)`
  width: 100%;
`;

const VolunteersCount = styled.div`
  position: absolute;
  top: 10px;
  left: 10px;
  display: flex;
  align-items: center;
  padding-top: 6px;
  padding-bottom: 6px;
  padding-left: 5px;
  padding-right: 10px;
  border-radius: ${(props) => props.theme.borderRadius};
  background: rgba(0, 0, 0, 0.75);

  ${isRtl`
    left: auto;
    right: 10px;
  `}
`;

const VolunteersCountIcon = styled(Icon)`
  flex: 0 0 24px;
  fill: #fff;
  margin-right: 8px;
`;

const VolunteersCountText = styled.span`
  color: #fff;
  font-size: ${fontSizes.s}px;
  font-weight: 300;
`;

const ActionWrapper = styled.div`
  display: flex;

  ${isRtl`
   flex-direction: row-reverse;
 `}
`;

interface Props {
  cause: ICauseData;
  className?: string;
  disabled?: boolean;
}

const CauseCard = ({ cause, className, disabled }: Props) => {
  const { mutate: addVolunteer } = useAddVolunteer();
  const { mutate: deleteVolunteer } = useDeleteVolunteer();
  const theme = useTheme();
  const authUser = useAuthUser();
  const { windowWidth } = useWindowSize();

  const handleOnVolunteerButtonClick = useCallback(() => {
<<<<<<< HEAD
    if (
      !isNilOrError(authUser) &&
      !authUser.attributes.registration_completed_at
    ) {
      openSignUpInModal();
=======
    if (cause.relationships?.user_volunteer?.data) {
      deleteVolunteer({
        causeId: cause.id,
        volunteerId: cause.relationships.user_volunteer.data.id,
      });
>>>>>>> ff9d7430
    } else {
      if (cause.relationships?.user_volunteer?.data) {
        deleteVolunteer(cause.id, cause.relationships.user_volunteer.data.id);
      } else {
        addVolunteer(cause.id);
      }
    }
<<<<<<< HEAD
  }, [authUser, cause]);
=======
  }, [cause, addVolunteer, deleteVolunteer]);
>>>>>>> ff9d7430

  const signIn = () =>
    openSignUpInModal({
      flow: 'signin',
      action: () => handleOnVolunteerButtonClick(),
    });

  const signUp = () =>
    openSignUpInModal({
      flow: 'signup',
      action: () => handleOnVolunteerButtonClick(),
    });

  const isVolunteer = !!cause.relationships?.user_volunteer?.data;
  const smallerThanSmallTablet = windowWidth <= viewportWidths.tablet;
  const signUpLink = (
    <button onClick={signUp}>
      <FormattedMessage {...messages.signUpLinkText} />
    </button>
  );
  const signInLink = (
    <button onClick={signIn}>
      <FormattedMessage {...messages.signInLinkText} />
    </button>
  );

  return (
    <Container className={className}>
      <Left>
        {cause.attributes.image?.medium ? (
          <ImageWrapper>
            <StyledImage src={cause.attributes.image.medium} alt="" />
            <VolunteersCount>
              <VolunteersCountIcon name="volunteer" />
              <VolunteersCountText aria-hidden="true">
                <FormattedMessage
                  {...messages.xVolunteers}
                  values={{ x: cause.attributes.volunteers_count }}
                />
              </VolunteersCountText>
            </VolunteersCount>
          </ImageWrapper>
        ) : (
          <ImageWrapper className="fillBackground">
            <PlaceholderIcon name="volunteer" />
            <VolunteersCount>
              <VolunteersCountIcon name="volunteer" />
              <VolunteersCountText aria-hidden="true">
                <FormattedMessage
                  {...messages.xVolunteers}
                  values={{ x: cause.attributes.volunteers_count }}
                />
              </VolunteersCountText>
            </VolunteersCount>
          </ImageWrapper>
        )}
      </Left>

      <Right>
        <Content>
          <Title>
            <T value={cause.attributes.title_multiloc} />
          </Title>
          <ScreenReaderOnly>
            <FormattedMessage
              {...messages.xVolunteers}
              values={{ x: cause.attributes.volunteers_count }}
            />
          </ScreenReaderOnly>
          {!isEmptyMultiloc(cause.attributes.description_multiloc) && (
            <Description>
              <QuillEditedContent textColor={theme.colors.tenantText}>
                <T value={cause.attributes.description_multiloc} supportHtml />
              </QuillEditedContent>
            </Description>
          )}
        </Content>

        <ActionWrapper>
          {!authUser ? (
            <Warning>
              <FormattedMessage
                {...messages.notLoggedIn}
                values={{ signUpLink, signInLink }}
              />
            </Warning>
          ) : (
            <Button
              onClick={handleOnVolunteerButtonClick}
              icon={!isVolunteer ? 'volunteer' : 'volunteer-off'}
              disabled={!authUser || disabled}
              buttonStyle={!isVolunteer ? 'primary' : 'secondary'}
              fullWidth={smallerThanSmallTablet}
            >
              {isVolunteer ? (
                <FormattedMessage {...messages.withdrawVolunteerButton} />
              ) : (
                <FormattedMessage {...messages.becomeVolunteerButton} />
              )}
            </Button>
          )}
        </ActionWrapper>
      </Right>
    </Container>
  );
};

export default CauseCard;<|MERGE_RESOLUTION|>--- conflicted
+++ resolved
@@ -180,31 +180,22 @@
   const { windowWidth } = useWindowSize();
 
   const handleOnVolunteerButtonClick = useCallback(() => {
-<<<<<<< HEAD
     if (
       !isNilOrError(authUser) &&
       !authUser.attributes.registration_completed_at
     ) {
       openSignUpInModal();
-=======
-    if (cause.relationships?.user_volunteer?.data) {
-      deleteVolunteer({
-        causeId: cause.id,
-        volunteerId: cause.relationships.user_volunteer.data.id,
-      });
->>>>>>> ff9d7430
     } else {
       if (cause.relationships?.user_volunteer?.data) {
-        deleteVolunteer(cause.id, cause.relationships.user_volunteer.data.id);
+        deleteVolunteer({
+          causeId: cause.id,
+          volunteerId: cause.relationships.user_volunteer.data.id,
+        });
       } else {
         addVolunteer(cause.id);
       }
     }
-<<<<<<< HEAD
-  }, [authUser, cause]);
-=======
-  }, [cause, addVolunteer, deleteVolunteer]);
->>>>>>> ff9d7430
+  }, [authUser, cause, addVolunteer, deleteVolunteer]);
 
   const signIn = () =>
     openSignUpInModal({
