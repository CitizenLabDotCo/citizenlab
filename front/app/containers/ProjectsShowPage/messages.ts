import { defineMessages } from 'react-intl';

export default defineMessages({
  header: {
    id: 'app.containers.Projects.header',
    defaultMessage: 'Projects',
  },
  editProject: {
    id: 'app.containers.Projects.editProject',
    defaultMessage: 'Edit project',
  },
  project: {
    id: 'app.containers.Projects.project',
    defaultMessage: 'Project',
  },
  a11y_titleInputs: {
    id: 'app.containers.Projects.a11y_titleInputs',
    defaultMessage: 'All inputs submitted to this project',
  },
  a11y_titleInputsPhase: {
    id: 'app.containers.Projects.a11y_titleInputsPhase',
    defaultMessage: 'All inputs submitted to this phase',
  },
  invisibleTitleSurvey: {
    id: 'app.containers.Projects.invisibleTitleSurvey',
    defaultMessage: 'Take the survey',
  },
  invisbleTitleDocumentAnnotation: {
    id: 'app.containers.Projects.invisbleTitleDocumentAnnotation1',
    defaultMessage: 'Review the document',
  },
  invisibleTitlePoll: {
    id: 'app.containers.Projects.invisibleTitlePoll',
    defaultMessage: 'Take the poll',
  },
  createANewPhase: {
    id: 'app.containers.Projects.createANewPhase',
    defaultMessage: 'Create a new phase',
  },
  invisibleTitlePhaseAbout: {
    id: 'app.containers.Projects.invisibleTitlePhaseAbout',
    defaultMessage: 'About this phase',
  },
  information: {
    id: 'app.containers.Projects.information',
    defaultMessage: 'Information',
  },
  events: {
    id: 'app.containers.Projects.events',
    defaultMessage: 'Events',
  },
  metaTitle1: {
    id: 'app.containers.Projects.metaTitle1',
    defaultMessage: 'Project: {projectTitle} | {orgName}',
  },
  upcomingEvents: {
    id: 'app.containers.Projects.upcomingEvents',
    defaultMessage: 'Upcoming events',
  },
  seeUpcomingEvents: {
    id: 'app.containers.Projects.seeUpcomingEvents',
    defaultMessage: 'See upcoming events',
  },
  location: {
    id: 'app.containers.Projects.location',
    defaultMessage: 'Location:',
  },
  noPhaseSelected: {
    id: 'app.containers.Projects.noPhaseSelected',
    defaultMessage: 'No phase selected',
  },
  endedOn: {
    id: 'app.containers.Projects.endedOn',
    defaultMessage: 'Ended on {date}',
  },
  previousPhase: {
    id: 'app.containers.Projects.previousPhase',
    defaultMessage: 'Previous phase',
  },
  nextPhase: {
    id: 'app.containers.Projects.nextPhase',
    defaultMessage: 'Next phase',
  },
  currentPhase: {
    id: 'app.containers.Projects.currentPhase',
    defaultMessage: 'Current phase',
  },
  navPoll: {
    id: 'app.containers.Projects.navPoll',
    defaultMessage: 'Poll',
  },
  navSurvey: {
    id: 'app.containers.Projects.navSurvey',
    defaultMessage: 'Survey',
  },
  archived: {
    id: 'app.containers.Projects.archived',
    defaultMessage: 'Archived',
  },
  myBasket: {
    id: 'app.containers.Projects.myBasket',
    defaultMessage: 'My basket',
  },
  basketSubmitted: {
    id: 'app.containers.Projects.basketSubmitted',
    defaultMessage: 'Your basket has been submitted!',
  },
  yourBudget: {
    id: 'app.containers.Projects.yourBudget',
    defaultMessage: 'Your budget',
  },
  requiredSelection: {
    id: 'app.containers.Projects.requiredSelection',
    defaultMessage: 'Required selection',
  },
  addedToBasket: {
    id: 'app.containers.Projects.addedToBasket',
    defaultMessage: 'Added to your basket',
  },
  minBudgetRequired: {
    id: 'app.containers.Projects.minBudgetRequired',
    defaultMessage: 'Minimum budget required',
  },
  manageBasket: {
    id: 'app.containers.Projects.manageBasket',
    defaultMessage: 'Manage basket',
  },
  submitMyBasket: {
    id: 'app.containers.Projects.submitMyBasket',
    defaultMessage: 'Submit my basket',
  },
  noItems: {
    id: 'app.containers.Projects.noItems',
    defaultMessage: "You haven't selected any items yet",
  },
  removeItem: {
    id: 'app.containers.Projects.removeItem',
    defaultMessage: 'Remove item',
  },
  a11y_phasesOverview: {
    id: 'app.containers.Projects.a11y_phasesOverview',
    defaultMessage: 'Phases overview',
  },
  projectTwitterMessage: {
    id: 'app.containers.Projects.projectTwitterMessage',
    defaultMessage:
      'Make your voice heard! Participate in {projectName} | {orgName}',
  },
  whatsAppMessage: {
    id: 'app.containers.Projects.whatsAppMessage',
    defaultMessage:
      '{projectName} | from the participation platform of {orgName}',
  },
<<<<<<< HEAD
=======
  about: {
    id: 'app.containers.Projects.about',
    defaultMessage: 'About',
  },
  // #input_term_copy
  xIdeas: {
    id: 'app.containers.Projects.xIdeas',
    defaultMessage:
      '{ideasCount, plural, no {# ideas} one {# idea} other {# ideas}}',
  },
  xIdeasInCurrentPhase: {
    id: 'app.containers.Projects.xIdeasInCurrentPhase',
    defaultMessage:
      '{ideasCount, plural, no {# ideas} one {# idea} other {# ideas}} in the current phase',
  },
  xIdeasInFinalPhase: {
    id: 'app.containers.Projects.xIdeasInFinalPhase',
    defaultMessage:
      '{ideasCount, plural, no {# ideas} one {# idea} other {# ideas}} in the final phase',
  },
  xContributions: {
    id: 'app.containers.Projects.xContributions',
    defaultMessage:
      '{ideasCount, plural, no {# contributions} one {# contribution} other {# contributions}}',
  },
  xContributionsInCurrentPhase: {
    id: 'app.containers.Projects.xContributionsInCurrentPhase',
    defaultMessage:
      '{ideasCount, plural, no {# contributions} one {# contribution} other {# contributions}} in the current phase',
  },
  xContributionsInFinalPhase: {
    id: 'app.containers.Projects.xContributionsInFinalPhase',
    defaultMessage:
      '{ideasCount, plural, no {# contributions} one {# contribution} other {# contributions}} in the final phase',
  },
  xProjects: {
    id: 'app.containers.Projects.xProjects',
    defaultMessage:
      '{ideasCount, plural, no {# projects} one {# project} other {# projects}}',
  },
  xProjectsInCurrentPhase: {
    id: 'app.containers.Projects.xProjectsInCurrentPhase',
    defaultMessage:
      '{ideasCount, plural, no {# projects} one {# project} other {# projects}} in the current phase',
  },
  xProjectsInFinalPhase: {
    id: 'app.containers.Projects.xProjectsInFinalPhase',
    defaultMessage:
      '{ideasCount, plural, no {# projects} one {# project} other {# projects}} in the final phase',
  },
  xOptions: {
    id: 'app.containers.Projects.xOptions',
    defaultMessage:
      '{ideasCount, plural, no {# options} one {# option} other {# options}}',
  },
  xOptionsInCurrentPhase: {
    id: 'app.containers.Projects.xOptionsInCurrentPhase',
    defaultMessage:
      '{ideasCount, plural, no {# options} one {# option} other {# options}} in the current phase',
  },
  xOptionsInFinalPhase: {
    id: 'app.containers.Projects.xOptionsInFinalPhase',
    defaultMessage:
      '{ideasCount, plural, no {# options} one {# option} other {# options}} in the final phase',
  },
  xIssues: {
    id: 'app.containers.Projects.xIssues',
    defaultMessage:
      '{ideasCount, plural, no {# issues} one {# issue} other {# issues}}',
  },
  xIssuesInCurrentPhase: {
    id: 'app.containers.Projects.xIssuesInCurrentPhase',
    defaultMessage:
      '{ideasCount, plural, no {# issues} one {# issue} other {# issues}} in the current phase',
  },
  xIssuesInFinalPhase: {
    id: 'app.containers.Projects.xIssuesInFinalPhase',
    defaultMessage:
      '{ideasCount, plural, no {# issues} one {# issue} other {# issues}} in the final phase',
  },
  xQuestions: {
    id: 'app.containers.Projects.xQuestions',
    defaultMessage:
      '{ideasCount, plural, no {# questions} one {# questions} other {# questions}}',
  },
  xQuestionsInCurrentPhase: {
    id: 'app.containers.Projects.xQuestionsInCurrentPhase',
    defaultMessage:
      '{ideasCount, plural, no {# questions} one {# question} other {# questions}} in the current phase',
  },
  xQuestionsInFinalPhase: {
    id: 'app.containers.Projects.xQuestionsInFinalPhase',
    defaultMessage:
      '{ideasCount, plural, no {# questions} one {# question} other {# questions}} in the final phase',
  },
  xProposals: {
    id: 'app.containers.Projects.xProposals',
    defaultMessage:
      '{ideasCount, plural, no {# proposals} one {# proposal} other {# proposals}}',
  },
  xProposalsInCurrentPhase: {
    id: 'app.containers.Projects.xProposalsInCurrentPhase',
    defaultMessage:
      '{ideasCount, plural, no {# proposals} one {# proposal} other {# proposals}} in the current phase',
  },
  xProposalsInFinalPhase: {
    id: 'app.containers.Projects.xProposalsInFinalPhase',
    defaultMessage:
      '{ideasCount, plural, no {# proposals} one {# proposal} other {# proposals}} in the final phase',
  },
  xInitiatives: {
    id: 'app.containers.Projects.xInitiatives',
    defaultMessage:
      '{ideasCount, plural, no {# initiatives} one {# initiative} other {# initiatives}}',
  },
  xInitiativesInCurrentPhase: {
    id: 'app.containers.Projects.xInitiativesInCurrentPhase',
    defaultMessage:
      '{ideasCount, plural, no {# initiatives} one {# initiative} other {# initiatives}} in the current phase',
  },
  xInitiativesInFinalPhase: {
    id: 'app.containers.Projects.xInitiativesInFinalPhase',
    defaultMessage:
      '{ideasCount, plural, no {# initiatives} one {# initiative} other {# initiatives}} in the final phase',
  },
  xPetitions: {
    id: 'app.containers.Projects.xPetitions',
    defaultMessage:
      '{ideasCount, plural, no {# petitions} one {# petition} other {# petitions}}',
  },
  xPetitionsInCurrentPhase: {
    id: 'app.containers.Projects.xPetitionsInCurrentPhase',
    defaultMessage:
      '{ideasCount, plural, no {# petitions} one {# petition} other {# petitions}} in the current phase',
  },
  xPetitionsInFinalPhase: {
    id: 'app.containers.Projects.xPetitionsInFinalPhase',
    defaultMessage:
      '{ideasCount, plural, no {# petitions} one {# petition} other {# petitions}} in the final phase',
  },
  oneSurvey: {
    id: 'app.containers.Projects.oneSurvey',
    defaultMessage: '1 survey',
  },
  oneSurveyInCurrentPhase: {
    id: 'app.containers.Projects.oneSurveyInCurrentPhase',
    defaultMessage: '1 survey in the current phase',
  },
  oneDocToReview: {
    id: 'app.containers.Projects.oneDocToReview',
    defaultMessage: '1 document to review',
  },
  oneDocToReviewInCurrentPhase: {
    id: 'app.containers.Projects.oneDocToReviewInCurrentPhase',
    defaultMessage: '1 document to review in the current phase',
  },
  poll: {
    id: 'app.containers.Projects.poll',
    defaultMessage: '1 poll',
  },
  pollInCurrentPhase: {
    id: 'app.containers.Projects.pollInCurrentPhase',
    defaultMessage: '1 poll in the current phase',
  },
  budget: {
    id: 'app.containers.Projects.budget',
    defaultMessage: '{amount} budget',
  },
  nothingPosted: {
    id: 'app.containers.Projects.nothingPosted',
    defaultMessage: 'Nothing posted yet',
  },
  xPhases: {
    id: 'app.containers.Projects.xPhases',
    defaultMessage:
      '{phasesCount, plural, no {# phases} one {# phase} other {# phases}}',
  },
  xParticipants: {
    id: 'app.containers.Projects.xParticipants',
    defaultMessage:
      '{participantsCount, plural, no {# participants} one {# participant} other {# participants}}',
  },
  liveDataMessage: {
    id: 'app.containers.Projects.liveDataMessage',
    defaultMessage:
      "You're viewing real-time data. Participant counts are continuously updated for administrators. Please note that regular users see cached data, which may result in slight differences in the numbers.",
  },
  xUpcomingEvents: {
    id: 'app.containers.Projects.xUpcomingEvents',
    defaultMessage:
      '{upcomingEventsCount, plural, no {# upcoming events} one {# upcoming event} other {# upcoming events}}',
  },
>>>>>>> 0bdc5bdf
  allocateBudget: {
    id: 'app.containers.Projects.allocateBudget',
    defaultMessage: 'Allocate your budget',
  },
  takeTheSurvey: {
    id: 'app.containers.Projects.takeTheSurvey',
    defaultMessage: 'Take the survey',
  },
  reviewDocument: {
    id: 'app.containers.Projects.reviewDocument',
    defaultMessage: 'Review the document',
  },
  takeThePoll: {
    id: 'app.containers.Projects.takeThePoll',
    defaultMessage: 'Take the poll',
  },
  // #input_term_copy
  ideas: {
    id: 'app.containers.Projects.ideas',
    defaultMessage: 'Ideas',
  },
  contributions: {
    id: 'app.containers.Projects.contributions',
    defaultMessage: 'Contributions',
  },
  issues: {
    id: 'app.containers.Projects.issues',
    defaultMessage: 'Issues',
  },
  options: {
    id: 'app.containers.Projects.options',
    defaultMessage: 'Options',
  },
  questions: {
    id: 'app.containers.Projects.questions',
    defaultMessage: 'Questions',
  },
  projects: {
    id: 'app.containers.Projects.projects',
    defaultMessage: 'Projects',
  },
  proposals: {
    id: 'app.containers.Projects.proposals',
    defaultMessage: 'Proposals',
  },
  initiatives: {
    id: 'app.containers.Projects.initiatives',
    defaultMessage: 'Initiatives',
  },
  petitions: {
    id: 'app.containers.Projects.petitions',
    defaultMessage: 'Petitions',
  },
  survey: {
    id: 'app.containers.Projects.survey',
    defaultMessage: 'Survey',
  },
  timeline: {
    id: 'app.containers.Projects.timeline',
    defaultMessage: 'Timeline',
  },
  phases: {
    id: 'app.containers.Projects.phases',
    defaultMessage: 'Phases',
  },
  share: {
    id: 'app.containers.Projects.share',
    defaultMessage: 'Share',
  },
  shareThisProject: {
    id: 'app.containers.Projects.shareThisProject',
    defaultMessage: 'Share this project',
  },
  readMore: {
    id: 'app.containers.Projects.readMore',
    defaultMessage: 'Read more',
  },
  readLess: {
    id: 'app.containers.Projects.readLess',
    defaultMessage: 'Read less',
  },
<<<<<<< HEAD
=======
  xEvents: {
    id: 'app.containers.Projects.xEvents',
    defaultMessage: '{eventsCount, plural, one {# event} other {# events}}',
  },
  // #input_term_copy
>>>>>>> 0bdc5bdf
  seeTheIdeas: {
    id: 'app.containers.Projects.seeTheIdeas',
    defaultMessage: 'See the ideas',
  },
  seeTheOptions: {
    id: 'app.containers.Projects.seeTheOptions',
    defaultMessage: 'See the options',
  },
  seeTheProjects: {
    id: 'app.containers.Projects.seeTheProjects',
    defaultMessage: 'See the projects',
  },
  seeTheQuestions: {
    id: 'app.containers.Projects.seeTheQuestions',
    defaultMessage: 'See the questions',
  },
  seeTheIssues: {
    id: 'app.containers.Projects.seeTheIssues',
    defaultMessage: 'See the issues',
  },
  seeTheContributions: {
    id: 'app.containers.Projects.seeTheContributions',
    defaultMessage: 'See the contributions',
  },
  seeTheProposals: {
    id: 'app.containers.Projects.seeTheProposals',
    defaultMessage: 'See the proposals',
  },
  seeTheInitiatives: {
    id: 'app.containers.Projects.seeTheInitiatives',
    defaultMessage: 'See the initiatives',
  },
  seeThePetitions: {
    id: 'app.containers.Projects.seeThePetitions',
    defaultMessage: 'See the petitions',
  },
  meetMinBudgetRequirement: {
    id: 'app.containers.Projects.meetMinBudgetRequirement',
    defaultMessage: 'Meet the minimum budget to submit your basket.',
  },
  meetMinSelectionRequirement: {
    id: 'app.containers.Projects.meetMinSelectionRequirement',
    defaultMessage: 'Meet the required selection to submit your basket.',
  },
  a11y_phase: {
    id: 'app.containers.Projects.a11y_phase',
    defaultMessage: 'Phase {phaseNumber}: {phaseTitle}',
  },
  emailSharingSubject: {
    id: 'app.containers.Projects.emailSharingSubject',
    defaultMessage: '{projectName}: join the discussion',
  },
  emailSharingBody: {
    id: 'app.containers.Projects.emailSharingBody',
    defaultMessage:
      'What do you think of this project? Join the discussion at {projectUrl} to make your voice heard!',
  },
  document: {
    id: 'app.containers.Projects.document',
    defaultMessage: 'Document',
  },
  participantsTooltip: {
    id: 'app.containers.Projects.participantsTooltip4',
    defaultMessage:
      'This number also reflects anonymous survey submissions. Anonymous survey submissions are possible if surveys are open to everyone (see the {accessRightsLink} tab for this project).',
  },
  accessRights: {
    id: 'app.containers.Projects.accessRights',
    defaultMessage: 'Access rights',
  },
  participants: {
    id: 'app.containers.Projects.participants',
    defaultMessage: 'Participants',
  },
  noEndDate: {
    id: 'app.containers.Projects.noEndDate',
    defaultMessage: 'No end date',
  },
  newPhase: {
    id: 'app.containers.Projects.newPhase',
    defaultMessage: 'New phase',
  },
});<|MERGE_RESOLUTION|>--- conflicted
+++ resolved
@@ -151,201 +151,6 @@
     defaultMessage:
       '{projectName} | from the participation platform of {orgName}',
   },
-<<<<<<< HEAD
-=======
-  about: {
-    id: 'app.containers.Projects.about',
-    defaultMessage: 'About',
-  },
-  // #input_term_copy
-  xIdeas: {
-    id: 'app.containers.Projects.xIdeas',
-    defaultMessage:
-      '{ideasCount, plural, no {# ideas} one {# idea} other {# ideas}}',
-  },
-  xIdeasInCurrentPhase: {
-    id: 'app.containers.Projects.xIdeasInCurrentPhase',
-    defaultMessage:
-      '{ideasCount, plural, no {# ideas} one {# idea} other {# ideas}} in the current phase',
-  },
-  xIdeasInFinalPhase: {
-    id: 'app.containers.Projects.xIdeasInFinalPhase',
-    defaultMessage:
-      '{ideasCount, plural, no {# ideas} one {# idea} other {# ideas}} in the final phase',
-  },
-  xContributions: {
-    id: 'app.containers.Projects.xContributions',
-    defaultMessage:
-      '{ideasCount, plural, no {# contributions} one {# contribution} other {# contributions}}',
-  },
-  xContributionsInCurrentPhase: {
-    id: 'app.containers.Projects.xContributionsInCurrentPhase',
-    defaultMessage:
-      '{ideasCount, plural, no {# contributions} one {# contribution} other {# contributions}} in the current phase',
-  },
-  xContributionsInFinalPhase: {
-    id: 'app.containers.Projects.xContributionsInFinalPhase',
-    defaultMessage:
-      '{ideasCount, plural, no {# contributions} one {# contribution} other {# contributions}} in the final phase',
-  },
-  xProjects: {
-    id: 'app.containers.Projects.xProjects',
-    defaultMessage:
-      '{ideasCount, plural, no {# projects} one {# project} other {# projects}}',
-  },
-  xProjectsInCurrentPhase: {
-    id: 'app.containers.Projects.xProjectsInCurrentPhase',
-    defaultMessage:
-      '{ideasCount, plural, no {# projects} one {# project} other {# projects}} in the current phase',
-  },
-  xProjectsInFinalPhase: {
-    id: 'app.containers.Projects.xProjectsInFinalPhase',
-    defaultMessage:
-      '{ideasCount, plural, no {# projects} one {# project} other {# projects}} in the final phase',
-  },
-  xOptions: {
-    id: 'app.containers.Projects.xOptions',
-    defaultMessage:
-      '{ideasCount, plural, no {# options} one {# option} other {# options}}',
-  },
-  xOptionsInCurrentPhase: {
-    id: 'app.containers.Projects.xOptionsInCurrentPhase',
-    defaultMessage:
-      '{ideasCount, plural, no {# options} one {# option} other {# options}} in the current phase',
-  },
-  xOptionsInFinalPhase: {
-    id: 'app.containers.Projects.xOptionsInFinalPhase',
-    defaultMessage:
-      '{ideasCount, plural, no {# options} one {# option} other {# options}} in the final phase',
-  },
-  xIssues: {
-    id: 'app.containers.Projects.xIssues',
-    defaultMessage:
-      '{ideasCount, plural, no {# issues} one {# issue} other {# issues}}',
-  },
-  xIssuesInCurrentPhase: {
-    id: 'app.containers.Projects.xIssuesInCurrentPhase',
-    defaultMessage:
-      '{ideasCount, plural, no {# issues} one {# issue} other {# issues}} in the current phase',
-  },
-  xIssuesInFinalPhase: {
-    id: 'app.containers.Projects.xIssuesInFinalPhase',
-    defaultMessage:
-      '{ideasCount, plural, no {# issues} one {# issue} other {# issues}} in the final phase',
-  },
-  xQuestions: {
-    id: 'app.containers.Projects.xQuestions',
-    defaultMessage:
-      '{ideasCount, plural, no {# questions} one {# questions} other {# questions}}',
-  },
-  xQuestionsInCurrentPhase: {
-    id: 'app.containers.Projects.xQuestionsInCurrentPhase',
-    defaultMessage:
-      '{ideasCount, plural, no {# questions} one {# question} other {# questions}} in the current phase',
-  },
-  xQuestionsInFinalPhase: {
-    id: 'app.containers.Projects.xQuestionsInFinalPhase',
-    defaultMessage:
-      '{ideasCount, plural, no {# questions} one {# question} other {# questions}} in the final phase',
-  },
-  xProposals: {
-    id: 'app.containers.Projects.xProposals',
-    defaultMessage:
-      '{ideasCount, plural, no {# proposals} one {# proposal} other {# proposals}}',
-  },
-  xProposalsInCurrentPhase: {
-    id: 'app.containers.Projects.xProposalsInCurrentPhase',
-    defaultMessage:
-      '{ideasCount, plural, no {# proposals} one {# proposal} other {# proposals}} in the current phase',
-  },
-  xProposalsInFinalPhase: {
-    id: 'app.containers.Projects.xProposalsInFinalPhase',
-    defaultMessage:
-      '{ideasCount, plural, no {# proposals} one {# proposal} other {# proposals}} in the final phase',
-  },
-  xInitiatives: {
-    id: 'app.containers.Projects.xInitiatives',
-    defaultMessage:
-      '{ideasCount, plural, no {# initiatives} one {# initiative} other {# initiatives}}',
-  },
-  xInitiativesInCurrentPhase: {
-    id: 'app.containers.Projects.xInitiativesInCurrentPhase',
-    defaultMessage:
-      '{ideasCount, plural, no {# initiatives} one {# initiative} other {# initiatives}} in the current phase',
-  },
-  xInitiativesInFinalPhase: {
-    id: 'app.containers.Projects.xInitiativesInFinalPhase',
-    defaultMessage:
-      '{ideasCount, plural, no {# initiatives} one {# initiative} other {# initiatives}} in the final phase',
-  },
-  xPetitions: {
-    id: 'app.containers.Projects.xPetitions',
-    defaultMessage:
-      '{ideasCount, plural, no {# petitions} one {# petition} other {# petitions}}',
-  },
-  xPetitionsInCurrentPhase: {
-    id: 'app.containers.Projects.xPetitionsInCurrentPhase',
-    defaultMessage:
-      '{ideasCount, plural, no {# petitions} one {# petition} other {# petitions}} in the current phase',
-  },
-  xPetitionsInFinalPhase: {
-    id: 'app.containers.Projects.xPetitionsInFinalPhase',
-    defaultMessage:
-      '{ideasCount, plural, no {# petitions} one {# petition} other {# petitions}} in the final phase',
-  },
-  oneSurvey: {
-    id: 'app.containers.Projects.oneSurvey',
-    defaultMessage: '1 survey',
-  },
-  oneSurveyInCurrentPhase: {
-    id: 'app.containers.Projects.oneSurveyInCurrentPhase',
-    defaultMessage: '1 survey in the current phase',
-  },
-  oneDocToReview: {
-    id: 'app.containers.Projects.oneDocToReview',
-    defaultMessage: '1 document to review',
-  },
-  oneDocToReviewInCurrentPhase: {
-    id: 'app.containers.Projects.oneDocToReviewInCurrentPhase',
-    defaultMessage: '1 document to review in the current phase',
-  },
-  poll: {
-    id: 'app.containers.Projects.poll',
-    defaultMessage: '1 poll',
-  },
-  pollInCurrentPhase: {
-    id: 'app.containers.Projects.pollInCurrentPhase',
-    defaultMessage: '1 poll in the current phase',
-  },
-  budget: {
-    id: 'app.containers.Projects.budget',
-    defaultMessage: '{amount} budget',
-  },
-  nothingPosted: {
-    id: 'app.containers.Projects.nothingPosted',
-    defaultMessage: 'Nothing posted yet',
-  },
-  xPhases: {
-    id: 'app.containers.Projects.xPhases',
-    defaultMessage:
-      '{phasesCount, plural, no {# phases} one {# phase} other {# phases}}',
-  },
-  xParticipants: {
-    id: 'app.containers.Projects.xParticipants',
-    defaultMessage:
-      '{participantsCount, plural, no {# participants} one {# participant} other {# participants}}',
-  },
-  liveDataMessage: {
-    id: 'app.containers.Projects.liveDataMessage',
-    defaultMessage:
-      "You're viewing real-time data. Participant counts are continuously updated for administrators. Please note that regular users see cached data, which may result in slight differences in the numbers.",
-  },
-  xUpcomingEvents: {
-    id: 'app.containers.Projects.xUpcomingEvents',
-    defaultMessage:
-      '{upcomingEventsCount, plural, no {# upcoming events} one {# upcoming event} other {# upcoming events}}',
-  },
->>>>>>> 0bdc5bdf
   allocateBudget: {
     id: 'app.containers.Projects.allocateBudget',
     defaultMessage: 'Allocate your budget',
@@ -427,14 +232,6 @@
     id: 'app.containers.Projects.readLess',
     defaultMessage: 'Read less',
   },
-<<<<<<< HEAD
-=======
-  xEvents: {
-    id: 'app.containers.Projects.xEvents',
-    defaultMessage: '{eventsCount, plural, one {# event} other {# events}}',
-  },
-  // #input_term_copy
->>>>>>> 0bdc5bdf
   seeTheIdeas: {
     id: 'app.containers.Projects.seeTheIdeas',
     defaultMessage: 'See the ideas',
