import React, { useEffect, useState } from 'react';

import {
  Box,
  BoxProps,
  colors,
  useBreakpoint,
} from '@citizenlab/cl2-component-library';
import { createPortal } from 'react-dom';

import { ParticipationMethod } from 'api/phases/types';
import usePhases from 'api/phases/usePhases';
import useProjectById from 'api/projects/useProjectById';

import MainHeader from 'containers/MainHeader';

import DocumentAnnotationCTABar from 'components/ParticipationCTABars/DocumentAnnotationCTABar';
import EmbeddedSurveyCTABar from 'components/ParticipationCTABars/EmbeddedSurveyCTABar';
import EventsCTABar from 'components/ParticipationCTABars/EventsCTABar';
import IdeationCTABar from 'components/ParticipationCTABars/IdeationCTABar';
import NativeSurveyCTABar from 'components/ParticipationCTABars/NativeSurveyCTABar';
import PollCTABar from 'components/ParticipationCTABars/PollCTABar';
import VolunteeringCTABar from 'components/ParticipationCTABars/VolunteeringCTABar';
import VotingCTABar from 'components/ParticipationCTABars/VotingCTABar';

import { getParticipationMethod } from 'utils/configs/participationMethodConfig';

type ProjectCTABarProps = {
  projectId: string;
};

const ProjectCTABar = ({ projectId }: ProjectCTABarProps) => {
  const isSmallerThanTablet = useBreakpoint('tablet');
  const isSmallerThanPhone = useBreakpoint('phone');
  // On devices larger than phones, the sticky CTA bar is only visible when the action button is out of view
  const [sticksToTop, setSticksToTop] = useState(false);
  // The CTA bar is always visible on phones
  const sticksToBottom = isSmallerThanPhone;
  const isSticky = sticksToBottom || sticksToTop;
  const portalElement = document.getElementById('topbar-portal');
  const { data: phases } = usePhases(projectId);
  const { data: project } = useProjectById(projectId);

  useEffect(() => {
    const handleScroll = () => {
      const actionButtonElement = document.getElementById(
        'participation-detail'
      );
      const actionButtonYOffset = actionButtonElement
        ? actionButtonElement.getBoundingClientRect().top + window.scrollY
        : undefined;

      setSticksToTop(
        !!(
          actionButtonElement &&
          actionButtonYOffset &&
          window.scrollY > actionButtonYOffset - (isSmallerThanTablet ? 14 : 30)
        )
      );
    };

    window.addEventListener('scroll', handleScroll, { passive: true });

    return () => window.removeEventListener('scroll', handleScroll);
  }, [isSmallerThanTablet]);

  const participationMethod = project
    ? getParticipationMethod(project.data, phases?.data)
    : undefined;

  if (!project || !phases || !participationMethod) {
    return null;
  }

  const CTABar: { [method in ParticipationMethod]: JSX.Element | null } = {
    ideation: <IdeationCTABar project={project.data} phases={phases.data} />,
    proposals: <IdeationCTABar project={project.data} phases={phases.data} />,
    native_survey: (
      <NativeSurveyCTABar project={project.data} phases={phases.data} />
    ),
    information: <EventsCTABar project={project.data} phases={phases.data} />,
    survey: (
      <EmbeddedSurveyCTABar project={project.data} phases={phases.data} />
    ),
    voting: <VotingCTABar project={project.data} phases={phases.data} />,
    poll: <PollCTABar project={project.data} phases={phases.data} />,
    volunteering: (
      <VolunteeringCTABar project={project.data} phases={phases.data} />
    ),
    document_annotation: (
      <DocumentAnnotationCTABar project={project.data} phases={phases.data} />
    ),
  };

  const Bar = CTABar[participationMethod];

<<<<<<< HEAD
  // Always stick to bottom of screen if on phone
  if (Bar && portalElement) {
=======
  if (isSticky && portalElement) {
>>>>>>> e6f02f70
    const sharedProps: BoxProps = {
      width: '100vw',
      position: 'fixed',
      zIndex: '1000',
      background: colors.white,
      id: 'project-cta-bar',
    };

    return createPortal(
      sticksToBottom ? (
        <Box bottom="0px" {...sharedProps}>
          {BarContents}
        </Box>
      ) : (
        <Box top="0px" {...sharedProps}>
          <Box height="78px">
            <MainHeader />
          </Box>
<<<<<<< HEAD
          {Bar}
        </Box>,
        portalElement
      );
    }

    if (isVisibleAtBottom) {
      return createPortal(
        <Box bottom="0px" {...sharedProps}>
          {Bar}
        </Box>,
        portalElement
      );
    }
=======
          {BarContents}
        </Box>
      ),
      portalElement
    );
>>>>>>> e6f02f70
  }

  return <>{Bar}</>;
};

export default ProjectCTABar;<|MERGE_RESOLUTION|>--- conflicted
+++ resolved
@@ -94,12 +94,7 @@
 
   const Bar = CTABar[participationMethod];
 
-<<<<<<< HEAD
-  // Always stick to bottom of screen if on phone
-  if (Bar && portalElement) {
-=======
-  if (isSticky && portalElement) {
->>>>>>> e6f02f70
+  if (isSticky && Bar && portalElement) {
     const sharedProps: BoxProps = {
       width: '100vw',
       position: 'fixed',
@@ -111,35 +106,18 @@
     return createPortal(
       sticksToBottom ? (
         <Box bottom="0px" {...sharedProps}>
-          {BarContents}
+          {Bar}
         </Box>
       ) : (
         <Box top="0px" {...sharedProps}>
           <Box height="78px">
             <MainHeader />
           </Box>
-<<<<<<< HEAD
           {Bar}
-        </Box>,
-        portalElement
-      );
-    }
-
-    if (isVisibleAtBottom) {
-      return createPortal(
-        <Box bottom="0px" {...sharedProps}>
-          {Bar}
-        </Box>,
-        portalElement
-      );
-    }
-=======
-          {BarContents}
         </Box>
       ),
       portalElement
     );
->>>>>>> e6f02f70
   }
 
   return <>{Bar}</>;
