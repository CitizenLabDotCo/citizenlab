import React, { useState } from 'react';

// components
import { Box } from '@citizenlab/cl2-component-library';
import PasswordInput from 'components/HookForm/PasswordInput';
import { Helmet } from 'react-helmet';
import { FormLabel } from 'components/UI/FormComponents';
import ChangePasswordSuccess from './ChangePasswordSuccess';
import {
  StyledContentContainer,
  Title,
  StyledButton,
  Form,
  LabelContainer,
  StyledPasswordIconTooltip,
} from 'components/smallForm';

// form
import { useForm, FormProvider } from 'react-hook-form';
import { yupResolver } from '@hookform/resolvers/yup';
import { string, object } from 'yup';

// style
import messages from './messages';
import { stylingConsts } from 'utils/styleUtils';

// i18n
import { useIntl } from 'utils/cl-intl';

// services
import GetAppConfiguration, {
  GetAppConfigurationChildProps,
} from 'resources/GetAppConfiguration';

// utils
import { isNilOrError } from 'utils/helperUtils';
import { handleHookFormSubmissionError } from 'utils/errorUtils';
import useAuthUser from 'api/me/useAuthUser';
import GoBackButton from 'components/UI/GoBackButton';
import clHistory from 'utils/cl-router/history';
<<<<<<< HEAD
import { queryClient } from 'utils/cl-react-query/queryClient';
import meKeys from 'api/me/keys';
=======
import streams from 'utils/streams';
import { API_PATH } from 'containers/App/constants';
import useChangePassword from 'api/users/useChangePassword';
>>>>>>> 685244a9

type FormValues = {
  current_password: string;
  password: string;
};

type Props = {
  tenant: GetAppConfigurationChildProps;
};

const ChangePassword = ({ tenant }: Props) => {
<<<<<<< HEAD
  const { data: authUser } = useAuthUser();
=======
  const { mutateAsync: changePassword } = useChangePassword();
  const authUser = useAuthUser();
>>>>>>> 685244a9
  const { formatMessage } = useIntl();
  const [success, setSuccess] = useState(false);
  const userHasPreviousPassword =
    !isNilOrError(authUser) && !authUser.data.attributes?.no_password;
  const pageTitle = userHasPreviousPassword
    ? messages.titleChangePassword
    : messages.titleAddPassword;

  const minimumPasswordLength =
    (!isNilOrError(tenant) &&
      tenant.attributes.settings.password_login?.minimum_length) ||
    0;

  const schemaPreviousPasswordExists = object({
    current_password: string().required(
      formatMessage(messages.currentPasswordRequired)
    ),
    password: string()
      .required(formatMessage(messages.newPasswordRequired))
      .min(
        minimumPasswordLength,
        formatMessage(messages.minimumPasswordLengthError, {
          minimumPasswordLength,
        })
      ),
  });

  const schemaNoPreviousPassword = object({
    password: string()
      .required(formatMessage(messages.newPasswordRequired))
      .min(
        minimumPasswordLength,
        formatMessage(messages.minimumPasswordLengthError, {
          minimumPasswordLength,
        })
      ),
  });

  const schema = userHasPreviousPassword
    ? schemaPreviousPasswordExists
    : schemaNoPreviousPassword;

  const methods = useForm<FormValues>({
    mode: 'onBlur',
    defaultValues: {
      current_password: '',
      password: '',
    },
    resolver: yupResolver(schema),
  });

  if (isNilOrError(authUser)) {
    return null;
  }

  const onFormSubmit = async ({ ...formValues }: FormValues) => {
    try {
      await changePassword(formValues);
      setSuccess(true);
      queryClient.invalidateQueries({ queryKey: meKeys.all() });
    } catch (error) {
      handleHookFormSubmissionError(error, methods.setError);
    }
  };

  if (success) return <ChangePasswordSuccess />;
  return (
    <Box
      width="100%"
      minHeight={`calc(100vh - ${
        stylingConsts.menuHeight + stylingConsts.footerHeight
      }px)`}
    >
      <FormProvider {...methods}>
        <Helmet
          title={formatMessage(messages.helmetTitle)}
          meta={[
            {
              name: 'description',
              content: formatMessage(messages.helmetDescription),
            },
          ]}
        />
        <main>
          <StyledContentContainer>
            <Box mt="30px">
              <GoBackButton
                onClick={() => {
                  clHistory.goBack();
                }}
              />
            </Box>
            <Title>{formatMessage(pageTitle)}</Title>
            <Form>
              {userHasPreviousPassword && (
                <>
                  <LabelContainer>
                    <FormLabel
                      width="max-content"
                      margin-right="5px"
                      labelMessage={messages.currentPasswordLabel}
                      htmlFor="current_password"
                    />
                  </LabelContainer>
                  <PasswordInput
                    name="current_password"
                    autocomplete="current-password"
                    isLoginPasswordInput={true}
                  />
                </>
              )}
              <LabelContainer className="margin-top">
                <FormLabel
                  width="max-content"
                  margin-right="5px"
                  labelMessage={messages.newPasswordLabel}
                  htmlFor="password"
                />
                <StyledPasswordIconTooltip />
              </LabelContainer>
              <PasswordInput name="password" autocomplete="new-password" />
              <StyledButton
                id="password-submit-button"
                type="submit"
                size="m"
                processing={methods.formState.isSubmitting}
                onClick={methods.handleSubmit(onFormSubmit)}
                text={formatMessage(messages.submitButton)}
              />
            </Form>
          </StyledContentContainer>
        </main>
      </FormProvider>
    </Box>
  );
};

export default () => (
  <GetAppConfiguration>
    {(tenant) => <ChangePassword tenant={tenant} />}
  </GetAppConfiguration>
);<|MERGE_RESOLUTION|>--- conflicted
+++ resolved
@@ -38,14 +38,9 @@
 import useAuthUser from 'api/me/useAuthUser';
 import GoBackButton from 'components/UI/GoBackButton';
 import clHistory from 'utils/cl-router/history';
-<<<<<<< HEAD
 import { queryClient } from 'utils/cl-react-query/queryClient';
 import meKeys from 'api/me/keys';
-=======
-import streams from 'utils/streams';
-import { API_PATH } from 'containers/App/constants';
 import useChangePassword from 'api/users/useChangePassword';
->>>>>>> 685244a9
 
 type FormValues = {
   current_password: string;
@@ -57,12 +52,8 @@
 };
 
 const ChangePassword = ({ tenant }: Props) => {
-<<<<<<< HEAD
   const { data: authUser } = useAuthUser();
-=======
   const { mutateAsync: changePassword } = useChangePassword();
-  const authUser = useAuthUser();
->>>>>>> 685244a9
   const { formatMessage } = useIntl();
   const [success, setSuccess] = useState(false);
   const userHasPreviousPassword =
