--- conflicted
+++ resolved
@@ -11,13 +11,9 @@
 import T from 'components/T';
 import Fragment from 'components/Fragment';
 import QuillEditedContent from 'components/UI/QuillEditedContent';
-<<<<<<< HEAD
-import LoadingBox from 'components/ProjectAndFolderCards/LoadingBox';
-=======
 import LoadingBox from 'components/ProjectAndFolderCards/components/LoadingBox';
->>>>>>> 4b8fd2d1
-const ProjectAndFolderCards = React.lazy(() =>
-  import('components/ProjectAndFolderCards')
+const ProjectAndFolderCards = React.lazy(
+  () => import('components/ProjectAndFolderCards')
 );
 import FeatureFlag from 'components/FeatureFlag';
 import Outlet from 'components/Outlet';
@@ -170,7 +166,6 @@
     openSignUpInModal();
   };
 
-<<<<<<< HEAD
   if (
     !isNilOrError(locale) &&
     !isNilOrError(appConfiguration) &&
@@ -240,48 +235,6 @@
                   </Fragment>
                 </StyledQuillEditedContent>
               </CustomSectionContentContainer>
-=======
-  render() {
-    const {
-      locale,
-      tenant,
-      authUser,
-      homepageInfoPage,
-      postingPermission,
-    } = this.props;
-
-    if (
-      !isNilOrError(locale) &&
-      !isNilOrError(tenant) &&
-      !isNilOrError(homepageInfoPage)
-    ) {
-      // custom section
-      const showCustomSection = !isEmptyMultiloc(
-        homepageInfoPage.attributes.body_multiloc
-      );
-      const customSectionBodyMultiloc =
-        homepageInfoPage.attributes.body_multiloc;
-      const postingProposalsEnabled = !!postingPermission?.enabled;
-
-      // tranlate header slogan into a h2 wih a fallback
-      const headerSloganMultiLoc =
-        tenant.attributes.settings.core.header_slogan;
-      const displayHeaderAvatars =
-        tenant.attributes.settings.core.display_header_avatars;
-      const genericSlogan = (
-        <FormattedMessage tagName="h2" {...messages.subtitleCity} />
-      );
-
-      return (
-        <>
-          <Container id="e2e-landing-page">
-            {!isNilOrError(authUser) ? (
-              <SignedInHeader />
-            ) : (
-              <Fragment name="signed-out-header">
-                <SignedOutHeader />
-              </Fragment>
->>>>>>> 4b8fd2d1
             )}
 
             {!authUser && (
