--- conflicted
+++ resolved
@@ -1,32 +1,21 @@
-<<<<<<< HEAD
-import React, { useCallback } from 'react';
-=======
 import React, { useState, useCallback, useEffect } from 'react';
 import { isString } from 'lodash-es';
->>>>>>> a813aaeb
 import { isNilOrError } from 'utils/helperUtils';
 
 // hooks
 import useProjectById from 'api/projects/useProjectById';
 import useAuthUser from 'api/me/useAuthUser';
+import { useBreakpoint } from '@citizenlab/cl2-component-library';
 
 // i18n
 import useLocalize from 'hooks/useLocalize';
 
 // components
-<<<<<<< HEAD
-import VoteControl from 'components/VoteControl';
-=======
 import ReactionControl from 'components/ReactionControl';
->>>>>>> a813aaeb
 import GoBackButtonSolid from 'components/UI/GoBackButton/GoBackButtonSolid';
 
 // events
 import { triggerAuthenticationFlow } from 'containers/Authentication/events';
-import eventEmitter from 'utils/eventEmitter';
-
-// routing
-import clHistory from 'utils/cl-router/history';
 
 // routing
 import clHistory from 'utils/cl-router/history';
@@ -42,12 +31,7 @@
 import { removeSearchParams } from 'utils/cl-router/removeSearchParams';
 
 // typings
-<<<<<<< HEAD
-import { IdeaVotingDisabledReason } from 'api/ideas/types';
-import { useBreakpoint } from '@citizenlab/cl2-component-library';
-=======
 import { IdeaReactingDisabledReason } from 'api/ideas/types';
->>>>>>> a813aaeb
 
 const Container = styled.div`
   flex: 0 0 ${(props) => props.theme.mobileTopBarHeight}px;
@@ -94,13 +78,8 @@
 }: Props) => {
   const { data: authUser } = useAuthUser();
   const { data: project } = useProjectById(projectId);
-
-<<<<<<< HEAD
-  const localize = useLocalize();
   const isSmallerThanTablet = useBreakpoint('tablet');
 
-  const onDisabledVoteClick = (disabled_reason: IdeaVotingDisabledReason) => {
-=======
   const [goBack, setGoBack] = useState(false);
   const [searchParams] = useSearchParams();
   const goBackParameter = searchParams.get('go_back');
@@ -117,7 +96,6 @@
   const onDisabledReactClick = (
     disabled_reason: IdeaReactingDisabledReason
   ) => {
->>>>>>> a813aaeb
     if (
       !isNilOrError(authUser) &&
       project &&
@@ -143,21 +121,6 @@
   };
 
   const handleGoBack = useCallback(() => {
-<<<<<<< HEAD
-    if (insideModal) {
-      eventEmitter.emit('closeIdeaModal');
-      return;
-    }
-
-    if (deselectIdeaOnMap) {
-      deselectIdeaOnMap();
-      return;
-    }
-
-    if (!project) return;
-    clHistory.push(`/projects/${project.data.attributes.slug}`);
-  }, [insideModal, deselectIdeaOnMap, project]);
-=======
     if (goBack) {
       clHistory.back();
     } else if (deselectIdeaOnMap) {
@@ -168,7 +131,6 @@
       clHistory.push('/');
     }
   }, [goBack, deselectIdeaOnMap, project]);
->>>>>>> a813aaeb
 
   return (
     <Container className={className || ''}>
@@ -178,10 +140,7 @@
             text={
               project ? localize(project.data.attributes.title_multiloc) : ''
             }
-<<<<<<< HEAD
             iconSize={isSmallerThanTablet ? '42px' : undefined}
-=======
->>>>>>> a813aaeb
             onClick={handleGoBack}
           />
         </Left>
