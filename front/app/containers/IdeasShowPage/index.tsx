import React from 'react';

import {
  Box,
  useBreakpoint,
  Spinner,
  stylingConsts,
  media,
  colors,
} from '@citizenlab/cl2-component-library';
import { useParams, useSearchParams } from 'react-router-dom';
import styled, { useTheme } from 'styled-components';

import { VotingContext } from 'api/baskets_ideas/useVoting';
import useIdeaBySlug from 'api/ideas/useIdeaBySlug';
import usePhases from 'api/phases/usePhases';
import { getCurrentPhase } from 'api/phases/utils';
import useProjectById from 'api/projects/useProjectById';

import IdeasShow from 'containers/IdeasShow';
import IdeaMeta from 'containers/IdeasShow/components/IdeaMeta';
import ProjectCTABar from 'containers/ProjectsShowPage/ProjectCTABar';

import PageNotFound from 'components/PageNotFound';
import Unauthorized from 'components/Unauthorized';
import VerticalCenterer from 'components/VerticalCenterer';

import { isUnauthorizedRQ } from 'utils/errorUtils';

import DesktopTopBar from './DesktopTopBar';
import IdeaShowPageTopBar from './IdeaShowPageTopBar';

const StyledIdeaShowPageTopBar = styled(IdeaShowPageTopBar)`
  position: fixed;
  top: 0;
  left: 0;
  right: 0;
  z-index: 1000;
`;

// note: StyledIdeasShow styles defined here should match that in PostPageFullscreenModal!
const StyledIdeasShow = styled(IdeasShow)`
  min-height: calc(
    100vh - ${(props) => props.theme.menuHeight + props.theme.footerHeight}px
  );
  padding-top: 40px;
  padding-left: 60px;
  padding-right: 60px;

  ${({ theme }) => media.tablet`
    min-height: calc(100vh - ${theme.mobileTopBarHeight}px);
    padding-top: 35px;
  `}

  ${media.phone`
    padding-left: 15px;
    padding-right: 15px;
  `}
`;

const IdeasShowPage = () => {
  const theme = useTheme();
  const { slug } = useParams() as { slug: string };
  const { data: idea, status, error } = useIdeaBySlug(slug);
  const isSmallerThanTablet = useBreakpoint('tablet');
  const { data: project } = useProjectById(
    idea?.data.relationships.project.data.id
  );
  const { data: phases } = usePhases(project?.data.id);

  const [searchParams] = useSearchParams();
  const phaseContext = searchParams.get('phase_context');

  if (!project) return null;

  if (status === 'loading') {
    return (
      <VerticalCenterer>
        <Spinner />
      </VerticalCenterer>
    );
  }

  if (status === 'error') {
    if (isUnauthorizedRQ(error)) {
      return <Unauthorized />;
    }

    return <PageNotFound />;
  }

  const phase = getCurrentPhase(phases?.data);
  const isIdeaInCurrentPhase =
    idea.data.relationships.phases.data.filter(
      (iteratedPhase) => iteratedPhase.id === phase?.id
    ).length > 0;
  const showCTABar =
    isIdeaInCurrentPhase && phase?.attributes.participation_method === 'voting';

  const getPaddingTopIdeaContainer = () => {
    const showDesktopCTABarAtTopOfPage = !isSmallerThanTablet && showCTABar;

    if (isSmallerThanTablet) {
<<<<<<< HEAD
      return `${theme.mobileTopBarHeight}px`;
    } else if (showDesktopCTABarAtTopOfPage) {
=======
      // This is the height of IdeaShowPageTopBar we show on tablet or smaller
      return `${theme.mobileTopBarHeight}px`;
    } else if (showDesktopCTABarAtTopOfPage) {
      // This is the height of the CTA bar that might stick to the top of the page on desktop
>>>>>>> 47328068
      return `${stylingConsts.menuHeight}px`;
    }
    return undefined;
  };

  return (
    <>
      <IdeaMeta ideaId={idea.data.id} />
      <VotingContext
        projectId={project.data.id}
        phaseId={phaseContext || phase?.id}
      >
        <Box background={colors.white} pt={getPaddingTopIdeaContainer()}>
          {isSmallerThanTablet ? (
            <StyledIdeaShowPageTopBar
              projectId={idea.data.relationships.project.data.id}
              ideaId={idea.data.id}
              phase={phase}
            />
          ) : (
            <DesktopTopBar project={project.data} />
          )}
          <>
            <Box mb="8px">
              <main id="e2e-idea-show">
                <StyledIdeasShow
                  ideaId={idea.data.id}
                  projectId={idea.data.relationships.project.data.id}
                  compact={isSmallerThanTablet}
                />
              </main>
            </Box>
          </>
        </Box>
        {showCTABar && (
          <Box
            position="fixed"
            bottom={isSmallerThanTablet ? '0px' : undefined} // Show CTA at bottom of screen on mobile
            width="100vw"
          >
            <ProjectCTABar projectId={project.data.id} />
          </Box>
        )}
      </VotingContext>
    </>
  );
};

export default IdeasShowPage;<|MERGE_RESOLUTION|>--- conflicted
+++ resolved
@@ -101,15 +101,10 @@
     const showDesktopCTABarAtTopOfPage = !isSmallerThanTablet && showCTABar;
 
     if (isSmallerThanTablet) {
-<<<<<<< HEAD
-      return `${theme.mobileTopBarHeight}px`;
-    } else if (showDesktopCTABarAtTopOfPage) {
-=======
       // This is the height of IdeaShowPageTopBar we show on tablet or smaller
       return `${theme.mobileTopBarHeight}px`;
     } else if (showDesktopCTABarAtTopOfPage) {
       // This is the height of the CTA bar that might stick to the top of the page on desktop
->>>>>>> 47328068
       return `${stylingConsts.menuHeight}px`;
     }
     return undefined;
