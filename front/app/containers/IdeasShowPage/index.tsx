--- conflicted
+++ resolved
@@ -28,12 +28,8 @@
 // utils
 import { isUnauthorizedRQ } from 'utils/errorUtils';
 import usePhases from 'api/phases/usePhases';
-<<<<<<< HEAD
 import { getCurrentPhase } from 'api/phases/utils';
-=======
-import { getCurrentParticipationContext } from 'api/phases/utils';
 import ProjectCTABar from 'containers/ProjectsShowPage/ProjectCTABar';
->>>>>>> 550a51ac
 
 const StyledIdeaShowPageTopBar = styled(IdeaShowPageTopBar)`
   position: fixed;
@@ -73,15 +69,8 @@
     idea?.data.relationships.project.data.id
   );
   const { data: phases } = usePhases(project?.data.id);
-<<<<<<< HEAD
 
   const phase = getCurrentPhase(phases?.data);
-=======
-  const participationContext = getCurrentParticipationContext(
-    project?.data,
-    phases?.data
-  );
->>>>>>> 550a51ac
 
   if (status === 'loading') {
     return (
@@ -102,11 +91,11 @@
   if (idea && project) {
     const isIdeaInCurrentPhase =
       idea.data.relationships.phases.data.filter(
-        (phase) => phase.id === participationContext?.id
+        (iteratedPhase) => iteratedPhase.id === phase?.id
       ).length > 0;
     const showCTABar =
       isIdeaInCurrentPhase &&
-      participationContext?.attributes.participation_method === 'voting';
+      phase?.attributes.participation_method === 'voting';
     const showCTABarAtTopOfPage = !isSmallerThanTablet && showCTABar;
 
     return (
