--- conflicted
+++ resolved
@@ -14,14 +14,7 @@
 import clHistory from 'utils/cl-router/history';
 import { canModerateProject } from 'utils/permissions/rules/projectPermissions';
 
-<<<<<<< HEAD
-// api
-import useAuthUser from 'api/me/useAuthUser';
-import { IEventData } from 'api/events/types';
-import { canModerateProject } from 'utils/permissions/rules/projectPermissions';
-=======
 import messages from '../messages';
->>>>>>> d8c2eb87
 
 const Bar = styled.div`
   display: flex;
@@ -41,11 +34,7 @@
   const location = useLocation();
   const { data: authUser } = useAuthUser();
   const { formatMessage } = useIntl();
-<<<<<<< HEAD
-=======
-  const projectId = project.id;
-  const canModerate = user ? canModerateProject(projectId, user) : false;
->>>>>>> d8c2eb87
+  const canModerate = authUser ? canModerateProject(project, authUser) : false;
 
   return (
     <Bar>
@@ -59,11 +48,7 @@
               : clHistory.push(`/projects/${project.attributes.slug}`);
           }}
         />
-<<<<<<< HEAD
-        {authUser && canModerateProject(project, authUser) && (
-=======
         {canModerate && (
->>>>>>> d8c2eb87
           <Button
             buttonStyle="secondary"
             m="0px"
@@ -73,7 +58,7 @@
             text={formatMessage(messages.editEvent)}
             onClick={() => {
               clHistory.push(
-                `/admin/projects/${projectId}/settings/events/${event.id}`
+                `/admin/projects/${project.id}/settings/events/${event.id}`
               );
             }}
           />
