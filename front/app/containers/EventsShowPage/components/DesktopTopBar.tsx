--- conflicted
+++ resolved
@@ -1,27 +1,25 @@
 import React from 'react';
 
 import { Box, Button, isRtl } from '@citizenlab/cl2-component-library';
+
+// typings
 import { useLocation } from 'react-router-dom';
 import styled from 'styled-components';
 
+// intl
+
+// api
 import { IEventData } from 'api/events/types';
 import useAuthUser from 'api/me/useAuthUser';
 import { IProjectData } from 'api/projects/types';
 
 import GoBackButtonSolid from 'components/UI/GoBackButton/GoBackButtonSolid';
 
-<<<<<<< HEAD
-// api
-import useAuthUser from 'api/me/useAuthUser';
-import { IEventData } from 'api/events/types';
-import { canModerateProject } from 'utils/permissions/rules/projectPermissions';
-=======
 import { useIntl } from 'utils/cl-intl';
 import clHistory from 'utils/cl-router/history';
-import { isAdmin, isProjectModerator } from 'utils/permissions/roles';
+import { canModerateProject } from 'utils/permissions/rules/projectPermissions';
 
 import messages from '../messages';
->>>>>>> ce32c828
 
 const Bar = styled.div`
   display: flex;
