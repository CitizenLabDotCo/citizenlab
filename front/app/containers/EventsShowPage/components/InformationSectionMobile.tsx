--- conflicted
+++ resolved
@@ -45,18 +45,6 @@
               py="12px"
             >
               <EventDateStylized event={event} />
-<<<<<<< HEAD
-              <Box pb="16px" borderBottom={`solid 1px ${colors.divider}`}>
-                {!isPastEvent && (
-                  <Box mt="12px">
-                    <EventAttendanceButton event={event} />
-                  </Box>
-                )}
-                {event.attributes.attendees_count > 0 && (
-                  <ParticipantsCount count={event.attributes.attendees_count} />
-                )}
-              </Box>
-=======
               <>
                 {tempShowEventAttendance &&
                   !isPastEvent && ( // TODO: Replace once event attendance smart group added
@@ -73,7 +61,6 @@
                 <Box borderBottom={`solid 1px ${colors.divider}`} />
               </>
 
->>>>>>> b19eb6c0
               {event.attributes.address_1 && (
                 <Box pb="16px" borderBottom={`solid 1px ${colors.divider}`}>
                   <Location event={event} />
