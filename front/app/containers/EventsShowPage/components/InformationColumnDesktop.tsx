import React from 'react';

// components
import { Box } from '@citizenlab/cl2-component-library';
import EventAttendanceButton from 'components/EventAttendanceButton';
import EventDateStylized from './MetadataInformation/EventDateStylized';
import Location from './MetadataInformation/Location';
import FullEventTime from './MetadataInformation/EventTimeTextual';
import EventSharingButtons from './EventSharingButtons';
<<<<<<< HEAD
import OnlineLink from './MetadataInformation/OnlineLink';
=======
>>>>>>> 20074573
import ParticipantsCount from './MetadataInformation/ParticipantsCount';

// styling
import { colors } from 'utils/styleUtils';
import { rightColumnWidthDesktop } from '../styleConstants';

// typing
import { IEventData } from 'api/events/types';

// utils
import moment from 'moment';

interface Props {
  event: IEventData;
  className?: string;
}

const InformationColumnDesktop = ({ event, className }: Props) => {
  const isPastEvent = moment().isAfter(moment(event.attributes.end_at));

  return (
    <Box
      flex={`0 0 ${rightColumnWidthDesktop}px`}
      width={`${rightColumnWidthDesktop}px`}
      position="sticky"
      top="110px"
      alignSelf="flex-start"
      className={className}
      ml="90px"
    >
      <Box display="flex" flexDirection="column" mt="30px">
        <Box
          padding="20px"
          borderRadius="3px"
          background={colors.background}
          mb="12px"
        >
          <Box padding="8px" background={colors.white}>
            <Box
              display="flex"
              flexDirection="column"
              gap="16px"
              px="20px"
              py="12px"
            >
              <EventDateStylized event={event} />
              <Box pb="16px" borderBottom={`solid 1px ${colors.divider}`}>
                {!isPastEvent && (
                  <Box mt="12px">
                    <EventAttendanceButton event={event} />
                  </Box>
                )}
                {event.attributes.attendees_count > 0 && (
                  <ParticipantsCount count={event.attributes.attendees_count} />
                )}
              </Box>

<<<<<<< HEAD
              {event.attributes.location_description && (
                <Box pb="16px" borderBottom={`solid 1px ${colors.divider}`}>
                  <Location
                    location={event.attributes.location_description}
                    event={event}
                  />
                </Box>
              )}
              {event.attributes.online_link && (
                <Box pb="16px" borderBottom={`solid 1px ${colors.divider}`}>
                  <OnlineLink link={event.attributes.online_link} />
                </Box>
=======
              {event.attributes.address_1 && (
                <>
                  <Location event={event} />
                  <Box borderBottom={`solid 1px ${colors.divider}`} />
                </>
>>>>>>> 20074573
              )}
              <FullEventTime event={event} />
            </Box>
          </Box>
        </Box>
      </Box>
      <Box mb="16px">
        <EventSharingButtons event={event} />
      </Box>
    </Box>
  );
};

export default InformationColumnDesktop;<|MERGE_RESOLUTION|>--- conflicted
+++ resolved
@@ -7,10 +7,7 @@
 import Location from './MetadataInformation/Location';
 import FullEventTime from './MetadataInformation/EventTimeTextual';
 import EventSharingButtons from './EventSharingButtons';
-<<<<<<< HEAD
 import OnlineLink from './MetadataInformation/OnlineLink';
-=======
->>>>>>> 20074573
 import ParticipantsCount from './MetadataInformation/ParticipantsCount';
 
 // styling
@@ -68,26 +65,15 @@
                 )}
               </Box>
 
-<<<<<<< HEAD
-              {event.attributes.location_description && (
+              {event.attributes.address_1 && (
                 <Box pb="16px" borderBottom={`solid 1px ${colors.divider}`}>
-                  <Location
-                    location={event.attributes.location_description}
-                    event={event}
-                  />
+                  <Location event={event} />
                 </Box>
               )}
               {event.attributes.online_link && (
                 <Box pb="16px" borderBottom={`solid 1px ${colors.divider}`}>
                   <OnlineLink link={event.attributes.online_link} />
                 </Box>
-=======
-              {event.attributes.address_1 && (
-                <>
-                  <Location event={event} />
-                  <Box borderBottom={`solid 1px ${colors.divider}`} />
-                </>
->>>>>>> 20074573
               )}
               <FullEventTime event={event} />
             </Box>
