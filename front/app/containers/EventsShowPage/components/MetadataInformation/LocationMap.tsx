--- conflicted
+++ resolved
@@ -21,16 +21,6 @@
   const isPhoneOrSmaller = useBreakpoint('phone');
   const locationPoint = useRef<GeoJSON.Point | null>(eventLocation || null);
 
-<<<<<<< HEAD
-  // Create point graphic for event location
-  const pointGraphic = new Graphic({
-    geometry: new Point({
-      longitude: locationPoint?.current?.coordinates[0],
-      latitude: locationPoint?.current?.coordinates[1],
-    }),
-    symbol: getMapPinSymbol({ color: theme.colors.tenantPrimary }),
-  });
-=======
   const graphics = useMemo(() => {
     // Create point graphic for event location
     const pointGraphic = new Graphic({
@@ -38,12 +28,11 @@
         longitude: locationPoint?.current?.coordinates[0],
         latitude: locationPoint?.current?.coordinates[1],
       }),
-      symbol: getMapPinSymbol(theme.colors.tenantPrimary),
+      symbol: getMapPinSymbol({ color: theme.colors.tenantPrimary }),
     });
 
     return [pointGraphic];
   }, [theme.colors.tenantPrimary]);
->>>>>>> 3687ce92
 
   return (
     <EsriMap
