import 'focus-visible';
import GlobalStyle from 'global-styles';
import 'intersection-observer';
import { includes, uniq } from 'lodash-es';
import moment from 'moment';
import 'moment-timezone';
import React, { lazy, Suspense, useEffect, useState } from 'react';
import { endsWith, isPage } from 'utils/helperUtils';

// constants
import { appLocalesMomentPairs, locales } from 'containers/App/constants';

// context
import { PreviousPathnameContext } from 'context';
import { trackPage } from 'utils/analytics';

// analytics
const ConsentManager = lazy(() => import('components/ConsentManager'));

// components
import { Box, Spinner, useBreakpoint } from '@citizenlab/cl2-component-library';
import ErrorBoundary from 'components/ErrorBoundary';
import Navigate from 'utils/cl-router/Navigate';
import Authentication from 'containers/Authentication';
import MainHeader from 'containers/MainHeader';
import MobileNavbar from 'containers/MobileNavbar';
import Meta from './Meta';
const UserDeletedModal = lazy(() => import('./UserDeletedModal'));
const PlatformFooter = lazy(() => import('containers/PlatformFooter'));

// auth
import HasPermission from 'components/HasPermission';

// services
import { IAppConfigurationStyle } from 'api/app_configuration/types';
import useDeleteSelf from 'api/users/useDeleteSelf';
import { localeStream } from 'services/locale';

// hooks
import useAppConfiguration from 'api/app_configuration/useAppConfiguration';
import useFeatureFlag from 'hooks/useFeatureFlag';
import { useLocation } from 'react-router-dom';

// events
import eventEmitter from 'utils/eventEmitter';

// style
import styled, { ThemeProvider } from 'styled-components';
import { getTheme, stylingConsts } from 'utils/styleUtils';

// typings
import { Locale } from 'typings';

// utils
import { removeLocale } from 'utils/cl-router/updateLocationDescriptor';
import useAuthUser from 'api/me/useAuthUser';
import { configureScope } from '@sentry/react';

const Container = styled.div<{
  disableScroll?: boolean;
}>`
  display: flex;
  flex-direction: column;
  align-items: stretch;
  position: relative;
  background: #fff;

  // for instances with e.g. a fullscreen modal, we want to
  // be able to disable scrolling on the page behind the modal
  ${(props) =>
    props.disableScroll &&
    `
      height: 100%;
      overflow: hidden;
    `};
`;

interface Props {
  children: React.ReactNode;
}

const locale$ = localeStream().observable;

const App = ({ children }: Props) => {
  const location = useLocation();
  const { mutate: signOutAndDeleteAccount } = useDeleteSelf();
  const [isAppInitialized, setIsAppInitialized] = useState(false);
  const [previousPathname, setPreviousPathname] = useState<string | null>(null);
  const { data: appConfiguration } = useAppConfiguration();
  const { data: authUser, isLoading } = useAuthUser();

  const [
    userDeletedSuccessfullyModalOpened,
    setUserDeletedSuccessfullyModalOpened,
  ] = useState(false);
  const [userSuccessfullyDeleted, setUserSuccessfullyDeleted] = useState(false);

  const [locale, setLocale] = useState<Locale | null>(null);
  const [signUpInModalOpened, setSignUpInModalOpened] = useState(false);

  const redirectsEnabled = useFeatureFlag({ name: 'redirects' });

  const fullscreenModalEnabled = useFeatureFlag({
    name: 'franceconnect_login',
  });

  useEffect(() => {
    if (appConfiguration && !isAppInitialized) {
      moment.tz.setDefault(
        appConfiguration.data.attributes.settings.core.timezone
      );

      uniq(
        appConfiguration.data.attributes.settings.core.locales
          .filter((locale) => locale !== 'en')
          .map((locale) => appLocalesMomentPairs[locale])
      ).forEach((locale) => require(`moment/locale/${locale}.js`));

      if (appConfiguration.data.attributes.settings.core.weglot_api_key) {
        const script = document.createElement('script');
        script.async = false;
        script.defer = false;
        document.head.appendChild(script);

        script.onload = function () {
          window.Weglot.initialize({
            api_key:
              appConfiguration.data.attributes.settings.core.weglot_api_key,
          });
        };

        script.src = 'https://cdn.weglot.com/weglot.min.js';
      }

      if (
        appConfiguration.data.attributes.style &&
        appConfiguration.data.attributes.style.customFontAdobeId
      ) {
        import('webfontloader').then((WebfontLoader) => {
          WebfontLoader.load({
            typekit: {
              id: (
                appConfiguration.data.attributes.style as IAppConfigurationStyle
              ).customFontAdobeId,
            },
          });
        });
      } else if (
        appConfiguration.data.attributes.style &&
        appConfiguration.data.attributes.style.customFontURL
      ) {
        import('webfontloader').then((WebfontLoader) => {
          const fontName = (
            appConfiguration.data.attributes.style as IAppConfigurationStyle
          ).customFontName;
          const fontURL = (
            appConfiguration.data.attributes.style as IAppConfigurationStyle
          ).customFontURL;
          if (fontName !== undefined && fontURL !== undefined) {
            WebfontLoader.load({
              custom: {
                families: [fontName],
                urls: [fontURL],
              },
            });
          }
        });
      }
      setIsAppInitialized(true);
    }
  }, [appConfiguration, isAppInitialized]);

  useEffect(() => {
    const handleCustomRedirect = () => {
      const { pathname } = location;
      const urlSegments = pathname.replace(/^\/+/g, '').split('/');
      const pathnameWithoutLocale = removeLocale(pathname).pathname?.replace(
        /\//,
        ''
      );

      if (
        appConfiguration &&
        appConfiguration.data.attributes.settings.redirects
      ) {
        const { rules } = appConfiguration.data.attributes.settings.redirects;
        rules.forEach((rule) => {
          if (
            urlSegments.length > 1 &&
            includes(locales, urlSegments[0]) &&
            pathnameWithoutLocale === rule.path
          ) {
            window.location.href = rule.target;
          }
        });
      }
    };

    const newPreviousPathname = location.pathname;
    const pathsToIgnore = [
      'sign-up',
      'sign-in',
      'complete-signup',
      'invite',
      'authentication-error',
    ];
    setPreviousPathname(
      !endsWith(newPreviousPathname, pathsToIgnore)
        ? newPreviousPathname
        : previousPathname
    );
    if (redirectsEnabled) {
      handleCustomRedirect();
    }

    const subscriptions = [
      locale$.subscribe((locale) => {
        const momentLoc = appLocalesMomentPairs[locale] || 'en';
        moment.locale(momentLoc);
        setLocale(locale);
      }),

      eventEmitter
        .observeEvent('deleteProfileAndShowSuccessModal')
        .subscribe(() => {
          signOutAndDeleteAccount(undefined, {
            onSuccess: () => {
              setUserDeletedSuccessfullyModalOpened(true);
              setUserSuccessfullyDeleted(true);
            },
            onError: () => {
              setUserDeletedSuccessfullyModalOpened(true);
              setUserSuccessfullyDeleted(false);
            },
          });
        }),
    ];

    return () => {
      subscriptions.forEach((subscription) => subscription.unsubscribe());
    };
  }, [
    location.pathname,
    previousPathname,
    redirectsEnabled,
    appConfiguration,
    location,
    signOutAndDeleteAccount,
  ]);

  useEffect(() => {
    if (authUser) {
      configureScope((scope) => {
        scope.setUser({
          id: authUser.data.id,
        });
      });
    }
  }, [authUser]);

  useEffect(() => {
    trackPage(location.pathname);
  }, [location.pathname]);

  const closeUserDeletedModal = () => {
    setUserDeletedSuccessfullyModalOpened(false);
  };

  const isAdminPage = isPage('admin', location.pathname);
  const isPagesAndMenuPage = isPage('pages_menu', location.pathname);
  const isInitiativeFormPage = isPage('initiative_form', location.pathname);
  const isIdeaFormPage = isPage('idea_form', location.pathname);
  const isIdeaEditPage = isPage('idea_edit', location.pathname);
  const isInitiativeEditPage = isPage('initiative_edit', location.pathname);
  const isEventPage = isPage('event_page', location.pathname);
  const isSmallerThanTablet = useBreakpoint('tablet');

  const theme = getTheme(appConfiguration);
  const showFooter =
    !isAdminPage &&
    !isIdeaFormPage &&
    !isInitiativeFormPage &&
    !isIdeaEditPage &&
    !isInitiativeEditPage;
  const showMobileNav =
    isSmallerThanTablet &&
    !isAdminPage &&
    !isIdeaFormPage &&
    !isInitiativeFormPage &&
    !isIdeaEditPage &&
    !isInitiativeEditPage;
  const { pathname } = removeLocale(location.pathname);
  const showFrontOfficeNavbar =
<<<<<<< HEAD
    (isEventPage && !isSmallerThanTablet) ||
=======
    (isEventPage && !isSmallerThanTablet) || // Don't show the navbar on (mobile) event page
>>>>>>> e7fe0665
    (!isAdminPage && !isEventPage) ||
    isPagesAndMenuPage;

  // Ensure authUser is loaded before rendering the app
  if (!authUser && isLoading) {
    return (
      <Box
        display="flex"
        w="100%"
        h="100%"
        justifyContent="center"
        alignItems="center"
      >
        <Spinner />
      </Box>
    );
  }

  return (
    <>
      {appConfiguration && (
        <PreviousPathnameContext.Provider value={previousPathname}>
          <ThemeProvider
            theme={{ ...theme, isRtl: !!locale?.startsWith('ar') }}
          >
            <GlobalStyle />
            <Container
              // when the fullscreen modal is enabled on a platform and
              // is currently open, we want to disable scrolling on the
              // app sitting below it (CL-1101)
              disableScroll={fullscreenModalEnabled && signUpInModalOpened}
            >
              <Meta />
              <ErrorBoundary>
                <Suspense fallback={null}>
                  <UserDeletedModal
                    modalOpened={userDeletedSuccessfullyModalOpened}
                    closeUserDeletedModal={closeUserDeletedModal}
                    userSuccessfullyDeleted={userSuccessfullyDeleted}
                  />
                </Suspense>
              </ErrorBoundary>
              <ErrorBoundary>
                <Authentication setModalOpen={setSignUpInModalOpened} />
              </ErrorBoundary>
              <ErrorBoundary>
                <div id="modal-portal" />
              </ErrorBoundary>
              <ErrorBoundary>
                <div id="topbar-portal" />
              </ErrorBoundary>
              <ErrorBoundary>
                <Suspense fallback={null}>
                  <ConsentManager />
                </Suspense>
              </ErrorBoundary>
              {showFrontOfficeNavbar && (
                <ErrorBoundary>
                  <MainHeader />
                </ErrorBoundary>
              )}
              <Box
                width="100vw"
                display="flex"
                flexDirection="column"
                alignItems="stretch"
                pt={
                  showFrontOfficeNavbar
                    ? `${stylingConsts.menuHeight}px`
                    : undefined
                }
                minHeight={
                  isSmallerThanTablet
                    ? `calc(100vh - ${stylingConsts.menuHeight}px - ${stylingConsts.mobileMenuHeight}px)`
                    : `calc(100vh - ${stylingConsts.menuHeight}px)`
                }
              >
                <HasPermission
                  item={{
                    type: 'route',
                    path: pathname,
                  }}
                  action="access"
                >
                  <ErrorBoundary>{children}</ErrorBoundary>
                  <HasPermission.No>
                    <Navigate to="/" />
                  </HasPermission.No>
                </HasPermission>
              </Box>
              {showFooter && (
                <Suspense fallback={null}>
                  <PlatformFooter />
                </Suspense>
              )}
              {showMobileNav && <MobileNavbar />}
              <ErrorBoundary>
                <div id="mobile-nav-portal" />
              </ErrorBoundary>
            </Container>
          </ThemeProvider>
        </PreviousPathnameContext.Provider>
      )}
    </>
  );
};

export default App;<|MERGE_RESOLUTION|>--- conflicted
+++ resolved
@@ -291,11 +291,7 @@
     !isInitiativeEditPage;
   const { pathname } = removeLocale(location.pathname);
   const showFrontOfficeNavbar =
-<<<<<<< HEAD
-    (isEventPage && !isSmallerThanTablet) ||
-=======
     (isEventPage && !isSmallerThanTablet) || // Don't show the navbar on (mobile) event page
->>>>>>> e7fe0665
     (!isAdminPage && !isEventPage) ||
     isPagesAndMenuPage;
 
