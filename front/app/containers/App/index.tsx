import React, { PureComponent, Suspense, lazy } from 'react';
import { adopt } from 'react-adopt';
import { Subscription, combineLatest } from 'rxjs';
import { tap, first } from 'rxjs/operators';
import { uniq, includes } from 'lodash-es';
import { isNilOrError, isPage, endsWith, isDesktop } from 'utils/helperUtils';
import { withRouter, WithRouterProps } from 'react-router';
import clHistory from 'utils/cl-router/history';
import moment from 'moment';
import 'moment-timezone';
import 'intersection-observer';
import 'focus-visible';
import smoothscroll from 'smoothscroll-polyfill';
import { configureScope } from '@sentry/browser';
import GlobalStyle from 'global-styles';

// constants
import { appLocalesMomentPairs, locales } from 'containers/App/constants';

// context
import { PreviousPathnameContext } from 'context';

// analytics
const ConsentManager = lazy(() => import('components/ConsentManager'));
import { trackPage } from 'utils/analytics';

// components
import Meta from './Meta';
import MainHeader from 'containers/MainHeader';
import MobileNavbar from 'containers/MobileNavbar';
const PlatformFooter = lazy(() => import('containers/PlatformFooter'));
import ForbiddenRoute from 'components/routing/forbiddenRoute';
import LoadableModal from 'components/Loadable/Modal';
import LoadableUserDeleted from 'components/UserDeletedModalContent/LoadableUserDeleted';
import ErrorBoundary from 'components/ErrorBoundary';
import SignUpInModal from 'components/SignUpIn/SignUpInModal';

import Outlet from 'components/Outlet';

import { LiveAnnouncer } from 'react-aria-live';
const PostPageFullscreenModal = lazy(() => import('./PostPageFullscreenModal'));

// auth
import HasPermission from 'components/HasPermission';

// services
import { localeStream } from 'services/locale';
import { IUser } from 'services/users';
import {
  authUserStream,
  signOut,
  signOutAndDeleteAccountPart2,
} from 'services/auth';
import {
  currentAppConfigurationStream,
  IAppConfiguration,
  IAppConfigurationStyle,
} from 'services/appConfiguration';

// resources
import GetFeatureFlag, {
  GetFeatureFlagChildProps,
} from 'resources/GetFeatureFlag';
import GetWindowSize, {
  GetWindowSizeChildProps,
} from 'resources/GetWindowSize';

// events
import eventEmitter from 'utils/eventEmitter';
import { openSignUpInModal$ } from 'components/SignUpIn/events';

// style
import styled, { ThemeProvider } from 'styled-components';
import { media, getTheme } from 'utils/styleUtils';

// typings
import { Locale } from 'typings';

// utils
import openVerificationModalIfSuccessOrError from './openVerificationModalIfSuccessOrError';
import openSignUpInModalIfNecessary from './openSignUpInModalIfNecessary';

const Container = styled.div`
  display: flex;
  flex-direction: column;
  align-items: stretch;
  position: relative;
  background: #fff;
`;

const InnerContainer = styled.div`
  width: 100vw;
  padding-top: ${(props) => props.theme.menuHeight}px;
  min-height: calc(100vh - ${(props) => props.theme.menuHeight}px);
  display: flex;
  flex-direction: column;
  align-items: stretch;

  ${media.smallerThanMaxTablet`
    padding-top: ${(props) => props.theme.mobileTopBarHeight}px;
    min-height: calc(100vh - ${(props) =>
      props.theme.mobileTopBarHeight}px - ${(props) =>
    props.theme.mobileMenuHeight}px);
  `}
`;

export interface IOpenPostPageModalEvent {
  id: string;
  slug: string;
  type: 'idea' | 'initiative';
}

interface InputProps {}

interface DataProps {
  redirectsEnabled: GetFeatureFlagChildProps;
  windowSize: GetWindowSizeChildProps;
}

interface Props extends WithRouterProps, InputProps, DataProps {}

interface State {
  previousPathname: string | null;
  tenant: IAppConfiguration | null;
  authUser: IUser | null | undefined;
  modalId: string | null;
  modalSlug: string | null;
  modalType: 'idea' | 'initiative' | null;
  visible: boolean;
  userDeletedModalOpened: boolean;
  userActuallyDeleted: boolean;
  signUpInModalMounted: boolean;
  verificationModalMounted: boolean;
  navbarRef: HTMLElement | null;
  mobileNavbarRef: HTMLElement | null;
  locale: Locale | null;
  invitationDeclined: boolean;
}

class App extends PureComponent<Props, State> {
  subscriptions: Subscription[];
  unlisten: () => void;

  constructor(props) {
    super(props);
    this.state = {
      previousPathname: null,
      tenant: null,
      authUser: undefined,
      modalId: null,
      modalSlug: null,
      modalType: null,
      visible: true,
      userDeletedModalOpened: false,
      userActuallyDeleted: false,
      signUpInModalMounted: false,
      verificationModalMounted: false,
      navbarRef: null,
      mobileNavbarRef: null,
      locale: null,
      invitationDeclined: false,
    };
    this.subscriptions = [];
  }

  componentDidMount() {
    const { redirectsEnabled } = this.props;
    const authUser$ = authUserStream().observable;
    const locale$ = localeStream().observable;
    const tenant$ = currentAppConfigurationStream().observable;

    this.unlisten = clHistory.listenBefore((newLocation) => {
      const newPreviousPathname = location.pathname;
      const pathsToIgnore = [
        'sign-up',
        'sign-in',
        'complete-signup',
        'invite',
        'authentication-error',
      ];
      this.setState((state) => ({
        previousPathname: !endsWith(newPreviousPathname, pathsToIgnore)
          ? newPreviousPathname
          : state.previousPathname,
      }));
      if (redirectsEnabled) {
        this.handleCustomRedirect();
      }
      trackPage(newLocation.pathname);
    });

    trackPage(location.pathname);

    smoothscroll.polyfill();

    this.subscriptions = [
      combineLatest([
        authUser$.pipe(
          tap((authUser) => {
            if (isNilOrError(authUser)) {
              signOut();
            } else {
              configureScope((scope) => {
                scope.setUser({
                  id: authUser.data.id,
                });
              });
            }
          })
        ),
        locale$,
        tenant$.pipe(
          tap((tenant) => {
            moment.tz.setDefault(tenant.data.attributes.settings.core.timezone);

            uniq(
              tenant.data.attributes.settings.core.locales
                .filter((locale) => locale !== 'en')
                .map((locale) => appLocalesMomentPairs[locale])
            ).forEach((locale) => require(`moment/locale/${locale}.js`));
          })
        ),
      ]).subscribe(([authUser, locale, tenant]) => {
        const momentLoc = appLocalesMomentPairs[locale] || 'en';
        moment.locale(momentLoc);
        this.setState({ tenant, authUser, locale });
      }),

      tenant$.pipe(first()).subscribe((tenant) => {
        if (
          tenant.data.attributes.style &&
          tenant.data.attributes.style.customFontAdobeId
        ) {
          import('webfontloader').then((WebfontLoader) => {
            WebfontLoader.load({
              typekit: {
                id: (tenant.data.attributes.style as IAppConfigurationStyle)
                  .customFontAdobeId,
              },
            });
          });
        }
      }),

      eventEmitter
        .observeEvent<IOpenPostPageModalEvent>('cardClick')
        .subscribe(({ eventValue: { id, slug, type } }) => {
          this.openPostPageModal(id, slug, type);
        }),

      eventEmitter.observeEvent('closeIdeaModal').subscribe(() => {
        this.closePostPageModal();
      }),

      eventEmitter.observeEvent('tryAndDeleteProfile').subscribe(() => {
        signOutAndDeleteAccountPart2().then((success) => {
          if (success) {
            this.setState({
              userDeletedModalOpened: true,
              userActuallyDeleted: true,
            });
          } else {
            this.setState({
              userDeletedModalOpened: true,
              userActuallyDeleted: false,
            });
          }
        });
      }),

      openSignUpInModal$.subscribe(({ eventValue: metaData }) => {
        // Sometimes we need to still open the sign up/in modal
        // after login is completed, if registration is not complete.
        // But in that case, componentDidUpdate is somehow called before
        // the modal is closed which overwrites the metaData.
        // This slightly dirty hack covers that case.
        if (metaData) return;

        setTimeout(() => {
          this.forceUpdate();
        }, 1);
      }),
    ];
  }

  componentDidUpdate(prevProps: Props, prevState: State) {
    const {
      authUser,
      tenant,
      signUpInModalMounted,
      verificationModalMounted,
    } = this.state;
<<<<<<< HEAD
    const {
      redirectsEnabled,
      location: { pathname, search },
    } = this.props;
=======

    const { redirectsEnabled } = this.props;
>>>>>>> 632519f1

    if (
      redirectsEnabled &&
      (prevState.tenant !== tenant ||
        prevProps.location.pathname !== this.props.location.pathname)
    ) {
      this.handleCustomRedirect();
    }

    const isAuthError = endsWith(pathname, 'authentication-error');
    const isInvitation = endsWith(pathname, '/invite');
    const { invitationDeclined } = this.state;

    openSignUpInModalIfNecessary(
      authUser,
      isAuthError,
      isInvitation && !invitationDeclined,
      signUpInModalMounted,
      search
    );

    // when -both- the authUser is initiated and the verification modal component mounted
    // we check if a 'verification_success' or 'verification_error' url param is present.
    // if so, we open the verication modal with the appropriate step
    if (
      !isNilOrError(authUser) &&
      verificationModalMounted &&
      (prevState.authUser === undefined || !prevState.verificationModalMounted)
    ) {
      openVerificationModalIfSuccessOrError(search);
    }
  }

  componentWillUnmount() {
    this.unlisten();
    this.subscriptions.forEach((subscription) => subscription.unsubscribe());
  }

  handleCustomRedirect() {
    const {
      location: { pathname },
    } = this.props;
    const { tenant } = this.state;
    const urlSegments = pathname.replace(/^\/+/g, '').split('/');

    if (!isNilOrError(tenant) && tenant.data.attributes.settings.redirects) {
      const { rules } = tenant.data.attributes.settings.redirects;

      rules.forEach((rule) => {
        if (
          urlSegments.length === 2 &&
          includes(locales, urlSegments[0]) &&
          urlSegments[1] === rule.path
        ) {
          window.location.href = rule.target;
        }
      });
    }
  }

  openPostPageModal = (
    id: string,
    slug: string,
    type: 'idea' | 'initiative'
  ) => {
    this.setState({
      modalId: id,
      modalSlug: slug,
      modalType: type,
    });
  };

  closePostPageModal = () => {
    this.setState({
      modalId: null,
      modalSlug: null,
      modalType: null,
    });
  };

  closeUserDeletedModal = () => {
    this.setState({ userDeletedModalOpened: false });
  };

  setNavbarRef = (navbarRef: HTMLElement) => {
    this.setState({ navbarRef });
  };

  setMobileNavigationRef = (mobileNavbarRef: HTMLElement) => {
    this.setState({ mobileNavbarRef });
  };

  handleModalMounted = (id: string) => {
    if (id === 'verification') {
      this.setState({ verificationModalMounted: true });
    }
  };

  handleSignUpInModalMounted = () => {
    this.setState({ signUpInModalMounted: true });
  };

  handleDeclineInvitation = () => {
    this.setState({ invitationDeclined: true });
  };

  render() {
    const { location, children, windowSize } = this.props;
    const {
      previousPathname,
      tenant,
      modalId,
      modalSlug,
      modalType,
      visible,
      userDeletedModalOpened,
      userActuallyDeleted,
      navbarRef,
      mobileNavbarRef,
    } = this.state;

    const isAdminPage = isPage('admin', location.pathname);
    const isInitiativeFormPage = isPage('initiative_form', location.pathname);
    const isIdeaFormPage = isPage('idea_form', location.pathname);
    const isIdeaEditPage = isPage('idea_edit', location.pathname);
    const isInitiativeEditPage = isPage('initiative_edit', location.pathname);
    const isDesktopUser = windowSize && isDesktop(windowSize);
    const theme = getTheme(tenant);
    const showFooter =
      !isAdminPage &&
      !isIdeaFormPage &&
      !isInitiativeFormPage &&
      !isIdeaEditPage &&
      !isInitiativeEditPage;
    const showMobileNav =
      !isDesktopUser &&
      !isAdminPage &&
      !isIdeaFormPage &&
      !isInitiativeFormPage &&
      !isIdeaEditPage &&
      !isInitiativeEditPage;

    return (
      <>
        {tenant && visible && (
          <PreviousPathnameContext.Provider value={previousPathname}>
            <ThemeProvider
              theme={{ ...theme, isRtl: !!this.state.locale?.startsWith('ar') }}
            >
              <LiveAnnouncer>
                <GlobalStyle />

                <Container>
                  <Meta />
                  <ErrorBoundary>
                    <Suspense fallback={null}>
                      <PostPageFullscreenModal
                        type={modalType}
                        postId={modalId}
                        slug={modalSlug}
                        close={this.closePostPageModal}
                        navbarRef={navbarRef}
                        mobileNavbarRef={mobileNavbarRef}
                      />
                    </Suspense>
                  </ErrorBoundary>
                  <ErrorBoundary>
                    <LoadableModal
                      opened={userDeletedModalOpened}
                      close={this.closeUserDeletedModal}
                    >
                      <LoadableUserDeleted
                        userActuallyDeleted={userActuallyDeleted}
                      />
                    </LoadableModal>
                  </ErrorBoundary>
                  <ErrorBoundary>
                    <SignUpInModal
                      onMounted={this.handleSignUpInModalMounted}
                      onDeclineInvitation={this.handleDeclineInvitation}
                    />
                  </ErrorBoundary>
                  <Outlet
                    id="app.containers.App.modals"
                    onMounted={this.handleModalMounted}
                  />
                  <ErrorBoundary>
                    <div id="modal-portal" />
                  </ErrorBoundary>
                  <ErrorBoundary>
                    <div id="topbar-portal" />
                  </ErrorBoundary>
                  <ErrorBoundary>
                    <Suspense fallback={null}>
                      <ConsentManager />
                    </Suspense>
                  </ErrorBoundary>
                  <ErrorBoundary>
                    <MainHeader setRef={this.setNavbarRef} />
                  </ErrorBoundary>
                  <InnerContainer>
                    <HasPermission
                      item={{ type: 'route', path: location.pathname }}
                      action="access"
                    >
                      <ErrorBoundary>{children}</ErrorBoundary>
                      <HasPermission.No>
                        <ForbiddenRoute />
                      </HasPermission.No>
                    </HasPermission>
                  </InnerContainer>
                  {showFooter && (
                    <Suspense fallback={null}>
                      <PlatformFooter />
                    </Suspense>
                  )}
                  {showMobileNav && (
                    <MobileNavbar setRef={this.setMobileNavigationRef} />
                  )}
                  <ErrorBoundary>
                    <div id="mobile-nav-portal" />
                  </ErrorBoundary>
                </Container>
              </LiveAnnouncer>
            </ThemeProvider>
          </PreviousPathnameContext.Provider>
        )}
      </>
    );
  }
}

const Data = adopt<DataProps, InputProps>({
  windowSize: <GetWindowSize />,
  redirectsEnabled: <GetFeatureFlag name="redirects" />,
});

const AppWithHoC = withRouter(App);

export default (inputProps: InputProps) => (
  <Data>{(dataProps) => <AppWithHoC {...dataProps} {...inputProps} />}</Data>
);<|MERGE_RESOLUTION|>--- conflicted
+++ resolved
@@ -290,20 +290,14 @@
       signUpInModalMounted,
       verificationModalMounted,
     } = this.state;
-<<<<<<< HEAD
     const {
       redirectsEnabled,
       location: { pathname, search },
     } = this.props;
-=======
-
-    const { redirectsEnabled } = this.props;
->>>>>>> 632519f1
 
     if (
       redirectsEnabled &&
-      (prevState.tenant !== tenant ||
-        prevProps.location.pathname !== this.props.location.pathname)
+      (prevState.tenant !== tenant || prevProps.location.pathname !== pathname)
     ) {
       this.handleCustomRedirect();
     }
