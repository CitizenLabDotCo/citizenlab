--- conflicted
+++ resolved
@@ -12,12 +12,8 @@
 import * as Sentry from '@sentry/react';
 import GlobalStyle from 'global-styles';
 import 'intersection-observer';
-<<<<<<< HEAD
-=======
-import { includes } from 'lodash-es';
 // moment-timezone extends the regular moment library,
 // so there's no need to import both moment and moment-timezone
->>>>>>> 86d5c509
 import moment from 'moment-timezone';
 import { useLocation } from 'react-router-dom';
 import styled, { ThemeProvider } from 'styled-components';
