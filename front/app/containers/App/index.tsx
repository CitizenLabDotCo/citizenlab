import React, { PureComponent, Suspense, lazy } from 'react';
import { adopt } from 'react-adopt';
import { Subscription, combineLatest } from 'rxjs';
import { tap, first } from 'rxjs/operators';
import { uniq, has, includes } from 'lodash-es';
import { isNilOrError, isPage, endsWith, isDesktop } from 'utils/helperUtils';
import { withRouter, WithRouterProps } from 'react-router';
import clHistory from 'utils/cl-router/history';
import { parse } from 'qs';
import moment from 'moment';
import 'moment-timezone';
import 'intersection-observer';
import 'focus-visible';
import smoothscroll from 'smoothscroll-polyfill';
import { configureScope } from '@sentry/browser';
import GlobalStyle from 'global-styles';

// constants
import { appLocalesMomentPairs, locales } from 'containers/App/constants';

// context
import { PreviousPathnameContext } from 'context';

// signup/in
import { openSignUpInModal } from 'components/SignUpIn/events';

// verification
import { openVerificationModal } from 'components/Verification/verificationModalEvents';

// analytics
const ConsentManager = lazy(() => import('components/ConsentManager'));
import { trackPage } from 'utils/analytics';

// components
import Meta from './Meta';
import MainHeader from 'containers/MainHeader';
import MobileNavbar from 'containers/MobileNavbar';
const PlatformFooter = lazy(() => import('containers/PlatformFooter'));
import ForbiddenRoute from 'components/routing/forbiddenRoute';
import LoadableModal from 'components/Loadable/Modal';
import LoadableUserDeleted from 'components/UserDeletedModalContent/LoadableUserDeleted';
import ErrorBoundary from 'components/ErrorBoundary';
const SignUpInModal = lazy(() => import('components/SignUpIn/SignUpInModal'));

import Outlet from 'components/Outlet';

import { LiveAnnouncer } from 'react-aria-live';
const PostPageFullscreenModal = lazy(() => import('./PostPageFullscreenModal'));

// auth
import HasPermission from 'components/HasPermission';

// services
import { localeStream } from 'services/locale';
import { IUser } from 'services/users';
import {
  authUserStream,
  signOut,
  signOutAndDeleteAccountPart2,
} from 'services/auth';
import {
  currentAppConfigurationStream,
  IAppConfiguration,
  IAppConfigurationStyle,
} from 'services/appConfiguration';

// resources
import GetFeatureFlag, {
  GetFeatureFlagChildProps,
} from 'resources/GetFeatureFlag';
import GetWindowSize, {
  GetWindowSizeChildProps,
} from 'resources/GetWindowSize';

// events
import eventEmitter from 'utils/eventEmitter';

// style
import styled, { ThemeProvider } from 'styled-components';
import { media, getTheme } from 'utils/styleUtils';

// typings
import { SSOParams } from 'services/singleSignOn';
import { Locale } from 'typings';

const Container = styled.div`
  display: flex;
  flex-direction: column;
  align-items: stretch;
  position: relative;
  background: #fff;
`;

const InnerContainer = styled.div`
  width: 100vw;
  padding-top: ${(props) => props.theme.menuHeight}px;
  min-height: calc(100vh - ${(props) => props.theme.menuHeight}px);
  display: flex;
  flex-direction: column;
  align-items: stretch;

  ${media.smallerThanMaxTablet`
    padding-top: ${(props) => props.theme.mobileTopBarHeight}px;
    min-height: calc(100vh - ${(props) =>
      props.theme.mobileTopBarHeight}px - ${(props) =>
    props.theme.mobileMenuHeight}px);
  `}
`;

export interface IOpenPostPageModalEvent {
  id: string;
  slug: string;
  type: 'idea' | 'initiative';
}

interface InputProps {}

interface DataProps {
  redirectsEnabled: GetFeatureFlagChildProps;
  windowSize: GetWindowSizeChildProps;
}

interface Props extends WithRouterProps, InputProps, DataProps {}

interface State {
  previousPathname: string | null;
  tenant: IAppConfiguration | null;
  authUser: IUser | null | undefined;
  modalId: string | null;
  modalSlug: string | null;
  modalType: 'idea' | 'initiative' | null;
  visible: boolean;
  userDeletedModalOpened: boolean;
  userActuallyDeleted: boolean;
  signUpInModalMounted: boolean;
  verificationModalMounted: boolean;
  navbarRef: HTMLElement | null;
  mobileNavbarRef: HTMLElement | null;
  locale: Locale | null;
}

class App extends PureComponent<Props, State> {
  subscriptions: Subscription[];
  unlisten: () => void;

  constructor(props) {
    super(props);
    this.state = {
      previousPathname: null,
      tenant: null,
      authUser: undefined,
      modalId: null,
      modalSlug: null,
      modalType: null,
      visible: true,
      userDeletedModalOpened: false,
      userActuallyDeleted: false,
      signUpInModalMounted: false,
      verificationModalMounted: false,
      navbarRef: null,
      mobileNavbarRef: null,
      locale: null,
    };
    this.subscriptions = [];
  }

  componentDidMount() {
    const { redirectsEnabled } = this.props;
    const authUser$ = authUserStream().observable;
    const locale$ = localeStream().observable;
    const tenant$ = currentAppConfigurationStream().observable;

    this.unlisten = clHistory.listenBefore((newLocation) => {
      const newPreviousPathname = location.pathname;
      const pathsToIgnore = [
        'sign-up',
        'sign-in',
        'complete-signup',
        'invite',
        'authentication-error',
      ];
      this.setState((state) => ({
        previousPathname: !endsWith(newPreviousPathname, pathsToIgnore)
          ? newPreviousPathname
          : state.previousPathname,
      }));
      if (redirectsEnabled) {
        this.handleCustomRedirect();
      }
      trackPage(newLocation.pathname);
    });

    trackPage(location.pathname);

    smoothscroll.polyfill();

    this.subscriptions = [
      combineLatest([
        authUser$.pipe(
          tap((authUser) => {
            if (isNilOrError(authUser)) {
              signOut();
            } else {
              configureScope((scope) => {
                scope.setUser({
                  id: authUser.data.id,
                });
              });
            }
          })
        ),
        locale$,
        tenant$.pipe(
          tap((tenant) => {
            moment.tz.setDefault(tenant.data.attributes.settings.core.timezone);

            uniq(
              tenant.data.attributes.settings.core.locales
                .filter((locale) => locale !== 'en')
                .map((locale) => appLocalesMomentPairs[locale])
            ).forEach((locale) => require(`moment/locale/${locale}.js`));
          })
        ),
      ]).subscribe(([authUser, locale, tenant]) => {
        const momentLoc = appLocalesMomentPairs[locale] || 'en';
        moment.locale(momentLoc);
        this.setState({ tenant, authUser, locale });
      }),

      tenant$.pipe(first()).subscribe((tenant) => {
        if (
          tenant.data.attributes.style &&
          tenant.data.attributes.style.customFontAdobeId
        ) {
          import('webfontloader').then((WebfontLoader) => {
            WebfontLoader.load({
              typekit: {
                id: (tenant.data.attributes.style as IAppConfigurationStyle)
                  .customFontAdobeId,
              },
            });
          });
        }
      }),

      eventEmitter
        .observeEvent<IOpenPostPageModalEvent>('cardClick')
        .subscribe(({ eventValue: { id, slug, type } }) => {
          this.openPostPageModal(id, slug, type);
        }),

      eventEmitter.observeEvent('closeIdeaModal').subscribe(() => {
        this.closePostPageModal();
      }),

      eventEmitter.observeEvent('tryAndDeleteProfile').subscribe(() => {
        signOutAndDeleteAccountPart2().then((success) => {
          if (success) {
            this.setState({
              userDeletedModalOpened: true,
              userActuallyDeleted: true,
            });
          } else {
            this.setState({
              userDeletedModalOpened: true,
              userActuallyDeleted: false,
            });
          }
        });
      }),
    ];
  }

  componentDidUpdate(prevProps: Props, prevState: State) {
    const {
      authUser,
      tenant,
      signUpInModalMounted,
      verificationModalMounted,
    } = this.state;
    const { redirectsEnabled } = this.props;
    const { pathname, search } = this.props.location;
    const isAuthError = endsWith(pathname, 'authentication-error');
    const isInvitation = endsWith(pathname, '/invite');
    const signUpInModalHasMounted =
      !prevState.signUpInModalMounted && signUpInModalMounted;

    if (
      redirectsEnabled &&
      (prevState.tenant !== tenant ||
        prevProps.location.pathname !== this.props.location.pathname)
    ) {
      this.handleCustomRedirect();
    }

    // here we check all the possible conditions that could potentially trigger the sign-up and/or verification flow to appear
    if (
      // when the user is redirected to the '/authentication-error' url (e.g. when SSO fails)
      (signUpInModalHasMounted && isAuthError) ||
      // when the user is sent to the '/invite' url (e.g. when the user clicks on an invitation link)
      (signUpInModalHasMounted && isInvitation) ||
      // when -both- the signup modal component has mounted and the authUser stream has initiated
      // we proceed to the code below to check if any sign-up related url params are present in the url
      (signUpInModalHasMounted && !isNilOrError(authUser)) ||
      (prevState.authUser === undefined &&
        !isNilOrError(authUser) &&
        signUpInModalMounted)
    ) {
      const urlSearchParams = (parse(search, {
        ignoreQueryPrefix: true,
      }) as any) as SSOParams;
      // this constant represents the 'token' param that can optionally be included in the url
      // when a user gets sent to the platform through an invitation link (e.g. '/invite?token=123456)
      const token = urlSearchParams?.['token'] as string | undefined;

      // shouldCompleteRegistration is set to true when the authUser registration_completed_at attribute is not yet set.
      // when this attribute is undefined the sign-up process has not yet been completed and the user account is not yet valid!
      const shouldCompleteRegistration = !authUser?.data?.attributes
        ?.registration_completed_at;

      const shouldConfirm =
        !!authUser?.data?.attributes?.confirmation_required &&
        !!shouldCompleteRegistration;

      // see services/singleSignOn.ts for the typed interface of all the sso related url params the url can potentially contain
      const {
        sso_response,
        sso_flow,
        sso_pathname,
        sso_verification,
        sso_verification_action,
        sso_verification_id,
        sso_verification_type,
      } = urlSearchParams;

      if (isAuthError || isInvitation) {
        // remove all url params from the url as relevant params have already been captured in the code above.
        // this avoids possbile polution by any remaining url params later on in the process.
        window.history.replaceState(null, '', '/');
      }

      // 1. sso_response indicates the user got sent back to the platform from an external sso page (facebook, google, ...)
      // 2. shouldCompleteRegistration indicates the authUser registration_completed_at attribute is noy yer set and the user still needs to complete their registration
      // 3. isInvitation indicates the user got sent to the platform through an invitation link
      if (
        sso_response ||
        shouldCompleteRegistration ||
        isInvitation ||
        shouldConfirm
      ) {
        // if the authUser verified attr is set to false but the sso_verification param is present (= set to the string 'true', not a boolean because it's a url param)
        // the user still needs to complete the verification step
        const shouldVerify =
          !authUser?.data?.attributes?.verified && sso_verification;

        // if the sso_pathname is present we redirect the user to it
        // we do this to sent the user back to the page they came from after
        // having been redirected to an external SSO service (e.g. '/project/123' -> facebook sign-on -> back to '/project/123')
        if (!isAuthError && sso_pathname) {
          clHistory.replace(sso_pathname);
        }

        // we do not open the modal when the user gets sent to the '/sign-up' or '/sign-in' urls because
        // on those pages we show the sign-up-in flow directly on the page and not as a modal.
        // otherwise, when any of the above-defined conditions is set to true, we do trigger the modal
        if (
          !endsWith(sso_pathname, ['sign-up', 'sign-in']) &&
          (isAuthError ||
            (isInvitation && shouldCompleteRegistration) ||
            shouldConfirm ||
            shouldVerify ||
            shouldCompleteRegistration)
        ) {
          openSignUpInModal({
            isInvitation,
            token,
            flow: isAuthError && sso_flow ? sso_flow : 'signup',
            error: isAuthError,
            verification: !!sso_verification,
            requiresConfirmation: shouldConfirm,
            modalNoCloseSteps: ['confirmation'],
            verificationContext:
              sso_verification &&
              sso_verification_action &&
              sso_verification_id &&
              sso_verification_type
                ? {
                    action: sso_verification_action as any,
                    id: sso_verification_id as any,
                    type: sso_verification_type as any,
                  }
                : undefined,
          });
        }
      }
    }

    // when -both- the authUser is initiated and the evrification modal component mounted
    // we check if a 'verification_success' or 'verification_error' url param is present.
    // if so, we open the verication modal with the appropriate step
    if (
      !isNilOrError(authUser) &&
      verificationModalMounted &&
      (prevState.authUser === undefined || !prevState.verificationModalMounted)
    ) {
      const urlSearchParams = parse(search, { ignoreQueryPrefix: true });

      if (has(urlSearchParams, 'verification_success')) {
        window.history.replaceState(null, '', window.location.pathname);
        openVerificationModal({ step: 'success' });
      }

      if (
        has(urlSearchParams, 'verification_error') &&
        urlSearchParams.verification_error === 'true'
      ) {
        window.history.replaceState(null, '', window.location.pathname);
        openVerificationModal({
          step: 'error',
          error: this.props.location.query?.error || null,
          context: null,
        });
      }
    }
  }

  componentWillUnmount() {
    this.unlisten();
    this.subscriptions.forEach((subscription) => subscription.unsubscribe());
  }

  handleCustomRedirect() {
    const {
      location: { pathname },
    } = this.props;
    const { tenant } = this.state;
    const urlSegments = pathname.replace(/^\/+/g, '').split('/');

    if (!isNilOrError(tenant) && tenant.data.attributes.settings.redirects) {
      const { rules } = tenant.data.attributes.settings.redirects;

      rules.forEach((rule) => {
        if (
          urlSegments.length === 2 &&
          includes(locales, urlSegments[0]) &&
          urlSegments[1] === rule.path
        ) {
          window.location.href = rule.target;
        }
      });
    }
  }

  openPostPageModal = (
    id: string,
    slug: string,
    type: 'idea' | 'initiative'
  ) => {
    this.setState({
      modalId: id,
      modalSlug: slug,
      modalType: type,
    });
  };

  closePostPageModal = () => {
    this.setState({
      modalId: null,
      modalSlug: null,
      modalType: null,
    });
  };

  closeUserDeletedModal = () => {
    this.setState({ userDeletedModalOpened: false });
  };

  setNavbarRef = (navbarRef: HTMLElement) => {
    this.setState({ navbarRef });
  };

  setMobileNavigationRef = (mobileNavbarRef: HTMLElement) => {
    this.setState({ mobileNavbarRef });
  };

  handleModalMounted = (id: string) => {
    if (id === 'verification') {
      this.setState({ verificationModalMounted: true });
    }
  };

  handleSignUpInModalMounted = () => {
    this.setState({ signUpInModalMounted: true });
  };

  render() {
    const { location, children, windowSize } = this.props;
    const {
      previousPathname,
      tenant,
      modalId,
      modalSlug,
      modalType,
      visible,
      userDeletedModalOpened,
      userActuallyDeleted,
      navbarRef,
      mobileNavbarRef,
    } = this.state;
    const isAdminPage = isPage('admin', location.pathname);
    const isInitiativeFormPage = isPage('initiative_form', location.pathname);
    const isIdeaFormPage = isPage('idea_form', location.pathname);
    const isIdeaEditPage = isPage('idea_edit', location.pathname);
    const isInitiativeEditPage = isPage('initiative_edit', location.pathname);
    const isDesktopUser = windowSize && isDesktop(windowSize);
    const theme = getTheme(tenant);
    const showFooter =
      !isAdminPage &&
      !isIdeaFormPage &&
      !isInitiativeFormPage &&
      !isIdeaEditPage &&
      !isInitiativeEditPage;
    const showMobileNav =
      !isDesktopUser &&
      !isAdminPage &&
      !isIdeaFormPage &&
      !isInitiativeFormPage &&
      !isIdeaEditPage &&
      !isInitiativeEditPage;

    return (
      <>
        {tenant && visible && (
          <PreviousPathnameContext.Provider value={previousPathname}>
            <ThemeProvider
              theme={{ ...theme, isRtl: !!this.state.locale?.startsWith('ar') }}
            >
              <LiveAnnouncer>
                <GlobalStyle />

                <Container>
                  <Meta />
                  <ErrorBoundary>
                    <Suspense fallback={null}>
                      <PostPageFullscreenModal
                        type={modalType}
                        postId={modalId}
                        slug={modalSlug}
                        close={this.closePostPageModal}
                        navbarRef={navbarRef}
                        mobileNavbarRef={mobileNavbarRef}
                      />
                    </Suspense>
                  </ErrorBoundary>
                  <ErrorBoundary>
                    <LoadableModal
                      opened={userDeletedModalOpened}
                      close={this.closeUserDeletedModal}
                    >
                      <LoadableUserDeleted
                        userActuallyDeleted={userActuallyDeleted}
                      />
                    </LoadableModal>
                  </ErrorBoundary>
                  <ErrorBoundary>
                    <Outlet
                      id="app.containers.App.signUpInModal"
                      onMounted={this.handleSignUpInModalMounted}
                    >
                      {(outletComponents) => {
                        return outletComponents.length > 0 ? (
                          <>{outletComponents}</>
                        ) : (
                          <Suspense fallback={null}>
                            <SignUpInModal
                              onMounted={this.handleSignUpInModalMounted}
                            />
                          </Suspense>
                        );
                      }}
                    </Outlet>
                  </ErrorBoundary>
                  <Outlet
                    id="app.containers.App.modals"
                    onMounted={this.handleModalMounted}
                  />
                  <ErrorBoundary>
                    <div id="modal-portal" />
                  </ErrorBoundary>
                  <ErrorBoundary>
                    <div id="topbar-portal" />
                  </ErrorBoundary>
                  <ErrorBoundary>
                    <Suspense fallback={null}>
                      <ConsentManager />
                    </Suspense>
                  </ErrorBoundary>
                  <ErrorBoundary>
                    <MainHeader setRef={this.setNavbarRef} />
                  </ErrorBoundary>
                  <InnerContainer>
                    <HasPermission
                      item={{ type: 'route', path: location.pathname }}
                      action="access"
                    >
                      <ErrorBoundary>{children}</ErrorBoundary>
                      <HasPermission.No>
                        <ForbiddenRoute />
                      </HasPermission.No>
                    </HasPermission>
                  </InnerContainer>
<<<<<<< HEAD
                  {showFooter && (
                    <Suspense fallback={null}>
                      <PlatformFooter showShortFeedback={showShortFeedback} />
                    </Suspense>
                  )}
=======
                  {showFooter && <PlatformFooter />}
>>>>>>> c9ced320
                  {showMobileNav && (
                    <MobileNavbar setRef={this.setMobileNavigationRef} />
                  )}
                  <ErrorBoundary>
                    <div id="mobile-nav-portal" />
                  </ErrorBoundary>
                </Container>
              </LiveAnnouncer>
            </ThemeProvider>
          </PreviousPathnameContext.Provider>
        )}
      </>
    );
  }
}

const Data = adopt<DataProps, InputProps>({
  windowSize: <GetWindowSize />,
  redirectsEnabled: <GetFeatureFlag name="redirects" />,
});

const AppWithHoC = withRouter(App);

export default (inputProps: InputProps) => (
  <Data>{(dataProps) => <AppWithHoC {...dataProps} {...inputProps} />}</Data>
);<|MERGE_RESOLUTION|>--- conflicted
+++ resolved
@@ -609,15 +609,11 @@
                       </HasPermission.No>
                     </HasPermission>
                   </InnerContainer>
-<<<<<<< HEAD
                   {showFooter && (
                     <Suspense fallback={null}>
-                      <PlatformFooter showShortFeedback={showShortFeedback} />
+                      <PlatformFooter />
                     </Suspense>
                   )}
-=======
-                  {showFooter && <PlatformFooter />}
->>>>>>> c9ced320
                   {showMobileNav && (
                     <MobileNavbar setRef={this.setMobileNavigationRef} />
                   )}
