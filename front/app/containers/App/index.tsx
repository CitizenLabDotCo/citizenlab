import 'focus-visible';
import React, { lazy, Suspense, useEffect, useState } from 'react';

import {
  Box,
  Spinner,
  useBreakpoint,
  colors,
  getTheme,
  stylingConsts,
} from '@citizenlab/cl2-component-library';
import { configureScope } from '@sentry/react';
import GlobalStyle from 'global-styles';
import 'intersection-observer';
import { includes, uniq } from 'lodash-es';
import 'moment-timezone';
import moment from 'moment';
import { useLocation } from 'react-router-dom';
import styled, { ThemeProvider } from 'styled-components';
import { SupportedLocale } from 'typings';

import { IAppConfigurationStyle } from 'api/app_configuration/types';
import useAppConfiguration from 'api/app_configuration/useAppConfiguration';
import useAuthUser from 'api/me/useAuthUser';
import useDeleteSelf from 'api/users/useDeleteSelf';

import useFeatureFlag from 'hooks/useFeatureFlag';

import { appLocalesMomentPairs, locales } from 'containers/App/constants';
import Authentication from 'containers/Authentication';
import MainHeader from 'containers/MainHeader';

import ErrorBoundary from 'components/ErrorBoundary';

import { trackPage } from 'utils/analytics';
import { useIntl } from 'utils/cl-intl';
import clHistory from 'utils/cl-router/history';
import Navigate from 'utils/cl-router/Navigate';
import { removeLocale } from 'utils/cl-router/updateLocationDescriptor';
import eventEmitter from 'utils/eventEmitter';
import {
  initiativeShowPageSlug,
  isIdeaShowPage,
  isPage,
} from 'utils/helperUtils';
import { localeStream } from 'utils/localeStream';
import { usePermission } from 'utils/permissions';
import { isAdmin, isModerator } from 'utils/permissions/roles';

import messages from './messages';
import Meta from './Meta';
import UserSessionRecordingModal from './UserSessionRecordingModal';

const ConsentManager = lazy(() => import('components/ConsentManager'));
const UserDeletedModal = lazy(() => import('./UserDeletedModal'));
const PlatformFooter = lazy(() => import('containers/PlatformFooter'));

const SkipLinkStyled = styled.a`
  position: absolute;
  top: -40px;
  left: 0;
  background: ${colors.black};
  color: ${colors.white};
  padding: 8px;
  z-index: 10000;
  text-align: center;
  text-decoration: none;
  &:focus {
    top: 0;
  }
`;

interface Props {
  children: React.ReactNode;
}

const locale$ = localeStream().observable;

const App = ({ children }: Props) => {
  const isSmallerThanTablet = useBreakpoint('tablet');
  const location = useLocation();
  const { formatMessage } = useIntl();

  const { mutate: signOutAndDeleteAccount } = useDeleteSelf();
  const [isAppInitialized, setIsAppInitialized] = useState(false);
  const { data: appConfiguration } = useAppConfiguration();
  const { data: authUser } = useAuthUser();
  const appContainerClassName =
    isAdmin(authUser) || isModerator(authUser) ? 'admin-user-view' : '';
  const [
    userDeletedSuccessfullyModalOpened,
    setUserDeletedSuccessfullyModalOpened,
  ] = useState(false);
  const [userSuccessfullyDeleted, setUserSuccessfullyDeleted] = useState(false);

  const [locale, setLocale] = useState<SupportedLocale | null>(null);
  const [disableScroll, setDisableScroll] = useState(false);

  const redirectsEnabled = useFeatureFlag({ name: 'redirects' });

  const franceConnectLoginEnabled = useFeatureFlag({
    name: 'franceconnect_login',
  });

  useEffect(() => {
    if (appConfiguration && !isAppInitialized) {
      moment.tz.setDefault(
        appConfiguration.data.attributes.settings.core.timezone
      );

      uniq(
        appConfiguration.data.attributes.settings.core.locales
          .filter((locale) => locale !== 'en')
          .map((locale) => appLocalesMomentPairs[locale])
      ).forEach((locale) => require(`moment/locale/${locale}.js`));

      if (appConfiguration.data.attributes.settings.core.weglot_api_key) {
        const script = document.createElement('script');
        script.async = false;
        script.defer = false;
        document.head.appendChild(script);

        script.onload = function () {
          window.Weglot.initialize({
            api_key:
              appConfiguration.data.attributes.settings.core.weglot_api_key,
          });
        };

        script.src = 'https://cdn.weglot.com/weglot.min.js';
      }

      if (
        appConfiguration.data.attributes.style &&
        appConfiguration.data.attributes.style.customFontAdobeId
      ) {
        import('webfontloader').then((WebfontLoader) => {
          WebfontLoader.load({
            typekit: {
              id: (
                appConfiguration.data.attributes.style as IAppConfigurationStyle
              ).customFontAdobeId,
            },
          });
        });
      } else if (
        appConfiguration.data.attributes.style &&
        appConfiguration.data.attributes.style.customFontURL
      ) {
        import('webfontloader').then((WebfontLoader) => {
          const fontName = (
            appConfiguration.data.attributes.style as IAppConfigurationStyle
          ).customFontName;
          const fontURL = (
            appConfiguration.data.attributes.style as IAppConfigurationStyle
          ).customFontURL;
          if (fontName !== undefined && fontURL !== undefined) {
            WebfontLoader.load({
              custom: {
                families: [fontName],
                urls: [fontURL],
              },
            });
          }
        });
      }
      setIsAppInitialized(true);
    }
  }, [appConfiguration, isAppInitialized]);

  useEffect(() => {
    const handleCustomRedirect = () => {
      const { pathname } = location;
      const urlSegments = pathname.replace(/^\/+/g, '').split('/');
      const pathnameWithoutLocale = removeLocale(pathname).pathname?.replace(
        /\//,
        ''
      );

      if (
        appConfiguration &&
        appConfiguration.data.attributes.settings.redirects
      ) {
        const { rules } = appConfiguration.data.attributes.settings.redirects;
        rules.forEach((rule) => {
          if (
            urlSegments.length > 1 &&
            includes(locales, urlSegments[0]) &&
            pathnameWithoutLocale === rule.path
          ) {
            window.location.href = rule.target;
          }
        });
      }
    };

    if (redirectsEnabled) {
      handleCustomRedirect();
    }
  }, [redirectsEnabled, appConfiguration, location]);

  useEffect(() => {
    const subscriptions = [
      locale$.subscribe((locale) => {
        const momentLoc = appLocalesMomentPairs[locale] || 'en';
        moment.locale(momentLoc);
        setLocale(locale);
      }),
      eventEmitter
        .observeEvent('deleteProfileAndShowSuccessModal')
        .subscribe(() => {
          signOutAndDeleteAccount(undefined, {
            onSuccess: () => {
              setUserDeletedSuccessfullyModalOpened(true);
              setUserSuccessfullyDeleted(true);
            },
            onError: () => {
              setUserDeletedSuccessfullyModalOpened(true);
              setUserSuccessfullyDeleted(false);
            },
          });
        }),
    ];

    return () => {
      subscriptions.forEach((subscription) => subscription.unsubscribe());
    };
  }, [signOutAndDeleteAccount]);

  useEffect(() => {
    if (authUser) {
      configureScope((scope) => {
        scope.setUser({
          id: authUser.data.id,
        });
      });
    }
  }, [authUser]);

  useEffect(() => {
    trackPage(location.pathname);
  }, [location.pathname]);

  const urlSegments = location.pathname.replace(/^\/+/g, '').split('/');

  // Redirect from /initiatives/:slug to /ideas/:slug to make sure old initiative links still work
  useEffect(() => {
    if (initiativeShowPageSlug(urlSegments)) {
      const slug = initiativeShowPageSlug(urlSegments);
      clHistory.replace(`/ideas/${slug}`);
    }
  }, [urlSegments]);

  const closeUserDeletedModal = () => {
    setUserDeletedSuccessfullyModalOpened(false);
  };

  const isAdminPage = isPage('admin', location.pathname);
  const isPagesAndMenuPage = isPage('pages_menu', location.pathname);
  const isIdeaFormPage = isPage('idea_form', location.pathname);
  const isIdeaEditPage = isPage('idea_edit', location.pathname);
  const isEventPage = isPage('event_page', location.pathname);
  const isNativeSurveyPage = isPage('native_survey', location.pathname);

  const theme = getTheme(appConfiguration);
  const showFooter =
    !isAdminPage && !isIdeaFormPage && !isIdeaEditPage && !isNativeSurveyPage;
  const { pathname } = removeLocale(location.pathname);
  const isAuthenticationPending = authUser === undefined;
  const canAccessRoute = usePermission({
    item: {
      type: 'route',
      path: pathname,
    },
    action: 'access',
  });

  const showFrontOfficeNavbar = () => {
    if (isAdminPage) {
      if (!isPagesAndMenuPage) return false;
    }

    // citizen
    if (isNativeSurveyPage) return false;

    if (isSmallerThanTablet) {
      if (isEventPage || isIdeaShowPage(urlSegments)) {
        return false;
      }
    }

    return true;
  };

  return (
    <>
      {!isAuthenticationPending && (
        <SkipLinkStyled href="#main-content">
          {formatMessage(messages.skipLinkText)}
        </SkipLinkStyled>
      )}
      {isAuthenticationPending && (
        <Box
          display="flex"
          w="100%"
          h="100%"
          justifyContent="center"
          alignItems="center"
        >
          <Spinner />
        </Box>
      )}
      <ThemeProvider theme={{ ...theme, isRtl: !!locale?.startsWith('ar') }}>
        <GlobalStyle />
        <Box
          className={appContainerClassName}
          display="flex"
          flexDirection="column"
          alignItems="stretch"
          position="relative"
          background={colors.white}
          /* When the fullscreen modal is enabled on a platform and
           * is currently open, we want to disable scrolling on the
           * app sitting below it (CL-1101).
           * For instance, with a fullscreen modal, we want to
           * be able to disable scrolling on the page behind the modal
           */
          overflow={disableScroll ? 'hidden' : undefined}
          minHeight="100vh"
        >
          <Meta />
          <UserSessionRecordingModal />
          <ErrorBoundary>
            <Suspense fallback={null}>
              <UserDeletedModal
                modalOpened={userDeletedSuccessfullyModalOpened}
                closeUserDeletedModal={closeUserDeletedModal}
                userSuccessfullyDeleted={userSuccessfullyDeleted}
              />
<<<<<<< HEAD
            </ErrorBoundary>
            <ErrorBoundary>
              <div id="modal-portal" />
            </ErrorBoundary>
            <ErrorBoundary>
              <div id="topbar-portal" />
            </ErrorBoundary>
            <ErrorBoundary>
              <Suspense fallback={null}>
                <ConsentManager />
              </Suspense>
            </ErrorBoundary>
            {showFrontOfficeNavbar() && (
              <ErrorBoundary>
                <MainHeader />
              </ErrorBoundary>
            )}
            {!isAuthenticationPending && (
              <Box
                display="flex"
                flexDirection="column"
                alignItems="stretch"
                flex="1"
                id="main-content"
                pt={
                  showFrontOfficeNavbar()
                    ? `${stylingConsts.menuHeight}px`
                    : undefined
=======
            </Suspense>
          </ErrorBoundary>
          <ErrorBoundary>
            <Authentication
              onToggleModal={(opened) => {
                if (franceConnectLoginEnabled) {
                  setDisableScroll(opened);
>>>>>>> b5e612c0
                }
              }}
            />
          </ErrorBoundary>
          <ErrorBoundary>
            <div id="modal-portal" />
          </ErrorBoundary>
          <ErrorBoundary>
            <div id="topbar-portal" />
          </ErrorBoundary>
          <ErrorBoundary>
            <Suspense fallback={null}>
              <ConsentManager />
            </Suspense>
          </ErrorBoundary>
          {showFrontOfficeNavbar() && (
            <ErrorBoundary>
              <MainHeader />
            </ErrorBoundary>
          )}
          {!isAuthenticationPending && (
            <Box
              display="flex"
              flexDirection="column"
              alignItems="stretch"
              flex="1"
              overflowY="auto"
              id="main-content"
              pt={
                showFrontOfficeNavbar()
                  ? `${stylingConsts.menuHeight}px`
                  : undefined
              }
            >
              {canAccessRoute ? (
                <ErrorBoundary>{children}</ErrorBoundary>
              ) : (
                <Navigate to="/" />
              )}
            </Box>
          )}
          {showFooter && (
            <Suspense fallback={null}>
              <PlatformFooter />
            </Suspense>
          )}
          <ErrorBoundary>
            <div id="mobile-nav-portal" />
          </ErrorBoundary>
        </Box>
      </ThemeProvider>
    </>
  );
};

export default App;<|MERGE_RESOLUTION|>--- conflicted
+++ resolved
@@ -337,36 +337,6 @@
                 closeUserDeletedModal={closeUserDeletedModal}
                 userSuccessfullyDeleted={userSuccessfullyDeleted}
               />
-<<<<<<< HEAD
-            </ErrorBoundary>
-            <ErrorBoundary>
-              <div id="modal-portal" />
-            </ErrorBoundary>
-            <ErrorBoundary>
-              <div id="topbar-portal" />
-            </ErrorBoundary>
-            <ErrorBoundary>
-              <Suspense fallback={null}>
-                <ConsentManager />
-              </Suspense>
-            </ErrorBoundary>
-            {showFrontOfficeNavbar() && (
-              <ErrorBoundary>
-                <MainHeader />
-              </ErrorBoundary>
-            )}
-            {!isAuthenticationPending && (
-              <Box
-                display="flex"
-                flexDirection="column"
-                alignItems="stretch"
-                flex="1"
-                id="main-content"
-                pt={
-                  showFrontOfficeNavbar()
-                    ? `${stylingConsts.menuHeight}px`
-                    : undefined
-=======
             </Suspense>
           </ErrorBoundary>
           <ErrorBoundary>
@@ -374,7 +344,6 @@
               onToggleModal={(opened) => {
                 if (franceConnectLoginEnabled) {
                   setDisableScroll(opened);
->>>>>>> b5e612c0
                 }
               }}
             />
@@ -401,7 +370,6 @@
               flexDirection="column"
               alignItems="stretch"
               flex="1"
-              overflowY="auto"
               id="main-content"
               pt={
                 showFrontOfficeNavbar()
