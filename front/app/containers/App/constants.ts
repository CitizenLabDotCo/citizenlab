export const AUTH_PATH = '/auth';
export const API_PATH = '/web_api/v1';
<<<<<<< HEAD
export const GOOGLE_MAPS_API_KEY = '***REMOVED***';
=======
export const ADMIN_TEMPLATES_GRAPHQL_PATH = '/admin_templates_api/graphql';
export const GOOGLE_MAPS_API_KEY = process.env.GOOGLE_MAPS_API_KEY;
>>>>>>> fd601955
export const API_HOST =
  process.env.API_HOST ||
  (typeof window === 'undefined' ? 'localhost' : window.location.hostname);
export const API_PORT = process.env.API_PORT || 4000;
export const GRAPHQL_HOST =
  process.env.GRAPHQL_HOST ||
  (typeof window === 'undefined' ? 'localhost' : window.location.hostname);
export const GRAPHQL_PORT = process.env.GRAPHQL_PORT || 5001;
export const DEFAULT_LOCALE = 'en';

// the locales we "support" :
// platformBaseUrl/{oneOfTheseStrings}/{anything we have a route for}
// - won't 404
// - will replace the oneOfTheseStrings with authUser's locale if there is one
// - else, will replace the oneOfTheseStrings with the one if the cookie if it exists
// - else, will replce the oneOfTheseStrings with the first locale of the platfom (default)
export const locales = [
  'en',
  'fr',
  'de',
  'nl',
  'nb',
  'da',
  'es',
  'de-DE',
  'en-GB',
  'en-CA',
  'fr-BE',
  'fr-FR',
  'nl-BE',
  'nl-NL',
  'da-DK',
  'nb-NO',
  'es-ES',
  'es-CL',
  'pl-PL',
  'kl-GL',
  'hu-HU',
  'ro-RO',
  'pt-BR',
  'ar-SA',
  'mi',
  'sr-Latn',
];

export const graphqlLocales = [
  'en',
  'fr',
  'de',
  'nl',
  'nb',
  'da',
  'es',
  'enGb',
  'enCa',
  'frBe',
  'frFr',
  'nlBe',
  'nlNl',
  'deDe',
  'daDk',
  'nbNo',
  'esEs',
  'esCl',
  'plPl',
  'klGl',
  'huHu',
  'roRo',
  'ptBr',
  'arSa',
  'mi',
  'srLatn',
];

// the locales we really support, ie we have translations for these ect
export const appLocalePairs = {
  en: 'English',
  'en-GB': 'English (Great Britain)',
  'en-CA': 'English (Canada)',
  'fr-BE': 'Français (Belgique)',
  'fr-FR': 'Français (France)',
  'nl-BE': 'Nederlands (België)',
  'nl-NL': 'Nederlands (Nederland)',
  'de-DE': 'Deutsch',
  'da-DK': 'Dansk',
  'nb-NO': 'Norsk (Bokmål)',
  'es-ES': 'Español (España)',
  'es-CL': 'Español (Chile)',
  'pl-PL': 'Polski',
  'kl-GL': 'Kalaallisut',
  'hu-HU': 'Magyar',
  'ro-RO': 'Română',
  'pt-BR': 'Português (Brasil)',
  'ar-SA': 'عربى',
  mi: 'Māori',
  'sr-Latn': 'Serbian (Latin)',
};

export const appGraphqlLocalePairs = {
  en: 'en',
  fr: 'fr',
  de: 'de',
  nl: 'nl',
  nb: 'nb',
  da: 'da',
  es: 'es',
  enGb: 'en-GB',
  enCa: 'en-CA',
  frBe: 'fr-BE',
  frFr: 'fr-FR',
  nlBe: 'nl-BE',
  nlNl: 'nl-NL',
  deDe: 'de-DE',
  daDk: 'da-DK',
  nbNo: 'nb-NO',
  esEs: 'es-ES',
  esCl: 'es-CL',
  plPl: 'pl-PL',
  klGl: 'kl-GL',
  huHu: 'hu-HU',
  roRo: 'ro-RO',
  ptBr: 'pt-BR',
  arSa: 'ar',
  mi: 'mi',
  srLatn: 'sr-Latn',
};

export const shortenedAppLocalePairs = {
  en: 'English',
  'en-GB': 'English',
  'en-CA': 'English',
  'fr-BE': 'Français',
  'fr-FR': 'Français',
  'nl-BE': 'Nederlands',
  'nl-NL': 'Nederlands',
  'de-DE': 'Deutsch',
  'da-DK': 'Dansk',
  'nb-NO': 'Norsk',
  'es-ES': 'Español',
  'es-CL': 'Español',
  'pl-PL': 'Polski',
  'kl-GL': 'Kalaallisut',
  'hu-HU': 'Magyar',
  'ro-RO': 'Română',
  'pt-BR': 'Português',
  'ar-SA': 'عربى',
  mi: 'Māori',
  'sr-Latn': 'Serbian',
};

// see https://www.ge.com/digital/documentation/predix-services/c_custom_locale_support.html
export const appLocalesMomentPairs = {
  'en-GB': 'en-gb',
  'en-CA': 'en-ca',
  'fr-BE': 'fr',
  'fr-FR': 'fr',
  'nl-BE': 'nl',
  'nl-NL': 'nl',
  'de-DE': 'de',
  'da-DK': 'da',
  'nb-NO': 'nb',
  'es-ES': 'es',
  'es-CL': 'es',
  'pl-PL': 'pl',
  'kl-GL': 'da',
  'hu-HU': 'hu',
  'ro-RO': 'ro',
  'pt-BR': 'pt',
  'ar-SA': 'ar',
  mi: 'mi',
  'sr-Latn': 'sr',
};<|MERGE_RESOLUTION|>--- conflicted
+++ resolved
@@ -1,11 +1,6 @@
 export const AUTH_PATH = '/auth';
 export const API_PATH = '/web_api/v1';
-<<<<<<< HEAD
-export const GOOGLE_MAPS_API_KEY = '***REMOVED***';
-=======
-export const ADMIN_TEMPLATES_GRAPHQL_PATH = '/admin_templates_api/graphql';
 export const GOOGLE_MAPS_API_KEY = process.env.GOOGLE_MAPS_API_KEY;
->>>>>>> fd601955
 export const API_HOST =
   process.env.API_HOST ||
   (typeof window === 'undefined' ? 'localhost' : window.location.hostname);
