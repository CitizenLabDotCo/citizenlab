--- conflicted
+++ resolved
@@ -29,13 +29,8 @@
 
     // shouldCompleteRegistration is set to true when the authUser registration_completed_at attribute is not yet set.
     // when this attribute is undefined the sign-up process has not yet been completed and the user account is not yet valid!
-<<<<<<< HEAD
     const shouldCompleteRegistration =
-      !authUser?.data?.attributes?.registration_completed_at;
-=======
-    const shouldCompleteRegistration = !authUser?.data.attributes
-      .registration_completed_at;
->>>>>>> 123b1c96
+      !authUser?.data.attributes.registration_completed_at;
 
     // see services/singleSignOn.ts for the typed interface of all the sso related url params the url can potentially contain
     const {
