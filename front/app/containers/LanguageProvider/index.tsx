--- conflicted
+++ resolved
@@ -12,16 +12,25 @@
 
 interface Props {
   children: React.ReactNode;
-<<<<<<< HEAD
-  locale: SupportedLocale;
-  tenantLocales: SupportedLocale[];
 }
 
-const LanguageProvider = ({ children, locale, tenantLocales }: Props) => {
+const LanguageProvider = ({ children }: Props) => {
   const [messages, setMessages] = useState<AllMessages>({} as AllMessages);
   const [intlShapes, setIntlShapes] = useState<IntlShapes>({} as IntlShapes);
+  const tenantLocales = useAppConfigurationLocales();
+  const [locale, setLocale] = useState<SupportedLocale | null>(null);
 
   useEffect(() => {
+    const sub = localeStream().observable.subscribe((locale) => {
+      setLocale(locale);
+    });
+
+    return () => sub.unsubscribe();
+  });
+
+  useEffect(() => {
+    if (!tenantLocales) return;
+
     for (const locale of tenantLocales) {
       if (!messages[locale]) {
         import(`i18n/${locale}`).then((translationMessages) => {
@@ -44,51 +53,6 @@
             [locale]: intlShape,
           }));
         });
-=======
-}
-
-const locale$ = localeStream().observable;
-
-const LanguageProvider = ({ children }: Props) => {
-  const tenantLocales = useAppConfigurationLocales();
-  const [messages, setMessages] = useState<AllMessages>({} as AllMessages);
-  const [intlShapes, setIntlShapes] = useState<IntlShapes>({} as IntlShapes);
-  const [locale, setLocale] = useState<SupportedLocale | null>(null);
-
-  useEffect(() => {
-    const sub = locale$.subscribe((locale) => {
-      setLocale(locale);
-    });
-
-    return () => sub.unsubscribe();
-  });
-
-  useEffect(() => {
-    if (tenantLocales) {
-      for (const locale of tenantLocales) {
-        if (!messages[locale]) {
-          import(`i18n/${locale}`).then((translationMessages) => {
-            const intlCache = createIntlCache();
-
-            const intlShape = createIntl(
-              {
-                locale,
-                messages: translationMessages.default,
-              },
-              intlCache
-            );
-
-            setMessages((prevState) => ({
-              ...prevState,
-              [locale]: translationMessages.default,
-            }));
-            setIntlShapes((prevState) => ({
-              ...prevState,
-              [locale]: intlShape,
-            }));
-          });
-        }
->>>>>>> 124f59c2
       }
     }
   }, [tenantLocales, messages]);
@@ -105,29 +69,5 @@
 
   return null;
 };
-<<<<<<< HEAD
 
-export default ({ children }: { children: React.ReactNode }) => {
-  const tenantLocales = useAppConfigurationLocales();
-  const [locale, setLocale] = useState<Locale | null>(null);
-
-  useEffect(() => {
-    const sub = localeStream().observable.subscribe((locale) => {
-      setLocale(locale);
-    });
-
-    return () => sub.unsubscribe();
-  });
-
-  if (!locale || !tenantLocales) return null;
-
-  return (
-    <LanguageProvider locale={locale} tenantLocales={tenantLocales}>
-      {children}
-    </LanguageProvider>
-  );
-};
-=======
-
-export default LanguageProvider;
->>>>>>> 124f59c2
+export default LanguageProvider;