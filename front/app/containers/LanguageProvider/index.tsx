--- conflicted
+++ resolved
@@ -1,15 +1,7 @@
 import React, { useEffect, useState } from 'react';
 
 import { IntlProvider, createIntlCache, createIntl } from 'react-intl';
-<<<<<<< HEAD
-import { Locale } from 'typings';
-=======
-import GetAppConfigurationLocales, {
-  GetAppConfigurationLocalesChildProps,
-} from 'resources/GetAppConfigurationLocales';
-import GetLocale, { GetLocaleChildProps } from 'resources/GetLocale';
 import { SupportedLocale } from 'typings';
->>>>>>> be48d4a5
 
 import useAppConfigurationLocales from 'hooks/useAppConfigurationLocales';
 
@@ -28,70 +20,12 @@
   const tenantLocales = useAppConfigurationLocales();
   const [messages, setMessages] = useState<AllMessages>({} as AllMessages);
   const [intlShapes, setIntlShapes] = useState<IntlShapes>({} as IntlShapes);
-  const [locale, setLocale] = useState<Locale | null>(null);
+  const [locale, setLocale] = useState<SupportedLocale | null>(null);
 
-<<<<<<< HEAD
   useEffect(() => {
     const sub = locale$.subscribe((locale) => {
       setLocale(locale);
     });
-=======
-  componentDidUpdate() {
-    this.loadLocales();
-  }
-
-  loadLocales = () => {
-    const { locale, tenantLocales } = this.props;
-
-    if (!isNilOrError(locale) && !this.state.messages[locale]) {
-      this.importLocale(locale);
-    }
-
-    if (!isNilOrError(tenantLocales)) {
-      this.importTenantLocales(tenantLocales);
-    }
-  };
-
-  importLocale = (locale: SupportedLocale) => {
-    import(`i18n/${locale}`).then((translationMessages) => {
-      const intlCache = createIntlCache();
-
-      const intlShape = createIntl(
-        {
-          locale,
-          messages: translationMessages.default,
-        },
-        intlCache
-      );
-
-      this.setState((prevState) => ({
-        messages: {
-          ...prevState.messages,
-          [locale]: translationMessages.default,
-        },
-
-        intlShapes: {
-          ...prevState.intlShapes,
-          [locale]: intlShape,
-        },
-      }));
-    });
-  };
-
-  importTenantLocales = (tenantLocales: SupportedLocale[]) => {
-    for (const locale of tenantLocales) {
-      if (!this.state.messages[locale]) {
-        import(`i18n/${locale}`).then((translationMessages) => {
-          const intlCache = createIntlCache();
-
-          const intlShape = createIntl(
-            {
-              locale,
-              messages: translationMessages.default,
-            },
-            intlCache
-          );
->>>>>>> be48d4a5
 
     return () => sub.unsubscribe();
   });
