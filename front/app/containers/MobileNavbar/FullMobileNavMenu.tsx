--- conflicted
+++ resolved
@@ -4,11 +4,7 @@
 
 // hooks
 import useNavbarItems from 'hooks/useNavbarItems';
-<<<<<<< HEAD
-import usePages from 'hooks/usePages';
-=======
 import usePageSlugById from 'hooks/usePageSlugById';
->>>>>>> cb1a516e
 
 // components
 import { Icon } from 'cl2-component-library';
@@ -149,22 +145,14 @@
   intl: { formatMessage },
 }: Props & InjectedIntlProps) => {
   const navbarItems = useNavbarItems();
-<<<<<<< HEAD
-  const pages = usePages();
-=======
   const pageSlugById = usePageSlugById();
->>>>>>> cb1a516e
 
   if (isNilOrError(navbarItems) || isNilOrError(pageSlugById)) return null;
 
-<<<<<<< HEAD
-  const navbarItemPropsArray = getNavbarItemPropsArray(navbarItems, pages);
-=======
   const navbarItemPropsArray = getNavbarItemPropsArray(
     navbarItems,
     pageSlugById
   );
->>>>>>> cb1a516e
 
   const modalPortalElement = document?.getElementById('mobile-nav-portal');
 
