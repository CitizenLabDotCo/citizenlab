--- conflicted
+++ resolved
@@ -129,13 +129,9 @@
   const { mutate: deleteVote } = useDeleteInitiativeVote();
 
   const vote = () => {
-<<<<<<< HEAD
-    addVote({ initiativeId: initiative.id, mode: 'up' });
-=======
-    if (!isNilOrError(initiative)) {
+    if (initiative) {
       addVote({ initiativeId: initiative.data.id, mode: 'up' });
     }
->>>>>>> a534da9a
   };
 
   const openAuthModal = useOpenAuthModal({
@@ -245,46 +241,4 @@
   );
 };
 
-<<<<<<< HEAD
-const Data = adopt<DataProps, InputProps & IntiativeInputProps>({
-  tenant: <GetAppConfiguration />,
-  authUser: <GetAuthUser />,
-  initiativeStatus: ({ initiative, render }) => {
-    if (
-      initiative.relationships.initiative_status &&
-      initiative.relationships.initiative_status.data
-    ) {
-      return (
-        <GetInitiativeStatus
-          id={initiative.relationships.initiative_status.data.id}
-        >
-          {render}
-        </GetInitiativeStatus>
-      );
-    }
-
-    return null;
-  },
-  votingPermission: <GetInitiativesPermissions action="voting_initiative" />,
-});
-
-export default (inputProps: InputProps) => {
-  // TODO: Move this logic to VoteControl after working on the initiativeStatus. It's dependency here is why we need to pass in the initiative to the Data component
-  const { data: initiative } = useInitiativeById(inputProps.initiativeId);
-  if (!initiative) return null;
-
-  return (
-    <Data {...inputProps} initiative={initiative.data}>
-      {(dataProps) => (
-        <VoteControl
-          {...inputProps}
-          {...dataProps}
-          initiative={initiative.data}
-        />
-      )}
-    </Data>
-  );
-};
-=======
-export default VoteControl;
->>>>>>> a534da9a
+export default VoteControl;