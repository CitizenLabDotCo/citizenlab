--- conflicted
+++ resolved
@@ -394,29 +394,13 @@
     setInitiativeIdForSocialSharing(null);
   };
 
-<<<<<<< HEAD
   const onTranslateInitiative = () => {
     if (translateButtonClicked) {
-      trackEvent(tracks.clickGoBackToOriginalInitiativeCopyButton);
+      trackEventByName(tracks.clickGoBackToOriginalInitiativeCopyButton.name);
     } else {
-      trackEvent(tracks.clickTranslateInitiativeButton);
+      trackEventByName(tracks.clickTranslateInitiativeButton.name);
     }
     setTranslateButtonClicked(!translateButtonClicked);
-=======
-  onTranslateInitiative = () => {
-    this.setState((prevState) => {
-      // analytics
-      if (prevState.translateButtonClicked === true) {
-        trackEventByName(tracks.clickGoBackToOriginalInitiativeCopyButton.name);
-      } else if (prevState.translateButtonClicked === false) {
-        trackEventByName(tracks.clickTranslateInitiativeButton.name);
-      }
-
-      return {
-        translateButtonClicked: !prevState.translateButtonClicked,
-      };
-    });
->>>>>>> 66266e0b
   };
 
   const onScrollToOfficialFeedback = () => {
