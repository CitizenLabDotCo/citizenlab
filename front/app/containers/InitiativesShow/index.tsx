--- conflicted
+++ resolved
@@ -412,19 +412,13 @@
     ? tenant.attributes.settings.initiatives
     : null;
 
-  const votingThreshold = initiativeSettings
-<<<<<<< HEAD
-    ? initiativeSettings.voting_threshold.toString()
+  const reactingThreshold = initiativeSettings
+    ? initiativeSettings.reacting_threshold.toString()
     : '';
   const daysLimit = initiativeSettings
     ? initiativeSettings.days_limit.toString()
     : '';
 
-=======
-    ? initiativeSettings.reacting_threshold
-    : null;
-  const daysLimit = initiativeSettings ? initiativeSettings.days_limit : null;
->>>>>>> a1ac9ca4
   let content: JSX.Element | null = null;
 
   if (
@@ -715,7 +709,7 @@
               postId={initiativeIdForSocialSharing}
               title={formatMessage(messages.shareTitle)}
               subtitle={formatMessage(messages.shareSubtitle, {
-                votingThreshold,
+                votingThreshold: reactingThreshold,
                 daysLimit,
               })}
             />
