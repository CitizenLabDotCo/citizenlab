import React, { useState } from 'react';

// intl
import messages from './messages';

// services & hooks

import { useIntl } from 'utils/cl-intl';
import resendEmailConfirmationCode from 'api/authentication/confirm_email/resendEmailConfirmationCode';
import useAppConfiguration from 'api/app_configuration/useAppConfiguration';
<<<<<<< HEAD
import { updateUser, IUserData } from 'services/users';
=======
>>>>>>> 685244a9

// components
import {
  Title,
  StyledButton,
  Form,
  LabelContainer,
} from 'components/smallForm';
import Error from 'components/UI/Error';
import { FormLabel } from 'components/UI/FormComponents';
import { Box, Success } from '@citizenlab/cl2-component-library';

// hook form
import { FormProvider, UseFormReturn } from 'react-hook-form';
import { FormValues } from '.';
import { handleHookFormSubmissionError } from 'utils/errorUtils';
import Input from 'components/HookForm/Input';

// utils
import { isNilOrError } from 'utils/helperUtils';
import useUpdateUser from 'api/users/useUpdateUser';

type UpdateEmailFormProps = {
  updateSuccessful: boolean;
  setUpdateSuccessful: (updateSuccessful: boolean) => void;
  setOpenConfirmationModal: (openConfirmationModal: boolean) => void;
  methods: UseFormReturn<FormValues, any>;
  user: IUserData | undefined;
};

const UpdateEmailForm = ({
  updateSuccessful,
  setOpenConfirmationModal,
  setUpdateSuccessful,
  methods,
  user,
}: UpdateEmailFormProps) => {
  const { formatMessage } = useIntl();
  const { data: appConfiguration } = useAppConfiguration();
  const { mutateAsync: updateUser } = useUpdateUser();
  const [error, setError] = useState<'taken' | undefined>(undefined);

  if (isNilOrError(user)) {
    return null;
  }

  const onFormSubmit = async (formValues: FormValues) => {
    try {
      // If confirmation required, launch modal
      if (appConfiguration?.data?.attributes.settings.user_confirmation) {
        resendEmailConfirmationCode(formValues.email)
          .then(() => {
            setOpenConfirmationModal(true);
            setError(undefined);
          })
          .catch(() => {
            setError('taken');
          });
      } else {
        // Otherwise, update the user's email
        await updateUser({ userId: user.id, ...formValues });
        setUpdateSuccessful(true);
      }
    } catch (error) {
      handleHookFormSubmissionError(error, methods.setError);
    }
  };

  return (
    <>
      <FormProvider {...methods}>
        <Title>
          {user.attributes.no_password
            ? formatMessage(messages.titleAddEmail)
            : formatMessage(messages.titleChangeEmail)}
        </Title>
        <Form>
          <LabelContainer>
            <FormLabel
              width="max-content"
              margin-right="5px"
              labelMessage={messages.newEmailLabel}
              htmlFor="new_password"
            />
          </LabelContainer>
          <Input
            name="email"
            type="text"
            onBlur={() => {
              setError(undefined);
            }}
          />
          {error === 'taken' && (
            <Error marginTop="4px" text={formatMessage(messages.emailTaken)} />
          )}
          <StyledButton
            type="submit"
            size="m"
            processing={methods.formState.isSubmitting}
            onClick={methods.handleSubmit(onFormSubmit)}
            text={formatMessage(messages.submitButton)}
          />
        </Form>
        <Box display="flex" justifyContent="center">
          {updateSuccessful && (
            <Success text={formatMessage(messages.updateSuccessful)} />
          )}
        </Box>
      </FormProvider>
    </>
  );
};

export default UpdateEmailForm;<|MERGE_RESOLUTION|>--- conflicted
+++ resolved
@@ -8,10 +8,6 @@
 import { useIntl } from 'utils/cl-intl';
 import resendEmailConfirmationCode from 'api/authentication/confirm_email/resendEmailConfirmationCode';
 import useAppConfiguration from 'api/app_configuration/useAppConfiguration';
-<<<<<<< HEAD
-import { updateUser, IUserData } from 'services/users';
-=======
->>>>>>> 685244a9
 
 // components
 import {
@@ -33,6 +29,7 @@
 // utils
 import { isNilOrError } from 'utils/helperUtils';
 import useUpdateUser from 'api/users/useUpdateUser';
+import { IUserData } from 'api/users/types';
 
 type UpdateEmailFormProps = {
   updateSuccessful: boolean;
