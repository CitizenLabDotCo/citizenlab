// libraries
import React from 'react';
import { Helmet } from 'react-helmet';

// i18n
import { FormattedMessage, injectIntl, useIntl } from 'utils/cl-intl';
import messages from './messages';

// events
import eventEmitter from 'utils/eventEmitter';

// components
import Fragment from 'components/Fragment';

import {
  Container,
  PageContent,
<<<<<<< HEAD
  PageDescription,
  PageTitle,
  StyledContentContainer,
=======
  PageTitle,
>>>>>>> d487287d
} from 'containers/PagesShowPage';
import { Box } from '@citizenlab/cl2-component-library';
// styles
import QuillEditedContent from 'components/UI/QuillEditedContent';
import { darken } from 'polished';
import styled from 'styled-components';
import { colors } from 'utils/styleUtils';

const StyledButton = styled.button`
  color: ${colors.teal};
  font-weight: inherit;
  text-decoration: underline;
  margin: 0;
  padding: 0;
  cursor: pointer;

  &:hover {
    color: ${darken(0.15, colors.teal)};
    text-decoration: underline;
  }
`;

const CookiePolicy = () => {
  const { formatMessage } = useIntl();
  const openConsentManager = () => {
    eventEmitter.emit('openConsentManager');
  };

  return (
    <Container className="e2e-page-cookie-policy" data-testid="cookiePolicy">
      <Helmet>
        <title>{formatMessage(messages.cookiePolicyTitle)}</title>
        <meta
          name="description"
          content={formatMessage(messages.cookiePolicyDescription)}
        />
      </Helmet>

      <PageContent>
        <StyledContentContainer>
          <Fragment name="pages/cookie-policy/content">
            <PageTitle>{formatMessage(messages.cookiePolicyTitle)}</PageTitle>
            <Box>
              <QuillEditedContent>
                <p>{formatMessage(messages.intro)}</p>
                <h2>{formatMessage(messages.whatDoWeUseCookiesFor)}</h2>
                <p>
                  <FormattedMessage
                    {...messages.viewPreferencesText}
                    values={{
                      viewPreferencesButton: (
                        <StyledButton
                          data-testid="viewPreferencesButton"
                          onClick={openConsentManager}
                        >
                          {formatMessage(messages.viewPreferencesButtonText)}
                        </StyledButton>
                      ),
                    }}
                  />
                </p>

                <h3>{formatMessage(messages.analyticsTitle)}</h3>
                <p>{formatMessage(messages.analyticsContent)}</p>

                <h3>{formatMessage(messages.advertisingTitle)}</h3>
                <p>{formatMessage(messages.advertisingContent)}</p>

                <h3>{formatMessage(messages.functionalTitle)}</h3>
                <p>{formatMessage(messages.functionalContent)}</p>

                <h3>{formatMessage(messages.essentialTitle)}</h3>
                <p>{formatMessage(messages.essentialContent)}</p>

                <h3>{formatMessage(messages.externalTitle)}</h3>
                <p>{formatMessage(messages.externalContent)}</p>

                <h2>{formatMessage(messages.manageCookiesTitle)}</h2>
                <p>{formatMessage(messages.manageCookiesDescription)}</p>
                <FormattedMessage
                  tagName="p"
                  {...messages.manageCookiesPreferences}
                  values={{
                    manageCookiesPreferencesButtonText: (
                      <StyledButton
                        onClick={openConsentManager}
                        data-testid="managePreferencesButton"
                      >
                        {formatMessage(
                          messages.manageCookiesPreferencesButtonText
                        )}
                      </StyledButton>
                    ),
                  }}
                />
              </QuillEditedContent>
            </Box>
          </Fragment>
        </StyledContentContainer>
      </PageContent>
    </Container>
  );
};

export default injectIntl(CookiePolicy);<|MERGE_RESOLUTION|>--- conflicted
+++ resolved
@@ -12,17 +12,7 @@
 // components
 import Fragment from 'components/Fragment';
 
-import {
-  Container,
-  PageContent,
-<<<<<<< HEAD
-  PageDescription,
-  PageTitle,
-  StyledContentContainer,
-=======
-  PageTitle,
->>>>>>> d487287d
-} from 'containers/PagesShowPage';
+import { Container, PageContent, PageTitle } from 'containers/PagesShowPage';
 import { Box } from '@citizenlab/cl2-component-library';
 // styles
 import QuillEditedContent from 'components/UI/QuillEditedContent';
