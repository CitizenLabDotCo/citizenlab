import React from 'react';

<<<<<<< HEAD
import { Box } from '@citizenlab/cl2-component-library';
=======
import { colors } from '@citizenlab/cl2-component-library';
import { darken } from 'polished';
>>>>>>> 0b2270fb
import { Helmet } from 'react-helmet-async';

import {
  Container,
  StyledContentContainer,
  PageContent,
  PageTitle,
} from 'containers/PagesShowPage';

import Fragment from 'components/Fragment';
import QuillEditedContent from 'components/UI/QuillEditedContent';

import { FormattedMessage, useIntl } from 'utils/cl-intl';
import eventEmitter from 'utils/eventEmitter';

import DefaultText from './DefaultText';
import messages from './messages';
import StyledButton from './StyledButton';

const CookiePolicy = () => {
  const { formatMessage } = useIntl();
  const openConsentManager = () => {
    eventEmitter.emit('openConsentManager');
  };

  return (
    <>
      <Helmet>
        <title>{formatMessage(messages.headCookiePolicyTitle)}</title>
        <meta
          name="description"
          content={formatMessage(messages.cookiePolicyDescription)}
        />
        <meta
          name="title"
          content={formatMessage(messages.headCookiePolicyTitle)}
        />
        <meta
          property="og:title"
          content={formatMessage(messages.headCookiePolicyTitle)}
        />
        <meta
          name="description"
          content={formatMessage(messages.cookiePolicyDescription)}
        />
        <meta
          property="og:description"
          content={formatMessage(messages.cookiePolicyDescription)}
        />
      </Helmet>
      <main className="e2e-page-cookie-policy" data-testid="cookiePolicy">
        <Container>
          <PageContent>
            <StyledContentContainer>
              <Fragment name="pages/cookie-policy/content">
                <PageTitle>
                  {formatMessage(messages.cookiePolicyTitle)}
                </PageTitle>
<<<<<<< HEAD
                <Box>
                  <QuillEditedContent>
                    <DefaultText openConsentManager={openConsentManager} />
=======
                <QuillEditedContent>
                  <p>{formatMessage(messages.intro)}</p>
                  <h2>{formatMessage(messages.whatDoWeUseCookiesFor)}</h2>
                  <p>
>>>>>>> 0b2270fb
                    <FormattedMessage
                      {...messages.viewPreferencesText}
                      values={{
                        viewPreferencesButton: (
                          <StyledButton
                            data-testid="viewPreferencesButton"
                            onClick={openConsentManager}
                          >
                            {formatMessage(messages.viewPreferencesButtonText)}
                          </StyledButton>
                        ),
                      }}
                    />
                  </p>

                  <h3>{formatMessage(messages.analyticsTitle)}</h3>
                  <p>{formatMessage(messages.analyticsContent)}</p>

                  <h3>{formatMessage(messages.advertisingTitle)}</h3>
                  <p>{formatMessage(messages.advertisingContent)}</p>

                  <h3>{formatMessage(messages.functionalTitle)}</h3>
                  <p>{formatMessage(messages.functionalContent)}</p>

                  <h3>{formatMessage(messages.essentialTitle)}</h3>
                  <p>{formatMessage(messages.essentialContent)}</p>

                  <h3>{formatMessage(messages.externalTitle)}</h3>
                  <p>{formatMessage(messages.externalContent)}</p>

                  <h2>{formatMessage(messages.manageCookiesTitle)}</h2>
                  <p>{formatMessage(messages.manageCookiesDescription)}</p>
                  <FormattedMessage
                    tagName="p"
                    {...messages.manageCookiesPreferences}
                    values={{
                      manageCookiesPreferencesButtonText: (
                        <StyledButton
                          onClick={openConsentManager}
                          data-testid="managePreferencesButton"
                        >
                          {formatMessage(
                            messages.manageCookiesPreferencesButtonText
                          )}
                        </StyledButton>
                      ),
                    }}
                  />
                </QuillEditedContent>
              </Fragment>
            </StyledContentContainer>
          </PageContent>
        </Container>
      </main>
    </>
  );
};

export default CookiePolicy;<|MERGE_RESOLUTION|>--- conflicted
+++ resolved
@@ -1,11 +1,5 @@
 import React from 'react';
 
-<<<<<<< HEAD
-import { Box } from '@citizenlab/cl2-component-library';
-=======
-import { colors } from '@citizenlab/cl2-component-library';
-import { darken } from 'polished';
->>>>>>> 0b2270fb
 import { Helmet } from 'react-helmet-async';
 
 import {
@@ -64,48 +58,8 @@
                 <PageTitle>
                   {formatMessage(messages.cookiePolicyTitle)}
                 </PageTitle>
-<<<<<<< HEAD
-                <Box>
-                  <QuillEditedContent>
-                    <DefaultText openConsentManager={openConsentManager} />
-=======
                 <QuillEditedContent>
-                  <p>{formatMessage(messages.intro)}</p>
-                  <h2>{formatMessage(messages.whatDoWeUseCookiesFor)}</h2>
-                  <p>
->>>>>>> 0b2270fb
-                    <FormattedMessage
-                      {...messages.viewPreferencesText}
-                      values={{
-                        viewPreferencesButton: (
-                          <StyledButton
-                            data-testid="viewPreferencesButton"
-                            onClick={openConsentManager}
-                          >
-                            {formatMessage(messages.viewPreferencesButtonText)}
-                          </StyledButton>
-                        ),
-                      }}
-                    />
-                  </p>
-
-                  <h3>{formatMessage(messages.analyticsTitle)}</h3>
-                  <p>{formatMessage(messages.analyticsContent)}</p>
-
-                  <h3>{formatMessage(messages.advertisingTitle)}</h3>
-                  <p>{formatMessage(messages.advertisingContent)}</p>
-
-                  <h3>{formatMessage(messages.functionalTitle)}</h3>
-                  <p>{formatMessage(messages.functionalContent)}</p>
-
-                  <h3>{formatMessage(messages.essentialTitle)}</h3>
-                  <p>{formatMessage(messages.essentialContent)}</p>
-
-                  <h3>{formatMessage(messages.externalTitle)}</h3>
-                  <p>{formatMessage(messages.externalContent)}</p>
-
-                  <h2>{formatMessage(messages.manageCookiesTitle)}</h2>
-                  <p>{formatMessage(messages.manageCookiesDescription)}</p>
+                  <DefaultText openConsentManager={openConsentManager} />
                   <FormattedMessage
                     tagName="p"
                     {...messages.manageCookiesPreferences}
