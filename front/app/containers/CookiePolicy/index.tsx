--- conflicted
+++ resolved
@@ -60,31 +60,11 @@
                   {formatMessage(messages.cookiePolicyTitle)}
                 </PageTitle>
                 <QuillEditedContent>
-<<<<<<< HEAD
                   {pageAttributes?.top_info_section_enabled ? (
                     <T value={pageAttributes.top_info_section_multiloc} />
                   ) : (
-                    <DefaultText openConsentManager={openConsentManager} />
+                    <DefaultText />
                   )}
-                  <FormattedMessage
-                    tagName="p"
-                    {...messages.manageCookiesPreferences}
-                    values={{
-                      manageCookiesPreferencesButtonText: (
-                        <StyledButton
-                          onClick={openConsentManager}
-                          data-testid="managePreferencesButton"
-                        >
-                          {formatMessage(
-                            messages.manageCookiesPreferencesButtonText
-                          )}
-                        </StyledButton>
-                      ),
-                    }}
-                  />
-=======
-                  <DefaultText />
->>>>>>> d1bc04e4
                 </QuillEditedContent>
               </Fragment>
             </StyledContentContainer>
