--- conflicted
+++ resolved
@@ -184,7 +184,6 @@
       </PostLink>
 
       {comments.map((comment) => {
-<<<<<<< HEAD
         // Don't show deleted comments. Better to have a filter in the BE.
         if (comment.attributes.publication_status === 'published') {
           return (
@@ -204,62 +203,25 @@
                 ideaId={ideaId}
                 initiativeId={initiativeId}
               />
-              <VotesContainer>
-                <VoteIcon ariaHidden name="vote-up" />
-                <VoteCount aria-hidden>
-                  {comment.attributes.upvotes_count}
-                </VoteCount>
+              <ReactionsContainer>
+                <ReactionIcon ariaHidden name="vote-up" />
+                <ReactionCount aria-hidden>
+                  {comment.attributes.likes_count}
+                </ReactionCount>
                 <ScreenReaderOnly>
                   <FormattedMessage
                     {...messages.a11y_upvotesCount}
                     values={{
-                      upvotesCount: comment.attributes.upvotes_count,
+                      upvotesCount: comment.attributes.likes_count,
                     }}
                   />
                 </ScreenReaderOnly>
-              </VotesContainer>
+              </ReactionsContainer>
             </CommentContainer>
           );
         }
 
         return null;
-=======
-        return (
-          <CommentContainer key={comment.id}>
-            <CommentHeader
-              projectId={projectId}
-              authorId={userId}
-              commentId={comment.id}
-              commentType="parent"
-              commentCreatedAt={comment.attributes.created_at}
-              moderator={canModerateProject(projectId, { data: user.data })}
-            />
-            <CommentBody
-              commentId={comment.id}
-              commentType="parent"
-              editing={false}
-              onCommentSaved={nothingHappens}
-              onCancelEditing={nothingHappens}
-              postId={postId}
-              postType={postType}
-            />
-            <ReactionsContainer>
-              <ReactionIcon ariaHidden name="vote-up" />
-              <ReactionCount aria-hidden>
-                {comment.attributes.likes_count}
-              </ReactionCount>
-              <ScreenReaderOnly>
-                <FormattedMessage
-                  {...messages.a11y_upvotesCount}
-                  values={{
-                    upvotesCount: comment.attributes.likes_count,
-                  }}
-                />
-              </ScreenReaderOnly>
-            </ReactionsContainer>
-          </CommentContainer>
-        );
->>>>>>> 313a15b2
       })}
     </Container>
   );
