import React, { useState } from 'react';
import { Box, useBreakpoint } from '@citizenlab/cl2-component-library';
import { FollowableObject } from 'api/follow_unfollow/types';
import { FormattedMessage } from 'utils/cl-intl';
import messages from '../messages';
import Topics from 'components/Topics';
import Areas from 'components/Areas';
import UserFollowingList from './UserFollowingList';
import useAuthUser from 'api/me/useAuthUser';
<<<<<<< HEAD
import FilterTabs, { TabData } from 'components/UI/FilterTabs';
=======
import tracks from 'components/FollowUnfollow/tracks';
import { trackEventByName } from 'utils/analytics';
>>>>>>> ee99491d

type FollowableValue = FollowableObject | 'Topics' | 'Areas';

interface Props {
  userId: string;
}

const Following = ({ userId }: Props) => {
  const [currentTab, setSelectedTab] = useState<FollowableValue>('Project');
  const handleOnChangeTab = (selectedTab: FollowableValue) => {
    setSelectedTab(selectedTab);
  };
  const { data: authUser } = useAuthUser();
  const isSmallerThanPhone = useBreakpoint('phone');
  const tabData: TabData<false> = {
    Project: {
      label: messages.projects,
    },
    Initiative: {
      label: messages.initiatives,
    },
    Idea: {
      label: messages.ideas,
    },
    'ProjectFolders::Folder': {
      label: messages.projectFolders,
    },
    Topics: {
      label: messages.topics,
    },
    Areas: {
      label: messages.areas,
    },
  };

  const getScreenReaderTextForTab = (tab: string) => (
    <FormattedMessage {...tabData[tab].label} />
  );

  trackEventByName(tracks.browseFollowsInActivityPage);

  return (
    <Box display="flex" w="100%" flexDirection="column">
      <Box borderBottom="1px solid #d1d1d1" mb="24px">
        <FilterTabs
          currentTab={currentTab}
          availableTabs={[
            'Project',
            'Idea',
            'Initiative',
            'ProjectFolders::Folder',
            'Topics',
            'Areas',
          ]}
          onChangeTab={handleOnChangeTab}
          tabData={tabData}
          showCount={false}
          getScreenReaderTextForTab={getScreenReaderTextForTab}
        />
      </Box>
      {isSmallerThanPhone && (
        <Box
          display="flex"
          justifyContent="center"
          alignItems="center"
          mb="16px"
        >
          <FormattedMessage
            {...messages.followingWithCount}
            values={{
              followingCount: authUser?.data.attributes.followings_count,
            }}
          />
        </Box>
      )}
      {currentTab === 'Topics' && <Topics />}
      {currentTab === 'Areas' && <Areas />}
      {currentTab !== 'Topics' && currentTab !== 'Areas' && (
        <UserFollowingList value={currentTab} userId={userId} />
      )}
    </Box>
  );
};

export default Following;<|MERGE_RESOLUTION|>--- conflicted
+++ resolved
@@ -7,12 +7,9 @@
 import Areas from 'components/Areas';
 import UserFollowingList from './UserFollowingList';
 import useAuthUser from 'api/me/useAuthUser';
-<<<<<<< HEAD
 import FilterTabs, { TabData } from 'components/UI/FilterTabs';
-=======
 import tracks from 'components/FollowUnfollow/tracks';
 import { trackEventByName } from 'utils/analytics';
->>>>>>> ee99491d
 
 type FollowableValue = FollowableObject | 'Topics' | 'Areas';
 
