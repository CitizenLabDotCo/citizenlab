/*
 * UsersShowPage Messages
 *
 * This contains all the text for the UsersShowPage component.
 */
import { defineMessages } from 'react-intl';

export default defineMessages({
  editProfile: {
    id: 'app.containers.UsersShowPage.editProfile',
    defaultMessage: 'Edit my profile',
  },
  invisibleTitleUserComments: {
    id: 'app.containers.UsersShowPage.invisibleTitleUserComments',
    defaultMessage: 'All the comments posted by this user',
  },
  invisibleTitlePostsList: {
    id: 'app.containers.UsersShowPage.invisibleTitlePostsList',
    defaultMessage: 'All posts submitted by this participant',
  },
  postsWithCount: {
    id: 'app.containers.UsersShowPage.postsWithCount',
    defaultMessage: 'Posts ({ideasCount})',
  },
  commentsWithCount: {
    id: 'app.containers.UsersShowPage.commentsWithCount',
    defaultMessage: 'Comments ({commentsCount})',
  },
<<<<<<< HEAD
  eventsWithCount: {
    id: 'app.containers.UsersShowPage.eventsWithCount',
    defaultMessage: 'Events ({eventsCount})',
=======
  following: {
    id: 'app.containers.UsersShowPage.following',
    defaultMessage: 'Following',
  },
  ideas: {
    id: 'app.containers.UsersShowPage.ideas',
    defaultMessage: 'Ideas',
  },
  projects: {
    id: 'app.containers.UsersShowPage.projects',
    defaultMessage: 'Projects',
  },
  initiatives: {
    id: 'app.containers.UsersShowPage.initiatives',
    defaultMessage: 'Initiatives',
  },
  projectFolders: {
    id: 'app.containers.UsersShowPage.projectFolders',
    defaultMessage: 'Project folders',
  },
  emptyInfoText: {
    id: 'app.containers.UsersShowPage.emptyInfoText',
    defaultMessage:
      'You are not following any items of the specified filter above.',
>>>>>>> 90ab4a3f
  },
  loadingComments: {
    id: 'app.containers.UsersShowPage.loadingComments',
    defaultMessage: 'Loading user comments...',
  },
  loadingEvents: {
    id: 'app.containers.UsersShowPage.loadingEvents',
    defaultMessage: 'Loading events...',
  },
  tryAgain: {
    id: 'app.containers.UsersShowPage.tryAgain',
    defaultMessage: 'An error has occured, please try again later.',
  },
  noCommentsForYou: {
    id: 'app.containers.UsersShowPage.noCommentsForYou',
    defaultMessage: 'You have not posted any comment yet.',
  },
  noCommentsForUser: {
    id: 'app.containers.UsersShowPage.noCommentsForUser',
    defaultMessage: 'This user has not posted any comment yet.',
  },
  noEvents: {
    id: 'app.containers.UsersShowPage.noEventsForUser',
    defaultMessage: 'You have not attended any events yet.',
  },
  seePost: {
    id: 'app.containers.UsersShowPage.seePost',
    defaultMessage: 'See post',
  },
  seeInitiative: {
    id: 'app.containers.UsersShowPage.seeInitiative',
    defaultMessage: 'See initiative',
  },
  user404NotFound: {
    id: 'app.containers.UsersShowPage.user404NotFound',
    defaultMessage:
      "We couldn't find this user's profile. If it was here before, it may have been deleted.",
  },
  goBackToPreviousPage: {
    id: 'app.containers.UsersShowPage.goBackToPreviousPage',
    defaultMessage: 'Go back to the previous page',
  },
  loadMoreComments: {
    id: 'app.containers.UsersShowPage.loadMoreComments',
    defaultMessage: 'Load more comments',
  },
  memberSince: {
    id: 'app.containers.UsersShowPage.memberSince',
    defaultMessage: 'Member since {date}',
  },
  metaTitle: {
    id: 'app.containers.UsersShowPage.metaTitle',
    defaultMessage: 'Profile page of {firstName} {lastName} | CitizenLab',
  },
  userShowPageMetaDescription: {
    id: 'app.containers.UsersShowPage.userShowPageMetaDescription',
    defaultMessage:
      'This is the profile page of {firstName} {lastName} on the online participation platform of {orgName}. Here is an overview of all of their posts.',
  },
  a11y_postCommentPostedIn: {
    id: 'app.containers.UsersShowPage.a11y_postCommentPostedIn',
    defaultMessage: 'Post in which this comment was posted: ',
  },
  a11y_initiativePostedIn: {
    id: 'app.containers.UsersShowPage.a11y_initiativePostedIn',
    defaultMessage: 'Initiative in which this comment was posted: ',
  },
  a11y_likesCount: {
    id: 'app.containers.UsersShowPage.a11y_likesCount',
    defaultMessage:
      '{likesCount, plural, =0 {no likes} one {1 like} other {# likes}}',
  },
});<|MERGE_RESOLUTION|>--- conflicted
+++ resolved
@@ -26,11 +26,10 @@
     id: 'app.containers.UsersShowPage.commentsWithCount',
     defaultMessage: 'Comments ({commentsCount})',
   },
-<<<<<<< HEAD
   eventsWithCount: {
     id: 'app.containers.UsersShowPage.eventsWithCount',
     defaultMessage: 'Events ({eventsCount})',
-=======
+  },
   following: {
     id: 'app.containers.UsersShowPage.following',
     defaultMessage: 'Following',
@@ -55,7 +54,6 @@
     id: 'app.containers.UsersShowPage.emptyInfoText',
     defaultMessage:
       'You are not following any items of the specified filter above.',
->>>>>>> 90ab4a3f
   },
   loadingComments: {
     id: 'app.containers.UsersShowPage.loadingComments',
