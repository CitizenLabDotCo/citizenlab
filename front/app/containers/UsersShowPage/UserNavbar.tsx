import React, { memo, KeyboardEvent, useRef } from 'react';

import {
  fontSizes,
  media,
  Icon,
  useBreakpoint,
  IconNames,
} from '@citizenlab/cl2-component-library';
import { rgba } from 'polished';
import { useLocation } from 'react-router-dom';
import styled from 'styled-components';
import { ITab } from 'typings';

import useEventsByUserId from 'api/events/useEventsByUserId';
import useAuthUser from 'api/me/useAuthUser';
import useUserCommentsCount from 'api/user_comments_count/useUserCommentsCount';
import useUserIdeasCount from 'api/user_ideas_count/useUserIdeasCount';
import useUserSurveySubmissions from 'api/user_survey_submissions/useUserSurveySubmissions';
import { IUserData } from 'api/users/types';

import useFeatureFlag from 'hooks/useFeatureFlag';

import { ScreenReaderOnly } from 'utils/a11y';
import { useIntl } from 'utils/cl-intl';
import clHistory from 'utils/cl-router/history';
import { removeFocusAfterMouseClick } from 'utils/helperUtils';

import messages from './messages';

const UserNavbarWrapper = styled.div`
  width: 100%;
  background-color: white;
  position: sticky;
  top: ${({ theme }) => theme.menuHeight}px;
  left: 0;
  z-index: 10;
  box-shadow: 0px 2px 4px rgba(0, 0, 0, 0.03);
  border-top: 1px solid rgba(0, 0, 0, 0.03);
  display: flex;
  justify-content: center;
  height: 54px;

  ${media.tablet`
    top: 0px;
  `}
`;

const Border = styled.div`
  height: 3px;
  position: absolute;
  top: 0px;
  left: 0px;
  right: 0px;
  background: transparent;
`;

const UserNavbarButton = styled.button`
  color: ${({ theme }) => theme.colors.tenantText};
  font-size: ${fontSizes.base}px;
  line-height: normal;
  padding: 0 32px;
  display: flex;
  align-items: center;
  justify-content: center;
  transition: all 100ms ease;
  white-space: nowrap;
  height: 100%;
  position: relative;
  margin: 0px;
  cursor: pointer;

  &:focus,
  &:hover {
    color: ${({ theme }) => theme.colors.tenantText};

    ${Border} {
      background: ${({ theme }) => rgba(theme.colors.tenantPrimary, 0.3)};
    }
  }

  &.active {
    ${Border} {
      background: ${({ theme }) => theme.colors.tenantPrimary};
    }

    &:before {
      content: '';
      display: block;
      position: absolute;
      top: 0;
      left: 0;
      height: 100%;
      width: 100%;
      z-index: -1;
      background-color: ${({ theme }) =>
        rgba(theme.colors.tenantPrimary, 0.05)};
      pointer-events: none;
    }
  }

  ${media.phone`
    flex: 1;
  `}
`;

const TabIcon = styled(Icon)`
  color: ${({ theme }) => theme.colors.tenantText};
  margin-right: 10px;
`;

interface Props {
  user: IUserData;
}

interface TabData
  extends Omit<ITab, 'name' | 'url' | 'feature' | 'statusLabel' | 'active'> {
  path: 'submissions' | 'surveys' | 'comments' | 'following' | 'events';
  className?: string;
  icon: IconNames;
  active: boolean;
}

const UserNavbar = memo<Props>(({ user }) => {
  const { data: ideasCount } = useUserIdeasCount({ userId: user.id });
  const tabsRef = useRef({});
  const { formatMessage } = useIntl();
  const isSmallerThanPhone = useBreakpoint('phone');
  const { pathname } = useLocation();
  const { data: commentsCount } = useUserCommentsCount({
    userId: user.id,
  });
  const { data: events } = useEventsByUserId(user.id);
  const { data: authUser } = useAuthUser();
  const { data: surveySubmissions } = useUserSurveySubmissions();

  const eventsCount = events?.data.length;
  // TODO: Fix this the next time the file is edited.
  // eslint-disable-next-line @typescript-eslint/no-unnecessary-condition

  const isFollowingEnabled = useFeatureFlag({
    name: 'follow',
  });
<<<<<<< HEAD
  // TODO: Fix this the next time the file is edited.
  // eslint-disable-next-line @typescript-eslint/no-unnecessary-condition
  const showFollowingTab = isFollowingEnabled && authUser?.data?.id === user.id;
=======

  const isAuthUser = authUser?.data.id === user.id;
  const showEventTab = isAuthUser;
  const showSurveySubmissionsTab = isAuthUser;
  const showFollowingTab = isFollowingEnabled && isAuthUser;
>>>>>>> 3d14eb28
  const surveySubmissionsCount = surveySubmissions?.data.length;

  const followingTab: TabData = {
    label: formatMessage(messages.followingWithCount, {
      followingCount: authUser?.data.attributes.followings_count || 0,
    }),
    active: pathname.endsWith('following'),
    path: 'following',
    icon: 'notification-outline',
    className: 'e2e-following-tab',
  };
  const eventsTab: TabData = {
    label: formatMessage(messages.eventsWithCount, {
      eventsCount: eventsCount || 0,
    }),
    active: pathname.endsWith('events'),
    path: 'events',
    icon: 'calendar',
    className: 'e2e-events-nav',
  };

  const tabs: TabData[] = [
    {
      label: formatMessage(messages.postsWithCount, {
        ideasCount: ideasCount?.data.attributes.count || 0,
      }),
      active: pathname.endsWith('submissions'),
      path: 'submissions',
      icon: 'idea',
    },
    ...(showSurveySubmissionsTab
      ? [
          {
            label: formatMessage(messages.surveyResponses, {
              responses: surveySubmissionsCount ?? 0,
            }),
            active: pathname.endsWith('surveys'),
            path: 'surveys',
            icon: 'survey',
          } as const,
        ]
      : []),
    {
      label: formatMessage(messages.surveyResponses, {
        responses: surveySubmissionsCount ?? 0,
      }),
      active: pathname.endsWith('surveys'),
      path: 'surveys',
      icon: 'survey',
    },
    {
      label: formatMessage(messages.commentsWithCount, {
        commentsCount: commentsCount?.data.attributes.count || 0,
      }),
      active: pathname.endsWith('comments'),
      path: 'comments',
      icon: 'comments',
      className: 'e2e-comment-section-nav',
    },
    ...(showFollowingTab ? [followingTab] : []),
    ...(showEventTab ? [eventsTab] : []),
  ];

  const handleKeyDownTab = (
    { key }: KeyboardEvent<HTMLButtonElement>,
    path: string
  ) => {
    if (key !== 'ArrowLeft' && key !== 'ArrowRight') return;

    const currentTabIndex = tabs.findIndex((tabData) => tabData.path === path);
    let nextTabIndex: number;

    if (key === 'ArrowLeft') {
      nextTabIndex =
        currentTabIndex === 0 ? tabs.length - 1 : currentTabIndex - 1;
    } else {
      nextTabIndex =
        currentTabIndex === tabs.length - 1 ? 0 : currentTabIndex + 1;
    }
    const nextTab = tabs[nextTabIndex];

    clHistory.push(`/profile/${user.attributes.slug}/${nextTab.path}`);
    tabsRef.current[nextTab.path].focus();
  };

  return (
    <UserNavbarWrapper role="tablist">
      {tabs.map((tab) => (
        <UserNavbarButton
          key={tab.path}
          onMouseDown={removeFocusAfterMouseClick}
          onClick={() =>
            clHistory.push(`/profile/${user.attributes.slug}/${tab.path}`)
          }
          className={`${tab.className || ''} ${tab.active ? 'active' : ''}`}
          role="tab"
          aria-selected={tab.active}
          data-cy={tab.className}
          // Allow tabbing to active tab. The other tabs can be accessed with the arrow keys.
          tabIndex={tab.active ? 0 : -1}
          onKeyDown={(event) => handleKeyDownTab(event, tab.path)}
          ref={(el) => el && (tabsRef.current[tab.path] = el)}
          aria-controls={`tab-${tab.path}`}
        >
          <Border aria-hidden />
          <TabIcon name={tab.icon} ariaHidden />
          {isSmallerThanPhone ? (
            <ScreenReaderOnly>{tab.label}</ScreenReaderOnly>
          ) : (
            tab.label
          )}
        </UserNavbarButton>
      ))}
    </UserNavbarWrapper>
  );
});

export default UserNavbar;<|MERGE_RESOLUTION|>--- conflicted
+++ resolved
@@ -141,17 +141,11 @@
   const isFollowingEnabled = useFeatureFlag({
     name: 'follow',
   });
-<<<<<<< HEAD
-  // TODO: Fix this the next time the file is edited.
-  // eslint-disable-next-line @typescript-eslint/no-unnecessary-condition
-  const showFollowingTab = isFollowingEnabled && authUser?.data?.id === user.id;
-=======
 
   const isAuthUser = authUser?.data.id === user.id;
   const showEventTab = isAuthUser;
   const showSurveySubmissionsTab = isAuthUser;
   const showFollowingTab = isFollowingEnabled && isAuthUser;
->>>>>>> 3d14eb28
   const surveySubmissionsCount = surveySubmissions?.data.length;
 
   const followingTab: TabData = {
@@ -194,14 +188,6 @@
           } as const,
         ]
       : []),
-    {
-      label: formatMessage(messages.surveyResponses, {
-        responses: surveySubmissionsCount ?? 0,
-      }),
-      active: pathname.endsWith('surveys'),
-      path: 'surveys',
-      icon: 'survey',
-    },
     {
       label: formatMessage(messages.commentsWithCount, {
         commentsCount: commentsCount?.data.attributes.count || 0,
