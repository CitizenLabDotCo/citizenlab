import React, { memo } from 'react';

import { removeFocusAfterMouseClick } from 'utils/helperUtils';

// styles
import { fontSizes, media } from 'utils/styleUtils';
import styled from 'styled-components';
import { rgba } from 'polished';

// components
import { Icon } from '@citizenlab/cl2-component-library';
import { UserTab } from './';

// i18n
import { FormattedMessage } from 'utils/cl-intl';
import messages from './messages';

// api
import useUserIdeasCount from 'api/user_ideas_count/useUserIdeasCount';
import useUserCommentsCount from 'api/user_comments_count/useUserCommentsCount';

// hooks
import useFeatureFlag from 'hooks/useFeatureFlag';
import useAuthUser from 'api/me/useAuthUser';

const UserNavbarWrapper = styled.div`
  width: 100%;
  background-color: white;
  position: sticky;
  top: ${({ theme }) => theme.menuHeight}px;
  left: 0;
  z-index: 10;
  box-shadow: 0px 2px 4px rgba(0, 0, 0, 0.03);
  border-top: 1px solid rgba(0, 0, 0, 0.03);
  display: flex;
  justify-content: center;
  height: 54px;

  ${media.tablet`
    top: 0px;
  `}
`;

const Border = styled.div`
  height: 3px;
  position: absolute;
  top: 0px;
  left: 0px;
  right: 0px;
  background: transparent;
`;

const UserNavbarButton = styled.button`
  color: ${({ theme }) => theme.colors.tenantText};
  font-size: ${fontSizes.base}px;
  line-height: normal;
  padding: 0 32px;
  display: flex;
  align-items: center;
  justify-content: center;
  transition: all 100ms ease;
  white-space: nowrap;
  height: 100%;
  position: relative;
  margin: 0px;
  cursor: pointer;

  &:focus,
  &:hover {
    color: ${({ theme }) => theme.colors.tenantText};

    ${Border} {
      background: ${({ theme }) => rgba(theme.colors.tenantPrimary, 0.3)};
    }
  }

  &.active {
    ${Border} {
      background: ${({ theme }) => theme.colors.tenantPrimary};
    }

    &:before {
      content: '';
      display: block;
      position: absolute;
      top: 0;
      left: 0;
      height: 100%;
      width: 100%;
      z-index: -1;
      background-color: ${({ theme }) =>
        rgba(theme.colors.tenantPrimary, 0.05)};
      pointer-events: none;
    }
  }

  ${media.phone`
    flex: 1;
  `}
`;

const TabIcon = styled(Icon)`
  color: ${({ theme }) => theme.colors.tenantText};
  margin-right: 10px;
`;

interface Props {
  currentTab: UserTab;
  selectTab: (tab: UserTab) => () => void;
  userId: string;
}

const UserNavbar = memo<Props>(({ currentTab, selectTab, userId }) => {
  const { data: ideasCount } = useUserIdeasCount({ userId });
  const { data: commentsCount } = useUserCommentsCount({
    userId,
  });
  const isFollowingEnabled = useFeatureFlag({
    name: 'follow',
  });
  const { data: authUser } = useAuthUser();
<<<<<<< HEAD
=======
  const showFollowingTab = isFollowingEnabled && authUser?.data?.id === userId;
>>>>>>> 580c9932

  return (
    <UserNavbarWrapper role="tablist">
      <UserNavbarButton
        onMouseDown={removeFocusAfterMouseClick}
        onClick={selectTab('ideas')}
        className={currentTab === 'ideas' ? 'active' : ''}
        role="tab"
        aria-selected={currentTab === 'ideas'}
      >
        <Border aria-hidden />
        <TabIcon name="idea" ariaHidden />
        {ideasCount && (
          <FormattedMessage
            {...messages.postsWithCount}
            values={{ ideasCount: ideasCount.data.attributes.count }}
          />
        )}
      </UserNavbarButton>
      <UserNavbarButton
        onMouseDown={removeFocusAfterMouseClick}
        onClick={selectTab('comments')}
        className={`e2e-comment-section-nav ${
          currentTab === 'comments' ? 'active' : ''
        }`}
        role="tab"
        aria-selected={currentTab === 'comments'}
      >
        <Border aria-hidden />
        <TabIcon name="comments" ariaHidden />
        {commentsCount && (
          <FormattedMessage
            {...messages.commentsWithCount}
            values={{ commentsCount: commentsCount.data.attributes.count }}
          />
        )}
      </UserNavbarButton>
      {showFollowingTab && (
        <UserNavbarButton
          onMouseDown={removeFocusAfterMouseClick}
          onClick={selectTab('following')}
          className={currentTab === 'following' ? 'active' : ''}
          role="tab"
          aria-selected={currentTab === 'following'}
        >
          <Border aria-hidden />
          <TabIcon name="notification-outline" ariaHidden />
          <FormattedMessage
            {...messages.followingWithCount}
            values={{
              followingCount: authUser?.data.attributes.followings_count,
            }}
          />
        </UserNavbarButton>
      )}
    </UserNavbarWrapper>
  );
});

export default UserNavbar;<|MERGE_RESOLUTION|>--- conflicted
+++ resolved
@@ -119,10 +119,7 @@
     name: 'follow',
   });
   const { data: authUser } = useAuthUser();
-<<<<<<< HEAD
-=======
   const showFollowingTab = isFollowingEnabled && authUser?.data?.id === userId;
->>>>>>> 580c9932
 
   return (
     <UserNavbarWrapper role="tablist">
