import React, { memo } from 'react';

import { removeFocusAfterMouseClick } from 'utils/helperUtils';

// styles
import { fontSizes, media } from 'utils/styleUtils';
import styled from 'styled-components';
import { rgba } from 'polished';

// components
import { Icon } from '@citizenlab/cl2-component-library';
import { UserTab } from './';

// i18n
import { FormattedMessage } from 'utils/cl-intl';
import messages from './messages';

// api
import useUserIdeasCount from 'api/user_ideas_count/useUserIdeasCount';
import useUserCommentsCount from 'api/user_comments_count/useUserCommentsCount';
import useEventsByUserId from 'api/events/useEventsByUserId';
import useAuthUser from 'api/me/useAuthUser';

// hooks
import useFeatureFlag from 'hooks/useFeatureFlag';
import useAuthUser from 'api/me/useAuthUser';

const UserNavbarWrapper = styled.div`
  width: 100%;
  background-color: white;
  position: sticky;
  top: ${({ theme }) => theme.menuHeight}px;
  left: 0;
  z-index: 10;
  box-shadow: 0px 2px 4px rgba(0, 0, 0, 0.03);
  border-top: 1px solid rgba(0, 0, 0, 0.03);
  display: flex;
  justify-content: center;
  height: 54px;

  ${media.tablet`
    top: 0px;
  `}
`;

const Border = styled.div`
  height: 3px;
  position: absolute;
  top: 0px;
  left: 0px;
  right: 0px;
  background: transparent;
`;

const UserNavbarButton = styled.button`
  color: ${({ theme }) => theme.colors.tenantText};
  font-size: ${fontSizes.base}px;
  line-height: normal;
  padding: 0 32px;
  display: flex;
  align-items: center;
  justify-content: center;
  transition: all 100ms ease;
  white-space: nowrap;
  height: 100%;
  position: relative;
  margin: 0px;
  cursor: pointer;

  &:focus,
  &:hover {
    color: ${({ theme }) => theme.colors.tenantText};

    ${Border} {
      background: ${({ theme }) => rgba(theme.colors.tenantPrimary, 0.3)};
    }
  }

  &.active {
    ${Border} {
      background: ${({ theme }) => theme.colors.tenantPrimary};
    }

    &:before {
      content: '';
      display: block;
      position: absolute;
      top: 0;
      left: 0;
      height: 100%;
      width: 100%;
      z-index: -1;
      background-color: ${({ theme }) =>
        rgba(theme.colors.tenantPrimary, 0.05)};
      pointer-events: none;
    }
  }

  ${media.phone`
    flex: 1;
  `}
`;

const TabIcon = styled(Icon)`
  color: ${({ theme }) => theme.colors.tenantText};
  margin-right: 10px;
`;

interface Props {
  currentTab: UserTab;
  selectTab: (tab: UserTab) => () => void;
  userId: string;
}

const UserNavbar = memo<Props>(({ currentTab, selectTab, userId }) => {
  const { data: ideasCount } = useUserIdeasCount({ userId });
  const { data: commentsCount } = useUserCommentsCount({
    userId,
  });
<<<<<<< HEAD
  const { data: events } = useEventsByUserId({ attendeeId: userId });
  const { data: authUser } = useAuthUser();

  const eventsCount = events?.data.length;
  const showEventTab = authUser?.data?.id === userId;
=======
  const isFollowingEnabled = useFeatureFlag({
    name: 'follow',
  });
  const { data: authUser } = useAuthUser();
  const showFollowingTab = isFollowingEnabled && authUser?.data?.id === userId;
>>>>>>> 90ab4a3f

  return (
    <UserNavbarWrapper role="tablist">
      <UserNavbarButton
        onMouseDown={removeFocusAfterMouseClick}
        onClick={selectTab('ideas')}
        className={currentTab === 'ideas' ? 'active' : ''}
        role="tab"
        aria-selected={currentTab === 'ideas'}
      >
        <Border aria-hidden />
        <TabIcon name="idea" ariaHidden />
        {ideasCount && (
          <FormattedMessage
            {...messages.postsWithCount}
            values={{ ideasCount: ideasCount.data.attributes.count }}
          />
        )}
      </UserNavbarButton>
      <UserNavbarButton
        onMouseDown={removeFocusAfterMouseClick}
        onClick={selectTab('comments')}
        className={`e2e-comment-section-nav ${
          currentTab === 'comments' ? 'active' : ''
        }`}
        role="tab"
        aria-selected={currentTab === 'comments'}
      >
        <Border aria-hidden />
        <TabIcon name="comments" ariaHidden />
        {commentsCount && (
          <FormattedMessage
            {...messages.commentsWithCount}
            values={{ commentsCount: commentsCount.data.attributes.count }}
          />
        )}
      </UserNavbarButton>
<<<<<<< HEAD
      {showEventTab && eventsCount && (
        <UserNavbarButton
          onMouseDown={removeFocusAfterMouseClick}
          onClick={selectTab('events')}
          className={`e2e-events-nav ${
            currentTab === 'events' ? 'active' : ''
          }`}
          role="tab"
          aria-selected={currentTab === 'events'}
        >
          <Border aria-hidden />
          <TabIcon name="calendar" ariaHidden />
          <FormattedMessage
            {...messages.eventsWithCount}
            values={{ eventsCount }}
          />
=======
      {showFollowingTab && (
        <UserNavbarButton
          onMouseDown={removeFocusAfterMouseClick}
          onClick={selectTab('following')}
          className={currentTab === 'following' ? 'active' : ''}
          role="tab"
          aria-selected={currentTab === 'following'}
        >
          <Border aria-hidden />
          <TabIcon name="notification-outline" ariaHidden />
          <FormattedMessage {...messages.following} />
>>>>>>> 90ab4a3f
        </UserNavbarButton>
      )}
    </UserNavbarWrapper>
  );
});

export default UserNavbar;<|MERGE_RESOLUTION|>--- conflicted
+++ resolved
@@ -15,15 +15,12 @@
 import { FormattedMessage } from 'utils/cl-intl';
 import messages from './messages';
 
-// api
+// hooks
 import useUserIdeasCount from 'api/user_ideas_count/useUserIdeasCount';
 import useUserCommentsCount from 'api/user_comments_count/useUserCommentsCount';
 import useEventsByUserId from 'api/events/useEventsByUserId';
 import useAuthUser from 'api/me/useAuthUser';
-
-// hooks
 import useFeatureFlag from 'hooks/useFeatureFlag';
-import useAuthUser from 'api/me/useAuthUser';
 
 const UserNavbarWrapper = styled.div`
   width: 100%;
@@ -117,19 +114,16 @@
   const { data: commentsCount } = useUserCommentsCount({
     userId,
   });
-<<<<<<< HEAD
   const { data: events } = useEventsByUserId({ attendeeId: userId });
   const { data: authUser } = useAuthUser();
 
   const eventsCount = events?.data.length;
   const showEventTab = authUser?.data?.id === userId;
-=======
   const isFollowingEnabled = useFeatureFlag({
     name: 'follow',
   });
-  const { data: authUser } = useAuthUser();
+
   const showFollowingTab = isFollowingEnabled && authUser?.data?.id === userId;
->>>>>>> 90ab4a3f
 
   return (
     <UserNavbarWrapper role="tablist">
@@ -167,7 +161,19 @@
           />
         )}
       </UserNavbarButton>
-<<<<<<< HEAD
+      {showFollowingTab && (
+        <UserNavbarButton
+          onMouseDown={removeFocusAfterMouseClick}
+          onClick={selectTab('following')}
+          className={currentTab === 'following' ? 'active' : ''}
+          role="tab"
+          aria-selected={currentTab === 'following'}
+        >
+          <Border aria-hidden />
+          <TabIcon name="notification-outline" ariaHidden />
+          <FormattedMessage {...messages.following} />
+        </UserNavbarButton>
+      )}
       {showEventTab && eventsCount && (
         <UserNavbarButton
           onMouseDown={removeFocusAfterMouseClick}
@@ -184,19 +190,6 @@
             {...messages.eventsWithCount}
             values={{ eventsCount }}
           />
-=======
-      {showFollowingTab && (
-        <UserNavbarButton
-          onMouseDown={removeFocusAfterMouseClick}
-          onClick={selectTab('following')}
-          className={currentTab === 'following' ? 'active' : ''}
-          role="tab"
-          aria-selected={currentTab === 'following'}
-        >
-          <Border aria-hidden />
-          <TabIcon name="notification-outline" ariaHidden />
-          <FormattedMessage {...messages.following} />
->>>>>>> 90ab4a3f
         </UserNavbarButton>
       )}
     </UserNavbarWrapper>
