import React, { memo } from 'react';

import { removeFocusAfterMouseClick } from 'utils/helperUtils';

// styles
import { fontSizes, media } from 'utils/styleUtils';
import styled from 'styled-components';
import { rgba } from 'polished';

// components
import { Icon, useBreakpoint } from '@citizenlab/cl2-component-library';
import { UserTab } from './';

// i18n
import { FormattedMessage } from 'utils/cl-intl';
import messages from './messages';

// hooks
import useUserIdeasCount from 'api/user_ideas_count/useUserIdeasCount';
import useUserCommentsCount from 'api/user_comments_count/useUserCommentsCount';
import useFeatureFlag from 'hooks/useFeatureFlag';
import useAuthUser from 'api/me/useAuthUser';
import useEventsByUserId from 'api/events/useEventsByUserId';
import { ScreenReaderOnly } from 'utils/a11y';

const UserNavbarWrapper = styled.div`
  width: 100%;
  background-color: white;
  position: sticky;
  top: ${({ theme }) => theme.menuHeight}px;
  left: 0;
  z-index: 10;
  box-shadow: 0px 2px 4px rgba(0, 0, 0, 0.03);
  border-top: 1px solid rgba(0, 0, 0, 0.03);
  display: flex;
  justify-content: center;
  height: 54px;

  ${media.tablet`
    top: 0px;
  `}
`;

const Border = styled.div`
  height: 3px;
  position: absolute;
  top: 0px;
  left: 0px;
  right: 0px;
  background: transparent;
`;

const UserNavbarButton = styled.button`
  color: ${({ theme }) => theme.colors.tenantText};
  font-size: ${fontSizes.base}px;
  line-height: normal;
  padding: 0 32px;
  display: flex;
  align-items: center;
  justify-content: center;
  transition: all 100ms ease;
  white-space: nowrap;
  height: 100%;
  position: relative;
  margin: 0px;
  cursor: pointer;

  &:focus,
  &:hover {
    color: ${({ theme }) => theme.colors.tenantText};

    ${Border} {
      background: ${({ theme }) => rgba(theme.colors.tenantPrimary, 0.3)};
    }
  }

  &.active {
    ${Border} {
      background: ${({ theme }) => theme.colors.tenantPrimary};
    }

    &:before {
      content: '';
      display: block;
      position: absolute;
      top: 0;
      left: 0;
      height: 100%;
      width: 100%;
      z-index: -1;
      background-color: ${({ theme }) =>
        rgba(theme.colors.tenantPrimary, 0.05)};
      pointer-events: none;
    }
  }

  ${media.phone`
    flex: 1;
  `}
`;

const TabIcon = styled(Icon)`
  color: ${({ theme }) => theme.colors.tenantText};
  margin-right: 10px;
`;

interface Props {
  currentTab: UserTab;
  selectTab: (tab: UserTab) => () => void;
  userId: string;
}

const UserNavbar = memo<Props>(({ currentTab, selectTab, userId }) => {
  const { data: ideasCount } = useUserIdeasCount({ userId });
  const isSmallerThanPhone = useBreakpoint('phone');
  const { data: commentsCount } = useUserCommentsCount({
    userId,
  });
  const { data: events } = useEventsByUserId(userId);
  const { data: authUser } = useAuthUser();

  const eventsCount = events?.data.length;
  const showEventTab = authUser?.data?.id === userId;
  const isFollowingEnabled = useFeatureFlag({
    name: 'follow',
  });
  const showFollowingTab = isFollowingEnabled && authUser?.data?.id === userId;

  return (
    <UserNavbarWrapper role="tablist">
      <UserNavbarButton
        onMouseDown={removeFocusAfterMouseClick}
        onClick={selectTab('ideas')}
        className={currentTab === 'ideas' ? 'active' : ''}
        role="tab"
        aria-selected={currentTab === 'ideas'}
      >
        <Border aria-hidden />
        <TabIcon name="idea" ariaHidden />
<<<<<<< HEAD
        {ideasCount && !isSmallerThanPhone && (
=======
        {!isSmallerThanPhone && (
>>>>>>> b51afc24
          <FormattedMessage
            {...messages.postsWithCount}
            values={{ ideasCount: ideasCount?.data.attributes.count || '0' }}
          />
        )}
        {isSmallerThanPhone && (
          <ScreenReaderOnly>
            <FormattedMessage
              {...messages.postsWithCount}
              values={{ ideasCount: ideasCount?.data.attributes.count || '0' }}
            />
          </ScreenReaderOnly>
        )}
      </UserNavbarButton>
      <UserNavbarButton
        onMouseDown={removeFocusAfterMouseClick}
        onClick={selectTab('comments')}
        className={`e2e-comment-section-nav ${
          currentTab === 'comments' ? 'active' : ''
        }`}
        role="tab"
        aria-selected={currentTab === 'comments'}
      >
        <Border aria-hidden />
        <TabIcon name="comments" ariaHidden />
<<<<<<< HEAD
        {commentsCount && !isSmallerThanPhone && (
=======
        {!isSmallerThanPhone && (
>>>>>>> b51afc24
          <FormattedMessage
            {...messages.commentsWithCount}
            values={{
              commentsCount: commentsCount?.data.attributes.count || '0',
            }}
          />
        )}
        {isSmallerThanPhone && (
          <ScreenReaderOnly>
            <FormattedMessage
              {...messages.commentsWithCount}
              values={{
                commentsCount: commentsCount?.data.attributes.count || '0',
              }}
            />
          </ScreenReaderOnly>
        )}
      </UserNavbarButton>
      {showFollowingTab && (
        <UserNavbarButton
          onMouseDown={removeFocusAfterMouseClick}
          onClick={selectTab('following')}
          className={currentTab === 'following' ? 'active' : ''}
          role="tab"
          aria-selected={currentTab === 'following'}
          data-cy="e2e-following-tab"
        >
          <Border aria-hidden />
          <TabIcon name="notification-outline" ariaHidden />
<<<<<<< HEAD
          {!isSmallerThanPhone && (
            <FormattedMessage
              {...messages.followingWithCount}
              values={{
                followingCount: authUser?.data.attributes.followings_count,
              }}
            />
          )}
=======
          {!isSmallerThanPhone && <FormattedMessage {...messages.following} />}
          {isSmallerThanPhone && (
            <ScreenReaderOnly>
              <FormattedMessage {...messages.following} />
            </ScreenReaderOnly>
          )}
        </UserNavbarButton>
      )}
      {showEventTab && (
        <UserNavbarButton
          onMouseDown={removeFocusAfterMouseClick}
          onClick={selectTab('events')}
          className={`e2e-events-nav ${
            currentTab === 'events' ? 'active' : ''
          }`}
          role="tab"
          aria-selected={currentTab === 'events'}
        >
          <Border aria-hidden />
          <TabIcon name="calendar" ariaHidden />
          {!isSmallerThanPhone && (
            <FormattedMessage
              {...messages.eventsWithCount}
              values={{ eventsCount: eventsCount || '0' }}
            />
          )}
          {isSmallerThanPhone && (
            <ScreenReaderOnly>
              <FormattedMessage
                {...messages.eventsWithCount}
                values={{ eventsCount: eventsCount || '0' }}
              />
            </ScreenReaderOnly>
          )}
>>>>>>> b51afc24
        </UserNavbarButton>
      )}
    </UserNavbarWrapper>
  );
});

export default UserNavbar;<|MERGE_RESOLUTION|>--- conflicted
+++ resolved
@@ -137,11 +137,7 @@
       >
         <Border aria-hidden />
         <TabIcon name="idea" ariaHidden />
-<<<<<<< HEAD
-        {ideasCount && !isSmallerThanPhone && (
-=======
         {!isSmallerThanPhone && (
->>>>>>> b51afc24
           <FormattedMessage
             {...messages.postsWithCount}
             values={{ ideasCount: ideasCount?.data.attributes.count || '0' }}
@@ -167,11 +163,7 @@
       >
         <Border aria-hidden />
         <TabIcon name="comments" ariaHidden />
-<<<<<<< HEAD
-        {commentsCount && !isSmallerThanPhone && (
-=======
         {!isSmallerThanPhone && (
->>>>>>> b51afc24
           <FormattedMessage
             {...messages.commentsWithCount}
             values={{
@@ -201,7 +193,6 @@
         >
           <Border aria-hidden />
           <TabIcon name="notification-outline" ariaHidden />
-<<<<<<< HEAD
           {!isSmallerThanPhone && (
             <FormattedMessage
               {...messages.followingWithCount}
@@ -210,11 +201,14 @@
               }}
             />
           )}
-=======
-          {!isSmallerThanPhone && <FormattedMessage {...messages.following} />}
           {isSmallerThanPhone && (
             <ScreenReaderOnly>
-              <FormattedMessage {...messages.following} />
+              <FormattedMessage
+                {...messages.followingWithCount}
+                values={{
+                  followingCount: authUser?.data.attributes.followings_count,
+                }}
+              />
             </ScreenReaderOnly>
           )}
         </UserNavbarButton>
@@ -245,7 +239,6 @@
               />
             </ScreenReaderOnly>
           )}
->>>>>>> b51afc24
         </UserNavbarButton>
       )}
     </UserNavbarWrapper>
