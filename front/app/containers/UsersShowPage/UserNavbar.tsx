import React, { memo } from 'react';
import { useLocation } from 'react-router-dom';

import { removeFocusAfterMouseClick } from 'utils/helperUtils';
import clHistory from 'utils/cl-router/history';

// styles
import { fontSizes, media } from 'utils/styleUtils';
import styled from 'styled-components';
import { rgba } from 'polished';

// components
import { Icon, useBreakpoint } from '@citizenlab/cl2-component-library';

// i18n
import { FormattedMessage } from 'utils/cl-intl';
import messages from './messages';

// hooks
import useUserIdeasCount from 'api/user_ideas_count/useUserIdeasCount';
import useUserCommentsCount from 'api/user_comments_count/useUserCommentsCount';
import useFeatureFlag from 'hooks/useFeatureFlag';
import useAuthUser from 'api/me/useAuthUser';
import useEventsByUserId from 'api/events/useEventsByUserId';
import { ScreenReaderOnly } from 'utils/a11y';
import { IUserData } from 'api/users/types';

const UserNavbarWrapper = styled.div`
  width: 100%;
  background-color: white;
  position: sticky;
  top: ${({ theme }) => theme.menuHeight}px;
  left: 0;
  z-index: 10;
  box-shadow: 0px 2px 4px rgba(0, 0, 0, 0.03);
  border-top: 1px solid rgba(0, 0, 0, 0.03);
  display: flex;
  justify-content: center;
  height: 54px;

  ${media.tablet`
    top: 0px;
  `}
`;

const Border = styled.div`
  height: 3px;
  position: absolute;
  top: 0px;
  left: 0px;
  right: 0px;
  background: transparent;
`;

const UserNavbarButton = styled.button`
  color: ${({ theme }) => theme.colors.tenantText};
  font-size: ${fontSizes.base}px;
  line-height: normal;
  padding: 0 32px;
  display: flex;
  align-items: center;
  justify-content: center;
  transition: all 100ms ease;
  white-space: nowrap;
  height: 100%;
  position: relative;
  margin: 0px;
  cursor: pointer;

  &:focus,
  &:hover {
    color: ${({ theme }) => theme.colors.tenantText};

    ${Border} {
      background: ${({ theme }) => rgba(theme.colors.tenantPrimary, 0.3)};
    }
  }

  &.active {
    ${Border} {
      background: ${({ theme }) => theme.colors.tenantPrimary};
    }

    &:before {
      content: '';
      display: block;
      position: absolute;
      top: 0;
      left: 0;
      height: 100%;
      width: 100%;
      z-index: -1;
      background-color: ${({ theme }) =>
        rgba(theme.colors.tenantPrimary, 0.05)};
      pointer-events: none;
    }
  }

  ${media.phone`
    flex: 1;
  `}
`;

const TabIcon = styled(Icon)`
  color: ${({ theme }) => theme.colors.tenantText};
  margin-right: 10px;
`;

interface Props {
  user: IUserData;
}

const UserNavbar = memo<Props>(({ user }) => {
  const { data: ideasCount } = useUserIdeasCount({ userId: user.id });
  const isSmallerThanPhone = useBreakpoint('phone');
  const { pathname } = useLocation();
  const { data: commentsCount } = useUserCommentsCount({
    userId: user.id,
  });
  const { data: events } = useEventsByUserId(user.id);
  const { data: authUser } = useAuthUser();

  const eventsCount = events?.data.length;
<<<<<<< HEAD
  const showEventTab = authUser?.data?.id === user.id;
=======
  // const showEventTab = authUser?.data?.id === userId; // TODO: Re-enable once event attendance smart group added
  const showEventTab = false;
>>>>>>> def58dd5
  const isFollowingEnabled = useFeatureFlag({
    name: 'follow',
  });
  const showFollowingTab = isFollowingEnabled && authUser?.data?.id === user.id;

  return (
    <UserNavbarWrapper role="tablist">
      <UserNavbarButton
        onMouseDown={removeFocusAfterMouseClick}
        onClick={() =>
          clHistory.push(`/profile/${user.attributes.slug}/submissions`)
        }
        className={pathname.endsWith('submissions') ? 'active' : ''}
        role="tab"
        aria-selected={pathname.endsWith('submissions')}
      >
        <Border aria-hidden />
        <TabIcon name="idea" ariaHidden />
        {!isSmallerThanPhone && (
          <FormattedMessage
            {...messages.postsWithCount}
            values={{ ideasCount: ideasCount?.data.attributes.count || '0' }}
          />
        )}
        {isSmallerThanPhone && (
          <ScreenReaderOnly>
            <FormattedMessage
              {...messages.postsWithCount}
              values={{ ideasCount: ideasCount?.data.attributes.count || '0' }}
            />
          </ScreenReaderOnly>
        )}
        {isSmallerThanPhone && (
          <ScreenReaderOnly>
            <FormattedMessage
              {...messages.postsWithCount}
              values={{ ideasCount: ideasCount?.data.attributes.count || '0' }}
            />
          </ScreenReaderOnly>
        )}
      </UserNavbarButton>
      <UserNavbarButton
        onMouseDown={removeFocusAfterMouseClick}
        onClick={() =>
          clHistory.push(`/profile/${user.attributes.slug}/comments`)
        }
        className={`e2e-comment-section-nav ${
          pathname.endsWith('comments') ? 'active' : ''
        }`}
        role="tab"
        aria-selected={pathname.endsWith('comments')}
      >
        <Border aria-hidden />
        <TabIcon name="comments" ariaHidden />
        {!isSmallerThanPhone && (
          <FormattedMessage
            {...messages.commentsWithCount}
            values={{
              commentsCount: commentsCount?.data.attributes.count || '0',
            }}
          />
        )}
        {isSmallerThanPhone && (
          <ScreenReaderOnly>
            <FormattedMessage
              {...messages.commentsWithCount}
              values={{
                commentsCount: commentsCount?.data.attributes.count || '0',
              }}
            />
          </ScreenReaderOnly>
        )}
      </UserNavbarButton>
      {showFollowingTab && (
        <UserNavbarButton
          onMouseDown={removeFocusAfterMouseClick}
          onClick={() =>
            clHistory.push(`/profile/${user.attributes.slug}/following`)
          }
          className={pathname.endsWith('following') ? 'active' : ''}
          role="tab"
          aria-selected={pathname.endsWith('following')}
          data-cy="e2e-following-tab"
        >
          <Border aria-hidden />
          <TabIcon name="notification-outline" ariaHidden />
          {!isSmallerThanPhone && (
            <FormattedMessage
              {...messages.followingWithCount}
              values={{
                followingCount: authUser?.data.attributes.followings_count,
              }}
            />
          )}
          {isSmallerThanPhone && (
            <ScreenReaderOnly>
              <FormattedMessage
                {...messages.followingWithCount}
                values={{
                  followingCount: authUser?.data.attributes.followings_count,
                }}
              />
            </ScreenReaderOnly>
          )}
        </UserNavbarButton>
      )}
      {showEventTab && (
        <UserNavbarButton
          onMouseDown={removeFocusAfterMouseClick}
          onClick={() =>
            clHistory.push(`/profile/${user.attributes.slug}/events`)
          }
          className={`e2e-events-nav ${
            pathname.endsWith('events') ? 'active' : ''
          }`}
          role="tab"
          aria-selected={pathname.endsWith('events')}
        >
          <Border aria-hidden />
          <TabIcon name="calendar" ariaHidden />
          {!isSmallerThanPhone && (
            <FormattedMessage
              {...messages.eventsWithCount}
              values={{ eventsCount: eventsCount || '0' }}
            />
          )}
          {isSmallerThanPhone && (
            <ScreenReaderOnly>
              <FormattedMessage
                {...messages.eventsWithCount}
                values={{ eventsCount: eventsCount || '0' }}
              />
            </ScreenReaderOnly>
          )}
        </UserNavbarButton>
      )}
    </UserNavbarWrapper>
  );
});

export default UserNavbar;<|MERGE_RESOLUTION|>--- conflicted
+++ resolved
@@ -121,12 +121,8 @@
   const { data: authUser } = useAuthUser();
 
   const eventsCount = events?.data.length;
-<<<<<<< HEAD
-  const showEventTab = authUser?.data?.id === user.id;
-=======
   // const showEventTab = authUser?.data?.id === userId; // TODO: Re-enable once event attendance smart group added
   const showEventTab = false;
->>>>>>> def58dd5
   const isFollowingEnabled = useFeatureFlag({
     name: 'follow',
   });
