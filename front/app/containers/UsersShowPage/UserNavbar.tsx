--- conflicted
+++ resolved
@@ -21,12 +21,9 @@
 import useUserCommentsCount from 'api/user_comments_count/useUserCommentsCount';
 import useFeatureFlag from 'hooks/useFeatureFlag';
 import useAuthUser from 'api/me/useAuthUser';
-<<<<<<< HEAD
-import { IUserData } from 'api/users/types';
-=======
 import useEventsByUserId from 'api/events/useEventsByUserId';
 import { ScreenReaderOnly } from 'utils/a11y';
->>>>>>> 4f561467
+import { IUserData } from 'api/users/types';
 
 const UserNavbarWrapper = styled.div`
   width: 100%;
@@ -120,20 +117,15 @@
   const { data: commentsCount } = useUserCommentsCount({
     userId: user.id,
   });
-  const { data: events } = useEventsByUserId(userId);
+  const { data: events } = useEventsByUserId(user.id);
   const { data: authUser } = useAuthUser();
 
   const eventsCount = events?.data.length;
-  const showEventTab = authUser?.data?.id === userId;
+  const showEventTab = authUser?.data?.id === user.id;
   const isFollowingEnabled = useFeatureFlag({
     name: 'follow',
   });
-<<<<<<< HEAD
-  const { data: authUser } = useAuthUser();
   const showFollowingTab = isFollowingEnabled && authUser?.data?.id === user.id;
-=======
-  const showFollowingTab = isFollowingEnabled && authUser?.data?.id === userId;
->>>>>>> 4f561467
 
   return (
     <UserNavbarWrapper role="tablist">
@@ -153,6 +145,14 @@
             {...messages.postsWithCount}
             values={{ ideasCount: ideasCount?.data.attributes.count || '0' }}
           />
+        )}
+        {isSmallerThanPhone && (
+          <ScreenReaderOnly>
+            <FormattedMessage
+              {...messages.postsWithCount}
+              values={{ ideasCount: ideasCount?.data.attributes.count || '0' }}
+            />
+          </ScreenReaderOnly>
         )}
         {isSmallerThanPhone && (
           <ScreenReaderOnly>
@@ -231,12 +231,14 @@
       {showEventTab && (
         <UserNavbarButton
           onMouseDown={removeFocusAfterMouseClick}
-          onClick={selectTab('events')}
+          onClick={() =>
+            clHistory.push(`/profile/${user.attributes.slug}/events`)
+          }
           className={`e2e-events-nav ${
-            currentTab === 'events' ? 'active' : ''
+            pathname.endsWith('events') ? 'active' : ''
           }`}
           role="tab"
-          aria-selected={currentTab === 'events'}
+          aria-selected={pathname.endsWith('events')}
         >
           <Border aria-hidden />
           <TabIcon name="calendar" ariaHidden />
