--- conflicted
+++ resolved
@@ -1,10 +1,7 @@
 import React from 'react';
 
 import { render, screen } from 'utils/testUtils/rtl';
-<<<<<<< HEAD
-=======
 
->>>>>>> 852485b3
 import UserHeader from './UserHeader';
 import { makeUser } from 'api/users/__mocks__/useUsers';
 
