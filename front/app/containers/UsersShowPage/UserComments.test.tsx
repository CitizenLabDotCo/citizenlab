// libraries
import React from 'react';
import { shallow } from 'enzyme';

import { theme } from 'utils/testUtils/withTheme';

// component to test
import { UserComments, reducer } from './UserComments';

// mock utilities
jest.mock('utils/cl-intl');
jest.mock('services/comments');
<<<<<<< HEAD
jest.mock('modules', () => ({ streamsToReset: [] }));
=======
jest.mock('components/Outlet', () => 'Outlet');
>>>>>>> 86ceed60

import { makeComments } from 'services/comments';

describe('<UserComments />', () => {
  it('renders correctly when empty', () => {
    const commentsAsReturned = { commentsList: [] };
    const Wrapper = shallow(<UserComments comments={commentsAsReturned} />);
    expect(Wrapper).toMatchSnapshot();
  });
  it('renders correctly when empty and own profile', () => {
    const commentsAsReturned = { commentsList: [] };
    const Wrapper = shallow(
      <UserComments
        comments={commentsAsReturned}
        userId="someUser"
        authUser={{ id: 'someUser' }}
      />
    );
    expect(Wrapper).toMatchSnapshot();
  });
  it('renders correctly when error', () => {
    const commentsAsReturned = { commentsList: new Error() };
    const Wrapper = shallow(<UserComments comments={commentsAsReturned} />);
    expect(Wrapper).toMatchSnapshot();
  });
  it('renders correctly with actual comments', () => {
    const commentsAsReturned = {
      commentsList: makeComments([
        { ideaId: 'idea1' },
        { ideaId: 'idea2' },
        { ideaId: 'idea2' },
      ]).data,
    };
    const Wrapper = shallow(<UserComments comments={commentsAsReturned} />);
    expect(Wrapper).toMatchSnapshot();
  });
  it('renders correctly with actual comments and load more button', () => {
    const loadMore = jest.fn();
    const commentsAsReturned = {
      loadMore,
      hasMore: true,
      commentsList: makeComments([{ ideaId: 'idea1' }]).data,
    };
    const Wrapper = shallow(
      <UserComments comments={commentsAsReturned} theme={theme} />
    );
    expect(Wrapper).toMatchSnapshot();
  });
  it('loads more comments when the load more button is clicked', () => {
    const loadMore = jest.fn();
    const commentsAsReturned = {
      loadMore,
      hasMore: true,
      commentsList: makeComments([{ ideaId: 'idea1' }]).data,
    };
    const Wrapper = shallow(
      <UserComments comments={commentsAsReturned} theme={theme} />
    );
    Wrapper.find('UserComments__LoadMoreButton').simulate('click');
    expect(loadMore).toHaveBeenCalledTimes(1);
  });
});<|MERGE_RESOLUTION|>--- conflicted
+++ resolved
@@ -10,11 +10,8 @@
 // mock utilities
 jest.mock('utils/cl-intl');
 jest.mock('services/comments');
-<<<<<<< HEAD
 jest.mock('modules', () => ({ streamsToReset: [] }));
-=======
 jest.mock('components/Outlet', () => 'Outlet');
->>>>>>> 86ceed60
 
 import { makeComments } from 'services/comments';
 
