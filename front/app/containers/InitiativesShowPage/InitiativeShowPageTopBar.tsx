import React, {
  memo,
  useCallback,
  MouseEvent,
  useState,
  useEffect,
} from 'react';

// components
import { Icon } from '@citizenlab/cl2-component-library';
import ReactionIndicator from 'components/InitiativeCard/ReactionIndicator';

// router
import clHistory from 'utils/cl-router/history';
import { useSearchParams } from 'react-router-dom';
import { removeSearchParams } from 'utils/cl-router/removeSearchParams';

// i18n
import { FormattedMessage } from 'utils/cl-intl';
import messages from './messages';

// styling
import styled from 'styled-components';
import { media, colors, fontSizes } from 'utils/styleUtils';
import { lighten } from 'polished';

// utils
import { isString } from 'lodash-es';

const Container = styled.div`
  height: ${(props) => props.theme.mobileTopBarHeight}px;
  background: #fff;
  border-bottom: solid 1px ${lighten(0.4, colors.textSecondary)};

  ${media.desktop`
    display: none;
  `}
`;

const TopBarInner = styled.div`
  height: 100%;
  padding-left: 15px;
  padding-right: 15px;
  position: relative;
  display: flex;
  align-items: center;
  justify-content: space-between;

  ${media.desktop`
    padding-left: 30px;
    padding-right: 30px;
  `}
`;

const Left = styled.div`
  height: 48px;
  align-items: center;
  display: none;

  ${media.tablet`
    display: flex;
  `}
`;

const Right = styled.div``;

const GoBackIcon = styled(Icon)`
  fill: ${colors.textSecondary};
  display: flex;
  align-items: center;
  justify-content: center;
  transition: fill 100ms ease-out;
`;

const GoBackButton = styled.button`
  width: 45px;
  height: 45px;
  display: flex;
  align-items: center;
  justify-content: center;
  padding: 0;
  margin: 0;
  margin-right: 6px;
  margin-left: -2px;
  cursor: pointer;
  background: #fff;
  border-radius: 50%;
  border: solid 1px ${lighten(0.2, colors.textSecondary)};
  transition: all 100ms ease-out;

  &:hover {
    border-color: #000;

    ${GoBackIcon} {
      fill: #000;
    }
  }
`;

const GoBackLabel = styled.div`
  color: ${colors.textSecondary};
  font-size: ${fontSizes.base}px;
  font-weight: 400;
  transition: fill 100ms ease-out;

  ${media.phone`
    display: none;
  `}
`;

interface Props {
  initiativeId: string;
  className?: string;
}

const InitiativeShowPageTopBar = memo<Props>(({ initiativeId, className }) => {
  const [goBack, setGoBack] = useState(false);
  const [searchParams] = useSearchParams();

  useEffect(() => {
    const goBackParameter = searchParams.get('go_back');

    if (isString(goBackParameter)) {
      setGoBack(true);
      removeSearchParams(['go_back']);
    }
  }, [searchParams]);

  const onGoBack = useCallback(
    (event: MouseEvent<HTMLElement>) => {
      event.preventDefault();

      if (goBack) {
        clHistory.goBack();
      } else {
        clHistory.push('/');
      }
<<<<<<< HEAD
    },
    [goBack]
  );

  return (
    <Container className={className || ''}>
      <TopBarInner>
        <Left>
          <GoBackButton onClick={onGoBack}>
            <GoBackIcon name="arrow-left" />
          </GoBackButton>
          <GoBackLabel>
            <FormattedMessage {...messages.goBack} />
          </GoBackLabel>
        </Left>
        <Right>
          <VoteIndicator initiativeId={initiativeId} />
        </Right>
      </TopBarInner>
    </Container>
  );
});
=======
      // eslint-disable-next-line react-hooks/exhaustive-deps
    }, []);

    return (
      <Container className={className || ''}>
        <TopBarInner>
          <Left>
            <GoBackButton onClick={onGoBack}>
              <GoBackIcon name="arrow-left" />
            </GoBackButton>
            <GoBackLabel>
              <FormattedMessage {...messages.goBack} />
            </GoBackLabel>
          </Left>
          <Right>
            <ReactionIndicator initiativeId={initiativeId} />
          </Right>
        </TopBarInner>
      </Container>
    );
  }
);
>>>>>>> a1ac9ca4

export default InitiativeShowPageTopBar;<|MERGE_RESOLUTION|>--- conflicted
+++ resolved
@@ -135,7 +135,6 @@
       } else {
         clHistory.push('/');
       }
-<<<<<<< HEAD
     },
     [goBack]
   );
@@ -152,35 +151,11 @@
           </GoBackLabel>
         </Left>
         <Right>
-          <VoteIndicator initiativeId={initiativeId} />
+          <ReactionIndicator initiativeId={initiativeId} />
         </Right>
       </TopBarInner>
     </Container>
   );
 });
-=======
-      // eslint-disable-next-line react-hooks/exhaustive-deps
-    }, []);
-
-    return (
-      <Container className={className || ''}>
-        <TopBarInner>
-          <Left>
-            <GoBackButton onClick={onGoBack}>
-              <GoBackIcon name="arrow-left" />
-            </GoBackButton>
-            <GoBackLabel>
-              <FormattedMessage {...messages.goBack} />
-            </GoBackLabel>
-          </Left>
-          <Right>
-            <ReactionIndicator initiativeId={initiativeId} />
-          </Right>
-        </TopBarInner>
-      </Container>
-    );
-  }
-);
->>>>>>> a1ac9ca4
 
 export default InitiativeShowPageTopBar;