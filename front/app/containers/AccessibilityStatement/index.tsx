--- conflicted
+++ resolved
@@ -29,27 +29,6 @@
           content={formatMessage(messages.pageDescription)}
         />
       </Helmet>
-<<<<<<< HEAD
-      <PageContent>
-        <StyledContentContainer>
-          <Fragment name="pages/accessibility-statement">
-            <PageTitle>
-              <FormattedMessage {...messages.title} />
-            </PageTitle>
-            <Box>
-              <QuillEditedContent>
-                <p>
-                  <FormattedMessage
-                    {...messages.intro2022}
-                    values={{
-                      citizenLabLink: (
-                        <a
-                          href="https://www.govocal.com/"
-                          target="_blank"
-                          rel="noreferrer"
-                        >
-                          GoVocal
-=======
       <main className="e2e-page-accessibility-statement">
         <Container>
           <PageContent>
@@ -66,11 +45,11 @@
                         values={{
                           citizenLabLink: (
                             <a
-                              href="https://www.citizenlab.co/"
+                              href="https://www.govocal.com/"
                               target="_blank"
                               rel="noreferrer"
                             >
-                              CitizenLab
+                              Go Vocal
                             </a>
                           ),
                         }}
@@ -149,7 +128,6 @@
                         {formatMessage(messages.email)}{' '}
                         <a href="mailto:support@citizenlab.co">
                           support@citizenlab.co
->>>>>>> b91e6ceb
                         </a>
                       </li>
                       <li>
