import React, { useMemo } from 'react';

import {
  media,
  fontSizes,
  colors,
  isRtl,
} from '@citizenlab/cl2-component-library';
import { useSearchParams } from 'react-router-dom';
import styled from 'styled-components';

import CityLogoSection from 'components/CityLogoSection';
import ContentContainer from 'components/ContentContainer';
import { IdeaCardsWithFiltersSidebar } from 'components/IdeaCards';
import { Sort } from 'components/IdeaCards/shared/Filters/SortFilterDropdown';

import { FormattedMessage } from 'utils/cl-intl';
import { updateSearchParams } from 'utils/cl-router/updateSearchParams';

import IdeasIndexMeta from './IdeaIndexMeta';
import messages from './messages';

const Container = styled.div`
  min-height: calc(
    100vh - ${(props) => props.theme.menuHeight + props.theme.footerHeight}px
  );
  display: flex;
  flex-direction: column;
  align-items: center;
  position: relative;
  background: ${colors.background};

  ${media.tablet`
    min-height: calc(100vh - ${(props) => props.theme.mobileMenuHeight}px - ${(
    props
  ) => props.theme.mobileTopBarHeight}px);
  `}
`;

const StyledContentContainer = styled(ContentContainer)`
  flex: 1 1 auto;
  padding-top: 60px;
  padding-bottom: 100px;

  ${media.phone`
    padding-top: 30px;
  `}
`;

const PageTitle = styled.h1`
  color: ${({ theme }) => theme.colors.tenantText};
  font-size: ${fontSizes.xxxxl}px;
  line-height: normal;
  font-weight: 500;
  text-align: center;
  padding: 0;
  margin: 0;
  margin-bottom: 35px;

  ${media.tablet`
    text-align: left;
    margin-bottom: 20px;
  `}

  ${media.phone`
    font-size: ${fontSizes.xxxl}px;
  `}

 ${isRtl`
  ${media.tablet`
    text-align: right;
  `}
 `}
`;

export interface QueryParameters {
  'page[number]': number;
  'page[size]': number;
  project_publication_status: 'published';
  publication_status: 'published';

  // filters
  sort: Sort;
  search?: string;
  idea_status?: string;
  topics?: string[];
}

export default () => {
  const [searchParams] = useSearchParams();
  const sortParam = searchParams.get('sort') as Sort | null;
  const searchParam = searchParams.get('search');
  const ideaStatusParam = searchParams.get('idea_status');
  const topicsParam = searchParams.get('topics');

  const ideasQueryParameters = useMemo<QueryParameters>(
    () => ({
      'page[number]': 1,
      'page[size]': 12,
      project_publication_status: 'published',
      publication_status: 'published',
      sort: sortParam ?? 'trending',
      search: searchParam ?? undefined,
      idea_status: ideaStatusParam ?? undefined,
      topics: topicsParam ? JSON.parse(topicsParam) : undefined,
    }),
    [sortParam, searchParam, ideaStatusParam, topicsParam]
  );

  return (
    <>
      <IdeasIndexMeta />
<<<<<<< HEAD
      <Container>
        <StyledContentContainer maxWidth="100%">
          <PageTitle>
            <FormattedMessage {...messages.inputsPageTitle} />
          </PageTitle>
          <IdeaCardsWithFiltersSidebar
            invisibleTitleMessage={messages.a11y_IdeasListTitle1}
            ideaQueryParameters={ideasQueryParameters}
            onUpdateQuery={updateSearchParams}
          />
        </StyledContentContainer>
        <CityLogoSection />
      </Container>
=======
      <main>
        <Container>
          <StyledContentContainer maxWidth="100%">
            <PageTitle>
              <FormattedMessage {...messages.inputsPageTitle} />
            </PageTitle>
            <IdeaCardsWithFiltersSidebar
              invisibleTitleMessage={messages.a11y_IdeasListTitle}
              ideaQueryParameters={ideasQueryParameters}
              onUpdateQuery={updateSearchParams}
            />
          </StyledContentContainer>
          <CityLogoSection />
        </Container>
      </main>
>>>>>>> 5dd46dd1
    </>
  );
};<|MERGE_RESOLUTION|>--- conflicted
+++ resolved
@@ -110,21 +110,6 @@
   return (
     <>
       <IdeasIndexMeta />
-<<<<<<< HEAD
-      <Container>
-        <StyledContentContainer maxWidth="100%">
-          <PageTitle>
-            <FormattedMessage {...messages.inputsPageTitle} />
-          </PageTitle>
-          <IdeaCardsWithFiltersSidebar
-            invisibleTitleMessage={messages.a11y_IdeasListTitle1}
-            ideaQueryParameters={ideasQueryParameters}
-            onUpdateQuery={updateSearchParams}
-          />
-        </StyledContentContainer>
-        <CityLogoSection />
-      </Container>
-=======
       <main>
         <Container>
           <StyledContentContainer maxWidth="100%">
@@ -132,7 +117,7 @@
               <FormattedMessage {...messages.inputsPageTitle} />
             </PageTitle>
             <IdeaCardsWithFiltersSidebar
-              invisibleTitleMessage={messages.a11y_IdeasListTitle}
+              invisibleTitleMessage={messages.a11y_IdeasListTitle1}
               ideaQueryParameters={ideasQueryParameters}
               onUpdateQuery={updateSearchParams}
             />
@@ -140,7 +125,6 @@
           <CityLogoSection />
         </Container>
       </main>
->>>>>>> 5dd46dd1
     </>
   );
 };