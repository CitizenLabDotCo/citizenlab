--- conflicted
+++ resolved
@@ -29,11 +29,7 @@
 import AssignBudgetControl from 'components/AssignBudgetControl';
 import SharingModalContent from 'components/PostShowComponents/SharingModalContent';
 import IdeaMoreActions from './IdeaMoreActions';
-<<<<<<< HEAD
 import { Box, Spinner, useBreakpoint } from '@citizenlab/cl2-component-library';
-=======
-import { Box, Spinner } from '@citizenlab/cl2-component-library';
->>>>>>> a813aaeb
 import GoBackButtonSolid from 'components/UI/GoBackButton/GoBackButtonSolid';
 const LazyComments = lazy(
   () => import('components/PostShowComponents/Comments')
@@ -63,12 +59,8 @@
 
 // utils
 import clHistory from 'utils/cl-router/history';
-<<<<<<< HEAD
-import eventEmitter from 'utils/eventEmitter';
-=======
 import { useSearchParams } from 'react-router-dom';
 import { removeSearchParams } from 'utils/cl-router/removeSearchParams';
->>>>>>> a813aaeb
 
 // style
 import styled from 'styled-components';
@@ -258,16 +250,6 @@
   let content: JSX.Element | null = null;
 
   const handleGoBack = useCallback(() => {
-<<<<<<< HEAD
-    if (insideModal) {
-      eventEmitter.emit('closeIdeaModal');
-      return;
-    }
-
-    if (!project) return;
-    clHistory.push(`/projects/${project.attributes.slug}`);
-  }, [project, insideModal]);
-=======
     if (goBack) {
       clHistory.back();
     } else if (project) {
@@ -276,7 +258,6 @@
       clHistory.push('/');
     }
   }, [goBack, project]);
->>>>>>> a813aaeb
 
   if (
     !isNilOrError(project) &&
