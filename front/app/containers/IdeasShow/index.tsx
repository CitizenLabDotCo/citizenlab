--- conflicted
+++ resolved
@@ -177,30 +177,6 @@
 
 interface Props extends DataProps, InputProps {}
 
-<<<<<<< HEAD
-interface State {
-  loaded: boolean;
-  spamModalVisible: boolean;
-  ideaIdForSocialSharing: string | null;
-  translateButtonClicked: boolean;
-}
-
-export class IdeasShow extends PureComponent<
-  Props & WrappedComponentProps & InjectedLocalized & WithRouterProps,
-  State
-> {
-  constructor(props) {
-    super(props);
-    this.state = {
-      loaded: false,
-      spamModalVisible: false,
-      ideaIdForSocialSharing: null,
-      translateButtonClicked: false,
-    };
-  }
-
-  componentDidMount() {
-=======
 export const IdeasShow = ({
   ideaImages,
   windowSize,
@@ -215,13 +191,12 @@
   officialFeedbacks,
   setRef,
   intl: { formatMessage },
-}: Props & InjectedIntlProps & InjectedLocalized & WithRouterProps) => {
+}: Props & WrappedComponentProps & InjectedLocalized & WithRouterProps) => {
   const [newIdeaId, setNewIdeaId] = useState<string | null>(null);
   const [translateButtonIsClicked, setTranslateButtonIsClicked] =
     useState<boolean>(false);
 
   useEffect(() => {
->>>>>>> e1d81c93
     const queryParams = new URLSearchParams(window.location.search);
     const newIdeaId = queryParams.get('new_idea_id');
     let timeout: NodeJS.Timeout;
