import React from 'react';

import { Box, colors } from '@citizenlab/cl2-component-library';
import { useTheme } from 'styled-components';

import useIdeaById from 'api/ideas/useIdeaById';
import usePhases from 'api/phases/usePhases';
import {
  getCurrentPhase,
  isIdeaInParticipationContext,
} from 'api/phases/utils';

import useFeatureFlag from 'hooks/useFeatureFlag';

import Divider from 'components/admin/Divider';
import FollowUnfollow from 'components/FollowUnfollow';
import ReactionControl from 'components/ReactionControl';
import { showIdeaReactions } from 'components/ReactionControl/utils';

import { getVotingMethodConfig } from 'utils/configs/votingMethodConfig';

import { rightColumnWidthDesktop } from '../../styleConstants';
import GoToCommentsButton from '../Buttons/GoToCommentsButton';
import IdeaSharingButton from '../Buttons/IdeaSharingButton';
import SharingButtonComponent from '../Buttons/SharingButtonComponent';
import Cosponsorship from '../Cosponsorship';
import MetaInformation from '../MetaInformation';
import ProposalInfo from '../ProposalInfo';

interface Props {
  ideaId: string;
  projectId: string;
  statusId: string;
  authorId: string | null;
  className?: string;
}

const RightColumnDesktop = ({
  ideaId,
  projectId,
  statusId,
  authorId,
  className,
}: Props) => {
  const theme = useTheme();
  const { data: phases } = usePhases(projectId);
  const { data: idea } = useIdeaById(ideaId);
  const followEnabled = useFeatureFlag({
    name: 'follow',
  });

  if (!idea) return null;

  const phase = getCurrentPhase(phases?.data);
  const votingConfig = getVotingMethodConfig(phase?.attributes.voting_method);

  const ideaIsInParticipationContext = phase
    ? isIdeaInParticipationContext(idea, phase)
    : undefined;

  const commentingEnabled =
    idea.data.attributes.action_descriptors.commenting_idea.enabled;

  const participationMethod = phase?.attributes.participation_method;

  const showIdeaReactionControl = showIdeaReactions(
    idea.data,
    participationMethod
  );

  const showInteractionsContainer =
    ideaIsInParticipationContext || commentingEnabled || followEnabled;
  return (
    <Box
      flex={`0 0 ${rightColumnWidthDesktop}px`}
      width={`${rightColumnWidthDesktop}px`}
      position="sticky"
      top="110px"
      alignSelf="flex-start"
      className={className}
    >
      <Box display="flex" flexDirection="column">
        {showInteractionsContainer && participationMethod && (
          <Box
            padding="20px"
            borderRadius={theme.borderRadius}
            background={colors.background}
            mb="12px"
          >
            {participationMethod === 'proposals' && (
              <>
                <Box
                  p="12px"
                  bg={colors.white}
                  borderRadius={theme.borderRadius}
                >
                  <ProposalInfo idea={idea} />
                </Box>
                <Divider />
              </>
            )}
            {/* Doesn't show when participation method is proposals */}
            {showIdeaReactionControl && (
              <>
                <ReactionControl styleType="shadow" ideaId={ideaId} size="4" />
                <Divider />
              </>
            )}
            {ideaIsInParticipationContext && votingConfig && (
              <Box pb="24px" mb="24px" borderBottom="solid 1px #ccc">
                {votingConfig.getIdeaPageVoteInput({
                  ideaId,
                  phase,
                  compact: false,
                })}
              </Box>
            )}
            {commentingEnabled && (
              <Box mb="12px">
                <GoToCommentsButton />
              </Box>
            )}
<<<<<<< HEAD
            <Box bg={colors.white}>
              <FollowUnfollow
                followableType="ideas"
                followableId={ideaId}
                followersCount={idea.data.attributes.followers_count}
                followerId={idea.data.relationships.user_follower.data?.id}
                toolTipType="input"
              />
            </Box>
=======
            <FollowUnfollow
              followableType="ideas"
              followableId={ideaId}
              followersCount={idea.data.attributes.followers_count}
              // TODO: Fix this the next time the file is edited.
              // eslint-disable-next-line @typescript-eslint/no-unnecessary-condition
              followerId={idea.data.relationships.user_follower?.data?.id}
              toolTipType="input"
            />
>>>>>>> 0616c45c
          </Box>
        )}
        <Cosponsorship ideaId={ideaId} />

        <Box mb="16px">
          <IdeaSharingButton
            ideaId={ideaId}
            buttonComponent={<SharingButtonComponent />}
          />
        </Box>
        <Box mb="40px">
          <MetaInformation
            ideaId={ideaId}
            projectId={projectId}
            statusId={statusId}
            authorId={authorId}
          />
        </Box>
      </Box>
    </Box>
  );
};

export default RightColumnDesktop;<|MERGE_RESOLUTION|>--- conflicted
+++ resolved
@@ -120,27 +120,13 @@
                 <GoToCommentsButton />
               </Box>
             )}
-<<<<<<< HEAD
-            <Box bg={colors.white}>
-              <FollowUnfollow
-                followableType="ideas"
-                followableId={ideaId}
-                followersCount={idea.data.attributes.followers_count}
-                followerId={idea.data.relationships.user_follower.data?.id}
-                toolTipType="input"
-              />
-            </Box>
-=======
             <FollowUnfollow
               followableType="ideas"
               followableId={ideaId}
               followersCount={idea.data.attributes.followers_count}
-              // TODO: Fix this the next time the file is edited.
-              // eslint-disable-next-line @typescript-eslint/no-unnecessary-condition
-              followerId={idea.data.relationships.user_follower?.data?.id}
+              followerId={idea.data.relationships.user_follower.data?.id}
               toolTipType="input"
             />
->>>>>>> 0616c45c
           </Box>
         )}
         <Cosponsorship ideaId={ideaId} />
