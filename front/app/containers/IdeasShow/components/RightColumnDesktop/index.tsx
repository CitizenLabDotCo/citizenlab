--- conflicted
+++ resolved
@@ -22,11 +22,8 @@
 import GoToCommentsButton from '../Buttons/GoToCommentsButton';
 import IdeaSharingButton from '../Buttons/IdeaSharingButton';
 import SharingButtonComponent from '../Buttons/SharingButtonComponent';
-<<<<<<< HEAD
+import Cosponsorship from '../Cosponsorship';
 import IdeaNavigationButtons from '../IdeaNavigationButtons';
-=======
-import Cosponsorship from '../Cosponsorship';
->>>>>>> 92bd285b
 import MetaInformation from '../MetaInformation';
 import ProposalInfo from '../ProposalInfo';
 
@@ -143,17 +140,14 @@
             />
           </Box>
         )}
-<<<<<<< HEAD
         {phaseContext && (
           <IdeaNavigationButtons
             projectId={projectId}
             phaseContext={phaseContext}
           />
         )}
-=======
         <Cosponsorship ideaId={ideaId} />
 
->>>>>>> 92bd285b
         <Box mb="16px">
           <IdeaSharingButton
             ideaId={ideaId}
