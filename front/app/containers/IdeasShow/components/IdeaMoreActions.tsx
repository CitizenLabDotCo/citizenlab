<<<<<<< HEAD
import React, { memo, useState, useRef, useEffect } from 'react';
=======
import React, { memo, useState, useRef } from 'react';
>>>>>>> de9add91

import styled from 'styled-components';

import { IIdeaData } from 'api/ideas/types';
import useDeleteIdea from 'api/ideas/useDeleteIdea';
import useAuthUser from 'api/me/useAuthUser';
import usePhases from 'api/phases/usePhases';
import { getCurrentPhase } from 'api/phases/utils';
import useProjectById from 'api/projects/useProjectById';

import SpamReportForm from 'containers/SpamReport';

import Modal from 'components/UI/Modal';
import MoreActionsMenu from 'components/UI/MoreActionsMenu';
import WarningModal from 'components/WarningModal';
import warningMessages from 'components/WarningModal/messages';

import { FormattedMessage, useIntl } from 'utils/cl-intl';
import clHistory from 'utils/cl-router/history';
import { isNilOrError } from 'utils/helperUtils';
import { usePermission } from 'utils/permissions';

import messages from '../messages';

const Container = styled.div``;

const MoreActionsMenuWrapper = styled.div`
  display: flex;
  align-items: center;
`;

interface Props {
  idea: IIdeaData;
  className?: string;
  projectId: string;
}

const IdeaMoreActions = memo(({ idea, className, projectId }: Props) => {
  const { formatMessage } = useIntl();
  const moreActionsButtonRef = useRef<HTMLButtonElement>(null);
  const timeoutRef = useRef<number>();

  const [isSpamModalVisible, setIsSpamModalVisible] = useState(false);
  const [warningModalOpen, setWarningModalOpen] = useState(false);

  const openWarningModal = () => setWarningModalOpen(true);
  const closeWarningModal = () => {
    setWarningModalOpen(false);
    focusOnMoreActionsButton();
  };

  useEffect(() => {
    const currentTimeout = timeoutRef.current;
    // Cleanup the timeout if the component unmounts before the timeout executes
    return () => {
      if (currentTimeout) {
        clearTimeout(currentTimeout);
      }
    };
  }, []);

  const moreActionsButtonRef = useRef<HTMLButtonElement>(null);

  const { data: authUser } = useAuthUser();
  const { data: project } = useProjectById(projectId);
  const { mutate: deleteIdea, isLoading: isLoadingDeleteIdea } =
    useDeleteIdea();
  const { data: phases } = usePhases(projectId);
  const canEditIdea = usePermission({
    item: idea,
    action: 'edit',
    context: idea,
  });

  const openSpamModal = () => {
    setIsSpamModalVisible(true);
  };

  const closeSpamModal = () => {
    setIsSpamModalVisible(false);
    focusOnMoreActionsButton();
  };

  const focusOnMoreActionsButton = () => {
    timeoutRef.current = window.setTimeout(() => {
      moreActionsButtonRef.current?.focus();
      // Clear the timeout after it has been used
      if (timeoutRef.current) {
        clearTimeout(timeoutRef.current);
        timeoutRef.current = undefined;
      }
    }, 0);
  };

  const onEditIdea = () => {
    clHistory.push(`/ideas/edit/${idea.id}`, { scrollToTop: true });
  };

  if (!idea) return null;

  const ideaId = idea.id;

  const onDeleteIdea = () => {
    deleteIdea(ideaId, {
      onSuccess: () => {
        clHistory.goBack();
      },
    });
  };

  if (!isNilOrError(authUser) && !isNilOrError(project)) {
    const currentPhase = getCurrentPhase(phases?.data);
    const isIdeationPhase =
      currentPhase?.attributes.participation_method === 'ideation';

    const actions = [
      {
        label: <FormattedMessage {...messages.reportAsSpam} />,
        handler: openSpamModal,
      },
      ...(isIdeationPhase && canEditIdea
        ? [
            {
              label: <FormattedMessage {...messages.editPost} />,
              handler: onEditIdea,
            },
            {
              label: <FormattedMessage {...messages.deletePost} />,
              handler: openWarningModal,
            },
          ]
        : []),
    ];

    return (
      <>
        <Container className={className}>
          <MoreActionsMenuWrapper>
            <MoreActionsMenu
              ref={moreActionsButtonRef}
              id="e2e-idea-more-actions"
              labelAndTitle={<FormattedMessage {...messages.moreOptions} />}
              showLabel={false}
              actions={actions}
              ref={moreActionsButtonRef}
            />
          </MoreActionsMenuWrapper>
          <Modal
            opened={isSpamModalVisible}
            close={closeSpamModal}
            header={<FormattedMessage {...messages.reportAsSpamModalTitle} />}
            // Return focus to the More Actions button on close
            returnFocusRef={moreActionsButtonRef}
          >
            <SpamReportForm targetId={idea.id} targetType="ideas" />
          </Modal>
        </Container>
        <WarningModal
          open={warningModalOpen}
          isLoading={isLoadingDeleteIdea}
          title={formatMessage(warningMessages.deleteInputTitle)}
          explanation={formatMessage(warningMessages.deleteInputExplanation)}
          onClose={closeWarningModal}
          onConfirm={onDeleteIdea}
          returnFocusRef={moreActionsButtonRef}
        />
      </>
    );
  }

  return null;
});

export default IdeaMoreActions;<|MERGE_RESOLUTION|>--- conflicted
+++ resolved
@@ -1,8 +1,4 @@
-<<<<<<< HEAD
-import React, { memo, useState, useRef, useEffect } from 'react';
-=======
 import React, { memo, useState, useRef } from 'react';
->>>>>>> de9add91
 
 import styled from 'styled-components';
 
@@ -42,27 +38,12 @@
 
 const IdeaMoreActions = memo(({ idea, className, projectId }: Props) => {
   const { formatMessage } = useIntl();
-  const moreActionsButtonRef = useRef<HTMLButtonElement>(null);
-  const timeoutRef = useRef<number>();
 
   const [isSpamModalVisible, setIsSpamModalVisible] = useState(false);
   const [warningModalOpen, setWarningModalOpen] = useState(false);
 
   const openWarningModal = () => setWarningModalOpen(true);
-  const closeWarningModal = () => {
-    setWarningModalOpen(false);
-    focusOnMoreActionsButton();
-  };
-
-  useEffect(() => {
-    const currentTimeout = timeoutRef.current;
-    // Cleanup the timeout if the component unmounts before the timeout executes
-    return () => {
-      if (currentTimeout) {
-        clearTimeout(currentTimeout);
-      }
-    };
-  }, []);
+  const closeWarningModal = () => setWarningModalOpen(false);
 
   const moreActionsButtonRef = useRef<HTMLButtonElement>(null);
 
@@ -83,18 +64,6 @@
 
   const closeSpamModal = () => {
     setIsSpamModalVisible(false);
-    focusOnMoreActionsButton();
-  };
-
-  const focusOnMoreActionsButton = () => {
-    timeoutRef.current = window.setTimeout(() => {
-      moreActionsButtonRef.current?.focus();
-      // Clear the timeout after it has been used
-      if (timeoutRef.current) {
-        clearTimeout(timeoutRef.current);
-        timeoutRef.current = undefined;
-      }
-    }, 0);
   };
 
   const onEditIdea = () => {
@@ -142,7 +111,6 @@
         <Container className={className}>
           <MoreActionsMenuWrapper>
             <MoreActionsMenu
-              ref={moreActionsButtonRef}
               id="e2e-idea-more-actions"
               labelAndTitle={<FormattedMessage {...messages.moreOptions} />}
               showLabel={false}
