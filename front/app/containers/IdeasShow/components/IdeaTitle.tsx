--- conflicted
+++ resolved
@@ -40,25 +40,15 @@
 
   return (
     <IdeaHeader id="e2e-idea-title">
-<<<<<<< HEAD
-      <Title
-        postId={idea.data.id}
-        title={ideaTitle}
-        translateButtonClicked={translateButtonClicked}
-      />
-=======
       <div aria-live="polite">
         {ideaTitle && (
           <Title
-            postType="idea"
             postId={idea.data.id}
             title={ideaTitle}
             translateButtonClicked={translateButtonClicked}
           />
         )}
       </div>
-
->>>>>>> a7ad27eb
       <Box ml="30px">
         <IdeaMoreActions idea={idea.data} projectId={projectId} />
       </Box>
