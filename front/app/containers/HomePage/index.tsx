import React, { lazy, Suspense } from 'react';

// components
import Fragment from 'components/Fragment';
import { Container, Content } from 'components/LandingPages/citizen';
import LoadingBox from 'components/ProjectAndFolderCards/components/LoadingBox';
import SignedInHeader from './SignedInHeader';
import SignedOutHeader from './SignedOutHeader';
const MainContent = lazy(() => import('./MainContent'));
const InfoSection = lazy(
  () => import('components/LandingPages/citizen/InfoSection')
);
const Footer = lazy(() => import('./Footer'));

// hooks
import useAuthUser from 'hooks/useAuthUser';
import useHomepageSettings from 'hooks/useHomepageSettings';

// utils
import { isNilOrError } from 'utils/helperUtils';

const HomePage = () => {
  const homepageSettings = useHomepageSettings();
  const authUser = useAuthUser();

  if (!isNilOrError(homepageSettings)) {
    return (
      <Container id="e2e-landing-page">
        {!isNilOrError(authUser) ? (
          <SignedInHeader homepageSettings={homepageSettings} />
        ) : (
          <Fragment name="signed-out-header">
            <SignedOutHeader />
          </Fragment>
        )}

        <Content>
          <Suspense fallback={<LoadingBox />}>
<<<<<<< HEAD
            {homepageSettings.attributes.top_info_section_enabled && (
              // top info section
              <HomepageInfoSection
                multilocContent={
                  homepageSettings.attributes.top_info_section_multiloc
                }
                fragmentName="pages/homepage_info/top-content"
              />
            )}
            <MainContent />
            {homepageSettings.attributes.bottom_info_section_enabled && (
              // bottom info section
              <HomepageInfoSection
                multilocContent={
                  homepageSettings.attributes.bottom_info_section_multiloc
                }
                fragmentName="pages/homepage_info/content"
              />
            )}
=======
            {!isNilOrError(homepageSettings) &&
              homepageSettings.attributes.top_info_section_enabled && (
                // top info section
                <InfoSection
                  multilocContent={
                    homepageSettings.attributes.top_info_section_multiloc
                  }
                  fragmentName="pages/homepage_info/top-content"
                />
              )}
            <MainContent />
            {!isNilOrError(homepageSettings) &&
              homepageSettings.attributes.bottom_info_section_enabled && (
                // bottom info section
                <InfoSection
                  multilocContent={
                    homepageSettings.attributes.bottom_info_section_multiloc
                  }
                  fragmentName="pages/homepage_info/content"
                />
              )}
>>>>>>> 95019614
            <Footer />
          </Suspense>
        </Content>
      </Container>
    );
  }

  return null;
};

export default HomePage;<|MERGE_RESOLUTION|>--- conflicted
+++ resolved
@@ -36,10 +36,9 @@
 
         <Content>
           <Suspense fallback={<LoadingBox />}>
-<<<<<<< HEAD
             {homepageSettings.attributes.top_info_section_enabled && (
               // top info section
-              <HomepageInfoSection
+              <InfoSection
                 multilocContent={
                   homepageSettings.attributes.top_info_section_multiloc
                 }
@@ -49,36 +48,13 @@
             <MainContent />
             {homepageSettings.attributes.bottom_info_section_enabled && (
               // bottom info section
-              <HomepageInfoSection
+              <InfoSection
                 multilocContent={
                   homepageSettings.attributes.bottom_info_section_multiloc
                 }
                 fragmentName="pages/homepage_info/content"
               />
             )}
-=======
-            {!isNilOrError(homepageSettings) &&
-              homepageSettings.attributes.top_info_section_enabled && (
-                // top info section
-                <InfoSection
-                  multilocContent={
-                    homepageSettings.attributes.top_info_section_multiloc
-                  }
-                  fragmentName="pages/homepage_info/top-content"
-                />
-              )}
-            <MainContent />
-            {!isNilOrError(homepageSettings) &&
-              homepageSettings.attributes.bottom_info_section_enabled && (
-                // bottom info section
-                <InfoSection
-                  multilocContent={
-                    homepageSettings.attributes.bottom_info_section_multiloc
-                  }
-                  fragmentName="pages/homepage_info/content"
-                />
-              )}
->>>>>>> 95019614
             <Footer />
           </Suspense>
         </Content>
