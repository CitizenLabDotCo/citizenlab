import React from 'react';
import FullWidthBannerLayout from './FullWidthBannerLayout';
import { isNilOrError } from 'utils/helperUtils';
import useHomepageSettings from 'hooks/useHomepageSettings';
import TwoColumnLayout from './TwoColumnLayout';
import TwoRowLayout from './TwoRowLayout';
<<<<<<< HEAD
=======
import FixedRatioLayout from './FixedRatioLayout';
>>>>>>> 5bbfa77e

const SignedOutHeaderIndex = () => {
  const homepageSettings = useHomepageSettings();

  if (!isNilOrError(homepageSettings)) {
    const layoutSetting = homepageSettings.attributes.banner_layout;

    const homepageBannerLayout = layoutSetting
      ? layoutSetting
      : 'full_width_banner_layout';

    return (
      <>
        {homepageBannerLayout === 'full_width_banner_layout' && (
          <FullWidthBannerLayout homepageSettings={homepageSettings} />
        )}
        {homepageBannerLayout === 'two_column_layout' && (
          <TwoColumnLayout homepageSettings={homepageSettings} />
        )}
        {homepageBannerLayout === 'two_row_layout' && (
          <TwoRowLayout homepageSettings={homepageSettings} />
        )}
        {homepageBannerLayout === 'fixed_ratio_layout' && (
          <FixedRatioLayout homepageSettings={homepageSettings} />
        )}
<<<<<<< HEAD
        {homepageBannerLayout === 'two_column_layout' && <TwoColumnLayout />}
        {homepageBannerLayout === 'two_row_layout' && <TwoRowLayout />}
=======
>>>>>>> 5bbfa77e
      </>
    );
  }

  return null;
};

export default SignedOutHeaderIndex;<|MERGE_RESOLUTION|>--- conflicted
+++ resolved
@@ -4,10 +4,7 @@
 import useHomepageSettings from 'hooks/useHomepageSettings';
 import TwoColumnLayout from './TwoColumnLayout';
 import TwoRowLayout from './TwoRowLayout';
-<<<<<<< HEAD
-=======
 import FixedRatioLayout from './FixedRatioLayout';
->>>>>>> 5bbfa77e
 
 const SignedOutHeaderIndex = () => {
   const homepageSettings = useHomepageSettings();
@@ -33,11 +30,6 @@
         {homepageBannerLayout === 'fixed_ratio_layout' && (
           <FixedRatioLayout homepageSettings={homepageSettings} />
         )}
-<<<<<<< HEAD
-        {homepageBannerLayout === 'two_column_layout' && <TwoColumnLayout />}
-        {homepageBannerLayout === 'two_row_layout' && <TwoRowLayout />}
-=======
->>>>>>> 5bbfa77e
       </>
     );
   }
