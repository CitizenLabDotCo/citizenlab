--- conflicted
+++ resolved
@@ -27,12 +27,9 @@
         {homepageBannerLayout === 'two_row_layout' && (
           <TwoRowLayout homepageSettings={homepageSettings} />
         )}
-<<<<<<< HEAD
-        {homepageBannerLayout === 'two_column_layout' && <TwoColumnLayout />}
-        {homepageBannerLayout === 'two_row_layout' && <TwoRowLayout />}
-        {homepageBannerLayout === 'fixed_ratio_layout' && <FixedRatioLayout />}
-=======
->>>>>>> 260ec4f3
+        {homepageBannerLayout === 'fixed_ratio_layout' && (
+          <FixedRatioLayout homepageSettings={homepageSettings} />
+        )}
       </>
     );
   }
