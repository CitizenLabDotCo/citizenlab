--- conflicted
+++ resolved
@@ -38,158 +38,15 @@
   titleText: string | React.ReactNode;
 };
 
-<<<<<<< HEAD
-const SurveyHeading = ({ titleText }: Props) => {
-  const { slug: projectSlug } = useParams();
-  const { data: project } = useProjectBySlug(projectSlug);
-  const { data: authUser } = useAuthUser();
+const SurveyHeading = forwardRef(
+  ({ titleText }: Props, ref: RefObject<HTMLDivElement>) => {
+    const { slug: projectSlug } = useParams();
+    const { data: project } = useProjectBySlug(projectSlug);
+    const { data: authUser } = useAuthUser();
 
-  const { formatMessage } = useIntl();
-  const [searchParams] = useSearchParams();
-  const isSmallerThanPhone = useBreakpoint('phone');
-  const [showLeaveModal, setShowLeaveModal] = useState(false);
-  const openModal = () => {
-    setShowLeaveModal(true);
-  };
-  const closeModal = () => {
-    setShowLeaveModal(false);
-  };
-
-  if (!project) return null;
-
-  const showEditSurveyButton =
-    !isSmallerThanPhone && canModerateProject(project.data.id, authUser);
-  const phaseId =
-    searchParams.get('phase_id') ||
-    project.data.relationships.current_phase?.data?.id;
-  const linkToSurveyBuilder: RouteType = `/admin/projects/${project.data.id}/phases/${phaseId}/native-survey/edit`;
-
-  return (
-    <>
-      <Box
-        bgColor={colors.white}
-        display="flex"
-        alignItems="center"
-        // If we don't have an edit button, it still needs to look consistent
-        minHeight={`${
-          isSmallerThanPhone
-            ? stylingConsts.mobileTopBarHeight
-            : stylingConsts.menuHeight
-        }px`}
-        px="24px"
-        borderBottom={`1px solid ${colors.divider}`}
-      >
-        <StyledSurveyTitle
-          color={'tenantPrimary'}
-          variant="bodyS"
-          fontSize="m"
-          my="0px"
-          textAlign="left"
-        >
-          {titleText}
-        </StyledSurveyTitle>
-        <Box
-          display="flex"
-          // Pushes buttons to the right
-          ml="auto"
-        >
-          {showEditSurveyButton && (
-            <Button
-              data-cy="e2e-edit-survey-link"
-              icon="edit"
-              linkTo={linkToSurveyBuilder}
-              buttonStyle="primary-inverse"
-              textDecorationHover="underline"
-              mr="12px"
-            >
-              <FormattedMessage {...messages.editSurvey} />
-            </Button>
-          )}
-          <IconButton
-            iconName="close"
-            onClick={(event) => {
-              event?.preventDefault();
-              openModal();
-            }}
-            iconColor={colors.textSecondary}
-            iconColorOnHover={colors.black}
-            a11y_buttonActionMessage={formatMessage(messages.leaveSurvey)}
-            p="0px"
-          />
-        </Box>
-      </Box>
-      <Modal opened={showLeaveModal} close={closeModal}>
-        <Box display="flex" flexDirection="column" width="100%" p="20px">
-          <Box mb="40px">
-            <Title variant="h1" as="h3" color="primary">
-              <FormattedMessage {...messages.leaveFormConfirmationQuestion} />
-            </Title>
-            <Text color="primary" fontSize="l">
-              <FormattedMessage
-                {...(authUser
-                  ? messages.leaveFormTextLoggedIn
-                  : messages.leaveSurveyText)}
-              />
-            </Text>
-          </Box>
-          <Box
-            display="flex"
-            flexDirection={isSmallerThanPhone ? 'column' : 'row'}
-            width="100%"
-            alignItems="center"
-            gap="20px"
-          >
-            <Button buttonStyle="secondary" width="100%" onClick={closeModal}>
-              <FormattedMessage {...messages.cancelLeaveSurveyButtonText} />
-            </Button>
-            <Button
-              icon={authUser ? 'arrow-left-circle' : 'delete'}
-              data-cy="e2e-confirm-delete-survey-results"
-              buttonStyle={authUser ? 'primary' : 'delete'}
-              width="100%"
-              mb={isSmallerThanPhone ? '16px' : undefined}
-              onClick={() => {
-                // We need to invalidate any previously cached draft idea.
-                // Invalidating the draft while "in" the survey (I.e. In the useUpdateIdea
-                // when survey page next/previous buttons clicked) causes issues.
-                // TODO: Find a better solution for this.
-                queryClient.invalidateQueries({
-                  queryKey: ideasKeys.item({ id: phaseId }),
-                });
-              }}
-              linkTo={`/projects/${projectSlug}`}
-            >
-              <FormattedMessage {...messages.confirmLeaveFormButtonText} />
-            </Button>
-          </Box>
-        </Box>
-      </Modal>
-    </>
-  );
-};
-=======
-const SurveyHeading = forwardRef(
-  (
-    {
-      project,
-      titleText,
-      canUserEditProject,
-      loggedIn,
-      percentageAnswered,
-    }: Props,
-    ref: RefObject<HTMLDivElement>
-  ) => {
-    const theme = useTheme();
     const { formatMessage } = useIntl();
     const [searchParams] = useSearchParams();
-    const phaseId =
-      searchParams.get('phase_id') ||
-      project.relationships.current_phase?.data?.id;
-    const linkToSurveyBuilder: RouteType = `/admin/projects/${project.id}/phases/${phaseId}/native-survey/edit`;
-    const canEditSurvey = canUserEditProject;
     const isSmallerThanPhone = useBreakpoint('phone');
-    const showEditSurveyButton = !isSmallerThanPhone && canEditSurvey;
-    const modalPortalElement = document.getElementById('modal-portal');
     const [showLeaveModal, setShowLeaveModal] = useState(false);
     const openModal = () => {
       setShowLeaveModal(true);
@@ -198,165 +55,119 @@
       setShowLeaveModal(false);
     };
 
-    return modalPortalElement
-      ? createPortal(
+    if (!project) return null;
+
+    const showEditSurveyButton =
+      !isSmallerThanPhone && canModerateProject(project.data.id, authUser);
+    const phaseId =
+      searchParams.get('phase_id') ||
+      project.data.relationships.current_phase?.data?.id;
+    const linkToSurveyBuilder: RouteType = `/admin/projects/${project.data.id}/phases/${phaseId}/native-survey/edit`;
+
+    return (
+      <>
+        <Box
+          bgColor={colors.white}
+          display="flex"
+          alignItems="center"
+          // If we don't have an edit button, it still needs to look consistent
+          minHeight={`${
+            isSmallerThanPhone
+              ? stylingConsts.mobileTopBarHeight
+              : stylingConsts.menuHeight
+          }px`}
+          px="24px"
+          borderBottom={`1px solid ${colors.divider}`}
+          ref={ref}
+        >
+          <StyledSurveyTitle
+            color={'tenantPrimary'}
+            variant="bodyS"
+            fontSize="m"
+            my="0px"
+            textAlign="left"
+          >
+            {titleText}
+          </StyledSurveyTitle>
           <Box
             display="flex"
-            flexDirection="row"
-            justifyContent="center"
-            w="100%"
-            zIndex="1010"
-            position="fixed"
-            borderRadius="2px"
-            ref={ref}
+            // Pushes buttons to the right
+            ml="auto"
           >
+            {showEditSurveyButton && (
+              <Button
+                data-cy="e2e-edit-survey-link"
+                icon="edit"
+                linkTo={linkToSurveyBuilder}
+                buttonStyle="primary-inverse"
+                textDecorationHover="underline"
+                mr="12px"
+              >
+                <FormattedMessage {...messages.editSurvey} />
+              </Button>
+            )}
+            <IconButton
+              iconName="close"
+              onClick={(event) => {
+                event?.preventDefault();
+                openModal();
+              }}
+              iconColor={colors.textSecondary}
+              iconColorOnHover={colors.black}
+              a11y_buttonActionMessage={formatMessage(messages.leaveSurvey)}
+              p="0px"
+            />
+          </Box>
+        </Box>
+        <Modal opened={showLeaveModal} close={closeModal}>
+          <Box display="flex" flexDirection="column" width="100%" p="20px">
+            <Box mb="40px">
+              <Title variant="h1" as="h3" color="primary">
+                <FormattedMessage {...messages.leaveFormConfirmationQuestion} />
+              </Title>
+              <Text color="primary" fontSize="l">
+                <FormattedMessage
+                  {...(authUser
+                    ? messages.leaveFormTextLoggedIn
+                    : messages.leaveSurveyText)}
+                />
+              </Text>
+            </Box>
             <Box
-              position="fixed"
-              top={isSmallerThanPhone ? '0px' : '40px'}
+              display="flex"
+              flexDirection={isSmallerThanPhone ? 'column' : 'row'}
               width="100%"
-              bgColor={colors.white}
-              display="flex"
-              flexDirection="column"
-              justifyContent="center"
               alignItems="center"
-              zIndex="1010"
-              maxWidth="700px"
+              gap="20px"
             >
-              <Box w="100%" background={colors.background}>
-                <Box
-                  w={`${percentageAnswered}%`}
-                  h="4px"
-                  background={theme.colors.tenantSecondary}
-                  style={{ transition: 'width 0.3s ease-in-out' }}
-                />
-              </Box>
-              <Box
-                display="flex"
+              <Button buttonStyle="secondary" width="100%" onClick={closeModal}>
+                <FormattedMessage {...messages.cancelLeaveSurveyButtonText} />
+              </Button>
+              <Button
+                icon={authUser ? 'arrow-left-circle' : 'delete'}
+                data-cy="e2e-confirm-delete-survey-results"
+                buttonStyle={authUser ? 'primary' : 'delete'}
                 width="100%"
-                flexDirection="row"
-                justifyContent={
-                  showEditSurveyButton ? 'flex-end' : 'space-between'
-                }
-                alignItems="center"
-                maxWidth="700px"
+                mb={isSmallerThanPhone ? '16px' : undefined}
+                onClick={() => {
+                  // We need to invalidate any previously cached draft idea.
+                  // Invalidating the draft while "in" the survey (I.e. In the useUpdateIdea
+                  // when survey page next/previous buttons clicked) causes issues.
+                  // TODO: Find a better solution for this.
+                  queryClient.invalidateQueries({
+                    queryKey: ideasKeys.item({ id: phaseId }),
+                  });
+                }}
+                linkTo={`/projects/${projectSlug}`}
               >
-                <Box
-                  display="flex"
-                  flexDirection="row"
-                  width="100%"
-                  alignItems="center"
-                  justifyContent="space-between"
-                  p={isSmallerThanPhone ? '14px 16px' : '14px 24px'}
-                  borderBottom={`1px solid ${colors.divider}`}
-                >
-                  <StyledSurveyTitle
-                    color={'tenantPrimary'}
-                    variant="bodyS"
-                    fontSize="m"
-                    my="0px"
-                    textAlign="left"
-                  >
-                    {titleText}
-                  </StyledSurveyTitle>
-                  <Box display="flex">
-                    {showEditSurveyButton && (
-                      <Button
-                        data-cy="e2e-edit-survey-link"
-                        icon="edit"
-                        linkTo={linkToSurveyBuilder}
-                        buttonStyle="primary-inverse"
-                        textDecorationHover="underline"
-                        hidden={!canUserEditProject}
-                        mr="12px"
-                      >
-                        <FormattedMessage {...messages.editSurvey} />
-                      </Button>
-                    )}
-                    <IconButton
-                      iconName="close"
-                      onClick={(event) => {
-                        event?.preventDefault();
-                        openModal();
-                      }}
-                      iconColor={colors.textSecondary}
-                      iconColorOnHover={colors.black}
-                      a11y_buttonActionMessage={formatMessage(
-                        messages.leaveSurvey
-                      )}
-                      p="0px"
-                    />
-                  </Box>
-                </Box>
-              </Box>
-
-              <Modal opened={showLeaveModal} close={closeModal}>
-                <Box
-                  display="flex"
-                  flexDirection="column"
-                  width="100%"
-                  p="20px"
-                >
-                  <Box mb="40px">
-                    <Title variant="h3" color="primary">
-                      <FormattedMessage
-                        {...messages.leaveFormConfirmationQuestion}
-                      />
-                    </Title>
-                    <Text color="primary" fontSize="l">
-                      <FormattedMessage
-                        {...(loggedIn
-                          ? messages.leaveFormTextLoggedIn
-                          : messages.leaveSurveyText)}
-                      />
-                    </Text>
-                  </Box>
-                  <Box
-                    display="flex"
-                    flexDirection={isSmallerThanPhone ? 'column' : 'row'}
-                    width="100%"
-                    alignItems="center"
-                    gap="20px"
-                  >
-                    <Button
-                      buttonStyle="secondary"
-                      width="100%"
-                      onClick={closeModal}
-                    >
-                      <FormattedMessage
-                        {...messages.cancelLeaveSurveyButtonText}
-                      />
-                    </Button>
-                    <Button
-                      icon={loggedIn ? 'arrow-left-circle' : 'delete'}
-                      data-cy="e2e-confirm-delete-survey-results"
-                      buttonStyle={loggedIn ? 'primary' : 'delete'}
-                      width="100%"
-                      mb={isSmallerThanPhone ? '16px' : undefined}
-                      linkTo={`/projects/${project.attributes.slug}`}
-                      onClick={() => {
-                        // We need to invalidate any previously cached draft idea.
-                        // Invalidating the draft while "in" the survey (I.e. In the useUpdateIdea
-                        // when survey page next/previous buttons clicked) causes issues.
-                        // TODO: Find a better solution for this.
-                        queryClient.invalidateQueries({
-                          queryKey: ideasKeys.item({ id: phaseId }),
-                        });
-                      }}
-                    >
-                      <FormattedMessage
-                        {...messages.confirmLeaveFormButtonText}
-                      />
-                    </Button>
-                  </Box>
-                </Box>
-              </Modal>
+                <FormattedMessage {...messages.confirmLeaveFormButtonText} />
+              </Button>
             </Box>
-          </Box>,
-          modalPortalElement
-        )
-      : null;
+          </Box>
+        </Modal>
+      </>
+    );
   }
 );
->>>>>>> 3197f83d
 
 export default SurveyHeading;