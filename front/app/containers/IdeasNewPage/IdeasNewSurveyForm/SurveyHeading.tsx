import React, { useState } from 'react';

import {
  Box,
  Text,
  useBreakpoint,
  IconButton,
  colors,
  stylingConsts,
  Title,
} from '@citizenlab/cl2-component-library';
import { useSearchParams, useParams } from 'react-router-dom';
import { RouteType } from 'routes';
import styled from 'styled-components';

import ideasKeys from 'api/ideas/keys';
<<<<<<< HEAD
import useAuthUser from 'api/me/useAuthUser';
import useProjectBySlug from 'api/projects/useProjectBySlug';
=======
import { IProjectData } from 'api/projects/types';
>>>>>>> c6a8d894

import Button from 'components/UI/Button';
import Modal from 'components/UI/Modal';

import { FormattedMessage, useIntl } from 'utils/cl-intl';
import { queryClient } from 'utils/cl-react-query/queryClient';
<<<<<<< HEAD
import { canModerateProject } from 'utils/permissions/rules/projectPermissions';
=======
>>>>>>> c6a8d894

import messages from '../messages';

const StyledSurveyTitle = styled(Text)`
  text-overflow: ellipsis;
  overflow: hidden;
  display: -webkit-box;
  -webkit-line-clamp: 2;
  -webkit-box-orient: vertical;
`;

type Props = {
  titleText: string | React.ReactNode;
};

const SurveyHeading = ({ titleText }: Props) => {
  const { slug: projectSlug } = useParams();
  const { data: project } = useProjectBySlug(projectSlug);
  const { data: authUser } = useAuthUser();

  const { formatMessage } = useIntl();
  const [searchParams] = useSearchParams();
  const isSmallerThanPhone = useBreakpoint('phone');
  const [showLeaveModal, setShowLeaveModal] = useState(false);
  const openModal = () => {
    setShowLeaveModal(true);
  };
  const closeModal = () => {
    setShowLeaveModal(false);
  };

  if (!project) return null;

  const showEditSurveyButton =
    !isSmallerThanPhone && canModerateProject(project.data.id, authUser);
  const phaseId =
    searchParams.get('phase_id') ||
    project.data.relationships.current_phase?.data?.id;
  const linkToSurveyBuilder: RouteType = `/admin/projects/${project.data.id}/phases/${phaseId}/native-survey/edit`;

  return (
    <>
      <Box
        bgColor={colors.white}
        display="flex"
        alignItems="center"
        // If we don't have an edit button, it still needs to look consistent
        minHeight={`${stylingConsts.menuHeight}px`}
        px="24px"
        borderBottom={`1px solid ${colors.divider}`}
      >
        <StyledSurveyTitle
          color={'tenantPrimary'}
          variant="bodyS"
          fontSize="m"
          my="0px"
          textAlign="left"
        >
          {titleText}
        </StyledSurveyTitle>
        <Box
          display="flex"
          // Pushes buttons to the right
          ml="auto"
        >
          {showEditSurveyButton && (
            <Button
              data-cy="e2e-edit-survey-link"
              icon="edit"
              linkTo={linkToSurveyBuilder}
              buttonStyle="primary-inverse"
              textDecorationHover="underline"
              mr="12px"
            >
              <FormattedMessage {...messages.editSurvey} />
            </Button>
          )}
          <IconButton
            iconName="close"
            onClick={(event) => {
              event?.preventDefault();
              openModal();
            }}
            iconColor={colors.textSecondary}
            iconColorOnHover={colors.black}
            a11y_buttonActionMessage={formatMessage(messages.leaveSurvey)}
            p="0px"
          />
        </Box>
      </Box>
      <Modal opened={showLeaveModal} close={closeModal}>
        <Box display="flex" flexDirection="column" width="100%" p="20px">
          <Box mb="40px">
            <Title variant="h1" as="h3" color="primary">
              <FormattedMessage {...messages.leaveFormConfirmationQuestion} />
            </Title>
            <Text color="primary" fontSize="l">
              <FormattedMessage
                {...(authUser
                  ? messages.leaveFormTextLoggedIn
                  : messages.leaveSurveyText)}
              />
            </Text>
          </Box>
          <Box
            display="flex"
            flexDirection={isSmallerThanPhone ? 'column' : 'row'}
            width="100%"
            alignItems="center"
            gap="20px"
          >
            <Button buttonStyle="secondary" width="100%" onClick={closeModal}>
              <FormattedMessage {...messages.cancelLeaveSurveyButtonText} />
            </Button>
            <Button
              icon={authUser ? 'arrow-left-circle' : 'delete'}
              data-cy="e2e-confirm-delete-survey-results"
              buttonStyle={authUser ? 'primary' : 'delete'}
              width="100%"
              mb={isSmallerThanPhone ? '16px' : undefined}
              onClick={() => {
                // We need to invalidate any previously cached draft idea.
                // Invalidating the draft while "in" the survey (I.e. In the useUpdateIdea
                // when survey page next/previous buttons clicked) causes issues.
                // TODO: Find a better solution for this.
                queryClient.invalidateQueries({
                  queryKey: ideasKeys.item({ id: phaseId }),
                });
              }}
              linkTo={`/projects/${projectSlug}`}
            >
<<<<<<< HEAD
              <FormattedMessage {...messages.confirmLeaveFormButtonText} />
            </Button>
=======
              <Box
                display="flex"
                flexDirection="row"
                width="100%"
                alignItems="center"
                justifyContent="space-between"
                p={isSmallerThanPhone ? '14px 16px' : '14px 24px'}
                borderBottom={`1px solid ${colors.divider}`}
              >
                <StyledSurveyTitle
                  color={'tenantPrimary'}
                  variant="bodyS"
                  fontSize="m"
                  my="0px"
                  textAlign="left"
                >
                  {titleText}
                </StyledSurveyTitle>
                <Box display="flex">
                  {showEditSurveyButton && (
                    <Button
                      data-cy="e2e-edit-survey-link"
                      icon="edit"
                      linkTo={linkToSurveyBuilder}
                      buttonStyle="primary-inverse"
                      textDecorationHover="underline"
                      hidden={!canUserEditProject}
                      mr="12px"
                    >
                      <FormattedMessage {...messages.editSurvey} />
                    </Button>
                  )}
                  <IconButton
                    iconName="close"
                    onClick={(event) => {
                      event?.preventDefault();
                      openModal();
                    }}
                    iconColor={colors.textSecondary}
                    iconColorOnHover={colors.black}
                    a11y_buttonActionMessage={formatMessage(
                      messages.leaveSurvey
                    )}
                    p="0px"
                  />
                </Box>
              </Box>
            </Box>

            <Modal opened={showLeaveModal} close={closeModal}>
              <Box display="flex" flexDirection="column" width="100%" p="20px">
                <Box mb="40px">
                  <Title variant="h3" color="primary">
                    <FormattedMessage
                      {...messages.leaveFormConfirmationQuestion}
                    />
                  </Title>
                  <Text color="primary" fontSize="l">
                    <FormattedMessage
                      {...(loggedIn
                        ? messages.leaveFormTextLoggedIn
                        : messages.leaveSurveyText)}
                    />
                  </Text>
                </Box>
                <Box
                  display="flex"
                  flexDirection={isSmallerThanPhone ? 'column' : 'row'}
                  width="100%"
                  alignItems="center"
                  gap="20px"
                >
                  <Button
                    buttonStyle="secondary"
                    width="100%"
                    onClick={closeModal}
                  >
                    <FormattedMessage
                      {...messages.cancelLeaveSurveyButtonText}
                    />
                  </Button>
                  <Button
                    icon={loggedIn ? 'arrow-left-circle' : 'delete'}
                    data-cy="e2e-confirm-delete-survey-results"
                    buttonStyle={loggedIn ? 'primary' : 'delete'}
                    width="100%"
                    mb={isSmallerThanPhone ? '16px' : undefined}
                    onClick={() => {
                      // We need to invalidate any previously cached draft idea.
                      // Invalidating the draft while "in" the survey (I.e. In the useUpdateIdea
                      // when survey page next/previous buttons clicked) causes issues.
                      // TODO: Find a better solution for this.
                      queryClient.invalidateQueries({
                        queryKey: ideasKeys.item({ id: phaseId }),
                      });
                    }}
                    linkTo={`/projects/${project.attributes.slug}`}
                  >
                    <FormattedMessage
                      {...messages.confirmLeaveFormButtonText}
                    />
                  </Button>
                </Box>
              </Box>
            </Modal>
>>>>>>> c6a8d894
          </Box>
        </Box>
      </Modal>
    </>
  );
};

export default SurveyHeading;<|MERGE_RESOLUTION|>--- conflicted
+++ resolved
@@ -14,22 +14,16 @@
 import styled from 'styled-components';
 
 import ideasKeys from 'api/ideas/keys';
-<<<<<<< HEAD
 import useAuthUser from 'api/me/useAuthUser';
 import useProjectBySlug from 'api/projects/useProjectBySlug';
-=======
 import { IProjectData } from 'api/projects/types';
->>>>>>> c6a8d894
 
 import Button from 'components/UI/Button';
 import Modal from 'components/UI/Modal';
 
 import { FormattedMessage, useIntl } from 'utils/cl-intl';
 import { queryClient } from 'utils/cl-react-query/queryClient';
-<<<<<<< HEAD
 import { canModerateProject } from 'utils/permissions/rules/projectPermissions';
-=======
->>>>>>> c6a8d894
 
 import messages from '../messages';
 
@@ -128,7 +122,7 @@
             </Title>
             <Text color="primary" fontSize="l">
               <FormattedMessage
-                {...(authUser
+                {...(loggedIn
                   ? messages.leaveFormTextLoggedIn
                   : messages.leaveSurveyText)}
               />
@@ -145,9 +139,9 @@
               <FormattedMessage {...messages.cancelLeaveSurveyButtonText} />
             </Button>
             <Button
-              icon={authUser ? 'arrow-left-circle' : 'delete'}
+              icon={loggedIn ? 'arrow-left-circle' : 'delete'}
               data-cy="e2e-confirm-delete-survey-results"
-              buttonStyle={authUser ? 'primary' : 'delete'}
+              buttonStyle={loggedIn ? 'primary' : 'delete'}
               width="100%"
               mb={isSmallerThanPhone ? '16px' : undefined}
               onClick={() => {
@@ -159,118 +153,10 @@
                   queryKey: ideasKeys.item({ id: phaseId }),
                 });
               }}
-              linkTo={`/projects/${projectSlug}`}
+              linkTo={`/projects/${project.attributes.slug}`}
             >
-<<<<<<< HEAD
               <FormattedMessage {...messages.confirmLeaveFormButtonText} />
             </Button>
-=======
-              <Box
-                display="flex"
-                flexDirection="row"
-                width="100%"
-                alignItems="center"
-                justifyContent="space-between"
-                p={isSmallerThanPhone ? '14px 16px' : '14px 24px'}
-                borderBottom={`1px solid ${colors.divider}`}
-              >
-                <StyledSurveyTitle
-                  color={'tenantPrimary'}
-                  variant="bodyS"
-                  fontSize="m"
-                  my="0px"
-                  textAlign="left"
-                >
-                  {titleText}
-                </StyledSurveyTitle>
-                <Box display="flex">
-                  {showEditSurveyButton && (
-                    <Button
-                      data-cy="e2e-edit-survey-link"
-                      icon="edit"
-                      linkTo={linkToSurveyBuilder}
-                      buttonStyle="primary-inverse"
-                      textDecorationHover="underline"
-                      hidden={!canUserEditProject}
-                      mr="12px"
-                    >
-                      <FormattedMessage {...messages.editSurvey} />
-                    </Button>
-                  )}
-                  <IconButton
-                    iconName="close"
-                    onClick={(event) => {
-                      event?.preventDefault();
-                      openModal();
-                    }}
-                    iconColor={colors.textSecondary}
-                    iconColorOnHover={colors.black}
-                    a11y_buttonActionMessage={formatMessage(
-                      messages.leaveSurvey
-                    )}
-                    p="0px"
-                  />
-                </Box>
-              </Box>
-            </Box>
-
-            <Modal opened={showLeaveModal} close={closeModal}>
-              <Box display="flex" flexDirection="column" width="100%" p="20px">
-                <Box mb="40px">
-                  <Title variant="h3" color="primary">
-                    <FormattedMessage
-                      {...messages.leaveFormConfirmationQuestion}
-                    />
-                  </Title>
-                  <Text color="primary" fontSize="l">
-                    <FormattedMessage
-                      {...(loggedIn
-                        ? messages.leaveFormTextLoggedIn
-                        : messages.leaveSurveyText)}
-                    />
-                  </Text>
-                </Box>
-                <Box
-                  display="flex"
-                  flexDirection={isSmallerThanPhone ? 'column' : 'row'}
-                  width="100%"
-                  alignItems="center"
-                  gap="20px"
-                >
-                  <Button
-                    buttonStyle="secondary"
-                    width="100%"
-                    onClick={closeModal}
-                  >
-                    <FormattedMessage
-                      {...messages.cancelLeaveSurveyButtonText}
-                    />
-                  </Button>
-                  <Button
-                    icon={loggedIn ? 'arrow-left-circle' : 'delete'}
-                    data-cy="e2e-confirm-delete-survey-results"
-                    buttonStyle={loggedIn ? 'primary' : 'delete'}
-                    width="100%"
-                    mb={isSmallerThanPhone ? '16px' : undefined}
-                    onClick={() => {
-                      // We need to invalidate any previously cached draft idea.
-                      // Invalidating the draft while "in" the survey (I.e. In the useUpdateIdea
-                      // when survey page next/previous buttons clicked) causes issues.
-                      // TODO: Find a better solution for this.
-                      queryClient.invalidateQueries({
-                        queryKey: ideasKeys.item({ id: phaseId }),
-                      });
-                    }}
-                    linkTo={`/projects/${project.attributes.slug}`}
-                  >
-                    <FormattedMessage
-                      {...messages.confirmLeaveFormButtonText}
-                    />
-                  </Button>
-                </Box>
-              </Box>
-            </Modal>
->>>>>>> c6a8d894
           </Box>
         </Box>
       </Modal>
