--- conflicted
+++ resolved
@@ -216,7 +216,6 @@
   return (
     <PageContainer id="e2e-idea-new-page" overflow="hidden">
       {!loadingDraftIdea && schema && uiSchema && participationMethodConfig ? (
-<<<<<<< HEAD
         <Box
           width="100%"
           display="flex"
@@ -254,7 +253,7 @@
                         <></>
                       )
                     }
-                    canUserEditProject={canUserEditProject}
+                    canUserEditProject={userIsModerator}
                     loggedIn={!isNilOrError(authUser)}
                   />
                   {allowAnonymousPosting && (
@@ -270,50 +269,6 @@
             />
           </Box>
         </Box>
-=======
-        <>
-          <IdeasNewMeta isSurvey={true} />
-          <Form
-            schema={schema}
-            uiSchema={uiSchema}
-            onSubmit={handleDraftIdeas}
-            initialFormData={initialFormData}
-            getAjvErrorMessage={getAjvErrorMessage}
-            getApiErrorMessage={getApiErrorMessage}
-            inputId={ideaId}
-            title={
-              <>
-                <Heading
-                  project={project.data}
-                  titleText={
-                    participationMethodConfig.getFormTitle ? (
-                      participationMethodConfig.getFormTitle({
-                        project: project.data,
-                        phases: phases?.data,
-                        phaseFromUrl: phaseFromUrl?.data,
-                      })
-                    ) : (
-                      <></>
-                    )
-                  }
-                  isSurvey={true}
-                  canUserEditProject={userIsModerator}
-                  loggedIn={!isNilOrError(authUser)}
-                />
-                {allowAnonymousPosting && (
-                  <Box mx="auto" p="20px" maxWidth="700px">
-                    <Warning icon="shield-checkered">
-                      {formatMessage(messages.anonymousSurveyMessage)}
-                    </Warning>
-                  </Box>
-                )}
-              </>
-            }
-            config={'survey'}
-            formSubmitText={messages.submitSurvey}
-          />
-        </>
->>>>>>> d53d990d
       ) : inputSchemaError ? null : (
         <FullPageSpinner />
       )}
