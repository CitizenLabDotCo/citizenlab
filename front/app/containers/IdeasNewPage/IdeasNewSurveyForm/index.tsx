--- conflicted
+++ resolved
@@ -82,11 +82,8 @@
     projectId: project.data.id,
     phaseId,
   });
-<<<<<<< HEAD
   const isSmallerThanPhone = useBreakpoint('phone');
-=======
   const localize = useLocalize();
->>>>>>> 44a62a4b
 
   const { data: draftIdea, status: draftIdeaStatus } =
     useDraftIdeaByPhaseId(phaseId);
@@ -96,8 +93,10 @@
 
   const [initialFormData, setInitialFormData] = useState({});
   const participationMethodConfig = getConfig(phaseFromUrl?.data, phases);
-  const allowAnonymousPosting =
-    phaseFromUrl?.data.attributes.allow_anonymous_participation;
+  const phase = phaseFromUrl
+    ? phaseFromUrl.data
+    : getCurrentPhase(phases?.data);
+  const allowAnonymousPosting = phase?.attributes.allow_anonymous_participation;
 
   const userIsModerator =
     !isNilOrError(authUser) &&
@@ -246,7 +245,6 @@
   return (
     <PageContainer id="e2e-idea-new-page" overflow="hidden">
       {!loadingDraftIdea && schema && uiSchema && participationMethodConfig ? (
-<<<<<<< HEAD
         <Box
           width="100%"
           display="flex"
@@ -274,17 +272,9 @@
                 <>
                   <SurveyHeading
                     project={project.data}
-                    titleText={
-                      participationMethodConfig.getFormTitle ? (
-                        participationMethodConfig.getFormTitle({
-                          project: project.data,
-                          phases: phases?.data,
-                          phaseFromUrl: phaseFromUrl?.data,
-                        })
-                      ) : (
-                        <></>
-                      )
-                    }
+                    titleText={localize(
+                      phase?.attributes.native_survey_title_multiloc
+                    )}
                     canUserEditProject={userIsModerator}
                     loggedIn={!isNilOrError(authUser)}
                     percentageAnswered={percentageAnswered}
@@ -302,42 +292,6 @@
             />
           </Box>
         </Box>
-=======
-        <>
-          <IdeasNewMeta isSurvey={true} />
-          <Form
-            schema={schema}
-            uiSchema={uiSchema}
-            onSubmit={handleDraftIdeas}
-            initialFormData={initialFormData}
-            getAjvErrorMessage={getAjvErrorMessage}
-            getApiErrorMessage={getApiErrorMessage}
-            inputId={ideaId}
-            title={
-              <>
-                <Heading
-                  project={project.data}
-                  titleText={localize(
-                    phaseFromUrl?.data.attributes.native_survey_title_multiloc
-                  )}
-                  isSurvey={true}
-                  canUserEditProject={userIsModerator}
-                  loggedIn={!isNilOrError(authUser)}
-                />
-                {allowAnonymousPosting && (
-                  <Box mx="auto" p="20px" maxWidth="700px">
-                    <Warning icon="shield-checkered">
-                      {formatMessage(messages.anonymousSurveyMessage)}
-                    </Warning>
-                  </Box>
-                )}
-              </>
-            }
-            config={'survey'}
-            formSubmitText={messages.submitSurvey}
-          />
-        </>
->>>>>>> 44a62a4b
       ) : inputSchemaError ? null : (
         <FullPageSpinner />
       )}
