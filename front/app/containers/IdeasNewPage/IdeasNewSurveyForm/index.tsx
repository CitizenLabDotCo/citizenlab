import React, { useState, useCallback, useEffect } from 'react';

import { Box, colors, useBreakpoint } from '@citizenlab/cl2-component-library';
import { createPortal } from 'react-dom';
import { useSearchParams } from 'react-router-dom';

import { IdeaPublicationStatus } from 'api/ideas/types';
import useAddIdea from 'api/ideas/useAddIdea';
import useDraftIdeaByPhaseId, {
  clearDraftIdea,
} from 'api/ideas/useDraftIdeaByPhaseId';
import useUpdateIdea from 'api/ideas/useUpdateIdea';
import useAuthUser from 'api/me/useAuthUser';
import { IPhases, IPhaseData } from 'api/phases/types';
import usePhase from 'api/phases/usePhase';
import usePhases from 'api/phases/usePhases';
import { getCurrentPhase } from 'api/phases/utils';
import { IProject } from 'api/projects/types';

import useInputSchema from 'hooks/useInputSchema';

import Form from 'components/Form';
import { AjvErrorGetter, ApiErrorGetter } from 'components/Form/typings';
import PageContainer from 'components/UI/PageContainer';

import { getMethodConfig } from 'utils/configs/participationMethodConfig';
import { isNilOrError } from 'utils/helperUtils';
import { getElementType, getFieldNameFromPath } from 'utils/JSONFormUtils';
import { canModerateProject } from 'utils/permissions/rules/projectPermissions';

import { getFormValues } from '../../IdeasEditPage/utils';
import IdeasNewMeta from '../IdeasNewMeta';
import messages from '../messages';

const getConfig = (
  phaseFromUrl: IPhaseData | undefined,
  phases: IPhases | undefined
) => {
  const participationMethod = phaseFromUrl
    ? phaseFromUrl.attributes.participation_method
    : getCurrentPhase(phases?.data)?.attributes.participation_method;

  if (!participationMethod) return;
  return getMethodConfig(participationMethod);
};

interface FormValues {
  author_id?: string;
  idea_images_attributes?: { image: string }[];
  idea_files_attributes?: {
    file_by_content: { content: string };
    name: string;
  };
  publication_status?: IdeaPublicationStatus;
}

interface Props {
  project: IProject;
}

const IdeasNewSurveyForm = ({ project }: Props) => {
  const { mutateAsync: addIdea } = useAddIdea();
  const { mutateAsync: updateIdea } = useUpdateIdea();
  const { data: authUser } = useAuthUser();
  const [queryParams] = useSearchParams();
  const phaseId = queryParams.get('phase_id') || undefined;
  const { data: phases } = usePhases(project.data.id);
  const { data: phaseFromUrl } = usePhase(phaseId);
<<<<<<< HEAD
  const {
    schema,
    uiSchema,
    inputSchemaError,
    isLoading: isLoadingInputSchema,
  } = useInputSchema({
=======
  const { schema, uiSchema } = useInputSchema({
>>>>>>> 9ad6712e
    projectId: project.data.id,
    phaseId,
  });
  const isSmallerThanPhone = useBreakpoint('phone');

  const { data: draftIdea, status: draftIdeaStatus } =
    useDraftIdeaByPhaseId(phaseId);
  const [loadingDraftIdea, setLoadingDraftIdea] = useState(true);
  const [ideaId, setIdeaId] = useState<string | undefined>();

  const [initialFormData, setInitialFormData] = useState({});
  const participationMethodConfig = getConfig(phaseFromUrl?.data, phases);
  const phase = phaseFromUrl
    ? phaseFromUrl.data
    : getCurrentPhase(phases?.data);
  const allowAnonymousPosting = phase?.attributes.allow_anonymous_participation;

  const userIsModerator =
    !isNilOrError(authUser) &&
    canModerateProject(project.data.id, { data: authUser.data });

  const getApiErrorMessage: ApiErrorGetter = useCallback(
    (error) => {
      return (
        messages[`api_error_${uiSchema?.options?.inputTerm}_${error}`] ||
        messages[`api_error_${error}`] ||
        messages[`api_error_invalid`]
      );
    },
    [uiSchema]
  );

  const getAjvErrorMessage: AjvErrorGetter = useCallback(
    (error) => {
      return (
        messages[
          `ajv_error_${uiSchema?.options?.inputTerm}_${
            getFieldNameFromPath(error.instancePath) ||
            error?.params?.missingProperty
          }_${error.keyword}`
        ] ||
        messages[
          `ajv_error_${
            getFieldNameFromPath(error.instancePath) ||
            error?.params?.missingProperty
          }_${error.keyword}`
        ] ||
        undefined
      );
    },
    [uiSchema]
  );

  // Try and load in a draft idea if one exists
  useEffect(() => {
    if (draftIdeaStatus === 'success' && !ideaId && schema) {
      const formValues = getFormValues(draftIdea, schema);
      setInitialFormData(formValues);
      setIdeaId(draftIdea.data.id);
      setLoadingDraftIdea(false);
    } else if (draftIdeaStatus === 'error') {
      setLoadingDraftIdea(false);
    }
  }, [draftIdeaStatus, draftIdea, schema, ideaId]);

<<<<<<< HEAD
  if (isLoadingInputSchema || loadingDraftIdea) return <FullPageSpinner />;
  if (
    // inputSchemaError should display an error page instead
    inputSchemaError ||
=======
  if (
    loadingDraftIdea ||
>>>>>>> 9ad6712e
    !participationMethodConfig ||
    !phaseId ||
    !schema ||
    !uiSchema
  ) {
    return null;
  }

  const handleDraftIdeas = async (data: FormValues) => {
    if (data.publication_status === 'draft') {
      if (allowAnonymousPosting || isNilOrError(authUser)) {
        // Anonymous or not logged in surveys should not save drafts
        return;
      }

      return onSubmit(data, false);
    } else {
      return onSubmit(data, true);
    }
  };

  const onSubmit = async (data: FormValues, published?: boolean) => {
    const requestBody = {
      ...data,
      project_id: project.data.id,
      ...(userIsModerator ? { phase_ids: [phaseId] } : {}), // Moderators can submit survey responses for inactive phases, in which case the backend cannot infer the correct phase (the current phase).
      publication_status: data.publication_status || 'published',
    };

    // Update or add the idea depending on if we have an existing draft idea
    const idea = ideaId
      ? await updateIdea({ id: ideaId, requestBody })
      : await addIdea(requestBody);
    setIdeaId(idea.data.id);

    const ideaAttributes = idea.data.attributes;
    const newData = { ...data };

    // Update the form data with the new idea attribute values. This is specifically important for
    // files at the moment where we add the id coming from the backend, but could be useful for other attributes in the future
    for (const key in ideaAttributes) {
      if (
        Object.prototype.hasOwnProperty.call(newData, key) &&
        typeof newData[key] === 'object' &&
        !Array.isArray(newData[key])
      ) {
        /* Merge objects while maintaining existing attributes and adding missing ones
         * 1. If the type is file_upload and the content attribute is present in newData and the id is present in ideaAttributes
         *    then we remove the content to avoid sending a big payload to the backend
         * 2. Otherwise, we merge newData[key] with ideaAttributes[key]
         * */
        if (
          getElementType(uiSchema, key) === 'file_upload' &&
          newData[key].content &&
          ideaAttributes[key].id
        ) {
          const { content: _removedContent, ...rest } = newData[key];
          newData[key] = { ...rest, ...ideaAttributes[key] };
        } else {
          newData[key] = { ...newData[key], ...ideaAttributes[key] };
        }
      }
    }

    setInitialFormData(newData);

    if (published) {
      clearDraftIdea(phaseId);
      participationMethodConfig.onFormSubmission({
        project: project.data,
        ideaId,
        idea,
      });
    }
  };

  return (
    <>
      <IdeasNewMeta isSurvey={true} />
<<<<<<< HEAD
      <PageContainer id="e2e-idea-new-page" overflow="hidden">
        <Box
          width="100%"
          display="flex"
          justifyContent="center"
          alignItems="center"
        >
=======
      <main id="e2e-idea-new-page">
        <PageContainer overflow="hidden">
>>>>>>> 9ad6712e
          <Box
            background={colors.white}
            width="700px"
            h={isSmallerThanPhone ? '100vh' : `calc(100vh - 80px)`}
            my={isSmallerThanPhone ? '0px' : '40px'}
          >
            <Form
              schema={schema}
              uiSchema={uiSchema}
              onSubmit={handleDraftIdeas}
              initialFormData={initialFormData}
              getAjvErrorMessage={getAjvErrorMessage}
              getApiErrorMessage={getApiErrorMessage}
              inputId={ideaId}
              config={'survey'}
            />
          </Box>
<<<<<<< HEAD
        </Box>
      </PageContainer>
=======
        </PageContainer>
      </main>
>>>>>>> 9ad6712e
    </>
  );
};

const IdeasNewSurveyFormWrapperModal = (props: Props) => {
  const modalPortalElement = document.getElementById('modal-portal');

  return modalPortalElement
    ? createPortal(
        <Box
          display="flex"
          w="100%"
          zIndex="1010"
          position="fixed"
          bgColor={colors.grey100}
          h="100vh"
          borderRadius="2px"
        >
          <IdeasNewSurveyForm {...props} />
        </Box>,
        modalPortalElement
      )
    : null;
};

export default IdeasNewSurveyFormWrapperModal;<|MERGE_RESOLUTION|>--- conflicted
+++ resolved
@@ -21,6 +21,7 @@
 
 import Form from 'components/Form';
 import { AjvErrorGetter, ApiErrorGetter } from 'components/Form/typings';
+import FullPageSpinner from 'components/UI/FullPageSpinner';
 import PageContainer from 'components/UI/PageContainer';
 
 import { getMethodConfig } from 'utils/configs/participationMethodConfig';
@@ -66,16 +67,12 @@
   const phaseId = queryParams.get('phase_id') || undefined;
   const { data: phases } = usePhases(project.data.id);
   const { data: phaseFromUrl } = usePhase(phaseId);
-<<<<<<< HEAD
   const {
     schema,
     uiSchema,
     inputSchemaError,
     isLoading: isLoadingInputSchema,
   } = useInputSchema({
-=======
-  const { schema, uiSchema } = useInputSchema({
->>>>>>> 9ad6712e
     projectId: project.data.id,
     phaseId,
   });
@@ -141,15 +138,10 @@
     }
   }, [draftIdeaStatus, draftIdea, schema, ideaId]);
 
-<<<<<<< HEAD
   if (isLoadingInputSchema || loadingDraftIdea) return <FullPageSpinner />;
   if (
     // inputSchemaError should display an error page instead
     inputSchemaError ||
-=======
-  if (
-    loadingDraftIdea ||
->>>>>>> 9ad6712e
     !participationMethodConfig ||
     !phaseId ||
     !schema ||
@@ -229,7 +221,6 @@
   return (
     <>
       <IdeasNewMeta isSurvey={true} />
-<<<<<<< HEAD
       <PageContainer id="e2e-idea-new-page" overflow="hidden">
         <Box
           width="100%"
@@ -237,10 +228,6 @@
           justifyContent="center"
           alignItems="center"
         >
-=======
-      <main id="e2e-idea-new-page">
-        <PageContainer overflow="hidden">
->>>>>>> 9ad6712e
           <Box
             background={colors.white}
             width="700px"
@@ -258,13 +245,8 @@
               config={'survey'}
             />
           </Box>
-<<<<<<< HEAD
         </Box>
       </PageContainer>
-=======
-        </PageContainer>
-      </main>
->>>>>>> 9ad6712e
     </>
   );
 };
