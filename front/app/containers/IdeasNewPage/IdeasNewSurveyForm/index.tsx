import React, { useState, useCallback, useEffect } from 'react';

import {
  Box,
  colors,
  stylingConsts,
  useBreakpoint,
} from '@citizenlab/cl2-component-library';
import { createPortal } from 'react-dom';
import { useSearchParams } from 'react-router-dom';

import { IdeaPublicationStatus } from 'api/ideas/types';
import useAddIdea from 'api/ideas/useAddIdea';
import useDraftIdeaByPhaseId, {
  clearDraftIdea,
} from 'api/ideas/useDraftIdeaByPhaseId';
import useUpdateIdea from 'api/ideas/useUpdateIdea';
import useAuthUser from 'api/me/useAuthUser';
import { IPhases, IPhaseData } from 'api/phases/types';
import usePhase from 'api/phases/usePhase';
import usePhases from 'api/phases/usePhases';
import { getCurrentPhase } from 'api/phases/utils';
import { IProject } from 'api/projects/types';

import useInputSchema from 'hooks/useInputSchema';
import useLocalize from 'hooks/useLocalize';

import Form from 'components/Form';
import { AjvErrorGetter, ApiErrorGetter } from 'components/Form/typings';
import FullPageSpinner from 'components/UI/FullPageSpinner';

import { getMethodConfig } from 'utils/configs/participationMethodConfig';
import { getElementType, getFieldNameFromPath } from 'utils/JSONFormUtils';
import { canModerateProject } from 'utils/permissions/rules/projectPermissions';

import { getFormValues } from '../../IdeasEditPage/utils';
import IdeasNewMeta from '../IdeasNewMeta';
import messages from '../messages';

import SurveyHeading from './SurveyHeading';

const getConfig = (
  phaseFromUrl: IPhaseData | undefined,
  phases: IPhases | undefined
) => {
  const participationMethod = phaseFromUrl
    ? phaseFromUrl.attributes.participation_method
    : getCurrentPhase(phases?.data)?.attributes.participation_method;

  if (!participationMethod) return;
  return getMethodConfig(participationMethod);
};

interface FormValues {
  author_id?: string;
  idea_images_attributes?: { image: string }[];
  idea_files_attributes?: {
    file_by_content: { content: string };
    name: string;
  };
  publication_status?: IdeaPublicationStatus;
}

interface Props {
  project: IProject;
}

const IdeasNewSurveyForm = ({ project }: Props) => {
  const localize = useLocalize();
  const isSmallerThanPhone = useBreakpoint('phone');
  const { mutateAsync: addIdea } = useAddIdea();
  const { mutateAsync: updateIdea } = useUpdateIdea();
  const { data: authUser } = useAuthUser();
  const [queryParams] = useSearchParams();
  const phaseId = queryParams.get('phase_id') || undefined;
  const { data: phases } = usePhases(project.data.id);
  const { data: phaseFromUrl } = usePhase(phaseId);
  const {
    schema,
    uiSchema,
    inputSchemaError,
    isLoading: isLoadingInputSchema,
  } = useInputSchema({
    projectId: project.data.id,
    phaseId,
  });

  const { data: draftIdea, status: draftIdeaStatus } =
    useDraftIdeaByPhaseId(phaseId);
  const [loadingDraftIdea, setLoadingDraftIdea] = useState(true);
  const [ideaId, setIdeaId] = useState<string | undefined>();

  const [initialFormData, setInitialFormData] = useState({});
  const participationMethodConfig = getConfig(phaseFromUrl?.data, phases);
  const phase = phaseFromUrl
    ? phaseFromUrl.data
    : getCurrentPhase(phases?.data);
  const allowAnonymousPosting = phase?.attributes.allow_anonymous_participation;

<<<<<<< HEAD
  const canUserModerate = authUser
    ? canModerateProject(project.data, { data: authUser.data })
    : false;

=======
>>>>>>> 3b6faceb
  const getApiErrorMessage: ApiErrorGetter = useCallback(
    (error) => {
      return (
        messages[`api_error_${uiSchema?.options?.inputTerm}_${error}`] ||
        messages[`api_error_${error}`] ||
        messages[`api_error_invalid`]
      );
    },
    [uiSchema]
  );

  const getAjvErrorMessage: AjvErrorGetter = useCallback(
    (error) => {
      return (
        messages[
          `ajv_error_${uiSchema?.options?.inputTerm}_${
            getFieldNameFromPath(error.instancePath) ||
            error?.params?.missingProperty
          }_${error.keyword}`
        ] ||
        messages[
          `ajv_error_${
            getFieldNameFromPath(error.instancePath) ||
            error?.params?.missingProperty
          }_${error.keyword}`
        ] ||
        undefined
      );
    },
    [uiSchema]
  );

  // Try and load in a draft idea if one exists
  useEffect(() => {
    if (draftIdeaStatus === 'success' && !ideaId && schema) {
      const formValues = getFormValues(draftIdea, schema);
      setInitialFormData(formValues);
      setIdeaId(draftIdea.data.id);
      setLoadingDraftIdea(false);
    } else if (draftIdeaStatus === 'error') {
      setLoadingDraftIdea(false);
    }
  }, [draftIdeaStatus, draftIdea, schema, ideaId]);

  if (isLoadingInputSchema || loadingDraftIdea) return <FullPageSpinner />;
  if (
    // inputSchemaError should display an error page instead
    inputSchemaError ||
    !participationMethodConfig ||
    !phaseId ||
    !schema ||
    !uiSchema
  ) {
    return null;
  }

  const handleDraftIdeas = async (data: FormValues) => {
    if (data.publication_status === 'draft') {
      if (allowAnonymousPosting || authUser === undefined) {
        // Anonymous or not logged in surveys should not save drafts
        return;
      }

      return onSubmit(data, false);
    } else {
      return onSubmit(data, true);
    }
  };

  const onSubmit = async (data: FormValues, published?: boolean) => {
    const requestBody = {
      ...data,
      project_id: project.data.id,
<<<<<<< HEAD
      ...(canUserModerate ? { phase_ids: [phaseId] } : {}), // Moderators can submit survey responses for inactive phases, in which case the backend cannot infer the correct phase (the current phase).
=======
      ...(canModerateProject(project.data.id, authUser)
        ? { phase_ids: [phaseId] }
        : {}), // Moderators can submit survey responses for inactive phases, in which case the backend cannot infer the correct phase (the current phase).
>>>>>>> 3b6faceb
      publication_status: data.publication_status || 'published',
    };

    // Update or add the idea depending on if we have an existing draft idea
    const idea = ideaId
      ? await updateIdea({ id: ideaId, requestBody })
      : await addIdea(requestBody);
    setIdeaId(idea.data.id);

    const ideaAttributes = idea.data.attributes;
    const newData = { ...data };

    // Update the form data with the new idea attribute values. This is specifically important for
    // files at the moment where we add the id coming from the backend, but could be useful for other attributes in the future
    for (const key in ideaAttributes) {
      if (
        Object.prototype.hasOwnProperty.call(newData, key) &&
        typeof newData[key] === 'object' &&
        !Array.isArray(newData[key])
      ) {
        /* Merge objects while maintaining existing attributes and adding missing ones
         * 1. If the type is file_upload and the content attribute is present in newData and the id is present in ideaAttributes
         *    then we remove the content to avoid sending a big payload to the backend
         * 2. Otherwise, we merge newData[key] with ideaAttributes[key]
         * */
        if (
          getElementType(uiSchema, key) === 'file_upload' &&
          newData[key].content &&
          ideaAttributes[key].id
        ) {
          const { content: _removedContent, ...rest } = newData[key];
          newData[key] = { ...rest, ...ideaAttributes[key] };
        } else {
          newData[key] = { ...newData[key], ...ideaAttributes[key] };
        }
      }
    }

    setInitialFormData(newData);

    if (published) {
      clearDraftIdea(phaseId);
      participationMethodConfig.onFormSubmission({
        project: project.data,
        ideaId,
        idea,
      });
    }
  };

  function calculateDynamicHeight() {
    const viewportHeight = window.innerHeight;
    const menuHeight = stylingConsts.menuHeight;
    const mobileTopBarHeight = stylingConsts.mobileTopBarHeight;
    const extraSpace = 80;

    const dynamicHeight =
      viewportHeight -
      (isSmallerThanPhone ? mobileTopBarHeight : menuHeight) -
      extraSpace;

    return `${dynamicHeight}px`;
  }

  return (
    <>
      <IdeasNewMeta isSurvey={true} />
      <>
        <Box
          mx="auto"
          position="relative"
          top={isSmallerThanPhone ? '0' : '40px'}
          maxWidth="700px"
        >
          <SurveyHeading
            titleText={localize(phase?.attributes.native_survey_title_multiloc)}
          />
        </Box>
        <main id="e2e-idea-new-page">
          <Box
            display="flex"
            justifyContent="center"
            pt={isSmallerThanPhone ? '0' : '40px'}
          >
            <Box
              background={colors.white}
              maxWidth="700px"
              w="100%"
              // TODO: recalculate on resize
              h={calculateDynamicHeight()}
              pb={isSmallerThanPhone ? '0' : '80px'}
            >
              <Form
                schema={schema}
                uiSchema={uiSchema}
                onSubmit={handleDraftIdeas}
                initialFormData={initialFormData}
                getAjvErrorMessage={getAjvErrorMessage}
                getApiErrorMessage={getApiErrorMessage}
                inputId={ideaId}
                config={'survey'}
              />
            </Box>
          </Box>
        </main>
      </>
    </>
  );
};

const IdeasNewSurveyFormWrapperModal = (props: Props) => {
  const modalPortalElement = document.getElementById('modal-portal');

  return modalPortalElement
    ? createPortal(
        <Box
          w="100%"
          zIndex="1010"
          position="fixed"
          bgColor={colors.grey100}
          h="100vh"
        >
          <IdeasNewSurveyForm {...props} />
        </Box>,
        modalPortalElement
      )
    : null;
};

export default IdeasNewSurveyFormWrapperModal;<|MERGE_RESOLUTION|>--- conflicted
+++ resolved
@@ -97,13 +97,6 @@
     : getCurrentPhase(phases?.data);
   const allowAnonymousPosting = phase?.attributes.allow_anonymous_participation;
 
-<<<<<<< HEAD
-  const canUserModerate = authUser
-    ? canModerateProject(project.data, { data: authUser.data })
-    : false;
-
-=======
->>>>>>> 3b6faceb
   const getApiErrorMessage: ApiErrorGetter = useCallback(
     (error) => {
       return (
@@ -177,13 +170,9 @@
     const requestBody = {
       ...data,
       project_id: project.data.id,
-<<<<<<< HEAD
-      ...(canUserModerate ? { phase_ids: [phaseId] } : {}), // Moderators can submit survey responses for inactive phases, in which case the backend cannot infer the correct phase (the current phase).
-=======
-      ...(canModerateProject(project.data.id, authUser)
+      ...(authUser && canModerateProject(project.data, authUser)
         ? { phase_ids: [phaseId] }
         : {}), // Moderators can submit survey responses for inactive phases, in which case the backend cannot infer the correct phase (the current phase).
->>>>>>> 3b6faceb
       publication_status: data.publication_status || 'published',
     };
 
