--- conflicted
+++ resolved
@@ -30,21 +30,12 @@
 import { isAdmin, isProjectModerator } from 'utils/permissions/roles';
 import { canModerateProject } from 'utils/permissions/rules/projectPermissions';
 
-<<<<<<< HEAD
-// types
-import { Multiloc } from 'typings';
-import { IPhases, IPhaseData } from 'api/phases/types';
-import { AjvErrorGetter, ApiErrorGetter } from 'components/Form/typings';
-import { IProject } from 'api/projects/types';
-import { IdeaPublicationStatus } from 'api/ideas/types';
-=======
 import { Heading } from '../components/Heading';
 import IdeasNewMeta from '../IdeasNewMeta';
 import messages from '../messages';
 import { getLocationGeojson } from '../utils';
 
 const ProfileVisiblity = lazy(() => import('./ProfileVisibility'));
->>>>>>> d8d99a27
 
 const getConfig = (
   phaseFromUrl: IPhaseData | undefined,
