--- conflicted
+++ resolved
@@ -27,11 +27,7 @@
 import { isNilOrError } from 'utils/helperUtils';
 import { getFieldNameFromPath } from 'utils/JSONFormUtils';
 import { geocode, reverseGeocode } from 'utils/locationTools';
-<<<<<<< HEAD
-import { isAdmin, isProjectModerator } from 'utils/permissions/roles';
-=======
 import { canModerateProject } from 'utils/permissions/rules/projectPermissions';
->>>>>>> fc394578
 
 import { Heading } from '../components/Heading';
 import IdeasNewMeta from '../IdeasNewMeta';
