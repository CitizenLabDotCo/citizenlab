import React, { useEffect, useState } from 'react';

import { Box, colors, useBreakpoint } from '@citizenlab/cl2-component-library';
import { useSearchParams } from 'react-router-dom';

import { IPhases, IPhaseData, ParticipationMethod } from 'api/phases/types';
import usePhase from 'api/phases/usePhase';
import usePhases from 'api/phases/usePhases';
import { getCurrentPhase } from 'api/phases/utils';
import { IProject } from 'api/projects/types';

import NewIdeaHeading from 'containers/IdeaHeading/NewIdeaHeading';
import InputDetailView from 'containers/IdeasNewPage/SimilarInputs/InputDetailView';
import { calculateDynamicHeight } from 'containers/IdeasNewSurveyPage/IdeasNewSurveyForm/utils';

import CustomFieldsForm from 'components/CustomFieldsForm';
import { FORM_PAGE_CHANGE_EVENT } from 'components/Form/Components/Layouts/events';

import { updateSearchParams } from 'utils/cl-router/updateSearchParams';
import { getMethodConfig } from 'utils/configs/participationMethodConfig';
import eventEmitter from 'utils/eventEmitter';

import IdeasNewMeta from '../IdeasNewMeta';

const getConfig = (
  phaseFromUrl: IPhaseData | undefined,
  phases: IPhases | undefined
) => {
  const participationMethod = phaseFromUrl
    ? phaseFromUrl.attributes.participation_method
    : getCurrentPhase(phases?.data)?.attributes.participation_method;

  if (!participationMethod) return;
  return getMethodConfig(participationMethod);
};

<<<<<<< HEAD
interface FormValues {
  title_multiloc: Multiloc;
  body_multiloc?: Multiloc; // Can be empty for the common_ground participation method
  author_id?: string;
  idea_images_attributes?: { image: string }[];
  idea_files_attributes?: {
    file_by_content: { content: string };
    name: string;
  };
  location_description?: string;
  location_point_geojson?: GeoJSON.Point;
  topic_ids?: string[];
  cosponsor_ids?: string[];
  publication_status?: IdeaPublicationStatus;
}

=======
>>>>>>> 65efb974
interface Props {
  project: IProject;
  phaseId: string | undefined;
  participationMethod?: ParticipationMethod;
}

const IdeasNewIdeationForm = ({
  project,
  phaseId,
  participationMethod,
}: Props) => {
  const { data: phases } = usePhases(project.data.id);
  const { data: phaseFromUrl } = usePhase(phaseId);
  const isSmallerThanPhone = useBreakpoint('phone');
  const [usingMapView, setUsingMapView] = useState(false);
  const [searchParams] = useSearchParams();
  const selectedIdeaId = searchParams.get('selected_idea_id');
  const participationMethodConfig = getConfig(phaseFromUrl?.data, phases);

  const handleCloseDetail = () => {
    updateSearchParams({ selected_idea_id: null });
  };

  useEffect(() => {
    const subscription = eventEmitter
      .observeEvent(FORM_PAGE_CHANGE_EVENT)
      .subscribe(() => {
        setUsingMapView(!!document.getElementById('map_page'));
      });

    return () => {
      subscription.unsubscribe();
    };
  }, []);

<<<<<<< HEAD
  // Handle image disclaimer
  const handleDisclaimer = (
    data: FormValues,
    onSubmitCallback?: () => void
  ) => {
    const disclaimerNeeded =
      data.idea_files_attributes ||
      data.idea_images_attributes ||
      Object.values(data.body_multiloc || {}).some((value) =>
        value.includes('<img')
      );

    setFormData(data);

    if (data.publication_status === 'published') {
      if (disclaimerNeeded) {
        callbackRef.current = onSubmitCallback || null;
        return setIsDisclaimerOpened(true);
      }
      return onSubmit(data, onSubmitCallback);
    } else {
      // Add handling draft ideas
    }
  };

  const onAcceptDisclaimer = () => {
    if (!formData) return;
    onSubmit(formData);
    setIsDisclaimerOpened(false);
    callbackRef.current?.();
    callbackRef.current = null;
  };

  const onCancelDisclaimer = () => {
    setIsDisclaimerOpened(false);
  };

  const onSubmit = async (data: FormValues, onSubmitCallback?: () => void) => {
    setLoading(true);
    const location_point_geojson = await getLocationGeojson(
      initialFormData,
      data
    );

    // If the user is an admin or project moderator, we allow them to post to a specific phase
    const phase_ids =
      phaseId && canModerateProject(project.data, authUser) ? [phaseId] : null;

    const idea = await addIdea({
      ...data,
      location_point_geojson,
      project_id: project.data.id,
      phase_ids,
    });
    updateSearchParams({ idea_id: idea.data.id });
    onSubmitCallback?.();
    setLoading(false);
    return idea;
  };

  const getApiErrorMessage: ApiErrorGetter = useCallback(
    (error) => {
      return (
        messages[`api_error_${uiSchema?.options?.inputTerm}_${error}`] ||
        messages[`api_error_${error}`] ||
        messages[`api_error_invalid`]
      );
    },
    [uiSchema]
  );

  const getAjvErrorMessage: AjvErrorGetter = useCallback(
    (error, uischema) => {
      return (
        messages[
          `ajv_error_${uiSchema?.options?.inputTerm}_${
            getFieldNameFromPath(error.instancePath) ||
            // TODO: Fix this the next time the file is edited.
            // eslint-disable-next-line @typescript-eslint/no-unnecessary-condition
            error?.params?.missingProperty
          }_${error.keyword}`
        ] ||
        messages[
          `ajv_error_${
            getFieldNameFromPath(error.instancePath) ||
            // TODO: Fix this the next time the file is edited.
            // eslint-disable-next-line @typescript-eslint/no-unnecessary-condition
            error?.params?.missingProperty
          }_${error.keyword}`
        ] ||
        messages[
          `ajv_error_${uischema?.options?.input_type}_${error.keyword}`
        ] ||
        undefined
      );
    },
    [uiSchema]
  );

  if (isLoadingInputSchema) return <FullPageSpinner />;
  if (
    // inputSchemaError should display an error page instead
    inputSchemaError ||
    !participationMethodConfig ||
    !phaseId ||
    !schema ||
    !uiSchema ||
    processingLocation ||
    !phaseFromUrl
  ) {
=======
  if (!participationMethodConfig) {
>>>>>>> 65efb974
    return null;
  }

  const titleText = participationMethodConfig.getFormTitle?.({
    project: project.data,
    phases: phases?.data,
    phaseFromUrl: phaseFromUrl.data,
  });
  const maxWidth = usingMapView ? '1100px' : '700px';

  return (
    <>
<<<<<<< HEAD
      <IdeasNewMeta />
      <Box
        w="100%"
        bgColor={colors.grey100}
        h="100vh"
        position="fixed"
        zIndex="1010"
        overflow="hidden"
      >
        <Box display="flex" flexDirection="row" h="100%" w="100%">
          <Box
            flex="1"
            display="flex"
            mx="auto"
            justifyContent="center"
            w="100%"
          >
            <Box w="100%" maxWidth={maxWidth}>
              <Box
                w="100%"
                position="relative"
                top={isSmallerThanPhone ? '0' : '40px'}
              >
                <NewIdeaHeading
                  phase={phaseFromUrl.data}
                  titleText={titleText}
                />
              </Box>
              <main id="e2e-idea-new-page">
=======
      <main id="e2e-idea-new-page">
        <IdeasNewMeta />
        <Box
          w="100%"
          bgColor={colors.grey100}
          h="100vh"
          position="fixed"
          zIndex="1010"
          overflow="hidden"
        >
          <Box display="flex" flexDirection="row" h="100%" w="100%">
            <Box
              flex="1"
              display="flex"
              mx="auto"
              justifyContent="center"
              w="100%"
            >
              <Box w="100%" maxWidth={maxWidth}>
                <Box
                  w="100%"
                  position="relative"
                  top={isSmallerThanPhone ? '0' : '40px'}
                >
                  {phaseId && (
                    <NewIdeaHeading phaseId={phaseId} titleText={titleText} />
                  )}
                </Box>
>>>>>>> 65efb974
                <Box
                  display="flex"
                  justifyContent="center"
                  pt={isSmallerThanPhone ? '0' : '40px'}
                  w="100%"
                >
                  <Box
                    background={colors.white}
                    maxWidth={maxWidth}
                    w="100%"
                    h={calculateDynamicHeight(isSmallerThanPhone)}
                    pb={isSmallerThanPhone ? '0' : '80px'}
                    display="flex"
                  >
                    <CustomFieldsForm
                      projectId={project.data.id}
                      phaseId={phaseId}
                      participationMethod={participationMethod}
                    />
                  </Box>
                </Box>
              </Box>

              {selectedIdeaId &&
                (isSmallerThanPhone ? (
                  <Box
                    position="fixed"
                    top="0"
                    left="0"
                    width="100%"
                    height="100%"
                    bg="rgba(0,0,0,0.4)"
                    zIndex="2000"
                    onClick={handleCloseDetail}
                  >
                    <Box
                      position="absolute"
                      bottom="0"
                      width="100%"
                      height="75%"
                      bgColor={colors.white}
                      borderRadius="16px 16px 0 0"
                      overflowY="auto"
                      onClick={(e) => e.stopPropagation()}
                    >
                      <Box
                        width="40px"
                        height="4px"
                        bgColor={colors.grey300}
                        borderRadius="2px"
                        m="8px auto"
                      />
                      <InputDetailView ideaId={selectedIdeaId} />
                    </Box>
                  </Box>
                ) : (
                  <Box
                    top="40px"
                    width="375px"
                    minWidth="375px"
                    borderLeft={`1px solid ${colors.grey300}`}
                    overflowY="auto"
                    bgColor={colors.white}
                    position="relative"
                    mb="80px"
                  >
                    <InputDetailView ideaId={selectedIdeaId} />
                  </Box>
                ))}
            </Box>
          </Box>
        </Box>
      </main>
    </>
  );
};

export default IdeasNewIdeationForm;<|MERGE_RESOLUTION|>--- conflicted
+++ resolved
@@ -34,25 +34,6 @@
   return getMethodConfig(participationMethod);
 };
 
-<<<<<<< HEAD
-interface FormValues {
-  title_multiloc: Multiloc;
-  body_multiloc?: Multiloc; // Can be empty for the common_ground participation method
-  author_id?: string;
-  idea_images_attributes?: { image: string }[];
-  idea_files_attributes?: {
-    file_by_content: { content: string };
-    name: string;
-  };
-  location_description?: string;
-  location_point_geojson?: GeoJSON.Point;
-  topic_ids?: string[];
-  cosponsor_ids?: string[];
-  publication_status?: IdeaPublicationStatus;
-}
-
-=======
->>>>>>> 65efb974
 interface Props {
   project: IProject;
   phaseId: string | undefined;
@@ -65,12 +46,12 @@
   participationMethod,
 }: Props) => {
   const { data: phases } = usePhases(project.data.id);
-  const { data: phaseFromUrl } = usePhase(phaseId);
+  const { data: phase } = usePhase(phaseId);
   const isSmallerThanPhone = useBreakpoint('phone');
   const [usingMapView, setUsingMapView] = useState(false);
   const [searchParams] = useSearchParams();
   const selectedIdeaId = searchParams.get('selected_idea_id');
-  const participationMethodConfig = getConfig(phaseFromUrl?.data, phases);
+  const participationMethodConfig = getConfig(phase?.data, phases);
 
   const handleCloseDetail = () => {
     updateSearchParams({ selected_idea_id: null });
@@ -88,163 +69,19 @@
     };
   }, []);
 
-<<<<<<< HEAD
-  // Handle image disclaimer
-  const handleDisclaimer = (
-    data: FormValues,
-    onSubmitCallback?: () => void
-  ) => {
-    const disclaimerNeeded =
-      data.idea_files_attributes ||
-      data.idea_images_attributes ||
-      Object.values(data.body_multiloc || {}).some((value) =>
-        value.includes('<img')
-      );
-
-    setFormData(data);
-
-    if (data.publication_status === 'published') {
-      if (disclaimerNeeded) {
-        callbackRef.current = onSubmitCallback || null;
-        return setIsDisclaimerOpened(true);
-      }
-      return onSubmit(data, onSubmitCallback);
-    } else {
-      // Add handling draft ideas
-    }
-  };
-
-  const onAcceptDisclaimer = () => {
-    if (!formData) return;
-    onSubmit(formData);
-    setIsDisclaimerOpened(false);
-    callbackRef.current?.();
-    callbackRef.current = null;
-  };
-
-  const onCancelDisclaimer = () => {
-    setIsDisclaimerOpened(false);
-  };
-
-  const onSubmit = async (data: FormValues, onSubmitCallback?: () => void) => {
-    setLoading(true);
-    const location_point_geojson = await getLocationGeojson(
-      initialFormData,
-      data
-    );
-
-    // If the user is an admin or project moderator, we allow them to post to a specific phase
-    const phase_ids =
-      phaseId && canModerateProject(project.data, authUser) ? [phaseId] : null;
-
-    const idea = await addIdea({
-      ...data,
-      location_point_geojson,
-      project_id: project.data.id,
-      phase_ids,
-    });
-    updateSearchParams({ idea_id: idea.data.id });
-    onSubmitCallback?.();
-    setLoading(false);
-    return idea;
-  };
-
-  const getApiErrorMessage: ApiErrorGetter = useCallback(
-    (error) => {
-      return (
-        messages[`api_error_${uiSchema?.options?.inputTerm}_${error}`] ||
-        messages[`api_error_${error}`] ||
-        messages[`api_error_invalid`]
-      );
-    },
-    [uiSchema]
-  );
-
-  const getAjvErrorMessage: AjvErrorGetter = useCallback(
-    (error, uischema) => {
-      return (
-        messages[
-          `ajv_error_${uiSchema?.options?.inputTerm}_${
-            getFieldNameFromPath(error.instancePath) ||
-            // TODO: Fix this the next time the file is edited.
-            // eslint-disable-next-line @typescript-eslint/no-unnecessary-condition
-            error?.params?.missingProperty
-          }_${error.keyword}`
-        ] ||
-        messages[
-          `ajv_error_${
-            getFieldNameFromPath(error.instancePath) ||
-            // TODO: Fix this the next time the file is edited.
-            // eslint-disable-next-line @typescript-eslint/no-unnecessary-condition
-            error?.params?.missingProperty
-          }_${error.keyword}`
-        ] ||
-        messages[
-          `ajv_error_${uischema?.options?.input_type}_${error.keyword}`
-        ] ||
-        undefined
-      );
-    },
-    [uiSchema]
-  );
-
-  if (isLoadingInputSchema) return <FullPageSpinner />;
-  if (
-    // inputSchemaError should display an error page instead
-    inputSchemaError ||
-    !participationMethodConfig ||
-    !phaseId ||
-    !schema ||
-    !uiSchema ||
-    processingLocation ||
-    !phaseFromUrl
-  ) {
-=======
-  if (!participationMethodConfig) {
->>>>>>> 65efb974
+  if (!participationMethodConfig || !phase) {
     return null;
   }
 
   const titleText = participationMethodConfig.getFormTitle?.({
     project: project.data,
     phases: phases?.data,
-    phaseFromUrl: phaseFromUrl.data,
+    phaseFromUrl: phase.data,
   });
   const maxWidth = usingMapView ? '1100px' : '700px';
 
   return (
     <>
-<<<<<<< HEAD
-      <IdeasNewMeta />
-      <Box
-        w="100%"
-        bgColor={colors.grey100}
-        h="100vh"
-        position="fixed"
-        zIndex="1010"
-        overflow="hidden"
-      >
-        <Box display="flex" flexDirection="row" h="100%" w="100%">
-          <Box
-            flex="1"
-            display="flex"
-            mx="auto"
-            justifyContent="center"
-            w="100%"
-          >
-            <Box w="100%" maxWidth={maxWidth}>
-              <Box
-                w="100%"
-                position="relative"
-                top={isSmallerThanPhone ? '0' : '40px'}
-              >
-                <NewIdeaHeading
-                  phase={phaseFromUrl.data}
-                  titleText={titleText}
-                />
-              </Box>
-              <main id="e2e-idea-new-page">
-=======
       <main id="e2e-idea-new-page">
         <IdeasNewMeta />
         <Box
@@ -270,10 +107,9 @@
                   top={isSmallerThanPhone ? '0' : '40px'}
                 >
                   {phaseId && (
-                    <NewIdeaHeading phaseId={phaseId} titleText={titleText} />
+                    <NewIdeaHeading phase={phase.data} titleText={titleText} />
                   )}
                 </Box>
->>>>>>> 65efb974
                 <Box
                   display="flex"
                   justifyContent="center"
