import React, { useEffect, useState, useCallback, lazy, Suspense } from 'react';

<<<<<<< HEAD
// api
=======
import { parse } from 'qs';
import { useSearchParams } from 'react-router-dom';
import { Multiloc } from 'typings';

import { IdeaPublicationStatus } from 'api/ideas/types';
import useAddIdea from 'api/ideas/useAddIdea';
>>>>>>> ce32c828
import useAuthUser from 'api/me/useAuthUser';
import { IPhases, IPhaseData } from 'api/phases/types';
import usePhase from 'api/phases/usePhase';
import usePhases from 'api/phases/usePhases';
import { getCurrentPhase } from 'api/phases/utils';
import { IProject } from 'api/projects/types';

import useInputSchema from 'hooks/useInputSchema';
import useLocale from 'hooks/useLocale';

import AnonymousParticipationConfirmationModal from 'components/AnonymousParticipationConfirmationModal';
import ContentUploadDisclaimer from 'components/ContentUploadDisclaimer';
import Form from 'components/Form';
import { AjvErrorGetter, ApiErrorGetter } from 'components/Form/typings';
import FullPageSpinner from 'components/UI/FullPageSpinner';
import PageContainer from 'components/UI/PageContainer';

import { getMethodConfig } from 'utils/configs/participationMethodConfig';
import { isNilOrError } from 'utils/helperUtils';
import { getFieldNameFromPath } from 'utils/JSONFormUtils';
import { geocode, reverseGeocode } from 'utils/locationTools';
import { isAdmin, isProjectModerator } from 'utils/permissions/roles';
import { canModerateProject } from 'utils/permissions/rules/projectPermissions';

import { Heading } from '../components/Heading';
import IdeasNewMeta from '../IdeasNewMeta';
import messages from '../messages';
import { getLocationGeojson } from '../utils';

const ProfileVisiblity = lazy(() => import('./ProfileVisibility'));

const getConfig = (
  phaseFromUrl: IPhaseData | undefined,
  phases: IPhases | undefined
) => {
  const participationMethod = phaseFromUrl
    ? phaseFromUrl.attributes.participation_method
    : getCurrentPhase(phases?.data)?.attributes.participation_method;

  if (!participationMethod) return;
  return getMethodConfig(participationMethod);
};

interface FormValues {
  title_multiloc: Multiloc;
  body_multiloc: Multiloc;
  author_id?: string;
  idea_images_attributes?: { image: string }[];
  idea_files_attributes?: {
    file_by_content: { content: string };
    name: string;
  };
  location_description?: string;
  location_point_geojson?: GeoJSON.Point;
  topic_ids?: string[];
  publication_status?: IdeaPublicationStatus;
}

interface Props {
  project: IProject;
}

const IdeasNewIdeationForm = ({ project }: Props) => {
  const locale = useLocale();
  const [isDisclaimerOpened, setIsDisclaimerOpened] = useState(false);
  const [formData, setFormData] = useState<FormValues | null>(null);
  const { mutateAsync: addIdea } = useAddIdea();
  const { data: authUser } = useAuthUser();
  const [queryParams] = useSearchParams();
  const phaseId = queryParams.get('phase_id') || undefined;
  const { data: phases } = usePhases(project.data.id);
  const { data: phaseFromUrl } = usePhase(phaseId);
  const { schema, uiSchema, inputSchemaError } = useInputSchema({
    projectId: project.data.id,
    phaseId,
  });
  const search = location.search;

  const [showAnonymousConfirmationModal, setShowAnonymousConfirmationModal] =
    useState(false);
  const [processingLocation, setProcessingLocation] = useState(false);
  const [initialFormData, setInitialFormData] = useState({});
  const [postAnonymously, setPostAnonymously] = useState(false);
  const participationContext = getCurrentPhase(phases?.data);
  const participationMethodConfig = getConfig(phaseFromUrl?.data, phases);
  const allowAnonymousPosting =
    participationContext?.attributes.allow_anonymous_participation;

  // Click on map flow : Reverse geocode the location if it's in the url params
  useEffect(() => {
    const { lat, lng } = parse(search, {
      ignoreQueryPrefix: true,
      decoder: (str, _defaultEncoder, _charset, type) => {
        return type === 'value' ? parseFloat(str) : str;
      },
    }) as { [key: string]: string | number };

    if (
      typeof lat === 'number' &&
      typeof lng === 'number' &&
      !isNilOrError(locale)
    ) {
      setProcessingLocation(true);
      reverseGeocode(lat, lng, locale).then((address) => {
        setInitialFormData((initialFormData) => ({
          ...initialFormData,
          location_description: address,
          location_point_geojson: {
            type: 'Point',
            coordinates: [lng, lat],
          },
        }));
        setProcessingLocation(false);
      });
    }
  }, [search, locale]);

  // Handle image disclaimer
  const handleDisclaimer = (data: FormValues) => {
    const disclaimerNeeded =
      data.idea_files_attributes ||
      data.idea_images_attributes ||
      Object.values(data.body_multiloc).some((value) => value.includes('<img'));

    setFormData(data);
    if (disclaimerNeeded) {
      return setIsDisclaimerOpened(true);
    } else {
      return onSubmit(data);
    }
  };

  const onAcceptDisclaimer = (data: FormValues | null) => {
    if (!data) return;
    onSubmit(data);
    setIsDisclaimerOpened(false);
  };

  const onCancelDisclaimer = () => {
    setIsDisclaimerOpened(false);
  };

  const onSubmit = async (data: FormValues) => {
    let location_point_geojson;

    if (data.location_description && !data.location_point_geojson) {
      location_point_geojson = await geocode(data.location_description);
    } else {
      location_point_geojson = await getLocationGeojson(initialFormData, data);
    }

    // If the user is an admin or project moderator, we allow them to post to a specific phase
    const phase_ids =
      phaseId &&
      authUser &&
      canModerateProject(project.data.id, { data: authUser.data })
        ? [phaseId]
        : null;

    const idea = await addIdea({
      ...data,
      location_point_geojson,
      project_id: project.data.id,
      publication_status: 'published',
      phase_ids,
      anonymous: postAnonymously ? true : undefined,
    });

    const ideaId = idea.data.id;
    participationMethodConfig?.onFormSubmission({
      project: project.data,
      ideaId,
      idea,
    });
  };

  const getApiErrorMessage: ApiErrorGetter = useCallback(
    (error) => {
      return (
        messages[`api_error_${uiSchema?.options?.inputTerm}_${error}`] ||
        messages[`api_error_${error}`] ||
        messages[`api_error_invalid`]
      );
    },
    [uiSchema]
  );

  const getAjvErrorMessage: AjvErrorGetter = useCallback(
    (error, uischema) => {
      return (
        messages[
          `ajv_error_${uiSchema?.options?.inputTerm}_${
            getFieldNameFromPath(error.instancePath) ||
            error?.params?.missingProperty
          }_${error.keyword}`
        ] ||
        messages[
          `ajv_error_${
            getFieldNameFromPath(error.instancePath) ||
            error?.params?.missingProperty
          }_${error.keyword}`
        ] ||
        messages[
          `ajv_error_${uischema?.options?.input_type}_${error.keyword}`
        ] ||
        undefined
      );
    },
    [uiSchema]
  );

  const handleOnChangeAnonymousPosting = () => {
    if (!postAnonymously) {
      setShowAnonymousConfirmationModal(true);
    }

    setPostAnonymously((postAnonymously) => !postAnonymously);
  };

  if (!participationMethodConfig) {
    return null;
  }

  const canUserEditProject =
    !isNilOrError(authUser) &&
    canModerateProject(project.data.id, { data: authUser.data });

  return (
    <PageContainer id="e2e-idea-new-page" overflow="hidden">
      {!processingLocation &&
      schema &&
      uiSchema &&
      participationMethodConfig ? (
        <>
          <IdeasNewMeta />
          <Form
            schema={schema}
            uiSchema={uiSchema}
            onSubmit={handleDisclaimer}
            initialFormData={initialFormData}
            getAjvErrorMessage={getAjvErrorMessage}
            getApiErrorMessage={getApiErrorMessage}
            title={
              <>
                <Heading
                  project={project.data}
                  titleText={
                    participationMethodConfig.getFormTitle ? (
                      participationMethodConfig.getFormTitle({
                        project: project.data,
                        phases: phases?.data,
                        phaseFromUrl: phaseFromUrl?.data,
                      })
                    ) : (
                      <></>
                    )
                  }
                  isSurvey={false}
                  canUserEditProject={canUserEditProject}
                />
              </>
            }
            config={'input'}
            footer={
              allowAnonymousPosting ? (
                <Suspense fallback={null}>
                  <ProfileVisiblity
                    postAnonymously={postAnonymously}
                    onChange={handleOnChangeAnonymousPosting}
                  />
                </Suspense>
              ) : undefined
            }
          />
        </>
      ) : inputSchemaError ? null : (
        <FullPageSpinner />
      )}
      {showAnonymousConfirmationModal && (
        <AnonymousParticipationConfirmationModal
          onCloseModal={() => {
            setShowAnonymousConfirmationModal(false);
          }}
        />
      )}
      <ContentUploadDisclaimer
        isDisclaimerOpened={isDisclaimerOpened}
        onAcceptDisclaimer={() => onAcceptDisclaimer(formData)}
        onCancelDisclaimer={onCancelDisclaimer}
      />
    </PageContainer>
  );
};

export default IdeasNewIdeationForm;<|MERGE_RESOLUTION|>--- conflicted
+++ resolved
@@ -1,15 +1,12 @@
 import React, { useEffect, useState, useCallback, lazy, Suspense } from 'react';
 
-<<<<<<< HEAD
 // api
-=======
 import { parse } from 'qs';
 import { useSearchParams } from 'react-router-dom';
 import { Multiloc } from 'typings';
 
 import { IdeaPublicationStatus } from 'api/ideas/types';
 import useAddIdea from 'api/ideas/useAddIdea';
->>>>>>> ce32c828
 import useAuthUser from 'api/me/useAuthUser';
 import { IPhases, IPhaseData } from 'api/phases/types';
 import usePhase from 'api/phases/usePhase';
@@ -31,7 +28,6 @@
 import { isNilOrError } from 'utils/helperUtils';
 import { getFieldNameFromPath } from 'utils/JSONFormUtils';
 import { geocode, reverseGeocode } from 'utils/locationTools';
-import { isAdmin, isProjectModerator } from 'utils/permissions/roles';
 import { canModerateProject } from 'utils/permissions/rules/projectPermissions';
 
 import { Heading } from '../components/Heading';
