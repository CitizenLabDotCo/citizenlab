import React from 'react';

import {
  Box,
  Text,
  IconTooltip,
  CheckboxWithLabel,
} from '@citizenlab/cl2-component-library';

import { FormLabel } from 'components/UI/FormComponents';

import { useIntl } from 'utils/cl-intl';

import messages from './messages';

interface Props {
  postAnonymously: boolean;
  onChange: () => void;
}

const ProfileVisiblity = ({ postAnonymously, onChange }: Props) => {
  const { formatMessage } = useIntl();

  return (
    <Box
      p="40px"
      mb="20px"
      boxShadow="0px 2px 4px -1px rgba(0,0,0,0.06)"
      borderRadius="3px"
      width="100%"
      background="white"
    >
      <FormLabel
        labelValue={<>{formatMessage(messages.profileVisiblity)}</>}
        display="flex"
        alignItems="center"
      >
        <IconTooltip
          content={
            <Text color="white" fontSize="s" m="0">
              {formatMessage(messages.inputsAssociatedWithProfile)}
            </Text>
          }
          iconSize="16px"
          placement="top-start"
          display="inline"
          ml="4px"
          transform="translate(0,-1)"
        />
      </FormLabel>
<<<<<<< HEAD
      <CheckboxWithLabel
        id="e2e-post-anonymously-checkbox"
        dataTestId="e2e-post-anonymously-checkbox"
=======
      <Checkbox
        dataTestId="e2e-post-idea-anonymously-checkbox"
>>>>>>> 11a6b059
        checked={postAnonymously}
        label={<Text>{formatMessage(messages.postAnonymously)}</Text>}
        onChange={onChange}
      />
    </Box>
  );
};

export default ProfileVisiblity;<|MERGE_RESOLUTION|>--- conflicted
+++ resolved
@@ -48,14 +48,8 @@
           transform="translate(0,-1)"
         />
       </FormLabel>
-<<<<<<< HEAD
-      <CheckboxWithLabel
-        id="e2e-post-anonymously-checkbox"
-        dataTestId="e2e-post-anonymously-checkbox"
-=======
       <Checkbox
         dataTestId="e2e-post-idea-anonymously-checkbox"
->>>>>>> 11a6b059
         checked={postAnonymously}
         label={<Text>{formatMessage(messages.postAnonymously)}</Text>}
         onChange={onChange}
