import React, { useEffect, useState, useCallback } from 'react';

// api
import { isRegularUser } from 'services/permissions/roles';
import { canModerateProject } from 'services/permissions/rules/projectPermissions';
<<<<<<< HEAD

import { isError, isNilOrError } from 'utils/helperUtils';
import useAuthUser from 'api/me/useAuthUser';
=======
import useAuthUser from 'hooks/useAuthUser';
>>>>>>> fbb8b079
import useProjectBySlug from 'api/projects/useProjectBySlug';
import usePhases from 'api/phases/usePhases';
import usePhase from 'api/phases/usePhase';
import useInputSchema from 'hooks/useInputSchema';
import { useParams, useSearchParams } from 'react-router-dom';
import useAddIdea from 'api/ideas/useAddIdea';

// i18n
import messages from '../messages';
import { useIntl } from 'utils/cl-intl';

// components
import Form, { AjvErrorGetter, ApiErrorGetter } from 'components/Form';
import IdeasNewMeta from '../IdeasNewMeta';
import PageContainer from 'components/UI/PageContainer';
import FullPageSpinner from 'components/UI/FullPageSpinner';
import { Heading } from './Heading';
import { Box } from '@citizenlab/cl2-component-library';
import ProfileVisiblity from 'components/ProfileVisibility';
import AnonymousParticipationConfirmationModal from 'components/AnonymousParticipationConfirmationModal';
import Warning from 'components/UI/Warning';

// utils
import { geocode, reverseGeocode } from 'utils/locationTools';
import {
  ParticipationMethodConfig,
  getMethodConfig,
} from 'utils/participationMethodUtils';
import { getLocationGeojson } from '../utils';
import { isError, isNilOrError } from 'utils/helperUtils';
import { getCurrentPhase } from 'api/phases/utils';
import { parse } from 'qs';
import { getFieldNameFromPath } from 'utils/JSONFormUtils';

// types
import { Multiloc } from 'typings';
import { IPhases, IPhaseData } from 'api/phases/types';
import { IProject } from 'api/projects/types';

const getConfig = (
  phaseFromUrl: IPhaseData | undefined,
  phases: IPhases | undefined,
  project: IProject | undefined
) => {
  let config: ParticipationMethodConfig | null | undefined = null;

  if (!isNilOrError(phaseFromUrl)) {
    config = getMethodConfig(phaseFromUrl.attributes.participation_method);
  } else {
    if (phases && project?.data.attributes.process_type === 'timeline') {
      const participationMethod = getCurrentPhase(phases?.data)?.attributes
        .participation_method;
      if (!isNilOrError(participationMethod)) {
        config = getMethodConfig(participationMethod);
      }
    } else if (!isNilOrError(project)) {
      config = getMethodConfig(project.data.attributes.participation_method);
    }
  }

  return config;
};

interface FormValues {
  title_multiloc: Multiloc;
  body_multiloc: Multiloc;
  author_id?: string;
  idea_images_attributes?: { image: string }[];
  idea_files_attributes?: {
    file_by_content: { content: string };
    name: string;
  };
  location_description?: string;
  location_point_geojson?: GeoJSON.Point;
  topic_ids?: string[];
}

const IdeasNewPageWithJSONForm = () => {
  const { mutateAsync: addIdea } = useAddIdea();
  const { formatMessage } = useIntl();
  const params = useParams<{ slug: string }>();
<<<<<<< HEAD
  // const previousPathName = useContext(PreviousPathnameContext);
  const { data: authUser } = useAuthUser();
=======
  const authUser = useAuthUser();
>>>>>>> fbb8b079
  const { data: project } = useProjectBySlug(params.slug);
  const [queryParams] = useSearchParams();
  const phaseId = queryParams.get('phase_id');

  const { data: phases } = usePhases(project?.data.id);
  const { schema, uiSchema, inputSchemaError } = useInputSchema({
    projectId: project?.data.id,
    phaseId,
  });

  const search = location.search;

  const [showAnonymousConfirmationModal, setShowAnonymousConfirmationModal] =
    useState(false);
  const [processingLocation, setProcessingLocation] = useState(false);
  const [formDataOnSubmit, setFormDataOnSubmit] = useState<
    FormValues | undefined
  >(undefined);
  const [initialFormData, setInitialFormData] = useState({});
  const [postAnonymously, setPostAnonymously] = useState(false);
  const currentPhase = getCurrentPhase(phases?.data);

  const allowAnonymousPosting =
    project?.data.attributes.allow_anonymous_participation ||
    (phases &&
      getCurrentPhase(phases.data)?.attributes.allow_anonymous_participation);

  useEffect(() => {
    // Click on map flow :
    // clicked location is passed in url params
    // reverse goecode them and use them as initial data

    const { lat, lng } = parse(search, {
      ignoreQueryPrefix: true,
      decoder: (str, _defaultEncoder, _charset, type) => {
        return type === 'value' ? parseFloat(str) : str;
      },
    }) as { [key: string]: string | number };

    if (typeof lat === 'number' && typeof lng === 'number') {
      setProcessingLocation(true);
      reverseGeocode(lat, lng).then((address) => {
        setInitialFormData((initialFormData) => ({
          ...initialFormData,
          location_description: address,
          location_point_geojson: {
            type: 'Point',
            coordinates: [lng, lat],
          },
        }));
        setProcessingLocation(false);
      });
    }
  }, [search]);

  const onSubmit = async (data: FormValues) => {
    if (!project) return;

    setFormDataOnSubmit(data);

    if (allowAnonymousPosting && postAnonymously) {
      setShowAnonymousConfirmationModal(true);
    } else {
      continueSubmission(data);
    }
  };

  const continueSubmission = async (data: FormValues | undefined) => {
    if (!project || !data) {
      setShowAnonymousConfirmationModal(false);
      return;
    }

    let location_point_geojson;

    if (data.location_description && !data.location_point_geojson) {
      location_point_geojson = await geocode(data.location_description);
    } else {
      location_point_geojson = await getLocationGeojson(initialFormData, data);
    }

<<<<<<< HEAD
    location_point_geojson = await getLocationGeojson(initialFormData, data);
    addIdea(
      {
        ...data,
        location_point_geojson,
        project_id: project?.data.id,
        publication_status: 'published',
        phase_ids:
          phaseId && !isNilOrError(authUser) && !isRegularUser(authUser)
            ? [phaseId]
            : null,
      },
      {
        onSuccess: (idea) => {
          const ideaId = idea.data.id;

          // Check ParticipationMethodConfig for form submission action
          if (project?.data.attributes.process_type === 'timeline' && phases) {
            // Check if URL contains specific phase_id
            const phaseUsed =
              phases.data.find((phase) => phase.id === phaseId) ||
              getCurrentPhase(phases.data);
            if (!isNilOrError(phaseUsed)) {
              getMethodConfig(
                phaseUsed?.attributes?.participation_method
              ).onFormSubmission({
                project: project.data,
                ideaId,
                idea,
                phaseId: phaseUsed.id,
              });
            }
          } else if (!isNilOrError(project)) {
            getMethodConfig(
              project?.data.attributes.participation_method
            ).onFormSubmission({ project: project.data, ideaId, idea });
          }
        },
=======
    const idea = await addIdea({
      ...data,
      location_point_geojson,
      project_id: project.data.id,
      publication_status: 'published',
      phase_ids:
        phaseId && !isNilOrError(authUser) && !isRegularUser({ data: authUser })
          ? [phaseId]
          : null,
      anonymous: postAnonymously ? true : undefined,
    });

    const ideaId = idea.data.id;

    // Check ParticipationMethodConfig for form submission action
    if (project?.data.attributes.process_type === 'timeline' && phases) {
      // Check if URL contains specific phase_id
      const phaseUsed =
        phases.data.find((phase) => phase.id === phaseId) ||
        getCurrentPhase(phases.data);
      if (!isNilOrError(phaseUsed)) {
        getMethodConfig(
          phaseUsed?.attributes?.participation_method
        ).onFormSubmission({
          project: project.data,
          ideaId,
          idea,
          phaseId: phaseUsed.id,
        });
>>>>>>> fbb8b079
      }
    } else if (!isNilOrError(project)) {
      getMethodConfig(
        project?.data.attributes.participation_method
      ).onFormSubmission({ project: project.data, ideaId, idea });
    }
  };

  const getApiErrorMessage: ApiErrorGetter = useCallback(
    (error) => {
      return (
        messages[`api_error_${uiSchema?.options?.inputTerm}_${error}`] ||
        messages[`api_error_${error}`] ||
        messages[`api_error_invalid`]
      );
    },
    [uiSchema]
  );

  const getAjvErrorMessage: AjvErrorGetter = useCallback(
    (error) => {
      return (
        messages[
          `ajv_error_${uiSchema?.options?.inputTerm}_${
            getFieldNameFromPath(error.instancePath) ||
            error?.params?.missingProperty
          }_${error.keyword}`
        ] ||
        messages[
          `ajv_error_${
            getFieldNameFromPath(error.instancePath) ||
            error?.params?.missingProperty
          }_${error.keyword}`
        ] ||
        undefined
      );
    },
    [uiSchema]
  );

  // get participation method config
  const { data: phaseFromUrl } = usePhase(phaseId);
  const config = getConfig(phaseFromUrl?.data, phases, project);

  if (isNilOrError(project) || !config) {
    return null;
  }

  const canUserEditProject =
<<<<<<< HEAD
    !isNilOrError(authUser) && canModerateProject(project.data.id, authUser);
=======
    !isNilOrError(authUser) &&
    canModerateProject(project.data.id, { data: authUser });

>>>>>>> fbb8b079
  const isSurvey = config.postType === 'nativeSurvey';
  const isAnonymousSurvey =
    isSurvey &&
    (project?.data.attributes.allow_anonymous_participation ||
      currentPhase?.attributes?.allow_anonymous_participation);

  return (
    <PageContainer id="e2e-idea-new-page" overflow="hidden">
      {project && !processingLocation && schema && uiSchema && config ? (
        <>
          <IdeasNewMeta />
          <Form
            schema={schema}
            uiSchema={uiSchema}
            onSubmit={onSubmit}
            initialFormData={initialFormData}
            getAjvErrorMessage={getAjvErrorMessage}
            getApiErrorMessage={getApiErrorMessage}
            inputId={undefined}
            title={
              <>
                <Heading
                  project={project.data}
                  titleText={
                    config.getFormTitle ? (
                      config.getFormTitle({
                        project: project.data,
                        phases: phases?.data,
                        phaseFromUrl: phaseFromUrl?.data,
                      })
                    ) : (
                      <></>
                    )
                  }
                  isSurvey={isSurvey}
                  canUserEditProject={canUserEditProject}
                />
                {isAnonymousSurvey && (
                  <Box mx="auto" p="20px" maxWidth="700px">
                    <Warning
                      icon="shield-checkered"
                      text={formatMessage(messages.anonymousSurveyMessage)}
                    />
                  </Box>
                )}
              </>
            }
            config={isSurvey ? 'survey' : 'input'}
            formSubmitText={isSurvey ? messages.submitSurvey : undefined}
            footer={
              !isSurvey && allowAnonymousPosting ? (
                <Box
                  p="40px"
                  mb="20px"
                  boxShadow="0px 2px 4px -1px rgba(0,0,0,0.06)"
                  borderRadius="3px"
                  width="100%"
                  background="white"
                >
                  <Box mt="-20px">
                    <ProfileVisiblity
                      postAnonymously={postAnonymously}
                      setPostAnonymously={setPostAnonymously}
                    />
                  </Box>
                </Box>
              ) : undefined
            }
          />
        </>
      ) : isError(project) || inputSchemaError ? null : (
        <FullPageSpinner />
      )}
      <AnonymousParticipationConfirmationModal
        onConfirmAnonymousParticipation={() => {
          setShowAnonymousConfirmationModal(false);
          continueSubmission(formDataOnSubmit);
        }}
        showAnonymousConfirmationModal={showAnonymousConfirmationModal}
        setShowAnonymousConfirmationModal={setShowAnonymousConfirmationModal}
      />
    </PageContainer>
  );
};

export default IdeasNewPageWithJSONForm;<|MERGE_RESOLUTION|>--- conflicted
+++ resolved
@@ -3,13 +3,8 @@
 // api
 import { isRegularUser } from 'services/permissions/roles';
 import { canModerateProject } from 'services/permissions/rules/projectPermissions';
-<<<<<<< HEAD
-
-import { isError, isNilOrError } from 'utils/helperUtils';
+
 import useAuthUser from 'api/me/useAuthUser';
-=======
-import useAuthUser from 'hooks/useAuthUser';
->>>>>>> fbb8b079
 import useProjectBySlug from 'api/projects/useProjectBySlug';
 import usePhases from 'api/phases/usePhases';
 import usePhase from 'api/phases/usePhase';
@@ -91,12 +86,7 @@
   const { mutateAsync: addIdea } = useAddIdea();
   const { formatMessage } = useIntl();
   const params = useParams<{ slug: string }>();
-<<<<<<< HEAD
-  // const previousPathName = useContext(PreviousPathnameContext);
   const { data: authUser } = useAuthUser();
-=======
-  const authUser = useAuthUser();
->>>>>>> fbb8b079
   const { data: project } = useProjectBySlug(params.slug);
   const [queryParams] = useSearchParams();
   const phaseId = queryParams.get('phase_id');
@@ -178,53 +168,15 @@
       location_point_geojson = await getLocationGeojson(initialFormData, data);
     }
 
-<<<<<<< HEAD
-    location_point_geojson = await getLocationGeojson(initialFormData, data);
-    addIdea(
-      {
-        ...data,
-        location_point_geojson,
-        project_id: project?.data.id,
-        publication_status: 'published',
-        phase_ids:
-          phaseId && !isNilOrError(authUser) && !isRegularUser(authUser)
-            ? [phaseId]
-            : null,
-      },
-      {
-        onSuccess: (idea) => {
-          const ideaId = idea.data.id;
-
-          // Check ParticipationMethodConfig for form submission action
-          if (project?.data.attributes.process_type === 'timeline' && phases) {
-            // Check if URL contains specific phase_id
-            const phaseUsed =
-              phases.data.find((phase) => phase.id === phaseId) ||
-              getCurrentPhase(phases.data);
-            if (!isNilOrError(phaseUsed)) {
-              getMethodConfig(
-                phaseUsed?.attributes?.participation_method
-              ).onFormSubmission({
-                project: project.data,
-                ideaId,
-                idea,
-                phaseId: phaseUsed.id,
-              });
-            }
-          } else if (!isNilOrError(project)) {
-            getMethodConfig(
-              project?.data.attributes.participation_method
-            ).onFormSubmission({ project: project.data, ideaId, idea });
-          }
-        },
-=======
     const idea = await addIdea({
       ...data,
       location_point_geojson,
       project_id: project.data.id,
       publication_status: 'published',
       phase_ids:
-        phaseId && !isNilOrError(authUser) && !isRegularUser({ data: authUser })
+        phaseId &&
+        !isNilOrError(authUser) &&
+        !isRegularUser({ data: authUser.data })
           ? [phaseId]
           : null,
       anonymous: postAnonymously ? true : undefined,
@@ -247,7 +199,6 @@
           idea,
           phaseId: phaseUsed.id,
         });
->>>>>>> fbb8b079
       }
     } else if (!isNilOrError(project)) {
       getMethodConfig(
@@ -297,13 +248,9 @@
   }
 
   const canUserEditProject =
-<<<<<<< HEAD
-    !isNilOrError(authUser) && canModerateProject(project.data.id, authUser);
-=======
     !isNilOrError(authUser) &&
-    canModerateProject(project.data.id, { data: authUser });
-
->>>>>>> fbb8b079
+    canModerateProject(project.data.id, { data: authUser.data });
+
   const isSurvey = config.postType === 'nativeSurvey';
   const isAnonymousSurvey =
     isSurvey &&
