--- conflicted
+++ resolved
@@ -126,7 +126,6 @@
     }
 
     location_point_geojson = await getLocationGeojson(initialFormData, data);
-<<<<<<< HEAD
     const idea = await addIdea({
       ...data,
       location_point_geojson,
@@ -142,13 +141,11 @@
     const ideaId = idea.data.id;
 
     // Check ParticipationMethodConfig for form submission action
-    if (
-      project?.data.attributes.process_type === 'timeline' &&
-      !isNilOrError(phases)
-    ) {
+    if (project?.data.attributes.process_type === 'timeline' && phases) {
       // Check if URL contains specific phase_id
       const phaseUsed =
-        phases.find((phase) => phase.id === phaseId) || getCurrentPhase(phases);
+        phases.data.find((phase) => phase.id === phaseId) ||
+        getCurrentPhase(phases.data);
       if (!isNilOrError(phaseUsed)) {
         getMethodConfig(
           phaseUsed?.attributes?.participation_method
@@ -158,47 +155,6 @@
           idea,
           phaseId: phaseUsed.id,
         });
-=======
-    addIdea(
-      {
-        ...data,
-        location_point_geojson,
-        project_id: project?.data.id,
-        publication_status: 'published',
-        phase_ids:
-          phaseId &&
-          !isNilOrError(authUser) &&
-          !isRegularUser({ data: authUser })
-            ? [phaseId]
-            : null,
-      },
-      {
-        onSuccess: (idea) => {
-          const ideaId = idea.data.id;
-
-          // Check ParticipationMethodConfig for form submission action
-          if (project?.data.attributes.process_type === 'timeline' && phases) {
-            // Check if URL contains specific phase_id
-            const phaseUsed =
-              phases.data.find((phase) => phase.id === phaseId) ||
-              getCurrentPhase(phases.data);
-            if (!isNilOrError(phaseUsed)) {
-              getMethodConfig(
-                phaseUsed?.attributes?.participation_method
-              ).onFormSubmission({
-                project: project.data,
-                ideaId,
-                idea,
-                phaseId: phaseUsed.id,
-              });
-            }
-          } else if (!isNilOrError(project)) {
-            getMethodConfig(
-              project?.data.attributes.participation_method
-            ).onFormSubmission({ project: project.data, ideaId, idea });
-          }
-        },
->>>>>>> 8527075d
       }
     } else if (!isNilOrError(project)) {
       getMethodConfig(
