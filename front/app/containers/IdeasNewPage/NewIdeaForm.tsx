--- conflicted
+++ resolved
@@ -69,13 +69,8 @@
 interface InputProps {
   onSubmit: () => void;
   projectId: string;
-<<<<<<< HEAD
-  onTitleChange: () => void;
-  onDescriptionChange: () => void;
-=======
   onTitleChange: (title: string) => void;
   onDescriptionChange: (description: string) => void;
->>>>>>> d6d51b13
 }
 
 interface DataProps {
@@ -96,12 +91,8 @@
   submitError: boolean;
   processing: boolean;
   fileOrImageError: boolean;
-<<<<<<< HEAD
-  profanityError: boolean;
-=======
   titleProfanityError: boolean;
   descriptionProfanityError: boolean;
->>>>>>> d6d51b13
 }
 
 interface State extends GlobalState {}
@@ -123,12 +114,8 @@
       submitError: false,
       processing: false,
       fileOrImageError: false,
-<<<<<<< HEAD
-      profanityError: false,
-=======
       titleProfanityError: false,
       descriptionProfanityError: false,
->>>>>>> d6d51b13
     };
     this.globalState = globalState.init('IdeasNewPage');
     this.subscriptions = [];
@@ -150,12 +137,8 @@
           submitError,
           processing,
           fileOrImageError,
-<<<<<<< HEAD
-          profanityError,
-=======
           titleProfanityError,
           descriptionProfanityError,
->>>>>>> d6d51b13
         }) => {
           const newState: State = {
             title,
@@ -168,12 +151,8 @@
             submitError,
             processing,
             fileOrImageError,
-<<<<<<< HEAD
-            profanityError,
-=======
             titleProfanityError,
             descriptionProfanityError,
->>>>>>> d6d51b13
           };
 
           this.setState(newState);
@@ -219,12 +198,8 @@
       proposedBudget,
       position,
       imageFile,
-<<<<<<< HEAD
-      profanityError,
-=======
       titleProfanityError,
       descriptionProfanityError,
->>>>>>> d6d51b13
     } = this.state;
     const {
       projectId,
@@ -265,12 +240,8 @@
             proposedBudget={proposedBudget}
             address={position}
             imageFile={imageFile}
-<<<<<<< HEAD
-            profanityError={profanityError}
-=======
             hasTitleProfanityError={titleProfanityError}
             hasDescriptionProfanityError={descriptionProfanityError}
->>>>>>> d6d51b13
             onSubmit={this.handleIdeaFormOutput}
             onTitleChange={onTitleChange}
             onDescriptionChange={onDescriptionChange}
