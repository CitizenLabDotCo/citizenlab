import React, { useContext, useEffect, useState } from 'react';
import { PreviousPathnameContext } from 'context';

import { WithRouterProps } from 'react-router';
import clHistory from 'utils/cl-router/history';

import { isAdmin, isModerator, isSuperAdmin } from 'services/permissions/roles';

import { isError, isNilOrError } from 'utils/helperUtils';
import useAuthUser from 'hooks/useAuthUser';
import useProject from 'hooks/useProject';
import usePhases from 'hooks/usePhases';
import useInputSchema from 'hooks/useInputSchema';
import { getInputTerm } from 'services/participationContexts';

import { FormattedMessage } from 'utils/cl-intl';
import messages from '../messages';

import IdeasNewMeta from '../IdeasNewMeta';
import Form from 'components/Form';

import PageContainer from 'components/UI/PageContainer';
import { Box } from 'cl2-component-library';
import FullPageSpinner from 'components/UI/FullPageSpinner';
import { addIdea } from 'services/ideas';
import { geocode, reverseGeocode } from 'utils/locationTools';

// for getting inital state from previous page
import { parse } from 'qs';

const IdeasNewPageWithJSONForm = ({ params }: WithRouterProps) => {
  const previousPathName = useContext(PreviousPathnameContext);
  const authUser = useAuthUser();
  const project = useProject({ projectSlug: params.slug });

  const phases = usePhases(project?.id);
  const { schema, uiSchema } = useInputSchema(project?.id);

  useEffect(() => {
    const isPrivilegedUser =
      !isNilOrError(authUser) &&
      (isAdmin({ data: authUser }) ||
        isModerator({ data: authUser }) ||
        isSuperAdmin({ data: authUser }));

    if (
      !isPrivilegedUser &&
      (authUser === null ||
        (!isNilOrError(project) &&
          !project.attributes.action_descriptor.posting_idea.enabled))
    ) {
      clHistory.replace(previousPathName || (!authUser ? '/sign-up' : '/'));
    }
  }, [authUser, project, previousPathName]);

  const search = location.search;
  // Click on map flow :
  // clicked location is passed in url params
  // reverse goecode them and use them as initial data
  const [processingLocation, setProcessingLocation] = useState(Boolean(search));
  const [initialFormData, setInitialFormData] = useState({});

  useEffect(() => {
    const { lat, lng } = parse(search, {
      ignoreQueryPrefix: true,
      decoder: (str, _defaultEncoder, _charset, type) => {
        return type === 'value' ? parseFloat(str) : str;
      },
    }) as { [key: string]: string | number };

    if (lat && lng) {
      setInitialFormData((initialFormData) => ({
        ...initialFormData,
        location_point_geojson: {
          type: 'Point',
          coordinates: [lng, lat],
        },
      }));
    }

    if (typeof lat === 'number' && typeof lng === 'number') {
      reverseGeocode(lat, lng).then((address) => {
        setInitialFormData((initialFormData) => ({
          ...initialFormData,
          location_description: address,
        }));
        setProcessingLocation(false);
      });
    }
  }, [search]);

  const onSubmit = async (data) => {
    let location_point_geojson;

    if (data.location_description && !data.location_point_geojson) {
      location_point_geojson = await geocode(data.location_description);
    }

    const idea = await addIdea({
      ...data,
      location_point_geojson,
      project_id: project?.id,
      publication_status: 'published',
    });
    const ideaId = idea.data.id;

    clHistory.push({
      pathname: `/ideas/${idea.data.attributes.slug}`,
      search: `?new_idea_id=${ideaId}`,
    });
  };

  return (
    <PageContainer overflow="hidden">
<<<<<<< HEAD
      {!isNilOrError(project) && schema && uiSchema ? (
=======
      {!isNilOrError(project) && !processingLocation && schema && uiSchema ? (
>>>>>>> ff9d07ad
        <>
          <IdeasNewMeta />
          <Form
            schema={schema}
            uiSchema={uiSchema}
            onSubmit={onSubmit}
            initialFormData={initialFormData}
            title={
              <FormattedMessage
                {...{
                  idea: messages.ideaFormTitle,
                  option: messages.optionFormTitle,
                  project: messages.projectFormTitle,
                  question: messages.questionFormTitle,
                  issue: messages.issueFormTitle,
                  contribution: messages.contributionFormTitle,
                }[
                  getInputTerm(
                    project?.attributes.process_type,
                    project,
                    phases
                  )
                ]}
              />
            }
          />
        </>
      ) : isError(project) ? (
        <Box>Please try again</Box>
      ) : (
        <FullPageSpinner />
      )}
    </PageContainer>
  );
};

export default IdeasNewPageWithJSONForm;<|MERGE_RESOLUTION|>--- conflicted
+++ resolved
@@ -112,11 +112,7 @@
 
   return (
     <PageContainer overflow="hidden">
-<<<<<<< HEAD
-      {!isNilOrError(project) && schema && uiSchema ? (
-=======
       {!isNilOrError(project) && !processingLocation && schema && uiSchema ? (
->>>>>>> ff9d07ad
         <>
           <IdeasNewMeta />
           <Form
