import React, { useContext, useEffect, useState } from 'react';
import { PreviousPathnameContext } from 'context';

import { WithRouterProps } from 'react-router';
import clHistory from 'utils/cl-router/history';

import { isAdmin, isModerator, isSuperAdmin } from 'services/permissions/roles';

import { isError, isNilOrError } from 'utils/helperUtils';
import useAuthUser from 'hooks/useAuthUser';
import useProject from 'hooks/useProject';
import usePhases from 'hooks/usePhases';
import useInputSchema from 'hooks/useInputSchema';
import { getInputTerm } from 'services/participationContexts';

import { FormattedMessage } from 'utils/cl-intl';
import messages from '../messages';

import IdeasNewMeta from '../IdeasNewMeta';
import Form from 'components/Form';

import PageContainer from 'components/UI/PageContainer';
import { Box } from 'cl2-component-library';
import FullPageSpinner from 'components/UI/FullPageSpinner';
import { addIdea } from 'services/ideas';
import { geocode, reverseGeocode } from 'utils/locationTools';

// for getting inital state from previous page
import { parse } from 'qs';

const IdeasNewPageWithJSONForm = ({ params }: WithRouterProps) => {
  const previousPathName = useContext(PreviousPathnameContext);
  const authUser = useAuthUser();
  const project = useProject({ projectSlug: params.slug });

  const phases = usePhases(project?.id);
  const { schema, uiSchema } = useInputSchema(project?.id);

  useEffect(() => {
    const isPrivilegedUser =
      !isNilOrError(authUser) &&
      (isAdmin({ data: authUser }) ||
        isModerator({ data: authUser }) ||
        isSuperAdmin({ data: authUser }));

    if (
      !isPrivilegedUser &&
      (authUser === null ||
        (!isNilOrError(project) &&
          !project.attributes.action_descriptor.posting_idea.enabled))
    ) {
      clHistory.replace(previousPathName || (!authUser ? '/sign-up' : '/'));
    }
  }, [authUser, project, previousPathName]);

  const search = location.search;
  // Click on map flow :
  // clicked location is passed in url params
  // reverse goecode them and use them as initial data
  const [processingLocation, setProcessingLocation] = useState(Boolean(search));
  const [initialFormData, setInitialFormData] = useState({});

  useEffect(() => {
    const { lat, lng } = parse(search, {
      ignoreQueryPrefix: true,
      decoder: (str, _defaultEncoder, _charset, type) => {
        return type === 'value' ? parseFloat(str) : str;
      },
    }) as { [key: string]: string | number };

    if (lat && lng) {
      setInitialFormData((initialFormData) => ({
        ...initialFormData,
        location_point_geojson: {
          type: 'Point',
          coordinates: [lng, lat],
        },
      }));
    }

    if (typeof lat === 'number' && typeof lng === 'number') {
      reverseGeocode(lat, lng).then((address) => {
        setInitialFormData((initialFormData) => ({
          ...initialFormData,
          location_description: address,
        }));
        setProcessingLocation(false);
      });
    }
  }, [search]);

  const onSubmit = async (data) => {
    let location_point_geojson;

    if (data.location_description && !data.location_point_geojson) {
      location_point_geojson = await geocode(data.location_description);
    }

    const idea = await addIdea({
      ...data,
      location_point_geojson,
      project_id: project?.id,
      publication_status: 'published',
    });
    const ideaId = idea.data.id;

    clHistory.push({
      pathname: `/ideas/${idea.data.attributes.slug}`,
      search: `?new_idea_id=${ideaId}`,
    });
  };

  return (
    <PageContainer overflow="hidden">
      {!isNilOrError(project) && !processingLocation && schema && uiSchema ? (
        <>
          <IdeasNewMeta />
          <Form
            schema={schema}
            uiSchema={uiSchema}
            onSubmit={onSubmit}
<<<<<<< HEAD
            inputId={undefined}
=======
            initialFormData={initialFormData}
>>>>>>> ff9d07ad
            title={
              <FormattedMessage
                {...{
                  idea: messages.ideaFormTitle,
                  option: messages.optionFormTitle,
                  project: messages.projectFormTitle,
                  question: messages.questionFormTitle,
                  issue: messages.issueFormTitle,
                  contribution: messages.contributionFormTitle,
                }[
                  getInputTerm(
                    project?.attributes.process_type,
                    project,
                    phases
                  )
                ]}
              />
            }
          />
        </>
      ) : isError(project) ? (
        <Box>Please try again</Box>
      ) : (
        <FullPageSpinner />
      )}
    </PageContainer>
  );
};

export default IdeasNewPageWithJSONForm;<|MERGE_RESOLUTION|>--- conflicted
+++ resolved
@@ -119,11 +119,8 @@
             schema={schema}
             uiSchema={uiSchema}
             onSubmit={onSubmit}
-<<<<<<< HEAD
+            initialFormData={initialFormData}
             inputId={undefined}
-=======
-            initialFormData={initialFormData}
->>>>>>> ff9d07ad
             title={
               <FormattedMessage
                 {...{
