--- conflicted
+++ resolved
@@ -187,29 +187,8 @@
             getAjvErrorMessage={getAjvErrorMessage}
             getApiErrorMessage={getApiErrorMessage}
             inputId={undefined}
-<<<<<<< HEAD
             title={config.getFormTitle(project, phases)}
-=======
             config={'input'}
-            title={
-              <FormattedMessage
-                {...{
-                  idea: messages.ideaFormTitle,
-                  option: messages.optionFormTitle,
-                  project: messages.projectFormTitle,
-                  question: messages.questionFormTitle,
-                  issue: messages.issueFormTitle,
-                  contribution: messages.contributionFormTitle,
-                }[
-                  getInputTerm(
-                    project?.attributes.process_type,
-                    project,
-                    phases
-                  )
-                ]}
-              />
-            }
->>>>>>> d65ca0c7
           />
         </>
       ) : isError(project) || inputSchemaError ? null : (
