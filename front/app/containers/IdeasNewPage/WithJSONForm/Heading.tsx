import React, { useState } from 'react';

// Components
import {
  Box,
  Title,
  Text,
  useBreakpoint,
} from '@citizenlab/cl2-component-library';
import Button from 'components/UI/Button';
import Modal from 'components/UI/Modal';
import GoBackButtonSurvey from 'components/UI/GoBackButton';

// i18n
import { FormattedMessage } from 'utils/cl-intl';
import messages from '../messages';

// Types
import { IProjectData } from 'services/projects';

// Styles
<<<<<<< HEAD
import useURLQuery from 'utils/cl-router/useUrlQuery';
import GoBackButton from 'containers/IdeasShow/GoBackButton';
=======
import { colors } from 'utils/styleUtils';
import { useSearchParams } from 'react-router-dom';
>>>>>>> c151e507

type Props = {
  project: IProjectData;
  titleText: string;
  isSurvey: boolean;
  canUserEditProject: boolean;
};

export const Heading = ({
  project,
  titleText,
  canUserEditProject,
  isSurvey,
}: Props) => {
  const [searchParams] = useSearchParams();
  const phaseId =
    searchParams.get('phase_id') ||
    project.relationships.current_phase?.data?.id;
  const linkToSurveyBuilder = phaseId
    ? `/admin/projects/${project.id}/phases/${phaseId}/native-survey/edit`
    : `/admin/projects/${project.id}/native-survey/edit`;
  const canEditSurvey = canUserEditProject && isSurvey;
  const isSmallerThanXlPhone = useBreakpoint('phone');
  const showEditSurveyButton = !isSmallerThanXlPhone && canEditSurvey;
  const [showLeaveModal, setShowLeaveModal] = useState(false);
  const shouldCenterTopBarContent = !isSmallerThanXlPhone || !isSurvey;
  const openModal = () => {
    setShowLeaveModal(true);
  };
  const closeModal = () => {
    setShowLeaveModal(false);
  };
  const isSurveyOnMobile = isSmallerThanXlPhone && isSurvey;

  return (
    <>
      {isSurveyOnMobile && (
        <>
          <Box
            padding="20px"
            display="flex"
            justifyContent="flex-start"
            width="100%"
          >
            <GoBackButtonSurvey onClick={openModal} />
          </Box>
        </>
      )}
      <Box
        width="100%"
        display="flex"
        flexDirection={isSurveyOnMobile ? 'row-reverse' : 'column'}
        justifyContent="center"
        alignItems="center"
        pt={isSurveyOnMobile ? '0px' : '40px'}
        top={isSurveyOnMobile ? '0px' : undefined}
        zIndex="3"
      >
        <Box
          display="flex"
          width={shouldCenterTopBarContent ? '100%' : undefined}
          flexDirection="row"
          justifyContent={showEditSurveyButton ? 'flex-end' : 'space-between'}
          mb="14px"
          alignItems="center"
          maxWidth="700px"
          px="20px"
        >
          {!isSurvey && (
            <GoBackButton insideModal={false} projectId={project.id} />
          )}
          {isSurvey && !isSmallerThanXlPhone && (
            <Box
              display="flex"
              flexDirection="row"
              width="100%"
              alignItems="center"
              justifyContent="space-between"
            >
              <GoBackButtonSurvey onClick={openModal} />
              {showEditSurveyButton && (
                <Button
                  data-cy="e2e-edit-survey-link"
                  icon="edit"
                  linkTo={linkToSurveyBuilder}
                  buttonStyle="primary-inverse"
                  textDecorationHover="underline"
                  hidden={!canUserEditProject}
                  mr="12px"
                >
                  <FormattedMessage {...messages.editSurvey} />
                </Button>
              )}
            </Box>
          )}
        </Box>

        <Box width="100%">
          <Text
            width="100%"
            color={'tenantPrimary'}
            variant="bodyL"
            style={{ fontWeight: isSurvey ? 600 : 500 }}
            fontSize={isSurveyOnMobile ? 'xxxl' : 'xxxxl'}
            ml={isSurveyOnMobile ? '16px' : '0px'}
            my={isSurveyOnMobile ? '12px' : '8px'}
          >
            {titleText}
          </Text>
        </Box>
        <Modal opened={showLeaveModal} close={closeModal}>
          <Box display="flex" flexDirection="column" width="100%" p="20px">
            <Box mb="40px">
              <Title variant="h3" color="primary">
                <FormattedMessage
                  {...messages.leaveSurveyConfirmationQuestion}
                />
              </Title>
              <Text color="primary" fontSize="l">
                <FormattedMessage {...messages.leaveSurveyText} />
              </Text>
            </Box>
            <Box
              display="flex"
              flexDirection={isSmallerThanXlPhone ? 'column' : 'row'}
              width="100%"
              alignItems="center"
            >
              <Button
                icon="delete"
                data-cy="e2e-confirm-delete-survey-results"
                buttonStyle="delete"
                width="100%"
                mb={isSmallerThanXlPhone ? '16px' : undefined}
                mr={!isSmallerThanXlPhone ? '20px' : undefined}
                linkTo={`/projects/${project.attributes.slug}`}
              >
                <FormattedMessage {...messages.confirmLeaveSurveyButtonText} />
              </Button>
              <Button buttonStyle="secondary" width="100%" onClick={closeModal}>
                <FormattedMessage {...messages.cancelLeaveSurveyButtonText} />
              </Button>
            </Box>
          </Box>
        </Modal>
      </Box>
    </>
  );
};<|MERGE_RESOLUTION|>--- conflicted
+++ resolved
@@ -19,13 +19,8 @@
 import { IProjectData } from 'services/projects';
 
 // Styles
-<<<<<<< HEAD
-import useURLQuery from 'utils/cl-router/useUrlQuery';
 import GoBackButton from 'containers/IdeasShow/GoBackButton';
-=======
-import { colors } from 'utils/styleUtils';
 import { useSearchParams } from 'react-router-dom';
->>>>>>> c151e507
 
 type Props = {
   project: IProjectData;
