import React from 'react';

import { Spinner } from '@citizenlab/cl2-component-library';
import { parse } from 'qs';
import { useParams } from 'react-router-dom';

import useAuthUser from 'api/me/useAuthUser';
import usePhases from 'api/phases/usePhases';
import { getCurrentPhase } from 'api/phases/utils';
import useProjectBySlug from 'api/projects/useProjectBySlug';

import { triggerAuthenticationFlow } from 'containers/Authentication/events';

import PageNotFound from 'components/PageNotFound';
import Unauthorized from 'components/Unauthorized';
import VerticalCenterer from 'components/VerticalCenterer';

import { isFixableByAuthentication } from 'utils/actionDescriptors';
import { getIdeaPostingRules } from 'utils/actionTakingRules';
import Navigate from 'utils/cl-router/Navigate';
import { getParticipationMethod } from 'utils/configs/participationMethodConfig';
import { isUnauthorizedRQ } from 'utils/errorUtils';
import { isNilOrError } from 'utils/helperUtils';

import IdeasNewIdeationForm from './IdeasNewIdeationForm';

const IdeasNewPage = () => {
  const { slug } = useParams();
  const {
    data: project,
    status: projectStatus,
    error: projectError,
  } = useProjectBySlug(slug);
  const { data: authUser } = useAuthUser();
  const { data: phases, status: phasesStatus } = usePhases(project?.data.id);
  const { phase_id } = parse(location.search, {
    ignoreQueryPrefix: true,
  }) as { [key: string]: string };

  /*
    TO DO: simplify these loading & auth checks, then if possible abstract and use the same the IdeasNewSurveyPage
  */

  if (projectStatus === 'loading' || phasesStatus === 'loading') {
    return (
      <VerticalCenterer>
        <Spinner />
      </VerticalCenterer>
    );
  }

  if (projectStatus === 'error') {
    if (isUnauthorizedRQ(projectError)) {
      return <Unauthorized />;
    }

    return <PageNotFound />;
  }

  if (!phases) {
    return null;
  }

  const currentPhase = getCurrentPhase(phases.data);
  const participationMethod = getParticipationMethod(
    project.data,
    phases?.data,
    phase_id
  );
  const { enabled, disabledReason, authenticationRequirements } =
    getIdeaPostingRules({
      project: project.data,
      phase: currentPhase,
      authUser: authUser?.data,
    });

<<<<<<< HEAD
  const userCannotViewSurvey =
    !canModerateProject(project.data, authUser) &&
    phase_id !== currentPhase?.id;

  if (isSurvey) {
    if (disabledReason === 'postingLimitedMaxReached') {
      return <SurveySubmittedNotice project={project.data} />;
    } else if (userCannotViewSurvey) {
      return <SurveyNotActiveNotice project={project.data} />;
    }
  }

=======
>>>>>>> 14e8069c
  if ((enabled === 'maybe' && authenticationRequirements) || disabledReason) {
    const triggerAuthFlow = () => {
      triggerAuthenticationFlow({
        flow: 'signup',
        context: {
          type: 'phase',
          action: 'posting_idea',
          id: phase_id || getCurrentPhase(phases?.data)?.id || '',
        },
      });
    };

    return (
      <Unauthorized
        fixableByAuthentication={
          !isNilOrError(authenticationRequirements) ||
          (disabledReason && isFixableByAuthentication(disabledReason)) ||
          false
        }
        triggerAuthFlow={triggerAuthFlow}
      />
    );
  }

  /*
    We arrive in this component via the /ideas/new route, which in the past
    was also used to render the survey form. In order for old links to surveys not to break,
    we are redirecting /ideas/new requests to the new /surveys/new URL. This code can be removed
    once we've verified all surveys started before the date this got merged have been completed.
  */
  if (currentPhase && participationMethod === 'native_survey') {
    return (
      <Navigate
        to={`/projects/${slug}/surveys/new?phase_id=${currentPhase.id}`}
        replace
      />
    );
  }

  return <IdeasNewIdeationForm project={project} />;
};

export default IdeasNewPage;<|MERGE_RESOLUTION|>--- conflicted
+++ resolved
@@ -74,21 +74,6 @@
       authUser: authUser?.data,
     });
 
-<<<<<<< HEAD
-  const userCannotViewSurvey =
-    !canModerateProject(project.data, authUser) &&
-    phase_id !== currentPhase?.id;
-
-  if (isSurvey) {
-    if (disabledReason === 'postingLimitedMaxReached') {
-      return <SurveySubmittedNotice project={project.data} />;
-    } else if (userCannotViewSurvey) {
-      return <SurveyNotActiveNotice project={project.data} />;
-    }
-  }
-
-=======
->>>>>>> 14e8069c
   if ((enabled === 'maybe' && authenticationRequirements) || disabledReason) {
     const triggerAuthFlow = () => {
       triggerAuthenticationFlow({
