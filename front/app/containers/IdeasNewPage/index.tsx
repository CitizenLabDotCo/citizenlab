--- conflicted
+++ resolved
@@ -192,6 +192,7 @@
       position_coordinates,
       imageFile,
       ideaFiles,
+      authorId,
     } = await this.globalState.get();
 
     if (
@@ -202,21 +203,6 @@
       this.globalState.set({ submitError: false, processing: true });
 
       try {
-<<<<<<< HEAD
-=======
-        const {
-          title,
-          description,
-          selectedTopics,
-          budget,
-          proposedBudget,
-          position,
-          position_coordinates,
-          imageFile,
-          ideaFiles,
-          authorId,
-        } = await this.globalState.get();
->>>>>>> 997b38d5
         const ideaTitle = { [locale]: title as string };
         const ideaDescription = { [locale]: description || '' };
         const locationGeoJSON =
