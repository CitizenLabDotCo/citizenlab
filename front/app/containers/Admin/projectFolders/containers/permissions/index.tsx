import React, { useState, useCallback } from 'react';
import styled from 'styled-components';
import { IOption } from 'typings';
<<<<<<< HEAD
=======
import {
  isProjectFolderModerator,
  userModeratesFolder,
} from 'services/permissions/rules/projectFolderPermissions';
>>>>>>> 1a7d2bf9
import { useParams } from 'react-router-dom';
// utils
import { isNilOrError } from 'utils/helperUtils';

// services
import useProjectFolderModerators from 'hooks/useProjectFolderModerators';
<<<<<<< HEAD
import useAuthUser from 'hooks/useAuthUser';
=======
import { IUsers, IUserData, usersStream } from 'services/users';
>>>>>>> 1a7d2bf9
import {
  addFolderModerator,
  deleteFolderModerator,
} from 'services/projectFolderModerators';

// i18n
import messages from './messages';
import { FormattedMessage, useIntl } from 'utils/cl-intl';

// components
import { SubSectionTitle } from 'components/admin/Section';
import { IconTooltip, Box, Text } from '@citizenlab/cl2-component-library';
import Button from 'components/UI/Button';
import { List, Row } from 'components/admin/ResourceList';
import Avatar from 'components/Avatar';
<<<<<<< HEAD
=======
import selectStyles from 'components/UI/MultipleSelect/styles';
import { isAdmin } from 'services/permissions/roles';
>>>>>>> 1a7d2bf9
import AddCollaboratorsModal from 'components/admin/AddCollaboratorsModal';
import UserSelect from 'components/UI/UserSelect';

const StyledA = styled.a`
  &:hover {
    text-decoration: underline;
  }
`;

const UserSelectSection = styled.section`
  display: flex;
  margin-bottom: 12px;
`;

const AddButton = styled(Button)`
  margin-left: 12px;
`;

const FolderPermissions = () => {
  const { projectFolderId } = useParams() as { projectFolderId: string };
  const { formatMessage } = useIntl();
  const folderModerators = useProjectFolderModerators(projectFolderId);

  const [selectedUserOptions, setSelectedUserOptions] = useState<IOption[]>([]);
  const [processing, setProcessing] = useState<boolean>(false);
  const [showModal, setShowModal] = useState(false);
  const [moderatorToAdd, setModeratorToAdd] = useState<string | null>(null);

  const closeModal = () => {
    setShowModal(false);
  };
  const openModal = () => {
    setShowModal(true);
  };

  const handleOnChange = (userId: string) => {
    setModeratorToAdd(userId);
  };

  const handleOnAddFolderModeratorsClick = useCallback(() => {
    if (moderatorToAdd) {
      setProcessing(true);
      addFolderModerator(projectFolderId, moderatorToAdd);
      setProcessing(false);
      setSelectedUserOptions([]);
    }
    // eslint-disable-next-line react-hooks/exhaustive-deps
  }, [selectedUserOptions]);

  const handleDeleteFolderModeratorClick = (moderatorId: string) => () => {
    deleteFolderModerator(projectFolderId, moderatorId);
  };

  return (
    <Box
      width="100%"
      mb="25px"
      display="flex"
      flexDirection="column"
      justifyContent="space-between"
    >
      <Box width="100%">
        <SubSectionTitle>
          <FormattedMessage {...messages.folderManagerSectionTitle} />
          <IconTooltip
            content={
              <FormattedMessage
                {...messages.folderManagerTooltip}
                values={{
                  projectManagementInfoCenterLink: (
                    <StyledA
                      href={formatMessage(messages.moreInfoFolderManagerLink)}
                      target="_blank"
                    >
                      <FormattedMessage
                        {...messages.projectManagementInfoCenterLinkText}
                      />
                    </StyledA>
                  ),
                }}
              />
            }
          />
        </SubSectionTitle>

        <UserSelectSection>
          <Box display="flex" alignItems="center" mb="12px">
            <Box width="500px">
              <UserSelect
                id="folderModeratorUserSearch"
                inputId="folderModeratorUserSearchInputId"
                value={moderatorToAdd}
                onChange={handleOnChange}
                placeholder={formatMessage(messages.searchFolderManager)}
              />
            </Box>
            <AddButton
              text={formatMessage(messages.addFolderManager)}
              buttonStyle="cl-blue"
              icon="plus-circle"
              padding="10px 16px"
              onClick={openModal}
              disabled={!moderatorToAdd}
              processing={processing}
            />
          </Box>
          <AddCollaboratorsModal
            addModerators={handleOnAddFolderModeratorsClick}
            showModal={showModal}
            closeModal={closeModal}
            noOfCollaboratorSeatsToAdd={selectedUserOptions.length}
          />
        </UserSelectSection>

        <List>
          <>
            {!isNilOrError(folderModerators) &&
              folderModerators.map((folderModerator, index) => (
                // This row is a near copy of ModeratorListRow. They could be
                // extracted in 1 component.
                <Row
                  key={folderModerator.id}
                  isLastItem={index === folderModerators.length - 1}
                >
                  <Box display="flex" alignItems="center">
                    <Box mr="12px">
                      <Avatar userId={folderModerator.id} size={30} />
                    </Box>
<<<<<<< HEAD
                    <Text as="span" m={'0'}>
                      {`${folderModerator.attributes.first_name} ${folderModerator.attributes.last_name}`}
=======
                    <Text as="span" m="0">
                      {userName(folderModerator)}
>>>>>>> 1a7d2bf9
                    </Text>
                  </Box>
                  <Text as="span" m="0">
                    {folderModerator.attributes.email}
                  </Text>
                  <Button
                    onClick={handleDeleteFolderModeratorClick(
                      folderModerator.id
                    )}
                    buttonStyle="text"
                    icon="delete"
                  >
                    <FormattedMessage {...messages.deleteFolderManagerLabel} />
                  </Button>
                </Row>
              ))}
          </>
        </List>
      </Box>
    </Box>
  );
};

export default FolderPermissions;<|MERGE_RESOLUTION|>--- conflicted
+++ resolved
@@ -1,24 +1,12 @@
 import React, { useState, useCallback } from 'react';
 import styled from 'styled-components';
 import { IOption } from 'typings';
-<<<<<<< HEAD
-=======
-import {
-  isProjectFolderModerator,
-  userModeratesFolder,
-} from 'services/permissions/rules/projectFolderPermissions';
->>>>>>> 1a7d2bf9
 import { useParams } from 'react-router-dom';
 // utils
 import { isNilOrError } from 'utils/helperUtils';
 
 // services
 import useProjectFolderModerators from 'hooks/useProjectFolderModerators';
-<<<<<<< HEAD
-import useAuthUser from 'hooks/useAuthUser';
-=======
-import { IUsers, IUserData, usersStream } from 'services/users';
->>>>>>> 1a7d2bf9
 import {
   addFolderModerator,
   deleteFolderModerator,
@@ -34,11 +22,6 @@
 import Button from 'components/UI/Button';
 import { List, Row } from 'components/admin/ResourceList';
 import Avatar from 'components/Avatar';
-<<<<<<< HEAD
-=======
-import selectStyles from 'components/UI/MultipleSelect/styles';
-import { isAdmin } from 'services/permissions/roles';
->>>>>>> 1a7d2bf9
 import AddCollaboratorsModal from 'components/admin/AddCollaboratorsModal';
 import UserSelect from 'components/UI/UserSelect';
 
@@ -167,13 +150,8 @@
                     <Box mr="12px">
                       <Avatar userId={folderModerator.id} size={30} />
                     </Box>
-<<<<<<< HEAD
-                    <Text as="span" m={'0'}>
+                    <Text as="span" m="0">
                       {`${folderModerator.attributes.first_name} ${folderModerator.attributes.last_name}`}
-=======
-                    <Text as="span" m="0">
-                      {userName(folderModerator)}
->>>>>>> 1a7d2bf9
                     </Text>
                   </Box>
                   <Text as="span" m="0">
