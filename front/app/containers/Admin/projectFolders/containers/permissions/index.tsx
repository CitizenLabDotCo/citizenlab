--- conflicted
+++ resolved
@@ -23,11 +23,8 @@
 import { List, Row } from 'components/admin/ResourceList';
 import Avatar from 'components/Avatar';
 import AddCollaboratorsModal from 'components/admin/AddCollaboratorsModal';
-<<<<<<< HEAD
 import UserSelect from 'components/UI/UserSelect';
-=======
 import SeatInfo from 'components/SeatInfo';
->>>>>>> ef7bcbc8
 
 const StyledA = styled.a`
   &:hover {
@@ -47,19 +44,11 @@
 const FolderPermissions = () => {
   const { projectFolderId } = useParams() as { projectFolderId: string };
   const { formatMessage } = useIntl();
-  const folderModerators = useProjectFolderModerators(projectFolderId);
-<<<<<<< HEAD
-  const [processing, setProcessing] = useState(false);
-=======
   const hasSeatBasedBillingEnabled = useFeatureFlag({
     name: 'seat_based_billing',
   });
-
-  const [selectedUserOptions, setSelectedUserOptions] = useState<IOption[]>([]);
-  const [searchInput, setSearchInput] = useState<string>('');
-  const [loading, setLoading] = useState<boolean>(false);
-  const [processing, setProcessing] = useState<boolean>(false);
->>>>>>> ef7bcbc8
+  const folderModerators = useProjectFolderModerators(projectFolderId);
+  const [processing, setProcessing] = useState(false);
   const [showModal, setShowModal] = useState(false);
   const [moderatorToAdd, setModeratorToAdd] = useState<string | null>(null);
 
@@ -84,63 +73,6 @@
     deleteFolderModerator(projectFolderId, moderatorId);
   };
 
-<<<<<<< HEAD
-=======
-  const loadUsers = (inputValue: string, callback) => {
-    if (inputValue) {
-      setLoading(true);
-
-      usersStream({
-        queryParameters: {
-          search: inputValue,
-        },
-      })
-        .observable.pipe(first())
-        .subscribe((response) => {
-          setLoading(false);
-          callback(getFolderModeratorOptions(response));
-        });
-    }
-  };
-
-  const getFolderModeratorOptions = (users: IUsers) => {
-    // note: this typing info of users above is not correc
-    if (!isNilOrError(users)) {
-      return users.data
-        .filter(
-          (user: IUserData) => !userModeratesFolder(user, projectFolderId)
-        )
-        .map((user: IUserData) => {
-          return {
-            value: user.id,
-            label: `${userName(user)} (${user.attributes.email})`,
-            email: `${user.attributes.email}`,
-            disabled:
-              isProjectFolderModerator(user) && !isAdmin({ data: user }),
-          };
-        });
-    }
-
-    return [];
-  };
-
-  const noOptionsMessage = () => {
-    if (isNonEmptyString(searchInput)) {
-      return formatMessage(messages.noMatch);
-    }
-
-    return null;
-  };
-
-  const isDropdownIconHidden = useMemo(
-    () => !isNonEmptyString(searchInput),
-    [searchInput]
-  );
-
-  const userName = (user: IUserData) => {
-    return `${user.attributes.first_name} ${user.attributes.last_name}`;
-  };
-
   const handleAddClick = () => {
     if (hasSeatBasedBillingEnabled) {
       setShowModal(true);
@@ -149,7 +81,6 @@
     }
   };
 
->>>>>>> ef7bcbc8
   return (
     <Box
       width="100%"
@@ -183,7 +114,6 @@
         </SubSectionTitle>
 
         <UserSelectSection>
-<<<<<<< HEAD
           <Box display="flex" alignItems="center" mb="12px">
             <Box width="500px">
               <UserSelect
@@ -201,53 +131,18 @@
               buttonStyle="cl-blue"
               icon="plus-circle"
               padding="10px 16px"
-              onClick={openModal}
+              onClick={handleAddClick}
               disabled={!moderatorToAdd}
               processing={processing}
             />
           </Box>
-          <AddCollaboratorsModal
-            addModerators={handleOnAddFolderModeratorsClick}
-            showModal={showModal}
-            closeModal={closeModal}
-          />
-=======
-          <UserSelectSelect
-            name="search-user"
-            isMulti={true}
-            cacheOptions={false}
-            defaultOptions={false}
-            loadOptions={loadUsers}
-            isLoading={loading}
-            isDisabled={processing}
-            value={selectedUserOptions}
-            onChange={handleFolderModeratorsChange}
-            placeholder={formatMessage(messages.searchFolderManager)}
-            styles={selectStyles}
-            noOptionsMessage={noOptionsMessage}
-            onInputChange={handleFolderModeratorInputChange}
-            components={
-              isDropdownIconHidden && { DropdownIndicator: () => null }
-            }
-          />
-          <UserSelectButton
-            text={formatMessage(messages.addFolderManager)}
-            buttonStyle="cl-blue"
-            icon="plus-circle"
-            padding="13px 16px"
-            onClick={handleAddClick}
-            disabled={!selectedUserOptions || selectedUserOptions.length === 0}
-            processing={processing}
-          />
           {hasSeatBasedBillingEnabled && (
             <AddCollaboratorsModal
               addModerators={handleOnAddFolderModeratorsClick}
               showModal={showModal}
               closeModal={closeModal}
-              noOfCollaboratorSeatsToAdd={selectedUserOptions.length}
             />
           )}
->>>>>>> ef7bcbc8
         </UserSelectSection>
 
         <List>
