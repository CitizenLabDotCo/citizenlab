--- conflicted
+++ resolved
@@ -8,13 +8,8 @@
 import { PublicationStatus } from 'api/projects/types';
 
 // hooks
-<<<<<<< HEAD
 import useAdminPublications from 'api/admin_publications/useAdminPublications';
-import useAuthUser from 'hooks/useAuthUser';
-=======
-import useAdminPublications from 'hooks/useAdminPublications';
 import useAuthUser from 'api/me/useAuthUser';
->>>>>>> 0e85952f
 
 // localisation
 import { FormattedMessage } from 'utils/cl-intl';
@@ -35,14 +30,9 @@
 }
 
 const ItemsNotInFolder = ({ projectFolderId }: Props) => {
-<<<<<<< HEAD
-  const authUser = useAuthUser();
+  const { data: authUser } = useAuthUser();
 
   const { data } = useAdminPublications({
-=======
-  const { data: authUser } = useAuthUser();
-  const { list: adminPublications } = useAdminPublications({
->>>>>>> 0e85952f
     publicationStatusFilter: publicationStatuses,
   });
 
