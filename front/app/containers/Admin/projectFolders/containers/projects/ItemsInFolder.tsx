import React, { useState } from 'react';
import { isNilOrError } from 'utils/helperUtils';

// api
import useUpdateProjectFolderMembership from 'api/projects/useUpdateProjectFolderMembership';

// services
import { PublicationStatus } from 'api/projects/types';
import { isAdmin } from 'services/permissions/roles';

// hooks
<<<<<<< HEAD
import useAdminPublications from 'api/admin_publications/useAdminPublications';
import useAuthUser from 'hooks/useAuthUser';
=======
import useAdminPublications, {
  IAdminPublicationContent,
} from 'hooks/useAdminPublications';
import useAuthUser from 'api/me/useAuthUser';
>>>>>>> 0e85952f

// localisation
import { FormattedMessage } from 'utils/cl-intl';
import messages from '../messages';

// components
import { SortableList, SortableRow } from 'components/admin/ResourceList';
import ProjectRow from 'containers/Admin/projects/components/ProjectRow';
import useReorderAdminPublication from 'api/admin_publications/useReorderAdminPublication';
import { IAdminPublicationData } from 'api/admin_publications/types';

const publicationStatuses: PublicationStatus[] = [
  'draft',
  'archived',
  'published',
];

interface Props {
  projectFolderId: string;
}

const ItemsInFolder = ({ projectFolderId }: Props) => {
<<<<<<< HEAD
  const authUser = useAuthUser();
  const { mutate: reorderAdminPublication } = useReorderAdminPublication();
  const { data } = useAdminPublications({
=======
  const { data: authUser } = useAuthUser();
  const { list: projectsInFolder } = useAdminPublications({
>>>>>>> 0e85952f
    childrenOfId: projectFolderId,
    publicationStatusFilter: publicationStatuses,
  });

  const projectsInFolder = data?.pages.map((page) => page.data).flat();

  const { mutate: updateProjectFolderMembership } =
    useUpdateProjectFolderMembership();

  const [processing, setProcessing] = useState<string[]>([]);

  const handleReorder = (itemId: string, newOrder: number) => {
    reorderAdminPublication({ id: itemId, ordering: newOrder });
  };

  const removeProjectFromFolder =
    (projectFolderId: string) => (projectId: string) => async () => {
      setProcessing([...processing, projectId]);

      updateProjectFolderMembership(
        {
          projectId,
          newProjectFolderId: null,
          oldProjectFolderId: projectFolderId,
        },
        {
          onSuccess: () => {
            setProcessing(processing.filter((item) => projectId !== item));
          },
        }
      );
    };

  if (
    !isNilOrError(authUser) &&
    !isNilOrError(projectsInFolder) &&
    // the length check is needed because an empty array
    // is also truthy, so we won't reach the fallback message
    projectsInFolder.length > 0
  ) {
    const userIsAdmin = authUser && isAdmin(authUser);

    return (
      <SortableList
        key={`IN_FOLDER_LIST${projectsInFolder.length}`}
        items={projectsInFolder}
        onReorder={handleReorder}
        className="projects-list e2e-admin-folder-projects-list"
        id="e2e-admin-folders-projects-list"
      >
        {({ itemsList, handleDragRow, handleDropRow }) => (
          <>
            {itemsList.map((adminPublication: IAdminPublicationData, index) => {
              return (
                <SortableRow
                  key={adminPublication.id}
                  id={adminPublication.relationships.publication.data.id}
                  index={index}
                  moveRow={handleDragRow}
                  dropRow={handleDropRow}
                  isLastItem={index === itemsList.length - 1}
                >
                  <ProjectRow
                    publication={adminPublication}
                    actions={
                      userIsAdmin
                        ? [
                            {
                              buttonContent: (
                                <FormattedMessage
                                  {...messages.removeFromFolder}
                                />
                              ),
                              handler: removeProjectFromFolder(projectFolderId),
                              icon: 'minus-circle',
                              processing: processing.includes(
                                adminPublication.relationships.publication.data
                                  .id
                              ),
                            },
                            'manage',
                          ]
                        : ['manage']
                    }
                    hideMoreActions
                  />
                </SortableRow>
              );
            })}
          </>
        )}
      </SortableList>
    );
  }

  return <FormattedMessage {...messages.folderEmptyGoBackToAdd} />;
};

export default ItemsInFolder;<|MERGE_RESOLUTION|>--- conflicted
+++ resolved
@@ -9,15 +9,8 @@
 import { isAdmin } from 'services/permissions/roles';
 
 // hooks
-<<<<<<< HEAD
 import useAdminPublications from 'api/admin_publications/useAdminPublications';
-import useAuthUser from 'hooks/useAuthUser';
-=======
-import useAdminPublications, {
-  IAdminPublicationContent,
-} from 'hooks/useAdminPublications';
 import useAuthUser from 'api/me/useAuthUser';
->>>>>>> 0e85952f
 
 // localisation
 import { FormattedMessage } from 'utils/cl-intl';
@@ -40,14 +33,9 @@
 }
 
 const ItemsInFolder = ({ projectFolderId }: Props) => {
-<<<<<<< HEAD
-  const authUser = useAuthUser();
+  const { data: authUser } = useAuthUser();
   const { mutate: reorderAdminPublication } = useReorderAdminPublication();
   const { data } = useAdminPublications({
-=======
-  const { data: authUser } = useAuthUser();
-  const { list: projectsInFolder } = useAdminPublications({
->>>>>>> 0e85952f
     childrenOfId: projectFolderId,
     publicationStatusFilter: publicationStatuses,
   });
