--- conflicted
+++ resolved
@@ -64,12 +64,8 @@
   };
   projectId: string;
   phaseId?: string;
-<<<<<<< HEAD
+  totalSubmissions: number;
 } & WrappedComponentProps;
-=======
-  totalSubmissions: number;
-} & InjectedIntlProps;
->>>>>>> 4f2ad435
 
 export const FormEdit = ({
   intl: { formatMessage },
