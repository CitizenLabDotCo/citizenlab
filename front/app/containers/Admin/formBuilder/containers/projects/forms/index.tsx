<<<<<<< HEAD
import React, { Fragment, useState } from 'react';
import { InjectedIntlProps } from 'react-intl';
=======
import React, { Fragment } from 'react';
import { WrappedComponentProps } from 'react-intl';
>>>>>>> b83f4f06
import { injectIntl } from 'utils/cl-intl';
import { useParams, useLocation } from 'react-router-dom';

// components
import { Box, Title, Text } from '@citizenlab/cl2-component-library';
import FormActions from 'containers/Admin/formBuilder/components/FormActions';
import FormResults from 'containers/Admin/formBuilder/components/FormResults';
import Button from 'components/UI/Button';

// i18n
import messages from './messages';

// hooks
import useProject from 'hooks/useProject';
import usePhases from 'hooks/usePhases';
import useLocale from 'hooks/useLocale';

// Utils
import { isNilOrError } from 'utils/helperUtils';
import { getFormActionsConfig } from 'containers/Admin/formBuilder/utils';

// Styles
import { colors } from 'utils/styleUtils';

<<<<<<< HEAD
// Services
import { downloadSurveyResults } from 'services/formCustomFields';

const Forms = ({ intl: { formatMessage } }: InjectedIntlProps) => {
=======
const Forms = ({ intl: { formatMessage } }: WrappedComponentProps) => {
>>>>>>> b83f4f06
  const { projectId } = useParams() as { projectId: string };
  const [isDownloading, setIsDownloading] = useState(false);
  const project = useProject({ projectId });
  const phases = usePhases(projectId);
  const locale = useLocale();
  const { pathname } = useLocation();

  if (isNilOrError(project) || isNilOrError(locale)) {
    return null;
  }

  const showResults = pathname.includes(
    `/admin/projects/${project.id}/native-survey/results`
  );

  const formActionsConfigs = getFormActionsConfig(project, phases);

  const handleDownloadResults = async () => {
    try {
      setIsDownloading(true);
      await downloadSurveyResults(project, locale);
    } catch (error) {
      // Not handling errors for now
    } finally {
      setIsDownloading(false);
    }
  };

  return showResults ? (
    <FormResults />
  ) : (
    <>
      <Box width="100%">
        <Box
          width="100%"
          display="flex"
          flexDirection="row"
          justifyContent="space-between"
          alignItems="center"
        >
          <Box width="100%">
            <Title>{formatMessage(messages.survey)}</Title>
            <Text>{formatMessage(messages.surveyDescription)}</Text>
          </Box>
          {project.attributes.process_type === 'timeline' && (
            <Box>
              <Button
                icon="download"
                buttonStyle="secondary"
                width="auto"
                minWidth="312px"
                onClick={handleDownloadResults}
                processing={isDownloading}
              >
                {formatMessage(messages.downloadAllResults)}
              </Button>
            </Box>
          )}
        </Box>
        {formActionsConfigs.map(
          (
            {
              phaseId,
              editFormLink,
              viewFormLink,
              viewFormResults,
              heading,
              postingEnabled,
              togglePostingEnabled,
            },
            index
          ) => {
            return (
              <Fragment key={index}>
                <FormActions
                  phaseId={phaseId}
                  editFormLink={editFormLink}
                  viewFormLink={viewFormLink}
                  viewFormResults={viewFormResults}
                  heading={heading}
                  postingEnabled={postingEnabled}
                  togglePostingEnabled={togglePostingEnabled}
                />
                {index !== formActionsConfigs.length - 1 && (
                  <Box height="1px" border={`1px solid ${colors.divider}`} />
                )}
              </Fragment>
            );
          }
        )}
      </Box>
    </>
  );
};

export default injectIntl(Forms);<|MERGE_RESOLUTION|>--- conflicted
+++ resolved
@@ -1,10 +1,5 @@
-<<<<<<< HEAD
 import React, { Fragment, useState } from 'react';
-import { InjectedIntlProps } from 'react-intl';
-=======
-import React, { Fragment } from 'react';
 import { WrappedComponentProps } from 'react-intl';
->>>>>>> b83f4f06
 import { injectIntl } from 'utils/cl-intl';
 import { useParams, useLocation } from 'react-router-dom';
 
@@ -29,14 +24,10 @@
 // Styles
 import { colors } from 'utils/styleUtils';
 
-<<<<<<< HEAD
 // Services
 import { downloadSurveyResults } from 'services/formCustomFields';
 
-const Forms = ({ intl: { formatMessage } }: InjectedIntlProps) => {
-=======
 const Forms = ({ intl: { formatMessage } }: WrappedComponentProps) => {
->>>>>>> b83f4f06
   const { projectId } = useParams() as { projectId: string };
   const [isDownloading, setIsDownloading] = useState(false);
   const project = useProject({ projectId });
