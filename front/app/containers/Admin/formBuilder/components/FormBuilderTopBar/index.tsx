import React, { useState } from 'react';
import { useFormContext } from 'react-hook-form';

// hooks
import useProject from 'hooks/useProject';
import useLocalize from 'hooks/useLocalize';
import usePhase from 'hooks/usePhase';

// components
import GoBackButton from 'components/UI/GoBackButton';
import Button from 'components/UI/Button';

// styling
import { colors } from 'utils/styleUtils';
import styled from 'styled-components';
import {
  Box,
  stylingConsts,
  Spinner,
  Text,
  Title,
  StatusLabel,
} from '@citizenlab/cl2-component-library';

// utils
import { isNilOrError } from 'utils/helperUtils';
import { getIsPostingEnabled } from 'containers/Admin/formBuilder/utils';

// i18n
import messages from '../messages';
import { FormattedMessage } from 'utils/cl-intl';

// routing
import clHistory from 'utils/cl-router/history';
import { useParams } from 'react-router-dom';

// services
import {
  IFlatCustomField,
  updateFormCustomFields,
} from 'services/formCustomFields';

const StyledStatusLabel = styled(StatusLabel)`
  height: 20px;
  margin-bottom: auto;
`;

const FormBuilderTopBar = () => {
  const localize = useLocalize();
  const { projectId, phaseId } = useParams() as {
    projectId: string;
    phaseId?: string;
  };
  const project = useProject({ projectId });
  const [loading, setLoading] = useState(false);
<<<<<<< HEAD
  const formCustomFields: IFlatCustomField[] = useWatch({
    control,
    name: 'customFields',
  });
  const phase = usePhase(phaseId || null);
  const isPostingEnabled = getIsPostingEnabled(project, phase);
=======
  const { watch } = useFormContext();
  const formCustomFields: IFlatCustomField[] = watch('customFields');
>>>>>>> c778149f

  // TODO : Generalize this form builder and use new ParticipationMethod abstraction to control method specific copy, etc.
  const goBack = () => {
    clHistory.push(`/admin/projects/${projectId}/native-survey`);
  };

  const save = async () => {
    if (!isNilOrError(formCustomFields)) {
      try {
        setLoading(true);
        const finalResponseArray = formCustomFields.map((field) => ({
          ...(!field.isLocalOnly && { id: field.id }),
          input_type: field.input_type,
          required: field.required,
          enabled: field.enabled,
          title_multiloc: field.title_multiloc || {},
          description_multiloc: field.description_multiloc || {},
        }));
        await updateFormCustomFields(projectId, finalResponseArray, phaseId);
      } catch {
        // TODO: Add error handling
      } finally {
        setLoading(false);
      }
    }
  };

  return (
    <Box
      position="fixed"
      zIndex="3"
      alignItems="center"
      w="100%"
      h={`${stylingConsts.menuHeight}px`}
      display="flex"
      background={`${colors.adminContentBackground}`}
      borderBottom={`1px solid ${colors.mediumGrey}`}
    >
      <Box
        p="16px"
        w="212px"
        h="100%"
        borderRight={`1px solid ${colors.mediumGrey}`}
        display="flex"
        alignItems="center"
      >
        <GoBackButton onClick={goBack} />
      </Box>
      <Box display="flex" p="16px" flexGrow={1} alignItems="center">
        <Box flexGrow={2}>
          {isNilOrError(project) ? (
            <Spinner />
          ) : (
            <>
              <Text mb="0px" color="adminSecondaryTextColor">
                {localize(project.attributes.title_multiloc)}
              </Text>
              <Box display="flex" alignContent="center">
                <Title marginRight="8px" marginTop="auto" variant="h4" as="h1">
                  <FormattedMessage {...messages.surveyTitle} />
                </Title>
                <StyledStatusLabel
                  text={
                    isPostingEnabled ? (
                      <span style={{ color: colors.clGreen }}>
                        <FormattedMessage {...messages.open} />
                      </span>
                    ) : (
                      <span style={{ color: colors.grey }}>
                        <FormattedMessage {...messages.closed} />
                      </span>
                    )
                  }
                  backgroundColor={
                    isPostingEnabled
                      ? colors.clGreenSuccessBackground
                      : colors.backgroundLightGrey
                  }
                />
              </Box>
            </>
          )}
        </Box>
        <Box ml="24px" />
        <Button
          buttonStyle="secondary"
          icon="eye"
          mx="20px"
          disabled={!project}
          linkTo={`/projects/${project?.attributes.slug}/ideas/new`}
          openLinkInNewTab
        >
          <FormattedMessage {...messages.viewSurvey} />
        </Button>
        <Button
          buttonStyle="primary"
          mx="20px"
          disabled={!project}
          processing={loading}
          onClick={save}
        >
          <FormattedMessage {...messages.save} />
        </Button>
      </Box>
    </Box>
  );
};

export default FormBuilderTopBar;<|MERGE_RESOLUTION|>--- conflicted
+++ resolved
@@ -53,17 +53,10 @@
   };
   const project = useProject({ projectId });
   const [loading, setLoading] = useState(false);
-<<<<<<< HEAD
-  const formCustomFields: IFlatCustomField[] = useWatch({
-    control,
-    name: 'customFields',
-  });
+  const { watch } = useFormContext();
+  const formCustomFields: IFlatCustomField[] = watch('customFields');
   const phase = usePhase(phaseId || null);
   const isPostingEnabled = getIsPostingEnabled(project, phase);
-=======
-  const { watch } = useFormContext();
-  const formCustomFields: IFlatCustomField[] = watch('customFields');
->>>>>>> c778149f
 
   // TODO : Generalize this form builder and use new ParticipationMethod abstraction to control method specific copy, etc.
   const goBack = () => {
