<<<<<<< HEAD
import { get, snakeCase } from 'lodash-es';
import React from 'react';
=======
import React, { useState } from 'react';
>>>>>>> d487287d
import { WrappedComponentProps } from 'react-intl';
import { useParams } from 'react-router-dom';
import { injectIntl } from 'utils/cl-intl';

// Hooks
import useLocale from 'hooks/useLocale';

// components
import {
  Box,
  colors,
  Icon,
  Text,
  Title,
} from '@citizenlab/cl2-component-library';
import T from 'components/T';
import Button from 'components/UI/Button';
import CompletionBar from 'containers/Admin/formBuilder/components/FormResults/CompletionBar';

// i18n
import messages from '../messages';

// utils
import { isNilOrError } from 'utils/helperUtils';

// hooks
import useFormResults from 'hooks/useFormResults';
import useProject from 'hooks/useProject';
import usePhase from 'hooks/usePhase';

// Services
import { downloadSurveyResults } from 'services/formCustomFields';

const FormResults = ({ intl: { formatMessage } }: WrappedComponentProps) => {
  const { projectId } = useParams() as {
    projectId: string;
  };
  const [isDownloading, setIsDownloading] = useState(false);
  const locale = useLocale();
  const queryString = window.location.search;
  const urlParams = new URLSearchParams(queryString);
  const phaseId = urlParams.get('phase_id');
  const project = useProject({ projectId });
  const phase = usePhase(phaseId);
  const formResults = useFormResults({
    projectId,
    phaseId,
  });

  if (
    isNilOrError(formResults) ||
    isNilOrError(locale) ||
    isNilOrError(project)
  ) {
    return null;
  }

  const { totalSubmissions, results } = formResults;

  const handleDownloadResults = async () => {
    try {
      setIsDownloading(true);
      await downloadSurveyResults(project, locale, phase);
    } catch (error) {
      // Not handling errors for now
    } finally {
      setIsDownloading(false);
    }
  };

  const surveyResponseMessage =
    totalSubmissions > 0
      ? formatMessage(messages.totalSurveyResponses, {
          count: totalSubmissions,
        })
      : formatMessage(messages.noSurveyResponses);

  return (
    <Box width="100%">
      <Box width="100%" display="flex" alignItems="center">
        <Box width="100%">
          <Title variant="h2">{formatMessage(messages.surveyResults)}</Title>
          <Text variant="bodyM" color="textSecondary">
            {surveyResponseMessage}
          </Text>
        </Box>
        <Box>
          <Button
            icon="download"
            data-cy="e2e-download-survey-results"
            buttonStyle="secondary"
            width="auto"
            minWidth="312px"
            onClick={handleDownloadResults}
            processing={isDownloading}
          >
            {formatMessage(messages.downloadResults)}
          </Button>
        </Box>
      </Box>

      <Box
        bgColor={colors.teal100}
        borderRadius="3px"
        px="12px"
        py="4px"
        mt="0px"
        mb="32px"
        role="alert"
        display="flex"
        justifyContent="space-between"
        alignItems="center"
      >
        <Box display="flex" gap="16px" alignItems="center">
          <Icon
            name="info-outline"
            width="24px"
            height="24px"
            fill="textSecondary"
          />
          <Text variant="bodyM" color="textSecondary">
            {formatMessage(messages.informationText)}
          </Text>
        </Box>
      </Box>
      <Box maxWidth="524px">
        {results.map(
          (
            { question, inputType, answers, totalResponses, required },
            index
          ) => {
            const inputTypeText = get(messages, inputType, '');
            const requiredOrOptionalText = required
              ? formatMessage(messages.required)
              : formatMessage(messages.optional);
            const inputTypeLabel = `${formatMessage(
              inputTypeText
            )} - ${requiredOrOptionalText.toLowerCase()}`;

            return (
              <Box
                key={index}
                data-cy={`e2e-${snakeCase(question[locale])}`}
                mb="56px"
              >
                <Title variant="h3" mb="0">
                  <T value={question} />
                </Title>
                {inputTypeText && (
                  <Text variant="bodyS" color="textSecondary" mb="0">
                    {inputTypeLabel}
                  </Text>
                )}
                {answers.map(({ answer, responses }, index) => {
                  const percentage =
                    Math.round((responses / totalResponses) * 1000) / 10;

                  return (
                    <CompletionBar
                      key={index}
                      bgColor={colors.primary}
                      completed={percentage}
                      leftLabel={answer}
                      rightLabel={formatMessage(messages.choiceCount, {
                        choiceCount: responses,
                        percentage,
                      })}
                    />
                  );
                })}
              </Box>
            );
          }
        )}
      </Box>
    </Box>
  );
};

export default injectIntl(FormResults);<|MERGE_RESOLUTION|>--- conflicted
+++ resolved
@@ -1,9 +1,4 @@
-<<<<<<< HEAD
-import { get, snakeCase } from 'lodash-es';
-import React from 'react';
-=======
 import React, { useState } from 'react';
->>>>>>> d487287d
 import { WrappedComponentProps } from 'react-intl';
 import { useParams } from 'react-router-dom';
 import { injectIntl } from 'utils/cl-intl';
