--- conflicted
+++ resolved
@@ -26,14 +26,11 @@
 import useFormResults from 'hooks/useFormResults';
 import useProject from 'hooks/useProject';
 import usePhase from 'hooks/usePhase';
+import useURLQuery from 'utils/cl-router/useUrlQuery';
 
 // Services
 import { downloadSurveyResults } from 'services/formCustomFields';
-<<<<<<< HEAD
-import useURLQuery from 'utils/cl-router/useUrlQuery';
-=======
 import FormResultsQuestion from './FormResultsQuestion';
->>>>>>> 4469b649
 
 const FormResults = ({ intl: { formatMessage } }: WrappedComponentProps) => {
   const { projectId } = useParams() as {
