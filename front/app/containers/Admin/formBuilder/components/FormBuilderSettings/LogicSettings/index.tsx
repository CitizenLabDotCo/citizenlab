--- conflicted
+++ resolved
@@ -75,7 +75,6 @@
       <Box mb="24px">
         <Warning text={formatMessage(messages.logicWarning)} />
       </Box>
-<<<<<<< HEAD
       {field.input_type === 'page' ? (
         <PageRuleInput
           name={`customFields.${field.index}.logic`}
@@ -87,6 +86,8 @@
             answers.map((answer) => (
               <Box key={answer.key}>
                 <RuleInput
+                  fieldId={field.temp_id || field.id}
+                  validationError={validationError}
                   name={`customFields.${field.index}.logic`}
                   answer={answer}
                   pages={pageOptions}
@@ -95,20 +96,6 @@
             ))}
         </>
       )}
-=======
-      {answers &&
-        answers.map((answer) => (
-          <Box key={answer.key}>
-            <RuleInput
-              fieldId={field.temp_id || field.id}
-              validationError={validationError}
-              name={`customFields.${field.index}.logic`}
-              answer={answer}
-              pages={pageOptions}
-            />
-          </Box>
-        ))}
->>>>>>> 7d397c6e
       <Box borderTop={`1px solid ${colors.divider}`} py="24px" />
     </>
   );
