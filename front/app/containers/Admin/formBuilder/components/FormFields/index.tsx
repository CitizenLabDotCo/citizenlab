--- conflicted
+++ resolved
@@ -123,12 +123,12 @@
                   <Button
                     buttonStyle="secondary"
                     icon="edit"
+                    disabled={isEditingDisabled}
                     onClick={() => {
                       onEditField({ ...field, index });
                     }}
                     data-cy={`e2e-edit-${fieldIdentifier}`}
                   >
-<<<<<<< HEAD
                     <FormattedMessage {...messages.editButtonLabel} />
                   </Button>
                 </SortableRow>
@@ -139,39 +139,6 @@
         {formCustomFields.length > 0 && (
           <Box height="1px" borderTop={`1px solid ${colors.divider}`} />
         )}
-=======
-                    <Box display="flex" className="expand">
-                      <Box as="span" display="flex" alignItems="center">
-                        <Text fontSize="base" my="0px" color="primary">
-                          <T value={field.title_multiloc} />
-                        </Text>
-                      </Box>
-                      {!isNilOrError(field.input_type) && (
-                        <StyledBadge className="inverse" color={colors.grey700}>
-                          <FormattedMessage
-                            {...getTranslatedFieldType(field.input_type)}
-                          />
-                        </StyledBadge>
-                      )}
-                    </Box>
-                    <Button
-                      buttonStyle="secondary"
-                      icon="edit"
-                      disabled={isEditingDisabled}
-                      onClick={() => {
-                        onEditField({ ...field, index });
-                      }}
-                      data-cy={`e2e-edit-${fieldIdentifier}`}
-                    >
-                      <FormattedMessage {...messages.editButtonLabel} />
-                    </Button>
-                  </SortableRow>
-                </Box>
-              );
-            })}
-          </List>
-        </Box>
->>>>>>> a378fc43
       </Box>
     </DndProvider>
   );
