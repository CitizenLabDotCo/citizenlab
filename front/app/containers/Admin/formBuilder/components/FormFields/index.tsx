--- conflicted
+++ resolved
@@ -2,47 +2,16 @@
 import { useFormContext } from 'react-hook-form';
 
 // intl
-<<<<<<< HEAD
-import { FormattedMessage, useIntl } from 'utils/cl-intl';
-=======
->>>>>>> 2e30ad2a
 import messages from '../messages';
 
 // utils
 import { isNilOrError } from 'utils/helperUtils';
-<<<<<<< HEAD
-import {
-  isFieldSelected,
-  getFieldBackgroundColor,
-  getTitleColor,
-  getIndexForTitle,
-  getIndexTitleColor,
-  getLinearScaleRule,
-  getLinearScaleOptions,
-  getOptionRule,
-} from './utils';
-
-// components
-import { List } from 'components/admin/ResourceList';
-import {
-  Box,
-  Badge,
-  Text,
-  colors,
-  Icon,
-} from '@citizenlab/cl2-component-library';
-import T from 'components/T';
-import { SortableRow } from '../SortableRow';
-import { FieldRuleDisplay } from './FieldRuleDisplay';
-
-// styling
-import styled, { useTheme } from 'styled-components';
-=======
 
 // components
 import { Box, colors } from '@citizenlab/cl2-component-library';
+
+// components
 import { FieldElement } from './FieldElement';
->>>>>>> 2e30ad2a
 
 // hooks and services
 import useLocale from 'hooks/useLocale';
@@ -50,7 +19,6 @@
   IFlatCustomField,
   IFlatCustomFieldWithIndex,
 } from 'services/formCustomFields';
-import { surveyEndOption } from '../FormBuilderSettings/utils';
 
 import { DragAndDrop, Drag, Drop } from '../DragAndDrop';
 import {
@@ -98,8 +66,6 @@
 }: FormFieldsProps) => {
   const { watch } = useFormContext();
   const locale = useLocale();
-  const { formatMessage } = useIntl();
-  const theme = useTheme();
   const formCustomFields: IFlatCustomField[] = watch('customFields');
 
   if (isNilOrError(locale)) {
@@ -122,43 +88,6 @@
     }
   });
 
-  const getTitleFromAnswerId = (
-    field: IFlatCustomField,
-    answerId: string | number | undefined
-  ) => {
-    if (answerId) {
-      // If number, this is a linear scale option. Return the value as a string.
-      if (typeof answerId === 'number') {
-        return answerId.toString();
-      }
-      // Otherwise this is an option ID, return the related option title
-      const option = field?.options?.find(
-        (option) => option.id === answerId || option.temp_id === answerId
-      );
-      return option?.title_multiloc[locale];
-    }
-    return undefined;
-  };
-
-  const getTitleFromPageId = (pageId: string | number | undefined) => {
-    if (pageId) {
-      // Return the related page title for the provided ID
-      if (pageId === surveyEndOption) {
-        return `${formatMessage(messages.surveyEnd)}`;
-      }
-      const page = formCustomFields.find(
-        (field) => field.id === pageId || field.temp_id === pageId
-      );
-      if (!isNilOrError(page)) {
-        return `${formatMessage(messages.page)} ${getIndexForTitle(
-          formCustomFields,
-          page
-        )}`;
-      }
-    }
-    return undefined;
-  };
-
   return (
     <Box py="32px" height="100%">
       <DragAndDrop
@@ -174,121 +103,6 @@
                 id={pageGrouping.id}
                 index={pageIndex}
               >
-<<<<<<< HEAD
-                <SortableRow
-                  rowHeight={field.input_type === 'page' ? '50px' : '70px'}
-                  id={field.id}
-                  index={index}
-                  dropRow={dropRow}
-                >
-                  <Box
-                    display="flex"
-                    justifyContent="space-between"
-                    className="expand"
-                    width="100%"
-                    ml={field.input_type === 'page' ? '8px' : '32px'}
-                  >
-                    <Box display="flex" alignItems="center">
-                      <Box m="0px" display="block">
-                        <Box>
-                          <Icon
-                            ml="28px"
-                            mb="4px"
-                            width="12px"
-                            fill={
-                              isFieldSelected(selectedFieldId, field.id) &&
-                              field.input_type === 'page'
-                                ? 'white'
-                                : theme.colors.tenantPrimary
-                            }
-                            name="sort"
-                          />
-                          <Text
-                            as="span"
-                            color={getIndexTitleColor(selectedFieldId, field)}
-                            fontSize="base"
-                            mt="auto"
-                            mb="auto"
-                            fontWeight="bold"
-                            mx="12px"
-                          >
-                            <>
-                              <FormattedMessage
-                                {...(field.input_type === 'page'
-                                  ? messages.page
-                                  : messages.question)}
-                              />
-                              {getIndexForTitle(formCustomFields, field)}
-                            </>
-                          </Text>
-                          <Text
-                            as="span"
-                            fontSize="base"
-                            mt="auto"
-                            mb="auto"
-                            color={getTitleColor(selectedFieldId, field)}
-                          >
-                            <T value={field.title_multiloc} />
-                          </Text>
-                        </Box>
-                        {field.input_type !== 'page' && field.logic.rules && (
-                          <Box>
-                            {field.input_type === 'select' &&
-                              field.options &&
-                              field.options.map((option) => {
-                                return (
-                                  <Box key={option.id}>
-                                    <FieldRuleDisplay
-                                      answerTitle={getTitleFromAnswerId(
-                                        field,
-                                        getOptionRule(option, field)?.if
-                                      )}
-                                      targetPage={getTitleFromPageId(
-                                        getOptionRule(option, field)
-                                          ?.goto_page_id
-                                      )}
-                                    />
-                                  </Box>
-                                );
-                              })}
-                            {field.input_type === 'linear_scale' &&
-                              field.maximum &&
-                              getLinearScaleOptions(field.maximum).map(
-                                (option) => {
-                                  return (
-                                    <Box key={option.key}>
-                                      <FieldRuleDisplay
-                                        answerTitle={getTitleFromAnswerId(
-                                          field,
-                                          getLinearScaleRule(option, field)?.if
-                                        )}
-                                        targetPage={getTitleFromPageId(
-                                          getLinearScaleRule(option, field)
-                                            ?.goto_page_id
-                                        )}
-                                      />
-                                    </Box>
-                                  );
-                                }
-                              )}
-                          </Box>
-                        )}
-                      </Box>
-                    </Box>
-                    <Box
-                      pr="32px"
-                      display="flex"
-                      height="100%"
-                      alignContent="center"
-                    >
-                      {!isNilOrError(field.input_type) &&
-                        field.input_type !== 'page' && (
-                          <Box my="auto" ml="12px">
-                            {' '}
-                            <Badge
-                              className="inverse"
-                              color={colors.coolGrey600}
-=======
                 <FieldElement
                   field={pageGrouping.page}
                   isEditingDisabled={isEditingDisabled}
@@ -313,7 +127,6 @@
                               key={question.id}
                               id={question.id}
                               index={index}
->>>>>>> 2e30ad2a
                             >
                               <FieldElement
                                 key={question.id}
