import {
  IFlatCustomField,
  IFlatCustomFieldWithIndex,
  IOptionsType,
} from 'services/formCustomFields';
import { colors } from '@citizenlab/cl2-component-library';
import { isNilOrError } from 'utils/helperUtils';

export const isFieldSelected = (
  selectedFieldId: string | undefined,
  fieldId: string
) => {
  return selectedFieldId === fieldId;
};

export const getFieldBackgroundColor = (
  selectedFieldId: string | undefined,
  field: IFlatCustomField
) => {
  if (field.input_type === 'page') {
    return isFieldSelected(selectedFieldId, field.id)
      ? colors.primary
      : colors.background;
  }
  return undefined;
};

export const getTitleColor = (
  selectedFieldId: string | undefined,
  field: IFlatCustomField
) => {
  if (
    field.input_type === 'page' &&
    isFieldSelected(selectedFieldId, field.id)
  ) {
    return 'white';
  }
  return 'grey800';
};

export const getIndexTitleColor = (
  selectedFieldId: string | undefined,
  field: IFlatCustomField
) => {
  if (
    field.input_type === 'page' &&
    isFieldSelected(selectedFieldId, field.id)
  ) {
    return 'white';
  }
  return 'teal300';
};

export const getIndexForTitle = (
  formCustomFields: IFlatCustomField[],
  field: IFlatCustomField | IFlatCustomFieldWithIndex
) => {
<<<<<<< HEAD
  if (field.input_type === 'page') {
    const filteredPages = formCustomFields.filter(
      (customField) => customField.input_type === 'page'
    );
    return ` ${filteredPages.indexOf(field) + 1}`;
  }
  const filteredQuestion = formCustomFields.filter(
    (customField) => customField.input_type !== 'page'
  );
  return ` ${filteredQuestion.indexOf(field) + 1}`;
};

export const getOptionRule = (
  option: IOptionsType,
  field: IFlatCustomField
) => {
  const rules = field.logic?.rules;
  if (!isNilOrError(rules) && (option.id || option.temp_id)) {
    const rule = rules.find(
      (rule) => rule.if === option.id || rule.if === option.temp_id
    );
    if (rule && rule.if && rule.goto_page_id) {
      return rule;
    }
  }
  return undefined;
};

export const getLinearScaleRule = (
  option: { key: number; label: string },
  field: IFlatCustomField
) => {
  const rules = field.logic?.rules;
  if (!isNilOrError(rules) && option.key) {
    const rule = rules.find((rule) => rule.if === option.key);
    if (rule && rule.if && rule.goto_page_id) {
      return rule;
    }
  }
  return undefined;
};

export const getLinearScaleOptions = (maximum: number) => {
  const linearScaleOptionArray = Array.from(
    { length: maximum },
    (_, i) => i + 1
  );
  const answers = linearScaleOptionArray.map((option) => ({
    key: option,
    label: option.toString(),
  }));
  return answers;
=======
  const fieldIndex = formCustomFields
    .filter((customField) => {
      return field.input_type === 'page'
        ? customField.input_type === 'page'
        : customField.input_type !== 'page';
    })
    .findIndex((f) => f.id === field.id);

  return ` ${fieldIndex + 1}`;
>>>>>>> 2e30ad2a
};<|MERGE_RESOLUTION|>--- conflicted
+++ resolved
@@ -55,17 +55,15 @@
   formCustomFields: IFlatCustomField[],
   field: IFlatCustomField | IFlatCustomFieldWithIndex
 ) => {
-<<<<<<< HEAD
-  if (field.input_type === 'page') {
-    const filteredPages = formCustomFields.filter(
-      (customField) => customField.input_type === 'page'
-    );
-    return ` ${filteredPages.indexOf(field) + 1}`;
-  }
-  const filteredQuestion = formCustomFields.filter(
-    (customField) => customField.input_type !== 'page'
-  );
-  return ` ${filteredQuestion.indexOf(field) + 1}`;
+  const fieldIndex = formCustomFields
+    .filter((customField) => {
+      return field.input_type === 'page'
+        ? customField.input_type === 'page'
+        : customField.input_type !== 'page';
+    })
+    .findIndex((f) => f.id === field.id);
+
+  return ` ${fieldIndex + 1}`;
 };
 
 export const getOptionRule = (
@@ -108,15 +106,4 @@
     label: option.toString(),
   }));
   return answers;
-=======
-  const fieldIndex = formCustomFields
-    .filter((customField) => {
-      return field.input_type === 'page'
-        ? customField.input_type === 'page'
-        : customField.input_type !== 'page';
-    })
-    .findIndex((f) => f.id === field.id);
-
-  return ` ${fieldIndex + 1}`;
->>>>>>> 2e30ad2a
 };