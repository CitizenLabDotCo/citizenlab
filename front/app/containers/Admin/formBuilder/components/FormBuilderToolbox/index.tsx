import React from 'react';

// intl
import { FormattedMessage, injectIntl } from 'utils/cl-intl';
import { InjectedIntlProps } from 'react-intl';
import messages from '../messages';

// components
import ToolboxItem from './ToolboxItem';
import { Box, Title } from '@citizenlab/cl2-component-library';

// styles
import styled from 'styled-components';
import { colors } from 'utils/styleUtils';

// types
import {
  ICustomFieldInputType,
  IFlatCreateCustomField,
} from 'services/formCustomFields';

// Hooks
import useLocale from 'hooks/useLocale';

// utils
import { isNilOrError } from 'utils/helperUtils';

const DraggableElement = styled.div`
  cursor: move;
`;

interface FormBuilderToolboxProps {
  onAddField: (field: IFlatCreateCustomField) => void;
}

const FormBuilderToolbox = ({
  intl: { formatMessage },
  onAddField,
}: FormBuilderToolboxProps & InjectedIntlProps) => {
  const locale = useLocale();

  if (isNilOrError(locale)) return null;

  const addAnswer = (inputType: ICustomFieldInputType) => {
    onAddField({
      id: `${Math.floor(Date.now() * Math.random())}`,
      isLocalOnly: true,
      description_multiloc: {},
      input_type: inputType,
      required: false,
<<<<<<< HEAD
      title_multiloc: {},
      maximum_label_multiloc: {},
      minimum_label_multiloc: {},
      maximum: 5,
      options: [
        {
          title_multiloc: {},
=======
      title_multiloc: {
        [locale]: '',
      },
      options: [
        {
          // TODO: Ask Ben what the starter data should be
          title_multiloc: {
            [locale]: '',
          },
>>>>>>> 667b6ef6
        },
      ],
      enabled: true,
    });
  };

  return (
    <Box
      position="fixed"
      zIndex="99999"
      flex="0 0 auto"
      h="100%"
      w="212px"
      display="flex"
      flexDirection="column"
      alignItems="center"
      bgColor="white"
      overflowY="auto"
      borderRight={`1px solid ${colors.mediumGrey}`}
    >
      <Box w="100%" display="inline">
        <Title
          fontWeight="normal"
          mb="4px"
          mt="24px"
          ml="12px"
          variant="h6"
          as="h3"
          color="secondaryText"
        >
          <FormattedMessage {...messages.addSurveyContent} />
        </Title>

        <DraggableElement>
          <ToolboxItem
            icon="short-answer"
            label={formatMessage(messages.shortAnswer)}
            onClick={() => addAnswer('text')}
          />
          <ToolboxItem
            icon="multiple-choice"
            label={formatMessage(messages.multipleChoice)}
            onClick={() => addAnswer('multiselect')}
          />
          <ToolboxItem
            icon="info"
            label={formatMessage(messages.number)}
            onClick={() => addAnswer('number')}
          />
          <ToolboxItem
            icon="info"
            label={formatMessage(messages.linearScale)}
            onClick={() => addAnswer('linear_scale')}
          />
        </DraggableElement>
      </Box>
    </Box>
  );
};

export default injectIntl(FormBuilderToolbox);<|MERGE_RESOLUTION|>--- conflicted
+++ resolved
@@ -48,25 +48,15 @@
       description_multiloc: {},
       input_type: inputType,
       required: false,
-<<<<<<< HEAD
-      title_multiloc: {},
+      title_multiloc: {
+        [locale]: '',
+      },
       maximum_label_multiloc: {},
       minimum_label_multiloc: {},
       maximum: 5,
       options: [
         {
           title_multiloc: {},
-=======
-      title_multiloc: {
-        [locale]: '',
-      },
-      options: [
-        {
-          // TODO: Ask Ben what the starter data should be
-          title_multiloc: {
-            [locale]: '',
-          },
->>>>>>> 667b6ef6
         },
       ],
       enabled: true,
