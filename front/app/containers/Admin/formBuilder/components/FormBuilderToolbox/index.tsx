--- conflicted
+++ resolved
@@ -85,12 +85,8 @@
           ml="16px"
           variant="h6"
           as="h3"
-<<<<<<< HEAD
           color="textSecondary"
-=======
-          color="grey"
           style={{ textTransform: 'uppercase' }}
->>>>>>> bfee042d
         >
           <FormattedMessage {...messages.addSurveyContent} />
         </Title>
