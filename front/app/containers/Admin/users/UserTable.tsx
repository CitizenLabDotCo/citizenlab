--- conflicted
+++ resolved
@@ -126,92 +126,6 @@
     handleSelect(userId);
   };
 
-<<<<<<< HEAD
-  render() {
-    const {
-      usersList,
-      sortAttribute,
-      sortDirection,
-      currentPage,
-      lastPage,
-      selectedUsers,
-    } = this.props;
-    const usersCount = isArray(usersList) && usersList.length;
-
-    if (isArray(usersList) && usersCount && usersCount > 0) {
-      return (
-        <Container className="e2e-user-table">
-          <Table mt="20px">
-            <Thead>
-              <Tr>
-                <Th />
-                <Th />
-                <SortableTh
-                  sortDirection={
-                    sortAttribute === 'last_name' ? sortDirection : undefined
-                  }
-                  onClick={this.handleSortingOnChange('last_name')}
-                >
-                  <FormattedMessage {...messages.name} />
-                </SortableTh>
-                <SortableTh
-                  sortDirection={
-                    sortAttribute === 'email' ? sortDirection : undefined
-                  }
-                  onClick={this.handleSortingOnChange('email')}
-                >
-                  <FormattedMessage {...messages.email} />
-                </SortableTh>
-                <SortableTh
-                  sortDirection={
-                    sortAttribute === 'created_at' ? sortDirection : undefined
-                  }
-                  onClick={this.handleSortingOnChange('created_at')}
-                >
-                  <FormattedMessage {...messages.since} />
-                </SortableTh>
-                <SortableTh
-                  sortDirection={
-                    sortAttribute === 'role' ? sortDirection : undefined
-                  }
-                  onClick={this.handleSortingOnChange('role')}
-                >
-                  <FormattedMessage {...messages.status} />
-                </SortableTh>
-                <Th>
-                  <Uppercase>
-                    <FormattedMessage tagName="div" {...messages.options} />
-                  </Uppercase>
-                </Th>
-              </Tr>
-            </Thead>
-            <Tbody>
-              {usersList.map((user) => (
-                <UserTableRow
-                  key={user.id}
-                  user={user}
-                  selected={
-                    selectedUsers === 'all' || includes(selectedUsers, user.id)
-                  }
-                  toggleSelect={this.handleUserToggle(user.id)}
-                  toggleAdmin={this.handleAdminRoleOnChange(user)}
-                  authUser={this.props.authUser}
-                />
-              ))}
-            </Tbody>
-          </Table>
-
-          <StyledPagination
-            currentPage={currentPage || 1}
-            totalPages={lastPage || 1}
-            loadPage={this.handlePaginationClick}
-          />
-        </Container>
-      );
-    }
-
-    return null;
-=======
   const usersCount = isArray(usersList) && usersList.length;
 
   if (isArray(usersList) && usersCount && usersCount > 0) {
@@ -292,7 +206,6 @@
         />
       </Container>
     );
->>>>>>> 14d22706
   }
 
   return null;
