--- conflicted
+++ resolved
@@ -214,11 +214,7 @@
           </GroupName>
           <MembersCount>{usercount.count}</MembersCount>
         </MenuLink>
-<<<<<<< HEAD
-        <MenuLink to="/admin/users/admins_and_managers">
-=======
         <MenuLink to="/admin/users/admins-managers">
->>>>>>> 14d22706
           <GroupName>
             <FormattedMessage {...messages.adminsAndManagers} />
           </GroupName>
