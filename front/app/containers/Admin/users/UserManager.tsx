--- conflicted
+++ resolved
@@ -25,15 +25,10 @@
   groupId?: string;
   groupType?: MembershipType;
   deleteUsersFromGroup?: (userIds: string[]) => void;
-<<<<<<< HEAD
+  // These are used in the inputProps for GetUsers
   canModerate?: boolean;
   notCitizenlabMember?: boolean;
   includeInactive?: boolean;
-=======
-  // These are used in the inputProps for GetUsers
-  canModerate?: boolean;
-  notCitizenlabMember?: boolean;
->>>>>>> 14d22706
 }
 
 interface DataProps {
