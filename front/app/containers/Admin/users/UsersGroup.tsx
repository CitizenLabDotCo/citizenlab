// Libraries
import React from 'react';
import { adopt } from 'react-adopt';
import { withRouter, WithRouterProps } from 'utils/cl-router/withRouter';
import { isEmpty, isString } from 'lodash-es';

// utils
import { isNilOrError } from 'utils/helperUtils';
import { API_PATH } from 'containers/App/constants';
import streams from 'utils/streams';

// Components
import UsersGroupHeader from './UsersGroupHeader';
import Modal from 'components/UI/Modal';
import NormalGroupForm, { NormalFormValues } from './NormalGroupForm';
import UserManager from './UserManager';

// Events
import eventEmitter from 'utils/eventEmitter';
import events from './events';

// i18n
import FormattedMessage from 'utils/cl-intl/FormattedMessage';
import messages from './messages';
import { injectIntl } from 'utils/cl-intl';
import { WrappedComponentProps } from 'react-intl';

// Resources
import GetGroup, { GetGroupChildProps } from 'resources/GetGroup';
import GetFeatureFlag, {
  GetFeatureFlagChildProps,
} from 'resources/GetFeatureFlag';

// Services
import { deleteGroup, updateGroup, MembershipType } from 'services/groups';
import { deleteMembershipByUserId } from 'services/groupMemberships';

// tracking
import { trackEventByName } from 'utils/analytics';
import tracks from './tracks';

import Outlet from 'components/Outlet';

export interface InputProps {}

interface DataProps {
  group: GetGroupChildProps;
  isVerificationEnabled: GetFeatureFlagChildProps;
}

interface Props extends InputProps, DataProps {}

export interface State {
  groupEditionModal: false | MembershipType;
  search: string | undefined;
}

export class UsersGroup extends React.PureComponent<
  Props & WrappedComponentProps,
  State
> {
  constructor(props: Props & WrappedComponentProps) {
    super(props);
    this.state = {
      groupEditionModal: false,
      search: undefined,
    };
  }

  closeGroupEditionModal = () => {
    this.setState({ groupEditionModal: false });
  };

  openGroupEditionModal = () => {
    const { group } = this.props;

    if (!isNilOrError(group)) {
      const groupType = group.attributes.membership_type;
      trackEventByName(tracks.editGroup.name, {
        extra: {
          groupType,
        },
      });

      this.setState({ groupEditionModal: groupType });
    }
  };

  handleSubmitForm = (groupId: string) => async (values: NormalFormValues) => {
    await updateGroup(groupId, { ...values });

    await streams.fetchAllWith({
      dataId: [groupId],
      apiEndpoint: [`${API_PATH}/users`, `${API_PATH}/groups`],
      onlyFetchActiveStreams: true,
    });
    this.closeGroupEditionModal();
  };

  deleteGroup = (groupId: string) => () => {
    const deleteMessage = this.props.intl.formatMessage(
      messages.groupDeletionConfirmation
    );

    if (window.confirm(deleteMessage)) {
      deleteGroup(groupId);
    }
  };

  searchGroup = (searchTerm: string) => {
    this.setState({
      search: isString(searchTerm) && !isEmpty(searchTerm) ? searchTerm : '',
    });
  };

  deleteUsersFromGroup = async (userIds: string[]) => {
    if (
      !isNilOrError(this.props.group) &&
      this.props.group.attributes.membership_type === 'manual'
    ) {
      const deleteMessage = this.props.intl.formatMessage(
        messages.membershipDeleteConfirmation
      );

      if (window.confirm(deleteMessage)) {
        const groupId = this.props.group.id;
        const promises: Promise<any>[] = [];

        userIds.forEach((userId) =>
          promises.push(deleteMembershipByUserId(groupId, userId))
        );

        try {
          await Promise.all(promises);
          await streams.fetchAllWith({
            dataId: [groupId],
            apiEndpoint: [`${API_PATH}/groups`],
          });
        } catch (error) {
          eventEmitter.emit<JSX.Element>(
            events.membershipDeleteFailed,
            <FormattedMessage {...messages.membershipDeleteFailed} />
          );
        }
      }
    }
  };

  renderModalHeader = () => {
    const { groupEditionModal } = this.state;
    if (groupEditionModal === 'manual') {
      return <FormattedMessage {...messages.modalHeaderManual} />;
    }
    return (
      <Outlet
        id="app.containers.Admin.users.UsersGroup.header"
        type={groupEditionModal}
      />
    );
  };

  render() {
    const { group } = this.props;
    const { groupEditionModal, search } = this.state;

    if (!isNilOrError(group)) {
      return (
        <>
<<<<<<< HEAD
          <UsersHeader
            groupTitle={group.attributes.title_multiloc}
=======
          <UsersGroupHeader
            title={group.attributes.title_multiloc}
>>>>>>> d2fbbc3d
            groupType={group.attributes.membership_type}
            onEdit={this.openGroupEditionModal}
            onDelete={this.deleteGroup(group.id)}
            onSearch={this.searchGroup}
          />

          <UserManager
            search={search}
            groupId={group.id}
            groupType={group.attributes.membership_type}
            deleteUsersFromGroup={this.deleteUsersFromGroup}
          />

          <Modal
            header={this.renderModalHeader()}
            fixedHeight={true}
            opened={groupEditionModal !== false}
            close={this.closeGroupEditionModal}
          >
            <>
              {groupEditionModal === 'manual' && (
                <NormalGroupForm
                  defaultValues={group.attributes}
                  onSubmit={this.handleSubmitForm(group.id)}
                />
              )}

              <Outlet
                id="app.containers.Admin.users.UsersGroup.form"
                initialValues={group.attributes}
                type={groupEditionModal}
                onSubmit={this.handleSubmitForm(group.id)}
                isVerificationEnabled={this.props.isVerificationEnabled}
              />
            </>
          </Modal>
        </>
      );
    }

    return null;
  }
}
const UsersGroupWithIntl = injectIntl(UsersGroup);

const Data = adopt<DataProps, InputProps & WithRouterProps>({
  group: ({ params, render }) => (
    <GetGroup id={params.groupId}>{render}</GetGroup>
  ),
  isVerificationEnabled: <GetFeatureFlag name="verification" />,
});

export default withRouter((inputProps: InputProps & WithRouterProps) => (
  <Data {...inputProps}>
    {(dataProps) => <UsersGroupWithIntl {...inputProps} {...dataProps} />}
  </Data>
));<|MERGE_RESOLUTION|>--- conflicted
+++ resolved
@@ -166,13 +166,8 @@
     if (!isNilOrError(group)) {
       return (
         <>
-<<<<<<< HEAD
-          <UsersHeader
-            groupTitle={group.attributes.title_multiloc}
-=======
           <UsersGroupHeader
             title={group.attributes.title_multiloc}
->>>>>>> d2fbbc3d
             groupType={group.attributes.membership_type}
             onEdit={this.openGroupEditionModal}
             onDelete={this.deleteGroup(group.id)}
