--- conflicted
+++ resolved
@@ -40,26 +40,12 @@
 
 const getButtonText = (
   isUserAdmin: boolean,
-<<<<<<< HEAD
-  maximumAdmins: number | null | undefined,
-  currentAdminSeats: number,
-=======
   isUserToChangeCollaborator: boolean,
   hasReachedOrIsOverLimit: boolean,
->>>>>>> 47cc1ccb
   hasSeatBasedBillingEnabled: boolean
 ): MessageDescriptor => {
   const buttonText = messages.confirm;
 
-<<<<<<< HEAD
-  if (isUserAdmin || !hasSeatBasedBillingEnabled) {
-    return buttonText;
-  }
-
-  return !isNil(maximumAdmins) && currentAdminSeats >= maximumAdmins
-    ? messages.buyOneAditionalSeat
-    : buttonText;
-=======
   if (
     isUserAdmin ||
     isUserToChangeCollaborator ||
@@ -69,7 +55,6 @@
   }
 
   return hasReachedOrIsOverLimit ? messages.buyOneAditionalSeat : buttonText;
->>>>>>> 47cc1ccb
 };
 
 interface Props {
@@ -87,21 +72,14 @@
   changeRoles,
   isChangingToNormalUser,
 }: Props) => {
-<<<<<<< HEAD
-  const isUserAdmin = isAdmin({ data: userToChangeSeat });
-=======
   const [showSuccess, setShowSuccess] = useState(false);
   const isUserToChangeSeatAdmin = isAdmin({ data: userToChangeSeat });
   const isUserToChangeCollaborator = isCollaborator({ data: userToChangeSeat });
->>>>>>> 47cc1ccb
   const { formatMessage } = useIntl();
   const hasSeatBasedBillingEnabled = useFeatureFlag({
     name: 'seat_based_billing',
   });
-<<<<<<< HEAD
   const isUserCollaborator = isCollaborator({ data: userToChangeSeat });
-=======
->>>>>>> 47cc1ccb
   const { data: appConfiguration } = useAppConfiguration();
   const { data: seats } = useSeats();
   if (!appConfiguration || !seats) return null;
@@ -125,61 +103,6 @@
     ? messages.setAsNormalUser
     : messages.giveAdminRights;
   const buttonText = getButtonText(
-<<<<<<< HEAD
-    isUserAdmin,
-    maximumAdmins,
-    currentAdminSeats,
-    hasSeatBasedBillingEnabled
-  );
-
-  return (
-    <Modal
-      opened={showModal}
-      close={closeModal}
-      header={
-        <Box px="2px">
-          <Text color="primary" my="8px" fontSize="l" fontWeight="bold">
-            {formatMessage(modalTitle)}
-          </Text>
-        </Box>
-      }
-    >
-      <Box display="flex" flexDirection="column" width="100%" p="32px">
-        <Box pb="32px">
-          <Text color="textPrimary" fontSize="m" my="0px">
-            <FormattedMessage
-              {...confirmChangeQuestion}
-              values={{
-                name: (
-                  <Text as="span" fontWeight="bold" fontSize="m">
-                    {`${userToChangeSeat.attributes.first_name} ${userToChangeSeat.attributes.last_name}`}
-                  </Text>
-                ),
-              }}
-            />
-          </Text>
-          {!isChangingCollaboratorToNormalUser && (
-            <Box pt="32px">
-              <SeatInfo seatType="admin" />
-            </Box>
-          )}
-        </Box>
-        <Box
-          display="flex"
-          flexDirection="row"
-          width="100%"
-          alignItems="center"
-        >
-          <Button
-            width="auto"
-            onClick={() => {
-              changeRoles(userToChangeSeat, isChangingToNormalUser);
-              closeModal();
-            }}
-          >
-            {formatMessage(buttonText)}
-          </Button>
-=======
     isUserToChangeSeatAdmin,
     isUserToChangeCollaborator,
     hasReachedOrIsOverLimit,
@@ -226,12 +149,7 @@
               </Box>
             )}
           </Box>
-          <Box
-            display="flex"
-            flexDirection="row"
-            width="100%"
-            alignItems="center"
-          >
+          <Box display="flex" width="100%" alignItems="center">
             <Button
               width="auto"
               onClick={() => {
@@ -246,7 +164,6 @@
               {formatMessage(buttonText)}
             </Button>
           </Box>
->>>>>>> 47cc1ccb
         </Box>
       )}
     </Modal>
