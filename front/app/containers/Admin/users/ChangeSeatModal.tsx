import React, { useState } from 'react';

// Components
import { Box, Button, Text } from '@citizenlab/cl2-component-library';
import Modal from 'components/UI/Modal';
import SeatSetSuccess from 'components/admin/SeatSetSuccess';

// Translation
import { FormattedMessage, MessageDescriptor, useIntl } from 'utils/cl-intl';
import SeatInfo from 'components/SeatInfo';
import messages from './messages';

// hooks
import useAppConfiguration from 'api/app_configuration/useAppConfiguration';
import useSeats from 'api/seats/useSeats';
import useFeatureFlag from 'hooks/useFeatureFlag';

// Utils
<<<<<<< HEAD
import { isNil } from 'utils/helperUtils';
import { isNotRegularUser, isAdmin } from 'services/permissions/roles';
=======
import { isCollaborator, isAdmin } from 'services/permissions/roles';
import { getExceededLimitInfo } from 'components/SeatInfo/utils';
>>>>>>> bb1025c8

import { IUserData } from 'services/users';

const getInfoText = (
  isUserAdmin: boolean,
  isChangingCollaboratorToNormalUser: boolean,
  hasReachedOrIsOverPlanSeatLimit: boolean
): MessageDescriptor => {
  if (isUserAdmin) {
    return messages.confirmNormalUserQuestion;
  } else if (isChangingCollaboratorToNormalUser) {
    return messages.confirmSetCollaboratorAsNormalUserQuestion;
  } else if (hasReachedOrIsOverPlanSeatLimit) {
    return messages.reachedLimitMessage;
  }

  return messages.confirmAdminQuestion;
};

const getButtonText = (
  isUserAdmin: boolean,
  isUserToChangeCollaborator: boolean,
  hasReachedOrIsOverPlanSeatLimit: boolean,
  hasSeatBasedBillingEnabled: boolean
): MessageDescriptor => {
  const buttonText = messages.confirm;

  if (
    isUserAdmin ||
    isUserToChangeCollaborator ||
    !hasSeatBasedBillingEnabled
  ) {
    return buttonText;
  }

  return hasReachedOrIsOverPlanSeatLimit
    ? messages.buyOneAditionalSeat
    : buttonText;
};

interface Props {
  userToChangeSeat: IUserData;
  showModal: boolean;
  isChangingToNormalUser: boolean;
  closeModal: () => void;
  changeRoles: (user: IUserData, changeToNormalUser: boolean) => void;
}

const ChangeSeatModal = ({
  showModal,
  closeModal,
  userToChangeSeat,
  changeRoles,
  isChangingToNormalUser,
}: Props) => {
  const [showSuccess, setShowSuccess] = useState(false);
  const isUserToChangeSeatAdmin = isAdmin({ data: userToChangeSeat });
  const isUserToChangeCollaborator = isNotRegularUser({
    data: userToChangeSeat,
  });
  const { formatMessage } = useIntl();
  const hasSeatBasedBillingEnabled = useFeatureFlag({
    name: 'seat_based_billing',
  });
  const { data: appConfiguration } = useAppConfiguration();
  const { data: seats } = useSeats();
  const maximumAdmins =
    appConfiguration?.data.attributes.settings.core.maximum_admins_number;
  if (!appConfiguration || !seats) return null;

  const currentAdminSeats = seats.data.attributes.admins_number;

  const additionalAdmins =
    appConfiguration?.data.attributes.settings.core.additional_admins_number;
  const isChangingCollaboratorToNormalUser =
    isChangingToNormalUser && isUserToChangeCollaborator;

  const { hasReachedOrIsOverPlanSeatLimit, hasExceededPlanSeatLimit } =
    getExceededLimitInfo(
      hasSeatBasedBillingEnabled,
      currentAdminSeats,
      additionalAdmins,
      maximumAdmins
    );

  const confirmChangeQuestion = getInfoText(
    isUserToChangeSeatAdmin,
    isChangingCollaboratorToNormalUser,
    hasReachedOrIsOverPlanSeatLimit
  );
  const modalTitle = isChangingToNormalUser
    ? messages.setAsNormalUser
    : messages.giveAdminRights;
  const buttonText = getButtonText(
    isUserToChangeSeatAdmin,
    isUserToChangeCollaborator,
    hasReachedOrIsOverPlanSeatLimit,
    hasSeatBasedBillingEnabled
  );

  const header = !showSuccess ? (
    <Box px="2px">
      <Text color="primary" my="8px" fontSize="l" fontWeight="bold">
        {formatMessage(modalTitle)}
      </Text>
    </Box>
  ) : undefined;

  return (
    <Modal opened={showModal} close={closeModal} header={header}>
      {showSuccess ? (
        <SeatSetSuccess
          closeModal={() => {
            closeModal();
            setShowSuccess(false);
          }}
          hasExceededPlanSeatLimit={hasExceededPlanSeatLimit}
          seatType="admin"
        />
      ) : (
        <Box display="flex" flexDirection="column" width="100%" p="32px">
          <Box pb="32px">
            <Text color="textPrimary" fontSize="m" my="0px">
              <FormattedMessage
                {...confirmChangeQuestion}
                values={{
                  name: (
                    <Text as="span" fontWeight="bold" fontSize="m">
                      {`${userToChangeSeat.attributes.first_name} ${userToChangeSeat.attributes.last_name}`}
                    </Text>
                  ),
                }}
              />
            </Text>
            {!isChangingToNormalUser && (
              <Box pt="32px">
                <SeatInfo seatType="admin" />
              </Box>
            )}
          </Box>
          <Box display="flex" width="100%" alignItems="center">
            <Button
              width="auto"
              onClick={() => {
                changeRoles(userToChangeSeat, isChangingToNormalUser);
                if (!isChangingToNormalUser) {
                  setShowSuccess(true);
                } else {
                  closeModal();
                }
              }}
            >
              {formatMessage(buttonText)}
            </Button>
          </Box>
        </Box>
      )}
    </Modal>
  );
};

export default ChangeSeatModal;<|MERGE_RESOLUTION|>--- conflicted
+++ resolved
@@ -16,13 +16,8 @@
 import useFeatureFlag from 'hooks/useFeatureFlag';
 
 // Utils
-<<<<<<< HEAD
-import { isNil } from 'utils/helperUtils';
 import { isNotRegularUser, isAdmin } from 'services/permissions/roles';
-=======
-import { isCollaborator, isAdmin } from 'services/permissions/roles';
 import { getExceededLimitInfo } from 'components/SeatInfo/utils';
->>>>>>> bb1025c8
 
 import { IUserData } from 'services/users';
 
