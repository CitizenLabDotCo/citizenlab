import React from 'react';

// Components
import { Box, Button, Text } from '@citizenlab/cl2-component-library';
import Modal from 'components/UI/Modal';

// Translation
import { FormattedMessage, MessageDescriptor, useIntl } from 'utils/cl-intl';
import SeatInfo from 'components/SeatInfo';
import messages from './messages';

// hooks
import useAppConfiguration from 'api/app_configuration/useAppConfiguration';
import useSeats from 'api/seats/useSeats';
import useFeatureFlag from 'hooks/useFeatureFlag';

// Utils
import { isNil } from 'utils/helperUtils';
import { isCollaborator } from 'services/permissions/roles';

import { IUserData } from 'services/users';
import { isAdmin } from 'services/permissions/roles';

const getInfoText = (
  isUserAdmin: boolean,
  isChangingCollaboratorToNormalUser: boolean,
  maximumAdmins: number | null | undefined,
  currentAdminSeats: number
): MessageDescriptor => {
  if (isUserAdmin) {
    return messages.confirmNormalUserQuestion;
  } else if (isChangingCollaboratorToNormalUser) {
    return messages.confirmSetCollaboratorAsNormalUserQuestion;
  } else if (!isNil(maximumAdmins) && currentAdminSeats >= maximumAdmins) {
    return messages.reachedLimitMessage;
  }

  return messages.confirmAdminQuestion;
};

const getButtonText = (
  isUserAdmin: boolean,
  maximumAdmins: number | null | undefined,
  currentAdminSeats: number,
  hasSeatBasedBillingEnabled: boolean
): MessageDescriptor => {
  const buttonText = messages.confirm;

  if (isUserAdmin || !hasSeatBasedBillingEnabled) {
    return buttonText;
  }

  return !isNil(maximumAdmins) && currentAdminSeats >= maximumAdmins
    ? messages.buyOneAditionalSeat
    : buttonText;
};

interface Props {
  userToChangeSeat: IUserData;
  showModal: boolean;
<<<<<<< HEAD
=======
  isUserAdmin: boolean;
  isChangingToNormalUser: boolean;
>>>>>>> df506099
  closeModal: () => void;
  changeRoles: (user: IUserData, changeToNormalUser: boolean) => void;
}

const ChangeSeatModal = ({
  showModal,
  closeModal,
<<<<<<< HEAD
  userToChangeSeat,
  toggleAdmin,
=======
  user,
  changeRoles,
  isUserAdmin,
  isChangingToNormalUser,
>>>>>>> df506099
}: Props) => {
  const isUserAdmin = isAdmin({ data: userToChangeSeat });
  const { formatMessage } = useIntl();
<<<<<<< HEAD
  const hasSeatBasedBillingEnabled = useFeatureFlag({
    name: 'seat_based_billing',
  });
=======
  const isUserCollaborator = isCollaborator({ data: user });
>>>>>>> df506099
  const { data: appConfiguration } = useAppConfiguration();
  const { data: seats } = useSeats();
  if (!appConfiguration || !seats) return null;

  const maximumAdmins =
    appConfiguration.data.attributes.settings.core.maximum_admins_number;
  const currentAdminSeats = seats.data.attributes.admins_number;

  const isChangingCollaboratorToNormalUser =
    isChangingToNormalUser && isUserCollaborator;
  const confirmChangeQuestion = getInfoText(
    isUserAdmin,
    isChangingCollaboratorToNormalUser,
    maximumAdmins,
    currentAdminSeats
  );
  const modalTitle = isChangingToNormalUser
    ? messages.setAsNormalUser
    : messages.giveAdminRights;
  const buttonText = getButtonText(
    isUserAdmin,
    maximumAdmins,
    currentAdminSeats,
    hasSeatBasedBillingEnabled
  );

  return (
    <Modal
      opened={showModal}
      close={closeModal}
      header={
        <Box px="2px">
          <Text color="primary" my="8px" fontSize="l" fontWeight="bold">
            {formatMessage(modalTitle)}
          </Text>
        </Box>
      }
    >
      <Box display="flex" flexDirection="column" width="100%" p="32px">
        <Box pb="32px">
          <Text color="textPrimary" fontSize="m" my="0px">
            <FormattedMessage
              {...confirmChangeQuestion}
              values={{
                name: (
                  <Text as="span" fontWeight="bold" fontSize="m">
                    {`${userToChangeSeat.attributes.first_name} ${userToChangeSeat.attributes.last_name}`}
                  </Text>
                ),
              }}
            />
          </Text>
<<<<<<< HEAD
          <Box py="32px">
            <SeatInfo seatType="admin" />
          </Box>
=======
          {!isChangingCollaboratorToNormalUser && (
            <Box pt="32px">
              <SeatInfo seatType="admin" width={null} />
            </Box>
          )}
>>>>>>> df506099
        </Box>
        <Box
          display="flex"
          flexDirection="row"
          width="100%"
          alignItems="center"
        >
          <Button
            width="auto"
            onClick={() => {
              changeRoles(user, isChangingToNormalUser);
              closeModal();
            }}
          >
            {formatMessage(buttonText)}
          </Button>
        </Box>
      </Box>
    </Modal>
  );
};

export default ChangeSeatModal;<|MERGE_RESOLUTION|>--- conflicted
+++ resolved
@@ -58,11 +58,7 @@
 interface Props {
   userToChangeSeat: IUserData;
   showModal: boolean;
-<<<<<<< HEAD
-=======
-  isUserAdmin: boolean;
   isChangingToNormalUser: boolean;
->>>>>>> df506099
   closeModal: () => void;
   changeRoles: (user: IUserData, changeToNormalUser: boolean) => void;
 }
@@ -70,25 +66,16 @@
 const ChangeSeatModal = ({
   showModal,
   closeModal,
-<<<<<<< HEAD
   userToChangeSeat,
-  toggleAdmin,
-=======
-  user,
   changeRoles,
-  isUserAdmin,
   isChangingToNormalUser,
->>>>>>> df506099
 }: Props) => {
   const isUserAdmin = isAdmin({ data: userToChangeSeat });
+  const isUserCollaborator = isCollaborator({ data: userToChangeSeat });
   const { formatMessage } = useIntl();
-<<<<<<< HEAD
   const hasSeatBasedBillingEnabled = useFeatureFlag({
     name: 'seat_based_billing',
   });
-=======
-  const isUserCollaborator = isCollaborator({ data: user });
->>>>>>> df506099
   const { data: appConfiguration } = useAppConfiguration();
   const { data: seats } = useSeats();
   if (!appConfiguration || !seats) return null;
@@ -141,17 +128,11 @@
               }}
             />
           </Text>
-<<<<<<< HEAD
-          <Box py="32px">
-            <SeatInfo seatType="admin" />
-          </Box>
-=======
           {!isChangingCollaboratorToNormalUser && (
             <Box pt="32px">
-              <SeatInfo seatType="admin" width={null} />
+              <SeatInfo seatType="admin" />
             </Box>
           )}
->>>>>>> df506099
         </Box>
         <Box
           display="flex"
@@ -162,7 +143,7 @@
           <Button
             width="auto"
             onClick={() => {
-              changeRoles(user, isChangingToNormalUser);
+              changeRoles(userToChangeSeat, isChangingToNormalUser);
               closeModal();
             }}
           >
