--- conflicted
+++ resolved
@@ -20,11 +20,7 @@
 import { isCollaborator, isAdmin } from 'services/permissions/roles';
 
 import { IUserData } from 'services/users';
-<<<<<<< HEAD
-import { isAdmin } from 'services/permissions/roles';
 import { TSeatNumber } from 'api/app_configuration/types';
-=======
->>>>>>> ba646324
 
 const getInfoText = (
   isUserAdmin: boolean,
