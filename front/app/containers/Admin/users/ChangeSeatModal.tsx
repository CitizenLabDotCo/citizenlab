--- conflicted
+++ resolved
@@ -135,8 +135,12 @@
           seatType="admin"
         />
       ) : (
-<<<<<<< HEAD
-        <Box display="flex" flexDirection="column" p="32px">
+        <Box
+          display="flex"
+          flexDirection="column"
+          p="32px"
+          data-cy="e2e-confirm-change-seat-body"
+        >
           <Text color="textPrimary" mt="0" mb="24px">
             <FormattedMessage
               {...confirmChangeQuestion}
@@ -158,33 +162,6 @@
 
           <Box mb="24px">
             <BillingWarning />
-=======
-        <Box
-          display="flex"
-          flexDirection="column"
-          width="100%"
-          p="32px"
-          data-cy="e2e-confirm-change-seat-body"
-        >
-          <Box pb="32px">
-            <Text color="textPrimary" fontSize="m" my="0px">
-              <FormattedMessage
-                {...confirmChangeQuestion}
-                values={{
-                  name: (
-                    <Text as="span" fontWeight="bold" fontSize="m">
-                      {`${userToChangeSeat.attributes.first_name} ${userToChangeSeat.attributes.last_name}`}
-                    </Text>
-                  ),
-                }}
-              />
-            </Text>
-            {!isChangingToNormalUser && (
-              <Box pt="32px">
-                <SeatInfo seatType="admin" />
-              </Box>
-            )}
->>>>>>> 0275b54f
           </Box>
 
           <Box display="flex">
