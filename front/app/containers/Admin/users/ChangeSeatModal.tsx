import React from 'react';

// Components
import { Box, Button, Text } from '@citizenlab/cl2-component-library';
import Modal from 'components/UI/Modal';

// Translation
import { FormattedMessage, MessageDescriptor, useIntl } from 'utils/cl-intl';
import SeatInfo from 'components/SeatInfo';
import messages from './messages';

// hooks
import useAppConfiguration from 'api/app_configuration/useAppConfiguration';
import useSeats from 'api/seats/useSeats';
import useFeatureFlag from 'hooks/useFeatureFlag';

// Utils
import { isNil } from 'utils/helperUtils';
import { isCollaborator } from 'services/permissions/roles';

import { IUserData } from 'services/users';
import { isAdmin } from 'services/permissions/roles';

const getInfoText = (
  isUserAdmin: boolean,
  isChangingCollaboratorToNormalUser: boolean,
  maximumAdmins: number | null | undefined,
  currentAdminSeats: number
): MessageDescriptor => {
  if (isUserAdmin) {
    return messages.confirmNormalUserQuestion;
  } else if (isChangingCollaboratorToNormalUser) {
    return messages.confirmSetCollaboratorAsNormalUserQuestion;
  } else if (!isNil(maximumAdmins) && currentAdminSeats >= maximumAdmins) {
    return messages.reachedLimitMessage;
  }

  return messages.confirmAdminQuestion;
};

const getButtonText = (
  isUserAdmin: boolean,
  maximumAdmins: number | null | undefined,
  currentAdminSeats: number,
  hasSeatBasedBillingEnabled: boolean
): MessageDescriptor => {
  const buttonText = messages.confirm;

  if (isUserAdmin || !hasSeatBasedBillingEnabled) {
    return buttonText;
  }

  return !isNil(maximumAdmins) && currentAdminSeats >= maximumAdmins
    ? messages.buyOneAditionalSeat
    : buttonText;
};

interface Props {
  userToChangeSeat: IUserData;
  showModal: boolean;
<<<<<<< HEAD
=======
  isUserAdmin: boolean;
  isChangingToNormalUser: boolean;
>>>>>>> 65e05e89
  closeModal: () => void;
  changeRoles: (user: IUserData, changeToNormalUser: boolean) => void;
}

const ChangeSeatModal = ({
  showModal,
  closeModal,
<<<<<<< HEAD
  userToChangeSeat,
  toggleAdmin,
=======
  user,
  changeRoles,
  isUserAdmin,
  isChangingToNormalUser,
>>>>>>> 65e05e89
}: Props) => {
  const isUserAdmin = isAdmin({ data: userToChangeSeat });
  const { formatMessage } = useIntl();
<<<<<<< HEAD
  const hasSeatBasedBillingEnabled = useFeatureFlag({
    name: 'seat_based_billing',
  });
=======
  const isUserCollaborator = isCollaborator({ data: user });
>>>>>>> 65e05e89
  const { data: appConfiguration } = useAppConfiguration();
  const { data: seats } = useSeats();
  if (!appConfiguration || !seats) return null;

  const maximumAdmins =
    appConfiguration.data.attributes.settings.core.maximum_admins_number;
  const currentAdminSeats = seats.data.attributes.admins_number;

  const isChangingCollaboratorToNormalUser =
    isChangingToNormalUser && isUserCollaborator;
  const confirmChangeQuestion = getInfoText(
    isUserAdmin,
    isChangingCollaboratorToNormalUser,
    maximumAdmins,
    currentAdminSeats
  );
  const modalTitle = isChangingToNormalUser
    ? messages.setAsNormalUser
    : messages.giveAdminRights;
  const buttonText = getButtonText(
    isUserAdmin,
    maximumAdmins,
    currentAdminSeats,
    hasSeatBasedBillingEnabled
  );

  return (
    <Modal
      opened={showModal}
      close={closeModal}
      header={
        <Box px="2px">
          <Text color="primary" my="8px" fontSize="l" fontWeight="bold">
            {formatMessage(modalTitle)}
          </Text>
        </Box>
      }
    >
      <Box display="flex" flexDirection="column" width="100%" p="32px">
        <Box pb="32px">
          <Text color="textPrimary" fontSize="m" my="0px">
            <FormattedMessage
              {...confirmChangeQuestion}
              values={{
                name: (
                  <Text as="span" fontWeight="bold" fontSize="m">
                    {`${userToChangeSeat.attributes.first_name} ${userToChangeSeat.attributes.last_name}`}
                  </Text>
                ),
              }}
            />
          </Text>
<<<<<<< HEAD
          <Box py="32px">
            <SeatInfo seatType="admin" />
          </Box>
=======
          {!isChangingCollaboratorToNormalUser && (
            <Box pt="32px">
              <SeatInfo seatType="admin" width={null} />
            </Box>
          )}
>>>>>>> 65e05e89
        </Box>
        <Box
          display="flex"
          flexDirection="row"
          width="100%"
          alignItems="center"
        >
          <Button
            width="auto"
            onClick={() => {
              changeRoles(user, isChangingToNormalUser);
              closeModal();
            }}
          >
            {formatMessage(buttonText)}
          </Button>
        </Box>
      </Box>
    </Modal>
  );
};

export default ChangeSeatModal;<|MERGE_RESOLUTION|>--- conflicted
+++ resolved
@@ -58,11 +58,7 @@
 interface Props {
   userToChangeSeat: IUserData;
   showModal: boolean;
-<<<<<<< HEAD
-=======
-  isUserAdmin: boolean;
   isChangingToNormalUser: boolean;
->>>>>>> 65e05e89
   closeModal: () => void;
   changeRoles: (user: IUserData, changeToNormalUser: boolean) => void;
 }
@@ -70,25 +66,16 @@
 const ChangeSeatModal = ({
   showModal,
   closeModal,
-<<<<<<< HEAD
   userToChangeSeat,
-  toggleAdmin,
-=======
-  user,
   changeRoles,
-  isUserAdmin,
   isChangingToNormalUser,
->>>>>>> 65e05e89
 }: Props) => {
   const isUserAdmin = isAdmin({ data: userToChangeSeat });
   const { formatMessage } = useIntl();
-<<<<<<< HEAD
   const hasSeatBasedBillingEnabled = useFeatureFlag({
     name: 'seat_based_billing',
   });
-=======
-  const isUserCollaborator = isCollaborator({ data: user });
->>>>>>> 65e05e89
+  const isUserCollaborator = isCollaborator({ data: userToChangeSeat });
   const { data: appConfiguration } = useAppConfiguration();
   const { data: seats } = useSeats();
   if (!appConfiguration || !seats) return null;
@@ -141,17 +128,11 @@
               }}
             />
           </Text>
-<<<<<<< HEAD
-          <Box py="32px">
-            <SeatInfo seatType="admin" />
-          </Box>
-=======
           {!isChangingCollaboratorToNormalUser && (
             <Box pt="32px">
-              <SeatInfo seatType="admin" width={null} />
+              <SeatInfo seatType="admin" />
             </Box>
           )}
->>>>>>> 65e05e89
         </Box>
         <Box
           display="flex"
@@ -162,7 +143,7 @@
           <Button
             width="auto"
             onClick={() => {
-              changeRoles(user, isChangingToNormalUser);
+              changeRoles(userToChangeSeat, isChangingToNormalUser);
               closeModal();
             }}
           >
