import React, { useState } from 'react';

// Components
import { Box, Button, Text } from '@citizenlab/cl2-component-library';
import Modal from 'components/UI/Modal';
import SeatSetSuccess from 'components/admin/SeatSetSuccess';

// Translation
import { FormattedMessage, MessageDescriptor, useIntl } from 'utils/cl-intl';
import SeatInfo from 'components/SeatInfo';
import messages from './messages';

// hooks
import useAppConfiguration from 'api/app_configuration/useAppConfiguration';
import useSeats from 'api/seats/useSeats';
import useFeatureFlag from 'hooks/useFeatureFlag';

// Utils
import { isNil } from 'utils/helperUtils';
import { isCollaborator } from 'services/permissions/roles';

import { IUserData } from 'services/users';
import { isAdmin } from 'services/permissions/roles';

const getInfoText = (
  isUserAdmin: boolean,
<<<<<<< HEAD
  hasReachedOrIsOverLimit: boolean
): MessageDescriptor => {
  if (isUserAdmin) {
    return messages.confirmNormalUserQuestion;
  } else if (hasReachedOrIsOverLimit) {
=======
  isChangingCollaboratorToNormalUser: boolean,
  maximumAdmins: number | null | undefined,
  currentAdminSeats: number
): MessageDescriptor => {
  if (isUserAdmin) {
    return messages.confirmNormalUserQuestion;
  } else if (isChangingCollaboratorToNormalUser) {
    return messages.confirmSetCollaboratorAsNormalUserQuestion;
  } else if (!isNil(maximumAdmins) && currentAdminSeats >= maximumAdmins) {
>>>>>>> 6f65711e
    return messages.reachedLimitMessage;
  }

  return messages.confirmAdminQuestion;
};

const getButtonText = (
  isUserAdmin: boolean,
  hasReachedOrIsOverLimit: boolean,
  hasSeatBasedBillingEnabled: boolean
): MessageDescriptor => {
  const buttonText = messages.confirm;

  if (isUserAdmin || !hasSeatBasedBillingEnabled) {
    return buttonText;
  }

  return hasReachedOrIsOverLimit ? messages.buyOneAditionalSeat : buttonText;
};

interface Props {
  userToChangeSeat: IUserData;
  showModal: boolean;
  isChangingToNormalUser: boolean;
  closeModal: () => void;
  changeRoles: (user: IUserData, changeToNormalUser: boolean) => void;
}

const ChangeSeatModal = ({
  showModal,
  closeModal,
  userToChangeSeat,
  changeRoles,
  isChangingToNormalUser,
}: Props) => {
<<<<<<< HEAD
  const [showSuccess, setShowSuccess] = useState(false);
  const isUserToChangeSeatAdmin = isAdmin({ data: userToChangeSeat });
=======
  const isUserAdmin = isAdmin({ data: userToChangeSeat });
  const isUserCollaborator = isCollaborator({ data: userToChangeSeat });
>>>>>>> 6f65711e
  const { formatMessage } = useIntl();
  const hasSeatBasedBillingEnabled = useFeatureFlag({
    name: 'seat_based_billing',
  });
  const { data: appConfiguration } = useAppConfiguration();
  const { data: seats } = useSeats();
  if (!appConfiguration || !seats) return null;

  const maximumAdmins =
    appConfiguration.data.attributes.settings.core.maximum_admins_number;
  const currentAdminSeats = seats.data.attributes.admins_number;

<<<<<<< HEAD
  const hasReachedOrIsOverLimit =
    !isNil(maximumAdmins) && currentAdminSeats >= maximumAdmins;
  const hasExceededSetSeats =
    !isNil(maximumAdmins) && currentAdminSeats > maximumAdmins;
  const confirmChangeQuestion = getInfoText(
    isUserToChangeSeatAdmin,
    hasReachedOrIsOverLimit
  );
  const modalTitle = isUserToChangeSeatAdmin
=======
  const isChangingCollaboratorToNormalUser =
    isChangingToNormalUser && isUserCollaborator;
  const confirmChangeQuestion = getInfoText(
    isUserAdmin,
    isChangingCollaboratorToNormalUser,
    maximumAdmins,
    currentAdminSeats
  );
  const modalTitle = isChangingToNormalUser
>>>>>>> 6f65711e
    ? messages.setAsNormalUser
    : messages.giveAdminRights;
  const buttonText = getButtonText(
    isUserToChangeSeatAdmin,
    hasReachedOrIsOverLimit,
    hasSeatBasedBillingEnabled
  );
  const header = !showSuccess ? (
    <Box px="2px">
      <Text color="primary" my="8px" fontSize="l" fontWeight="bold">
        {formatMessage(modalTitle)}
      </Text>
    </Box>
  ) : undefined;

  return (
<<<<<<< HEAD
    <>
      <Modal opened={showModal} close={closeModal} header={header}>
        {showSuccess ? (
          <SeatSetSuccess
            closeModal={() => {
=======
    <Modal
      opened={showModal}
      close={closeModal}
      header={
        <Box px="2px">
          <Text color="primary" my="8px" fontSize="l" fontWeight="bold">
            {formatMessage(modalTitle)}
          </Text>
        </Box>
      }
    >
      <Box display="flex" flexDirection="column" width="100%" p="32px">
        <Box pb="32px">
          <Text color="textPrimary" fontSize="m" my="0px">
            <FormattedMessage
              {...confirmChangeQuestion}
              values={{
                name: (
                  <Text as="span" fontWeight="bold" fontSize="m">
                    {`${userToChangeSeat.attributes.first_name} ${userToChangeSeat.attributes.last_name}`}
                  </Text>
                ),
              }}
            />
          </Text>
          {!isChangingCollaboratorToNormalUser && (
            <Box pt="32px">
              <SeatInfo seatType="admin" />
            </Box>
          )}
        </Box>
        <Box
          display="flex"
          flexDirection="row"
          width="100%"
          alignItems="center"
        >
          <Button
            width="auto"
            onClick={() => {
              changeRoles(userToChangeSeat, isChangingToNormalUser);
>>>>>>> 6f65711e
              closeModal();
              setShowSuccess(false);
            }}
            hasExceededSetSeats={hasExceededSetSeats}
            seatType="admin"
          />
        ) : (
          <Box display="flex" flexDirection="column" width="100%" p="32px">
            <Box>
              <Text color="textPrimary" fontSize="m" my="0px">
                <FormattedMessage
                  {...confirmChangeQuestion}
                  values={{
                    name: (
                      <Text as="span" fontWeight="bold" fontSize="m">
                        {`${userToChangeSeat.attributes.first_name} ${userToChangeSeat.attributes.last_name}`}
                      </Text>
                    ),
                  }}
                />
              </Text>
              <Box py="32px">
                <SeatInfo seatType="admin" />
              </Box>
            </Box>
            <Box display="flex" width="100%" alignItems="center">
              <Button
                width="auto"
                onClick={() => {
                  toggleAdmin();
                  // We are only showing the success modal when changing to admin so we check if the user is not currently an admin
                  if (!isUserToChangeSeatAdmin) {
                    setShowSuccess(true);
                  } else {
                    closeModal();
                  }
                }}
              >
                {formatMessage(buttonText)}
              </Button>
            </Box>
          </Box>
        )}
      </Modal>
    </>
  );
};

export default ChangeSeatModal;<|MERGE_RESOLUTION|>--- conflicted
+++ resolved
@@ -24,23 +24,14 @@
 
 const getInfoText = (
   isUserAdmin: boolean,
-<<<<<<< HEAD
+  isChangingCollaboratorToNormalUser: boolean,
   hasReachedOrIsOverLimit: boolean
-): MessageDescriptor => {
-  if (isUserAdmin) {
-    return messages.confirmNormalUserQuestion;
-  } else if (hasReachedOrIsOverLimit) {
-=======
-  isChangingCollaboratorToNormalUser: boolean,
-  maximumAdmins: number | null | undefined,
-  currentAdminSeats: number
 ): MessageDescriptor => {
   if (isUserAdmin) {
     return messages.confirmNormalUserQuestion;
   } else if (isChangingCollaboratorToNormalUser) {
     return messages.confirmSetCollaboratorAsNormalUserQuestion;
-  } else if (!isNil(maximumAdmins) && currentAdminSeats >= maximumAdmins) {
->>>>>>> 6f65711e
+  } else if (hasReachedOrIsOverLimit) {
     return messages.reachedLimitMessage;
   }
 
@@ -76,13 +67,9 @@
   changeRoles,
   isChangingToNormalUser,
 }: Props) => {
-<<<<<<< HEAD
   const [showSuccess, setShowSuccess] = useState(false);
   const isUserToChangeSeatAdmin = isAdmin({ data: userToChangeSeat });
-=======
-  const isUserAdmin = isAdmin({ data: userToChangeSeat });
   const isUserCollaborator = isCollaborator({ data: userToChangeSeat });
->>>>>>> 6f65711e
   const { formatMessage } = useIntl();
   const hasSeatBasedBillingEnabled = useFeatureFlag({
     name: 'seat_based_billing',
@@ -95,27 +82,18 @@
     appConfiguration.data.attributes.settings.core.maximum_admins_number;
   const currentAdminSeats = seats.data.attributes.admins_number;
 
-<<<<<<< HEAD
+  const isChangingCollaboratorToNormalUser =
+    isChangingToNormalUser && isUserCollaborator;
   const hasReachedOrIsOverLimit =
     !isNil(maximumAdmins) && currentAdminSeats >= maximumAdmins;
   const hasExceededSetSeats =
     !isNil(maximumAdmins) && currentAdminSeats > maximumAdmins;
   const confirmChangeQuestion = getInfoText(
     isUserToChangeSeatAdmin,
+    isChangingCollaboratorToNormalUser,
     hasReachedOrIsOverLimit
   );
   const modalTitle = isUserToChangeSeatAdmin
-=======
-  const isChangingCollaboratorToNormalUser =
-    isChangingToNormalUser && isUserCollaborator;
-  const confirmChangeQuestion = getInfoText(
-    isUserAdmin,
-    isChangingCollaboratorToNormalUser,
-    maximumAdmins,
-    currentAdminSeats
-  );
-  const modalTitle = isChangingToNormalUser
->>>>>>> 6f65711e
     ? messages.setAsNormalUser
     : messages.giveAdminRights;
   const buttonText = getButtonText(
@@ -123,6 +101,7 @@
     hasReachedOrIsOverLimit,
     hasSeatBasedBillingEnabled
   );
+
   const header = !showSuccess ? (
     <Box px="2px">
       <Text color="primary" my="8px" fontSize="l" fontWeight="bold">
@@ -132,100 +111,61 @@
   ) : undefined;
 
   return (
-<<<<<<< HEAD
-    <>
-      <Modal opened={showModal} close={closeModal} header={header}>
-        {showSuccess ? (
-          <SeatSetSuccess
-            closeModal={() => {
-=======
-    <Modal
-      opened={showModal}
-      close={closeModal}
-      header={
-        <Box px="2px">
-          <Text color="primary" my="8px" fontSize="l" fontWeight="bold">
-            {formatMessage(modalTitle)}
-          </Text>
-        </Box>
-      }
-    >
-      <Box display="flex" flexDirection="column" width="100%" p="32px">
-        <Box pb="32px">
-          <Text color="textPrimary" fontSize="m" my="0px">
-            <FormattedMessage
-              {...confirmChangeQuestion}
-              values={{
-                name: (
-                  <Text as="span" fontWeight="bold" fontSize="m">
-                    {`${userToChangeSeat.attributes.first_name} ${userToChangeSeat.attributes.last_name}`}
-                  </Text>
-                ),
-              }}
-            />
-          </Text>
-          {!isChangingCollaboratorToNormalUser && (
-            <Box pt="32px">
-              <SeatInfo seatType="admin" />
-            </Box>
-          )}
-        </Box>
-        <Box
-          display="flex"
-          flexDirection="row"
-          width="100%"
-          alignItems="center"
-        >
-          <Button
-            width="auto"
-            onClick={() => {
-              changeRoles(userToChangeSeat, isChangingToNormalUser);
->>>>>>> 6f65711e
-              closeModal();
-              setShowSuccess(false);
-            }}
-            hasExceededSetSeats={hasExceededSetSeats}
-            seatType="admin"
-          />
-        ) : (
-          <Box display="flex" flexDirection="column" width="100%" p="32px">
-            <Box>
-              <Text color="textPrimary" fontSize="m" my="0px">
-                <FormattedMessage
-                  {...confirmChangeQuestion}
-                  values={{
-                    name: (
-                      <Text as="span" fontWeight="bold" fontSize="m">
-                        {`${userToChangeSeat.attributes.first_name} ${userToChangeSeat.attributes.last_name}`}
-                      </Text>
-                    ),
-                  }}
-                />
-              </Text>
-              <Box py="32px">
+    <Modal opened={showModal} close={closeModal} header={header}>
+      {showSuccess ? (
+        <SeatSetSuccess
+          closeModal={() => {
+            closeModal();
+            setShowSuccess(false);
+          }}
+          hasExceededSetSeats={hasExceededSetSeats}
+          seatType="admin"
+        />
+      ) : (
+        <Box display="flex" flexDirection="column" width="100%" p="32px">
+          <Box pb="32px">
+            <Text color="textPrimary" fontSize="m" my="0px">
+              <FormattedMessage
+                {...confirmChangeQuestion}
+                values={{
+                  name: (
+                    <Text as="span" fontWeight="bold" fontSize="m">
+                      {`${userToChangeSeat.attributes.first_name} ${userToChangeSeat.attributes.last_name}`}
+                    </Text>
+                  ),
+                }}
+              />
+            </Text>
+            {!isChangingCollaboratorToNormalUser && (
+              <Box pt="32px">
                 <SeatInfo seatType="admin" />
               </Box>
-            </Box>
-            <Box display="flex" width="100%" alignItems="center">
-              <Button
-                width="auto"
-                onClick={() => {
-                  toggleAdmin();
-                  // We are only showing the success modal when changing to admin so we check if the user is not currently an admin
-                  if (!isUserToChangeSeatAdmin) {
-                    setShowSuccess(true);
-                  } else {
-                    closeModal();
-                  }
-                }}
-              >
-                {formatMessage(buttonText)}
-              </Button>
-            </Box>
+            )}
           </Box>
-        )}
-      </Modal>
-    </>
+          <Box
+            display="flex"
+            flexDirection="row"
+            width="100%"
+            alignItems="center"
+          >
+            <Button
+              width="auto"
+              onClick={() => {
+                changeRoles(userToChangeSeat, isChangingToNormalUser);
+                // We are only showing the success modal when changing to admin so we check if the user is not currently an admin
+                if (!isUserToChangeSeatAdmin) {
+                  setShowSuccess(true);
+                } else {
+                  closeModal();
+                }
+              }}
+            >
+              {formatMessage(buttonText)}
+            </Button>
+          </Box>
+        </Box>
+      )}
+    </Modal>
   );
 };
 
