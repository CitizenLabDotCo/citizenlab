import React, { useState } from 'react';

// Components
import { Box, Button, Text } from '@citizenlab/cl2-component-library';
import Modal from 'components/UI/Modal';
import SeatChangeSuccessModal from 'components/admin/SeatChangeSuccessModal';

// Translation
import { FormattedMessage, MessageDescriptor, useIntl } from 'utils/cl-intl';
import SeatInfo from 'components/SeatInfo';
import messages from './messages';

// hooks
import useAppConfiguration from 'api/app_configuration/useAppConfiguration';
import useSeats from 'api/seats/useSeats';
import useFeatureFlag from 'hooks/useFeatureFlag';

// Utils
import { isNil } from 'utils/helperUtils';

import { IUserData } from 'services/users';
import { isAdmin } from 'services/permissions/roles';

const getInfoText = (
  isUserAdmin: boolean,
  hasExceededSetAdmins: boolean
): MessageDescriptor => {
  if (isUserAdmin) {
    return messages.confirmNormalUserQuestion;
  } else if (hasExceededSetAdmins) {
    return messages.reachedLimitMessage;
  }

  return messages.confirmAdminQuestion;
};

const getButtonText = (
  isUserAdmin: boolean,
<<<<<<< HEAD
  hasExceededSetAdmins: boolean
=======
  maximumAdmins: number | null | undefined,
  currentAdminSeats: number,
  hasSeatBasedBillingEnabled: boolean
>>>>>>> e59979a9
): MessageDescriptor => {
  const buttonText = messages.confirm;

  if (isUserAdmin || !hasSeatBasedBillingEnabled) {
    return buttonText;
  }

  return hasExceededSetAdmins ? messages.buyOneAditionalSeat : buttonText;
};

interface Props {
  userToChangeSeat: IUserData;
  showModal: boolean;
  closeModal: () => void;
  toggleAdmin: () => void;
}

const ChangeSeatModal = ({
  showModal,
  closeModal,
  userToChangeSeat,
  toggleAdmin,
}: Props) => {
  const [showSuccessModal, setShowSuccessModal] = useState(false);
  const isUserAdmin = isAdmin({ data: userToChangeSeat });
  const { formatMessage } = useIntl();
  const hasSeatBasedBillingEnabled = useFeatureFlag({
    name: 'seat_based_billing',
  });
  const { data: appConfiguration } = useAppConfiguration();
  const { data: seats } = useSeats();
  if (!appConfiguration || !seats) return null;

  const maximumAdmins =
    appConfiguration.data.attributes.settings.core.maximum_admins_number;
  const currentAdminSeats = seats.data.attributes.admins_number;

  const hasExceededSetAdmins =
    !isNil(maximumAdmins) && currentAdminSeats >= maximumAdmins;
  const confirmChangeQuestion = getInfoText(isUserAdmin, hasExceededSetAdmins);
  const modalTitle = isUserAdmin
    ? messages.setAsNormalUser
    : messages.giveAdminRights;
<<<<<<< HEAD
  const buttonText = getButtonText(isUserAdmin, hasExceededSetAdmins);
=======
  const buttonText = getButtonText(
    isUserAdmin,
    maximumAdmins,
    currentAdminSeats,
    hasSeatBasedBillingEnabled
  );
>>>>>>> e59979a9

  return (
    <>
      <Modal
        opened={showModal}
        close={closeModal}
        header={
          <Box px="2px">
            <Text color="primary" my="8px" fontSize="l" fontWeight="bold">
              {formatMessage(modalTitle)}
            </Text>
          </Box>
        }
      >
        <Box display="flex" flexDirection="column" width="100%" p="32px">
          <Box>
            <Text color="textPrimary" fontSize="m" my="0px">
              <FormattedMessage
                {...confirmChangeQuestion}
                values={{
                  name: (
                    <Text as="span" fontWeight="bold" fontSize="m">
                      {`${userToChangeSeat.attributes.first_name} ${userToChangeSeat.attributes.last_name}`}
                    </Text>
                  ),
                }}
              />
            </Text>
            <Box py="32px">
              <SeatInfo seatType="admin" />
            </Box>
          </Box>
          <Box
            display="flex"
            flexDirection="row"
            width="100%"
            alignItems="center"
          >
            <Button
              width="auto"
              onClick={() => {
                toggleAdmin();
                closeModal();
                if (!isUserAdmin) {
                  setShowSuccessModal(true);
                }
              }}
            >
              {formatMessage(buttonText)}
            </Button>
          </Box>
        </Box>
      </Modal>
      {!isUserAdmin && (
        <SeatChangeSuccessModal
          showModal={showSuccessModal}
          closeModal={() => setShowSuccessModal(false)}
          hasPurchasedMoreSeats={hasExceededSetAdmins}
          seatType="admin"
        />
      )}
    </>
  );
};

export default ChangeSeatModal;<|MERGE_RESOLUTION|>--- conflicted
+++ resolved
@@ -36,13 +36,8 @@
 
 const getButtonText = (
   isUserAdmin: boolean,
-<<<<<<< HEAD
-  hasExceededSetAdmins: boolean
-=======
-  maximumAdmins: number | null | undefined,
-  currentAdminSeats: number,
+  hasExceededSetAdmins: boolean,
   hasSeatBasedBillingEnabled: boolean
->>>>>>> e59979a9
 ): MessageDescriptor => {
   const buttonText = messages.confirm;
 
@@ -86,16 +81,11 @@
   const modalTitle = isUserAdmin
     ? messages.setAsNormalUser
     : messages.giveAdminRights;
-<<<<<<< HEAD
-  const buttonText = getButtonText(isUserAdmin, hasExceededSetAdmins);
-=======
   const buttonText = getButtonText(
     isUserAdmin,
-    maximumAdmins,
-    currentAdminSeats,
+    hasExceededSetAdmins,
     hasSeatBasedBillingEnabled
   );
->>>>>>> e59979a9
 
   return (
     <>
