--- conflicted
+++ resolved
@@ -5,15 +5,9 @@
 import UserManager from './UserManager';
 import UsersHeader from './UsersHeader';
 
-<<<<<<< HEAD
-// i18n
-import { useIntl } from 'utils/cl-intl';
-=======
->>>>>>> d2fbbc3d
 import messages from './messages';
 
 const AllUsers = () => {
-  const { formatMessage } = useIntl();
   const [search, setSearch] = useState<string | undefined>(undefined);
 
   const searchUser = (searchTerm: string) => {
@@ -23,15 +17,9 @@
   return (
     <>
       <UsersHeader
-<<<<<<< HEAD
-        title={formatMessage(messages.allUsers)}
-        subtitle={formatMessage(messages.usersSubtitle)}
-        onSearch={searchUser}
-=======
         onSearch={searchUser}
         title={messages.allUsers}
         subtitle={messages.usersSubtitle}
->>>>>>> d2fbbc3d
       />
       <UserManager search={search} />
     </>
