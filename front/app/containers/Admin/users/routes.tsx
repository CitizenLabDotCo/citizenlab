--- conflicted
+++ resolved
@@ -22,11 +22,7 @@
       ),
     },
     {
-<<<<<<< HEAD
-      path: 'admins_and_managers',
-=======
       path: 'admins-managers',
->>>>>>> 14d22706
       element: (
         <PageLoading>
           <AdminAdminsAndManagers />
