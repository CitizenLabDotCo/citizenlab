--- conflicted
+++ resolved
@@ -165,15 +165,8 @@
       changingToRoleType === 'moderator' && exceedsSeatsModerator.moderator;
 
     const shouldOpenConfirmationInModal =
-<<<<<<< HEAD
-      changeToNormalUser || exceedsSeats.admin;
-=======
-      changeToNormalUser ||
-      !hasSeatBasedBillingEnabled ||
-      showModalForAdmin ||
-      showModalForModerator;
-
->>>>>>> d164fe05
+      changeToNormalUser || showModalForAdmin || showModalForModerator;
+
     if (shouldOpenConfirmationInModal) {
       setShowChangeSeatModal(true);
       return;
