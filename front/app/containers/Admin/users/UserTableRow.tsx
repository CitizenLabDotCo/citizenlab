--- conflicted
+++ resolved
@@ -12,15 +12,11 @@
 import Avatar from 'components/Avatar';
 import Checkbox from 'components/UI/Checkbox';
 import MoreActionsMenu, { IAction } from 'components/UI/MoreActionsMenu';
-<<<<<<< HEAD
 import BlockUser from 'components/admin/UserBlockModals/BlockUser';
 import UnblockUser from 'components/admin/UserBlockModals/UnblockUser';
 import Link from 'utils/cl-router/Link';
-import ChangeSeatModal from './ChangeSeatModal';
-
-=======
 const ChangeSeatModal = lazy(() => import('./ChangeSeatModal'));
->>>>>>> 07b7f793
+
 // Translation
 import { FormattedMessage, MessageDescriptor, useIntl } from 'utils/cl-intl';
 import messages from './messages';
@@ -267,7 +263,6 @@
       <Td>
         <MoreActionsMenu showLabel={false} actions={actions} />
       </Td>
-<<<<<<< HEAD
       <BlockUser
         user={user}
         setClose={() => setShowBlockUserModal(false)}
@@ -278,25 +273,15 @@
         setClose={() => setShowUnblockUserModal(false)}
         open={showUnblockUserModal}
       />
-      <ChangeSeatModal
-        userToChangeSeat={user}
-        changeRoles={changeRoles}
-        showModal={showChangeSeatModal}
-        closeModal={closeChangeSeatModal}
-        isChangingToNormalUser={isChangingToNormalUser}
-      />
-=======
-
       <Suspense fallback={null}>
         <ChangeSeatModal
           userToChangeSeat={user}
           changeRoles={changeRoles}
-          showModal={showModal}
-          closeModal={closeModal}
+          showModal={showChangeSeatModal}
+          closeModal={closeChangeSeatModal}
           isChangingToNormalUser={isChangingToNormalUser}
         />
       </Suspense>
->>>>>>> 07b7f793
     </Tr>
   );
 };
