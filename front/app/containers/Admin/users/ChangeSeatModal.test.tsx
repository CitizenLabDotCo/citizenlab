import React from 'react';
import { render, screen } from 'utils/testUtils/rtl';

import ChangeSeatModal from './ChangeSeatModal';
import { makeAdmin, makeUser } from 'services/__mocks__/users';

type MockAppConfigurationType = {
  data: {
    id: string;
    attributes: {
      settings: {
        core: {
          maximum_admins_number: number | null;
          maximum_moderators_number: number | null;
        };
      };
    };
  };
};

const mockAppConfiguration: MockAppConfigurationType = {
  data: {
    id: '1',
    attributes: {
      settings: {
        core: {
          maximum_admins_number: 6,
          maximum_moderators_number: 9,
        },
      },
    },
  },
};

jest.mock('api/app_configuration/useAppConfiguration', () => () => {
  return { data: mockAppConfiguration };
});

const mockUserSeatsData = {
  data: {
    attributes: {
      admins_number: 3,
      project_moderators_number: 5,
    },
  },
};

jest.mock('api/seats/useSeats', () => () => {
  return {
    data: mockUserSeatsData,
  };
});

let mockFeatureFlagData = true;

jest.mock('hooks/useFeatureFlag', () => jest.fn(() => mockFeatureFlagData));

describe('ChangeSeatModal', () => {
  const closeModal = jest.fn();
<<<<<<< HEAD
  const toggleAdmin = jest.fn();
=======
  const changeRoles = jest.fn();
>>>>>>> 6f65711e
  const mockUser = makeUser();

  it('shows confirm in button when seats are not full and admin is adding another admin', () => {
    render(
      <ChangeSeatModal
        showModal
        userToChangeSeat={mockUser.data}
        changeRoles={changeRoles}
        closeModal={closeModal}
        isChangingToNormalUser={false}
      />
    );

    const confirmButton = screen.queryByRole('button', {
      name: 'Confirm',
    });

    expect(screen.queryByText('Give admin rights')).toBeInTheDocument();
    expect(confirmButton).toBeInTheDocument();
  });

  it('shows buy an additional seat in button when seats are full and admin is trying to add another', () => {
    mockUserSeatsData.data.attributes.admins_number = 7;

    render(
      <ChangeSeatModal
        showModal
        userToChangeSeat={mockUser.data}
        changeRoles={changeRoles}
        closeModal={closeModal}
        isChangingToNormalUser={false}
      />
    );

    const buyAdditionalSeatButton = screen.queryByRole('button', {
      name: 'Buy one additional seat',
    });

    expect(screen.queryByText('Give admin rights')).toBeInTheDocument();
    expect(buyAdditionalSeatButton).toBeInTheDocument();
  });

  it('shows confirm text in button when seat_based_billing is off, seats are full and admin is trying to add another admin ', () => {
    mockFeatureFlagData = false;
    mockUserSeatsData.data.attributes.admins_number = 7;

    render(
      <ChangeSeatModal
        showModal
        userToChangeSeat={mockUser.data}
        changeRoles={changeRoles}
        closeModal={closeModal}
        isChangingToNormalUser={false}
      />
    );

    const confirmButton = screen.getByRole('button', {
      name: 'Confirm',
    });

    expect(screen.queryByText('Give admin rights')).toBeInTheDocument();
    expect(confirmButton).toBeInTheDocument();
  });

  it('shows confirm in button when changing to a normal user', () => {
    const mockAdmin = makeAdmin();

    render(
      <ChangeSeatModal
        showModal
        userToChangeSeat={mockAdmin.data}
        changeRoles={changeRoles}
        closeModal={closeModal}
        isChangingToNormalUser
      />
    );

    const confirmButton = screen.getByRole('button', {
      name: 'Confirm',
    });

    expect(screen.queryByText('Give admin rights')).toBeInTheDocument();
    expect(confirmButton).toBeInTheDocument();
  });

  it('shows confirm in button when changing to a normal user', () => {
    const mockAdmin = makeAdmin();

    render(
      <ChangeSeatModal
        showModal
        userToChangeSeat={mockAdmin.data}
        toggleAdmin={toggleAdmin}
        closeModal={closeModal}
      />
    );

    const confirmButton = screen.queryByRole('button', {
      name: 'Confirm',
    });

    expect(screen.queryByText('Set as normal user')).toBeInTheDocument();
    expect(confirmButton).toBeInTheDocument();
  });
});<|MERGE_RESOLUTION|>--- conflicted
+++ resolved
@@ -57,11 +57,7 @@
 
 describe('ChangeSeatModal', () => {
   const closeModal = jest.fn();
-<<<<<<< HEAD
-  const toggleAdmin = jest.fn();
-=======
   const changeRoles = jest.fn();
->>>>>>> 6f65711e
   const mockUser = makeUser();
 
   it('shows confirm in button when seats are not full and admin is adding another admin', () => {
@@ -139,26 +135,6 @@
       />
     );
 
-    const confirmButton = screen.getByRole('button', {
-      name: 'Confirm',
-    });
-
-    expect(screen.queryByText('Give admin rights')).toBeInTheDocument();
-    expect(confirmButton).toBeInTheDocument();
-  });
-
-  it('shows confirm in button when changing to a normal user', () => {
-    const mockAdmin = makeAdmin();
-
-    render(
-      <ChangeSeatModal
-        showModal
-        userToChangeSeat={mockAdmin.data}
-        toggleAdmin={toggleAdmin}
-        closeModal={closeModal}
-      />
-    );
-
     const confirmButton = screen.queryByRole('button', {
       name: 'Confirm',
     });
