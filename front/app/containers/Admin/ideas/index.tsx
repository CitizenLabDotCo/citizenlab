import React, { useState } from 'react';

// module
import { InsertConfigurationOptions, ITab } from 'typings';
import { insertConfiguration } from 'utils/moduleUtils';

// components
import HelmetIntl from 'components/HelmetIntl';
import TabbedResource from 'components/admin/TabbedResource';
import Outlet from 'components/Outlet';
import { Outlet as RouterOutlet } from 'react-router-dom';

// i18n
import messages from './messages';
import { InjectedIntlProps } from 'react-intl';
import { injectIntl } from 'utils/cl-intl';

const IdeasPage = ({ intl: { formatMessage } }: InjectedIntlProps) => {
  const [tabs, setTabs] = useState<ITab[]>([
    {
      label: formatMessage(messages.tabManage),
      name: 'manage',
      url: '/admin/ideas',
    },
  ]);

  const resource = {
    title: formatMessage(messages.inputManagerPageTitle),
    subtitle: formatMessage(messages.inputManagerPageSubtitle),
  };

  const handleData = (data: InsertConfigurationOptions<ITab>) =>
    setTabs(insertConfiguration(data));

  return (
    <>
      <Outlet
        id="app.containers.Admin.ideas.tabs"
        formatMessage={formatMessage}
        onData={handleData}
      />
      <TabbedResource resource={resource} tabs={tabs}>
        <HelmetIntl
          title={messages.inputManagerMetaTitle}
          description={messages.inputManagerMetaDescription}
        />
<<<<<<< HEAD
        <RouterOutlet />
      </TabbedResource>
    </>
  );
};
=======
        <TabbedResource resource={resource} tabs={tabs}>
          <HelmetIntl
            title={messages.inputManagerMetaTitle}
            description={messages.inputManagerMetaDescription}
          />
          <div id="e2e-input-manager-container">{children}</div>
        </TabbedResource>
      </>
    );
  }
);
>>>>>>> fd4b174b

export default injectIntl(IdeasPage);<|MERGE_RESOLUTION|>--- conflicted
+++ resolved
@@ -44,24 +44,13 @@
           title={messages.inputManagerMetaTitle}
           description={messages.inputManagerMetaDescription}
         />
-<<<<<<< HEAD
-        <RouterOutlet />
+        <div id="e2e-input-manager-container">
+          {' '}
+          <RouterOutlet />
+        </div>
       </TabbedResource>
     </>
   );
 };
-=======
-        <TabbedResource resource={resource} tabs={tabs}>
-          <HelmetIntl
-            title={messages.inputManagerMetaTitle}
-            description={messages.inputManagerMetaDescription}
-          />
-          <div id="e2e-input-manager-container">{children}</div>
-        </TabbedResource>
-      </>
-    );
-  }
-);
->>>>>>> fd4b174b
 
 export default injectIntl(IdeasPage);