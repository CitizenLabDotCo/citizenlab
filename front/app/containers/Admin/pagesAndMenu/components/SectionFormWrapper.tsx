--- conflicted
+++ resolved
@@ -1,12 +1,7 @@
 import React from 'react';
 
 // components
-<<<<<<< HEAD
-import { Box } from '@citizenlab/cl2-component-library';
-import PageTitle from 'components/admin/PageTitle';
-=======
 import { Box, Title } from '@citizenlab/cl2-component-library';
->>>>>>> d487287d
 import PageWrapper from 'components/admin/PageWrapper';
 import { SectionDescription } from 'components/admin/Section';
 import Breadcrumbs, { TBreadcrumbs } from 'components/UI/Breadcrumbs';
