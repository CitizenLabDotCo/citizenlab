import React from 'react';

// components
import { Box } from '@citizenlab/cl2-component-library';
import StickyContainer from './StickyContainer';
import Breadcrumbs, { TBreadcrumbs } from 'components/UI/Breadcrumbs';
import PageTitle from 'components/admin/PageTitle';
import PageWrapper from 'components/admin/PageWrapper';
import { SectionDescription } from 'components/admin/Section';

interface Props {
  breadcrumbs?: TBreadcrumbs;
  title?: string | JSX.Element;
  subtitle?: string | JSX.Element;
  children: JSX.Element | JSX.Element[];
  stickyMenuContents?: JSX.Element | JSX.Element[];
  rightSideCTA?: JSX.Element | JSX.Element[];
}

const SectionFormWrapper = ({
  breadcrumbs,
  title,
  subtitle,
  children,
  stickyMenuContents,
  rightSideCTA,
}: Props) => {
  return (
    <>
      {breadcrumbs && (
<<<<<<< HEAD
        <Box mb="16px" pb="40px">
=======
        <Box mb="16px">
>>>>>>> fa586346
          <Breadcrumbs breadcrumbs={breadcrumbs} />
        </Box>
      )}
      <Box display="flex" justifyContent="space-between">
        {title && (
          <Box mb="20px">
            <PageTitle>{title}</PageTitle>
            {subtitle && <SectionDescription>{subtitle}</SectionDescription>}
          </Box>
        )}
        {rightSideCTA && <Box ml="auto">{rightSideCTA}</Box>}
      </Box>
      <Box>
        <PageWrapper>
          {children}
          {stickyMenuContents && (
            <StickyContainer>{stickyMenuContents}</StickyContainer>
          )}
        </PageWrapper>
      </Box>
    </>
  );
};

export default SectionFormWrapper;<|MERGE_RESOLUTION|>--- conflicted
+++ resolved
@@ -27,15 +27,9 @@
 }: Props) => {
   return (
     <>
-      {breadcrumbs && (
-<<<<<<< HEAD
-        <Box mb="16px" pb="40px">
-=======
-        <Box mb="16px">
->>>>>>> fa586346
-          <Breadcrumbs breadcrumbs={breadcrumbs} />
-        </Box>
-      )}
+      <Box mb="16px">
+        {breadcrumbs && <Breadcrumbs breadcrumbs={breadcrumbs} />}
+      </Box>
       <Box display="flex" justifyContent="space-between">
         {title && (
           <Box mb="20px">
