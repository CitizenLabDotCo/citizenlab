--- conflicted
+++ resolved
@@ -1,15 +1,10 @@
 import useHomepageSettings from 'hooks/useHomepageSettings';
 import React from 'react';
-<<<<<<< HEAD
-import { InjectedIntlProps } from 'react-intl';
+import { WrappedComponentProps } from 'react-intl';
 import {
   IHomepageSettingsAttributes,
   updateHomepageSettings,
 } from 'services/homepageSettings';
-=======
-import { WrappedComponentProps } from 'react-intl';
-import { updateHomepageSettings } from 'services/homepageSettings';
->>>>>>> 6d926e4e
 import { injectIntl } from 'utils/cl-intl';
 import { isNilOrError } from 'utils/helperUtils';
 import { homeBreadcrumb } from '../../breadcrumbs';
