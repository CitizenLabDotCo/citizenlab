import React from 'react';
import useFeatureFlag from 'hooks/useFeatureFlag';
import { Outlet as RouterOutlet } from 'react-router-dom';
import { injectIntl } from 'utils/cl-intl';
<<<<<<< HEAD
import { WrappedComponentProps } from 'react-intl';
import TabbedResource from 'components/admin/TabbedResource';
=======
import { InjectedIntlProps } from 'react-intl';
>>>>>>> e1d81c93
import messages from './messages';
import Outlet from 'components/Outlet';
import styled from 'styled-components';
import PageTitle from 'components/admin/PageTitle';
import { Box } from '@citizenlab/cl2-component-library';
import HelmetIntl from 'components/HelmetIntl';

<<<<<<< HEAD
const Containers = ({ intl: { formatMessage } }: WrappedComponentProps) => {
=======
const Container = styled.div`
  display: flex;
  flex-direction: column;
  background: #fff;
  border-radius: 3px;
  border: 1px solid #e0e0e0;
  box-sizing: border-box;
  padding: 3.5rem 4rem;
  margin-bottom: 60px;
`;

const PagesAndMenuIndex = ({ intl: { formatMessage } }: InjectedIntlProps) => {
>>>>>>> e1d81c93
  // It's better to avoid using this feature flag in the core
  // https://github.com/CitizenLabDotCo/citizenlab/pull/2162#discussion_r916522447
  const customizableNavbarEnabled = useFeatureFlag({
    name: 'customizable_navbar',
  });

  return (
    <>
      <HelmetIntl
        title={
          customizableNavbarEnabled
            ? messages.pagesMenuMetaTitle
            : messages.pagesMetaTitle
        }
      />
      <div id="e2e-pages-menu-container">
        <Outlet id="app.containers.Admin.pages-menu.index" />
        {!customizableNavbarEnabled && (
          <>
            <Box mb="20px">
              <PageTitle>{formatMessage(messages.pageHeader)}</PageTitle>
            </Box>
            <Container>
              <RouterOutlet />
            </Container>
          </>
        )}
      </div>
    </>
  );
};

export default injectIntl(PagesAndMenuIndex);<|MERGE_RESOLUTION|>--- conflicted
+++ resolved
@@ -2,12 +2,7 @@
 import useFeatureFlag from 'hooks/useFeatureFlag';
 import { Outlet as RouterOutlet } from 'react-router-dom';
 import { injectIntl } from 'utils/cl-intl';
-<<<<<<< HEAD
 import { WrappedComponentProps } from 'react-intl';
-import TabbedResource from 'components/admin/TabbedResource';
-=======
-import { InjectedIntlProps } from 'react-intl';
->>>>>>> e1d81c93
 import messages from './messages';
 import Outlet from 'components/Outlet';
 import styled from 'styled-components';
@@ -15,9 +10,6 @@
 import { Box } from '@citizenlab/cl2-component-library';
 import HelmetIntl from 'components/HelmetIntl';
 
-<<<<<<< HEAD
-const Containers = ({ intl: { formatMessage } }: WrappedComponentProps) => {
-=======
 const Container = styled.div`
   display: flex;
   flex-direction: column;
@@ -29,8 +21,9 @@
   margin-bottom: 60px;
 `;
 
-const PagesAndMenuIndex = ({ intl: { formatMessage } }: InjectedIntlProps) => {
->>>>>>> e1d81c93
+const PagesAndMenuIndex = ({
+  intl: { formatMessage },
+}: WrappedComponentProps) => {
   // It's better to avoid using this feature flag in the core
   // https://github.com/CitizenLabDotCo/citizenlab/pull/2162#discussion_r916522447
   const customizableNavbarEnabled = useFeatureFlag({
