<<<<<<< HEAD
import { Box } from '@citizenlab/cl2-component-library';
import PageTitle from 'components/admin/PageTitle';
import HelmetIntl from 'components/HelmetIntl';
import Outlet from 'components/Outlet';
import useFeatureFlag from 'hooks/useFeatureFlag';
import React from 'react';
import { WrappedComponentProps } from 'react-intl';
import { Outlet as RouterOutlet } from 'react-router-dom';
import styled from 'styled-components';
import { injectIntl } from 'utils/cl-intl';
import messages from './messages';
=======
import React from 'react';
import messages from './messages';
import Outlet from 'components/Outlet';
import HelmetIntl from 'components/HelmetIntl';
>>>>>>> d487287d

const PagesAndMenuIndex = () => {
  return (
    <>
      <HelmetIntl title={messages.pagesMenuMetaTitle} />
      <div id="e2e-pages-menu-container">
        <Outlet id="app.containers.Admin.pages-menu.index" />
      </div>
    </>
  );
};

export default PagesAndMenuIndex;<|MERGE_RESOLUTION|>--- conflicted
+++ resolved
@@ -1,6 +1,6 @@
-<<<<<<< HEAD
-import { Box } from '@citizenlab/cl2-component-library';
-import PageTitle from 'components/admin/PageTitle';
+import React from 'react';
+import messages from './messages';
+import Outlet from 'components/Outlet';
 import HelmetIntl from 'components/HelmetIntl';
 import Outlet from 'components/Outlet';
 import useFeatureFlag from 'hooks/useFeatureFlag';
@@ -10,12 +10,6 @@
 import styled from 'styled-components';
 import { injectIntl } from 'utils/cl-intl';
 import messages from './messages';
-=======
-import React from 'react';
-import messages from './messages';
-import Outlet from 'components/Outlet';
-import HelmetIntl from 'components/HelmetIntl';
->>>>>>> d487287d
 
 const PagesAndMenuIndex = () => {
   return (
