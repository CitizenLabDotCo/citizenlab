import React from 'react';
import CustomPageSettingsForm from '../CustomPageSettingsForm';
import { Box } from '@citizenlab/cl2-component-library';
<<<<<<< HEAD
import TabbedResource from 'components/admin/TabbedResource';
import HelmetIntl from 'components/HelmetIntl';

// intl
=======
import Breadcrumbs from 'components/UI/Breadcrumbs';
import { pagesAndMenuBreadcrumb } from 'containers/Admin/pagesAndMenu/breadcrumbs';
import HelmetIntl from 'components/HelmetIntl';
>>>>>>> fa586346
import messages from '../messages';
import { InjectedIntlProps } from 'react-intl';
import { injectIntl } from 'utils/cl-intl';

const CustomPagesNewSettings = ({
  intl: { formatMessage },
<<<<<<< HEAD
}: Props & InjectedIntlProps) => {
  // types still to change
  const [_error, setError] = useState({});
  const schema = object({
    title_multiloc: validateMultiloc(
      formatMessage(messages.titleMultilocError)
    ),
    slug: string()
      .matches(slugRegEx, formatMessage(messages.slugRegexError))
      .required(formatMessage(messages.slugRequiredError)),
  });

  const methods = useForm({
    mode: 'onBlur',
    resolver: yupResolver(schema),
  });

  const onFormSubmit = async (formValues: CreateCustomPageFormValues) => {
    try {
      createCustomPageStream(formValues);
    } catch (error) {
      setError(error);
    }
  };

  return (
    <>
      <HelmetIntl
        title={messages.newCustomPageMetaTitle}
        description={messages.newCustomPageMetaDescription}
      />
      <TabbedResource
        resource={{
          title: formatMessage(messages.newCustomPagePageTitle),
        }}
        tabs={[
          {
            label: formatMessage(messages.pageSettingsTab),
            name: 'settings',
            url: '/admin/pages-menu/custom/new',
          },
        ]}
        contentWrapper={false}
      >
        <FormProvider {...methods}>
          <form onSubmit={methods.handleSubmit(onFormSubmit)}>
            <SectionFormWrapper
              stickyMenuContents={
                <Button
                  type="submit"
                  processing={methods.formState.isSubmitting}
                >
                  {formatMessage(messages.saveButton)}
                </Button>
              }
            >
              <SectionField>
                <Feedback
                  successMessage={formatMessage(
                    messages.newCustomPagePageTitle
                  )}
                />
                <Box mb="20px">
                  <InputMultilocWithLocaleSwitcher
                    name="title_multiloc"
                    label={formatMessage(messages.titleLabel)}
                    type="text"
                    labelTooltipText={formatMessage(messages.titleTooltip)}
                  />
                </Box>
                <Input
                  label={formatMessage(messages.slugLabel)}
                  labelTooltipText={formatMessage(messages.slugTooltip)}
                  name="slug"
                  type="text"
                />
              </SectionField>
            </SectionFormWrapper>
          </form>
        </FormProvider>
      </TabbedResource>
=======
}: InjectedIntlProps) => {
  return (
    <>
      <HelmetIntl title={messages.newCustomPageMetaTitle} />
      {/* Title will come as part of TabbedResource */}
      <Box mb="16px">
        <Breadcrumbs
          breadcrumbs={[
            {
              label: formatMessage(pagesAndMenuBreadcrumb.label),
              linkTo: pagesAndMenuBreadcrumb.linkTo,
            },
            { label: formatMessage(messages.newCustomPagePageTitle) },
          ]}
        />
      </Box>
      <CustomPageSettingsForm />
>>>>>>> fa586346
    </>
  );
};

export default injectIntl(CustomPagesNewSettings);<|MERGE_RESOLUTION|>--- conflicted
+++ resolved
@@ -1,54 +1,30 @@
 import React from 'react';
 import CustomPageSettingsForm from '../CustomPageSettingsForm';
 import { Box } from '@citizenlab/cl2-component-library';
-<<<<<<< HEAD
-import TabbedResource from 'components/admin/TabbedResource';
-import HelmetIntl from 'components/HelmetIntl';
-
-// intl
-=======
 import Breadcrumbs from 'components/UI/Breadcrumbs';
 import { pagesAndMenuBreadcrumb } from 'containers/Admin/pagesAndMenu/breadcrumbs';
 import HelmetIntl from 'components/HelmetIntl';
->>>>>>> fa586346
 import messages from '../messages';
 import { InjectedIntlProps } from 'react-intl';
 import { injectIntl } from 'utils/cl-intl';
-
+import TabbedResource from 'components/admin/TabbedResource';
 const CustomPagesNewSettings = ({
   intl: { formatMessage },
-<<<<<<< HEAD
-}: Props & InjectedIntlProps) => {
-  // types still to change
-  const [_error, setError] = useState({});
-  const schema = object({
-    title_multiloc: validateMultiloc(
-      formatMessage(messages.titleMultilocError)
-    ),
-    slug: string()
-      .matches(slugRegEx, formatMessage(messages.slugRegexError))
-      .required(formatMessage(messages.slugRequiredError)),
-  });
-
-  const methods = useForm({
-    mode: 'onBlur',
-    resolver: yupResolver(schema),
-  });
-
-  const onFormSubmit = async (formValues: CreateCustomPageFormValues) => {
-    try {
-      createCustomPageStream(formValues);
-    } catch (error) {
-      setError(error);
-    }
-  };
-
+}: InjectedIntlProps) => {
   return (
     <>
-      <HelmetIntl
-        title={messages.newCustomPageMetaTitle}
-        description={messages.newCustomPageMetaDescription}
-      />
+      <HelmetIntl title={messages.newCustomPageMetaTitle} />
+      <Box mb="16px">
+        <Breadcrumbs
+          breadcrumbs={[
+            {
+              label: formatMessage(pagesAndMenuBreadcrumb.label),
+              linkTo: pagesAndMenuBreadcrumb.linkTo,
+            },
+            { label: formatMessage(messages.newCustomPagePageTitle) },
+          ]}
+        />
+      </Box>
       <TabbedResource
         resource={{
           title: formatMessage(messages.newCustomPagePageTitle),
@@ -62,62 +38,8 @@
         ]}
         contentWrapper={false}
       >
-        <FormProvider {...methods}>
-          <form onSubmit={methods.handleSubmit(onFormSubmit)}>
-            <SectionFormWrapper
-              stickyMenuContents={
-                <Button
-                  type="submit"
-                  processing={methods.formState.isSubmitting}
-                >
-                  {formatMessage(messages.saveButton)}
-                </Button>
-              }
-            >
-              <SectionField>
-                <Feedback
-                  successMessage={formatMessage(
-                    messages.newCustomPagePageTitle
-                  )}
-                />
-                <Box mb="20px">
-                  <InputMultilocWithLocaleSwitcher
-                    name="title_multiloc"
-                    label={formatMessage(messages.titleLabel)}
-                    type="text"
-                    labelTooltipText={formatMessage(messages.titleTooltip)}
-                  />
-                </Box>
-                <Input
-                  label={formatMessage(messages.slugLabel)}
-                  labelTooltipText={formatMessage(messages.slugTooltip)}
-                  name="slug"
-                  type="text"
-                />
-              </SectionField>
-            </SectionFormWrapper>
-          </form>
-        </FormProvider>
+        <CustomPageSettingsForm />
       </TabbedResource>
-=======
-}: InjectedIntlProps) => {
-  return (
-    <>
-      <HelmetIntl title={messages.newCustomPageMetaTitle} />
-      {/* Title will come as part of TabbedResource */}
-      <Box mb="16px">
-        <Breadcrumbs
-          breadcrumbs={[
-            {
-              label: formatMessage(pagesAndMenuBreadcrumb.label),
-              linkTo: pagesAndMenuBreadcrumb.linkTo,
-            },
-            { label: formatMessage(messages.newCustomPagePageTitle) },
-          ]}
-        />
-      </Box>
-      <CustomPageSettingsForm />
->>>>>>> fa586346
     </>
   );
 };
