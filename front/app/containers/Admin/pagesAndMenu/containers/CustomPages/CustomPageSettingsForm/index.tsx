import React from 'react';

// form
import Feedback from 'components/HookForm/Feedback';
import { FormProvider, useForm } from 'react-hook-form';
import { SectionField } from 'components/admin/Section';
import { yupResolver } from '@hookform/resolvers/yup';
import { array, object, string } from 'yup';
import validateMultilocForEveryLocale from 'utils/yup/validateMultilocForEveryLocale';
import { slugRegEx } from 'utils/textUtils';

// components
import SectionFormWrapper from 'containers/Admin/pagesAndMenu/components/SectionFormWrapper';
import Button from 'components/UI/Button';
import InputMultilocWithLocaleSwitcher from 'components/HookForm/InputMultilocWithLocaleSwitcher';
import SlugInput from 'components/HookForm/SlugInput';
import Tabs from 'components/HookForm/Tabs';
import MultipleSelect from 'components/HookForm/MultipleSelect';
import Select from 'components/HookForm/Select';
import {
  Box,
  IconTooltip,
  Label,
  colors,
} from '@citizenlab/cl2-component-library';
import Tippy from '@tippyjs/react';

// hooks
<<<<<<< HEAD
import useTopics from 'api/topics/useTopics';
import useAreas from 'hooks/useAreas';
=======
import useTopics from 'hooks/useTopics';
import useAreas from 'api/areas/useAreas';
>>>>>>> 6fa823c3
import useLocalize from 'hooks/useLocalize';
import useFeatureFlag from 'hooks/useFeatureFlag';
import useAppConfiguration from 'api/app_configuration/useAppConfiguration';
import useLocale from 'hooks/useLocale';

// utils
import { handleHookFormSubmissionError } from 'utils/errorUtils';
import { isNilOrError } from 'utils/helperUtils';

// intl
import messages from '../messages';
import { useIntl } from 'utils/cl-intl';

// types
import { Multiloc } from 'typings';
<<<<<<< HEAD
import { IAreaData } from 'services/areas';
import { ITopicData } from 'api/topics/types';
=======
import { IAreaData } from 'api/areas/types';
import { ITopicData } from 'services/topics';
>>>>>>> 6fa823c3
import { ProjectsFilterTypes } from 'services/customPages';
import useAppConfigurationLocales from 'hooks/useAppConfigurationLocales';

// styles
import styled from 'styled-components';

const LinkedProjectContainer = styled(Box)<{ disabled: boolean }>`
  &:hover {
    cursor: ${({ disabled }) => (disabled ? 'not-allowed' : 'pointer')};
  }
  opacity: ${({ disabled }) => (disabled ? 0.5 : 1)};
`;

const SelectContainer = styled(Box)`
  position: relative;
  z-index: 2;
`;

export interface FormValues {
  title_multiloc: Multiloc;
  nav_bar_item_title_multiloc?: Multiloc;
  slug?: string;
  projects_filter_type: ProjectsFilterTypes;
  topic_ids?: string[];
  area_id?: string | null;
}

type TMode = 'new' | 'edit';
interface Props {
  defaultValues?: Partial<FormValues>;
  showNavBarItemTitle?: boolean;
  mode: TMode;
  onSubmit: (formValues: FormValues) => void | Promise<void>;
}

const projectsFilterTypesArray: ProjectsFilterTypes[] = [
  'no_filter',
  'topics',
  'areas',
];

const fieldMarginBottom = '40px';

const CustomPageSettingsForm = ({
  showNavBarItemTitle,
  mode,
  onSubmit,
  defaultValues,
}: Props) => {
  const localize = useLocalize();
  const isFeatureEnabled = useFeatureFlag({ name: 'advanced_custom_pages' });
  const isFeatureAllowed = useFeatureFlag({
    name: 'advanced_custom_pages',
    onlyCheckAllowed: true,
  });
  const showPlanUpgradeTease = !isFeatureAllowed;
  const showAdvancedCustomPages = showPlanUpgradeTease || isFeatureEnabled;
  const { data: areas } = useAreas({});
  const { data: appConfig } = useAppConfiguration();
  const locale = useLocale();
  const configuredLocales = useAppConfigurationLocales();
  const { data: topics } = useTopics({});
  const { formatMessage } = useIntl();

  const hasMultipleConfiguredLocales = !isNilOrError(configuredLocales)
    ? configuredLocales.length > 1
    : false;

  const schema = object({
    title_multiloc: validateMultilocForEveryLocale(
      formatMessage(
        hasMultipleConfiguredLocales
          ? messages.titleMultilocError
          : messages.titleSinglelocError
      )
    ),
    ...(showNavBarItemTitle && {
      nav_bar_item_title_multiloc: validateMultilocForEveryLocale(
        formatMessage(
          hasMultipleConfiguredLocales
            ? messages.titleMultilocError
            : messages.titleSinglelocError
        )
      ),
    }),
    ...(mode === 'edit' && {
      slug: string()
        .matches(slugRegEx, formatMessage(messages.slugRegexError))
        .required(formatMessage(messages.slugRequiredError)),
    }),
    projects_filter_type: string().oneOf(projectsFilterTypesArray).required(),
    topic_ids: array().when('projects_filter_type', {
      is: (value: ProjectsFilterTypes) => value === 'topics',
      then: array().of(string()).min(1, formatMessage(messages.atLeastOneTag)),
    }),
    area_id: string()
      .nullable()
      .when('projects_filter_type', {
        is: (value: ProjectsFilterTypes) => value === 'areas',
        then: string()
          .nullable()
          .required(formatMessage(messages.selectAnArea)),
      }),
  });

  const methods = useForm({
    mode: 'onBlur',
    defaultValues,
    resolver: yupResolver(schema),
  });

  const slug = methods.watch('slug');
  const slugHasChanged = slug !== defaultValues?.slug;

  const onFormSubmit = async (formValues: FormValues) => {
    try {
      await onSubmit(formValues);
    } catch (error) {
      handleHookFormSubmissionError(error, methods.setError);
    }
  };

  const mapFilterEntityToOptions = (input: IAreaData[] | ITopicData[]) => {
    return input.map((entity) => {
      return {
        value: entity.id,
        label: localize(entity.attributes.title_multiloc),
      };
    });
  };

  const projectsFilterTabs: { name: ProjectsFilterTypes; label: string }[] = [
    {
      name: 'no_filter',
      label: formatMessage(messages.noFilter),
    },
    {
      name: 'topics',
      label: formatMessage(messages.byTagsFilter),
    },
    {
      name: 'areas',
      label: formatMessage(messages.byAreaFilter),
    },
  ];

  if (
    isNilOrError(areas) ||
    isNilOrError(topics) ||
    isNilOrError(locale) ||
    isNilOrError(appConfig)
  ) {
    return null;
  }

  const previewUrl = slug
    ? `${appConfig.data.attributes.host}/${locale}/pages/${slug}`
    : null;

  return (
    <FormProvider {...methods}>
      <form
        onSubmit={methods.handleSubmit(onFormSubmit)}
        data-testid="customPageSettingsForm"
      >
        <SectionFormWrapper
          stickyMenuContents={
            <Box display="flex">
              <Button
                data-cy="e2e-submit-custom-page"
                type="submit"
                processing={methods.formState.isSubmitting}
                bgColor={colors.blue500}
              >
                {formatMessage(messages.saveButton)}
              </Button>
            </Box>
          }
          flatTopBorder
        >
          <SectionField>
            <Feedback
              successMessage={
                mode === 'edit'
                  ? formatMessage(messages.messageEditSuccess)
                  : formatMessage(messages.messageCreatedSuccess)
              }
            />
            <Box mb={fieldMarginBottom}>
              <InputMultilocWithLocaleSwitcher
                name="title_multiloc"
                label={formatMessage(messages.titleLabel)}
                type="text"
              />
            </Box>
            {showNavBarItemTitle && (
              <Box mb={fieldMarginBottom}>
                <InputMultilocWithLocaleSwitcher
                  label={formatMessage(messages.navbarItemTitle)}
                  type="text"
                  name="nav_bar_item_title_multiloc"
                />
              </Box>
            )}
            {slug && previewUrl && (
              <Box mb={fieldMarginBottom}>
                <SlugInput
                  slug={slug}
                  showWarningMessage={slugHasChanged}
                  previewUrl={previewUrl}
                />
              </Box>
            )}

            {showAdvancedCustomPages && (
              <LinkedProjectContainer
                display="inline-flex"
                disabled={showPlanUpgradeTease}
              >
                <Tippy
                  maxWidth="250px"
                  placement="right-end"
                  content={formatMessage(messages.contactGovSuccessToAccess)}
                  disabled={!showPlanUpgradeTease}
                  hideOnClick={false}
                >
                  <div>
                    <Box mb={fieldMarginBottom}>
                      <Box
                        display="flex"
                        justifyContent="flex-start"
                        width="100%"
                      >
                        <Label>
                          <span>
                            {formatMessage(messages.linkedProjectsLabel)}
                          </span>
                          <IconTooltip
                            ml="10px"
                            content={formatMessage(
                              messages.linkedProjectsTooltip
                            )}
                          />
                        </Label>
                      </Box>
                      <Box mb="30px">
                        <Tabs
                          name="projects_filter_type"
                          items={projectsFilterTabs}
                          minTabWidth={120}
                          disabled={showPlanUpgradeTease}
                        />
                      </Box>
                      {methods.watch('projects_filter_type') === 'topics' && (
                        <SelectContainer mb="30px">
                          <MultipleSelect
                            name="topic_ids"
                            options={mapFilterEntityToOptions(topics.data)}
                            label={formatMessage(messages.selectedTagsLabel)}
                          />
                        </SelectContainer>
                      )}
                      {methods.watch('projects_filter_type') === 'areas' && (
                        <SelectContainer mb="20px">
                          <Select
                            name="area_id"
                            options={mapFilterEntityToOptions(areas?.data)}
                            label={formatMessage(messages.selectedAreasLabel)}
                          />
                        </SelectContainer>
                      )}
                    </Box>
                  </div>
                </Tippy>
              </LinkedProjectContainer>
            )}
          </SectionField>
        </SectionFormWrapper>
      </form>
    </FormProvider>
  );
};

export default CustomPageSettingsForm;<|MERGE_RESOLUTION|>--- conflicted
+++ resolved
@@ -26,13 +26,8 @@
 import Tippy from '@tippyjs/react';
 
 // hooks
-<<<<<<< HEAD
 import useTopics from 'api/topics/useTopics';
-import useAreas from 'hooks/useAreas';
-=======
-import useTopics from 'hooks/useTopics';
 import useAreas from 'api/areas/useAreas';
->>>>>>> 6fa823c3
 import useLocalize from 'hooks/useLocalize';
 import useFeatureFlag from 'hooks/useFeatureFlag';
 import useAppConfiguration from 'api/app_configuration/useAppConfiguration';
@@ -48,13 +43,8 @@
 
 // types
 import { Multiloc } from 'typings';
-<<<<<<< HEAD
-import { IAreaData } from 'services/areas';
 import { ITopicData } from 'api/topics/types';
-=======
 import { IAreaData } from 'api/areas/types';
-import { ITopicData } from 'services/topics';
->>>>>>> 6fa823c3
 import { ProjectsFilterTypes } from 'services/customPages';
 import useAppConfigurationLocales from 'hooks/useAppConfigurationLocales';
 
