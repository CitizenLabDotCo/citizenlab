import React from 'react';
import { screen, render, fireEvent, waitFor } from 'utils/testUtils/rtl';
import EditCustomPageSettings from './';

jest.mock('utils/cl-intl');
jest.mock('hooks/useLocale');
jest.mock('hooks/useAppConfiguration', () => () => ({
  attributes: { name: 'orgName', host: 'localhost' },
}));

jest.mock('hooks/useCustomPage', () =>
  jest.fn(() => ({
<<<<<<< HEAD
    relationships: { nav_bar_item: { data: { id: '123' } } },
    attributes: { title_multiloc: { en: 'title' } },
=======
    attributes: {
      nav_bar_item_title_multiloc: { en: 'hi' },
      title_multiloc: { en: 'title' },
    },
    relationships: {
      nav_bar_item: {
        data: {
          id: '123',
        },
      },
    },
>>>>>>> 00e33835
  }))
);
jest.mock('services/staticPages', () => ({
  // `async` simulates the original `updateCustomPage` which is also `async`.
  // It's important for testing it properly.
  updateCustomPage: jest.fn(async () => {
    // copied from
    // https://github.com/CitizenLabDotCo/citizenlab/blob/e437c601eeb606bb5e9c46bde9a5b46c1642b65f/front/app/utils/request.ts#L57
    const error = new Error('error');
    Object.assign(error, {
      json: {
        errors: {
          slug: [{ error: 'taken', value: 'existing-slug' }],
        },
      },
    });
    throw error;
  }),
}));

describe('EditCustomPageSettings', () => {
  describe('Edit custom page', () => {
    it('renders error in case of invalid slug', async () => {
      const { container } = render(<EditCustomPageSettings />);
      fireEvent.change(screen.getByRole('textbox', { name: 'Page URL' }), {
        target: {
          value: 'existing-slug',
        },
      });
      fireEvent.click(container.querySelector('button[type="submit"]'));
      await waitFor(() => {
        expect(screen.getByTestId('feedbackErrorMessage')).toBeInTheDocument();
      });
    });
  });
});<|MERGE_RESOLUTION|>--- conflicted
+++ resolved
@@ -10,22 +10,8 @@
 
 jest.mock('hooks/useCustomPage', () =>
   jest.fn(() => ({
-<<<<<<< HEAD
     relationships: { nav_bar_item: { data: { id: '123' } } },
     attributes: { title_multiloc: { en: 'title' } },
-=======
-    attributes: {
-      nav_bar_item_title_multiloc: { en: 'hi' },
-      title_multiloc: { en: 'title' },
-    },
-    relationships: {
-      nav_bar_item: {
-        data: {
-          id: '123',
-        },
-      },
-    },
->>>>>>> 00e33835
   }))
 );
 jest.mock('services/staticPages', () => ({
