--- conflicted
+++ resolved
@@ -8,17 +8,11 @@
 import ViewCustomPageButton from './ViewCustomPageButton';
 
 // i18n
-<<<<<<< HEAD
-=======
 import messages from '../messages';
 import { WrappedComponentProps } from 'react-intl';
 import { injectIntl } from 'utils/cl-intl';
->>>>>>> 6d926e4e
 import HelmetIntl from 'components/HelmetIntl';
 import useLocalize from 'hooks/useLocalize';
-import { InjectedIntlProps } from 'react-intl';
-import { injectIntl } from 'utils/cl-intl';
-import messages from '../messages';
 
 // utils
 import { isNilOrError } from 'utils/helperUtils';
