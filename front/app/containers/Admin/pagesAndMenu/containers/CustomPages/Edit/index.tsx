import React from 'react';
import TabbedResource from 'components/admin/TabbedResource';
import { Outlet as RouterOutlet } from 'react-router-dom';
import messages from '../messages';
import { InjectedIntlProps } from 'react-intl';
import { injectIntl } from 'utils/cl-intl';
import HelmetIntl from 'components/HelmetIntl';
import { Box } from '@citizenlab/cl2-component-library';
import Breadcrumbs from 'components/UI/Breadcrumbs';
import { pagesAndMenuBreadcrumb } from 'containers/Admin/pagesAndMenu/breadcrumbs';
// import useLocalize from 'hooks/useLocalize';
// import { isNilOrError } from 'utils/helperUtils';

const CustomPagesEditSettings = ({
  intl: { formatMessage },
}: InjectedIntlProps) => {
  // const localize = useLocalize();
  // const customPage = useCustomPage(customPageId);

  // if (!isNilOrError(customPage)) {
  // const pageTitleMultiloc = customPage.attributes.title_multiloc;

  return (
    <>
<<<<<<< HEAD
      <HelmetIntl
        title={messages.editCustomPageMetaTitle}
        description={messages.editCustomPageMetaDescription}
      />
      <Box mb="16px">
        <Breadcrumbs
          breadcrumbs={[
            {
              label: formatMessage(pagesAndMenuBreadcrumb.label),
              linkTo: pagesAndMenuBreadcrumb.linkTo,
            },
            // { label: localize(pageTitleMultiloc) },
          ]}
        />
      </Box>
=======
      <HelmetIntl title={messages.editCustomPageMetaTitle} />
>>>>>>> 77c3cc0b
      <TabbedResource
        resource={{
          title: formatMessage(messages.editCustomPagePageTitle),
          // The page title will be the final value here
          // title: localize(pageTitleMultiloc),
        }}
        tabs={[
          {
            label: formatMessage(messages.pageSettingsTab),
            name: 'settings',
            url: '/admin/pages-menu/custom/edit/settings',
          },
          {
            label: formatMessage(messages.pageContentTab),
            name: 'content',
            url: '/admin/pages-menu/custom/edit/content',
          },
        ]}
        contentWrapper={false}
      >
        <RouterOutlet />
      </TabbedResource>
    </>
  );
  // }

  // return null;
};

export default injectIntl(CustomPagesEditSettings);<|MERGE_RESOLUTION|>--- conflicted
+++ resolved
@@ -22,11 +22,7 @@
 
   return (
     <>
-<<<<<<< HEAD
-      <HelmetIntl
-        title={messages.editCustomPageMetaTitle}
-        description={messages.editCustomPageMetaDescription}
-      />
+      <HelmetIntl title={messages.editCustomPageMetaTitle} />
       <Box mb="16px">
         <Breadcrumbs
           breadcrumbs={[
@@ -38,9 +34,6 @@
           ]}
         />
       </Box>
-=======
-      <HelmetIntl title={messages.editCustomPageMetaTitle} />
->>>>>>> 77c3cc0b
       <TabbedResource
         resource={{
           title: formatMessage(messages.editCustomPagePageTitle),
