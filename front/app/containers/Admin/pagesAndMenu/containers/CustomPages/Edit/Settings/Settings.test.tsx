import React from 'react';
import { screen, render, fireEvent, waitFor } from 'utils/testUtils/rtl';
import EditCustomPageSettings from './';

<<<<<<< HEAD
jest.mock('hooks/useAreas', () => jest.fn(() => []));
jest.mock('api/topics/useTopics');
=======
jest.mock('api/areas/useAreas');
jest.mock('hooks/useTopics', () => jest.fn(() => []));
>>>>>>> 6fa823c3

jest.mock('hooks/useCustomPage', () =>
  jest.fn(() => ({
    relationships: {
      nav_bar_item: { data: { id: '123' } },
      topics: { data: [] },
      areas: { data: [] },
    },
    attributes: {
      title_multiloc: { en: 'title' },
      nav_bar_item_title_multiloc: { en: 'user generated content' },
      slug: 'my-custom-page',
    },
  }))
);

jest.mock('services/customPages', () => ({
  // `async` simulates the original `updateCustomPage` which is also `async`.
  // It's important for testing it properly.
  updateCustomPage: jest.fn(async () => {
    // copied from
    // https://github.com/CitizenLabDotCo/citizenlab/blob/e437c601eeb606bb5e9c46bde9a5b46c1642b65f/front/app/utils/request.ts#L57
    const error = new Error('error');
    Object.assign(error, {
      json: {
        errors: {
          slug: [{ error: 'taken', value: 'existing-slug' }],
        },
      },
    });
    throw error;
  }),
}));

describe('EditCustomPageSettings', () => {
  describe('Edit custom page', () => {
    it('renders error in case of invalid slug', async () => {
      const { container } = render(<EditCustomPageSettings />);
      fireEvent.change(screen.getByRole('textbox', { name: 'Slug' }), {
        target: {
          value: 'existing-slug',
        },
      });
      fireEvent.click(container.querySelector('button[type="submit"]'));
      await waitFor(() => {
        expect(screen.getByTestId('feedbackErrorMessage')).toBeInTheDocument();
      });
    });
  });
});<|MERGE_RESOLUTION|>--- conflicted
+++ resolved
@@ -2,13 +2,8 @@
 import { screen, render, fireEvent, waitFor } from 'utils/testUtils/rtl';
 import EditCustomPageSettings from './';
 
-<<<<<<< HEAD
-jest.mock('hooks/useAreas', () => jest.fn(() => []));
 jest.mock('api/topics/useTopics');
-=======
 jest.mock('api/areas/useAreas');
-jest.mock('hooks/useTopics', () => jest.fn(() => []));
->>>>>>> 6fa823c3
 
 jest.mock('hooks/useCustomPage', () =>
   jest.fn(() => ({
