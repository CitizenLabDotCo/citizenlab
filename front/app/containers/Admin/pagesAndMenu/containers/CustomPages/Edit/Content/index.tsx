import React from 'react';

// components
import PageWrapper from 'components/admin/PageWrapper';
import SectionToggle from 'containers/Admin/pagesAndMenu/SectionToggle';
import { Box } from '@citizenlab/cl2-component-library';
import Warning from 'components/UI/Warning';

// i18n
import messages from './messages';
import { FormattedMessage } from 'utils/cl-intl';

// services
import { updateCustomPage } from 'services/customPages';

// hooks
import useCustomPage from 'hooks/useCustomPage';

// routing
import { useParams } from 'react-router-dom';

// utils
import clHistory from 'utils/cl-router/history';

// types
<<<<<<< HEAD
const Component = () => {
  const { customPageId } = useParams() as { customPageId: string };
  const customPage = useCustomPage(customPageId);

  if (!customPage) {
    return null;
  }
=======
const CustomPagesEditContent = () => {
>>>>>>> 34d6e0a4
  // to be typed
  const sectionTogglesData = [
    {
      name: 'banner_enabled',
      titleMessageDescriptor: messages.heroBanner,
      tooltipMessageDescriptor: messages.heroBannerTooltip,
      linkToPath: 'homepage-banner',
    },
    {
      name: 'top_info_section_enabled',
      titleMessageDescriptor: messages.topInfoSection,
      tooltipMessageDescriptor: messages.topInfoSectionTooltip,
      linkToPath: 'top-info-section',
    },
    {
      name: 'projects_enabled',
      titleMessageDescriptor: messages.projectsList,
      tooltipMessageDescriptor: messages.projectsListTooltip,
      linkToPath: 'projects',
    },
    {
      name: 'events_enabled',
      titleMessageDescriptor: messages.eventsList,
      tooltipMessageDescriptor: messages.eventsListTooltip,
    },
    {
      name: 'bottom_info_section_enabled',
      titleMessageDescriptor: messages.bottomInfoSection,
      tooltipMessageDescriptor: messages.bottomInfoSectionTooltip,
      linkToPath: 'bottom-info-section',
    },
    {
      name: 'attachments_enabled',
      titleMessageDescriptor: messages.attachmentsSection,
      tooltipMessageDescriptor: messages.attachmentsSectionTooltip,
      linkToPath: 'attachments',
      // until things are typed properly
      hideToggle: false,
    },
  ];

  const handleOnChangeToggle = (sectionName: string) => async () => {
    updateCustomPage(customPageId, {
      [sectionName]: true,
    });
    // console.log(sectionName);
    return sectionName;
  };

  const handleOnClick = (url: string) => {
    if (url) {
      // add in actual page ID to string here
      clHistory.push(`/admin/pages-menu/custom/edit/${url}/`);
    }
  };

  return (
    <PageWrapper>
      <Box display="flex" flexDirection="column">
        <Box mb="28px">
          <Warning>
            <FormattedMessage {...messages.sectionDescription} />
          </Warning>
        </Box>
        {sectionTogglesData.map(
          (
            {
              name,
              titleMessageDescriptor,
              tooltipMessageDescriptor,
              linkToPath,
              hideToggle,
            },
            index
          ) => {
            return (
              <SectionToggle
                key={name}
                name={name}
                checked={true}
                onChangeSectionToggle={handleOnChangeToggle(name)}
                onClickEditButton={handleOnClick}
                editLinkPath={linkToPath}
                titleMessageDescriptor={titleMessageDescriptor}
                tooltipMessageDescriptor={tooltipMessageDescriptor}
                disabled={false}
                isLastItem={index === sectionTogglesData.length - 1}
                hideToggle={hideToggle}
              />
            );
          }
        )}
      </Box>
    </PageWrapper>
  );
};

export default CustomPagesEditContent;<|MERGE_RESOLUTION|>--- conflicted
+++ resolved
@@ -23,18 +23,15 @@
 import clHistory from 'utils/cl-router/history';
 
 // types
-<<<<<<< HEAD
-const Component = () => {
+const CustomPagesEditContent = () => {
+  // to be typed
   const { customPageId } = useParams() as { customPageId: string };
   const customPage = useCustomPage(customPageId);
 
   if (!customPage) {
     return null;
   }
-=======
-const CustomPagesEditContent = () => {
->>>>>>> 34d6e0a4
-  // to be typed
+
   const sectionTogglesData = [
     {
       name: 'banner_enabled',
