--- conflicted
+++ resolved
@@ -1,9 +1,5 @@
 import React from 'react';
 
-<<<<<<< HEAD
-const CustomPagesEditContent = () => {
-  return <div>Hello, world!</div>;
-=======
 // components
 import PageWrapper from 'components/admin/PageWrapper';
 import SectionToggle from 'containers/Admin/pagesAndMenu/SectionToggle';
@@ -18,7 +14,7 @@
 import clHistory from 'utils/cl-router/history';
 
 // types
-const Component = () => {
+const CustomPagesEditContent = () => {
   // to be typed
   const sectionTogglesData = [
     {
@@ -110,7 +106,6 @@
       </Box>
     </PageWrapper>
   );
->>>>>>> c89d7544
 };
 
 export default CustomPagesEditContent;