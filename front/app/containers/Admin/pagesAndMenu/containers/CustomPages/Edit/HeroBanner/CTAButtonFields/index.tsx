import { Box, Radio } from '@citizenlab/cl2-component-library';
import { SectionField, SubSectionTitle } from 'components/admin/Section';
import React from 'react';
import { TCustomPageCTAType } from 'services/customPages';
import { Multiloc } from 'typings';
import { FormattedMessage } from 'utils/cl-intl';
import CustomizedButtonSettings from './CustomizedButtonSettings';
import messages from './messages';

const CTA_TYPES: TCustomPageCTAType[] = ['no_button', 'customized_button'];

interface Props {
  ctaType: TCustomPageCTAType;
  ctaButtonMultiloc: Multiloc;
  ctaButtonUrl: string | null;
  handleCTAButtonTypeOnChange: (ctaType: TCustomPageCTAType) => void;
  handleCTAButtonTextMultilocOnChange: (buttonTextMultiloc: Multiloc) => void;
  handleCTAButtonUrlOnChange: (url: string) => void;
  title?: string;
  hasCTAError: boolean;
}

const CTAButtonFields = ({
  ctaType,
  ctaButtonMultiloc,
  ctaButtonUrl,
  handleCTAButtonTypeOnChange,
  handleCTAButtonTextMultilocOnChange,
  handleCTAButtonUrlOnChange,
  title,
  hasCTAError,
}: Props) => {
  return (
    <>
      <SubSectionTitle>{title}</SubSectionTitle>
<<<<<<< HEAD
      <SettingRadioButtons
        ctaTypes={CTA_SIGNED_IN_TYPES}
        ctaType={ctaType}
        signInStatus={'signed_in'}
        ctaButtonMultiloc={ctaButtonMultiloc}
        ctaButtonUrl={ctaButtonUrl}
        handleCTAButtonTypeOnChange={handleCTAButtonTypeOnChange}
        handleCTAButtonTextMultilocOnChange={
          handleCTAButtonTextMultilocOnChange
        }
        handleCTAButtonUrlOnChange={handleCTAButtonUrlOnChange}
        hasCTAError={hasCTAError}
      />
    </SectionField>
=======
      <SectionField>
        {CTA_TYPES.map((option: TCustomPageCTAType) => (
          <div data-cy={`e2e-cta-settings-signed_in-${option}`} key={option}>
            <Radio
              key={`cta-type-${option}`}
              onChange={handleCTAButtonTypeOnChange}
              currentValue={ctaType}
              value={option}
              label={
                <FormattedMessage
                  {...{
                    customized_button: messages.customized_button,
                    no_button: messages.no_button,
                  }[option]}
                />
              }
              name={'cta_signed_in_type'}
              id={`signed_in-${option}`}
            />
            {option === 'customized_button' && ctaType === 'customized_button' && (
              <Box ml="28px">
                <CustomizedButtonSettings
                  buttonMultiloc={ctaButtonMultiloc}
                  buttonUrl={ctaButtonUrl}
                  handleCTAButtonTextMultilocOnChange={
                    handleCTAButtonTextMultilocOnChange
                  }
                  handleCTAButtonUrlOnChange={handleCTAButtonUrlOnChange}
                  key={`customized-button-settings-${option}`}
                />
              </Box>
            )}
          </div>
        ))}
      </SectionField>
    </>
>>>>>>> 8f073c22
  );
};

export default CTAButtonFields;<|MERGE_RESOLUTION|>--- conflicted
+++ resolved
@@ -1,9 +1,11 @@
 import { Box, Radio } from '@citizenlab/cl2-component-library';
 import { SectionField, SubSectionTitle } from 'components/admin/Section';
+import Error from 'components/UI/Error';
 import React from 'react';
+import { InjectedIntlProps } from 'react-intl';
 import { TCustomPageCTAType } from 'services/customPages';
 import { Multiloc } from 'typings';
-import { FormattedMessage } from 'utils/cl-intl';
+import { FormattedMessage, injectIntl } from 'utils/cl-intl';
 import CustomizedButtonSettings from './CustomizedButtonSettings';
 import messages from './messages';
 
@@ -29,26 +31,11 @@
   handleCTAButtonUrlOnChange,
   title,
   hasCTAError,
-}: Props) => {
+  intl: { formatMessage },
+}: Props & InjectedIntlProps) => {
   return (
     <>
       <SubSectionTitle>{title}</SubSectionTitle>
-<<<<<<< HEAD
-      <SettingRadioButtons
-        ctaTypes={CTA_SIGNED_IN_TYPES}
-        ctaType={ctaType}
-        signInStatus={'signed_in'}
-        ctaButtonMultiloc={ctaButtonMultiloc}
-        ctaButtonUrl={ctaButtonUrl}
-        handleCTAButtonTypeOnChange={handleCTAButtonTypeOnChange}
-        handleCTAButtonTextMultilocOnChange={
-          handleCTAButtonTextMultilocOnChange
-        }
-        handleCTAButtonUrlOnChange={handleCTAButtonUrlOnChange}
-        hasCTAError={hasCTAError}
-      />
-    </SectionField>
-=======
       <SectionField>
         {CTA_TYPES.map((option: TCustomPageCTAType) => (
           <div data-cy={`e2e-cta-settings-signed_in-${option}`} key={option}>
@@ -79,14 +66,16 @@
                   handleCTAButtonUrlOnChange={handleCTAButtonUrlOnChange}
                   key={`customized-button-settings-${option}`}
                 />
+                {hasCTAError && (
+                  <Error text={formatMessage(messages.customPageCtaError)} />
+                )}
               </Box>
             )}
           </div>
         ))}
       </SectionField>
     </>
->>>>>>> 8f073c22
   );
 };
 
-export default CTAButtonFields;+export default injectIntl(CTAButtonFields);