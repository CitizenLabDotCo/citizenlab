import React from 'react';

// components
import {
  Box,
  Button,
  IconTooltip,
  Label,
} from '@citizenlab/cl2-component-library';
import { SectionField } from 'components/admin/Section';
import ShownOnPageBadge from '../../components/ShownOnPageBadge';
import SectionFormWrapper from '../../components/SectionFormWrapper';
import ViewCustomPageButton from '../CustomPages/Edit/ViewCustomPageButton';

// i18n
import HelmetIntl from 'components/HelmetIntl';
import useLocalize from 'hooks/useLocalize';
<<<<<<< HEAD
import { InjectedIntlProps } from 'react-intl';
import { FormattedMessage, injectIntl } from 'utils/cl-intl';
import messages from './messages';
=======
import { WrappedComponentProps } from 'react-intl';
import { injectIntl, FormattedMessage } from 'utils/cl-intl';
import HelmetIntl from 'components/HelmetIntl';
>>>>>>> 6d926e4e

// form
import { yupResolver } from '@hookform/resolvers/yup';
import Feedback from 'components/HookForm/Feedback';
import FileUploader from 'components/HookForm/FileUploader';
import { FormProvider, useForm } from 'react-hook-form';
import { mixed, object } from 'yup';

// typings
import { UploadFile } from 'typings';

// services
import { handleAddPageFiles, handleRemovePageFiles } from 'services/pageFiles';

// hooks
import useCustomPage from 'hooks/useCustomPage';
import { updateCustomPage } from 'services/customPages';
import useRemoteFiles from 'hooks/useRemoteFiles';
import { useParams } from 'react-router-dom';

// constants
import { adminCustomPageContentPath } from 'containers/Admin/pagesAndMenu/routes';
import { pagesAndMenuBreadcrumb } from '../../breadcrumbs';

// utils
import { handleHookFormSubmissionError } from 'utils/errorUtils';
import { isNilOrError } from 'utils/helperUtils';

type FormValues = {
  local_page_files: UploadFile[] | null;
};

const AttachmentsForm = ({
  intl: { formatMessage },
}: WrappedComponentProps) => {
  const localize = useLocalize();
  const { customPageId } = useParams() as { customPageId: string };
  const customPage = useCustomPage(customPageId);

  const remotePageFiles = useRemoteFiles({
    resourceType: 'page',
    resourceId: !isNilOrError(customPage) ? customPage.id : null,
  });

  const handleSubmit = async (
    { local_page_files }: FormValues,
    enableSection = false
  ) => {
    const promises: Promise<any>[] = [];

    if (!isNilOrError(local_page_files)) {
      const addPromise = handleAddPageFiles(
        customPageId,
        local_page_files,
        remotePageFiles
      );
      const removePromise = handleRemovePageFiles(
        customPageId,
        local_page_files,
        remotePageFiles
      );

      promises.push(addPromise, removePromise);
    }

    if (enableSection) {
      const enableSectionPromise = updateCustomPage(customPageId, {
        files_section_enabled: true,
      });
      promises.push(enableSectionPromise);
    }

    await Promise.all(promises);
  };

  const onFormSubmit = async (formValues: FormValues) => {
    try {
      await handleSubmit(formValues);
    } catch (error) {
      handleHookFormSubmissionError(error, methods.setError);
    }
  };

  const onFormSubmitAndEnable = async (formValues: FormValues) => {
    try {
      await handleSubmit(formValues, true);
    } catch (error) {
      handleHookFormSubmissionError(error, methods.setError);
    }
  };

  const schema = object({
    local_page_files: mixed(),
  });

  const methods = useForm({
    mode: 'onBlur',
    defaultValues: { local_page_files: remotePageFiles },
    resolver: yupResolver(schema),
  });

  if (isNilOrError(customPage)) {
    return null;
  }

  const isSectionEnabled = customPage.attributes.files_section_enabled;

  return (
    <>
      <HelmetIntl title={messages.pageMetaTitle} />
      <FormProvider {...methods}>
        <form onSubmit={methods.handleSubmit(onFormSubmit)}>
          <SectionFormWrapper
            title={formatMessage(messages.pageTitle)}
            badge={<ShownOnPageBadge shownOnPage={isSectionEnabled} />}
            breadcrumbs={[
              {
                label: formatMessage(pagesAndMenuBreadcrumb.label),
                linkTo: pagesAndMenuBreadcrumb.linkTo,
              },
              {
                label: localize(customPage.attributes.title_multiloc),
                linkTo: adminCustomPageContentPath(customPageId),
              },
              {
                label: formatMessage(messages.pageTitle),
              },
            ]}
            rightSideCTA={
              <ViewCustomPageButton
                linkTo={`/pages/${customPage.attributes.slug}`}
              />
            }
          >
            <Feedback successMessage={formatMessage(messages.messageSuccess)} />
            <SectionField>
              <Label htmlFor="local_page_files">
                <FormattedMessage {...messages.attachmentUploadLabel} />
                <IconTooltip
                  content={
                    <FormattedMessage {...messages.attachmentUploadTooltip} />
                  }
                />
              </Label>
              <FileUploader
                name="local_page_files"
                resourceId={customPageId}
                resourceType="page"
              />
            </SectionField>
            <Box display="flex">
              <Button
                data-cy={`e2e-attachments-section-submit`}
                type="submit"
                processing={methods.formState.isSubmitting}
              >
                <FormattedMessage {...messages.saveButton} />
              </Button>
              {!isSectionEnabled && (
                <Button
                  ml="30px"
                  type="button"
                  buttonStyle="primary-outlined"
                  onClick={methods.handleSubmit(onFormSubmitAndEnable)}
                  processing={methods.formState.isSubmitting}
                >
                  {formatMessage(messages.saveAndEnableButton)}
                </Button>
              )}
            </Box>
          </SectionFormWrapper>
        </form>
      </FormProvider>
    </>
  );
};

export default injectIntl(AttachmentsForm);<|MERGE_RESOLUTION|>--- conflicted
+++ resolved
@@ -15,15 +15,9 @@
 // i18n
 import HelmetIntl from 'components/HelmetIntl';
 import useLocalize from 'hooks/useLocalize';
-<<<<<<< HEAD
-import { InjectedIntlProps } from 'react-intl';
+import { WrappedComponentProps } from 'react-intl';
 import { FormattedMessage, injectIntl } from 'utils/cl-intl';
 import messages from './messages';
-=======
-import { WrappedComponentProps } from 'react-intl';
-import { injectIntl, FormattedMessage } from 'utils/cl-intl';
-import HelmetIntl from 'components/HelmetIntl';
->>>>>>> 6d926e4e
 
 // form
 import { yupResolver } from '@hookform/resolvers/yup';
