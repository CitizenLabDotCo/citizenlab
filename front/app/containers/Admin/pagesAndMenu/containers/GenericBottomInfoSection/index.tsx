import React from 'react';
import { useTheme } from 'styled-components';

// components
import { Box } from '@citizenlab/cl2-component-library';
import { TBreadcrumbs } from 'components/UI/Breadcrumbs';
import Button from 'components/UI/Button';
<<<<<<< HEAD
import ShownOnPageBadge from '../../components/ShownOnPageBadge';
=======
import SectionFormWrapper from '../../components/SectionFormWrapper';
import ViewCustomPageButton from '../CustomPages/Edit/ViewCustomPageButton';
>>>>>>> 97d8124d

// form
import { yupResolver } from '@hookform/resolvers/yup';
import Feedback from 'components/HookForm/Feedback';
import QuillMultilocWithLocaleSwitcher from 'components/HookForm/QuillMultilocWithLocaleSwitcher';
import { FormProvider, useForm } from 'react-hook-form';
import { object } from 'yup';

// i18n
import { InjectedIntlProps } from 'react-intl';
import { injectIntl } from 'utils/cl-intl';
import messages from './messages';

// typings
import { Multiloc } from 'typings';

// constants
import { pagesAndMenuBreadcrumb } from '../../breadcrumbs';

// services and hooks
import { ICustomPageData } from 'services/customPages';
import { IHomepageSettingsData } from 'services/homepageSettings';

// utils
import { handleHookFormSubmissionError } from 'utils/errorUtils';
import validateMultiloc from 'utils/yup/validateMultiloc';

interface Props {
  pageData: IHomepageSettingsData | ICustomPageData;
  updatePage: (data: {
    bottom_info_section_multiloc: Multiloc;
  }) => Promise<any>;
  updateAndEnablePage?: (data: {
    bottom_info_section_multiloc: Multiloc;
  }) => Promise<any>;
  breadcrumbs: TBreadcrumbs;
  linkToViewPage?: string;
}

interface FormValues {
  bottom_info_section_multiloc: Multiloc;
}

const GenericBottomInfoSection = ({
  pageData,
  updatePage,
  updateAndEnablePage,
  breadcrumbs,
  intl: { formatMessage },
  linkToViewPage,
}: InjectedIntlProps & Props) => {
  const theme: any = useTheme();

  const onFormSubmit = async (formValues: FormValues) => {
    try {
      await updatePage(formValues);
    } catch (error) {
      handleHookFormSubmissionError(error, methods.setError);
    }
  };

  const onFormSubmitAndEnable = async (formValues: FormValues) => {
    if (!updateAndEnablePage) return;

    try {
      await updateAndEnablePage(formValues);
    } catch (error) {
      handleHookFormSubmissionError(error, methods.setError);
    }
  };

  const schema = object({
    bottom_info_section_multiloc: validateMultiloc(
      formatMessage(messages.blankDescriptionError)
    ),
  });

  const methods = useForm({
    mode: 'onBlur',
    defaultValues: {
      bottom_info_section_multiloc:
        pageData.attributes.bottom_info_section_multiloc,
    },
    resolver: yupResolver(schema),
  });

  return (
    <FormProvider {...methods}>
      <form onSubmit={methods.handleSubmit(onFormSubmit)}>
        <SectionFormWrapper
          breadcrumbs={[
            {
              label: formatMessage(pagesAndMenuBreadcrumb.label),
              linkTo: pagesAndMenuBreadcrumb.linkTo,
            },
            ...breadcrumbs,
            { label: formatMessage(messages.pageTitle) },
          ]}
          title={formatMessage(messages.pageTitle)}
<<<<<<< HEAD
          badge={
            pageData.attributes.bottom_info_section_enabled ? (
              <ShownOnPageBadge shownOnPage />
            ) : (
              <ShownOnPageBadge shownOnPage={false} />
            )
=======
          rightSideCTA={
            linkToViewPage ? (
              <ViewCustomPageButton linkTo={linkToViewPage} />
            ) : null
>>>>>>> 97d8124d
          }
        >
          <Feedback successMessage={formatMessage(messages.messageSuccess)} />
          <Box maxWidth={`${theme.maxPageWidth - 100}px`} mb="24px">
            <QuillMultilocWithLocaleSwitcher
              name="bottom_info_section_multiloc"
              label={formatMessage(messages.contentEditorTitle)}
              withCTAButton
            />
          </Box>
          <Box display="flex">
            <Button
              type="submit"
              processing={methods.formState.isSubmitting}
              data-cy={`e2e-bottom-info-section-submit`}
            >
              {formatMessage(messages.saveButton)}
            </Button>
            {/* only show save + enable button if a handler is passed down for that */}
            {updateAndEnablePage && (
              <Button
                ml="30px"
                type="button"
                buttonStyle="primary-outlined"
                onClick={methods.handleSubmit(onFormSubmitAndEnable)}
                processing={methods.formState.isSubmitting}
              >
                {formatMessage(messages.saveAndEnableButton)}
              </Button>
            )}
          </Box>
        </SectionFormWrapper>
      </form>
    </FormProvider>
  );
};

export default injectIntl(GenericBottomInfoSection);<|MERGE_RESOLUTION|>--- conflicted
+++ resolved
@@ -5,12 +5,9 @@
 import { Box } from '@citizenlab/cl2-component-library';
 import { TBreadcrumbs } from 'components/UI/Breadcrumbs';
 import Button from 'components/UI/Button';
-<<<<<<< HEAD
 import ShownOnPageBadge from '../../components/ShownOnPageBadge';
-=======
 import SectionFormWrapper from '../../components/SectionFormWrapper';
 import ViewCustomPageButton from '../CustomPages/Edit/ViewCustomPageButton';
->>>>>>> 97d8124d
 
 // form
 import { yupResolver } from '@hookform/resolvers/yup';
@@ -110,19 +107,17 @@
             { label: formatMessage(messages.pageTitle) },
           ]}
           title={formatMessage(messages.pageTitle)}
-<<<<<<< HEAD
           badge={
             pageData.attributes.bottom_info_section_enabled ? (
               <ShownOnPageBadge shownOnPage />
             ) : (
               <ShownOnPageBadge shownOnPage={false} />
             )
-=======
+          }
           rightSideCTA={
             linkToViewPage ? (
               <ViewCustomPageButton linkTo={linkToViewPage} />
             ) : null
->>>>>>> 97d8124d
           }
         >
           <Feedback successMessage={formatMessage(messages.messageSuccess)} />
