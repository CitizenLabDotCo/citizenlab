import { defineMessages } from 'react-intl';

// moved from admin/settings/customize

export default defineMessages({
  homepageMetaTitle: {
    id: 'app.containers.AdminPage.SettingsPage.homepageMetaTitle',
    defaultMessage: 'Homepage header | {orgName}',
  },
  customPageMetaTitle: {
    id: 'app.containers.AdminPage.SettingsPage.customPageMetaTitle',
    defaultMessage: 'Custom page header | {orgName}',
  },
  header: {
    id: 'app.containers.AdminPage.SettingsPage.header',
    defaultMessage: 'Homepage header',
  },
  header_bg: {
    id: 'app.containers.AdminPage.SettingsPage.header_bg',
    defaultMessage: 'Header image',
  },
  bannerHeaderSignedOut: {
    id: 'app.containers.AdminPage.SettingsPage.bannerHeaderSignedOut',
    defaultMessage: 'Header text for non-registered visitors',
  },
  bannerHeader: {
    id: 'app.containers.AdminPage.SettingsPage.bannerHeader',
    defaultMessage: 'Header text',
  },
  bannerHeaderSubtitle: {
    id: 'app.containers.AdminPage.SettingsPage.bannerHeaderSubtitle',
    defaultMessage: 'Sub-header text',
  },
  titleMaxCharError: {
    id: 'app.containers.AdminPage.SettingsPage.titleMaxCharError',
    defaultMessage:
      'The provided title exceeds the maximum allowed character limit',
  },
  bannerHeaderSignedOutSubtitle: {
    id: 'app.containers.AdminPage.SettingsPage.bannerHeaderSignedOutSubtitle',
    defaultMessage: 'Sub-header text for non-registered visitors',
  },
  subtitleMaxCharError: {
    id: 'app.containers.AdminPage.SettingsPage.subtitleMaxCharError',
    defaultMessage:
      'The provided subtitle exceeds the maximum allowed character limit',
  },
  bannerDisplayHeaderAvatars: {
    id: 'app.containers.AdminPage.SettingsPage.bannerDisplayHeaderAvatars',
    defaultMessage: 'Display avatars',
  },
  bannerDisplayHeaderAvatarsSubtitle: {
    id: 'app.containers.AdminPage.SettingsPage.bannerDisplayHeaderAvatarsSubtitle',
    defaultMessage:
      'Show profile pictures of participants and number of them to non-registered visitors',
  },
  bannerHeaderSignedIn: {
    id: 'app.components.AdminPage.SettingsPage.bannerHeaderSignedIn',
    defaultMessage: 'Header text for registered users',
  },
  headerDescription: {
    id: 'app.containers.AdminPage.SettingsPage.headerDescription',
    defaultMessage: 'Customise the homepage banner image and text.',
  },
  bannerTextTitle: {
    id: 'app.containers.AdminPage.SettingsPage.bannerTextTitle',
    defaultMessage: 'Banner text',
  },
  avatarsTitle: {
    id: 'app.containers.AdminPage.SettingsPage.avatarsTitle',
    defaultMessage: 'Avatars',
  },
  imageOverlayColor: {
    id: 'app.containers.AdminPage.SettingsPage.imageOverlayColor',
    defaultMessage: 'Image overlay color',
  },
  imageOverlayOpacity: {
    id: 'app.containers.AdminPage.SettingsPage.imageOverlayOpacity',
    defaultMessage: 'Image overlay opacity',
  },
  bgHeaderPreviewSelectLabel: {
    id: 'app.containers.AdminPage.SettingsPage.bgHeaderPreviewSelectLabel',
    defaultMessage: 'Show preview for',
  },
  desktop: {
    id: 'app.containers.AdminPage.SettingsPage.desktop',
    defaultMessage: 'Desktop',
  },
  tablet: {
    id: 'app.containers.AdminPage.SettingsPage.tablet',
    defaultMessage: 'Tablet',
  },
  phone: {
    id: 'app.containers.AdminPage.SettingsPage.phone',
    defaultMessage: 'Phone',
  },
  headerBgTooltip: {
    id: 'app.containers.AdminPage.SettingsPage.headerBgTooltip',
    defaultMessage:
      'For more information on recommended image resolutions, {supportPageLink}.',
  },
  imageSupportPageURL: {
    id: 'app.containers.AdminPage.SettingsPage.imageSupportPageURL',
    defaultMessage:
      'https://support.citizenlab.co/en/articles/1346397-what-are-the-recommended-dimensions-and-sizes-of-the-platform-images',
  },
  headerImageSupportPageText: {
    id: 'app.containers.AdminPage.SettingsPage.headerImageSupportPageText',
    defaultMessage: 'visit our support center',
  },
  noHeader: {
    id: 'app.containers.AdminPage.SettingsPage.noHeader',
    defaultMessage: 'Please upload a header image',
  },
  chooseLayout: {
    id: 'app.containers.AdminPage.SettingsPage.chooseLayout',
    defaultMessage: 'Layout',
  },
  fullWidthBannerLayout: {
    id: 'app.containers.AdminPage.SettingsPage.fullWidthBannerLayout',
    defaultMessage: 'Full-width banner',
  },
  fullWidthBannerTooltip: {
    id: 'app.containers.AdminPage.SettingsPage.fullWidthBannerTooltip',
    defaultMessage:
      'This banner stretches over the full width for a great visual effect. The image will try to cover as much space as possible, causing it to not always be visible at all times. You can combine this banner with an overlay of any colour. More info on the recommended image usage can be found on our { link }.',
  },
  fullWidthBannerTooltipLink: {
    id: 'app.containers.AdminPage.SettingsPage.fullWidthBannerTooltipLink',
    defaultMessage: 'knowledge base',
  },
  TwoColumnLayout: {
    id: 'app.containers.AdminPage.SettingsPage.TwoColumnLayout',
    defaultMessage: 'Two columns',
  },
  twoRowLayout: {
    id: 'app.containers.AdminPage.SettingsPage.twoRowLayout',
    defaultMessage: 'Two rows',
  },
  twoRowBannerTooltip: {
    id: 'app.containers.AdminPage.SettingsPage.twoRowBannerTooltip',
    defaultMessage:
      'This banner is in particular useful which images that don’t work well with text from the title, subtitle or button. These items will be pushed below the banner. More info on the recommended image usage can be found on our { link }.',
  },
  twoRowBannerTooltipLink: {
    id: 'app.containers.AdminPage.SettingsPage.twoRowBannerTooltipLink',
    defaultMessage: 'knowledge base',
  },
  fixedRatioLayout: {
    id: 'app.containers.AdminPage.SettingsPage.fixedRatio',
    defaultMessage: 'Fixed-ratio banner',
  },
  fixedRatioBannerTooltip: {
    id: 'app.containers.AdminPage.SettingsPage.fixedRatioBannerTooltip',
    defaultMessage:
      'This banner type works best with images that shouldn’t be cropped, such as images with text, a logo or specific elements that are crucial to your citizens. This banner is replaced with a solid box in the primary colour when users are signed in. You can set this colour in the general settings. More info on the recommended image usage can be found on our { link }.',
  },
  fixedRatioBannerTooltipLink: {
    id: 'app.containers.AdminPage.SettingsPage.fixedRatioBannerTooltipLink',
    defaultMessage: 'knowledge base',
  },
  fixedRatioImageCropperInfo: {
    id: 'app.containers.AdminPage.SettingsPage.fixedRatioImageCropperInfo',
    defaultMessage:
      'The banner is always cropped to a certain ratio to make sure all crucial aspects are on display at all times. The { link } for this banner type is 3:1.',
  },
  fixedRatioImageCropperInfoLink: {
    id: 'app.containers.AdminPage.SettingsPage.fixedRatioImageCropperInfoLink',
    defaultMessage: 'recommended ratio',
  },
  heroBannerTitle: {
    id: 'app.containers.AdminPage.HeroBannerForm.heroBannerTitle',
    defaultMessage: 'Hero banner',
  },
  saveHeroBanner: {
    id: 'app.containers.AdminPage.HeroBannerForm.saveHeroBanner',
    defaultMessage: 'Save hero banner',
  },
  heroBannerInfoBar: {
    id: 'app.containers.AdminPage.HeroBannerForm.heroBannerInfoBar',
    defaultMessage: 'Customise the hero banner image and text.',
  },
  heroBannerSaveButton: {
    id: 'app.containers.Admin.PagesAndMenu.heroBannerSaveButton',
    defaultMessage: 'Save hero banner',
  },
  heroBannerButtonSuccess: {
    id: 'app.containers.Admin.PagesAndMenu.heroBannerButtonSuccess',
    defaultMessage: 'Success',
  },
  heroBannerMessageSuccess: {
    id: 'app.containers.Admin.PagesAndMenu.heroBannerMessageSuccess',
    defaultMessage: 'Hero banner saved',
  },
  heroBannerError: {
    id: 'app.containers.Admin.PagesAndMenu.heroBannerError',
    defaultMessage: "Couldn't save hero banner",
  },
  saveAndEnable: {
    id: 'app.containers.Admin.PagesAndMenu.saveAndEnableHeroBanner',
    defaultMessage: 'Save and enable hero banner',
  },
  ctaHeader: {
    id: 'app.containers.AdminPage.SettingsPage.ctaHeader',
    defaultMessage: 'Buttons',
  },
  signed_out: {
    id: 'app.containers.AdminPage.SettingsPage.signed_out',
    defaultMessage: 'Button for non-registered visitors',
  },
  signed_in: {
    id: 'app.containers.AdminPage.SettingsPage.signed_in',
    defaultMessage: 'Button for registered visitors',
  },
<<<<<<< HEAD
=======
  overlayToggleLabel: {
    id: 'app.containers.AdminPage.SettingsPage.overlayToggleLabel',
    defaultMessage: 'Enable overlay',
  },
>>>>>>> 5bbfa77e
});<|MERGE_RESOLUTION|>--- conflicted
+++ resolved
@@ -212,11 +212,8 @@
     id: 'app.containers.AdminPage.SettingsPage.signed_in',
     defaultMessage: 'Button for registered visitors',
   },
-<<<<<<< HEAD
-=======
   overlayToggleLabel: {
     id: 'app.containers.AdminPage.SettingsPage.overlayToggleLabel',
     defaultMessage: 'Enable overlay',
   },
->>>>>>> 5bbfa77e
 });