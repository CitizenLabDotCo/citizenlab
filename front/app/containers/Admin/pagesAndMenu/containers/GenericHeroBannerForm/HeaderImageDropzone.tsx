import React from 'react';

// components and theming
import ImagesDropzone from 'components/UI/ImagesDropzone';
import styled from 'styled-components';
import { TPreviewDevice } from './BannerImageFields';

// types
import { ICustomPageAttributes } from 'services/customPages';
import {
  IHomepageSettingsAttributes,
  THomepageBannerLayout,
} from 'services/homepageSettings';
import { UploadFile } from 'typings';

const HeaderImageOverlay = styled.div<{
  overlayColor: string;
  overlayOpacity: number;
}>`
  background: ${({ overlayColor }) => overlayColor};
  opacity: ${({ overlayOpacity }) => overlayOpacity / 100};
  position: absolute;
  top: 0;
  bottom: 0;
  left: 0;
  right: 0;
`;

interface Props {
  overlayOpacity:
    | IHomepageSettingsAttributes['banner_signed_out_header_overlay_opacity']
    | ICustomPageAttributes['banner_overlay_opacity'];
  overlayColor:
    | IHomepageSettingsAttributes['banner_signed_out_header_overlay_color']
    | ICustomPageAttributes['banner_overlay_color'];
  onAdd: (newImage: UploadFile[]) => void;
  onRemove: () => void;
  headerError: string | null;
  header_bg: UploadFile[] | null;
  previewDevice: TPreviewDevice;
  layout: THomepageBannerLayout;
}

// move this to homepage settings resource?
export const homepageBannerLayoutHeights: {
  [key in THomepageBannerLayout]: {
    [key in TPreviewDevice]: number;
  };
} = {
  full_width_banner_layout: {
    desktop: 450,
    tablet: 350,
    phone: 300,
  },
  two_column_layout: {
    desktop: 532,
    tablet: 532,
    phone: 240,
  },
  two_row_layout: {
    desktop: 280,
    tablet: 200,
    phone: 200,
  },
  fixed_ratio_layout: {
    desktop: 450,
    tablet: 450,
<<<<<<< HEAD
    phone: 450,
=======
    phone: 225,
>>>>>>> 5bbfa77e
  },
};

const HeaderImageDropzone = ({
  overlayColor,
  overlayOpacity,
  onAdd,
  onRemove,
  headerError,
  previewDevice,
  layout,
  header_bg,
}: Props) => {
  const getImagePreviewRatio = () => {
    const layoutHeightOnDevice =
      homepageBannerLayoutHeights[layout][previewDevice];
    const standardWidthPerDeviceType: { [key in TPreviewDevice]: number } = {
      desktop: 1530,
      tablet: 768,
      phone: 375,
    };
    const standardDeviceWidth = standardWidthPerDeviceType[previewDevice];
    const deviceWidthPerLayout =
      previewDevice === 'desktop' && layout === 'two_column_layout' ? 0.5 : 1;
    const ratio =
      layoutHeightOnDevice / (standardDeviceWidth * deviceWidthPerLayout);

    return ratio;
  };

  // Ideally, this condition is not here. On changing the layout,
  // We should set the color/opacity to null. This should be refactored
  // at the next convenience.
  const isBannerWithOverlay =
    layout === 'full_width_banner_layout' || layout === 'fixed_ratio_layout';

  const previewOverlayElement =
<<<<<<< HEAD
    (layout === 'full_width_banner_layout' ||
      layout === 'fixed_ratio_layout') &&
    displayOverlayColor &&
    displayOverlayOpacity ? (
=======
    //  We check for typeof of opacity because 0 would coerce to false.
    isBannerWithOverlay &&
    typeof overlayOpacity === 'number' &&
    overlayColor ? (
>>>>>>> 5bbfa77e
      <HeaderImageOverlay
        overlayColor={overlayColor}
        overlayOpacity={overlayOpacity}
      />
    ) : null;

  return (
    <ImagesDropzone
      id="header-dropzone"
      acceptedFileTypes={{
        'image/*': ['.jpg', '.jpeg', '.png', '.gif'],
      }}
      images={header_bg}
      imagePreviewRatio={getImagePreviewRatio()}
      onAdd={onAdd}
      onRemove={onRemove}
      errorMessage={headerError}
      previewOverlayElement={previewOverlayElement}
    />
  );
};

export default HeaderImageDropzone;<|MERGE_RESOLUTION|>--- conflicted
+++ resolved
@@ -65,11 +65,7 @@
   fixed_ratio_layout: {
     desktop: 450,
     tablet: 450,
-<<<<<<< HEAD
-    phone: 450,
-=======
     phone: 225,
->>>>>>> 5bbfa77e
   },
 };
 
@@ -107,17 +103,10 @@
     layout === 'full_width_banner_layout' || layout === 'fixed_ratio_layout';
 
   const previewOverlayElement =
-<<<<<<< HEAD
-    (layout === 'full_width_banner_layout' ||
-      layout === 'fixed_ratio_layout') &&
-    displayOverlayColor &&
-    displayOverlayOpacity ? (
-=======
     //  We check for typeof of opacity because 0 would coerce to false.
     isBannerWithOverlay &&
     typeof overlayOpacity === 'number' &&
     overlayColor ? (
->>>>>>> 5bbfa77e
       <HeaderImageOverlay
         overlayColor={overlayColor}
         overlayOpacity={overlayOpacity}
