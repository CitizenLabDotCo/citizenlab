--- conflicted
+++ resolved
@@ -5,23 +5,6 @@
 
 import SectionFormWrapper from '../../components/SectionFormWrapper';
 import SubmitWrapper, { ISubmitState } from 'components/admin/SubmitWrapper';
-<<<<<<< HEAD
-=======
-
-import {
-  Box,
-  ColorPickerInput,
-  IconTooltip,
-  IOption,
-  Label,
-  Select,
-} from '@citizenlab/cl2-component-library';
-
-import HeaderImageDropzone from './HeaderImageDropzone';
-import RangeInput from 'components/UI/RangeInput';
-import InputMultilocWithLocaleSwitcher from 'components/UI/InputMultilocWithLocaleSwitcher';
-import Outlet from 'components/Outlet';
->>>>>>> aa3bc3bb
 
 // i18n
 import { FormattedMessage } from 'utils/cl-intl';
@@ -41,7 +24,6 @@
   setFormStatus: (submitState: ISubmitState) => void;
   onSave: () => void;
   isLoading: boolean;
-<<<<<<< HEAD
   outletSectionStart?: ReactElement;
   layoutSettingFieldComponent?: ReactElement;
   bannerImageFieldsComponent: ReactElement;
@@ -49,46 +31,7 @@
   bannerMultilocFieldComponent?: ReactElement;
   avatarsFieldComponent?: ReactElement;
   outletSectionEnd?: ReactElement;
-}
-=======
-  inputSettings: HeroBannerInputSettings;
-  apiErrors?: CLErrors | null;
 };
-
-export type HeroBannerInputSettings = {
-  banner_layout:
-    | IHomepageSettingsAttributes['banner_layout']
-    | ICustomPagesAttributes['banner_layout'];
-  banner_overlay_opacity:
-    | IHomepageSettingsAttributes['banner_signed_out_header_overlay_opacity']
-    | ICustomPagesAttributes['banner_overlay_opacity'];
-  banner_overlay_color:
-    | IHomepageSettingsAttributes['banner_signed_out_header_overlay_color']
-    | ICustomPagesAttributes['banner_overlay_color'];
-  banner_header_multiloc:
-    | IHomepageSettingsAttributes['banner_signed_out_header_multiloc']
-    | ICustomPagesAttributes['banner_header_multiloc'];
-  banner_subheader_multiloc:
-    | IHomepageSettingsAttributes['banner_signed_out_header_multiloc']
-    | ICustomPagesAttributes['banner_header_multiloc'];
-  header_bg:
-    | IHomepageSettingsAttributes['header_bg']
-    | ICustomPagesAttributes['header_bg'];
-
-  // homepage only properties, optional
-  banner_signed_in_header_multiloc?: IHomepageSettingsAttributes['banner_signed_in_header_multiloc'];
-  banner_avatars_enabled?: IHomepageSettingsAttributes['banner_avatars_enabled'];
-  // cta settings, only on homepage
-  banner_cta_signed_in_text_multiloc?: IHomepageSettingsAttributes['banner_cta_signed_in_text_multiloc'];
-  banner_cta_signed_in_type?: IHomepageSettingsAttributes['banner_cta_signed_in_type'];
-  banner_cta_signed_in_url?: IHomepageSettingsAttributes['banner_cta_signed_in_url'];
-  // cta_signed_out
-  // this can be retyped since it exists on custom page too
-  banner_cta_signed_out_text_multiloc: IHomepageSettingsAttributes['banner_cta_signed_out_text_multiloc'];
-  banner_cta_signed_out_type: IHomepageSettingsAttributes['banner_cta_signed_out_type'];
-  banner_cta_signed_out_url: IHomepageSettingsAttributes['banner_cta_signed_out_url'];
-};
->>>>>>> aa3bc3bb
 
 const GenericHeroBannerForm = ({
   onSave,
@@ -96,7 +39,6 @@
   isLoading,
   title,
   breadcrumbs,
-<<<<<<< HEAD
   outletSectionStart,
   avatarsFieldComponent,
   outletSectionEnd,
@@ -105,155 +47,6 @@
   bannerImageFieldsComponent,
   layoutSettingFieldComponent,
 }: Props) => {
-=======
-  apiErrors,
-  intl: { formatMessage },
-}: Props & InjectedIntlProps) => {
-  const theme: any = useTheme();
-
-  // component state
-  const [headerLocalDisplayImage, setHeaderLocalDisplayImage] = useState<
-    UploadFile[] | null
-  >(null);
-  const [headerAndSubheaderErrors, setHeaderAndSubheaderErrors] =
-    useState<MultilocErrorType>({
-      signedOutHeaderErrors: {},
-      signedOutSubheaderErrors: {},
-    });
-  const [bannerError, setBannerError] = useState<string | null>(null);
-  const [localSettings, setLocalSettings] =
-    useState<HeroBannerInputSettings | null>({} as HeroBannerInputSettings);
-
-  const [previewDevice, setPreviewDevice] = useState<PreviewDevice>('desktop');
-
-  useEffect(() => {
-    // copy input settings to local state
-    setLocalSettings({
-      ...inputSettings,
-    });
-
-    // the image file sent from the API needs to be converted
-    // to a format that can be displayed. this is done locally
-    // when the image is changed but needs to be done manually
-    // to process the initial API response
-    const convertHeaderToUploadFile = async (fileInfo) => {
-      if (fileInfo) {
-        const tenantHeaderBg = await convertUrlToUploadFile(fileInfo);
-        const headerBgUploadFile = !isNilOrError(tenantHeaderBg)
-          ? [tenantHeaderBg]
-          : [];
-        setHeaderLocalDisplayImage(headerBgUploadFile);
-        setBannerError(null);
-      }
-    };
-
-    const headerFileInfo = inputSettings.header_bg?.large;
-    convertHeaderToUploadFile(headerFileInfo);
-    // eslint-disable-next-line react-hooks/exhaustive-deps
-  }, [inputSettings.header_bg]);
-
-  const updateValueInLocalState = (
-    key: keyof HeroBannerInputSettings,
-    value: any
-  ) => {
-    if (localSettings) {
-      setLocalSettings({
-        ...localSettings,
-        [key]: value,
-      });
-    }
-
-    setFormStatus('enabled');
-  };
-
-  const bannerImageAddHandler = (newImage: UploadFile[]) => {
-    // this base64 value is sent to the API
-    updateValueInLocalState('header_bg', newImage[0].base64);
-    // this value is used for local display
-    setHeaderLocalDisplayImage([newImage[0]]);
-  };
-
-  const bannerImageRemoveHandler = () => {
-    updateValueInLocalState('header_bg', null);
-    setHeaderLocalDisplayImage(null);
-  };
-
-  const handleOverlayColorOnChange = (color: string) => {
-    updateValueInLocalState('banner_overlay_color', color);
-  };
-
-  const handleOverlayOpacityOnChange = (opacity: number) => {
-    updateValueInLocalState('banner_overlay_opacity', opacity);
-  };
-
-  const debounceHandleOverlayOpacityOnChange = debounce(
-    handleOverlayOpacityOnChange,
-    15
-  );
-
-  const debouncedHandleOverlayOpacityOnChange = useMemo(
-    () => debounceHandleOverlayOpacityOnChange,
-    [debounceHandleOverlayOpacityOnChange]
-  );
-
-  const handleHeaderOnChange = (titleMultiloc: Multiloc) => {
-    const signedOutHeaderErrors = {};
-
-    forOwn(titleMultiloc, (title, locale) => {
-      if (size(trim(title)) > 45) {
-        signedOutHeaderErrors[locale] = formatMessage(
-          messages.titleMaxCharError
-        );
-      }
-    });
-
-    updateValueInLocalState('banner_header_multiloc', titleMultiloc);
-    setHeaderAndSubheaderErrors((prevState) => ({
-      ...prevState,
-      ...signedOutHeaderErrors,
-    }));
-  };
-
-  const handleSubheaderOnChange = (subtitleMultiloc: Multiloc) => {
-    const signedOutSubheaderErrors = {};
-
-    forOwn(subtitleMultiloc, (subtitle, locale) => {
-      if (size(trim(subtitle)) > 90) {
-        signedOutSubheaderErrors[locale] = formatMessage(
-          messages.subtitleMaxCharError
-        );
-      }
-    });
-
-    updateValueInLocalState('banner_subheader_multiloc', subtitleMultiloc);
-    setHeaderAndSubheaderErrors((prevState) => ({
-      ...prevState,
-      ...signedOutSubheaderErrors,
-    }));
-  };
-
-  const handleSignedInHeaderOnChange = (titleMultiloc: Multiloc) => {
-    // no length limit for signed-in header, only applies to homepage
-    updateValueInLocalState('banner_signed_in_header_multiloc', titleMultiloc);
-  };
-
-  // set error and disable save button if header is removed,
-  // the form cannot be saved without an image
-  useEffect(() => {
-    if (isNil(localSettings?.header_bg)) {
-      setBannerError(formatMessage(messages.noHeader));
-      setFormStatus('disabled');
-      return;
-    }
-
-    setBannerError(null);
-  }, [localSettings?.header_bg, formatMessage, setFormStatus]);
-
-  if (isNilOrError(localSettings)) {
-    return null;
-  }
-
->>>>>>> aa3bc3bb
   return (
     <SectionFormWrapper
       breadcrumbs={breadcrumbs}
