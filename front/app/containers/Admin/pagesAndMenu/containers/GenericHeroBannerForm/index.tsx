import React, { ReactElement } from 'react';

// components
import { Box } from '@citizenlab/cl2-component-library';
import { Section } from 'components/admin/Section';
import SubmitWrapper, { ISubmitState } from 'components/admin/SubmitWrapper';
import SectionFormWrapper from '../../components/SectionFormWrapper';
import ViewCustomPageButton from '../CustomPages/Edit/ViewCustomPageButton';

// i18n
import { FormattedMessage } from 'utils/cl-intl';
import messages from './messages';

// typings
import { TBreadcrumbs } from 'components/UI/Breadcrumbs';

// constants
import Warning from 'components/UI/Warning';

interface Props {
  breadcrumbs: TBreadcrumbs;
  title?: string | JSX.Element;
  formStatus: ISubmitState;
  setFormStatus: (submitState: ISubmitState) => void;
  onSave: () => void;
  onSaveAndEnable?: () => void | undefined;
  isLoading: boolean;
  layoutSettingFieldComponent?: ReactElement;
  bannerImageFieldsComponent: ReactElement;
  bannerHeaderFieldsComponent: ReactElement;
  bannerMultilocFieldComponent?: ReactElement;
  avatarsFieldComponent?: ReactElement;
  ctaButtonFieldsComponent?: ReactElement;
  ctaSettingsComponent?: ReactElement;
  badge?: JSX.Element;
  linkToViewPage?: string;
}

const GenericHeroBannerForm = ({
  onSave,
  onSaveAndEnable,
  formStatus,
  isLoading,
  title,
  breadcrumbs,
  avatarsFieldComponent,
  ctaSettingsComponent,
  bannerMultilocFieldComponent,
  bannerHeaderFieldsComponent,
  bannerImageFieldsComponent,
  layoutSettingFieldComponent,
  ctaButtonFieldsComponent,
  badge,
  linkToViewPage,
}: Props) => {
  return (
    <>
      <SectionFormWrapper
        breadcrumbs={breadcrumbs}
        title={title}
        badge={badge}
        stickyMenuContents={
          <SubmitWrapper
            status={formStatus}
            buttonStyle="primary"
            loading={isLoading}
            onClick={onSave}
            enableFormOnSuccess
            messages={{
              buttonSave: messages.heroBannerSaveButton,
              buttonSuccess: messages.heroBannerButtonSuccess,
              messageSuccess: messages.heroBannerMessageSuccess,
              messageError: messages.heroBannerError,
            }}
            secondaryButtonOnClick={onSaveAndEnable}
            secondaryButtonSaveMessage={messages.saveAndEnable}
          />
        }
        rightSideCTA={
          linkToViewPage ? (
            <ViewCustomPageButton linkTo={linkToViewPage} />
          ) : null
        }
      >
        <Section key={'header'}>
          {/*
            Padding equal to the height of the sticky bar with the submit button.
          */}
          <Box pb="78px">
<<<<<<< HEAD
            <Warning>
              <FormattedMessage {...messages.heroBannerInfoBar} />
            </Warning>
=======
            <Box mb="28px">
              <Warning>
                <FormattedMessage {...messages.heroBannerInfoBar} />
              </Warning>
            </Box>
>>>>>>> 5bbfa77e
            {layoutSettingFieldComponent}
            {bannerImageFieldsComponent}
            {bannerHeaderFieldsComponent}
            {bannerMultilocFieldComponent}
            {avatarsFieldComponent}
            {/* The custom page hero banner form has the CTA button fields inserted via the core */}
            {ctaButtonFieldsComponent}
            {ctaSettingsComponent}
          </Box>
        </Section>
      </SectionFormWrapper>
    </>
  );
};

export default GenericHeroBannerForm;<|MERGE_RESOLUTION|>--- conflicted
+++ resolved
@@ -87,17 +87,11 @@
             Padding equal to the height of the sticky bar with the submit button.
           */}
           <Box pb="78px">
-<<<<<<< HEAD
-            <Warning>
-              <FormattedMessage {...messages.heroBannerInfoBar} />
-            </Warning>
-=======
             <Box mb="28px">
               <Warning>
                 <FormattedMessage {...messages.heroBannerInfoBar} />
               </Warning>
             </Box>
->>>>>>> 5bbfa77e
             {layoutSettingFieldComponent}
             {bannerImageFieldsComponent}
             {bannerHeaderFieldsComponent}
