import React, { useEffect, useMemo, useState } from 'react';

import {
  Box,
  ColorPickerInput,
  IconTooltip,
  IOption,
  Label,
  Select,
  Text,
} from '@citizenlab/cl2-component-library';
import Warning from 'components/UI/Warning';
import { SectionField, SubSectionTitle } from 'components/admin/Section';
import { ISubmitState } from 'components/admin/SubmitWrapper';
import { debounce } from 'lodash-es';

import { useTheme } from 'styled-components';
import { UploadFile } from 'typings';
import HeaderImageDropzone from './HeaderImageDropzone';

// i18n
import { FormattedMessage, useIntl } from 'utils/cl-intl';
import messages from './messages';

import { convertUrlToUploadFile } from 'utils/fileUtils';
import { isNil, isNilOrError } from 'utils/helperUtils';

import { ICustomPageAttributes } from 'services/customPages';
import { IHomepageSettingsAttributes } from 'services/homepageSettings';

import RangeInput from 'components/UI/RangeInput';
<<<<<<< HEAD
import ImageCropper from 'components/admin/ImageCropper';

export type PreviewDevice = 'mobile' | 'tablet' | 'desktop';
=======
export type PreviewDevice = 'phone' | 'tablet' | 'desktop';
>>>>>>> dece0fa5

export interface Props {
  onAddImage: (newImageBase64: string) => void;
  onRemoveImage: () => void;
  onOverlayColorChange: (color: string) => void;
  onOverlayOpacityChange: (color: number) => void;
  bannerOverlayColor:
    | IHomepageSettingsAttributes['banner_signed_out_header_overlay_color']
    | ICustomPageAttributes['banner_overlay_color'];
  bannerOverlayOpacity:
    | IHomepageSettingsAttributes['banner_signed_out_header_overlay_opacity']
    | ICustomPageAttributes['banner_overlay_opacity'];
  bannerLayout:
    | IHomepageSettingsAttributes['banner_layout']
    | ICustomPageAttributes['banner_layout'];
  headerBg:
    | IHomepageSettingsAttributes['header_bg']
    | ICustomPageAttributes['header_bg'];
  setFormStatus: (submitState: ISubmitState) => void;
}

const BannerImageField = ({
  bannerOverlayColor,
  bannerOverlayOpacity,
  bannerLayout,
  headerBg,
  onAddImage,
  onRemoveImage,
  setFormStatus,
  onOverlayColorChange,
  onOverlayOpacityChange,
}: Props) => {
  const { formatMessage } = useIntl();
  const theme = useTheme();
  const [previewDevice, setPreviewDevice] = useState<PreviewDevice>('desktop');
  const [headerLocalDisplayImage, setHeaderLocalDisplayImage] = useState<
    UploadFile[] | null
  >(null);
  const [bannerError, setBannerError] = useState<string | null>(null);
  useEffect(() => {
    // the image file sent from the API needs to be converted
    // to a format that can be displayed. this is done locally
    // when the image is changed but needs to be done manually
    // to process the initial API response
    const convertHeaderToUploadFile = async (fileInfo) => {
      if (fileInfo) {
        const tenantHeaderBg = await convertUrlToUploadFile(fileInfo);
        const headerBgUploadFile = !isNilOrError(tenantHeaderBg)
          ? [tenantHeaderBg]
          : [];
        setHeaderLocalDisplayImage(headerBgUploadFile);
        setBannerError(null);
      }
    };

    const headerFileInfo = headerBg?.large;
    convertHeaderToUploadFile(headerFileInfo);
  }, [headerBg]);

  // set error and disable save button if header is removed,
  // the form cannot be saved without an image
  useEffect(() => {
    if (isNil(headerBg)) {
      setBannerError(formatMessage(messages.noHeader));
      return;
    }

    setBannerError(null);
  }, [headerBg, formatMessage, setFormStatus]);

  const bannerImageAddHandler = (newImage: UploadFile[]) => {
    // this base64 value is sent to the API
    onAddImage(newImage[0].base64);
    // this value is used for local display
    setHeaderLocalDisplayImage([newImage[0]]);
  };

  const bannerImageRemoveHandler = () => {
    onRemoveImage();
    setHeaderLocalDisplayImage(null);
  };

  const handleOverlayColorOnChange = (color: string) => {
    onOverlayColorChange(color);
  };

  const handleOverlayOpacityOnChange = (opacity: number) => {
    onOverlayOpacityChange(opacity);
  };

  const debounceHandleOverlayOpacityOnChange = debounce(
    handleOverlayOpacityOnChange,
    10
  );

  const debouncedHandleOverlayOpacityOnChange = useMemo(
    () => debounceHandleOverlayOpacityOnChange,
    [debounceHandleOverlayOpacityOnChange]
  );

  const imageIsNotSaved =
    headerLocalDisplayImage && !headerLocalDisplayImage[0].remote;

  const displayImageCropper =
    imageIsNotSaved && bannerLayout === 'fixed_ratio_layout';

  const displayPreviewDevice =
    !isNilOrError(headerLocalDisplayImage) &&
    bannerLayout !== 'fixed_ratio_layout';

  const displayOverlayControls =
    (bannerLayout === 'full_width_banner_layout' ||
      bannerLayout === 'fixed_ratio_layout') &&
    headerLocalDisplayImage;

  return (
    <>
      <SubSectionTitle>
        <FormattedMessage {...messages.header_bg} />
        <IconTooltip
          content={
            <FormattedMessage
              {...messages.headerBgTooltip}
              values={{
                supportPageLink: (
                  <a
                    href={formatMessage(messages.imageSupportPageURL)}
                    target="_blank"
                    rel="noreferrer"
                  >
                    <FormattedMessage
                      {...messages.headerImageSupportPageText}
                    />
                  </a>
                ),
              }}
            />
          }
        />
      </SubSectionTitle>
      <SectionField>
        {displayPreviewDevice && (
          <Box mb="20px">
            <Select
              label={formatMessage(messages.bgHeaderPreviewSelectLabel)}
              id="display-preview-device"
              options={[
                {
                  value: 'desktop',
                  label: formatMessage(messages.desktop),
                },
                {
                  value: 'tablet',
                  label: formatMessage(messages.tablet),
                },
                {
                  value: 'phone',
                  label: formatMessage(messages.phone),
                },
              ]}
              onChange={(option: IOption) => setPreviewDevice(option.value)}
              value={previewDevice}
            />
          </Box>
        )}
        {displayImageCropper ? (
          <Box display="flex" flexDirection="column" gap="8px">
            <ImageCropper
              image={headerLocalDisplayImage}
              onComplete={onAddImage}
            />
            <Warning>
              <Text>
                <FormattedMessage
                  {...messages.fixedRatioImageCropperInfo}
                  values={{
                    link: (
                      <a
                        href={formatMessage(messages.imageSupportPageURL)}
                        target="_blank"
                        rel="noreferrer"
                      >
                        <FormattedMessage
                          {...messages.fixedRatioImageCropperInfoLink}
                        />
                      </a>
                    ),
                  }}
                />
              </Text>
            </Warning>
          </Box>
        ) : (
          <HeaderImageDropzone
            onAdd={bannerImageAddHandler}
            onRemove={bannerImageRemoveHandler}
            overlayColor={bannerOverlayColor}
            overlayOpacity={bannerOverlayOpacity}
            headerError={bannerError}
            header_bg={headerLocalDisplayImage}
            previewDevice={previewDevice}
            layout={bannerLayout || 'full_width_banner_layout'}
          />
        )}
      </SectionField>
      {/* We only allow the overlay for the full-width and fixed-ratio banner layout for the moment. */}
      {displayOverlayControls && (
        <>
          <SectionField>
            <ColorPickerInput
              id="image-overlay-color"
              label={formatMessage(messages.imageOverlayColor)}
              type="text"
              value={
                // default values come from the theme
                bannerOverlayColor ?? theme.colors.tenantPrimary
              }
              onChange={handleOverlayColorOnChange}
            />
          </SectionField>
          <SectionField>
            <Label>
              <FormattedMessage {...messages.imageOverlayOpacity} />
            </Label>
            <RangeInput
              step={1}
              min={0}
              max={100}
              value={
                bannerOverlayOpacity || theme.signedOutHeaderOverlayOpacity
              }
              onChange={debouncedHandleOverlayOpacityOnChange}
            />
          </SectionField>
        </>
      )}
    </>
  );
};

export default BannerImageField;<|MERGE_RESOLUTION|>--- conflicted
+++ resolved
@@ -29,13 +29,9 @@
 import { IHomepageSettingsAttributes } from 'services/homepageSettings';
 
 import RangeInput from 'components/UI/RangeInput';
-<<<<<<< HEAD
 import ImageCropper from 'components/admin/ImageCropper';
 
-export type PreviewDevice = 'mobile' | 'tablet' | 'desktop';
-=======
 export type PreviewDevice = 'phone' | 'tablet' | 'desktop';
->>>>>>> dece0fa5
 
 export interface Props {
   onAddImage: (newImageBase64: string) => void;
