import { Box } from '@citizenlab/cl2-component-library';
import { SectionField, SubSectionTitle } from 'components/admin/Section';
import InputMultilocWithLocaleSwitcher from 'components/UI/InputMultilocWithLocaleSwitcher';
import { forOwn, size, trim } from 'lodash-es';
import React, { useState } from 'react';
import { WrappedComponentProps } from 'react-intl';
<<<<<<< HEAD
import { ICustomPageAttributes } from 'services/customPages';
import { IHomepageSettingsAttributes } from 'api/homepage_settings/types';
=======
import { ICustomPageAttributes } from 'api/custom_pages/types';
import { IHomepageSettingsAttributes } from 'services/homepageSettings';
>>>>>>> 8e166edd
import { Multiloc } from 'typings';
import { injectIntl } from 'utils/cl-intl';
import messages from './messages';

interface Props {
  bannerHeaderMultiloc:
    | IHomepageSettingsAttributes['banner_signed_out_header_multiloc']
    | ICustomPageAttributes['banner_header_multiloc'];
  bannerSubheaderMultiloc:
    | IHomepageSettingsAttributes['banner_signed_out_subheader_multiloc']
    | ICustomPageAttributes['banner_subheader_multiloc'];
  onHeaderChange: (headerMultiloc: Multiloc) => void;
  onSubheaderChange: (subheaderMultiloc: Multiloc) => void;
  title: string;
  inputLabelText: string;
  subheaderInputLabelText: string;
}

const BannerHeaderFields = ({
  bannerHeaderMultiloc,
  bannerSubheaderMultiloc,
  onHeaderChange,
  onSubheaderChange,
  title,
  inputLabelText,
  subheaderInputLabelText,
  intl: { formatMessage },
}: Props & WrappedComponentProps) => {
  const [headerAndSubheaderErrors, setHeaderAndSubheaderErrors] = useState<{
    signedOutHeaderErrors: Multiloc;
    signedOutSubheaderErrors: Multiloc;
  }>({
    signedOutHeaderErrors: {},
    signedOutSubheaderErrors: {},
  });

  const handleOnHeaderChange = (headerMultiloc: Multiloc) => {
    onHeaderChange(headerMultiloc);

    const signedOutHeaderErrors = {};

    forOwn(bannerHeaderMultiloc, (title, locale) => {
      if (size(trim(title)) > 45) {
        signedOutHeaderErrors[locale] = formatMessage(
          messages.titleMaxCharError
        );
      }
    });

    setHeaderAndSubheaderErrors((prevState) => ({
      ...prevState,
      ...signedOutHeaderErrors,
    }));
  };

  const handleSubheaderOnChange = (subheaderMultiloc: Multiloc) => {
    onSubheaderChange(subheaderMultiloc);

    const signedOutSubheaderErrors = {};

    forOwn(bannerSubheaderMultiloc, (title, locale) => {
      if (size(trim(title)) > 45) {
        signedOutSubheaderErrors[locale] = formatMessage(
          messages.titleMaxCharError
        );
      }
    });

    setHeaderAndSubheaderErrors((prevState) => ({
      ...prevState,
      ...signedOutSubheaderErrors,
    }));
  };

  return (
    <>
      <SectionField key={'banner_text'} data-cy="e2e-signed-out-header-section">
        <SubSectionTitle>{title}</SubSectionTitle>
        <InputMultilocWithLocaleSwitcher
          type="text"
          valueMultiloc={bannerHeaderMultiloc}
          label={
            <Box display="flex" mr="20px">
              {inputLabelText}
            </Box>
          }
          maxCharCount={45}
          onChange={handleOnHeaderChange}
          errorMultiloc={headerAndSubheaderErrors.signedOutHeaderErrors}
        />
      </SectionField>
      <SectionField data-cy="e2e-signed-out-subheader-section">
        <InputMultilocWithLocaleSwitcher
          type="text"
          valueMultiloc={bannerSubheaderMultiloc}
          label={subheaderInputLabelText}
          maxCharCount={90}
          onChange={handleSubheaderOnChange}
          errorMultiloc={headerAndSubheaderErrors.signedOutSubheaderErrors}
        />
      </SectionField>
    </>
  );
};

export default injectIntl(BannerHeaderFields);<|MERGE_RESOLUTION|>--- conflicted
+++ resolved
@@ -4,13 +4,8 @@
 import { forOwn, size, trim } from 'lodash-es';
 import React, { useState } from 'react';
 import { WrappedComponentProps } from 'react-intl';
-<<<<<<< HEAD
-import { ICustomPageAttributes } from 'services/customPages';
 import { IHomepageSettingsAttributes } from 'api/homepage_settings/types';
-=======
 import { ICustomPageAttributes } from 'api/custom_pages/types';
-import { IHomepageSettingsAttributes } from 'services/homepageSettings';
->>>>>>> 8e166edd
 import { Multiloc } from 'typings';
 import { injectIntl } from 'utils/cl-intl';
 import messages from './messages';
