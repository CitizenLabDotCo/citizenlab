--- conflicted
+++ resolved
@@ -76,19 +76,6 @@
   }
 
   return (
-<<<<<<< HEAD
-    <Box my="20px">
-      <Title textAlign="center" color="grey500" variant="h2">
-        {'----- [PLACEHOLDER] -----'}
-      </Title>
-      <Title textAlign="center" variant="h3">
-        How do you feel about living in Gothenburg?
-      </Title>
-      <Box display="flex" justifyContent="center">
-        <Button onClick={goToCommunityMonitorSurvey}>
-          Take the sentiment survey
-        </Button>
-=======
     <Box
       mx="auto"
       w="100%"
@@ -158,11 +145,7 @@
             </Text>
           </Box>
         </Box>
->>>>>>> 89c2f1d9
       </Box>
-      <Title textAlign="center" color="grey500" variant="h2">
-        {'----- [PLACEHOLDER] -----'}
-      </Title>
     </Box>
   );
 };
