import React from 'react';

import { Title, useBreakpoint } from '@citizenlab/cl2-component-library';
import { useLocation } from 'react-router-dom';

import { DEFAULT_PADDING } from 'components/admin/ContentBuilder/constants';
import Warning from 'components/UI/Warning';

import { MessageDescriptor, useIntl } from 'utils/cl-intl';

import { CarrouselContainer } from './BaseCarrousel/Containers';

const isHomepageBuilder = (pathname: string) => {
  return pathname.includes('/homepage-builder');
};

interface Props {
  title: string;
  explanation: MessageDescriptor;
}

// Only show this if we are in homepage builder
const EmptyState = ({ title, explanation }: Props) => {
  const location = useLocation();
  const isSmallerThanPhone = useBreakpoint('phone');
  const { formatMessage } = useIntl();

  if (isHomepageBuilder(location.pathname)) {
    return (
<<<<<<< HEAD
      <CarrouselContainer>
        <Title
          variant="h2"
          mt="0px"
          ml={isSmallerThanPhone ? DEFAULT_PADDING : undefined}
        >
          {localize(titleMultiloc)}
        </Title>
        <Warning>{formatMessage(explanation)}</Warning>
      </CarrouselContainer>
=======
      <Box
        px={isSmallerThanPhone ? undefined : DEFAULT_PADDING}
        py={DEFAULT_PADDING}
        w="100%"
        display="flex"
        justifyContent="center"
      >
        <Box w="100%" maxWidth="1200px">
          <Title
            variant="h3"
            mt="0px"
            ml={isSmallerThanPhone ? DEFAULT_PADDING : undefined}
          >
            {title}
          </Title>
          <Warning>{formatMessage(explanation)}</Warning>
        </Box>
      </Box>
>>>>>>> 5d801954
    );
  }

  return null;
};

export default EmptyState;<|MERGE_RESOLUTION|>--- conflicted
+++ resolved
@@ -1,14 +1,12 @@
 import React from 'react';
 
-import { Title, useBreakpoint } from '@citizenlab/cl2-component-library';
+import { Box, Title, useBreakpoint } from '@citizenlab/cl2-component-library';
 import { useLocation } from 'react-router-dom';
 
 import { DEFAULT_PADDING } from 'components/admin/ContentBuilder/constants';
 import Warning from 'components/UI/Warning';
 
 import { MessageDescriptor, useIntl } from 'utils/cl-intl';
-
-import { CarrouselContainer } from './BaseCarrousel/Containers';
 
 const isHomepageBuilder = (pathname: string) => {
   return pathname.includes('/homepage-builder');
@@ -27,18 +25,6 @@
 
   if (isHomepageBuilder(location.pathname)) {
     return (
-<<<<<<< HEAD
-      <CarrouselContainer>
-        <Title
-          variant="h2"
-          mt="0px"
-          ml={isSmallerThanPhone ? DEFAULT_PADDING : undefined}
-        >
-          {localize(titleMultiloc)}
-        </Title>
-        <Warning>{formatMessage(explanation)}</Warning>
-      </CarrouselContainer>
-=======
       <Box
         px={isSmallerThanPhone ? undefined : DEFAULT_PADDING}
         py={DEFAULT_PADDING}
@@ -57,7 +43,6 @@
           <Warning>{formatMessage(explanation)}</Warning>
         </Box>
       </Box>
->>>>>>> 5d801954
     );
   }
 
