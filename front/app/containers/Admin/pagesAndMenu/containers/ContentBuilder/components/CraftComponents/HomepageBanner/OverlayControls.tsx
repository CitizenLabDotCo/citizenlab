--- conflicted
+++ resolved
@@ -67,11 +67,7 @@
       onOverlayChange(0, theme.colors.tenantPrimary);
     } else {
       onOverlayChange(
-<<<<<<< HEAD
-        bannerOverlayOpacity || 0.9,
-=======
         bannerOverlayOpacity || defaultOpacity,
->>>>>>> 5842b602
         bannerOverlayColor || theme.colors.tenantPrimary
       );
     }
@@ -86,11 +82,7 @@
   };
 
   const handleOverlayColorOnChange = (color: Props['bannerOverlayColor']) => {
-<<<<<<< HEAD
-    onOverlayChange(bannerOverlayOpacity || 0.9, color);
-=======
     onOverlayChange(bannerOverlayOpacity || defaultOpacity, color);
->>>>>>> 5842b602
   };
 
   const debounceHandleOverlayOpacityOnChange = debounce(
