--- conflicted
+++ resolved
@@ -11,11 +11,8 @@
 // hooks
 import messages from './messages';
 import EventsWidget from 'components/LandingPages/citizen/EventsWidget';
-<<<<<<< HEAD
 import { useIntl } from 'utils/cl-intl';
-=======
 import { DEFAULT_PADDING } from 'components/admin/ContentBuilder/constants';
->>>>>>> 0621e3a0
 
 const Events = () => {
   const isSmallerThanTablet = useBreakpoint('tablet');
