import React, { useState, useEffect, useCallback } from 'react';

import {
  Box,
  Spinner,
  colors,
  useBreakpoint,
  H3,
} from '@citizenlab/cl2-component-library';
import useInstanceId from 'component-library/hooks/useInstanceId';
import { debounce } from 'lodash-es';
import { useInView } from 'react-intersection-observer';
import styled from 'styled-components';

import { CARD_IMAGE_ASPECT_RATIO } from 'api/project_images/useProjectImages';
import { MiniProjectData } from 'api/projects_mini/types';

import { DEFAULT_PADDING } from 'components/admin/ContentBuilder/constants';

import { useIntl } from 'utils/cl-intl';
import { truncate } from 'utils/textUtils';

import { CARD_GAP, CARD_WIDTH } from './constants';
import Gradient from './Gradient';
import HorizontalScroll from './HorizontalScroll';
import LightProjectCard from './LightProjectCard';
import messages from './messages';
import ScrollButton from './ScrollButton';

const Container = styled(Box)`
  .scroll-button {
    opacity: 0;
    transition: opacity 0.3s;
    cursor: pointer;
  }

  &:hover {
    .scroll-button {
      opacity: 1;
    }
  }
`;

const ProjectContainer = styled.div`
  scroll-snap-align: start;
`;

const SkipButton = styled.button`
  position: absolute;
  left: 0;
  top: 0;
  opacity: 0;
  z-index: 2;
  padding: 8px;
  background: ${colors.white};

  &:focus {
    top: 40px;
    opacity: 1;
  }
`;

interface Props {
  title: string;
  projects: MiniProjectData[];
  hasMore: boolean;
  onLoadMore: () => void;
}

const ProjectCarrousel = ({ title, projects, hasMore, onLoadMore }: Props) => {
  const [scrollContainerRef, setScrollContainerRef] = useState<
    HTMLDivElement | undefined
  >(undefined);
  const [showPreviousButton, setShowPreviousButton] = useState(false);
  const [showNextButton, setShowNextButton] = useState(false);
  const isSmallerThanPhone = useBreakpoint('phone');
  const { formatMessage } = useIntl();
  const instanceId = useInstanceId();
  const endId = `end-carrousel-${instanceId}`;

  const { ref } = useInView({
    onChange: (inView) => {
      if (inView && hasMore) {
        onLoadMore();
      }
    },
  });

  const handleButtonVisiblity = useCallback(
    (ref: HTMLDivElement, hasMore: boolean) => {
      if (isSmallerThanPhone) return;

      const scrollLeft = ref.scrollLeft;
      const scrollWidth = ref.scrollWidth;
      const clientWidth = ref.clientWidth;

      const atEnd = scrollLeft >= scrollWidth - clientWidth;

      if (atEnd && !hasMore) {
        setShowNextButton(false);
      } else {
        setShowNextButton(true);
      }

      const atStart = scrollLeft === 0;
      setShowPreviousButton(!atStart);
    },
    [isSmallerThanPhone]
  );

  useEffect(() => {
    if (!scrollContainerRef) return;

    const handler = debounce(() => {
      handleButtonVisiblity(scrollContainerRef, hasMore);
    }, 100);

    scrollContainerRef.addEventListener('scroll', handler);

    return () => {
      scrollContainerRef.removeEventListener('scroll', handler);
    };
  }, [scrollContainerRef, hasMore, handleButtonVisiblity]);

  const skipCarrousel = () => {
    const element = document.getElementById(endId);
    element?.setAttribute('tabindex', '-1');
    element?.focus();
  };

  const handleKeyDown = (e: React.KeyboardEvent<any>) => {
    if (e.code === 'Escape') {
      skipCarrousel();
    }

    if (e.code === 'Tab' && scrollContainerRef) {
      setTimeout(() => {
        e.shiftKey
          ? (scrollContainerRef.scrollLeft -= CARD_WIDTH + CARD_GAP)
          : (scrollContainerRef.scrollLeft += CARD_WIDTH + CARD_GAP);
      }, 50);
    }
  };

  return (
    <>
      <Box
        px={isSmallerThanPhone ? undefined : DEFAULT_PADDING}
        py={DEFAULT_PADDING}
        w="100%"
        display="flex"
        justifyContent="center"
      >
        <Container w="100%" maxWidth="1200px" position="relative">
          <Title
            variant="h3"
            as="h2"
            mt="0px"
            ml={isSmallerThanPhone ? DEFAULT_PADDING : undefined}
          >
            {truncate(title, 50)}
          </Title>
          <SkipButton
            tabIndex={0}
            onKeyDown={(e) => {
              if (e.code === 'Enter' || e.code === 'Escape') {
                skipCarrousel();
              }
            }}
          >
            {formatMessage(messages.skipCarrousel)}
          </SkipButton>
<<<<<<< HEAD
          <H3 mt="0px" ml={isSmallerThanPhone ? DEFAULT_PADDING : undefined}>
            {title}
          </H3>
=======
>>>>>>> 97e5584f
          <HorizontalScroll
            setRef={(ref) => {
              if (ref) {
                setScrollContainerRef(ref);
                handleButtonVisiblity(ref, hasMore);
              }
            }}
          >
            {projects.map((project) => (
              <ProjectContainer key={project.id}>
                <LightProjectCard
                  ml={isSmallerThanPhone ? `${CARD_GAP}px` : undefined}
                  mr={isSmallerThanPhone ? undefined : `${CARD_GAP}px`}
                  project={project}
                  onKeyDown={handleKeyDown}
                />
              </ProjectContainer>
            ))}
            {hasMore && (
              <ProjectContainer>
                <Box
                  ref={ref}
                  w={`${CARD_WIDTH}px`}
                  h={`${CARD_WIDTH / CARD_IMAGE_ASPECT_RATIO}px`}
                  display="flex"
                  justifyContent="center"
                  alignItems="center"
                >
                  <Spinner />
                </Box>
              </ProjectContainer>
            )}
          </HorizontalScroll>
          {showPreviousButton && !isSmallerThanPhone && (
            <>
              <ScrollButton
                variant="left"
                onClick={() => {
                  if (!scrollContainerRef) return;
                  scrollContainerRef.scrollLeft -= CARD_WIDTH + CARD_GAP;
                }}
              />
              <Gradient variant="left" />
            </>
          )}
          {showNextButton && !isSmallerThanPhone && (
            <>
              <ScrollButton
                variant="right"
                onClick={() => {
                  if (!scrollContainerRef) return;
                  scrollContainerRef.scrollLeft += CARD_WIDTH + CARD_GAP;
                }}
              />
              <Gradient variant="right" />
            </>
          )}
        </Container>
      </Box>
      <i id={endId} />
    </>
  );
};

export default ProjectCarrousel;<|MERGE_RESOLUTION|>--- conflicted
+++ resolved
@@ -152,14 +152,9 @@
         justifyContent="center"
       >
         <Container w="100%" maxWidth="1200px" position="relative">
-          <Title
-            variant="h3"
-            as="h2"
-            mt="0px"
-            ml={isSmallerThanPhone ? DEFAULT_PADDING : undefined}
-          >
+          <H3 mt="0px" ml={isSmallerThanPhone ? DEFAULT_PADDING : undefined}>
             {truncate(title, 50)}
-          </Title>
+          </H3>
           <SkipButton
             tabIndex={0}
             onKeyDown={(e) => {
@@ -170,12 +165,6 @@
           >
             {formatMessage(messages.skipCarrousel)}
           </SkipButton>
-<<<<<<< HEAD
-          <H3 mt="0px" ml={isSmallerThanPhone ? DEFAULT_PADDING : undefined}>
-            {title}
-          </H3>
-=======
->>>>>>> 97e5584f
           <HorizontalScroll
             setRef={(ref) => {
               if (ref) {
