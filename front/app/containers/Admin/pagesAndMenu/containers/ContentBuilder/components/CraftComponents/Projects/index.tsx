--- conflicted
+++ resolved
@@ -1,17 +1,7 @@
 import React from 'react';
 
 // components
-<<<<<<< HEAD
-import {
-  Box,
-  colors,
-  media,
-  useBreakpoint,
-  Text,
-} from '@citizenlab/cl2-component-library';
-=======
-import { Box, colors, media } from '@citizenlab/cl2-component-library';
->>>>>>> cf7b106a
+import { Box, colors, media, Text } from '@citizenlab/cl2-component-library';
 
 // hooks
 import ProjectAndFolderCards from 'components/ProjectAndFolderCards';
