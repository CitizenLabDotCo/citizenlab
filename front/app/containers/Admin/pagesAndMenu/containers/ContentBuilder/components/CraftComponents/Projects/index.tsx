--- conflicted
+++ resolved
@@ -10,13 +10,9 @@
 import { Multiloc } from 'typings';
 import { useNode } from '@craftjs/core';
 import InputMultilocWithLocaleSwitcher from 'components/UI/InputMultilocWithLocaleSwitcher';
-<<<<<<< HEAD
 import { FormattedMessage, useIntl } from 'utils/cl-intl';
 import Link from 'utils/cl-router/Link';
-=======
-import { useIntl } from 'utils/cl-intl';
 import { DEFAULT_PADDING } from 'components/admin/ContentBuilder/constants';
->>>>>>> 0621e3a0
 
 const ProjectSection = styled.div`
   width: 100%;
