--- conflicted
+++ resolved
@@ -51,11 +51,8 @@
   const { data: appConfig } = useAppConfiguration();
   const { mutate: createProjectMapConfig } = useAddMapConfig();
   const { data: mapConfig, isFetching } = useMapConfig(projectId);
-<<<<<<< HEAD
   const [view, setView] = useState<ViewOptions>('main');
-=======
   const [mapView, setMapView] = useState<MapView | null>(null);
->>>>>>> 337024d7
 
   const defaultLatLng = getCenter(undefined, appConfig?.data, mapConfig?.data);
   const defaultLat = defaultLatLng[0];
@@ -94,9 +91,12 @@
   if (projectId && mapConfig?.data?.id) {
     return (
       <Container className={className || ''}>
-<<<<<<< HEAD
         {view === 'main' && (
-          <StyledMapConfigOverview projectId={projectId} setView={setView} />
+          <StyledMapConfigOverview
+            projectId={projectId}
+            setView={setView}
+            mapView={mapView}
+          />
         )}
 
         {view === 'featureLayerUpload' && (
@@ -119,9 +119,6 @@
           </Box>
         )}
 
-=======
-        <StyledMapConfigOverview projectId={projectId} mapView={mapView} />
->>>>>>> 337024d7
         <MapWrapper>
           <IdeationConfigurationMap
             mapConfig={mapConfig}
