--- conflicted
+++ resolved
@@ -51,58 +51,58 @@
   setView: (view: ViewOptions) => void;
 }
 
-<<<<<<< HEAD
-const MapConfigOverview = memo<Props>(({ projectId, className, setView }) => {
-=======
-const MapConfigOverview = memo<Props>(({ projectId, className, mapView }) => {
->>>>>>> 337024d7
-  const [editedMapLayerId, setEditedMapLayerId] = useState<string | null>(null);
+const MapConfigOverview = memo<Props>(
+  ({ projectId, className, setView, mapView }) => {
+    const [editedMapLayerId, setEditedMapLayerId] = useState<string | null>(
+      null
+    );
 
-  const openLayerConfig = (layerId: string) => {
-    setEditedMapLayerId(layerId);
-  };
+    const openLayerConfig = (layerId: string) => {
+      setEditedMapLayerId(layerId);
+    };
 
-  const closeLayerConfig = () => {
-    setEditedMapLayerId(null);
-  };
+    const closeLayerConfig = () => {
+      setEditedMapLayerId(null);
+    };
 
-  return (
-    <Container className={className || ''}>
-      <Header>
-        <TitleContainer>
-          <StyledSectionTitle>
-            <FormattedMessage {...messages.mapConfigurationTitle} />
-          </StyledSectionTitle>
-        </TitleContainer>
-        <Text color="textSecondary">
-          <FormattedMessage {...messages.mapConfigurationDescription} />
-        </Text>
-        <Warning>
-          <FormattedMessage {...messages.mapLocationWarning} />
-        </Warning>
-      </Header>
+    return (
+      <Container className={className || ''}>
+        <Header>
+          <TitleContainer>
+            <StyledSectionTitle>
+              <FormattedMessage {...messages.mapConfigurationTitle} />
+            </StyledSectionTitle>
+          </TitleContainer>
+          <Text color="textSecondary">
+            <FormattedMessage {...messages.mapConfigurationDescription} />
+          </Text>
+          <Warning>
+            <FormattedMessage {...messages.mapLocationWarning} />
+          </Warning>
+        </Header>
 
-      {!editedMapLayerId ? (
-        <>
-          <StyledMapLayersList
+        {!editedMapLayerId ? (
+          <>
+            <StyledMapLayersList
+              projectId={projectId}
+              onEditLayer={openLayerConfig}
+              setView={setView}
+            />
+            <StyledMapCenterAndZoomConfig
+              projectId={projectId}
+              mapView={mapView}
+            />
+          </>
+        ) : (
+          <MapLayerConfig
             projectId={projectId}
-            onEditLayer={openLayerConfig}
-            setView={setView}
+            mapLayerId={editedMapLayerId}
+            onClose={closeLayerConfig}
           />
-          <StyledMapCenterAndZoomConfig
-            projectId={projectId}
-            mapView={mapView}
-          />
-        </>
-      ) : (
-        <MapLayerConfig
-          projectId={projectId}
-          mapLayerId={editedMapLayerId}
-          onClose={closeLayerConfig}
-        />
-      )}
-    </Container>
-  );
-});
+        )}
+      </Container>
+    );
+  }
+);
 
 export default MapConfigOverview;