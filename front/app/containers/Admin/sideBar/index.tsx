import React, { PureComponent } from 'react';
import { adopt } from 'react-adopt';
import { isNilOrError } from 'utils/helperUtils';
import { get } from 'lodash-es';

// router
import { withRouter, WithRouterProps } from 'utils/cl-router/withRouter';

// components
import { Icon, IconNames } from '@citizenlab/cl2-component-library';
import MenuItem from './MenuItem';

// i18n
import { InjectedIntlProps } from 'react-intl';
import { injectIntl } from 'utils/cl-intl';
import messages from './messages';

// style
import styled from 'styled-components';
import { media, colors, fontSizes, stylingConsts } from 'utils/styleUtils';
import { lighten } from 'polished';

// resources
import GetIdeasCount, {
  GetIdeasCountChildProps,
} from 'resources/GetIdeasCount';
import GetInitiativesCount, {
  GetInitiativesCountChildProps,
} from 'resources/GetInitiativesCount';
import GetFeatureFlag, {
  GetFeatureFlagChildProps,
} from 'resources/GetFeatureFlag';
import GetAuthUser, { GetAuthUserChildProps } from 'resources/GetAuthUser';
import Outlet from 'components/Outlet';
import { InsertConfigurationOptions } from 'typings';
import { insertConfiguration } from 'utils/moduleUtils';
import { TAppConfigurationSetting } from 'services/appConfiguration';

const Menu = styled.div`
  z-index: 10;
  flex: 0 0 auto;
  width: 210px;

  @media print {
    display: none;
  }

  ${media.smallerThan1200px`
    width: 80px;
  `}
`;

const MenuInner = styled.nav`
  flex: 0 0 auto;
  width: 210px;
  display: flex;
  flex-direction: column;
  align-items: center;
  position: fixed;
  top: 0;
  bottom: 0;
  padding-top: ${stylingConsts.menuHeight + 10}px;
  background: ${colors.adminMenuBackground};

  ${media.smallerThan1200px`
    width: 80px;
  `}
`;

const IconWrapper = styled.div`
  flex: 0 0 auto;
  width: 45px;
  height: 45px;
  display: flex;
  align-items: center;
  justify-content: center;
`;

const Text = styled.div`
  flex: 1;
  color: ${colors.adminLightText};
  font-size: ${fontSizes.base}px;
  font-weight: 400;
  line-height: 19px;
  margin-left: 10px;

  ${media.smallerThanMinTablet`
    display: none;
  `}
`;

const Spacer = styled.div`
  flex-grow: 1;
`;

const GetStartedLink = styled.a`
  flex: 0 0 auto;
  width: 210px;
  display: flex;
  align-items: center;
  justify-content: space-between;
  padding-left: 5px;
  padding-right: 15px;
  padding-bottom: 1px;
  margin-bottom: 25px;
  cursor: pointer;
  border-radius: ${(props: any) => props.theme.borderRadius};
  background: ${lighten(0.05, colors.adminMenuBackground)};
  transition: all 100ms ease-out;

  &:hover {
    background: ${lighten(0.1, colors.adminMenuBackground)};

    ${Text} {
      color: #fff;
    }
  }

  ${media.smallerThan1200px`
    width: 56px;
    padding-right: 5px;

    ${Text} {
      display: none;
    }
  `}
`;

interface InputProps {}
interface DataProps {
  authUser: GetAuthUserChildProps;
  ideasCount: GetIdeasCountChildProps;
  initiativesCount: GetInitiativesCountChildProps;
  customizableNavbarFeatureFlag: GetFeatureFlagChildProps;
}
interface Props extends InputProps, DataProps {}

interface State {
  navItems: NavItem[];
}

export type NavItem = {
  name: string;
  link: string;
  iconName: IconNames;
  message: string;
  featureNames?: TAppConfigurationSetting[];
  count?: number;
  onlyCheckAllowed?: boolean;
};

class Sidebar extends PureComponent<
  Props & InjectedIntlProps & WithRouterProps,
  State
> {
  constructor(props: Props & InjectedIntlProps & WithRouterProps) {
    super(props);

    this.state = {
      navItems: [
        {
          name: 'dashboard',
          link: '/admin/dashboard',
          iconName: 'stats',
          message: 'dashboard',
        },
        {
          name: 'projects',
          link: '/admin/projects',
          iconName: 'folder',
          message: 'projects',
        },
        {
          name: 'workshops',
          link: '/admin/workshops',
          iconName: 'workshops',
          message: 'workshops',
          featureNames: ['workshops'],
        },
        {
          name: 'ideas',
          link: '/admin/ideas',
          iconName: 'idea2',
          message: 'inputManager',
        },
        {
          name: 'initiatives',
          link: '/admin/initiatives',
          iconName: 'initiativesAdminMenuIcon',
          message: 'initiatives',
          featureNames: ['initiatives'],
          onlyCheckAllowed: true,
        },
        {
          name: 'userinserts',
          link: '/admin/users',
          iconName: 'users',
          message: 'users',
        },
        {
          name: 'invitations',
          link: '/admin/invitations',
          iconName: 'invitations',
          message: 'invitations',
        },
        {
          name: 'messaging',
          link: '/admin/messaging',
          iconName: 'emails',
          message: 'messaging',
          featureNames: [
            'manual_emailing',
            'automated_emailing_control',
            'texting',
          ],
        },
        {
          name: 'menu',
          link: '/admin/pages-menu',
          iconName: 'blankPage',
<<<<<<< HEAD
=======
          // It's better to avoid using this feature flag in the core
          // https://github.com/CitizenLabDotCo/citizenlab/pull/2162#discussion_r916512426
>>>>>>> 77ae817f
          message: props.customizableNavbarFeatureFlag ? 'menu' : 'pages',
        },
        {
          name: 'settings',
          link: '/admin/settings/general',
          iconName: 'setting',
          message: 'settings',
        },
      ],
    };
  }

  static getDerivedStateFromProps(nextProps, prevState) {
    const { ideasCount, initiativesCount } = nextProps;
    if (
      !isNilOrError(ideasCount.count) &&
      ideasCount.count !==
        prevState.navItems.find((navItem) => navItem.name === 'ideas').count
    ) {
      const { navItems } = prevState;
      const nextNavItems = navItems;
      const ideasIndex = navItems.findIndex(
        (navItem) => navItem.name === 'ideas'
      );
      nextNavItems[ideasIndex].count = ideasCount.count;
      return { navItems: nextNavItems };
    }
    if (
      !isNilOrError(initiativesCount.count) &&
      initiativesCount.count !==
        prevState.navItems.find((navItem) => navItem.name === 'initiatives')
          .count
    ) {
      const { navItems } = prevState;
      const nextNavItems = navItems;
      const initiativesIndex = navItems.findIndex(
        (navItem) => navItem.name === 'initiatives'
      );
      nextNavItems[initiativesIndex].count = initiativesCount.count;
      return { navItems: nextNavItems };
    }
    return prevState;
  }

  handleData = (insertNavItemOptions: InsertConfigurationOptions<NavItem>) => {
    this.setState(({ navItems }) => ({
      navItems: insertConfiguration(insertNavItemOptions)(navItems),
    }));
  };

  render() {
    const { formatMessage } = this.props.intl;
    const { navItems } = this.state;

    if (!(navItems && navItems.length > 1)) {
      return null;
    }

    return (
      <Menu>
        <Outlet
          id="app.containers.Admin.sideBar.navItems"
          onData={this.handleData}
        />
        <MenuInner id="sidebar">
          {navItems.map((navItem) => (
            <MenuItem navItem={navItem} key={navItem.name} />
          ))}
          <Spacer />
          <GetStartedLink
            href={formatMessage(messages.linkToSupportCenter)}
            target="_blank"
          >
            <IconWrapper>
              <Icon name="circleInfo" />
            </IconWrapper>
            <Text>{formatMessage({ ...messages.guide })}</Text>
          </GetStartedLink>
        </MenuInner>
      </Menu>
    );
  }
}

const Data = adopt<DataProps, InputProps>({
  customizableNavbarFeatureFlag: <GetFeatureFlag name="customizable_navbar" />,
  authUser: <GetAuthUser />,
  ideasCount: ({ authUser, render }) => (
    <GetIdeasCount feedbackNeeded={true} assignee={get(authUser, 'id')}>
      {render}
    </GetIdeasCount>
  ),
  initiativesCount: ({ authUser, render }) => (
    <GetInitiativesCount feedbackNeeded={true} assignee={get(authUser, 'id')}>
      {render}
    </GetInitiativesCount>
  ),
});

const SideBarWithHocs = withRouter(injectIntl(Sidebar));

export default (inputProps: InputProps) => (
  <Data {...inputProps}>
    {(dataProps) => <SideBarWithHocs {...inputProps} {...dataProps} />}
  </Data>
);<|MERGE_RESOLUTION|>--- conflicted
+++ resolved
@@ -218,11 +218,8 @@
           name: 'menu',
           link: '/admin/pages-menu',
           iconName: 'blankPage',
-<<<<<<< HEAD
-=======
           // It's better to avoid using this feature flag in the core
           // https://github.com/CitizenLabDotCo/citizenlab/pull/2162#discussion_r916512426
->>>>>>> 77ae817f
           message: props.customizableNavbarFeatureFlag ? 'menu' : 'pages',
         },
         {
