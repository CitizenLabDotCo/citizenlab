--- conflicted
+++ resolved
@@ -271,76 +271,8 @@
     setNavItems(insertConfiguration(insertNavItemOptions)(navItems));
   };
 
-<<<<<<< HEAD
   if (!(navItems && navItems.length > 1)) {
     return null;
-=======
-  render() {
-    const { formatMessage } = this.props.intl;
-    const { navItems } = this.state;
-    const isPagesAndMenuPage = isPage('pages_menu', location.pathname);
-
-    if (!(navItems && navItems.length > 1)) {
-      return null;
-    }
-
-    return (
-      <Menu>
-        <Outlet
-          id="app.containers.Admin.sideBar.navItems"
-          onData={this.handleData}
-        />
-        <MenuInner id="sidebar">
-          <Box w="100%">
-            <Link to="/">
-              <Box
-                height={
-                  isPagesAndMenuPage ? `${stylingConsts.menuHeight}px` : '60px'
-                }
-                background={darkSkyBlue}
-                mb="10px"
-                display="flex"
-                alignItems="center"
-                pl="5px"
-              >
-                <IconWrapper>
-                  <Icon name="arrow-left-circle" fill={colors.white} />
-                </IconWrapper>
-                <Text color="white" fontSize="s" ml="10px">
-                  {formatMessage({ ...messages.toPlatform })}
-                </Text>
-              </Box>
-            </Link>
-          </Box>
-
-          {navItems.map((navItem) => (
-            <MenuItem navItem={navItem} key={navItem.name} />
-          ))}
-          <Spacer />
-
-          <MenuLink
-            href={formatMessage(messages.linkToAcademy)}
-            target="_blank"
-          >
-            <IconWrapper>
-              <Icon name="sidebar-academy" />
-            </IconWrapper>
-            <CustomText>{formatMessage({ ...messages.academy })}</CustomText>
-          </MenuLink>
-
-          <GetStartedLink
-            href={formatMessage(messages.linkToGuide)}
-            target="_blank"
-          >
-            <IconWrapper>
-              <Icon name="sidebar-guide" />
-            </IconWrapper>
-            <CustomText>{formatMessage({ ...messages.guide })}</CustomText>
-          </GetStartedLink>
-        </MenuInner>
-      </Menu>
-    );
->>>>>>> 6a4b3329
   }
   const [topNavItems, bottomNavItems] = getTopAndBottomNavItems(navItems);
 
@@ -354,7 +286,7 @@
               height={
                 isPagesAndMenuPage ? `${stylingConsts.menuHeight}px` : '60px'
               }
-              background="#7FBBCA" // TODO: Use color from component library.
+              background={darkSkyBlue}
               mb="10px"
               display="flex"
               alignItems="center"
