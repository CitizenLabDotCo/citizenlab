import React, { PureComponent } from 'react';
import { adopt } from 'react-adopt';
import { isNilOrError } from 'utils/helperUtils';
import { get } from 'lodash-es';

// router
import { withRouter, WithRouterProps } from 'utils/cl-router/withRouter';

// components
import { Icon, IconNames } from '@citizenlab/cl2-component-library';
import MenuItem from './MenuItem';

// i18n
import { InjectedIntlProps } from 'react-intl';
import { injectIntl } from 'utils/cl-intl';
import messages from './messages';

// style
import styled from 'styled-components';
import { media, colors, fontSizes, stylingConsts } from 'utils/styleUtils';
import { lighten } from 'polished';

// resources
import GetIdeasCount, {
  GetIdeasCountChildProps,
} from 'resources/GetIdeasCount';
import GetInitiativesCount, {
  GetInitiativesCountChildProps,
} from 'resources/GetInitiativesCount';
import GetAuthUser, { GetAuthUserChildProps } from 'resources/GetAuthUser';
import Outlet from 'components/Outlet';
import { InsertConfigurationOptions } from 'typings';
import { insertConfiguration } from 'utils/moduleUtils';
import { TAppConfigurationSetting } from 'services/appConfiguration';

const Menu = styled.div`
  z-index: 10;
  flex: 0 0 auto;
  width: 210px;

  @media print {
    display: none;
  }

  ${media.tablet`
    width: 80px;
  `}
`;

const MenuInner = styled.nav`
  flex: 0 0 auto;
  width: 210px;
  display: flex;
  flex-direction: column;
  align-items: center;
  position: fixed;
  top: 0;
  bottom: 0;
  padding-top: ${stylingConsts.menuHeight + 10}px;
  background: ${colors.blue700};

  ${media.tablet`
    width: 80px;
  `}
`;

const IconWrapper = styled.div`
  flex: 0 0 auto;
  width: 45px;
  height: 45px;
  display: flex;
  align-items: center;
  justify-content: center;
`;

const Text = styled.div`
  flex: 1;
  color: ${colors.white};
  opacity: 0.7;

  font-size: ${fontSizes.base}px;
  font-weight: 400;
  line-height: 19px;
  margin-left: 10px;

  ${media.phone`
    display: none;
  `}
`;

const Spacer = styled.div`
  flex-grow: 1;
`;

const MenuLink = styled.a`
  flex: 0 0 auto;
  width: 210px;
  display: flex;
  align-items: center;
  justify-content: space-between;
  padding-left: 5px;
  padding-right: 15px;
  cursor: pointer;
  border-radius: ${(props: any) => props.theme.borderRadius};
  transition: all 100ms ease-out;

  &:hover,
  &.focus-visible {
    background: rgba(0, 0, 0, 0.36);

    ${Text} {
      opacity: 1;
    }
  }

  ${media.tablet`
    width: 56px;
    padding-right: 5px;

    ${Text} {
      display: none;
    }
  `}
`;

const GetStartedLink = styled(MenuLink)`
  padding-bottom: 1px;
  margin-bottom: 25px;
  background: ${lighten(0.05, colors.blue700)};

  &:hover {
    background: ${lighten(0.1, colors.blue700)};
  }
`;

interface InputProps {}
interface DataProps {
  authUser: GetAuthUserChildProps;
  ideasCount: GetIdeasCountChildProps;
  initiativesCount: GetInitiativesCountChildProps;
}
interface Props extends InputProps, DataProps {}

interface State {
  navItems: NavItem[];
}

export type NavItem = {
  name: string;
  link: string;
  iconName: IconNames;
  message: string;
  featureNames?: TAppConfigurationSetting[];
  count?: number;
  onlyCheckAllowed?: boolean;
};

class Sidebar extends PureComponent<
  Props & InjectedIntlProps & WithRouterProps,
  State
> {
  constructor(props: Props & InjectedIntlProps & WithRouterProps) {
    super(props);

    this.state = {
      navItems: [
        {
          name: 'dashboard',
          link: '/admin/dashboard',
          iconName: 'sidebar-dashboards',
          message: 'dashboard',
        },
        {
          name: 'projects',
          link: '/admin/projects',
          iconName: 'sidebar-folder',
          message: 'projects',
        },
        {
          name: 'workshops',
          link: '/admin/workshops',
          iconName: 'sidebar-workshops',
          message: 'workshops',
          featureNames: ['workshops'],
        },
        {
          name: 'ideas',
          link: '/admin/ideas',
          iconName: 'sidebar-input-manager',
          message: 'inputManager',
        },
        {
          name: 'initiatives',
          link: '/admin/initiatives',
          iconName: 'sidebar-proposals',
          message: 'initiatives',
          featureNames: ['initiatives'],
          onlyCheckAllowed: true,
        },
        {
          name: 'userinserts',
          link: '/admin/users',
          iconName: 'sidebar-users',
          message: 'users',
        },
        {
          name: 'invitations',
          link: '/admin/invitations',
          iconName: 'sidebar-invitations',
          message: 'invitations',
        },
        {
          name: 'messaging',
          link: '/admin/messaging',
          iconName: 'sidebar-messaging',
          message: 'messaging',
          featureNames: [
            'manual_emailing',
            'automated_emailing_control',
            'texting',
          ],
        },
        {
          name: 'menu',
          link: '/admin/pages-menu',
<<<<<<< HEAD
          iconName: 'blankPage',
          message: 'menu',
=======
          iconName: 'sidebar-pages-menu',
          // It's better to avoid using this feature flag in the core
          // https://github.com/CitizenLabDotCo/citizenlab/pull/2162#discussion_r916512426
          message: props.customizableNavbarFeatureFlag ? 'menu' : 'pages',
>>>>>>> 699d6a05
        },
        {
          name: 'settings',
          link: '/admin/settings/general',
          iconName: 'sidebar-settings',
          message: 'settings',
        },
      ],
    };
  }

  static getDerivedStateFromProps(nextProps, prevState) {
    const { ideasCount, initiativesCount } = nextProps;
    if (
      !isNilOrError(ideasCount.count) &&
      ideasCount.count !==
        prevState.navItems.find((navItem) => navItem.name === 'ideas').count
    ) {
      const { navItems } = prevState;
      const nextNavItems = navItems;
      const ideasIndex = navItems.findIndex(
        (navItem) => navItem.name === 'ideas'
      );
      nextNavItems[ideasIndex].count = ideasCount.count;
      return { navItems: nextNavItems };
    }
    if (
      !isNilOrError(initiativesCount.count) &&
      initiativesCount.count !==
        prevState.navItems.find((navItem) => navItem.name === 'initiatives')
          .count
    ) {
      const { navItems } = prevState;
      const nextNavItems = navItems;
      const initiativesIndex = navItems.findIndex(
        (navItem) => navItem.name === 'initiatives'
      );
      nextNavItems[initiativesIndex].count = initiativesCount.count;
      return { navItems: nextNavItems };
    }
    return prevState;
  }

  handleData = (insertNavItemOptions: InsertConfigurationOptions<NavItem>) => {
    this.setState(({ navItems }) => ({
      navItems: insertConfiguration(insertNavItemOptions)(navItems),
    }));
  };

  render() {
    const { formatMessage } = this.props.intl;
    const { navItems } = this.state;

    if (!(navItems && navItems.length > 1)) {
      return null;
    }

    return (
      <Menu>
        <Outlet
          id="app.containers.Admin.sideBar.navItems"
          onData={this.handleData}
        />
        <MenuInner id="sidebar">
          {navItems.map((navItem) => (
            <MenuItem navItem={navItem} key={navItem.name} />
          ))}
          <Spacer />

          <MenuLink
            href={formatMessage(messages.linkToAcademy)}
            target="_blank"
          >
            <IconWrapper>
              <Icon name="sidebar-academy" />
            </IconWrapper>
            <Text>{formatMessage({ ...messages.academy })}</Text>
          </MenuLink>

          <GetStartedLink
            href={formatMessage(messages.linkToGuide)}
            target="_blank"
          >
            <IconWrapper>
              <Icon name="sidebar-guide" />
            </IconWrapper>
            <Text>{formatMessage({ ...messages.guide })}</Text>
          </GetStartedLink>
        </MenuInner>
      </Menu>
    );
  }
}

const Data = adopt<DataProps, InputProps>({
  authUser: <GetAuthUser />,
  ideasCount: ({ authUser, render }) => (
    <GetIdeasCount feedbackNeeded={true} assignee={get(authUser, 'id')}>
      {render}
    </GetIdeasCount>
  ),
  initiativesCount: ({ authUser, render }) => (
    <GetInitiativesCount feedbackNeeded={true} assignee={get(authUser, 'id')}>
      {render}
    </GetInitiativesCount>
  ),
});

const SideBarWithHocs = withRouter(injectIntl(Sidebar));

export default (inputProps: InputProps) => (
  <Data {...inputProps}>
    {(dataProps) => <SideBarWithHocs {...inputProps} {...dataProps} />}
  </Data>
);<|MERGE_RESOLUTION|>--- conflicted
+++ resolved
@@ -223,15 +223,8 @@
         {
           name: 'menu',
           link: '/admin/pages-menu',
-<<<<<<< HEAD
-          iconName: 'blankPage',
+          iconName: 'sidebar-pages-menu',
           message: 'menu',
-=======
-          iconName: 'sidebar-pages-menu',
-          // It's better to avoid using this feature flag in the core
-          // https://github.com/CitizenLabDotCo/citizenlab/pull/2162#discussion_r916512426
-          message: props.customizableNavbarFeatureFlag ? 'menu' : 'pages',
->>>>>>> 699d6a05
         },
         {
           name: 'settings',
