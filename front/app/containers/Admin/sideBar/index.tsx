--- conflicted
+++ resolved
@@ -218,11 +218,7 @@
           name: 'menu',
           link: '/admin/pages-menu',
           iconName: 'blankPage',
-<<<<<<< HEAD
-          message: 'menu',
-=======
           message: props.customizableNavbarFeatureFlag ? 'menu' : 'pages',
->>>>>>> aa3cb57a
         },
         {
           name: 'settings',
