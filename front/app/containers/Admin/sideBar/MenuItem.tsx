import React from 'react';

import {
  media,
  colors,
  fontSizes,
  Icon,
  Box,
} from '@citizenlab/cl2-component-library';
import styled from 'styled-components';

import useAuthUser from 'api/me/useAuthUser';

import useFeatureFlags from 'hooks/useFeatureFlags';

import CountBadge from 'components/UI/CountBadge';

import { FormattedMessage } from 'utils/cl-intl';
import Link from 'utils/cl-router/Link';
import { usePermission } from 'utils/permissions';
import { isSuperAdmin } from 'utils/permissions/roles';

import messages from './messages';
import { NavItem } from './navItems';

const Text = styled.div`
  flex: 1;
  color: #fff;
  font-size: ${fontSizes.base}px;
  font-weight: 400;
  line-height: 19px;
  margin-left: 15px;
  display: flex;
  align-items: center;
  transition: all 80ms ease-out;

  ${media.tablet`
    display: none;
  `}
`;

const MenuItemLink = styled(Link)`
  flex: 0 0 auto;
  width: 210px;
  display: flex;
  align-items: center;
  justify-content: space-between;
  padding: 10px 8px 10px 16px;
  cursor: pointer;
  border-radius: ${(props) => props.theme.borderRadius};
  transition: background-color 80ms ease-out;

  &:hover,
  &.active,
  &.focus-visible {
    background: rgba(0, 0, 0, 0.7);
  }
  &.disabled {
    pointer-events: none;
    opacity: 0.5;
  }

  &:not(.active) {
    .cl-icon {
      .cl-icon-primary {
        fill: ${colors.blue400};
      }
      .cl-icon-accent {
        fill: ${colors.teal400};
      }
    }
  }

  &.active {
    .cl-icon {
      .cl-icon-primary {
        fill: ${colors.teal400};
      }
      .cl-icon-accent {
        fill: ${colors.blue400};
      }
    }
  }

  ${media.tablet`
    width: 56px;
    padding-right: 5px;
  `}
`;

type Props = {
  navItem: NavItem;
};

const MenuItem = ({ navItem }: Props) => {
  const featuresEnabled = useFeatureFlags({
    names: navItem.featureNames ?? [],
    onlyCheckAllowed: navItem.onlyCheckAllowed,
  });

  const { data: user } = useAuthUser();

  const hasPermission = usePermission({
    action: 'access',
    item: { type: 'route', path: navItem.link },
  });

<<<<<<< HEAD
  const isItemDisabled = ['initiatives'].includes(navItem.name);

=======
>>>>>>> 448cef4a
  const enabledAndHasPermission = featuresEnabled && hasPermission;

  if (navItem.name === 'reporting') {
    if (!isSuperAdmin(user) && !enabledAndHasPermission) {
      // Super admins need to have access to the global report builder
      return null;
    }
  } else {
    if (!enabledAndHasPermission) return null;
  }

  return (
    <MenuItemLink
      to={navItem.link}
      className={`intercom-admin-menu-item-${navItem.name}`}
    >
      <>
        <Box
          display="flex"
          flex="0 0 auto"
          alignItems="center"
          justifyContent="center"
          className={navItem.iconName}
        >
          <Icon name={navItem.iconName} />
        </Box>
        <Text>
          <FormattedMessage {...messages[navItem.message]} />
          {!!navItem.count && <CountBadge count={navItem.count} />}
        </Text>
      </>
    </MenuItemLink>
  );
};

export default MenuItem;<|MERGE_RESOLUTION|>--- conflicted
+++ resolved
@@ -105,11 +105,6 @@
     item: { type: 'route', path: navItem.link },
   });
 
-<<<<<<< HEAD
-  const isItemDisabled = ['initiatives'].includes(navItem.name);
-
-=======
->>>>>>> 448cef4a
   const enabledAndHasPermission = featuresEnabled && hasPermission;
 
   if (navItem.name === 'reporting') {
