import { IconNames } from '@citizenlab/cl2-component-library';
import { RouteType } from 'routes';

import {
  IAppConfiguration,
  TAppConfigurationSetting,
} from 'api/app_configuration/types';
import { coreSettings } from 'api/app_configuration/utils';

import messages from './messages';

export type NavItem = {
  name: string;
  link: RouteType;
  iconName: IconNames;
  message: keyof typeof messages;
  featureNames?: TAppConfigurationSetting[];
  count?: number;
  onlyCheckAllowed?: boolean;
  showAtBottom?: boolean;
};

const getInspirationHubLink = (country_code: string | null) => {
  if (!country_code) {
    return '/admin/inspiration-hub';
  }

  const pinnedProjectsCountryFilter = `q[pin_country_code_eq]=${country_code}`;
  const allProjectsCountryFilter = `q[tenant_country_code_eq]=${country_code}`;

  return `/admin/inspiration-hub?${pinnedProjectsCountryFilter}&${allProjectsCountryFilter}` as RouteType;
};

<<<<<<< HEAD
const getDefaultNavItems = ({
  data: {
    attributes: { country_code },
  },
}: IAppConfiguration): NavItem[] => [
  {
    name: 'dashboard',
    link: '/admin/dashboard/overview',
    iconName: 'dashboard',
    message: 'dashboard',
  },
  {
    name: 'projects',
    link: '/admin/projects',
    iconName: 'projects',
    message: 'projects',
  },
  {
    name: 'ideas',
    link: '/admin/ideas',
    iconName: 'messages-inbox',
    message: 'inputManager',
  },
  {
    name: 'userinserts',
    link: '/admin/users',
    iconName: 'users',
    message: 'users',
  },
  {
    name: 'messaging',
    link: '/admin/messaging',
    iconName: 'messages',
    message: 'messaging',
  },
  {
    name: 'reporting',
    link: `/admin/reporting/report-builder`,
    iconName: 'reports',
    message: 'reporting',
    featureNames: ['report_builder'],
  },
  {
    name: 'community_monitor',
    link: '/admin/community-monitor',
    iconName: 'community_monitor',
    message: 'community_monitor',
    featureNames: ['community_monitor'],
  },
  {
    name: 'inspirationHub',
    link: getInspirationHubLink(country_code),
    iconName: 'globe',
    message: 'inspirationHub',
    featureNames: ['project_library'],
  },
  {
    name: 'tools',
    link: `/admin/tools`,
    iconName: 'grid',
    message: 'tools',
    showAtBottom: true,
  },
  {
    name: 'menu',
    link: '/admin/pages-menu',
    iconName: 'organigram',
    message: 'menu',
    showAtBottom: true,
  },
  {
    name: 'settings',
    link: '/admin/settings/general',
    iconName: 'cog',
    message: 'settings',
    showAtBottom: true,
  },
];
=======
const getDefaultNavItems = ({ data }: IAppConfiguration): NavItem[] => {
  const country_code = coreSettings(data).country_code;

  return [
    {
      name: 'dashboard',
      link: '/admin/dashboard/overview',
      iconName: 'dashboard',
      message: 'dashboard',
    },
    {
      name: 'projects',
      link: '/admin/projects',
      iconName: 'projects',
      message: 'projects',
    },
    {
      name: 'ideas',
      link: '/admin/ideas',
      iconName: 'messages-inbox',
      message: 'inputManager',
    },
    {
      name: 'userinserts',
      link: '/admin/users',
      iconName: 'users',
      message: 'users',
    },
    {
      name: 'messaging',
      link: '/admin/messaging',
      iconName: 'messages',
      message: 'messaging',
    },
    {
      name: 'reporting',
      link: `/admin/reporting/report-builder`,
      iconName: 'reports',
      message: 'reporting',
      featureNames: ['report_builder'],
    },
    {
      name: 'inspirationHub',
      link: getInspirationHubLink(country_code),
      iconName: 'globe',
      message: 'inspirationHub',
      featureNames: ['project_library'],
    },
    {
      name: 'tools',
      link: `/admin/tools`,
      iconName: 'grid',
      message: 'tools',
      showAtBottom: true,
    },
    {
      name: 'menu',
      link: '/admin/pages-menu',
      iconName: 'organigram',
      message: 'menu',
      showAtBottom: true,
    },
    {
      name: 'settings',
      link: '/admin/settings/general',
      iconName: 'cog',
      message: 'settings',
      showAtBottom: true,
    },
  ];
};
>>>>>>> 2de4ae32

export default getDefaultNavItems;<|MERGE_RESOLUTION|>--- conflicted
+++ resolved
@@ -31,86 +31,6 @@
   return `/admin/inspiration-hub?${pinnedProjectsCountryFilter}&${allProjectsCountryFilter}` as RouteType;
 };
 
-<<<<<<< HEAD
-const getDefaultNavItems = ({
-  data: {
-    attributes: { country_code },
-  },
-}: IAppConfiguration): NavItem[] => [
-  {
-    name: 'dashboard',
-    link: '/admin/dashboard/overview',
-    iconName: 'dashboard',
-    message: 'dashboard',
-  },
-  {
-    name: 'projects',
-    link: '/admin/projects',
-    iconName: 'projects',
-    message: 'projects',
-  },
-  {
-    name: 'ideas',
-    link: '/admin/ideas',
-    iconName: 'messages-inbox',
-    message: 'inputManager',
-  },
-  {
-    name: 'userinserts',
-    link: '/admin/users',
-    iconName: 'users',
-    message: 'users',
-  },
-  {
-    name: 'messaging',
-    link: '/admin/messaging',
-    iconName: 'messages',
-    message: 'messaging',
-  },
-  {
-    name: 'reporting',
-    link: `/admin/reporting/report-builder`,
-    iconName: 'reports',
-    message: 'reporting',
-    featureNames: ['report_builder'],
-  },
-  {
-    name: 'community_monitor',
-    link: '/admin/community-monitor',
-    iconName: 'community_monitor',
-    message: 'community_monitor',
-    featureNames: ['community_monitor'],
-  },
-  {
-    name: 'inspirationHub',
-    link: getInspirationHubLink(country_code),
-    iconName: 'globe',
-    message: 'inspirationHub',
-    featureNames: ['project_library'],
-  },
-  {
-    name: 'tools',
-    link: `/admin/tools`,
-    iconName: 'grid',
-    message: 'tools',
-    showAtBottom: true,
-  },
-  {
-    name: 'menu',
-    link: '/admin/pages-menu',
-    iconName: 'organigram',
-    message: 'menu',
-    showAtBottom: true,
-  },
-  {
-    name: 'settings',
-    link: '/admin/settings/general',
-    iconName: 'cog',
-    message: 'settings',
-    showAtBottom: true,
-  },
-];
-=======
 const getDefaultNavItems = ({ data }: IAppConfiguration): NavItem[] => {
   const country_code = coreSettings(data).country_code;
 
@@ -153,6 +73,13 @@
       featureNames: ['report_builder'],
     },
     {
+      name: 'community_monitor',
+      link: '/admin/community-monitor',
+      iconName: 'community_monitor',
+      message: 'community_monitor',
+      featureNames: ['community_monitor'],
+    },
+    {
       name: 'inspirationHub',
       link: getInspirationHubLink(country_code),
       iconName: 'globe',
@@ -182,6 +109,5 @@
     },
   ];
 };
->>>>>>> 2de4ae32
 
 export default getDefaultNavItems;