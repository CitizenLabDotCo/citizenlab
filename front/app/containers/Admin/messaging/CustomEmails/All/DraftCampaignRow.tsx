import React from 'react';
import { Row, TextCell } from 'components/admin/ResourceList';
import { ICampaignData } from 'services/campaigns';
import T from 'components/T';
import Button from 'components/UI/Button';
import { Box, StatusLabel } from '@citizenlab/cl2-component-library';
import { FormattedMessage } from 'utils/cl-intl';
import messages from '../../messages';
import { colors } from 'utils/styleUtils';

interface Props {
  campaign: ICampaignData;
}

const DraftCampaignRow = ({ campaign }: Props) => (
  <Row id={campaign.id}>
    <TextCell className="expand">
      <T value={campaign.attributes.subject_multiloc} />
    </TextCell>
    <StatusLabel
<<<<<<< HEAD
      minWidth="60px"
      backgroundColor={colors.adminOrangeIcons}
      text={<FormattedMessage {...messages.draft} />}
    />
    <Box minWidth="100px" display="flex" justifyContent="flex-end">
      <Button
        linkTo={`/admin/messaging/emails/custom/${campaign.id}`}
        width="86px"
=======
      minWidth="94px"
      backgroundColor={colors.adminOrangeIcons}
      text={<FormattedMessage {...messages.draft} />}
    />
    <Box minWidth="220px" display="flex" justifyContent="flex-end">
      <Button
        linkTo={`/admin/messaging/emails/custom/${campaign.id}`}
>>>>>>> e312764d
        buttonStyle="secondary"
        icon="edit"
      >
        <FormattedMessage {...messages.manageButtonLabel} />
      </Button>
    </Box>
  </Row>
);

export default DraftCampaignRow;<|MERGE_RESOLUTION|>--- conflicted
+++ resolved
@@ -18,16 +18,6 @@
       <T value={campaign.attributes.subject_multiloc} />
     </TextCell>
     <StatusLabel
-<<<<<<< HEAD
-      minWidth="60px"
-      backgroundColor={colors.adminOrangeIcons}
-      text={<FormattedMessage {...messages.draft} />}
-    />
-    <Box minWidth="100px" display="flex" justifyContent="flex-end">
-      <Button
-        linkTo={`/admin/messaging/emails/custom/${campaign.id}`}
-        width="86px"
-=======
       minWidth="94px"
       backgroundColor={colors.adminOrangeIcons}
       text={<FormattedMessage {...messages.draft} />}
@@ -35,7 +25,6 @@
     <Box minWidth="220px" display="flex" justifyContent="flex-end">
       <Button
         linkTo={`/admin/messaging/emails/custom/${campaign.id}`}
->>>>>>> e312764d
         buttonStyle="secondary"
         icon="edit"
       >
