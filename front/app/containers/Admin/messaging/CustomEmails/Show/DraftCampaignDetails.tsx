import React from 'react';
import { ICampaignData, deleteCampaign } from 'services/campaigns';
import clHistory from 'utils/cl-router/history';

import { FormattedMessage, injectIntl } from 'utils/cl-intl';
import messages from '../../messages';
import GetCampaign from 'resources/GetCampaign';
import { isNilOrError } from 'utils/helperUtils';
import Button from 'components/UI/Button';
import { WrappedComponentProps } from 'react-intl';
import PreviewFrame from './PreviewFrame';
import styled from 'styled-components';

const ButtonWrapper = styled.div`
  margin: 40px 0;
  display: flex;
  justify-content: flex-end;
`;

interface InputProps {
  campaignId: string;
}

interface DataProps {
  campaign: ICampaignData;
}

interface Props extends InputProps, DataProps, WrappedComponentProps {}

const DraftCampaignDetails = ({
  intl: { formatMessage },
  campaign,
}: Props & InjectedIntlProps) => {
  const handleDelete = () => {
    const deleteMessage = formatMessage(messages.campaignDeletionConfirmation);
    if (window.confirm(deleteMessage)) {
      deleteCampaign(campaign.id).then(() => {
        clHistory.push('/admin/messaging/emails/custom');
      });
    }
  };

<<<<<<< HEAD
  return (
    <>
      <PreviewFrame campaignId={campaign.id} />
      <ButtonWrapper>
        <Button buttonStyle="delete" icon="trash" onClick={handleDelete}>
          <FormattedMessage {...messages.deleteCampaignButton} />
        </Button>
      </ButtonWrapper>
    </>
  );
};
=======
  render() {
    const { campaign } = this.props;
    return (
      <>
        <PreviewFrame campaignId={campaign.id} />
        <ButtonWrapper>
          <Button
            buttonStyle="delete"
            icon="delete"
            onClick={this.handleDelete}
          >
            <FormattedMessage {...messages.deleteCampaignButton} />
          </Button>
        </ButtonWrapper>
      </>
    );
  }
}
>>>>>>> 46138d38

const DraftCampaignDetailsWithHOCs = injectIntl(DraftCampaignDetails);

export default (inputProps: InputProps) => (
  <GetCampaign id={inputProps.campaignId}>
    {(campaign) =>
      isNilOrError(campaign) ? null : (
        <DraftCampaignDetailsWithHOCs {...inputProps} campaign={campaign} />
      )
    }
  </GetCampaign>
);<|MERGE_RESOLUTION|>--- conflicted
+++ resolved
@@ -2,12 +2,11 @@
 import { ICampaignData, deleteCampaign } from 'services/campaigns';
 import clHistory from 'utils/cl-router/history';
 
-import { FormattedMessage, injectIntl } from 'utils/cl-intl';
+import { FormattedMessage, useIntl } from 'utils/cl-intl';
 import messages from '../../messages';
 import GetCampaign from 'resources/GetCampaign';
 import { isNilOrError } from 'utils/helperUtils';
 import Button from 'components/UI/Button';
-import { WrappedComponentProps } from 'react-intl';
 import PreviewFrame from './PreviewFrame';
 import styled from 'styled-components';
 
@@ -25,12 +24,11 @@
   campaign: ICampaignData;
 }
 
-interface Props extends InputProps, DataProps, WrappedComponentProps {}
+interface Props extends InputProps, DataProps {}
 
-const DraftCampaignDetails = ({
-  intl: { formatMessage },
-  campaign,
-}: Props & InjectedIntlProps) => {
+const DraftCampaignDetails = ({ campaign }: Props) => {
+  const { formatMessage } = useIntl();
+
   const handleDelete = () => {
     const deleteMessage = formatMessage(messages.campaignDeletionConfirmation);
     if (window.confirm(deleteMessage)) {
@@ -40,46 +38,23 @@
     }
   };
 
-<<<<<<< HEAD
   return (
     <>
       <PreviewFrame campaignId={campaign.id} />
       <ButtonWrapper>
-        <Button buttonStyle="delete" icon="trash" onClick={handleDelete}>
+        <Button buttonStyle="delete" icon="delete" onClick={handleDelete}>
           <FormattedMessage {...messages.deleteCampaignButton} />
         </Button>
       </ButtonWrapper>
     </>
   );
 };
-=======
-  render() {
-    const { campaign } = this.props;
-    return (
-      <>
-        <PreviewFrame campaignId={campaign.id} />
-        <ButtonWrapper>
-          <Button
-            buttonStyle="delete"
-            icon="delete"
-            onClick={this.handleDelete}
-          >
-            <FormattedMessage {...messages.deleteCampaignButton} />
-          </Button>
-        </ButtonWrapper>
-      </>
-    );
-  }
-}
->>>>>>> 46138d38
-
-const DraftCampaignDetailsWithHOCs = injectIntl(DraftCampaignDetails);
 
 export default (inputProps: InputProps) => (
   <GetCampaign id={inputProps.campaignId}>
     {(campaign) =>
       isNilOrError(campaign) ? null : (
-        <DraftCampaignDetailsWithHOCs {...inputProps} campaign={campaign} />
+        <DraftCampaignDetails {...inputProps} campaign={campaign} />
       )
     }
   </GetCampaign>
