import React from 'react';

import useAuthUser from 'hooks/useAuthUser';
import { createCampaign } from 'services/campaigns';
import clHistory from 'utils/cl-router/history';
import { isNilOrError } from 'utils/helperUtils';

import GoBackButton from 'components/UI/GoBackButton';
import CampaignForm, { FormValues, PageTitle } from '../CampaignForm';

import { FormattedMessage } from 'utils/cl-intl';
import messages from '../../messages';
<<<<<<< HEAD
import { isCLErrorJSON } from 'utils/errorUtils';
import useAuthUser from 'hooks/useAuthUser';

const New = () => {
  const authUser = useAuthUser();

  const handleSubmit = (
    values: FormValues,
    { setErrors, setSubmitting, setStatus }
  ) => {
    createCampaign({
=======

const New = () => {
  const authUser = useAuthUser();
  const handleSubmit = async (values: FormValues) => {
    const response = await createCampaign({
>>>>>>> 46138d38
      campaign_name: 'manual',
      ...values,
    });

<<<<<<< HEAD
  const initialValues = (): FormValues => {
    return {
      sender: 'author',
      reply_to: (!isNilOrError(authUser) && authUser.attributes.email) || '',
      subject_multiloc: {},
      body_multiloc: {},
      group_ids: [],
    };
  };

  const renderFn = () => <CampaignForm mode="new" />;

=======
    clHistory.push(`/admin/messaging/emails/custom/${response.data.id}`);
  };

>>>>>>> 46138d38
  const goBack = () => {
    clHistory.push('/admin/messaging/emails/custom');
  };

  return (
    <div>
      <GoBackButton onClick={goBack} />
      <PageTitle>
        <FormattedMessage {...messages.addCampaignTitle} />
      </PageTitle>
<<<<<<< HEAD
      <Formik
        initialValues={initialValues()}
        onSubmit={handleSubmit}
        render={renderFn}
        validate={validateCampaignForm}
=======
      <CampaignForm
        defaultValues={{
          sender: 'author',
          reply_to:
            (!isNilOrError(authUser) && authUser.attributes.email) || '',
        }}
        onSubmit={handleSubmit}
>>>>>>> 46138d38
      />
    </div>
  );
};

export default New;<|MERGE_RESOLUTION|>--- conflicted
+++ resolved
@@ -10,47 +10,18 @@
 
 import { FormattedMessage } from 'utils/cl-intl';
 import messages from '../../messages';
-<<<<<<< HEAD
-import { isCLErrorJSON } from 'utils/errorUtils';
-import useAuthUser from 'hooks/useAuthUser';
-
-const New = () => {
-  const authUser = useAuthUser();
-
-  const handleSubmit = (
-    values: FormValues,
-    { setErrors, setSubmitting, setStatus }
-  ) => {
-    createCampaign({
-=======
 
 const New = () => {
   const authUser = useAuthUser();
   const handleSubmit = async (values: FormValues) => {
     const response = await createCampaign({
->>>>>>> 46138d38
       campaign_name: 'manual',
       ...values,
     });
 
-<<<<<<< HEAD
-  const initialValues = (): FormValues => {
-    return {
-      sender: 'author',
-      reply_to: (!isNilOrError(authUser) && authUser.attributes.email) || '',
-      subject_multiloc: {},
-      body_multiloc: {},
-      group_ids: [],
-    };
-  };
-
-  const renderFn = () => <CampaignForm mode="new" />;
-
-=======
     clHistory.push(`/admin/messaging/emails/custom/${response.data.id}`);
   };
 
->>>>>>> 46138d38
   const goBack = () => {
     clHistory.push('/admin/messaging/emails/custom');
   };
@@ -61,13 +32,6 @@
       <PageTitle>
         <FormattedMessage {...messages.addCampaignTitle} />
       </PageTitle>
-<<<<<<< HEAD
-      <Formik
-        initialValues={initialValues()}
-        onSubmit={handleSubmit}
-        render={renderFn}
-        validate={validateCampaignForm}
-=======
       <CampaignForm
         defaultValues={{
           sender: 'author',
@@ -75,7 +39,6 @@
             (!isNilOrError(authUser) && authUser.attributes.email) || '',
         }}
         onSubmit={handleSubmit}
->>>>>>> 46138d38
       />
     </div>
   );
