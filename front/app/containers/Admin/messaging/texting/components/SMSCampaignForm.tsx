import React, { useState, useEffect } from 'react';

// components
import TextArea from 'components/UI/TextArea';
import Button from 'components/UI/Button';
import { Label, Box, Error } from '@citizenlab/cl2-component-library';
import RemainingCharacters from '../components/RemainingCharacters';

// utils
import { isNilOrError } from 'utils/helperUtils';
import clHistory from 'utils/cl-router/history';

// services
import {
  updateTextingCampaign,
  addTextingCampaign,
  ITextingCampaignData,
} from 'services/textingCampaigns';

interface Props {
  className?: string;
  formIsLocked?: boolean;
  campaign?: ITextingCampaignData;
}

type InvalidPhoneNumberError = {
  error: 'invalid';
  invalid_numbers: string[];
};
type PhoneNumberError = InvalidPhoneNumberError;

// For completeness:
//
// // This error should normally not be returned as we disable
// // the submit button if message is too long
// type TooLongMessageError = {
//   error: 'too_long';
//   // character count of message
//   count: number;
// };

// type MessageError = TooLongMessageError;

// type SMSCampaignError = PhoneNumberError | MessageError;

const MAX_CHAR_COUNT = 320;

const SMSCampaignForm = ({
  className,
  formIsLocked = false,
  campaign,
}: Props) => {
  const campaignId = !isNilOrError(campaign) ? campaign.id : null;
  const [inputPhoneNumbers, setInputPhoneNumbers] = useState<string | null>(
    null
  );
  const [inputMessage, setInputMessage] = useState<string | null>(null);
  const [remainingChars, setRemainingChars] = useState(MAX_CHAR_COUNT);
  const [hasPhoneNumbers, setHasPhoneNumbers] = useState(false);
  const [hasInvalidPhoneNumbersError, setHasInvalidPhoneNumbersError] =
    useState(false);
  const [isLoading, setIsLoading] = useState(false);

  useEffect(() => {
    if (!isNilOrError(campaign)) {
      setInputMessage(campaign.attributes.message);
      setInputPhoneNumbers(campaign.attributes.phone_numbers.join(', '));
    }
  }, [campaign]);

  // update validation on loading a draft message
  useEffect(() => {
    setRemainingChars(MAX_CHAR_COUNT - (inputMessage?.length || 0));
  }, [inputMessage]);

  useEffect(() => {
    if (!isNilOrError(inputPhoneNumbers)) {
      setHasPhoneNumbers(inputPhoneNumbers.length > 0);
    }
  }, [inputPhoneNumbers]);

  const handleInputPhoneNumbersChange = (value: string) => {
    setHasInvalidPhoneNumbersError(false);
    setInputPhoneNumbers(value);
  };

  const handleInputMessageChange = (value: string) => {
    setInputMessage(value);
  };

  const handleOnSubmit = async (event: React.FormEvent) => {
    event.preventDefault();

    if (isNilOrError(inputMessage) || isNilOrError(inputPhoneNumbers)) return;

    const splitNumbers = inputPhoneNumbers.split(',');
    try {
      setIsLoading(true);
      // if there's a campaignId and in this function,
      // we're in a draft campaign. Otherwise it's a new campaign.
      const result = campaignId
        ? await updateTextingCampaign(campaignId, {
            message: inputMessage,
            phone_numbers: splitNumbers,
          })
        : await addTextingCampaign(inputMessage, splitNumbers);
      const { id } = result.data;
      const url = `/admin/messaging/texting/${id}/preview`;
      clHistory.replace(url);
    } catch (e) {
      setIsLoading(false);
      const invalidPhoneNumberError: InvalidPhoneNumberError | undefined =
        e.json.errors.phone_numbers?.find(
          // at this stage there's only 1 possible phone number error (invalid)
          // so if the phone_numbers key is on e.json.errors, this line should
          // always find an InvalidPhoneNumberError. The undefined lies in not
          // finding the phone_numbers key on the e.json.errors object.
          (phoneNumberError: PhoneNumberError) =>
            phoneNumberError.error === 'invalid'
        );

      if (invalidPhoneNumberError) {
        setHasInvalidPhoneNumbersError(true);
      }
    }
  };

<<<<<<< HEAD
  const overCharacterLimit = remainingChars < 0;
  const isButtonDisabled = overCharacterLimit || !hasPhoneNumbers;
  // no campaign = creating new SMS, campaign = updating existing draft
  const buttonCopy = isNilOrError(campaignId)
    ? 'Preview SMS'
    : 'Update and preview SMS';
=======
  const messageIsPastCharacterLimit = remainingChars < 0;
  const hasPhoneNumbersError = !hasPhoneNumbers || hasInvalidPhoneNumbersError;
  const hasMessageError = messageIsPastCharacterLimit;
  const isButtonDisabled = hasMessageError || hasPhoneNumbersError;
>>>>>>> 9bb1c158

  return (
    <form className={className} onSubmit={handleOnSubmit}>
      <Box marginBottom="20px">
        <Label>
          {formIsLocked
            ? 'Sent to:'
            : 'Enter a list of phone numbers. Separate each number by a comma and include the international dialing code (eg. +1).'}
        </Label>
        <TextArea
          rows={8}
          maxRows={8}
          value={inputPhoneNumbers}
          disabled={formIsLocked}
          onChange={handleInputPhoneNumbersChange}
        />
        {hasInvalidPhoneNumbersError && (
          <Error text={'One or more of the phone numbers are invalid.'} />
        )}
      </Box>
      <Box marginBottom="30px">
        <Label>Message</Label>
        <TextArea
          rows={8}
          maxRows={8}
          value={inputMessage}
          disabled={formIsLocked}
          onChange={handleInputMessageChange}
        />
        {!formIsLocked && (
          <RemainingCharacters
            remainingChars={remainingChars}
            overCharacterLimit={messageIsPastCharacterLimit}
          />
        )}
      </Box>

      {!formIsLocked && (
        <Box display="flex" justifyContent="flex-start">
          <Button
            buttonStyle="primary"
            size="2"
            type="submit"
            text={buttonCopy}
            onClick={handleOnSubmit}
            disabled={isButtonDisabled}
            processing={isLoading}
          />
        </Box>
      )}
    </form>
  );
};

export default SMSCampaignForm;<|MERGE_RESOLUTION|>--- conflicted
+++ resolved
@@ -125,19 +125,14 @@
     }
   };
 
-<<<<<<< HEAD
-  const overCharacterLimit = remainingChars < 0;
-  const isButtonDisabled = overCharacterLimit || !hasPhoneNumbers;
   // no campaign = creating new SMS, campaign = updating existing draft
   const buttonCopy = isNilOrError(campaignId)
     ? 'Preview SMS'
     : 'Update and preview SMS';
-=======
   const messageIsPastCharacterLimit = remainingChars < 0;
   const hasPhoneNumbersError = !hasPhoneNumbers || hasInvalidPhoneNumbersError;
   const hasMessageError = messageIsPastCharacterLimit;
   const isButtonDisabled = hasMessageError || hasPhoneNumbersError;
->>>>>>> 9bb1c158
 
   return (
     <form className={className} onSubmit={handleOnSubmit}>
