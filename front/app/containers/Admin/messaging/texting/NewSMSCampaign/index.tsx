--- conflicted
+++ resolved
@@ -4,7 +4,6 @@
 // components
 import TextArea from 'components/UI/TextArea';
 import Button from 'components/UI/Button';
-<<<<<<< HEAD
 import {
   Label,
   Box,
@@ -12,9 +11,6 @@
   Error,
 } from '@citizenlab/cl2-component-library';
 import { Section, SectionField } from 'components/admin/Section';
-=======
-import { Label, Box, IconTooltip } from '@citizenlab/cl2-component-library';
->>>>>>> 2726bbda
 import HelmetIntl from 'components/HelmetIntl';
 import TextingHeader from '../components/TextingHeader';
 import RemainingCharacters from '../components/RemainingCharacters';
@@ -71,17 +67,12 @@
       const { id } = result.data;
       const url = `/admin/messaging/texting/${id}/preview`;
       clHistory.replace(url);
-<<<<<<< HEAD
     } catch (e) {
       const errors = e.json.errors.map((error: CLError) => error.error);
 
       if (errors.includes('invalid_phone_numbers')) {
         setHasInvalidPhoneNumbersError(true);
       }
-=======
-    } catch (error) {
-      // handle error here in subsequent ticket
->>>>>>> 2726bbda
     }
   };
 
@@ -129,6 +120,9 @@
             value={inputPhoneNumbers}
             onChange={handleInputPhoneNumbersChange}
           />
+          {hasInvalidPhoneNumbersError && (
+            <Error text={formatMessage(messages.invalidPhoneNumbers)} />
+          )}
         </Box>
         <Box marginBottom="30px">
           <Label>
@@ -154,58 +148,8 @@
             onClick={handleOnSubmit}
             disabled={!isSubmitButtonEnabled}
           />
-<<<<<<< HEAD
-        </SectionField>
-        <StyledForm onSubmit={handleOnSubmit}>
-          <SectionField>
-            <Label>
-              Enter a list of phone numbers. Separate each number by a comma and
-              include the international dialing code (eg. +1).
-            </Label>
-            <TextArea
-              rows={8}
-              maxRows={8}
-              value={inputPhoneNumbers}
-              onChange={handleInputPhoneNumbersChange}
-            />
-            {hasInvalidPhoneNumbersError && (
-              <Error text={formatMessage(messages.invalidPhoneNumbers)} />
-            )}
-          </SectionField>
-          <SectionField>
-            <Label>
-              Message <IconTooltip content="Help goes here" />
-            </Label>
-            <TextArea
-              rows={8}
-              maxRows={8}
-              value={inputMessage}
-              onChange={handleInputMessageChange}
-            />
-            <RemainingCharacters
-              remainingChars={remainingChars}
-              overCharacterLimit={overCharacterLimit}
-            />
-          </SectionField>
-
-          <SectionField>
-            <Box maxWidth="250px">
-              <Button
-                buttonStyle="primary"
-                size="2"
-                type="submit"
-                text={'Preview SMS'}
-                onClick={handleOnSubmit}
-                disabled={!isSubmitButtonEnabled}
-              />
-            </Box>
-          </SectionField>
-        </StyledForm>
-      </Section>
-=======
         </Box>
       </StyledForm>
->>>>>>> 2726bbda
     </>
   );
 };
