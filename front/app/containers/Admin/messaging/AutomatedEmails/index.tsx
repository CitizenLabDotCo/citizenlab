--- conflicted
+++ resolved
@@ -55,12 +55,7 @@
     if (campaigns?.pages) {
       setGroupedCampaigns(
         campaigns.pages
-<<<<<<< HEAD
-          .map((page) => page.data)
-          .flat()
-=======
           .flatMap((page) => page.data)
->>>>>>> 4252c796
           .map(
             ({
               attributes: {
