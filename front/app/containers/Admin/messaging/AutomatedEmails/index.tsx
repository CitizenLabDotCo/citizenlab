--- conflicted
+++ resolved
@@ -55,8 +55,7 @@
     if (campaigns?.pages) {
       setGroupedCampaigns(
         campaigns.pages
-          .map((page) => page.data)
-          .flat()
+          .flatMap((page) => page.data)
           .map(
             ({
               attributes: {
@@ -106,7 +105,6 @@
           <FormattedMessage {...messages.automatedEmailCampaignsInfo} />
         </Text>
       </Box>
-<<<<<<< HEAD
       <Box background={colors.white} p="12px 40px">
         {groupedCampaigns.map(([recipient_role, group]: [string, any], i) => (
           <Box key={i} mb="30px">
@@ -169,31 +167,6 @@
                   </ListItem>
                 ))}
               </Box>
-=======
-      <Box background={colors.white} p="40px">
-        <AutomatedEmailsList>
-          {campaigns.pages
-            .flatMap((page) => page.data)
-            
-            .map((campaign) => (
-              <Row key={campaign.id}>
-                <Toggle
-                  disabled={isUndefined(campaign.attributes.enabled)}
-                  checked={
-                    isUndefined(campaign.attributes.enabled) ||
-                    campaign.attributes.enabled
-                  }
-                  onChange={handleOnEnabledToggle(campaign)}
-                />
-                <TextCell className="expand">
-                  <T
-                    value={
-                      campaign.attributes.admin_campaign_description_multiloc
-                    }
-                  />
-                </TextCell>
-              </Row>
->>>>>>> 59137106
             ))}
           </Box>
         ))}
