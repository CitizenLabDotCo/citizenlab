import Loadable from 'react-loadable';
import { LoadableLoadingAdmin } from 'components/UI/LoadableLoading';

export default () => ({
  path: 'messaging',
  component: Loadable({
    loader: () => import('.'),
    loading: LoadableLoadingAdmin,
    delay: 500,
  }),
  indexRoute: {
    component: Loadable({
      loader: () => import('./CustomEmails/All'),
      loading: LoadableLoadingAdmin,
      delay: 500,
    }),
  },
  childRoutes: [
    {
      path: 'emails/custom',
      component: Loadable({
        loader: () => import('./CustomEmails/All'),
        loading: () => null,
      }),
    },
    {
      path: 'emails/custom/new',
      component: Loadable({
        loader: () => import('./CustomEmails/New'),
        loading: () => null,
      }),
    },
    {
      path: 'emails/custom/:campaignId/edit',
      component: Loadable({
        loader: () => import('./CustomEmails/Edit'),
        loading: () => null,
      }),
    },
    {
      path: 'emails/custom/:campaignId',
      component: Loadable({
        loader: () => import('./CustomEmails/Show'),
        loading: () => null,
      }),
    },
    {
      path: 'emails/automated',
      component: Loadable({
        loader: () => import('./AutomatedEmails'),
        loading: () => null,
      }),
    },
    {
      path: 'texting',
      component: Loadable({
<<<<<<< HEAD
        loader: () => import('./texting'),
=======
        loader: () => import('./texting/CampaignList/TextCampaignList'),
>>>>>>> 0c2d0b23
        loading: () => null,
      }),
    },
  ],
});<|MERGE_RESOLUTION|>--- conflicted
+++ resolved
@@ -54,11 +54,7 @@
     {
       path: 'texting',
       component: Loadable({
-<<<<<<< HEAD
-        loader: () => import('./texting'),
-=======
         loader: () => import('./texting/CampaignList/TextCampaignList'),
->>>>>>> 0c2d0b23
         loading: () => null,
       }),
     },
