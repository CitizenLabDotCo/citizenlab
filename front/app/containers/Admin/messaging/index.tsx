--- conflicted
+++ resolved
@@ -85,21 +85,13 @@
             title={messages.helmetTitle}
             description={messages.helmetDescription}
           />
-<<<<<<< HEAD
-          {isEmpty(tabs) ? (
-            <FormattedMessage {...messages.noAccess} />
-          ) : (
-            <RouterOutlet />
-          )}
-=======
           <div id="e2e-messaging-container">
             {isEmpty(tabs) ? (
               <FormattedMessage {...messages.noAccess} />
             ) : (
-              children
+              <RouterOutlet />
             )}
           </div>
->>>>>>> fd4b174b
         </TabbedResource>
       </>
     );
