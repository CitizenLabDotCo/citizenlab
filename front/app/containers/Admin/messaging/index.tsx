--- conflicted
+++ resolved
@@ -14,7 +14,6 @@
 type Props = {
   canManageAutomatedCampaigns: boolean | null;
   canManageManualCampaigns: boolean | null;
-  canManageTextingCampaigns: boolean | null;
   manualEmailingEnabled: boolean | null;
   automatedEmailingEnabled: boolean | null;
   textingEnabled: boolean | null;
@@ -32,10 +31,6 @@
       location: { pathname },
     } = this.props;
     const tabs: any = [];
-<<<<<<< HEAD
-    const textingFeatureActive = true; // Hack for manual dev testing & to pass linting.
-=======
->>>>>>> c4c7c544
 
     if (
       this.props.canManageManualCampaigns &&
@@ -47,16 +42,6 @@
       });
     }
     if (this.props.textingEnabled) {
-      tabs.push({
-        label: formatMessage(messages.tabTexting),
-        url: '/admin/messaging/texting',
-      });
-    }
-    if (
-      textingFeatureActive
-      // this.props.canManageTextingCampaigns &&
-      // this.props.textingEnabled
-    ) {
       tabs.push({
         label: formatMessage(messages.tabTexting),
         url: '/admin/messaging/texting',
