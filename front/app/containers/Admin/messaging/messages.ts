--- conflicted
+++ resolved
@@ -196,19 +196,11 @@
   tabCustomEmail: {
     id: 'app.containers.Admin.Campaigns.tabCustomEmail',
     defaultMessage: 'Send email',
-<<<<<<< HEAD
   },
   tabAutomatedEmails: {
     id: 'app.containers.Admin.Campaigns.tabAutomatedEmails',
     defaultMessage: 'Automated emails',
   },
-=======
-  },
-  tabAutomatedEmails: {
-    id: 'app.containers.Admin.Campaigns.tabAutomatedEmails',
-    defaultMessage: 'Automated emails',
-  },
->>>>>>> 0c2d0b23
   tabTexting: {
     id: 'app.containers.Admin.Campaigns.tabTexting',
     defaultMessage: 'Send SMS',
