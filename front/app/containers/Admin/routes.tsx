import React, { lazy } from 'react';

import moduleConfiguration from 'modules';
import { Navigate, useLocation } from 'react-router-dom';

import { IAppConfigurationData } from 'api/app_configuration/types';
import useAppConfiguration from 'api/app_configuration/useAppConfiguration';

import PageLoading from 'components/UI/PageLoading';
import Unauthorized from 'components/Unauthorized';

import { removeLocale } from 'utils/cl-router/updateLocationDescriptor';
import { isUUID } from 'utils/helperUtils';
import { usePermission } from 'utils/permissions';

import communityMonitorsRoutes, {
  communityMonitorRouteTypes,
} from './communityMonitor/routes';
import createDashboardRoutes, { dashboardRouteTypes } from './dashboard/routes';
import ideasRoutes, { ideaRouteTypes } from './ideas/routes';
import inspirationHubRoutes, {
  inspirationHubRouteTypes,
} from './inspirationHub/routes';
import invitationsRoutes, { invitationRouteTypes } from './invitations/routes';
import createAdminMessagingRoutes, {
  messagingRouteTypes,
} from './messaging/routes';
import pagesAndMenuRoutes, {
  pagesAndMenuRouteTypes,
} from './pagesAndMenu/routes';
import projectFoldersRoutes, {
  projectFolderRouteTypes,
} from './projectFolders/routes';
import createAdminProjectsRoutes, {
  projectsRouteTypes,
} from './projects/routes';
import reportingRoutes, { reportingRouteTypes } from './reporting/routes';
import settingsRoutes, { settingRouteTypes } from './settings/routes';
import toolsRoutes, { toolRouteTypes } from './tools/routes';
import createAdminUsersRoutes, { userRouteTypes } from './users/routes';

const AdminContainer = lazy(() => import('containers/Admin'));
const AdminFavicon = lazy(() => import('containers/Admin/favicon'));
const ProjectDescriptionBuilderComponent = React.lazy(
  () => import('containers/ProjectDescriptionBuilder')
);
const FullscreenPreview = React.lazy(
  () => import('containers/ProjectDescriptionBuilder/FullscreenPreview')
);

export type AdminRoute<T extends string = string> = `/admin/${T}`;

export type AdminRouteTypes =
  | '/admin'
  | ideaRouteTypes
  | userRouteTypes
  | invitationRouteTypes
  | dashboardRouteTypes
  | projectFolderRouteTypes
  | toolRouteTypes
  | communityMonitorRouteTypes
  | reportingRouteTypes
  | messagingRouteTypes
  | pagesAndMenuRouteTypes
  | projectsRouteTypes
  | settingRouteTypes
  | inspirationHubRouteTypes;

const isTemplatePreviewPage = (urlSegments: string[]) =>
  urlSegments.length === 4 &&
  urlSegments[0] === 'admin' &&
  urlSegments[1] === 'projects' &&
  urlSegments[2] === 'templates' &&
  isUUID(urlSegments[3]);

const getRedirectURL = (
  appConfiguration: IAppConfigurationData,
  pathname: string | undefined,
  urlLocale: string | null
) => {
  const localeSegment = urlLocale ? `/${urlLocale}` : '';

  if (appConfiguration.attributes.settings.core.lifecycle_stage === 'churned') {
    return `${localeSegment}/subscription-ended`;
  }

  // get array with url segments (e.g. 'admin/projects/all' becomes ['admin', 'projects', 'all'])
  const urlSegments = pathname
    ? pathname.replace(/^\/+/g, '').split('/')
    : null;

  // check if the unauthorized user is trying to access a template preview page (url pattern: /admin/projects/templates/[id])
  if (urlSegments && isTemplatePreviewPage(urlSegments)) {
    const templateId = urlSegments[3];
    // if so, redirect them to the citizen-facing version of the template preview page (url pattern: /templates/[id])
    return `${localeSegment}/templates/${templateId}`;
  }

  return null;
};

const IndexElement = () => {
  const location = useLocation();
  const { pathname, urlLocale } = removeLocale(location.pathname);

  const accessAuthorized = usePermission({
    item: { type: 'route', path: pathname },
    action: 'access',
  });

  const { data: appConfiguration } = useAppConfiguration();

  if (!appConfiguration) return null;

  const redirectURL = accessAuthorized
    ? null
    : getRedirectURL(appConfiguration.data, pathname, urlLocale);

  if (!redirectURL && !accessAuthorized) {
    return <Unauthorized />;
  } else if (redirectURL) {
    return <Navigate to={redirectURL} />;
  }

  return (
    <PageLoading>
      <AdminContainer />
    </PageLoading>
  );
};

export enum descriptionBuilderRoutes {
  projectdescriptionBuilder = 'project-description-builder',
  description = `project-description-builder/projects/:projectId/description`,
  preview = `project-description-builder/projects/:projectId/preview`,
}

const createAdminRoutes = () => {
  return {
    path: 'admin',
    element: <IndexElement />,
    children: [
      {
        // Careful: moderators currently have access to the admin index route
        // Adjust isModerator in routePermissions.ts if needed.
        path: '',
        element: <Navigate to="dashboard/overview" />,
      },
      createDashboardRoutes(),
      createAdminUsersRoutes(),
      createAdminProjectsRoutes(),
      settingsRoutes(),
      pagesAndMenuRoutes(),
      invitationsRoutes(),
      createAdminMessagingRoutes(),
      ideasRoutes(),
      projectFoldersRoutes(),
      ...reportingRoutes(),
      toolsRoutes(),
<<<<<<< HEAD
      communityMonitorsRoutes(),
      projectLibraryRoutes(),
=======
      inspirationHubRoutes(),
>>>>>>> 761ffed3
      // This path is only reachable via URL.
      // It's a pragmatic solution to reduce workload
      // on the team so admins can set their favicon.
      {
        path: 'favicon',
        element: (
          <PageLoading>
            <AdminFavicon />
          </PageLoading>
        ),
      },
      {
        path: descriptionBuilderRoutes.description,
        element: <ProjectDescriptionBuilderComponent />,
      },
      {
        path: descriptionBuilderRoutes.preview,
        element: <FullscreenPreview />,
      },
      ...moduleConfiguration.routes.admin,
    ],
  };
};

export default createAdminRoutes;<|MERGE_RESOLUTION|>--- conflicted
+++ resolved
@@ -157,12 +157,8 @@
       projectFoldersRoutes(),
       ...reportingRoutes(),
       toolsRoutes(),
-<<<<<<< HEAD
       communityMonitorsRoutes(),
-      projectLibraryRoutes(),
-=======
       inspirationHubRoutes(),
->>>>>>> 761ffed3
       // This path is only reachable via URL.
       // It's a pragmatic solution to reduce workload
       // on the team so admins can set their favicon.
