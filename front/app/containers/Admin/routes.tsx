import React, { lazy } from 'react';

import moduleConfiguration from 'modules';
import { Navigate, useLocation } from 'react-router-dom';

import { IAppConfigurationData } from 'api/app_configuration/types';
import useAppConfiguration from 'api/app_configuration/useAppConfiguration';
import useAuthUser from 'api/me/useAuthUser';

import PageLoading from 'components/UI/PageLoading';
import Unauthorized from 'components/Unauthorized';

import { removeLocale } from 'utils/cl-router/updateLocationDescriptor';
import { isNilOrError, isUUID } from 'utils/helperUtils';
import { usePermission } from 'utils/permissions';

import createDashboardRoutes, { dashboardRouteTypes } from './dashboard/routes';
import ideasRoutes, { ideaRouteTypes } from './ideas/routes';
import createAdminInitiativesRoutes, {
  initiativeRouteTypes,
} from './initiatives/routes';
import invitationsRoutes, { invitationRouteTypes } from './invitations/routes';
import createAdminMessagingRoutes, {
  messagingRouteTypes,
} from './messaging/routes';
import pagesAndMenuRoutes, {
  pagesAndMenuRouteTypes,
} from './pagesAndMenu/routes';
import projectFoldersRoutes, {
  projectFolderRouteTypes,
} from './projectFolders/routes';
import createAdminProjectsRoutes, {
  projectsRouteTypes,
} from './projects/routes';
import reportingRoutes, { reportingRouteTypes } from './reporting/routes';
import settingsRoutes, { settingRouteTypes } from './settings/routes';
import toolsRoutes, { toolRouteTypes } from './tools/routes';
import createAdminUsersRoutes, { userRouteTypes } from './users/routes';

const AdminContainer = lazy(() => import('containers/Admin'));
const AdminFavicon = lazy(() => import('containers/Admin/favicon'));

export type AdminRoute<T extends string = string> = `/admin/${T}`;
<<<<<<< HEAD
export type AdminRouteTypes =
  | initiativeRouteTypes
  | ideaRouteTypes
  | userRouteTypes
  | invitationRouteTypes
  | dashboardRouteTypes
  | projectFolderRouteTypes
  | toolRouteTypes
  | reportingRouteTypes
  | messagingRouteTypes
  | pagesAndMenuRouteTypes
  | projectsRouteTypes
  | settingRouteTypes;
=======

export type AdminRouteTypes = initiativeRouteTypes;
>>>>>>> 85cd123c

const isTemplatePreviewPage = (urlSegments: string[]) =>
  urlSegments.length === 4 &&
  urlSegments[0] === 'admin' &&
  urlSegments[1] === 'projects' &&
  urlSegments[2] === 'templates' &&
  isUUID(urlSegments[3]);

const getRedirectURL = (
  appConfiguration: IAppConfigurationData,
  pathname: string | undefined,
  urlLocale: string | null
) => {
  const localeSegment = urlLocale ? `/${urlLocale}` : '';

  if (appConfiguration.attributes.settings.core.lifecycle_stage === 'churned') {
    return `${localeSegment}/subscription-ended`;
  }

  // get array with url segments (e.g. 'admin/projects/all' becomes ['admin', 'projects', 'all'])
  const urlSegments = pathname
    ? pathname.replace(/^\/+/g, '').split('/')
    : null;

  // check if the unauthorized user is trying to access a template preview page (url pattern: /admin/projects/templates/[id])
  if (urlSegments && isTemplatePreviewPage(urlSegments)) {
    const templateId = urlSegments[3];
    // if so, redirect them to the citizen-facing version of the template preview page (url pattern: /templates/[id])
    return `${localeSegment}/templates/${templateId}`;
  }

  return null;
};

const IndexElement = () => {
  const location = useLocation();
  const { pathname, urlLocale } = removeLocale(location.pathname);

  const accessAuthorized = usePermission({
    item: { type: 'route', path: pathname },
    action: 'access',
  });

  const { data: appConfiguration } = useAppConfiguration();
  const { data: authUser } = useAuthUser();

  if (isNilOrError(appConfiguration) || authUser === undefined) return null;

  const redirectURL = accessAuthorized
    ? null
    : getRedirectURL(appConfiguration.data, pathname, urlLocale);

  if (!redirectURL && !accessAuthorized) {
    return <Unauthorized />;
  } else if (redirectURL) {
    return <Navigate to={redirectURL} />;
  }

  return (
    <PageLoading>
      <AdminContainer />
    </PageLoading>
  );
};

const createAdminRoutes = () => {
  return {
    path: 'admin',
    element: <IndexElement />,
    children: [
      {
        // Careful: moderators currently have access to the admin index route
        // Adjust isModerator in routePermissions.ts if needed.
        path: '',
        element: <Navigate to="dashboard/overview" />,
      },
      createDashboardRoutes(),
      createAdminInitiativesRoutes(),
      createAdminUsersRoutes(),
      createAdminProjectsRoutes(),
      settingsRoutes(),
      pagesAndMenuRoutes(),
      invitationsRoutes(),
      createAdminMessagingRoutes(),
      ideasRoutes(),
      projectFoldersRoutes(),
      reportingRoutes(),
      toolsRoutes(),
      // This path is only reachable via URL.
      // It's a pragmatic solution to reduce workload
      // on the team so admins can set their favicon.
      {
        path: 'favicon',
        element: (
          <PageLoading>
            <AdminFavicon />
          </PageLoading>
        ),
      },
      ...moduleConfiguration.routes.admin,
    ],
  };
};

export default createAdminRoutes;<|MERGE_RESOLUTION|>--- conflicted
+++ resolved
@@ -41,7 +41,7 @@
 const AdminFavicon = lazy(() => import('containers/Admin/favicon'));
 
 export type AdminRoute<T extends string = string> = `/admin/${T}`;
-<<<<<<< HEAD
+
 export type AdminRouteTypes =
   | initiativeRouteTypes
   | ideaRouteTypes
@@ -55,10 +55,6 @@
   | pagesAndMenuRouteTypes
   | projectsRouteTypes
   | settingRouteTypes;
-=======
-
-export type AdminRouteTypes = initiativeRouteTypes;
->>>>>>> 85cd123c
 
 const isTemplatePreviewPage = (urlSegments: string[]) =>
   urlSegments.length === 4 &&
