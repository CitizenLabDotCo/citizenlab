--- conflicted
+++ resolved
@@ -16,12 +16,7 @@
 import SubmitWrapper from 'components/admin/SubmitWrapper';
 import { Section, SectionField } from 'components/admin/Section';
 import HelmetIntl from 'components/HelmetIntl';
-<<<<<<< HEAD
-import Button from 'components/UI/Button';
-import Warning from 'components/UI/Warning';
-
-=======
->>>>>>> b8201ca1
+
 const InviteUsersWithSeatsModal = lazy(
   () => import('components/admin/SeatBasedBilling/InviteUsersWithSeatsModal')
 );
@@ -32,11 +27,7 @@
 // hooks
 import useFeatureFlag from 'hooks/useFeatureFlag';
 import useExceedsSeats from 'hooks/useExceedsSeats';
-<<<<<<< HEAD
-import useGroups from 'api/groups/useGroups';
-=======
 import useAppConfigurationLocales from 'hooks/useAppConfigurationLocales';
->>>>>>> b8201ca1
 
 // services
 import {
@@ -49,16 +40,6 @@
   IInvitesNewSeats,
 } from 'services/invites';
 
-<<<<<<< HEAD
-// resources
-import GetAppConfigurationLocales, {
-  GetAppConfigurationLocalesChildProps,
-} from 'resources/GetAppConfigurationLocales';
-import GetLocale, { GetLocaleChildProps } from 'resources/GetLocale';
-import GetProjects, { GetProjectsChildProps } from 'resources/GetProjects';
-
-=======
->>>>>>> b8201ca1
 // i18n
 import { FormattedMessage, useIntl } from 'utils/cl-intl';
 import messages from '../messages';
@@ -69,7 +50,6 @@
 
 // typings
 import { Locale, IOption } from 'typings';
-import { IGroupData } from 'api/groups/types';
 
 const StyledTabs = styled(Tabs)`
   margin-bottom: 35px;
@@ -77,27 +57,9 @@
 
 export type TInviteTabName = 'template' | 'manual';
 
-<<<<<<< HEAD
-const StyledWarning = styled(Warning)`
-  margin-top: 5px;
-`;
-
-export interface InputProps {}
-
-interface DataProps {
-  projects: GetProjectsChildProps;
-  locale: GetLocaleChildProps;
-  tenantLocales: GetAppConfigurationLocalesChildProps;
-}
-
-interface Props extends InputProps, DataProps {}
-
-const Invitations = ({ projects, locale, tenantLocales }: Props) => {
-=======
 const Invitations = () => {
->>>>>>> b8201ca1
   const { formatMessage } = useIntl();
-  const { data: groups } = useGroups({ membershipType: 'manual' });
+
   const hasSeatBasedBillingEnabled = useFeatureFlag({
     name: 'seat_based_billing',
   });
@@ -146,58 +108,6 @@
     }
   }, [tenantLocales, selectedLocale]);
 
-<<<<<<< HEAD
-  const getProjectOptions = (
-    projects: GetProjectsChildProps,
-    locale: GetLocaleChildProps,
-    tenantLocales: GetAppConfigurationLocalesChildProps
-  ) => {
-    const { projectsList } = projects;
-
-    if (
-      !isNilOrError(locale) &&
-      !isNilOrError(tenantLocales) &&
-      !isNilOrError(projectsList) &&
-      projectsList.length > 0
-    ) {
-      return projectsList.map((project) => ({
-        value: project.id,
-        label: getLocalized(
-          project.attributes.title_multiloc,
-          locale,
-          tenantLocales
-        ),
-      }));
-    }
-
-    return null;
-  };
-
-  const getGroupOptions = (
-    groups: IGroupData[],
-    locale: GetLocaleChildProps,
-    tenantLocales: GetAppConfigurationLocalesChildProps
-  ) => {
-    if (
-      !isNilOrError(locale) &&
-      !isNilOrError(tenantLocales) &&
-      groups.length > 0
-    ) {
-      return groups.map((group) => ({
-        value: group.id,
-        label: getLocalized(
-          group.attributes.title_multiloc,
-          locale,
-          tenantLocales
-        ),
-      }));
-    }
-
-    return null;
-  };
-
-=======
->>>>>>> b8201ca1
   const resetErrorAndSuccessState = () => {
     setProcessed(false);
     setApiErrors(null);
@@ -485,18 +395,7 @@
     }
   };
 
-<<<<<<< HEAD
-  const projectOptions = getProjectOptions(projects, locale, tenantLocales);
-  const groupOptions = getGroupOptions(
-    groups?.data || [],
-    locale,
-    tenantLocales
-  );
-
-  const invitationTabs = [
-=======
   const invitationTabs: { name: TInviteTabName; label: string }[] = [
->>>>>>> b8201ca1
     {
       name: 'template',
       label: formatMessage(messages.importTab),
@@ -599,20 +498,4 @@
   );
 };
 
-<<<<<<< HEAD
-const Data = adopt<DataProps>({
-  projects: (
-    <GetProjects publicationStatuses={['draft', 'published', 'archived']} />
-  ),
-  locale: <GetLocale />,
-  tenantLocales: <GetAppConfigurationLocales />,
-});
-
-export default (inputProps: InputProps) => (
-  <Data {...inputProps}>
-    {(dataProps: DataProps) => <Invitations {...inputProps} {...dataProps} />}
-  </Data>
-);
-=======
-export default Invitations;
->>>>>>> b8201ca1
+export default Invitations;