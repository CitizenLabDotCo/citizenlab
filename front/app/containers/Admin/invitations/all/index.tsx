import React, { useState } from 'react';

// components
import { Table, Tbody, Tfoot, Tr, Td } from 'components/admin/Table';
import Pagination from 'components/admin/Pagination';
import Button from 'components/UI/Button';
import TableHeader from './TableHeader';
import TableRow from './TableRow';
import SearchInput from 'components/UI/SearchInput';

// resources
import GetInvites, {
  GetInvitesChildProps,
  SortAttribute,
} from 'resources/GetInvites';

// i18n
import messages from '../messages';
import { FormattedMessage } from 'utils/cl-intl';

// styling
import styled from 'styled-components';
import { colors, stylingConsts } from 'utils/styleUtils';

// utils
import { API_PATH } from 'containers/App/constants';
import { requestBlob } from 'utils/request';
import { isNilOrError } from 'utils/helperUtils';
import { isEmpty } from 'lodash-es';
import { saveAs } from 'file-saver';

const Container = styled.div`
  th::after {
    margin-top: -7px !important;
  }
`;

const HeaderContainer = styled.div`
  display: flex;
  justify-content: space-between;
  align-items: center;
  padding: 0;
  margin: 0;
  margin-bottom: 30px;

  .no-padding-right button {
    padding-right: 0;
  }
`;

const EmptyStateContainer = styled.div`
  display: flex;
  align-items: center;
  justify-content: center;
`;

<<<<<<< HEAD
const InvitesTable = ({
  invitesList,
  sortAttribute,
  sortDirection,
  currentPage,
  lastPage,
  onChangeSorting,
  onChangePage,
  onChangeSearchTerm,
}: GetInvitesChildProps) => {
  const [searchValue, setSearchValue] = useState('');
  const [exporting, setExporting] = useState(false);

  if (isNilOrError(invitesList)) return null;

  const handleInvitesExport = async () => {
=======
const InfoIcon = styled(Icon)`
  fill: ${colors.teal700};
  width: 20px;
  height: 20px;
  cursor: pointer;

  &:hover {
    fill: #000;
  }
`;

export interface InputProps {}

interface Props extends InputProps, GetInvitesChildProps {}

interface State {
  searchValue: string;
  exporting: boolean;
}

class InvitesTable extends React.PureComponent<Props, State> {
  constructor(props: Props) {
    super(props);
    this.state = {
      searchValue: '',
      exporting: false,
    };
  }

  handleInvitesExport = async () => {
>>>>>>> 6aacf520
    try {
      setExporting(true);

      const blob = await requestBlob(
        `${API_PATH}/invites/as_xlsx`,
        'application/vnd.openxmlformats-officedocument.spreadsheetml.sheet'
      );

      saveAs(blob, 'invites-export.xlsx');

      setExporting(false);
    } catch (error) {
      setExporting(false);
    }
  };

  const handleSortHeaderClick = (sortAttribute: SortAttribute) => () => {
    onChangeSorting(sortAttribute);
  };

  const handleChangeSearchTerm = (searchValue: string) => {
    setSearchValue(searchValue);
    onChangeSearchTerm(searchValue);
  };

<<<<<<< HEAD
  console.log(sortDirection);

  return (
    <Container>
      <HeaderContainer>
        <SearchInput
          onChange={handleChangeSearchTerm}
          a11y_numberOfSearchResults={invitesList.length}
        />
        <Button
          buttonStyle="cl-blue"
          icon="download"
          onClick={handleInvitesExport}
          processing={exporting}
        >
          <FormattedMessage {...messages.exportInvites} />
        </Button>
      </HeaderContainer>

      {invitesList.length > 0 && (
        <Table
          border={`1px solid ${colors.grey300}`}
          borderRadius={stylingConsts.borderRadius}
          innerBorders={{
            headerCells: true,
            bodyRows: true,
          }}
        >
          <TableHeader
            sortAttribute={sortAttribute}
            sortDirection={sortDirection}
            onSortHeaderClick={handleSortHeaderClick}
          />

          <Tbody>
            {invitesList.map((invite) => (
              <TableRow key={invite.id} invite={invite} />
            ))}
          </Tbody>

          {currentPage && lastPage && lastPage > 1 && (
            <Tfoot background={colors.grey50}>
              <Tr>
                <Td colSpan="5">
                  <Pagination
                    currentPage={currentPage}
                    totalPages={lastPage}
                    loadPage={onChangePage}
                  />
                </Td>
              </Tr>
            </Tfoot>
=======
  render() {
    const { searchValue, exporting } = this.state;
    const {
      invitesList,
      sortAttribute,
      sortDirection,
      currentPage,
      lastPage,
      onChangePage,
    } = this.props;

    if (!isNilOrError(invitesList)) {
      return (
        <Container className={this.props['className']}>
          <HeaderContainer>
            <SearchInput
              onChange={this.handleChangeSearchTerm}
              a11y_numberOfSearchResults={invitesList.length}
            />
            <Button
              buttonStyle="cl-blue"
              icon="download"
              onClick={this.handleInvitesExport}
              processing={exporting}
            >
              <FormattedMessage {...messages.exportInvites} />
            </Button>
          </HeaderContainer>

          {invitesList.length > 0 && (
            <Table sortable>
              <Table.Header>
                <Table.Row>
                  <Table.HeaderCell
                    sorted={
                      sortAttribute === 'email' ? sortDirection : undefined
                    }
                    onClick={this.handleSortHeaderClick('email')}
                    width={3}
                  >
                    <FormattedMessage {...messages.email} />
                  </Table.HeaderCell>
                  <Table.HeaderCell
                    sorted={
                      sortAttribute === 'last_name' ? sortDirection : undefined
                    }
                    onClick={this.handleSortHeaderClick('last_name')}
                    width={2}
                  >
                    <FormattedMessage {...messages.name} />
                  </Table.HeaderCell>
                  <Table.HeaderCell
                    sorted={
                      sortAttribute === 'created_at' ? sortDirection : undefined
                    }
                    onClick={this.handleSortHeaderClick('created_at')}
                    width={1}
                  >
                    <FormattedMessage {...messages.invitedSince} />
                  </Table.HeaderCell>
                  <Table.HeaderCell
                    sorted={
                      sortAttribute === 'invite_status'
                        ? sortDirection
                        : undefined
                    }
                    onClick={this.handleSortHeaderClick('invite_status')}
                    width={1}
                    textAlign="center"
                  >
                    <FormattedMessage {...messages.inviteStatus} />
                  </Table.HeaderCell>
                  <Table.HeaderCell width={1} textAlign="center">
                    <FormattedMessage {...messages.deleteInvite} />
                    <Popup
                      content={
                        <FormattedMessage {...messages.deleteInviteTooltip} />
                      }
                      trigger={
                        <button>
                          <InfoIcon name="info-solid" />
                        </button>
                      }
                    />
                  </Table.HeaderCell>
                </Table.Row>
              </Table.Header>

              <Table.Body>
                {invitesList.map((invite) => (
                  <Row key={invite.id} invite={invite} />
                ))}
              </Table.Body>

              {currentPage && lastPage && lastPage > 1 && (
                <Table.Footer fullWidth={true}>
                  <Table.Row>
                    <Table.HeaderCell colSpan="6">
                      <Pagination
                        currentPage={currentPage}
                        totalPages={lastPage}
                        loadPage={onChangePage}
                      />
                    </Table.HeaderCell>
                  </Table.Row>
                </Table.Footer>
              )}
            </Table>
          )}

          {isEmpty(invitesList) && !isEmpty(searchValue) && (
            <EmptyStateContainer>
              <FormattedMessage
                {...messages.currentlyNoInvitesThatMatchSearch}
              />
            </EmptyStateContainer>
>>>>>>> 6aacf520
          )}
        </Table>
      )}

      {isEmpty(invitesList) && !isEmpty(searchValue) && (
        <EmptyStateContainer>
          <FormattedMessage {...messages.currentlyNoInvitesThatMatchSearch} />
        </EmptyStateContainer>
      )}
    </Container>
  );
};

export default () => (
  <GetInvites>{(invites) => <InvitesTable {...invites} />}</GetInvites>
);<|MERGE_RESOLUTION|>--- conflicted
+++ resolved
@@ -54,7 +54,6 @@
   justify-content: center;
 `;
 
-<<<<<<< HEAD
 const InvitesTable = ({
   invitesList,
   sortAttribute,
@@ -71,38 +70,6 @@
   if (isNilOrError(invitesList)) return null;
 
   const handleInvitesExport = async () => {
-=======
-const InfoIcon = styled(Icon)`
-  fill: ${colors.teal700};
-  width: 20px;
-  height: 20px;
-  cursor: pointer;
-
-  &:hover {
-    fill: #000;
-  }
-`;
-
-export interface InputProps {}
-
-interface Props extends InputProps, GetInvitesChildProps {}
-
-interface State {
-  searchValue: string;
-  exporting: boolean;
-}
-
-class InvitesTable extends React.PureComponent<Props, State> {
-  constructor(props: Props) {
-    super(props);
-    this.state = {
-      searchValue: '',
-      exporting: false,
-    };
-  }
-
-  handleInvitesExport = async () => {
->>>>>>> 6aacf520
     try {
       setExporting(true);
 
@@ -127,9 +94,6 @@
     setSearchValue(searchValue);
     onChangeSearchTerm(searchValue);
   };
-
-<<<<<<< HEAD
-  console.log(sortDirection);
 
   return (
     <Container>
@@ -181,124 +145,6 @@
                 </Td>
               </Tr>
             </Tfoot>
-=======
-  render() {
-    const { searchValue, exporting } = this.state;
-    const {
-      invitesList,
-      sortAttribute,
-      sortDirection,
-      currentPage,
-      lastPage,
-      onChangePage,
-    } = this.props;
-
-    if (!isNilOrError(invitesList)) {
-      return (
-        <Container className={this.props['className']}>
-          <HeaderContainer>
-            <SearchInput
-              onChange={this.handleChangeSearchTerm}
-              a11y_numberOfSearchResults={invitesList.length}
-            />
-            <Button
-              buttonStyle="cl-blue"
-              icon="download"
-              onClick={this.handleInvitesExport}
-              processing={exporting}
-            >
-              <FormattedMessage {...messages.exportInvites} />
-            </Button>
-          </HeaderContainer>
-
-          {invitesList.length > 0 && (
-            <Table sortable>
-              <Table.Header>
-                <Table.Row>
-                  <Table.HeaderCell
-                    sorted={
-                      sortAttribute === 'email' ? sortDirection : undefined
-                    }
-                    onClick={this.handleSortHeaderClick('email')}
-                    width={3}
-                  >
-                    <FormattedMessage {...messages.email} />
-                  </Table.HeaderCell>
-                  <Table.HeaderCell
-                    sorted={
-                      sortAttribute === 'last_name' ? sortDirection : undefined
-                    }
-                    onClick={this.handleSortHeaderClick('last_name')}
-                    width={2}
-                  >
-                    <FormattedMessage {...messages.name} />
-                  </Table.HeaderCell>
-                  <Table.HeaderCell
-                    sorted={
-                      sortAttribute === 'created_at' ? sortDirection : undefined
-                    }
-                    onClick={this.handleSortHeaderClick('created_at')}
-                    width={1}
-                  >
-                    <FormattedMessage {...messages.invitedSince} />
-                  </Table.HeaderCell>
-                  <Table.HeaderCell
-                    sorted={
-                      sortAttribute === 'invite_status'
-                        ? sortDirection
-                        : undefined
-                    }
-                    onClick={this.handleSortHeaderClick('invite_status')}
-                    width={1}
-                    textAlign="center"
-                  >
-                    <FormattedMessage {...messages.inviteStatus} />
-                  </Table.HeaderCell>
-                  <Table.HeaderCell width={1} textAlign="center">
-                    <FormattedMessage {...messages.deleteInvite} />
-                    <Popup
-                      content={
-                        <FormattedMessage {...messages.deleteInviteTooltip} />
-                      }
-                      trigger={
-                        <button>
-                          <InfoIcon name="info-solid" />
-                        </button>
-                      }
-                    />
-                  </Table.HeaderCell>
-                </Table.Row>
-              </Table.Header>
-
-              <Table.Body>
-                {invitesList.map((invite) => (
-                  <Row key={invite.id} invite={invite} />
-                ))}
-              </Table.Body>
-
-              {currentPage && lastPage && lastPage > 1 && (
-                <Table.Footer fullWidth={true}>
-                  <Table.Row>
-                    <Table.HeaderCell colSpan="6">
-                      <Pagination
-                        currentPage={currentPage}
-                        totalPages={lastPage}
-                        loadPage={onChangePage}
-                      />
-                    </Table.HeaderCell>
-                  </Table.Row>
-                </Table.Footer>
-              )}
-            </Table>
-          )}
-
-          {isEmpty(invitesList) && !isEmpty(searchValue) && (
-            <EmptyStateContainer>
-              <FormattedMessage
-                {...messages.currentlyNoInvitesThatMatchSearch}
-              />
-            </EmptyStateContainer>
->>>>>>> 6aacf520
           )}
         </Table>
       )}
