import React from 'react';

// components
import HelmetIntl from 'components/HelmetIntl';
import TabbedResource from 'components/admin/TabbedResource';
import { Outlet as RouterOutlet } from 'react-router-dom';

// i18n
import messages from './messages';
import { InjectedIntlProps } from 'react-intl';
import { injectIntl } from 'utils/cl-intl';

const InvitationsPage = (props: InjectedIntlProps) => {
  const tabs = [
    {
      label: props.intl.formatMessage(messages.tabInviteUsers),
      url: '/admin/invitations',
      name: 'index',
    },
    {
      label: props.intl.formatMessage(messages.tabAllInvitations),
      url: '/admin/invitations/all',
      name: 'all',
    },
  ];
  const resource = {
    title: props.intl.formatMessage(messages.invitePeople),
    subtitle: props.intl.formatMessage(messages.invitationSubtitle),
  };

  return (
    <TabbedResource resource={resource} tabs={tabs}>
      <HelmetIntl
        title={messages.helmetTitle}
        description={messages.helmetDescription}
      />
<<<<<<< HEAD
      <RouterOutlet />
=======
      <div id="e2e-invitations-container">{children}</div>
>>>>>>> fd4b174b
    </TabbedResource>
  );
};

export default injectIntl(InvitationsPage);<|MERGE_RESOLUTION|>--- conflicted
+++ resolved
@@ -34,11 +34,9 @@
         title={messages.helmetTitle}
         description={messages.helmetDescription}
       />
-<<<<<<< HEAD
-      <RouterOutlet />
-=======
-      <div id="e2e-invitations-container">{children}</div>
->>>>>>> fd4b174b
+      <div id="e2e-invitations-container">
+        <RouterOutlet />
+      </div>
     </TabbedResource>
   );
 };
