--- conflicted
+++ resolved
@@ -18,9 +18,7 @@
   volunteering: messages.volunteering,
   document_annotation: messages.documentAnnotation,
   proposals: messages.proposals,
-<<<<<<< HEAD
   community_monitor_survey: messages.communityMonitorSurvey,
-=======
 };
 
 const f = (n: number) => n.toLocaleString();
@@ -31,5 +29,4 @@
   M: `${f(30_000)} - ${f(100_000)}`,
   L: `${f(100_000)} - ${f(250_000)}`,
   XL: `> ${f(250_000)}`,
->>>>>>> 0a16f8c1
 };