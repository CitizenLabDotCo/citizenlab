import React, { useMemo } from 'react';

import {
  Tr,
  Th,
  Tbody,
  Spinner,
  Box,
  StatusLabel,
  colors,
} from '@citizenlab/cl2-component-library';
import { useSearchParams } from 'react-router-dom';
import styled from 'styled-components';

import { Country } from 'api/project_library_countries/types';
import useProjectLibraryCountries from 'api/project_library_countries/useProjectLibraryCountries';
import { ProjectLibraryProjects } from 'api/project_library_projects/types';

import { useIntl } from 'utils/cl-intl';
import { removeSearchParams } from 'utils/cl-router/removeSearchParams';
import { updateSearchParams } from 'utils/cl-router/updateSearchParams';

import { STATUS_EMOJIS, STATUS_LABELS } from '../constants';
import { useLocalizeProjectLibrary } from '../utils';

import MethodLabel from './MethodLabel';
import { formatDuration } from './utils';

interface Props {
  libraryProjects?: ProjectLibraryProjects;
  isInitialLoading: boolean;
}

const Cell = styled(Th)`
  font-weight: normal;
  max-width: 200px;
`;

const TextButton = styled.button`
  margin: 0;
  padding: 0;

  &:hover {
    color: ${colors.grey800};
    text-decoration: underline;
  }

  cursor: pointer;
  font-weight: bold;
  text-align: left;
`;

const TableBody = ({ libraryProjects, isInitialLoading }: Props) => {
  const { formatMessage } = useIntl();
  const { data: countries } = useProjectLibraryCountries();
  const [searchParams] = useSearchParams();
<<<<<<< HEAD
=======
  const localizeProjectLibrary = useLocalizeProjectLibrary();
>>>>>>> af5b495f

  const drawerProjectId = searchParams.get('project_id');

  const countriesByCode = useMemo(() => {
    if (!countries) return;

    return countries.data.attributes.reduce((acc, country) => {
      acc[country.code] = country;
      return acc;
    }, {} as Record<string, Country>);
  }, [countries]);

  return (
    <Tbody>
      {isInitialLoading && (
        <Tr background={colors.white}>
          <Th colSpan={5}>
            <Spinner />
          </Th>
        </Tr>
      )}

      {libraryProjects && (
        <>
          {libraryProjects.data.map(({ attributes, id, relationships }) => {
            const countryCode = attributes.tenant_country_alpha2;
            const country =
              countryCode && countriesByCode
                ? countriesByCode[countryCode]
                : null;
            const countryString = country
              ? `${country.emoji_flag} ${country.name}`
              : '';

            return (
              <Tr key={id} background={colors.white}>
                <Cell>
                  {formatDuration(attributes.start_at)} -
                  {formatDuration(attributes.practical_end_at)}
                </Cell>
                <Cell>
                  <TextButton
                    onClick={() => {
                      id === drawerProjectId
                        ? removeSearchParams(['project_id'])
                        : updateSearchParams({ project_id: id });
                    }}
                  >
<<<<<<< HEAD
                    {attributes.title_en}
=======
                    {localizeProjectLibrary(
                      attributes.title_multiloc,
                      attributes.title_en
                    )}
>>>>>>> af5b495f
                  </TextButton>
                  <br />
                  <Box
                    as="span"
                    display="block"
                    color={colors.textSecondary}
                    mt="4px"
                  >
                    {STATUS_EMOJIS[attributes.status]}{' '}
                    {formatMessage(STATUS_LABELS[attributes.status])}
                  </Box>
                </Cell>
                <Cell>{attributes.participants}</Cell>
                <Cell>
                  {attributes.tenant_name}
                  {attributes.tenant_population_group && (
                    <StatusLabel
                      text={attributes.tenant_population_group}
                      backgroundColor={colors.coolGrey600}
                      h="16px"
                      w="24px"
                      ml="4px"
                    />
                  )}
                  <Box
                    as="span"
                    display="block"
                    color={colors.textSecondary}
                    mt="4px"
                  >
                    {countryString}
                  </Box>
                </Cell>
                <Cell>
                  {relationships.phases.data.map(({ id }) => (
                    <MethodLabel key={id} projectLibraryPhaseId={id} />
                  ))}
                </Cell>
              </Tr>
            );
          })}
        </>
      )}
    </Tbody>
  );
};

export default TableBody;<|MERGE_RESOLUTION|>--- conflicted
+++ resolved
@@ -54,10 +54,7 @@
   const { formatMessage } = useIntl();
   const { data: countries } = useProjectLibraryCountries();
   const [searchParams] = useSearchParams();
-<<<<<<< HEAD
-=======
   const localizeProjectLibrary = useLocalizeProjectLibrary();
->>>>>>> af5b495f
 
   const drawerProjectId = searchParams.get('project_id');
 
@@ -106,14 +103,10 @@
                         : updateSearchParams({ project_id: id });
                     }}
                   >
-<<<<<<< HEAD
-                    {attributes.title_en}
-=======
                     {localizeProjectLibrary(
                       attributes.title_multiloc,
                       attributes.title_en
                     )}
->>>>>>> af5b495f
                   </TextButton>
                   <br />
                   <Box
