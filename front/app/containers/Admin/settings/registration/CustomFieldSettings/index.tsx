--- conflicted
+++ resolved
@@ -1,26 +1,5 @@
-<<<<<<< HEAD
-// libraries
-import React, { MouseEvent, useState } from 'react';
-import Link from 'utils/cl-router/Link';
-import styled from 'styled-components';
-
-// i18n
-import { FormattedMessage, useIntl } from 'utils/cl-intl';
-import messages from './messages';
-import customfieldMessages from 'containers/Admin/settings/registration/CustomFieldRoutes/messages';
-import T from 'components/T';
-
-// components
-import Button from 'components/UI/Button';
-import {
-  SortableList,
-  SortableRow,
-  TextCell,
-} from 'components/admin/ResourceList';
-=======
-import React, { Component, MouseEvent } from 'react';
-
->>>>>>> 88ac7b5a
+import React, { Component, MouseEvent, useState } from 'react';
+
 import {
   Toggle,
   Badge,
@@ -47,7 +26,12 @@
 
 import customfieldMessages from 'containers/Admin/settings/registration/CustomFieldRoutes/messages';
 
-import { List, SortableRow, TextCell } from 'components/admin/ResourceList';
+import {
+  List,
+  SortableList,
+  SortableRow,
+  TextCell,
+} from 'components/admin/ResourceList';
 import {
   Section,
   SectionTitle,
@@ -57,21 +41,11 @@
 import T from 'components/T';
 import Button from 'components/UI/Button';
 
-import { FormattedMessage, injectIntl } from 'utils/cl-intl';
+import { FormattedMessage, useIntl } from 'utils/cl-intl';
 import { queryClient } from 'utils/cl-react-query/queryClient';
 import Link from 'utils/cl-router/Link';
 
-<<<<<<< HEAD
-// styling
-import useUserCustomFields from 'api/user_custom_fields/useUserCustomFields';
-import useDeleteUserCustomField from 'api/user_custom_fields/useDeleteUserCustomField';
-import useReorderUserCustomField from 'api/user_custom_fields/useReorderUserCustomField';
-import useUpdateUserCustomField from 'api/user_custom_fields/useUpdateUserCustomField';
-import { isBuiltInField, isHiddenField } from 'api/user_custom_fields/util';
-import userCustomFieldsKeys from 'api/user_custom_fields/keys';
-=======
 import messages from './messages';
->>>>>>> 88ac7b5a
 
 const Buttons = styled.div`
   display: flex;
