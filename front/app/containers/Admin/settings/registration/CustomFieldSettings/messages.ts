--- conflicted
+++ resolved
@@ -23,17 +23,10 @@
     id: 'app.containers.AdminPage.SettingsPage.CustomSignupFields.geographicAreasTabLinkText',
     defaultMessage: 'Geographic areas tab',
   },
-<<<<<<< HEAD
-  customFieldDeletionConfirmation2: {
-    id: 'app.containers.AdminPage.SettingsPage.CustomSignupFields.customFieldDeletionConfirmation2',
+  registrationQuestionDeletionConfirmation: {
+    id: 'app.containers.AdminPage.SettingsPage.CustomSignupFields.registrationQuestionDeletionConfirmation3',
     defaultMessage:
-      'Are you sure you want to delete this custom field? By deleting this field, any answer that users have given will also be deleted, and it will no longer be asked in projects or proposals. ',
-=======
-  registrationQuestionDeletionConfirmation: {
-    id: 'app.containers.AdminPage.SettingsPage.CustomSignupFields.registrationQuestionDeletionConfirmation',
-    defaultMessage:
-      'Are you sure you want to delete this registration question? All answers that users have given to this question will be permanently deleted. This action cannot be undone.',
->>>>>>> 48b2a113
+      'Are you sure you want to delete this registration question? All answers that users have given to this question will be permanently deleted, and it will no longer be asked in projects or proposals. This action cannot be undone.',
   },
   customFieldsTooltip: {
     id: 'app.containers.AdminPage.SettingsPage.CustomSignupFields.customFieldsTooltip',
