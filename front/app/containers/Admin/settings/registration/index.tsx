import React, { useEffect, useState } from 'react';
import styled from 'styled-components';
import getSubmitState from 'utils/getSubmitState';
import { isCLErrorJSON } from 'utils/errorUtils';
import { CLError, Multiloc } from 'typings';
import { isNilOrError } from 'utils/helperUtils';

// hooks
import useAppConfiguration from 'hooks/useAppConfiguration';

import {
  IAppConfigurationSettings,
  IUpdatedAppConfigurationProperties,
  updateAppConfiguration,
  TAppConfigurationSettingCore,
  TAppConfigurationSetting,
} from 'services/appConfiguration';

// components
import messages from 'containers/Admin/settings/messages';

import {
  SectionTitle,
  SubSectionTitle,
  SectionField,
  SectionDescription,
} from 'components/admin/Section';
import InputMultilocWithLocaleSwitcher from 'components/UI/InputMultilocWithLocaleSwitcher';
import { IconTooltip } from '@citizenlab/cl2-component-library';
import SubmitWrapper from 'components/admin/SubmitWrapper';

// i18n
import { FormattedMessage } from 'utils/cl-intl';
import Outlet from 'components/Outlet';

export const LabelTooltip = styled.div`
  display: flex;
`;

const SignUpFieldsSection = styled.div`
  margin-bottom: 60px;
`;

interface Props {}

const SettingsRegistrationTab = (_props: Props) => {
  const appConfig = useAppConfiguration();
  const [isFormSubmitting, setIsFormSubmitting] = useState(false);
  const [isFormSaved, setIsFormSaved] = useState(false);
  const [errors, setErrors] = useState<{ [fieldName: string]: CLError[] }>({});
<<<<<<< HEAD
  const [attributesDiff, setAttributesDiff] = useState<
    IUpdatedAppConfigurationProperties
  >({});

  const handleCoreSettingWithMultilocOnChange = (
    coreSetting: TAppConfigurationSettingCore
  ) => (multiloc: Multiloc) => {
    setAttributesDiff({
      ...attributesDiff,
      settings: {
        ...(attributesDiff.settings || {}),
        core: {
          ...(attributesDiff.settings?.core || {}),
          [coreSetting]: multiloc,
        },
      },
    });
  };

  const handleSettingOnChange = (setting: TAppConfigurationSetting) => (
    value: any
  ) => {
    const newAttributesDiff = { ...(attributesDiff || { settings: {} }) };
    setAttributesDiff({
      ...newAttributesDiff,
      settings: {
        ...(newAttributesDiff.settings || {}),
        [setting]: value,
      },
    });
  };
=======
  const [attributesDiff, setAttributesDiff] =
    useState<IUpdatedAppConfigurationProperties>({});
  const [latestAppConfigSettings, setLatestAppConfigSettings] =
    useState<IAppConfigurationSettings | null>(null);

  useEffect(() => {
    if (!isNilOrError(appConfig)) {
      setLatestAppConfigSettings(appConfig.data.attributes.settings);
    }
  }, [appConfig]);

  useEffect(() => {
    setLatestAppConfigSettings((latestAppConfigSettings) => {
      if (!isNilOrError(latestAppConfigSettings)) {
        const newLatestAppConfigSettings = {
          ...latestAppConfigSettings,
          ...attributesDiff.settings,
        };

        return newLatestAppConfigSettings as IAppConfigurationSettings;
      }

      return null;
    });
  }, [attributesDiff]);

  const handleCoreSettingWithMultilocOnChange =
    (coreSetting: TAppConfigurationSettingCore) => (multiloc: Multiloc) => {
      const newAttributesDiff = {
        ...attributesDiff,
        settings: {
          ...attributesDiff.settings,
          core: {
            ...(attributesDiff.settings?.core || {}),
            // needed because otherwise the useEffect that uses
            // setLatestAppConfigSettings will replace the entire core
            // setting with just our 1 setting whenever we change one of the fields
            ...latestAppConfigSettings?.core,
            [coreSetting]: multiloc,
          },
        },
      };

      setAttributesDiff(newAttributesDiff);
    };

  const handleSettingOnChange =
    (setting: TAppConfigurationSetting) => (value: any) => {
      const newAttributesDiff = {
        ...attributesDiff,
        settings: {
          ...(attributesDiff.settings || {}),
          [setting]: value,
        },
      };

      setAttributesDiff(newAttributesDiff);
    };
>>>>>>> 2892db99

  const handleSubmit = async (event?: React.FormEvent<HTMLFormElement>) => {
    if (event) {
      event.preventDefault();
    }

    setIsFormSubmitting(true);
    setIsFormSaved(false);

    try {
      await updateAppConfiguration(
        attributesDiff as IUpdatedAppConfigurationProperties
      );

      setIsFormSubmitting(false);
      setIsFormSaved(true);
      setAttributesDiff({});
    } catch (error) {
      setIsFormSubmitting(false);
      setErrors(isCLErrorJSON(error) ? error.json.errors : error);
    }
  };

  if (!isNilOrError(latestAppConfigSettings)) {
    return (
      <>
        <SectionTitle>
          <FormattedMessage {...messages.registrationTitle} />
        </SectionTitle>
        <SignUpFieldsSection key={'signup_fields'}>
          <SubSectionTitle>
            <FormattedMessage {...messages.signupFormText} />
          </SubSectionTitle>
          <SectionDescription>
            <FormattedMessage {...messages.registrationHelperTextDescription} />
          </SectionDescription>
          <form onSubmit={handleSubmit}>
            <SectionField>
              <InputMultilocWithLocaleSwitcher
                type="text"
                valueMultiloc={latestAppConfigSettings.core.signup_helper_text}
                onChange={handleCoreSettingWithMultilocOnChange(
                  'signup_helper_text'
                )}
                label={
                  <LabelTooltip>
                    <FormattedMessage {...messages.step1} />
                    <IconTooltip
                      content={<FormattedMessage {...messages.step1Tooltip} />}
                    />
                  </LabelTooltip>
                }
              />
            </SectionField>
            <Outlet
              id="app.containers.Admin.settings.registrationSectionEnd"
              onSettingChange={handleSettingOnChange}
              onCoreSettingWithMultilocChange={
                handleCoreSettingWithMultilocOnChange
              }
              customFieldsSignupHelperTextMultiloc={
                latestAppConfigSettings.core.custom_fields_signup_helper_text
              }
              userConfirmationSetting={
                latestAppConfigSettings.user_confirmation
              }
            />
            <SubmitWrapper
              loading={isFormSubmitting}
              status={getSubmitState({
                errors,
                saved: isFormSaved,
                diff: attributesDiff,
              })}
              messages={{
                buttonSave: messages.save,
                buttonSuccess: messages.saveSuccess,
                messageError: messages.saveErrorMessage,
                messageSuccess: messages.saveSuccessMessage,
              }}
            />
          </form>
        </SignUpFieldsSection>
        <Outlet id="app.containers.Admin.settings.registrationTabEnd" />
      </>
    );
  }

  return null;
};

export default SettingsRegistrationTab;<|MERGE_RESOLUTION|>--- conflicted
+++ resolved
@@ -48,43 +48,13 @@
   const [isFormSubmitting, setIsFormSubmitting] = useState(false);
   const [isFormSaved, setIsFormSaved] = useState(false);
   const [errors, setErrors] = useState<{ [fieldName: string]: CLError[] }>({});
-<<<<<<< HEAD
   const [attributesDiff, setAttributesDiff] = useState<
     IUpdatedAppConfigurationProperties
   >({});
-
-  const handleCoreSettingWithMultilocOnChange = (
-    coreSetting: TAppConfigurationSettingCore
-  ) => (multiloc: Multiloc) => {
-    setAttributesDiff({
-      ...attributesDiff,
-      settings: {
-        ...(attributesDiff.settings || {}),
-        core: {
-          ...(attributesDiff.settings?.core || {}),
-          [coreSetting]: multiloc,
-        },
-      },
-    });
-  };
-
-  const handleSettingOnChange = (setting: TAppConfigurationSetting) => (
-    value: any
-  ) => {
-    const newAttributesDiff = { ...(attributesDiff || { settings: {} }) };
-    setAttributesDiff({
-      ...newAttributesDiff,
-      settings: {
-        ...(newAttributesDiff.settings || {}),
-        [setting]: value,
-      },
-    });
-  };
-=======
-  const [attributesDiff, setAttributesDiff] =
-    useState<IUpdatedAppConfigurationProperties>({});
-  const [latestAppConfigSettings, setLatestAppConfigSettings] =
-    useState<IAppConfigurationSettings | null>(null);
+  const [
+    latestAppConfigSettings,
+    setLatestAppConfigSettings,
+  ] = useState<IAppConfigurationSettings | null>(null);
 
   useEffect(() => {
     if (!isNilOrError(appConfig)) {
@@ -107,39 +77,40 @@
     });
   }, [attributesDiff]);
 
-  const handleCoreSettingWithMultilocOnChange =
-    (coreSetting: TAppConfigurationSettingCore) => (multiloc: Multiloc) => {
-      const newAttributesDiff = {
-        ...attributesDiff,
-        settings: {
-          ...attributesDiff.settings,
-          core: {
-            ...(attributesDiff.settings?.core || {}),
-            // needed because otherwise the useEffect that uses
-            // setLatestAppConfigSettings will replace the entire core
-            // setting with just our 1 setting whenever we change one of the fields
-            ...latestAppConfigSettings?.core,
-            [coreSetting]: multiloc,
-          },
+  const handleCoreSettingWithMultilocOnChange = (
+    coreSetting: TAppConfigurationSettingCore
+  ) => (multiloc: Multiloc) => {
+    const newAttributesDiff = {
+      ...attributesDiff,
+      settings: {
+        ...attributesDiff.settings,
+        core: {
+          ...(attributesDiff.settings?.core || {}),
+          // needed because otherwise the useEffect that uses
+          // setLatestAppConfigSettings will replace the entire core
+          // setting with just our 1 setting whenever we change one of the fields
+          ...latestAppConfigSettings?.core,
+          [coreSetting]: multiloc,
         },
-      };
-
-      setAttributesDiff(newAttributesDiff);
+      },
     };
 
-  const handleSettingOnChange =
-    (setting: TAppConfigurationSetting) => (value: any) => {
-      const newAttributesDiff = {
-        ...attributesDiff,
-        settings: {
-          ...(attributesDiff.settings || {}),
-          [setting]: value,
-        },
-      };
-
-      setAttributesDiff(newAttributesDiff);
+    setAttributesDiff(newAttributesDiff);
+  };
+
+  const handleSettingOnChange = (setting: TAppConfigurationSetting) => (
+    value: any
+  ) => {
+    const newAttributesDiff = {
+      ...attributesDiff,
+      settings: {
+        ...(attributesDiff.settings || {}),
+        [setting]: value,
+      },
     };
->>>>>>> 2892db99
+
+    setAttributesDiff(newAttributesDiff);
+  };
 
   const handleSubmit = async (event?: React.FormEvent<HTMLFormElement>) => {
     if (event) {
