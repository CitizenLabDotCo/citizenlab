--- conflicted
+++ resolved
@@ -32,13 +32,10 @@
   LabelTitle,
   LabelDescription,
 } from '../general';
-<<<<<<< HEAD
+import FeatureFlag from 'components/FeatureFlag';
 import Layout1 from 'assets/img/landingpage/admin/layout1.svg';
 import Layout2 from 'assets/img/landingpage/admin/layout2.svg';
 import Layout3 from 'assets/img/landingpage/admin/layout3.svg';
-=======
-import FeatureFlag from 'components/FeatureFlag';
->>>>>>> 123b1c96
 
 // resources
 import GetPage, { GetPageChildProps } from 'resources/GetPage';
@@ -256,20 +253,19 @@
     this.subscriptions.forEach((subsription) => subsription.unsubscribe());
   }
 
-  handleUploadOnAdd = (name: 'logo' | 'header_bg' | 'favicon') => (
-    newImage: UploadFile[]
-  ) => {
-    this.setState((state) => ({
-      ...state,
-      logoError: name === 'logo' ? null : state.logoError,
-      headerError: name === 'header_bg' ? null : state.headerError,
-      [name]: [newImage[0]],
-      attributesDiff: {
-        ...(state.attributesDiff || {}),
-        [name]: newImage[0].base64,
-      },
-    }));
-  };
+  handleUploadOnAdd =
+    (name: 'logo' | 'header_bg' | 'favicon') => (newImage: UploadFile[]) => {
+      this.setState((state) => ({
+        ...state,
+        logoError: name === 'logo' ? null : state.logoError,
+        headerError: name === 'header_bg' ? null : state.headerError,
+        [name]: [newImage[0]],
+        attributesDiff: {
+          ...(state.attributesDiff || {}),
+          [name]: newImage[0].base64,
+        },
+      }));
+    };
 
   handleUploadOnRemove = (name: 'logo' | 'header_bg') => () => {
     this.setState((state) => ({
@@ -318,40 +314,39 @@
     }));
   };
 
-  handleColorPickerOnChange = (colorName: TenantColors) => (
-    hexColor: string
-  ) => {
-    this.setState((state) => {
-      let contrastRatio: number | null = null;
-      const rgbColor = hexToRgb(hexColor);
-
-      if (rgbColor) {
-        const { r, g, b } = rgbColor;
-        contrastRatio = calculateContrastRatio([255, 255, 255], [r, g, b]);
-      }
-
-      return {
-        contrastRatioWarning: {
-          ...state.contrastRatioWarning,
-          [colorName]: contrastRatio && contrastRatio < 4.5 ? true : false,
-        },
-        contrastRatio: {
-          ...state.contrastRatio,
-          [colorName]: contrastRatio,
-        },
-        attributesDiff: {
-          ...state.attributesDiff,
-          settings: {
-            ...get(state.attributesDiff, 'settings', {}),
-            core: {
-              ...get(state.attributesDiff, 'settings.core', {}),
-              [colorName]: hexColor,
+  handleColorPickerOnChange =
+    (colorName: TenantColors) => (hexColor: string) => {
+      this.setState((state) => {
+        let contrastRatio: number | null = null;
+        const rgbColor = hexToRgb(hexColor);
+
+        if (rgbColor) {
+          const { r, g, b } = rgbColor;
+          contrastRatio = calculateContrastRatio([255, 255, 255], [r, g, b]);
+        }
+
+        return {
+          contrastRatioWarning: {
+            ...state.contrastRatioWarning,
+            [colorName]: contrastRatio && contrastRatio < 4.5 ? true : false,
+          },
+          contrastRatio: {
+            ...state.contrastRatio,
+            [colorName]: contrastRatio,
+          },
+          attributesDiff: {
+            ...state.attributesDiff,
+            settings: {
+              ...get(state.attributesDiff, 'settings', {}),
+              core: {
+                ...get(state.attributesDiff, 'settings.core', {}),
+                [colorName]: hexColor,
+              },
             },
           },
-        },
-      };
-    });
-  };
+        };
+      });
+    };
 
   handleAppConfigurationStyleChange = (key: string) => (value: unknown) => {
     this.setState((state) => {
@@ -455,11 +450,10 @@
     }));
   };
 
-  handleMultilocCoreSettingOnChange = (
-    coreSettingName: TAppConfigurationSettingCore
-  ) => (multiloc: Multiloc) => {
-    this.handleCoreSettingOnChange(coreSettingName, multiloc);
-  };
+  handleMultilocCoreSettingOnChange =
+    (coreSettingName: TAppConfigurationSettingCore) => (multiloc: Multiloc) => {
+      this.handleCoreSettingOnChange(coreSettingName, multiloc);
+    };
 
   handleDisplayHeaderAvatarsOnChange = () => {
     this.handleCoreSettingOnChange(
