import React, { PureComponent } from 'react';
import { Subscription, combineLatest, of } from 'rxjs';
import { map, switchMap } from 'rxjs/operators';
import { get, has, isEmpty, omitBy } from 'lodash-es';

// components
import SubmitWrapper from 'components/admin/SubmitWrapper';
import Branding from './Branding';
import Header from './Header';
import ProjectHeader from './ProjectHeader';
import HomepageCustomizableSection from './HomepageCustomizableSection';
import Events from './Events';
import AllInput from './AllInput';

// style
import { withTheme } from 'styled-components';

// utils
import { convertUrlToUploadFileObservable } from 'utils/fileUtils';
import getSubmitState from './getSubmitState';
import { isNilOrError } from 'utils/helperUtils';
import { isCLErrorJSON } from 'utils/errorUtils';

// i18n
import { InjectedIntlProps } from 'react-intl';
import { injectIntl } from 'utils/cl-intl';
import messages from './messages';
import sharedSettingsMessages from '../messages';

// services
import { localeStream } from 'services/locale';
import {
  currentAppConfigurationStream,
  updateAppConfiguration,
  IUpdatedAppConfigurationProperties,
  IAppConfiguration,
  IAppConfigurationSettings,
<<<<<<< HEAD
  TAppConfigurationSettingCore,
  TAppConfigurationSetting,
=======
>>>>>>> 632519f1
} from 'services/appConfiguration';
import { toggleEvents, toggleAllInput } from 'services/navbar';

// typings
import { CLError, UploadFile, Locale, Multiloc } from 'typings';

<<<<<<< HEAD
import { isCLErrorJSON } from 'utils/errorUtils';
import Outlet from 'components/Outlet';

export const ColorPickerSectionField = styled(SectionField)``;

const ContrastWarning = styled(Warning)`
  margin-top: 10px;
`;

export const WideSectionField = styled(SectionField)`
  max-width: calc(${(props) => props.theme.maxPageWidth}px - 100px);
`;

export const EventsToggleSectionField = styled(SectionField)`
  margin: 0;
`;

const EventsSectionTitle = styled(SectionTitle)`
  margin-bottom 30px;
`;

const EventsSection = styled(Section)`
  margin-bottom 20px;
`;

const LabelTooltip = styled.div`
  display: flex;
  margin-right: 20px;
`;

const StyledImagesDropzone = styled(ImagesDropzone)`
  margin-bottom: 20px;
`;

interface DataProps {
  homepageInfoPage: GetPageChildProps;
}

interface InputProps {
=======
interface Props {
>>>>>>> 632519f1
  lang: string;
  theme: any;
}

interface IAttributesDiff {
  settings?: Partial<IAppConfigurationSettings>;
  homepage_info_multiloc?: Multiloc;
  logo?: UploadFile;
  header_bg?: UploadFile;
}

export interface State {
  locale: Locale | null;
  attributesDiff: IAttributesDiff;
  tenant: IAppConfiguration | null;
  logo: UploadFile[] | null;
  header_bg: UploadFile[] | null;
  loading: boolean;
  errors: { [fieldName: string]: CLError[] };
  saved: boolean;
  logoError: string | null;
  headerError: string | null;
  titleError: Multiloc;
  settings: Partial<IAppConfigurationSettings>;
  subtitleError: Multiloc;
  newEventsNavbarItemEnabled: boolean | null;
  newAllInputNavbarItemEnabled: boolean | null;
}

class SettingsCustomizeTab extends PureComponent<
  Props & InjectedIntlProps,
  State
> {
  subscriptions: Subscription[];

  constructor(props) {
    super(props);
    this.state = {
      locale: null,
      attributesDiff: {},
      tenant: null,
      logo: null,
      header_bg: null,
      loading: false,
      errors: {},
      saved: false,
      logoError: null,
      headerError: null,
      titleError: {},
      subtitleError: {},
      settings: {},
      newEventsNavbarItemEnabled: null,
      newAllInputNavbarItemEnabled: null,
    };
    this.subscriptions = [];
  }

  componentDidMount() {
    const locale$ = localeStream().observable;
    const tenant$ = currentAppConfigurationStream().observable;

    this.subscriptions = [
      combineLatest([locale$, tenant$])
        .pipe(
          switchMap(([locale, tenant]) => {
            const logoUrl = get(tenant, 'data.attributes.logo.large', null);
            const headerUrl = get(
              tenant,
              'data.attributes.header_bg.large',
              null
            );
            const settings = get(tenant, 'data.attributes.settings', {});

            const logo$ = logoUrl
              ? convertUrlToUploadFileObservable(logoUrl, null, null)
              : of(null);
            const headerBg$ = headerUrl
              ? convertUrlToUploadFileObservable(headerUrl, null, null)
              : of(null);

            return combineLatest([logo$, headerBg$]).pipe(
              map(([tenantLogo, tenantHeaderBg]) => ({
                locale,
                tenant,
                tenantLogo,
                tenantHeaderBg,
                settings,
              }))
            );
          })
        )
        .subscribe(
          ({ locale, tenant, tenantLogo, tenantHeaderBg, settings }) => {
            const logo = !isNilOrError(tenantLogo) ? [tenantLogo] : [];
            const header_bg = !isNilOrError(tenantHeaderBg)
              ? [tenantHeaderBg]
              : [];
            this.setState({ locale, tenant, logo, header_bg, settings });
          }
        ),
    ];
  }

  componentWillUnmount() {
    this.subscriptions.forEach((subsription) => subsription.unsubscribe());
  }

  validate = (tenant: IAppConfiguration, attributesDiff: IAttributesDiff) => {
    const { formatMessage } = this.props.intl;
    const hasRemoteLogo = has(tenant, 'data.attributes.logo.large');
    const localLogoIsNotSet = !has(attributesDiff, 'logo');
    const localLogoIsNull = !localLogoIsNotSet && attributesDiff.logo === null;
    const logoError =
      !localLogoIsNull || (hasRemoteLogo && localLogoIsNotSet)
        ? null
        : formatMessage(messages.noLogo);
    const hasRemoteHeader = has(tenant, 'data.attributes.header_bg.large');
    const localHeaderIsNotSet = !has(attributesDiff, 'header_bg');
    const localHeaderIsNull =
      !localHeaderIsNotSet && attributesDiff.header_bg === null;
    const headerError =
      !localHeaderIsNull || (hasRemoteHeader && localHeaderIsNotSet)
        ? null
        : formatMessage(messages.noHeader);
    const hasTitleError = !isEmpty(omitBy(this.state.titleError, isEmpty));
    const hasSubtitleError = !isEmpty(
      omitBy(this.state.subtitleError, isEmpty)
    );

    this.setState({ logoError, headerError });

    return !logoError && !headerError && !hasTitleError && !hasSubtitleError;
  };

  save = async (event: React.FormEvent<HTMLFormElement>) => {
    event.preventDefault();

    const { tenant, attributesDiff } = this.state;

    if (tenant && this.validate(tenant, attributesDiff)) {
      this.setState({ loading: true, saved: false });

      try {
        if (!isEmpty(attributesDiff)) {
          await updateAppConfiguration(
            attributesDiff as IUpdatedAppConfigurationProperties
          );
        }

        const {
          newEventsNavbarItemEnabled,
          newAllInputNavbarItemEnabled,
        } = this.state;

        if (newEventsNavbarItemEnabled !== null) {
          await toggleEvents({ enabled: newEventsNavbarItemEnabled });
        }

        if (newAllInputNavbarItemEnabled !== null) {
          await toggleAllInput({ enabled: newAllInputNavbarItemEnabled });
        }

        this.setState({
          loading: false,
          saved: true,
          attributesDiff: {},
          newEventsNavbarItemEnabled: null,
          newAllInputNavbarItemEnabled: null,
        });
      } catch (error) {
        if (isCLErrorJSON(error)) {
          this.setState({ loading: false, errors: error.json.errors });
        } else {
          this.setState({ loading: false, errors: error });
        }
      }
    }
  };

  getSetting = (setting: string) => {
    return (
      get(this.state.attributesDiff, `settings.${setting}`) ??
      get(this.state.tenant, `data.attributes.settings.${setting}`)
    );
  };

<<<<<<< HEAD
  handleColorPickerOnClick = () => {
    this.setState({ colorPickerOpened: true });
  };

  handleColorPickerOnClose = () => {
    this.setState({ colorPickerOpened: false });
  };

  handleCustomSectionMultilocOnChange = (
    homepageInfoPageMultiloc: Multiloc
  ) => {
    this.setState((state) => ({
      attributesDiff: {
        ...(state.attributesDiff || {}),
        homepage_info: homepageInfoPageMultiloc,
      },
    }));
  };

  handleMultilocCoreSettingOnChange = (
    coreSettingName: TAppConfigurationSettingCore
  ) => (multiloc: Multiloc) => {
    this.handleCoreSettingOnChange(coreSettingName, multiloc);
  };

  handleDisplayHeaderAvatarsOnChange = () => {
    this.handleCoreSettingOnChange(
      'display_header_avatars',
      !this.getSetting('core').display_header_avatars
    );
  };

  handleSettingOnChange = (settingName: TAppConfigurationSetting) => (
    settingKey: string,
    newSettingValue: any
  ) => {
    this.setState((state) => {
      return {
        attributesDiff: {
          ...state.attributesDiff,
          settings: {
            ...state.settings,
            ...get(state.attributesDiff, 'settings', {}),
            [settingName]: {
              ...get(state.settings, settingName, {}),
              ...get(state.attributesDiff, `settings.${settingName}`, {}),
              [settingKey]: newSettingValue,
            },
          },
        },
      };
    });
  };

  handleCoreSettingOnChange = (
    coreSettingName: TAppConfigurationSettingCore,
    newSettingValue: any
  ) => {
    this.setState((state) => {
      return {
        attributesDiff: {
          ...state.attributesDiff,
          settings: {
            ...state.settings,
            ...get(state.attributesDiff, 'settings', {}),
            core: {
              ...get(state.settings, 'core', {}),
              ...get(state.attributesDiff, 'settings.core', {}),
              [coreSettingName]: newSettingValue,
            },
          },
        },
      };
    });
  };

  /*
  Below values are intentionally defined outside of render() for better performance
  because references stay the same this way, e.g. onClick={this.handleLogoOnAdd} vs onClick={this.handleUploadOnAdd('logo')},
  and therefore do not trigger unneeded rerenders which would otherwise noticably slow down text input in the form
  */
  handleLogoOnAdd = this.handleUploadOnAdd('logo');
  handleHeaderBgOnAdd = this.handleUploadOnAdd('header_bg');
  handleLogoOnRemove = this.handleUploadOnRemove('logo');
  handleHeaderBgOnRemove = this.handleUploadOnRemove('header_bg');

  handleToggleEventsPage = () => {
    const { tenant } = this.state;
    if (!tenant?.data.attributes.settings.events_page) return;

    const previousValue = this.getSetting('events_page.enabled');

    this.setState((state) => {
      return {
        attributesDiff: {
          ...state.attributesDiff,
          settings: {
            ...state.settings,
            ...get(state.attributesDiff, 'settings', {}),
            events_page: {
              ...get(state.settings, 'events_page', {}),
              ...get(state.attributesDiff, 'settings.events_page', {}),
              enabled: !previousValue,
            },
          },
        },
      };
    });
  };

  handleToggleEventsWidget = () => {
    const { tenant } = this.state;
    if (!tenant?.data.attributes.settings.events_widget) return;

    const previousValue = this.getSetting('events_widget.enabled');

    this.setState((state) => {
      return {
        attributesDiff: {
          ...state.attributesDiff,
          settings: {
            ...state.settings,
            ...get(state.attributesDiff, 'settings', {}),
            events_widget: {
              ...get(state.settings, 'events_widget', {}),
              ...get(state.attributesDiff, 'settings.events_widget', {}),
              enabled: !previousValue,
            },
          },
        },
      };
    });
  };

=======
>>>>>>> 632519f1
  render() {
    const { locale, tenant } = this.state;

    if (!isNilOrError(locale) && !isNilOrError(tenant)) {
      const homepageInfoPage = tenant.data.attributes.homepage_info_multiloc;

      const {
        logo,
        header_bg,
        attributesDiff,
        logoError,
        headerError,
        titleError,
        subtitleError,
        errors,
        saved,
        newEventsNavbarItemEnabled,
        newAllInputNavbarItemEnabled,
      } = this.state;

      const latestAppConfigStyleSettings = {
        ...tenant.data.attributes,
        ...attributesDiff,
      }.style;

      const latestAppConfigSettings = {
        ...tenant.data.attributes,
        ...attributesDiff,
      }.settings;
      const latestAppConfigCoreSettings = latestAppConfigSettings.core;

      const setState = this.setState.bind(this);
      const getSetting = this.getSetting.bind(this);

      return (
        <form onSubmit={this.save}>
<<<<<<< HEAD
          <Section key={'branding'}>
            <SectionTitle>
              <FormattedMessage {...messages.brandingTitle} />
            </SectionTitle>
            <SectionDescription>
              <FormattedMessage {...messages.brandingDescription} />
            </SectionDescription>

            <SubSectionTitle>
              <FormattedMessage {...messages.colorsTitle} />
            </SubSectionTitle>

            {['color_main', 'color_secondary', 'color_text'].map(
              (colorName: TenantColors) => {
                const contrastRatioOfColor = contrastRatio[colorName];
                const contrastRatioWarningOfColor =
                  contrastRatioWarning[colorName];

                return (
                  <ColorPickerSectionField key={colorName}>
                    <Label>
                      <FormattedMessage
                        {...{
                          color_main: messages.color_primary,
                          color_secondary: messages.color_secondary,
                          color_text: messages.color_text,
                        }[colorName]}
                      />
                    </Label>
                    <ColorPickerInput
                      type="text"
                      value={this.getSetting(`core.${colorName}`)}
                      onChange={this.handleColorPickerOnChange(colorName)}
                    />
                    {contrastRatioWarningOfColor && contrastRatioOfColor && (
                      <ContrastWarning
                        text={
                          <FormattedMessage
                            {...messages.contrastRatioTooLow}
                            values={{
                              wcagLink: (
                                <a
                                  href="https://www.w3.org/TR/WCAG21/"
                                  target="_blank"
                                  rel="noreferrer"
                                >
                                  WCAG 2.1 AA
                                </a>
                              ),
                              lineBreak: <br />,
                              contrastRatio: contrastRatioOfColor.toFixed(2),
                            }}
                          />
                        }
                      />
                    )}
                  </ColorPickerSectionField>
                );
              }
            )}

            <SectionField key={'logo'}>
              <SubSectionTitle>
                <FormattedMessage {...messages.logo} />
              </SubSectionTitle>
              <ImagesDropzone
                id="tenant-logo-dropzone"
                acceptedFileTypes="image/jpg, image/jpeg, image/png, image/gif"
                images={logo}
                imagePreviewRatio={1}
                maxImagePreviewWidth="150px"
                objectFit="contain"
                onAdd={this.handleLogoOnAdd}
                onRemove={this.handleLogoOnRemove}
                errorMessage={logoError}
              />
            </SectionField>
          </Section>

          <Section key={'header'}>
            <SectionTitle>
              <FormattedMessage {...messages.header} />
            </SectionTitle>
            <SectionDescription>
              <FormattedMessage {...messages.headerDescription} />
            </SectionDescription>
            <Outlet
              id="app.containers.Admin.settings.customize.headerSectionStart"
              latestAppConfigSettings={latestAppConfigSettings}
              handleOnChange={this.handleSettingOnChange}
            />
            <SectionField key={'header_bg'}>
              <SubSectionTitle>
                <FormattedMessage {...messages.header_bg} />
                <IconTooltip
                  content={<FormattedMessage {...messages.header_bgTooltip} />}
                />
              </SubSectionTitle>
              <StyledImagesDropzone
                id="landingpage-header-dropzone"
                acceptedFileTypes="image/jpg, image/jpeg, image/png, image/gif"
                images={header_bg}
                imagePreviewRatio={480 / 1440}
                maxImagePreviewWidth="500px"
                onAdd={this.handleHeaderBgOnAdd}
                onRemove={this.handleHeaderBgOnRemove}
                errorMessage={headerError}
              />
              <Outlet
                id="app.containers.Admin.settings.customize.headerBgSectionFieldEnd"
                onChange={this.handleAppConfigurationStyleChange}
                theme={this.props.theme}
                latestAppConfigStyleSettings={latestAppConfigStyleSettings}
              />
            </SectionField>

            <SectionField key={'banner_text'}>
              <SubSectionTitle>
                <FormattedMessage {...messages.bannerTextTitle} />
              </SubSectionTitle>
              <InputMultilocWithLocaleSwitcher
                type="text"
                valueMultiloc={latestAppConfigCoreSettings?.['header_title']}
                label={
                  <LabelTooltip>
                    <FormattedMessage {...messages.bannerHeaderSignedOut} />
                    <IconTooltip
                      content={
                        <FormattedMessage
                          {...messages.bannerHeaderSignedOutTooltip}
                        />
                      }
                    />
                  </LabelTooltip>
                }
                maxCharCount={this.titleMaxCharCount}
                onChange={this.handleTitleOnChange}
                errorMultiloc={titleError}
              />
            </SectionField>
            <SectionField>
              <InputMultilocWithLocaleSwitcher
                type="text"
                valueMultiloc={latestAppConfigCoreSettings?.['header_slogan']}
                label={formatMessage(messages.bannerHeaderSignedOutSubtitle)}
                maxCharCount={this.subtitleMaxCharCount}
                onChange={this.handleSubtitleOnChange}
                errorMultiloc={subtitleError}
              />
            </SectionField>
            <SectionField>
              <InputMultilocWithLocaleSwitcher
                type="text"
                valueMultiloc={
                  latestAppConfigCoreSettings?.[
                    'custom_onboarding_fallback_message'
                  ]
                }
                label={formatMessage(messages.bannerHeaderSignedIn)}
                onChange={this.handleMultilocCoreSettingOnChange(
                  'custom_onboarding_fallback_message'
                )}
              />
            </SectionField>
            <SectionField key="avatars">
              <SubSectionTitle>
                <FormattedMessage {...messages.avatarsTitle} />
              </SubSectionTitle>
              <Setting>
                <ToggleLabel>
                  <StyledToggle
                    checked={
                      !!latestAppConfigCoreSettings?.['display_header_avatars']
                    }
                    onChange={this.handleDisplayHeaderAvatarsOnChange}
                  />
                  <LabelContent>
                    <LabelTitle>
                      {formatMessage(messages.bannerDisplayHeaderAvatars)}
                    </LabelTitle>
                    <LabelDescription>
                      {formatMessage(
                        messages.bannerDisplayHeaderAvatarsSubtitle
                      )}
                    </LabelDescription>
                  </LabelContent>
                </ToggleLabel>
              </Setting>
            </SectionField>
          </Section>

          <Section key={'project_header'}>
            <SectionTitle>
              <FormattedMessage {...messages.projects_header} />
            </SectionTitle>
            <SectionDescription>
              <FormattedMessage {...messages.projectsHeaderDescription} />
            </SectionDescription>
            <SectionField>
              <InputMultilocWithLocaleSwitcher
                type="text"
                valueMultiloc={
                  latestAppConfigCoreSettings?.['currently_working_on_text']
                }
                onChange={this.handleMultilocCoreSettingOnChange(
                  'currently_working_on_text'
                )}
              />
            </SectionField>
          </Section>

          <Section>
            <SectionTitle>
              <FormattedMessage {...messages.homePageCustomizableSection} />
            </SectionTitle>
            <SectionDescription>
              <FormattedMessage {...messages.homePageCustomizableDescription} />
            </SectionDescription>

            <WideSectionField>
              <QuillMultilocWithLocaleSwitcher
                id="custom-section"
                label={formatMessage(messages.customSectionLabel)}
                labelTooltipText={formatMessage(
                  messages.homePageCustomizableSectionTooltip
                )}
                valueMultiloc={
                  attributesDiff.homepage_info ||
                  get(homepageInfoPage, 'attributes.body_multiloc')
                }
                onChange={this.handleCustomSectionMultilocOnChange}
                withCTAButton
              />
              <ErrorMessage
                fieldName="homepage-info"
                apiErrors={errors['homepage-info']}
              />
            </WideSectionField>
          </Section>

          <FeatureFlag name="events_page" onlyCheckAllowed>
            <EventsSection>
              <EventsSectionTitle>
                <FormattedMessage {...messages.eventsSection} />
              </EventsSectionTitle>

              <EventsToggleSectionField>
                <Setting>
                  <ToggleLabel>
                    <StyledToggle
                      checked={this.getSetting('events_page.enabled')}
                      onChange={this.handleToggleEventsPage}
                    />
                    <LabelContent>
                      <LabelTitle>
                        {formatMessage(messages.eventsPageSetting)}
                      </LabelTitle>
                      <LabelDescription>
                        {formatMessage(messages.eventsPageSettingDescription)}
                      </LabelDescription>
                    </LabelContent>
                  </ToggleLabel>
                </Setting>
              </EventsToggleSectionField>

              <Outlet
                id="app.containers.Admin.settings.customize.eventsSectionEnd"
                checked={this.getSetting('events_widget.enabled')}
                onChange={this.handleToggleEventsWidget}
              />
            </EventsSection>
          </FeatureFlag>
=======
          <Branding
            logo={logo}
            logoError={logoError}
            setParentState={setState}
            getSetting={getSetting}
          />

          <Header
            header_bg={header_bg}
            headerError={headerError}
            titleError={titleError}
            subtitleError={subtitleError}
            latestAppConfigStyleSettings={latestAppConfigStyleSettings}
            latestAppConfigCoreSettings={latestAppConfigCoreSettings}
            setParentState={setState}
            getSetting={getSetting}
          />

          <ProjectHeader
            currentlyWorkingOnText={
              latestAppConfigCoreSettings?.['currently_working_on_text']
            }
            setParentState={setState}
          />

          <HomepageCustomizableSection
            homepageInfoMultiloc={
              attributesDiff.homepage_info_multiloc || homepageInfoPage
            }
            homepageInfoErrors={errors.homepage_info}
            setParentState={setState}
          />

          <Events
            newNavbarItemEnabled={newEventsNavbarItemEnabled}
            setParentState={setState}
            getSetting={getSetting}
          />

          <AllInput
            newNavbarItemEnabled={newAllInputNavbarItemEnabled}
            setParentState={setState}
          />
>>>>>>> 632519f1

          <SubmitWrapper
            loading={this.state.loading}
            status={getSubmitState({ errors, saved, state: this.state })}
            messages={{
              buttonSave: sharedSettingsMessages.save,
              buttonSuccess: sharedSettingsMessages.saveSuccess,
              messageError: sharedSettingsMessages.saveErrorMessage,
              messageSuccess: sharedSettingsMessages.saveSuccessMessage,
            }}
          />
        </form>
      );
    }

    return null;
  }
}

export default withTheme(injectIntl<Props>(SettingsCustomizeTab));<|MERGE_RESOLUTION|>--- conflicted
+++ resolved
@@ -35,60 +35,15 @@
   IUpdatedAppConfigurationProperties,
   IAppConfiguration,
   IAppConfigurationSettings,
-<<<<<<< HEAD
   TAppConfigurationSettingCore,
   TAppConfigurationSetting,
-=======
->>>>>>> 632519f1
 } from 'services/appConfiguration';
 import { toggleEvents, toggleAllInput } from 'services/navbar';
 
 // typings
 import { CLError, UploadFile, Locale, Multiloc } from 'typings';
 
-<<<<<<< HEAD
-import { isCLErrorJSON } from 'utils/errorUtils';
-import Outlet from 'components/Outlet';
-
-export const ColorPickerSectionField = styled(SectionField)``;
-
-const ContrastWarning = styled(Warning)`
-  margin-top: 10px;
-`;
-
-export const WideSectionField = styled(SectionField)`
-  max-width: calc(${(props) => props.theme.maxPageWidth}px - 100px);
-`;
-
-export const EventsToggleSectionField = styled(SectionField)`
-  margin: 0;
-`;
-
-const EventsSectionTitle = styled(SectionTitle)`
-  margin-bottom 30px;
-`;
-
-const EventsSection = styled(Section)`
-  margin-bottom 20px;
-`;
-
-const LabelTooltip = styled.div`
-  display: flex;
-  margin-right: 20px;
-`;
-
-const StyledImagesDropzone = styled(ImagesDropzone)`
-  margin-bottom: 20px;
-`;
-
-interface DataProps {
-  homepageInfoPage: GetPageChildProps;
-}
-
-interface InputProps {
-=======
 interface Props {
->>>>>>> 632519f1
   lang: string;
   theme: any;
 }
@@ -275,39 +230,6 @@
     );
   };
 
-<<<<<<< HEAD
-  handleColorPickerOnClick = () => {
-    this.setState({ colorPickerOpened: true });
-  };
-
-  handleColorPickerOnClose = () => {
-    this.setState({ colorPickerOpened: false });
-  };
-
-  handleCustomSectionMultilocOnChange = (
-    homepageInfoPageMultiloc: Multiloc
-  ) => {
-    this.setState((state) => ({
-      attributesDiff: {
-        ...(state.attributesDiff || {}),
-        homepage_info: homepageInfoPageMultiloc,
-      },
-    }));
-  };
-
-  handleMultilocCoreSettingOnChange = (
-    coreSettingName: TAppConfigurationSettingCore
-  ) => (multiloc: Multiloc) => {
-    this.handleCoreSettingOnChange(coreSettingName, multiloc);
-  };
-
-  handleDisplayHeaderAvatarsOnChange = () => {
-    this.handleCoreSettingOnChange(
-      'display_header_avatars',
-      !this.getSetting('core').display_header_avatars
-    );
-  };
-
   handleSettingOnChange = (settingName: TAppConfigurationSetting) => (
     settingKey: string,
     newSettingValue: any
@@ -330,88 +252,6 @@
     });
   };
 
-  handleCoreSettingOnChange = (
-    coreSettingName: TAppConfigurationSettingCore,
-    newSettingValue: any
-  ) => {
-    this.setState((state) => {
-      return {
-        attributesDiff: {
-          ...state.attributesDiff,
-          settings: {
-            ...state.settings,
-            ...get(state.attributesDiff, 'settings', {}),
-            core: {
-              ...get(state.settings, 'core', {}),
-              ...get(state.attributesDiff, 'settings.core', {}),
-              [coreSettingName]: newSettingValue,
-            },
-          },
-        },
-      };
-    });
-  };
-
-  /*
-  Below values are intentionally defined outside of render() for better performance
-  because references stay the same this way, e.g. onClick={this.handleLogoOnAdd} vs onClick={this.handleUploadOnAdd('logo')},
-  and therefore do not trigger unneeded rerenders which would otherwise noticably slow down text input in the form
-  */
-  handleLogoOnAdd = this.handleUploadOnAdd('logo');
-  handleHeaderBgOnAdd = this.handleUploadOnAdd('header_bg');
-  handleLogoOnRemove = this.handleUploadOnRemove('logo');
-  handleHeaderBgOnRemove = this.handleUploadOnRemove('header_bg');
-
-  handleToggleEventsPage = () => {
-    const { tenant } = this.state;
-    if (!tenant?.data.attributes.settings.events_page) return;
-
-    const previousValue = this.getSetting('events_page.enabled');
-
-    this.setState((state) => {
-      return {
-        attributesDiff: {
-          ...state.attributesDiff,
-          settings: {
-            ...state.settings,
-            ...get(state.attributesDiff, 'settings', {}),
-            events_page: {
-              ...get(state.settings, 'events_page', {}),
-              ...get(state.attributesDiff, 'settings.events_page', {}),
-              enabled: !previousValue,
-            },
-          },
-        },
-      };
-    });
-  };
-
-  handleToggleEventsWidget = () => {
-    const { tenant } = this.state;
-    if (!tenant?.data.attributes.settings.events_widget) return;
-
-    const previousValue = this.getSetting('events_widget.enabled');
-
-    this.setState((state) => {
-      return {
-        attributesDiff: {
-          ...state.attributesDiff,
-          settings: {
-            ...state.settings,
-            ...get(state.attributesDiff, 'settings', {}),
-            events_widget: {
-              ...get(state.settings, 'events_widget', {}),
-              ...get(state.attributesDiff, 'settings.events_widget', {}),
-              enabled: !previousValue,
-            },
-          },
-        },
-      };
-    });
-  };
-
-=======
->>>>>>> 632519f1
   render() {
     const { locale, tenant } = this.state;
 
@@ -448,280 +288,6 @@
 
       return (
         <form onSubmit={this.save}>
-<<<<<<< HEAD
-          <Section key={'branding'}>
-            <SectionTitle>
-              <FormattedMessage {...messages.brandingTitle} />
-            </SectionTitle>
-            <SectionDescription>
-              <FormattedMessage {...messages.brandingDescription} />
-            </SectionDescription>
-
-            <SubSectionTitle>
-              <FormattedMessage {...messages.colorsTitle} />
-            </SubSectionTitle>
-
-            {['color_main', 'color_secondary', 'color_text'].map(
-              (colorName: TenantColors) => {
-                const contrastRatioOfColor = contrastRatio[colorName];
-                const contrastRatioWarningOfColor =
-                  contrastRatioWarning[colorName];
-
-                return (
-                  <ColorPickerSectionField key={colorName}>
-                    <Label>
-                      <FormattedMessage
-                        {...{
-                          color_main: messages.color_primary,
-                          color_secondary: messages.color_secondary,
-                          color_text: messages.color_text,
-                        }[colorName]}
-                      />
-                    </Label>
-                    <ColorPickerInput
-                      type="text"
-                      value={this.getSetting(`core.${colorName}`)}
-                      onChange={this.handleColorPickerOnChange(colorName)}
-                    />
-                    {contrastRatioWarningOfColor && contrastRatioOfColor && (
-                      <ContrastWarning
-                        text={
-                          <FormattedMessage
-                            {...messages.contrastRatioTooLow}
-                            values={{
-                              wcagLink: (
-                                <a
-                                  href="https://www.w3.org/TR/WCAG21/"
-                                  target="_blank"
-                                  rel="noreferrer"
-                                >
-                                  WCAG 2.1 AA
-                                </a>
-                              ),
-                              lineBreak: <br />,
-                              contrastRatio: contrastRatioOfColor.toFixed(2),
-                            }}
-                          />
-                        }
-                      />
-                    )}
-                  </ColorPickerSectionField>
-                );
-              }
-            )}
-
-            <SectionField key={'logo'}>
-              <SubSectionTitle>
-                <FormattedMessage {...messages.logo} />
-              </SubSectionTitle>
-              <ImagesDropzone
-                id="tenant-logo-dropzone"
-                acceptedFileTypes="image/jpg, image/jpeg, image/png, image/gif"
-                images={logo}
-                imagePreviewRatio={1}
-                maxImagePreviewWidth="150px"
-                objectFit="contain"
-                onAdd={this.handleLogoOnAdd}
-                onRemove={this.handleLogoOnRemove}
-                errorMessage={logoError}
-              />
-            </SectionField>
-          </Section>
-
-          <Section key={'header'}>
-            <SectionTitle>
-              <FormattedMessage {...messages.header} />
-            </SectionTitle>
-            <SectionDescription>
-              <FormattedMessage {...messages.headerDescription} />
-            </SectionDescription>
-            <Outlet
-              id="app.containers.Admin.settings.customize.headerSectionStart"
-              latestAppConfigSettings={latestAppConfigSettings}
-              handleOnChange={this.handleSettingOnChange}
-            />
-            <SectionField key={'header_bg'}>
-              <SubSectionTitle>
-                <FormattedMessage {...messages.header_bg} />
-                <IconTooltip
-                  content={<FormattedMessage {...messages.header_bgTooltip} />}
-                />
-              </SubSectionTitle>
-              <StyledImagesDropzone
-                id="landingpage-header-dropzone"
-                acceptedFileTypes="image/jpg, image/jpeg, image/png, image/gif"
-                images={header_bg}
-                imagePreviewRatio={480 / 1440}
-                maxImagePreviewWidth="500px"
-                onAdd={this.handleHeaderBgOnAdd}
-                onRemove={this.handleHeaderBgOnRemove}
-                errorMessage={headerError}
-              />
-              <Outlet
-                id="app.containers.Admin.settings.customize.headerBgSectionFieldEnd"
-                onChange={this.handleAppConfigurationStyleChange}
-                theme={this.props.theme}
-                latestAppConfigStyleSettings={latestAppConfigStyleSettings}
-              />
-            </SectionField>
-
-            <SectionField key={'banner_text'}>
-              <SubSectionTitle>
-                <FormattedMessage {...messages.bannerTextTitle} />
-              </SubSectionTitle>
-              <InputMultilocWithLocaleSwitcher
-                type="text"
-                valueMultiloc={latestAppConfigCoreSettings?.['header_title']}
-                label={
-                  <LabelTooltip>
-                    <FormattedMessage {...messages.bannerHeaderSignedOut} />
-                    <IconTooltip
-                      content={
-                        <FormattedMessage
-                          {...messages.bannerHeaderSignedOutTooltip}
-                        />
-                      }
-                    />
-                  </LabelTooltip>
-                }
-                maxCharCount={this.titleMaxCharCount}
-                onChange={this.handleTitleOnChange}
-                errorMultiloc={titleError}
-              />
-            </SectionField>
-            <SectionField>
-              <InputMultilocWithLocaleSwitcher
-                type="text"
-                valueMultiloc={latestAppConfigCoreSettings?.['header_slogan']}
-                label={formatMessage(messages.bannerHeaderSignedOutSubtitle)}
-                maxCharCount={this.subtitleMaxCharCount}
-                onChange={this.handleSubtitleOnChange}
-                errorMultiloc={subtitleError}
-              />
-            </SectionField>
-            <SectionField>
-              <InputMultilocWithLocaleSwitcher
-                type="text"
-                valueMultiloc={
-                  latestAppConfigCoreSettings?.[
-                    'custom_onboarding_fallback_message'
-                  ]
-                }
-                label={formatMessage(messages.bannerHeaderSignedIn)}
-                onChange={this.handleMultilocCoreSettingOnChange(
-                  'custom_onboarding_fallback_message'
-                )}
-              />
-            </SectionField>
-            <SectionField key="avatars">
-              <SubSectionTitle>
-                <FormattedMessage {...messages.avatarsTitle} />
-              </SubSectionTitle>
-              <Setting>
-                <ToggleLabel>
-                  <StyledToggle
-                    checked={
-                      !!latestAppConfigCoreSettings?.['display_header_avatars']
-                    }
-                    onChange={this.handleDisplayHeaderAvatarsOnChange}
-                  />
-                  <LabelContent>
-                    <LabelTitle>
-                      {formatMessage(messages.bannerDisplayHeaderAvatars)}
-                    </LabelTitle>
-                    <LabelDescription>
-                      {formatMessage(
-                        messages.bannerDisplayHeaderAvatarsSubtitle
-                      )}
-                    </LabelDescription>
-                  </LabelContent>
-                </ToggleLabel>
-              </Setting>
-            </SectionField>
-          </Section>
-
-          <Section key={'project_header'}>
-            <SectionTitle>
-              <FormattedMessage {...messages.projects_header} />
-            </SectionTitle>
-            <SectionDescription>
-              <FormattedMessage {...messages.projectsHeaderDescription} />
-            </SectionDescription>
-            <SectionField>
-              <InputMultilocWithLocaleSwitcher
-                type="text"
-                valueMultiloc={
-                  latestAppConfigCoreSettings?.['currently_working_on_text']
-                }
-                onChange={this.handleMultilocCoreSettingOnChange(
-                  'currently_working_on_text'
-                )}
-              />
-            </SectionField>
-          </Section>
-
-          <Section>
-            <SectionTitle>
-              <FormattedMessage {...messages.homePageCustomizableSection} />
-            </SectionTitle>
-            <SectionDescription>
-              <FormattedMessage {...messages.homePageCustomizableDescription} />
-            </SectionDescription>
-
-            <WideSectionField>
-              <QuillMultilocWithLocaleSwitcher
-                id="custom-section"
-                label={formatMessage(messages.customSectionLabel)}
-                labelTooltipText={formatMessage(
-                  messages.homePageCustomizableSectionTooltip
-                )}
-                valueMultiloc={
-                  attributesDiff.homepage_info ||
-                  get(homepageInfoPage, 'attributes.body_multiloc')
-                }
-                onChange={this.handleCustomSectionMultilocOnChange}
-                withCTAButton
-              />
-              <ErrorMessage
-                fieldName="homepage-info"
-                apiErrors={errors['homepage-info']}
-              />
-            </WideSectionField>
-          </Section>
-
-          <FeatureFlag name="events_page" onlyCheckAllowed>
-            <EventsSection>
-              <EventsSectionTitle>
-                <FormattedMessage {...messages.eventsSection} />
-              </EventsSectionTitle>
-
-              <EventsToggleSectionField>
-                <Setting>
-                  <ToggleLabel>
-                    <StyledToggle
-                      checked={this.getSetting('events_page.enabled')}
-                      onChange={this.handleToggleEventsPage}
-                    />
-                    <LabelContent>
-                      <LabelTitle>
-                        {formatMessage(messages.eventsPageSetting)}
-                      </LabelTitle>
-                      <LabelDescription>
-                        {formatMessage(messages.eventsPageSettingDescription)}
-                      </LabelDescription>
-                    </LabelContent>
-                  </ToggleLabel>
-                </Setting>
-              </EventsToggleSectionField>
-
-              <Outlet
-                id="app.containers.Admin.settings.customize.eventsSectionEnd"
-                checked={this.getSetting('events_widget.enabled')}
-                onChange={this.handleToggleEventsWidget}
-              />
-            </EventsSection>
-          </FeatureFlag>
-=======
           <Branding
             logo={logo}
             logoError={logoError}
@@ -735,9 +301,10 @@
             titleError={titleError}
             subtitleError={subtitleError}
             latestAppConfigStyleSettings={latestAppConfigStyleSettings}
-            latestAppConfigCoreSettings={latestAppConfigCoreSettings}
+            latestAppConfigSettings={latestAppConfigSettings}
             setParentState={setState}
             getSetting={getSetting}
+            handleSettingOnChange={this.handleSettingOnChange}
           />
 
           <ProjectHeader
@@ -765,7 +332,6 @@
             newNavbarItemEnabled={newAllInputNavbarItemEnabled}
             setParentState={setState}
           />
->>>>>>> 632519f1
 
           <SubmitWrapper
             loading={this.state.loading}
