--- conflicted
+++ resolved
@@ -14,30 +14,12 @@
 import { FormattedMessage } from 'utils/cl-intl';
 import messages from './messages';
 
-<<<<<<< HEAD
-export default class AdminSettingsPages extends PureComponent {
-  render() {
-    return (
-      <>
-        <SectionTitle>
-          <FormattedMessage {...messages.titlePages} />
-        </SectionTitle>
-        <SectionDescription>
-          <FormattedMessage {...messages.subtitlePages} />
-        </SectionDescription>
-        {LEGAL_PAGES_ALLOWED_TO_EDIT.map((slug) => (
-          <PageEditor key={slug} pageSlug={slug} />
-        ))}
-      </>
-    );
-=======
 const StyledLink = styled(Link)`
   color: ${colors.adminSecondaryTextColor};
   text-decoration: underline;
 
   &:hover {
     text-decoration: underline;
->>>>>>> d1e83121
   }
 `;
 
@@ -59,7 +41,7 @@
       />
     </SectionDescription>
     {FIXED_PAGES_ALLOWED_TO_EDIT.map((slug) => (
-      <PageEditor key={slug} slug={slug} />
+      <PageEditor key={slug} pageSlug={slug} />
     ))}
   </>
 );
