<<<<<<< HEAD
import React, { PureComponent } from 'react';
import { LEGAL_PAGES_ALLOWED_TO_EDIT, TLegalPage } from 'services/pages';
import PageEditor from './PageEditor';
=======
import React from 'react';
import { FIXED_PAGES_ALLOWED_TO_EDIT } from 'services/pages';

// styling
import styled from 'styled-components';
import { colors } from 'utils/styleUtils';

// components
import Link from 'utils/cl-router/Link';
>>>>>>> a11f9002
import { SectionTitle, SectionDescription } from 'components/admin/Section';
import PageEditor from '../policies/PageEditor';

// intl
import { FormattedMessage } from 'utils/cl-intl';
import messages from './messages';

<<<<<<< HEAD
export default class AdminSettingsPages extends PureComponent {
  render() {
    return (
      <>
        <SectionTitle>
          <FormattedMessage {...messages.titlePages} />
        </SectionTitle>
        <SectionDescription>
          <FormattedMessage {...messages.subtitlePages} />
        </SectionDescription>
        {LEGAL_PAGES_ALLOWED_TO_EDIT.map((slug: TLegalPage) => (
          <PageEditor key={slug} pageSlug={slug} />
        ))}
      </>
    );
=======
const StyledLink = styled(Link)`
  color: ${colors.adminSecondaryTextColor};
  text-decoration: underline;

  &:hover {
    text-decoration: underline;
>>>>>>> a11f9002
  }
`;

const AdminSettingsPages = () => (
  <>
    <SectionTitle>
      <FormattedMessage {...messages.fixedPagesTitle} />
    </SectionTitle>
    <SectionDescription>
      <FormattedMessage
        {...messages.fixedPagesSubtitle}
        values={{
          policiesLink: (
            <StyledLink to="/admin/settings/policies">
              <FormattedMessage {...messages.fixedPagesSubtitleLink} />
            </StyledLink>
          ),
        }}
      />
    </SectionDescription>
    {FIXED_PAGES_ALLOWED_TO_EDIT.map((slug) => (
      <PageEditor key={slug} pageSlug={slug} />
    ))}
  </>
);

export default AdminSettingsPages;<|MERGE_RESOLUTION|>--- conflicted
+++ resolved
@@ -1,8 +1,3 @@
-<<<<<<< HEAD
-import React, { PureComponent } from 'react';
-import { LEGAL_PAGES_ALLOWED_TO_EDIT, TLegalPage } from 'services/pages';
-import PageEditor from './PageEditor';
-=======
 import React from 'react';
 import { FIXED_PAGES_ALLOWED_TO_EDIT } from 'services/pages';
 
@@ -12,7 +7,6 @@
 
 // components
 import Link from 'utils/cl-router/Link';
->>>>>>> a11f9002
 import { SectionTitle, SectionDescription } from 'components/admin/Section';
 import PageEditor from '../policies/PageEditor';
 
@@ -20,30 +14,12 @@
 import { FormattedMessage } from 'utils/cl-intl';
 import messages from './messages';
 
-<<<<<<< HEAD
-export default class AdminSettingsPages extends PureComponent {
-  render() {
-    return (
-      <>
-        <SectionTitle>
-          <FormattedMessage {...messages.titlePages} />
-        </SectionTitle>
-        <SectionDescription>
-          <FormattedMessage {...messages.subtitlePages} />
-        </SectionDescription>
-        {LEGAL_PAGES_ALLOWED_TO_EDIT.map((slug: TLegalPage) => (
-          <PageEditor key={slug} pageSlug={slug} />
-        ))}
-      </>
-    );
-=======
 const StyledLink = styled(Link)`
   color: ${colors.adminSecondaryTextColor};
   text-decoration: underline;
 
   &:hover {
     text-decoration: underline;
->>>>>>> a11f9002
   }
 `;
 
