--- conflicted
+++ resolved
@@ -195,8 +195,6 @@
     defaultMessage:
       'Add a link to view all project events in the navigation bar',
   },
-<<<<<<< HEAD
-=======
   allInputSection: {
     id: 'app.components.AdminPage.SettingsPage.allInputSection',
     defaultMessage: 'All input',
@@ -209,7 +207,6 @@
     id: 'app.components.AdminPage.SettingsPage.allInputPageDescription',
     defaultMessage: 'Add a link to view all input to the navigation bar',
   },
->>>>>>> cb1a516e
   customSectionLabel: {
     id: 'app.components.AdminPage.SettingsPage.customSectionLabel',
     defaultMessage: 'Content',
