/*
 * AdminPage.SettingsPage Messages
 *
 * This contains all the text for the AdminPage.SettingsPage component.
 */

import { defineMessages } from 'react-intl';

export default defineMessages({
  helmetTitle: {
    id: 'app.containers.AdminPage.SettingsPage.helmetTitle',
    defaultMessage: 'Admin settings page',
  },
  helmetDescription: {
    id: 'app.containers.AdminPage.SettingsPage.helmetDescription',
    defaultMessage: 'Admin settings page',
  },
  pageTitle: {
    id: 'app.containers.AdminPage.SettingsPage.pageTitle',
    defaultMessage: 'Settings',
  },
  tabSettings: {
    id: 'app.containers.AdminPage.SettingsPage.tabSettings',
    defaultMessage: 'General',
  },
  subtitleBasic: {
    id: 'app.containers.AdminPage.SettingsPage.subtitleBasic',
    defaultMessage:
      'Add the name of your organisation or city, a url to your website and the languages in which this platform should be made available.',
  },
  tabCustomize: {
    id: 'app.containers.AdminPage.SettingsPage.tabCustomize',
    defaultMessage: 'Customize',
  },
  tabPages: {
    id: 'app.containers.AdminPage.SettingsPage.tabPages',
    defaultMessage: 'Pages',
  },
  tabPolicies: {
    id: 'app.containers.AdminPage.SettingsPage.tabPolicies',
    defaultMessage: 'Policies',
  },
  tabRegistration: {
    id: 'app.containers.AdminPage.SettingsPage.tabRegistration',
    defaultMessage: 'Registration',
  },
  organizationName: {
    id: 'app.containers.AdminPage.SettingsPage.organizationName',
    defaultMessage: '{type, select, generic {Organization} other {City}} name',
  },
  languages: {
    id: 'app.containers.AdminPage.SettingsPage.languages',
    defaultMessage: 'Languages',
  },
  languagesTooltip: {
    id: 'app.containers.AdminPage.SettingsPage.languagesTooltip',
    defaultMessage:
      'Select the languages in which your platform is made available to users. They can easily choose their preferred language from this list via a button in the navbar.',
  },
  titleBasic: {
    id: 'app.containers.AdminPage.SettingsPage.titleBasic',
    defaultMessage: 'Basic information',
  },
  save: {
    id: 'app.containers.AdminPage.SettingsPage.save',
    defaultMessage: 'Save',
  },
  saveSuccess: {
    id: 'app.containers.AdminPage.SettingsPage.saveSuccess',
    defaultMessage: 'Success!',
  },
  saveErrorMessage: {
    id: 'app.containers.AdminPage.SettingsPage.saveErrorMessage',
    defaultMessage: 'Something went wrong, please try again later.',
  },
  saveSuccessMessage: {
    id: 'app.containers.AdminPage.SettingsPage.saveSuccessMessage',
    defaultMessage: 'Your changes have been saved.',
  },
  registrationTitle: {
    id: 'app.containers.AdminPage.SettingsPage.registrationTitle',
    defaultMessage: 'Registration',
  },
  tabAreas: {
    id: 'app.containers.AdminPage.SettingsPage.tabAreas',
    defaultMessage: 'Areas',
  },
  urlError: {
    id: 'app.containers.AdminPage.SettingsPage.urlError',
    defaultMessage: 'The URL needs to start with "http://" or "https://".',
  },
  urlTitle: {
    id: 'app.containers.AdminPage.SettingsPage.urlTitle',
    defaultMessage: 'Website (URL)',
  },
  urlTitleTooltip: {
    id: 'app.containers.AdminPage.SettingsPage.urlTitleTooltip',
    defaultMessage:
      'Add the URL of the website you want to link this platform with. Used in the footer on the home page.',
  },
<<<<<<< HEAD
  homePageCustomizableSection: {
    id: 'app.components.AdminPage.SettingsPage.homePageCustomizableSection',
    defaultMessage: 'Homepage customizable section',
  },
  eventsSection: {
    id: 'app.components.AdminPage.SettingsPage.eventsSection',
    defaultMessage: 'Events',
  },
  eventsPageSetting: {
    id: 'app.components.AdminPage.SettingsPage.eventsPageSetting',
    defaultMessage: 'Add Events to navigation bar',
  },
  eventsPageSettingDescription: {
    id: 'app.components.AdminPage.SettingsPage.eventsPageSettingDescription',
    defaultMessage:
      'Add a link to view all project events in the navigation bar',
  },
  allInputSection: {
    id: 'app.components.AdminPage.SettingsPage.allInputSection',
    defaultMessage: 'All input',
  },
  allInputPageSetting: {
    id: 'app.components.AdminPage.SettingsPage.allInputPageSetting',
    defaultMessage: 'Add All input to navigation bar',
  },
  allInputPageSettingDescription: {
    id: 'app.components.AdminPage.SettingsPage.allInputPageDescription',
    defaultMessage: 'Add a link to view all input to the navigation bar',
  },
  customSectionLabel: {
    id: 'app.components.AdminPage.SettingsPage.customSectionLabel',
    defaultMessage: 'Content',
  },
  homePageCustomizableSectionTooltip: {
    id:
      'app.components.AdminPage.SettingsPage.homePageCustomizableSectionTooltip',
    defaultMessage:
      'This empty section at the bottom of the homepage can be customized with your own images, text and links.',
  },
  contrastRatioTooLow: {
    id: 'app.components.AdminPage.SettingsPage.contrastRatioTooLow',
    defaultMessage:
      "The color you selected doesn't have a high enough contrast (to a white background) to comply with the {wcagLink} accessibility standard. {lineBreak} {lineBreak} Not meeting this ratio may impair the user experience of users with visual disabilities, or even make it impossible to use the platform altogether. {lineBreak} {lineBreak} A ratio of at least 4.5 to 1 is needed to comply. Current ratio: {contrastRatio} to 1. Choose a darker color to increase the ratio.",
  },
  bannerHeaderSignedIn: {
    id: 'app.components.AdminPage.SettingsPage.bannerHeaderSignedIn',
    defaultMessage: 'Header text for registered users',
  },
  projects_header: {
    id: 'app.containers.AdminPage.SettingsPage.projects_header',
    defaultMessage: 'Projects header',
  },
  projects_header_tooltip: {
    id: 'app.containers.AdminPage.SettingsPage.project_headers_tooltip',
    defaultMessage: 'This text is shown on the homepage above the projects.',
  },
=======
>>>>>>> 9ef4c014
  signupFormText: {
    id: 'app.containers.AdminPage.SettingsPage.signupFormText',
    defaultMessage: 'Registration helper text',
  },
  signupFormTooltip: {
    id: 'app.containers.AdminPage.SettingsPage.signupFormTooltip',
    defaultMessage: 'Add a short description at the top of the sign-up form.',
  },
  step1: {
    id: 'app.containers.AdminPage.SettingsPage.step1',
    defaultMessage: 'Step 1 (email and password)',
  },
  step1Tooltip: {
    id: 'app.containers.AdminPage.SettingsPage.step1Tooltip',
    defaultMessage:
      'This is shown on the top of the first page of the sign-up form (name, email, password).',
  },
  platformConfiguration: {
    id: 'app.containers.AdminPage.SettingsPage.platformConfiguration',
    defaultMessage: 'Platform configuration',
  },
  contentModeration: {
    id: 'app.containers.AdminPage.SettingsPage.contentModeration',
    defaultMessage: 'Content moderation',
  },
  registrationTabDescription: {
    id: 'app.containers.AdminPage.SettingsPage.registrationTabDescription',
    defaultMessage:
      'Provide a short description at the top of your registration form. Add and configure the registration fields for your platform.',
  },
  profanityBlockerSetting: {
    id: 'app.containers.AdminPage.SettingsPage.profanityBlockerSetting',
    defaultMessage: 'Profanity blocker',
  },
  profanityBlockerSettingDescription: {
    id:
      'app.containers.AdminPage.SettingsPage.profanityBlockerSettingDescription',
    defaultMessage:
      'Block input, proposals and comments containing the most commonly reported offensive words',
  },
  successfulUpdateSettings: {
    id: 'app.containers.AdminPage.SettingsPage.successfulUpdateSettings',
    defaultMessage: 'Settings updated successfully.',
  },
  settingsSavingError: {
    id: 'app.containers.AdminPage.SettingsPage.settingsSavingError',
    defaultMessage: "Couldn't save. Try changing the setting again.",
  },
});<|MERGE_RESOLUTION|>--- conflicted
+++ resolved
@@ -98,65 +98,6 @@
     defaultMessage:
       'Add the URL of the website you want to link this platform with. Used in the footer on the home page.',
   },
-<<<<<<< HEAD
-  homePageCustomizableSection: {
-    id: 'app.components.AdminPage.SettingsPage.homePageCustomizableSection',
-    defaultMessage: 'Homepage customizable section',
-  },
-  eventsSection: {
-    id: 'app.components.AdminPage.SettingsPage.eventsSection',
-    defaultMessage: 'Events',
-  },
-  eventsPageSetting: {
-    id: 'app.components.AdminPage.SettingsPage.eventsPageSetting',
-    defaultMessage: 'Add Events to navigation bar',
-  },
-  eventsPageSettingDescription: {
-    id: 'app.components.AdminPage.SettingsPage.eventsPageSettingDescription',
-    defaultMessage:
-      'Add a link to view all project events in the navigation bar',
-  },
-  allInputSection: {
-    id: 'app.components.AdminPage.SettingsPage.allInputSection',
-    defaultMessage: 'All input',
-  },
-  allInputPageSetting: {
-    id: 'app.components.AdminPage.SettingsPage.allInputPageSetting',
-    defaultMessage: 'Add All input to navigation bar',
-  },
-  allInputPageSettingDescription: {
-    id: 'app.components.AdminPage.SettingsPage.allInputPageDescription',
-    defaultMessage: 'Add a link to view all input to the navigation bar',
-  },
-  customSectionLabel: {
-    id: 'app.components.AdminPage.SettingsPage.customSectionLabel',
-    defaultMessage: 'Content',
-  },
-  homePageCustomizableSectionTooltip: {
-    id:
-      'app.components.AdminPage.SettingsPage.homePageCustomizableSectionTooltip',
-    defaultMessage:
-      'This empty section at the bottom of the homepage can be customized with your own images, text and links.',
-  },
-  contrastRatioTooLow: {
-    id: 'app.components.AdminPage.SettingsPage.contrastRatioTooLow',
-    defaultMessage:
-      "The color you selected doesn't have a high enough contrast (to a white background) to comply with the {wcagLink} accessibility standard. {lineBreak} {lineBreak} Not meeting this ratio may impair the user experience of users with visual disabilities, or even make it impossible to use the platform altogether. {lineBreak} {lineBreak} A ratio of at least 4.5 to 1 is needed to comply. Current ratio: {contrastRatio} to 1. Choose a darker color to increase the ratio.",
-  },
-  bannerHeaderSignedIn: {
-    id: 'app.components.AdminPage.SettingsPage.bannerHeaderSignedIn',
-    defaultMessage: 'Header text for registered users',
-  },
-  projects_header: {
-    id: 'app.containers.AdminPage.SettingsPage.projects_header',
-    defaultMessage: 'Projects header',
-  },
-  projects_header_tooltip: {
-    id: 'app.containers.AdminPage.SettingsPage.project_headers_tooltip',
-    defaultMessage: 'This text is shown on the homepage above the projects.',
-  },
-=======
->>>>>>> 9ef4c014
   signupFormText: {
     id: 'app.containers.AdminPage.SettingsPage.signupFormText',
     defaultMessage: 'Registration helper text',
