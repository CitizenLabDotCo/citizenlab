import React, { useState } from 'react';
import SectionToggle from '../SectionToggle';
import { Box, Title } from '@citizenlab/cl2-component-library';
import Warning from 'components/UI/Warning';
import AdminViewButton from './AdminViewButton';
import messages from './messages';
import { THomepageSection } from 'services/homepageSettings';
import Outlet from 'components/Outlet';
import { MessageDescriptor } from 'utils/cl-intl';
import { isNilOrError } from 'utils/helperUtils';

type TSectionToggleData = {
  titleMessageDescriptor: MessageDescriptor;
  tooltipMessageDescriptor: MessageDescriptor;
  sectionEnabledSettingName: THomepageSection;
};

const EditHomepage = () => {
  const [sectionTogglesData, setSectionTogglesData] = useState<
    TSectionToggleData[]
  >([
    {
      sectionEnabledSettingName: 'customizable_homepage_banner',
      titleMessageDescriptor: messages.heroBanner,
      tooltipMessageDescriptor: messages.heroBannerTooltip,
    },
    {
      sectionEnabledSettingName: 'top_info_section_enabled',
      titleMessageDescriptor: messages.topInfoSection,
      tooltipMessageDescriptor: messages.topInfoSectionTooltip,
    },
    {
      sectionEnabledSettingName: 'projects_enabled',
      titleMessageDescriptor: messages.projectsList,
      tooltipMessageDescriptor: messages.projectsListTooltip,
    },
    {
      sectionEnabledSettingName: 'bottom_info_section_enabled',
      titleMessageDescriptor: messages.bottomInfoSection,
      tooltipMessageDescriptor: messages.bottomInfoSectionTooltip,
    },
  ]);

  const handleOnChangeToggle = (sectionName: THomepageSection) => () => {
    try {
<<<<<<< HEAD
      if (!isNilOrError(homepageSettings)) {
        updateHomepageSettings({
          [sectionName]: homepageSettings.attributes[sectionName],
        });
      }
=======
>>>>>>> 9376714b
    } catch (error) {}
  };

  const handleOnClick = () => {};
  return (
    <>
      <Box display="flex" alignItems="center" mb="12px">
        {/* Title should have no default margins. If I set margin to 0, it still gets overwritten. */}
        <Title variant="h2">Homepage</Title>
        {/* Should this happen with a Box? */}
        <Box ml="auto">
          <AdminViewButton
            buttonTextMessageDescriptor={messages.viewPage}
            linkTo="/"
          />
        </Box>
      </Box>
      <div>
        {/*
       How do we deal with margins on Title to not make the tech debt worse here?
         + be consistent

       Also font-weight is an issue again.

       Should I use a Box for this? Or go with a StyledWarning?
       */}
        <Box mb="28px">
          <Warning>
            Your platform homepage consists of the following sections. You can
            turn them on/off and edit them as required.
          </Warning>
        </Box>
        {sectionTogglesData.map(
          ({
            sectionEnabledSettingName,
            titleMessageDescriptor,
            tooltipMessageDescriptor,
          }) => {
            return (
              <SectionToggle
                onChangeSectionToggle={handleOnChangeToggle(
                  sectionEnabledSettingName
                )}
                onClickEditButton={handleOnClick}
                titleMessageDescriptor={titleMessageDescriptor}
                tooltipMessageDescriptor={tooltipMessageDescriptor}
              />
            );
          }
        )}
<<<<<<< HEAD
=======

        {/* TO DO: move this toggle to module */}
>>>>>>> 9376714b
        <Outlet
          id="app.containers.Admin.flexible-pages.EditHomepage.sectionToggles"
          // Make the handle function more generic
          onChangeSectionToggle={handleOnChangeToggle('events_widget')}
        />
      </div>
    </>
  );
};

export default EditHomepage;<|MERGE_RESOLUTION|>--- conflicted
+++ resolved
@@ -5,9 +5,7 @@
 import AdminViewButton from './AdminViewButton';
 import messages from './messages';
 import { THomepageSection } from 'services/homepageSettings';
-import Outlet from 'components/Outlet';
 import { MessageDescriptor } from 'utils/cl-intl';
-import { isNilOrError } from 'utils/helperUtils';
 
 type TSectionToggleData = {
   titleMessageDescriptor: MessageDescriptor;
@@ -43,14 +41,6 @@
 
   const handleOnChangeToggle = (sectionName: THomepageSection) => () => {
     try {
-<<<<<<< HEAD
-      if (!isNilOrError(homepageSettings)) {
-        updateHomepageSettings({
-          [sectionName]: homepageSettings.attributes[sectionName],
-        });
-      }
-=======
->>>>>>> 9376714b
     } catch (error) {}
   };
 
@@ -101,16 +91,6 @@
             );
           }
         )}
-<<<<<<< HEAD
-=======
-
-        {/* TO DO: move this toggle to module */}
->>>>>>> 9376714b
-        <Outlet
-          id="app.containers.Admin.flexible-pages.EditHomepage.sectionToggles"
-          // Make the handle function more generic
-          onChangeSectionToggle={handleOnChangeToggle('events_widget')}
-        />
       </div>
     </>
   );
