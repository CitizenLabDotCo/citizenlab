import React, { useState } from 'react';
import SectionToggle from '../SectionToggle';
import { Box, Title } from '@citizenlab/cl2-component-library';
import Warning from 'components/UI/Warning';
import AdminViewButton from './AdminViewButton';
import messages from './messages';
import { FormattedMessage, MessageDescriptor } from 'utils/cl-intl';
import {
  updateHomepageSettings,
  THomepageSection,
} from 'services/homepageSettings';
import useHomepageSettings from 'hooks/useHomepageSettings';
import { isNilOrError } from 'utils/helperUtils';

type TSectionToggleData = {
  titleMessageDescriptor: MessageDescriptor;
  tooltipMessageDescriptor: MessageDescriptor;
  sectionEnabledSettingName: THomepageSection;
};

const EditHomepage = () => {
  const homepageSettings = useHomepageSettings();

  const [isLoading, setIsLoading] = useState(false);

  const [sectionTogglesData, _setSectionTogglesData] = useState<
    TSectionToggleData[]
  >([
    {
      sectionEnabledSettingName: 'customizable_homepage_banner_enabled',
      titleMessageDescriptor: messages.heroBanner,
      tooltipMessageDescriptor: messages.heroBannerTooltip,
    },
    {
      sectionEnabledSettingName: 'top_info_section_enabled',
      titleMessageDescriptor: messages.topInfoSection,
      tooltipMessageDescriptor: messages.topInfoSectionTooltip,
    },
    {
      sectionEnabledSettingName: 'projects_enabled',
      titleMessageDescriptor: messages.projectsList,
      tooltipMessageDescriptor: messages.projectsListTooltip,
    },
    {
      sectionEnabledSettingName: 'bottom_info_section_enabled',
      titleMessageDescriptor: messages.bottomInfoSection,
      tooltipMessageDescriptor: messages.bottomInfoSectionTooltip,
    },
  ]);

  const handleOnChangeToggle = (sectionName: THomepageSection) => async () => {
    if (isNilOrError(homepageSettings)) {
      return;
    }
    setIsLoading(true);
    try {
      await updateHomepageSettings({
        [sectionName]: !homepageSettings.data.attributes[sectionName],
      });
    } catch (error) {
      console.error(error);
    } finally {
      setIsLoading(false);
    }
  };

  if (isNilOrError(homepageSettings)) {
    return null;
  }

  const handleOnClick = () => {};
<<<<<<< HEAD

  if (!isNilOrError(homepageSettings)) {
    return (
      <>
        <Box display="flex" alignItems="center" mb="12px">
          {/* Title should have no default margins. If I set margin to 0, it still gets overwritten. */}
          <Title variant="h2">Homepage</Title>
          {/* Should this happen with a Box? */}
          <Box ml="auto">
            <AdminViewButton
              buttonTextMessageDescriptor={messages.viewPage}
              linkTo="/"
            />
          </Box>
=======
  return (
    <>
      <Box display="flex" alignItems="center" mb="12px">
        {/* Title should have no default margins. If I set margin to 0, it still gets overwritten. */}
        <Title variant="h2">
          <FormattedMessage {...messages.homepageTitle} />
        </Title>
        {/* Should this happen with a Box? */}
        <Box ml="auto">
          <AdminViewButton
            buttonTextMessageDescriptor={messages.viewPage}
            linkTo="/"
          />
>>>>>>> b39f95a7
        </Box>
        <div>
          {/*
         How do we deal with margins on Title to not make the tech debt worse here?
           + be consistent

         Also font-weight is an issue again.

       Should I use a Box for this? Or go with a StyledWarning?
       */}
<<<<<<< HEAD
          <Box mb="28px">
            <Warning>
              Your platform homepage consists of the following sections. You can
              turn them on/off and edit them as required.
            </Warning>
          </Box>
          {sectionTogglesData.map(
            ({
              sectionEnabledSettingName,
              titleMessageDescriptor,
              tooltipMessageDescriptor,
            }) => {
              return (
                <SectionToggle
                  key={sectionEnabledSettingName}
                  checked={
                    homepageSettings.data.attributes[sectionEnabledSettingName]
                  }
                  onChangeSectionToggle={handleOnChangeToggle(
                    sectionEnabledSettingName
                  )}
                  onClickEditButton={handleOnClick}
                  titleMessageDescriptor={titleMessageDescriptor}
                  tooltipMessageDescriptor={tooltipMessageDescriptor}
                  disabled={isLoading}
                />
              );
            }
          )}
        </div>
      </>
    );
  }

  return null;
=======
        <Box mb="28px">
          <Warning>
            <FormattedMessage {...messages.sectionDescription} />
          </Warning>
        </Box>
        {sectionTogglesData.map(
          ({
            sectionEnabledSettingName,
            titleMessageDescriptor,
            tooltipMessageDescriptor,
          }) => {
            return (
              <SectionToggle
                key={sectionEnabledSettingName}
                checked={
                  homepageSettings.data.attributes[sectionEnabledSettingName]
                }
                onChangeSectionToggle={handleOnChangeToggle(
                  sectionEnabledSettingName
                )}
                onClickEditButton={handleOnClick}
                titleMessageDescriptor={titleMessageDescriptor}
                tooltipMessageDescriptor={tooltipMessageDescriptor}
                disabled={isLoading}
              />
            );
          }
        )}
      </div>
    </>
  );
>>>>>>> b39f95a7
};

export default EditHomepage;<|MERGE_RESOLUTION|>--- conflicted
+++ resolved
@@ -64,44 +64,27 @@
     }
   };
 
+  const handleOnClick = () => {};
+
   if (isNilOrError(homepageSettings)) {
     return null;
   }
 
-  const handleOnClick = () => {};
-<<<<<<< HEAD
-
-  if (!isNilOrError(homepageSettings)) {
-    return (
+  return (
+    <Box display="flex" alignItems="center" mb="12px">
+      {/* Title should have no default margins. If I set margin to 0, it still gets overwritten. */}
+      <Title variant="h2">
+        <FormattedMessage {...messages.homepageTitle} />
+      </Title>
+      {/* Should this happen with a Box? */}
+      <Box ml="auto">
+        <AdminViewButton
+          buttonTextMessageDescriptor={messages.viewPage}
+          linkTo="/"
+        />
+      </Box>
       <>
-        <Box display="flex" alignItems="center" mb="12px">
-          {/* Title should have no default margins. If I set margin to 0, it still gets overwritten. */}
-          <Title variant="h2">Homepage</Title>
-          {/* Should this happen with a Box? */}
-          <Box ml="auto">
-            <AdminViewButton
-              buttonTextMessageDescriptor={messages.viewPage}
-              linkTo="/"
-            />
-          </Box>
-=======
-  return (
-    <>
-      <Box display="flex" alignItems="center" mb="12px">
-        {/* Title should have no default margins. If I set margin to 0, it still gets overwritten. */}
-        <Title variant="h2">
-          <FormattedMessage {...messages.homepageTitle} />
-        </Title>
-        {/* Should this happen with a Box? */}
-        <Box ml="auto">
-          <AdminViewButton
-            buttonTextMessageDescriptor={messages.viewPage}
-            linkTo="/"
-          />
->>>>>>> b39f95a7
-        </Box>
-        <div>
-          {/*
+        {/*
          How do we deal with margins on Title to not make the tech debt worse here?
            + be consistent
 
@@ -109,43 +92,6 @@
 
        Should I use a Box for this? Or go with a StyledWarning?
        */}
-<<<<<<< HEAD
-          <Box mb="28px">
-            <Warning>
-              Your platform homepage consists of the following sections. You can
-              turn them on/off and edit them as required.
-            </Warning>
-          </Box>
-          {sectionTogglesData.map(
-            ({
-              sectionEnabledSettingName,
-              titleMessageDescriptor,
-              tooltipMessageDescriptor,
-            }) => {
-              return (
-                <SectionToggle
-                  key={sectionEnabledSettingName}
-                  checked={
-                    homepageSettings.data.attributes[sectionEnabledSettingName]
-                  }
-                  onChangeSectionToggle={handleOnChangeToggle(
-                    sectionEnabledSettingName
-                  )}
-                  onClickEditButton={handleOnClick}
-                  titleMessageDescriptor={titleMessageDescriptor}
-                  tooltipMessageDescriptor={tooltipMessageDescriptor}
-                  disabled={isLoading}
-                />
-              );
-            }
-          )}
-        </div>
-      </>
-    );
-  }
-
-  return null;
-=======
         <Box mb="28px">
           <Warning>
             <FormattedMessage {...messages.sectionDescription} />
@@ -174,10 +120,9 @@
             );
           }
         )}
-      </div>
-    </>
+      </>
+    </Box>
   );
->>>>>>> b39f95a7
 };
 
 export default EditHomepage;