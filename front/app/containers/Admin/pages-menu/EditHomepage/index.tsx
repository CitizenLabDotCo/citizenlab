import React, { useState } from 'react';
import SectionToggle from '../SectionToggle';
import { Box, Title } from '@citizenlab/cl2-component-library';
import Warning from 'components/UI/Warning';
import AdminViewButton from './AdminViewButton';
import messages from './messages';
import Outlet from 'components/Outlet';
import { FormattedMessage, MessageDescriptor } from 'utils/cl-intl';
import {
  updateHomepageSettings,
  THomepageEnabledSetting,
} from 'services/homepageSettings';
import useHomepageSettings from 'hooks/useHomepageSettings';
import { isNilOrError } from 'utils/helperUtils';
import { insertConfiguration } from 'utils/moduleUtils';
import { InsertConfigurationOptions } from 'typings';

export type TSectionToggleData = {
  name: THomepageEnabledSetting;
  titleMessageDescriptor: MessageDescriptor;
  tooltipMessageDescriptor: MessageDescriptor;
};

const EditHomepage = () => {
  const homepageSettings = useHomepageSettings();
  const [isLoading, setIsLoading] = useState(false);
<<<<<<< HEAD
  const [sectionTogglesData, setSectionTogglesData] = useState<
=======
  const [sectionTogglesData, _setSectionTogglesData] = useState<
>>>>>>> 1ca8e55d
    TSectionToggleData[]
  >([
    {
      name: 'customizable_homepage_banner_enabled',
      titleMessageDescriptor: messages.heroBanner,
      tooltipMessageDescriptor: messages.heroBannerTooltip,
    },
    {
      name: 'top_info_section_enabled',
      titleMessageDescriptor: messages.topInfoSection,
      tooltipMessageDescriptor: messages.topInfoSectionTooltip,
    },
    {
      name: 'projects_enabled',
      titleMessageDescriptor: messages.projectsList,
      tooltipMessageDescriptor: messages.projectsListTooltip,
    },
    {
      name: 'bottom_info_section_enabled',
      titleMessageDescriptor: messages.bottomInfoSection,
      tooltipMessageDescriptor: messages.bottomInfoSectionTooltip,
    },
  ]);

  const handleOnChangeToggle =
    (sectionName: THomepageEnabledSetting) => async () => {
      if (isNilOrError(homepageSettings)) {
        return;
      }
      setIsLoading(true);
      try {
        await updateHomepageSettings({
          [sectionName]: !homepageSettings.data.attributes[sectionName],
        });
      } catch (error) {
        console.error(error);
      } finally {
        setIsLoading(false);
      }
    };

  const handleOnData = (
    sectionToggleData: InsertConfigurationOptions<TSectionToggleData>
  ) => {
    setSectionTogglesData(insertConfiguration(sectionToggleData));
  };

  const handleOnClick = () => {};

  if (isNilOrError(homepageSettings)) {
    return null;
  }

  return (
    <Box display="flex" alignItems="center" mb="12px">
      {/* Title should have no default margins. If I set margin to 0, it still gets overwritten. */}
      <Title variant="h2">
        <FormattedMessage {...messages.homepageTitle} />
      </Title>
      {/* Should this happen with a Box? */}
      <Box ml="auto">
        <AdminViewButton
          buttonTextMessageDescriptor={messages.viewPage}
          linkTo="/"
        />
      </Box>
<<<<<<< HEAD
      <>
=======
      <Box display="flex" flexDirection="column">
>>>>>>> 1ca8e55d
        {/*
         How do we deal with margins on Title to not make the tech debt worse here?
           + be consistent

         Also font-weight is an issue again.

       Should I use a Box for this? Or go with a StyledWarning?
       */}
        <Box mb="28px">
          <Warning>
            <FormattedMessage {...messages.sectionDescription} />
          </Warning>
        </Box>
        {sectionTogglesData.map(
          ({ name, titleMessageDescriptor, tooltipMessageDescriptor }) => {
            return (
              <SectionToggle
                key={name}
                checked={homepageSettings.data.attributes[name]}
                onChangeSectionToggle={handleOnChangeToggle(name)}
                onClickEditButton={handleOnClick}
                titleMessageDescriptor={titleMessageDescriptor}
                tooltipMessageDescriptor={tooltipMessageDescriptor}
                disabled={isLoading}
              />
            );
          }
        )}
<<<<<<< HEAD
        <Outlet
          id="app.containers.Admin.flexible-pages.EditHomepage.sectionToggles"
          onData={handleOnData}
        />
      </>
    </Box>
=======
      </Box>
    </>
>>>>>>> 1ca8e55d
  );
};

export default EditHomepage;<|MERGE_RESOLUTION|>--- conflicted
+++ resolved
@@ -24,11 +24,7 @@
 const EditHomepage = () => {
   const homepageSettings = useHomepageSettings();
   const [isLoading, setIsLoading] = useState(false);
-<<<<<<< HEAD
   const [sectionTogglesData, setSectionTogglesData] = useState<
-=======
-  const [sectionTogglesData, _setSectionTogglesData] = useState<
->>>>>>> 1ca8e55d
     TSectionToggleData[]
   >([
     {
@@ -83,23 +79,21 @@
   }
 
   return (
-    <Box display="flex" alignItems="center" mb="12px">
-      {/* Title should have no default margins. If I set margin to 0, it still gets overwritten. */}
-      <Title variant="h2">
-        <FormattedMessage {...messages.homepageTitle} />
-      </Title>
-      {/* Should this happen with a Box? */}
-      <Box ml="auto">
-        <AdminViewButton
-          buttonTextMessageDescriptor={messages.viewPage}
-          linkTo="/"
-        />
+    <>
+      <Box display="flex" alignItems="center" mb="12px">
+        {/* Title should have no default margins. If I set margin to 0, it still gets overwritten. */}
+        <Title variant="h2">
+          <FormattedMessage {...messages.homepageTitle} />
+        </Title>
+        {/* Should this happen with a Box? */}
+        <Box ml="auto">
+          <AdminViewButton
+            buttonTextMessageDescriptor={messages.viewPage}
+            linkTo="/"
+          />
+        </Box>
       </Box>
-<<<<<<< HEAD
-      <>
-=======
       <Box display="flex" flexDirection="column">
->>>>>>> 1ca8e55d
         {/*
          How do we deal with margins on Title to not make the tech debt worse here?
            + be consistent
@@ -128,17 +122,12 @@
             );
           }
         )}
-<<<<<<< HEAD
         <Outlet
           id="app.containers.Admin.flexible-pages.EditHomepage.sectionToggles"
           onData={handleOnData}
         />
-      </>
-    </Box>
-=======
       </Box>
     </>
->>>>>>> 1ca8e55d
   );
 };
 
