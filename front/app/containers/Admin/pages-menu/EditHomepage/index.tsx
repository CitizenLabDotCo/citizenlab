--- conflicted
+++ resolved
@@ -4,19 +4,11 @@
 import Warning from 'components/UI/Warning';
 import AdminViewButton from './AdminViewButton';
 import messages from './messages';
-<<<<<<< HEAD
-import {
-  THomepageSection,
-  updateHomepageSettings,
-} from 'services/homepageSettings';
-import { MessageDescriptor } from 'utils/cl-intl';
-=======
 import { MessageDescriptor } from 'utils/cl-intl';
 import {
   updateHomepageSettings,
   THomepageSection,
 } from 'services/homepageSettings';
->>>>>>> 84015d3b
 import useHomepageSettings from 'hooks/useHomepageSettings';
 import { isNilOrError } from 'utils/helperUtils';
 
@@ -28,14 +20,10 @@
 
 const EditHomepage = () => {
   const homepageSettings = useHomepageSettings();
-<<<<<<< HEAD
 
-  const [sectionTogglesData, setSectionTogglesData] = useState<
-=======
   const [isLoading, setIsLoading] = useState(false);
 
   const [sectionTogglesData, _setSectionTogglesData] = useState<
->>>>>>> 84015d3b
     TSectionToggleData[]
   >([
     {
@@ -66,14 +54,6 @@
     }
     setIsLoading(true);
     try {
-<<<<<<< HEAD
-      if (!isNilOrError(homepageSettings)) {
-        updateHomepageSettings({
-          [sectionName]: !homepageSettings.attributes[sectionName],
-        });
-      }
-    } catch (error) {}
-=======
       await updateHomepageSettings({
         [sectionName]: !homepageSettings.data.attributes[sectionName],
       });
@@ -82,7 +62,6 @@
     } finally {
       setIsLoading(false);
     }
->>>>>>> 84015d3b
   };
 
   if (isNilOrError(homepageSettings)) {
@@ -112,9 +91,8 @@
 
          Also font-weight is an issue again.
 
-<<<<<<< HEAD
-         Should I use a Box for this? Or go with a StyledWarning?
-         */}
+       Should I use a Box for this? Or go with a StyledWarning?
+       */}
           <Box mb="28px">
             <Warning>
               Your platform homepage consists of the following sections. You can
@@ -127,18 +105,19 @@
               titleMessageDescriptor,
               tooltipMessageDescriptor,
             }) => {
-              const checked =
-                homepageSettings.attributes[sectionEnabledSettingName];
-
               return (
                 <SectionToggle
+                  key={sectionEnabledSettingName}
+                  checked={
+                    homepageSettings.data.attributes[sectionEnabledSettingName]
+                  }
                   onChangeSectionToggle={handleOnChangeToggle(
                     sectionEnabledSettingName
                   )}
                   onClickEditButton={handleOnClick}
                   titleMessageDescriptor={titleMessageDescriptor}
                   tooltipMessageDescriptor={tooltipMessageDescriptor}
-                  checked={checked}
+                  disabled={isLoading}
                 />
               );
             }
@@ -149,42 +128,6 @@
   }
 
   return null;
-=======
-       Should I use a Box for this? Or go with a StyledWarning?
-       */}
-        <Box mb="28px">
-          <Warning>
-            Your platform homepage consists of the following sections. You can
-            turn them on/off and edit them as required.
-          </Warning>
-        </Box>
-        {sectionTogglesData.map(
-          ({
-            sectionEnabledSettingName,
-            titleMessageDescriptor,
-            tooltipMessageDescriptor,
-          }) => {
-            return (
-              <SectionToggle
-                key={sectionEnabledSettingName}
-                checked={
-                  homepageSettings.data.attributes[sectionEnabledSettingName]
-                }
-                onChangeSectionToggle={handleOnChangeToggle(
-                  sectionEnabledSettingName
-                )}
-                onClickEditButton={handleOnClick}
-                titleMessageDescriptor={titleMessageDescriptor}
-                tooltipMessageDescriptor={tooltipMessageDescriptor}
-                disabled={isLoading}
-              />
-            );
-          }
-        )}
-      </div>
-    </>
-  );
->>>>>>> 84015d3b
 };
 
 export default EditHomepage;