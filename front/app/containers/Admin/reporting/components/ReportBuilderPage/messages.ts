import { defineMessages } from 'react-intl';

export default defineMessages({
  emptyStateTitle: {
    id: 'app.containers.Admin.reporting.components.ReportBuilderPage.emptyStateTitle',
    defaultMessage: 'Create your first project report',
  },
  emptyStateDescription: {
    id: 'app.containers.Admin.reporting.components.ReportBuilderPage.emptyStateDescription',
    defaultMessage:
      'Customise your report and share it with internal stakeholders or community with a web link.',
  },
  emptyStateButtonText: {
    id: 'app.containers.Admin.reporting.components.ReportBuilderPage.emptyStateButtonText',
    defaultMessage: 'Create a report',
  },
  createReportModalTitle: {
    id: 'app.containers.Admin.reporting.components.ReportBuilderPage.createReportModalTitle',
    defaultMessage: 'Create a project report',
  },
  createReportModalDescription: {
    id: 'app.containers.Admin.reporting.components.ReportBuilderPage.createReportModalDescription',
    defaultMessage:
      'Customise your report and share it with internal stakeholders or community with a web link.',
  },
  createReportModalInputLabel: {
    id: 'app.containers.Admin.reporting.components.ReportBuilderPage.createReportModalInputLabel',
    defaultMessage: 'Report title',
  },
<<<<<<< HEAD
  reportTemplate: {
    id: 'app.containers.Admin.reporting.components.ReportBuilderPage.reportTemplate',
    defaultMessage: 'Report template',
  },
  blankTemplate: {
    id: 'app.containers.Admin.reporting.components.ReportBuilderPage.blankTemplate',
    defaultMessage: 'Start with a blank page',
  },
  projectTemplate: {
    id: 'app.containers.Admin.reporting.components.ReportBuilderPage.projectTemplate',
    defaultMessage: 'Start with a project template',
=======
  shareReportTitle: {
    id: 'app.containers.Admin.reporting.components.ReportBuilderPage.shareReportTitle',
    defaultMessage: 'Share',
  },
  shareAsWebLink: {
    id: 'app.containers.Admin.reporting.components.ReportBuilderPage.shareAsWebLink',
    defaultMessage: 'Share as web link',
  },
  shareAsWebLinkDesc: {
    id: 'app.containers.Admin.reporting.components.ReportBuilderPage.shareAsWebLinkDesc',
    defaultMessage: 'This web link is only accessible to admin users.',
  },
  copyLink: {
    id: 'app.containers.Admin.reporting.components.ReportBuilderPage.copyLink',
    defaultMessage: 'Copy link',
  },
  shareAsPdf: {
    id: 'app.containers.Admin.reporting.components.ReportBuilderPage.shareAsPdf',
    defaultMessage: 'Share as PDF',
  },
  shareAsPdfDesc: {
    id: 'app.containers.Admin.reporting.components.ReportBuilderPage.shareAsPdfDesc',
    defaultMessage: 'To share with everyone, print the report as a PDF.',
  },
  printToPdf: {
    id: 'app.containers.Admin.reporting.components.ReportBuilderPage.printToPdf',
    defaultMessage: 'Print to PDF',
>>>>>>> b1abc0ba
  },
});<|MERGE_RESOLUTION|>--- conflicted
+++ resolved
@@ -27,7 +27,6 @@
     id: 'app.containers.Admin.reporting.components.ReportBuilderPage.createReportModalInputLabel',
     defaultMessage: 'Report title',
   },
-<<<<<<< HEAD
   reportTemplate: {
     id: 'app.containers.Admin.reporting.components.ReportBuilderPage.reportTemplate',
     defaultMessage: 'Report template',
@@ -39,7 +38,7 @@
   projectTemplate: {
     id: 'app.containers.Admin.reporting.components.ReportBuilderPage.projectTemplate',
     defaultMessage: 'Start with a project template',
-=======
+  },
   shareReportTitle: {
     id: 'app.containers.Admin.reporting.components.ReportBuilderPage.shareReportTitle',
     defaultMessage: 'Share',
@@ -67,6 +66,5 @@
   printToPdf: {
     id: 'app.containers.Admin.reporting.components.ReportBuilderPage.printToPdf',
     defaultMessage: 'Print to PDF',
->>>>>>> b1abc0ba
   },
 });