--- conflicted
+++ resolved
@@ -1,22 +1,13 @@
 import React from 'react';
 
 import { Box } from '@citizenlab/cl2-component-library';
-<<<<<<< HEAD
-import { Editor as CraftEditor, SerializedNodes } from '@craftjs/core';
-=======
-
-// craft
 import { Editor as CraftEditor } from '@craftjs/core';
-import RenderNode from './RenderNode';
->>>>>>> ca16cec5
 
 import Container from 'components/admin/ContentBuilder/Widgets/Container';
 
 import PhaseTemplate from '../Templates/PhaseTemplate';
 import ProjectTemplate from '../Templates/ProjectTemplate';
 import { WIDGETS } from '../Widgets';
-
-// templates
 
 import RenderNode from './RenderNode';
 
