import React from 'react';

// components
import { Box } from '@citizenlab/cl2-component-library';

// craft
import { Editor as CraftEditor, SerializedNodes } from '@craftjs/core';
import RenderNode from './RenderNode';
import Container from 'components/admin/ContentBuilder/Widgets/Container';

// default widgets
import Title from 'components/admin/ContentBuilder/Widgets/Title';
import Text from 'components/admin/ContentBuilder/Widgets/Text';
import TwoColumn from '../../../components/ReportBuilder/Widgets/TwoColumn';
import Image from 'components/admin/ContentBuilder/Widgets/Image';
import WhiteSpace from 'components/admin/ContentBuilder/Widgets/WhiteSpace';

// report builder widgets
import AboutReportWidget from '../Widgets/AboutReportWidget';
import SurveyResultsWidget from '../Widgets/SurveyResultsWidget';
import VisitorsWidget from '../Widgets/ChartWidgets/VisitorsWidget';
import VisitorsTrafficSourcesWidget from '../Widgets/ChartWidgets/VisitorsTrafficSourcesWidget';
import AgeWidget from '../Widgets/ChartWidgets/AgeWidget';
import GenderWidget from '../Widgets/ChartWidgets/GenderWidget';
import ActiveUsersWidget from '../Widgets/ChartWidgets/ActiveUsersWidget';

// templates
import ProjectTemplate from '../Templates/ProjectTemplate';

type EditorProps = {
  children?: React.ReactNode;
  isPreview: boolean;
  onNodesChange?: (nodes: SerializedNodes) => void;
};

const resolver = {
  Box,
  Container,
  TwoColumn,
  Title,
  Text,
  Image,
  WhiteSpace,
  AboutReportWidget,
  SurveyResultsWidget,
  VisitorsWidget,
  VisitorsTrafficSourcesWidget,
  AgeWidget,
  GenderWidget,
  ProjectTemplate,
};

const Editor: React.FC<EditorProps> = ({
  onNodesChange,
  isPreview,
  children,
}) => {
  return (
<<<<<<< HEAD
    <BaseEditor
      resolver={{
        Box,
        Container,
        TwoColumn,
        Text,
        Image,
        WhiteSpace,
        AboutReportWidget,
        SurveyResultsWidget,
        VisitorsWidget,
        VisitorsTrafficSourcesWidget,
        AgeWidget,
        GenderWidget,
        ActiveUsersWidget,
=======
    <CraftEditor
      resolver={resolver}
      indicator={{
        success: 'rgb(98, 196, 98)',
        error: 'red',
        transition: 'none',
>>>>>>> f535ebfe
      }}
      onRender={isPreview ? undefined : RenderNode}
      enabled={isPreview ? false : true}
      onNodesChange={(data) =>
        onNodesChange && onNodesChange(data.getSerializedNodes())
      }
    >
      {children}
    </CraftEditor>
  );
};

export default Editor;<|MERGE_RESOLUTION|>--- conflicted
+++ resolved
@@ -47,6 +47,7 @@
   VisitorsTrafficSourcesWidget,
   AgeWidget,
   GenderWidget,
+  ActiveUsersWidget,
   ProjectTemplate,
 };
 
@@ -56,30 +57,12 @@
   children,
 }) => {
   return (
-<<<<<<< HEAD
-    <BaseEditor
-      resolver={{
-        Box,
-        Container,
-        TwoColumn,
-        Text,
-        Image,
-        WhiteSpace,
-        AboutReportWidget,
-        SurveyResultsWidget,
-        VisitorsWidget,
-        VisitorsTrafficSourcesWidget,
-        AgeWidget,
-        GenderWidget,
-        ActiveUsersWidget,
-=======
     <CraftEditor
       resolver={resolver}
       indicator={{
         success: 'rgb(98, 196, 98)',
         error: 'red',
         transition: 'none',
->>>>>>> f535ebfe
       }}
       onRender={isPreview ? undefined : RenderNode}
       enabled={isPreview ? false : true}
