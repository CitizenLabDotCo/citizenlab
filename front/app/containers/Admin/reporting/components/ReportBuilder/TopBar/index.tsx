--- conflicted
+++ resolved
@@ -6,8 +6,10 @@
   Title,
   colors,
   IconButton,
+  TooltipContentWrapper,
 } from '@citizenlab/cl2-component-library';
 import { useEditor } from '@craftjs/core';
+import Tippy from '@tippyjs/react';
 import { Locale } from 'typings';
 
 import usePhase from 'api/phases/usePhase';
@@ -18,6 +20,7 @@
 
 import { useReportContext } from 'containers/Admin/reporting/context/ReportContext';
 
+import { CONTENT_BUILDER_Z_INDEX } from 'components/admin/ContentBuilder/constants';
 import Container from 'components/admin/ContentBuilder/TopBar/Container';
 import SaveButton from 'components/admin/ContentBuilder/TopBar/SaveButton';
 import Button from 'components/UI/Button';
@@ -40,13 +43,9 @@
   reportId: string;
   isTemplate: boolean;
   saved: boolean;
-<<<<<<< HEAD
   view: View;
   setView: (view: View) => void;
-  setSaved: React.Dispatch<React.SetStateAction<boolean>>;
-=======
   setSaved: () => void;
->>>>>>> 4e1358ad
   setSelectedLocale: React.Dispatch<React.SetStateAction<Locale>>;
 };
 
@@ -62,8 +61,6 @@
   setSaved,
   setSelectedLocale,
 }: ContentBuilderTopBarProps) => {
-  const { formatMessage } = useIntl();
-
   const [initialized, setInitialized] = useState(false);
   const [showQuitModal, setShowQuitModal] = useState(false);
   const { query } = useEditor();
@@ -71,6 +68,7 @@
   const { projectId, phaseId } = useReportContext();
   const { data: project } = useProjectById(projectId);
   const { data: phase } = usePhase(phaseId);
+
   const localize = useLocalize();
   const { formatMessage } = useIntl();
 
@@ -210,7 +208,6 @@
             </Text>
           )}
         </Box>
-<<<<<<< HEAD
         <Box>
           <LocaleSelect locale={selectedLocale} setLocale={setSelectedLocale} />
         </Box>
@@ -220,28 +217,31 @@
           </Box>
         )}
         <Box ml="32px">
-          <Button
-            icon="print"
-            buttonStyle="secondary"
-            iconColor={colors.textPrimary}
-            iconSize="16px"
-            px="12px"
-            py="8px"
-            linkTo={`/admin/reporting/report-builder/${reportId}/print`}
-            openLinkInNewTab
-=======
-        <LocaleSwitcher
-          selectedLocale={selectedLocale}
-          onSelectLocale={setSelectedLocale}
-        />
-        <Box mx="20px">
-          <PrintReportButton
-            reportId={reportId}
-            disabledTooltipText={
-              disablePrint ? formatMessage(messages.cannotPrint) : undefined
+          <Tippy
+            interactive={false}
+            placement="bottom"
+            disabled={!disablePrint}
+            zIndex={CONTENT_BUILDER_Z_INDEX.tooltip}
+            content={
+              <TooltipContentWrapper tippytheme="light">
+                {formatMessage(messages.cannotPrint)}
+              </TooltipContentWrapper>
             }
->>>>>>> 4e1358ad
-          />
+          >
+            <div>
+              <Button
+                icon="print"
+                buttonStyle="secondary"
+                iconColor={colors.textPrimary}
+                iconSize="16px"
+                px="12px"
+                py="8px"
+                linkTo={`/admin/reporting/report-builder/${reportId}/print`}
+                openLinkInNewTab
+                disabled={disablePrint}
+              />
+            </div>
+          </Tippy>
         </Box>
         <SaveButton
           disabled={disableSave}
