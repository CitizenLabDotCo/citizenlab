--- conflicted
+++ resolved
@@ -51,14 +51,7 @@
   selectedLocale: Locale | undefined;
   draftEditorData?: Record<string, SerializedNodes>;
   reportId: string;
-<<<<<<< HEAD
-=======
   projectId?: string;
-  onSelectLocale: (args: {
-    locale: Locale;
-    editorData: SerializedNodes;
-  }) => void;
->>>>>>> c6661e86
 };
 
 const ContentBuilderTopBar = ({
@@ -97,8 +90,6 @@
     }
   };
 
-<<<<<<< HEAD
-=======
   useEffect(() => {
     if (initialized) return;
 
@@ -132,12 +123,6 @@
     selectedLocale,
   ]);
 
-  const handleSelectLocale = (locale: Locale) => {
-    const editorData = query.getSerializedNodes();
-    onSelectLocale({ locale, editorData });
-  };
-
->>>>>>> c6661e86
   const handleTogglePreview = () => {
     setPreviewEnabled((previewEnabled) => !previewEnabled);
   };
