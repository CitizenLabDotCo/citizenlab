import React from 'react';
import moment from 'moment';

// components
import Container from 'components/admin/ContentBuilder/Toolbox/Container';
import { Box, Title, Accordion } from '@citizenlab/cl2-component-library';

// shared widgets
import WhiteSpace from 'components/admin/ContentBuilder/Widgets/WhiteSpace';

// widgets
import TextMultiloc from '../Widgets/TextMultiloc';
import TwoColumn from '../Widgets/TwoColumn';
import TitleMultiloc from '../Widgets/TitleMultiloc';
import ImageMultiloc from '../Widgets/ImageMultiloc';
import AboutReportWidget from '../Widgets/AboutReportWidget';
import SurveyResultsWidget from '../Widgets/SurveyResultsWidget';
import VisitorsWidget from '../Widgets/ChartWidgets/VisitorsWidget';
import VisitorsTrafficSourcesWidget from '../Widgets/ChartWidgets/VisitorsTrafficSourcesWidget';
import AgeWidget from '../Widgets/ChartWidgets/AgeWidget';
import GenderWidget from '../Widgets/ChartWidgets/GenderWidget';
import ActiveUsersWidget from '../Widgets/ChartWidgets/ActiveUsersWidget';
import MostReactedIdeasWidget from '../Widgets/MostReactedIdeasWidget';
import PostsByTimeWidget from '../Widgets/ChartWidgets/PostsByTimeWidget';
import CommentsByTimeWidget from '../Widgets/ChartWidgets/CommentsByTimeWidget';
import ReactionsByTimeWidget from '../Widgets/ChartWidgets/ReactionsByTimeWidget';
import DraggableElement from 'components/admin/ContentBuilder/Toolbox/DraggableElement';

// i18n
import contentBuilderMessages from 'components/admin/ContentBuilder/messages';
import reportBuilderMessages from '../../../messages';
import { WIDGET_TITLES } from '../Widgets';
import {
  FormattedMessage,
  useIntl,
  useFormatMessageWithLocale,
  MessageDescriptor,
} from 'utils/cl-intl';

// hooks
import { useReportContext } from 'containers/Admin/reporting/context/ReportContext';
import useAppConfigurationLocales from 'hooks/useAppConfigurationLocales';

// utils
import { createMultiloc } from 'containers/Admin/reporting/utils/multiloc';

type ReportBuilderToolboxProps = {
  reportId: string;
};

const SectionTitle = ({ children }) => (
  <Title
    fontWeight="normal"
    ml="10px"
    variant="h6"
    as="h3"
    mb="8px"
    mt="8px"
    color="textSecondary"
  >
    {children}
  </Title>
);

const ReportBuilderToolbox = ({ reportId }: ReportBuilderToolboxProps) => {
  const { formatMessage } = useIntl();
  const formatMessageWithLocale = useFormatMessageWithLocale();
  const { projectId, phaseId } = useReportContext();
  const appConfigurationLocales = useAppConfigurationLocales();

  if (!appConfigurationLocales) return null;

  // Default end date for charts (today)
  const chartEndDate = moment().format('YYYY-MM-DD');

  const toMultiloc = (message: MessageDescriptor) => {
    return createMultiloc(appConfigurationLocales, (locale) => {
      return formatMessageWithLocale(locale, message);
    });
  };

  return (
    <Container>
      <Box>
        <Accordion
          isOpenByDefault={true}
          title={
            <SectionTitle>
              <FormattedMessage {...contentBuilderMessages.layout} />
            </SectionTitle>
          }
        >
          <DraggableElement
            id="e2e-draggable-two-column"
            component={<TwoColumn columnLayout="1-1" />}
            icon="layout-2column-1"
            label={formatMessage(WIDGET_TITLES.TwoColumn)}
          />
          <DraggableElement
            id="e2e-draggable-white-space"
            component={<WhiteSpace size="small" />}
            icon="layout-white-space"
            label={formatMessage(WIDGET_TITLES.WhiteSpace)}
          />
        </Accordion>

        <Accordion
          isOpenByDefault={true}
          title={
            <SectionTitle>
              <FormattedMessage {...contentBuilderMessages.content} />
            </SectionTitle>
          }
        >
          <DraggableElement
            id="e2e-draggable-about-report"
            component={
              <AboutReportWidget reportId={reportId} projectId={projectId} />
            }
            icon="section-image-text"
            label={formatMessage(WIDGET_TITLES.AboutReportWidget)}
          />
          <DraggableElement
            id="e2e-draggable-title"
            component={
              <TitleMultiloc text={toMultiloc(WIDGET_TITLES.TitleMultiloc)} />
            }
            icon="text"
            label={formatMessage(WIDGET_TITLES.TitleMultiloc)}
          />
          <DraggableElement
            id="e2e-draggable-text"
            component={
              <TextMultiloc text={toMultiloc(WIDGET_TITLES.TextMultiloc)} />
            }
            icon="text"
            label={formatMessage(WIDGET_TITLES.TextMultiloc)}
          />
          <DraggableElement
            id="e2e-draggable-image"
            component={<ImageMultiloc />}
            icon="image"
            label={formatMessage(WIDGET_TITLES.ImageMultiloc)}
          />
        </Accordion>

        <Accordion
          isOpenByDefault={true}
          title={
            <SectionTitle>
              <FormattedMessage {...reportBuilderMessages.resultsSection} />
            </SectionTitle>
          }
        >
          {
            // TODO: CL-2307 Only show this if there are surveys in the platform
            // TODO: Add in the default project / phase
          }
          <DraggableElement
            id="e2e-draggable-survey-results-widget"
            component={
              <SurveyResultsWidget
<<<<<<< HEAD
                title={toMultiloc(SurveyResultsWidget.craft.custom.title)}
                projectId={projectId}
=======
                title={toMultiloc(WIDGET_TITLES.SurveyResultsWidget)}
>>>>>>> d8fbdd8e
                phaseId={phaseId}
              />
            }
            icon="survey"
            label={formatMessage(WIDGET_TITLES.SurveyResultsWidget)}
          />
          <DraggableElement
            id="e2e-most-reacted-ideas-widget"
            component={
              <MostReactedIdeasWidget
                title={toMultiloc(WIDGET_TITLES.MostReactedIdeasWidget)}
                numberOfIdeas={5}
                collapseLongText={false}
                projectId={projectId}
              />
            }
            icon="idea"
            label={formatMessage(WIDGET_TITLES.MostReactedIdeasWidget)}
          />
        </Accordion>

        <Accordion
          isOpenByDefault={true}
          title={
            <SectionTitle>
              <FormattedMessage {...reportBuilderMessages.chartsSection} />
            </SectionTitle>
          }
        >
          <DraggableElement
            id="e2e-draggable-visitors-timeline-widget"
            component={
              <VisitorsWidget
                title={toMultiloc(WIDGET_TITLES.VisitorsWidget)}
                projectId={projectId}
                startAt={undefined}
                endAt={chartEndDate}
              />
            }
            icon="chart-bar"
            label={formatMessage(WIDGET_TITLES.VisitorsWidget)}
          />
          <DraggableElement
            id="e2e-draggable-visitors-traffic-sources-widget"
            component={
              <VisitorsTrafficSourcesWidget
                title={toMultiloc(WIDGET_TITLES.VisitorsTrafficSourcesWidget)}
                projectId={projectId}
                startAt={undefined}
                endAt={chartEndDate}
              />
            }
            icon="chart-bar"
            label={formatMessage(WIDGET_TITLES.VisitorsTrafficSourcesWidget)}
          />
          <DraggableElement
            id="e2e-draggable-users-by-gender-widget"
            component={
              <GenderWidget
                title={toMultiloc(WIDGET_TITLES.GenderWidget)}
                projectId={projectId}
                startAt={undefined}
                endAt={chartEndDate}
              />
            }
            icon="chart-bar"
            label={formatMessage(WIDGET_TITLES.GenderWidget)}
          />
          <DraggableElement
            id="e2e-draggable-users-by-age-widget"
            component={
              <AgeWidget
                title={toMultiloc(WIDGET_TITLES.AgeWidget)}
                projectId={projectId}
                startAt={undefined}
                endAt={chartEndDate}
              />
            }
            icon="chart-bar"
            label={formatMessage(WIDGET_TITLES.AgeWidget)}
          />
          <DraggableElement
            id="e2e-draggable-active-users-widget"
            component={
              <ActiveUsersWidget
                title={toMultiloc(WIDGET_TITLES.ActiveUsersWidget)}
                projectId={projectId}
                startAt={undefined}
                endAt={chartEndDate}
              />
            }
            icon="chart-bar"
            label={formatMessage(WIDGET_TITLES.ActiveUsersWidget)}
          />
          <DraggableElement
            id="e2e-draggable-posts-by-time-widget"
            component={
              <PostsByTimeWidget
                title={toMultiloc(WIDGET_TITLES.PostsByTimeWidget)}
                projectId={projectId}
                startAt={undefined}
                endAt={chartEndDate}
              />
            }
            icon="chart-bar"
            label={formatMessage(WIDGET_TITLES.PostsByTimeWidget)}
          />
          <DraggableElement
            id="e2e-draggable-comments-by-time-widget"
            component={
              <CommentsByTimeWidget
                title={toMultiloc(WIDGET_TITLES.CommentsByTimeWidget)}
                projectId={projectId}
                startAt={undefined}
                endAt={chartEndDate}
              />
            }
            icon="chart-bar"
            label={formatMessage(WIDGET_TITLES.CommentsByTimeWidget)}
          />
          <DraggableElement
            id="e2e-draggable-reactions-by-time-widget"
            component={
              <ReactionsByTimeWidget
                title={toMultiloc(WIDGET_TITLES.ReactionsByTimeWidget)}
                projectId={projectId}
                startAt={undefined}
                endAt={chartEndDate}
              />
            }
            icon="chart-bar"
            label={formatMessage(WIDGET_TITLES.ReactionsByTimeWidget)}
          />
        </Accordion>
      </Box>
    </Container>
  );
};

export default ReportBuilderToolbox;<|MERGE_RESOLUTION|>--- conflicted
+++ resolved
@@ -160,12 +160,8 @@
             id="e2e-draggable-survey-results-widget"
             component={
               <SurveyResultsWidget
-<<<<<<< HEAD
-                title={toMultiloc(SurveyResultsWidget.craft.custom.title)}
-                projectId={projectId}
-=======
                 title={toMultiloc(WIDGET_TITLES.SurveyResultsWidget)}
->>>>>>> d8fbdd8e
+                projectId={projectId}
                 phaseId={phaseId}
               />
             }
