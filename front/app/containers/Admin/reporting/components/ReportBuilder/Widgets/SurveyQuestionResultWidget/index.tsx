--- conflicted
+++ resolved
@@ -22,11 +22,8 @@
   projectId,
   phaseId,
   questionId,
-<<<<<<< HEAD
   sliceMode,
   sliceFieldId,
-=======
->>>>>>> 56245a0e
 }: Props) => {
   const px = useReportDefaultPadding();
 
@@ -41,11 +38,8 @@
           projectId={projectId}
           phaseId={phaseId}
           questionId={questionId}
-<<<<<<< HEAD
           sliceMode={sliceMode}
           sliceFieldId={sliceFieldId}
-=======
->>>>>>> 56245a0e
         />
       ) : (
         <NoData message={projectOrPhaseEmptyMessage ?? messages.emptyField} />
@@ -59,6 +53,8 @@
     projectId: undefined,
     phaseId: undefined,
     questionId: undefined,
+    sliceMode: undefined,
+    sliceFieldId: undefined,
   },
   related: {
     settings: Settings,
