import React from 'react';

import Card from '../../_shared/Card';
import messages from '../messages';
import { TimeSeriesWidgetProps } from '../typings';

import ActiveUsers from './ActiveUsersCard';
import ChartWidgetSettings from './ChartWidgetSettings';

const ActiveUsersWidget = ({ title, ...props }: TimeSeriesWidgetProps) => {
  return (
    <Card title={title} pagebreak>
      <ActiveUsers {...props} />
    </Card>
  );
};

ActiveUsersWidget.craft = {
  props: {
    title: {},
    projectId: undefined,
    startAt: undefined,
    endAt: null,
<<<<<<< HEAD
    comparePreviousPeriod: undefined,
=======
    resolution: undefined,
>>>>>>> 9c6382c4
  },
  related: {
    settings: ChartWidgetSettings,
  },
};

export const activeUsersTitle = messages.activeUsersTimeline;

export default ActiveUsersWidget;<|MERGE_RESOLUTION|>--- conflicted
+++ resolved
@@ -21,11 +21,8 @@
     projectId: undefined,
     startAt: undefined,
     endAt: null,
-<<<<<<< HEAD
+    resolution: undefined,
     comparePreviousPeriod: undefined,
-=======
-    resolution: undefined,
->>>>>>> 9c6382c4
   },
   related: {
     settings: ChartWidgetSettings,
