--- conflicted
+++ resolved
@@ -16,24 +16,12 @@
 }: QueryParameters) {
   const [currentResolution, setCurrentResolution] = useState(resolution);
 
-<<<<<<< HEAD
-  const dataUnits = useGraphDataUnits<Response>(
-    {
-      resolvedName: 'CommentsByTimeWidget',
-      props: {
-        projectId,
-        startAtMoment,
-        endAtMoment,
-        resolution,
-      },
-=======
   const dataUnits = useCommentsByTimeData(
     {
       projectId,
       startAtMoment,
       endAtMoment,
       resolution,
->>>>>>> e4bb762d
     },
     {
       onSuccess: () => setCurrentResolution(resolution),
