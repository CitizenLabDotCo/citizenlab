import { useMemo, useState } from 'react';

// hooks
// parse
import { parseTimeSeries } from 'components/admin/GraphCards/PostsByTimeCard/usePostsByTime/parse';

// typings
import { QueryParameters } from 'components/admin/GraphCards/PostsByTimeCard/usePostsByTime/typings';
import { usePostsByTime as usePostsByTimeData } from 'api/graph_data_units';

export default function usePostsByTime({
  projectId,
  startAtMoment,
  endAtMoment,
  resolution,
}: QueryParameters) {
  const [currentResolution] = useState(resolution);

<<<<<<< HEAD
  const analytics = useGraphDataUnits<Response>({
    resolvedName: 'PostsByTimeWidget',
    props: {
      projectId,
      startAtMoment,
      endAtMoment,
      resolution,
    },
=======
  const analytics = usePostsByTimeData({
    projectId,
    startAtMoment,
    endAtMoment,
    resolution,
>>>>>>> e4bb762d
  });

  const timeSeries = useMemo(
    () =>
      analytics?.data
        ? parseTimeSeries(
            analytics.data.attributes[0],
            startAtMoment,
            endAtMoment,
            currentResolution,
            analytics.data.attributes[1]
          )
        : null,
    [analytics?.data, startAtMoment, endAtMoment, currentResolution]
  );

  return { currentResolution, timeSeries };
}<|MERGE_RESOLUTION|>--- conflicted
+++ resolved
@@ -16,22 +16,11 @@
 }: QueryParameters) {
   const [currentResolution] = useState(resolution);
 
-<<<<<<< HEAD
-  const analytics = useGraphDataUnits<Response>({
-    resolvedName: 'PostsByTimeWidget',
-    props: {
-      projectId,
-      startAtMoment,
-      endAtMoment,
-      resolution,
-    },
-=======
   const analytics = usePostsByTimeData({
     projectId,
     startAtMoment,
     endAtMoment,
     resolution,
->>>>>>> e4bb762d
   });
 
   const timeSeries = useMemo(
