import { useMemo, useState } from 'react';

// hooks
import { useReactionsByTime } from 'api/graph_data_units';

// parse
import { parseTimeSeries } from 'components/admin/GraphCards/ReactionsByTimeCard/useReactionsByTime/parse';

// typings
import { QueryParameters } from 'components/admin/GraphCards/ReactionsByTimeCard/useReactionsByTime/typings';

export default function useReactionsByTime123({
  projectId,
  startAtMoment,
  endAtMoment,
  resolution,
}: QueryParameters) {
  const [currentResolution] = useState(resolution);

<<<<<<< HEAD
  const analytics = useGraphDataUnits<Response>({
    resolvedName: 'ReactionsByTimeWidget',
    props: {
      projectId,
      startAtMoment,
      endAtMoment,
      resolution,
    },
=======
  const analytics = useReactionsByTime({
    projectId,
    startAtMoment,
    endAtMoment,
    resolution,
>>>>>>> e4bb762d
  });

  const timeSeries = useMemo(
    () =>
      analytics?.data
        ? parseTimeSeries(
            analytics.data.attributes[0],
            startAtMoment,
            endAtMoment,
            currentResolution,
            analytics.data.attributes[1]
          )
        : null,
    [analytics?.data, startAtMoment, endAtMoment, currentResolution]
  );

  return { currentResolution, timeSeries };
}<|MERGE_RESOLUTION|>--- conflicted
+++ resolved
@@ -17,22 +17,11 @@
 }: QueryParameters) {
   const [currentResolution] = useState(resolution);
 
-<<<<<<< HEAD
-  const analytics = useGraphDataUnits<Response>({
-    resolvedName: 'ReactionsByTimeWidget',
-    props: {
-      projectId,
-      startAtMoment,
-      endAtMoment,
-      resolution,
-    },
-=======
   const analytics = useReactionsByTime({
     projectId,
     startAtMoment,
     endAtMoment,
     resolution,
->>>>>>> e4bb762d
   });
 
   const timeSeries = useMemo(
