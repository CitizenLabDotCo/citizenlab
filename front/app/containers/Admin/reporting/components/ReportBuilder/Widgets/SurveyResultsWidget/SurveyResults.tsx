--- conflicted
+++ resolved
@@ -37,16 +37,8 @@
     phase?.data.relationships.project.data.id
   );
 
-<<<<<<< HEAD
-  const formResults = useGraphDataUnits<SurveyResultsType>({
-    resolvedName: 'SurveyResultsWidget',
-    props: {
-      phaseId,
-    },
-=======
   const formResults = useSurveyResults({
     phaseId,
->>>>>>> e4bb762d
   });
 
   const resultRows = useMemo(() => {
