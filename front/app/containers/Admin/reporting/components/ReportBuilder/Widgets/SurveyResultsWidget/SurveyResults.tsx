--- conflicted
+++ resolved
@@ -24,10 +24,6 @@
 import { BORDER } from '../constants';
 
 type Props = {
-<<<<<<< HEAD
-  projectId: string;
-=======
->>>>>>> bf1f456d
   phaseId: string;
   shownQuestions?: boolean[];
 };
@@ -36,17 +32,11 @@
   const { formatMessage } = useIntl();
   const locale = useLocale();
   const localize = useLocalize();
-<<<<<<< HEAD
-  const { data: project } = useProjectById(projectId);
-  const { data: phase } = usePhase(phaseId ?? null);
-  const { data: formResults } = useFormResults({
-=======
   const { data: phase } = usePhase(phaseId);
   const { data: project } = useProjectById(
     phase?.data.relationships.project.data.id
   );
   const formResults = useSurveyResults({
->>>>>>> bf1f456d
     phaseId,
   });
 
