import React from 'react';

// components
import Card from '../_shared/Card';
import ProjectInfo from './ProjectInfo';
import Ideas from './Ideas';
import NoData from '../_shared/NoData';
import Settings from './Settings';

// i18n
import messages from './messages';

// typings
import { Props, Response } from './typings';

// hooks
import useGraphDataUnits from 'api/graph_data_units/useGraphDataUnits';

// hooks
import { useMostReactedIdeas } from 'api/graph_data_units';

const MostReactedIdeasWidget = ({
  title,
  phaseId,
  numberOfIdeas,
  collapseLongText,
}: Props) => {
<<<<<<< HEAD
  const response = useGraphDataUnits<Response>(
    {
      resolvedName: 'MostReactedIdeasWidget',
      props: {
        phaseId,
        numberOfIdeas,
      },
=======
  const response = useMostReactedIdeas(
    {
      phaseId,
      numberOfIdeas,
>>>>>>> e4bb762d
    },
    {
      enabled: !!phaseId,
    }
  );

  if (!response) {
    return (
      <Card title={title}>
        <NoData message={messages.noProjectSelected} />
      </Card>
    );
  }

  const {
    ideas,
    project,
    phase,
    idea_images: ideaImages,
  } = response.data.attributes;

  return (
    <Card title={title}>
      <ProjectInfo project={project} phase={phase} />
      <Ideas
        ideas={ideas}
        images={ideaImages}
        collapseLongText={collapseLongText}
      />
    </Card>
  );
};

MostReactedIdeasWidget.craft = {
  props: {
    title: {},
    projectId: undefined,
    phaseId: undefined,
    numberOfIdeas: 5,
    collapseLongText: false,
  },
  related: {
    settings: Settings,
  },
  custom: {
    title: messages.mostReactedIdeas,
  },
};

export default MostReactedIdeasWidget;<|MERGE_RESOLUTION|>--- conflicted
+++ resolved
@@ -11,10 +11,7 @@
 import messages from './messages';
 
 // typings
-import { Props, Response } from './typings';
-
-// hooks
-import useGraphDataUnits from 'api/graph_data_units/useGraphDataUnits';
+import { Props } from './typings';
 
 // hooks
 import { useMostReactedIdeas } from 'api/graph_data_units';
@@ -25,20 +22,10 @@
   numberOfIdeas,
   collapseLongText,
 }: Props) => {
-<<<<<<< HEAD
-  const response = useGraphDataUnits<Response>(
-    {
-      resolvedName: 'MostReactedIdeasWidget',
-      props: {
-        phaseId,
-        numberOfIdeas,
-      },
-=======
   const response = useMostReactedIdeas(
     {
       phaseId,
       numberOfIdeas,
->>>>>>> e4bb762d
     },
     {
       enabled: !!phaseId,
