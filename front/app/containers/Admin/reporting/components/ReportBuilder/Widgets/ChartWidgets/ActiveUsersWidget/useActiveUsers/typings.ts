import {
  ProjectId,
  Dates,
  Resolution,
} from 'components/admin/GraphCards/typings';

export type QueryParameters = ProjectId & Dates & Resolution;

<<<<<<< HEAD
// Response
export interface Response {
  data: {
    type: 'report_builder_data_units';
    attributes: [TimeSeriesResponse | [], [ActiveUsersRow] | []];
  };
}

type TimeSeriesResponse = TimeSeriesResponseRow[];

=======
>>>>>>> e4bb762d
export interface TimeSeriesResponseRow extends ActiveUsersRow {
  first_dimension_date_created_date: string;
}

export interface ActiveUsersRow {
  count_dimension_user_id: number;
}

// Hook return value
export interface TimeSeriesRow {
  /* Date format: YYYY-MM-DD */
  date: string;
  activeUsers: number;
}

export type TimeSeries = TimeSeriesRow[];<|MERGE_RESOLUTION|>--- conflicted
+++ resolved
@@ -6,19 +6,6 @@
 
 export type QueryParameters = ProjectId & Dates & Resolution;
 
-<<<<<<< HEAD
-// Response
-export interface Response {
-  data: {
-    type: 'report_builder_data_units';
-    attributes: [TimeSeriesResponse | [], [ActiveUsersRow] | []];
-  };
-}
-
-type TimeSeriesResponse = TimeSeriesResponseRow[];
-
-=======
->>>>>>> e4bb762d
 export interface TimeSeriesResponseRow extends ActiveUsersRow {
   first_dimension_date_created_date: string;
 }
