import React from 'react';

// craft
import { Element } from '@craftjs/core';
import { Box } from '@citizenlab/cl2-component-library';

// i18n
import messages from './messages';

// components
import Container from 'components/admin/ContentBuilder/Widgets/Container';
import Text from 'components/admin/ContentBuilder/Widgets/Text';
import TenantLogo from 'containers/MobileNavbar/TenantLogo';
import { NoWidgetSettings } from 'components/admin/ContentBuilder/Widgets/NoWidgetSettings';

// utils
import { useIntl } from 'utils/cl-intl';
import { isNilOrError } from 'utils/helperUtils';
import moment from 'moment';

// hooks
import useReport from 'hooks/useReport';
import useUser from 'hooks/useUser';
import useProject from 'hooks/useProject';
import usePhases from 'hooks/usePhases';
import useLocalize from 'hooks/useLocalize';

// typings
import { IPhaseData } from 'services/phases';

type AboutReportWidgetProps = {
  reportId: string;
  projectId: string | undefined;
};

<<<<<<< HEAD
// Return localised start & dates for project from phases
const getPhaseDates = (phases: IPhaseData[]) => {
  const startMoment = moment(phases[0]?.attributes.start_at, 'YYYY-MM-DD');
  const endMoment = moment(
    phases[phases.length - 1]?.attributes.end_at,
    'YYYY-MM-DD'
  );
  const startDate = startMoment.format('LL');
  const endDate = endMoment.format('LL');
  return { startDate, endDate };
};

const toPeriodString = ({
  startDate,
  endDate,
}: {
  startDate: string;
  endDate: string;
}) => `${startDate} - ${endDate}`;

const AboutReportWidget: UserComponent = ({
  reportId,
  projectId,
}: AboutReportWidgetProps) => {
=======
const AboutReportWidget = ({ reportId }: AboutReportWidgetProps) => {
>>>>>>> 085e74f8
  const { formatMessage } = useIntl();
  const localize = useLocalize();

  // Title
  const report = useReport(reportId);
  const reportTitle = isNilOrError(report) ? null : report.attributes.name;

  // Project manager
  const userId = isNilOrError(report)
    ? null
    : report.relationships.owner.data.id;
  const user = useUser({ userId });
  const projectManager = isNilOrError(user)
    ? null
    : `${user.attributes.first_name} ${user.attributes.last_name}`;

  // Project name & time period
  const project = useProject({ projectId });
  const phases = usePhases(projectId);
  const projectName = isNilOrError(project)
    ? ''
    : localize(project.attributes.title_multiloc);
  const hasPhases = !isNilOrError(phases) && phases.length !== 0;
  const projectPeriod = hasPhases
    ? toPeriodString(getPhaseDates(phases))
    : formatMessage(messages.continuousProject);

  return (
    <Box>
      <Box
        width="100%"
        display="flex"
        flexDirection="column"
        alignItems="center"
        m="10px"
      >
        <TenantLogo />
      </Box>

      {reportTitle === null ? (
        <></>
      ) : (
        <Element id="about-title" is={Container} canvas>
          <Text
            text={`
            <h2>${reportTitle}</h2>
          `}
          />
        </Element>
      )}
      {projectManager === null ? (
        <></>
      ) : (
        <Element id="about-text" is={Container} canvas>
          <Text
            text={`
            <ul>
              <li>${formatMessage(messages.projectLabel, {
                projectsList: projectName,
              })}</li>
              <li>${formatMessage(messages.periodLabel, {
                startEndDates: projectPeriod,
              })}</li>
              <li>${formatMessage(messages.managerLabel, {
                managerName: projectManager,
              })}</li>
            </ul>
          `}
          />
        </Element>
      )}
    </Box>
  );
};

AboutReportWidget.craft = {
  props: {},
  related: {
    settings: NoWidgetSettings,
  },
  custom: {
    title: messages.aboutThisReport,
  },
};

export default AboutReportWidget;<|MERGE_RESOLUTION|>--- conflicted
+++ resolved
@@ -33,7 +33,6 @@
   projectId: string | undefined;
 };
 
-<<<<<<< HEAD
 // Return localised start & dates for project from phases
 const getPhaseDates = (phases: IPhaseData[]) => {
   const startMoment = moment(phases[0]?.attributes.start_at, 'YYYY-MM-DD');
@@ -54,13 +53,7 @@
   endDate: string;
 }) => `${startDate} - ${endDate}`;
 
-const AboutReportWidget: UserComponent = ({
-  reportId,
-  projectId,
-}: AboutReportWidgetProps) => {
-=======
-const AboutReportWidget = ({ reportId }: AboutReportWidgetProps) => {
->>>>>>> 085e74f8
+const AboutReportWidget = ({ reportId, projectId }: AboutReportWidgetProps) => {
   const { formatMessage } = useIntl();
   const localize = useLocalize();
 
