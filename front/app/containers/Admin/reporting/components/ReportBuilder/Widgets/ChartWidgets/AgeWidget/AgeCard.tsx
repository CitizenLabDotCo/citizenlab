import React from 'react';

// hooks
<<<<<<< HEAD
import useAgeSerie from 'containers/Admin/dashboard/users/Charts/AgeChart/useAgeSerie';
import useLayout from 'containers/Admin/reporting/hooks/useLayout';
=======
import useGraphDataUnits from 'api/graph_data_units/useGraphDataUnits';
>>>>>>> aa05b1a7

// components
import { Box } from '@citizenlab/cl2-component-library';
import NoData from '../../_shared/NoData';
import BarChart from 'components/admin/Graphs/BarChart';

// i18n
import messages from '../messages';
import { useIntl } from 'utils/cl-intl';

// utils
<<<<<<< HEAD
import { serieHasValues, formatLargeNumber } from '../utils';

// typings
import { Layout } from 'components/admin/GraphCards/typings';
import { Margin } from 'components/admin/Graphs/typings';

interface Props {
  startAt: string | null | undefined;
  endAt: string | null;
  projectId: string | undefined;
}

const MARGINS: Record<Layout, Margin | undefined> = {
  wide: {
    left: -20,
    right: 20,
  },
  narrow: {
    right: -20,
  },
};

const AgeCard = ({ startAt, endAt, projectId }: Props) => {
  const ageSerie = useAgeSerie({
    startAt,
    endAt,
    projectId,
=======
import { isNilOrError } from 'utils/helperUtils';
import { serieHasValues } from '../utils';
import convertToGraphFormat from 'containers/Admin/dashboard/users/Charts/AgeChart/convertToGraphFormat';

// types
import { ProjectId, Dates } from 'components/admin/GraphCards/typings';
import { IUsersByBirthyear } from 'api/users_by_birthyear/types';

type Props = ProjectId & Dates;

const AgeCard = ({ startAtMoment, endAtMoment, projectId }: Props) => {
  const IUsersByBirthyear = useGraphDataUnits<IUsersByBirthyear>({
    resolvedName: 'AgeWidget',
    props: {
      startAtMoment,
      endAtMoment,
      projectId,
    },
>>>>>>> aa05b1a7
  });
  const { formatMessage } = useIntl();

  const ageSerie = convertToGraphFormat(IUsersByBirthyear, formatMessage);

  const layout = useLayout();

  if (!ageSerie || !serieHasValues(ageSerie)) {
    return <NoData message={messages.noData} />;
  }

  return (
    <Box width="100%" height="220px" mt="20px" pb="10px">
      <BarChart
        data={ageSerie}
        margin={MARGINS[layout]}
        mapping={{
          category: 'name',
          length: 'value',
        }}
        yaxis={{
          orientation: 'right',
          tickFormatter: formatLargeNumber,
        }}
        labels
        tooltip
      />
    </Box>
  );
};

export default AgeCard;<|MERGE_RESOLUTION|>--- conflicted
+++ resolved
@@ -1,12 +1,8 @@
 import React from 'react';
 
 // hooks
-<<<<<<< HEAD
-import useAgeSerie from 'containers/Admin/dashboard/users/Charts/AgeChart/useAgeSerie';
 import useLayout from 'containers/Admin/reporting/hooks/useLayout';
-=======
 import useGraphDataUnits from 'api/graph_data_units/useGraphDataUnits';
->>>>>>> aa05b1a7
 
 // components
 import { Box } from '@citizenlab/cl2-component-library';
@@ -18,18 +14,13 @@
 import { useIntl } from 'utils/cl-intl';
 
 // utils
-<<<<<<< HEAD
 import { serieHasValues, formatLargeNumber } from '../utils';
+import convertToGraphFormat from 'containers/Admin/dashboard/users/Charts/AgeChart/convertToGraphFormat';
 
 // typings
-import { Layout } from 'components/admin/GraphCards/typings';
+import { ProjectId, Dates, Layout } from 'components/admin/GraphCards/typings';
 import { Margin } from 'components/admin/Graphs/typings';
-
-interface Props {
-  startAt: string | null | undefined;
-  endAt: string | null;
-  projectId: string | undefined;
-}
+import { IUsersByBirthyear } from 'api/users_by_birthyear/types';
 
 const MARGINS: Record<Layout, Margin | undefined> = {
   wide: {
@@ -41,35 +32,20 @@
   },
 };
 
-const AgeCard = ({ startAt, endAt, projectId }: Props) => {
-  const ageSerie = useAgeSerie({
-    startAt,
-    endAt,
-    projectId,
-=======
-import { isNilOrError } from 'utils/helperUtils';
-import { serieHasValues } from '../utils';
-import convertToGraphFormat from 'containers/Admin/dashboard/users/Charts/AgeChart/convertToGraphFormat';
-
-// types
-import { ProjectId, Dates } from 'components/admin/GraphCards/typings';
-import { IUsersByBirthyear } from 'api/users_by_birthyear/types';
-
 type Props = ProjectId & Dates;
 
 const AgeCard = ({ startAtMoment, endAtMoment, projectId }: Props) => {
-  const IUsersByBirthyear = useGraphDataUnits<IUsersByBirthyear>({
+  const usersByBirthyear = useGraphDataUnits<IUsersByBirthyear>({
     resolvedName: 'AgeWidget',
     props: {
       startAtMoment,
       endAtMoment,
       projectId,
     },
->>>>>>> aa05b1a7
   });
   const { formatMessage } = useIntl();
 
-  const ageSerie = convertToGraphFormat(IUsersByBirthyear, formatMessage);
+  const ageSerie = convertToGraphFormat(usersByBirthyear, formatMessage);
 
   const layout = useLayout();
 
