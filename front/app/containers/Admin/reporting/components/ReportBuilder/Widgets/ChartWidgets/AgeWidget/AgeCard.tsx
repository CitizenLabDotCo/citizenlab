import React from 'react';

// hooks
import useLayout from 'containers/Admin/reporting/hooks/useLayout';
<<<<<<< HEAD
import useGraphDataUnits from 'api/graph_data_units/useGraphDataUnits';
=======
import { useUsersByAge } from 'api/graph_data_units';
>>>>>>> e4bb762d

// components
import { Box } from '@citizenlab/cl2-component-library';
import NoData from '../../_shared/NoData';
import BarChart from 'components/admin/Graphs/BarChart';

// i18n
import messages from '../messages';
import { useIntl } from 'utils/cl-intl';

// utils
import { serieHasValues, formatLargeNumber } from '../utils';
import convertToGraphFormat from 'containers/Admin/dashboard/users/Charts/AgeChart/convertToGraphFormat';

// typings
import { ProjectId, Dates, Layout } from 'components/admin/GraphCards/typings';
import { Margin } from 'components/admin/Graphs/typings';
<<<<<<< HEAD
import { UsersByBirthyearResponse } from 'containers/Admin/dashboard/users/Charts/AgeChart/typings';
=======
>>>>>>> e4bb762d

const MARGINS: Record<Layout, Margin | undefined> = {
  wide: {
    left: -20,
    right: 20,
  },
  narrow: {
    right: -20,
  },
};

type Props = ProjectId & Dates;

const AgeCard = ({ startAtMoment, endAtMoment, projectId }: Props) => {
<<<<<<< HEAD
  const usersByBirthyear = useGraphDataUnits<UsersByBirthyearResponse>({
    resolvedName: 'AgeWidget',
    props: {
      startAtMoment,
      endAtMoment,
      projectId,
    },
=======
  const usersByBirthyear = useUsersByAge({
    startAtMoment,
    endAtMoment,
    projectId,
>>>>>>> e4bb762d
  });
  const { formatMessage } = useIntl();

  const ageSerie = convertToGraphFormat(usersByBirthyear, formatMessage);

  const layout = useLayout();

  if (!ageSerie || !serieHasValues(ageSerie)) {
    return <NoData message={messages.noData} />;
  }

  return (
    <Box width="100%" height="220px" mt="20px" pb="10px">
      <BarChart
        data={ageSerie}
        margin={MARGINS[layout]}
        mapping={{
          category: 'name',
          length: 'value',
        }}
        yaxis={{
          orientation: 'right',
          tickFormatter: formatLargeNumber,
        }}
        labels
        tooltip
      />
    </Box>
  );
};

export default AgeCard;<|MERGE_RESOLUTION|>--- conflicted
+++ resolved
@@ -2,11 +2,7 @@
 
 // hooks
 import useLayout from 'containers/Admin/reporting/hooks/useLayout';
-<<<<<<< HEAD
-import useGraphDataUnits from 'api/graph_data_units/useGraphDataUnits';
-=======
 import { useUsersByAge } from 'api/graph_data_units';
->>>>>>> e4bb762d
 
 // components
 import { Box } from '@citizenlab/cl2-component-library';
@@ -24,10 +20,6 @@
 // typings
 import { ProjectId, Dates, Layout } from 'components/admin/GraphCards/typings';
 import { Margin } from 'components/admin/Graphs/typings';
-<<<<<<< HEAD
-import { UsersByBirthyearResponse } from 'containers/Admin/dashboard/users/Charts/AgeChart/typings';
-=======
->>>>>>> e4bb762d
 
 const MARGINS: Record<Layout, Margin | undefined> = {
   wide: {
@@ -42,20 +34,10 @@
 type Props = ProjectId & Dates;
 
 const AgeCard = ({ startAtMoment, endAtMoment, projectId }: Props) => {
-<<<<<<< HEAD
-  const usersByBirthyear = useGraphDataUnits<UsersByBirthyearResponse>({
-    resolvedName: 'AgeWidget',
-    props: {
-      startAtMoment,
-      endAtMoment,
-      projectId,
-    },
-=======
   const usersByBirthyear = useUsersByAge({
     startAtMoment,
     endAtMoment,
     projectId,
->>>>>>> e4bb762d
   });
   const { formatMessage } = useIntl();
 
