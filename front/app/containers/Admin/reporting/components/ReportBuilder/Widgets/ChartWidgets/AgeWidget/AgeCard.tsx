import React from 'react';

// hooks
import useLayout from 'containers/Admin/reporting/hooks/useLayout';
import useGraphDataUnits from 'api/graph_data_units/useGraphDataUnits';

// components
import { Box } from '@citizenlab/cl2-component-library';
import NoData from '../../_shared/NoData';
import BarChart from 'components/admin/Graphs/BarChart';

// i18n
import messages from '../messages';
import { useIntl } from 'utils/cl-intl';

// utils
import { serieHasValues, formatLargeNumber } from '../utils';
import convertToGraphFormat from 'containers/Admin/dashboard/users/Charts/AgeChart/convertToGraphFormat';

<<<<<<< HEAD
// typings
import { ProjectId, Dates, Layout } from 'components/admin/GraphCards/typings';
import { Margin } from 'components/admin/Graphs/typings';
import { IUsersByBirthyear } from 'api/users_by_birthyear/types';
=======
// types
import { ProjectId, Dates } from 'components/admin/GraphCards/typings';
import { UsersByBirthyearResponse } from 'containers/Admin/dashboard/users/Charts/AgeChart/typings';
>>>>>>> 93475b4f

const MARGINS: Record<Layout, Margin | undefined> = {
  wide: {
    left: -20,
    right: 20,
  },
  narrow: {
    right: -20,
  },
};

type Props = ProjectId & Dates;

const AgeCard = ({ startAtMoment, endAtMoment, projectId }: Props) => {
<<<<<<< HEAD
  const usersByBirthyear = useGraphDataUnits<IUsersByBirthyear>({
=======
  const usersByBirthyear = useGraphDataUnits<UsersByBirthyearResponse>({
>>>>>>> 93475b4f
    resolvedName: 'AgeWidget',
    props: {
      startAtMoment,
      endAtMoment,
      projectId,
    },
  });
  const { formatMessage } = useIntl();

  const ageSerie = convertToGraphFormat(usersByBirthyear, formatMessage);
<<<<<<< HEAD

  const layout = useLayout();
=======
>>>>>>> 93475b4f

  if (!ageSerie || !serieHasValues(ageSerie)) {
    return <NoData message={messages.noData} />;
  }

  return (
    <Box width="100%" height="220px" mt="20px" pb="10px">
      <BarChart
        data={ageSerie}
        margin={MARGINS[layout]}
        mapping={{
          category: 'name',
          length: 'value',
        }}
        yaxis={{
          orientation: 'right',
          tickFormatter: formatLargeNumber,
        }}
        labels
        tooltip
      />
    </Box>
  );
};

export default AgeCard;<|MERGE_RESOLUTION|>--- conflicted
+++ resolved
@@ -17,16 +17,10 @@
 import { serieHasValues, formatLargeNumber } from '../utils';
 import convertToGraphFormat from 'containers/Admin/dashboard/users/Charts/AgeChart/convertToGraphFormat';
 
-<<<<<<< HEAD
 // typings
 import { ProjectId, Dates, Layout } from 'components/admin/GraphCards/typings';
 import { Margin } from 'components/admin/Graphs/typings';
-import { IUsersByBirthyear } from 'api/users_by_birthyear/types';
-=======
-// types
-import { ProjectId, Dates } from 'components/admin/GraphCards/typings';
 import { UsersByBirthyearResponse } from 'containers/Admin/dashboard/users/Charts/AgeChart/typings';
->>>>>>> 93475b4f
 
 const MARGINS: Record<Layout, Margin | undefined> = {
   wide: {
@@ -41,11 +35,7 @@
 type Props = ProjectId & Dates;
 
 const AgeCard = ({ startAtMoment, endAtMoment, projectId }: Props) => {
-<<<<<<< HEAD
-  const usersByBirthyear = useGraphDataUnits<IUsersByBirthyear>({
-=======
   const usersByBirthyear = useGraphDataUnits<UsersByBirthyearResponse>({
->>>>>>> 93475b4f
     resolvedName: 'AgeWidget',
     props: {
       startAtMoment,
@@ -56,11 +46,8 @@
   const { formatMessage } = useIntl();
 
   const ageSerie = convertToGraphFormat(usersByBirthyear, formatMessage);
-<<<<<<< HEAD
 
   const layout = useLayout();
-=======
->>>>>>> 93475b4f
 
   if (!ageSerie || !serieHasValues(ageSerie)) {
     return <NoData message={messages.noData} />;
