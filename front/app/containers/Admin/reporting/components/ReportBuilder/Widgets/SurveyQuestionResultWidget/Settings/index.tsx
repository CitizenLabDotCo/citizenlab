import React, { useCallback } from 'react';

// craft
import { useNode } from '@craftjs/core';

// components
import {
  Box,
  Text,
  Icon,
  colors,
  stylingConsts,
} from '@citizenlab/cl2-component-library';
import ProjectFilter from '../../_shared/ProjectFilter';
import PhaseFilter from '../../_shared/PhaseFilter';
import QuestionSelect from './QuestionSelect';
import GroupModeSelect from './GroupModeSelect';
import UserFieldSelect from './UserFieldSelect';

// i18n
import { useIntl } from 'utils/cl-intl';
import messages from './messages';
import widgetMessages from '../../messages';
import nativeSurveyMessages from 'containers/Admin/projects/project/nativeSurvey/messages';

// typings
import { IOption } from 'typings';
import { Props } from '../typings';
import { GroupMode } from 'api/graph_data_units/requestTypes';

const Settings = () => {
  const { formatMessage } = useIntl();

  const {
    actions: { setProp },
    projectId,
    phaseId,
    questionId,
    groupMode,
    groupFieldId,
  } = useNode<Props>((node) => ({
    title: node.data.props.title,
    projectId: node.data.props.projectId,
    phaseId: node.data.props.phaseId,
    questionId: node.data.props.questionId,
    groupMode: node.data.props.groupMode,
    groupFieldId: node.data.props.groupFieldId,
  }));

  const handleProjectFilter = useCallback(
    ({ value }: IOption) => {
      setProp((props: Props) => {
        props.projectId = value;
        props.phaseId = undefined;
        props.questionId = undefined;
      });
    },
    [setProp]
  );

  const handlePhaseFilter = useCallback(
    ({ value }: IOption) => {
      setProp((props: Props) => {
        props.phaseId = value;
        props.questionId = undefined;
      });
    },
    [setProp]
  );

  const handleQuestion = useCallback(
    (questionId: string) => {
      setProp((props: Props) => {
        props.questionId = questionId;
      });
    },
    [setProp]
  );

  const handleGroupMode = useCallback(
    (mode?: GroupMode) => {
      setProp((props: Props) => {
        props.groupMode = mode;
        props.groupFieldId = undefined;
      });
    },
    [setProp]
  );

  const handleGroupField = useCallback(
    (groupFieldId?: string) => {
      setProp((props: Props) => {
        props.groupFieldId = groupFieldId;
      });
    },
    [setProp]
  );

  return (
    <Box>
      <Box
        bgColor={colors.teal100}
        borderRadius={stylingConsts.borderRadius}
        px="12px"
        py="4px"
        mt="0px"
        mb="16px"
        role="alert"
        display="flex"
        justifyContent="space-between"
        alignItems="center"
      >
        <Text variant="bodyS" color="textSecondary">
          <Icon
            name="info-outline"
            width="16px"
            height="16px"
            mr="4px"
            fill="textSecondary"
            display="inline"
          />
          {formatMessage(nativeSurveyMessages.informationText)}
        </Text>
      </Box>

      <ProjectFilter
        projectId={projectId}
        emptyOptionMessage={widgetMessages.noProject}
        onProjectFilter={handleProjectFilter}
      />

      {projectId !== undefined && (
<<<<<<< HEAD
        <PhaseFilter
          label={formatMessage(messages.surveyPhase)}
          projectId={projectId}
          phaseId={phaseId}
          participationMethod="native_survey"
          onPhaseFilter={handlePhaseFilter}
        />
      )}

      {phaseId && (
        <QuestionSelect
          phaseId={phaseId}
          questionId={questionId}
          inputTypes={['select', 'multiselect']}
          label={formatMessage(messages.question)}
          onChange={handleQuestion}
        />
      )}

      {questionId && (
        <GroupModeSelect mode={groupMode} onChange={handleGroupMode} />
      )}

      {groupMode === 'user_field' && (
        <UserFieldSelect
          userFieldId={groupFieldId}
          onChange={handleGroupField}
        />
      )}

      {phaseId && groupMode === 'survey_question' && (
        <QuestionSelect
          phaseId={phaseId}
          questionId={groupFieldId}
          inputTypes={['select']}
          label={formatMessage(messages.groupBySurveyQuestion)}
          onChange={handleGroupField}
        />
=======
        <>
          <PhaseFilter
            label={formatMessage(messages.surveyPhase)}
            projectId={projectId}
            phaseId={phaseId}
            participationMethods={['native_survey']}
            onPhaseFilter={handlePhaseFilter}
          />
          {phaseId && (
            <FieldFilter
              phaseId={phaseId}
              fieldId={questionId}
              onFieldFilter={handleFieldFilter}
            />
          )}
        </>
>>>>>>> 1903048f
      )}
    </Box>
  );
};

export default Settings;<|MERGE_RESOLUTION|>--- conflicted
+++ resolved
@@ -130,12 +130,11 @@
       />
 
       {projectId !== undefined && (
-<<<<<<< HEAD
         <PhaseFilter
           label={formatMessage(messages.surveyPhase)}
           projectId={projectId}
           phaseId={phaseId}
-          participationMethod="native_survey"
+          participationMethods={['native_survey']}
           onPhaseFilter={handlePhaseFilter}
         />
       )}
@@ -169,24 +168,6 @@
           label={formatMessage(messages.groupBySurveyQuestion)}
           onChange={handleGroupField}
         />
-=======
-        <>
-          <PhaseFilter
-            label={formatMessage(messages.surveyPhase)}
-            projectId={projectId}
-            phaseId={phaseId}
-            participationMethods={['native_survey']}
-            onPhaseFilter={handlePhaseFilter}
-          />
-          {phaseId && (
-            <FieldFilter
-              phaseId={phaseId}
-              fieldId={questionId}
-              onFieldFilter={handleFieldFilter}
-            />
-          )}
-        </>
->>>>>>> 1903048f
       )}
     </Box>
   );
