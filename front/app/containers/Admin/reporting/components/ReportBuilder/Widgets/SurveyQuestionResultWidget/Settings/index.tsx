--- conflicted
+++ resolved
@@ -15,27 +15,17 @@
 import nativeSurveyMessages from 'containers/Admin/projects/project/nativeSurvey/messages';
 
 import PhaseFilter from 'components/UI/PhaseFilter';
-<<<<<<< HEAD
-import GroupModeSelect from './GroupModeSelect';
-import UserFieldSelect from './UserFieldSelect';
-=======
->>>>>>> 1edd7739
 
 import { useIntl } from 'utils/cl-intl';
 
 import ProjectFilter from '../../_shared/ProjectFilter';
+import QuestionSelect from '../../_shared/QuestionSelect';
 import widgetMessages from '../../messages';
 import { Props } from '../typings';
-<<<<<<< HEAD
-import { GroupMode } from 'api/graph_data_units/requestTypes';
-import QuestionSelect from '../../_shared/QuestionSelect';
-=======
 
 import GroupModeSelect from './GroupModeSelect';
 import messages from './messages';
-import QuestionSelect from './QuestionSelect';
 import UserFieldSelect from './UserFieldSelect';
->>>>>>> 1edd7739
 
 const Settings = () => {
   const { formatMessage } = useIntl();
