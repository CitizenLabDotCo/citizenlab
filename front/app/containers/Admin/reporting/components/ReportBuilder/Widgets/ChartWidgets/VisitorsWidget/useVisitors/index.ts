--- conflicted
+++ resolved
@@ -17,24 +17,12 @@
   const [currentResolution, setCurrentResolution] =
     useState<IResolution>(resolution);
 
-<<<<<<< HEAD
-  const analytics = useGraphDataUnits<Response>(
-    {
-      resolvedName: 'VisitorsWidget',
-      props: {
-        projectId,
-        startAtMoment,
-        endAtMoment,
-        resolution,
-      },
-=======
   const analytics = useVisitorsData(
     {
       projectId,
       startAtMoment,
       endAtMoment,
       resolution,
->>>>>>> e4bb762d
     },
     {
       onSuccess: () => setCurrentResolution(resolution),
