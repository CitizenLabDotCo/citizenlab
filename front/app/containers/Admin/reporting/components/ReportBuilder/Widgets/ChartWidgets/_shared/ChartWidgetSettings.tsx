--- conflicted
+++ resolved
@@ -29,19 +29,11 @@
 
   const {
     actions: { setProp },
-<<<<<<< HEAD
-    projectId,
-    startAtMoment,
-    endAtMoment,
-=======
->>>>>>> 9c6382c4
     title,
   } = useNode((node) => ({
     title: node.data.props.title,
   }));
 
-<<<<<<< HEAD
-=======
   const setTitle = (value: Multiloc) => {
     setProp((props: ChartWidgetProps) => {
       props.title = value;
@@ -78,7 +70,6 @@
     endAtMoment: node.data.props.endAt ? moment(node.data.props.endAt) : null,
   }));
 
->>>>>>> 9c6382c4
   const handleChangeTimeRange = ({
     startDate,
     endDate,
@@ -120,53 +111,13 @@
     });
   };
 
-  const setTitle = (value: Multiloc) => {
-    setProp((props: ChartWidgetProps) => {
-      props.title = value;
-    });
-  };
-
   return (
-<<<<<<< HEAD
-    <>
-      <Box marginBottom="20px">
-        <InputMultilocWithLocaleSwitcher
-          id="e2e-analytics-chart-widget-title"
-          label={
-            <Text variant="bodyM" color="textSecondary" mb="0">
-              {formatMessage(messages.analyticsChartTitle)}
-            </Text>
-          }
-          type="text"
-          valueMultiloc={title}
-          onChange={setTitle}
-        />
-      </Box>
-      <Box mb="20px">
-        <Text variant="bodyM" color="textSecondary" mb="5px">
-          {formatMessage(messages.analyticsChartDateRange)}
-        </Text>
-        <DateRangePicker
-          startDate={startAtMoment}
-          endDate={endAtMoment}
-          onDatesChange={handleChangeTimeRange}
-        />
-      </Box>
-      <Box mb="20px">
-        <ProjectFilter
-          projectId={projectId}
-          onProjectFilter={handleProjectFilter}
-        />
-      </Box>
-    </>
-=======
     <Box mb="20px">
       <ProjectFilter
         projectId={projectId}
         onProjectFilter={handleProjectFilter}
       />
     </Box>
->>>>>>> 9c6382c4
   );
 };
 
