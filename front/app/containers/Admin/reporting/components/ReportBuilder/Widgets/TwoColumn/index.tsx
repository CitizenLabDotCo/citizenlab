import React from 'react';

// components

// styles
import styled from 'styled-components';

// craft
import {
  twoColumnCraftConfig,
  TwoColumnWrapper,
} from 'components/admin/ContentBuilder/Widgets/TwoColumn';
import { Element } from '@craftjs/core';
import Container from 'components/admin/ContentBuilder/Widgets/Container';
import useLayout from 'containers/Admin/reporting/hooks/useLayout';

// i18n

// typings
import { ColumnLayout } from 'components/admin/ContentBuilder/typings';
import { Layout } from 'components/admin/GraphCards/typings';

type TwoColumnProps = {
  columnLayout: ColumnLayout;
  children?: React.ReactNode;
};

<<<<<<< HEAD
const COLUMN_LAYOUTS: Record<ColumnLayout, string> = {
  '1-1': '1fr 1fr',
  '2-1': '2fr 1fr',
  '1-2': '1fr 2fr',
};

const StyledBox = styled(Box)<{
  columnLayout: ColumnLayout;
  layout: Layout;
}>`
  min-height: 40px;
  width: 100%;

  ${({ layout, columnLayout }) =>
    layout === 'narrow'
      ? ''
      : `
    display: grid;
    grid-gap: 8px;
    grid-template-columns: ${COLUMN_LAYOUTS[columnLayout]};
  `}
=======
const StyledBox = styled(TwoColumnWrapper)`
  grid-gap: 8px;
>>>>>>> 11f8c374
`;

export const TwoColumn = ({ columnLayout, children }: TwoColumnProps) => {
  const layout = useLayout();

  return (
    <StyledBox id="e2e-two-column" columnLayout={columnLayout} layout={layout}>
      {children || (
        <>
          <Element id={'left'} is={Container} canvas />
          <Element id={'right'} is={Container} canvas />
        </>
      )}
    </StyledBox>
  );
};

TwoColumn.craft = twoColumnCraftConfig;

export default TwoColumn;<|MERGE_RESOLUTION|>--- conflicted
+++ resolved
@@ -25,14 +25,13 @@
   children?: React.ReactNode;
 };
 
-<<<<<<< HEAD
 const COLUMN_LAYOUTS: Record<ColumnLayout, string> = {
   '1-1': '1fr 1fr',
   '2-1': '2fr 1fr',
   '1-2': '1fr 2fr',
 };
 
-const StyledBox = styled(Box)<{
+const StyledBox = styled.div<{
   columnLayout: ColumnLayout;
   layout: Layout;
 }>`
@@ -47,10 +46,6 @@
     grid-gap: 8px;
     grid-template-columns: ${COLUMN_LAYOUTS[columnLayout]};
   `}
-=======
-const StyledBox = styled(TwoColumnWrapper)`
-  grid-gap: 8px;
->>>>>>> 11f8c374
 `;
 
 export const TwoColumn = ({ columnLayout, children }: TwoColumnProps) => {
