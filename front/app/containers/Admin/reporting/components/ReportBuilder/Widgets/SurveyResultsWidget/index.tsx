--- conflicted
+++ resolved
@@ -46,11 +46,12 @@
   shownQuestions,
 }: Props) => {
   return (
-<<<<<<< HEAD
-    <PageBreakBox border={BORDER} mt="4px" mb="4px">
-=======
-    <Box border={BORDER} mt="4px" mb="4px" data-testid="survey-results-widget">
->>>>>>> fc0e4be7
+    <PageBreakBox
+      border={BORDER}
+      mt="4px"
+      mb="4px"
+      data-testid="survey-results-widget"
+    >
       <Box>
         <Title variant="h3" color="primary" m="16px" mb="8px">
           {title}
