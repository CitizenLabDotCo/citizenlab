--- conflicted
+++ resolved
@@ -58,16 +58,9 @@
   MethodsUsedWidget,
   ParticipationWidget,
   ProjectsWidget,
-<<<<<<< HEAD
-
-=======
   ParticipantsWidget,
->>>>>>> bad9830a
   // RENAMED (TODO rename in migration)
   ActiveUsersWidget: ParticipantsWidget,
-
-  // Needs to come after ActiveUsersWidget to be resolved correctly by the resolver
-  ParticipantsWidget,
 
   // DEPRECATED
   ReactionsByTimeWidget,
