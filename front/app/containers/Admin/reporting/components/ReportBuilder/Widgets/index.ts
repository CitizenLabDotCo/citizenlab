--- conflicted
+++ resolved
@@ -3,17 +3,13 @@
 
 import { MessageDescriptor } from 'utils/cl-intl';
 
-<<<<<<< HEAD
-import AboutReportWidget, { aboutReportTitle } from './AboutReportWidget';
+import AboutReportWidget, {
+  aboutReportTitle,
+} from './_deprecated/AboutReportWidget';
 import AgeWidget, { ageTitle } from './ChartWidgets/_deprecated/AgeWidget';
 import GenderWidget, {
   genderTitle,
 } from './ChartWidgets/_deprecated/GenderWidget';
-=======
-import AboutReportWidget, {
-  aboutReportTitle,
-} from './_deprecated/AboutReportWidget';
->>>>>>> 429953b0
 import ActiveUsersWidget, {
   activeUsersTitle,
 } from './ChartWidgets/ActiveUsersWidget';
@@ -62,12 +58,9 @@
   DemographicsWidget,
   IframeMultiloc,
   // DEPRECATED
-<<<<<<< HEAD
   AgeWidget,
   GenderWidget,
-=======
   AboutReportWidget,
->>>>>>> 429953b0
 };
 
 type WidgetName = keyof typeof WIDGETS;
@@ -89,12 +82,9 @@
   DemographicsWidget: demographicsTitle,
   IframeMultiloc: iframeMultilocTitle,
   // DEPRECATED
-<<<<<<< HEAD
   AgeWidget: ageTitle,
   GenderWidget: genderTitle,
-=======
   AboutReportWidget: aboutReportTitle,
->>>>>>> 429953b0
 };
 
 const WIDGETS_WITH_CHILDREN = new Set<string>([
