--- conflicted
+++ resolved
@@ -4,9 +4,6 @@
   projectId?: string;
   phaseId?: string;
   questionId?: string;
-<<<<<<< HEAD
-  sliceMode: SliceMode;
+  sliceMode?: SliceMode;
   sliceFieldId?: string;
-=======
->>>>>>> 56245a0e
 }