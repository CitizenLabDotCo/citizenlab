--- conflicted
+++ resolved
@@ -84,17 +84,13 @@
               <RankingQuestion result={attributes} hideDetailsButton={true} />
             </Box>
           )}
-<<<<<<< HEAD
-          <SurveyBarsVertical
-=======
           {attributes.inputType === 'matrix_linear_scale' &&
             !attributes.grouped && (
               <Box>
                 <MatrixQuestion result={attributes} />
               </Box>
             )}
-          <SurveyBars
->>>>>>> 58d3c8c0
+          <SurveyBarsVertical
             questionResult={attributes}
             colorScheme={DEFAULT_CATEGORICAL_COLORS}
           />
