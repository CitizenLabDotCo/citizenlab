import React from 'react';

// api
import { useSurveyQuestionResult } from 'api/graph_data_units';

// components
import { Title, Text } from '@citizenlab/cl2-component-library';
import MultipleChoice from 'containers/Admin/projects/project/nativeSurvey/FormResults/FormResultsQuestion/MultipleChoice';
import Source from './Source';

// i18n
import { useIntl } from 'utils/cl-intl';
import useLocalize from 'hooks/useLocalize';
import messages from '../messages';

// typings
import { SliceMode } from 'api/graph_data_units/requestTypes';
import {
  Answer,
  SurveyQuestionMultilocs,
} from 'api/graph_data_units/responseTypes';

interface Props {
  projectId: string;
  phaseId: string;
  questionId: string;
<<<<<<< HEAD
  sliceMode: SliceMode;
  sliceFieldId?: string;
}

const addGroupByValueIfExists = (
  groupByValue: string | undefined,
  multilocs: SurveyQuestionMultilocs
) => {
  return groupByValue && multilocs.group_by_value
    ? { group_by_value: multilocs.group_by_value[groupByValue] }
    : {};
};

const addMultilocs = (
  answers: Answer[],
  multilocs: SurveyQuestionMultilocs
) => {
  return answers.map(({ count, answer, group_by_value }) => ({
    responses: count,
    answer: multilocs.answer[answer],
    ...addGroupByValueIfExists(group_by_value, multilocs),
  }));
};

const SurveyQuestionResult = ({
  projectId,
  phaseId,
  questionId,
  sliceMode,
  sliceFieldId,
}: Props) => {
  const response = useSurveyQuestionResult({
    phaseId,
    questionId,
    sliceMode,
    sliceFieldId,
  });

=======
}

const SurveyQuestionResult = ({ projectId, phaseId, questionId }: Props) => {
  const response = useSurveyQuestionResult({ phaseId, questionId });
>>>>>>> 56245a0e
  const localize = useLocalize();
  const { formatMessage } = useIntl();

  if (!response) return null;

  const { answers, totalResponses, multilocs, question } =
    response.data.attributes;

  return (
    <>
      <Title variant="h4" mt="0px" mb="8px">
        {localize(question)}
      </Title>
      <Text mt="0px" mb="8px" color="textSecondary" variant="bodyS">
        {formatMessage(messages.numberOfResponses, { count: totalResponses })}
      </Text>
      <MultipleChoice
        multipleChoiceAnswers={addMultilocs(answers, multilocs)}
        totalResponses={totalResponses}
      />
      <Source projectId={projectId} phaseId={phaseId} />
    </>
  );
};

export default SurveyQuestionResult;<|MERGE_RESOLUTION|>--- conflicted
+++ resolved
@@ -24,8 +24,7 @@
   projectId: string;
   phaseId: string;
   questionId: string;
-<<<<<<< HEAD
-  sliceMode: SliceMode;
+  sliceMode?: SliceMode;
   sliceFieldId?: string;
 }
 
@@ -63,12 +62,6 @@
     sliceFieldId,
   });
 
-=======
-}
-
-const SurveyQuestionResult = ({ projectId, phaseId, questionId }: Props) => {
-  const response = useSurveyQuestionResult({ phaseId, questionId });
->>>>>>> 56245a0e
   const localize = useLocalize();
   const { formatMessage } = useIntl();
 
