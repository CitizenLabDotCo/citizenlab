import React from 'react';

import { Title, Box } from '@citizenlab/cl2-component-library';

import { useSurveyQuestionResult } from 'api/graph_data_units';
import { GroupMode } from 'api/graph_data_units/requestTypes';

import useLocalize from 'hooks/useLocalize';

import InputType from 'containers/Admin/projects/project/nativeSurvey/FormResults/FormResultsQuestion/InputType';

import Legend from 'components/admin/Graphs/Legend';
import { DEFAULT_CATEGORICAL_COLORS } from 'components/admin/Graphs/styling';
import SurveyBars from 'components/admin/Graphs/SurveyBars';

import { useIntl } from 'utils/cl-intl';

<<<<<<< HEAD
import MissingData from '../../_shared/MissingData';

import GroupedBars from './GroupedBars';
=======
>>>>>>> 6b798026
import PointLocationQuestion from './PointLocationQuestion';
import { getLegendLabels } from './utils';

interface Props {
  projectId: string;
  phaseId: string;
  questionId: string;
  groupMode?: GroupMode;
  groupFieldId?: string;
  heatmap?: boolean;
}

const SurveyQuestionResult = ({
  projectId,
  phaseId,
  questionId,
  groupMode,
  groupFieldId,
  heatmap,
}: Props) => {
  const { data, error } = useSurveyQuestionResult({
    phase_id: phaseId,
    question_id: questionId,
    group_mode: groupMode,
    group_field_id: groupFieldId,
  });

  const localize = useLocalize();
  const { formatMessage } = useIntl();

  if (error) return <MissingData />;
  if (!data) return null;

  const { attributes } = data.data;

  return (
    <Box mb="8px">
      <Title
        variant="h4"
        mt="0px"
        mb="8px"
        className="e2e-survey-question-widget-title"
      >
        {localize(attributes.question)}
      </Title>
      <InputType
        inputType={attributes.inputType}
        required={attributes.required}
        totalSubmissions={attributes.totalResponseCount}
        totalResponses={attributes.questionResponseCount}
      />
      {attributes.grouped === false && attributes.pointResponses ? (
        <PointLocationQuestion
          pointResponses={attributes.pointResponses}
          mapConfigId={attributes.mapConfigId}
          customFieldId={attributes.customFieldId}
          projectId={projectId}
          heatmap={heatmap}
        />
      ) : (
        <>
          <SurveyBars
            questionResult={attributes}
            colorScheme={DEFAULT_CATEGORICAL_COLORS}
          />
          {attributes.grouped && (
            <Box mt="20px">
              <Legend
                labels={getLegendLabels(attributes, localize, formatMessage)}
                colors={DEFAULT_CATEGORICAL_COLORS}
              />
            </Box>
          )}
        </>
      )}
    </Box>
  );
};

export default SurveyQuestionResult;<|MERGE_RESOLUTION|>--- conflicted
+++ resolved
@@ -15,12 +15,6 @@
 
 import { useIntl } from 'utils/cl-intl';
 
-<<<<<<< HEAD
-import MissingData from '../../_shared/MissingData';
-
-import GroupedBars from './GroupedBars';
-=======
->>>>>>> 6b798026
 import PointLocationQuestion from './PointLocationQuestion';
 import { getLegendLabels } from './utils';
 
