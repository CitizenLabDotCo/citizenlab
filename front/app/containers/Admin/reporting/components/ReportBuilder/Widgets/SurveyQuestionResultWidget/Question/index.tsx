--- conflicted
+++ resolved
@@ -5,23 +5,15 @@
 import { useSurveyQuestionResult } from 'api/graph_data_units';
 import { GroupMode } from 'api/graph_data_units/requestTypes';
 
-<<<<<<< HEAD
-// components
-import { Title, Text, Box } from '@citizenlab/cl2-component-library';
-import GroupedBars from './GroupedBars';
-import UngroupedBars from './UngroupedBars';
-=======
 import useLocalize from 'hooks/useLocalize';
 
 import Legend from 'components/admin/Graphs/Legend';
->>>>>>> d8d99a27
 
 import { useIntl } from 'utils/cl-intl';
 
 import messages from '../messages';
 
 import GroupedBars from './GroupedBars';
-import Source from './Source';
 import UngroupedBars from './UngroupedBars';
 import { getColorScheme, getLegendLabels } from './utils';
 
