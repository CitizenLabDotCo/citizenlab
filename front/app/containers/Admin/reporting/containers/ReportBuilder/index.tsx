--- conflicted
+++ resolved
@@ -118,13 +118,9 @@
             reportId={reportId}
             isTemplate={!!templateProjectId || !!templatePhaseId}
             saved={saved}
-<<<<<<< HEAD
             view={view}
-            setSaved={setSaved}
             setView={setView}
-=======
             setSaved={handleSetSaved}
->>>>>>> 4e1358ad
             setSelectedLocale={setSelectedLocale}
           />
           <Box mt={`${stylingConsts.menuHeight}px`}>
