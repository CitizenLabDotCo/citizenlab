import React, {
  useState,
  useRef,
  useCallback,
  useEffect,
  useMemo,
} from 'react';
import { useLocation, useParams } from 'react-router-dom';

// hooks
import useFeatureFlag from 'hooks/useFeatureFlag';
import useLocale from 'hooks/useLocale';
import useReportLayout from 'hooks/useReportLayout';

// components
import { Box } from '@citizenlab/cl2-component-library';

// craft
import FullscreenContentBuilder from 'components/admin/ContentBuilder/FullscreenContentBuilder';
import Editor from '../../components/ReportBuilder/Editor';
import TopBar from '../../components/ReportBuilder/TopBar';
import Toolbox from '../../components/ReportBuilder/Toolbox';
import {
  StyledRightColumn,
  ErrorMessage,
} from 'components/admin/ContentBuilder/Frame/FrameWrapper';
import Frame from 'components/admin/ContentBuilder/Frame';
import Settings from 'components/admin/ContentBuilder/Settings';
import ContentBuilderFrame from 'components/admin/ContentBuilder/Frame';

// styling
import { stylingConsts } from 'utils/styleUtils';

// utils
import { isNilOrError } from 'utils/helperUtils';

// constants
import { A4_WIDTH, A4_MARGIN_X, A4_MARGIN_Y } from '../../constants';

// typings
import { ContentBuilderErrors } from 'components/admin/ContentBuilder/typings';
import { SerializedNodes } from '@craftjs/core';
import { Locale } from 'typings';

interface Props {
  reportId: string;
}

const ReportBuilder = ({ reportId }: Props) => {
  const iframeRef = useRef<HTMLIFrameElement | null>(null);
  const [previewEnabled, setPreviewEnabled] = useState(false);
  const [contentBuilderErrors, setContentBuilderErrors] =
    useState<ContentBuilderErrors>({});
  const [imageUploading, setImageUploading] = useState(false);
  const [selectedLocale, setSelectedLocale] = useState<Locale | undefined>();
  const [draftData, setDraftData] = useState<Record<string, SerializedNodes>>();
  const locale = useLocale();
  const reportLayout = useReportLayout(reportId);

  useEffect(() => {
    if (!isNilOrError(locale)) {
      setSelectedLocale(locale);
    }
  }, [locale]);

  const localesWithError = useMemo(() => {
    return Object.values(contentBuilderErrors)
      .filter((node) => node.hasError)
      .map((node) => node.selectedLocale);
  }, [contentBuilderErrors]);

  const handleErrors = useCallback((newErrors: ContentBuilderErrors) => {
    setContentBuilderErrors((contentBuilderErrors) => ({
      ...contentBuilderErrors,
      ...newErrors,
    }));
  }, []);

  const handleDeleteElement = useCallback((id: string) => {
    setContentBuilderErrors((contentBuilderErrors) => {
      const { [id]: _id, ...rest } = contentBuilderErrors;
      return rest;
    });
  }, []);

  const getEditorData = useCallback(() => {
    if (!isNilOrError(reportLayout) && selectedLocale) {
      if (draftData && draftData[selectedLocale]) {
        return draftData[selectedLocale];
      } else {
        return reportLayout.attributes.craftjs_jsonmultiloc[selectedLocale];
      }
    } else return undefined;
  }, [reportLayout, selectedLocale, draftData]);

  const handleEditorChange = useCallback((nodes: SerializedNodes) => {
    iframeRef.current &&
      iframeRef.current.contentWindow &&
      iframeRef.current.contentWindow.postMessage(nodes, window.location.href);
  }, []);

  const handleSelectedLocaleChange = useCallback(
    ({
      locale,
      editorData,
    }: {
      locale: Locale;
      editorData: SerializedNodes;
    }) => {
      if (selectedLocale && selectedLocale !== locale) {
        setDraftData((draftData) => ({
          ...draftData,
          [selectedLocale]: editorData,
        }));
      }

      iframeRef.current &&
        iframeRef.current.contentWindow &&
        iframeRef.current.contentWindow.postMessage(
          { selectedLocale: locale },
          window.location.href
        );

      setSelectedLocale(locale);
    },
    [selectedLocale]
  );

  return (
    <FullscreenContentBuilder
      onErrors={handleErrors}
      onDeleteElement={handleDeleteElement}
      onUploadImage={setImageUploading}
    >
      <Editor
        isPreview={false}
        onNodesChange={handleEditorChange}
        key={selectedLocale}
      >
        <TopBar
          localesWithError={localesWithError}
          hasPendingState={imageUploading}
          previewEnabled={previewEnabled}
          setPreviewEnabled={setPreviewEnabled}
          selectedLocale={selectedLocale}
          onSelectLocale={handleSelectedLocaleChange}
          draftEditorData={draftData}
          reportId={reportId}
        />
        <Box
          mt={`${stylingConsts.menuHeight}px`}
          display={previewEnabled ? 'none' : 'flex'}
        >
<<<<<<< HEAD
          {selectedLocale && <Toolbox />}
          <StyledRightColumn>
            <Box width={A4_WIDTH}>
              <ErrorMessage localesWithError={localesWithError} />
              <Box
                background="white"
                px={A4_MARGIN_X}
                py={A4_MARGIN_Y}
                width="100%"
                height="100%"
              >
                <Frame editorData={getEditorData()} />
              </Box>
            </Box>
          </StyledRightColumn>
=======
          {selectedLocale && <Toolbox reportId={reportId} />}
          <FrameWrapper localesWithError={localesWithError}>
            <Frame editorData={getEditorData()} />
          </FrameWrapper>
>>>>>>> a21232ea
          <Settings />
        </Box>
      </Editor>
      <Box
        width="100%"
        height="100%"
        display={previewEnabled ? 'flex' : 'none'}
        justifyContent="center"
        mt={`${stylingConsts.menuHeight}px`}
        pb="100px"
      >
        <StyledRightColumn>
          <Box width={A4_WIDTH} background="white" px={'15mm'} py={'15mm'}>
            <Editor isPreview={true}>
              <ContentBuilderFrame editorData={getEditorData()} />
            </Editor>
          </Box>
        </StyledRightColumn>
      </Box>
    </FullscreenContentBuilder>
  );
};

const ReportBuilderWrapper = () => {
  const reportBuilderEnabled = useFeatureFlag({ name: 'report_builder' });
  const { pathname } = useLocation();
  const { reportId } = useParams();

  const renderReportBuilder =
    reportBuilderEnabled &&
    pathname.includes('admin/reporting/report-builder') &&
    reportId !== undefined;

  if (!renderReportBuilder) return null;

  return <ReportBuilder reportId={reportId} />;
};

export default ReportBuilderWrapper;<|MERGE_RESOLUTION|>--- conflicted
+++ resolved
@@ -151,8 +151,7 @@
           mt={`${stylingConsts.menuHeight}px`}
           display={previewEnabled ? 'none' : 'flex'}
         >
-<<<<<<< HEAD
-          {selectedLocale && <Toolbox />}
+          {selectedLocale && <Toolbox reportId={reportId} />}
           <StyledRightColumn>
             <Box width={A4_WIDTH}>
               <ErrorMessage localesWithError={localesWithError} />
@@ -167,12 +166,6 @@
               </Box>
             </Box>
           </StyledRightColumn>
-=======
-          {selectedLocale && <Toolbox reportId={reportId} />}
-          <FrameWrapper localesWithError={localesWithError}>
-            <Frame editorData={getEditorData()} />
-          </FrameWrapper>
->>>>>>> a21232ea
           <Settings />
         </Box>
       </Editor>
