import React, { useState, useEffect } from 'react';

// context
import { ReportContextProvider } from '../../context/ReportContext';

// hooks
import useReportLayout from 'api/report_layout/useReportLayout';
import { useParams } from 'react-router-dom';
import useFeatureFlag from 'hooks/useFeatureFlag';
import useLocale from 'hooks/useLocale';
import useReportLocale from '../../hooks/useReportLocale';
import LanguageProvider from 'components/admin/ContentBuilder/LanguageProvider';

// components
import FullScreenWrapper from 'components/admin/ContentBuilder/FullscreenPreview/Wrapper';
import { Box, Spinner } from '@citizenlab/cl2-component-library';
import Editor from '../../components/ReportBuilder/Editor';
import ContentBuilderFrame from 'components/admin/ContentBuilder/Frame';

// utils
import { isNilOrError } from 'utils/helperUtils';

// types
import { SerializedNodes } from '@craftjs/core';
import { LocaleSubject } from 'utils/locale';

export interface Props {
  reportId: string;
}

export const FullScreenReport = ({ reportId }: Props) => {
  const [draftData, setDraftData] = useState<SerializedNodes | undefined>();
  const { data: reportLayout } = useReportLayout(reportId);
  const reportLocale = useReportLocale(reportLayout?.data);
  const platformLocale = useLocale();

  useEffect(() => {
    if (isNilOrError(reportLocale) || isNilOrError(platformLocale)) return;
    if (reportLocale === platformLocale) return;
    LocaleSubject.next(reportLocale);
  }, [reportLocale, platformLocale]);

  if (isNilOrError(reportLocale)) {
    return null;
  }

  const isLoadingLayout = reportLayout === undefined;

  const savedEditorData = !isNilOrError(reportLayout)
    ? reportLayout.data.attributes.craftjs_jsonmultiloc[reportLocale]
    : undefined;

  const editorData = draftData || savedEditorData;

  return (
    <LanguageProvider
      contentBuilderLocale={reportLocale}
      platformLocale={platformLocale}
    >
      <ReportContextProvider width="responsive" reportId={reportId}>
        <FullScreenWrapper onUpdateDraftData={setDraftData} padding="0">
          {isLoadingLayout && <Spinner />}
          {!isLoadingLayout && (
            <Box w="100%" display="flex" justifyContent="center">
              <Box maxWidth="800px" w="100%">
                <Editor isPreview={true}>
                  {editorData && (
                    <ContentBuilderFrame editorData={editorData} />
                  )}
                </Editor>
              </Box>
            </Box>
          )}
        </FullScreenWrapper>
<<<<<<< HEAD
      </ReportContextProvider>
    </ReportLanguageProvider>
=======
      </ReportContext.Provider>
    </LanguageProvider>
>>>>>>> db0935a5
  );
};

const FullScreenReportWrapper = () => {
  const reportBuilderEnabled = useFeatureFlag({ name: 'report_builder' });
  const { reportId } = useParams();

  if (!reportBuilderEnabled || reportId === undefined) {
    return null;
  }

  return <FullScreenReport reportId={reportId} />;
};

export default FullScreenReportWrapper;<|MERGE_RESOLUTION|>--- conflicted
+++ resolved
@@ -72,13 +72,8 @@
             </Box>
           )}
         </FullScreenWrapper>
-<<<<<<< HEAD
       </ReportContextProvider>
-    </ReportLanguageProvider>
-=======
-      </ReportContext.Provider>
     </LanguageProvider>
->>>>>>> db0935a5
   );
 };
 
