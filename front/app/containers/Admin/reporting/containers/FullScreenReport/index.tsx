--- conflicted
+++ resolved
@@ -57,17 +57,6 @@
       contentBuilderLocale={reportLocale}
       platformLocale={platformLocale}
     >
-<<<<<<< HEAD
-      <FullScreenWrapper onUpdateDraftData={setDraftData}>
-        {isLoadingLayout && <Spinner />}
-        {!isLoadingLayout && (
-          <Centerer>
-            <Content editorData={editorData} />
-          </Centerer>
-        )}
-      </FullScreenWrapper>
-    </LanguageProvider>
-=======
       <ReportContext.Provider value="phase">
         <FullScreenWrapper onUpdateDraftData={setDraftData} padding="0">
           {isLoadingLayout && <Spinner />}
@@ -84,8 +73,7 @@
           )}
         </FullScreenWrapper>
       </ReportContext.Provider>
-    </ReportLanguageProvider>
->>>>>>> dd4e873e
+    </LanguageProvider>
   );
 };
 
