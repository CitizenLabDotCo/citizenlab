import React, { useState, useEffect } from 'react';
import styled from 'styled-components';

// services
import { LocaleSubject } from 'utils/locale';

// context
import { ReportContextProvider } from '../../context/ReportContext';

// hooks
import useReportLayout from 'api/report_layout/useReportLayout';
import useLocale from 'hooks/useLocale';
import useReportLocale from '../../hooks/useReportLocale';
import ContentBuilderLanguageProvider from 'components/admin/ContentBuilder/LanguageProvider';

// components
import FullScreenWrapper from 'components/admin/ContentBuilder/FullscreenPreview/Wrapper';
import { Spinner, Box } from '@citizenlab/cl2-component-library';
import Editor from '../../components/ReportBuilder/Editor';
import ContentBuilderFrame from 'components/admin/ContentBuilder/Frame';

// utils
import { isNilOrError } from 'utils/helperUtils';

// constants
import { A4_WIDTH } from '../../constants';

// types
import { SerializedNodes } from '@craftjs/core';

const Centerer = styled.div`
  display: flex;
  flex-direction: column;
  align-items: center;

  @media print {
    margin-top: -20px;
    display: block;
    position: absolute;
    @page {
      size: auto;
      margin: 30px 0;
    }
  }
`;

export interface Props {
  reportId: string;
}

export const Report = ({ reportId }: Props) => {
  const [draftData, setDraftData] = useState<SerializedNodes | undefined>();
  const { data: reportLayout } = useReportLayout(reportId);
  const reportLocale = useReportLocale(reportLayout?.data);
  const platformLocale = useLocale();

  useEffect(() => {
    if (isNilOrError(reportLocale) || isNilOrError(platformLocale)) return;
    if (reportLocale === platformLocale) return;
    LocaleSubject.next(reportLocale);
  }, [reportLocale, platformLocale]);

  if (isNilOrError(reportLocale)) {
    return null;
  }

  const isLoadingLayout = reportLayout === undefined;

  const savedEditorData = !isNilOrError(reportLayout)
    ? reportLayout.data.attributes.craftjs_jsonmultiloc[reportLocale]
    : undefined;

  const editorData = draftData || savedEditorData;

  return (
    <ContentBuilderLanguageProvider
      contentBuilderLocale={reportLocale}
      platformLocale={platformLocale}
    >
      <ReportContextProvider width="pdf" reportId={reportId}>
        <FullScreenWrapper onUpdateDraftData={setDraftData}>
          {isLoadingLayout && <Spinner />}
          {!isLoadingLayout && (
            <Centerer>
              <Box
                width={A4_WIDTH}
                pl="5mm"
                pr="10mm"
                position="absolute"
                background="white"
              >
                <Box>
                  <Editor isPreview={true}>
                    {editorData && (
                      <ContentBuilderFrame editorData={editorData} />
                    )}
                  </Editor>
                </Box>
              </Box>
            </Centerer>
          )}
        </FullScreenWrapper>
<<<<<<< HEAD
      </ReportContextProvider>
    </ReportLanguageProvider>
=======
      </ReportContext.Provider>
    </ContentBuilderLanguageProvider>
>>>>>>> db0935a5
  );
};

export default Report;<|MERGE_RESOLUTION|>--- conflicted
+++ resolved
@@ -100,13 +100,8 @@
             </Centerer>
           )}
         </FullScreenWrapper>
-<<<<<<< HEAD
       </ReportContextProvider>
-    </ReportLanguageProvider>
-=======
-      </ReportContext.Provider>
     </ContentBuilderLanguageProvider>
->>>>>>> db0935a5
   );
 };
 
