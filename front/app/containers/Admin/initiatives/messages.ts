import { defineMessages } from 'react-intl';

export default defineMessages({
  metaTitle: {
    id: 'app.containers.Admin.initiatives.metaTitle',
    defaultMessage: 'Admin initiatives page',
  },
  metaDescription: {
    id: 'app.containers.Admin.initiatives.metaDescription',
    defaultMessage: 'Manage initiatives on your platform',
  },
  titleInitiatives: {
    id: 'app.containers.Admin.initiatives.titleInitiatives',
    defaultMessage: 'Initiatives',
  },
  settingsTab: {
    id: 'app.containers.Admin.initiatives.settingsTab',
    defaultMessage: 'Settings',
  },
  settingsTabTitle: {
    id: 'app.containers.Admin.initiatives.settingsTabTitle',
    defaultMessage: 'Configure your proposals',
  },
  subtitleDescription: {
    id: 'app.containers.Admin.initiatives.subtitleDescription',
    defaultMessage:
      'View the submitted proposals, change their status and add tags for easier filtering and categorization.',
  },
  warningTresholdSettings: {
    id: 'app.containers.Admin.initiatives.warningTresholdSettings',
    defaultMessage: 'Changing this will impact all active proposals',
  },
  requireReviewLabel: {
    id: 'app.containers.Admin.initiatives.requireReviewLabel',
    defaultMessage: 'Require review of proposals',
  },
  requireReviewTooltip: {
    id: 'app.containers.Admin.initiatives.requireReviewTooltip',
    defaultMessage:
      "It's impossible to edit proposals once they're reviewed and approved",
  },
  requireReviewInfo: {
<<<<<<< HEAD
    id: 'app.containers.Admin.initiatives.requireReviewInfo1',
    defaultMessage: "Proposals won't be visible until an admin reviews them.",
  },
  requireCosponsorsLabel: {
    id: 'app.containers.Admin.initiatives.requireCosponsorsLabel',
    defaultMessage: 'Require cosponsors per proposal',
  },
  requireCosponsorsInfo: {
    id: 'app.containers.Admin.initiatives.requireCosponsorsInfo1',
    defaultMessage:
      "Proposals won't be visible until a number of cosponsors has been reached.",
  },
  cosponsorsNumberLabel: {
    id: 'app.containers.Admin.initiatives.cosponsorsNumberLabel',
    defaultMessage: 'Number of cosponsors',
  },
  cosponsorsNumberMinError: {
    id: 'app.containers.Admin.initiatives.cosponsorsNumberMinError',
    defaultMessage: 'Number of cosponsors needs to be at least 1',
=======
    id: 'app.containers.Admin.initiatives.requireReviewInfo',
    defaultMessage:
      "Proposals won't be visible until an admin reviews and approves them",
>>>>>>> e49326c2
  },
  fieldVotingThreshold: {
    id: 'app.containers.Admin.initiatives.fieldVotingThreshold',
    defaultMessage: 'Voting threshold',
  },
  fieldVotingDaysLimit: {
    id: 'app.containers.Admin.initiatives.fieldVotingDaysLimit',
    defaultMessage: 'Days to reach voting threshold',
  },
  proposalEligibilityCriteria: {
    id: 'app.containers.Admin.initiatives.proposalEligibilityCriteria',
    defaultMessage: 'Eligibility criteria',
  },
  proposalEligibilityCriteriaInfo: {
    id: 'app.containers.Admin.initiatives.proposalEligibilityCriteriaInfo',
    defaultMessage:
      "Give a clear description of the criteria you'll use to decide if a proposal is eligible or not.",
  },
  initiativeSettingsFormSave: {
    id: 'app.containers.Admin.initiatives.initiativeSettingsFormSave',
    defaultMessage: 'Save',
  },
  initiativeSettingsFormSaved: {
    id: 'app.containers.Admin.initiatives.initiativeSettingsFormSaved',
    defaultMessage: 'Saved!',
  },
  initiativeSettingsFormError: {
    id: 'app.containers.Admin.initiatives.initiativeSettingsFormError',
    defaultMessage: 'Something went wrong. Please try again.',
  },
  initiativeSettingsVotingThresholdError: {
    id: 'app.containers.Admin.initiatives.initiativeSettingsVotingThresholdError',
    defaultMessage: 'The voting treshold needs to be at least 2',
  },
  initiativeSettingsFormSuccess: {
    id: 'app.containers.Admin.initiatives.initiativeSettingsFormSuccess',
    defaultMessage: 'Your changes have been saved.',
  },
  fieldPostingEnabled: {
    id: 'app.containers.Admin.initiatives.fieldPostingEnabled',
    defaultMessage: 'Proposal submission',
  },
  showProposalEnabled: {
    id: 'app.containers.Admin.initiatives.showProposalEnabled',
    defaultMessage: 'Proposals',
  },
  showProposalPostingEnabledInfo: {
    id: 'app.containers.Admin.initiatives.showProposalPostingEnabledInfo',
    defaultMessage:
      'Enable or disable new proposals from being posted on your platform. Existing proposals will remain visible.',
  },
  proposalSuccessMessage: {
    id: 'app.containers.Admin.initiatives.proposalSuccessMessage',
    defaultMessage: 'Success message',
  },
  proposalSuccessMessageInfo: {
    id: 'app.containers.Admin.initiatives.proposalSuccessMessageInfo',
    defaultMessage:
      'Give a clear description of what proposal initiators can expect when their proposal reaches the voting threshold in time.',
  },
  addNewProposal: {
    id: 'app.containers.Admin.initiatives.addNewProposal',
    defaultMessage: 'Add a proposal',
  },
  proposalsPageBody: {
    id: 'app.containers.Admin.initiatives.proposalsPageBody',
    defaultMessage: 'Proposals information page',
  },
  proposalsPageBodyInfo: {
    id: 'app.containers.Admin.initiatives.proposalsPageBodyInfo',
    defaultMessage: 'Change the content of the {proposalsPageLink}.',
  },
  proposalsPageLinkText: {
    id: 'app.containers.Admin.initiatives.proposalsPageLinkText',
    defaultMessage: 'proposals information page',
  },
  enableProposals: {
    id: 'app.containers.Admin.initiatives.enableProposals',
    defaultMessage: 'Enable proposals',
  },
  overviewTab: {
    id: 'app.containers.Admin.initiatives.overviewTab',
    defaultMessage: 'Overview',
  },
  feature: {
    id: 'app.containers.Admin.initiatives.feature',
    defaultMessage: 'Feature',
  },
  preApproval: {
    id: 'app.containers.Admin.initiatives.preApproval',
    defaultMessage: 'Pre-approval',
  },
  cosponsors: {
    id: 'app.containers.Admin.initiatives.cosponsors',
    defaultMessage: 'Cosponsors',
  },
});<|MERGE_RESOLUTION|>--- conflicted
+++ resolved
@@ -39,11 +39,6 @@
     defaultMessage:
       "It's impossible to edit proposals once they're reviewed and approved",
   },
-  requireReviewInfo: {
-<<<<<<< HEAD
-    id: 'app.containers.Admin.initiatives.requireReviewInfo1',
-    defaultMessage: "Proposals won't be visible until an admin reviews them.",
-  },
   requireCosponsorsLabel: {
     id: 'app.containers.Admin.initiatives.requireCosponsorsLabel',
     defaultMessage: 'Require cosponsors per proposal',
@@ -60,11 +55,11 @@
   cosponsorsNumberMinError: {
     id: 'app.containers.Admin.initiatives.cosponsorsNumberMinError',
     defaultMessage: 'Number of cosponsors needs to be at least 1',
-=======
-    id: 'app.containers.Admin.initiatives.requireReviewInfo',
+  },
+  requireReviewInfo: {
+    id: 'app.containers.Admin.initiatives.requireReviewInfo1',
     defaultMessage:
-      "Proposals won't be visible until an admin reviews and approves them",
->>>>>>> e49326c2
+      "Proposals won't be visible until an admin reviews and approves them.",
   },
   fieldVotingThreshold: {
     id: 'app.containers.Admin.initiatives.fieldVotingThreshold',
