--- conflicted
+++ resolved
@@ -17,11 +17,6 @@
 import tracks from './tracks';
 
 // styles
-<<<<<<< HEAD
-import Outlet from 'components/Outlet';
-import styled from 'styled-components';
-=======
->>>>>>> d487287d
 import { InsertConfigurationOptions, ITab } from 'typings';
 import { insertConfiguration } from 'utils/moduleUtils';
 
