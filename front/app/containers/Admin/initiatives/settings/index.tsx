import React, { useState, useMemo, useEffect } from 'react';
import { isEmpty, isNaN, omit, isEqual } from 'lodash-es';
import { isNilOrError } from 'utils/helperUtils';

// hooks
import useAppConfiguration from 'hooks/useAppConfiguration';
<<<<<<< HEAD
import usePage from 'hooks/usePage';
=======
import useNavbarItemEnabled from 'hooks/useNavbarItemEnabled';
import useCustomPage from 'hooks/useCustomPage';
>>>>>>> 2d862b05

// services
import { updateAppConfiguration } from 'services/appConfiguration';
import { updateCustomPage } from 'services/customPages';

// components
import {
  SectionTitle,
  SectionDescription,
  Section,
} from 'components/admin/Section';
import Warning from 'components/UI/Warning';
<<<<<<< HEAD
import ProposalsFeatureToggle from './ProposalsFeatureToggle';
=======
>>>>>>> 2d862b05
import VotingThreshold from './VotingThreshold';
import VotingLimit from './VotingLimit';
import ThresholdReachedMessage from './ThresholdReachedMessage';
import EligibilityCriteria from './EligibilityCriteria';
import PageBody from './PageBody';
import SubmitButton from './SubmitButton';

// i18n
import { FormattedMessage } from 'utils/cl-intl';
import messages from '../messages';

// styling
import styled from 'styled-components';

// typings
import { Multiloc } from 'typings';

const Container = styled.div``;

export const StyledWarning = styled(Warning)`
  margin-bottom: 7px;
`;

export const StyledSectionDescription = styled(SectionDescription)`
  margin-bottom: 20px;
`;

interface ProposalsSettings {
  days_limit: number;
  eligibility_criteria: Multiloc;
  threshold_reached_message: Multiloc;
  voting_threshold: number;
}

type ProposalsSettingName = keyof ProposalsSettings;

const InitiativesSettingsPage = () => {
  const appConfiguration = useAppConfiguration();
<<<<<<< HEAD
  const proposalsPage = usePage({ pageSlug: 'initiatives' });
=======
  const proposalsNavbarItemEnabled = useNavbarItemEnabled('proposals');
  const proposalsPage = useCustomPage({ customPageSlug: 'initiatives' });
>>>>>>> 2d862b05

  const remoteProposalsSettings = useMemo(() => {
    if (
      isNilOrError(appConfiguration) ||
      !appConfiguration.attributes.settings.initiatives
    ) {
      return null;
    }

    return omit(appConfiguration.attributes.settings.initiatives, [
      'allowed',
      'enabled',
    ]);
  }, [appConfiguration]);

  const [localProposalsSettings, setLocalProposalsSettings] =
    useState<ProposalsSettings | null>(null);

  useEffect(() => {
    setLocalProposalsSettings(remoteProposalsSettings);
  }, [remoteProposalsSettings]);

  const [newProposalsPageBody, setNewProposalsPageBody] =
    useState<Multiloc | null>(null);

  useEffect(() => {
    if (!isNilOrError(proposalsPage)) {
      setNewProposalsPageBody(
        proposalsPage.attributes.top_info_section_multiloc
      );
    }
  }, [proposalsPage]);

  const [processing, setProcessing] = useState(false);
  const [error, setError] = useState(false);
  const [success, setSuccess] = useState(false);

  if (
    isNilOrError(appConfiguration) ||
    isNilOrError(proposalsNavbarItemEnabled) ||
    isNilOrError(proposalsPage) ||
    !remoteProposalsSettings ||
    !localProposalsSettings ||
    newProposalsPageBody === null
  ) {
    return null;
  }

  const validate = () => {
    const tenantLocales = appConfiguration.attributes.settings.core.locales;
    let validated = false;

    const proposalsSettingsChanged = !isEqual(
      remoteProposalsSettings,
      localProposalsSettings
    );

    const proposalsPageBodyChanged =
      proposalsPage.attributes.top_info_section_multiloc !==
      newProposalsPageBody;

    const formChanged = proposalsSettingsChanged || proposalsPageBodyChanged;

    if (!processing && formChanged) {
      validated = true;

      if (
        isNaN(localProposalsSettings.voting_threshold) ||
        localProposalsSettings.voting_threshold < 2 ||
        isNaN(localProposalsSettings.days_limit) ||
        localProposalsSettings.days_limit < 1
      ) {
        validated = false;
      }

      tenantLocales.forEach((locale) => {
        if (
          isEmpty(localProposalsSettings.eligibility_criteria[locale]) ||
          isEmpty(localProposalsSettings.threshold_reached_message[locale])
        ) {
          validated = false;
        }
      });
    }

    return validated;
  };

  const handleSubmit = async () => {
    const proposalsSettingsChanged = !isEqual(
      remoteProposalsSettings,
      localProposalsSettings
    );

    const proposalsPageBodyChanged =
      proposalsPage.attributes.top_info_section_multiloc !==
      newProposalsPageBody;

    setProcessing(true);

    try {
      const promises: Promise<any>[] = [];

      if (proposalsSettingsChanged) {
        const promise = updateAppConfiguration({
          settings: {
            initiatives: localProposalsSettings,
          },
        });

        promises.push(promise);
      }

      if (proposalsPageBodyChanged) {
        const promise = updateCustomPage(proposalsPage.id, {
          top_info_section_multiloc: newProposalsPageBody,
        });

        promises.push(promise);
      }

      await Promise.all(promises);

      setProcessing(false);
      setSuccess(true);
      setError(false);
    } catch (error) {
      setProcessing(false);
      setError(true);
    }
  };

  const updateProposalsSetting = (settingName: ProposalsSettingName) => {
    return (value) => {
      setLocalProposalsSettings({
        ...localProposalsSettings,
        [settingName]: value,
      });
      setSuccess(false);
    };
  };

  const updateProposalsPageBody = (bodyMultiloc: Multiloc) => {
    setNewProposalsPageBody(bodyMultiloc);
    setSuccess(false);
  };

  return (
    <Container>
      <ProposalsFeatureToggle
        enabled={localProposalsFeatureEnabled}
        onToggle={onToggle}
      />
      <SectionTitle>
        <FormattedMessage {...messages.settingsTabTitle} />
      </SectionTitle>
      <SectionDescription>
        <FormattedMessage {...messages.settingsTabSubtitle} />
      </SectionDescription>

      <Section>
        <VotingThreshold
          value={localProposalsSettings.voting_threshold}
          onChange={updateProposalsSetting('voting_threshold')}
        />

        <VotingLimit
          value={localProposalsSettings.days_limit}
          onChange={updateProposalsSetting('days_limit')}
        />

        <ThresholdReachedMessage
          value={localProposalsSettings.threshold_reached_message}
          onChange={updateProposalsSetting('threshold_reached_message')}
        />

        <EligibilityCriteria
          value={localProposalsSettings.eligibility_criteria}
          onChange={updateProposalsSetting('eligibility_criteria')}
        />

        <PageBody
          value={newProposalsPageBody}
          onChange={updateProposalsPageBody}
        />
      </Section>

      <SubmitButton
        disabled={!validate()}
        processing={processing}
        error={error}
        success={success}
        handleSubmit={handleSubmit}
      />
    </Container>
  );
};

export default InitiativesSettingsPage;<|MERGE_RESOLUTION|>--- conflicted
+++ resolved
@@ -4,12 +4,8 @@
 
 // hooks
 import useAppConfiguration from 'hooks/useAppConfiguration';
-<<<<<<< HEAD
-import usePage from 'hooks/usePage';
-=======
 import useNavbarItemEnabled from 'hooks/useNavbarItemEnabled';
 import useCustomPage from 'hooks/useCustomPage';
->>>>>>> 2d862b05
 
 // services
 import { updateAppConfiguration } from 'services/appConfiguration';
@@ -22,10 +18,7 @@
   Section,
 } from 'components/admin/Section';
 import Warning from 'components/UI/Warning';
-<<<<<<< HEAD
 import ProposalsFeatureToggle from './ProposalsFeatureToggle';
-=======
->>>>>>> 2d862b05
 import VotingThreshold from './VotingThreshold';
 import VotingLimit from './VotingLimit';
 import ThresholdReachedMessage from './ThresholdReachedMessage';
@@ -64,12 +57,8 @@
 
 const InitiativesSettingsPage = () => {
   const appConfiguration = useAppConfiguration();
-<<<<<<< HEAD
-  const proposalsPage = usePage({ pageSlug: 'initiatives' });
-=======
   const proposalsNavbarItemEnabled = useNavbarItemEnabled('proposals');
   const proposalsPage = useCustomPage({ customPageSlug: 'initiatives' });
->>>>>>> 2d862b05
 
   const remoteProposalsSettings = useMemo(() => {
     if (
