import React, { useState, useMemo, useEffect } from 'react';
import { isEmpty, isNaN, omit, isEqual } from 'lodash-es';
import { isNilOrError } from 'utils/helperUtils';

// hooks
import useAppConfiguration from 'hooks/useAppConfiguration';
import useNavbarItemEnabled from 'hooks/useNavbarItemEnabled';
import usePage from 'hooks/usePage';

// services
import { updateAppConfiguration } from 'services/appConfiguration';
<<<<<<< HEAD
import { toggleProposals } from 'services/navbar';
import { updateCustomPage } from 'services/staticPages';
=======
import { updatePage } from 'services/pages';
>>>>>>> 39ae58f0

// components
import {
  SectionTitle,
  SectionDescription,
  Section,
} from 'components/admin/Section';
import Warning from 'components/UI/Warning';
import VotingThreshold from './VotingThreshold';
import VotingLimit from './VotingLimit';
import ThresholdReachedMessage from './ThresholdReachedMessage';
import EligibilityCriteria from './EligibilityCriteria';
import PageBody from './PageBody';
import SubmitButton from './SubmitButton';

// i18n
import { FormattedMessage } from 'utils/cl-intl';
import messages from '../messages';

// styling
import styled from 'styled-components';

// typings
import { Multiloc } from 'typings';

const Container = styled.div``;

export const StyledWarning = styled(Warning)`
  margin-bottom: 7px;
`;

export const StyledSectionDescription = styled(SectionDescription)`
  margin-bottom: 20px;
`;

interface ProposalsSettings {
  days_limit: number;
  eligibility_criteria: Multiloc;
  threshold_reached_message: Multiloc;
  voting_threshold: number;
}

type ProposalsSettingName = keyof ProposalsSettings;

const InitiativesSettingsPage = () => {
  const appConfiguration = useAppConfiguration();
  const proposalsNavbarItemEnabled = useNavbarItemEnabled('proposals');
  const proposalsPage = usePage({ pageSlug: 'initiatives' });

  const remoteProposalsSettings = useMemo(() => {
    if (
      isNilOrError(appConfiguration) ||
      !appConfiguration.attributes.settings.initiatives
    ) {
      return null;
    }

    return omit(appConfiguration.attributes.settings.initiatives, [
      'allowed',
      'enabled',
    ]);
  }, [appConfiguration]);

  const [localProposalsSettings, setLocalProposalsSettings] =
    useState<ProposalsSettings | null>(null);

  useEffect(() => {
    setLocalProposalsSettings(remoteProposalsSettings);
  }, [remoteProposalsSettings]);

  const [newProposalsPageBody, setNewProposalsPageBody] =
    useState<Multiloc | null>(null);

  useEffect(() => {
    if (!isNilOrError(proposalsPage)) {
      setNewProposalsPageBody(
        proposalsPage.attributes.top_info_section_multiloc
      );
    }
  }, [proposalsPage]);

  const [processing, setProcessing] = useState(false);
  const [error, setError] = useState(false);
  const [success, setSuccess] = useState(false);

  if (
    isNilOrError(appConfiguration) ||
    isNilOrError(proposalsNavbarItemEnabled) ||
    isNilOrError(proposalsPage) ||
    !remoteProposalsSettings ||
    !localProposalsSettings ||
    newProposalsPageBody === null
  ) {
    return null;
  }

  const validate = () => {
    const tenantLocales = appConfiguration.attributes.settings.core.locales;
    let validated = false;

    const proposalsSettingsChanged = !isEqual(
      remoteProposalsSettings,
      localProposalsSettings
    );

    const proposalsPageBodyChanged =
      proposalsPage.attributes.top_info_section_multiloc !==
      newProposalsPageBody;

    const formChanged = proposalsSettingsChanged || proposalsPageBodyChanged;

    if (!processing && formChanged) {
      validated = true;

      if (
        isNaN(localProposalsSettings.voting_threshold) ||
        localProposalsSettings.voting_threshold < 2 ||
        isNaN(localProposalsSettings.days_limit) ||
        localProposalsSettings.days_limit < 1
      ) {
        validated = false;
      }

      tenantLocales.forEach((locale) => {
        if (
          isEmpty(localProposalsSettings.eligibility_criteria[locale]) ||
          isEmpty(localProposalsSettings.threshold_reached_message[locale])
        ) {
          validated = false;
        }
      });
    }

    return validated;
  };

  const handleSubmit = async () => {
    const proposalsSettingsChanged = !isEqual(
      remoteProposalsSettings,
      localProposalsSettings
    );

    const proposalsPageBodyChanged =
      proposalsPage.attributes.top_info_section_multiloc !==
      newProposalsPageBody;

    setProcessing(true);

    try {
      const promises: Promise<any>[] = [];

      if (proposalsSettingsChanged) {
        const promise = updateAppConfiguration({
          settings: {
            initiatives: localProposalsSettings,
          },
        });

        promises.push(promise);
      }

      if (proposalsPageBodyChanged) {
        const promise = updateCustomPage(proposalsPage.id, {
          top_info_section_multiloc: newProposalsPageBody,
        });

        promises.push(promise);
      }

      await Promise.all(promises);

      setProcessing(false);
      setSuccess(true);
      setError(false);
    } catch (error) {
      setProcessing(false);
      setError(true);
    }
  };

  const updateProposalsSetting = (settingName: ProposalsSettingName) => {
    return (value) => {
      setLocalProposalsSettings({
        ...localProposalsSettings,
        [settingName]: value,
      });
      setSuccess(false);
    };
  };

  const updateProposalsPageBody = (bodyMultiloc: Multiloc) => {
    setNewProposalsPageBody(bodyMultiloc);
    setSuccess(false);
  };

  return (
    <Container>
      <SectionTitle>
        <FormattedMessage {...messages.settingsTabTitle} />
      </SectionTitle>
      <SectionDescription>
        <FormattedMessage {...messages.settingsTabSubtitle} />
      </SectionDescription>

      <Section>
        <VotingThreshold
          value={localProposalsSettings.voting_threshold}
          onChange={updateProposalsSetting('voting_threshold')}
        />

        <VotingLimit
          value={localProposalsSettings.days_limit}
          onChange={updateProposalsSetting('days_limit')}
        />

        <ThresholdReachedMessage
          value={localProposalsSettings.threshold_reached_message}
          onChange={updateProposalsSetting('threshold_reached_message')}
        />

        <EligibilityCriteria
          value={localProposalsSettings.eligibility_criteria}
          onChange={updateProposalsSetting('eligibility_criteria')}
        />

        <PageBody
          value={newProposalsPageBody}
          onChange={updateProposalsPageBody}
        />
      </Section>

      <SubmitButton
        disabled={!validate()}
        processing={processing}
        error={error}
        success={success}
        handleSubmit={handleSubmit}
      />
    </Container>
  );
};

export default InitiativesSettingsPage;<|MERGE_RESOLUTION|>--- conflicted
+++ resolved
@@ -9,12 +9,7 @@
 
 // services
 import { updateAppConfiguration } from 'services/appConfiguration';
-<<<<<<< HEAD
-import { toggleProposals } from 'services/navbar';
-import { updateCustomPage } from 'services/staticPages';
-=======
 import { updatePage } from 'services/pages';
->>>>>>> 39ae58f0
 
 // components
 import {
