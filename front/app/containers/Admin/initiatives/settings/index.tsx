--- conflicted
+++ resolved
@@ -1,10 +1,5 @@
-<<<<<<< HEAD
-import { isEmpty, isEqual, isNaN, omit } from 'lodash-es';
-import React, { useEffect, useMemo, useState } from 'react';
-=======
 import React, { useState, useMemo, useEffect } from 'react';
 import { isEmpty, isNaN, isEqual } from 'lodash-es';
->>>>>>> d487287d
 import { isNilOrError } from 'utils/helperUtils';
 import { API_PATH } from 'containers/App/constants';
 // hooks
@@ -27,13 +22,10 @@
   SectionTitle,
 } from 'components/admin/Section';
 import Warning from 'components/UI/Warning';
-<<<<<<< HEAD
-=======
 import ProposalsFeatureToggle from './ProposalsFeatureToggle';
 import VotingThreshold from './VotingThreshold';
 import VotingLimit from './VotingLimit';
 import ThresholdReachedMessage from './ThresholdReachedMessage';
->>>>>>> d487287d
 import EligibilityCriteria from './EligibilityCriteria';
 import EnableSwitch from './EnableSwitch';
 import PageBody from './PageBody';
