--- conflicted
+++ resolved
@@ -67,40 +67,6 @@
       <Box>
         {sentimentQuestionResults.map((result, index) => {
           const category = result.questionCategory;
-<<<<<<< HEAD
-          if (
-            category &&
-            sentimentQuestionResults.at(index - 1)?.questionCategory !==
-              category
-          ) {
-            return (
-              <Box key={index} mt="30px">
-                <Box
-                  display="flex"
-                  justifyContent="space-between"
-                  alignItems="center"
-                  mb="8px"
-                >
-                  <Box display="flex" alignItems="center">
-                    <Text m="0px" fontSize="l" fontWeight="bold">
-                      <Icon
-                        width="16px"
-                        name="dot"
-                        fill={categoryColors[category]}
-                        mr="4px"
-                        my="auto"
-                      />
-                      {category}
-                    </Text>
-                  </Box>
-                </Box>
-                <SentimentQuestion key={index} result={result} mb="8px" />
-              </Box>
-            );
-          } else {
-            return <SentimentQuestion key={index} result={result} mb="8px" />;
-          }
-=======
           return (
             <Box key={index}>
               {category &&
@@ -130,7 +96,6 @@
               <SentimentQuestion key={index} result={result} mb="8px" />
             </Box>
           );
->>>>>>> b6a0a3ca
         })}
       </Box>
     </Box>
