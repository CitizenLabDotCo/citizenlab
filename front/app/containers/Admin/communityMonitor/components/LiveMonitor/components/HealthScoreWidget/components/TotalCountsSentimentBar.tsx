import React from 'react';

import { Tooltip } from '@citizenlab/cl2-component-library';
import { useSearchParams } from 'react-router-dom';

import SentimentBar from 'components/admin/FormResults/FormResultsQuestion/SentimentQuestion/components/SentimentScore/SentimentBar';
import SentimentTooltip from 'components/admin/FormResults/FormResultsQuestion/SentimentQuestion/components/SentimentScore/SentimentTooltip';
import { getAnswerGroups } from 'components/admin/FormResults/FormResultsQuestion/SentimentQuestion/components/SentimentScore/utils';

import { isNil } from 'utils/helperUtils';

import { QuarterlyScores } from '../types';
import { getQuarterFilter, getYearFilter } from '../utils';

type Props = {
  sentimentScores: QuarterlyScores | null;
};
const TotalCountsSentimentBar = ({ sentimentScores }: Props) => {
  const [search] = useSearchParams();

  // Get the current year/quarter filter
  const year = getYearFilter(search);
  const quarter = getQuarterFilter(search);

  // Get the total counts data for the current quarter
  const quarterData = sentimentScores?.totalHealthScoreCounts.find(
    (healthScore) => healthScore.period === `${year}-${quarter}`
  );

  // Calculate the total # of responses for the quarter, so we can calculate a % next
  const quarterTotalResponses = quarterData?.totals.reduce(
    (acc, sentimentValueTotal) => acc + sentimentValueTotal.count,
    0
  );

  // For each sentiment value between 1 and 5, calculate the % of the total responses
  const quarterPercentages = !isNil(quarterTotalResponses)
    ? quarterData?.totals.map((sentimentValueTotal) => {
        return {
          percentage: Math.round(
            (sentimentValueTotal.count / quarterTotalResponses) * 100
          ),
        };
      })
    : [];

  // Generate the answer groups (low/neutral/high) to use in the sentiment bar
  const answerGroups =
    quarterPercentages &&
    getAnswerGroups({ questionAnswers: quarterPercentages });

  // Generate content for tooltip on hover
  const tooltipContent = quarterPercentages?.map((item, index) => {
    return {
      answer: index + 1,
      percentage: item.percentage,
    };
  });

  return (
    <>
<<<<<<< HEAD
      {tooltipContent && (
=======
      {answerGroups && tooltipContent && (
>>>>>>> fefd35fb
        <Tooltip
          theme="dark"
          content={<SentimentTooltip answers={tooltipContent} />}
        >
          <SentimentBar answerGroups={answerGroups} />
        </Tooltip>
      )}
    </>
  );
};
export default TotalCountsSentimentBar;<|MERGE_RESOLUTION|>--- conflicted
+++ resolved
@@ -11,6 +11,7 @@
 
 import { QuarterlyScores } from '../types';
 import { getQuarterFilter, getYearFilter } from '../utils';
+import { SentimentAnswers } from 'components/admin/FormResults/FormResultsQuestion/SentimentQuestion/utils';
 
 type Props = {
   sentimentScores: QuarterlyScores | null;
@@ -50,20 +51,18 @@
     getAnswerGroups({ questionAnswers: quarterPercentages });
 
   // Generate content for tooltip on hover
-  const tooltipContent = quarterPercentages?.map((item, index) => {
-    return {
-      answer: index + 1,
-      percentage: item.percentage,
-    };
-  });
+  const tooltipContent: SentimentAnswers = quarterPercentages?.map(
+    (item, index) => {
+      return {
+        answer: index + 1,
+        percentage: item.percentage,
+      };
+    }
+  );
 
   return (
     <>
-<<<<<<< HEAD
       {tooltipContent && (
-=======
-      {answerGroups && tooltipContent && (
->>>>>>> fefd35fb
         <Tooltip
           theme="dark"
           content={<SentimentTooltip answers={tooltipContent} />}
