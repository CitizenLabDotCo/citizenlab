--- conflicted
+++ resolved
@@ -1,24 +1,16 @@
 import React from 'react';
 
-<<<<<<< HEAD
-import { Box, colors } from '@citizenlab/cl2-component-library';
+import { Box, Button, colors, Title } from '@citizenlab/cl2-component-library';
 import { Outlet as RouterOutlet } from 'react-router-dom';
-=======
-import { Box, Button, Title } from '@citizenlab/cl2-component-library';
 
 import useAppConfiguration from 'api/app_configuration/useAppConfiguration';
 import useProjectById from 'api/projects/useProjectById';
->>>>>>> a60fb6dd
+
+import clHistory from 'utils/cl-router/history';
 
 import NavigationHeader from './components/NavigationHeader';
 
 const CommunityMonitor = () => {
-<<<<<<< HEAD
-  return (
-    <Box background={colors.background}>
-      <NavigationHeader />
-      <RouterOutlet />
-=======
   // NOTE: THIS COMPONENT IS ONLY A PLACEHOLDER. TAB UI IMPLEMENTED IN SEPARATE PR.
   const { data: appConfiguration } = useAppConfiguration();
   const communityMonitorProjectId =
@@ -28,7 +20,9 @@
   const phaseId = project?.data.relationships.current_phase?.data?.id;
 
   return (
-    <Box display="flex">
+    <Box background={colors.background}>
+      <NavigationHeader />
+      <RouterOutlet />
       <Title>Community Monitor Page - WIP - Placeholder</Title>
       <Button
         onClick={() => {
@@ -39,7 +33,6 @@
       >
         Test: Go to community monitor form editor
       </Button>
->>>>>>> a60fb6dd
     </Box>
   );
 };
