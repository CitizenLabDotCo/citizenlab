// libraries
import React, { PureComponent } from 'react';
import moment, { Moment } from 'moment';

// components
import ChartFilters from './ChartFilters';
<<<<<<< HEAD
import { GraphsContainer } from 'components/admin/GraphWrappers';
import Outlet from 'components/Outlet';
=======
import { GraphsContainer, ControlBar } from 'components/admin/GraphWrappers';
import TimeControl from '../components/TimeControl';
import Charts from './Charts';
>>>>>>> ca9839f6

// tracking
import { injectTracks } from 'utils/analytics';
import tracks from '../tracks';

interface State {
  startAtMoment?: Moment | null;
  endAtMoment: Moment | null;
  currentGroupFilter: string | undefined;
  currentGroupFilterLabel: string | undefined;
}

interface Props {}

interface Tracks {
  trackFilterOnGroup: (args: { extra: Record<string, string> }) => void;
}

export class UsersDashboard extends PureComponent<Props & Tracks, State> {
  constructor(props: Props & Tracks) {
    super(props as any);
    this.state = {
      startAtMoment: undefined,
      endAtMoment: moment(),
      currentGroupFilter: undefined,
      currentGroupFilterLabel: undefined,
    };
  }

  handleChangeTimeRange = (
    startAtMoment: Moment | null | undefined,
    endAtMoment: Moment | null
  ) => {
    this.setState({ startAtMoment, endAtMoment });
  };

  handleOnGroupFilter = (filter) => {
    this.props.trackFilterOnGroup({ extra: { group: filter } });
    this.setState({
      currentGroupFilter: filter.value,
      currentGroupFilterLabel: filter.label,
    });
  };

  render() {
    const {
      currentGroupFilter,
      endAtMoment,
      startAtMoment,
      currentGroupFilterLabel,
    } = this.state;
    const startAt = startAtMoment && startAtMoment.toISOString();
    const endAt = endAtMoment && endAtMoment.toISOString();

    return (
      <>
        <ChartFilters
          startAtMoment={startAtMoment}
          endAtMoment={endAtMoment}
          currentGroupFilter={currentGroupFilter}
          onChangeTimeRange={this.handleChangeTimeRange}
          onGroupFilter={this.handleOnGroupFilter}
        />

        <GraphsContainer>
          <Charts
            startAt={startAt}
            endAt={endAt}
            currentGroupFilter={currentGroupFilter}
            currentGroupFilterLabel={currentGroupFilterLabel}
          />
        </GraphsContainer>
      </>
    );
  }
}

const UsersDashBoardWithHOCs = injectTracks<Props>({
  trackFilterOnGroup: tracks.filteredOnGroup,
})(UsersDashboard);

export default UsersDashBoardWithHOCs;<|MERGE_RESOLUTION|>--- conflicted
+++ resolved
@@ -4,14 +4,8 @@
 
 // components
 import ChartFilters from './ChartFilters';
-<<<<<<< HEAD
 import { GraphsContainer } from 'components/admin/GraphWrappers';
-import Outlet from 'components/Outlet';
-=======
-import { GraphsContainer, ControlBar } from 'components/admin/GraphWrappers';
-import TimeControl from '../components/TimeControl';
 import Charts from './Charts';
->>>>>>> ca9839f6
 
 // tracking
 import { injectTracks } from 'utils/analytics';
