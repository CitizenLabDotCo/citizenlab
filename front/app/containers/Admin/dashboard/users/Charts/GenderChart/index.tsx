--- conflicted
+++ resolved
@@ -1,11 +1,7 @@
 import React, { useRef } from 'react';
 
 // hooks
-<<<<<<< HEAD
-import useGraphDataUnitsLive from 'api/graph_data_units/useGraphDataUnitsLive';
-=======
 import { useUsersByGenderLive } from 'api/graph_data_units';
->>>>>>> e4bb762d
 
 // components
 import GraphCard from 'components/admin/GraphCard';
@@ -19,15 +15,11 @@
 // utils
 import { isNilOrError } from 'utils/helperUtils';
 import convertToGraphFormat from './convertToGraphFormat';
-<<<<<<< HEAD
-=======
 import moment from 'moment';
->>>>>>> e4bb762d
 
 // typings
-import { UsersByGenderResponse, QueryParameters } from './typings';
+import { QueryParameters } from './typings';
 import { usersByGenderXlsxEndpoint } from 'api/users_by_gender/util';
-import moment from 'moment';
 
 interface Props extends QueryParameters {
   currentGroupFilterLabel?: string;
@@ -41,20 +33,10 @@
 }: Props) => {
   const { formatMessage } = useIntl();
 
-<<<<<<< HEAD
-  const { data: usersByGender } = useGraphDataUnitsLive<UsersByGenderResponse>({
-    resolvedName: 'GenderWidget',
-    props: {
-      startAtMoment: startAt ? moment(startAt) : null,
-      endAtMoment: endAt ? moment(endAt) : null,
-      groupId: currentGroupFilter,
-    },
-=======
   const { data: usersByGender } = useUsersByGenderLive({
     startAtMoment: startAt ? moment(startAt) : null,
     endAtMoment: endAt ? moment(endAt) : null,
     groupId: currentGroupFilter,
->>>>>>> e4bb762d
   });
   const serie = convertToGraphFormat(usersByGender, formatMessage);
   const graphRef = useRef();
