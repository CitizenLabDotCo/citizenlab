import React, { useRef } from 'react';

// hooks
<<<<<<< HEAD
import useGraphDataUnitsLive from 'api/graph_data_units/useGraphDataUnitsLive';
=======
import { useUsersByAgeLive } from 'api/graph_data_units';
>>>>>>> e4bb762d

// components
import GraphCard from 'components/admin/GraphCard';
import Chart from './Chart';
import { Box } from '@citizenlab/cl2-component-library';

// i18n
import messages from 'containers/Admin/dashboard/messages';
import { useIntl } from 'utils/cl-intl';

// typings
import { QueryParameters, UsersByBirthyearResponse } from './typings';
import { isNilOrError } from 'utils/helperUtils';
import { usersByBirthyearXlsxEndpoint } from 'api/users_by_birthyear/util';
import moment from 'moment';

// utils
import convertToGraphFormat from './convertToGraphFormat';

interface Props extends QueryParameters {
  currentGroupFilterLabel?: string | undefined;
}

const AgeChart = ({
  startAt,
  endAt,
  currentGroupFilter,
  currentGroupFilterLabel,
}: Props) => {
  const { formatMessage } = useIntl();
  const graphRef = useRef();

<<<<<<< HEAD
  const { data: usersByBirthyear } =
    useGraphDataUnitsLive<UsersByBirthyearResponse>({
      resolvedName: 'AgeWidget',
      props: {
        startAtMoment: startAt ? moment(startAt) : null,
        endAtMoment: endAt ? moment(endAt) : null,
        groupId: currentGroupFilter,
      },
    });
=======
  const { data: usersByBirthyear } = useUsersByAgeLive({
    startAtMoment: startAt ? moment(startAt) : null,
    endAtMoment: endAt ? moment(endAt) : null,
    groupId: currentGroupFilter,
  });
>>>>>>> e4bb762d
  const ageSerie = convertToGraphFormat(usersByBirthyear, formatMessage);

  const cardTitle = formatMessage(messages.usersByAgeTitle);

  if (isNilOrError(ageSerie)) return null;

  return (
    <GraphCard
      title={cardTitle}
      exportMenu={{
        name: cardTitle,
        svgNode: graphRef,
        xlsx: { endpoint: usersByBirthyearXlsxEndpoint },
        currentGroupFilterLabel,
        currentGroupFilter,
        startAt,
        endAt,
      }}
    >
      <Box height="195px">
        <Chart data={ageSerie} innerRef={graphRef} />
      </Box>
    </GraphCard>
  );
};

export default AgeChart;<|MERGE_RESOLUTION|>--- conflicted
+++ resolved
@@ -1,11 +1,7 @@
 import React, { useRef } from 'react';
 
 // hooks
-<<<<<<< HEAD
-import useGraphDataUnitsLive from 'api/graph_data_units/useGraphDataUnitsLive';
-=======
 import { useUsersByAgeLive } from 'api/graph_data_units';
->>>>>>> e4bb762d
 
 // components
 import GraphCard from 'components/admin/GraphCard';
@@ -17,7 +13,7 @@
 import { useIntl } from 'utils/cl-intl';
 
 // typings
-import { QueryParameters, UsersByBirthyearResponse } from './typings';
+import { QueryParameters } from './typings';
 import { isNilOrError } from 'utils/helperUtils';
 import { usersByBirthyearXlsxEndpoint } from 'api/users_by_birthyear/util';
 import moment from 'moment';
@@ -38,23 +34,11 @@
   const { formatMessage } = useIntl();
   const graphRef = useRef();
 
-<<<<<<< HEAD
-  const { data: usersByBirthyear } =
-    useGraphDataUnitsLive<UsersByBirthyearResponse>({
-      resolvedName: 'AgeWidget',
-      props: {
-        startAtMoment: startAt ? moment(startAt) : null,
-        endAtMoment: endAt ? moment(endAt) : null,
-        groupId: currentGroupFilter,
-      },
-    });
-=======
   const { data: usersByBirthyear } = useUsersByAgeLive({
     startAtMoment: startAt ? moment(startAt) : null,
     endAtMoment: endAt ? moment(endAt) : null,
     groupId: currentGroupFilter,
   });
->>>>>>> e4bb762d
   const ageSerie = convertToGraphFormat(usersByBirthyear, formatMessage);
 
   const cardTitle = formatMessage(messages.usersByAgeTitle);
