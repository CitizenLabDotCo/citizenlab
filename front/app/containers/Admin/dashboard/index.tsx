--- conflicted
+++ resolved
@@ -32,11 +32,6 @@
     children,
     intl: { formatMessage },
   }: Props & InjectedIntlProps) => {
-<<<<<<< HEAD
-    const insightsManualFlow = useFeatureFlag({ name: 'insights_manual_flow' });
-
-=======
->>>>>>> 7e872fb5
     const [tabs, setTabs] = useState<ITab[]>([
       {
         label: formatMessage(messages.tabSummary),
