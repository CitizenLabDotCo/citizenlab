--- conflicted
+++ resolved
@@ -1,15 +1,12 @@
 import React, { memo } from 'react';
 
 import { Outlet as RouterOutlet } from 'react-router-dom';
-
-import useAuthUser from 'api/me/useAuthUser';
 
 import useFeatureFlag from 'hooks/useFeatureFlag';
 
 import HelmetIntl from 'components/HelmetIntl';
 
 import { useIntl } from 'utils/cl-intl';
-import { isAdmin } from 'utils/permissions/roles';
 
 import DashboardTabs from './components/DashboardTabs';
 import messages from './messages';
@@ -17,29 +14,11 @@
 
 export const DashboardsPage = memo(() => {
   const { formatMessage } = useIntl();
-  const { data: authUser } = useAuthUser();
-
-<<<<<<< HEAD
-  const visitorsEnabled = useFeatureFlag({ name: 'analytics' });
-=======
-  const representativenessEnabled = useFeatureFlag({
-    name: 'representativeness',
-  });
->>>>>>> d02ebbcb
   const moderationEnabled = useFeatureFlag({ name: 'moderation' });
   const managementFeedEnabled = useFeatureFlag({ name: 'management_feed' });
 
-  if (!authUser || !isAdmin(authUser)) {
-    return null;
-  }
-
   const tabs = getAdminTabs(
     {
-<<<<<<< HEAD
-      visitorsEnabled,
-=======
-      representativenessEnabled,
->>>>>>> d02ebbcb
       moderationEnabled,
       managementFeedEnabled,
     },
