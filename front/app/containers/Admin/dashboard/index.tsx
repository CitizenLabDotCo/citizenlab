--- conflicted
+++ resolved
@@ -20,194 +20,6 @@
 
 // typings
 import { InsertConfigurationOptions, ITab } from 'typings';
-
-<<<<<<< HEAD
-=======
-export const ControlBar = styled.div`
-  display: flex;
-  justify-content: space-between;
-  margin-bottom: 30px;
-  width: 100%;
-`;
-
-export const GraphsContainer = styled.div`
-  display: flex;
-  flex-wrap: wrap;
-  flex-direction: row;
-  margin: 20px -10px;
-  background: inherit;
-  @media print {
-    flex-direction: column;
-    position: relative;
-    align-items: center;
-  }
-`;
-
-export const Column = styled.div`
-  width: 50%;
-  display: flex;
-  align-items: flex-start;
-  flex-direction: column;
-  &.first {
-    margin-right: 20px;
-  }
-  @media print {
-    position: relative;
-    width: 100%;
-  }
-`;
-
-export const NoDataContainer = styled.div`
-  display: flex;
-  justify-content: center;
-  align-items: center;
-  min-height: 150px;
-  font-size: ${fontSizes.base}px;
-  /*
-   * Needed to vertically center the text
-   * Reason being: we have a margin-bottom on the header,
-   * Which we want to keep when there's an actual graph
-   */
-  padding: 20px;
-`;
-
-export const GraphCardInner = styled.div`
-  width: 100%;
-  height: 100%;
-  display: flex;
-  flex-direction: column;
-  padding-top: 20px;
-  padding-left: 20px;
-  padding-right: 20px;
-  padding-bottom: 35px;
-  border: solid 1px #ccc;
-  border-radius: ${(props: any) => props.theme.borderRadius};
-  background: ${colors.adminContentBackground};
-  p {
-    font-size: ${fontSizes.base}px;
-    flex-grow: 1;
-    display: flex;
-    justify-content: center;
-    align-items: center;
-  }
-  @media print {
-    position: relative;
-    display: block;
-    page-break-inside: avoid;
-    width: 100%;
-    padding: 0 10px;
-    border: none;
-  }
-`;
-
-export const GraphCard = styled.div`
-  padding: 10px;
-  height: 350px;
-  display: flex;
-  width: 50%;
-
-  &.dynamicHeight {
-    height: auto;
-
-    ${GraphCardInner} {
-      position: relative;
-    }
-  }
-
-  &.fullWidth {
-    width: 100%;
-  }
-  @media print {
-    position: relative;
-    display: block;
-    page-break-before: always;
-    page-break-inside: avoid;
-    height: 400px;
-  }
-  @media print and (orientation: portrait) {
-    width: 100%;
-  }
-  @media print and (orientation: landscape) {
-    width: 50%;
-  }
-`;
-
-export const GraphCardHeader = styled.div`
-  display: flex;
-  min-height: 64px;
-  align-items: center;
-  justify-content: space-between;
-  font-size: ${fontSizes.xl}px;
-  font-weight: 400;
-  margin-bottom: 20px;
-  padding: 20px;
-  @media print {
-    display: block;
-    justify-content: flex-start;
-    page-break-after: avoid;
-    page-break-before: always;
-    page-break-inside: avoid;
-    h3 {
-      margin-right: 20px;
-    }
-  }
-`;
-
-export const PieChartStyleFixesDiv = styled.div`
-  overflow: hidden;
-  .recharts-surface,
-  .recharts-wrapper,
-  .recharts-responsive-container {
-    height: 195px !important;
-    min-width: 190px;
-    overflow: visible;
-  }
-`;
-
-export const GraphCardHeaderWithFilter = styled(GraphCardHeader)`
-  align-items: center;
-
-  ${media.smallerThan1280px`
-    flex-direction: column;
-    align-items: flex-start;
-    margin-top: 0px;
-  `}
-`;
-
-export const GraphCardTitle = styled.h3`
-  display: flex;
-  align-items: center;
-  margin: 0;
-`;
-
-export const GraphCardFigureContainer = styled.div`
-  margin-left: 10px;
-  display: flex;
-  align-items: center;
-`;
-
-export const GraphCardFigure = styled.span`
-  margin-right: 5px;
-  font-weight: 600;
-`;
-
-export const GraphCardFigureChange = styled.span`
-  font-size: ${fontSizes.base}px;
-
-  &.increase {
-    color: ${colors.clGreenSuccess};
-  }
-
-  &.decrease {
-    color: ${colors.clRedError};
-  }
-`;
-
-export type IGraphUnit = 'users' | 'ideas' | 'comments' | 'votes' | 'responses';
-
-export type IResolution = 'day' | 'week' | 'month';
-
->>>>>>> fdcd47e5
 interface Props {
   authUser: GetAuthUserChildProps;
   children: JSX.Element;
