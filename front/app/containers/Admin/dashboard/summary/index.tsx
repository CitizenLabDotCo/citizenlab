// libraries
import React, { PureComponent } from 'react';
import { adopt } from 'react-adopt';
import moment, { Moment } from 'moment';

// components
import {
  GraphsContainer,
  ControlBar,
  Column,
} from 'components/admin/GraphWrappers';
import ResolutionControl, {
  IResolution,
} from 'components/admin/ResolutionControl';
import ChartFilters from '../components/ChartFilters';
import TimeControl from '../components/TimeControl';
import LineBarChart from './charts/LineBarChart';
import BarChartActiveUsersByTime from './charts/BarChartActiveUsersByTime';
import SelectableResourceByProjectChart from './charts/SelectableResourceByProjectChart';
import SelectableResourceByTopicChart from './charts/SelectableResourceByTopicChart';
import LineBarChartVotesByTime from './charts/LineBarChartVotesByTime';
import IdeasByStatusChart from './charts/IdeasByStatusChart';

// typings
import { IOption } from 'typings';

// tracking
import { injectTracks } from 'utils/analytics';
import tracks from '../tracks';

// i18n
import messages from '../messages';
import { injectIntl } from 'utils/cl-intl';
import { InjectedIntlProps } from 'react-intl';
import localize, { InjectedLocalized } from 'utils/localize';

// resources
<<<<<<< HEAD
import GetProjects, { GetProjectsChildProps } from 'resources/GetProjects';
import { PublicationStatus } from 'services/projects';
import GetGroups, { GetGroupsChildProps } from 'resources/GetGroups';
import GetTopics, { GetTopicsChildProps } from 'resources/GetTopics';
=======
import GetProjects, {
  GetProjectsChildProps,
  PublicationStatus,
} from 'resources/GetProjects';
>>>>>>> d63ae5a4
import { isNilOrError } from 'utils/helperUtils';
import {
  usersByTimeCumulativeStream,
  activeUsersByTimeStream,
  usersByTimeStream,
  commentsByTimeStream,
  ideasByTimeCumulativeStream,
  commentsByTimeCumulativeStream,
  activeUsersByTimeXlsxEndpoint,
  ideasByTimeCumulativeXlsxEndpoint,
  commentsByTimeCumulativeXlsxEndpoint,
  ideasByTimeStream,
  usersByTimeXlsxEndpoint,
} from 'services/stats';

export type IResource = 'ideas' | 'comments' | 'votes';

interface DataProps {
  projects: GetProjectsChildProps;
}

interface Props extends DataProps {}

interface State {
  resolution: IResolution;
  startAtMoment?: Moment | null | undefined;
  endAtMoment: Moment | null;
  currentProjectFilter: string | undefined;
  currentProjectFilterLabel: string | undefined;
  currentGroupFilter: string | undefined;
  currentGroupFilterLabel: string | undefined;
  currentTopicFilter: string | undefined;
  currentTopicFilterLabel: string | undefined;
  currentResourceByTopic: IResource;
  currentResourceByProject: IResource;
}

interface Tracks {
  trackFilterOnGroup: (args: { extra: Record<string, string> }) => void;
  trackFilterOnProject: (args: { extra: Record<string, string> }) => void;
  trackFilterOnTopic: (args: { extra: Record<string, string> }) => void;
  trackResourceChange: (args: { extra: Record<string, string> }) => void;
}

interface PropsHithHoCs
  extends Props,
    InjectedIntlProps,
    InjectedLocalized,
    Tracks {}

class DashboardPageSummary extends PureComponent<PropsHithHoCs, State> {
  resourceOptions: IOption[];

  constructor(props: PropsHithHoCs) {
    super(props);
    const { formatMessage } = props.intl;

    this.state = {
      resolution: 'month',
      startAtMoment: undefined,
      endAtMoment: moment(),
      currentProjectFilter: undefined,
      currentProjectFilterLabel: undefined,
      currentGroupFilter: undefined,
      currentGroupFilterLabel: undefined,
      currentTopicFilter: undefined,
      currentTopicFilterLabel: undefined,
      currentResourceByTopic: 'ideas',
      currentResourceByProject: 'ideas',
    };

    this.resourceOptions = [
      { value: 'ideas', label: formatMessage(messages.inputs) },
      { value: 'comments', label: formatMessage(messages.comments) },
      { value: 'votes', label: formatMessage(messages.votes) },
    ];
  }

  handleChangeResolution = (resolution: IResolution) => {
    this.setState({ resolution });
  };

  handleChangeTimeRange = (
    startAtMoment: Moment | null,
    endAtMoment: Moment | null
  ) => {
    const timeDiff =
      endAtMoment &&
      startAtMoment &&
      moment.duration(endAtMoment.diff(startAtMoment));
    const resolution = timeDiff
      ? timeDiff.asMonths() > 6
        ? 'month'
        : timeDiff.asWeeks() > 4
        ? 'week'
        : 'day'
      : 'month';
    this.setState({ startAtMoment, endAtMoment, resolution });
  };

  handleOnProjectFilter = (filter) => {
    this.props.trackFilterOnProject({ extra: { project: filter } });
    this.setState({
      currentProjectFilter: filter.value,
      currentProjectFilterLabel: filter.label,
    });
  };

  handleOnGroupFilter = (filter) => {
    this.props.trackFilterOnGroup({ extra: { group: filter } });
    this.setState({
      currentGroupFilter: filter.value,
      currentGroupFilterLabel: filter.label,
    });
  };

  handleOnTopicFilter = (filter) => {
    this.props.trackFilterOnTopic({ extra: { topic: filter } });
    this.setState({
      currentTopicFilter: filter.value,
      currentTopicFilterLabel: filter.label,
    });
  };

  onResourceByTopicChange = (option) => {
    this.props.trackResourceChange({
      extra: { newResource: option, graph: 'resourceByTopic' },
    });
    this.setState({ currentResourceByTopic: option.value });
  };

  onResourceByProjectChange = (option) => {
    this.props.trackResourceChange({
      extra: { newResource: option, graph: 'resourceByProject' },
    });
    this.setState({ currentResourceByProject: option.value });
  };

  render() {
    const {
      resolution,
      startAtMoment,
      endAtMoment,
      currentProjectFilter,
      currentGroupFilter,
      currentTopicFilter,
    } = this.state;

    const startAt = startAtMoment && startAtMoment.toISOString();
    const endAt = endAtMoment && endAtMoment.toISOString();

    const {
      projects,
      projects: { projectsList },
      intl: { formatMessage },
    } = this.props;

    const infoMessage = formatMessage(
      messages.numberOfActiveParticipantsDescription
    );

    if (projects && !isNilOrError(projectsList)) {
      return (
        <>
          <ControlBar>
            <TimeControl
              startAtMoment={startAtMoment}
              endAtMoment={endAtMoment}
              onChange={this.handleChangeTimeRange}
            />
            <ResolutionControl
              value={resolution}
              onChange={this.handleChangeResolution}
            />
          </ControlBar>
          <ChartFilters
            currentProjectFilter={currentProjectFilter}
            currentGroupFilter={currentGroupFilter}
            currentTopicFilter={currentTopicFilter}
            onProjectFilter={this.handleOnProjectFilter}
            onGroupFilter={this.handleOnGroupFilter}
            onTopicFilter={this.handleOnTopicFilter}
          />
          <GraphsContainer>
            <LineBarChart
              graphUnit="users"
              graphUnitMessageKey="users"
              graphTitle={formatMessage(messages.usersByTimeTitle)}
              startAt={startAt}
              endAt={endAt}
              xlsxEndpoint={usersByTimeXlsxEndpoint}
              lineStream={usersByTimeCumulativeStream}
              barStream={usersByTimeStream}
              className="e2e-active-users-chart"
              {...this.state}
            />
            <BarChartActiveUsersByTime
              graphUnit="users"
              graphUnitMessageKey="activeUsers"
              graphTitle={formatMessage(messages.activeUsersByTimeTitle)}
              startAt={startAt}
              endAt={endAt}
              xlsxEndpoint={activeUsersByTimeXlsxEndpoint}
              stream={activeUsersByTimeStream}
              infoMessage={infoMessage}
              className="e2e-users-by-time-cumulative-chart"
              {...this.state}
            />
            <LineBarChart
              graphTitle={formatMessage(messages.inputs)}
              graphUnit="ideas"
              graphUnitMessageKey="ideas"
              startAt={startAt}
              endAt={endAt}
              xlsxEndpoint={ideasByTimeCumulativeXlsxEndpoint}
              className="e2e-ideas-chart"
              lineStream={ideasByTimeCumulativeStream}
              barStream={ideasByTimeStream}
              {...this.state}
            />
            <LineBarChart
              graphTitle={formatMessage(messages.commentsByTimeTitle)}
              graphUnit="comments"
              graphUnitMessageKey="comments"
              startAt={startAt}
              endAt={endAt}
              xlsxEndpoint={commentsByTimeCumulativeXlsxEndpoint}
              className="e2e-comments-chart"
              lineStream={commentsByTimeCumulativeStream}
              barStream={commentsByTimeStream}
              {...this.state}
            />
            <Column>
              <LineBarChartVotesByTime
                className="fullWidth e2e-votes-chart"
                startAt={startAt}
                endAt={endAt}
                {...this.state}
              />
              <SelectableResourceByProjectChart
                className="dynamicHeight fullWidth e2e-resource-by-project-chart"
                onResourceByProjectChange={this.onResourceByProjectChange}
                resourceOptions={this.resourceOptions}
                startAt={startAt}
                endAt={endAt}
                {...this.state}
              />
            </Column>
            <Column>
              <IdeasByStatusChart
                className="fullWidth dynamicHeight"
                startAt={startAt}
                endAt={endAt}
                {...this.state}
              />
              <SelectableResourceByTopicChart
                className="fullWidth dynamicHeight e2e-resource-by-topic-chart"
                onResourceByTopicChange={this.onResourceByTopicChange}
                resourceOptions={this.resourceOptions}
                startAt={startAt}
                endAt={endAt}
                {...this.state}
              />
            </Column>
          </GraphsContainer>
        </>
      );
    }
    return null;
  }
}

const publicationStatuses: PublicationStatus[] = [
  'draft',
  'published',
  'archived',
];

const Data = adopt<DataProps>({
  projects: (
    <GetProjects
      publicationStatuses={publicationStatuses}
      filterCanModerate={true}
    />
  ),
});

const DashboardPageSummaryWithHOCs = injectTracks<Props>({
  trackFilterOnGroup: tracks.filteredOnGroup,
  trackFilterOnProject: tracks.filteredOnProject,
  trackFilterOnTopic: tracks.filteredOnTopic,
  trackResourceChange: tracks.choseResource,
})(localize<Props & Tracks>(injectIntl(DashboardPageSummary)));

export default () => (
  <Data>{(dataProps) => <DashboardPageSummaryWithHOCs {...dataProps} />}</Data>
);<|MERGE_RESOLUTION|>--- conflicted
+++ resolved
@@ -35,17 +35,10 @@
 import localize, { InjectedLocalized } from 'utils/localize';
 
 // resources
-<<<<<<< HEAD
 import GetProjects, { GetProjectsChildProps } from 'resources/GetProjects';
 import { PublicationStatus } from 'services/projects';
-import GetGroups, { GetGroupsChildProps } from 'resources/GetGroups';
-import GetTopics, { GetTopicsChildProps } from 'resources/GetTopics';
-=======
-import GetProjects, {
-  GetProjectsChildProps,
-  PublicationStatus,
-} from 'resources/GetProjects';
->>>>>>> d63ae5a4
+// import GetGroups, { GetGroupsChildProps } from 'resources/GetGroups';
+// import GetTopics, { GetTopicsChildProps } from 'resources/GetTopics';
 import { isNilOrError } from 'utils/helperUtils';
 import {
   usersByTimeCumulativeStream,
