--- conflicted
+++ resolved
@@ -35,17 +35,8 @@
 import localize, { InjectedLocalized } from 'utils/localize';
 
 // resources
-<<<<<<< HEAD
 import GetProjects, { GetProjectsChildProps } from 'resources/GetProjects';
 import { PublicationStatus } from 'services/projects';
-import GetGroups, { GetGroupsChildProps } from 'resources/GetGroups';
-import GetTopics, { GetTopicsChildProps } from 'resources/GetTopics';
-=======
-import GetProjects, {
-  GetProjectsChildProps,
-  PublicationStatus,
-} from 'resources/GetProjects';
->>>>>>> 659b1d34
 import { isNilOrError } from 'utils/helperUtils';
 import {
   usersByTimeCumulativeStream,
