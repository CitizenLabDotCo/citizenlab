import React, { memo, useState, useEffect } from 'react';
import { adopt } from 'react-adopt';
import useLocalize from 'hooks/useLocalize';

// resources
import { isNilOrError } from 'utils/helperUtils';
import moment from 'moment';
import { FormattedMessage, injectIntl } from 'utils/cl-intl';
<<<<<<< HEAD
import styled from 'styled-components';
import messages from './messages';
import ResolutionControl, {
  IResolution,
} from 'components/admin/ResolutionControl';
import { GraphsContainer } from 'components/admin/Chart';
=======
import styled, { ThemeProvider } from 'styled-components';
import messages from '../messages';
import { IResolution, GraphsContainer, chartTheme } from '..';
>>>>>>> fdcd47e5
import GetIdeas, { GetIdeasChildProps } from 'resources/GetIdeas';
import GetPhases, { GetPhasesChildProps } from 'resources/GetPhases';
import {
  activeUsersByTimeCumulativeXlsxEndpoint,
  activeUsersByTimeStream,
  ideasByTimeCumulativeXlsxEndpoint,
  ideasByTimeCumulativeStream,
  ideasByTimeStream,
  commentsByTimeCumulativeXlsxEndpoint,
  commentsByTimeCumulativeStream,
  commentsByTimeStream,
} from 'services/stats';
import { InjectedIntlProps } from 'react-intl';
import { colors } from 'utils/styleUtils';

// services
import { ParticipationMethod } from 'services/participationContexts';

// components
import { SectionTitle, PageTitle } from 'components/admin/Section';
import T from 'components/T';
<<<<<<< HEAD

import HorizontalBarChartWithoutStream from './charts/HorizontalBarChartWithoutStream';
import IdeasByStatusChart from './charts/IdeasByStatusChart';
import ParticipationPerTopic from './charts/ParticipationPerTopic';
import LineBarChart from './charts/LineBarChart';
import LineBarChartVotesByTime from './charts/LineBarChartVotesByTime';
import BarChartActiveUsersByTime from './charts/BarChartActiveUsersByTime';
=======
import BarChartActiveUsersByTime from '../summary/charts/BarChartActiveUsersByTime';
import PollReport from './PollReport';
>>>>>>> fdcd47e5

import Outlet from 'components/Outlet';
import GetProject, { GetProjectChildProps } from 'resources/GetProject';
import { withRouter, WithRouterProps } from 'react-router';

const Section = styled.div`
  margin-bottom: 20px;
`;

const Phase = styled.div<{ isCurrentPhase: boolean }>`
  display: flex;
  margin-bottom: 20px;
  flex-direction: column;
  padding: 10px;
  border: ${(props) =>
    props.isCurrentPhase
      ? `solid 3px ${colors.border}`
      : `solid 1px ${colors.adminBorder}`};
  border-radius: ${(props: any) => props.theme.borderRadius};
`;

const RowSection = styled.div`
  display: flex;
  justify-content: space-between;
  flex-direction: row;
  margin-bottom: 20px;
`;

const TimelineSection = styled.div`
  display: inline-flex;
  flex-wrap: wrap;
  margin: -24px 0 20px -24px;
  width: calc(100% + 24px);
  > * {
    margin: 24px 0 0 24px;
  }
`;

interface DataProps {
  phases: GetPhasesChildProps;
  mostVotedIdeas: GetIdeasChildProps;
  project: GetProjectChildProps;
}

interface Props extends DataProps {}

const ProjectReport = memo(
  ({
    project,
    phases,
    mostVotedIdeas,
    intl: { formatMessage, formatDate },
  }: Props & InjectedIntlProps & WithRouterProps) => {
    if (isNilOrError(project)) return null;

    const localize = useLocalize();

    const isTimelineProject = project.attributes.process_type === 'timeline';

    // set time boundaries
    const [resolution, setResolution] = useState<IResolution>('month');
    const [startAt, setStartAt] = useState<string | null | undefined>(null);
    const [endAt, setEndAt] = useState<string | null>(null);

    useEffect(() => {
      if (isTimelineProject) {
        if (!isNilOrError(phases) && phases.length > 0) {
          const startAt = phases[0].attributes.start_at;
          const endAt = phases[phases.length - 1].attributes.end_at;
          setStartAt(startAt);
          setEndAt(endAt);

          const resolution = getResolution(moment(startAt), moment(endAt));
          setResolution(resolution);
        }
      } else {
        const startAt = project.attributes.created_at;
        setStartAt(startAt);
        setEndAt(moment().toISOString());

        const resolution = getResolution(moment(startAt), moment());
        setResolution(resolution);
      }
    }, [project, phases]);

    const getResolution = (start, end) => {
      const timeDiff = moment.duration(end.diff(start));
      return timeDiff
        ? timeDiff.asMonths() > 6
          ? 'month'
          : timeDiff.asWeeks() > 4
          ? 'week'
          : 'day'
        : 'month';
    };

    const formatDateLabel = (date) =>
      formatDate(date, {
        day: resolution === 'month' ? undefined : '2-digit',
        month: 'short',
      });

    const mostVotedIdeasSerie = mostVotedIdeas?.list?.map((idea) => ({
      code: idea.id,
      value: idea.attributes.upvotes_count + idea.attributes.downvotes_count,
      up: idea.attributes.upvotes_count,
      down: idea.attributes.downvotes_count,
      name: localize(idea.attributes.title_multiloc),
      slug: idea.attributes.slug,
    }));

    // deduplicated non-null participations methods in this project
    const participationMethods = (isTimelineProject
      ? isNilOrError(phases)
        ? []
        : phases.map((phase) => phase.attributes.participation_method)
      : [project.attributes.participation_method]
    ).filter(
      (el, i, arr) => el && arr.indexOf(el) === i
    ) as ParticipationMethod[];

    const projectTitle = localize(project.attributes.title_multiloc);
    const participationMethodMessages: {
      [key in ParticipationMethod]: ReactIntl.FormattedMessage.MessageDescriptor;
    } = {
      ideation: messages.ideationAndFeedback,
      information: messages.information,
      survey: messages.survey,
      budgeting: messages.budgeting,
      poll: messages.poll,
      volunteering: messages.volunteering,
    };

    return (
      <ThemeProvider theme={chartTheme}>
        <RowSection>
          <PageTitle>
            <T value={project.attributes.title_multiloc} />
          </PageTitle>
          <ResolutionControl value={resolution} onChange={setResolution} />
        </RowSection>
        {isTimelineProject && (
          <Section>
            <TimelineSection>
              {!isNilOrError(phases) && phases.length > 0 ? (
                phases.map((phase, index) => {
                  return (
                    <Phase
                      key={index}
                      isCurrentPhase={
                        phase.id ===
                        project?.relationships?.current_phase?.data?.id
                      }
                    >
                      <p>
                        <FormattedMessage
                          {...messages.fromTo}
                          values={{
                            from: formatDateLabel(phase.attributes.start_at),
                            to: formatDateLabel(phase.attributes.end_at),
                          }}
                        />
                      </p>
                      <FormattedMessage
                        {...participationMethodMessages[
                          phase.attributes.participation_method
                        ]}
                      />
                      <div>{localize(phase.attributes.title_multiloc)}</div>
                    </Phase>
                  );
                })
              ) : (
                <FormattedMessage {...messages.noPhase} />
              )}
            </TimelineSection>
          </Section>
        )}

        {participationMethods !== ['information'] && startAt && endAt && (
          <Section>
            <SectionTitle>
              <FormattedMessage {...messages.sectionWho} />
            </SectionTitle>
            <GraphsContainer>
              <BarChartActiveUsersByTime
                startAt={startAt}
                endAt={endAt}
                stream={activeUsersByTimeStream}
                resolution={resolution}
                graphUnit="users"
                graphUnitMessageKey="users"
                graphTitle={formatMessage(messages.participantsOverTimeTitle)}
                xlsxEndpoint={activeUsersByTimeCumulativeXlsxEndpoint}
                currentProjectFilter={project.id}
                currentProjectFilterLabel={projectTitle}
              />
              <Outlet
                id="app.containers.Admin.dashboard.reports.ProjectReport.graphs"
                startAt={startAt}
                endAt={endAt}
                participationMethods={participationMethods}
                project={project}
              />
            </GraphsContainer>
          </Section>
        )}

        <Section>
          {(participationMethods.includes('ideation') && startAt && endAt) ||
            (participationMethods.includes('poll') && (
              <SectionTitle>
                <FormattedMessage {...messages.sectionWhatInput} />
              </SectionTitle>
            ))}
          {participationMethods.includes('ideation') && startAt && endAt && (
            <GraphsContainer>
              <>
                <LineBarChart
                  graphTitle={formatMessage(messages.inputs)}
                  graphUnit="ideas"
                  graphUnitMessageKey="ideas"
                  startAt={startAt}
                  endAt={endAt}
                  resolution={resolution}
                  currentProjectFilter={project.id}
                  currentProjectFilterLabel={projectTitle}
                  xlsxEndpoint={ideasByTimeCumulativeXlsxEndpoint}
                  className="e2e-ideas-chart"
                  lineStream={ideasByTimeCumulativeStream}
                  barStream={ideasByTimeStream}
                />
                <LineBarChart
                  graphTitle={formatMessage(messages.commentsByTimeTitle)}
                  graphUnit="comments"
                  graphUnitMessageKey="comments"
                  startAt={startAt}
                  endAt={endAt}
                  resolution={resolution}
                  currentProjectFilter={project.id}
                  currentProjectFilterLabel={projectTitle}
                  xlsxEndpoint={commentsByTimeCumulativeXlsxEndpoint}
                  className="e2e-comments-chart"
                  lineStream={commentsByTimeCumulativeStream}
                  barStream={commentsByTimeStream}
                />

                <LineBarChartVotesByTime
                  className="e2e-votes-chart"
                  startAt={startAt}
                  endAt={endAt}
                  resolution={resolution}
                  currentProjectFilter={project.id}
                  currentProjectFilterLabel={projectTitle}
                />

                <IdeasByStatusChart
                  className="dynamicHeight"
                  startAt={startAt}
                  endAt={endAt}
                  currentProjectFilter={project.id}
                />

                <HorizontalBarChartWithoutStream
                  serie={mostVotedIdeasSerie}
                  graphTitleString={formatMessage(
                    messages.fiveInputsWithMostVotes
                  )}
                  graphUnit="votes"
                  className="dynamicHeight"
                />
                <ParticipationPerTopic
                  startAt={startAt}
                  endAt={endAt}
                  projectId={project.id}
                  className="dynamicHeight"
                />
              </>
            </GraphsContainer>
          )}
          {participationMethods.includes('poll') ? (
            isTimelineProject ? (
              !isNilOrError(phases) &&
              phases.map(
                (phase) =>
                  phase.attributes.participation_method === 'poll' && (
                    <PollReport
                      participationContextType="phase"
                      participationContextId={phase.id}
                      participationContextTitle={localize(
                        phase.attributes.title_multiloc
                      )}
                    />
                  )
              )
            ) : (
              <PollReport
                participationContextType="project"
                participationContextId={project.id}
                participationContextTitle={localize(
                  project.attributes.title_multiloc
                )}
              />
            )
          ) : null}
        </Section>
      </ThemeProvider>
    );
  }
);

const ProjectReportWithHoc = injectIntl(ProjectReport);

const Data = adopt<DataProps, WithRouterProps>({
  phases: ({ params, render }) => (
    <GetPhases projectId={params.projectId}>{render}</GetPhases>
  ),
  mostVotedIdeas: ({ params, render }) => (
    <GetIdeas
      pageNumber={1}
      pageSize={5}
      sort="popular"
      type="paginated"
      projectIds={[params.projectId]}
    >
      {render}
    </GetIdeas>
  ),
  project: ({ params, render }) => (
    <GetProject projectId={params.projectId}>{render}</GetProject>
  ),
});

export default withRouter((inputProps: WithRouterProps) => (
  <Data {...inputProps}>
    {(dataProps) => <ProjectReportWithHoc {...inputProps} {...dataProps} />}
  </Data>
));<|MERGE_RESOLUTION|>--- conflicted
+++ resolved
@@ -6,18 +6,13 @@
 import { isNilOrError } from 'utils/helperUtils';
 import moment from 'moment';
 import { FormattedMessage, injectIntl } from 'utils/cl-intl';
-<<<<<<< HEAD
 import styled from 'styled-components';
 import messages from './messages';
 import ResolutionControl, {
   IResolution,
 } from 'components/admin/ResolutionControl';
 import { GraphsContainer } from 'components/admin/Chart';
-=======
-import styled, { ThemeProvider } from 'styled-components';
-import messages from '../messages';
-import { IResolution, GraphsContainer, chartTheme } from '..';
->>>>>>> fdcd47e5
+
 import GetIdeas, { GetIdeasChildProps } from 'resources/GetIdeas';
 import GetPhases, { GetPhasesChildProps } from 'resources/GetPhases';
 import {
@@ -39,7 +34,6 @@
 // components
 import { SectionTitle, PageTitle } from 'components/admin/Section';
 import T from 'components/T';
-<<<<<<< HEAD
 
 import HorizontalBarChartWithoutStream from './charts/HorizontalBarChartWithoutStream';
 import IdeasByStatusChart from './charts/IdeasByStatusChart';
@@ -47,10 +41,7 @@
 import LineBarChart from './charts/LineBarChart';
 import LineBarChartVotesByTime from './charts/LineBarChartVotesByTime';
 import BarChartActiveUsersByTime from './charts/BarChartActiveUsersByTime';
-=======
-import BarChartActiveUsersByTime from '../summary/charts/BarChartActiveUsersByTime';
 import PollReport from './PollReport';
->>>>>>> fdcd47e5
 
 import Outlet from 'components/Outlet';
 import GetProject, { GetProjectChildProps } from 'resources/GetProject';
@@ -185,7 +176,7 @@
     };
 
     return (
-      <ThemeProvider theme={chartTheme}>
+      <>
         <RowSection>
           <PageTitle>
             <T value={project.attributes.title_multiloc} />
@@ -357,7 +348,7 @@
             )
           ) : null}
         </Section>
-      </ThemeProvider>
+      </>
     );
   }
 );
