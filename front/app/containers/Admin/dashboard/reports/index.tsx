--- conflicted
+++ resolved
@@ -6,16 +6,7 @@
 } from 'resources/GetProjects';
 import { isNilOrError } from 'utils/helperUtils';
 import { FormattedMessage } from 'utils/cl-intl';
-<<<<<<< HEAD
-import { Select } from 'cl2-component-library';
 import messages from './messages';
-import GoBackButton from 'components/UI/GoBackButton';
-import { SectionTitle } from 'components/admin/Section';
-import styled from 'styled-components';
-
-import ProjectReport from './ProjectReport';
-=======
-import messages from '../messages';
 import { SectionTitle } from 'components/admin/Section';
 import { List, Row } from 'components/admin/ResourceList';
 import {
@@ -23,7 +14,6 @@
   RowContent,
   RowTitle,
 } from 'containers/Admin/projects/components/StyledComponents';
->>>>>>> fdcd47e5
 
 interface DataProps {
   projects: GetProjectsChildProps;
@@ -77,14 +67,6 @@
         })}
       </List>
     </>
-<<<<<<< HEAD
-  ) : (
-    <>
-      <StyledGoBack onClick={onResetProject} />
-      <ProjectReport project={selectedProject} />
-    </>
-=======
->>>>>>> fdcd47e5
   );
 });
 
