--- conflicted
+++ resolved
@@ -46,15 +46,10 @@
 // i18n
 import messages from '../../messages';
 import { injectIntl, FormattedMessage } from 'utils/cl-intl';
-<<<<<<< HEAD
 import { WrappedComponentProps } from 'react-intl';
-import moment from 'moment';
-=======
-import { InjectedIntlProps } from 'react-intl';
 
 // utils
 import { toThreeLetterMonth, toFullMonth } from 'utils/dateUtils';
->>>>>>> e1d81c93
 
 type ISerie = {
   cumulatedTotal: number;
