--- conflicted
+++ resolved
@@ -4,12 +4,7 @@
 
 // intl
 import { injectIntl } from 'utils/cl-intl';
-<<<<<<< HEAD
 import { WrappedComponentProps } from 'react-intl';
-import moment from 'moment';
-=======
-import { InjectedIntlProps } from 'react-intl';
->>>>>>> e1d81c93
 
 // typings
 import { IStreamParams, IStream } from 'utils/streams';
