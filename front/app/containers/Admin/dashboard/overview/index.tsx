import React, { PureComponent } from 'react';
import { adopt } from 'react-adopt';
import moment, { Moment } from 'moment';

// components
import { Box, Title } from '@citizenlab/cl2-component-library';
import { GraphsContainer, Column } from 'components/admin/GraphWrappers';
import Outlet from 'components/Outlet';
import ChartFilters from './ChartFilters';
import LineBarChart from './charts/LineBarChart';
import BarChartActiveUsersByTime from './charts/BarChartActiveUsersByTime';
import SelectableResourceByProjectChart from './charts/SelectableResourceByProjectChart';
import SelectableResourceByTopicChart from './charts/SelectableResourceByTopicChart';
import LineBarChartVotesByTime from './charts/LineBarChartVotesByTime';

// typings
import { IOption } from 'typings';
import { IResolution } from 'components/admin/ResolutionControl';

// tracking
import { injectTracks } from 'utils/analytics';
import tracks from '../tracks';

// i18n
import messages from '../messages';
import overviewMessages from './messages';
import { injectIntl } from 'utils/cl-intl';
import { WrappedComponentProps } from 'react-intl';
import localize, { InjectedLocalized } from 'utils/localize';

// resources
import GetProjects, { GetProjectsChildProps } from 'resources/GetProjects';
import { PublicationStatus } from 'services/projects';
import { isNilOrError } from 'utils/helperUtils';
import {
  usersByTimeCumulativeStream,
  activeUsersByTimeStream,
  usersByTimeStream,
  commentsByTimeStream,
  ideasByTimeCumulativeStream,
  commentsByTimeCumulativeStream,
  activeUsersByTimeXlsxEndpoint,
  ideasByTimeCumulativeXlsxEndpoint,
  commentsByTimeCumulativeXlsxEndpoint,
  ideasByTimeStream,
  usersByTimeXlsxEndpoint,
} from 'services/stats';

// utils
import { getSensibleResolution } from './getSensibleResolution';

export type IResource = 'ideas' | 'comments' | 'votes';

interface DataProps {
  projects: GetProjectsChildProps;
}

interface Props extends DataProps {}

interface State {
  resolution: IResolution;
  startAtMoment?: Moment | null | undefined;
  endAtMoment: Moment | null;
  currentProjectFilter: string | undefined;
  currentProjectFilterLabel: string | undefined;
  currentResourceByTopic: IResource;
  currentResourceByProject: IResource;
}

interface Tracks {
  trackFilterOnProject: (args: { extra: Record<string, string> }) => void;
  trackResourceChange: (args: { extra: Record<string, string> }) => void;
}

interface PropsHithHoCs
  extends Props,
    WrappedComponentProps,
    InjectedLocalized,
    Tracks {}

class DashboardPageSummary extends PureComponent<PropsHithHoCs, State> {
  resourceOptions: IOption[];

  constructor(props: PropsHithHoCs) {
    super(props);
    const { formatMessage } = props.intl;

    this.state = {
      resolution: 'month',
      startAtMoment: undefined,
      endAtMoment: moment(),
      currentProjectFilter: undefined,
      currentProjectFilterLabel: undefined,
      currentResourceByTopic: 'ideas',
      currentResourceByProject: 'ideas',
    };

    this.resourceOptions = [
      { value: 'ideas', label: formatMessage(messages.inputs) },
      { value: 'comments', label: formatMessage(messages.comments) },
      { value: 'votes', label: formatMessage(messages.votes) },
    ];
  }

  handleChangeResolution = (resolution: IResolution) => {
    this.setState({ resolution });
  };

  handleChangeTimeRange = (
    startAtMoment: Moment | null,
    endAtMoment: Moment | null
  ) => {
    const resolution = getSensibleResolution(startAtMoment, endAtMoment);
    this.setState({ startAtMoment, endAtMoment, resolution });
  };

  handleOnProjectFilter = (filter) => {
    this.props.trackFilterOnProject({ extra: { project: filter } });
    this.setState({
      currentProjectFilter: filter.value,
      currentProjectFilterLabel: filter.label,
    });
  };

  onResourceByTopicChange = (option) => {
    this.props.trackResourceChange({
      extra: { newResource: option, graph: 'resourceByTopic' },
    });
    this.setState({ currentResourceByTopic: option.value });
  };

  onResourceByProjectChange = (option) => {
    this.props.trackResourceChange({
      extra: { newResource: option, graph: 'resourceByProject' },
    });
    this.setState({ currentResourceByProject: option.value });
  };

  render() {
    const { resolution, startAtMoment, endAtMoment, currentProjectFilter } =
      this.state;

    const startAt = startAtMoment && startAtMoment.toISOString();
    const endAt = endAtMoment && endAtMoment.toISOString();

    const {
      projects,
      projects: { projectsList },
      intl: { formatMessage },
    } = this.props;

    const infoMessage = formatMessage(
      messages.numberOfActiveParticipantsDescription
    );

    if (projects && !isNilOrError(projectsList)) {
      return (
        <>
          <ChartFilters
            startAtMoment={startAtMoment}
            endAtMoment={endAtMoment}
            currentProjectFilter={currentProjectFilter}
            resolution={resolution}
            onChangeTimeRange={this.handleChangeTimeRange}
            onProjectFilter={this.handleOnProjectFilter}
            onChangeResolution={this.handleChangeResolution}
          />
          <GraphsContainer>
            <Box width="100%" display="flex">
              <LineBarChart
                graphUnit="users"
                graphUnitMessageKey="users"
                graphTitle={formatMessage(messages.usersByTimeTitle)}
                startAt={startAt}
                endAt={endAt}
                xlsxEndpoint={usersByTimeXlsxEndpoint}
                lineStream={usersByTimeCumulativeStream}
                barStream={usersByTimeStream}
                className="e2e-active-users-chart"
                {...this.state}
              />
              <BarChartActiveUsersByTime
                graphUnit="users"
                graphUnitMessageKey="activeUsers"
                graphTitle={formatMessage(messages.activeUsersByTimeTitle)}
                startAt={startAt}
                endAt={endAt}
                xlsxEndpoint={activeUsersByTimeXlsxEndpoint}
                stream={activeUsersByTimeStream}
                infoMessage={infoMessage}
                className="e2e-users-by-time-cumulative-chart"
                {...this.state}
              />
            </Box>
            <Title
              ml="12px"
              mt="40px"
              variant="h2"
              color="primary"
              fontWeight="normal"
            >
              {formatMessage(overviewMessages.projectsAndParticipation)}
            </Title>
            <Box width="100%" display="flex">
              <LineBarChart
                graphTitle={formatMessage(messages.inputs)}
                graphUnit="ideas"
                graphUnitMessageKey="ideas"
                startAt={startAt}
                endAt={endAt}
                xlsxEndpoint={ideasByTimeCumulativeXlsxEndpoint}
                className="e2e-ideas-chart"
                lineStream={ideasByTimeCumulativeStream}
                barStream={ideasByTimeStream}
                {...this.state}
              />
              <LineBarChart
                graphTitle={formatMessage(messages.commentsByTimeTitle)}
                graphUnit="comments"
                graphUnitMessageKey="comments"
                startAt={startAt}
                endAt={endAt}
                xlsxEndpoint={commentsByTimeCumulativeXlsxEndpoint}
                className="e2e-comments-chart"
                lineStream={commentsByTimeCumulativeStream}
                barStream={commentsByTimeStream}
                {...this.state}
              />
            </Box>
            <Column>
              <LineBarChartVotesByTime
                className="fullWidth e2e-votes-chart"
                startAt={startAt}
                endAt={endAt}
                {...this.state}
              />
              <SelectableResourceByProjectChart
                className="dynamicHeight fullWidth e2e-resource-by-project-chart"
                onResourceByProjectChange={this.onResourceByProjectChange}
                resourceOptions={this.resourceOptions}
                startAt={startAt}
                endAt={endAt}
                {...this.state}
              />
              <Outlet
                id="app.containers.Admin.dashboard.summary.events"
                projectId={currentProjectFilter}
                startAtMoment={startAtMoment}
                endAtMoment={endAtMoment}
                resolution={resolution}
              />
              <Outlet
                id="app.containers.Admin.dashboard.summary.projectStatus"
                projectId={currentProjectFilter}
                startAtMoment={startAtMoment}
                endAtMoment={endAtMoment}
                resolution={resolution}
              />
            </Column>
            <Column>
              <Outlet
                id="app.containers.Admin.dashboard.summary.inputStatus"
                projectId={currentProjectFilter}
                startAtMoment={startAtMoment}
                endAtMoment={endAtMoment}
                resolution={resolution}
              />
              <Outlet
                id="app.containers.Admin.dashboard.summary.proposals"
                projectId={currentProjectFilter}
                startAtMoment={startAtMoment}
                endAtMoment={endAtMoment}
                resolution={resolution}
              />
              <Outlet
                id="app.containers.Admin.dashboard.summary.invitations"
                projectId={currentProjectFilter}
                startAtMoment={startAtMoment}
                endAtMoment={endAtMoment}
                resolution={resolution}
              />
              <SelectableResourceByTopicChart
                className="fullWidth dynamicHeight e2e-resource-by-topic-chart"
                onResourceByTopicChange={this.onResourceByTopicChange}
                resourceOptions={this.resourceOptions}
                startAt={startAt}
                endAt={endAt}
                {...this.state}
              />
            </Column>
<<<<<<< HEAD

            <Title
              ml="12px"
              mt="40px"
              variant="h2"
              color="primary"
              fontWeight="normal"
            >
              {formatMessage(overviewMessages.management)}
            </Title>

            <Box width="100%">
              <Box width="50%">
                <Outlet
                  id="app.containers.Admin.dashboard.summary.inputStatus"
                  projectId={currentProjectFilter}
                  startAtMoment={startAtMoment}
                  endAtMoment={endAtMoment}
                  resolution={resolution}
                />
              </Box>
            </Box>
=======
            <Column>
              <Outlet
                id="app.containers.Admin.dashboard.summary.emailDeliveries"
                projectId={currentProjectFilter}
                startAtMoment={startAtMoment}
                endAtMoment={endAtMoment}
                resolution={resolution}
              />
            </Column>
>>>>>>> b0d7551c
          </GraphsContainer>
        </>
      );
    }
    return null;
  }
}

const publicationStatuses: PublicationStatus[] = [
  'draft',
  'published',
  'archived',
];

const Data = adopt<DataProps>({
  projects: (
    <GetProjects
      publicationStatuses={publicationStatuses}
      filterCanModerate={true}
    />
  ),
});

const DashboardPageSummaryWithHOCs = injectTracks<Props>({
  trackFilterOnProject: tracks.filteredOnProject,
  trackResourceChange: tracks.choseResource,
})(localize<Props & Tracks>(injectIntl(DashboardPageSummary)));

export default () => (
  <Data>{(dataProps) => <DashboardPageSummaryWithHOCs {...dataProps} />}</Data>
);<|MERGE_RESOLUTION|>--- conflicted
+++ resolved
@@ -288,7 +288,6 @@
                 {...this.state}
               />
             </Column>
-<<<<<<< HEAD
 
             <Title
               ml="12px"
@@ -299,29 +298,22 @@
             >
               {formatMessage(overviewMessages.management)}
             </Title>
-
-            <Box width="100%">
-              <Box width="50%">
-                <Outlet
-                  id="app.containers.Admin.dashboard.summary.inputStatus"
-                  projectId={currentProjectFilter}
-                  startAtMoment={startAtMoment}
-                  endAtMoment={endAtMoment}
-                  resolution={resolution}
-                />
-              </Box>
+            <Box width="100%" display="flex">
+              <Outlet
+                id="app.containers.Admin.dashboard.summary.inputStatus"
+                projectId={currentProjectFilter}
+                startAtMoment={startAtMoment}
+                endAtMoment={endAtMoment}
+                resolution={resolution}
+              />
+              <Outlet
+                id="app.containers.Admin.dashboard.summary.emailDeliveries"
+                projectId={currentProjectFilter}
+                startAtMoment={startAtMoment}
+                endAtMoment={endAtMoment}
+                resolution={resolution}
+              />
             </Box>
-=======
-            <Column>
-              <Outlet
-                id="app.containers.Admin.dashboard.summary.emailDeliveries"
-                projectId={currentProjectFilter}
-                startAtMoment={startAtMoment}
-                endAtMoment={endAtMoment}
-                resolution={resolution}
-              />
-            </Column>
->>>>>>> b0d7551c
           </GraphsContainer>
         </>
       );
