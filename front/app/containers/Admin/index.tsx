import React, { memo, useState, useEffect } from 'react';
import { withRouter, WithRouterProps } from 'react-router';
import { globalState } from 'services/globalState';

// permissions
import useAuthUser from 'hooks/useAuthUser';
import { hasPermission } from 'services/permissions';
import HasPermission from 'components/HasPermission';

// components
import Sidebar from './sideBar/';
import styled, { ThemeProvider } from 'styled-components';
import { colors, media } from 'utils/styleUtils';

// utils
import clHistory from 'utils/cl-router/history';
import { endsWith } from 'utils/helperUtils';

// stlying
import 'assets/semantic/semantic.min.css';
import { rgba } from 'polished';

import Outlet from 'components/Outlet';

const Container = styled.div`
  display: flex;
  background: ${colors.background};
  color: ${colors.adminTextColor};
  fill: ${colors.adminTextColor};
  border-color: ${colors.adminTextColor};

  &.whiteBg {
    background: #fff;
  }

  .ui,
  .ui.menu .item,
  .ui.table th,
  .ui a,
  .ui input,
  .ui .active td {
    color: ${colors.adminTextColor} !important;
  }

  .Select-control,
  .Select-value-label,
  .Select-value-icon,
  .Select-option {
    color: ${colors.adminTextColor} !important;
  }

  .ui.red {
    color: white !important;
  }
`;

export const RightColumn = styled.div`
  flex-grow: 1;
  flex-shrink: 1;
  flex-basis: 0;
  margin: auto;
  display: flex;
  flex-direction: column;
  max-width: 1400px;
  min-height: calc(100vh - ${(props) => props.theme.menuHeight}px);
  padding-top: 45px;
  padding-right: 51px;
  padding-bottom: 0px;
  padding-left: 51px;

  &.fullWidth {
    max-width: none;
  }

  &.noPadding {
    padding: 0;
    max-width: none;
  }

  @media print {
    padding: 0;
    max-width: none;
  }

  ${media.smallerThan1280px`
    padding: 2.5rem 2.5rem;
  `}
`;

export const chartTheme = (theme) => {
  return {
    ...theme,
    chartStroke: colors.clIconAccent,
    chartStrokeGreen: colors.clGreen,
    chartStrokeRed: colors.clRed,
    chartFill: colors.clIconAccent,
    barFill: colors.adminContentBackground,
    chartLabelColor: colors.adminSecondaryTextColor,
    barHoverColor: rgba(colors.clIconAccent, 0.25),
    chartLabelSize: 13,
    animationBegin: 10,
    animationDuration: 200,
    cartesianGridColor: '#f5f5f5',
    newBarFill: '#073F80',
    newLineColor: '#7FBBCA',
    barSize: 20,
  };
};

type Props = {
  className?: string;
  children: React.ReactNode;
};

const AdminPage = memo<Props & WithRouterProps>(
  ({ className, children, location: { pathname } }) => {
    const authUser = useAuthUser();

    const [adminFullWidth, setAdminFullWidth] = useState(false);
    const [adminNoPadding, setAdminNoPadding] = useState(false);

<<<<<<< HEAD
    const [contentBuilderLayoutVisible, setContentBuilderLayoutVisible] =
      useState(false);
=======
    const [adminFullWidthContent, setAdminFullWidthContent] = useState(false);
>>>>>>> c055f527

    useEffect(() => {
      const subscriptions = [
        globalState
          .init('AdminFullWidth', { enabled: false })
          .observable.subscribe(({ enabled }) => setAdminFullWidth(enabled)),
        globalState
          .init('AdminNoPadding', { enabled: false })
          .observable.subscribe(({ enabled }) => setAdminNoPadding(enabled)),
      ];
      return () => {
        subscriptions.forEach((subscription) => subscription.unsubscribe());
      };
    }, []);

<<<<<<< HEAD
    const setContentBuilderNavbarToVisible = (isVisible) =>
      setContentBuilderLayoutVisible(isVisible);
=======
    const setAdminFullWidthContentToVisible = (isVisible) =>
      setAdminFullWidthContent(isVisible);
>>>>>>> c055f527

    const userCanViewAdmin = () =>
      hasPermission({
        action: 'access',
        item: { type: 'route', path: '/admin' },
      });

    useEffect(() => {
      if (
        authUser === null ||
        (authUser !== undefined && !userCanViewAdmin())
      ) {
        clHistory.push('/');
      }
    }, [authUser]);

    if (!userCanViewAdmin()) {
      return null;
    }

    const noPadding =
      adminNoPadding ||
      pathname.includes('admin/dashboard') ||
      pathname.includes('admin/insights');

    const fullWidth =
      adminFullWidth === true ||
      endsWith(pathname, 'admin/moderation') ||
      pathname.includes('admin/dashboard') ||
      pathname.includes('admin/insights');

    const whiteBg = endsWith(pathname, 'admin/moderation');

    return (
      <HasPermission
        item={{ type: 'route', path: '/admin/dashboard' }}
        action="access"
      >
        <ThemeProvider theme={chartTheme}>
          <Container className={`${className} ${whiteBg ? 'whiteBg' : ''}`}>
<<<<<<< HEAD
            {!contentBuilderLayoutVisible && (
=======
            {!adminFullWidthContent && (
>>>>>>> c055f527
              <>
                <Sidebar />
                <RightColumn
                  className={`${fullWidth && 'fullWidth'} ${
                    noPadding && 'noPadding'
                  }`}
                >
                  {children}
                </RightColumn>
              </>
            )}
            <Outlet
              id="app.containers.Admin.contentBuilderLayout"
<<<<<<< HEAD
              onMount={setContentBuilderNavbarToVisible}
=======
              onMount={setAdminFullWidthContentToVisible}
>>>>>>> c055f527
              childrenToRender={children}
            />
          </Container>
        </ThemeProvider>
      </HasPermission>
    );
  }
);

export default withRouter<Props>(AdminPage);<|MERGE_RESOLUTION|>--- conflicted
+++ resolved
@@ -118,13 +118,7 @@
 
     const [adminFullWidth, setAdminFullWidth] = useState(false);
     const [adminNoPadding, setAdminNoPadding] = useState(false);
-
-<<<<<<< HEAD
-    const [contentBuilderLayoutVisible, setContentBuilderLayoutVisible] =
-      useState(false);
-=======
     const [adminFullWidthContent, setAdminFullWidthContent] = useState(false);
->>>>>>> c055f527
 
     useEffect(() => {
       const subscriptions = [
@@ -140,13 +134,8 @@
       };
     }, []);
 
-<<<<<<< HEAD
-    const setContentBuilderNavbarToVisible = (isVisible) =>
-      setContentBuilderLayoutVisible(isVisible);
-=======
     const setAdminFullWidthContentToVisible = (isVisible) =>
       setAdminFullWidthContent(isVisible);
->>>>>>> c055f527
 
     const userCanViewAdmin = () =>
       hasPermission({
@@ -187,11 +176,7 @@
       >
         <ThemeProvider theme={chartTheme}>
           <Container className={`${className} ${whiteBg ? 'whiteBg' : ''}`}>
-<<<<<<< HEAD
-            {!contentBuilderLayoutVisible && (
-=======
             {!adminFullWidthContent && (
->>>>>>> c055f527
               <>
                 <Sidebar />
                 <RightColumn
@@ -205,11 +190,7 @@
             )}
             <Outlet
               id="app.containers.Admin.contentBuilderLayout"
-<<<<<<< HEAD
-              onMount={setContentBuilderNavbarToVisible}
-=======
               onMount={setAdminFullWidthContentToVisible}
->>>>>>> c055f527
               childrenToRender={children}
             />
           </Container>
