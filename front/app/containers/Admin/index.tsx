import React, { memo, useEffect } from 'react';

import { colors, media } from '@citizenlab/cl2-component-library';
import { Outlet as RouterOutlet, useLocation } from 'react-router-dom';
import styled from 'styled-components';

import useAuthUser from 'api/me/useAuthUser';

import clHistory from 'utils/cl-router/history';
import { usePermission } from 'utils/permissions';
import { isAdmin, isModerator } from 'utils/permissions/roles';

import Sidebar from './sideBar/';

// stlying
import 'assets/semantic/semantic.min.css';

const Container = styled.div`
  display: flex;
  background: ${colors.background};
  color: ${colors.primary};
  fill: ${colors.primary};
  border-color: ${colors.primary};

  &.whiteBg {
    background: #fff;
  }

  .ui,
  .ui.menu .item,
  .ui.table th,
  .ui a,
  .ui input,
  .ui .active td {
    color: ${colors.primary} !important;
  }

  .Select-control,
  .Select-value-label,
  .Select-value-icon,
  .Select-option {
    color: ${colors.primary} !important;
  }

  .ui.red {
    color: white !important;
  }
`;

export const RightColumn = styled.div`
  flex-grow: 1;
  flex-shrink: 1;
  flex-basis: 0;
  margin: auto;
  display: flex;
  flex-direction: column;
  max-width: 1400px;
  min-height: 100vh;
  padding-top: 45px;
  padding-right: 51px;
  padding-bottom: 45px;
  padding-left: 51px;

  &.fullWidth {
    max-width: none;
  }

  &.noPadding {
    padding: 0;
    max-width: none;
  }

  @media print {
    padding: 0;
    max-width: none;
  }

  ${media.tablet`
    padding: 2.5rem 2.5rem;
  `}
`;

type Props = {
  className?: string;
};

<<<<<<< HEAD
const AdminPage = memo<Props & WithRouterProps>(
  ({ className, location: { pathname } }) => {
    const { data: authUser } = useAuthUser();

    // The check in front/app/containers/Admin/routes.tsx already should do the same.
    // TODO: double check it and remove `userCanViewAdmin`
    const userCanViewPath = usePermission({
      // If we're in this component, we're sure
      // that the path is an admin path
      item: { type: 'route', path: pathname },
      action: 'access',
    });

    useEffect(() => {
      if (authUser === null || (authUser !== undefined && !userCanViewPath)) {
        clHistory.push('/');
      }

      if (
        authUser &&
        (pathname.endsWith('/admin') || pathname.endsWith('/admin/'))
      ) {
        if (isAdmin(authUser)) {
          clHistory.push('/admin/dashboard/overview');
        }
=======
const AdminPage = memo<Props>(({ className }) => {
  const { data: authUser } = useAuthUser();
  const { pathname } = useLocation();

  // The check in front/app/containers/Admin/routes.tsx already should do the same.
  // TODO: double check it and remove `userCanViewAdmin`
  const userCanViewPath = usePermission({
    // If we're in this component, we're sure
    // that the path is an admin path
    item: { type: 'route', path: pathname },
    action: 'access',
  });

  useEffect(() => {
    if (authUser === null || (authUser !== undefined && !userCanViewPath)) {
      clHistory.push('/');
    }
>>>>>>> 3b6faceb

    if (pathname.endsWith('/admin') || pathname.endsWith('/admin/')) {
      if (isAdmin(authUser)) {
        clHistory.push('/admin/dashboard/overview');
      }

      if (isModerator(authUser)) {
        clHistory.push('/admin/projects');
      }
    }
  }, [authUser, userCanViewPath, pathname]);

  if (!userCanViewPath) {
    return null;
  }
  const isFoldersPage = pathname.match(
    /admin\/projects\/folders\/[0-9a-f]{8}-[0-9a-f]{4}-[0-9a-f]{4}-[0-9a-f]{4}-[0-9a-f]{12}(\/(?!projects(?:\/|$))[\w-]+)*/
  );
  const isProjectPage =
    pathname.match(
      /admin\/projects\/[0-9a-f]{8}-[0-9a-f]{4}-[0-9a-f]{4}-[0-9a-f]{4}-[0-9a-f]{12}(\/(?!projects(?:\/|$))[\w-]+)*/
    ) && !isFoldersPage;

  const noPadding =
    pathname.includes('admin/dashboard') ||
    pathname.includes('admin/initiatives') ||
    pathname.includes('admin/messaging') ||
    pathname.includes('admin/settings') ||
    pathname.includes('admin/ideas') ||
    isProjectPage;

  const fullWidth =
    pathname.includes('admin/dashboard') ||
    pathname.includes('admin/initiatives') ||
    pathname.includes('admin/messaging') ||
    pathname.includes('admin/settings') ||
    pathname.includes('admin/ideas') ||
    isProjectPage;

  return (
    <Container className={className}>
      <Sidebar />
      <RightColumn
        className={`${fullWidth && 'fullWidth'} ${noPadding && 'noPadding'}`}
      >
        <RouterOutlet />
      </RightColumn>
    </Container>
  );
});

export default AdminPage;<|MERGE_RESOLUTION|>--- conflicted
+++ resolved
@@ -84,33 +84,6 @@
   className?: string;
 };
 
-<<<<<<< HEAD
-const AdminPage = memo<Props & WithRouterProps>(
-  ({ className, location: { pathname } }) => {
-    const { data: authUser } = useAuthUser();
-
-    // The check in front/app/containers/Admin/routes.tsx already should do the same.
-    // TODO: double check it and remove `userCanViewAdmin`
-    const userCanViewPath = usePermission({
-      // If we're in this component, we're sure
-      // that the path is an admin path
-      item: { type: 'route', path: pathname },
-      action: 'access',
-    });
-
-    useEffect(() => {
-      if (authUser === null || (authUser !== undefined && !userCanViewPath)) {
-        clHistory.push('/');
-      }
-
-      if (
-        authUser &&
-        (pathname.endsWith('/admin') || pathname.endsWith('/admin/'))
-      ) {
-        if (isAdmin(authUser)) {
-          clHistory.push('/admin/dashboard/overview');
-        }
-=======
 const AdminPage = memo<Props>(({ className }) => {
   const { data: authUser } = useAuthUser();
   const { pathname } = useLocation();
@@ -128,9 +101,11 @@
     if (authUser === null || (authUser !== undefined && !userCanViewPath)) {
       clHistory.push('/');
     }
->>>>>>> 3b6faceb
 
-    if (pathname.endsWith('/admin') || pathname.endsWith('/admin/')) {
+    if (
+      authUser &&
+      (pathname.endsWith('/admin') || pathname.endsWith('/admin/'))
+    ) {
       if (isAdmin(authUser)) {
         clHistory.push('/admin/dashboard/overview');
       }
@@ -144,6 +119,7 @@
   if (!userCanViewPath) {
     return null;
   }
+
   const isFoldersPage = pathname.match(
     /admin\/projects\/folders\/[0-9a-f]{8}-[0-9a-f]{4}-[0-9a-f]{4}-[0-9a-f]{4}-[0-9a-f]{12}(\/(?!projects(?:\/|$))[\w-]+)*/
   );
