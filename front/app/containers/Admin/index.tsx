--- conflicted
+++ resolved
@@ -119,12 +119,7 @@
       pathname.includes('admin/reporting');
 
     const fullWidth =
-<<<<<<< HEAD
-      adminFullWidth === true ||
       endsWith(pathname, 'admin/dashboard/moderation') ||
-=======
-      endsWith(pathname, 'admin/moderation') ||
->>>>>>> aaa4b63c
       pathname.includes('admin/dashboard') ||
       pathname.includes('admin/initiatives') ||
       pathname.includes('admin/messaging') ||
