--- conflicted
+++ resolved
@@ -161,10 +161,7 @@
       pathname.includes('admin/dashboard') ||
       pathname.includes('admin/processing') ||
       pathname.includes('admin/insights');
-<<<<<<< HEAD
-=======
 
->>>>>>> e48625fb
     const whiteBg =
       endsWith(pathname, 'admin/moderation') ||
       pathname.includes('admin/dashboard') ||
