import React from 'react';
import HelmetIntl from 'components/HelmetIntl';
import { Outlet as RouterOutlet } from 'react-router-dom';

// i18n
import messages from './messages';

const AdminProjectsAndFolders = () => (
  <>
    <HelmetIntl
      title={messages.helmetTitle}
      description={messages.helmetDescription}
    />
<<<<<<< HEAD
    <RouterOutlet />
=======
    <div id="e2e-projects-admin-container">{children}</div>
>>>>>>> fd4b174b
  </>
);

export default AdminProjectsAndFolders;<|MERGE_RESOLUTION|>--- conflicted
+++ resolved
@@ -11,11 +11,9 @@
       title={messages.helmetTitle}
       description={messages.helmetDescription}
     />
-<<<<<<< HEAD
-    <RouterOutlet />
-=======
-    <div id="e2e-projects-admin-container">{children}</div>
->>>>>>> fd4b174b
+    <div id="e2e-projects-admin-container">
+      <RouterOutlet />
+    </div>
   </>
 );
 
