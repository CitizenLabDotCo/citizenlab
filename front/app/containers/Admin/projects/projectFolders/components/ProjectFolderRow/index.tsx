import React, { memo, useState } from 'react';
import { isNilOrError } from 'utils/helperUtils';

// components
import { Icon, Box, Spinner, colors } from '@citizenlab/cl2-component-library';
import Error from 'components/UI/Error';
import {
  RowContent,
  RowContentInner,
  RowTitle,
  RowButton,
} from 'containers/Admin/projects/components/StyledComponents';
import FolderMoreActionsMenu from './FolderMoreActionsMenu';
import PublicationStatusLabel from 'containers/Admin/projects/components/PublicationStatusLabel';

// styles
import styled from 'styled-components';

// i18n
import { FormattedMessage } from 'utils/cl-intl';
import messages from './messages';

// hooks
<<<<<<< HEAD
import useAuthUser from 'hooks/useAuthUser';
=======
import useAuthUser from 'api/me/useAuthUser';
import { IAdminPublicationContent } from 'hooks/useAdminPublications';
>>>>>>> 0e85952f

// services
import { userModeratesFolder } from 'services/permissions/rules/projectFolderPermissions';
import { IAdminPublicationData } from 'api/admin_publications/types';

const FolderIcon = styled(Icon)`
  margin-right: 10px;
`;

const ArrowIcon = styled(Icon)<{ expanded: boolean }>`
  flex: 0 0 24px;
  margin-right: 8px;
  transition: transform 350ms cubic-bezier(0.165, 0.84, 0.44, 1),
    fill 80ms ease-out;

  ${({ expanded }) =>
    expanded &&
    `
    transform: rotate(90deg);
  `}
`;

const FolderRowContent = styled(RowContent)<{
  hasProjects: boolean;
}>`
  flex-grow: 1;

  ${({ hasProjects }) =>
    hasProjects &&
    `
    cursor: pointer;
  `}
`;

export interface Props {
  publication: IAdminPublicationData;
  toggleFolder: () => void;
  isFolderOpen: boolean;
  hasProjects: boolean;
}

const ProjectFolderRow = memo<Props>(
  ({ publication, toggleFolder, isFolderOpen, hasProjects }) => {
    const { data: authUser } = useAuthUser();

    const [folderDeletionError, setFolderDeletionError] = useState<
      string | null
    >(null);
    const [isBeingDeleted, setIsBeingDeleted] = useState(false);

    const handleClick = () => {
      if (hasProjects) {
        toggleFolder();
      }
    };

    if (!isNilOrError(authUser)) {
      return (
        <Box display="flex" flexDirection="column" flexGrow={1}>
          <Box
            display="flex"
            flexDirection="column"
            width="100%"
            alignItems="flex-start"
          >
            <Box width="100%" display="flex" alignItems="center">
              <FolderRowContent
                className="e2e-admin-adminPublications-list-item"
                hasProjects={hasProjects}
                role="button"
                onClick={handleClick}
              >
                <RowContentInner className="expand primary">
                  {hasProjects && (
                    <ArrowIcon
                      expanded={hasProjects && isFolderOpen}
                      name="chevron-right"
                    />
                  )}
                  <FolderIcon name="folder-outline" />
                  <RowTitle
                    value={publication.attributes.publication_title_multiloc}
                  />
                  {isBeingDeleted && (
                    <Box>
                      <Spinner size="20px" color={colors.grey400} />
                    </Box>
                  )}
                  <PublicationStatusLabel
                    publicationStatus={
                      publication.attributes.publication_status
                    }
                  />
                </RowContentInner>
                <RowButton
                  className={`e2e-admin-edit-project ${
                    publication.attributes.publication_title_multiloc[
                      'en-GB'
                    ] || ''
                  }`}
                  linkTo={`/admin/projects/folders/${publication.relationships.publication.data.id}`}
                  buttonStyle="secondary"
                  icon="edit"
                  disabled={
                    isBeingDeleted ||
                    !userModeratesFolder(
<<<<<<< HEAD
                      authUser,
                      publication.relationships.publication.data.id
=======
                      authUser.data,
                      publication.publicationId
>>>>>>> 0e85952f
                    )
                  }
                  data-testid="folder-row-edit-button"
                >
                  <FormattedMessage {...messages.edit} />
                </RowButton>
              </FolderRowContent>
              <FolderMoreActionsMenu
                folderId={publication.relationships.publication.data.id}
                setError={setFolderDeletionError}
                setIsRunningAction={setIsBeingDeleted}
              />
            </Box>

            {folderDeletionError && <Error text={folderDeletionError} />}
          </Box>
        </Box>
      );
    }

    return null;
  }
);

export default ProjectFolderRow;<|MERGE_RESOLUTION|>--- conflicted
+++ resolved
@@ -21,12 +21,7 @@
 import messages from './messages';
 
 // hooks
-<<<<<<< HEAD
-import useAuthUser from 'hooks/useAuthUser';
-=======
 import useAuthUser from 'api/me/useAuthUser';
-import { IAdminPublicationContent } from 'hooks/useAdminPublications';
->>>>>>> 0e85952f
 
 // services
 import { userModeratesFolder } from 'services/permissions/rules/projectFolderPermissions';
@@ -133,13 +128,8 @@
                   disabled={
                     isBeingDeleted ||
                     !userModeratesFolder(
-<<<<<<< HEAD
-                      authUser,
+                      authUser.data,
                       publication.relationships.publication.data.id
-=======
-                      authUser.data,
-                      publication.publicationId
->>>>>>> 0e85952f
                     )
                   }
                   data-testid="folder-row-edit-button"
