import React from 'react';

import { Box } from '@citizenlab/cl2-component-library';

import { useIntl } from 'utils/cl-intl';

import Manager from '../../_shared/FilterBar/Filters/Manager';
import Search from '../../_shared/FilterBar/Filters/Search';
import Status from '../../_shared/FilterBar/Filters/Status';

import messages from './messages';

const Filters = () => {
  const { formatMessage } = useIntl();

  return (
    <Box
      display="flex"
      flexDirection="row"
      justifyContent="space-between"
      alignItems="center"
    >
      <Box display="flex" alignItems="center" w="100%">
<<<<<<< HEAD
        <Manager
          managerIds={managerIds}
          mr="8px"
          onChange={(value) => {
            setParam('managers', value);
          }}
        />
        <Status
          mr="8px"
          selectedStatuses={statuses}
          onChange={({ statuses }) => {
            setParam('status', statuses);
          }}
        />
=======
        <Manager mr="8px" />
        <Status mr="8px" />
>>>>>>> b9a01117
      </Box>
      <Search placeholder={formatMessage(messages.search)} />
    </Box>
  );
};

export default Filters;<|MERGE_RESOLUTION|>--- conflicted
+++ resolved
@@ -21,25 +21,8 @@
       alignItems="center"
     >
       <Box display="flex" alignItems="center" w="100%">
-<<<<<<< HEAD
-        <Manager
-          managerIds={managerIds}
-          mr="8px"
-          onChange={(value) => {
-            setParam('managers', value);
-          }}
-        />
-        <Status
-          mr="8px"
-          selectedStatuses={statuses}
-          onChange={({ statuses }) => {
-            setParam('status', statuses);
-          }}
-        />
-=======
         <Manager mr="8px" />
         <Status mr="8px" />
->>>>>>> b9a01117
       </Box>
       <Search placeholder={formatMessage(messages.search)} />
     </Box>
