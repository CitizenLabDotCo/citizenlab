--- conflicted
+++ resolved
@@ -2,13 +2,8 @@
 
 import { Box, colors, Spinner, Text } from '@citizenlab/cl2-component-library';
 
-<<<<<<< HEAD
+import { ProjectMiniAdminData } from 'api/projects_mini_admin/types';
 import useInfiniteProjectsMiniAdmin from 'api/projects_mini_admin/useInfiniteProjectsMiniAdmin';
-=======
-import { PublicationStatus } from 'api/projects/types';
-import { ProjectMiniAdminData } from 'api/projects_mini_admin/types';
-import useProjectsMiniAdmin from 'api/projects_mini_admin/useProjectsMiniAdmin';
->>>>>>> 58bbb87e
 
 import useInfiniteScroll from 'hooks/useInfiniteScroll';
 import useLocalize from 'hooks/useLocalize';
@@ -66,7 +61,7 @@
     rootMargin: '0px 0px 200px 0px',
   });
 
-  const projectsById = projects?.data.reduce(
+  const projectsById = allProjects.reduce(
     (acc, project) => ({
       ...acc,
       [project.id]: project,
@@ -74,7 +69,7 @@
     {} as Record<string, ProjectMiniAdminData>
   );
 
-  if (isLoading || !projectsById) {
+  if (isLoading) {
     return (
       <Centerer>
         <Spinner />
