--- conflicted
+++ resolved
@@ -1,6 +1,5 @@
 import React from 'react';
 
-import { ReviewState } from 'api/admin_publications/types';
 import useAuthUser from 'api/me/useAuthUser';
 import { PublicationStatus } from 'api/projects/types';
 
@@ -14,17 +13,7 @@
 import { useParam, setParam } from '../../params';
 
 import messages from './messages';
-<<<<<<< HEAD
-
-type OptionValue = PublicationStatus | 'pending_approval';
-
-type Option = {
-  value: OptionValue;
-  text: string;
-};
-=======
 import tracks from './tracks';
->>>>>>> ac4f6fee
 
 const ADMIN_ONLY_OPTIONS = [
   {
@@ -44,7 +33,6 @@
   const isUserAdmin = isAdmin(user);
   const statuses = useParam('status') ?? [];
 
-<<<<<<< HEAD
   const OPTIONS = [
     { value: 'draft', message: PUBLICATION_STATUS_LABELS.draft },
     ...(isUserAdmin ? ADMIN_ONLY_OPTIONS : []),
@@ -52,10 +40,7 @@
     { value: 'archived', message: PUBLICATION_STATUS_LABELS.archived },
   ] as const;
 
-  const options: Option[] = OPTIONS.map((option) => ({
-=======
   const options = OPTIONS.map((option) => ({
->>>>>>> ac4f6fee
     value: option.value,
     label: formatMessage(option.message),
   }));
