import React, { useMemo } from 'react';

import {
  Box,
  Table as TableComponent,
  Thead,
  Tr,
  Th,
  Tbody,
  colors,
  stylingConsts,
  Spinner,
  Icon,
} from '@citizenlab/cl2-component-library';

<<<<<<< HEAD
import useInfiniteProjectsMiniAdmin from 'api/projects_mini_admin/useInfiniteProjectsMiniAdmin';
=======
import useParticipantCounts from 'api/participant_counts/useParticipantCounts';
import useProjectsMiniAdmin from 'api/projects_mini_admin/useProjectsMiniAdmin';
>>>>>>> 58bbb87e

import useInfiniteScroll from 'hooks/useInfiniteScroll';

import { useIntl } from 'utils/cl-intl';

import { useParams } from '../utils';

import { COLUMN_VISIBILITY } from './constants';
import messages from './messages';
import Row from './Row';

const PAGE_SIZE = 10;

const Table = () => {
  const { formatMessage } = useIntl();
  const { sort, ...params } = useParams();

  const {
    data,
    isLoading,
    isFetchingNextPage,
    fetchNextPage,
    hasNextPage,
    status,
  } = useInfiniteProjectsMiniAdmin(
    {
      ...params,
      sort: sort ?? 'phase_starting_or_ending_soon',
    },
    PAGE_SIZE
  );

  const projects = useMemo(
    () => data?.pages.flatMap((page) => page.data) ?? [],
    [data?.pages]
  );

  const { loadMoreRef } = useInfiniteScroll({
    isLoading: isFetchingNextPage,
    hasNextPage: !!hasNextPage,
    onLoadMore: fetchNextPage,
    rootMargin: '0px 0px 100px 0px',
  });

<<<<<<< HEAD
  const getSentinelMessage = () => {
    if (isFetchingNextPage) {
      return messages.loadingMore;
    }

    if (hasNextPage) {
      return messages.scrollDownToLoadMore;
    }

    if (status === 'success') {
      return messages.allProjectsHaveLoaded;
    }

    return null;
  };
  const sentinelMessage = getSentinelMessage();
=======
  const projectIds = projects?.data.map((project) => project.id) ?? [];
  const { data: participantsCounts } = useParticipantCounts(projectIds);

  const lastPageLink = projects?.links.last;
  const lastPage = lastPageLink ? getPageNumberFromUrl(lastPageLink) ?? 1 : 1;
>>>>>>> 58bbb87e

  return (
    <Box position="relative" w="100%" h="100%">
      <TableComponent
        border={`1px solid ${colors.grey300}`}
        borderRadius={stylingConsts.borderRadius}
        innerBorders={{ bodyRows: true }}
      >
        <Thead>
          <Tr background={colors.grey50}>
            <Th py="16px">{formatMessage(messages.project)}</Th>
            {COLUMN_VISIBILITY.participants && (
              <Th py="16px">
                <Icon
                  name="users"
                  height="16px"
                  fill={colors.primary}
                  mr="8px"
                />
              </Th>
            )}
            {COLUMN_VISIBILITY.currentPhase && (
              <Th py="16px">{formatMessage(messages.currentPhase)}</Th>
            )}
            {COLUMN_VISIBILITY.projectStart && (
              <Th py="16px">{formatMessage(messages.projectStart)}</Th>
            )}
            {COLUMN_VISIBILITY.projectEnd && (
              <Th py="16px">{formatMessage(messages.projectEnd)}</Th>
            )}
            {COLUMN_VISIBILITY.status && (
              <Th py="16px">{formatMessage(messages.status)}</Th>
            )}
            {COLUMN_VISIBILITY.visibility && (
              <Th py="16px">{formatMessage(messages.visibility)}</Th>
            )}
            <Th />
          </Tr>
        </Thead>
        <Tbody>
<<<<<<< HEAD
          {projects.map((project) => (
            <Row key={project.id} project={project} />
=======
          {projects?.data.map((project) => (
            <Row
              key={project.id}
              project={project}
              participantsCount={
                participantsCounts?.data.attributes.participant_counts[
                  project.id
                ]
              }
            />
>>>>>>> 58bbb87e
          ))}
        </Tbody>
      </TableComponent>

      <Box ref={loadMoreRef} mt="12px" display="flex" justifyContent="center">
        {sentinelMessage && formatMessage(sentinelMessage)}
      </Box>

      {(isLoading || isFetchingNextPage) && (
        <Box
          w="100%"
          p="4px"
          display="flex"
          alignItems="center"
          justifyContent="center"
        >
          <Spinner />
        </Box>
      )}
    </Box>
  );
};

export default Table;<|MERGE_RESOLUTION|>--- conflicted
+++ resolved
@@ -13,12 +13,8 @@
   Icon,
 } from '@citizenlab/cl2-component-library';
 
-<<<<<<< HEAD
+import useParticipantCounts from 'api/participant_counts/useParticipantCounts';
 import useInfiniteProjectsMiniAdmin from 'api/projects_mini_admin/useInfiniteProjectsMiniAdmin';
-=======
-import useParticipantCounts from 'api/participant_counts/useParticipantCounts';
-import useProjectsMiniAdmin from 'api/projects_mini_admin/useProjectsMiniAdmin';
->>>>>>> 58bbb87e
 
 import useInfiniteScroll from 'hooks/useInfiniteScroll';
 
@@ -56,6 +52,9 @@
     [data?.pages]
   );
 
+  const projectIds = projects.map((project) => project.id);
+  const { data: participantsCounts } = useParticipantCounts(projectIds);
+
   const { loadMoreRef } = useInfiniteScroll({
     isLoading: isFetchingNextPage,
     hasNextPage: !!hasNextPage,
@@ -63,7 +62,6 @@
     rootMargin: '0px 0px 100px 0px',
   });
 
-<<<<<<< HEAD
   const getSentinelMessage = () => {
     if (isFetchingNextPage) {
       return messages.loadingMore;
@@ -80,13 +78,6 @@
     return null;
   };
   const sentinelMessage = getSentinelMessage();
-=======
-  const projectIds = projects?.data.map((project) => project.id) ?? [];
-  const { data: participantsCounts } = useParticipantCounts(projectIds);
-
-  const lastPageLink = projects?.links.last;
-  const lastPage = lastPageLink ? getPageNumberFromUrl(lastPageLink) ?? 1 : 1;
->>>>>>> 58bbb87e
 
   return (
     <Box position="relative" w="100%" h="100%">
@@ -127,11 +118,7 @@
           </Tr>
         </Thead>
         <Tbody>
-<<<<<<< HEAD
           {projects.map((project) => (
-            <Row key={project.id} project={project} />
-=======
-          {projects?.data.map((project) => (
             <Row
               key={project.id}
               project={project}
@@ -141,7 +128,6 @@
                 ]
               }
             />
->>>>>>> 58bbb87e
           ))}
         </Tbody>
       </TableComponent>
