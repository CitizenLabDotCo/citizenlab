--- conflicted
+++ resolved
@@ -25,13 +25,9 @@
   'status',
   'managers',
   'participation_states',
-<<<<<<< HEAD
   'folder_ids',
-] satisfies Array<keyof Parameters>);
-=======
   'participation_methods',
 ]);
->>>>>>> ffba67e6
 
 export const useParam = <ParamName extends keyof Parameters>(
   paramName: ParamName
@@ -57,11 +53,8 @@
   'end_at',
   'sort',
   'participation_states',
-<<<<<<< HEAD
   'folder_ids',
-=======
   'participation_methods',
->>>>>>> ffba67e6
 ];
 
 export const useParams = () => {
