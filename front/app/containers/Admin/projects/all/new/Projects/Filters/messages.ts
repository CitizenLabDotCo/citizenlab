--- conflicted
+++ resolved
@@ -85,14 +85,12 @@
     id: 'app.containers.Admin.projects.all.new.Projects.Filters.ParticipationStates.past',
     defaultMessage: 'Past',
   },
-<<<<<<< HEAD
   projectStartDate: {
     id: 'app.containers.Admin.projects.all.new.Projects.Filters.Dates.projectStartDate',
     defaultMessage: 'Project start date',
-=======
+  },
   folders: {
     id: 'app.containers.Admin.projects.all.new.Projects.Filters.Folders.folders',
     defaultMessage: 'Folders',
->>>>>>> 9b704d33
   },
 });