import React from 'react';

import { Box } from '@citizenlab/cl2-component-library';

import { useIntl } from 'utils/cl-intl';

import Manager from '../../_shared/Manager';
import Search from '../../_shared/Search';
import Status from '../../_shared/Status';
import { useParam, setParam } from '../utils';

import Dates from './Dates';
import Folders from './Folders';
import messages from './messages';
import ParticipationMethods from './ParticipationMethods';
import ParticipationStates from './ParticipationStates';
import Sort from './Sort';

const Filters = () => {
  const { formatMessage } = useIntl();
  const managerIds = useParam('managers') ?? [];
  const statuses = useParam('status') ?? [];
  const participationStates = useParam('participation_states') ?? [];
  const searchValue = useParam('search');
<<<<<<< HEAD
  const folderIdsParam = useParam('folder_ids');
  const folderIds = Array.isArray(folderIdsParam) ? folderIdsParam : [];
=======
  const participationMethods = useParam('participation_methods') ?? [];
>>>>>>> ffba67e6

  return (
    <Box
      display="flex"
      flexDirection="row"
      justifyContent="space-between"
      alignItems="center"
    >
      <Box display="flex" alignItems="center" w="100%">
        <Box width="100%" mr="12px" minWidth="300px">
          <Sort />
        </Box>
        <Manager
          managerIds={managerIds}
          onChange={(value) => {
            setParam('managers', value);
          }}
        />
        <Status
          mr="0px"
          values={statuses}
          onChange={(publicationStatuses) => {
            setParam('status', publicationStatuses);
          }}
        />
<<<<<<< HEAD
        <Folders
          folderIds={folderIds}
          onChange={(value) => setParam('folder_ids', value)}
        />
        <ParticipationStates
          mr="8px"
          participationStates={participationStates}
          onChange={(value) => {
            setParam('participation_states', value);
          }}
        />
        <Dates />
=======
        <Box width="100%">
          <ParticipationStates
            participationStates={participationStates}
            onChange={(value) => {
              setParam('participation_states', value);
            }}
          />
        </Box>
        <Box mr="8px" width="200%">
          <ParticipationMethods
            participationMethods={participationMethods}
            onChange={(value) => {
              setParam('participation_methods', value);
            }}
          />
        </Box>
        <Box width="100%" mr="12px">
          <Dates />
        </Box>
>>>>>>> ffba67e6
      </Box>
      <Search
        value={searchValue}
        placeholder={formatMessage(messages.search)}
        onChange={(search) => {
          setParam('search', search);
        }}
      />
    </Box>
  );
};

export default Filters;<|MERGE_RESOLUTION|>--- conflicted
+++ resolved
@@ -22,12 +22,9 @@
   const statuses = useParam('status') ?? [];
   const participationStates = useParam('participation_states') ?? [];
   const searchValue = useParam('search');
-<<<<<<< HEAD
   const folderIdsParam = useParam('folder_ids');
   const folderIds = Array.isArray(folderIdsParam) ? folderIdsParam : [];
-=======
   const participationMethods = useParam('participation_methods') ?? [];
->>>>>>> ffba67e6
 
   return (
     <Box
@@ -53,20 +50,10 @@
             setParam('status', publicationStatuses);
           }}
         />
-<<<<<<< HEAD
         <Folders
           folderIds={folderIds}
           onChange={(value) => setParam('folder_ids', value)}
         />
-        <ParticipationStates
-          mr="8px"
-          participationStates={participationStates}
-          onChange={(value) => {
-            setParam('participation_states', value);
-          }}
-        />
-        <Dates />
-=======
         <Box width="100%">
           <ParticipationStates
             participationStates={participationStates}
@@ -86,7 +73,6 @@
         <Box width="100%" mr="12px">
           <Dates />
         </Box>
->>>>>>> ffba67e6
       </Box>
       <Search
         value={searchValue}
