--- conflicted
+++ resolved
@@ -22,12 +22,9 @@
   const statuses = useParam('status') ?? [];
   const participationStates = useParam('participation_states') ?? [];
   const searchValue = useParam('search');
-<<<<<<< HEAD
   const folderIdsParam = useParam('folder_ids');
   const folderIds = Array.isArray(folderIdsParam) ? folderIdsParam : [];
-=======
   const participationMethods = useParam('participation_methods') ?? [];
->>>>>>> dd295f19
 
   return (
     <Box
@@ -53,20 +50,10 @@
             setParam('status', publicationStatuses);
           }}
         />
-<<<<<<< HEAD
         <Folders
           folderIds={folderIds}
           onChange={(value) => setParam('folder_ids', value)}
         />
-        <ParticipationStates
-          mr="8px"
-          participationStates={participationStates}
-          onChange={(value) => {
-            setParam('participation_states', value);
-          }}
-        />
-        <Dates />
-=======
         <Box>
           <ParticipationStates
             participationStates={participationStates}
@@ -86,7 +73,6 @@
         <Box mr="12px">
           <Dates />
         </Box>
->>>>>>> dd295f19
       </Box>
       <Search
         value={searchValue}
