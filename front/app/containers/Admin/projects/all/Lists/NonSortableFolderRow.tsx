import React, { useState } from 'react';
import { isNilOrError } from 'utils/helperUtils';

// style
import useAdminPublications from 'api/admin_publications/useAdminPublications';
import ProjectFolderRow from '../../projectFolders/components/ProjectFolderRow';
import { PublicationStatus } from 'api/projects/types';
import { Row } from 'components/admin/ResourceList';
import useAuthUser from 'api/me/useAuthUser';
import FolderChildProjects from './FolderChildProjects';
import { IAdminPublicationData } from 'api/admin_publications/types';

export interface Props {
  id: string;
  isLastItem: boolean;
  publication: IAdminPublicationData;
}

const publicationStatuses: PublicationStatus[] = [
  'draft',
  'published',
  'archived',
];

const NonSortableFolderRow = ({ id, isLastItem, publication }: Props) => {
<<<<<<< HEAD
  const authUser = useAuthUser();

  const { data } = useAdminPublications({
=======
  const { data: authUser } = useAuthUser();
  const { list: folderChildAdminPublications } = useAdminPublications({
>>>>>>> 0e85952f
    childrenOfId: publication.relationships.publication.data.id,
    publicationStatusFilter: publicationStatuses,
  });

  const folderChildAdminPublications = data?.pages
    .map((page) => page.data)
    .flat();

  const [folderOpen, setFolderOpen] = useState(true);

  if (isNilOrError(authUser)) {
    return null;
  }

  const hasProjects =
    !isNilOrError(folderChildAdminPublications) &&
    folderChildAdminPublications.length > 0;

  const toggleFolder = () => {
    setFolderOpen((folderOpen) => !folderOpen);
  };
  const showBottomBorder = isLastItem && !folderOpen;

  return (
    <>
      <Row id={id} isLastItem={showBottomBorder}>
        <ProjectFolderRow
          publication={publication}
          toggleFolder={toggleFolder}
          isFolderOpen={folderOpen}
          hasProjects={hasProjects}
        />
      </Row>
      {hasProjects && folderOpen && (
        <FolderChildProjects
          folderChildAdminPublications={folderChildAdminPublications}
        />
      )}
    </>
  );
};

export default NonSortableFolderRow;<|MERGE_RESOLUTION|>--- conflicted
+++ resolved
@@ -23,14 +23,9 @@
 ];
 
 const NonSortableFolderRow = ({ id, isLastItem, publication }: Props) => {
-<<<<<<< HEAD
-  const authUser = useAuthUser();
+  const { data: authUser } = useAuthUser();
 
   const { data } = useAdminPublications({
-=======
-  const { data: authUser } = useAuthUser();
-  const { list: folderChildAdminPublications } = useAdminPublications({
->>>>>>> 0e85952f
     childrenOfId: publication.relationships.publication.data.id,
     publicationStatusFilter: publicationStatuses,
   });
