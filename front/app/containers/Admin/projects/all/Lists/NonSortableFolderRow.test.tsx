import React from 'react';
import NonSortableFolderRow, { Props } from './NonSortableFolderRow';
import { render, screen } from 'utils/testUtils/rtl';

import { IUserData } from 'api/users/types';
import { IAdminPublicationData } from 'api/admin_publications/types';

const folderId = 'folderId';
const folderPublication: IAdminPublicationData = {
  id: '1',
  type: 'admin_publication',
  attributes: {
    ordering: 0,
    depth: 0,
    publication_status: 'published',
    visible_children_count: 0,
    publication_title_multiloc: {},
    publication_description_multiloc: {},
    publication_description_preview_multiloc: {},
    publication_slug: 'folder_1',
  },
  relationships: {
    children: { data: [] },
    parent: {},
    publication: {
      data: {
        id: folderId,
        type: 'folder',
      },
    },
  },
};

const projectId = 'projectId';
const mockFolderChildAdminPublicationsList: IAdminPublicationData[] = [
  {
    id: '2',
    type: 'admin_publication',
    attributes: {
      ordering: 0,
      depth: 0,
      publication_status: 'published',
      visible_children_count: 0,
      publication_title_multiloc: {},
      publication_description_multiloc: {},
      publication_description_preview_multiloc: {},
      publication_slug: 'project_1',
    },
    relationships: {
      children: { data: [] },
      parent: {
        data: {
          type: 'folder',
          id: folderPublication.id,
        },
      },
      publication: {
        data: {
          id: projectId,
          type: 'project',
        },
      },
    },
  },
];

const mockUserData: IUserData = {
  id: 'userId',
  type: 'user',
  attributes: {
    first_name: 'Stewie',
    last_name: 'McKenzie',
    locale: 'en',
    slug: 'stewie-mckenzie',
    highest_role: 'admin',
    bio_multiloc: {},
    roles: [{ type: 'admin' }],
    registration_completed_at: '',
    created_at: '',
    updated_at: '',
    unread_notifications: 0,
    invite_status: null,
    confirmation_required: false,
  },
};
<<<<<<< HEAD
jest.mock('hooks/useAuthUser', () => {
  return () => mockUserData;
});

const mockFolderChildAdminPublications = {
  hasNextPage: false,
  isLoadingInitial: false,
  isFetchingNextPage: false,
  data: { pages: [{ data: mockFolderChildAdminPublicationsList }] },
};
=======
jest.mock('api/me/useAuthUser', () => () => ({ data: { data: mockUserData } }));
>>>>>>> 0e85952f
// Needed to render folder with project inside
jest.mock('api/admin_publications/useAdminPublications', () => {
  return () => mockFolderChildAdminPublications;
});

const props: Props = {
  publication: folderPublication,
  isLastItem: true,
  id: 'SortableFolderRowId',
};

describe('NonSortableFolderRow', () => {
  it('renders the project row inside', () => {
    render(<NonSortableFolderRow {...props} />);

    const projectRows = screen.getAllByTestId('projectRow');
    expect(projectRows.length).toEqual(1);
  });
});<|MERGE_RESOLUTION|>--- conflicted
+++ resolved
@@ -83,10 +83,8 @@
     confirmation_required: false,
   },
 };
-<<<<<<< HEAD
-jest.mock('hooks/useAuthUser', () => {
-  return () => mockUserData;
-});
+
+jest.mock('api/me/useAuthUser', () => () => ({ data: { data: mockUserData } }));
 
 const mockFolderChildAdminPublications = {
   hasNextPage: false,
@@ -94,9 +92,7 @@
   isFetchingNextPage: false,
   data: { pages: [{ data: mockFolderChildAdminPublicationsList }] },
 };
-=======
-jest.mock('api/me/useAuthUser', () => () => ({ data: { data: mockUserData } }));
->>>>>>> 0e85952f
+
 // Needed to render folder with project inside
 jest.mock('api/admin_publications/useAdminPublications', () => {
   return () => mockFolderChildAdminPublications;
