--- conflicted
+++ resolved
@@ -14,11 +14,7 @@
 // resources
 import useProjectById from 'api/projects/useProjectById';
 import usePhases from 'api/phases/usePhases';
-<<<<<<< HEAD
-import Analysis from './Analysis';
-=======
 import AnalysisBanner from './AnalysisBanner';
->>>>>>> ebd14955
 
 const StyledDiv = styled.div`
   margin-bottom: 30px;
@@ -52,11 +48,7 @@
         </SectionDescription>
       </StyledDiv>
 
-<<<<<<< HEAD
-      <Analysis />
-=======
       <AnalysisBanner />
->>>>>>> ebd14955
       {project && (
         <PostManager
           type="ProjectIdeas"
