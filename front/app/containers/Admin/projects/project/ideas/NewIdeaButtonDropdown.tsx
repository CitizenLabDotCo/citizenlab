--- conflicted
+++ resolved
@@ -82,11 +82,7 @@
         role="button"
         alignItems="center"
       >
-<<<<<<< HEAD
-        <Icon fill="white" name="idea" marginY="auto" />
-=======
         <Icon fill="white" marginRight="8px" name="idea" marginY="auto" />
->>>>>>> 02f513bc
         <Text
           mt="0"
           mb="0"
