--- conflicted
+++ resolved
@@ -32,16 +32,12 @@
   IParticipationContextConfig,
 } from '../participationContext';
 import FileUploader from 'components/UI/FileUploader';
-<<<<<<< HEAD
-import { Text, Checkbox } from '@citizenlab/cl2-component-library';
-=======
 import {
   Text,
   Checkbox,
   Box,
   IconTooltip,
 } from '@citizenlab/cl2-component-library';
->>>>>>> 759df332
 import Warning from 'components/UI/Warning';
 
 // i18n
@@ -64,11 +60,7 @@
 import { stringifyCampaignFields } from 'containers/Admin/messaging/AutomatedEmails/utils';
 import { CampaignData } from 'containers/Admin/messaging/AutomatedEmails/types';
 import { CampaignName } from 'api/campaigns/types';
-<<<<<<< HEAD
-import { getMinAllowedPhaseDate } from './utils';
-=======
 import { getExcludedDates } from './utils';
->>>>>>> 759df332
 
 type SubmitStateType = 'disabled' | 'enabled' | 'error' | 'success';
 
@@ -121,10 +113,7 @@
   const localize = useLocalize();
   const { formatMessage } = useIntl();
   const [hasEndDate, setHasEndDate] = useState<boolean>(false);
-<<<<<<< HEAD
-=======
   const [disableNoEndDate, setDisableNoEndDate] = useState<boolean>(false);
->>>>>>> 759df332
 
   useEffect(() => {
     setHasEndDate(phase?.data.attributes.end_at ? true : false);
@@ -180,8 +169,6 @@
       end_at: endDate ? endDate.locale('en').format('YYYY-MM-DD') : '',
     });
     setHasEndDate(!!endDate);
-<<<<<<< HEAD
-=======
 
     if (startDate) {
       const hasPhaseWithLaterStartDate = phases.data.some((iteratedPhase) => {
@@ -197,7 +184,6 @@
         setHasEndDate(true);
       }
     }
->>>>>>> 759df332
   };
 
   const handlePhaseFileOnAdd = (newFile: UploadFile) => {
@@ -395,14 +381,10 @@
 
   const startDate = getStartDate();
   const endDate = phaseAttrs.end_at ? moment(phaseAttrs.end_at) : null;
-<<<<<<< HEAD
-  const minDate = getMinAllowedPhaseDate(phases, phase);
-=======
   const phasesWithOutCurrentPhase = phases.data.filter(
     (iteratedPhase) => iteratedPhase.id !== phase?.data.id
   );
   const excludeDates = getExcludedDates(phasesWithOutCurrentPhase);
->>>>>>> 759df332
 
   const handleCampaignEnabledOnChange = (campaign: CampaignData) => {
     setSubmitState('enabled');
@@ -460,21 +442,14 @@
               onDatesChange={handleDateUpdate}
               startDatePlaceholderText={formatMessage(messages.startDate)}
               endDatePlaceholderText={formatMessage(messages.endDate)}
-<<<<<<< HEAD
-              minDate={minDate}
-=======
               excludeDates={excludeDates}
->>>>>>> 759df332
             />
             <Error apiErrors={errors && errors.start_at} />
             <Error apiErrors={errors && errors.end_at} />
             <Checkbox
               checked={!hasEndDate}
               onChange={setNoEndDate}
-<<<<<<< HEAD
-=======
               disabled={disableNoEndDate}
->>>>>>> 759df332
               size="21px"
               label={
                 <Text>
