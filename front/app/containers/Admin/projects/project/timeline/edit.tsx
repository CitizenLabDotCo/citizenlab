// Libraries
import React, { FormEvent, useEffect, useState } from 'react';
import moment, { Moment } from 'moment';
import { get, isEmpty } from 'lodash-es';
import clHistory from 'utils/cl-router/history';

// Services
<<<<<<< HEAD
import {
  phaseFilesStream,
  addPhaseFile,
  deletePhaseFile,
} from 'services/phaseFiles';
=======
import { IPhaseFiles } from 'api/phase_files/types';
import {
  updatePhase,
  addPhase,
  IUpdatedPhaseProperties,
} from 'services/phases';
>>>>>>> 0f7088b9
import eventEmitter from 'utils/eventEmitter';

// Components
import { Label } from '@citizenlab/cl2-component-library';
import InputMultilocWithLocaleSwitcher from 'components/UI/InputMultilocWithLocaleSwitcher';
import QuillMultilocWithLocaleSwitcher from 'components/UI/QuillEditor/QuillMultilocWithLocaleSwitcher';
import Error from 'components/UI/Error';
import DateRangePicker from 'components/admin/DateRangePicker';
import SubmitWrapper from 'components/admin/SubmitWrapper';
import { Section, SectionTitle, SectionField } from 'components/admin/Section';
import ParticipationContext, {
  IParticipationContextConfig,
} from '../participationContext';
import FileUploader from 'components/UI/FileUploader';

// i18n
import { FormattedMessage } from 'utils/cl-intl';
import messages from './messages';

// Styling
import styled from 'styled-components';

// Typings
import { CLErrors, UploadFile, Multiloc } from 'typings';

// Resources
import { FileType } from 'components/UI/FileUploader/FileDisplay';
import { useParams } from 'react-router-dom';
import usePhases from 'api/phases/usePhases';
import usePhase from 'api/phases/usePhase';
import useAddPhase from 'api/phases/useAddPhase';
import useUpdatePhase from 'api/phases/useUpdatePhase';
import { IPhaseData, IUpdatedPhaseProperties } from 'api/phases/types';

import { isNilOrError } from 'utils/helperUtils';
<<<<<<< HEAD
=======
import usePhase, { TPhase } from 'hooks/usePhase';
import useAddPhaseFile from 'api/phase_files/useAddPhaseFile';
import useDeletePhaseFile from 'api/phase_files/useDeletePhaseFile';
import usePhaseFiles from 'api/phase_files/usePhaseFiles';
>>>>>>> 0f7088b9

const PhaseForm = styled.form``;
type SubmitStateType = 'disabled' | 'enabled' | 'error' | 'success';

const convertToFileType = (phaseFiles: IPhaseFiles | undefined) => {
  if (phaseFiles) {
    const convertedFiles: FileType[] = [];
    phaseFiles.data.map((phaseFile) => {
      convertedFiles.push({
        id: phaseFile.id,
        url: phaseFile.attributes.file.url,
        name: phaseFile.attributes.name,
        size: phaseFile.attributes.size,
        remote: true,
      });
    });
    return convertedFiles;
  }
  return [];
};

const AdminProjectTimelineEdit = () => {
  const { mutateAsync: addPhaseFile } = useAddPhaseFile();
  const { mutateAsync: deletePhaseFile } = useDeletePhaseFile();
  const { projectId, id: phaseId } = useParams() as {
    projectId: string;
    id: string;
  };
<<<<<<< HEAD
  const { data: phase } = usePhase(phaseId || null);
  const { data: phases } = usePhases(projectId);
  const { mutate: addPhase } = useAddPhase();
  const { mutate: updatePhase } = useUpdatePhase();
  const [errors, setErrors] = useState<CLErrors | null>(null);
=======
  const { data: phaseFiles } = usePhaseFiles(phaseId);
  const phase = usePhase(phaseId || null);
  const phases = usePhases(projectId);
  const [errors, setErrors] = useState<{
    [fieldName: string]: CLError[];
  } | null>(null);
>>>>>>> 0f7088b9
  const [processing, setProcessing] = useState<boolean>(false);
  const [inStatePhaseFiles, setInStatePhaseFiles] = useState<FileType[]>(
    convertToFileType(phaseFiles)
  );
  const [phaseFilesToRemove, setPhaseFilesToRemove] = useState<FileType[]>([]);
  const [submitState, setSubmitState] = useState<SubmitStateType>('disabled');
  const [attributeDiff, setAttributeDiff] = useState<IUpdatedPhaseProperties>(
    {}
  );
  const [redirectAfterSave, setRedirectAfterSave] = useState<boolean>(false);

  useEffect(() => {
    if (phaseFiles) {
      setInStatePhaseFiles(convertToFileType(phaseFiles));
    }
  }, [phaseFiles]);

  const handleTitleMultilocOnChange = (title_multiloc: Multiloc) => {
    setSubmitState('enabled');
    setAttributeDiff({
      ...attributeDiff,
      title_multiloc,
    });
  };

  const handleEditorOnChange = (description_multiloc: Multiloc) => {
    setSubmitState('enabled');
    setAttributeDiff({
      ...attributeDiff,
      description_multiloc,
    });
  };

  const handleDateUpdate = ({
    startDate,
    endDate,
  }: {
    startDate: Moment;
    endDate: Moment;
  }) => {
    setSubmitState('enabled');
    setAttributeDiff({
      ...attributeDiff,
      start_at: startDate ? startDate.locale('en').format('YYYY-MM-DD') : '',
      end_at: endDate ? endDate.locale('en').format('YYYY-MM-DD') : '',
    });
  };

  const handlePhaseFileOnAdd = (newFile: UploadFile) => {
    const modifiedNewFile = {
      name: newFile.name || newFile.filename,
      size: newFile.size,
      remote: false,
      base64: newFile.base64,
    };

    const isDuplicate = inStatePhaseFiles.some((file) => {
      if (file.base64 && newFile.base64) {
        return file.base64 === newFile.base64;
      }
      return file.name === newFile.name;
    });

    setInStatePhaseFiles(
      isDuplicate
        ? inStatePhaseFiles
        : [...(inStatePhaseFiles || []), modifiedNewFile]
    );
    setSubmitState(isDuplicate ? submitState : 'enabled');
  };

  const handlePhaseFileOnRemove = (fileToRemove: FileType) => {
    setInStatePhaseFiles(
      inStatePhaseFiles.filter((file) => file.name !== fileToRemove.name)
    );
    setPhaseFilesToRemove([...(phaseFilesToRemove || []), fileToRemove]);
    setSubmitState('enabled');
  };

  const handleOnSubmit = async (event: FormEvent<any>) => {
    event.preventDefault();
    eventEmitter.emit('getParticipationContext');
  };

  const getAttributeDiff = (
    participationContextConfig: IParticipationContextConfig
  ) => {
    return {
      ...attributeDiff,
      ...participationContextConfig,
    };
  };

  const handleParticipationContextOnChange = (
    participationContextConfig: IParticipationContextConfig
  ) => {
    setSubmitState('enabled');
    setAttributeDiff(getAttributeDiff(participationContextConfig));
  };

  const handleParticipationContextOnSubmit = (
    participationContextConfig: IParticipationContextConfig
  ) => {
    const attributeDiff = getAttributeDiff(participationContextConfig);
    save(projectId, phase?.data, attributeDiff);
  };

  const handleError = (error: CLErrors) => {
    setErrors(get(error.data, 'json.errors', null));
    setProcessing(false);
    setSubmitState('error');
  };

  const handleSaveResponse = (response) => {
    const phaseResponse = response.data;
    const phaseId = phaseResponse.id;
    const filesToAddPromises = inStatePhaseFiles
      .filter((file): file is UploadFile => !file.remote)
      .map((file) => addPhaseFile(phaseId, file.base64, file.name));
    const filesToRemovePromises = phaseFilesToRemove
      .filter((file) => file.remote)
      .map((file) => deletePhaseFile(phaseId, file.id as string));

    Promise.all([
      ...filesToAddPromises,
      ...filesToRemovePromises,
    ] as Promise<any>[]).then(() => {
      setPhaseFilesToRemove([]);
      setProcessing(false);
      setErrors(null);
      setSubmitState('success');

      if (redirectAfterSave) {
        clHistory.push(`/admin/projects/${projectId}/timeline/`);
      }
    });
  };

  const save = async (
    projectId: string | null,
    phase: IPhaseData | undefined,
    attributeDiff: IUpdatedPhaseProperties
  ) => {
    if (!isEmpty(attributeDiff) && !processing) {
<<<<<<< HEAD
      setProcessing(true);
      if (!isEmpty(attributeDiff)) {
        if (phase) {
          setRedirectAfterSave(false);
          updatePhase(
            { phaseId: phase.id, ...attributeDiff },
            {
              onSuccess: handleSaveResponse,
              onError: handleError,
            }
          );
          setAttributeDiff({});
        } else if (projectId) {
          setRedirectAfterSave(true);
          addPhase(
            { projectId, ...attributeDiff },
            {
              onSuccess: handleSaveResponse,
              onError: handleError,
            }
          );
=======
      try {
        let phaseResponse: TPhase;
        phaseResponse = phase;
        let redirect = false;
        setProcessing(true);
        if (!isEmpty(attributeDiff)) {
          if (!isNilOrError(phase)) {
            phaseResponse = (await updatePhase(phase.id, attributeDiff)).data;
            setAttributeDiff({});
          } else if (projectId) {
            phaseResponse = (await addPhase(projectId, attributeDiff)).data;
            redirect = true;
          }
        }

        if (!isNilOrError(phaseResponse)) {
          const phaseId = phaseResponse.id;
          const filesToAddPromises = inStatePhaseFiles
            .filter((file): file is UploadFile => !file.remote)
            .map((file) =>
              addPhaseFile({ phaseId, base64: file.base64, name: file.name })
            );
          const filesToRemovePromises = phaseFilesToRemove
            .filter((file) => file.remote)
            .map((file) =>
              deletePhaseFile({ phaseId, fileId: file.id as string })
            );

          await Promise.all([
            ...filesToAddPromises,
            ...filesToRemovePromises,
          ] as Promise<any>[]);
        }

        setPhaseFilesToRemove([]);
        setProcessing(false);
        setErrors(null);
        setSubmitState('success');

        if (redirect) {
          clHistory.push(`/admin/projects/${projectId}/timeline/`);
>>>>>>> 0f7088b9
        }
      }
    }
  };

  const quillMultilocLabel = (
    <FormattedMessage {...messages.descriptionLabel} />
  );

  const getStartDate = () => {
    const phaseAttrs = phase
      ? { ...phase.data.attributes, ...attributeDiff }
      : { ...attributeDiff };
    let startDate: Moment | null = null;

    // If this is a new phase
    if (!phase) {
      const previousPhase =
        !isNilOrError(phases) && phases[phases.data.length - 1];
      const previousPhaseEndDate = previousPhase
        ? moment(previousPhase.attributes.end_at)
        : null;

      // And there's a previous phase (end date) and the phase hasn't been picked/changed
      if (previousPhaseEndDate && !phaseAttrs.start_at) {
        // Make startDate the previousEndDate + 1 day
        startDate = previousPhaseEndDate.add(1, 'day');
        // However, if there's been a manual change to this start date
      } else if (phaseAttrs.start_at) {
        // Take this date as the start date
        startDate = moment(phaseAttrs.start_at);
      }
      // Otherwise, there is no date yet and it should remain 'null'

      // else there is already a phase (which means we're in the edit form)
      // and we take it from the attrs
    } else {
      if (phaseAttrs.start_at) {
        startDate = moment(phaseAttrs.start_at);
      }
    }

    return startDate;
  };

  const phaseAttrs = phase
    ? { ...phase.data.attributes, ...attributeDiff }
    : { ...attributeDiff };
  const startDate = getStartDate();
  const endDate = phaseAttrs.end_at ? moment(phaseAttrs.end_at) : null;

  return (
    <>
      <SectionTitle>
        {phase && <FormattedMessage {...messages.editPhaseTitle} />}
        {!phase && <FormattedMessage {...messages.newPhaseTitle} />}
      </SectionTitle>

      <PhaseForm onSubmit={handleOnSubmit}>
        <Section>
          <SectionField>
            <InputMultilocWithLocaleSwitcher
              id="title"
              label={<FormattedMessage {...messages.titleLabel} />}
              type="text"
              valueMultiloc={phaseAttrs.title_multiloc}
              onChange={handleTitleMultilocOnChange}
            />
            <Error apiErrors={errors && errors.title_multiloc} />
          </SectionField>
          <SectionField>
            {/* TODO: After ParticipationContext refactor, it doesn't refetch phase service anymore
            This caused a bug where phase data was not being used after fetching. This is a temporary fix.
            ParticipationContext needs to be refactored to functional component. */}
            {phase && (
              <ParticipationContext
                phase={phase}
                onSubmit={handleParticipationContextOnSubmit}
                onChange={handleParticipationContextOnChange}
                apiErrors={errors}
              />
            )}
            {!phase && (
              <ParticipationContext
                phase={undefined}
                onSubmit={handleParticipationContextOnSubmit}
                onChange={handleParticipationContextOnChange}
                apiErrors={errors}
              />
            )}
          </SectionField>
          <SectionField>
            <Label>
              <FormattedMessage {...messages.datesLabel} />
            </Label>
            <DateRangePicker
              startDateId={'startDate'}
              endDateId={'endDate'}
              startDate={startDate}
              endDate={endDate}
              onDatesChange={handleDateUpdate}
            />
            <Error apiErrors={errors && errors.start_at} />
            <Error apiErrors={errors && errors.end_at} />
          </SectionField>

          <SectionField className="fullWidth">
            <QuillMultilocWithLocaleSwitcher
              id="description"
              label={quillMultilocLabel}
              valueMultiloc={phaseAttrs.description_multiloc}
              onChange={handleEditorOnChange}
              withCTAButton
            />
            <Error apiErrors={errors && errors.description_multiloc} />
          </SectionField>

          <SectionField>
            <FileUploader
              id="project-timeline-edit-form-file-uploader"
              onFileAdd={handlePhaseFileOnAdd}
              onFileRemove={handlePhaseFileOnRemove}
              files={inStatePhaseFiles}
              apiErrors={errors}
            />
          </SectionField>

          {errors && errors.project && (
            <SectionField>
              <Error apiErrors={errors.project} />
            </SectionField>
          )}
          {errors && errors.base && (
            <SectionField>
              <Error apiErrors={errors.base} />
            </SectionField>
          )}
        </Section>

        <SubmitWrapper
          loading={processing}
          status={submitState}
          messages={{
            buttonSave: messages.saveLabel,
            buttonSuccess: messages.saveSuccessLabel,
            messageError: messages.saveErrorMessage,
            messageSuccess: messages.saveSuccessMessage,
          }}
        />
      </PhaseForm>
    </>
  );
};

export default AdminProjectTimelineEdit;<|MERGE_RESOLUTION|>--- conflicted
+++ resolved
@@ -5,20 +5,7 @@
 import clHistory from 'utils/cl-router/history';
 
 // Services
-<<<<<<< HEAD
-import {
-  phaseFilesStream,
-  addPhaseFile,
-  deletePhaseFile,
-} from 'services/phaseFiles';
-=======
 import { IPhaseFiles } from 'api/phase_files/types';
-import {
-  updatePhase,
-  addPhase,
-  IUpdatedPhaseProperties,
-} from 'services/phases';
->>>>>>> 0f7088b9
 import eventEmitter from 'utils/eventEmitter';
 
 // Components
@@ -54,13 +41,9 @@
 import { IPhaseData, IUpdatedPhaseProperties } from 'api/phases/types';
 
 import { isNilOrError } from 'utils/helperUtils';
-<<<<<<< HEAD
-=======
-import usePhase, { TPhase } from 'hooks/usePhase';
 import useAddPhaseFile from 'api/phase_files/useAddPhaseFile';
 import useDeletePhaseFile from 'api/phase_files/useDeletePhaseFile';
 import usePhaseFiles from 'api/phase_files/usePhaseFiles';
->>>>>>> 0f7088b9
 
 const PhaseForm = styled.form``;
 type SubmitStateType = 'disabled' | 'enabled' | 'error' | 'success';
@@ -89,20 +72,12 @@
     projectId: string;
     id: string;
   };
-<<<<<<< HEAD
+  const { data: phaseFiles } = usePhaseFiles(phaseId);  
   const { data: phase } = usePhase(phaseId || null);
   const { data: phases } = usePhases(projectId);
   const { mutate: addPhase } = useAddPhase();
   const { mutate: updatePhase } = useUpdatePhase();
   const [errors, setErrors] = useState<CLErrors | null>(null);
-=======
-  const { data: phaseFiles } = usePhaseFiles(phaseId);
-  const phase = usePhase(phaseId || null);
-  const phases = usePhases(projectId);
-  const [errors, setErrors] = useState<{
-    [fieldName: string]: CLError[];
-  } | null>(null);
->>>>>>> 0f7088b9
   const [processing, setProcessing] = useState<boolean>(false);
   const [inStatePhaseFiles, setInStatePhaseFiles] = useState<FileType[]>(
     convertToFileType(phaseFiles)
@@ -221,15 +196,19 @@
     const phaseId = phaseResponse.id;
     const filesToAddPromises = inStatePhaseFiles
       .filter((file): file is UploadFile => !file.remote)
-      .map((file) => addPhaseFile(phaseId, file.base64, file.name));
+      .map((file) =>
+        addPhaseFile({ phaseId, base64: file.base64, name: file.name })
+      );
     const filesToRemovePromises = phaseFilesToRemove
       .filter((file) => file.remote)
-      .map((file) => deletePhaseFile(phaseId, file.id as string));
+      .map((file) =>
+        deletePhaseFile({ phaseId, fileId: file.id as string })
+      );
 
     Promise.all([
       ...filesToAddPromises,
       ...filesToRemovePromises,
-    ] as Promise<any>[]).then(() => {
+    ]).then(() => {
       setPhaseFilesToRemove([]);
       setProcessing(false);
       setErrors(null);
@@ -247,7 +226,6 @@
     attributeDiff: IUpdatedPhaseProperties
   ) => {
     if (!isEmpty(attributeDiff) && !processing) {
-<<<<<<< HEAD
       setProcessing(true);
       if (!isEmpty(attributeDiff)) {
         if (phase) {
@@ -269,49 +247,6 @@
               onError: handleError,
             }
           );
-=======
-      try {
-        let phaseResponse: TPhase;
-        phaseResponse = phase;
-        let redirect = false;
-        setProcessing(true);
-        if (!isEmpty(attributeDiff)) {
-          if (!isNilOrError(phase)) {
-            phaseResponse = (await updatePhase(phase.id, attributeDiff)).data;
-            setAttributeDiff({});
-          } else if (projectId) {
-            phaseResponse = (await addPhase(projectId, attributeDiff)).data;
-            redirect = true;
-          }
-        }
-
-        if (!isNilOrError(phaseResponse)) {
-          const phaseId = phaseResponse.id;
-          const filesToAddPromises = inStatePhaseFiles
-            .filter((file): file is UploadFile => !file.remote)
-            .map((file) =>
-              addPhaseFile({ phaseId, base64: file.base64, name: file.name })
-            );
-          const filesToRemovePromises = phaseFilesToRemove
-            .filter((file) => file.remote)
-            .map((file) =>
-              deletePhaseFile({ phaseId, fileId: file.id as string })
-            );
-
-          await Promise.all([
-            ...filesToAddPromises,
-            ...filesToRemovePromises,
-          ] as Promise<any>[]);
-        }
-
-        setPhaseFilesToRemove([]);
-        setProcessing(false);
-        setErrors(null);
-        setSubmitState('success');
-
-        if (redirect) {
-          clHistory.push(`/admin/projects/${projectId}/timeline/`);
->>>>>>> 0f7088b9
         }
       }
     }
