--- conflicted
+++ resolved
@@ -90,11 +90,7 @@
   const { mutateAsync: deletePhaseFile } = useDeletePhaseFile();
   const { projectId, phaseId } = useParams() as {
     projectId: string;
-<<<<<<< HEAD
     phaseId?: string;
-=======
-    id: string | null;
->>>>>>> ff6436bd
   };
   const { data: phaseFiles } = usePhaseFiles(phaseId || null);
   const { data: phaseData } = usePhase(phaseId || null);
