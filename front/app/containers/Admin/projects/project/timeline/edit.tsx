// Libraries
import React, { FormEvent, useEffect, useState } from 'react';
import { Subscription, combineLatest, of } from 'rxjs';
import { switchMap } from 'rxjs/operators';
import moment, { Moment } from 'moment';
import { get, isEmpty } from 'lodash-es';
import clHistory from 'utils/cl-router/history';

// Services
import {
  phaseFilesStream,
  addPhaseFile,
  deletePhaseFile,
} from 'services/phaseFiles';
import eventEmitter from 'utils/eventEmitter';

// Components
import { Label } from '@citizenlab/cl2-component-library';
import InputMultilocWithLocaleSwitcher from 'components/UI/InputMultilocWithLocaleSwitcher';
import QuillMultilocWithLocaleSwitcher from 'components/UI/QuillEditor/QuillMultilocWithLocaleSwitcher';
import Error from 'components/UI/Error';
import DateRangePicker from 'components/admin/DateRangePicker';
import SubmitWrapper from 'components/admin/SubmitWrapper';
import { Section, SectionTitle, SectionField } from 'components/admin/Section';
import ParticipationContext, {
  IParticipationContextConfig,
} from '../participationContext';
import FileUploader from 'components/UI/FileUploader';

// i18n
import { FormattedMessage } from 'utils/cl-intl';
import messages from './messages';

// Styling
import styled from 'styled-components';

// Typings
import { CLErrors, UploadFile, Multiloc } from 'typings';

// Resources
import { FileType } from 'components/UI/FileUploader/FileDisplay';
import { useParams } from 'react-router-dom';
import usePhases from 'api/phases/usePhases';
import usePhase from 'api/phases/usePhase';
import useAddPhase from 'api/phases/useAddPhase';
import useUpdatePhase from 'api/phases/useUpdatePhase';
import { IPhaseData, IUpdatedPhaseProperties } from 'api/phases/types';

import { isNilOrError } from 'utils/helperUtils';

const PhaseForm = styled.form``;
type SubmitStateType = 'disabled' | 'enabled' | 'error' | 'success';

const AdminProjectTimelineEdit = () => {
  const { projectId, id: phaseId } = useParams() as {
    projectId: string;
    id?: string;
  };
  const { data: phase } = usePhase(phaseId || null);
  const { data: phases } = usePhases(projectId);
  const { mutate: addPhase } = useAddPhase();
  const { mutate: updatePhase } = useUpdatePhase();
  const [errors, setErrors] = useState<CLErrors | null>(null);
  const [processing, setProcessing] = useState<boolean>(false);
  const [inStatePhaseFiles, setInStatePhaseFiles] = useState<FileType[]>([]);
  const [phaseFilesToRemove, setPhaseFilesToRemove] = useState<FileType[]>([]);
  const [submitState, setSubmitState] = useState<SubmitStateType>('disabled');
  const [attributeDiff, setAttributeDiff] = useState<IUpdatedPhaseProperties>(
    {}
  );
  const [redirectAfterSave, setRedirectAfterSave] = useState<boolean>(false);

  useEffect(() => {
    if (phaseId) {
      const subscriptions: Subscription[] = [
        phaseFilesStream(phaseId)
          .observable.pipe(
            switchMap((phaseFiles) => {
              if (phaseFiles && phaseFiles.data && phaseFiles.data.length > 0) {
                return combineLatest(
                  phaseFiles.data.map((phaseFile) => {
                    const {
                      id,
                      attributes: {
                        name,
                        size,
                        file: { url },
                      },
                    } = phaseFile;

                    return of({
                      id,
                      url,
                      name,
                      size,
                      remote: true,
                    });
                  })
                );
              }
              return of([]);
            })
          )
          .subscribe((phaseFiles) => {
            setInStatePhaseFiles(phaseFiles as FileType[]);
          }),
      ];

      return () => {
        subscriptions.forEach((subscription) => subscription.unsubscribe());
      };
    }
    return;
  }, [phaseId, projectId]);

  const handleTitleMultilocOnChange = (title_multiloc: Multiloc) => {
    setSubmitState('enabled');
    setAttributeDiff({
      ...attributeDiff,
      title_multiloc,
    });
  };

  const handleEditorOnChange = (description_multiloc: Multiloc) => {
    setSubmitState('enabled');
    setAttributeDiff({
      ...attributeDiff,
      description_multiloc,
    });
  };

  const handleDateUpdate = ({
    startDate,
    endDate,
  }: {
    startDate: Moment;
    endDate: Moment;
  }) => {
    setSubmitState('enabled');
    setAttributeDiff({
      ...attributeDiff,
      start_at: startDate ? startDate.locale('en').format('YYYY-MM-DD') : '',
      end_at: endDate ? endDate.locale('en').format('YYYY-MM-DD') : '',
    });
  };

  const handlePhaseFileOnAdd = (newFile: UploadFile) => {
    const modifiedNewFile = {
      name: newFile.name || newFile.filename,
      size: newFile.size,
      remote: false,
      base64: newFile.base64,
    };

    const isDuplicate = inStatePhaseFiles.some((file) => {
      if (file.base64 && newFile.base64) {
        return file.base64 === newFile.base64;
      }
      return file.name === newFile.name;
    });

    setInStatePhaseFiles(
      isDuplicate
        ? inStatePhaseFiles
        : [...(inStatePhaseFiles || []), modifiedNewFile]
    );
    setSubmitState(isDuplicate ? submitState : 'enabled');
  };

  const handlePhaseFileOnRemove = (fileToRemove: FileType) => {
    setInStatePhaseFiles(
      inStatePhaseFiles.filter((file) => file.name !== fileToRemove.name)
    );
    setPhaseFilesToRemove([...(phaseFilesToRemove || []), fileToRemove]);
    setSubmitState('enabled');
  };

  const handleOnSubmit = async (event: FormEvent<any>) => {
    event.preventDefault();
    eventEmitter.emit('getParticipationContext');
  };

  const getAttributeDiff = (
    participationContextConfig: IParticipationContextConfig
  ) => {
    return {
      ...attributeDiff,
      ...participationContextConfig,
    };
  };

  const handleParticipationContextOnChange = (
    participationContextConfig: IParticipationContextConfig
  ) => {
    setSubmitState('enabled');
    setAttributeDiff(getAttributeDiff(participationContextConfig));
  };

  const handleParticipationContextOnSubmit = (
    participationContextConfig: IParticipationContextConfig
  ) => {
    const attributeDiff = getAttributeDiff(participationContextConfig);
    save(projectId, phase?.data, attributeDiff);
  };

  const handleError = (error: CLErrors) => {
    setErrors(get(error.data, 'json.errors', null));
    setProcessing(false);
    setSubmitState('error');
  };

  const handleSaveResponse = (response) => {
    const phaseResponse = response.data;
    const phaseId = phaseResponse.id;
    const filesToAddPromises = inStatePhaseFiles
      .filter((file): file is UploadFile => !file.remote)
      .map((file) => addPhaseFile(phaseId, file.base64, file.name));
    const filesToRemovePromises = phaseFilesToRemove
      .filter((file) => file.remote)
      .map((file) => deletePhaseFile(phaseId, file.id as string));

    Promise.all([
      ...filesToAddPromises,
      ...filesToRemovePromises,
    ] as Promise<any>[]).then(() => {
      setPhaseFilesToRemove([]);
      setProcessing(false);
      setErrors(null);
      setSubmitState('success');

      if (redirectAfterSave) {
        clHistory.push(`/admin/projects/${projectId}/timeline/`);
      }
    });
  };

  const save = async (
    projectId: string | null,
    phase: IPhaseData | undefined,
    attributeDiff: IUpdatedPhaseProperties
  ) => {
    if (!isEmpty(attributeDiff) && !processing) {
      setProcessing(true);
      if (!isEmpty(attributeDiff)) {
        if (phase) {
          setRedirectAfterSave(false);
          updatePhase(
            { phaseId: phase.id, ...attributeDiff },
            {
              onSuccess: handleSaveResponse,
              onError: handleError,
            }
          );
          setAttributeDiff({});
        } else if (projectId) {
          setRedirectAfterSave(true);
          addPhase(
            { projectId, ...attributeDiff },
            {
              onSuccess: handleSaveResponse,
              onError: handleError,
            }
          );
        }
      }
    }
  };

  const quillMultilocLabel = (
    <FormattedMessage {...messages.descriptionLabel} />
  );

  const getStartDate = () => {
    const phaseAttrs = phase
      ? { ...phase.data.attributes, ...attributeDiff }
      : { ...attributeDiff };
    let startDate: Moment | null = null;

    // If this is a new phase
    if (!phase) {
      const previousPhase =
        !isNilOrError(phases) && phases[phases.data.length - 1];
      const previousPhaseEndDate = previousPhase
        ? moment(previousPhase.attributes.end_at)
        : null;

      // And there's a previous phase (end date) and the phase hasn't been picked/changed
      if (previousPhaseEndDate && !phaseAttrs.start_at) {
        // Make startDate the previousEndDate + 1 day
        startDate = previousPhaseEndDate.add(1, 'day');
        // However, if there's been a manual change to this start date
      } else if (phaseAttrs.start_at) {
        // Take this date as the start date
        startDate = moment(phaseAttrs.start_at);
      }
      // Otherwise, there is no date yet and it should remain 'null'

      // else there is already a phase (which means we're in the edit form)
      // and we take it from the attrs
    } else {
      if (phaseAttrs.start_at) {
        startDate = moment(phaseAttrs.start_at);
      }
    }

    return startDate;
  };

  const phaseAttrs = phase
    ? { ...phase.data.attributes, ...attributeDiff }
    : { ...attributeDiff };
  const startDate = getStartDate();
  const endDate = phaseAttrs.end_at ? moment(phaseAttrs.end_at) : null;

  return (
    <>
      <SectionTitle>
        {phase && <FormattedMessage {...messages.editPhaseTitle} />}
        {!phase && <FormattedMessage {...messages.newPhaseTitle} />}
      </SectionTitle>

      <PhaseForm onSubmit={handleOnSubmit}>
        <Section>
          <SectionField>
            <InputMultilocWithLocaleSwitcher
              id="title"
              label={<FormattedMessage {...messages.titleLabel} />}
              type="text"
              valueMultiloc={phaseAttrs.title_multiloc}
              onChange={handleTitleMultilocOnChange}
            />
            <Error apiErrors={errors && errors.title_multiloc} />
          </SectionField>
          <SectionField>
<<<<<<< HEAD
            <ParticipationContext
              phase={phase}
              onSubmit={handleParticipationContextOnSubmit}
              onChange={handleParticipationContextOnChange}
              apiErrors={errors}
            />
=======
            {/* TODO: After ParticipationContext refactor, it doesn't refetch phase service anymore
            This caused a bug where phase data was not being used after fetching. This is a temporary fix.
            ParticipationContext needs to be refactored to functional component. */}
            {!isNilOrError(phase) && (
              <ParticipationContext
                phase={{ data: phase }}
                onSubmit={handleParticipationContextOnSubmit}
                onChange={handleParticipationContextOnChange}
                apiErrors={errors}
              />
            )}
            {!phase && (
              <ParticipationContext
                phase={undefined}
                onSubmit={handleParticipationContextOnSubmit}
                onChange={handleParticipationContextOnChange}
                apiErrors={errors}
              />
            )}
>>>>>>> c5d178ff
          </SectionField>
          <SectionField>
            <Label>
              <FormattedMessage {...messages.datesLabel} />
            </Label>
            <DateRangePicker
              startDateId={'startDate'}
              endDateId={'endDate'}
              startDate={startDate}
              endDate={endDate}
              onDatesChange={handleDateUpdate}
            />
            <Error apiErrors={errors && errors.start_at} />
            <Error apiErrors={errors && errors.end_at} />
          </SectionField>

          <SectionField className="fullWidth">
            <QuillMultilocWithLocaleSwitcher
              id="description"
              label={quillMultilocLabel}
              valueMultiloc={phaseAttrs.description_multiloc}
              onChange={handleEditorOnChange}
              withCTAButton
            />
            <Error apiErrors={errors && errors.description_multiloc} />
          </SectionField>

          <SectionField>
            <FileUploader
              id="project-timeline-edit-form-file-uploader"
              onFileAdd={handlePhaseFileOnAdd}
              onFileRemove={handlePhaseFileOnRemove}
              files={inStatePhaseFiles}
              apiErrors={errors}
            />
          </SectionField>

          {errors && errors.project && (
            <SectionField>
              <Error apiErrors={errors.project} />
            </SectionField>
          )}
          {errors && errors.base && (
            <SectionField>
              <Error apiErrors={errors.base} />
            </SectionField>
          )}
        </Section>

        <SubmitWrapper
          loading={processing}
          status={submitState}
          messages={{
            buttonSave: messages.saveLabel,
            buttonSuccess: messages.saveSuccessLabel,
            messageError: messages.saveErrorMessage,
            messageSuccess: messages.saveSuccessMessage,
          }}
        />
      </PhaseForm>
    </>
  );
};

export default AdminProjectTimelineEdit;<|MERGE_RESOLUTION|>--- conflicted
+++ resolved
@@ -332,20 +332,12 @@
             <Error apiErrors={errors && errors.title_multiloc} />
           </SectionField>
           <SectionField>
-<<<<<<< HEAD
-            <ParticipationContext
-              phase={phase}
-              onSubmit={handleParticipationContextOnSubmit}
-              onChange={handleParticipationContextOnChange}
-              apiErrors={errors}
-            />
-=======
             {/* TODO: After ParticipationContext refactor, it doesn't refetch phase service anymore
             This caused a bug where phase data was not being used after fetching. This is a temporary fix.
             ParticipationContext needs to be refactored to functional component. */}
-            {!isNilOrError(phase) && (
+            {phase && (
               <ParticipationContext
-                phase={{ data: phase }}
+                phase={phase}
                 onSubmit={handleParticipationContextOnSubmit}
                 onChange={handleParticipationContextOnChange}
                 apiErrors={errors}
@@ -359,7 +351,6 @@
                 apiErrors={errors}
               />
             )}
->>>>>>> c5d178ff
           </SectionField>
           <SectionField>
             <Label>
