// Libraries
import React, { FormEvent, useEffect, useState } from 'react';
import { Subscription, combineLatest, of } from 'rxjs';
import { switchMap } from 'rxjs/operators';
import moment, { Moment } from 'moment';
import { get, isEmpty } from 'lodash-es';
import clHistory from 'utils/cl-router/history';

// Services
import { phaseFilesStream } from 'services/phaseFiles';
import {
  updatePhase,
  addPhase,
  IUpdatedPhaseProperties,
} from 'services/phases';
import eventEmitter from 'utils/eventEmitter';

// Components
import { Label } from '@citizenlab/cl2-component-library';
import InputMultilocWithLocaleSwitcher from 'components/UI/InputMultilocWithLocaleSwitcher';
import QuillMultilocWithLocaleSwitcher from 'components/UI/QuillEditor/QuillMultilocWithLocaleSwitcher';
import Error from 'components/UI/Error';
import DateRangePicker from 'components/admin/DateRangePicker';
import SubmitWrapper from 'components/admin/SubmitWrapper';
import { Section, SectionTitle, SectionField } from 'components/admin/Section';
import ParticipationContext, {
  IParticipationContextConfig,
} from '../participationContext';
import FileUploader from 'components/UI/FileUploader';

// i18n
import { FormattedMessage } from 'utils/cl-intl';
import messages from './messages';

// Styling
import styled from 'styled-components';

// Typings
import { CLError, UploadFile, Multiloc } from 'typings';

// Resources
import { FileType } from 'components/UI/FileUploader/FileDisplay';
import { useParams } from 'react-router-dom';
import usePhases from 'hooks/usePhases';
import { isNilOrError } from 'utils/helperUtils';
import usePhase, { TPhase } from 'hooks/usePhase';
import useAddPhaseFile from 'api/phase_files/useAddPhaseFile';
import useDeletePhaseFile from 'api/phase_files/useDeletePhaseFile';
import usePhaseFiles from 'api/phase_files/usePhaseFiles';

const PhaseForm = styled.form``;
type SubmitStateType = 'disabled' | 'enabled' | 'error' | 'success';

const AdminProjectTimelineEdit = () => {
  const { mutateAsync: addPhaseFile } = useAddPhaseFile();
  const { mutateAsync: deletePhaseFile } = useDeletePhaseFile();
  const { projectId, id: phaseId } = useParams() as {
    projectId: string;
    id: string;
  };
  const { data: phaseFiles } = usePhaseFiles(phaseId);
  const phase = usePhase(phaseId || null);
  const phases = usePhases(projectId);
  const [errors, setErrors] = useState<{
    [fieldName: string]: CLError[];
  } | null>(null);
  const [processing, setProcessing] = useState<boolean>(false);
  const [inStatePhaseFiles, setInStatePhaseFiles] = useState<FileType[]>([]);
  const [phaseFilesToRemove, setPhaseFilesToRemove] = useState<FileType[]>([]);
  const [submitState, setSubmitState] = useState<SubmitStateType>('disabled');
  const [attributeDiff, setAttributeDiff] = useState<IUpdatedPhaseProperties>(
    {}
  );

<<<<<<< HEAD
  console.log({ phaseFiles });

  const params$ = new BehaviorSubject<IParams | null>(null);

=======
>>>>>>> fdbd557d
  useEffect(() => {
    if (phaseId) {
      const subscriptions: Subscription[] = [
        phaseFilesStream(phaseId)
          .observable.pipe(
            switchMap((phaseFiles) => {
              if (phaseFiles && phaseFiles.data && phaseFiles.data.length > 0) {
                return combineLatest(
                  phaseFiles.data.map((phaseFile) => {
                    const {
                      id,
                      attributes: {
                        name,
                        size,
                        file: { url },
                      },
                    } = phaseFile;

                    return of({
                      id,
                      url,
                      name,
                      size,
                      remote: true,
                    });
                  })
                );
              }
              return of([]);
            })
          )
          .subscribe((phaseFiles) => {
            setInStatePhaseFiles(phaseFiles as FileType[]);
          }),
      ];

      return () => {
        subscriptions.forEach((subscription) => subscription.unsubscribe());
      };
    }
    return;
  }, [phaseId, projectId]);

  const handleTitleMultilocOnChange = (title_multiloc: Multiloc) => {
    setSubmitState('enabled');
    setAttributeDiff({
      ...attributeDiff,
      title_multiloc,
    });
  };

  const handleEditorOnChange = (description_multiloc: Multiloc) => {
    setSubmitState('enabled');
    setAttributeDiff({
      ...attributeDiff,
      description_multiloc,
    });
  };

  const handleDateUpdate = ({
    startDate,
    endDate,
  }: {
    startDate: Moment;
    endDate: Moment;
  }) => {
    setSubmitState('enabled');
    setAttributeDiff({
      ...attributeDiff,
      start_at: startDate ? startDate.locale('en').format('YYYY-MM-DD') : '',
      end_at: endDate ? endDate.locale('en').format('YYYY-MM-DD') : '',
    });
  };

  const handlePhaseFileOnAdd = (newFile: UploadFile) => {
    const modifiedNewFile = {
      name: newFile.name || newFile.filename,
      size: newFile.size,
      remote: false,
      base64: newFile.base64,
    };

    const isDuplicate = inStatePhaseFiles.some((file) => {
      if (file.base64 && newFile.base64) {
        return file.base64 === newFile.base64;
      }
      return file.name === newFile.name;
    });

    setInStatePhaseFiles(
      isDuplicate
        ? inStatePhaseFiles
        : [...(inStatePhaseFiles || []), modifiedNewFile]
    );
    setSubmitState(isDuplicate ? submitState : 'enabled');
  };

  const handlePhaseFileOnRemove = (fileToRemove: FileType) => {
    setInStatePhaseFiles(
      inStatePhaseFiles.filter((file) => file.name !== fileToRemove.name)
    );
    setPhaseFilesToRemove([...(phaseFilesToRemove || []), fileToRemove]);
    setSubmitState('enabled');
  };

  const handleOnSubmit = async (event: FormEvent<any>) => {
    event.preventDefault();
    eventEmitter.emit('getParticipationContext');
  };

  const getAttributeDiff = (
    participationContextConfig: IParticipationContextConfig
  ) => {
    return {
      ...attributeDiff,
      ...participationContextConfig,
    };
  };

  const handleParticipationContextOnChange = (
    participationContextConfig: IParticipationContextConfig
  ) => {
    setSubmitState('enabled');
    setAttributeDiff(getAttributeDiff(participationContextConfig));
  };

  const handleParticipationContextOnSubmit = (
    participationContextConfig: IParticipationContextConfig
  ) => {
    const attributeDiff = getAttributeDiff(participationContextConfig);
    save(projectId, phase, attributeDiff);
  };

  const save = async (
    projectId: string | null,
    phase: TPhase | null,
    attributeDiff: IUpdatedPhaseProperties
  ) => {
    if (!isEmpty(attributeDiff) && !processing) {
      try {
        let phaseResponse: TPhase;
        phaseResponse = phase;
        let redirect = false;
        setProcessing(true);
        if (!isEmpty(attributeDiff)) {
          if (!isNilOrError(phase)) {
            phaseResponse = (await updatePhase(phase.id, attributeDiff)).data;
            setAttributeDiff({});
          } else if (projectId) {
            phaseResponse = (await addPhase(projectId, attributeDiff)).data;
            redirect = true;
          }
        }

        if (!isNilOrError(phaseResponse)) {
          const phaseId = phaseResponse.id;
          const filesToAddPromises = inStatePhaseFiles
            .filter((file): file is UploadFile => !file.remote)
            .map((file) =>
              addPhaseFile({ phaseId, base64: file.base64, name: file.name })
            );
          const filesToRemovePromises = phaseFilesToRemove
            .filter((file) => file.remote)
            .map((file) =>
              deletePhaseFile({ phaseId, fileId: file.id as string })
            );

          await Promise.all([
            ...filesToAddPromises,
            ...filesToRemovePromises,
          ] as Promise<any>[]);
        }

        setPhaseFilesToRemove([]);
        setProcessing(false);
        setErrors(null);
        setSubmitState('success');

        if (redirect) {
          clHistory.push(`/admin/projects/${projectId}/timeline/`);
        }
      } catch (errors) {
        setErrors(get(errors, 'json.errors', null));
        setProcessing(false);
        setSubmitState('error');
      }
    }
  };

  const quillMultilocLabel = (
    <FormattedMessage {...messages.descriptionLabel} />
  );

  const getStartDate = () => {
    const phaseAttrs = !isNilOrError(phase)
      ? { ...phase.attributes, ...attributeDiff }
      : { ...attributeDiff };
    let startDate: Moment | null = null;

    // If this is a new phase
    if (!phase) {
      const previousPhase = !isNilOrError(phases) && phases[phases.length - 1];
      const previousPhaseEndDate = previousPhase
        ? moment(previousPhase.attributes.end_at)
        : null;

      // And there's a previous phase (end date) and the phase hasn't been picked/changed
      if (previousPhaseEndDate && !phaseAttrs.start_at) {
        // Make startDate the previousEndDate + 1 day
        startDate = previousPhaseEndDate.add(1, 'day');
        // However, if there's been a manual change to this start date
      } else if (phaseAttrs.start_at) {
        // Take this date as the start date
        startDate = moment(phaseAttrs.start_at);
      }
      // Otherwise, there is no date yet and it should remain 'null'

      // else there is already a phase (which means we're in the edit form)
      // and we take it from the attrs
    } else {
      if (phaseAttrs.start_at) {
        startDate = moment(phaseAttrs.start_at);
      }
    }

    return startDate;
  };

  const phaseAttrs = !isNilOrError(phase)
    ? { ...phase.attributes, ...attributeDiff }
    : { ...attributeDiff };
  const startDate = getStartDate();
  const endDate = phaseAttrs.end_at ? moment(phaseAttrs.end_at) : null;

  return (
    <>
      <SectionTitle>
        {phase && <FormattedMessage {...messages.editPhaseTitle} />}
        {!phase && <FormattedMessage {...messages.newPhaseTitle} />}
      </SectionTitle>

      <PhaseForm onSubmit={handleOnSubmit}>
        <Section>
          <SectionField>
            <InputMultilocWithLocaleSwitcher
              id="title"
              label={<FormattedMessage {...messages.titleLabel} />}
              type="text"
              valueMultiloc={phaseAttrs.title_multiloc}
              onChange={handleTitleMultilocOnChange}
            />
            <Error apiErrors={errors && errors.title_multiloc} />
          </SectionField>
          <SectionField>
<<<<<<< HEAD
            {!isNilOrError(phase) && (
              <ParticipationContext
                phase={{ data: phase }}
                onSubmit={handleParticipationContextOnSubmit}
                onChange={handleParticipationContextOnChange}
                apiErrors={errors}
              />
            )}
=======
            <ParticipationContext
              phase={!isNilOrError(phase) ? { data: phase } : undefined}
              onSubmit={handleParticipationContextOnSubmit}
              onChange={handleParticipationContextOnChange}
              apiErrors={errors}
            />
>>>>>>> fdbd557d
          </SectionField>
          <SectionField>
            <Label>
              <FormattedMessage {...messages.datesLabel} />
            </Label>
            <DateRangePicker
              startDateId={'startDate'}
              endDateId={'endDate'}
              startDate={startDate}
              endDate={endDate}
              onDatesChange={handleDateUpdate}
            />
            <Error apiErrors={errors && errors.start_at} />
            <Error apiErrors={errors && errors.end_at} />
          </SectionField>

          <SectionField className="fullWidth">
            <QuillMultilocWithLocaleSwitcher
              id="description"
              label={quillMultilocLabel}
              valueMultiloc={phaseAttrs.description_multiloc}
              onChange={handleEditorOnChange}
              withCTAButton
            />
            <Error apiErrors={errors && errors.description_multiloc} />
          </SectionField>

          <SectionField>
            <FileUploader
              id="project-timeline-edit-form-file-uploader"
              onFileAdd={handlePhaseFileOnAdd}
              onFileRemove={handlePhaseFileOnRemove}
              files={inStatePhaseFiles}
              apiErrors={errors}
            />
          </SectionField>

          {errors && errors.project && (
            <SectionField>
              <Error apiErrors={errors.project} />
            </SectionField>
          )}
          {errors && errors.base && (
            <SectionField>
              <Error apiErrors={errors.base} />
            </SectionField>
          )}
        </Section>

        <SubmitWrapper
          loading={processing}
          status={submitState}
          messages={{
            buttonSave: messages.saveLabel,
            buttonSuccess: messages.saveSuccessLabel,
            messageError: messages.saveErrorMessage,
            messageSuccess: messages.saveSuccessMessage,
          }}
        />
      </PhaseForm>
    </>
  );
};

export default AdminProjectTimelineEdit;<|MERGE_RESOLUTION|>--- conflicted
+++ resolved
@@ -72,13 +72,6 @@
     {}
   );
 
-<<<<<<< HEAD
-  console.log({ phaseFiles });
-
-  const params$ = new BehaviorSubject<IParams | null>(null);
-
-=======
->>>>>>> fdbd557d
   useEffect(() => {
     if (phaseId) {
       const subscriptions: Subscription[] = [
@@ -333,23 +326,12 @@
             <Error apiErrors={errors && errors.title_multiloc} />
           </SectionField>
           <SectionField>
-<<<<<<< HEAD
-            {!isNilOrError(phase) && (
-              <ParticipationContext
-                phase={{ data: phase }}
-                onSubmit={handleParticipationContextOnSubmit}
-                onChange={handleParticipationContextOnChange}
-                apiErrors={errors}
-              />
-            )}
-=======
             <ParticipationContext
               phase={!isNilOrError(phase) ? { data: phase } : undefined}
               onSubmit={handleParticipationContextOnSubmit}
               onChange={handleParticipationContextOnChange}
               apiErrors={errors}
             />
->>>>>>> fdbd557d
           </SectionField>
           <SectionField>
             <Label>
