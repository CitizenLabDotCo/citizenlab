--- conflicted
+++ resolved
@@ -133,8 +133,7 @@
               {/* TODO: distinguish copies between surveys and inputs */}
               <FormattedMessage {...buttonMessages.downloadInputForm} />
             </Button>
-<<<<<<< HEAD
-          </Box>
+          </UpsellTooltip>{' '}
           <UpsellTooltip disabled={inputImporterAllowed}>
             <Button
               buttonStyle="secondary-outlined"
@@ -145,17 +144,6 @@
               <FormattedMessage {...buttonMessages.downloadExcelTemplate} />
             </Button>
           </UpsellTooltip>
-=======
-          </UpsellTooltip>
-          <Button
-            mr="8px"
-            buttonStyle="secondary-outlined"
-            icon="download"
-            onClick={downloadExampleXlsxFile}
-          >
-            <FormattedMessage {...buttonMessages.downloadExcelTemplate} />
-          </Button>
->>>>>>> 43b639c1
         </Box>
       </Box>
       <PDFExportModal
