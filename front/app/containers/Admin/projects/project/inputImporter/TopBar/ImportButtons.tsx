--- conflicted
+++ resolved
@@ -9,10 +9,6 @@
 
 import useFeatureFlag from 'hooks/useFeatureFlag';
 
-<<<<<<< HEAD
-import NewBadge from 'components/UI/NewBadge';
-=======
->>>>>>> 43b639c1
 import UpsellTooltip from 'components/UpsellTooltip';
 
 import { FormattedMessage } from 'utils/cl-intl';
@@ -51,41 +47,28 @@
         onClickOutside={() => setDropdownOpened(false)}
         content={
           <>
-<<<<<<< HEAD
             <UpsellTooltip
               disabled={inputImporterAllowed}
-=======
-            <DropdownListItem onClick={onClickExcelImport}>
-              <FormattedMessage {...messages.importExcelFile} />
-            </DropdownListItem>
-            <UpsellTooltip
-              disabled={printedFormsAllowed}
->>>>>>> 43b639c1
               // Needed to ensure DropdownListItem takes up the full width of the dropdown
               width="100%"
             >
               <DropdownListItem
-<<<<<<< HEAD
                 onClick={onClickExcelImport}
                 disabled={!inputImporterAllowed}
               >
                 <FormattedMessage {...messages.importExcelFile} />
               </DropdownListItem>
             </UpsellTooltip>
-            {printedFormsEnabled && (
-              <DropdownListItem onClick={onClickPDFImport}>
-                <Box mr="12px" alignSelf="center">
-                  <FormattedMessage {...messages.importPDFFile} />
-                </Box>
-                <Box alignSelf="center">
-                  <NewBadge />
-                </Box>
-=======
+            <UpsellTooltip
+              disabled={printedFormsAllowed}
+              // Needed to ensure DropdownListItem takes up the full width of the dropdown
+              width="100%"
+            >
+              <DropdownListItem
                 onClick={onClickPDFImport}
                 disabled={!printedFormsAllowed}
               >
                 <FormattedMessage {...messages.importPDFFile} />
->>>>>>> 43b639c1
               </DropdownListItem>
             </UpsellTooltip>
           </>
