import React, { memo, useRef, useMemo, useCallback } from 'react';

// components
import EsriMap from 'components/EsriMap';
import Graphic from '@arcgis/core/Graphic';
import Point from '@arcgis/core/geometry/Point';
import MapView from '@arcgis/core/views/MapView';

// utils
import { getMapPinSymbol } from 'components/EsriMap/utils';

// types
import { SubmitState } from '../edit';

// hooks
import { useTheme } from 'styled-components';

export interface Props {
  mapHeight?: string;
  setSubmitState?: (state: SubmitState) => void;
  position?: GeoJSON.Point | null;
  setLocationPoint?: (locationPoint: GeoJSON.Point) => void;
}

const EventMap = memo<Props>(
  ({ position, mapHeight, setLocationPoint, setSubmitState }: Props) => {
    const theme = useTheme();
    const locationPoint = useRef<GeoJSON.Point | null>(position || null);

<<<<<<< HEAD
    // Create point graphic for event location
    const pointGraphic = new Graphic({
      geometry: new Point({
        longitude: locationPoint?.current?.coordinates[0],
        latitude: locationPoint?.current?.coordinates[1],
      }),
      symbol: getMapPinSymbol({ color: theme.colors.tenantPrimary }),
    });

    const onClick = (event: any, mapView: MapView) => {
      // Update the locationPoint ref
      locationPoint.current = {
        type: 'Point',
        coordinates: [event.mapPoint.longitude, event.mapPoint.latitude],
      };

      // Create a graphic and add the point and symbol to it
      const graphic = new Graphic({
=======
    const graphics = useMemo(() => {
      // Create point graphic for event location
      const pointGraphic = new Graphic({
>>>>>>> 3687ce92
        geometry: new Point({
          longitude: locationPoint?.current?.coordinates[0],
          latitude: locationPoint?.current?.coordinates[1],
        }),
        symbol: getMapPinSymbol({ color: theme.colors.tenantPrimary }),
      });

      return [pointGraphic];
    }, [theme.colors.tenantPrimary]);

    const onClick = useCallback(
      (event: any, mapView: MapView) => {
        // Update the locationPoint ref
        locationPoint.current = {
          type: 'Point',
          coordinates: [event.mapPoint.longitude, event.mapPoint.latitude],
        };

        // Create a graphic and add the point and symbol to it
        const graphic = new Graphic({
          geometry: new Point({
            longitude: locationPoint.current.coordinates[0],
            latitude: locationPoint.current.coordinates[1],
          }),
          symbol: getMapPinSymbol(theme.colors.tenantPrimary),
        });

        // Add a pin to the clicked location and delete the old one
        mapView.graphics.removeAll();
        mapView.graphics.add(graphic);

        // Update the locationPoint and submitState in the parent form component
        setSubmitState?.('enabled');

        setLocationPoint?.({
          type: 'Point',
          coordinates: [event.mapPoint.longitude, event.mapPoint.latitude],
        });
      },
      [setLocationPoint, setSubmitState, theme.colors.tenantPrimary]
    );

    return (
      <EsriMap
        initialData={{
          center: position,
          zoom: 18,
        }}
        onClick={onClick}
        graphics={graphics}
        height={mapHeight}
      />
    );
  }
);

export default EventMap;<|MERGE_RESOLUTION|>--- conflicted
+++ resolved
@@ -27,30 +27,9 @@
     const theme = useTheme();
     const locationPoint = useRef<GeoJSON.Point | null>(position || null);
 
-<<<<<<< HEAD
-    // Create point graphic for event location
-    const pointGraphic = new Graphic({
-      geometry: new Point({
-        longitude: locationPoint?.current?.coordinates[0],
-        latitude: locationPoint?.current?.coordinates[1],
-      }),
-      symbol: getMapPinSymbol({ color: theme.colors.tenantPrimary }),
-    });
-
-    const onClick = (event: any, mapView: MapView) => {
-      // Update the locationPoint ref
-      locationPoint.current = {
-        type: 'Point',
-        coordinates: [event.mapPoint.longitude, event.mapPoint.latitude],
-      };
-
-      // Create a graphic and add the point and symbol to it
-      const graphic = new Graphic({
-=======
     const graphics = useMemo(() => {
       // Create point graphic for event location
       const pointGraphic = new Graphic({
->>>>>>> 3687ce92
         geometry: new Point({
           longitude: locationPoint?.current?.coordinates[0],
           latitude: locationPoint?.current?.coordinates[1],
@@ -75,7 +54,7 @@
             longitude: locationPoint.current.coordinates[0],
             latitude: locationPoint.current.coordinates[1],
           }),
-          symbol: getMapPinSymbol(theme.colors.tenantPrimary),
+          symbol: getMapPinSymbol({ color: theme.colors.tenantPrimary }),
         });
 
         // Add a pin to the clicked location and delete the old one
