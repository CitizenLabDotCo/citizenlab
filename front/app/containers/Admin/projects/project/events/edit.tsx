--- conflicted
+++ resolved
@@ -172,7 +172,6 @@
     });
   };
 
-<<<<<<< HEAD
   const handleOnlineLinkOnChange = async (onlineLink: string) => {
     setSubmitState('enabled');
     setAttributeDiff({
@@ -182,10 +181,7 @@
     setErrors({});
   };
 
-  const handleLocationDescriptionOnChange = async (location: string) => {
-=======
   const handleAddress1OnChange = async (location: string) => {
->>>>>>> 20074573
     setSubmitState('enabled');
     setAttributeDiff({
       ...attributeDiff,
