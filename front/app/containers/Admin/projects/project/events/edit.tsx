--- conflicted
+++ resolved
@@ -23,11 +23,8 @@
 import Map from './components/map';
 import { leafletMapClicked$ } from 'components/UI/LeafletMap/events';
 import Modal from 'components/UI/Modal';
-<<<<<<< HEAD
 import Button from 'components/UI/Button';
-=======
 import ImagesDropzone from 'components/UI/ImagesDropzone';
->>>>>>> 0b987d87
 
 // router
 import clHistory from 'utils/cl-router/history';
@@ -92,14 +89,11 @@
   const { mutate: deleteEventFile } = useDeleteEventFile();
   const { data: remoteEventFiles } = useEventFiles(id);
 
-<<<<<<< HEAD
-=======
   // event image
   const { mutate: addEventImage } = useAddEventImage();
   const { mutate: deleteEventImage } = useDeleteEventImage();
   const { data: remoteEventImage } = useEventImage(event?.data);
 
->>>>>>> 0b987d87
   // state
   const [errors, setErrors] = useState<ErrorType>({});
   const [apiErrors, setApiErrors] = useState<ApiErrorType>({});
@@ -108,13 +102,10 @@
   const [eventFiles, setEventFiles] = useState<UploadFile[]>([]);
   const [attributeDiff, setAttributeDiff] = useState<IEventProperties>({});
   const [mapModalVisible, setMapModalVisible] = useState(false);
-<<<<<<< HEAD
   const [attendanceOptionsVisible, setAttendanceOptionsVisible] = useState(
     !!event?.data.attributes.using_url
   );
-=======
   const [uploadedImage, setUploadedImage] = useState<UploadFile | null>(null);
->>>>>>> 0b987d87
   const [locationPoint, setLocationPoint] = useState<GeoJSON.Point | null>(
     event?.data?.attributes?.location_point_geojson || null
   );
@@ -471,14 +462,6 @@
       }
     }
   };
-
-<<<<<<< HEAD
-  const eventAttrs = event
-    ? { ...event?.data.attributes, ...attributeDiff }
-    : { ...attributeDiff };
-=======
-  const descriptionLabel = <FormattedMessage {...messages.descriptionLabel} />;
->>>>>>> 0b987d87
 
   if (event !== undefined && isInitialLoading) {
     return <Spinner />;
