import React, { useState, useEffect } from 'react';
import moment from 'moment';
import { isEmpty, get, isError } from 'lodash-es';

// components
import InputMultilocWithLocaleSwitcher from 'components/UI/InputMultilocWithLocaleSwitcher';
import QuillMultilocWithLocaleSwitcher from 'components/UI/QuillEditor/QuillMultilocWithLocaleSwitcher';
import ErrorComponent from 'components/UI/Error';
import DateTimePicker from 'components/admin/DateTimePicker';
import SubmitWrapper from 'components/admin/SubmitWrapper';
import { Section, SectionTitle, SectionField } from 'components/admin/Section';
import FileUploader from 'components/UI/FileUploader';
import {
  Box,
  Button,
  IconTooltip,
  Label,
  LocationInput,
  Spinner,
  Title,
} from '@citizenlab/cl2-component-library';
import Map from './components/map';
import { leafletMapClicked$ } from 'components/UI/LeafletMap/events';

// router
import clHistory from 'utils/cl-router/history';

// i18n
import { FormattedMessage, useIntl } from 'utils/cl-intl';
import messages from './messages';

// react query
import { IEvent, IEventProperties } from 'api/events/types';
import useAddEvent from 'api/events/useAddEvent';
import useUpdateEvent from 'api/events/useUpdateEvent';
import useEvent from 'api/events/useEvent';
import useLocale from 'hooks/useLocale';
import useEventFiles from 'api/event_files/useEventFiles';
import useAddEventFile from 'api/event_files/useAddEventFile';
import useDeleteEventFile from 'api/event_files/useDeleteEventFile';
import useAppConfiguration from 'api/app_configuration/useAppConfiguration';

// typings
import { Multiloc, CLError, UploadFile } from 'typings';

// utils
import { withRouter } from 'utils/cl-router/withRouter';
import { convertUrlToUploadFile } from 'utils/fileUtils';
import { isNilOrError } from 'utils/helperUtils';
import { geocode } from 'utils/locationTools';
import Modal from 'components/UI/Modal';

interface Props {
  params: Record<string, string>;
}

type SubmitState = 'disabled' | 'enabled' | 'error' | 'success';
type ErrorType =
  | Error
  | CLError[]
  | {
      [fieldName: string]: CLError[];
    };

type ApiErrorType =
  | Error
  | {
      [fieldName: string]: CLError[];
    };

const AdminProjectEventEdit = ({ params }: Props) => {
  const { formatMessage } = useIntl();
  const { mutate: addEvent } = useAddEvent();
  const { data: event, isInitialLoading } = useEvent(params.id);
  const { mutate: updateEvent } = useUpdateEvent();
  const { mutate: addEventFile } = useAddEventFile();
  const { mutate: deleteEventFile } = useDeleteEventFile();
  const { data: remoteEventFiles } = useEventFiles(params.id);
  const locale = useLocale();
  const appConfiguration = useAppConfiguration();
  const [errors, setErrors] = useState<ErrorType>({});
  const [apiErrors, setApiErrors] = useState<ApiErrorType>({});
  const [saving, setSaving] = useState<boolean>(false);
  const [submitState, setSubmitState] = useState<SubmitState>('disabled');
  const [eventFiles, setEventFiles] = useState<UploadFile[]>([]);
  const [attributeDiff, setAttributeDiff] = useState<IEventProperties>({});
  const [mapModalVisible, setMapModalVisible] = useState(false);
  const remoteLocationPoint = event?.data.attributes.location_point_geojson;
  const [locationPoint, setLocationPoint] = useState<
    GeoJSON.Point | null | undefined
  >(undefined);
  const [locationDescription, setLocationDescription] = useState('');
  const [eventFilesToRemove, setEventFilesToRemove] = useState<UploadFile[]>(
    []
  );

  useEffect(() => {
    setLocationPoint(remoteLocationPoint);
  }, [remoteLocationPoint]);

  useEffect(() => {
    const subscriptions = [
      leafletMapClicked$.subscribe(async (latLng) => {
        const selectedPoint = {
          type: 'Point',
          coordinates: [latLng.lng, latLng.lat],
        } as GeoJSON.Point;
        setSubmitState('enabled');
        setLocationPoint(selectedPoint);
      }),
    ];

    return () => {
      subscriptions.forEach((subscription) => subscription.unsubscribe());
    };
  }, []);

  useEffect(() => {
    if (locationDescription) {
      const delayDebounceFn = setTimeout(async () => {
        const point = await geocode(locationDescription);
        setLocationPoint(point);
      }, 500);

      return () => clearTimeout(delayDebounceFn);
    }
    if (locationDescription === '') {
      setLocationPoint(undefined);
    }
    return;
  }, [locationDescription, attributeDiff]);

  useEffect(() => {
    if (!isNilOrError(remoteEventFiles)) {
      (async () => {
        const files = await Promise.all(
          remoteEventFiles.data.map(
            async (file) =>
              await convertUrlToUploadFile(file.attributes.file.url, file.id)
          )
        );
        setEventFiles(files as UploadFile[]);
      })();
    }
  }, [remoteEventFiles]);

  const handleTitleMultilocOnChange = (titleMultiloc: Multiloc) => {
    setSubmitState('enabled');
    setAttributeDiff({
      ...attributeDiff,
      title_multiloc: titleMultiloc,
    });
  };

  const handleLocationMultilocOnChange = (locationMultiloc: Multiloc) => {
    setSubmitState('enabled');
    setAttributeDiff({
      ...attributeDiff,
      location_multiloc: locationMultiloc,
    });
  };

  const handleLocationDescriptionOnChange = async (location: string) => {
    setSubmitState('enabled');
    setAttributeDiff({
      ...attributeDiff,
      location_description: location,
    });
  };

  const handleDescriptionMultilocOnChange = (descriptionMultiloc: Multiloc) => {
    setSubmitState('enabled');
    setAttributeDiff({
      ...attributeDiff,
      description_multiloc: descriptionMultiloc,
    });
  };

  const handleDateTimePickerOnChange =
    (name: 'start_at' | 'end_at') => (moment: moment.Moment) => {
      if (!isInitialLoading) {
        setSubmitState('enabled');
        setAttributeDiff((previousState) => {
          return {
            ...previousState,
            [name]: moment.toISOString(),
          };
        });
        setErrors({});
      }
    };

  const handleEventFileOnAdd = (newFile: UploadFile) => {
    setSubmitState('enabled');
    setEventFiles([...eventFiles, newFile]);
  };

  const handleEventFileOnRemove = (eventFileToRemove: UploadFile) => {
    setSubmitState('enabled');
    setEventFilesToRemove([...eventFilesToRemove, eventFileToRemove]);
    setEventFiles(
      eventFiles.filter(
        (eventFile) => eventFile.base64 !== eventFileToRemove.base64
      )
    );
  };

  const handleEventFiles = async (data: IEvent) => {
    setSubmitState('success');

    if (data) {
      const { id: eventId } = data.data;
      eventFiles
        .filter((file) => !file.remote)
        .map((file) =>
          addEventFile(
            {
              eventId,
              file: file.base64,
              name: file.name,
              ordering: null,
            },
            {
              onSuccess: () => {
                setSubmitState('success');
              },
              onError: () => {
                setSubmitState('error');
              },
            }
          )
        );
      eventFilesToRemove
        .filter((file) => !!file.remote)
        .map((file) => {
          if (file.id) {
            deleteEventFile(
              { eventId, fileId: file.id },
              {
                onSuccess: () => {
                  setEventFilesToRemove(
                    eventFilesToRemove.filter((fileToRemove) => {
                      fileToRemove.id !== file.id;
                    })
                  );
                  setSubmitState('success');
                },
                onError: () => {
                  setSubmitState('error');
                },
              }
            );
          }
        });
    }
  };

  const handleOnSubmit = async (e) => {
    const locationPointChanged = locationPoint !== remoteLocationPoint;

    e.preventDefault();
    if (!isNilOrError(params.projectId)) {
      const { projectId } = params;
      try {
        setSaving(true);

        // If only files have changed
        if (isEmpty(attributeDiff) && eventFilesToRemove) {
          if (event) {
            handleEventFiles(event);
          }
        }

        // non-file input fields have changed
        if (!isEmpty(attributeDiff) || locationPointChanged) {
          // event already exists (in the state)
          if (event) {
            updateEvent(
              {
                eventId: event?.data.id,
                event: {
                  ...attributeDiff,
                  location_point_geojson: locationDescription
                    ? locationPoint
                    : null,
                },
              },
              {
                onSuccess: async (data) => {
                  setSubmitState('success');
                  handleEventFiles(data);
                },
                onError: async (errors) => {
                  setSaving(false);
                  setErrors(errors.errors);
                  setSubmitState('error');
                },
              }
            );
          } else if (projectId) {
            // event doesn't exist, create with project id
            addEvent(
              {
                projectId,
                event: attributeDiff,
              },
              {
                onSuccess: async (data) => {
                  setSubmitState('success');
                  handleEventFiles(data);
                  clHistory.push(`/admin/projects/${projectId}/events`);
                },
                onError: async (errors) => {
                  setErrors(errors.errors);
                  setSubmitState('error');
                },
              }
            );
          }
        }
        setSaving(false);
      } catch (errors) {
        if (errors?.errors) {
          setSaving(false);
          setApiErrors(errors.errors);
          setSubmitState('error');
        } else {
          setSaving(false);
          setSubmitState('error');
        }
      }
    }
  };

  const descriptionLabel = <FormattedMessage {...messages.descriptionLabel} />;

  if (locale && appConfiguration) {
    const eventAttrs = event
      ? { ...event?.data.attributes, ...attributeDiff }
      : { ...attributeDiff };

    if (event !== undefined && isInitialLoading) {
      return <Spinner />;
    }

    return (
      <>
        <SectionTitle>
          {event && <FormattedMessage {...messages.editEventTitle} />}
          {!event && <FormattedMessage {...messages.newEventTitle} />}
        </SectionTitle>

        <form className="e2e-project-event-edit" onSubmit={handleOnSubmit}>
          <Section>
            <SectionField>
              <InputMultilocWithLocaleSwitcher
                id="title"
                label={<FormattedMessage {...messages.titleLabel} />}
                type="text"
                valueMultiloc={eventAttrs.title_multiloc}
                onChange={handleTitleMultilocOnChange}
              />
              <ErrorComponent apiErrors={get(errors, 'title_multiloc')} />
            </SectionField>

            <SectionField className="fullWidth">
              <Box width="860px">
                <QuillMultilocWithLocaleSwitcher
                  id="description"
                  label={descriptionLabel}
                  valueMultiloc={eventAttrs.description_multiloc}
                  onChange={handleDescriptionMultilocOnChange}
                  withCTAButton
                />
              </Box>

              <ErrorComponent apiErrors={get(errors, 'description_multiloc')} />
            </SectionField>

            <Title
              variant="h4"
              fontWeight="bold"
              color="primary"
              style={{ fontWeight: '600' }}
            >
              {formatMessage(messages.eventDates)}
            </Title>
            <Box display="flex" gap="32px">
              <SectionField style={{ width: 'auto' }}>
                <Label>
                  <FormattedMessage {...messages.dateStartLabel} />
                </Label>
                <DateTimePicker
                  value={eventAttrs.start_at}
                  onChange={handleDateTimePickerOnChange('start_at')}
                />
                <ErrorComponent apiErrors={get(errors, 'start_at')} />
              </SectionField>

              <SectionField>
                <Label>
                  <FormattedMessage {...messages.datesEndLabel} />
                </Label>
                <DateTimePicker
                  value={eventAttrs.end_at}
                  onChange={handleDateTimePickerOnChange('end_at')}
                />
<<<<<<< HEAD

=======
>>>>>>> 67d3b6e2
                <ErrorComponent apiErrors={get(errors, 'end_at')} />
              </SectionField>
            </Box>

            <Title
              variant="h4"
              fontWeight="bold"
              color="primary"
              style={{ fontWeight: '600' }}
            >
              {formatMessage(messages.eventLocation)}
            </Title>

            <SectionField>
              <Box maxWidth="400px">
                <Box mb="8px">
                  <Label>
                    {formatMessage(messages.addressOneLabel)}
                    <IconTooltip
                      content={formatMessage(messages.addressOneTooltip)}
                    />
                  </Label>
                </Box>

                <LocationInput
                  id="event-location-picker"
                  className="e2e-event-location-input"
                  value={eventAttrs.location_description || ''}
                  onChange={(value) => {
                    handleLocationDescriptionOnChange(value);
                    setLocationDescription(value);
                  }}
                  placeholder={formatMessage(messages.searchForLocation)}
                />

                <ErrorComponent
                  apiErrors={get(errors, 'location_description')}
                />
                <Box my="20px">
                  <InputMultilocWithLocaleSwitcher
                    id="event-location"
                    label={formatMessage(messages.addressTwoLabel)}
                    type="text"
                    valueMultiloc={eventAttrs.location_multiloc}
                    onChange={handleLocationMultilocOnChange}
                    labelTooltipText={formatMessage(messages.addressTwoTooltip)}
                    placeholder={formatMessage(messages.addressTwoPlaceholder)}
                  />
                </Box>
                {locationPoint && (
                  <Box maxWidth="400px" zIndex="0">
                    <Box>
                      <Map
                        position={locationPoint}
                        projectId={params.projectId}
                        mapHeight="160px"
                        hideLegend={true}
                        singleClickEnabled={false}
                      />
                    </Box>
                    <Button
                      mt="8px"
                      icon="position"
                      buttonStyle="secondary"
                      onClick={() => {
                        setMapModalVisible(true);
                      }}
                    >
                      {formatMessage(messages.refineOnMap)}
                    </Button>
                  </Box>
                )}
              </Box>
            </SectionField>
            <Title
              variant="h4"
              fontWeight="bold"
              color="primary"
              style={{ fontWeight: '600' }}
              mt="48px"
            >
              {formatMessage(messages.additionalInformation)}
            </Title>
            <SectionField>
              <Label>
                <FormattedMessage {...messages.fileUploadLabel} />
                <IconTooltip
                  content={
                    <FormattedMessage {...messages.fileUploadLabelTooltip} />
                  }
                />
              </Label>
              <FileUploader
                id="project-events-edit-form-file-uploader"
                onFileAdd={handleEventFileOnAdd}
                onFileRemove={handleEventFileOnRemove}
                files={eventFiles}
                apiErrors={isError(apiErrors) ? undefined : apiErrors}
              />
            </SectionField>
          </Section>

          <SubmitWrapper
            loading={saving}
            status={submitState}
            messages={{
              buttonSave: messages.saveButtonLabel,
              buttonSuccess: messages.saveSuccessLabel,
              messageError: messages.saveErrorMessage,
              messageSuccess: messages.saveSuccessMessage,
            }}
          />
        </form>
        <Modal
          opened={mapModalVisible}
          close={() => {
            setMapModalVisible(false);
          }}
          className="e2e-comment-deletion-modal"
          header={formatMessage(messages.refineLocationCoordinates)}
          width={'800px'}
        >
          <Box p="16px">
            {locationPoint && (
              <Box>
                <Label>
                  <FormattedMessage {...messages.mapSelectionLabel} />
                </Label>
                <Map
                  position={locationPoint}
                  projectId={params.projectId}
                  mapHeight="400px"
                />
              </Box>
            )}
          </Box>
        </Modal>
      </>
    );
  }

  return null;
};

export default withRouter((props) => <AdminProjectEventEdit {...props} />);<|MERGE_RESOLUTION|>--- conflicted
+++ resolved
@@ -405,10 +405,6 @@
                   value={eventAttrs.end_at}
                   onChange={handleDateTimePickerOnChange('end_at')}
                 />
-<<<<<<< HEAD
-
-=======
->>>>>>> 67d3b6e2
                 <ErrorComponent apiErrors={get(errors, 'end_at')} />
               </SectionField>
             </Box>
