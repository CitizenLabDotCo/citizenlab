import React, { useState, useEffect, FormEvent, lazy } from 'react';

import {
  Box,
  IconTooltip,
  Input,
  Label,
  Spinner,
  Text,
  Title,
  Toggle,
  colors,
  stylingConsts,
} from '@citizenlab/cl2-component-library';
import { isEmpty, get, isError } from 'lodash-es';
import moment from 'moment';
import { useParams } from 'react-router-dom';
import { RouteType } from 'routes';
import { useTheme } from 'styled-components';
import { Multiloc, CLError, UploadFile } from 'typings';

import useAddEventFile from 'api/event_files/useAddEventFile';
import useDeleteEventFile from 'api/event_files/useDeleteEventFile';
import useEventFiles from 'api/event_files/useEventFiles';
import useAddEventImage from 'api/event_images/useAddEventImage';
import useDeleteEventImage from 'api/event_images/useDeleteEventImage';
import useEventImage from 'api/event_images/useEventImage';
import useUpdateEventImage from 'api/event_images/useUpdateEventImage';
import { IEvent, IEventProperties } from 'api/events/types';
import useAddEvent from 'api/events/useAddEvent';
import useEvent from 'api/events/useEvent';
import useUpdateEvent from 'api/events/useUpdateEvent';

import useContainerWidthAndHeight from 'hooks/useContainerWidthAndHeight';
import useLocale from 'hooks/useLocale';

import projectMessages from 'containers/Admin/projects/project/general/messages';

import DateTimePicker from 'components/admin/DatePickers/DateTimePicker';
import { Section, SectionTitle, SectionField } from 'components/admin/Section';
import SubmitWrapper from 'components/admin/SubmitWrapper';
import Button from 'components/UI/Button';
import ErrorComponent from 'components/UI/Error';
import FileUploader from 'components/UI/FileUploader';
import GoBackButton from 'components/UI/GoBackButton';
import ImagesDropzone from 'components/UI/ImagesDropzone';
import InputMultilocWithLocaleSwitcher from 'components/UI/InputMultilocWithLocaleSwitcher';
import LocationInput, { Option } from 'components/UI/LocationInput';
import QuillMultilocWithLocaleSwitcher from 'components/UI/QuillEditor/QuillMultilocWithLocaleSwitcher';

import { FormattedMessage, useIntl } from 'utils/cl-intl';
import clHistory from 'utils/cl-router/history';
import {
  roundToNearestMultipleOfFive,
  calculateRoundedEndDate,
} from 'utils/dateUtils';
import { convertUrlToUploadFile } from 'utils/fileUtils';
import { isNilOrError } from 'utils/helperUtils';
import { geocode } from 'utils/locationTools';
import { defaultAdminCardPadding } from 'utils/styleConstants';

import messages from './messages';

const EventMap = lazy(() => import('./components/EventMap'));

export type SubmitState = 'disabled' | 'enabled' | 'error' | 'success';
type ErrorType =
  | Error
  | CLError[]
  | {
      [fieldName: string]: CLError[];
    };

type ApiErrorType =
  | Error
  | {
      [fieldName: string]: CLError[];
    };

const AdminProjectEventEdit = () => {
  const { id, projectId } = useParams() as {
    id: string;
    projectId: string;
  };
  const { width, containerRef } = useContainerWidthAndHeight();
  const { formatMessage } = useIntl();
  const theme = useTheme();
  const locale = useLocale();

  const { mutate: addEvent } = useAddEvent();
  const { data: event, isInitialLoading } = useEvent(id);
  const { mutate: updateEvent } = useUpdateEvent();

  // event files
  const { mutate: addEventFile } = useAddEventFile();
  const { mutate: deleteEventFile } = useDeleteEventFile();
  const { data: remoteEventFiles } = useEventFiles(id);

  // event image
  const { mutate: addEventImage } = useAddEventImage();
  const { mutate: updateEventImage } = useUpdateEventImage();
  const { mutate: deleteEventImage } = useDeleteEventImage();
  const { data: remoteEventImage } = useEventImage(event?.data);

  // state
  const [errors, setErrors] = useState<ErrorType>({});
  const [apiErrors, setApiErrors] = useState<ApiErrorType>({});
  const [saving, setSaving] = useState<boolean>(false);
  const [submitState, setSubmitState] = useState<SubmitState>('disabled');
  const [eventFiles, setEventFiles] = useState<UploadFile[]>([]);

  const [attributeDiff, setAttributeDiff] = useState<IEventProperties>({});
  const [attendanceOptionsVisible, setAttendanceOptionsVisible] =
    useState(false);
  const [uploadedImage, setUploadedImage] = useState<UploadFile | null>(null);
  const [locationPoint, setLocationPoint] = useState<GeoJSON.Point | null>(
    event?.data.attributes.location_point_geojson || null
  );
  const [geocodedPoint, setGeocodedPoint] = useState<GeoJSON.Point | null>(
    null
  );
  const [eventFilesToRemove, setEventFilesToRemove] = useState<UploadFile[]>(
    []
  );
  const [successfulGeocode, setSuccessfulGeocode] = useState(false);
  const [eventImageAltText, setEventImagealtText] = useState<Multiloc | null>(
    null
  );
  const [hasAltTextChanged, setHasAltTextChanged] = useState(false);

  // Remote values
  const remotePoint = event?.data.attributes.location_point_geojson;

  const eventAttrs = event
    ? // TODO: Fix this the next time the file is edited.
      // eslint-disable-next-line @typescript-eslint/no-unnecessary-condition
      {
        ...event.data.attributes,
        ...attributeDiff,
      }
    : { ...attributeDiff };

  useEffect(() => {
    // Check that the event has loaded and only then can we be sure if we are creating a new one or using an existing one
    if (!isInitialLoading) {
      const initialRoundedStartDate = roundToNearestMultipleOfFive(new Date());
      const initialRoundedEndDate = calculateRoundedEndDate(
        initialRoundedStartDate
      );

      setAttributeDiff({
        start_at: event
          ? event.data.attributes.start_at
          : initialRoundedStartDate.toISOString(),
        end_at: event
          ? event.data.attributes.end_at
          : initialRoundedEndDate.toISOString(),
      });
    }
  }, [event, isInitialLoading]);

  // Set image value to remote image if present
  useEffect(() => {
    async function convertRemoteImage() {
      if (remoteEventImage) {
        const imageUrl = remoteEventImage.data.attributes.versions.medium;
        const altTextValue = remoteEventImage.data.attributes.alt_text_multiloc;
        if (imageUrl) {
          const imageFile = await convertUrlToUploadFile(imageUrl);
          setUploadedImage(imageFile);
          setEventImagealtText(altTextValue);
          setHasAltTextChanged(false);
        }
      }
    }
    if (remoteEventImage) {
      convertRemoteImage();
    }
  }, [remoteEventImage]);

  // If there is already a remote point, set successful geocode value to true
  useEffect(() => {
    if (!isNilOrError(remotePoint)) {
      setLocationPoint(() => remotePoint);
      setSuccessfulGeocode(true);
    }
  }, [remotePoint]);

  // If there is a custom button url, set the state accordingly
  useEffect(() => {
    if (eventAttrs.using_url) {
      setAttendanceOptionsVisible(true);
    }
  }, [eventAttrs.using_url]);

  // When address 1 is updated, geocode the location point to match
  useEffect(() => {
    if (eventAttrs.address_1 !== event?.data.attributes.address_1) {
      const delayDebounceFn = setTimeout(async () => {
        const point = eventAttrs.address_1
          ? await geocode(eventAttrs.address_1)
          : null;
        setGeocodedPoint(point);
        setLocationPoint(point);
        setSuccessfulGeocode(!!point);
      }, 500);

      return () => clearTimeout(delayDebounceFn);
    }
    setSuccessfulGeocode(false);
    return;
  }, [eventAttrs.address_1, event]);

  // Set event files to remote event files
  useEffect(() => {
    if (!isNilOrError(remoteEventFiles)) {
      (async () => {
        const files = await Promise.all(
          remoteEventFiles.data.map(
            async (file) =>
              await convertUrlToUploadFile(file.attributes.file.url, file.id)
          )
        );
        setEventFiles(files as UploadFile[]);
      })();
    }
  }, [remoteEventFiles]);

  const handleTitleMultilocOnChange = (titleMultiloc: Multiloc) => {
    setSubmitState('enabled');
    setAttributeDiff({
      ...attributeDiff,
      title_multiloc: titleMultiloc,
    });
  };

  const handleAddress2OnChange = (address2: Multiloc) => {
    setSubmitState('enabled');
    setAttributeDiff({
      ...attributeDiff,
      address_2_multiloc: address2,
    });
  };

  const handleOnlineLinkOnChange = async (onlineLink: string) => {
    setSubmitState('enabled');
    setAttributeDiff({
      ...attributeDiff,
      online_link: onlineLink,
    });
    setErrors({});
  };

  const handleAddress1OnChange = async (location: string) => {
    setSubmitState('enabled');
    setAttributeDiff({
      ...attributeDiff,
      address_1: location,
    });
  };

  const handleDescriptionMultilocOnChange = (descriptionMultiloc: Multiloc) => {
    setSubmitState('enabled');
    setAttributeDiff({
      ...attributeDiff,
      description_multiloc: descriptionMultiloc,
    });
  };

  const handleCustomButtonToggleOnChange = (toggleValue: boolean) => {
    setSubmitState('enabled');
    setAttendanceOptionsVisible(toggleValue);
    setAttributeDiff({
      ...attributeDiff,
      using_url: '',
    });
  };

  const handleCustomButtonMultilocOnChange = (buttonMultiloc: Multiloc) => {
    setSubmitState('enabled');
    setAttributeDiff({
      ...attributeDiff,
      attend_button_multiloc: buttonMultiloc,
    });
  };

  const handleCustomButtonLinkOnChange = (url: string) => {
    setSubmitState('enabled');
    setAttributeDiff({
      ...attributeDiff,
      using_url: url as RouteType,
    });
    setErrors({});
  };

  const handleDateTimePickerOnChange =
    (name: 'start_at' | 'end_at') => (time: moment.Moment) => {
      if (!isInitialLoading) {
        setSubmitState('enabled');
        setAttributeDiff((previousState) => {
          const newAttributes = {
            ...previousState,
            [name]: time.toISOString(),
          };

          // If the start time is changed, update the end time
          if (name === 'start_at' && newAttributes['start_at']) {
            const duration = newAttributes['end_at']
              ? moment
                  .duration(
                    moment(newAttributes['end_at']).diff(
                      moment(previousState['start_at'])
                    )
                  )
                  .asMinutes()
              : 30;

            newAttributes['end_at'] = calculateRoundedEndDate(
              new Date(newAttributes['start_at']),
              duration
            ).toISOString();
          } else if (name === 'end_at' && newAttributes['end_at']) {
            const isStartDateAfterEndDate =
              newAttributes['start_at'] && newAttributes['end_at']
                ? newAttributes['start_at'] > newAttributes['end_at']
                : false;

            if (isStartDateAfterEndDate) {
              const duration = moment
                .duration(
                  moment(previousState['end_at']).diff(
                    moment(newAttributes['start_at'])
                  )
                )
                .asMinutes();

              newAttributes['start_at'] = calculateRoundedEndDate(
                new Date(newAttributes['end_at']),
                -duration
              ).toISOString();
            }
          }

          return newAttributes;
        });
        setErrors({});
      }
    };

  const handleOnImageAdd = (imageFiles: UploadFile[]) => {
    setSubmitState('enabled');
    setUploadedImage(imageFiles[0]);
  };

  const handleOnImageRemove = () => {
    setSubmitState('enabled');
    setUploadedImage(null);
  };

  const handleEventFileOnAdd = (newFile: UploadFile) => {
    setSubmitState('enabled');
    setEventFiles([...eventFiles, newFile]);
  };

  const handleEventFileOnRemove = (eventFileToRemove: UploadFile) => {
    setSubmitState('enabled');
    setEventFilesToRemove([...eventFilesToRemove, eventFileToRemove]);
    setEventFiles(
      eventFiles.filter(
        (eventFile) => eventFile.base64 !== eventFileToRemove.base64
      )
    );
  };

  const addOrDeleteEventImage = async (data: IEvent) => {
    const hasRemoteImage = !isNilOrError(remoteEventImage);
    const remoteImageId = hasRemoteImage
      ? event?.data.relationships.event_images.data[0].id
      : undefined;
    if (
      (uploadedImage === null || !uploadedImage.remote) &&
      hasRemoteImage &&
      remoteImageId
    ) {
      deleteEventImage({
        eventId: id,
        imageId: remoteImageId,
      });
    }
    if (uploadedImage && !uploadedImage.remote) {
      addEventImage({
        eventId: data.data.id,
        image: {
          image: uploadedImage.base64,
          ...(eventImageAltText
            ? { alt_text_multiloc: eventImageAltText }
            : {}),
        },
      });
    }
  };

  const updateImage = async (data: IEvent) => {
    const hasRemoteImage = !isNilOrError(remoteEventImage);
    const remoteImageId = hasRemoteImage
      ? event?.data.relationships.event_images.data[0].id
      : undefined;

    if (remoteImageId && uploadedImage && eventImageAltText) {
      updateEventImage({
        eventId: data.data.id,
        imageId: remoteImageId,
        image: {
          image: uploadedImage.base64,
          alt_text_multiloc: eventImageAltText,
        },
      });
    }
  };

  const handleEventFiles = async (data: IEvent) => {
    setSubmitState('success');

    const { id: eventId } = data.data;
    eventFiles
      .filter((file) => !file.remote)
      .map((file) =>
        addEventFile(
          {
            eventId,
            file: file.base64,
            name: file.name,
            ordering: null,
          },
          {
            onSuccess: () => {
              setSubmitState('success');
            },
            onError: () => {
              setSubmitState('error');
            },
          }
        )
      );
    eventFilesToRemove
      .filter((file) => !!file.remote)
      .map((file) => {
        if (file.id) {
          deleteEventFile(
            { eventId, fileId: file.id },
            {
              onSuccess: () => {
                setEventFilesToRemove(
                  eventFilesToRemove.filter(
                    (fileToRemove) => fileToRemove.id !== file.id
                  )
                );
                setSubmitState('success');
              },
              onError: () => {
                setSubmitState('error');
              },
            }
          );
        }
      });
  };

  const handleOnSubmit = async (e: FormEvent) => {
    const locationPointChanged =
      locationPoint !== event?.data.attributes.location_point_geojson;
    const locationPointUpdated =
      eventAttrs.address_1 || successfulGeocode ? locationPoint : null;

    const imageChanged =
      (uploadedImage !== null && !uploadedImage.remote) ||
      (uploadedImage === null && remoteEventImage !== undefined);

    e.preventDefault();
    try {
      setSaving(true);

      // If only files have changed
      if (isEmpty(attributeDiff) && event) {
        handleEventFiles(event);
      }

      // If only image has changed
      if (isEmpty(attributeDiff) && imageChanged && event) {
        addOrDeleteEventImage(event);
      }

      if (hasAltTextChanged && !imageChanged && event) {
        updateImage(event);
      }

      // non-file input fields have changed
      if (!isEmpty(attributeDiff) || locationPointChanged) {
        // event already exists (in the state)
        if (event) {
          updateEvent(
            {
              // TODO: Fix this the next time the file is edited.
              // eslint-disable-next-line @typescript-eslint/no-unnecessary-condition
              eventId: event?.data.id,
              event: {
                ...attributeDiff,
                location_point_geojson: locationPointChanged
                  ? locationPointUpdated
                  : // TODO: Fix this the next time the file is edited.
                    // eslint-disable-next-line @typescript-eslint/no-unnecessary-condition
                    event?.data.attributes.location_point_geojson,
              },
            },
            {
              onSuccess: async (data) => {
                addOrDeleteEventImage(data);
                handleEventFiles(data);
                setSubmitState('success');
              },
              onError: async (errors) => {
                setSaving(false);
                setErrors(errors.errors);
                setSubmitState('error');
              },
            }
          );
        } else if (projectId) {
          // event doesn't exist, create with project id
          addEvent(
            {
              projectId,
              event: {
                ...attributeDiff,
                location_point_geojson: locationPointUpdated || null,
              },
            },
            {
              onSuccess: async (data) => {
                setSubmitState('success');
                handleEventFiles(data);
                addOrDeleteEventImage(data);
                clHistory.push(`/admin/projects/${projectId}/events`);
              },
              onError: async (errors) => {
                setErrors(errors.errors);
                setSubmitState('error');
              },
            }
          );
        }
      }
      setSaving(false);
    } catch (errors) {
      if (errors?.errors) {
        setSaving(false);
        setApiErrors(errors.errors);
        setSubmitState('error');
      } else {
        setSaving(false);
        setSubmitState('error');
      }
    }
  };

  const handleEventImageAltTextChange = (altTextMultiloc: Multiloc) => {
    setSubmitState('enabled');
    setEventImagealtText(altTextMultiloc);
    setHasAltTextChanged(true);
  };

  if (event !== undefined && isInitialLoading) {
    return <Spinner />;
  }

  return (
    <Box mt="44px" mx="44px">
      <Box bg={colors.white} borderRadius={stylingConsts.borderRadius} p="44px">
        <GoBackButton linkTo={`/admin/projects/${projectId}/events`} />
        <Box ref={containerRef}>
          <SectionTitle>
            {event && <FormattedMessage {...messages.editEventTitle} />}
            {!event && <FormattedMessage {...messages.newEventTitle} />}
          </SectionTitle>

          <form className="e2e-project-event-edit" onSubmit={handleOnSubmit}>
            <Section>
              <SectionField>
                <InputMultilocWithLocaleSwitcher
                  id="title"
                  label={<FormattedMessage {...messages.titleLabel} />}
                  type="text"
                  valueMultiloc={eventAttrs.title_multiloc}
                  onChange={handleTitleMultilocOnChange}
                />
                <ErrorComponent apiErrors={get(errors, 'title_multiloc')} />
              </SectionField>

              <SectionField className="fullWidth">
                <Box width="860px">
                  <QuillMultilocWithLocaleSwitcher
                    id="description"
                    label={<FormattedMessage {...messages.descriptionLabel} />}
                    valueMultiloc={eventAttrs.description_multiloc}
                    onChange={handleDescriptionMultilocOnChange}
                    withCTAButton
                  />
                </Box>
                <ErrorComponent
                  apiErrors={get(errors, 'description_multiloc')}
                />
              </SectionField>
              <SectionField>
                <Label>{formatMessage(messages.eventImage)}</Label>
                <ImagesDropzone
                  images={uploadedImage ? [uploadedImage] : []}
                  maxImagePreviewWidth="360px"
                  objectFit="contain"
                  acceptedFileTypes={{
                    'image/*': ['.jpg', '.jpeg', '.png'],
                  }}
                  onAdd={handleOnImageAdd}
                  onRemove={handleOnImageRemove}
                  imagePreviewRatio={1 / 2}
                />
              </SectionField>
<<<<<<< HEAD
              {uploadedImage && (
                <SectionField>
                  <Label>
                    <FormattedMessage {...messages.eventImageAltTextTitle} />
                    <IconTooltip
                      content={
                        <FormattedMessage
                          {...projectMessages.projectImageAltTextTooltip}
                        />
                      }
                    />
                  </Label>
                  <InputMultilocWithLocaleSwitcher
                    type="text"
                    valueMultiloc={eventImageAltText}
                    label={<FormattedMessage {...projectMessages.altText} />}
                    onChange={handleEventImageAltTextChange}
                  />
                </SectionField>
              )}
              <Title
                variant="h4"
                fontWeight="bold"
                color="primary"
                style={{ fontWeight: '600' }}
              >
=======
              <Title variant="h4" color="primary" style={{ fontWeight: '600' }}>
>>>>>>> 81e24541
                {formatMessage(messages.eventDates)}
              </Title>
              <Box display="flex" flexDirection="column" maxWidth="400px">
                <SectionField style={{ width: 'auto' }}>
                  <Label>
                    <FormattedMessage {...messages.dateStartLabel} />
                  </Label>
                  <DateTimePicker
                    value={eventAttrs.start_at}
                    onChange={handleDateTimePickerOnChange('start_at')}
                  />
                  <ErrorComponent apiErrors={get(errors, 'start_at')} />
                </SectionField>

                <SectionField>
                  <Label>
                    <FormattedMessage {...messages.datesEndLabel} />
                  </Label>
                  <DateTimePicker
                    value={eventAttrs.end_at}
                    onChange={handleDateTimePickerOnChange('end_at')}
                  />
                  <ErrorComponent apiErrors={get(errors, 'end_at')} />
                </SectionField>
              </Box>

              <Title variant="h4" color="primary" style={{ fontWeight: '600' }}>
                {formatMessage(messages.eventLocation)}
              </Title>

              <SectionField>
                <Box mt="16px" maxWidth="400px">
                  <Input
                    id="event-location"
                    label={formatMessage(messages.onlineEventLinkLabel)}
                    type="text"
                    value={eventAttrs.online_link}
                    onChange={handleOnlineLinkOnChange}
                    labelTooltipText={formatMessage(
                      messages.onlineEventLinkTooltip
                    )}
                    placeholder={'https://...'}
                  />
                </Box>
                <ErrorComponent apiErrors={get(errors, 'online_link')} />
              </SectionField>

              <SectionField>
                <Box maxWidth="400px">
                  <Box mb="8px">
                    <Label>
                      {formatMessage(messages.addressOneLabel)}
                      <IconTooltip
                        content={formatMessage(messages.addressOneTooltip)}
                      />
                    </Label>
                  </Box>

                  <LocationInput
                    id="event-location-picker"
                    className="e2e-event-location-input"
                    value={
                      eventAttrs.address_1
                        ? {
                            value: eventAttrs.address_1,
                            label: eventAttrs.address_1,
                          }
                        : null
                    }
                    onChange={(option: Option | null) => {
                      handleAddress1OnChange(option?.value ? option.value : '');
                    }}
                    placeholder={formatMessage(messages.searchForLocation)}
                  />

                  <ErrorComponent apiErrors={get(errors, 'address_1')} />
                  <Box mt="20px" mb="8px">
                    <InputMultilocWithLocaleSwitcher
                      id="event-address-2"
                      label={formatMessage(messages.addressTwoLabel)}
                      type="text"
                      valueMultiloc={eventAttrs.address_2_multiloc}
                      onChange={handleAddress2OnChange}
                      labelTooltipText={formatMessage(
                        messages.addressTwoTooltip
                      )}
                      placeholder={formatMessage(
                        messages.addressTwoPlaceholder
                      )}
                    />
                  </Box>
                  {locationPoint && (
                    <Box maxWidth="400px" zIndex="0">
                      <Box display="flex">
                        <Text color="coolGrey600" my="4px" mr="4px">
                          {formatMessage(messages.refineOnMap)}
                        </Text>
                        <IconTooltip
                          content={formatMessage(
                            messages.refineOnMapInstructions
                          )}
                        />
                      </Box>

                      <Box>
                        <EventMap
                          mapHeight="230px"
                          setSubmitState={setSubmitState}
                          setLocationPoint={setLocationPoint}
                          position={
                            geocodedPoint || // Present when an address is geocoded but hasn't been saved yet
                            // TODO: Fix this the next time the file is edited.
                            // eslint-disable-next-line @typescript-eslint/no-unnecessary-condition
                            event?.data?.attributes?.location_point_geojson
                          }
                        />
                      </Box>
                    </Box>
                  )}
                </Box>
              </SectionField>

              <Title
                variant="h4"
                color="primary"
                style={{ fontWeight: '600' }}
                mt="48px"
              >
                {formatMessage(messages.attendanceButton)}
              </Title>
              <SectionField>
                <Toggle
                  label={
                    <Box display="flex">
                      {formatMessage(
                        messages.toggleCustomAttendanceButtonLabel
                      )}
                      <Box ml="4px">
                        <IconTooltip
                          content={formatMessage(
                            messages.toggleCustomAttendanceButtonTooltip
                          )}
                        />
                      </Box>
                    </Box>
                  }
                  checked={attendanceOptionsVisible}
                  onChange={() => {
                    handleCustomButtonToggleOnChange(!attendanceOptionsVisible);
                  }}
                />
              </SectionField>
              {attendanceOptionsVisible && (
                <>
                  <SectionField>
                    <Box maxWidth="400px">
                      <InputMultilocWithLocaleSwitcher
                        id="event-address-2"
                        label={formatMessage(messages.customButtonText)}
                        type="text"
                        valueMultiloc={eventAttrs.attend_button_multiloc}
                        onChange={handleCustomButtonMultilocOnChange}
                        labelTooltipText={formatMessage(
                          messages.customButtonTextTooltip
                        )}
                        maxCharCount={28}
                      />
                    </Box>
                  </SectionField>
                  <SectionField>
                    <Box maxWidth="400px">
                      <Input
                        label={formatMessage(messages.customButtonLink)}
                        type="text"
                        value={eventAttrs.using_url}
                        onChange={handleCustomButtonLinkOnChange}
                        labelTooltipText={formatMessage(
                          messages.customButtonLinkTooltip
                        )}
                        placeholder={'https://...'}
                      />
                    </Box>
                    <ErrorComponent apiErrors={get(errors, 'using_url')} />
                  </SectionField>
                  {!isNilOrError(locale) && (
                    <Box display="flex" flexWrap="wrap">
                      <Box width="100%">
                        <Label>{formatMessage(messages.preview)}</Label>
                      </Box>
                      <Button
                        minWidth="160px"
                        iconPos={'right'}
                        icon={
                          // TODO: Fix this the next time the file is edited.
                          // eslint-disable-next-line @typescript-eslint/no-unnecessary-condition
                          attendanceOptionsVisible ? undefined : 'plus-circle'
                        }
                        iconSize="20px"
                        bgColor={theme.colors.tenantPrimary}
                        linkTo={eventAttrs.using_url}
                        openLinkInNewTab={true}
                      >
                        {/* TODO: Fix this the next time the file is edited. */}
                        {/* eslint-disable-next-line @typescript-eslint/no-unnecessary-condition */}
                        {eventAttrs?.attend_button_multiloc?.[locale]
                          ? // TODO: Fix this the next time the file is edited.
                            // eslint-disable-next-line @typescript-eslint/no-unnecessary-condition
                            eventAttrs?.attend_button_multiloc[locale]
                          : formatMessage(messages.attend)}
                      </Button>
                    </Box>
                  )}
                </>
              )}

              <Title
                variant="h4"
                color="primary"
                style={{ fontWeight: '600' }}
                mt="48px"
              >
                {formatMessage(messages.additionalInformation)}
              </Title>
              <SectionField>
                <Label>
                  <FormattedMessage {...messages.fileUploadLabel} />
                  <IconTooltip
                    content={
                      <FormattedMessage {...messages.fileUploadLabelTooltip} />
                    }
                  />
                </Label>
                <FileUploader
                  id="project-events-edit-form-file-uploader"
                  onFileAdd={handleEventFileOnAdd}
                  onFileRemove={handleEventFileOnRemove}
                  files={eventFiles}
                  apiErrors={isError(apiErrors) ? undefined : apiErrors}
                />
              </SectionField>
            </Section>

            <Box
              position="fixed"
              borderTop={`1px solid ${colors.divider}`}
              bottom="0"
              w={`calc(${width}px + ${defaultAdminCardPadding * 2}px)`}
              ml={`-${defaultAdminCardPadding}px`}
              background={colors.white}
              display="flex"
              justifyContent="flex-start"
            >
              <Box py="8px" px={`${defaultAdminCardPadding}px`}>
                <SubmitWrapper
                  loading={saving}
                  status={submitState}
                  messages={{
                    buttonSave: messages.saveButtonLabel,
                    buttonSuccess: messages.saveSuccessLabel,
                    messageError: messages.saveErrorMessage,
                    messageSuccess: messages.saveSuccessMessage,
                  }}
                />
              </Box>
            </Box>
          </form>
        </Box>
      </Box>
    </Box>
  );
};

export default AdminProjectEventEdit;<|MERGE_RESOLUTION|>--- conflicted
+++ resolved
@@ -624,7 +624,6 @@
                   imagePreviewRatio={1 / 2}
                 />
               </SectionField>
-<<<<<<< HEAD
               {uploadedImage && (
                 <SectionField>
                   <Label>
@@ -645,15 +644,7 @@
                   />
                 </SectionField>
               )}
-              <Title
-                variant="h4"
-                fontWeight="bold"
-                color="primary"
-                style={{ fontWeight: '600' }}
-              >
-=======
               <Title variant="h4" color="primary" style={{ fontWeight: '600' }}>
->>>>>>> 81e24541
                 {formatMessage(messages.eventDates)}
               </Title>
               <Box display="flex" flexDirection="column" maxWidth="400px">
