--- conflicted
+++ resolved
@@ -1,5 +1,4 @@
 import React, { PureComponent } from 'react';
-import { adopt } from 'react-adopt';
 import { Subscription, combineLatest, of } from 'rxjs';
 import moment from 'moment';
 import { isEmpty, get, isError } from 'lodash-es';
@@ -45,7 +44,6 @@
 import GetRemoteFiles, {
   GetRemoteFilesChildProps,
 } from 'resources/GetRemoteFiles';
-import GetProject, { GetProjectChildProps } from 'resources/GetProject';
 
 // typings
 import { Multiloc, CLError, Locale, UploadFile } from 'typings';
@@ -60,10 +58,6 @@
     id: string | null;
     projectId: string | null;
   };
-<<<<<<< HEAD
-  project: GetProjectChildProps;
-=======
->>>>>>> bf8d406b
 }
 
 interface State {
@@ -212,13 +206,8 @@
 
   handleOnSubmit = async (e) => {
     e.preventDefault();
-<<<<<<< HEAD
-    if (!isNilOrError(this.props.project)) {
-      const projectId = this.props.project.id;
-=======
     if (!isNilOrError(this.props.params.projectId)) {
       const { projectId } = this.props.params;
->>>>>>> bf8d406b
       const { event, eventFiles, eventFilesToRemove } = this.state;
       let eventResponse = event;
       let redirect = false;
@@ -401,33 +390,10 @@
   }
 }
 
-<<<<<<< HEAD
-const Data = adopt<Props>({
-  project: ({ params, render }) => (
-    <GetProject projectId={params.projectId}>{render}</GetProject>
-  ),
-});
-
-export default withRouter((props) => (
-  <Data {...props}>
-    {(dataProps) => (
-      <GetRemoteFiles resourceId={props.params.id} resourceType="event">
-        {(remoteEventFiles) => (
-          <AdminProjectEventEdit
-            remoteEventFiles={remoteEventFiles}
-            {...props}
-            {...dataProps}
-          />
-        )}
-      </GetRemoteFiles>
-    )}
-  </Data>
-=======
 export default withRouter((props) => (
   <GetRemoteFiles resourceId={props.params.id} resourceType="event">
     {(remoteEventFiles) => (
       <AdminProjectEventEdit remoteEventFiles={remoteEventFiles} {...props} />
     )}
   </GetRemoteFiles>
->>>>>>> bf8d406b
 ));