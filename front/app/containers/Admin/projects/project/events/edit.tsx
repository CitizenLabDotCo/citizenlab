import React, { useState, useEffect, FormEvent } from 'react';
import moment from 'moment';
import { isEmpty, get, isError } from 'lodash-es';

// components
import InputMultilocWithLocaleSwitcher from 'components/UI/InputMultilocWithLocaleSwitcher';
import QuillMultilocWithLocaleSwitcher from 'components/UI/QuillEditor/QuillMultilocWithLocaleSwitcher';
import ErrorComponent from 'components/UI/Error';
import DateTimePicker from 'components/admin/DateTimePicker';
import SubmitWrapper from 'components/admin/SubmitWrapper';
import { Section, SectionTitle, SectionField } from 'components/admin/Section';
import FileUploader from 'components/UI/FileUploader';
import {
  Box,
  Button,
  IconTooltip,
  Input,
  Label,
  LocationInput,
  Spinner,
  Title,
} from '@citizenlab/cl2-component-library';
import Map from './components/map';
import { leafletMapClicked$ } from 'components/UI/LeafletMap/events';
import Modal from 'components/UI/Modal';

// router
import clHistory from 'utils/cl-router/history';

// i18n
import { FormattedMessage, useIntl } from 'utils/cl-intl';
import messages from './messages';

// react query
import { IEvent, IEventProperties } from 'api/events/types';
import useAddEvent from 'api/events/useAddEvent';
import useUpdateEvent from 'api/events/useUpdateEvent';
import useEvent from 'api/events/useEvent';
import useEventFiles from 'api/event_files/useEventFiles';
import useAddEventFile from 'api/event_files/useAddEventFile';
import useDeleteEventFile from 'api/event_files/useDeleteEventFile';

// typings
import { Multiloc, CLError, UploadFile } from 'typings';

// utils
import { convertUrlToUploadFile } from 'utils/fileUtils';
import { isNilOrError } from 'utils/helperUtils';
import { useParams } from 'react-router-dom';
import { geocode } from 'utils/locationTools';

type SubmitState = 'disabled' | 'enabled' | 'error' | 'success';
type ErrorType =
  | Error
  | CLError[]
  | {
      [fieldName: string]: CLError[];
    };

type ApiErrorType =
  | Error
  | {
      [fieldName: string]: CLError[];
    };

const AdminProjectEventEdit = () => {
  const { id, projectId } = useParams() as {
    id: string;
    projectId: string;
  };
  const { formatMessage } = useIntl();
  const { mutate: addEvent } = useAddEvent();
  const { data: event, isInitialLoading } = useEvent(id);
  const { mutate: updateEvent } = useUpdateEvent();
  const { mutate: addEventFile } = useAddEventFile();
  const { mutate: deleteEventFile } = useDeleteEventFile();
  const { data: remoteEventFiles } = useEventFiles(id);
  const [errors, setErrors] = useState<ErrorType>({});
  const [apiErrors, setApiErrors] = useState<ApiErrorType>({});
  const [saving, setSaving] = useState<boolean>(false);
  const [submitState, setSubmitState] = useState<SubmitState>('disabled');
  const [eventFiles, setEventFiles] = useState<UploadFile[]>([]);
  const [attributeDiff, setAttributeDiff] = useState<IEventProperties>({});
  const [mapModalVisible, setMapModalVisible] = useState(false);
  const [locationPoint, setLocationPoint] = useState<GeoJSON.Point | null>(
    null
  );
  const [address1, setAddress1] = useState('');
  const [eventFilesToRemove, setEventFilesToRemove] = useState<UploadFile[]>(
    []
  );
  const [successfulGeocode, setSuccessfulGeocode] = useState(false);

  const remotePoint = event?.data?.attributes?.location_point_geojson;
  const remoteAddress1 = event?.data?.attributes?.address_1;

  useEffect(() => {
    if (!isNilOrError(remoteAddress1)) {
      setAddress1(() => remoteAddress1);
    }
  }, [remoteAddress1]);

  useEffect(() => {
    if (!isNilOrError(remotePoint)) {
      setLocationPoint(() => remotePoint);
      setSuccessfulGeocode(true);
    }
  }, [remotePoint]);

  useEffect(() => {
    const subscriptions = [
      leafletMapClicked$.subscribe(async (latLng) => {
        const selectedPoint = {
          type: 'Point',
          coordinates: [latLng.lng, latLng.lat],
        } as GeoJSON.Point;
        setSubmitState('enabled');
        setLocationPoint(selectedPoint);
      }),
    ];

    return () => {
      subscriptions.forEach((subscription) => subscription.unsubscribe());
    };
  }, []);

  useEffect(() => {
    if (address1 !== event?.data.attributes.address_1) {
      const delayDebounceFn = setTimeout(async () => {
        const point = await geocode(address1);
        setLocationPoint(point);
        setSuccessfulGeocode(!!point);
      }, 500);

      return () => clearTimeout(delayDebounceFn);
    }
    setSuccessfulGeocode(false);
    return;
  }, [address1, event, attributeDiff]);

  useEffect(() => {
    if (!isNilOrError(remoteEventFiles)) {
      (async () => {
        const files = await Promise.all(
          remoteEventFiles.data.map(
            async (file) =>
              await convertUrlToUploadFile(file.attributes.file.url, file.id)
          )
        );
        setEventFiles(files as UploadFile[]);
      })();
    }
  }, [remoteEventFiles]);

  const handleTitleMultilocOnChange = (titleMultiloc: Multiloc) => {
    setSubmitState('enabled');
    setAttributeDiff({
      ...attributeDiff,
      title_multiloc: titleMultiloc,
    });
  };

  const handleAddress2OnChange = (address2: Multiloc) => {
    setSubmitState('enabled');
    setAttributeDiff({
      ...attributeDiff,
      address_2_multiloc: address2,
    });
  };

  const handleOnlineLinkOnChange = async (onlineLink: string) => {
    setSubmitState('enabled');
    setAttributeDiff({
      ...attributeDiff,
      online_link: onlineLink,
    });
    setErrors({});
  };

  const handleAddress1OnChange = async (location: string) => {
    setSubmitState('enabled');
    setAttributeDiff({
      ...attributeDiff,
      address_1: location,
    });
  };

  const handleDescriptionMultilocOnChange = (descriptionMultiloc: Multiloc) => {
    setSubmitState('enabled');
    setAttributeDiff({
      ...attributeDiff,
      description_multiloc: descriptionMultiloc,
    });
  };

  const handleDateTimePickerOnChange =
    (name: 'start_at' | 'end_at') => (moment: moment.Moment) => {
      if (!isInitialLoading) {
        setSubmitState('enabled');
        setAttributeDiff((previousState) => {
          return {
            ...previousState,
            [name]: moment.toISOString(),
          };
        });
        setErrors({});
      }
    };

  const handleEventFileOnAdd = (newFile: UploadFile) => {
    setSubmitState('enabled');
    setEventFiles([...eventFiles, newFile]);
  };

  const handleEventFileOnRemove = (eventFileToRemove: UploadFile) => {
    setSubmitState('enabled');
    setEventFilesToRemove([...eventFilesToRemove, eventFileToRemove]);
    setEventFiles(
      eventFiles.filter(
        (eventFile) => eventFile.base64 !== eventFileToRemove.base64
      )
    );
  };

  const handleEventFiles = async (data: IEvent) => {
    setSubmitState('success');

    if (data) {
      const { id: eventId } = data.data;
      eventFiles
        .filter((file) => !file.remote)
        .map((file) =>
          addEventFile(
            {
              eventId,
              file: file.base64,
              name: file.name,
              ordering: null,
            },
            {
              onSuccess: () => {
                setSubmitState('success');
              },
              onError: () => {
                setSubmitState('error');
              },
            }
          )
        );
      eventFilesToRemove
        .filter((file) => !!file.remote)
        .map((file) => {
          if (file.id) {
            deleteEventFile(
              { eventId, fileId: file.id },
              {
                onSuccess: () => {
                  setEventFilesToRemove(
                    eventFilesToRemove.filter((fileToRemove) => {
                      fileToRemove.id !== file.id;
                    })
                  );
                  setSubmitState('success');
                },
                onError: () => {
                  setSubmitState('error');
                },
              }
            );
          }
        });
    }
  };

  const handleOnSubmit = async (e: FormEvent) => {
    const locationPointChanged =
      locationPoint !== event?.data.attributes.location_point_geojson;

    const locationPointUpdated =
      address1 || successfulGeocode ? locationPoint : null;

    e.preventDefault();
    try {
      setSaving(true);

      // If only files have changed
      if (isEmpty(attributeDiff) && eventFilesToRemove) {
        if (event) {
          handleEventFiles(event);
        }
      }

      // non-file input fields have changed
      if (!isEmpty(attributeDiff) || locationPointChanged) {
        // event already exists (in the state)
        if (event) {
          updateEvent(
            {
              eventId: event?.data.id,
              event: {
                ...attributeDiff,
                location_point_geojson: locationPointChanged
                  ? locationPointUpdated
                  : event?.data.attributes.location_point_geojson,
              },
            },
            {
              onSuccess: async (data) => {
                setSubmitState('success');
                handleEventFiles(data);
              },
              onError: async (errors) => {
                setSaving(false);
                setErrors(errors.errors);
                setSubmitState('error');
              },
            }
          );
        } else if (projectId) {
          // event doesn't exist, create with project id
          addEvent(
            {
              projectId,
              event: {
                ...attributeDiff,
                location_point_geojson: locationPointUpdated || null,
              },
            },
            {
              onSuccess: async (data) => {
                setSubmitState('success');
                handleEventFiles(data);
                clHistory.push(`/admin/projects/${projectId}/events`);
              },
              onError: async (errors) => {
                setErrors(errors.errors);
                setSubmitState('error');
              },
            }
          );
        }
      }
      setSaving(false);
    } catch (errors) {
      if (errors?.errors) {
        setSaving(false);
        setApiErrors(errors.errors);
        setSubmitState('error');
      } else {
        setSaving(false);
        setSubmitState('error');
      }
    }
  };

  const descriptionLabel = <FormattedMessage {...messages.descriptionLabel} />;

  const eventAttrs = event
    ? { ...event?.data.attributes, ...attributeDiff }
    : { ...attributeDiff };

  if (event !== undefined && isInitialLoading) {
    return <Spinner />;
  }

  return (
    <>
      <SectionTitle>
        {event && <FormattedMessage {...messages.editEventTitle} />}
        {!event && <FormattedMessage {...messages.newEventTitle} />}
      </SectionTitle>

      <form className="e2e-project-event-edit" onSubmit={handleOnSubmit}>
        <Section>
          <SectionField>
            <InputMultilocWithLocaleSwitcher
              id="title"
              label={<FormattedMessage {...messages.titleLabel} />}
              type="text"
              valueMultiloc={eventAttrs.title_multiloc}
              onChange={handleTitleMultilocOnChange}
            />
            <ErrorComponent apiErrors={get(errors, 'title_multiloc')} />
          </SectionField>

          <SectionField className="fullWidth">
            <Box width="860px">
              <QuillMultilocWithLocaleSwitcher
                id="description"
                label={descriptionLabel}
                valueMultiloc={eventAttrs.description_multiloc}
                onChange={handleDescriptionMultilocOnChange}
                withCTAButton
              />
            </Box>

            <ErrorComponent apiErrors={get(errors, 'description_multiloc')} />
          </SectionField>

          <Title
            variant="h4"
            fontWeight="bold"
            color="primary"
            style={{ fontWeight: '600' }}
          >
            {formatMessage(messages.eventDates)}
          </Title>
          <Box display="flex" gap="32px">
            <SectionField style={{ width: 'auto' }}>
              <Label>
                <FormattedMessage {...messages.dateStartLabel} />
              </Label>
              <DateTimePicker
                value={eventAttrs.start_at}
                onChange={handleDateTimePickerOnChange('start_at')}
              />
              <ErrorComponent apiErrors={get(errors, 'start_at')} />
            </SectionField>

            <SectionField>
              <Label>
                <FormattedMessage {...messages.datesEndLabel} />
              </Label>
              <DateTimePicker
                value={eventAttrs.end_at}
                onChange={handleDateTimePickerOnChange('end_at')}
              />
              <ErrorComponent apiErrors={get(errors, 'end_at')} />
            </SectionField>
          </Box>

          <Title
            variant="h4"
            fontWeight="bold"
            color="primary"
            style={{ fontWeight: '600' }}
          >
            {formatMessage(messages.eventLocation)}
          </Title>

          <SectionField>
            <Box maxWidth="400px">
              <Box mb="8px">
                <Label>
                  {formatMessage(messages.addressOneLabel)}
                  <IconTooltip
                    content={formatMessage(messages.addressOneTooltip)}
                  />
                </Label>
              </Box>

<<<<<<< HEAD
            <SectionField>
              <Box maxWidth="400px">
                <Box mb="8px">
                  <Label>
                    {formatMessage(messages.addressOneLabel)}
                    <IconTooltip
                      content={formatMessage(messages.addressOneTooltip)}
                    />
                  </Label>
                </Box>
                <LocationInput
                  id="event-location-picker"
                  className="e2e-event-location-input"
                  value={eventAttrs.address_1 || ''}
                  onChange={(value) => {
                    handleAddress1OnChange(value);
                    setAddress1(value);
                  }}
                  placeholder={formatMessage(messages.searchForLocation)}
                />

                <ErrorComponent apiErrors={get(errors, 'address_1')} />
                <Box my="20px">
                  <InputMultilocWithLocaleSwitcher
                    id="event-address-2"
                    label={formatMessage(messages.addressTwoLabel)}
                    type="text"
                    valueMultiloc={eventAttrs.address_2_multiloc}
                    onChange={handleAddress2OnChange}
                    labelTooltipText={formatMessage(messages.addressTwoTooltip)}
                    placeholder={formatMessage(messages.addressTwoPlaceholder)}
                  />
                </Box>
                {locationPoint && (
                  <Box maxWidth="400px" zIndex="0">
                    <Box>
                      <Map
                        position={locationPoint}
                        projectId={params.projectId}
                        mapHeight="160px"
                        hideLegend={true}
                        singleClickEnabled={false}
                      />
                    </Box>
                    <Button
                      mt="8px"
                      icon="position"
                      buttonStyle="secondary"
                      onClick={() => {
                        setMapModalVisible(true);
                      }}
                    >
                      {formatMessage(messages.refineOnMap)}
                    </Button>
                  </Box>
                )}
                <SectionField>
                  <Box mt="16px" maxWidth="400px">
                    <Input
                      id="event-location"
                      label={formatMessage(messages.onlineEventLinkLabel)}
                      type="text"
                      value={eventAttrs.online_link}
                      onChange={handleOnlineLinkOnChange}
                      labelTooltipText={formatMessage(
                        messages.onlineEventLinkTooltip
                      )}
                      placeholder={'https://...'}
                    />
                  </Box>
                  <ErrorComponent apiErrors={get(errors, 'online_link')} />
                </SectionField>
=======
              <LocationInput
                id="event-location-picker"
                className="e2e-event-location-input"
                value={eventAttrs.address_1 || ''}
                onChange={(value) => {
                  handleAddress1OnChange(value);
                  setAddress1(value);
                }}
                placeholder={formatMessage(messages.searchForLocation)}
              />

              <ErrorComponent apiErrors={get(errors, 'address_1')} />
              <Box my="20px">
                <InputMultilocWithLocaleSwitcher
                  id="event-address-2"
                  label={formatMessage(messages.addressTwoLabel)}
                  type="text"
                  valueMultiloc={eventAttrs.address_2_multiloc}
                  onChange={handleAddress2OnChange}
                  labelTooltipText={formatMessage(messages.addressTwoTooltip)}
                  placeholder={formatMessage(messages.addressTwoPlaceholder)}
                />
>>>>>>> b19eb6c0
              </Box>
              {locationPoint && (
                <Box maxWidth="400px" zIndex="0">
                  <Box>
                    <Map
                      position={locationPoint}
                      projectId={projectId}
                      mapHeight="160px"
                      hideLegend={true}
                      singleClickEnabled={false}
                    />
                  </Box>
                  <Button
                    mt="8px"
                    icon="position"
                    buttonStyle="secondary"
                    onClick={() => {
                      setMapModalVisible(true);
                    }}
                  >
                    {formatMessage(messages.refineOnMap)}
                  </Button>
                </Box>
              )}
            </Box>
          </SectionField>
          <Title
            variant="h4"
            fontWeight="bold"
            color="primary"
            style={{ fontWeight: '600' }}
            mt="48px"
          >
            {formatMessage(messages.additionalInformation)}
          </Title>
          <SectionField>
            <Label>
              <FormattedMessage {...messages.fileUploadLabel} />
              <IconTooltip
                content={
                  <FormattedMessage {...messages.fileUploadLabelTooltip} />
                }
              />
            </Label>
            <FileUploader
              id="project-events-edit-form-file-uploader"
              onFileAdd={handleEventFileOnAdd}
              onFileRemove={handleEventFileOnRemove}
              files={eventFiles}
              apiErrors={isError(apiErrors) ? undefined : apiErrors}
            />
          </SectionField>
        </Section>

        <SubmitWrapper
          loading={saving}
          status={submitState}
          messages={{
            buttonSave: messages.saveButtonLabel,
            buttonSuccess: messages.saveSuccessLabel,
            messageError: messages.saveErrorMessage,
            messageSuccess: messages.saveSuccessMessage,
          }}
        />
      </form>
      <Modal
        opened={mapModalVisible}
        close={() => {
          setMapModalVisible(false);
        }}
        header={formatMessage(messages.refineLocationCoordinates)}
        width={'800px'}
      >
        <Box p="16px">
          {locationPoint && (
            <Box>
              <Label>
                <FormattedMessage {...messages.mapSelectionLabel} />
              </Label>
              <Map
                position={locationPoint}
                projectId={projectId}
                mapHeight="400px"
              />
            </Box>
          )}
        </Box>
      </Modal>
    </>
  );
};

export default AdminProjectEventEdit;<|MERGE_RESOLUTION|>--- conflicted
+++ resolved
@@ -439,6 +439,23 @@
           </Title>
 
           <SectionField>
+            <Box mt="16px" maxWidth="400px">
+              <Input
+                id="event-location"
+                label={formatMessage(messages.onlineEventLinkLabel)}
+                type="text"
+                value={eventAttrs.online_link}
+                onChange={handleOnlineLinkOnChange}
+                labelTooltipText={formatMessage(
+                  messages.onlineEventLinkTooltip
+                )}
+                placeholder={'https://...'}
+              />
+            </Box>
+            <ErrorComponent apiErrors={get(errors, 'online_link')} />
+          </SectionField>
+
+          <SectionField>
             <Box maxWidth="400px">
               <Box mb="8px">
                 <Label>
@@ -449,80 +466,6 @@
                 </Label>
               </Box>
 
-<<<<<<< HEAD
-            <SectionField>
-              <Box maxWidth="400px">
-                <Box mb="8px">
-                  <Label>
-                    {formatMessage(messages.addressOneLabel)}
-                    <IconTooltip
-                      content={formatMessage(messages.addressOneTooltip)}
-                    />
-                  </Label>
-                </Box>
-                <LocationInput
-                  id="event-location-picker"
-                  className="e2e-event-location-input"
-                  value={eventAttrs.address_1 || ''}
-                  onChange={(value) => {
-                    handleAddress1OnChange(value);
-                    setAddress1(value);
-                  }}
-                  placeholder={formatMessage(messages.searchForLocation)}
-                />
-
-                <ErrorComponent apiErrors={get(errors, 'address_1')} />
-                <Box my="20px">
-                  <InputMultilocWithLocaleSwitcher
-                    id="event-address-2"
-                    label={formatMessage(messages.addressTwoLabel)}
-                    type="text"
-                    valueMultiloc={eventAttrs.address_2_multiloc}
-                    onChange={handleAddress2OnChange}
-                    labelTooltipText={formatMessage(messages.addressTwoTooltip)}
-                    placeholder={formatMessage(messages.addressTwoPlaceholder)}
-                  />
-                </Box>
-                {locationPoint && (
-                  <Box maxWidth="400px" zIndex="0">
-                    <Box>
-                      <Map
-                        position={locationPoint}
-                        projectId={params.projectId}
-                        mapHeight="160px"
-                        hideLegend={true}
-                        singleClickEnabled={false}
-                      />
-                    </Box>
-                    <Button
-                      mt="8px"
-                      icon="position"
-                      buttonStyle="secondary"
-                      onClick={() => {
-                        setMapModalVisible(true);
-                      }}
-                    >
-                      {formatMessage(messages.refineOnMap)}
-                    </Button>
-                  </Box>
-                )}
-                <SectionField>
-                  <Box mt="16px" maxWidth="400px">
-                    <Input
-                      id="event-location"
-                      label={formatMessage(messages.onlineEventLinkLabel)}
-                      type="text"
-                      value={eventAttrs.online_link}
-                      onChange={handleOnlineLinkOnChange}
-                      labelTooltipText={formatMessage(
-                        messages.onlineEventLinkTooltip
-                      )}
-                      placeholder={'https://...'}
-                    />
-                  </Box>
-                  <ErrorComponent apiErrors={get(errors, 'online_link')} />
-                </SectionField>
-=======
               <LocationInput
                 id="event-location-picker"
                 className="e2e-event-location-input"
@@ -545,7 +488,6 @@
                   labelTooltipText={formatMessage(messages.addressTwoTooltip)}
                   placeholder={formatMessage(messages.addressTwoPlaceholder)}
                 />
->>>>>>> b19eb6c0
               </Box>
               {locationPoint && (
                 <Box maxWidth="400px" zIndex="0">
