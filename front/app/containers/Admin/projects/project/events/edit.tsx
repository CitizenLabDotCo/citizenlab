--- conflicted
+++ resolved
@@ -98,15 +98,9 @@
     isCreatingNewEvent ? initializeEventTimes() : {}
   );
 
-<<<<<<< HEAD
   const [registerButtonOptionsVisible, setRegisterButtonOptionsVisible] =
     useState(false);
-  const [registrationLimitVisible, setRegistrationLimitVisible] =
-=======
-  const [attendanceButtonOptionsVisible, setAttendanceButtonOptionsVisible] =
->>>>>>> a8d9d6b9
-    useState(false);
-  const [attendanceLimitVisible, setAttendanceLimitVisible] = useState(false);
+  const [registrationLimitVisible, setRegistrationLimitVisible] = useState(false);
   const [uploadedImage, setUploadedImage] = useState<UploadFile | null>(null);
   const [locationPoint, setLocationPoint] = useState<GeoJSON.Point | null>(
     event?.data.attributes.location_point_geojson || null
@@ -165,22 +159,14 @@
   useEffect(() => {
     if (typeof eventAttrs.maximum_attendees === 'number') {
       // If we have a maximum number of attendees, we want to ensure the toggle is on
-<<<<<<< HEAD
       setRegistrationLimitVisible(true);
-=======
-      setAttendanceLimitVisible(true);
->>>>>>> a8d9d6b9
     }
   }, [eventAttrs.maximum_attendees]);
 
   // If there is a custom button url, set the state accordingly
   useEffect(() => {
     if (eventAttrs.using_url) {
-<<<<<<< HEAD
       setRegisterButtonOptionsVisible(true);
-=======
-      setAttendanceButtonOptionsVisible(true);
->>>>>>> a8d9d6b9
     }
   }, [eventAttrs.using_url]);
 
@@ -260,22 +246,14 @@
 
   const handleLimitToggleOnChange = (toggleValue: boolean) => {
     setSubmitState('enabled');
-<<<<<<< HEAD
     setRegistrationLimitVisible(toggleValue);
-=======
-    setAttendanceLimitVisible(toggleValue);
->>>>>>> a8d9d6b9
     setAttributeDiff({
       ...attributeDiff,
       maximum_attendees: toggleValue === false ? null : 100,
     });
   };
 
-<<<<<<< HEAD
   const handleMaximumRegistrantsChange = (maximum_attendees: string) => {
-=======
-  const handleMaximumAttendeesChange = (maximum_attendees: string) => {
->>>>>>> a8d9d6b9
     setSubmitState('enabled');
     setAttributeDiff({
       ...attributeDiff,
@@ -288,11 +266,7 @@
 
   const handleCustomButtonToggleOnChange = (toggleValue: boolean) => {
     setSubmitState('enabled');
-<<<<<<< HEAD
     setRegisterButtonOptionsVisible(toggleValue);
-=======
-    setAttendanceButtonOptionsVisible(toggleValue);
->>>>>>> a8d9d6b9
     setAttributeDiff({
       ...attributeDiff,
       using_url: '',
@@ -756,53 +730,6 @@
                 variant="h4"
                 color="primary"
                 fontWeight="semi-bold"
-<<<<<<< HEAD
-=======
-                mt="48px"
-              >
-                {formatMessage(messages.attendanceLimit)}
-              </Title>
-              <SectionField>
-                <Toggle
-                  label={
-                    <Box display="flex">
-                      {formatMessage(messages.toggleAttendanceLimitLabel)}
-                      <Box ml="4px">
-                        <IconTooltip
-                          content={formatMessage(
-                            messages.toggleAttendanceLimitTooltip
-                          )}
-                        />
-                      </Box>
-                    </Box>
-                  }
-                  checked={attendanceLimitVisible}
-                  onChange={() => {
-                    handleLimitToggleOnChange(!attendanceLimitVisible);
-                  }}
-                />
-              </SectionField>
-              {attendanceLimitVisible && (
-                <SectionField>
-                  <Input
-                    id="maximum_attendees"
-                    label={formatMessage(messages.maximumAttendees)}
-                    type="number"
-                    value={eventAttrs.maximum_attendees?.toString()}
-                    onChange={handleMaximumAttendeesChange}
-                  />
-                  <ErrorComponent
-                    fieldName="maximum_attendees"
-                    apiErrors={get(errors, 'maximum_attendees')}
-                  />
-                </SectionField>
-              )}
-
-              <Title
-                variant="h4"
-                color="primary"
-                fontWeight="semi-bold"
->>>>>>> a8d9d6b9
                 mt="48px"
               >
                 {formatMessage(messages.registrationLimit)}
@@ -865,26 +792,15 @@
                       </Box>
                     </Box>
                   }
-<<<<<<< HEAD
                   checked={registerButtonOptionsVisible}
                   onChange={() => {
                     handleCustomButtonToggleOnChange(
                       !registerButtonOptionsVisible
-=======
-                  checked={attendanceButtonOptionsVisible}
-                  onChange={() => {
-                    handleCustomButtonToggleOnChange(
-                      !attendanceButtonOptionsVisible
->>>>>>> a8d9d6b9
                     );
                   }}
                 />
               </SectionField>
-<<<<<<< HEAD
               {registerButtonOptionsVisible && (
-=======
-              {attendanceButtonOptionsVisible && (
->>>>>>> a8d9d6b9
                 <>
                   <SectionField>
                     <Box maxWidth="400px">
@@ -927,11 +843,7 @@
                         icon={
                           // TODO: Fix this the next time the file is edited.
                           // eslint-disable-next-line @typescript-eslint/no-unnecessary-condition
-<<<<<<< HEAD
                           registerButtonOptionsVisible
-=======
-                          attendanceButtonOptionsVisible
->>>>>>> a8d9d6b9
                             ? undefined
                             : 'plus-circle'
                         }
