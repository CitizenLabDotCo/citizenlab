--- conflicted
+++ resolved
@@ -19,11 +19,7 @@
     expect(screen.getByTestId('wrongMaxChoiceIndicator')).toBeInTheDocument();
   });
 
-<<<<<<< HEAD
-  it('does not show when there are more poll answer options than maximum number of answers participant can give', () => {
-=======
   it('does not show when there are enough poll answer options (equal to or more than maximum number of answers participant can give)', () => {
->>>>>>> 80708d90
     render(<WrongMaxChoiceIndicator questionId="questionId" maxAnswers={3} />);
 
     expect(
