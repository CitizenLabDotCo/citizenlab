<<<<<<< HEAD
import { getUpdatedConfiguration } from 'components/FormBuilder/utils';
import useFormCustomFields from 'hooks/useFormCustomFields';
=======
>>>>>>> 950fc0d0
import React, { lazy } from 'react';

// components
import { getUpdatedConfiguration } from 'components/FormBuilder/utils';

// hooks
import useFormCustomFields from 'hooks/useFormCustomFields';
import { useParams } from 'react-router-dom';
<<<<<<< HEAD
=======

// utils
>>>>>>> 950fc0d0
import { ideationConfig } from '../utils';

const FormBuilder = lazy(() => import('components/FormBuilder/edit'));

const IdeaFormBuilder = () => {
  const { projectId, phaseId } = useParams() as {
    projectId: string;
    phaseId?: string;
  };

  const formCustomFields = useFormCustomFields({
    projectId,
    phaseId,
  });
<<<<<<< HEAD

  const goBackUrl = `/admin/projects/${projectId}/ideaform`;

=======
  const goBackUrl = `/admin/projects/${projectId}/ideaform`;

>>>>>>> 950fc0d0
  return (
    <FormBuilder
      builderConfig={getUpdatedConfiguration(
        ideationConfig,
        formCustomFields,
        goBackUrl
      )}
    />
  );
};

export default IdeaFormBuilder;<|MERGE_RESOLUTION|>--- conflicted
+++ resolved
@@ -1,8 +1,3 @@
-<<<<<<< HEAD
-import { getUpdatedConfiguration } from 'components/FormBuilder/utils';
-import useFormCustomFields from 'hooks/useFormCustomFields';
-=======
->>>>>>> 950fc0d0
 import React, { lazy } from 'react';
 
 // components
@@ -11,11 +6,8 @@
 // hooks
 import useFormCustomFields from 'hooks/useFormCustomFields';
 import { useParams } from 'react-router-dom';
-<<<<<<< HEAD
-=======
 
 // utils
->>>>>>> 950fc0d0
 import { ideationConfig } from '../utils';
 
 const FormBuilder = lazy(() => import('components/FormBuilder/edit'));
@@ -30,14 +22,9 @@
     projectId,
     phaseId,
   });
-<<<<<<< HEAD
 
   const goBackUrl = `/admin/projects/${projectId}/ideaform`;
 
-=======
-  const goBackUrl = `/admin/projects/${projectId}/ideaform`;
-
->>>>>>> 950fc0d0
   return (
     <FormBuilder
       builderConfig={getUpdatedConfiguration(
