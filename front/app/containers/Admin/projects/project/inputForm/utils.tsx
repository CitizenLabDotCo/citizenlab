import React from 'react';

import { Box } from '@citizenlab/cl2-component-library';

import { FormBuilderConfig } from 'components/FormBuilder/utils';
import Warning from 'components/UI/Warning';

import { FormattedMessage } from 'utils/cl-intl';

import messages from './messages';

export const ideationConfig: FormBuilderConfig = {
  type: 'input_form',
  formBuilderTitle: messages.inputForm,
  viewFormLinkCopy: messages.viewFormLinkCopy,
  formSavedSuccessMessage: messages.successMessage,
  toolboxTitle: messages.customToolboxTitle,

  toolboxFieldsToInclude: [
    // When adding new fields, confirm that the BE list matches
    'text',
    'multiline_text',
    'multiselect',
    'number',
    'select',
    'linear_scale',
    'ranking',
    'rating',
    'matrix_linear_scale',
<<<<<<< HEAD
    // 'sentiment_linear_scale', ToDo: Uncomment once fully released.
    'section',
=======
    'sentiment_linear_scale',
>>>>>>> 32940c81
    'title_multiloc',
    'html_multiloc',
    'files',
    'image_files',
    'topic_ids',
    'multiselect_image',
    'page',
  ],
  displayBuiltInFields: true,
  builtInFields: [
    'title_multiloc',
    'body_multiloc',
    'proposed_budget',
    'topic_ids',
    'location_description',
    'idea_images_attributes',
    'idea_files_attributes',
  ],
  formCustomFields: undefined,

  showStatusBadge: false,
  isLogicEnabled: false,
  alwaysShowCustomFields: false,
  isFormPhaseSpecific: false,
  getWarningNotice: () => {
    return (
      <Box id="e2e-warning-notice" mb="16px">
        <Warning>
          <FormattedMessage {...messages.existingSubmissionsWarning} />
        </Warning>
      </Box>
    );
  },
};

export const proposalsConfig: FormBuilderConfig = {
  type: 'input_form',
  formBuilderTitle: messages.inputForm,
  viewFormLinkCopy: messages.viewFormLinkCopy,
  formSavedSuccessMessage: messages.successMessage,
  toolboxTitle: messages.customToolboxTitle,

  toolboxFieldsToInclude: [
    // When adding new fields, confirm that the BE list matches
    'text',
    'multiline_text',
    'multiselect',
    'number',
    'select',
    'linear_scale',
    'ranking',
    'rating',
    'matrix_linear_scale',
<<<<<<< HEAD
    // 'sentiment_linear_scale', ToDo: Uncomment once fully released.
    'section',
=======
    'sentiment_linear_scale',
>>>>>>> 32940c81
    'title_multiloc',
    'html_multiloc',
    'files',
    'image_files',
    'topic_ids',
    'multiselect_image',
    'cosponsor_ids',
    'page',
  ],
  displayBuiltInFields: true,
  builtInFields: [
    'title_multiloc',
    'body_multiloc',
    'topic_ids',
    'location_description',
    'idea_images_attributes',
    'idea_files_attributes',
    'cosponsor_ids',
  ],
  formCustomFields: undefined,

  showStatusBadge: false,
  isLogicEnabled: false,
  alwaysShowCustomFields: false,
  isFormPhaseSpecific: true,

  getWarningNotice: () => {
    return (
      <Box id="e2e-warning-notice" mb="16px">
        <Warning>
          <FormattedMessage {...messages.existingSubmissionsWarning} />
        </Warning>
      </Box>
    );
  },
};<|MERGE_RESOLUTION|>--- conflicted
+++ resolved
@@ -27,12 +27,7 @@
     'ranking',
     'rating',
     'matrix_linear_scale',
-<<<<<<< HEAD
     // 'sentiment_linear_scale', ToDo: Uncomment once fully released.
-    'section',
-=======
-    'sentiment_linear_scale',
->>>>>>> 32940c81
     'title_multiloc',
     'html_multiloc',
     'files',
@@ -86,12 +81,7 @@
     'ranking',
     'rating',
     'matrix_linear_scale',
-<<<<<<< HEAD
     // 'sentiment_linear_scale', ToDo: Uncomment once fully released.
-    'section',
-=======
-    'sentiment_linear_scale',
->>>>>>> 32940c81
     'title_multiloc',
     'html_multiloc',
     'files',
