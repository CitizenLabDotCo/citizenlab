import { saveAs } from 'file-saver';
import { SupportedLocale } from 'typings';

import { API_PATH } from 'containers/App/constants';

import { reportError } from 'utils/loggingUtils';
import { requestBlob } from 'utils/requestBlob';

interface Params {
<<<<<<< HEAD
  locale: Locale;
  phaseId: string;
=======
  locale: SupportedLocale;
  projectId: string;
>>>>>>> 0dfa1fd8
  personal_data: boolean;
}

export async function saveIdeaFormAsPDF({
  phaseId,
  locale,
  personal_data,
}: Params) {
  try {
    const blob = await requestBlob(
      `${API_PATH}/phases/${phaseId}/custom_fields/to_pdf`,
      'application/pdf' as any,
      { locale, personal_data, phaseId }
    );

    saveAs(blob, 'idea_form.pdf');
  } catch (error) {
    reportError(error);
    throw error;
  }
}<|MERGE_RESOLUTION|>--- conflicted
+++ resolved
@@ -7,13 +7,8 @@
 import { requestBlob } from 'utils/requestBlob';
 
 interface Params {
-<<<<<<< HEAD
-  locale: Locale;
+  locale: SupportedLocale;
   phaseId: string;
-=======
-  locale: SupportedLocale;
-  projectId: string;
->>>>>>> 0dfa1fd8
   personal_data: boolean;
 }
 
