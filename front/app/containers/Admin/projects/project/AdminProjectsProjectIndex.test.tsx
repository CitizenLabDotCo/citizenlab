--- conflicted
+++ resolved
@@ -279,11 +279,8 @@
       'General',
       'Description',
       'Input manager',
-<<<<<<< HEAD
       'Input form',
-=======
       'Allowed input tags',
->>>>>>> 8bd8cefb
       'Timeline',
       'Events',
     ];
