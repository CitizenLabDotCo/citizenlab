--- conflicted
+++ resolved
@@ -283,11 +283,8 @@
       'General',
       'Description',
       'Input manager',
-<<<<<<< HEAD
+      'Allowed input tags',
       'Input form',
-=======
-      'Allowed input tags',
->>>>>>> ce1917ce
       'Timeline',
       'Events',
     ];
