import React, { useState } from 'react';
import Tippy from '@tippyjs/react';

// routing
import { useParams } from 'react-router-dom';

// api
import useImportedIdeas from 'api/import_ideas/useImportedIdeas';
import useImportedIdeaMetadata from 'api/import_ideas/useImportedIdeaMetadata';
import useIdeaById from 'api/ideas/useIdeaById';
import useUserById from 'api/users/useUserById';
import usePhase from 'api/phases/usePhase';
import useInputSchema from 'hooks/useInputSchema';

// i18n
import { FormattedMessage } from 'utils/cl-intl';
import useLocalize from 'hooks/useLocalize';
import messages from './messages';

// components
import {
  Box,
  Spinner,
  Title,
  Text,
  Button,
} from '@citizenlab/cl2-component-library';
import EmptyState from './EmptyState';
import IdeaList from './IdeaList';
import InfoBox from './InfoBox';
import IdeaForm from './IdeaForm';
import PDFPageControl from './PDFPageControl';
import PDFViewer from './PDFViewer';

// styling
import { colors, stylingConsts } from 'utils/styleUtils';

// utils
import { getFullName } from 'utils/textUtils';
import { getNextIdeaId } from './utils';

// typings
import { FormData } from 'components/Form/typings';
import { CLErrors } from 'typings';

interface Props {
  ideaId: string | null;
  apiErrors?: CLErrors;
  formData: FormData;
  formDataValid: boolean;
  loadingApproveIdea: boolean;
  onSelectIdea: (ideaId: string | null) => void;
  setFormData: (formData: FormData) => void;
  onApproveIdea?: () => Promise<void>;
  onDeleteIdea: (ideaId: string) => void;
}

const ReviewSection = ({
  ideaId,
  apiErrors,
  formData,
  formDataValid,
  loadingApproveIdea,
  onSelectIdea,
  setFormData,
  onApproveIdea,
  onDeleteIdea,
}: Props) => {
  const localize = useLocalize();
  const { projectId, phaseId } = useParams() as {
    projectId: string;
    phaseId: string;
  };
  const [currentPageIndex, setCurrentPageIndex] = useState(0);

<<<<<<< HEAD
  const { schema, uiSchema } = useInputSchema({
    projectId,
  });
  const { data: ideas, isLoading } = useImportedIdeas({ projectId });
=======
  const { data: ideas, isLoading } = useImportedIdeas({ projectId, phaseId });
>>>>>>> ea678695
  const { data: idea } = useIdeaById(ideaId ?? undefined);
  const { data: author } = useUserById(
    idea?.data.relationships.author?.data?.id,
    false
  );
  const { data: ideaMetadata } = useImportedIdeaMetadata({
    id: isLoading ? undefined : idea?.data.relationships.idea_import?.data?.id,
  });

  const selectedPhaseId =
    phaseId ?? idea?.data.relationships.phases.data[0]?.id;
  const { data: phase } = usePhase(selectedPhaseId);

  if (isLoading) {
    return (
      <Box w="100%" mt="160px" display="flex" justifyContent="center">
        <Spinner />
      </Box>
    );
  }

  if (!schema || !uiSchema) return null;
  if (ideas === undefined) return null;
  if (ideas.data.length === 0) {
<<<<<<< HEAD
    return <EmptyState />;
=======
    return (
      <Box
        w="100%"
        h="100%"
        display="flex"
        alignItems="center"
        justifyContent="center"
        px="50px"
      >
        <Box
          w="100%"
          maxWidth="500px"
          h="200px"
          bgColor={colors.white}
          borderRadius={stylingConsts.borderRadius}
          boxShadow={`0 4px 8px 0 rgba(0, 0, 0, 0.2), 0 6px 20px 0 rgba(0, 0, 0, 0.19)`}
          px="20px"
        >
          <Title variant="h1" color="primary">
            <FormattedMessage {...messages.inputImporter} />
          </Title>
          <Text>
            <FormattedMessage
              {...messages.noIdeasYet}
              values={{
                importFile: <FormattedMessage {...sharedMessages.importFile} />,
              }}
            />
          </Text>
        </Box>
      </Box>
    );
>>>>>>> ea678695
  }

  const pages =
    ideaMetadata?.data.attributes.import_type === 'pdf'
      ? ideaMetadata?.data.attributes.page_range.map((page) => Number(page))
      : null;

  const phaseName = phase
    ? localize(phase.data.attributes.title_multiloc)
    : undefined;

  const authorName = author ? getFullName(author.data) : undefined;
  const authorEmail = author?.data.attributes.email;
  const locale = ideaMetadata?.data.attributes.locale;

  const goToNextPage = () => setCurrentPageIndex((index) => index + 1);
  const goToPreviousPage = () => setCurrentPageIndex((index) => index - 1);

  const handleApproveIdea =
    onApproveIdea && ideaId
      ? async () => {
          await onApproveIdea();

          console.log({ ideaId, ideas });

          const nextIdeaId = getNextIdeaId(ideaId, ideas);
          onSelectIdea(nextIdeaId);
        }
      : undefined;

  const disabledReason = formDataValid ? null : (
    <FormattedMessage {...messages.formDataNotValid} />
  );

  return (
    <Box
      mt="40px"
      w="100%"
      bgColor={colors.white}
      pt="20px"
      h="100%"
      display="flex"
      flexDirection="column"
    >
      <Box px="40px" display="flex" justifyContent="space-between">
        <Title variant="h2" color="primary" mt="8px" mb="20px">
          <FormattedMessage {...messages.importedInputs} />
        </Title>

        <Box
          w="40%"
          display="flex"
          flexDirection="column"
          justifyContent="center"
          alignItems="center"
        >
          {pages && (
            <PDFPageControl
              currentPageNumber={currentPageIndex + 1}
              numberOfPages={pages?.length}
              goToNextPage={goToNextPage}
              goToPreviousPage={goToPreviousPage}
            />
          )}
        </Box>
      </Box>

      <Box
        h={`calc(100vh - ${stylingConsts.mobileMenuHeight}px - 100px)`}
        display="flex"
        px="40px"
        justifyContent="space-between"
      >
        <Box
          w="25%"
          borderRight={`1px ${colors.grey400} solid`}
          pr="8px"
          overflowY="scroll"
        >
          <IdeaList
            ideaId={ideaId}
            ideas={ideas}
            onSelectIdea={onSelectIdea}
            onDeleteIdea={onDeleteIdea}
          />
        </Box>
        <Box
          w="35%"
          borderRight={`1px ${colors.grey400} solid`}
          display="flex"
          flexDirection="column"
          alignItems="center"
          h="100%"
        >
          <Box
            px="12px"
            borderBottom={`1px ${colors.grey400} solid`}
            overflowY="scroll"
            w="100%"
            h={`calc(100vh - ${stylingConsts.mobileMenuHeight}px - 160px)`}
            display="flex"
            flexDirection="column"
            alignItems="center"
          >
            {(phaseName || authorEmail || authorName || locale) && (
              <InfoBox
                phaseName={phaseName}
                authorName={authorName}
                authorEmail={authorEmail}
                locale={locale}
              />
            )}
            {ideaMetadata && (
              <IdeaForm
<<<<<<< HEAD
                schema={schema}
                uiSchema={uiSchema}
=======
                projectId={projectId}
                phaseId={selectedPhaseId}
>>>>>>> ea678695
                showAllErrors={true}
                apiErrors={apiErrors}
                formData={formData}
                ideaMetadata={ideaMetadata}
                setFormData={setFormData}
              />
            )}
          </Box>
          <Box
            h="60px"
            px="24px"
            pb="4px"
            w="100%"
            display="flex"
            flexDirection="column"
            justifyContent="flex-end"
          >
            {handleApproveIdea && (
              <Tippy
                disabled={!disabledReason}
                interactive={true}
                placement="top"
                content={disabledReason || <></>}
              >
                <div>
                  <Button
                    icon="check"
                    w="100%"
                    processing={loadingApproveIdea}
                    disabled={!formDataValid}
                    onClick={handleApproveIdea}
                  >
                    <FormattedMessage {...messages.approve} />
                  </Button>
                </div>
              </Tippy>
            )}
          </Box>
        </Box>
        <Box w="40%">
          {ideaMetadata && pages && (
            <PDFViewer
              currentPageIndex={currentPageIndex}
              file={ideaMetadata.data.attributes.file.url}
              pages={pages}
            />
          )}
          {ideaMetadata?.data.attributes.import_type === 'xlsx' && (
            <Box w="100%" h="100%" m="10px">
              <Text>
                <FormattedMessage {...messages.pdfNotAvailable} />
              </Text>
            </Box>
          )}
        </Box>
      </Box>
    </Box>
  );
};

export default ReviewSection;<|MERGE_RESOLUTION|>--- conflicted
+++ resolved
@@ -73,14 +73,11 @@
   };
   const [currentPageIndex, setCurrentPageIndex] = useState(0);
 
-<<<<<<< HEAD
   const { schema, uiSchema } = useInputSchema({
     projectId,
+    phaseId,
   });
-  const { data: ideas, isLoading } = useImportedIdeas({ projectId });
-=======
   const { data: ideas, isLoading } = useImportedIdeas({ projectId, phaseId });
->>>>>>> ea678695
   const { data: idea } = useIdeaById(ideaId ?? undefined);
   const { data: author } = useUserById(
     idea?.data.relationships.author?.data?.id,
@@ -105,42 +102,7 @@
   if (!schema || !uiSchema) return null;
   if (ideas === undefined) return null;
   if (ideas.data.length === 0) {
-<<<<<<< HEAD
     return <EmptyState />;
-=======
-    return (
-      <Box
-        w="100%"
-        h="100%"
-        display="flex"
-        alignItems="center"
-        justifyContent="center"
-        px="50px"
-      >
-        <Box
-          w="100%"
-          maxWidth="500px"
-          h="200px"
-          bgColor={colors.white}
-          borderRadius={stylingConsts.borderRadius}
-          boxShadow={`0 4px 8px 0 rgba(0, 0, 0, 0.2), 0 6px 20px 0 rgba(0, 0, 0, 0.19)`}
-          px="20px"
-        >
-          <Title variant="h1" color="primary">
-            <FormattedMessage {...messages.inputImporter} />
-          </Title>
-          <Text>
-            <FormattedMessage
-              {...messages.noIdeasYet}
-              values={{
-                importFile: <FormattedMessage {...sharedMessages.importFile} />,
-              }}
-            />
-          </Text>
-        </Box>
-      </Box>
-    );
->>>>>>> ea678695
   }
 
   const pages =
@@ -255,13 +217,8 @@
             )}
             {ideaMetadata && (
               <IdeaForm
-<<<<<<< HEAD
                 schema={schema}
                 uiSchema={uiSchema}
-=======
-                projectId={projectId}
-                phaseId={selectedPhaseId}
->>>>>>> ea678695
                 showAllErrors={true}
                 apiErrors={apiErrors}
                 formData={formData}
