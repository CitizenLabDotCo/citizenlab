--- conflicted
+++ resolved
@@ -6,25 +6,10 @@
   useParams,
   useLocation,
 } from 'react-router-dom';
-<<<<<<< HEAD
-import { ITab } from 'typings';
 
 import { IPhaseData } from 'api/phases/types';
 import usePhases from 'api/phases/usePhases';
 import { getCurrentPhase } from 'api/phases/utils';
-=======
-import clHistory from 'utils/cl-router/history';
-
-// components
-import { Box, colors, Spinner } from '@citizenlab/cl2-component-library';
-import { PhaseHeader } from './phase/PhaseHeader';
-import ProjectHeader from './projectHeader';
-
-// i18n
-import { useIntl } from 'utils/cl-intl';
-
-// typings
->>>>>>> ca16cec5
 import { IProjectData } from 'api/projects/types';
 import useProjectById from 'api/projects/useProjectById';
 
@@ -36,19 +21,9 @@
 import clHistory from 'utils/cl-router/history';
 import { defaultAdminCardPadding } from 'utils/styleConstants';
 
-<<<<<<< HEAD
 import { PhaseHeader } from './phase/PhaseHeader';
 import ProjectHeader from './projectHeader';
-import { getIntialTabs, getTabHideConditions } from './tabs';
-=======
-// hooks
-import { IPhaseData } from 'api/phases/types';
-import { getCurrentPhase } from 'api/phases/utils';
-import { FeatureFlags, getTabs, IPhaseTab } from './tabs';
-import useFeatureFlag from 'hooks/useFeatureFlag';
-import useProjectById from 'api/projects/useProjectById';
-import usePhases from 'api/phases/usePhases';
->>>>>>> ca16cec5
+import { FeatureFlags, getTabs } from './tabs';
 import { getTimelineTab } from './timeline/utils';
 
 interface DataProps {
