--- conflicted
+++ resolved
@@ -1,5 +1,5 @@
 import React, { useState } from 'react';
-import styled from 'styled-components';
+
 
 import {
   IconTooltip,
@@ -11,51 +11,36 @@
   colors,
 } from '@citizenlab/cl2-component-library';
 import Tippy from '@tippyjs/react';
+import styled from 'styled-components';
 
 import { IPhase, ParticipationMethod } from 'api/phases/types';
-import { IProjectData } from 'api/projects/types';
 
 import useFeatureFlag from 'hooks/useFeatureFlag';
 
 import { SectionField, SubSectionTitle } from 'components/admin/Section';
+import Button from 'components/UI/Button';
 import Error from 'components/UI/Error';
-<<<<<<< HEAD
-import Tippy from '@tippyjs/react';
-import ParticipationMethodChoice from './ParticipationMethodChoice';
 import Modal from 'components/UI/Modal';
-import Button from 'components/UI/Button';
-=======
-import NewBadge from 'components/UI/NewBadge';
-import { isExpired } from 'components/UI/NewBadge/utils';
-import Warning from 'components/UI/Warning';
->>>>>>> fd6c3f3c
 
 import { FormattedMessage, useIntl } from 'utils/cl-intl';
 import { getMethodConfig } from 'utils/configs/participationMethodConfig';
 import { isNilOrError } from 'utils/helperUtils';
 
 import { ApiErrors } from '..';
-<<<<<<< HEAD
-import { IPhase, ParticipationMethod } from 'api/phases/types';
-
-// assets
+import messages from '../../../messages';
+
+import documentImage from './assets/document.png';
 import ideationImage from './assets/ideation.png';
+import informationImage from './assets/information.png';
 import surveyImage from './assets/survey.png';
+import volunteeringImage from './assets/volunteering.png';
 import votingImage from './assets/voting.png';
-import informationImage from './assets/information.png';
-import volunteeringImage from './assets/volunteering.png';
-import documentImage from './assets/document.png';
+import messages2 from './messages';
+import ParticipationMethodChoice from './ParticipationMethodChoice';
 
 const LeftAlignedList = styled.ul`
   text-align: left;
 `;
-=======
-import messages from '../../../messages';
-
-import messages2 from './messages';
-import { LabelHeaderDescription } from './shared/labels';
-import { ParticipationMethodRadio } from './shared/styling';
->>>>>>> fd6c3f3c
 
 interface Props {
   participation_method: ParticipationMethod;
