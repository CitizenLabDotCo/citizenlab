import React, { useState } from 'react';

import {
  Box,
  Title,
  Text,
  Button,
  Dropdown,
  Icon,
  DropdownListItem,
  defaultCardStyle,
  colors,
} from '@citizenlab/cl2-component-library';
import Tippy from '@tippyjs/react';
import moment from 'moment';
import { useLocation, useParams } from 'react-router-dom';
<<<<<<< HEAD
import styled from 'styled-components';
import { ITab } from 'typings';

import usePhasePermissions from 'api/phase_permissions/usePhasePermissions';
import { IPhaseData, ParticipationMethod } from 'api/phases/types';
import useDeletePhase from 'api/phases/useDeletePhase';

import useLocalize from 'hooks/useLocalize';

=======
import { isTopBarNavActive } from 'utils/helperUtils';
import { IPhaseData, ParticipationMethod } from 'api/phases/types';
import messages from './messages';
>>>>>>> ca16cec5
import { Tab } from 'components/admin/NavigationTabs';
import Modal from 'components/UI/Modal';
import NewBadge from 'components/UI/NewBadge';
import { isExpired } from 'components/UI/NewBadge/utils';
import { IPhaseTab } from '../tabs';

import { MessageDescriptor, useIntl } from 'utils/cl-intl';
import clHistory from 'utils/cl-router/history';
import { isTopBarNavActive } from 'utils/helperUtils';

import messages from './messages';
import PermissionTooltipMessage from './PermissionTooltipMessage';
import { getParticipantMessage } from './utils';

const Container = styled(Box)`
  ${defaultCardStyle};
`;

const participationMethodMessage: Record<
  ParticipationMethod,
  MessageDescriptor
> = {
  ideation: messages.ideationPhase,
  information: messages.informationPhase,
  survey: messages.externalSurveyPhase,
  voting: messages.votingPhase,
  poll: messages.pollPhase,
  volunteering: messages.volunteeringPhase,
  document_annotation: messages.documentPhase,
  native_survey: messages.inPlatformSurveyPhase,
};

interface Props {
  phase: IPhaseData;
  tabs: IPhaseTab[];
}

export const PhaseHeader = ({ phase, tabs }: Props) => {
  const { formatMessage } = useIntl();
  const localize = useLocalize();
  const { pathname } = useLocation();
  const [isDropdownOpened, setDropdownOpened] = useState(false);
  const [showDeleteModal, setShowDeleteModal] = useState(false);
  const { mutate: deletePhase } = useDeletePhase();
  const { projectId } = useParams() as {
    projectId: string;
  };
  const { data: permissions } = usePhasePermissions({ phaseId: phase.id });
  const participationRequirementsMessage = getParticipantMessage(
    permissions?.data,
    formatMessage
  );

  if (!phase) {
    return null;
  }

  const startAt = moment(phase.attributes.start_at).format('LL');
  const endAt = phase.attributes.end_at
    ? moment(phase.attributes.end_at).format('LL')
    : formatMessage(messages.noEndDate);

  const toggleDropdown = () => {
    setDropdownOpened(!isDropdownOpened);
  };

  const closeDropdown = () => {
    setDropdownOpened(false);
  };

  const closeModal = () => {
    setShowDeleteModal(false);
  };

  const handleOpenModal = () => {
    setShowDeleteModal(true);
  };

  const handleDeletePhase = () => {
    deletePhase(
      { phaseId: phase.id, projectId },
      {
        onSuccess: () => {
          closeModal();
          clHistory.push(`/admin/projects/${projectId}/phases/setup`);
        },
      }
    );
  };

  return (
    <>
      <Container mb="8px">
        <Box p="24px 40px">
          <Box display="flex" justifyContent="space-between">
            <Title my="0px" variant="h3" color="primary">
              {localize(phase.attributes.title_multiloc)}
            </Title>

            <Box>
              <Button
                icon="dots-horizontal"
                iconColor={colors.textSecondary}
                iconHoverColor={colors.textSecondary}
                boxShadow="none"
                boxShadowHover="none"
                bgColor="transparent"
                bgHoverColor="transparent"
                p="0"
                onClick={toggleDropdown}
              />
              <Dropdown
                opened={isDropdownOpened}
                onClickOutside={closeDropdown}
                className="dropdown"
                width="200px"
                right="70px"
                content={
                  <DropdownListItem onClick={() => handleOpenModal()}>
                    <Box display="flex" gap="4px" alignItems="center">
                      <Icon name="delete" fill={colors.red600} />
                      <Text color="red600" my="0px">
                        {formatMessage(messages.deletePhase)}
                      </Text>
                    </Box>
                  </DropdownListItem>
                }
              />
            </Box>
          </Box>
          <Box display="flex" alignItems="center">
            <Text color="coolGrey600" my="0px" variant="bodyS">
              {formatMessage(
                participationMethodMessage[
                  phase.attributes.participation_method
                ]
              )}
            </Text>
            <Box px="8px">·</Box>
            <Icon
              name="calendar"
              width="16px"
              mr="2px"
              fill={colors.coolGrey600}
            />
            <Button
              buttonStyle="text"
              fontSize="14px"
              onClick={() => {
                clHistory.push(
                  `/admin/projects/${projectId}/phases/${phase.id}/setup`
                );
              }}
              padding="0"
            >
              <Text color="coolGrey600" my="0px" variant="bodyS">
                {startAt} → {endAt}
              </Text>
            </Button>
            {participationRequirementsMessage && (
              <Text color="coolGrey600" my="0px" variant="bodyS">
                <Tippy
                  disabled={false}
                  interactive={true}
                  placement="bottom"
                  content={
                    <PermissionTooltipMessage permissions={permissions?.data} />
                  }
                >
                  <Box display="flex" alignItems="center">
                    <Box px="8px">·</Box>
                    <Button
                      buttonStyle="text"
                      fontSize="14px"
                      onClick={() => {
                        clHistory.push(
                          `/admin/projects/${projectId}/phases/${phase.id}/access-rights`
                        );
                      }}
                      padding="0"
                    >
                      <Box display="flex" alignItems="center">
                        <Icon
                          name="key"
                          width="16px"
                          mr="2px"
                          fill={colors.coolGrey600}
                        />
                        {participationRequirementsMessage}
                      </Box>
                    </Button>
                  </Box>
                </Tippy>
              </Text>
            )}
          </Box>
        </Box>
        <Box
          display="flex"
          px="44px"
          boxShadow="0px 2px 4px -1px rgba(0, 0, 0, 0.06)"
          background="#FBFBFB"
        >
          {tabs.map(({ url, label, name, disabledTooltipText }) => (
            <Tab
              label={label}
              url={url}
              key={url}
              active={isTopBarNavActive(
                `/admin/projects/${projectId}/phases/${phase.id}`,
                pathname,
                url
              )}
              badge={
                name === 'report' && !isExpired('01-04-2024') ? (
                  <Box display="inline" ml="8px">
                    <NewBadge />
                  </Box>
                ) : null
              }
              disabledTooltipText={disabledTooltipText}
            />
          ))}
        </Box>
      </Container>
      <Modal opened={showDeleteModal} close={closeModal}>
        <Box display="flex" flexDirection="column" width="100%" p="20px">
          <Box mb="40px">
            <Title variant="h3" color="primary">
              {formatMessage(messages.deletePhaseConfirmationQuestion)}
            </Title>
            <Text color="primary" fontSize="l">
              {formatMessage(messages.deletePhaseInfo)}
            </Text>
          </Box>
          <Box
            display="flex"
            flexDirection="row"
            width="100%"
            alignItems="center"
          >
            <Button
              icon="delete"
              data-cy={`e2e-confirm-delete-phase-${phase.id}`}
              buttonStyle="delete"
              width="auto"
              mr="20px"
              onClick={handleDeletePhase}
            >
              {formatMessage(messages.deletePhaseButtonText)}
            </Button>
            <Button buttonStyle="secondary" width="auto" onClick={closeModal}>
              {formatMessage(messages.cancelDeletePhaseText)}
            </Button>
          </Box>
        </Box>
      </Modal>
    </>
  );
};<|MERGE_RESOLUTION|>--- conflicted
+++ resolved
@@ -14,9 +14,7 @@
 import Tippy from '@tippyjs/react';
 import moment from 'moment';
 import { useLocation, useParams } from 'react-router-dom';
-<<<<<<< HEAD
 import styled from 'styled-components';
-import { ITab } from 'typings';
 
 import usePhasePermissions from 'api/phase_permissions/usePhasePermissions';
 import { IPhaseData, ParticipationMethod } from 'api/phases/types';
@@ -24,20 +22,16 @@
 
 import useLocalize from 'hooks/useLocalize';
 
-=======
-import { isTopBarNavActive } from 'utils/helperUtils';
-import { IPhaseData, ParticipationMethod } from 'api/phases/types';
-import messages from './messages';
->>>>>>> ca16cec5
 import { Tab } from 'components/admin/NavigationTabs';
 import Modal from 'components/UI/Modal';
 import NewBadge from 'components/UI/NewBadge';
 import { isExpired } from 'components/UI/NewBadge/utils';
-import { IPhaseTab } from '../tabs';
 
 import { MessageDescriptor, useIntl } from 'utils/cl-intl';
 import clHistory from 'utils/cl-router/history';
 import { isTopBarNavActive } from 'utils/helperUtils';
+
+import { IPhaseTab } from '../tabs';
 
 import messages from './messages';
 import PermissionTooltipMessage from './PermissionTooltipMessage';
