--- conflicted
+++ resolved
@@ -30,10 +30,7 @@
   projectId: string;
 }
 
-const AllCauses = ({
-  phaseId,
-  projectId,
-}: Props) => {
+const AllCauses = ({ phaseId, projectId }: Props) => {
   const { mutate: deleteCause } = useDeleteCause();
   const { mutate: reorderCause } = useReorderCause();
   const { formatMessage } = useIntl();
@@ -100,14 +97,7 @@
     }
   };
 
-<<<<<<< HEAD
-  const newCauseLink =
-    participationContextType === 'phase'
-      ? `/admin/projects/${projectId}/phases/${participationContextId}/volunteering/causes/new`
-      : `/admin/projects/${projectId}/volunteering/causes/new`;
-=======
-  const newCauseLink = `/admin/projects/${projectId}/volunteering/${phaseId}/causes/new`
->>>>>>> b960a5c2
+  const newCauseLink = `/admin/projects/${projectId}/phases/${phaseId}/volunteering/causes/new`;
 
   if (isNilOrError(causes)) return null;
 
