--- conflicted
+++ resolved
@@ -1,27 +1,17 @@
-<<<<<<< HEAD
 import React, { useState } from 'react';
-import { useParams, useSearchParams } from 'react-router-dom';
+
 import {
   Box,
   Text,
   colors,
   fontSizes,
 } from '@citizenlab/cl2-component-library';
-import Button from 'components/UI/Button';
+import { useParams, useSearchParams } from 'react-router-dom';
 
 import useAnalysis from 'api/analyses/useAnalysis';
-import useAnalysisInput from 'api/analysis_inputs/useAnalysisInput';
 import useUpdateAnalysis from 'api/analyses/useUpdateAnalysis';
-=======
-import React from 'react';
-
-import { Box, Text } from '@citizenlab/cl2-component-library';
-import { useParams, useSearchParams } from 'react-router-dom';
-
-import useAnalysis from 'api/analyses/useAnalysis';
 import useAnalysisInput from 'api/analysis_inputs/useAnalysisInput';
 import useAnalysisUserById from 'api/analysis_users/useAnalysisUserById';
->>>>>>> 88ac7b5a
 
 import Divider from 'components/admin/Divider';
 import Avatar from 'components/Avatar';
