import React, { useMemo } from 'react';

import { isNil } from 'lodash-es';
import { FormattedDate } from 'react-intl';

import { IIdeaCustomField } from 'api/idea_custom_fields/types';
import useUserCustomFieldsOptions from 'api/user_custom_fields_options/useUserCustomFieldsOptions';

import T from 'components/T';

import { useIntl } from 'utils/cl-intl';

import messages from '../messages';

type Props = {
  customField: IIdeaCustomField;
  rawValue?: any;
};

const SelectOptionText = ({
  customFieldId,
  selectedOptionKey,
}: {
  customFieldId: string;
  selectedOptionKey: string;
}) => {
  const { data: options } = useUserCustomFieldsOptions(customFieldId);
  const option = useMemo(
    () =>
      options?.data.find(
        (option) => option.attributes.key === selectedOptionKey
      ),
    [options, selectedOptionKey]
  );
  return option ? <T value={option.attributes.title_multiloc} /> : null;
};

/**
 * Given a custom_field definition and the raw value from the
 * custom_field_values, render a one-line textual representation of the value of
 * the custom field for that input. Only renders anything for non-built-in
 * custom fields
 */
const ShortInputFieldValue = ({ customField, rawValue }: Props) => {
  const { formatMessage } = useIntl();
  // We only render non-built-in custom fields, assuming the parent has
  // dedicated logic to render the built-in fields
  if (customField.data.attributes.code) return null;

  if (isNil(rawValue)) {
    return <>{formatMessage(messages.noAnswer)}</>;
  }

  switch (customField.data.attributes.input_type) {
    case 'text':
    case 'multiline_text':
    case 'number':
    case 'checkbox':
    case 'linear_scale': {
      if (rawValue === null || rawValue === undefined || rawValue === '') {
        return <>No Answer</>;
      } else {
        return <>{rawValue}</>;
      }
    }
    case 'select': {
      return (
        <SelectOptionText
          customFieldId={customField.data.id}
          selectedOptionKey={rawValue}
        />
      );
    }
    case 'multiselect': {
      return (
        <>
          {(rawValue as string[]).map((optionKey, index) => (
            <>
              {index !== 0 && ', '}
              <SelectOptionText
                key={`${optionKey}-${index}`}
                customFieldId={customField.data.id}
                selectedOptionKey={optionKey}
              />
            </>
          ))}
        </>
      );
    }
    case 'date': {
      return <FormattedDate value={rawValue} />;
    }
    case 'file_upload': {
      // We don't support file upload fields in an analysis at the moment
      return null;
    }
<<<<<<< HEAD
    case 'shapefile_upload': {
      // We don't support shapefile upload fields in an analysis at the moment
=======
    case 'point': {
      return null;
    }
    case 'line': {
      return null;
    }
    case 'polygon': {
>>>>>>> f47532a3
      return null;
    }
    default: {
      // Makes TS throw a compile error in case we're not covering for an input_type
      const exhaustiveCheck: never = customField.data.attributes.input_type;
      return exhaustiveCheck;
    }
  }
};

export default ShortInputFieldValue;<|MERGE_RESOLUTION|>--- conflicted
+++ resolved
@@ -94,10 +94,10 @@
       // We don't support file upload fields in an analysis at the moment
       return null;
     }
-<<<<<<< HEAD
     case 'shapefile_upload': {
       // We don't support shapefile upload fields in an analysis at the moment
-=======
+      return null;
+    }
     case 'point': {
       return null;
     }
@@ -105,7 +105,6 @@
       return null;
     }
     case 'polygon': {
->>>>>>> f47532a3
       return null;
     }
     default: {
