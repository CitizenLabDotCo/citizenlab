--- conflicted
+++ resolved
@@ -1,11 +1,4 @@
 import React, { useState } from 'react';
-<<<<<<< HEAD
-import { useParams, useSearchParams } from 'react-router-dom';
-
-import useDeleteAnalysisInsight from 'api/analysis_insights/useDeleteAnalysisInsight';
-import { IInsightData } from 'api/analysis_insights/types';
-=======
->>>>>>> 88ac7b5a
 
 import {
   Box,
@@ -13,50 +6,26 @@
   colors,
   IconTooltip,
 } from '@citizenlab/cl2-component-library';
-<<<<<<< HEAD
+import { useParams, useSearchParams } from 'react-router-dom';
 
-import { useIntl } from 'utils/cl-intl';
-import useAnalysisQuestion from 'api/analysis_questions/useAnalysisQuestion';
-import { updateSearchParams } from 'utils/cl-router/updateSearchParams';
-import Rate from './Rate';
-=======
-import { useParams, useSearchParams } from 'react-router-dom';
-import styled from 'styled-components';
-
-import useAnalysisBackgroundTask from 'api/analysis_background_tasks/useAnalysisBackgroundTask';
 import { IInsightData } from 'api/analysis_insights/types';
 import useDeleteAnalysisInsight from 'api/analysis_insights/useDeleteAnalysisInsight';
 import useAnalysisQuestion from 'api/analysis_questions/useAnalysisQuestion';
->>>>>>> 88ac7b5a
 
 import tracks from 'containers/Admin/projects/project/analysis/tracks';
 
+import Divider from 'components/admin/Divider';
+
 import { trackEventByName } from 'utils/analytics';
-import { useIntl, FormattedMessage } from 'utils/cl-intl';
+import { useIntl } from 'utils/cl-intl';
 import { updateSearchParams } from 'utils/cl-router/updateSearchParams';
 
-import FilterItems from '../FilterItems';
-
-import messages from './messages';
-<<<<<<< HEAD
-import { removeRefs } from './util';
 import InsightBody from './InsightBody';
 import InsightFooter from './InsightFooter';
-import Divider from 'components/admin/Divider';
+import messages from './messages';
 import QuestionHeader from './QuestionHeader';
-=======
 import Rate from './Rate';
-import {
-  deleteTrailingIncompleteIDs,
-  removeRefs,
-  replaceIdRefsWithLinks,
-} from './util';
-
-const StyledAnswerText = styled.div`
-  white-space: pre-wrap;
-  word-break: break-word;
-`;
->>>>>>> 88ac7b5a
+import { removeRefs } from './util';
 
 type Props = {
   insight: IInsightData;
