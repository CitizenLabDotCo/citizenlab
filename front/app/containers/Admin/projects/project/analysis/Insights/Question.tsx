--- conflicted
+++ resolved
@@ -28,11 +28,8 @@
 
 import tracks from 'containers/Admin/projects/project/analysis/tracks';
 import { trackEventByName } from 'utils/analytics';
-<<<<<<< HEAD
 import translations from './translations';
-=======
 import { deleteTrailingIncompleteIDs, refRegex, removeRefs } from './util';
->>>>>>> e44d322c
 
 const StyledAnswerText = styled.div`
   white-space: pre-wrap;
