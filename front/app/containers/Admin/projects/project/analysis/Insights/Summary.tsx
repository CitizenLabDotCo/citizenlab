import React from 'react';
import { useParams, useSearchParams } from 'react-router-dom';
import reactStringReplace from 'react-string-replace';

import useAnalysisBackgroundTask from 'api/analysis_background_tasks/useAnalysisBackgroundTask';
import { IInsightData } from 'api/analysis_insights/types';

import {
  Box,
  Icon,
  IconButton,
  Spinner,
  colors,
  stylingConsts,
  Button,
} from '@citizenlab/cl2-component-library';

import { useIntl } from 'utils/cl-intl';
import messages from '../messages';
import styled from 'styled-components';
import { useSelectedInputContext } from '../SelectedInputContext';
import useAnalysisSummary from 'api/analysis_summaries/useAnalysisSummary';
import useDeleteAnalysisInsight from 'api/analysis_insights/useDeleteAnalysisInsight';
import useAnalysisTags from 'api/analysis_tags/useAnalysisTags';
import Tag from '../Tags/Tag';
import FilterItems from '../FilterItems';
import { updateSearchParams } from 'utils/cl-router/updateSearchParams';

const StyledSummaryText = styled.div`
  white-space: pre-wrap;
  word-break: break-word;
`;

const StyledButton = styled.button`
  padding: 0px;
  cursor: pointer;
`;

type Props = {
  insight: IInsightData;
};

const Summary = ({ insight }: Props) => {
  const [searchParams, setSearchParams] = useSearchParams();
  const { setSelectedInputId } = useSelectedInputContext();
  const { formatMessage } = useIntl();
  const { analysisId } = useParams() as { analysisId: string };
  const { mutate: deleteSummary } = useDeleteAnalysisInsight();
  const { data: tags } = useAnalysisTags({ analysisId });

  const { data: summary } = useAnalysisSummary({
    analysisId,
    id: insight.relationships.insightable.data.id,
  });

  const { data: backgroundTask } = useAnalysisBackgroundTask(
    analysisId,
    summary?.data.relationships.background_task.data.id
  );
  const processing =
    backgroundTask?.data.attributes.state === 'in_progress' ||
    backgroundTask?.data.attributes.state === 'queued';

  const handleSummaryDelete = (id: string) => {
    if (window.confirm(formatMessage(messages.deleteSummaryConfirmation))) {
      deleteSummary({
        analysisId,
        id,
      });
    }
  };

  const replaceIdRefsWithLinks = (summary) => {
    return reactStringReplace(
      summary,
      /\[?([0-9a-f]{8}-[0-9a-f]{4}-[0-5][0-9a-f]{3}-[089ab][0-9a-f]{3}-[0-9a-f]{12})\]?/g,
      (match, i) => (
        <StyledButton onClick={() => setSelectedInputId(match)} key={i}>
          <Icon name="search" />
        </StyledButton>
      )
    );
  };

  if (!summary) return null;

  const hasFilters = !!Object.keys(summary.data.attributes.filters).length;
  const tagIds = summary.data.attributes.filters.tag_ids;

  const phaseId = searchParams.get('phase_id');

  const handleRestoreFilters = () => {
    setSearchParams({
      ...(phaseId
        ? {
            phase_id: phaseId,
          }
        : {}),
      reset_filters: 'true',
    });
    updateSearchParams(summary.data.attributes.filters);
  };

  return (
    <Box
      key={summary.data.id}
      bgColor={colors.teal100}
      p="16px"
      mb="8px"
      borderRadius={stylingConsts.borderRadius}
    >
      <Box p="16px">
        <Box
          display="flex"
          alignItems="center"
          flexWrap="wrap"
          gap="4px"
          mb="12px"
        >
          {hasFilters && (
            <>
              <Box>Summary for:</Box>
<<<<<<< HEAD
              <FilterItems
                filters={summary.attributes.filters}
                isEditable={false}
              />
=======
              <FilterItems filters={summary.data.attributes.filters} />
>>>>>>> 68d5b171
              {tags?.data
                .filter((tag) => tagIds?.includes(tag.id))
                .map((tag) => (
                  <Tag
                    key={tag.id}
                    name={tag.attributes.name}
                    tagType={tag.attributes.tag_type}
                  />
                ))}
            </>
          )}

          {!hasFilters && (
            <>
              <Box>Summary for all input</Box>
            </>
          )}
        </Box>
        <Box>
          <StyledSummaryText>
            {replaceIdRefsWithLinks(summary.data.attributes.summary)}
          </StyledSummaryText>
          {processing && <Spinner />}
        </Box>
      </Box>
      <Box
        display="flex"
        gap="4px"
        alignItems="center"
        justifyContent="space-between"
      >
        <Button buttonStyle="white" onClick={handleRestoreFilters} p="4px 12px">
          Restore filters
        </Button>
        {summary.data.attributes.accuracy && (
          <Box color={colors.teal700}>
            Accuracy {summary.data.attributes.accuracy * 100}%
          </Box>
        )}
        <IconButton
          iconName="delete"
          onClick={() => handleSummaryDelete(insight.id)}
          iconColor={colors.teal400}
          iconColorOnHover={colors.teal700}
          a11y_buttonActionMessage={formatMessage(messages.deleteSummary)}
        />
      </Box>
    </Box>
  );
};

export default Summary;<|MERGE_RESOLUTION|>--- conflicted
+++ resolved
@@ -120,14 +120,10 @@
           {hasFilters && (
             <>
               <Box>Summary for:</Box>
-<<<<<<< HEAD
               <FilterItems
                 filters={summary.attributes.filters}
                 isEditable={false}
               />
-=======
-              <FilterItems filters={summary.data.attributes.filters} />
->>>>>>> 68d5b171
               {tags?.data
                 .filter((tag) => tagIds?.includes(tag.id))
                 .map((tag) => (
