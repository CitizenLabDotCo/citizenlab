--- conflicted
+++ resolved
@@ -12,11 +12,7 @@
 
 import useAnalysisFilterParams from '../hooks/useAnalysisFilterParams';
 
-<<<<<<< HEAD
-import AddFileContext from './Files/AddFileContextButton';
-=======
 import AnalysisFileUploader from './Files/AnalysisFileUploader';
->>>>>>> 733905b3
 import FileSelectionView from './Files/FileSelectionView';
 import messages from './messages';
 import Question from './Question';
@@ -39,11 +35,7 @@
     onlyCheckAllowed: true,
   });
 
-<<<<<<< HEAD
-  const isDataRepositoryAIAnalysisEnabled = useFeatureFlag({
-=======
   const isDataRepositoryAnalysisEnabled = useFeatureFlag({
->>>>>>> 733905b3
     name: 'data_repository_ai_analysis',
   });
 
@@ -110,13 +102,8 @@
           </Text>
         </Box>
 
-<<<<<<< HEAD
-        {isDataRepositoryAIAnalysisEnabled && (
-          <AddFileContext
-=======
         {isDataRepositoryAnalysisEnabled && (
           <AnalysisFileUploader
->>>>>>> 733905b3
             setIsFileSelectionOpen={setIsFileSelectionOpen}
             analysisId={analysisId}
           />
