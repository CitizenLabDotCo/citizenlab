--- conflicted
+++ resolved
@@ -30,11 +30,6 @@
 
   return (
     <Box>
-<<<<<<< HEAD
-      <Box>
-        <SummarizeButton />
-        <QuestionButton onClick={() => setIsQuestionInputOpen(true)} />
-=======
       <Box display="flex" gap="4px">
         <Box flex="1">
           <SummarizeButton />
@@ -47,7 +42,6 @@
         <Text fontSize="s" m="0" variant="bodyXs" color="grey700">
           Applies to currently selected inputs ({inputsCount})
         </Text>
->>>>>>> c6bfdae9
       </Box>
 
       {isQuestionInputOpen && (
