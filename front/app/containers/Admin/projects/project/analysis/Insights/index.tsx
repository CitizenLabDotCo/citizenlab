import React, { useState } from 'react';

<<<<<<< HEAD
import { Box, Icon, Text, colors } from '@citizenlab/cl2-component-library';
=======
import { Box, Text } from '@citizenlab/cl2-component-library';
import { useParams } from 'react-router-dom';
>>>>>>> 88ac7b5a

import useInfiniteAnalysisInputs from 'api/analysis_inputs/useInfiniteAnalysisInputs';
import useAnalysisInsights from 'api/analysis_insights/useAnalysisInsights';

import { useIntl } from 'utils/cl-intl';

import useAnalysisFilterParams from '../hooks/useAnalysisFilterParams';

import messages from './messages';
<<<<<<< HEAD
import { useIntl } from 'utils/cl-intl';
import useFeatureFlag from 'hooks/useFeatureFlag';
=======
import Question from './Question';
import QuestionButton from './QuestionButton';
import QuestionInput from './QuestionInput';
import SummarizeButton from './SummarizeButton';
import Summary from './Summary';
>>>>>>> 88ac7b5a

const Insights = () => {
  const { formatMessage } = useIntl();
  const [isQuestionInputOpen, setIsQuestionInputOpen] = useState(false);
  const { analysisId } = useParams() as { analysisId: string };
  const { data: insights, isLoading } = useAnalysisInsights({
    analysisId,
  });

  const largeSummariesEnabled = useFeatureFlag({
    name: 'large_summaries',
    onlyCheckAllowed: true,
  });

  const filters = useAnalysisFilterParams();

  const { data: allInputs } = useInfiniteAnalysisInputs({
    analysisId,
  });
  const { data: filteredInputs } = useInfiniteAnalysisInputs({
    analysisId,
    queryParams: filters,
  });

  const inputsCount = allInputs?.pages[0].meta.filtered_count || 0;
  const filteredInputsCount = filteredInputs?.pages[0].meta.filtered_count || 0;
  const applyInputsLimit = !largeSummariesEnabled && filteredInputsCount > 30;

  return (
    <Box display="flex" flexDirection="column" height="100%">
      <Box display="flex" gap="4px">
        <Box flex="1">
          <SummarizeButton />
        </Box>
        <Box flex="1">
          <QuestionButton
            onClick={() => setIsQuestionInputOpen(!isQuestionInputOpen)}
          />
        </Box>
      </Box>
      <Box
        m="0"
        my="8px"
        display="flex"
        justifyContent="center"
        alignItems="center"
        gap="4px"
      >
        {applyInputsLimit && <Icon name="alert-circle" fill={colors.orange} />}

        <Text
          fontSize="s"
          m="0"
          variant="bodyXs"
          color={applyInputsLimit ? 'orange' : 'textSecondary'}
        >
          {`${filteredInputsCount} / ${inputsCount}`}{' '}
          {formatMessage(messages.inputsSelected)}
        </Text>
      </Box>

      {isQuestionInputOpen && (
        <QuestionInput onClose={() => setIsQuestionInputOpen(false)} />
      )}

      <Box flex="1" overflow="auto">
        {insights?.data.map((insight) => (
          <div key={insight.id}>
            {insight.relationships.insightable.data.type === 'summary' ? (
              <Summary insight={insight} />
            ) : (
              <Question insight={insight} />
            )}
          </div>
        ))}
        {!isLoading && insights?.data?.length === 0 && (
          <>
            <Text px="24px" color="grey600">
              {formatMessage(messages.emptyList)}
            </Text>
            <Text px="24px" color="grey600">
              {formatMessage(messages.emptyListDescription)}
            </Text>
          </>
        )}
      </Box>
    </Box>
  );
};

export default Insights;<|MERGE_RESOLUTION|>--- conflicted
+++ resolved
@@ -1,30 +1,23 @@
 import React, { useState } from 'react';
 
-<<<<<<< HEAD
 import { Box, Icon, Text, colors } from '@citizenlab/cl2-component-library';
-=======
-import { Box, Text } from '@citizenlab/cl2-component-library';
 import { useParams } from 'react-router-dom';
->>>>>>> 88ac7b5a
 
 import useInfiniteAnalysisInputs from 'api/analysis_inputs/useInfiniteAnalysisInputs';
 import useAnalysisInsights from 'api/analysis_insights/useAnalysisInsights';
+
+import useFeatureFlag from 'hooks/useFeatureFlag';
 
 import { useIntl } from 'utils/cl-intl';
 
 import useAnalysisFilterParams from '../hooks/useAnalysisFilterParams';
 
 import messages from './messages';
-<<<<<<< HEAD
-import { useIntl } from 'utils/cl-intl';
-import useFeatureFlag from 'hooks/useFeatureFlag';
-=======
 import Question from './Question';
 import QuestionButton from './QuestionButton';
 import QuestionInput from './QuestionInput';
 import SummarizeButton from './SummarizeButton';
 import Summary from './Summary';
->>>>>>> 88ac7b5a
 
 const Insights = () => {
   const { formatMessage } = useIntl();
