import { Box, colors, stylingConsts } from '@citizenlab/cl2-component-library';
import React from 'react';
import { createPortal } from 'react-dom';
import { FocusOn } from 'react-focus-on';
import TopBar from './TopBar';
import Tags from './Tags';
import InputsList from './InputsList';
import InputPreview from './InputPreview';
import Insights from './Insights';
import SelectedInputContext from './SelectedInputContext';
import Demographics from './Demographics';

const Analysis = () => {
  const modalPortalElement = document.getElementById('modal-portal');

  if (!modalPortalElement) return null;

  return createPortal(
    <Box
      display="flex"
      flexDirection="column"
      w="100%"
      zIndex="10000"
      position="fixed"
      bgColor={colors.background}
      h="100vh"
    >
      <FocusOn>
        <SelectedInputContext>
          <TopBar />
          <Box
            display="flex"
            w="100"
            alignItems="stretch"
            gap="8px"
            pt={`${stylingConsts.mobileMenuHeight}px`}
          >
            <Box
              w="300px"
              overflow="auto"
              h={`calc(100vh - ${stylingConsts.mobileMenuHeight}px)`}
              p="12px"
              mt="12px"
              bg={colors.white}
            >
              <Tags />
            </Box>
<<<<<<< HEAD

            <Box flex="1" bg={colors.white} mt="12px">
              <InputsList />
=======
            <Box
              flex="1"
              h={`calc(100vh - ${stylingConsts.mobileMenuHeight}px)`}
              display="flex"
              flexDirection="column"
              minWidth="0"
            >
              <Box mt="12px" bg={colors.white}>
                <Demographics />
              </Box>
              <Box flex="1" overflow="auto" p="12px" mt="8px" bg={colors.white}>
                <InputsList />
              </Box>
>>>>>>> 30b9854b
            </Box>
            <Box
              flex="1"
              overflow="auto"
              h={`calc(100vh - ${stylingConsts.mobileMenuHeight}px)`}
              p="12px"
              mt="12px"
              display="flex"
              flexDirection="column"
              bg={colors.white}
            >
              <Box flex="1">
                <InputPreview />
              </Box>
            </Box>
            <Box
              flex="1"
              p="12px"
              mt="12px"
              overflow="auto"
              h={`calc(100vh - ${stylingConsts.mobileMenuHeight}px)`}
              bg={colors.white}
            >
              <Insights />
            </Box>
          </Box>
        </SelectedInputContext>
      </FocusOn>
    </Box>,
    modalPortalElement
  );
};

export default Analysis;<|MERGE_RESOLUTION|>--- conflicted
+++ resolved
@@ -45,25 +45,13 @@
             >
               <Tags />
             </Box>
-<<<<<<< HEAD
 
             <Box flex="1" bg={colors.white} mt="12px">
-              <InputsList />
-=======
-            <Box
-              flex="1"
-              h={`calc(100vh - ${stylingConsts.mobileMenuHeight}px)`}
-              display="flex"
-              flexDirection="column"
-              minWidth="0"
-            >
-              <Box mt="12px" bg={colors.white}>
+              <Box>
                 <Demographics />
               </Box>
-              <Box flex="1" overflow="auto" p="12px" mt="8px" bg={colors.white}>
-                <InputsList />
-              </Box>
->>>>>>> 30b9854b
+
+              <InputsList />
             </Box>
             <Box
               flex="1"
