--- conflicted
+++ resolved
@@ -160,29 +160,13 @@
           />
         </Box>
         <Tasks />
-<<<<<<< HEAD
-        {window.Intercom && (
-          <IconButton
-            iconName="info-solid"
-            a11y_buttonActionMessage={formatMessage(messages.supportArticle)}
-            onClick={() => {
-              window.Intercom('showArticle', 8316692);
-            }}
-            iconColor={colors.grey800}
-            iconColorOnHover={colors.black}
-          />
-        )}
-=======
-
         <Button
           icon="info-solid"
           buttonStyle="text"
           openLinkInNewTab
-          linkTo={formatMessage(translations.supportArticleLink)}
+          linkTo={formatMessage(messages.supportArticle)}
           iconColor={colors.grey800}
         />
-
->>>>>>> ab14c04e
         {isFiltersOpen && <Filters onClose={() => setIsFiltersOpen(false)} />}
         <Modal opened={showLaunchModal} close={closeLaunchModal}>
           <LaunchModal onClose={closeLaunchModal} />
