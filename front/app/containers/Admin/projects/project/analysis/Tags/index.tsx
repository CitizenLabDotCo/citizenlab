import React, { useState } from 'react';
import styled from 'styled-components';
import { omit } from 'lodash-es';

import { useParams } from 'react-router-dom';
import { removeSearchParams } from 'utils/cl-router/removeSearchParams';
import { updateSearchParams } from 'utils/cl-router/updateSearchParams';
import useAnalysisTags from 'api/analysis_tags/useAnalysisTags';
<<<<<<< HEAD
import useDeleteAnalysisTag from 'api/analysis_tags/useDeleteAnalysisTag';
=======
import useAddAnalysisTag from 'api/analysis_tags/useAddAnalysisTag';
>>>>>>> 1202b3b9
import useAnalysisFilterParams from '../hooks/useAnalysisFilterParams';

import {
  Box,
  Button,
  colors,
  stylingConsts,
  Text,
  Icon,
  ListItem,
  Checkbox,
  Spinner,
} from '@citizenlab/cl2-component-library';
import Modal from 'components/UI/Modal';
import Tag from './Tag';
import AutotaggingModal from './AutoTaggingModal';
import TagCount from './TagCount';
import AddTag from './AddTag';

import { useIntl } from 'utils/cl-intl';
import messages from '../messages';

import { useQueryClient } from '@tanstack/react-query';
import inputsKeys from 'api/analysis_inputs/keys';
import TagActions from './TagActions';

const BlickingIcon = styled(Icon)`
  animation-name: blink-animation;
  animation-duration: 1.8s;
  animation-delay: 1s;
  animation-timing-function: ease-in-out;
  animation-iteration-count: infinite;

  @keyframes blink-animation {
    0% {
      opacity: 1;
    }
    50% {
      opacity: 0;
    }
    100% {
      opacity: 1;
    }
  }
`;

const TagContainer = styled(ListItem)`
  padding: 8px 4px;
  position: relative;
  border-radius: ${stylingConsts.borderRadius};
  &:hover {
    background-color: ${colors.background};
  }
  &.selected {
    background-color: ${colors.background};
  }
  cursor: pointer;
`;

const Tags = () => {
<<<<<<< HEAD
  const [renameTagModalOpenedId, setRenameTagModalOpenedId] = useState('');
=======
  const [name, setName] = useState('');
>>>>>>> 1202b3b9
  const [autotaggingModalIsOpened, setAutotaggingModalIsOpened] =
    useState(false);

  const filters = useAnalysisFilterParams();

  const { formatMessage } = useIntl();

  const { analysisId } = useParams() as { analysisId: string };

  const queryClient = useQueryClient();
  const { data: tags, isLoading: isLoadingTags } = useAnalysisTags({
    analysisId,
    filters: omit(filters, 'tag_ids'),
  });
<<<<<<< HEAD
  const { mutate: deleteTag } = useDeleteAnalysisTag();
=======
  const { mutate: addTag, isLoading, error } = useAddAnalysisTag();
>>>>>>> 1202b3b9

  if (isLoadingTags) {
    return (
      <Box display="flex" justifyContent="center" alignItems="center" h="100%">
        <Spinner />
      </Box>
    );
  }

  const inputsTotal = tags?.meta.inputs_total;
  const filteredInputsTotal = tags?.meta.filtered_inputs_total;
  const inputsWithoutTags = tags?.meta.inputs_without_tags;
  const filteredInputsWithoutTags = tags?.meta.filtered_inputs_without_tags;

<<<<<<< HEAD
  const handleTagDelete = (id: string) => {
    if (window.confirm(formatMessage(messages.deleteTagConfirmation))) {
      deleteTag({
        analysisId,
        id,
      });
    }
  };
=======
  const onChangeName = (name: string) => {
    setName(name);
  };

  const handleTagSubmit = () => {
    addTag(
      {
        analysisId,
        name,
      },
      {
        onSuccess: () => {
          setName('');
        },
      }
    );
  };

  const selectedTags = filters.tag_ids;
>>>>>>> 1202b3b9

  const toggleTagContainerClick = (id: string) => {
    updateSearchParams({ tag_ids: [id] });
    queryClient.invalidateQueries(inputsKeys.lists());
  };

  const toggleТаgCheckboxClick = (id: string) => {
    const nonNullSelectedTags = selectedTags?.filter((tagId) => tagId !== null);
    if (!selectedTags?.includes(id)) {
      updateSearchParams({ tag_ids: [...(nonNullSelectedTags || []), id] });
    } else {
      updateSearchParams({
        tag_ids: nonNullSelectedTags?.filter((tagId) => tagId !== id),
      });
    }
    queryClient.invalidateQueries(inputsKeys.lists());
  };

  return (
    <Box>
      <Box>
        <Button
          onClick={() => setAutotaggingModalIsOpened(true)}
          icon="flash"
          mb="12px"
          size="s"
          buttonStyle="secondary-outlined"
        >
          Auto-tag
          {!tags?.data.length && (
            <BlickingIcon
              name={'dot'}
              width="16px"
              height="16px"
              fill={colors.primary}
              ml="8px"
            />
          )}
        </Button>
<<<<<<< HEAD
        <AddTag />
=======

        <Box display="flex" alignItems="center" mb="8px" as="form">
          <Input
            type="text"
            value={name}
            onChange={onChangeName}
            placeholder={formatMessage(messages.addTag)}
            size="small"
          />
          <Button
            ml="4px"
            p="6px"
            onClick={handleTagSubmit}
            disabled={!name || isLoading}
            icon="plus"
          />
        </Box>
        <div>
          {error && (
            <Error apiErrors={error.errors['name']} fieldName="tag_name" />
          )}
        </div>
>>>>>>> 1202b3b9
      </Box>
      <Box>
        <TagContainer
          tabIndex={0}
          onClick={() => removeSearchParams(['tag_ids'])}
          className={!selectedTags ? 'selected' : ''}
        >
          All inputs
          <TagCount
            count={inputsTotal}
            totalCount={inputsTotal}
            filteredCount={filteredInputsTotal}
          />
        </TagContainer>
        <TagContainer
          tabIndex={0}
          onClick={() => updateSearchParams({ tag_ids: [null] })}
          className={selectedTags && selectedTags[0] === null ? 'selected' : ''}
        >
          Inputs without tags
          <TagCount
            count={inputsWithoutTags}
            totalCount={inputsTotal}
            filteredCount={filteredInputsWithoutTags}
          />
        </TagContainer>
        {!isLoadingTags && tags?.data.length === 0 && (
          <Text p="6px" color="grey400">
            You do not have any tags yet.
          </Text>
        )}
        {tags?.data.map((tag) => (
          <TagContainer
            key={tag.id}
            tabIndex={0}
            onClick={() => {
              toggleTagContainerClick(tag.id);
            }}
            className={selectedTags?.includes(tag.id) ? 'selected' : ''}
            onKeyDown={(e) => {
              if (e.key === 'Enter') {
                toggleTagContainerClick(tag.id);
              }
            }}
          >
            <Box
              position="absolute"
              top="20px"
              onClick={(e) => {
                e.stopPropagation();
              }}
            >
              <Checkbox
                checked={!!selectedTags?.includes(tag.id)}
                onChange={() => {
                  toggleТаgCheckboxClick(tag.id);
                }}
                size="20px"
              />
            </Box>
            <Box ml={'28px'}>
              <Box
                display="flex"
                alignItems="center"
                justifyContent="space-between"
              >
                <Tag
                  name={tag.attributes.name}
                  tagType={tag.attributes.tag_type}
                />
                <Box display="flex">
                  <TagActions tag={tag} />
                </Box>
              </Box>
              <TagCount
                count={tag.attributes.total_input_count}
                totalCount={inputsTotal}
                filteredCount={tag.attributes.filtered_input_count}
              />
            </Box>
          </TagContainer>
        ))}
      </Box>
      <Modal
        opened={autotaggingModalIsOpened}
        close={() => setAutotaggingModalIsOpened(false)}
      >
        <AutotaggingModal
          onCloseModal={() => setAutotaggingModalIsOpened(false)}
        />
      </Modal>
    </Box>
  );
};

export default Tags;<|MERGE_RESOLUTION|>--- conflicted
+++ resolved
@@ -6,11 +6,6 @@
 import { removeSearchParams } from 'utils/cl-router/removeSearchParams';
 import { updateSearchParams } from 'utils/cl-router/updateSearchParams';
 import useAnalysisTags from 'api/analysis_tags/useAnalysisTags';
-<<<<<<< HEAD
-import useDeleteAnalysisTag from 'api/analysis_tags/useDeleteAnalysisTag';
-=======
-import useAddAnalysisTag from 'api/analysis_tags/useAddAnalysisTag';
->>>>>>> 1202b3b9
 import useAnalysisFilterParams from '../hooks/useAnalysisFilterParams';
 
 import {
@@ -30,9 +25,6 @@
 import TagCount from './TagCount';
 import AddTag from './AddTag';
 
-import { useIntl } from 'utils/cl-intl';
-import messages from '../messages';
-
 import { useQueryClient } from '@tanstack/react-query';
 import inputsKeys from 'api/analysis_inputs/keys';
 import TagActions from './TagActions';
@@ -71,17 +63,10 @@
 `;
 
 const Tags = () => {
-<<<<<<< HEAD
-  const [renameTagModalOpenedId, setRenameTagModalOpenedId] = useState('');
-=======
-  const [name, setName] = useState('');
->>>>>>> 1202b3b9
   const [autotaggingModalIsOpened, setAutotaggingModalIsOpened] =
     useState(false);
 
   const filters = useAnalysisFilterParams();
-
-  const { formatMessage } = useIntl();
 
   const { analysisId } = useParams() as { analysisId: string };
 
@@ -90,11 +75,6 @@
     analysisId,
     filters: omit(filters, 'tag_ids'),
   });
-<<<<<<< HEAD
-  const { mutate: deleteTag } = useDeleteAnalysisTag();
-=======
-  const { mutate: addTag, isLoading, error } = useAddAnalysisTag();
->>>>>>> 1202b3b9
 
   if (isLoadingTags) {
     return (
@@ -109,36 +89,7 @@
   const inputsWithoutTags = tags?.meta.inputs_without_tags;
   const filteredInputsWithoutTags = tags?.meta.filtered_inputs_without_tags;
 
-<<<<<<< HEAD
-  const handleTagDelete = (id: string) => {
-    if (window.confirm(formatMessage(messages.deleteTagConfirmation))) {
-      deleteTag({
-        analysisId,
-        id,
-      });
-    }
-  };
-=======
-  const onChangeName = (name: string) => {
-    setName(name);
-  };
-
-  const handleTagSubmit = () => {
-    addTag(
-      {
-        analysisId,
-        name,
-      },
-      {
-        onSuccess: () => {
-          setName('');
-        },
-      }
-    );
-  };
-
   const selectedTags = filters.tag_ids;
->>>>>>> 1202b3b9
 
   const toggleTagContainerClick = (id: string) => {
     updateSearchParams({ tag_ids: [id] });
@@ -178,32 +129,7 @@
             />
           )}
         </Button>
-<<<<<<< HEAD
         <AddTag />
-=======
-
-        <Box display="flex" alignItems="center" mb="8px" as="form">
-          <Input
-            type="text"
-            value={name}
-            onChange={onChangeName}
-            placeholder={formatMessage(messages.addTag)}
-            size="small"
-          />
-          <Button
-            ml="4px"
-            p="6px"
-            onClick={handleTagSubmit}
-            disabled={!name || isLoading}
-            icon="plus"
-          />
-        </Box>
-        <div>
-          {error && (
-            <Error apiErrors={error.errors['name']} fieldName="tag_name" />
-          )}
-        </div>
->>>>>>> 1202b3b9
       </Box>
       <Box>
         <TagContainer
