--- conflicted
+++ resolved
@@ -6,11 +6,13 @@
 import { removeSearchParams } from 'utils/cl-router/removeSearchParams';
 import { updateSearchParams } from 'utils/cl-router/updateSearchParams';
 import useAnalysisTags from 'api/analysis_tags/useAnalysisTags';
+import useAddAnalysisTag from 'api/analysis_tags/useAddAnalysisTag';
 import useDeleteAnalysisTag from 'api/analysis_tags/useDeleteAnalysisTag';
 import useAnalysisFilterParams from '../hooks/useAnalysisFilterParams';
 
 import {
   Box,
+  Input,
   Button,
   IconButton,
   colors,
@@ -21,18 +23,19 @@
   Checkbox,
   Spinner,
 } from '@citizenlab/cl2-component-library';
+import Error from 'components/UI/Error';
 import Modal from 'components/UI/Modal';
 import RenameTagModal from './RenameTagModal';
 import Tag from './Tag';
 import AutotaggingModal from './AutoTaggingModal';
 import TagCount from './TagCount';
+import AddTag from './AddTag';
 
 import { useIntl } from 'utils/cl-intl';
 import messages from '../messages';
 
 import { useQueryClient } from '@tanstack/react-query';
 import inputsKeys from 'api/analysis_inputs/keys';
-import AddTag from './AddTag';
 
 const BlickingIcon = styled(Icon)`
   animation-name: blink-animation;
@@ -79,11 +82,7 @@
   const { analysisId } = useParams() as { analysisId: string };
 
   const queryClient = useQueryClient();
-<<<<<<< HEAD
-  const { data: tags, isLoading } = useAnalysisTags({
-=======
   const { data: tags, isLoading: isLoadingTags } = useAnalysisTags({
->>>>>>> c6bfdae9
     analysisId,
     filters: omit(filters, 'tag_ids'),
   });
