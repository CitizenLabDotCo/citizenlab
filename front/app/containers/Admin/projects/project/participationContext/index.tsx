import { isEqual } from 'lodash-es';
import React, { PureComponent } from 'react';
import { Observable, of, Subscription } from 'rxjs';
import { filter } from 'rxjs/operators';

// components
import { ParticipationMethodPicker } from './components/ParticipationMethodPicker';
import ParticipatoryBudgetingInputs from './components/ParticipatoryBudgetingInputs';
import PollInputs from './components/PollInputs';
import { Container, StyledSection } from './components/styling';
import SurveyInputs from './components/SurveyInputs';

// services
<<<<<<< HEAD
=======
import { projectByIdStream, IProject, IProjectData } from 'services/projects';
import { phaseStream, IPhase } from 'services/phases';
>>>>>>> d487287d
import {
  IdeaDefaultSortMethod,
  ideaDefaultSortMethodFallback,
  InputTerm,
  INPUT_TERMS,
  ParticipationMethod,
  TSurveyService,
} from 'services/participationContexts';
import { IPhase, phaseStream } from 'services/phases';
import { IProject, projectByIdStream } from 'services/projects';
import eventEmitter from 'utils/eventEmitter';

// resources
import GetFeatureFlag, {
  GetFeatureFlagChildProps,
} from 'resources/GetFeatureFlag';

// i18n
import { MessageDescriptor, WrappedComponentProps } from 'react-intl';
import { injectIntl } from 'utils/cl-intl';
import messages from '../messages';

// typings
import { IOption } from '@citizenlab/cl2-component-library';
import { adopt } from 'react-adopt';
import { CLErrors } from 'typings';

// utils
import { anyIsDefined } from 'utils/helperUtils';
import IdeationInputs from './components/IdeationInputs';
import getOutput from './utils/getOutput';
import validate from './utils/validate';

export interface IParticipationContextConfig {
  participation_method: ParticipationMethod;
  posting_enabled?: boolean | null;
  commenting_enabled?: boolean | null;
  voting_enabled?: boolean | null;
  upvoting_method?: 'unlimited' | 'limited' | null;
  upvoting_limited_max?: number | null;
  downvoting_enabled?: boolean | null;
  downvoting_method?: 'unlimited' | 'limited' | null;
  downvoting_limited_max?: number | null;
  presentation_mode?: 'map' | 'card' | null;
  ideas_order?: IdeaDefaultSortMethod;
  input_term?: InputTerm;
  min_budget?: number | null;
  max_budget?: number | null;
  survey_service?: TSurveyService | null;
  survey_embed_url?: string | null;
  poll_anonymous?: boolean;
}

interface DataProps {
  surveys_enabled: GetFeatureFlagChildProps;
  typeform_enabled: GetFeatureFlagChildProps;
  google_forms_enabled: GetFeatureFlagChildProps;
  enalyzer_enabled: GetFeatureFlagChildProps;
  survey_xact_enabled: GetFeatureFlagChildProps;
  qualtrics_enabled: GetFeatureFlagChildProps;
  smartsurvey_enabled: GetFeatureFlagChildProps;
  microsoft_forms_enabled: GetFeatureFlagChildProps;
  survey_monkey_enabled: GetFeatureFlagChildProps;
  snap_survey_enabled: GetFeatureFlagChildProps;
  isCustomInputTermEnabled: GetFeatureFlagChildProps;
}

export type ApiErrors = CLErrors | null | undefined;

interface InputProps {
  onChange: (arg: IParticipationContextConfig) => void;
  onSubmit: (arg: IParticipationContextConfig) => void;
  projectId?: string | undefined | null;
  phaseId?: string | undefined | null;
  phase?: IPhase | undefined | null;
  project?: IProjectData | undefined | null;
  apiErrors: ApiErrors;
}

interface Props extends DataProps, InputProps {}

export interface State extends IParticipationContextConfig {
  noUpvotingLimitError: JSX.Element | null;
  noDownvotingLimitError: JSX.Element | null;
  minBudgetError: string | null;
  maxBudgetError: string | null;
  loaded: boolean;
}

class ParticipationContext extends PureComponent<
  Props & WrappedComponentProps,
  State
> {
  subscriptions: Subscription[];

  constructor(props: Props & WrappedComponentProps) {
    super(props);
    this.state = {
      participation_method: 'ideation',
      posting_enabled: true,
      commenting_enabled: true,
      voting_enabled: true,
      upvoting_method: 'unlimited',
      upvoting_limited_max: null,
      downvoting_enabled: true,
      downvoting_method: 'unlimited',
      downvoting_limited_max: null,
      presentation_mode: 'card',
      min_budget: null,
      max_budget: null,
      survey_service: null,
      survey_embed_url: null,
      loaded: false,
      noUpvotingLimitError: null,
      noDownvotingLimitError: null,
      minBudgetError: null,
      maxBudgetError: null,
      poll_anonymous: false,
      ideas_order: ideaDefaultSortMethodFallback,
      input_term: 'idea',
    };
    this.subscriptions = [];
  }

  componentDidMount() {
    const { projectId, phaseId } = this.props;
    let data$: Observable<IProject | IPhase | null> = of(null);

    if (projectId) {
      data$ = projectByIdStream(projectId).observable;
    } else if (phaseId) {
      data$ = phaseStream(phaseId).observable;
    }
    this.subscriptions = [
      data$.subscribe((data) => {
        if (data) {
          const newData = data.data.attributes;
          this.setState((prevState) => {
            return {
              ...prevState,
              participation_method: newData.participation_method,
              posting_enabled: newData.posting_enabled,
              commenting_enabled: newData.commenting_enabled,
              voting_enabled: newData.voting_enabled,
              upvoting_method: newData.upvoting_method,
              downvoting_method: newData.downvoting_method,
              upvoting_limited_max: newData.upvoting_limited_max,
              downvoting_limited_max: newData.downvoting_limited_max,
              downvoting_enabled: newData.downvoting_enabled,
              presentation_mode: newData.presentation_mode,
              min_budget: newData.min_budget,
              max_budget: newData.max_budget,
              survey_embed_url: newData.survey_embed_url,
              survey_service: newData.survey_service,
              poll_anonymous: newData.poll_anonymous,
              ideas_order: newData.ideas_order,
              input_term: newData.input_term,
              loaded: true,
            };
          });
        } else {
          this.setState({ loaded: true });
        }
      }),

      eventEmitter
        .observeEvent('getParticipationContext')
        .pipe(filter(() => this.validate()))
        .subscribe(() => {
          const output = getOutput(this.state);
          this.props.onSubmit(output);
        }),
    ];
  }

  componentDidUpdate(_prevProps: Props, prevState: State) {
    const {
      noUpvotingLimitError: _prevNoUpvotingLimit,
      noDownvotingLimitError: _prevNoDownvotingLimit,
      loaded: _prevLoaded,
      ...prevPartialState
    } = prevState;
    const {
      noUpvotingLimitError: _nextNoUpvotingLimit,
      noDownvotingLimitError: _nextNoDownvotingLimit,
      loaded: _nextLoaded,
      ...nextPartialState
    } = this.state;

    if (!isEqual(prevPartialState, nextPartialState)) {
      const output = getOutput(this.state);
      this.props.onChange(output);
    }
  }

  componentWillUnmount() {
    this.subscriptions.forEach((subscription) => subscription.unsubscribe());
  }

  handleParticipationMethodOnChange = (
    participation_method: ParticipationMethod
  ) => {
    const ideation = participation_method === 'ideation';
    const budgeting = participation_method === 'budgeting';
    const survey = participation_method === 'survey';
    const ideationOrBudgeting = ideation || budgeting;

    this.setState({
      participation_method,
      posting_enabled: ideation ? true : null,
      commenting_enabled: ideationOrBudgeting ? true : null,
      voting_enabled: ideation ? true : null,
      upvoting_method: ideation ? 'unlimited' : null,
      downvoting_enabled: ideation ? true : null,
      downvoting_method: ideation ? 'unlimited' : null,
      presentation_mode: ideationOrBudgeting ? 'card' : null,
      survey_embed_url: null,
      survey_service: survey ? 'typeform' : null,
      min_budget: budgeting ? 0 : null,
      max_budget: budgeting ? 1000 : null,
      ideas_order: ideationOrBudgeting ? ideaDefaultSortMethodFallback : null,
    });
  };

  handleSurveyProviderChange = (survey_service: TSurveyService) => {
    this.setState({ survey_service });
  };

  handleSurveyEmbedUrlChange = (survey_embed_url: string) => {
    this.setState({ survey_embed_url });
  };

  togglePostingEnabled = () => {
    this.setState((state) => ({ posting_enabled: !state.posting_enabled }));
  };

  toggleCommentingEnabled = () => {
    this.setState((state) => ({
      commenting_enabled: !state.commenting_enabled,
    }));
  };

  toggleVotingEnabled = () => {
    this.setState((state) => ({ voting_enabled: !state.voting_enabled }));
  };

  handleUpvotingMethodOnChange = (upvoting_method: 'unlimited' | 'limited') => {
    this.setState({
      upvoting_method,
      upvoting_limited_max: upvoting_method === 'unlimited' ? null : 5,
    });
  };

  handleUpvotingLimitOnChange = (upvoting_limited_max: string) => {
    this.setState({
      upvoting_limited_max: parseInt(upvoting_limited_max, 10),
      noUpvotingLimitError: null,
    });
  };

  handleDownvotingEnabledOnChange = (downvoting_enabled: boolean) => {
    this.setState({ downvoting_enabled });
  };

  handleDownvotingMethodOnChange = (
    downvoting_method: 'unlimited' | 'limited'
  ) => {
    this.setState({
      downvoting_method,
      downvoting_limited_max: downvoting_method === 'unlimited' ? null : 5,
    });
  };

  handleDownvotingLimitOnChange = (downvoting_limited_max: string) => {
    this.setState({
      downvoting_limited_max: parseInt(downvoting_limited_max, 10),
      noDownvotingLimitError: null,
    });
  };

  handleIdeasDisplayChange = (presentation_mode: 'map' | 'card') => {
    this.setState({ presentation_mode });
  };

  handleIdeaDefaultSortMethodChange = (ideas_order: IdeaDefaultSortMethod) => {
    this.setState({ ideas_order });
  };

  handleMaxBudgetingAmountChange = (newMaxBudget: string) => {
    const max_budget = parseInt(newMaxBudget, 10);
    this.setState({
      max_budget,
      maxBudgetError: null,
    });
  };

  handleMinBudgetingAmountChange = (newMinBudget: string) => {
    const min_budget = parseInt(newMinBudget, 10);
    this.setState({
      min_budget,
      minBudgetError: null,
    });
  };

  handleInputTermChange = (option: IOption) => {
    const input_term: InputTerm = option.value;

    this.setState({
      input_term,
    });
  };

  togglePollAnonymous = () => {
    this.setState((state) => ({ poll_anonymous: !state.poll_anonymous }));
  };

  validate() {
    const {
      intl: { formatMessage },
    } = this.props;

    const {
      noUpvotingLimitError,
      noDownvotingLimitError,
      minBudgetError,
      maxBudgetError,
      isValidated,
    } = validate(this.state, formatMessage);

    this.setState({
      noUpvotingLimitError,
      noDownvotingLimitError,
      minBudgetError,
      maxBudgetError,
    });

    return isValidated;
  }

  getInputTermOptions = () => {
    return INPUT_TERMS.map((inputTerm: InputTerm) => {
      const labelMessages: {
        [key in InputTerm]: MessageDescriptor;
      } = {
        idea: messages.ideaTerm,
        contribution: messages.contributionTerm,
        question: messages.questionTerm,
        option: messages.optionTerm,
        issue: messages.issueTerm,
        project: messages.projectTerm,
      };
      const labelMessage = labelMessages[inputTerm];

      return {
        value: inputTerm,
        label: this.props.intl.formatMessage(labelMessage),
      } as IOption;
    });
  };

  render() {
    const {
      apiErrors,
      surveys_enabled,
      typeform_enabled,
      enalyzer_enabled,
      survey_xact_enabled,
      qualtrics_enabled,
      smartsurvey_enabled,
      microsoft_forms_enabled,
      survey_monkey_enabled,
      snap_survey_enabled,
      google_forms_enabled,
      isCustomInputTermEnabled,
    } = this.props;

    const className = this.props['className'];

    const {
      participation_method,
      posting_enabled,
      commenting_enabled,
      voting_enabled,
      upvoting_method,
      downvoting_method,
      upvoting_limited_max,
      downvoting_limited_max,
      downvoting_enabled,
      min_budget,
      max_budget,
      survey_embed_url,
      survey_service,
      loaded,
      noUpvotingLimitError,
      noDownvotingLimitError,
      minBudgetError,
      maxBudgetError,
      poll_anonymous,
      presentation_mode,
      ideas_order,
      input_term,
    } = this.state;

    if (loaded) {
      const surveyProviders = {
        typeform: typeform_enabled,
        enalyzer: enalyzer_enabled,
        survey_xact: survey_xact_enabled,
        qualtrics: qualtrics_enabled,
        smart_survey: smartsurvey_enabled,
        microsoft_forms: microsoft_forms_enabled,
        survey_monkey: survey_monkey_enabled,
        snap_survey: snap_survey_enabled,
        google_forms: google_forms_enabled,
      };

      const showSurveys =
        surveys_enabled && anyIsDefined(...Object.values(surveyProviders));

      return (
        <Container className={className}>
          <StyledSection>
            <ParticipationMethodPicker
              phase={this.props.phase}
              project={this.props.project}
              participation_method={participation_method}
              showSurveys={showSurveys}
              apiErrors={apiErrors}
              handleParticipationMethodOnChange={
                this.handleParticipationMethodOnChange
              }
            />

            {participation_method === 'budgeting' && (
              <ParticipatoryBudgetingInputs
                isCustomInputTermEnabled={isCustomInputTermEnabled}
                input_term={input_term}
                handleInputTermChange={this.handleInputTermChange}
                inputTermOptions={this.getInputTermOptions()}
                min_budget={min_budget}
                max_budget={max_budget}
                commenting_enabled={commenting_enabled}
                minBudgetError={minBudgetError}
                maxBudgetError={maxBudgetError}
                handleMinBudgetingAmountChange={
                  this.handleMinBudgetingAmountChange
                }
                handleMaxBudgetingAmountChange={
                  this.handleMaxBudgetingAmountChange
                }
                toggleCommentingEnabled={this.toggleCommentingEnabled}
                apiErrors={apiErrors}
                presentation_mode={presentation_mode}
                handleIdeasDisplayChange={this.handleIdeasDisplayChange}
                ideas_order={ideas_order}
                handleIdeaDefaultSortMethodChange={
                  this.handleIdeaDefaultSortMethodChange
                }
              />
            )}

            {participation_method === 'ideation' &&
              input_term &&
              typeof voting_enabled === 'boolean' &&
              typeof posting_enabled === 'boolean' &&
              typeof commenting_enabled === 'boolean' && (
                <IdeationInputs
                  isCustomInputTermEnabled={isCustomInputTermEnabled}
                  input_term={input_term}
                  handleInputTermChange={this.handleInputTermChange}
                  inputTermOptions={this.getInputTermOptions()}
                  posting_enabled={posting_enabled}
                  commenting_enabled={commenting_enabled}
                  voting_enabled={voting_enabled}
                  upvoting_method={upvoting_method}
                  downvoting_method={downvoting_method}
                  upvoting_limited_max={upvoting_limited_max}
                  downvoting_limited_max={downvoting_limited_max}
                  downvoting_enabled={downvoting_enabled}
                  noUpvotingLimitError={noUpvotingLimitError}
                  noDownvotingLimitError={noDownvotingLimitError}
                  apiErrors={apiErrors}
                  togglePostingEnabled={this.togglePostingEnabled}
                  toggleCommentingEnabled={this.toggleCommentingEnabled}
                  toggleVotingEnabled={this.toggleVotingEnabled}
                  handleUpvotingMethodOnChange={
                    this.handleUpvotingMethodOnChange
                  }
                  handleDownvotingMethodOnChange={
                    this.handleDownvotingMethodOnChange
                  }
                  handleUpvotingLimitOnChange={this.handleUpvotingLimitOnChange}
                  handleDownvotingLimitOnChange={
                    this.handleDownvotingLimitOnChange
                  }
                  handleDownvotingEnabledOnChange={
                    this.handleDownvotingEnabledOnChange
                  }
                  presentation_mode={presentation_mode}
                  handleIdeasDisplayChange={this.handleIdeasDisplayChange}
                  ideas_order={ideas_order}
                  handleIdeaDefaultSortMethodChange={
                    this.handleIdeaDefaultSortMethodChange
                  }
                />
              )}

            {participation_method === 'poll' && (
              <PollInputs
                poll_anonymous={poll_anonymous}
                apiErrors={apiErrors}
                togglePollAnonymous={this.togglePollAnonymous}
              />
            )}

            {participation_method === 'survey' && (
              <SurveyInputs
                survey_service={survey_service}
                survey_embed_url={survey_embed_url}
                apiErrors={apiErrors}
                surveyProviders={surveyProviders}
                handleSurveyProviderChange={this.handleSurveyProviderChange}
                handleSurveyEmbedUrlChange={this.handleSurveyEmbedUrlChange}
              />
            )}
          </StyledSection>
        </Container>
      );
    }
    return null;
  }
}

const Data = adopt<DataProps>({
  surveys_enabled: <GetFeatureFlag name="surveys" />,
  typeform_enabled: <GetFeatureFlag name="typeform_surveys" />,
  google_forms_enabled: <GetFeatureFlag name="google_forms_surveys" />,
  survey_monkey_enabled: <GetFeatureFlag name="surveymonkey_surveys" />,
  enalyzer_enabled: <GetFeatureFlag name="enalyzer_surveys" />,
  survey_xact_enabled: <GetFeatureFlag name="survey_xact_surveys" />,
  qualtrics_enabled: <GetFeatureFlag name="qualtrics_surveys" />,
  smartsurvey_enabled: <GetFeatureFlag name="smart_survey_surveys" />,
  snap_survey_enabled: <GetFeatureFlag name="snap_survey_surveys" />,
  microsoft_forms_enabled: <GetFeatureFlag name="microsoft_forms_surveys" />,
  isCustomInputTermEnabled: <GetFeatureFlag name="idea_custom_copy" />,
});

const ParticipationContextWithIntl = injectIntl(ParticipationContext);

export default (inputProps: InputProps) => (
  <Data>
    {(dataProps: DataProps) => (
      <ParticipationContextWithIntl {...inputProps} {...dataProps} />
    )}
  </Data>
);<|MERGE_RESOLUTION|>--- conflicted
+++ resolved
@@ -11,11 +11,8 @@
 import SurveyInputs from './components/SurveyInputs';
 
 // services
-<<<<<<< HEAD
-=======
 import { projectByIdStream, IProject, IProjectData } from 'services/projects';
 import { phaseStream, IPhase } from 'services/phases';
->>>>>>> d487287d
 import {
   IdeaDefaultSortMethod,
   ideaDefaultSortMethodFallback,
