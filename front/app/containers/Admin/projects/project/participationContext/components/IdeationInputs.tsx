--- conflicted
+++ resolved
@@ -105,36 +105,12 @@
   handleIdeaDefaultSortMethodChange,
 }: Props) => (
   <>
-<<<<<<< HEAD
-    <StyledSectionField>
-      <SubSectionTitle style={{ marginBottom: '0px' }}>
-        <FormattedMessage {...messages.userPrivacy} />
-      </SubSectionTitle>
-      <Toggle
-        checked={allow_anonymous_participation || false}
-        onChange={() => {
-          handleAllowAnonymousParticipationOnChange(
-            !allow_anonymous_participation
-          );
-        }}
-        label={
-          <>
-            <Text color="primary" mb="0px" fontSize="m" fontWeight="bold">
-              <FormattedMessage {...messages.userPrivacyLabelText} />
-            </Text>
-            <Text color="primary" mt="0px" fontSize="s">
-              <FormattedMessage {...messages.userPrivacyLabelSubtext} />
-            </Text>
-          </>
-        }
-      />
-    </StyledSectionField>
-=======
     <AnonymousPostingToggle
-      allow_anonymous_posting={allow_anonymous_posting}
-      handleAllowAnonymousPostingOnChange={handleAllowAnonymousPostingOnChange}
+      allow_anonymous_participation={allow_anonymous_participation}
+      handleAllowAnonymousParticipationOnChange={
+        handleAllowAnonymousParticipationOnChange
+      }
     />
->>>>>>> 4f6aca2b
     {isCustomInputTermEnabled && (
       <CustomFieldPicker
         input_term={input_term}
