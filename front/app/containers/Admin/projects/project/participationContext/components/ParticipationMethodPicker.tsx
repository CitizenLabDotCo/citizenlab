--- conflicted
+++ resolved
@@ -1,9 +1,6 @@
 import React from 'react';
 
 // components
-<<<<<<< HEAD
-import { IconTooltip, Radio } from '@citizenlab/cl2-component-library';
-=======
 import {
   IconTooltip,
   Radio,
@@ -12,7 +9,6 @@
 } from '@citizenlab/cl2-component-library';
 import { FormattedMessage } from 'utils/cl-intl';
 import FeatureFlag from 'components/FeatureFlag';
->>>>>>> d487287d
 import { SectionField, SubSectionTitle } from 'components/admin/Section';
 import FeatureFlag from 'components/FeatureFlag';
 import Error from 'components/UI/Error';
