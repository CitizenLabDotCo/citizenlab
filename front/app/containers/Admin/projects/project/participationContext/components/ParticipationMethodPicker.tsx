import React from 'react';
<<<<<<< HEAD

// hooks
import useFeatureFlag from 'hooks/useFeatureFlag';

// components
=======
>>>>>>> 607a998f
import {
  IconTooltip,
  Radio,
  Text,
  Box,
} from '@citizenlab/cl2-component-library';
<<<<<<< HEAD
import { FormattedMessage } from 'utils/cl-intl';
import { SectionField, SubSectionTitle } from 'components/admin/Section';
import Error from 'components/UI/Error';
import { LabelHeaderDescription } from './labels';
import { ParticipationMethodRadio } from './shared/styling';

// i18n
=======
import { FormattedMessage, useIntl } from 'utils/cl-intl';
import { SectionField, SubSectionTitle } from 'components/admin/Section';
import Error from 'components/UI/Error';
import { LabelHeaderDescription } from './labels';
import { ParticipationMethodRadio } from './styling';
>>>>>>> 607a998f
import messages from '../../messages';
import { ParticipationMethod } from 'services/participationContexts';
import { ApiErrors } from '..';
import { getMethodConfig } from 'utils/participationMethodUtils';
import { isNilOrError } from 'utils/helperUtils';
import { IPhase } from 'api/phases/types';
import { IProjectData } from 'api/projects/types';
import Warning from 'components/UI/Warning';
import useFeatureFlag from 'hooks/useFeatureFlag';
import Tippy from '@tippyjs/react';

interface Props {
  participation_method: ParticipationMethod;
  phase?: IPhase | undefined | null;
  project?: IProjectData | undefined | null;
  showSurveys: boolean;
  apiErrors: ApiErrors;
  handleParticipationMethodOnChange: (
    participation_method: ParticipationMethod
  ) => void;
}

const ParticipationMethodPicker = ({
  participation_method,
  showSurveys,
  apiErrors,
  phase,
  project,
  handleParticipationMethodOnChange,
}: Props) => {
<<<<<<< HEAD
  const participatoryBudgetingEnabled = useFeatureFlag({
    name: 'participatory_budgeting',
  });
  const pollsEnabled = useFeatureFlag({ name: 'polls' });
  const nativeSurveysEnabled = useFeatureFlag({ name: 'native_surveys' });
  const volunteeringEnabled = useFeatureFlag({ name: 'volunteering' });
=======
  const { formatMessage } = useIntl();
  const documentAnnotationAllowed = useFeatureFlag({
    name: 'konveio_document_annotation',
    onlyCheckAllowed: true,
  });
  const documentAnnotationEnabled = useFeatureFlag({
    name: 'konveio_document_annotation',
  });
  const participatoryBudgetingEnabled = useFeatureFlag({
    name: 'participatory_budgeting',
  });
  const pollsEnabled = useFeatureFlag({
    name: 'polls',
  });
  const nativeSurveysEnabled = useFeatureFlag({
    name: 'native_surveys',
  });
  const volunteeringEnabled = useFeatureFlag({
    name: 'volunteering',
  });
>>>>>>> 607a998f

  const chooseParticipationMethod = () => {
    if (!isNilOrError(phase) && phase.data) {
      return phase.data.attributes.participation_method;
    }
    if (!isNilOrError(project)) {
      return project.attributes.participation_method;
    }
    // Before a new project or phase is saved, use ideation as a default
    // fallback config to control the radio behaviour.
    return 'ideation';
  };

  const isExistingProjectOrPhase =
    !isNilOrError(project) || !isNilOrError(phase?.data);

  const config = getMethodConfig(chooseParticipationMethod());

  return (
    <SectionField>
      <SubSectionTitle>
        <FormattedMessage {...messages.participationMethodTitleText} />
        {!config.isMethodLocked && (
          <IconTooltip
            content={
              <FormattedMessage {...messages.participationMethodTooltip} />
            }
          />
        )}
      </SubSectionTitle>
      {isExistingProjectOrPhase && (
        <Box id="e2e-participation-method-warning" mb="24px">
          <Warning>
            <FormattedMessage
              {...(!isNilOrError(phase)
                ? messages.phaseMethodChangeWarning
                : messages.projectMethodChangeWarning)}
            />
          </Warning>
        </Box>
      )}
      {!config.isMethodLocked ? (
        <>
          <ParticipationMethodRadio
            onChange={handleParticipationMethodOnChange}
            currentValue={participation_method}
            value="ideation"
            name="participationmethod"
            id="participationmethod-ideation"
            label={
              <LabelHeaderDescription
                header={<FormattedMessage {...messages.inputAndFeedback} />}
                description={
                  <FormattedMessage {...messages.inputAndFeedbackDescription} />
                }
              />
            }
          />
          {participatoryBudgetingEnabled && (
            <ParticipationMethodRadio
              onChange={handleParticipationMethodOnChange}
              currentValue={participation_method}
              value="budgeting"
              name="participationmethod"
              id="participationmethod-budgeting"
              label={
                <LabelHeaderDescription
                  header={<FormattedMessage {...messages.conductVotingText} />}
                  description={
                    <FormattedMessage
                      {...messages.conductVotingDescriptionText}
                    />
                  }
                />
              }
            />
          )}
          {pollsEnabled && (
            <ParticipationMethodRadio
              onChange={handleParticipationMethodOnChange}
              currentValue={participation_method}
              value="poll"
              name="participationmethod"
              id="participationmethod-poll"
              label={
                <LabelHeaderDescription
                  header={<FormattedMessage {...messages.createPoll} />}
                  description={
                    <FormattedMessage {...messages.createPollDescription} />
                  }
                />
              }
            />
          )}
          {nativeSurveysEnabled && (
            <ParticipationMethodRadio
              onChange={handleParticipationMethodOnChange}
              currentValue={participation_method}
              value="native_survey"
              name="participationmethod"
              id="participationmethod-native_survey"
              disabled={isExistingProjectOrPhase}
              label={
                <LabelHeaderDescription
                  disabled={isExistingProjectOrPhase}
                  header={<FormattedMessage {...messages.createNativeSurvey} />}
                  description={
                    <FormattedMessage
                      {...messages.createNativeSurveyDescription}
                    />
                  }
                />
              }
            />
          )}
          {showSurveys && (
            <ParticipationMethodRadio
              onChange={handleParticipationMethodOnChange}
              currentValue={participation_method}
              value="survey"
              name="participationmethod"
              id="participationmethod-survey"
              label={
                <LabelHeaderDescription
                  header={
                    <FormattedMessage {...messages.createExternalSurveyText} />
                  }
                  description={
                    <FormattedMessage {...messages.createSurveyDescription} />
                  }
                />
              }
            />
          )}
<<<<<<< HEAD
=======
          {documentAnnotationAllowed && (
            <Tippy
              maxWidth="250px"
              placement="right-end"
              content={formatMessage(messages.contactGovSuccessToAccess)}
              // Don't show Tippy tooltip if the feature is enabled
              disabled={documentAnnotationEnabled}
              hideOnClick={false}
            >
              <div>
                <ParticipationMethodRadio
                  disabled={!documentAnnotationEnabled}
                  onChange={handleParticipationMethodOnChange}
                  currentValue={participation_method}
                  value="document_annotation"
                  name="participationmethod"
                  id="participationmethod-document_annotation"
                  label={
                    <LabelHeaderDescription
                      disabled={!documentAnnotationEnabled}
                      header={
                        <FormattedMessage
                          {...messages.documentAnnotationMethod}
                        />
                      }
                      description={
                        <FormattedMessage
                          {...messages.documentAnnotationMethodDescription}
                        />
                      }
                    />
                  }
                />
              </div>
            </Tippy>
          )}
>>>>>>> 607a998f
          {volunteeringEnabled && (
            <ParticipationMethodRadio
              onChange={handleParticipationMethodOnChange}
              currentValue={participation_method}
              value="volunteering"
              name="participationmethod"
              id="participationmethod-volunteering"
              label={
                <LabelHeaderDescription
                  header={<FormattedMessage {...messages.findVolunteers} />}
                  description={
                    <FormattedMessage
                      {...messages.findVolunteersDescriptionText}
                    />
                  }
                />
              }
            />
          )}
          <Radio
            onChange={handleParticipationMethodOnChange}
            currentValue={participation_method}
            value="information"
            name="participationmethod"
            id="participationmethod-information"
            label={
              <LabelHeaderDescription
                header={<FormattedMessage {...messages.shareInformation} />}
                description={
                  <FormattedMessage {...messages.shareInformationDescription} />
                }
              />
            }
          />
          <Error apiErrors={apiErrors && apiErrors.participation_method} />
        </>
      ) : (
        <Text margin="0" color="teal700">
          {config.getMethodPickerMessage()}
        </Text>
      )}
    </SectionField>
  );
};

export default ParticipationMethodPicker;<|MERGE_RESOLUTION|>--- conflicted
+++ resolved
@@ -1,43 +1,35 @@
 import React from 'react';
-<<<<<<< HEAD
 
 // hooks
 import useFeatureFlag from 'hooks/useFeatureFlag';
 
 // components
-=======
->>>>>>> 607a998f
 import {
   IconTooltip,
   Radio,
   Text,
   Box,
 } from '@citizenlab/cl2-component-library';
-<<<<<<< HEAD
-import { FormattedMessage } from 'utils/cl-intl';
 import { SectionField, SubSectionTitle } from 'components/admin/Section';
 import Error from 'components/UI/Error';
 import { LabelHeaderDescription } from './labels';
 import { ParticipationMethodRadio } from './shared/styling';
+import Warning from 'components/UI/Warning';
+import Tippy from '@tippyjs/react';
 
 // i18n
-=======
 import { FormattedMessage, useIntl } from 'utils/cl-intl';
-import { SectionField, SubSectionTitle } from 'components/admin/Section';
-import Error from 'components/UI/Error';
-import { LabelHeaderDescription } from './labels';
-import { ParticipationMethodRadio } from './styling';
->>>>>>> 607a998f
 import messages from '../../messages';
+
+// utils
+import { getMethodConfig } from 'utils/participationMethodUtils';
+import { isNilOrError } from 'utils/helperUtils';
+
+// typings
 import { ParticipationMethod } from 'services/participationContexts';
 import { ApiErrors } from '..';
-import { getMethodConfig } from 'utils/participationMethodUtils';
-import { isNilOrError } from 'utils/helperUtils';
 import { IPhase } from 'api/phases/types';
 import { IProjectData } from 'api/projects/types';
-import Warning from 'components/UI/Warning';
-import useFeatureFlag from 'hooks/useFeatureFlag';
-import Tippy from '@tippyjs/react';
 
 interface Props {
   participation_method: ParticipationMethod;
@@ -58,14 +50,6 @@
   project,
   handleParticipationMethodOnChange,
 }: Props) => {
-<<<<<<< HEAD
-  const participatoryBudgetingEnabled = useFeatureFlag({
-    name: 'participatory_budgeting',
-  });
-  const pollsEnabled = useFeatureFlag({ name: 'polls' });
-  const nativeSurveysEnabled = useFeatureFlag({ name: 'native_surveys' });
-  const volunteeringEnabled = useFeatureFlag({ name: 'volunteering' });
-=======
   const { formatMessage } = useIntl();
   const documentAnnotationAllowed = useFeatureFlag({
     name: 'konveio_document_annotation',
@@ -86,7 +70,6 @@
   const volunteeringEnabled = useFeatureFlag({
     name: 'volunteering',
   });
->>>>>>> 607a998f
 
   const chooseParticipationMethod = () => {
     if (!isNilOrError(phase) && phase.data) {
@@ -221,8 +204,6 @@
               }
             />
           )}
-<<<<<<< HEAD
-=======
           {documentAnnotationAllowed && (
             <Tippy
               maxWidth="250px"
@@ -259,7 +240,6 @@
               </div>
             </Tippy>
           )}
->>>>>>> 607a998f
           {volunteeringEnabled && (
             <ParticipationMethodRadio
               onChange={handleParticipationMethodOnChange}
