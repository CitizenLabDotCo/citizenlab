import { ITab, FormatMessage } from 'typings';

<<<<<<< HEAD
import { IPhaseData } from 'api/phases/types';

import { getMethodConfig } from 'utils/configs/participationMethodConfig';

import messages from './messages';

type TabHideConditions = {
  [tabName: string]: () => boolean;
=======
export type IPhaseTab = ITab & {
  disabledTooltipText?: string;
>>>>>>> ca16cec5
};

export type FeatureFlags = {
  surveys_enabled: boolean;
  typeform_enabled: boolean;
  granular_permissions_enabled: boolean;
  phase_reports_enabled: boolean;
  report_builder_enabled: boolean;
};

export const getTabs = (
  phase: IPhaseData,
  {
    surveys_enabled,
    typeform_enabled,
    granular_permissions_enabled,
    phase_reports_enabled,
    report_builder_enabled,
  }: FeatureFlags,
  formatMessage: FormatMessage
): IPhaseTab[] => {
  return [
    {
      label: formatMessage(messages.setup),
      url: 'setup',
      name: 'setup',
    },
    getMethodConfig(phase.attributes.participation_method).showInputManager && {
      label: formatMessage(messages.inputManagerTab),
      url: 'ideas',
      name: 'ideas',
    },
    getMethodConfig(phase.attributes.participation_method).formEditor ===
      'simpleFormEditor' && {
      label: formatMessage(messages.inputFormTab),
      url: 'ideaform',
      name: 'ideaform',
    },
    (phase.attributes.participation_method === 'ideation' ||
      phase.attributes.participation_method === 'voting') && {
      label: formatMessage(messages.mapTab),
      url: 'map',
      name: 'map',
    },
    phase.attributes.participation_method === 'poll' && {
      label: formatMessage(messages.pollTab),
      url: 'polls',
      feature: 'polls',
      name: 'poll',
    },
    phase.attributes.participation_method === 'native_survey' && {
      label: formatMessage(messages.surveyTab),
      url: 'native-survey',
      name: 'survey',
    },
    phase.attributes.participation_method === 'survey' &&
      surveys_enabled &&
      typeform_enabled &&
      (!surveys_enabled || phase.attributes.survey_service === 'typeform') && {
        label: formatMessage(messages.surveyResultsTab),
        url: 'survey-results',
        name: 'survey-results',
      },
    phase.attributes.participation_method === 'volunteering' && {
      label: formatMessage(messages.volunteeringTab),
      url: 'volunteering',
      feature: 'volunteering',
      name: 'volunteering',
    },
    phase.attributes.participation_method === 'information' &&
      phase_reports_enabled && {
        label: formatMessage(messages.reportTab),
        url: 'report',
        name: 'report',
        disabledTooltipText: report_builder_enabled
          ? undefined
          : formatMessage(messages.lockedTooltip),
      },
    granular_permissions_enabled && {
      label: formatMessage(messages.phaseAccessRights),
      url: 'access-rights',
      name: 'access-rights',
    },
  ].filter((tab) => typeof tab === 'object') as IPhaseTab[];
};<|MERGE_RESOLUTION|>--- conflicted
+++ resolved
@@ -1,18 +1,13 @@
 import { ITab, FormatMessage } from 'typings';
 
-<<<<<<< HEAD
 import { IPhaseData } from 'api/phases/types';
 
 import { getMethodConfig } from 'utils/configs/participationMethodConfig';
 
 import messages from './messages';
 
-type TabHideConditions = {
-  [tabName: string]: () => boolean;
-=======
 export type IPhaseTab = ITab & {
   disabledTooltipText?: string;
->>>>>>> ca16cec5
 };
 
 export type FeatureFlags = {
