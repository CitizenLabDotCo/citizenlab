--- conflicted
+++ resolved
@@ -51,10 +51,9 @@
     return <FormattedMessage {...messages.moderatorsNotFound} />;
   }
 
-<<<<<<< HEAD
   if (!isNilOrError(authUser) && !isNilOrError(moderators)) {
     return (
-      <List>
+      <Container>
         <>
           {moderators.map((moderator, index) => {
             const firstName = moderator.attributes.first_name;
@@ -70,26 +69,6 @@
             ) : (
               <UnknownName>{formatMessage(messages.unknownName)}</UnknownName>
             );
-=======
-    if (!isNilOrError(authUser) && !isNilOrError(moderators)) {
-      return (
-        <Container>
-          <>
-            {moderators.map((moderator, index) => {
-              const firstName = moderator.attributes.first_name;
-              const lastName = moderator.attributes.last_name;
-              const invitationPending =
-                moderator.attributes.invite_status === 'pending';
-              const displayName = invitationPending ? (
-                <PendingInvitation>
-                  {formatMessage(messages.pendingInvitation)}
-                </PendingInvitation>
-              ) : firstName && lastName ? (
-                `${firstName} ${lastName}`
-              ) : (
-                <UnknownName>{formatMessage(messages.unknownName)}</UnknownName>
-              );
->>>>>>> 6458b3f9
 
             return (
               <Row
@@ -103,26 +82,6 @@
                   <Text as="span" m={'0'}>
                     {displayName}
                   </Text>
-<<<<<<< HEAD
-                </Box>
-                <Text as="span" m={'0'}>
-                  {moderator.attributes.email}
-                </Text>
-                <Button
-                  onClick={handleDeleteClick(projectId, moderator.id)}
-                  buttonStyle="text"
-                  icon="delete"
-                  disabled={authUser.id === moderator.id}
-                >
-                  <FormattedMessage {...messages.deleteModeratorLabel} />
-                </Button>
-              </Row>
-            );
-          })}
-        </>
-      </List>
-    );
-=======
                   <Button
                     onClick={handleDeleteClick(projectId, moderator.id)}
                     buttonStyle="text"
@@ -131,16 +90,13 @@
                   >
                     <FormattedMessage {...messages.deleteModeratorLabel} />
                   </Button>
-                </Row>
-              );
-            })}
-          </>
-        </Container>
-      );
-    }
-
-    return null;
->>>>>>> 6458b3f9
+                </Box>
+              </Row>
+            );
+          })}
+        </>
+      </Container>
+    );
   }
 
   return null;
