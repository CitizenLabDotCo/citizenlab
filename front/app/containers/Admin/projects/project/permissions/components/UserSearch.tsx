// Libraries
import React, { memo, useState } from 'react';
<<<<<<< HEAD
import { first } from 'rxjs/operators';
import { isNilOrError, isNonEmptyString } from 'utils/helperUtils';
=======
>>>>>>> 47cc1ccb

// Services
import { addProjectModerator } from 'services/projectModerators';

// hooks
<<<<<<< HEAD
import useProjectModerators from 'hooks/useProjectModerators';
=======
>>>>>>> 47cc1ccb
import useFeatureFlag from 'hooks/useFeatureFlag';

// i18n
import { useIntl } from 'utils/cl-intl';
import messages from './messages';

// Components
import Button from 'components/UI/Button';
<<<<<<< HEAD
import AsyncSelect from 'react-select/async';
import AddCollaboratorsModal from 'components/admin/AddCollaboratorsModal';
import { Box } from '@citizenlab/cl2-component-library';

// Style
import styled from 'styled-components';
import selectStyles from 'components/UI/MultipleSelect/styles';

// Typings
import { IOption } from 'typings';

const StyledAsyncSelect = styled(AsyncSelect)`
  min-width: 300px;
`;

const AddGroupButton = styled(Button)`
=======
import AddCollaboratorsModal from 'components/admin/AddCollaboratorsModal';
import { Box } from '@citizenlab/cl2-component-library';
import UserSelect from 'components/UI/UserSelect';
// Style
import styled from 'styled-components';

const AddButton = styled(Button)`
>>>>>>> 47cc1ccb
  flex-grow: 0;
  flex-shrink: 0;
  margin-left: 20px;
`;

interface Props {
  projectId: string;
}

<<<<<<< HEAD
function isModerator(user: IGroupMembershipsFoundUserData) {
  return user.attributes['is_moderator'] !== undefined;
}

interface UserOption extends IOption {
  email: string;
}

=======
>>>>>>> 47cc1ccb
const UserSearch = memo(({ projectId }: Props) => {
  const { formatMessage } = useIntl();
  const hasSeatBasedBillingEnabled = useFeatureFlag({
    name: 'seat_based_billing',
  });
<<<<<<< HEAD
  const [selection, setSelection] = useState<UserOption[]>([]);
  const [loading, setLoading] = useState(false);
  const [processing, setProcessing] = useState(false);
  const [searchInput, setSearchInput] = useState('');
  const moderators = useProjectModerators(projectId);
  const [showModal, setShowModal] = useState(false);
=======
  const [processing, setProcessing] = useState(false);
  const [showModal, setShowModal] = useState(false);
  const [moderatorToAdd, setModeratorToAdd] = useState<string | null>(null);

>>>>>>> 47cc1ccb
  const closeModal = () => {
    setShowModal(false);
  };

<<<<<<< HEAD
  const getOptions = (users: IGroupMembershipsFoundUserData[]) => {
    return users
      .filter((user) => {
        let userIsNotYetModerator = true;

        if (!isNilOrError(moderators)) {
          moderators.forEach((moderator) => {
            if (moderator.id === user.id) {
              userIsNotYetModerator = false;
            }
          });
        }

        return userIsNotYetModerator;
      })
      .map((user) => {
        return {
          value: user.id,
          label: `${user.attributes.first_name} ${user.attributes.last_name}`,
          email: `${user.attributes.email}`,
          disabled: isModerator(user)
            ? user.attributes['is_moderator']
            : user.attributes['is_member'],
        };
      });
  };

  const loadOptions = (inputValue: string, callback) => {
    if (inputValue) {
      setLoading(true);

      findMembership(projectId, {
        queryParameters: {
          search: inputValue,
        },
      })
        .observable.pipe(first())
        .subscribe((response) => {
          const options = getOptions(response.data);
          setLoading(false);
          callback(options);
        });
    }
  };

  const handleOnChange = async (selection: UserOption[]) => {
    setSelection(selection);
  };

  const handleOnAddModeratorsClick = async () => {
    if (selection && selection.length > 0) {
      setProcessing(true);
      const promises = selection.map((item) =>
        addMembership(projectId, item.value)
      );

      try {
        await Promise.all(promises);
        setSelection([]);
        setProcessing(false);
      } catch {
        setSelection([]);
        setProcessing(false);
      }
    }
  };

  const handleSearchInputOnChange = (inputValue: string) => {
    setSearchInput(inputValue);
  };

  const noOptionsMessage = (inputValue: string) => {
    if (!isNonEmptyString(inputValue)) {
      return null;
    }
    return formatMessage(messages.noOptions);
  };

  const handleAddClick = () => {
    if (hasSeatBasedBillingEnabled) {
      setShowModal(true);
=======
  const openModal = () => {
    setShowModal(true);
  };

  const handleOnChange = (userId: string) => {
    setModeratorToAdd(userId);
  };

  const handleOnAddModeratorsClick = async () => {
    if (moderatorToAdd) {
      setProcessing(true);
      await addProjectModerator(projectId, moderatorToAdd);
      setProcessing(false);
      setModeratorToAdd(null);
    }
  };

  const handleAddClick = () => {
    if (hasSeatBasedBillingEnabled) {
      openModal();
>>>>>>> 47cc1ccb
    } else {
      handleOnAddModeratorsClick();
    }
  };

<<<<<<< HEAD
  const isDropdownIconHidden = !isNonEmptyString(searchInput);

  return (
    <Box width="100%" mb="20px">
      <Box
        width="100%"
        display="flex"
        flexDirection="row"
        alignItems="center"
        mb="30px"
      >
        <StyledAsyncSelect
          name="search-user"
          isMulti={true}
          cacheOptions={false}
          defaultOptions={false}
          loadOptions={loadOptions}
          isLoading={loading}
          isDisabled={processing}
          value={selection}
          onChange={handleOnChange}
          placeholder={formatMessage(messages.searchUsers)}
          styles={selectStyles}
          noOptionsMessage={noOptionsMessage}
          onInputChange={handleSearchInputOnChange}
          components={
            isDropdownIconHidden && {
              DropdownIndicator: () => null,
            }
          }
        />

        <AddGroupButton
          text={formatMessage(messages.addModerators)}
          buttonStyle="cl-blue"
          icon="plus-circle"
          padding="13px 16px"
          onClick={handleAddClick}
          disabled={!selection || selection.length === 0}
=======
  return (
    <Box width="100%">
      <Box display="flex" alignItems="center" mb="24px">
        <Box width="500px">
          <UserSelect
            id="projectModeratorUserSearch"
            inputId="projectModeratorUserSearchInputId"
            selectedUserId={moderatorToAdd}
            onChange={handleOnChange}
            placeholder={formatMessage(messages.searchUsers)}
            hideAvatar
            isNotProjectModeratorOfProjectId={projectId}
          />
        </Box>

        <AddButton
          text={formatMessage(messages.addModerators)}
          buttonStyle="cl-blue"
          icon="plus-circle"
          padding="10px 16px"
          onClick={handleAddClick}
          disabled={!moderatorToAdd}
>>>>>>> 47cc1ccb
          processing={processing}
        />
      </Box>
      {hasSeatBasedBillingEnabled && (
        <AddCollaboratorsModal
          addModerators={handleOnAddModeratorsClick}
          showModal={showModal}
          closeModal={closeModal}
<<<<<<< HEAD
          noOfCollaboratorSeatsToAdd={selection.length}
=======
>>>>>>> 47cc1ccb
        />
      )}
    </Box>
  );
});

export default UserSearch;<|MERGE_RESOLUTION|>--- conflicted
+++ resolved
@@ -1,19 +1,10 @@
 // Libraries
 import React, { memo, useState } from 'react';
-<<<<<<< HEAD
-import { first } from 'rxjs/operators';
-import { isNilOrError, isNonEmptyString } from 'utils/helperUtils';
-=======
->>>>>>> 47cc1ccb
 
 // Services
 import { addProjectModerator } from 'services/projectModerators';
 
 // hooks
-<<<<<<< HEAD
-import useProjectModerators from 'hooks/useProjectModerators';
-=======
->>>>>>> 47cc1ccb
 import useFeatureFlag from 'hooks/useFeatureFlag';
 
 // i18n
@@ -22,24 +13,6 @@
 
 // Components
 import Button from 'components/UI/Button';
-<<<<<<< HEAD
-import AsyncSelect from 'react-select/async';
-import AddCollaboratorsModal from 'components/admin/AddCollaboratorsModal';
-import { Box } from '@citizenlab/cl2-component-library';
-
-// Style
-import styled from 'styled-components';
-import selectStyles from 'components/UI/MultipleSelect/styles';
-
-// Typings
-import { IOption } from 'typings';
-
-const StyledAsyncSelect = styled(AsyncSelect)`
-  min-width: 300px;
-`;
-
-const AddGroupButton = styled(Button)`
-=======
 import AddCollaboratorsModal from 'components/admin/AddCollaboratorsModal';
 import { Box } from '@citizenlab/cl2-component-library';
 import UserSelect from 'components/UI/UserSelect';
@@ -47,7 +20,6 @@
 import styled from 'styled-components';
 
 const AddButton = styled(Button)`
->>>>>>> 47cc1ccb
   flex-grow: 0;
   flex-shrink: 0;
   margin-left: 20px;
@@ -57,122 +29,19 @@
   projectId: string;
 }
 
-<<<<<<< HEAD
-function isModerator(user: IGroupMembershipsFoundUserData) {
-  return user.attributes['is_moderator'] !== undefined;
-}
-
-interface UserOption extends IOption {
-  email: string;
-}
-
-=======
->>>>>>> 47cc1ccb
 const UserSearch = memo(({ projectId }: Props) => {
   const { formatMessage } = useIntl();
   const hasSeatBasedBillingEnabled = useFeatureFlag({
     name: 'seat_based_billing',
   });
-<<<<<<< HEAD
-  const [selection, setSelection] = useState<UserOption[]>([]);
-  const [loading, setLoading] = useState(false);
-  const [processing, setProcessing] = useState(false);
-  const [searchInput, setSearchInput] = useState('');
-  const moderators = useProjectModerators(projectId);
-  const [showModal, setShowModal] = useState(false);
-=======
   const [processing, setProcessing] = useState(false);
   const [showModal, setShowModal] = useState(false);
   const [moderatorToAdd, setModeratorToAdd] = useState<string | null>(null);
 
->>>>>>> 47cc1ccb
   const closeModal = () => {
     setShowModal(false);
   };
 
-<<<<<<< HEAD
-  const getOptions = (users: IGroupMembershipsFoundUserData[]) => {
-    return users
-      .filter((user) => {
-        let userIsNotYetModerator = true;
-
-        if (!isNilOrError(moderators)) {
-          moderators.forEach((moderator) => {
-            if (moderator.id === user.id) {
-              userIsNotYetModerator = false;
-            }
-          });
-        }
-
-        return userIsNotYetModerator;
-      })
-      .map((user) => {
-        return {
-          value: user.id,
-          label: `${user.attributes.first_name} ${user.attributes.last_name}`,
-          email: `${user.attributes.email}`,
-          disabled: isModerator(user)
-            ? user.attributes['is_moderator']
-            : user.attributes['is_member'],
-        };
-      });
-  };
-
-  const loadOptions = (inputValue: string, callback) => {
-    if (inputValue) {
-      setLoading(true);
-
-      findMembership(projectId, {
-        queryParameters: {
-          search: inputValue,
-        },
-      })
-        .observable.pipe(first())
-        .subscribe((response) => {
-          const options = getOptions(response.data);
-          setLoading(false);
-          callback(options);
-        });
-    }
-  };
-
-  const handleOnChange = async (selection: UserOption[]) => {
-    setSelection(selection);
-  };
-
-  const handleOnAddModeratorsClick = async () => {
-    if (selection && selection.length > 0) {
-      setProcessing(true);
-      const promises = selection.map((item) =>
-        addMembership(projectId, item.value)
-      );
-
-      try {
-        await Promise.all(promises);
-        setSelection([]);
-        setProcessing(false);
-      } catch {
-        setSelection([]);
-        setProcessing(false);
-      }
-    }
-  };
-
-  const handleSearchInputOnChange = (inputValue: string) => {
-    setSearchInput(inputValue);
-  };
-
-  const noOptionsMessage = (inputValue: string) => {
-    if (!isNonEmptyString(inputValue)) {
-      return null;
-    }
-    return formatMessage(messages.noOptions);
-  };
-
-  const handleAddClick = () => {
-    if (hasSeatBasedBillingEnabled) {
-      setShowModal(true);
-=======
   const openModal = () => {
     setShowModal(true);
   };
@@ -193,53 +62,11 @@
   const handleAddClick = () => {
     if (hasSeatBasedBillingEnabled) {
       openModal();
->>>>>>> 47cc1ccb
     } else {
       handleOnAddModeratorsClick();
     }
   };
 
-<<<<<<< HEAD
-  const isDropdownIconHidden = !isNonEmptyString(searchInput);
-
-  return (
-    <Box width="100%" mb="20px">
-      <Box
-        width="100%"
-        display="flex"
-        flexDirection="row"
-        alignItems="center"
-        mb="30px"
-      >
-        <StyledAsyncSelect
-          name="search-user"
-          isMulti={true}
-          cacheOptions={false}
-          defaultOptions={false}
-          loadOptions={loadOptions}
-          isLoading={loading}
-          isDisabled={processing}
-          value={selection}
-          onChange={handleOnChange}
-          placeholder={formatMessage(messages.searchUsers)}
-          styles={selectStyles}
-          noOptionsMessage={noOptionsMessage}
-          onInputChange={handleSearchInputOnChange}
-          components={
-            isDropdownIconHidden && {
-              DropdownIndicator: () => null,
-            }
-          }
-        />
-
-        <AddGroupButton
-          text={formatMessage(messages.addModerators)}
-          buttonStyle="cl-blue"
-          icon="plus-circle"
-          padding="13px 16px"
-          onClick={handleAddClick}
-          disabled={!selection || selection.length === 0}
-=======
   return (
     <Box width="100%">
       <Box display="flex" alignItems="center" mb="24px">
@@ -262,7 +89,6 @@
           padding="10px 16px"
           onClick={handleAddClick}
           disabled={!moderatorToAdd}
->>>>>>> 47cc1ccb
           processing={processing}
         />
       </Box>
@@ -271,10 +97,6 @@
           addModerators={handleOnAddModeratorsClick}
           showModal={showModal}
           closeModal={closeModal}
-<<<<<<< HEAD
-          noOfCollaboratorSeatsToAdd={selection.length}
-=======
->>>>>>> 47cc1ccb
         />
       )}
     </Box>
