// Libraries
import React, { Suspense, memo, useState, lazy } from 'react';

// Services
import { addProjectModerator } from 'services/projectModerators';
import { isRegularUser } from 'services/permissions/roles';

// hooks
import useFeatureFlag from 'hooks/useFeatureFlag';
import useAppConfiguration from 'api/app_configuration/useAppConfiguration';
import useSeats from 'api/seats/useSeats';

// i18n
import { useIntl } from 'utils/cl-intl';
import messages from './messages';

// Components
import Button from 'components/UI/Button';
const AddModeratorsModal = lazy(
  () => import('components/admin/AddModeratorsModal')
);
import { Box } from '@citizenlab/cl2-component-library';
import UserSelect, { UserOptionTypeBase } from 'components/UI/UserSelect';

// Style
import styled from 'styled-components';
<<<<<<< HEAD
import selectStyles from 'components/UI/MultipleSelect/styles';

// Typings
import { IOption } from 'typings';
import { Box, Label } from '@citizenlab/cl2-component-library';

const Container = styled.div`
  width: 100%;
  margin-bottom: 20px;
`;
=======
>>>>>>> 58a97707

// utils
import { getExceededLimitInfo } from 'components/SeatInfo/utils';

const AddButton = styled(Button)`
  flex-grow: 0;
  flex-shrink: 0;
  margin-left: 20px;
`;

interface Props {
  projectId: string;
  label?: JSX.Element | string;
}

<<<<<<< HEAD
function isModerator(user: IGroupMembershipsFoundUserData) {
  return get(user.attributes, 'is_moderator') !== undefined;
}

const UserSearch = memo(
  ({
    projectId,
    intl: { formatMessage },
    label,
  }: Props & WrappedComponentProps) => {
    const [selection, setSelection] = useState<IOption[]>([]);
    const [loading, setLoading] = useState(false);
    const [processing, setProcessing] = useState(false);
    const [searchInput, setSearchInput] = useState('');
    const moderators = useProjectModerators(projectId);

    const getOptions = (users: IGroupMembershipsFoundUserData[]) => {
      return users
        .filter((user) => {
          let userIsNotYetModerator = true;

          if (!isNilOrError(moderators)) {
            moderators.forEach((moderator) => {
              if (moderator.id === user.id) {
                userIsNotYetModerator = false;
              }
            });
          }

          return userIsNotYetModerator;
        })
        .map((user) => {
          return {
            value: user.id,
            label: `${user.attributes.first_name} ${user.attributes.last_name}`,
            email: `${user.attributes.email}`,
            disabled: isModerator(user)
              ? get(user.attributes, 'is_moderator')
              : get(user.attributes, 'is_member'),
          };
        });
    };

    const loadOptions = (inputValue: string, callback) => {
      if (inputValue) {
        setLoading(true);

        findMembership(projectId, {
          queryParameters: {
            search: inputValue,
          },
        })
          .observable.pipe(first())
          .subscribe((response) => {
            const options = getOptions(response.data);
            setLoading(false);
            callback(options);
          });
      }
    };

    const handleOnChange = async (selection: IOption[]) => {
      setSelection(selection);
    };

    const handleOnAddModeratorsClick = async () => {
      if (selection && selection.length > 0) {
        setProcessing(true);
        const promises = selection.map((item) =>
          addMembership(projectId, item.value)
        );

        try {
          await Promise.all(promises);
          setSelection([]);
          setProcessing(false);
        } catch {
          setSelection([]);
          setProcessing(false);
        }
      }
    };

    const handleSearchInputOnChange = (inputValue: string) => {
      setSearchInput(inputValue);
    };

    const noOptionsMessage = (inputValue: string) => {
      if (!isNonEmptyString(inputValue)) {
        return null;
      }
      return formatMessage(messages.noOptions);
    };

    const isDropdownIconHidden = !isNonEmptyString(searchInput);

    return (
      <Container>
        {label && (
          <Box mb="0px">
            <Label htmlFor={'search-user-field'}>{label}</Label>
          </Box>
        )}
        <SelectGroupsContainer>
          <StyledAsyncSelect
            name="search-user"
            id="search-user-field"
            isMulti={true}
            cacheOptions={false}
            defaultOptions={false}
            loadOptions={loadOptions}
            isLoading={loading}
            isDisabled={processing}
            value={selection}
=======
const UserSearch = memo(({ projectId }: Props) => {
  const { formatMessage } = useIntl();
  const hasSeatBasedBillingEnabled = useFeatureFlag({
    name: 'seat_based_billing',
  });
  const [processing, setProcessing] = useState(false);
  const [showModal, setShowModal] = useState(false);
  const [moderatorToAdd, setModeratorToAdd] =
    useState<UserOptionTypeBase | null>(null);

  const { data: appConfiguration } = useAppConfiguration();
  const { data: seats } = useSeats();

  const maximumModerators =
    appConfiguration?.data.attributes.settings.core.maximum_moderators_number;
  const additionalModerators =
    appConfiguration?.data.attributes.settings.core
      .additional_moderators_number;
  if (!appConfiguration || !seats) return null;

  const currentModeratorSeats = seats.data.attributes.project_moderators_number;
  const { hasReachedOrIsOverPlanSeatLimit } = getExceededLimitInfo(
    hasSeatBasedBillingEnabled,
    currentModeratorSeats,
    additionalModerators,
    maximumModerators
  );

  const closeModal = () => {
    setShowModal(false);
  };

  const openModal = () => {
    setShowModal(true);
  };

  const handleOnChange = (user?: UserOptionTypeBase) => {
    setModeratorToAdd(user || null);
  };

  const handleOnAddModeratorsClick = async () => {
    if (moderatorToAdd) {
      setProcessing(true);
      await addProjectModerator(projectId, moderatorToAdd.id);
      setProcessing(false);
      setModeratorToAdd(null);
    }
  };

  const handleAddClick = () => {
    const isSelectedUserAModerator =
      moderatorToAdd && !isRegularUser({ data: moderatorToAdd });
    const shouldOpenModal =
      hasSeatBasedBillingEnabled &&
      hasReachedOrIsOverPlanSeatLimit &&
      !isSelectedUserAModerator;
    if (shouldOpenModal) {
      openModal();
    } else {
      handleOnAddModeratorsClick();
    }
  };

  return (
    <Box width="100%">
      <Box display="flex" alignItems="center" mb="24px">
        <Box width="500px">
          <UserSelect
            id="projectModeratorUserSearch"
            inputId="projectModeratorUserSearchInputId"
            selectedUserId={moderatorToAdd?.id || null}
>>>>>>> 58a97707
            onChange={handleOnChange}
            placeholder={formatMessage(messages.searchUsers)}
            isNotProjectModeratorOfProjectId={projectId}
          />
        </Box>

        <AddButton
          text={formatMessage(messages.addModerators)}
          buttonStyle="cl-blue"
          icon="plus-circle"
          padding="10px 16px"
          onClick={handleAddClick}
          disabled={!moderatorToAdd}
          processing={processing}
          data-cy="e2e-add-project-moderator-button"
        />
      </Box>
      {hasSeatBasedBillingEnabled && (
        <Suspense fallback={null}>
          <AddModeratorsModal
            addModerators={handleOnAddModeratorsClick}
            showModal={showModal}
            closeModal={closeModal}
          />
        </Suspense>
      )}
    </Box>
  );
});

export default UserSearch;<|MERGE_RESOLUTION|>--- conflicted
+++ resolved
@@ -1,4 +1,3 @@
-// Libraries
 import React, { Suspense, memo, useState, lazy } from 'react';
 
 // Services
@@ -24,19 +23,6 @@
 
 // Style
 import styled from 'styled-components';
-<<<<<<< HEAD
-import selectStyles from 'components/UI/MultipleSelect/styles';
-
-// Typings
-import { IOption } from 'typings';
-import { Box, Label } from '@citizenlab/cl2-component-library';
-
-const Container = styled.div`
-  width: 100%;
-  margin-bottom: 20px;
-`;
-=======
->>>>>>> 58a97707
 
 // utils
 import { getExceededLimitInfo } from 'components/SeatInfo/utils';
@@ -49,125 +35,8 @@
 
 interface Props {
   projectId: string;
-  label?: JSX.Element | string;
 }
 
-<<<<<<< HEAD
-function isModerator(user: IGroupMembershipsFoundUserData) {
-  return get(user.attributes, 'is_moderator') !== undefined;
-}
-
-const UserSearch = memo(
-  ({
-    projectId,
-    intl: { formatMessage },
-    label,
-  }: Props & WrappedComponentProps) => {
-    const [selection, setSelection] = useState<IOption[]>([]);
-    const [loading, setLoading] = useState(false);
-    const [processing, setProcessing] = useState(false);
-    const [searchInput, setSearchInput] = useState('');
-    const moderators = useProjectModerators(projectId);
-
-    const getOptions = (users: IGroupMembershipsFoundUserData[]) => {
-      return users
-        .filter((user) => {
-          let userIsNotYetModerator = true;
-
-          if (!isNilOrError(moderators)) {
-            moderators.forEach((moderator) => {
-              if (moderator.id === user.id) {
-                userIsNotYetModerator = false;
-              }
-            });
-          }
-
-          return userIsNotYetModerator;
-        })
-        .map((user) => {
-          return {
-            value: user.id,
-            label: `${user.attributes.first_name} ${user.attributes.last_name}`,
-            email: `${user.attributes.email}`,
-            disabled: isModerator(user)
-              ? get(user.attributes, 'is_moderator')
-              : get(user.attributes, 'is_member'),
-          };
-        });
-    };
-
-    const loadOptions = (inputValue: string, callback) => {
-      if (inputValue) {
-        setLoading(true);
-
-        findMembership(projectId, {
-          queryParameters: {
-            search: inputValue,
-          },
-        })
-          .observable.pipe(first())
-          .subscribe((response) => {
-            const options = getOptions(response.data);
-            setLoading(false);
-            callback(options);
-          });
-      }
-    };
-
-    const handleOnChange = async (selection: IOption[]) => {
-      setSelection(selection);
-    };
-
-    const handleOnAddModeratorsClick = async () => {
-      if (selection && selection.length > 0) {
-        setProcessing(true);
-        const promises = selection.map((item) =>
-          addMembership(projectId, item.value)
-        );
-
-        try {
-          await Promise.all(promises);
-          setSelection([]);
-          setProcessing(false);
-        } catch {
-          setSelection([]);
-          setProcessing(false);
-        }
-      }
-    };
-
-    const handleSearchInputOnChange = (inputValue: string) => {
-      setSearchInput(inputValue);
-    };
-
-    const noOptionsMessage = (inputValue: string) => {
-      if (!isNonEmptyString(inputValue)) {
-        return null;
-      }
-      return formatMessage(messages.noOptions);
-    };
-
-    const isDropdownIconHidden = !isNonEmptyString(searchInput);
-
-    return (
-      <Container>
-        {label && (
-          <Box mb="0px">
-            <Label htmlFor={'search-user-field'}>{label}</Label>
-          </Box>
-        )}
-        <SelectGroupsContainer>
-          <StyledAsyncSelect
-            name="search-user"
-            id="search-user-field"
-            isMulti={true}
-            cacheOptions={false}
-            defaultOptions={false}
-            loadOptions={loadOptions}
-            isLoading={loading}
-            isDisabled={processing}
-            value={selection}
-=======
 const UserSearch = memo(({ projectId }: Props) => {
   const { formatMessage } = useIntl();
   const hasSeatBasedBillingEnabled = useFeatureFlag({
@@ -239,7 +108,6 @@
             id="projectModeratorUserSearch"
             inputId="projectModeratorUserSearchInputId"
             selectedUserId={moderatorToAdd?.id || null}
->>>>>>> 58a97707
             onChange={handleOnChange}
             placeholder={formatMessage(messages.searchUsers)}
             isNotProjectModeratorOfProjectId={projectId}
