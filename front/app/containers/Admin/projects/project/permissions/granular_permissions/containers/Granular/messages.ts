import { defineMessages } from 'react-intl';

export default defineMessages({
  permissionsUsersLabel: {
    id: 'app.containers.admin.project.permissions.permissionsUsersLabel',
    defaultMessage: 'All users',
  },
  permissionsUsersLabelDescription: {
    id: 'app.containers.admin.project.permissions.permissionsUsersLabelDescription',
    defaultMessage:
      'Users that have created their accounts with passwords can participate.',
  },
  permissionsEveryoneEmailLabel: {
    id: 'app.containers.admin.project.permissions.permissionsEveryoneEmailLabel',
    defaultMessage: 'Anyone with a confirmed email address',
  },
  permissionEveryoneEmailWarning: {
    id: 'app.containers.admin.project.permissions.permissionEveryoneEmailWarning',
    defaultMessage:
      'In addition to registered users, unregistered users who provide an email and confirm it will be able to take the action. Select this option to lower the barrier for participation.',
  },
  selectGroups: {
    id: 'app.containers.AdminPage.ProjectEdit.selectGroups',
    defaultMessage: 'Select group(s)',
  },
  noActionsCanBeTakenInThisProject: {
    id: 'app.containers.AdminPage.groups.permissions.noActionsCanBeTakenInThisProject',
    defaultMessage:
      'Nothing is shown, because there are no actions the user can take in this project.',
  },
  granularPermissionsTitle: {
    id: 'app.containers.AdminPage.groups.permissions.granularPermissionsTitle',
    defaultMessage: 'What can different users do?',
  },
  permissionAction_submit_input_subtitle: {
    id: 'app.containers.AdminPage.groups.permissions.permissionAction_submit_input_subtitle',
    defaultMessage: 'Who can submit inputs?',
  },
  permissionAction_reaction_input_subtitle: {
    id: 'app.containers.AdminPage.groups.permissions.permissionAction_reaction_input_subtitle',
    defaultMessage: 'Who can react to inputs?',
  },
  permissionAction_comment_input_subtitle: {
    id: 'app.containers.AdminPage.groups.permissions.permissionAction_comment_inputs_subtitle',
    defaultMessage: 'Who can comment on inputs?',
  },
  permissionAction_comment_proposals_subtitle: {
    id: 'app.containers.AdminPage.groups.permissions.permissionAction_comment_proposals_subtitle',
    defaultMessage: 'Who can comment on proposals?',
  },
  permissionAction_vote_proposals_subtitle: {
    id: 'app.containers.AdminPage.groups.permissions.permissionAction_vote_proposals_subtitle',
    defaultMessage: 'Who can vote on proposals?',
  },
  permissionAction_post_proposal_subtitle: {
    id: 'app.containers.AdminPage.groups.permissions.permissionAction_post_proposal_subtitle',
    defaultMessage: 'Who can post a proposal?',
  },
  permissionAction_take_survey_subtitle: {
    id: 'app.containers.AdminPage.groups.permissions.permissionAction_take_survey_subtitle',
    defaultMessage: 'Who can take the survey?',
  },
  permissionAction_take_poll_subtitle: {
    id: 'app.containers.AdminPage.groups.permissions.permissionAction_take_poll_subtitle',
    defaultMessage: 'Who can take the poll?',
  },
  permissionAction_voting_subtitle: {
    id: 'app.containers.AdminPage.groups.permissions.permissionAction_voting_subtitle',
    defaultMessage: 'Who can vote?',
  },
  permissionAction_annotating_document_subtitle: {
    id: 'app.containers.AdminPage.groups.permissions.permissionAction_annotating_document_subtitle',
    defaultMessage: 'Who can annotate the document?',
  },
  phase: {
    id: 'app.containers.AdminPage.groups.permissions.phase',
    defaultMessage: 'Phase ',
  },
  userFieldsSelectionDescription: {
    id: 'app.containers.AdminPage.groups.permissions.userFieldsSelectionDescription',
    defaultMessage:
      'Responses to demographic questions will get stored in user profiles. Questions will only be asked to users who have not answered them before. Answers to these questions will also be accessible via the participation data export, which is accessible to both project managers and admins.',
  },
  selectUserGroups: {
    id: 'app.containers.AdminPage.groups.permissions.selectUserGroups',
    defaultMessage: 'Select user groups',
  },
  addQuestion: {
    id: 'app.containers.AdminPage.groups.permissions.addQuestion',
    defaultMessage: 'Add demographic questions',
  },
  userQuestionTitle: {
    id: 'app.containers.AdminPage.groups.permissions.userQuestionTitle',
    defaultMessage: 'Demographic questions asked during participation',
  },
  useExistingRegistrationQuestions: {
    id: 'app.containers.AdminPage.groups.permissions.useExistingRegistrationQuestions',
    defaultMessage: 'Ask platform level registration questions',
  },
  useExistingRegistrationQuestionsDescription: {
    id: 'app.containers.AdminPage.groups.permissions.useExistingRegistrationQuestionsDescription',
    defaultMessage:
      'Use this setting if collecting name, last name, and answers to platform level demographic questions is important to you. It may increase the barrier for participation.',
  },
  select: {
    id: 'app.containers.AdminPage.groups.permissions.select',
    defaultMessage: 'Select',
  },
  defaultField: {
    id: 'app.containers.AdminPage.groups.permissions.defaultField',
    defaultMessage: 'Default field',
  },
  createANewQuestion: {
    id: 'app.containers.AdminPage.groups.permissions.createANewQuestion',
    defaultMessage: 'Create a new question',
  },
  createAQuestion: {
    id: 'app.containers.AdminPage.groups.permissions.createAQuestion',
    defaultMessage: 'Create a question',
  },
  delete: {
    id: 'app.containers.AdminPage.groups.permissions.delete',
    defaultMessage: 'Delete',
  },
  required: {
    id: 'app.containers.AdminPage.groups.permissions.required',
    defaultMessage: 'Required',
  },
  missingTitleLocaleError: {
    id: 'app.containers.AdminPage.groups.permissions.missingTitleLocaleError',
    defaultMessage: 'Please fill in the title in all languages',
  },
  answerFormat: {
    id: 'app.containers.AdminPage.groups.permissions.answerFormat',
    defaultMessage: 'Answer format',
  },
  questionTitle: {
    id: 'app.containers.AdminPage.groups.permissions.questionTitle',
    defaultMessage: 'Question title',
  },
  questionDescription: {
    id: 'app.containers.AdminPage.groups.permissions.questionDescription',
    defaultMessage: 'Question description',
  },
  fieldType_text: {
    id: 'app.containers.AdminPage.groups.permissions.fieldType_text',
    defaultMessage: 'Short answer',
  },
  fieldType_number: {
    id: 'app.containers.AdminPage.groups.permissions.fieldType_number',
    defaultMessage: 'Numeric value',
  },
  fieldType_multiline_text: {
    id: 'app.containers.AdminPage.groups.permissions.fieldType_multiline_text',
    defaultMessage: 'Long answer',
  },
  fieldType_select: {
    id: 'app.containers.AdminPage.groups.permissions.fieldType_select',
    defaultMessage: 'Multiple choice (select one)',
  },
  fieldType_multiselect: {
    id: 'app.containers.AdminPage.groups.permissions.fieldType_multiselect',
    defaultMessage: 'Multiple choice (select multiple)',
  },
  fieldType_checkbox: {
    id: 'app.containers.AdminPage.groups.permissions.fieldType_checkbox',
    defaultMessage: 'Yes-no (checkbox)',
  },
  fieldType_date: {
    id: 'app.containers.AdminPage.groups.permissions.fieldType_date',
    defaultMessage: 'Date',
  },
  selectValueError: {
    id: 'app.containers.AdminPage.groups.permissions.selectValueError',
    defaultMessage: 'Please select an answer type',
  },
  answerChoices: {
    id: 'app.containers.AdminPage.groups.permissions.answerChoices',
    defaultMessage: 'Answer choices',
  },
  addAnswer: {
    id: 'app.containers.AdminPage.groups.permissions.addAnswer',
    defaultMessage: 'Add answer',
  },
  atLeastOneOptionError: {
    id: 'app.containers.AdminPage.groups.permissions.atLeastOneOptionError',
    defaultMessage: 'At least one choice must be provided',
  },
  emptyTitleErrorMessage: {
    id: 'app.containers.AdminPage.groups.permissions.emptyTitleErrorMessage',
    defaultMessage: 'Please provide a title for all choices',
  },
  option1: {
    id: 'app.containers.AdminPage.groups.permissions.option1',
    defaultMessage: 'Option 1',
  },
  onlyAdminsCreateQuestion: {
    id: 'app.containers.AdminPage.groups.permissions.onlyAdminsCreateQuestion',
    defaultMessage: 'Only admins can create a new question.',
  },
  premiumUsersOnly: {
    id: 'app.containers.AdminPage.groups.permissions.premiumUsersOnly',
    defaultMessage:
      'Asking custom questions is part of the premium license. Reach out to your GovSuccess Manager to learn more about it.',
  },
<<<<<<< HEAD
  granularPermissionsOffText: {
    id: 'app.containers.AdminPage.groups.permissions.granularPermissionsOffText',
    defaultMessage:
      'Changing phase level permissions is not part of your license. Please contact your GovSuccess Manager to learn more about it.',
=======
  userConfirmationRequiredTooltip: {
    id: 'app.containers.AdminPage.groups.permissions.userConfirmationRequiredTooltip',
    defaultMessage:
      'This option requires the user confirmation feature to be enabled. Contact your GovSuccess manager to enable user confirmation first.',
>>>>>>> c08b38c9
  },
});<|MERGE_RESOLUTION|>--- conflicted
+++ resolved
@@ -203,16 +203,14 @@
     defaultMessage:
       'Asking custom questions is part of the premium license. Reach out to your GovSuccess Manager to learn more about it.',
   },
-<<<<<<< HEAD
+  userConfirmationRequiredTooltip: {
+    id: 'app.containers.AdminPage.groups.permissions.userConfirmationRequiredTooltip',
+    defaultMessage:
+      'This option requires the user confirmation feature to be enabled. Contact your GovSuccess manager to enable user confirmation first.',
+  },
   granularPermissionsOffText: {
     id: 'app.containers.AdminPage.groups.permissions.granularPermissionsOffText',
     defaultMessage:
       'Changing phase level permissions is not part of your license. Please contact your GovSuccess Manager to learn more about it.',
-=======
-  userConfirmationRequiredTooltip: {
-    id: 'app.containers.AdminPage.groups.permissions.userConfirmationRequiredTooltip',
-    defaultMessage:
-      'This option requires the user confirmation feature to be enabled. Contact your GovSuccess manager to enable user confirmation first.',
->>>>>>> c08b38c9
   },
 });