import React from 'react';

import {
  Box,
  IconTooltip,
  Toggle,
  colors,
  Title,
  CardButton,
  Tooltip,
} from '@citizenlab/cl2-component-library';
import styled from 'styled-components';

import useGroups from 'api/groups/useGroups';
import { IPermissionData } from 'api/permissions/types';

import useFeatureFlag from 'hooks/useFeatureFlag';
import useLocalize from 'hooks/useLocalize';

import permissionsMessages from 'containers/Admin/projects/project/permissions/messages';

import MultipleSelect from 'components/UI/MultipleSelect';
import Warning from 'components/UI/Warning';

import { FormattedMessage, useIntl } from 'utils/cl-intl';

import messages from './messages';

const StyledMultipleSelect = styled(MultipleSelect)`
  width: 300px;
`;

interface Props {
  permissionData: IPermissionData;
  groupIds?: string[];
  projectType?: 'defaultInput' | 'initiative' | 'nativeSurvey';
  onChange: (
    permittedBy:
      | IPermissionData['attributes']['permitted_by']
      | IPermissionData['attributes']['global_custom_fields'],
    groupIds: Props['groupIds']
  ) => void;
}

const ActionForm = ({
  permissionData,
  groupIds,
  projectType,
  onChange,
}: Props) => {
  const localize = useLocalize();
  const { formatMessage } = useIntl();
  const { data: groups } = useGroups({});
<<<<<<< HEAD
  const emailConfirmPermissionEnabled = useFeatureFlag({
    name: 'permission_option_email_confirmation',
  });
  const isGranularPermissionsEnabled = useFeatureFlag({
    name: 'granular_permissions',
  });
=======
  const userConfirmationEnabled = useFeatureFlag({ name: 'user_confirmation' });
>>>>>>> c08b38c9

  const groupsOptions = () => {
    if (!groups) {
      return [];
    } else {
      return groups.data.map((group) => ({
        label: localize(group.attributes.title_multiloc),
        value: group.id,
      }));
    }
  };

  const handlePermittedByUpdate =
    (value: IPermissionData['attributes']['permitted_by']) => (e) => {
      e.preventDefault();
      if (isGranularPermissionsEnabled) {
        onChange(value, groupIds);
      }
    };

  const handleGroupIdsUpdate = (options: { value: string }[]) => {
    onChange(
      permissionData.attributes.permitted_by,
      options.map((o) => o.value)
    );
  };

  const {
    id: permissionId,
    attributes: { permitted_by: permittedBy, action },
  } = permissionData;

  return (
    <form>
      <Box mb="10px">
        <Tooltip
          placement="bottom-start"
          disabled={
            permittedBy === 'everyone' ? true : isGranularPermissionsEnabled
          }
          content={
            <FormattedMessage {...messages.granularPermissionsOffText} />
          }
        >
          <Box w="fit-content">
            <Toggle
              checked={permittedBy === 'admins_moderators'}
              disabled={!isGranularPermissionsEnabled}
              label={
                <Box display="flex">
                  <span style={{ color: colors.primary }}>
                    <FormattedMessage
                      {...permissionsMessages.permissionsAdminsAndCollaborators}
                    />
                  </span>

                  <IconTooltip
                    ml="4px"
                    icon="info-solid"
                    content={formatMessage(
                      permissionsMessages.permissionsAdminsAndCollaboratorsTooltip
                    )}
                  />
                </Box>
              }
              onChange={handlePermittedByUpdate(
                permittedBy === 'admins_moderators'
                  ? 'users'
                  : 'admins_moderators'
              )}
              id={`participation-permission-admins-${permissionId}`}
            />
          </Box>
        </Tooltip>
      </Box>
      {permittedBy !== 'admins_moderators' && (
        <Box mt="20px">
          <Box display="flex" gap="16px" mb="20px">
            {(action === 'taking_survey' || projectType === 'nativeSurvey') && (
              <Tooltip
                disabled={
                  permittedBy === 'everyone'
                    ? true
                    : isGranularPermissionsEnabled
                }
                content={
                  <FormattedMessage {...messages.granularPermissionsOffText} />
                }
              >
                <CardButton
                  height="100%"
                  title={formatMessage(
                    permissionsMessages.permissionsAnyoneLabel
                  )}
                  subtitle={formatMessage(
                    permissionsMessages.permissionsAnyoneLabelDescription
                  )}
                  onClick={handlePermittedByUpdate('everyone')}
                  selected={permittedBy === 'everyone'}
                />
              </Tooltip>
            )}
            {emailConfirmPermissionEnabled && (
              <Tooltip
                disabled={
                  permittedBy === 'everyone_confirmed_email'
                    ? true
                    : isGranularPermissionsEnabled
                }
                content={
                  <FormattedMessage {...messages.granularPermissionsOffText} />
                }
              >
                <CardButton
                  height="100%"
                  id="e2e-permission-email-confirmed-users"
                  iconName="email"
                  title={formatMessage(
                    permissionsMessages.permissionsEmailConfirmLabel
                  )}
                  subtitle={formatMessage(
                    permissionsMessages.permissionsEmailConfirmLabelDescription
                  )}
                  onClick={handlePermittedByUpdate('everyone_confirmed_email')}
                  selected={permittedBy === 'everyone_confirmed_email'}
                />
              </Tooltip>
            )}
            <Tooltip
              disabled={
                permittedBy === 'users' ? true : isGranularPermissionsEnabled
              }
              content={
                <FormattedMessage {...messages.granularPermissionsOffText} />
              }
            >
              <CardButton
                height="100%"
                id="e2e-permission-registered-users"
                iconName="user-circle"
                title={formatMessage(messages.permissionsUsersLabel)}
                subtitle={formatMessage(
                  messages.permissionsUsersLabelDescription
                )}
                onClick={handlePermittedByUpdate('users')}
                selected={permittedBy === 'users'}
              />
<<<<<<< HEAD
            </Tooltip>
            <Tooltip
              disabled={
                permittedBy === 'groups' ? true : isGranularPermissionsEnabled
              }
              content={
                <FormattedMessage {...messages.granularPermissionsOffText} />
=======
            )}
            <Tooltip
              // user_confirmation needs to be enabled for this option to work
              disabled={userConfirmationEnabled}
              content={
                <FormattedMessage
                  {...messages.userConfirmationRequiredTooltip}
                />
>>>>>>> c08b38c9
              }
            >
              <CardButton
                height="100%"
                id="e2e-permission-user-groups"
                iconName="group"
                title={formatMessage(
                  permissionsMessages.permissionsSelectionLabel
                )}
                subtitle={formatMessage(
                  permissionsMessages.permissionsSelectionLabelDescription
                )}
<<<<<<< HEAD
                onClick={handlePermittedByUpdate('groups')}
                selected={permittedBy === 'groups'}
              />
            </Tooltip>
=======
                onClick={handlePermittedByUpdate('everyone_confirmed_email')}
                selected={permittedBy === 'everyone_confirmed_email'}
                disabled={!userConfirmationEnabled}
              />
            </Tooltip>
            <CardButton
              id="e2e-permission-registered-users"
              iconName="user-circle"
              title={formatMessage(messages.permissionsUsersLabel)}
              subtitle={formatMessage(
                messages.permissionsUsersLabelDescription
              )}
              onClick={handlePermittedByUpdate('users')}
              selected={permittedBy === 'users'}
            />
            <CardButton
              id="e2e-permission-user-groups"
              iconName="group"
              title={formatMessage(
                permissionsMessages.permissionsSelectionLabel
              )}
              subtitle={formatMessage(
                permissionsMessages.permissionsSelectionLabelDescription
              )}
              onClick={handlePermittedByUpdate('groups')}
              selected={permittedBy === 'groups'}
            />
>>>>>>> c08b38c9
          </Box>
          {permittedBy === 'groups' && (
            <Box
              mt="10px"
              borderLeft={`solid 1px ${colors.grey300}`}
              px="20px"
              pt="10px"
              pb="20px"
            >
              <Title
                variant="h4"
                color="primary"
                style={{ fontWeight: 600 }}
                mt="5px"
              >
                <FormattedMessage {...messages.selectUserGroups} />
              </Title>
              <StyledMultipleSelect
                value={groupIds || []}
                options={groupsOptions()}
                onChange={handleGroupIdsUpdate}
                placeholder={<FormattedMessage {...messages.selectGroups} />}
                id="e2e-select-user-group"
              />
            </Box>
          )}
          {permittedBy === 'everyone_confirmed_email' && (
            <Box mt="16px" maxWidth="740px" mb="20px">
              <Warning>
                {formatMessage(messages.permissionEveryoneEmailWarning)}
              </Warning>
            </Box>
          )}
        </Box>
      )}
    </form>
  );
};

export default ActionForm;<|MERGE_RESOLUTION|>--- conflicted
+++ resolved
@@ -51,16 +51,10 @@
   const localize = useLocalize();
   const { formatMessage } = useIntl();
   const { data: groups } = useGroups({});
-<<<<<<< HEAD
-  const emailConfirmPermissionEnabled = useFeatureFlag({
-    name: 'permission_option_email_confirmation',
-  });
+  const userConfirmationEnabled = useFeatureFlag({ name: 'user_confirmation' });
   const isGranularPermissionsEnabled = useFeatureFlag({
     name: 'granular_permissions',
   });
-=======
-  const userConfirmationEnabled = useFeatureFlag({ name: 'user_confirmation' });
->>>>>>> c08b38c9
 
   const groupsOptions = () => {
     if (!groups) {
@@ -163,90 +157,37 @@
                 />
               </Tooltip>
             )}
-            {emailConfirmPermissionEnabled && (
-              <Tooltip
-                disabled={
-                  permittedBy === 'everyone_confirmed_email'
-                    ? true
-                    : isGranularPermissionsEnabled
-                }
-                content={
-                  <FormattedMessage {...messages.granularPermissionsOffText} />
-                }
-              >
-                <CardButton
-                  height="100%"
-                  id="e2e-permission-email-confirmed-users"
-                  iconName="email"
-                  title={formatMessage(
-                    permissionsMessages.permissionsEmailConfirmLabel
-                  )}
-                  subtitle={formatMessage(
-                    permissionsMessages.permissionsEmailConfirmLabelDescription
-                  )}
-                  onClick={handlePermittedByUpdate('everyone_confirmed_email')}
-                  selected={permittedBy === 'everyone_confirmed_email'}
-                />
-              </Tooltip>
-            )}
             <Tooltip
+              // user_confirmation needs to be enabled for this option to work and granular permissions should be turned on to give users this feature
               disabled={
-                permittedBy === 'users' ? true : isGranularPermissionsEnabled
+                isGranularPermissionsEnabled
+                  ? userConfirmationEnabled
+                  : permittedBy === 'everyone_confirmed_email'
+                  ? true
+                  : isGranularPermissionsEnabled
               }
               content={
-                <FormattedMessage {...messages.granularPermissionsOffText} />
+                <FormattedMessage
+                  {...(isGranularPermissionsEnabled
+                    ? messages.userConfirmationRequiredTooltip
+                    : messages.granularPermissionsOffText)}
+                />
               }
             >
               <CardButton
-                height="100%"
-                id="e2e-permission-registered-users"
-                iconName="user-circle"
-                title={formatMessage(messages.permissionsUsersLabel)}
-                subtitle={formatMessage(
-                  messages.permissionsUsersLabelDescription
-                )}
-                onClick={handlePermittedByUpdate('users')}
-                selected={permittedBy === 'users'}
-              />
-<<<<<<< HEAD
-            </Tooltip>
-            <Tooltip
-              disabled={
-                permittedBy === 'groups' ? true : isGranularPermissionsEnabled
-              }
-              content={
-                <FormattedMessage {...messages.granularPermissionsOffText} />
-=======
-            )}
-            <Tooltip
-              // user_confirmation needs to be enabled for this option to work
-              disabled={userConfirmationEnabled}
-              content={
-                <FormattedMessage
-                  {...messages.userConfirmationRequiredTooltip}
-                />
->>>>>>> c08b38c9
-              }
-            >
-              <CardButton
-                height="100%"
-                id="e2e-permission-user-groups"
-                iconName="group"
+                id="e2e-permission-email-confirmed-users"
+                iconName="email"
                 title={formatMessage(
-                  permissionsMessages.permissionsSelectionLabel
+                  permissionsMessages.permissionsEmailConfirmLabel
                 )}
                 subtitle={formatMessage(
-                  permissionsMessages.permissionsSelectionLabelDescription
+                  permissionsMessages.permissionsEmailConfirmLabelDescription
                 )}
-<<<<<<< HEAD
-                onClick={handlePermittedByUpdate('groups')}
-                selected={permittedBy === 'groups'}
-              />
-            </Tooltip>
-=======
                 onClick={handlePermittedByUpdate('everyone_confirmed_email')}
                 selected={permittedBy === 'everyone_confirmed_email'}
-                disabled={!userConfirmationEnabled}
+                disabled={
+                  isGranularPermissionsEnabled ? !userConfirmationEnabled : true
+                }
               />
             </Tooltip>
             <CardButton
@@ -271,7 +212,6 @@
               onClick={handlePermittedByUpdate('groups')}
               selected={permittedBy === 'groups'}
             />
->>>>>>> c08b38c9
           </Box>
           {permittedBy === 'groups' && (
             <Box
