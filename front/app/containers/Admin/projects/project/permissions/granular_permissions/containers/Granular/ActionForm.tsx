--- conflicted
+++ resolved
@@ -133,23 +133,6 @@
       {permittedBy !== 'admins_moderators' && (
         <Box mt="20px">
           <Box display="flex" gap="16px" mb="20px">
-<<<<<<< HEAD
-            {/* TODO: Take a decision on which action we should use for native surveys versus ideation. One or separate?
-            If separate, we will need to update code where we check for attributes.posting_idea */}
-            {(action === 'taking_survey' ||
-              (projectType === 'nativeSurvey' &&
-                action === 'posting_idea')) && (
-              <CardButton
-                title={formatMessage(
-                  permissionsMessages.permissionsAnyoneLabel
-                )}
-                subtitle={formatMessage(
-                  permissionsMessages.permissionsAnyoneLabelDescription
-                )}
-                onClick={handlePermittedByUpdate('everyone')}
-                selected={permittedBy === 'everyone'}
-              />
-=======
             {(action === 'taking_survey' || projectType === 'nativeSurvey') && (
               <Tooltip
                 disabled={
@@ -176,7 +159,6 @@
                   disabled={!isGranularPermissionsEnabled}
                 />
               </Tooltip>
->>>>>>> e73e438d
             )}
             <Tooltip
               // user_confirmation needs to be enabled for this option to work and granular permissions should be turned on to give users this feature
