import React from 'react';
import styled from 'styled-components';

<<<<<<< HEAD
// components
import { Section } from 'components/admin/Section';

=======
>>>>>>> 58a97707
// i18n
import { FormattedMessage, useIntl } from 'utils/cl-intl';
import messages from './messages';

// components
<<<<<<< HEAD
import {
  IconTooltip,
  Title,
  Box,
  Text,
} from '@citizenlab/cl2-component-library';
=======
import { IconTooltip, Box } from '@citizenlab/cl2-component-library';
>>>>>>> 58a97707
import ModeratorList from '../../components/ModeratorList';
import UserSearch from '../../components/UserSearch';
import SeatInfo from 'components/SeatInfo';
import { Section, SubSectionTitle } from 'components/admin/Section';

// hooks
import useFeatureFlag from 'hooks/useFeatureFlag';

const ModeratorSubSection = styled(Section)`
  margin-bottom: 30px;
`;

const StyledA = styled.a`
  &:hover {
    text-decoration: underline;
  }
`;

interface Props {
  projectId: string;
}

const ProjectManagement = ({ projectId }: Props) => {
  const { formatMessage } = useIntl();
  const hasSeatBasedBillingEnabled = useFeatureFlag({
    name: 'seat_based_billing',
  });

  return (
    <ModeratorSubSection>
      <Box display="flex" mb="16px">
        <Title my="0px" mr="4px" variant="h2" color="primary">
          <FormattedMessage {...messages.projectManagementTitle} />
        </Title>
        <IconTooltip
          mt="4px"
          content={
            <FormattedMessage
              {...messages.projectManagerTooltipContent}
              values={{
                moderationInfoCenterLink: (
                  <StyledA
                    href={formatMessage(messages.moreInfoModeratorLink)}
                    target="_blank"
                  >
                    <FormattedMessage
                      {...messages.moderationInfoCenterLinkText}
                    />
                  </StyledA>
                ),
              }}
            />
          }
        />
      </Box>
      <UserSearch
        projectId={projectId}
        label={
          <Text
            color="primary"
            p="0px"
            mb="0px"
            style={{ fontWeight: '500', fontSize: '18px' }}
          >
            {formatMessage(messages.moderatorSearchFieldLabel)}
          </Text>
        }
      />
      <ModeratorList projectId={projectId} />
      {!hasSeatBasedBillingEnabled && (
        <Box width="516px">
          <SeatInfo seatType="moderator" />
        </Box>
      )}
    </ModeratorSubSection>
  );
};

export default ProjectManagement;<|MERGE_RESOLUTION|>--- conflicted
+++ resolved
@@ -1,31 +1,16 @@
 import React from 'react';
 import styled from 'styled-components';
 
-<<<<<<< HEAD
-// components
-import { Section } from 'components/admin/Section';
-
-=======
->>>>>>> 58a97707
 // i18n
 import { FormattedMessage, useIntl } from 'utils/cl-intl';
 import messages from './messages';
 
 // components
-<<<<<<< HEAD
-import {
-  IconTooltip,
-  Title,
-  Box,
-  Text,
-} from '@citizenlab/cl2-component-library';
-=======
-import { IconTooltip, Box } from '@citizenlab/cl2-component-library';
->>>>>>> 58a97707
+import { IconTooltip, Box, Title } from '@citizenlab/cl2-component-library';
 import ModeratorList from '../../components/ModeratorList';
 import UserSearch from '../../components/UserSearch';
 import SeatInfo from 'components/SeatInfo';
-import { Section, SubSectionTitle } from 'components/admin/Section';
+import { Section } from 'components/admin/Section';
 
 // hooks
 import useFeatureFlag from 'hooks/useFeatureFlag';
@@ -77,19 +62,7 @@
           }
         />
       </Box>
-      <UserSearch
-        projectId={projectId}
-        label={
-          <Text
-            color="primary"
-            p="0px"
-            mb="0px"
-            style={{ fontWeight: '500', fontSize: '18px' }}
-          >
-            {formatMessage(messages.moderatorSearchFieldLabel)}
-          </Text>
-        }
-      />
+      <UserSearch projectId={projectId} />
       <ModeratorList projectId={projectId} />
       {!hasSeatBasedBillingEnabled && (
         <Box width="516px">
