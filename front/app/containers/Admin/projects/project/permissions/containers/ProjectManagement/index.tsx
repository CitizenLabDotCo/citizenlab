import React from 'react';
import styled from 'styled-components';

// i18n
import { FormattedMessage, useIntl } from 'utils/cl-intl';
import messages from './messages';

// components
import { IconTooltip, Box } from '@citizenlab/cl2-component-library';
import ModeratorList from '../../components/ModeratorList';
import UserSearch from '../../components/UserSearch';
import SeatInfo from 'components/SeatInfo';
import { Section, SubSectionTitle } from 'components/admin/Section';

// hooks
import useFeatureFlag from 'hooks/useFeatureFlag';

const ModeratorSubSection = styled(Section)`
  margin-bottom: 30px;
`;

const StyledA = styled.a`
  &:hover {
    text-decoration: underline;
  }
`;

interface Props {
  projectId: string;
}

<<<<<<< HEAD
const ProjectManagement = ({ projectId }: Props) => {
  const { formatMessage } = useIntl();
=======
const ProjectManagement = ({
  projectId,
  intl: { formatMessage },
}: Props & WrappedComponentProps) => {
  const hasSeatBasedBillingEnabled = useFeatureFlag({
    name: 'seat_based_billing',
  });
>>>>>>> ef7bcbc8

  return (
    <ModeratorSubSection>
      <SubSectionTitle>
        <FormattedMessage {...messages.moderatorsSectionTitle} />
        <IconTooltip
          content={
            <FormattedMessage
              {...messages.projectManagerTooltipContent}
              values={{
                moderationInfoCenterLink: (
                  <StyledA
                    href={formatMessage(messages.moreInfoModeratorLink)}
                    target="_blank"
                  >
                    <FormattedMessage
                      {...messages.moderationInfoCenterLinkText}
                    />
                  </StyledA>
                ),
              }}
            />
          }
        />
      </SubSectionTitle>
      <UserSearch projectId={projectId} />
      <ModeratorList projectId={projectId} />
      {!hasSeatBasedBillingEnabled && (
        <Box width="516px">
          <SeatInfo seatType="collaborator" />
        </Box>
      )}
    </ModeratorSubSection>
  );
};

export default ProjectManagement;<|MERGE_RESOLUTION|>--- conflicted
+++ resolved
@@ -29,18 +29,11 @@
   projectId: string;
 }
 
-<<<<<<< HEAD
 const ProjectManagement = ({ projectId }: Props) => {
   const { formatMessage } = useIntl();
-=======
-const ProjectManagement = ({
-  projectId,
-  intl: { formatMessage },
-}: Props & WrappedComponentProps) => {
   const hasSeatBasedBillingEnabled = useFeatureFlag({
     name: 'seat_based_billing',
   });
->>>>>>> ef7bcbc8
 
   return (
     <ModeratorSubSection>
