import React from 'react';
import { isNilOrError } from 'utils/helperUtils';
import { useParams } from 'react-router-dom';

// i18n
import { FormattedMessage } from 'utils/cl-intl';
import messages from './messages';

// components
import { Section, SectionTitle } from 'components/admin/Section';
import ProjectManagement from './containers/ProjectManagement';
import ProjectVisibility from './containers/ProjectVisibility';
import { Title, Text } from '@citizenlab/cl2-component-library';

// hooks
import useProject from 'hooks/useProject';
import useFeatureFlag from 'hooks/useFeatureFlag';

// style
import styled from 'styled-components';
import Outlet from 'components/Outlet';

const StyledSection = styled(Section)`
  margin-bottom: 50px;
`;

export const StyledSectionTitle = styled(SectionTitle)`
  margin-bottom: 30px;
`;

const ProjectPermissions = () => {
  const { projectId } = useParams() as { projectId: string };
  const project = useProject({ projectId });

  const isProjectManagementEnabled = useFeatureFlag({
    name: 'project_management',
  });

<<<<<<< HEAD
    if (!isNilOrError(project)) {
      return (
        <>
          {isProjectVisibilityEnabled && (
            <>
              <Title variant="h2" color="primary">
                <FormattedMessage {...messages.projectVisibilityTitle} />
              </Title>
              <Text color="coolGrey600">
                <FormattedMessage {...messages.projectVisibilitySubtitle} />
              </Text>
              <ProjectVisibility projectId={projectId} />
            </>
          )}
          <Outlet
            id="app.containers.Admin.project.edit.permissions.participationRights"
            projectId={projectId}
            project={project}
          >
            {(outletComponents) =>
              outletComponents.length > 0 || isProjectVisibilityEnabled ? (
                <StyledSection>
                  <Title variant="h2" color="primary">
                    <FormattedMessage
                      {...messages.participationRequirementsTitle}
                    />
                  </Title>
                  <Text color="coolGrey600" pb="8px">
                    <FormattedMessage
                      {...messages.participationRequirementsSubtitle}
                    />
                  </Text>
                  {outletComponents}
                </StyledSection>
              ) : null
            }
          </Outlet>
          <Outlet
            id="app.containers.Admin.project.edit.permissions.moderatorRights"
            projectId={projectId}
          >
            {(outletComponents) =>
              outletComponents.length > 0 ? (
                <StyledSection>{outletComponents}</StyledSection>
              ) : null
            }
          </Outlet>
          {isProjectManagementEnabled && (
            <ProjectManagement projectId={projectId} />
          )}
        </>
      );
    }
=======
  const isProjectVisibilityEnabled = useFeatureFlag({
    name: 'project_visibility',
  });
>>>>>>> 58a97707

  if (!isNilOrError(project)) {
    return (
      <>
        <Outlet
          id="app.containers.Admin.project.edit.permissions.participationRights"
          projectId={projectId}
          project={project}
        >
          {(outletComponents) =>
            outletComponents.length > 0 || isProjectVisibilityEnabled ? (
              <StyledSection>
                <StyledSectionTitle>
                  <FormattedMessage
                    {...messages.participationAccessRightsTitle}
                  />
                </StyledSectionTitle>
                {outletComponents}
              </StyledSection>
            ) : null
          }
        </Outlet>
        {isProjectVisibilityEnabled && (
          <ProjectVisibility projectId={projectId} />
        )}
        <Outlet
          id="app.containers.Admin.project.edit.permissions.moderatorRights"
          projectId={projectId}
        >
          {(outletComponents) =>
            outletComponents.length > 0 ? (
              <StyledSection>
                <StyledSectionTitle>
                  <FormattedMessage {...messages.moderationRightsTitle} />
                </StyledSectionTitle>
                {outletComponents}
              </StyledSection>
            ) : null
          }
        </Outlet>
        {isProjectManagementEnabled && (
          <ProjectManagement projectId={projectId} />
        )}
      </>
    );
  }

  return null;
};

export default ProjectPermissions;<|MERGE_RESOLUTION|>--- conflicted
+++ resolved
@@ -32,69 +32,67 @@
   const { projectId } = useParams() as { projectId: string };
   const project = useProject({ projectId });
 
+  const isProjectVisibilityEnabled = useFeatureFlag({
+    name: 'project_visibility',
+  });
+
   const isProjectManagementEnabled = useFeatureFlag({
     name: 'project_management',
   });
 
-<<<<<<< HEAD
-    if (!isNilOrError(project)) {
-      return (
-        <>
-          {isProjectVisibilityEnabled && (
-            <>
-              <Title variant="h2" color="primary">
-                <FormattedMessage {...messages.projectVisibilityTitle} />
-              </Title>
-              <Text color="coolGrey600">
-                <FormattedMessage {...messages.projectVisibilitySubtitle} />
-              </Text>
-              <ProjectVisibility projectId={projectId} />
-            </>
-          )}
-          <Outlet
-            id="app.containers.Admin.project.edit.permissions.participationRights"
-            projectId={projectId}
-            project={project}
-          >
-            {(outletComponents) =>
-              outletComponents.length > 0 || isProjectVisibilityEnabled ? (
-                <StyledSection>
-                  <Title variant="h2" color="primary">
-                    <FormattedMessage
-                      {...messages.participationRequirementsTitle}
-                    />
-                  </Title>
-                  <Text color="coolGrey600" pb="8px">
-                    <FormattedMessage
-                      {...messages.participationRequirementsSubtitle}
-                    />
-                  </Text>
-                  {outletComponents}
-                </StyledSection>
-              ) : null
-            }
-          </Outlet>
-          <Outlet
-            id="app.containers.Admin.project.edit.permissions.moderatorRights"
-            projectId={projectId}
-          >
-            {(outletComponents) =>
-              outletComponents.length > 0 ? (
-                <StyledSection>{outletComponents}</StyledSection>
-              ) : null
-            }
-          </Outlet>
-          {isProjectManagementEnabled && (
-            <ProjectManagement projectId={projectId} />
-          )}
-        </>
-      );
-    }
-=======
-  const isProjectVisibilityEnabled = useFeatureFlag({
-    name: 'project_visibility',
-  });
->>>>>>> 58a97707
+  if (!isNilOrError(project)) {
+    return (
+      <>
+        {isProjectVisibilityEnabled && (
+          <>
+            <Title variant="h2" color="primary">
+              <FormattedMessage {...messages.projectVisibilityTitle} />
+            </Title>
+            <Text color="coolGrey600">
+              <FormattedMessage {...messages.projectVisibilitySubtitle} />
+            </Text>
+            <ProjectVisibility projectId={projectId} />
+          </>
+        )}
+        <Outlet
+          id="app.containers.Admin.project.edit.permissions.participationRights"
+          projectId={projectId}
+          project={project}
+        >
+          {(outletComponents) =>
+            outletComponents.length > 0 || isProjectVisibilityEnabled ? (
+              <StyledSection>
+                <Title variant="h2" color="primary">
+                  <FormattedMessage
+                    {...messages.participationRequirementsTitle}
+                  />
+                </Title>
+                <Text color="coolGrey600" pb="8px">
+                  <FormattedMessage
+                    {...messages.participationRequirementsSubtitle}
+                  />
+                </Text>
+                {outletComponents}
+              </StyledSection>
+            ) : null
+          }
+        </Outlet>
+        <Outlet
+          id="app.containers.Admin.project.edit.permissions.moderatorRights"
+          projectId={projectId}
+        >
+          {(outletComponents) =>
+            outletComponents.length > 0 ? (
+              <StyledSection>{outletComponents}</StyledSection>
+            ) : null
+          }
+        </Outlet>
+        {isProjectManagementEnabled && (
+          <ProjectManagement projectId={projectId} />
+        )}
+      </>
+    );
+  }
 
   if (!isNilOrError(project)) {
     return (
