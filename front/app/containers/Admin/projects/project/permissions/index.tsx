--- conflicted
+++ resolved
@@ -6,8 +6,6 @@
 
 import usePhase from 'api/phases/usePhase';
 import useProjectById from 'api/projects/useProjectById';
-
-import useFeatureFlag from 'hooks/useFeatureFlag';
 
 import { Section, SectionTitle } from 'components/admin/Section';
 import Outlet from 'components/Outlet';
@@ -36,15 +34,6 @@
 
   const { data: phase } = usePhase(phaseId || null);
   const { data: project } = useProjectById(projectId);
-
-<<<<<<< HEAD
-  const isProjectManagementEnabled = useFeatureFlag({
-    name: 'project_management',
-=======
-  const isGranularPermissionsEnabled = useFeatureFlag({
-    name: 'granular_permissions',
->>>>>>> e89efb49
-  });
 
   if (phase && project) {
     return (
