import React from 'react';

import {
  Box,
  Title,
  Icon,
  Text,
  colors,
  IconNames,
  Tooltip,
} from '@citizenlab/cl2-component-library';
import styled from 'styled-components';

import useProjectReview from 'api/project_reviews/useProjectReview';
import useProjectById from 'api/projects/useProjectById';
import useUserById from 'api/users/useUserById';

import useLocalize from 'hooks/useLocalize';

import NavigationTabs from 'components/admin/NavigationTabs';
import { createHighlighterLink } from 'components/Highlighter';
import ButtonWithLink from 'components/UI/ButtonWithLink';

import { FormattedMessage, MessageDescriptor, useIntl } from 'utils/cl-intl';
import Link from 'utils/cl-router/Link';
import { getFullName } from 'utils/textUtils';

import FolderProjectDropdown from './FolderProjectDropdown';
import messages from './messages';
import PublicationButtons from './PublicationButtons';
import PublicationStatus from './PublicationStatus';
import ShareLink from './ShareLink';

const StyledTitle = styled(Title)`
  display: -webkit-box;
  -webkit-box-orient: vertical;
  overflow: hidden;
  -webkit-line-clamp: 2;
`;

interface Props {
  projectId: string;
}

export const fragmentId = 'title-multiloc';
const ProjectHeader = ({ projectId }: Props) => {
  const { data: project } = useProjectById(projectId);
  const { data: projectReview } = useProjectReview(projectId);
  const { data: approver } = useUserById(
    projectReview?.data.relationships.reviewer?.data?.id
  );

  const { formatMessage } = useIntl();
  const localize = useLocalize();

  if (!project) return null;

  const folderId = project.data.attributes.folder_id;
  let visibilityMessage: MessageDescriptor = messages.everyone;
  let visibilityIcon: IconNames = 'lock';
  switch (project.data.attributes.visible_to) {
    case 'public':
      visibilityMessage = messages.everyone;
      visibilityIcon = 'unlock';
      break;
    case 'groups':
      visibilityMessage = messages.groups;
      break;
    case 'admins':
      visibilityMessage = messages.adminsOnly;
      break;
  }

  const { listed } = project.data.attributes;

  return (
    <NavigationTabs position="static" paddingLeft="24px">
      <Box
        display="flex"
        flexDirection="column"
        width="100%"
        pr="24px"
        py="16px"
      >
        <Box
          display="flex"
          justifyContent="space-between"
          alignItems="flex-start"
          gap="16px"
        >
          <Box
            display="flex"
            flexDirection="column"
            alignItems="flex-start"
            mb="8px"
            maxWidth="600px"
          >
            <Link
              to={createHighlighterLink(
                `/admin/projects/${project.data.id}/general#${fragmentId}`
              )}
              data-cy="e2e-project-title-preview-link-to-settings"
            >
              <StyledTitle color="primary" variant="h4" mt="0" mb="4px">
                {localize(project.data.attributes.title_multiloc)}
              </StyledTitle>
            </Link>
          </Box>
          <Box
            display="flex"
            gap="8px"
            className="intercom-projects-project-header-buttons"
          >
            <ButtonWithLink
              linkTo={`/projects/${project.data.attributes.slug}`}
              buttonStyle="secondary-outlined"
              icon="eye"
              size="s"
              padding="4px 8px"
              id="e2e-view-project"
              className="intercom-product-tour-project-view-link"
            />
            <PublicationStatus
              className="intercom-product-tour-project-publication-status-dropdown"
              project={project}
            />
            <ShareLink
              projectId={project.data.id}
              projectSlug={project.data.attributes.slug}
              token={project.data.attributes.preview_token}
              className="intercom-product-tour-project-sharing-dropdown"
            />
<<<<<<< HEAD
=======
            <ButtonWithLink
              linkTo={`/admin/projects/${project.data.id}/settings`}
              buttonStyle="admin-dark"
              size="s"
              padding="4px 8px"
              icon="settings"
              iconSize="18px"
              className="intercom-product-tour-project-settings-link"
            >
              {formatMessage(messages.settings)}
            </ButtonWithLink>
>>>>>>> c4cffa8a
            <PublicationButtons project={project.data} />
          </Box>
        </Box>
        <Box display="flex" gap="8px">
          <ButtonWithLink
            linkTo={`/admin/projects/${project.data.id}/general/access-rights`}
            buttonStyle="text"
            size="s"
            padding="0px"
          >
            <Box display="flex" alignItems="center" gap="4px">
              <Icon
                name={visibilityIcon}
                fill={colors.coolGrey600}
                width="16px"
              />
              <Text color="coolGrey600" fontSize="s" m="0px">
                {formatMessage(visibilityMessage)}
              </Text>
            </Box>
          </ButtonWithLink>
          <Text color="coolGrey600" fontSize="s" mb="0px" mt="2px">
            ·
          </Text>
          <ButtonWithLink
            linkTo={`/admin/projects/${project.data.id}/general/access-rights`}
            buttonStyle="text"
            size="s"
            padding="0px"
          >
            <Box display="flex" alignItems="center" gap="4px">
              <Icon
                name={listed ? 'eye' : 'eye-off'}
                fill={colors.coolGrey600}
                width="16px"
              />
              <Text color="coolGrey600" fontSize="s" m="0px">
                {listed
                  ? formatMessage(messages.public)
                  : formatMessage(messages.hidden)}
              </Text>
            </Box>
          </ButtonWithLink>
          <Text color="coolGrey600" fontSize="s" mb="0px" mt="2px">
            ·
          </Text>
          <Tooltip
            theme="dark"
            maxWidth={280}
            placement="bottom"
            content={
              <Box p="8px">
                <FormattedMessage {...messages.participantsInfoTitle} />
                <ul
                  style={{
                    margin: '0',
                    marginBottom: '8px',
                    listStyleType: 'disc',
                  }}
                >
                  <li>
                    <FormattedMessage {...messages.users} />
                  </li>
                  <li>
                    <FormattedMessage {...messages.registrants} />
                  </li>
                </ul>

                <FormattedMessage
                  {...messages.participantsExclusionTitle}
                  values={{ b: (chunks) => <b>{chunks}</b> }}
                />
                <ul
                  style={{
                    margin: '0',
                    marginBottom: '8px',
                    listStyleType: 'disc',
                  }}
                >
                  <li>
                    <FormattedMessage {...messages.followers} />
                  </li>
                  <li>
                    <FormattedMessage {...messages.embeddedMethods} />
                  </li>
                  <li>
                    <FormattedMessage {...messages.offlineVoters} />
                  </li>
                </ul>

                <FormattedMessage {...messages.note} />
              </Box>
            }
          >
            <Box display="flex" alignItems="center" gap="4px">
              <Icon name="user" fill={colors.coolGrey600} width="16px" />
              <Text color="coolGrey600" fontSize="s" m="0px">
                {formatMessage(messages.participants, {
                  participantsCount: project.data.attributes.participants_count,
                })}
              </Text>
            </Box>
          </Tooltip>
          {typeof folderId === 'string' && (
            <>
              <Text color="coolGrey600" fontSize="s" mb="0px" mt="2px">
                ·
              </Text>
              <FolderProjectDropdown folderId={folderId} />
            </>
          )}
          {approver && (
            <>
              <Text color="coolGrey600" fontSize="s" mb="0px" mt="2px">
                ·
              </Text>
              <Box display="flex" alignItems="center" gap="4px">
                <Icon name="check-circle" fill={colors.green500} width="16px" />
                <Text color="coolGrey600" fontSize="s" m="0px">
                  {formatMessage(messages.approvedBy, {
                    name: getFullName(approver.data),
                  })}
                </Text>
              </Box>
            </>
          )}
        </Box>
      </Box>
    </NavigationTabs>
  );
};

export default ProjectHeader;<|MERGE_RESOLUTION|>--- conflicted
+++ resolved
@@ -130,20 +130,6 @@
               token={project.data.attributes.preview_token}
               className="intercom-product-tour-project-sharing-dropdown"
             />
-<<<<<<< HEAD
-=======
-            <ButtonWithLink
-              linkTo={`/admin/projects/${project.data.id}/settings`}
-              buttonStyle="admin-dark"
-              size="s"
-              padding="4px 8px"
-              icon="settings"
-              iconSize="18px"
-              className="intercom-product-tour-project-settings-link"
-            >
-              {formatMessage(messages.settings)}
-            </ButtonWithLink>
->>>>>>> c4cffa8a
             <PublicationButtons project={project.data} />
           </Box>
         </Box>
