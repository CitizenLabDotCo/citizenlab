import React, { useState } from 'react';

import { Button, Tooltip, Box } from '@citizenlab/cl2-component-library';

import useApproveProjectReview from 'api/project_reviews/useApproveProject';
import useProjectReview from 'api/project_reviews/useProjectReview';
import { IProjectData } from 'api/projects/types';
import useUpdateProject from 'api/projects/useUpdateProject';

import useFeatureFlag from 'hooks/useFeatureFlag';

import { trackEventByName } from 'utils/analytics';
import { useIntl } from 'utils/cl-intl';
import { usePermission } from 'utils/permissions';

import messages from './messages';
import ReviewRequest from './ReviewRequest';
import tracks from './tracks';

const ReviewFlow = ({ project }: { project: IProjectData }) => {
  const [isProjectReviewDropdownOpened, setIsProjectReviewDropdownOpened] =
    useState(false);
  const isProjectReviewEnabled = useFeatureFlag({ name: 'project_review' });

  const { formatMessage } = useIntl();

  const { data: projectReview, isLoading: isProjectReviewLoading } =
    useProjectReview(project.id);

  const { mutate: updateProject, isLoading: isUpdatingProjectLoading } =
    useUpdateProject();

  const {
    mutate: approveProjectReview,
    isLoading: isApprovingProjectReviewLoading,
  } = useApproveProjectReview();

  const canPublish = usePermission({
    item: project,
    action: 'publish',
    context: projectReview?.data.attributes.state === 'approved',
  });

  const canReview = usePermission({
    item: project,
    action: 'review',
  });

  const publishProject = () => {
    updateProject({
      projectId: project.id,
      admin_publication_attributes: {
        publication_status: 'published',
      },
    });
  };

  // Only display the component if the project has not been published yet
  if (project.attributes.first_published_at) {
    return null;
  }

  const approvalPending =
    projectReview && projectReview.data.attributes.state === 'pending';
  const approvalGranted =
    projectReview && projectReview.data.attributes.state === 'approved';

  const showPublishButton =
    (canPublish || !isProjectReviewEnabled) && !approvalPending;

  const showReviewRequestButton =
    isProjectReviewEnabled && !canReview && !approvalGranted;
  const showProjectApprovalButton = approvalPending && canReview;

  return (
    <Box>
      {showPublishButton && (
        <Tooltip
          content={formatMessage(
            messages.onlyAdminsAndFolderManagersCanPublish
          )}
          placement="bottom"
          disabled={canPublish}
        >
          <Button
            buttonStyle="admin-dark"
            icon="send"
            onClick={publishProject}
            processing={isUpdatingProjectLoading}
            size="s"
            padding="4px 8px"
            iconSize="20px"
            disabled={!canPublish}
            id="e2e-publish"
          >
            {formatMessage(messages.publish)}
          </Button>
        </Tooltip>
      )}

      {showReviewRequestButton && (
        <Box position="relative">
<<<<<<< HEAD
          <Button
            buttonStyle="admin-dark"
            icon="send"
            onClick={() => setIsProjectReviewDropdownOpened(true)}
            processing={isProjectReviewLoading}
            size="s"
            padding="4px 8px"
            iconSize="20px"
            disabled={approvalPending}
            data-cy={
              approvalPending
                ? 'e2e-request-approval-pending'
                : 'e2e-request-approval'
            }
=======
          <Tooltip
            content={formatMessage(messages.pendingApprovalTooltip)}
            placement="bottom"
            disabled={!approvalPending}
>>>>>>> 332a6afb
          >
            <Button
              buttonStyle="admin-dark"
              icon="send"
              onClick={() => setIsProjectReviewDropdownOpened(true)}
              processing={isProjectReviewLoading}
              size="s"
              padding="4px 8px"
              iconSize="20px"
              disabled={approvalPending}
            >
              {approvalPending
                ? formatMessage(messages.pendingApproval)
                : formatMessage(messages.requestApproval)}
            </Button>
          </Tooltip>
          <ReviewRequest
            isOpen={isProjectReviewDropdownOpened}
            onClose={() => {
              setIsProjectReviewDropdownOpened(false);
              trackEventByName(tracks.projectReviewDropdownOpened);
            }}
            projectId={project.id}
          />
        </Box>
      )}

      {showProjectApprovalButton && (
<<<<<<< HEAD
        <Button
          bgColor={colors.success}
          icon="check"
          onClick={() => {
            approveProjectReview(project.id);
            trackEventByName(tracks.projectReviewGranted);
          }}
          processing={isApprovingProjectReviewLoading}
          size="s"
          padding="4px 8px"
          iconSize="20px"
          id="e2e-approve-project"
=======
        <Tooltip
          content={formatMessage(messages.approveTooltip)}
          placement="bottom"
>>>>>>> 332a6afb
        >
          <Button
            buttonStyle="admin-dark"
            icon="unlock"
            onClick={() => approveProjectReview(project.id)}
            processing={isApprovingProjectReviewLoading}
            size="s"
            padding="4px 8px"
            iconSize="20px"
          >
            {formatMessage(messages.approve)}
          </Button>
        </Tooltip>
      )}
    </Box>
  );
};

export default ReviewFlow;<|MERGE_RESOLUTION|>--- conflicted
+++ resolved
@@ -100,27 +100,10 @@
 
       {showReviewRequestButton && (
         <Box position="relative">
-<<<<<<< HEAD
-          <Button
-            buttonStyle="admin-dark"
-            icon="send"
-            onClick={() => setIsProjectReviewDropdownOpened(true)}
-            processing={isProjectReviewLoading}
-            size="s"
-            padding="4px 8px"
-            iconSize="20px"
-            disabled={approvalPending}
-            data-cy={
-              approvalPending
-                ? 'e2e-request-approval-pending'
-                : 'e2e-request-approval'
-            }
-=======
           <Tooltip
             content={formatMessage(messages.pendingApprovalTooltip)}
             placement="bottom"
             disabled={!approvalPending}
->>>>>>> 332a6afb
           >
             <Button
               buttonStyle="admin-dark"
@@ -131,6 +114,11 @@
               padding="4px 8px"
               iconSize="20px"
               disabled={approvalPending}
+              data-cy={
+                approvalPending
+                  ? 'e2e-request-approval-pending'
+                  : 'e2e-request-approval'
+              }
             >
               {approvalPending
                 ? formatMessage(messages.pendingApproval)
@@ -149,24 +137,9 @@
       )}
 
       {showProjectApprovalButton && (
-<<<<<<< HEAD
-        <Button
-          bgColor={colors.success}
-          icon="check"
-          onClick={() => {
-            approveProjectReview(project.id);
-            trackEventByName(tracks.projectReviewGranted);
-          }}
-          processing={isApprovingProjectReviewLoading}
-          size="s"
-          padding="4px 8px"
-          iconSize="20px"
-          id="e2e-approve-project"
-=======
         <Tooltip
           content={formatMessage(messages.approveTooltip)}
           placement="bottom"
->>>>>>> 332a6afb
         >
           <Button
             buttonStyle="admin-dark"
@@ -176,6 +149,7 @@
             size="s"
             padding="4px 8px"
             iconSize="20px"
+            id="e2e-approve-project"
           >
             {formatMessage(messages.approve)}
           </Button>
