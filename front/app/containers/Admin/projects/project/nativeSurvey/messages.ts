import { defineMessages } from 'react-intl';

export default defineMessages({
  survey: {
    id: 'app.containers.AdminPage.ProjectEdit.survey.survey2',
    defaultMessage: 'Survey',
  },
  surveyDescription: {
    id: 'app.containers.AdminPage.ProjectEdit.survey.surveyDescription2',
    defaultMessage: "Create and edit the questions in this projects's survey.",
  },
  downloadAllResults: {
    id: 'app.containers.AdminPage.ProjectEdit.survey.downloadAllResults2',
    defaultMessage: 'Download all survey results',
  },
  surveyResponses: {
    id: 'app.containers.AdminPage.ProjectEdit.survey.surveyResponses',
    defaultMessage: 'Survey responses',
  },
  downloadResults: {
    id: 'app.containers.AdminPage.ProjectEdit.survey.downloadResults2',
    defaultMessage: 'Download survey results',
  },
  downloadSurvey: {
    id: 'app.containers.AdminPage.ProjectEdit.survey.downloadSurvey',
    defaultMessage: 'Download survey as pdf',
  },
  downloadExcelTemplateTooltip: {
    id: 'app.containers.AdminPage.ProjectEdit.survey.downloadExcelTemplateTooltip',
    defaultMessage:
      'Excel templates will not include any mapping input questions as these are not supported for bulk importing at this time.',
  },
  informationText: {
    id: 'app.containers.AdminPage.ProjectEdit.survey.informationText4',
    defaultMessage:
<<<<<<< HEAD
      'AI summaries of short and long answer questions can be accessed from the AI tab in the left sidebar.',
=======
      'AI summaries for short answer, long answer, and sentiment scale follow up questions can be accessed from the AI tab in the left sidebar.',
>>>>>>> 8c78db78
  },
  openForResponses: {
    id: 'app.containers.AdminPage.ProjectEdit.survey.openForResponses2',
    defaultMessage: 'Open for responses',
  },
  deleteSurveyResults: {
    id: 'app.containers.AdminPage.ProjectEdit.survey.deleteSurveyResults2',
    defaultMessage: 'Delete survey results',
  },
  viewSurveyResults: {
    id: 'app.containers.AdminPage.ProjectEdit.survey.viewSurveyResults2',
    defaultMessage: 'View survey results ({count})',
  },
  editSurveyContent: {
    id: 'app.containers.AdminPage.ProjectEdit.survey.editSurveyContent2',
    defaultMessage: 'Edit survey content',
  },
  editSurvey: {
    id: 'app.containers.AdminPage.ProjectEdit.survey.editSurvey1',
    defaultMessage: 'Edit',
  },
  viewSurveyText: {
    id: 'app.containers.AdminPage.ProjectEdit.survey.viewSurveyText',
    defaultMessage: 'View',
  },
  existingSubmissionsWarning: {
    id: 'app.containers.AdminPage.ProjectEdit.survey.existingSubmissionsWarning',
    defaultMessage:
      'Submissions to this survey have started to come in. Changes to the survey may result in data loss and incomplete data in the exported files.',
  },
  deleteResultsConfirmationQuestion: {
    id: 'app.containers.AdminPage.ProjectEdit.survey.deleteSurveyResultsConfirmation2',
    defaultMessage: 'Are you sure you want to delete all survey results?',
  },
  deleteResultsInfo: {
    id: 'app.containers.AdminPage.ProjectEdit.survey.deleteResultsInfo2',
    defaultMessage: 'This cannot be undone',
  },
  cancelDeleteButtonText: {
    id: 'app.containers.AdminPage.ProjectEdit.survey.cancelDeleteButtonText2',
    defaultMessage: 'Cancel',
  },
  confirmDeleteButtonText: {
    id: 'app.containers.AdminPage.ProjectEdit.survey.confirmDeleteButtonText2',
    defaultMessage: 'Yes, delete survey results',
  },
  disabledSurveyMessage: {
    id: 'app.containers.AdminPage.ProjectEdit.survey.disabledSurveyMessage2',
    defaultMessage:
      "Survey content can't be edited as survey results have started coming in.",
  },
  deleteResultsLink: {
    id: 'app.containers.AdminPage.ProjectEdit.survey.deleteResultsLink2',
    defaultMessage: 'Delete the results if you need to make changes.',
  },
  viewSurvey: {
    id: 'app.containers.AdminPage.ProjectEdit.survey.viewSurvey2',
    defaultMessage: 'View survey',
  },
  addSurveyContent: {
    id: 'app.containers.AdminPage.ProjectEdit.survey.addSurveyContent2',
    defaultMessage: 'Add survey content',
  },
  successMessage: {
    id: 'app.containers.AdminPage.ProjectEdit.survey.successMessage2',
    defaultMessage: 'Survey successfully saved',
  },
  supportArticleLink: {
    id: 'app.containers.AdminPage.ProjectEdit.survey.supportArticleLink2',
    defaultMessage:
      'https://support.govocal.com/en/articles/6673873-creating-an-in-platform-survey',
  },
  surveyEnd: {
    id: 'app.containers.AdminPage.ProjectEdit.formBuilder.surveyEnd2',
    defaultMessage: 'Survey end',
  },
  pagesLogicHelperText: {
    id: 'app.containers.AdminPage.ProjectEdit.survey.pagesLogicHelperText1',
    defaultMessage:
      'If no logic is added, the survey will follow its normal flow. If both the page and its questions have logic, the question logic will take precedence. Ensure this aligns with your intended survey flow. For more information, visit {supportPageLink}',
  },
  ranking: {
    id: 'app.containers.AdminPage.ProjectEdit.survey.ranking2',
    defaultMessage: 'Ranking',
  },
  matrix_linear_scale: {
    id: 'app.containers.AdminPage.ProjectEdit.survey.matrix_linear_scale2',
    defaultMessage: 'Matrix',
  },
  multiselect: {
    id: 'app.containers.AdminPage.ProjectEdit.survey.multiselectText2',
    defaultMessage: 'Multiple choice - choose many',
  },
  select: {
    id: 'app.containers.AdminPage.ProjectEdit.survey.selectText2',
    defaultMessage: 'Multiple choice - choose one',
  },
  linear_scale: {
    id: 'app.containers.AdminPage.ProjectEdit.survey.linear_scale2',
    defaultMessage: 'Linear scale',
  },
  sentiment_linear_scale: {
    id: 'app.containers.AdminPage.ProjectEdit.survey.sentiment_linear_scale',
    defaultMessage: 'Sentiment linear scale',
  },
  rating: {
    id: 'app.containers.AdminPage.ProjectEdit.survey.rating',
    defaultMessage: 'Rating',
  },
  multiline_text: {
    id: 'app.containers.AdminPage.ProjectEdit.survey.multiline_text2',
    defaultMessage: 'Long answer',
  },
  text: {
    id: 'app.containers.AdminPage.ProjectEdit.survey.text2',
    defaultMessage: 'Short answer',
  },
  multiselect_image: {
    id: 'app.containers.AdminPage.ProjectEdit.survey.multiselect_image',
    defaultMessage: 'Image choice - choose many',
  },
  point: {
    id: 'app.containers.AdminPage.ProjectEdit.survey.point',
    defaultMessage: 'Location',
  },
  file_upload: {
    id: 'app.containers.AdminPage.ProjectEdit.survey.file_upload',
    defaultMessage: 'File upload',
  },
  shapefile_upload: {
    id: 'app.containers.AdminPage.ProjectEdit.survey.shapefile_upload',
    defaultMessage: 'Esri shapefile upload',
  },
  downloadExcelTemplate: {
    id: 'app.containers.AdminPage.ProjectEdit.survey.downloadExcelTemplate',
    defaultMessage: 'Download an Excel template',
  },
  importInputs: {
    id: 'app.containers.AdminPage.ProjectEdit.survey.importInputs',
    defaultMessage: 'Import',
  },
  duplicateAnotherSurvey: {
    id: 'app.containers.AdminPage.ProjectEdit.survey.duplicateAnotherSurvey',
    defaultMessage: 'Duplicate another survey',
  },
});<|MERGE_RESOLUTION|>--- conflicted
+++ resolved
@@ -33,11 +33,7 @@
   informationText: {
     id: 'app.containers.AdminPage.ProjectEdit.survey.informationText4',
     defaultMessage:
-<<<<<<< HEAD
-      'AI summaries of short and long answer questions can be accessed from the AI tab in the left sidebar.',
-=======
       'AI summaries for short answer, long answer, and sentiment scale follow up questions can be accessed from the AI tab in the left sidebar.',
->>>>>>> 8c78db78
   },
   openForResponses: {
     id: 'app.containers.AdminPage.ProjectEdit.survey.openForResponses2',
