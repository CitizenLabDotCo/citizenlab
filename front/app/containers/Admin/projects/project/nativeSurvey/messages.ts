import { defineMessages } from 'react-intl';

export default defineMessages({
  survey: {
    id: 'app.containers.AdminPage.ProjectEdit.survey.survey2',
    defaultMessage: 'Survey',
  },
  surveyResponses: {
    id: 'app.containers.AdminPage.ProjectEdit.survey.surveyResponses',
    defaultMessage: 'Survey responses',
  },
  informationText: {
    id: 'app.containers.AdminPage.ProjectEdit.survey.informationText4',
    defaultMessage:
      'AI summaries for short answer, long answer, and sentiment scale follow up questions can be accessed from the AI tab in the left sidebar.',
  },
  openForResponses: {
    id: 'app.containers.AdminPage.ProjectEdit.survey.openForResponses2',
    defaultMessage: 'Open for responses',
  },
<<<<<<< HEAD
  deleteSurveyResults: {
    id: 'app.containers.AdminPage.ProjectEdit.survey.deleteSurveyResults2',
    defaultMessage: 'Delete survey results',
  },
  viewSurveyResults: {
    id: 'app.containers.AdminPage.ProjectEdit.survey.viewSurveyResults2',
    defaultMessage: 'View survey results ({count})',
  },
  editSurveyContent: {
    id: 'app.containers.AdminPage.ProjectEdit.survey.editSurveyContent2',
    defaultMessage: 'Edit survey content',
  },
  editSurvey: {
    id: 'app.containers.AdminPage.ProjectEdit.survey.editSurvey1',
    defaultMessage: 'Edit',
  },
  newSubmission1: {
    id: 'app.containers.AdminPage.ProjectEdit.survey.newSubmission1',
=======
  newSubmission: {
    id: 'app.containers.AdminPage.ProjectEdit.survey.newSubmission',
>>>>>>> fa6f0103
    defaultMessage: 'New submission',
  },
  existingSubmissionsWarning: {
    id: 'app.containers.AdminPage.ProjectEdit.survey.existingSubmissionsWarning',
    defaultMessage:
      'Submissions to this survey have started to come in. Changes to the survey may result in data loss and incomplete data in the exported files.',
  },
  viewSurvey: {
    id: 'app.containers.AdminPage.ProjectEdit.survey.viewSurvey2',
    defaultMessage: 'View survey',
  },
  addSurveyContent: {
    id: 'app.containers.AdminPage.ProjectEdit.survey.addSurveyContent2',
    defaultMessage: 'Add survey content',
  },
  successMessage: {
    id: 'app.containers.AdminPage.ProjectEdit.survey.successMessage2',
    defaultMessage: 'Survey successfully saved',
  },
  supportArticleLink: {
    id: 'app.containers.AdminPage.ProjectEdit.survey.supportArticleLink2',
    defaultMessage:
      'https://support.govocal.com/en/articles/6673873-creating-an-in-platform-survey',
  },
  surveyEnd: {
    id: 'app.containers.AdminPage.ProjectEdit.formBuilder.surveyEnd2',
    defaultMessage: 'Survey end',
  },
  pagesLogicHelperText: {
    id: 'app.containers.AdminPage.ProjectEdit.survey.pagesLogicHelperText1',
    defaultMessage:
      'If no logic is added, the survey will follow its normal flow. If both the page and its questions have logic, the question logic will take precedence. Ensure this aligns with your intended survey flow. For more information, visit {supportPageLink}',
  },
  /* Start input types */
  ranking: {
    id: 'app.containers.AdminPage.ProjectEdit.survey.ranking2',
    defaultMessage: 'Ranking',
  },
  matrix_linear_scale: {
    id: 'app.containers.AdminPage.ProjectEdit.survey.matrix_linear_scale2',
    defaultMessage: 'Matrix',
  },
  multiselect: {
    id: 'app.containers.AdminPage.ProjectEdit.survey.multiselectText2',
    defaultMessage: 'Multiple choice - choose many',
  },
  select: {
    id: 'app.containers.AdminPage.ProjectEdit.survey.selectText2',
    defaultMessage: 'Multiple choice - choose one',
  },
  linear_scale: {
    id: 'app.containers.AdminPage.ProjectEdit.survey.linear_scale2',
    defaultMessage: 'Linear scale',
  },
  sentiment_linear_scale: {
    id: 'app.containers.AdminPage.ProjectEdit.survey.sentiment_linear_scale',
    defaultMessage: 'Sentiment linear scale',
  },
  rating: {
    id: 'app.containers.AdminPage.ProjectEdit.survey.rating',
    defaultMessage: 'Rating',
  },
  multiline_text: {
    id: 'app.containers.AdminPage.ProjectEdit.survey.multiline_text2',
    defaultMessage: 'Long answer',
  },
  text: {
    id: 'app.containers.AdminPage.ProjectEdit.survey.text2',
    defaultMessage: 'Short answer',
  },
  multiselect_image: {
    id: 'app.containers.AdminPage.ProjectEdit.survey.multiselect_image',
    defaultMessage: 'Image choice - choose many',
  },
  point: {
    id: 'app.containers.AdminPage.ProjectEdit.survey.point',
    defaultMessage: 'Location',
  },
  file_upload: {
    id: 'app.containers.AdminPage.ProjectEdit.survey.file_upload',
    defaultMessage: 'File upload',
  },
  shapefile_upload: {
    id: 'app.containers.AdminPage.ProjectEdit.survey.shapefile_upload',
    defaultMessage: 'Esri shapefile upload',
  },
  /* End input types */
  importInputs: {
    id: 'app.containers.AdminPage.ProjectEdit.survey.importInputs',
    defaultMessage: 'Import',
  },
});<|MERGE_RESOLUTION|>--- conflicted
+++ resolved
@@ -18,29 +18,8 @@
     id: 'app.containers.AdminPage.ProjectEdit.survey.openForResponses2',
     defaultMessage: 'Open for responses',
   },
-<<<<<<< HEAD
-  deleteSurveyResults: {
-    id: 'app.containers.AdminPage.ProjectEdit.survey.deleteSurveyResults2',
-    defaultMessage: 'Delete survey results',
-  },
-  viewSurveyResults: {
-    id: 'app.containers.AdminPage.ProjectEdit.survey.viewSurveyResults2',
-    defaultMessage: 'View survey results ({count})',
-  },
-  editSurveyContent: {
-    id: 'app.containers.AdminPage.ProjectEdit.survey.editSurveyContent2',
-    defaultMessage: 'Edit survey content',
-  },
-  editSurvey: {
-    id: 'app.containers.AdminPage.ProjectEdit.survey.editSurvey1',
-    defaultMessage: 'Edit',
-  },
   newSubmission1: {
     id: 'app.containers.AdminPage.ProjectEdit.survey.newSubmission1',
-=======
-  newSubmission: {
-    id: 'app.containers.AdminPage.ProjectEdit.survey.newSubmission',
->>>>>>> fa6f0103
     defaultMessage: 'New submission',
   },
   existingSubmissionsWarning: {
