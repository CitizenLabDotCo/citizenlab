--- conflicted
+++ resolved
@@ -1,43 +1,24 @@
 import React from 'react';
 
-<<<<<<< HEAD
 import { Box } from '@citizenlab/cl2-component-library';
-=======
-// api
-import { IProjectData } from 'api/projects/types';
+import { API_PATH } from 'containers/App/constants';
+import { Multiloc } from 'typings';
 
-// typing
-import { Multiloc } from 'typings';
-import { IPhaseData, UpdatePhaseObject } from 'api/phases/types';
+import { generateTempId } from 'components/FormBuilder/utils';
+import { FormBuilderConfig } from 'components/FormBuilder/utils';
+import Warning from 'components/UI/Warning';
+
+import { FormattedMessage } from 'utils/cl-intl';
+
 import {
   IFlatCustomField,
   IOptionsType,
   QuestionRuleType,
 } from 'api/custom_fields/types';
-
-// utils
->>>>>>> 6a7a7c75
-import { API_PATH } from 'containers/App/constants';
-import { Multiloc } from 'typings';
-
-<<<<<<< HEAD
-import { FormBuilderConfig } from 'components/FormBuilder/utils';
-=======
-// components
-import {
-  FormBuilderConfig,
-  generateTempId,
-} from 'components/FormBuilder/utils';
-import { Box } from '@citizenlab/cl2-component-library';
->>>>>>> 6a7a7c75
-import Warning from 'components/UI/Warning';
-
-import { FormattedMessage } from 'utils/cl-intl';
-import AccessRightsNotice from './AccessRightsNotice';
-
 import { IPhaseData, UpdatePhaseObject } from 'api/phases/types';
 import { IProjectData } from 'api/projects/types';
 
+import AccessRightsNotice from './AccessRightsNotice';
 import messages from './messages';
 
 export const nativeSurveyConfig: FormBuilderConfig = {
