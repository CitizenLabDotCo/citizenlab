--- conflicted
+++ resolved
@@ -33,12 +33,9 @@
   showStatusBadge: true,
   isLogicEnabled: true,
   isEditPermittedAfterSubmissions: false,
-<<<<<<< HEAD
   showEnableToggle: false,
 
-=======
   groupingType: 'page',
->>>>>>> cd094f4b
   getDeleteFormResultsNotice: (projectId: string) => {
     return (
       <DeleteFormResultsNotice
