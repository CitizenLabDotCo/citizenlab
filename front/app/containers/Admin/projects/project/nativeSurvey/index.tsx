--- conflicted
+++ resolved
@@ -280,10 +280,6 @@
                             {formatMessage(messages.downloadSurvey)}
                           </DropdownListItem>
                         </UpsellTooltip>
-<<<<<<< HEAD
-                        {inputImporterEnabled && (
-                          <DropdownListItem onClick={downloadExampleFile}>
-=======
                         <UpsellTooltip
                           disabled={inputImporterAllowed}
                           // Needed to ensure DropdownListItem takes up the full width of the dropdown
@@ -293,22 +289,14 @@
                             onClick={downloadExampleFile}
                             disabled={!inputImporterAllowed}
                           >
->>>>>>> b540bfb4
                             <Icon
                               name="download"
                               fill={colors.coolGrey600}
                               mr="4px"
                             />
-<<<<<<< HEAD
-                            <Text my="0px" mr="4px">
-                              {formatMessage(messages.downloadExcelTemplate)}
-                            </Text>
-                            <IconTooltip
-=======
                             {formatMessage(messages.downloadExcelTemplate)}
                             <IconTooltip
                               ml="4px"
->>>>>>> b540bfb4
                               content={formatMessage(
                                 messages.downloadExcelTemplateTooltip
                               )}
