--- conflicted
+++ resolved
@@ -181,32 +181,8 @@
                 }}
               />
             </Box>
-<<<<<<< HEAD
-            <Tooltip
-              disabled={inputImporterAllowed}
-              content={
-                <TooltipContentWrapper tippytheme="light">
-                  {formatMessage(messages.disabledImportInputsTooltip)}
-                </TooltipContentWrapper>
-              }
-            >
-              <Box>
-                <Button
-                  linkTo={inputImporterLink}
-                  icon="page"
-                  iconSize="20px"
-                  buttonStyle="secondary-outlined"
-                  width="auto"
-                  mr="8px"
-                  disabled={!inputImporterAllowed}
-                >
-                  {formatMessage(messages.importInputs)}
-                </Button>
-              </Box>
-            </Tooltip>
-=======
-
-            <UpsellTooltip disabled={inputImporterEnabled}>
+
+            <UpsellTooltip disabled={inputImporterAllowed}>
               <Button
                 linkTo={inputImporterLink}
                 icon="page"
@@ -214,12 +190,11 @@
                 buttonStyle="secondary-outlined"
                 width="auto"
                 mr="8px"
-                disabled={!inputImporterEnabled}
+                disabled={!inputImporterAllowed}
               >
                 {formatMessage(messages.importInputs)}
               </Button>
             </UpsellTooltip>
->>>>>>> 2a81211d
             <Button
               linkTo={`/projects/${project.data.attributes.slug}/surveys/new?phase_id=${phase.data.id}`}
               icon="eye"
