--- conflicted
+++ resolved
@@ -14,11 +14,6 @@
 import { API_PATH } from 'containers/App/constants';
 
 import FormBuilder from 'components/FormBuilder/edit';
-<<<<<<< HEAD
-
-import { isNilOrError } from 'utils/helperUtils';
-=======
->>>>>>> de9add91
 
 import { saveSurveyAsPDF } from '../saveSurveyAsPDF';
 import { nativeSurveyConfig, clearOptionIds } from '../utils';
