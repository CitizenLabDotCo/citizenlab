import React, { useState } from 'react';

import { useParams, useSearchParams } from 'react-router-dom';

import useFormCustomFields from 'api/custom_fields/useCustomFields';
import usePhase from 'api/phases/usePhase';
import useProjectById from 'api/projects/useProjectById';

import useLocale from 'hooks/useLocale';

import PDFExportModal, {
  FormValues,
} from 'containers/Admin/projects/components/PDFExportModal';
import { API_PATH } from 'containers/App/constants';

<<<<<<< HEAD
=======
import FormBuilder from 'components/FormBuilder/edit';

import { isNilOrError } from 'utils/helperUtils';

>>>>>>> 2945d908
import { saveSurveyAsPDF } from '../saveSurveyAsPDF';
import { nativeSurveyConfig, clearOptionIds } from '../utils';

const SurveyFormBuilder = () => {
  const [exportModalOpen, setExportModalOpen] = useState(false);
  const { projectId, phaseId } = useParams() as {
    projectId: string;
    phaseId?: string;
  };
  const [searchParams] = useSearchParams();
  const copyFrom = searchParams.get('copy_from');
  const { data: phase } = usePhase(phaseId);
  const { data: project } = useProjectById(projectId);

  const locale = useLocale();
  const { data: formCustomFields } = useFormCustomFields({
    projectId,
    phaseId: copyFrom ? copyFrom : phaseId,
    copy: copyFrom ? true : false,
  });

  if (!phase || !project || !formCustomFields) return null;

  // Reset option IDs if this is a new or copied form
  const isFormPersisted = copyFrom
    ? false
    : phase.data.attributes.custom_form_persisted;
  const newCustomFields = isFormPersisted
    ? formCustomFields
    : clearOptionIds(formCustomFields);

  // PDF downloading
  const downloadPdfLink = `${API_PATH}/phases/${phaseId}/importer/export_form/idea/pdf`;
  const handleDownloadPDF = () => setExportModalOpen(true);
  const handleExportPDF = async ({ personal_data }: FormValues) => {
    await saveSurveyAsPDF({ downloadPdfLink, locale, personal_data });
  };

  return (
    <>
      <FormBuilder
        builderConfig={{
          ...nativeSurveyConfig,
          formCustomFields: newCustomFields,
          goBackUrl: `/admin/projects/${projectId}/phases/${phaseId}/native-survey`,
          onDownloadPDF: handleDownloadPDF,
        }}
        viewFormLink={`/projects/${project.data.attributes.slug}/surveys/new?phase_id=${phase.data.id}`}
      />
      <PDFExportModal
        open={exportModalOpen}
        formType="survey"
        onClose={() => setExportModalOpen(false)}
        onExport={handleExportPDF}
      />
    </>
  );
};

export default SurveyFormBuilder;<|MERGE_RESOLUTION|>--- conflicted
+++ resolved
@@ -13,13 +13,8 @@
 } from 'containers/Admin/projects/components/PDFExportModal';
 import { API_PATH } from 'containers/App/constants';
 
-<<<<<<< HEAD
-=======
 import FormBuilder from 'components/FormBuilder/edit';
 
-import { isNilOrError } from 'utils/helperUtils';
-
->>>>>>> 2945d908
 import { saveSurveyAsPDF } from '../saveSurveyAsPDF';
 import { nativeSurveyConfig, clearOptionIds } from '../utils';
 
