--- conflicted
+++ resolved
@@ -37,16 +37,7 @@
     copy: copyFrom ? true : false,
   });
 
-<<<<<<< HEAD
-  const goBackUrl: RouteType = `/admin/projects/${projectId}/phases/${phaseId}/native-survey`;
-  const downloadPdfLink = `${API_PATH}/phases/${phaseId}/importer/export_form/idea/pdf`;
-
-  const handleDownloadPDF = () => setExportModalOpen(true);
-
-  if (!phase || !customFields) return null;
-=======
   if (!phase || !formCustomFields) return null;
->>>>>>> 36cd1e04
 
   // Reset option IDs if this is a new or copied form
   const isFormPersisted = copyFrom
@@ -57,7 +48,7 @@
     : clearOptionIds(formCustomFields);
 
   // PDF downloading
-  const downloadPdfLink = `${API_PATH}/phases/${phaseId}/custom_fields/to_pdf`;
+  const downloadPdfLink = `${API_PATH}/phases/${phaseId}/importer/export_form/idea/pdf`;
   const handleDownloadPDF = () => setExportModalOpen(true);
   const handleExportPDF = async ({ personal_data }: FormValues) => {
     if (isNilOrError(locale)) return;
