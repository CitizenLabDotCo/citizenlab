import React, { useState, lazy } from 'react';

import { useParams, useSearchParams } from 'react-router-dom';
import { RouteType } from 'routes';

import useFormCustomFields from 'api/custom_fields/useCustomFields';
import usePhase from 'api/phases/usePhase';

import useLocale from 'hooks/useLocale';

import PDFExportModal, {
  FormValues,
} from 'containers/Admin/projects/components/PDFExportModal';
import { API_PATH } from 'containers/App/constants';

import { isNilOrError } from 'utils/helperUtils';

import { saveSurveyAsPDF } from '../saveSurveyAsPDF';
import { nativeSurveyConfig, clearOptionIds } from '../utils';

const FormBuilder = lazy(() => import('components/FormBuilder/edit'));

const SurveyFormBuilder = () => {
  const [exportModalOpen, setExportModalOpen] = useState(false);
  const { projectId, phaseId } = useParams() as {
    projectId: string;
    phaseId?: string;
  };
  const [searchParams] = useSearchParams();
  const copyFrom = searchParams.get('copy_from');
  const { data: phase } = usePhase(phaseId);

  const locale = useLocale();
  const { data: formCustomFields } = useFormCustomFields({
    projectId,
    phaseId: copyFrom ? copyFrom : phaseId,
    copy: copyFrom ? true : false,
  });

<<<<<<< HEAD
  if (!phase || !formCustomFields) return null;
=======
  const goBackUrl: RouteType = `/admin/projects/${projectId}/phases/${phaseId}/native-survey`;
  const downloadPdfLink = `${API_PATH}/phases/${phaseId}/custom_fields/to_pdf`;

  const handleDownloadPDF = () => setExportModalOpen(true);

  if (!phase || !customFields) return null;
>>>>>>> 150e4e57

  // Reset option IDs if this is a new or copied form
  const isFormPersisted = copyFrom
    ? false
    : phase.data.attributes.custom_form_persisted;
  const newCustomFields = isFormPersisted
    ? formCustomFields
    : clearOptionIds(formCustomFields);

  // PDF downloading
  const downloadPdfLink = `${API_PATH}/phases/${phaseId}/custom_fields/to_pdf`;
  const handleDownloadPDF = () => setExportModalOpen(true);
  const handleExportPDF = async ({ personal_data }: FormValues) => {
    if (isNilOrError(locale)) return;
    await saveSurveyAsPDF({ downloadPdfLink, locale, personal_data });
  };

  const goBackUrl = `/admin/projects/${projectId}/phases/${phaseId}/native-survey`;

  return (
    <>
      <FormBuilder
        builderConfig={{
          ...nativeSurveyConfig,
          formCustomFields: newCustomFields,
          goBackUrl,
          onDownloadPDF: handleDownloadPDF,
        }}
      />
      <PDFExportModal
        open={exportModalOpen}
        formType="survey"
        onClose={() => setExportModalOpen(false)}
        onExport={handleExportPDF}
      />
    </>
  );
};

export default SurveyFormBuilder;<|MERGE_RESOLUTION|>--- conflicted
+++ resolved
@@ -37,16 +37,7 @@
     copy: copyFrom ? true : false,
   });
 
-<<<<<<< HEAD
   if (!phase || !formCustomFields) return null;
-=======
-  const goBackUrl: RouteType = `/admin/projects/${projectId}/phases/${phaseId}/native-survey`;
-  const downloadPdfLink = `${API_PATH}/phases/${phaseId}/custom_fields/to_pdf`;
-
-  const handleDownloadPDF = () => setExportModalOpen(true);
-
-  if (!phase || !customFields) return null;
->>>>>>> 150e4e57
 
   // Reset option IDs if this is a new or copied form
   const isFormPersisted = copyFrom
@@ -64,7 +55,7 @@
     await saveSurveyAsPDF({ downloadPdfLink, locale, personal_data });
   };
 
-  const goBackUrl = `/admin/projects/${projectId}/phases/${phaseId}/native-survey`;
+  const goBackUrl: RouteType = `/admin/projects/${projectId}/phases/${phaseId}/native-survey`;
 
   return (
     <>
