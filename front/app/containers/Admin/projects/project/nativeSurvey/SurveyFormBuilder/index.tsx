--- conflicted
+++ resolved
@@ -3,33 +3,22 @@
 import PDFExportModal, {
   FormValues,
 } from 'containers/Admin/projects/components/PDFExportModal';
-<<<<<<< HEAD
 import { API_PATH } from 'containers/App/constants';
-import { useParams } from 'react-router-dom';
-=======
-
-// router
 import { useParams, useSearchParams } from 'react-router-dom';
->>>>>>> 6a7a7c75
 
 import { isNilOrError } from 'utils/helperUtils';
 
 import useFormCustomFields from 'api/custom_fields/useCustomFields';
+import usePhase from 'api/phases/usePhase';
 
 import useLocale from 'hooks/useLocale';
-import usePhase from 'api/phases/usePhase';
 
-<<<<<<< HEAD
-=======
-// utils
+import { saveSurveyAsPDF } from '../saveSurveyAsPDF';
 import {
   nativeSurveyConfig,
   resetCopiedForm,
   resetOptionsIfNotPersisted,
 } from '../utils';
->>>>>>> 6a7a7c75
-import { saveSurveyAsPDF } from '../saveSurveyAsPDF';
-import { nativeSurveyConfig } from '../utils';
 
 const FormBuilder = lazy(() => import('components/FormBuilder/edit'));
 
