--- conflicted
+++ resolved
@@ -9,183 +9,6 @@
 } from '@citizenlab/cl2-component-library';
 import { useIntl } from 'utils/cl-intl';
 import messages from './messages';
-<<<<<<< HEAD
-import { useParams, useSearchParams } from 'react-router-dom';
-
-import useAddAnalysis from 'api/analyses/useAddAnalysis';
-import useFormCustomFields from 'hooks/useFormCustomFields';
-import Modal from 'components/UI/Modal';
-import { isNilOrError } from 'utils/helperUtils';
-import useLocalize from 'hooks/useLocalize';
-import clHistory from 'utils/cl-router/history';
-import Divider from 'components/admin/Divider';
-import Fragment from 'components/Fragment';
-
-import tracks from 'containers/Admin/projects/project/analysis/tracks';
-import { trackEventByName } from 'utils/analytics';
-
-const ConsentModal = ({
-  onClose,
-  onAccept,
-}: {
-  onClose: () => void;
-  onAccept: () => void;
-}) => {
-  const [checked, setChecked] = useState(false);
-  const { formatMessage } = useIntl();
-
-  return (
-    <Box p="24px">
-      <Box display="flex" gap="16px" alignItems="center">
-        <Icon
-          name="alert-circle"
-          fill={colors.red500}
-          width="40px"
-          height="40px"
-        />
-        <Title>{formatMessage(messages.consentModalTitle)}</Title>
-      </Box>
-
-      <Divider />
-      <Text>{formatMessage(messages.consentModalText1)}</Text>
-      <Text>{formatMessage(messages.consentModalText2)}</Text>
-      <Text>{formatMessage(messages.consentModalText3)}</Text>
-      <Text>
-        <FormattedMessage
-          {...messages.consentModalText4}
-          values={{
-            link: (
-              <a
-                href={formatMessage(messages.consentModalText4Link)}
-                target="_blank"
-                rel="noopener noreferrer"
-              >
-                {formatMessage(messages.consentModalText4LinkText)}
-              </a>
-            ),
-          }}
-        />
-      </Text>
-      <Divider />
-      <Checkbox
-        checked={checked}
-        onChange={(e) => setChecked(e.target.checked)}
-        label={formatMessage(messages.consentModalCheckbox)}
-      />
-      <Divider />
-      <Box display="flex" justifyContent="flex-end" gap="16px" mt="16px">
-        <Button buttonStyle="secondary" onClick={onClose}>
-          {formatMessage(messages.consentModalCancel)}
-        </Button>
-        <Button buttonStyle="primary" onClick={onAccept} disabled={!checked}>
-          {formatMessage(messages.consentModalButton)}
-        </Button>
-      </Box>
-    </Box>
-  );
-};
-
-const CreateAnalysisModal = ({ onClose }: { onClose: () => void }) => {
-  const { formatMessage } = useIntl();
-  const localize = useLocalize();
-  const [selectdQuestions, setSelectedQuestions] = useState<string[]>([]);
-  const { projectId } = useParams() as { projectId: string };
-  const { mutate: createAnalysis, isLoading } = useAddAnalysis();
-
-  const [urlParams] = useSearchParams();
-  const phaseId = urlParams.get('phase_id') || undefined;
-  const formCustomFields = useFormCustomFields({
-    projectId,
-    phaseId,
-  });
-
-  const handleCreateAnalysis = () => {
-    createAnalysis(
-      {
-        projectId: phaseId ? undefined : projectId,
-        phaseId,
-        customFieldIds: selectdQuestions,
-      },
-      {
-        onSuccess: (analysis) => {
-          trackEventByName(tracks.analysisForSurveyCreated.name, {
-            extra: { projectId },
-          });
-          clHistory.push(
-            `/admin/projects/${projectId}/analysis/${
-              analysis.data.id
-            }?showLaunchModal=true${phaseId ? `&phase_id=${phaseId}` : ''}`
-          );
-          onClose();
-        },
-      }
-    );
-  };
-
-  const handleOnChangeCheck =
-    (customFieldId: string) => (event: React.ChangeEvent<HTMLInputElement>) => {
-      if (event.target.checked) {
-        setSelectedQuestions([...selectdQuestions, customFieldId]);
-      } else {
-        setSelectedQuestions(
-          selectdQuestions.filter((id) => id !== customFieldId)
-        );
-      }
-    };
-
-  if (isNilOrError(formCustomFields)) return null;
-
-  return (
-    <Box px="48px">
-      <Title>{formatMessage(messages.analysisSelectQuestions)}</Title>
-      <Text>{formatMessage(messages.analysisSelectQuestionsDescription)}</Text>
-      {formCustomFields?.map((field) => {
-        if (field.input_type === 'page') {
-          return (
-            <Fragment key={field.id} name={''}>
-              <Divider />
-              <Title variant="h5">{localize(field.title_multiloc)}</Title>
-            </Fragment>
-          );
-        } else if (field.input_type === 'section') {
-          return null;
-        } else if (field.input_type === 'file_upload') {
-          return null;
-        } else {
-          return (
-            <Box key={field.id} py="16px">
-              <Checkbox
-                label={localize(field.title_multiloc)}
-                checked={selectdQuestions.includes(field.id)}
-                onChange={handleOnChangeCheck(field.id)}
-              />
-            </Box>
-          );
-        }
-      })}
-      <Box display="flex" justifyContent="flex-end" mt="48px" gap="24px">
-        <Button buttonStyle="secondary" onClick={onClose}>
-          {formatMessage(messages.cancel)}
-        </Button>
-        <Button
-          buttonStyle="admin-dark"
-          onClick={handleCreateAnalysis}
-          processing={isLoading}
-          disabled={selectdQuestions.length === 0}
-        >
-          {formatMessage(messages.createAnalysis)}
-        </Button>
-      </Box>
-    </Box>
-  );
-};
-
-const AnalysisBanner = () => {
-  const [consentModalIsOpened, setConsentModalIsOpened] = useState(false);
-  const [isCreateAnalysisModalOpened, setIsCreateAnalysisModalOpened] =
-    useState(false);
-=======
->>>>>>> e44d322c
 
 const AnalysisLaunchButton = () => {
   const { formatMessage } = useIntl();
