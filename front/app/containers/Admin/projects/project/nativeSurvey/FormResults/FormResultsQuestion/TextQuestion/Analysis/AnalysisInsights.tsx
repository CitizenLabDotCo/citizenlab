--- conflicted
+++ resolved
@@ -86,7 +86,6 @@
   }
 
   return (
-<<<<<<< HEAD
     <Box
       display="flex"
       flexDirection="column"
@@ -105,14 +104,14 @@
         <Text fontWeight="bold">
           {formatMessage(messages.aiSummary)} <Icon name="flash" />
         </Text>
-        <Text>
+        <StyledInsightsText mt="0px">
           {replaceIdRefsWithLinks({
             insight: isLoading ? deleteTrailingIncompleteIDs(summary) : summary,
             analysisId,
             projectId,
             phaseId,
           })}
-        </Text>
+        </StyledInsightsText>
         {isLoading && <Spinner />}
       </Box>
       <Box
@@ -161,16 +160,6 @@
         </Button>
       </Box>
     </Box>
-=======
-    <StyledInsightsText mt="0px">
-      {replaceIdRefsWithLinks({
-        insight: summary,
-        analysisId,
-        projectId,
-        phaseId,
-      })}
-    </StyledInsightsText>
->>>>>>> 42b79bee
   );
 };
 
@@ -212,7 +201,6 @@
   }
 
   return (
-<<<<<<< HEAD
     <Box
       display="flex"
       flexDirection="column"
@@ -231,14 +219,14 @@
         <Text fontWeight="bold">
           {question} <Icon name="question-bubble" />
         </Text>
-        <Text mt="0px">
+        <StyledInsightsText mt="0px">
           {replaceIdRefsWithLinks({
             insight: isLoading ? deleteTrailingIncompleteIDs(answer) : answer,
             analysisId,
             projectId,
             phaseId,
           })}
-        </Text>
+        </StyledInsightsText>
         {isLoading && <Spinner />}
       </Box>
       <Box
@@ -287,21 +275,6 @@
         </Button>
       </Box>
     </Box>
-=======
-    <>
-      <Text fontSize="s" mt="0px" fontWeight="bold">
-        {question}
-      </Text>
-      <StyledInsightsText mt="0px">
-        {replaceIdRefsWithLinks({
-          insight: answer,
-          analysisId,
-          projectId,
-          phaseId,
-        })}
-      </StyledInsightsText>
-    </>
->>>>>>> 42b79bee
   );
 };
 
