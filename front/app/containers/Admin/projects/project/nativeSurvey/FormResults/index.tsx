import React from 'react';

import { Box, Text } from '@citizenlab/cl2-component-library';
import { useParams } from 'react-router-dom';

import useProjectById from 'api/projects/useProjectById';
import useFormResults from 'api/survey_results/useSurveyResults';

import useLocale from 'hooks/useLocale';

import { useIntl } from 'utils/cl-intl';
import { isNilOrError } from 'utils/helperUtils';

import messages from '../messages';

import FormResultsQuestion from './FormResultsQuestion';

const FormResults = () => {
  const { projectId, phaseId } = useParams() as {
    projectId: string;
    phaseId: string;
  };
  const { formatMessage } = useIntl();
  const locale = useLocale();
  const { data: project } = useProjectById(projectId);
  const { data: formResults } = useFormResults({
    phaseId,
  });

  if (isNilOrError(formResults) || isNilOrError(locale) || !project) {
    return null;
  }

  const { totalSubmissions, results } = formResults.data.attributes;

  const surveyResponseMessage =
    totalSubmissions > 0
      ? formatMessage(messages.totalSurveyResponses, {
          count: totalSubmissions,
        })
      : formatMessage(messages.noSurveyResponses);

  return (
    <Box width="100%">
      <Box width="100%">
        <Text variant="bodyM" color="textSecondary">
          {surveyResponseMessage}
        </Text>
      </Box>
      <Box>
<<<<<<< HEAD
        {results.map(
          (
            {
              question,
              inputType,
              answers,
              totalResponses,
              required,
              customFieldId,
              mapConfigId,
              textResponses,
              files,
              pointResponses,
            },
            index
          ) => {
            return (
              <FormResultsQuestion
                key={index}
                locale={locale}
                question={question}
                inputType={inputType}
                answers={answers}
                totalResponses={totalResponses}
                totalSubmissions={totalSubmissions}
                required={required}
                mapConfigId={mapConfigId}
                customFieldId={customFieldId}
                textResponses={textResponses}
                pointResponses={pointResponses}
                files={files}
              />
            );
          }
        )}
=======
        {totalSubmissions > 0 &&
          results.map(
            (
              {
                question,
                inputType,
                answers,
                totalResponseCount,
                questionResponseCount,
                required,
                customFieldId,
                textResponses,
                files,
                multilocs,
              },
              index
            ) => {
              return (
                <FormResultsQuestion
                  key={index}
                  questionNumber={index + 1}
                  locale={locale}
                  question={question}
                  inputType={inputType}
                  answers={answers}
                  totalResponseCount={totalResponseCount}
                  questionResponseCount={questionResponseCount}
                  totalSubmissions={totalSubmissions}
                  required={required}
                  customFieldId={customFieldId}
                  textResponses={textResponses}
                  files={files}
                  multilocs={multilocs}
                />
              );
            }
          )}
>>>>>>> fc394578
      </Box>
    </Box>
  );
};

export default FormResults;<|MERGE_RESOLUTION|>--- conflicted
+++ resolved
@@ -48,43 +48,6 @@
         </Text>
       </Box>
       <Box>
-<<<<<<< HEAD
-        {results.map(
-          (
-            {
-              question,
-              inputType,
-              answers,
-              totalResponses,
-              required,
-              customFieldId,
-              mapConfigId,
-              textResponses,
-              files,
-              pointResponses,
-            },
-            index
-          ) => {
-            return (
-              <FormResultsQuestion
-                key={index}
-                locale={locale}
-                question={question}
-                inputType={inputType}
-                answers={answers}
-                totalResponses={totalResponses}
-                totalSubmissions={totalSubmissions}
-                required={required}
-                mapConfigId={mapConfigId}
-                customFieldId={customFieldId}
-                textResponses={textResponses}
-                pointResponses={pointResponses}
-                files={files}
-              />
-            );
-          }
-        )}
-=======
         {totalSubmissions > 0 &&
           results.map(
             (
@@ -96,9 +59,11 @@
                 questionResponseCount,
                 required,
                 customFieldId,
+                mapConfigId,
                 textResponses,
                 files,
                 multilocs,
+                pointResponses,
               },
               index
             ) => {
@@ -114,15 +79,16 @@
                   questionResponseCount={questionResponseCount}
                   totalSubmissions={totalSubmissions}
                   required={required}
+                  mapConfigId={mapConfigId}
                   customFieldId={customFieldId}
                   textResponses={textResponses}
+                  pointResponses={pointResponses}
                   files={files}
                   multilocs={multilocs}
                 />
               );
             }
           )}
->>>>>>> fc394578
       </Box>
     </Box>
   );
