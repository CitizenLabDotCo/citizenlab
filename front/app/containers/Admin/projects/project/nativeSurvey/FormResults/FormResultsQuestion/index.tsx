import React from 'react';

import { Box, Title } from '@citizenlab/cl2-component-library';
<<<<<<< HEAD
import InputType from './InputType';
import MultipleChoice from './MultipleChoice';
import TextQuestion from './TextQuestion';
import Files from '../Files';
import PointLocationQuestion from './PointLocationQuestion';
=======
import { snakeCase } from 'lodash-es';
import { Locale } from 'typings';

import { Result } from 'api/survey_results/types';
>>>>>>> e52a1997

import T from 'components/T';

import Files from '../Files';

import InputType from './InputType';
import MultipleChoice from './MultipleChoice';
import TextQuestion from './TextQuestion';

type FormResultsQuestionProps = Result & {
  locale: Locale;
  totalSubmissions: number;
};

const FormResultsQuestion = ({
  locale,
  question,
  inputType,
  answers,
  totalResponses,
  totalSubmissions,
  pointResponses = [],
  required,
  customFieldId,
  textResponses = [],
  files = [],
}: FormResultsQuestionProps) => {
  const isMultipleChoiceAndHasAnswers = !!answers;
  const hasTextResponses = textResponses && textResponses.length > 0;
  const isPointAndHasAnswers =
    inputType === 'point' && pointResponses?.length > 0;

  return (
    <>
      <Box data-cy={`e2e-${snakeCase(question[locale])}`} mb="56px">
        <Title variant="h3" mt="12px" mb="12px">
          <T value={question} />
        </Title>
        <InputType
          inputType={inputType}
          required={required}
          totalSubmissions={totalSubmissions}
          totalResponses={totalResponses}
        />
        {isMultipleChoiceAndHasAnswers && (
          <MultipleChoice
            multipleChoiceAnswers={answers}
            totalResponses={totalResponses}
          />
        )}
        {hasTextResponses && (
          <TextQuestion
            textResponses={textResponses}
            customFieldId={customFieldId}
            hasOtherResponses={isMultipleChoiceAndHasAnswers}
          />
        )}
        {isPointAndHasAnswers && (
          <PointLocationQuestion pointResponses={pointResponses} />
        )}
        {files && files.length > 0 && (
          <Box display="flex" gap="24px" mt={answers ? '20px' : '0'} w="50%">
            <Box flex="1">
              <Files files={files} />
            </Box>
          </Box>
        )}
      </Box>
    </>
  );
};

export default FormResultsQuestion;<|MERGE_RESOLUTION|>--- conflicted
+++ resolved
@@ -1,18 +1,10 @@
 import React from 'react';
 
 import { Box, Title } from '@citizenlab/cl2-component-library';
-<<<<<<< HEAD
-import InputType from './InputType';
-import MultipleChoice from './MultipleChoice';
-import TextQuestion from './TextQuestion';
-import Files from '../Files';
-import PointLocationQuestion from './PointLocationQuestion';
-=======
 import { snakeCase } from 'lodash-es';
 import { Locale } from 'typings';
 
 import { Result } from 'api/survey_results/types';
->>>>>>> e52a1997
 
 import T from 'components/T';
 
@@ -20,6 +12,7 @@
 
 import InputType from './InputType';
 import MultipleChoice from './MultipleChoice';
+import PointLocationQuestion from './PointLocationQuestion';
 import TextQuestion from './TextQuestion';
 
 type FormResultsQuestionProps = Result & {
