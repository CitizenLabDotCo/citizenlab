import React from 'react';

<<<<<<< HEAD
import { Box, Title, colors, Text } from '@citizenlab/cl2-component-library';
=======
import { Box, Title } from '@citizenlab/cl2-component-library';
>>>>>>> 5d089652
import { snakeCase } from 'lodash-es';

import { LogicConfig, ResultUngrouped } from 'api/survey_results/types';

import useLocalize from 'hooks/useLocalize';

import T from 'components/T';

import Files from '../Files';

import FormResultQuestionValue from './components/FormResultsQuestionValue';
import InputType from './InputType';

type FormResultsQuestionProps = {
  result: ResultUngrouped;
  totalSubmissions: number;
  logicConfig: LogicConfig;
};

const FormResultsQuestion = ({
  result,
  totalSubmissions,
  logicConfig,
}: FormResultsQuestionProps) => {
  const localize = useLocalize();

  const {
    answers,
    inputType,
    question,
    description,
    questionNumber,
    required,
    questionResponseCount,
    files,
  } = result;

<<<<<<< HEAD
  const isMultipleChoiceAndHasAnswers = !!answers;
  const hasTextResponses = textResponses && textResponses.length > 0;
  const hasNumberResponses = numberResponses && numberResponses.length > 0;
  const isPointAndHasAnswers =
    // TODO: Fix this the next time the file is edited.
    // eslint-disable-next-line @typescript-eslint/no-unnecessary-condition
    inputType === 'point' && pointResponses && pointResponses?.length > 0;
  const isLineAndHasAnswers =
    // TODO: Fix this the next time the file is edited.
    // eslint-disable-next-line @typescript-eslint/no-unnecessary-condition
    inputType === 'line' && lineResponses && lineResponses?.length > 0;
  const isPolygonAndHasAnswers =
    // TODO: Fix this the next time the file is edited.
    // eslint-disable-next-line @typescript-eslint/no-unnecessary-condition
    inputType === 'polygon' && polygonResponses && polygonResponses?.length > 0;

  if (result.hidden) return null;

=======
>>>>>>> 5d089652
  return (
    <Box
      border="1px solid #e0e0e0"
      borderRadius="4px"
      p="10px 20px 10px 20px"
      mb="20px"
    >
      <Box data-cy={`e2e-${snakeCase(localize(question))}`} mb="24px">
        <Title variant="h4" mt="12px" mb="12px">
          {questionNumber}. <T value={question} />
        </Title>
        <InputType
          inputType={inputType}
          required={required}
          totalSubmissions={totalSubmissions}
          totalResponses={questionResponseCount}
        />

<<<<<<< HEAD
        <Text variant="bodyS" color="textSecondary" mt="12px" mb="12px">
          <T value={description} supportHtml={true} />
        </Text>
        {/* TODO: Fix this the next time the file is edited. */}
        {/* eslint-disable-next-line @typescript-eslint/no-unnecessary-condition */}
        {isMultipleChoiceAndHasAnswers && (
          <SurveyBars
            questionResult={result}
            colorScheme={COLOR_SCHEME}
            logicConfig={logicConfig}
          />
        )}
        {hasTextResponses && (
          <TextQuestion
            textResponses={textResponses}
            customFieldId={customFieldId}
            hasOtherResponses={isMultipleChoiceAndHasAnswers}
          />
        )}
        {hasNumberResponses && (
          <NumberQuestion numberResponses={numberResponses} />
        )}
        {isPointAndHasAnswers && (
          <PointLocationQuestion
            pointResponses={pointResponses}
            mapConfigId={mapConfigId}
            customFieldId={customFieldId}
          />
        )}
        {isLineAndHasAnswers && (
          <LineLocationQuestion
            lineResponses={lineResponses}
            mapConfigId={mapConfigId}
            customFieldId={customFieldId}
          />
        )}
        {isPolygonAndHasAnswers && (
          <PolygonLocationQuestion
            polygonResponses={polygonResponses}
            mapConfigId={mapConfigId}
            customFieldId={customFieldId}
          />
        )}
=======
        <FormResultQuestionValue result={result} />

>>>>>>> 5d089652
        {files && files.length > 0 && (
          <Box display="flex" gap="24px" mt={answers ? '20px' : '0'} w="50%">
            <Box flex="1">
              <Files files={files} />
            </Box>
          </Box>
        )}
      </Box>
    </Box>
  );
};

export default FormResultsQuestion;<|MERGE_RESOLUTION|>--- conflicted
+++ resolved
@@ -1,10 +1,6 @@
 import React from 'react';
 
-<<<<<<< HEAD
 import { Box, Title, colors, Text } from '@citizenlab/cl2-component-library';
-=======
-import { Box, Title } from '@citizenlab/cl2-component-library';
->>>>>>> 5d089652
 import { snakeCase } from 'lodash-es';
 
 import { LogicConfig, ResultUngrouped } from 'api/survey_results/types';
@@ -42,7 +38,7 @@
     files,
   } = result;
 
-<<<<<<< HEAD
+  // FROM MINE
   const isMultipleChoiceAndHasAnswers = !!answers;
   const hasTextResponses = textResponses && textResponses.length > 0;
   const hasNumberResponses = numberResponses && numberResponses.length > 0;
@@ -60,9 +56,8 @@
     inputType === 'polygon' && polygonResponses && polygonResponses?.length > 0;
 
   if (result.hidden) return null;
+  // END FROM MINE
 
-=======
->>>>>>> 5d089652
   return (
     <Box
       border="1px solid #e0e0e0"
@@ -80,8 +75,9 @@
           totalSubmissions={totalSubmissions}
           totalResponses={questionResponseCount}
         />
-
-<<<<<<< HEAD
+        // FROM THEIRS
+        <FormResultQuestionValue result={result} />
+        // FROM THEIRS // FROM MINE
         <Text variant="bodyS" color="textSecondary" mt="12px" mb="12px">
           <T value={description} supportHtml={true} />
         </Text>
@@ -125,10 +121,7 @@
             customFieldId={customFieldId}
           />
         )}
-=======
-        <FormResultQuestionValue result={result} />
-
->>>>>>> 5d089652
+        // END FROM MINE
         {files && files.length > 0 && (
           <Box display="flex" gap="24px" mt={answers ? '20px' : '0'} w="50%">
             <Box flex="1">
