import React from 'react';

// hooks
import { useIntl } from 'utils/cl-intl';
import useLocalize from 'hooks/useLocalize';

// components
import {
  Box,
  colors,
  Text,
  Title,
  Image,
} from '@citizenlab/cl2-component-library';
import CompletionBar from './CompletionBar';
import Analysis from './analysis';
import TextResponses from './TextResponses';
import Files from "./Files";

// i18n
import T from 'components/T';
import messages from '../messages';

// utils
<<<<<<< HEAD
import { snakeCase } from 'lodash-es';
=======
import { get, snakeCase } from 'lodash-es';
import useFeatureFlag from 'hooks/useFeatureFlag';
>>>>>>> 1ecd38e9

// typings
import { Locale } from 'typings';
import { Result} from 'api/survey_results/types';

type FormResultsQuestionProps = Result & {
  locale: Locale;
  totalSubmissions: number;
};

const FormResultsQuestion = ({
  locale,
  question,
  inputType,
  answers,
  totalResponses,
  totalSubmissions,
  required,
  customFieldId,
  textResponses = [],
  files = [],
}: FormResultsQuestionProps) => {
  const isAnalysisEnabled = useFeatureFlag({ name: 'analysis' });
  const { formatMessage } = useIntl();
  const localize = useLocalize();

<<<<<<< HEAD
  const requiredOrOptionalText = required
    ? formatMessage(messages.required2)
    : formatMessage(messages.optional2);
  const inputTypeLabel = messages[inputType]
    ? `${formatMessage(
        messages[inputType]
      )} - ${requiredOrOptionalText.toLowerCase()}`
    : '';
=======
  const inputTypeText = get(messages, inputType, '');
  const requiredOrOptionalText = required
    ? formatMessage(messages.required)
    : formatMessage(messages.optional);
  const inputTypeLabel = `${totalResponses}/${totalSubmissions}
  · ${requiredOrOptionalText}
  · ${formatMessage(inputTypeText)}`;
>>>>>>> 1ecd38e9

  return (
    <Box data-cy={`e2e-${snakeCase(question[locale])}`} mb="56px">
      <Title variant="h3" mt="12px" mb="12px">
        <T value={question} />
      </Title>
      {inputTypeLabel && (
        <Text variant="bodyS" color="textSecondary" mt="12px" mb="12px">
          {inputTypeLabel}
        </Text>
      )}
      {answers &&
        answers.map(({ answer, responses, image }, index) => {
          const percentage =
            Math.round((responses / totalResponses) * 1000) / 10;

          return (
            <Box
              key={index}
              maxWidth="524px"
              display="flex"
              alignItems="flex-end"
              justifyContent="center"
            >
              {image?.small && (
                <Box mr="12px">
                  <Image
                    width="48px"
                    height="48px"
                    src={image.small}
                    alt={localize(answer)}
                  />
                </Box>
              )}
              <CompletionBar
                bgColor={colors.primary}
                completed={percentage}
                leftLabel={answer}
                rightLabel={formatMessage(messages.choiceCount, {
                  choiceCount: responses,
                  percentage,
                })}
              />
            </Box>
          );
        })}
      {textResponses && textResponses.length > 0 && (
        <Box display="flex" gap="24px" mt={answers ? '20px' : '0'}>
          <Box flex="1">
            <TextResponses
              textResponses={textResponses}
              selectField={answers !== undefined}
            />
          </Box>
          <Box flex="1">
            {isAnalysisEnabled && <Analysis customFieldId={customFieldId} />}
          </Box>
        </Box>
      )}
      {files && files.length > 0 && (
        <Box display="flex" gap="24px" mt={answers ? '20px' : '0'}>
          <Box flex="1">
            <Files files={files} />
          </Box>
        </Box>
      )}
    </Box>
  );
};
export default FormResultsQuestion;<|MERGE_RESOLUTION|>--- conflicted
+++ resolved
@@ -22,12 +22,8 @@
 import messages from '../messages';
 
 // utils
-<<<<<<< HEAD
 import { snakeCase } from 'lodash-es';
-=======
-import { get, snakeCase } from 'lodash-es';
 import useFeatureFlag from 'hooks/useFeatureFlag';
->>>>>>> 1ecd38e9
 
 // typings
 import { Locale } from 'typings';
@@ -54,24 +50,14 @@
   const { formatMessage } = useIntl();
   const localize = useLocalize();
 
-<<<<<<< HEAD
-  const requiredOrOptionalText = required
-    ? formatMessage(messages.required2)
-    : formatMessage(messages.optional2);
-  const inputTypeLabel = messages[inputType]
-    ? `${formatMessage(
-        messages[inputType]
-      )} - ${requiredOrOptionalText.toLowerCase()}`
-    : '';
-=======
-  const inputTypeText = get(messages, inputType, '');
   const requiredOrOptionalText = required
     ? formatMessage(messages.required)
     : formatMessage(messages.optional);
-  const inputTypeLabel = `${totalResponses}/${totalSubmissions}
-  · ${requiredOrOptionalText}
-  · ${formatMessage(inputTypeText)}`;
->>>>>>> 1ecd38e9
+  const inputTypeLabel = messages[inputType]
+    ? `${totalResponses}/${totalSubmissions}
+      · ${requiredOrOptionalText}
+      · ${formatMessage(messages[inputType])}`
+    : '';
 
   return (
     <Box data-cy={`e2e-${snakeCase(question[locale])}`} mb="56px">
