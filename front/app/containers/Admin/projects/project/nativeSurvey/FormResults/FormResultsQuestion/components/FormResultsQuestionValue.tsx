import React from 'react';

import { colors } from '@citizenlab/cl2-component-library';

import { ICustomFieldInputType } from 'api/custom_fields/types';
import { LogicConfig, ResultUngrouped } from 'api/survey_results/types';

import SurveyBars from 'components/admin/Graphs/SurveyBars';

import LineLocationQuestion from '../MappingQuestions/LineLocationQuestion';
import PointLocationQuestion from '../MappingQuestions/PointLocationQuestion';
import PolygonLocationQuestion from '../MappingQuestions/PolygonLocationQuestion';
import MatrixQuestion from '../MatrixQuestion';
import NumberQuestion from '../NumberQuestion';
import RankingQuestion from '../RankingQuestion';
import TextQuestion from '../TextQuestion';
import { determineAnswerType } from '../utils';

type FormResultQuestionValueProps = {
  result: ResultUngrouped;
  logicConfig: LogicConfig;
};

const FormResultQuestionValue = ({
  result,
  logicConfig,
}: FormResultQuestionValueProps) => {
  const hasAnswersOfType: ICustomFieldInputType | undefined =
    determineAnswerType(result);

  const {
    answers,
    textResponses,
    pointResponses,
    lineResponses,
    polygonResponses,
    numberResponses,
    customFieldId,
    mapConfigId,
  } = result;

  switch (hasAnswersOfType) {
    case 'ranking':
      return <RankingQuestion result={result} />;
    case 'matrix_linear_scale':
      return <MatrixQuestion result={result} />;
    case 'multiselect':
      return (
<<<<<<< HEAD
        <SurveyBars
          questionResult={result}
          colorScheme={[colors.primary]}
          logicConfig={logicConfig}
        />
=======
        <>
          <SurveyBars questionResult={result} colorScheme={[colors.primary]} />
          {textResponses && (
            <TextQuestion
              textResponses={textResponses}
              customFieldId={customFieldId}
              hasOtherResponses={!!answers}
            />
          )}
        </>
>>>>>>> 240a2a79
      );
    case 'text':
      return textResponses ? (
        <TextQuestion
          textResponses={textResponses}
          customFieldId={customFieldId}
          hasOtherResponses={!!answers}
        />
      ) : null;

    case 'number': {
      return numberResponses ? (
        <NumberQuestion numberResponses={numberResponses} />
      ) : null;
    }
    case 'point': {
      return pointResponses ? (
        <PointLocationQuestion
          pointResponses={pointResponses}
          mapConfigId={mapConfigId}
          customFieldId={customFieldId}
        />
      ) : null;
    }
    case 'line': {
      return lineResponses ? (
        <LineLocationQuestion
          lineResponses={lineResponses}
          mapConfigId={mapConfigId}
          customFieldId={customFieldId}
        />
      ) : null;
    }
    case 'polygon': {
      return polygonResponses ? (
        <PolygonLocationQuestion
          polygonResponses={polygonResponses}
          mapConfigId={mapConfigId}
          customFieldId={customFieldId}
        />
      ) : null;
    }
    default:
      return null;
  }
};

export default FormResultQuestionValue;<|MERGE_RESOLUTION|>--- conflicted
+++ resolved
@@ -46,15 +46,12 @@
       return <MatrixQuestion result={result} />;
     case 'multiselect':
       return (
-<<<<<<< HEAD
-        <SurveyBars
-          questionResult={result}
-          colorScheme={[colors.primary]}
-          logicConfig={logicConfig}
-        />
-=======
         <>
-          <SurveyBars questionResult={result} colorScheme={[colors.primary]} />
+          <SurveyBars
+            questionResult={result}
+            colorScheme={[colors.primary]}
+            logicConfig={logicConfig}
+          />
           {textResponses && (
             <TextQuestion
               textResponses={textResponses}
@@ -63,7 +60,6 @@
             />
           )}
         </>
->>>>>>> 240a2a79
       );
     case 'text':
       return textResponses ? (
