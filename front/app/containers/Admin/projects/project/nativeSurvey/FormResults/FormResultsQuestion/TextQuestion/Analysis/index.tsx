import React, { useEffect, useState } from 'react';

import {
  Box,
  Button,
  IconButton,
  colors,
  Dropdown,
  DropdownListItem,
  Spinner,
} from '@citizenlab/cl2-component-library';
<<<<<<< HEAD

import useAnalyses from 'api/analyses/useAnalyses';
import { useParams } from 'react-router-dom';

import AnalysisInsights from './AnalysisInsights';
import useAddAnalysis from 'api/analyses/useAddAnalysis';
import useUpdateAnalysis from 'api/analyses/useUpdateAnalysis';
import messages from '../../../messages';
import { useIntl } from 'utils/cl-intl';
import styled from 'styled-components';

const StyledDropdownListItem = styled(DropdownListItem)`
  text-align: left;
`;

const Analysis = ({
  customFieldId,
  textResponsesCount,
}: {
  customFieldId: string;
  textResponsesCount: number;
}) => {
  const [dropdownOpened, setDropdownOpened] = useState(false);
=======
import { useParams } from 'react-router-dom';

import useAnalyses from 'api/analyses/useAnalyses';
import useDeleteAnalysis from 'api/analyses/useDeleteAnalysis';
import useFormCustomFields from 'api/custom_fields/useCustomFields';

import tracks from 'containers/Admin/projects/project/analysis/tracks';

import Divider from 'components/admin/Divider';
import Button from 'components/UI/Button';
import Modal from 'components/UI/Modal';

import { trackEventByName } from 'utils/analytics';
import { useIntl } from 'utils/cl-intl';
import clHistory from 'utils/cl-router/history';
import { updateSearchParams } from 'utils/cl-router/updateSearchParams';
import { isNilOrError } from 'utils/helperUtils';

import messages from '../../../messages';

import AnalysisInsights from './AnalysisInsights';
import ConsentModal from './ConsentModal';
import CreateAnalysisModal from './CreateAnalysisModal';

const Analysis = ({ customFieldId }: { customFieldId: string }) => {
  const [dropdownIsOpened, setDropdownIsOpened] = useState(false);
>>>>>>> 88ac7b5a
  const { formatMessage } = useIntl();
  const { mutate: addAnalysis } = useAddAnalysis();
  const { mutate: updateAnalysis, isLoading } = useUpdateAnalysis();

  const { projectId, phaseId } = useParams() as {
    projectId: string;
    phaseId: string;
  };

  const { data: analyses } = useAnalyses({
    projectId: phaseId ? undefined : projectId,
    phaseId,
  });

  const relevantAnalysis =
    analyses?.data &&
    analyses?.data?.find(
      (analysis) =>
        analysis.relationships.main_custom_field?.data.id === customFieldId
    );

  // Create an analysis if there are no analyses yet
  useEffect(() => {
    if (
      analyses &&
      customFieldId &&
      !relevantAnalysis &&
      textResponsesCount > 10
    ) {
      addAnalysis({
        projectId: phaseId ? undefined : projectId,
        phaseId,
        mainCustomField: customFieldId,
      });
    }
  }, [
    customFieldId,
    relevantAnalysis,
    analyses,
    projectId,
    phaseId,
    addAnalysis,
    textResponsesCount,
  ]);

  const toggleDropdown = () => {
    setDropdownOpened(!dropdownOpened);
  };

  return (
    <Box position="relative">
      {relevantAnalysis && relevantAnalysis.attributes.show_insights && (
        <>
          <Box
            display="flex"
            justifyContent="flex-end"
            position="absolute"
            top="-40px"
            right="0"
            zIndex="1000"
          >
            <IconButton
              iconName="dots-horizontal"
              iconColor={colors.textSecondary}
              iconColorOnHover={colors.black}
              a11y_buttonActionMessage={formatMessage(
                messages.openAnalysisActions
              )}
              onClick={toggleDropdown}
              mr="20px"
            />
            <Dropdown
              opened={dropdownOpened}
              onClickOutside={() => setDropdownOpened(false)}
              content={
                <>
                  <StyledDropdownListItem
                    onClick={() => {
                      updateAnalysis(
                        {
                          id: relevantAnalysis.id,
                          show_insights: false,
                        },
                        {
                          onSuccess: () => {
                            setDropdownOpened(false);
                          },
                        }
                      );
                    }}
                  >
                    {isLoading ? (
                      <Spinner />
                    ) : (
                      formatMessage(messages.hideSummaries)
                    )}
                  </StyledDropdownListItem>
                </>
              }
            />
          </Box>

          <AnalysisInsights analysis={relevantAnalysis} />
        </>
      )}
      {relevantAnalysis && !relevantAnalysis.attributes.show_insights && (
        <Box display="flex">
          <Button
            processing={isLoading}
            onClick={() =>
              updateAnalysis({
                id: relevantAnalysis.id,
                show_insights: true,
              })
            }
            buttonStyle="secondary"
            icon="flash"
          >
            {formatMessage(messages.showSummaries)}
          </Button>
        </Box>
      )}
    </Box>
  );
};

export default Analysis;<|MERGE_RESOLUTION|>--- conflicted
+++ resolved
@@ -2,24 +2,26 @@
 
 import {
   Box,
-  Button,
   IconButton,
   colors,
   Dropdown,
   DropdownListItem,
   Spinner,
 } from '@citizenlab/cl2-component-library';
-<<<<<<< HEAD
+import { useParams } from 'react-router-dom';
+import styled from 'styled-components';
 
+import useAddAnalysis from 'api/analyses/useAddAnalysis';
 import useAnalyses from 'api/analyses/useAnalyses';
-import { useParams } from 'react-router-dom';
+import useUpdateAnalysis from 'api/analyses/useUpdateAnalysis';
+
+import Button from 'components/UI/Button';
+
+import { useIntl } from 'utils/cl-intl';
+
+import messages from '../../../messages';
 
 import AnalysisInsights from './AnalysisInsights';
-import useAddAnalysis from 'api/analyses/useAddAnalysis';
-import useUpdateAnalysis from 'api/analyses/useUpdateAnalysis';
-import messages from '../../../messages';
-import { useIntl } from 'utils/cl-intl';
-import styled from 'styled-components';
 
 const StyledDropdownListItem = styled(DropdownListItem)`
   text-align: left;
@@ -33,34 +35,6 @@
   textResponsesCount: number;
 }) => {
   const [dropdownOpened, setDropdownOpened] = useState(false);
-=======
-import { useParams } from 'react-router-dom';
-
-import useAnalyses from 'api/analyses/useAnalyses';
-import useDeleteAnalysis from 'api/analyses/useDeleteAnalysis';
-import useFormCustomFields from 'api/custom_fields/useCustomFields';
-
-import tracks from 'containers/Admin/projects/project/analysis/tracks';
-
-import Divider from 'components/admin/Divider';
-import Button from 'components/UI/Button';
-import Modal from 'components/UI/Modal';
-
-import { trackEventByName } from 'utils/analytics';
-import { useIntl } from 'utils/cl-intl';
-import clHistory from 'utils/cl-router/history';
-import { updateSearchParams } from 'utils/cl-router/updateSearchParams';
-import { isNilOrError } from 'utils/helperUtils';
-
-import messages from '../../../messages';
-
-import AnalysisInsights from './AnalysisInsights';
-import ConsentModal from './ConsentModal';
-import CreateAnalysisModal from './CreateAnalysisModal';
-
-const Analysis = ({ customFieldId }: { customFieldId: string }) => {
-  const [dropdownIsOpened, setDropdownIsOpened] = useState(false);
->>>>>>> 88ac7b5a
   const { formatMessage } = useIntl();
   const { mutate: addAnalysis } = useAddAnalysis();
   const { mutate: updateAnalysis, isLoading } = useUpdateAnalysis();
