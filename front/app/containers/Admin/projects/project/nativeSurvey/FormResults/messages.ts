--- conflicted
+++ resolved
@@ -92,7 +92,6 @@
     id: 'app.containers.Admin.projects.project.survey.allResponses',
     defaultMessage: 'All responses',
   },
-<<<<<<< HEAD
   explore: {
     id: 'app.containers.Admin.projects.project.survey.explore',
     defaultMessage: 'Explore',
@@ -133,7 +132,7 @@
     id: 'app.containers.Admin.projects.project.survey.analysis.tooltipTextLimit',
     defaultMessage:
       'You can summarise a maximum of 30 inputs at a time on your current plan. Talk to your GovSuccess Manager or admin to unlock more.',
-=======
+  },
   otherResponses: {
     id: 'app.containers.Admin.projects.project.survey.otherResponses',
     defaultMessage: 'Other responses',
@@ -141,6 +140,5 @@
   allFiles: {
     id: 'app.containers.Admin.projects.project.survey.allFiles',
     defaultMessage: 'All files',
->>>>>>> d0602c84
   },
 });