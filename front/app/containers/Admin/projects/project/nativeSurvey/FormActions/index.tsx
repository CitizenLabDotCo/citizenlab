--- conflicted
+++ resolved
@@ -173,20 +173,8 @@
               {formatMessage(messages.viewSurveyText2)}
             </Button>
           </Box>
-<<<<<<< HEAD
-          {uiSchema && (
-            <Box
-              display="flex"
-              flexDirection="row"
-              width="100%"
-              mb="36px"
-              mt="12px"
-              gap="16px"
-            >
-=======
           {uiSchema && SHOW_PRINT_FUNCTIONALITY && (
             <Box mt="12px" w="100%" display="flex">
->>>>>>> e1ebbf55
               <Button
                 icon="download"
                 buttonStyle="cl-blue"
