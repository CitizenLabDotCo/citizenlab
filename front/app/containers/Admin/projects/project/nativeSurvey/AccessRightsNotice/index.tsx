import React from 'react';

// components
import { Box } from '@citizenlab/cl2-component-library';

import usePermissionsCustomFields from 'api/permissions_custom_fields/usePermissionsCustomFields';
import usePhasePermissions from 'api/phase_permissions/usePhasePermissions';
import useUserCustomFields from 'api/user_custom_fields/useUserCustomFields';

import useLocalize from 'hooks/useLocalize';

import CloseIconButton from 'components/UI/CloseIconButton';
import Warning from 'components/UI/Warning';

import { FormattedMessage, useIntl } from 'utils/cl-intl';
import Link from 'utils/cl-router/Link';

// hooks

// intl
import messages from './messages';

type AccessRightsNoticeProps = {
  projectId: string;
  phaseId: string;
  handleClose: () => void;
};

const AccessRightsNotice = ({
  projectId,
  phaseId,
  handleClose,
}: AccessRightsNoticeProps) => {
  const localize = useLocalize();
  const { formatMessage } = useIntl();
  const { data: permissions } = usePhasePermissions({ phaseId });
  const { data: userCustomFields } = useUserCustomFields();
<<<<<<< HEAD
  const { data: permissionCustomFields } = usePermissionsFields({
=======
  const { data: permissionCustomFields } = usePermissionsCustomFields({
    projectId,
>>>>>>> 63dc9c87
    phaseId,
    action: 'posting_idea',
  });

  // NOTE: There should only ever one permission for a survey phase
  const permittedBySetting = permissions?.data[0].attributes.permitted_by;
  const globalCustomFieldsSetting =
    permissions?.data[0].attributes.global_custom_fields;

  const permissionCustomFieldIds = permissionCustomFields?.data
    .map((customField) => customField.relationships.custom_field.data?.id)
    .filter((id) => id !== null) as string[];

  const surveyUserFields: Array<string | null> | undefined =
    userCustomFields?.data
      .filter((customField) => {
        if (
          !globalCustomFieldsSetting ||
          permittedBySetting === 'everyone_confirmed_email'
        ) {
          return permissionCustomFieldIds?.includes(customField.id);
        }
        return customField.attributes.enabled;
      })
      .map((customField) => {
        return localize(customField.attributes.title_multiloc);
      });

  const accessRightsSettingsLink = (
    <Link to={`/admin/projects/${projectId}/phases/${phaseId}/access-rights`}>
      {formatMessage(messages.accessRightsSettings)}
    </Link>
  );

  return (
    <Box id="e2e-warning-notice" mb="20px">
      <Warning>
        <Box display="flex">
          <Box>
            {permittedBySetting === 'everyone' ? (
              <>
                <p>{formatMessage(messages.anyoneIntro)}</p>
                <ul>
                  <li>{formatMessage(messages.anyoneBullet1)}</li>
                  <li>{formatMessage(messages.anyoneBullet2)}</li>
                </ul>
                <p>
                  <FormattedMessage
                    {...messages.anyoneOutro}
                    values={{
                      accessRightsSettingsLink,
                    }}
                  />
                </p>
              </>
            ) : (
              <>
                {surveyUserFields && (
                  <>
                    {surveyUserFields?.length > 0 && (
                      <>
                        <p>{formatMessage(messages.userFieldsIntro)}</p>
                        <ul>
                          <li>{surveyUserFields.join(', ')}</li>
                        </ul>
                      </>
                    )}
                    <p>
                      <FormattedMessage
                        {...messages.userFieldsOutro}
                        values={{
                          accessRightsSettingsLink,
                        }}
                      />
                    </p>
                  </>
                )}
              </>
            )}
          </Box>
          <CloseIconButton onClick={handleClose} />
        </Box>
      </Warning>
    </Box>
  );
};

export default AccessRightsNotice;<|MERGE_RESOLUTION|>--- conflicted
+++ resolved
@@ -35,12 +35,7 @@
   const { formatMessage } = useIntl();
   const { data: permissions } = usePhasePermissions({ phaseId });
   const { data: userCustomFields } = useUserCustomFields();
-<<<<<<< HEAD
-  const { data: permissionCustomFields } = usePermissionsFields({
-=======
   const { data: permissionCustomFields } = usePermissionsCustomFields({
-    projectId,
->>>>>>> 63dc9c87
     phaseId,
     action: 'posting_idea',
   });
