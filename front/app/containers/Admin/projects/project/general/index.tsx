import React, { useState, useEffect } from 'react';
import { Multiloc, UploadFile } from 'typings';
import { isEmpty, get, isString } from 'lodash-es';
import CSSTransition from 'react-transition-group/CSSTransition';
import { INewProjectCreatedEvent } from 'containers/Admin/projects/all/CreateProject';

// components
import ProjectStatusPicker from './components/ProjectStatusPicker';
import ProjectNameInput from './components/ProjectNameInput';
import SlugInput from 'components/admin/SlugInput';
import ProjectTypePicker from './components/ProjectTypePicker';
import TopicInputs from './components/TopicInputs';
import GeographicAreaInputs from './components/GeographicAreaInputs';
import HeaderBgUploader from 'components/admin/ProjectableHeaderBgUploader';
import ProjectImageDropzone from './components/ProjectImageDropzone';
import AttachmentsDropzone from './components/AttachmentsDropzone';
import SubmitWrapper, { ISubmitState } from 'components/admin/SubmitWrapper';
import {
  Section,
  SectionTitle,
  SectionDescription,
  SubSectionTitle,
} from 'components/admin/Section';
import ParticipationContext, {
  IParticipationContextConfig,
} from '../participationContext';
import {
  StyledForm,
  ProjectType,
  StyledSectionField,
  ParticipationContextWrapper,
} from './components/styling';
import ProjectFolderSelect from './components/ProjectFolderSelect';

// hooks
import useProject from 'hooks/useProject';
import useAppConfigurationLocales from 'hooks/useAppConfigurationLocales';
import useProjectFiles from 'hooks/useProjectFiles';
import useProjectImages from 'hooks/useProjectImages';
import { useParams } from 'react-router-dom';
import useFeatureFlag from 'hooks/useFeatureFlag';

// services
import {
  IUpdatedProjectProperties,
  addProject,
  updateProject,
  IProjectFormState,
  IProjectData,
} from 'services/projects';
import { addProjectFile, deleteProjectFile } from 'services/projectFiles';
import { addProjectImage, deleteProjectImage } from 'services/projectImages';

// i18n
import { FormattedMessage, useIntl } from 'utils/cl-intl';
import messages from './messages';

// utils
import { validateSlug } from 'utils/textUtils';
import validateTitle from './utils/validateTitle';
import { isNilOrError } from 'utils/helperUtils';
import eventEmitter from 'utils/eventEmitter';
import { convertUrlToUploadFile, isUploadFile } from 'utils/fileUtils';

export const TIMEOUT = 350;

export type TOnProjectAttributesDiffChangeFunction = (
  projectAttributesDiff: IProjectFormState['projectAttributesDiff'],
  submitState?: ISubmitState
) => void;

const AdminProjectsProjectGeneral = () => {
  const { formatMessage } = useIntl();
  const { projectId } = useParams();
  const project = useProject({ projectId });
  const isProjectFoldersEnabled = useFeatureFlag({ name: 'project_folders' });
  const appConfigLocales = useAppConfigurationLocales();
  const remoteProjectFiles = useProjectFiles(projectId);
  const remoteProjectImages = useProjectImages({
    projectId: projectId || null,
  });
  const [submitState, setSubmitState] = useState<ISubmitState>('disabled');
  const [processing, setProcessing] =
    useState<IProjectFormState['processing']>(false);
  const [apiErrors, setApiErrors] = useState({});
  const [projectAttributesDiff, setProjectAttributesDiff] = useState<
    IProjectFormState['projectAttributesDiff']
  >({});
  const [titleError, setTitleError] =
    useState<IProjectFormState['titleError']>(null);
  // We should probably not have projectType, slug, publicationStatus, etc.
  // both in projectAttributesDiff and as separate state.
  const [projectType, setProjectType] =
    useState<IProjectFormState['projectType']>('timeline');
  const [projectFiles, setProjectFiles] = useState<
    IProjectFormState['projectFiles']
  >([]);
  const [projectFilesToRemove, setProjectFilesToRemove] = useState<
    IProjectFormState['projectFilesToRemove']
  >([]);
  const [projectImages, setProjectImages] = useState<
    IProjectFormState['projectImages']
  >([]);
  const [projectImagesToRemove, setProjectImagesToRemove] = useState<
    IProjectFormState['projectImagesToRemove']
  >([]);
  const [slug, setSlug] = useState<IProjectFormState['slug']>(null);
  const [showSlugErrorMessage, setShowSlugErrorMessage] =
    useState<IProjectFormState['showSlugErrorMessage']>(false);
  const [publicationStatus, setPublicationStatus] =
    useState<IProjectFormState['publicationStatus']>('draft');

  useEffect(() => {
    (async () => {
      if (!isNilOrError(project)) {
        setPublicationStatus(project.attributes.publication_status);
        setProjectType(project.attributes.process_type);
        setSlug(project.attributes.slug);
      }
    })();
  }, [project]);

  useEffect(() => {
    (async () => {
      if (!isNilOrError(remoteProjectFiles)) {
        const nextProjectFilesPromises = remoteProjectFiles.data.map(
          (projectFile) => {
            const url = projectFile.attributes.file.url;
            const filename = projectFile.attributes.name;
            const id = projectFile.id;
            const projectUploadFilePromise = convertUrlToUploadFile(
              url,
              id,
              filename
            );
            return projectUploadFilePromise;
          }
        );

        const nextProjectFiles = (
          await Promise.all(nextProjectFilesPromises)
        ).filter(isUploadFile);

        setProjectFiles(nextProjectFiles);
      }
    })();
  }, [remoteProjectFiles]);

  useEffect(() => {
    (async () => {
      if (!isNilOrError(remoteProjectImages)) {
        const nextProjectImagesPromises = remoteProjectImages.map(
          (projectImage) => {
            const url = projectImage.attributes.versions.large;
            // to be tested
            if (url) {
              return convertUrlToUploadFile(url, projectImage.id, null);
            }

            return;
          }
        );

        const nextProjectImages = (
          await Promise.all(nextProjectImagesPromises)
        ).filter(isUploadFile);

        setProjectImages(nextProjectImages);
      }
    })();
  }, [remoteProjectImages]);

<<<<<<< HEAD
=======
  function isUploadFile(
    file: UploadFile | null | undefined
  ): file is UploadFile {
    return file !== null && file !== undefined;
  }

>>>>>>> 3bc53601
  const handleTitleMultilocOnChange = (titleMultiloc: Multiloc) => {
    setSubmitState('enabled');
    setProjectAttributesDiff((projectAttributesDiff) => ({
      ...projectAttributesDiff,
      title_multiloc: titleMultiloc,
    }));
    setTitleError(null);
  };

  const handleParticipationContextOnChange = (
    participationContextConfig: IParticipationContextConfig
  ) => {
    setSubmitState('enabled');
    setProjectAttributesDiff((projectAttributesDiff) => ({
      ...projectAttributesDiff,
      ...participationContextConfig,
    }));
  };

  const handleProjectTypeOnChange = (
    projectType: 'continuous' | 'timeline'
  ) => {
    setProjectAttributesDiff((projectAttributesDiff) => ({
      ...projectAttributesDiff,
      process_type: projectType,
    }));
    setSubmitState('enabled');
    setProjectType(projectType);
  };

  const handleHeaderBgChange = (newImageBase64: string | null) => {
    setProjectAttributesDiff((projectAttributesDiff) => ({
      ...projectAttributesDiff,
      header_bg: newImageBase64,
    }));
    setSubmitState('enabled');
  };

  const handleProjectImagesOnAdd = (projectImages: UploadFile[]) => {
    setSubmitState('enabled');
    setProjectImages(projectImages);
  };

  const handleProjectImageOnRemove = (projectImageToRemove: UploadFile) => {
    setProjectImages((projectImages) => {
      return projectImages.filter(
        (image) => image.base64 !== projectImageToRemove.base64
      );
    });
    setProjectImagesToRemove((projectImagesToRemove) => {
      return [...projectImagesToRemove, projectImageToRemove];
    });
    setSubmitState('enabled');
  };

  const handleProjectFileOnAdd = (newProjectFile: UploadFile) => {
    let isDuplicate = false;

    setProjectFiles((projectFiles) => {
      isDuplicate = projectFiles.some(
        (file) => file.base64 === newProjectFile.base64
      );

      return isDuplicate ? projectFiles : [...projectFiles, newProjectFile];
    });
    setSubmitState((submitState) => (isDuplicate ? submitState : 'enabled'));
  };
  const handleProjectFileOnRemove = (projectFileToRemove: UploadFile) => {
    setSubmitState('enabled');
    setProjectFiles((projectFiles) =>
      projectFiles.filter((file) => file.base64 !== projectFileToRemove.base64)
    );
    setProjectFilesToRemove((projectFilesToRemove) => [
      ...projectFilesToRemove,
      projectFileToRemove,
    ]);
  };

  const handleTopicsChange = (topicIds: string[]) => {
    setSubmitState('enabled');
    setProjectAttributesDiff((projectAttributesDiff) => ({
      ...projectAttributesDiff,
      topic_ids: topicIds,
    }));
  };

  async function saveForm(
    participationContextConfig: IParticipationContextConfig | null
  ) {
    // Should be split. Same func for existing/new project
    // Makes things unnecessarily complicated (e.g. projectId below).
    let isNewProject = false;
    let latestProjectId = projectId;
    const isFormValid = validateForm();

    if (!isFormValid) {
      setSubmitState('error');
    }

    if (isFormValid && !processing) {
      const nextProjectAttributesDiff: IUpdatedProjectProperties = {
        admin_publication_attributes: {
          publication_status: project?.attributes.publication_status || 'draft',
        },
        ...projectAttributesDiff,
        ...participationContextConfig,
      };

      try {
        setProcessing(true);
        if (!isEmpty(nextProjectAttributesDiff)) {
          if (latestProjectId) {
            await updateProject(latestProjectId, nextProjectAttributesDiff);
          } else {
            const project = await addProject(nextProjectAttributesDiff);
            latestProjectId = project.data.id;
            isNewProject = true;
          }
        }

        const imagesToAddPromises = projectImages
          .filter((file) => !file.remote)
          .map((file) => {
            if (latestProjectId) {
              return addProjectImage(latestProjectId, file.base64);
            }

            return;
          });
        const imagesToRemovePromises = projectImagesToRemove
          .filter((file) => file.remote === true && isString(file.id))
          .map((file) => {
            if (latestProjectId && file.id) {
              return deleteProjectImage(latestProjectId, file.id);
            }

            return;
          });
        const filesToAddPromises = projectFiles
          .filter((file) => !file.remote)
          .map((file) => {
            if (latestProjectId) {
              return addProjectFile(latestProjectId, file.base64, file.name);
            }

            return;
          });
        const filesToRemovePromises = projectFilesToRemove
          .filter((file) => file.remote === true && isString(file.id))
          .map((file) => {
            if (latestProjectId && file.id) {
              return deleteProjectFile(latestProjectId, file.id);
            }

            return;
          });

        await Promise.all([
          ...imagesToAddPromises,
          ...imagesToRemovePromises,
          ...filesToAddPromises,
          ...filesToRemovePromises,
        ] as Promise<any>[]);

        setSubmitState('success');
        setProjectImagesToRemove([]);
        setProjectFilesToRemove([]);
        setProcessing(false);

        if (isNewProject && latestProjectId) {
          eventEmitter.emit<INewProjectCreatedEvent>('NewProjectCreated', {
            projectId: latestProjectId,
          });
        }
      } catch (errors) {
        const apiErrors = get(
          errors,
          'json.errors',
          formatMessage(messages.saveErrorMessage)
        );
        setSubmitState('error');
        setApiErrors(apiErrors);
        setProcessing(false);
      }
    }
  }

  const onSubmit = (event: React.FormEvent) => {
    event.preventDefault();

    // Simplify or document.
    // Not clear what this means.
    if (projectType === 'continuous') {
      eventEmitter.emit('getParticipationContext');
    } else {
      save();
    }
  };

  const handleParticipationContextOnSubmit = (
    participationContextConfig: IParticipationContextConfig
  ) => {
    save(participationContextConfig);
  };

  const handleStatusChange = (
    publicationStatus: IProjectFormState['publicationStatus']
  ) => {
    setSubmitState('enabled');
    setPublicationStatus(publicationStatus);
    setProjectAttributesDiff((projectAttributesDiff) => ({
      ...projectAttributesDiff,
      admin_publication_attributes: {
        publication_status: publicationStatus,
      },
    }));
  };

  const handleSlugOnChange = (slug: string) => {
    setProjectAttributesDiff((projectAttributesDiff) => {
      return {
        ...projectAttributesDiff,
        slug,
      };
    });
    setSlug(slug);
    // This validation part should move to validateForm
    // Look out for complication with new project (where there's)
    // no slug and form should validate without.
    const isSlugValid = validateSlug(slug);
    setShowSlugErrorMessage(!isSlugValid);
    setSubmitState(isSlugValid ? 'enabled' : 'disabled');
  };

  const validateForm = () => {
    const titleError = !isNilOrError(appConfigLocales)
      ? validateTitle(
          appConfigLocales,
          projectAttrs.title_multiloc,
          formatMessage(messages.noTitleErrorMessage)
        )
      : null;
    const hasTitleError = !isEmpty(titleError);
    setTitleError(hasTitleError ? titleError : null);
    const formIsValid = !hasTitleError;

    return formIsValid;
  };

  // We should look into only having 1 save function (saveForm)
  // And refactor this out
  const save = async (
    participationContextConfig: IParticipationContextConfig | null = null
  ) => {
    await saveForm(participationContextConfig);
  };

  const handleProjectAttributeDiffOnChange: TOnProjectAttributesDiffChangeFunction =
    (
      projectAttributesDiff: IProjectFormState['projectAttributesDiff'],
      submitState: ISubmitState = 'enabled'
    ) => {
      setProjectAttributesDiff((currentProjectAttributesDiff) => {
        return {
          ...currentProjectAttributesDiff,
          ...projectAttributesDiff,
        };
      });

      setSubmitState(submitState);
    };

  const projectAttrs = {
    ...(!isNilOrError(project) ? project.attributes : {}),
    ...projectAttributesDiff,
  };

  const selectedTopicIds = getSelectedTopicIds(
    projectAttributesDiff,
    !isNilOrError(project) ? project : null
  );

  return (
    <StyledForm className="e2e-project-general-form" onSubmit={onSubmit}>
      <Section>
        {projectId && (
          <>
            <SectionTitle>
              <FormattedMessage {...messages.titleGeneral} />
            </SectionTitle>
            <SectionDescription>
              <FormattedMessage {...messages.subtitleGeneral} />
            </SectionDescription>
          </>
        )}

        <ProjectStatusPicker
          publicationStatus={publicationStatus}
          handleStatusChange={handleStatusChange}
        />

        <ProjectNameInput
          titleMultiloc={projectAttrs.title_multiloc}
          titleError={titleError}
          apiErrors={apiErrors}
          handleTitleMultilocOnChange={handleTitleMultilocOnChange}
        />

        {/* Only show this field when slug is already saved to project (i.e. not when creating a new project, which uses this form as well) */}
        {!isNilOrError(project) && slug && (
          <StyledSectionField>
            <SubSectionTitle>
              <FormattedMessage {...messages.url} />
            </SubSectionTitle>
            <SlugInput
              slug={slug}
              pathnameWithoutSlug={'projects'}
              apiErrors={apiErrors}
              showSlugErrorMessage={showSlugErrorMessage}
              onSlugChange={handleSlugOnChange}
              showSlugChangedWarning={slug !== project.attributes.slug}
            />
          </StyledSectionField>
        )}

        <StyledSectionField>
          {!project ? (
            <ProjectTypePicker
              projectType={projectType}
              handleProjectTypeOnChange={handleProjectTypeOnChange}
            />
          ) : (
            <>
              <SubSectionTitle>
                <FormattedMessage {...messages.projectTypeTitle} />
              </SubSectionTitle>
              <ProjectType>
                {<FormattedMessage {...messages[projectType]} />}
              </ProjectType>
            </>
          )}

          {!project && (
            <CSSTransition
              classNames="participationcontext"
              in={projectType === 'continuous'}
              timeout={TIMEOUT}
              mountOnEnter={true}
              unmountOnExit={true}
              enter={true}
              exit={false}
            >
              <ParticipationContextWrapper>
                <ParticipationContext
                  project={project}
                  onSubmit={handleParticipationContextOnSubmit}
                  onChange={handleParticipationContextOnChange}
                  apiErrors={apiErrors}
                />
              </ParticipationContextWrapper>
            </CSSTransition>
          )}
        </StyledSectionField>

        {!isNilOrError(project) && projectType === 'continuous' && (
          <ParticipationContext
            project={project}
            projectId={project.id}
            onSubmit={handleParticipationContextOnSubmit}
            onChange={handleParticipationContextOnChange}
            apiErrors={apiErrors}
          />
        )}

        <TopicInputs
          selectedTopicIds={selectedTopicIds}
          onChange={handleTopicsChange}
        />

        <GeographicAreaInputs
          areaIds={projectAttrs.area_ids}
          onProjectAttributesDiffChange={handleProjectAttributeDiffOnChange}
        />

        {isProjectFoldersEnabled && (
          <ProjectFolderSelect
            projectAttrs={projectAttrs}
            onProjectAttributesDiffChange={handleProjectAttributeDiffOnChange}
          />
        )}

        <HeaderBgUploader
          imageUrl={project?.attributes.header_bg.large}
          onImageChange={handleHeaderBgChange}
        />

        <ProjectImageDropzone
          projectImages={projectImages}
          handleProjectImagesOnAdd={handleProjectImagesOnAdd}
          handleProjectImageOnRemove={handleProjectImageOnRemove}
        />

        <AttachmentsDropzone
          projectFiles={projectFiles}
          apiErrors={apiErrors}
          handleProjectFileOnAdd={handleProjectFileOnAdd}
          handleProjectFileOnRemove={handleProjectFileOnRemove}
        />

        <SubmitWrapper
          loading={processing}
          status={submitState}
          messages={{
            buttonSave: messages.saveProject,
            buttonSuccess: messages.saveSuccess,
            messageError: messages.saveErrorMessage,
            messageSuccess: messages.saveSuccessMessage,
          }}
        />
      </Section>
    </StyledForm>
  );
};

export default AdminProjectsProjectGeneral;

function getSelectedTopicIds(
  projectAttributesDiff: IUpdatedProjectProperties,
  project: IProjectData | null
) {
  if (projectAttributesDiff.topic_ids) return projectAttributesDiff.topic_ids;

  if (project) {
    return project.relationships.topics.data.map((topic) => topic.id);
  }

  return [];
}<|MERGE_RESOLUTION|>--- conflicted
+++ resolved
@@ -170,15 +170,6 @@
     })();
   }, [remoteProjectImages]);
 
-<<<<<<< HEAD
-=======
-  function isUploadFile(
-    file: UploadFile | null | undefined
-  ): file is UploadFile {
-    return file !== null && file !== undefined;
-  }
-
->>>>>>> 3bc53601
   const handleTitleMultilocOnChange = (titleMultiloc: Multiloc) => {
     setSubmitState('enabled');
     setProjectAttributesDiff((projectAttributesDiff) => ({
