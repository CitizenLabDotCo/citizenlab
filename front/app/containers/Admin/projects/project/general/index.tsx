--- conflicted
+++ resolved
@@ -206,11 +206,7 @@
     setProjectType(projectType);
   };
 
-<<<<<<< HEAD
-  const handleHeaderBgChange = (newImageBase64: string) => {
-=======
   const handleHeaderBgChange = (newImageBase64: string | null) => {
->>>>>>> 28f26253
     setProjectAttributesDiff((projectAttributesDiff) => ({
       ...projectAttributesDiff,
       header_bg: newImageBase64,
