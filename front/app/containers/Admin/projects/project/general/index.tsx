--- conflicted
+++ resolved
@@ -2,6 +2,7 @@
 import { Multiloc, UploadFile } from 'typings';
 import { isEmpty, get, isString } from 'lodash-es';
 import CSSTransition from 'react-transition-group/CSSTransition';
+import { INewProjectCreatedEvent } from 'containers/Admin/projects/all/CreateProject';
 
 // components
 import ProjectStatusPicker from './components/ProjectStatusPicker';
@@ -61,8 +62,6 @@
 import eventEmitter from 'utils/eventEmitter';
 import { convertUrlToUploadFile } from 'utils/fileUtils';
 
-import { INewProjectCreatedEvent } from '../../all/CreateProject';
-
 export const TIMEOUT = 350;
 
 export type TOnProjectAttributesDiffChangeFunction = (
@@ -73,15 +72,8 @@
 const AdminProjectsProjectGeneral = ({
   intl: { formatMessage },
 }: InjectedIntlProps) => {
-<<<<<<< HEAD
-  const locale = useLocale();
-  const appConfig = useAppConfiguration();
   const { projectId } = useParams();
   const project = useProject({ projectId });
-=======
-  const params = useParams();
-  const project = useProject({ projectId: params.projectId });
->>>>>>> fa586346
   const appConfigLocales = useAppConfigurationLocales();
   const remoteProjectFiles = useProjectFiles(projectId);
   const remoteProjectImages = useProjectImages({
@@ -483,35 +475,10 @@
     !isNilOrError(project) ? project : null
   );
 
-<<<<<<< HEAD
-  if (!isNilOrError(appConfig)) {
-    return (
-      <StyledForm className="e2e-project-general-form" onSubmit={onSubmit}>
-        <Section>
-          {projectId && (
-            <>
-              <SectionTitle>
-                <FormattedMessage {...messages.titleGeneral} />
-              </SectionTitle>
-              <SectionDescription>
-                <FormattedMessage {...messages.subtitleGeneral} />
-              </SectionDescription>
-            </>
-          )}
-
-          <ProjectStatusPicker
-            publicationStatus={publicationStatus}
-            handleStatusChange={handleStatusChange}
-          />
-
-          <ProjectNameInput
-            titleMultiloc={projectAttrs.title_multiloc}
-            titleError={titleError}
-=======
   return (
     <StyledForm className="e2e-project-general-form" onSubmit={onSubmit}>
       <Section>
-        {params.projectId && (
+        {projectId && (
           <>
             <SectionTitle>
               <FormattedMessage {...messages.titleGeneral} />
@@ -540,7 +507,6 @@
             inputFieldId="project-slug"
             slug={slug}
             pathnameWithoutSlug={'projects'}
->>>>>>> fa586346
             apiErrors={apiErrors}
             showSlugErrorMessage={showSlugErrorMessage}
             onSlugChange={handleSlugOnChange}
