import React, { useState, useEffect } from 'react';

import {
  Radio,
  Select,
  IconTooltip,
  Error,
} from '@citizenlab/cl2-component-library';
import { WrappedComponentProps } from 'react-intl';
import styled from 'styled-components';
import { IOption } from 'typings';

import useAuthUser from 'api/me/useAuthUser';
import useProjectFolders from 'api/project_folders/useProjectFolders';
import { IUpdatedProjectProperties } from 'api/projects/types';

import useLocalize from 'hooks/useLocalize';

import { TOnProjectAttributesDiffChangeFunction } from 'containers/Admin/projects/project/general';

import { SectionField, SubSectionTitle } from 'components/admin/Section';

<<<<<<< HEAD
// i18n
import { FormattedMessage, useIntl } from 'utils/cl-intl';
=======
import { FormattedMessage, injectIntl } from 'utils/cl-intl';
import { isNilOrError, isNil } from 'utils/helperUtils';
import { usePermission } from 'utils/permissions';
import { userModeratesFolder } from 'utils/permissions/rules/projectFolderPermissions';

>>>>>>> d8d99a27
import messages from './messages';

const StyledSectionField = styled(SectionField)`
  max-width: 100%;
  margin-bottom: 40px;
`;
interface Props {
  projectAttrs: IUpdatedProjectProperties;
  onProjectAttributesDiffChange: TOnProjectAttributesDiffChangeFunction;
  isNewProject: boolean;
}

const ProjectFolderSelect = ({
  projectAttrs: { folder_id },
  onProjectAttributesDiffChange,
  isNewProject,
}: Props) => {
  const { formatMessage } = useIntl();
  const { data: projectFolders } = useProjectFolders({});
  const { data: authUser } = useAuthUser();

  const userCanCreateProjectInFolderOnly = usePermission({
    item: 'project_folder',
    action: 'create_project_in_folder_only',
  });

  const userCanCreateProjectAtTopLevel = usePermission({
    item: 'project',
    action: 'create',
  });

  const localize = useLocalize();
  // Initially null, the value is set in the useEffect below based on user permissions and folder_id
  const [radioFolderSelect, setRadioFolderSelect] = useState<boolean | null>(
    null
  );
  const [folderSelected, setFolderSelected] = useState(false);

  useEffect(() => {
    function getInitialRadioFolderSelect(
      userCanCreateProjectInFolderOnly: boolean,
      folder_id?: string | null
    ) {
      if (folder_id) {
        // when we already have a folder_id for our project,
        // the project folder select should be turned on
        // so we can see our selected folder.
        return true;
      } else if (isNewProject && userCanCreateProjectInFolderOnly) {
        // folder moderators need to pick a folder
        // only when they create a project
        return true;
      } else {
        return false;
      }
    }
    if (isNil(radioFolderSelect) && !isNilOrError(authUser)) {
      setRadioFolderSelect(
        getInitialRadioFolderSelect(userCanCreateProjectInFolderOnly, folder_id)
      );
    }
  }, [
    radioFolderSelect,
    userCanCreateProjectInFolderOnly,
    folder_id,
    authUser,
    isNewProject,
  ]);

  if (isNilOrError(authUser)) {
    return null;
  }

  const folderOptions: IOption[] =
    !isNilOrError(projectFolders) && !isNilOrError(projectFolders?.data)
      ? [
          {
            value: '',
            label: '',
          },
          ...projectFolders.data
            .filter((folder) => userModeratesFolder(authUser.data, folder.id))
            .map((folder) => {
              return {
                value: folder.id,
                label: localize(folder.attributes.title_multiloc),
              };
            }),
        ]
      : [];

  const handleSelectFolderChange = ({ value: folderId }) => {
    if (typeof folderId === 'string') {
      if (folderId === '') {
        handleFolderIdChange(null, 'disabled');
      } else {
        handleFolderIdChange(folderId, 'enabled');
      }
    }
  };

  const handleFolderIdChange = (
    folderId: string | null,
    submitState: 'enabled' | 'disabled'
  ) => {
    setFolderSelected(folderId ? true : false);

    onProjectAttributesDiffChange({ folder_id: folderId }, submitState);
  };

  const onRadioFolderSelectChange = (newRadioProjectFolderSelect: boolean) => {
    setRadioFolderSelect(newRadioProjectFolderSelect);
    // Not ideal that we set folderId to null.
    // Should probably keep it for better UX.
    handleFolderIdChange(
      null,
      newRadioProjectFolderSelect ? 'disabled' : 'enabled'
    );
  };

  if (folderOptions.length > 0) {
    const defaultFolderSelectOptionValue = folderOptions[0].value;

    return (
      <StyledSectionField data-testid="projectFolderSelect">
        <SubSectionTitle>
          <FormattedMessage {...messages.projectFolderSelectTitle} />
          <IconTooltip
            content={
              <FormattedMessage
                {...(userCanCreateProjectInFolderOnly
                  ? messages.folderAdminProjectFolderSelectTooltip
                  : messages.adminProjectFolderSelectTooltip)}
              />
            }
          />
        </SubSectionTitle>
        <Radio
          onChange={onRadioFolderSelectChange}
          currentValue={radioFolderSelect}
          value={false}
          name="folderSelect"
          id="folderSelect-no"
          label={<FormattedMessage {...messages.optionNo} />}
          disabled={!userCanCreateProjectAtTopLevel}
        />
        <Radio
          onChange={onRadioFolderSelectChange}
          currentValue={radioFolderSelect}
          value={true}
          name="folderSelect"
          id="folderSelect-yes"
          label={<FormattedMessage {...messages.optionYes} />}
          disabled={!userCanCreateProjectAtTopLevel}
        />
        {radioFolderSelect && (
          <Select
            value={folder_id || defaultFolderSelectOptionValue}
            options={folderOptions}
            onChange={handleSelectFolderChange}
          />
        )}
        {radioFolderSelect && !folder_id && !folderSelected && (
          <Error text={formatMessage(messages.folderSelectError)} />
        )}
      </StyledSectionField>
    );
  }

  return null;
};

export default ProjectFolderSelect;<|MERGE_RESOLUTION|>--- conflicted
+++ resolved
@@ -6,7 +6,6 @@
   IconTooltip,
   Error,
 } from '@citizenlab/cl2-component-library';
-import { WrappedComponentProps } from 'react-intl';
 import styled from 'styled-components';
 import { IOption } from 'typings';
 
@@ -20,16 +19,11 @@
 
 import { SectionField, SubSectionTitle } from 'components/admin/Section';
 
-<<<<<<< HEAD
-// i18n
-import { FormattedMessage, useIntl } from 'utils/cl-intl';
-=======
-import { FormattedMessage, injectIntl } from 'utils/cl-intl';
+import { FormattedMessage } from 'utils/cl-intl';
 import { isNilOrError, isNil } from 'utils/helperUtils';
 import { usePermission } from 'utils/permissions';
 import { userModeratesFolder } from 'utils/permissions/rules/projectFolderPermissions';
 
->>>>>>> d8d99a27
 import messages from './messages';
 
 const StyledSectionField = styled(SectionField)`
