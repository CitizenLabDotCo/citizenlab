--- conflicted
+++ resolved
@@ -150,15 +150,13 @@
     id: 'app.containers.AdminPage.ProjectEdit.supportPageLinkText',
     defaultMessage: 'visit our support center',
   },
-<<<<<<< HEAD
   resetParticipationData: {
     id: 'app.containers.AdminPage.ProjectEdit.resetParticipationData',
     defaultMessage: 'Reset participation data',
-=======
+  },
   publicationStatusWarning: {
     id: 'app.containers.AdminPage.ProjectEdit.publicationStatusWarningMessage',
     defaultMessage:
       'Looking for the project status? Now you can change it at any time directly from the project page header.',
->>>>>>> d3e8d8e8
   },
 });