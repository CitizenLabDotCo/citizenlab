import React from 'react';

import { Box, Label, Image, Text } from '@citizenlab/cl2-component-library';

import { IFile } from 'api/files/types';

import { useIntl } from 'utils/cl-intl';

import DownloadFileButton from '../DownloadFileButton';

import AudioFilePreview from './AudioFilePreview';
import CsvFilePreview from './CsvFilePreview';
import IframePreview from './IframeFilePreview';
import MarkdownFilePreview from './MarkdownFilePreview';
import messages from './messages';
import {
  AUDIO_MIMETYPES,
  CSV_MIMETYPES,
  IFRAME_MIMETYPES,
  IMAGE_MIMETYPES,
  MARKDOWN_MIMETYPES,
  VIDEO_MIMETYPES,
} from './utils';
import VideoFilePreview from './VideoFilePreview';

type Props = {
  file: IFile;
};

const FilePreview = ({ file }: Props) => {
  const { formatMessage } = useIntl();

  const getFilePreviewByType = () => {
    const mimeType = file.data.attributes.mime_type;
    const fileUrl = file.data.attributes.content.url;

<<<<<<< HEAD
    switch (mimeType) {
      // Images
      case 'image/jpeg':
      case 'image/png':
      case 'image/gif':
      case 'image/webp':
      case 'image/tiff':
      case 'image/svg+xml':
      case 'image/x-icon':
      case 'image/vnd.microsoft.icon':
      case 'image/bmp':
        return <ImageFilePreview url={fileUrl} />;

      // Video
      case 'video/mp4':
      case 'video/webm':
      case 'video/ogg':
      case 'video/avi':
      case 'video/mpeg':
      case 'video/quicktime':
      case 'video/x-msvideo':
      case 'video/x-m4v':
        return <VideoFilePreview url={fileUrl} />;

      // Audio
      case 'audio/mpeg':
      case 'audio/mp3':
      case 'audio/wav':
      case 'audio/ogg':
      case 'audio/webm':
      case 'audio/x-mpeg':
      case 'audio/x-wav':
        return <AudioFilePreview url={fileUrl} mimeType={mimeType} />;
=======
    if (fileUrl) {
      if (IMAGE_MIMETYPES.has(mimeType)) {
        return (
          <Image
            src={fileUrl}
            alt={file.data.attributes.name}
            width="100%"
            height="auto"
          />
        );
      }

      if (VIDEO_MIMETYPES.has(mimeType)) {
        return (
          <VideoFilePreview url={fileUrl} title={file.data.attributes.name} />
        );
      }

      if (AUDIO_MIMETYPES.has(mimeType)) {
        return (
          <Box mt="24px">
            <audio
              title={file.data.attributes.name}
              controls
              style={{ width: '100%' }}
            >
              <source src={fileUrl} type={mimeType} />
              {formatMessage(messages.previewNotSupported)}
            </audio>
          </Box>
        );
      }
>>>>>>> eab32498

      if (IFRAME_MIMETYPES.has(mimeType)) {
        return (
          <IframePreview
            url={fileUrl}
            title={file.data.attributes.name}
            height={700}
          />
        );
      }

      if (CSV_MIMETYPES.has(mimeType)) {
        return <CsvFilePreview file={file.data} />;
      }

      if (MARKDOWN_MIMETYPES.has(mimeType)) {
        return <MarkdownFilePreview file={file.data} />;
      }
    }

    return (
      <Box pt="4px">
        <Text fontSize="s" color="coolGrey600" fontStyle="italic">
          {formatMessage(messages.previewNotSupported)}
        </Text>
        <DownloadFileButton file={file.data} />
      </Box>
    );
  };

  // If we can't preview the file, we show a download button
  return (
    <Box>
      <Box>
        <Label>
          {formatMessage(messages.filePreviewLabel)}
          <DownloadFileButton file={file.data} variant="icon" />
        </Label>
      </Box>
      {getFilePreviewByType()}
    </Box>
  );
};

export default FilePreview;<|MERGE_RESOLUTION|>--- conflicted
+++ resolved
@@ -34,41 +34,6 @@
     const mimeType = file.data.attributes.mime_type;
     const fileUrl = file.data.attributes.content.url;
 
-<<<<<<< HEAD
-    switch (mimeType) {
-      // Images
-      case 'image/jpeg':
-      case 'image/png':
-      case 'image/gif':
-      case 'image/webp':
-      case 'image/tiff':
-      case 'image/svg+xml':
-      case 'image/x-icon':
-      case 'image/vnd.microsoft.icon':
-      case 'image/bmp':
-        return <ImageFilePreview url={fileUrl} />;
-
-      // Video
-      case 'video/mp4':
-      case 'video/webm':
-      case 'video/ogg':
-      case 'video/avi':
-      case 'video/mpeg':
-      case 'video/quicktime':
-      case 'video/x-msvideo':
-      case 'video/x-m4v':
-        return <VideoFilePreview url={fileUrl} />;
-
-      // Audio
-      case 'audio/mpeg':
-      case 'audio/mp3':
-      case 'audio/wav':
-      case 'audio/ogg':
-      case 'audio/webm':
-      case 'audio/x-mpeg':
-      case 'audio/x-wav':
-        return <AudioFilePreview url={fileUrl} mimeType={mimeType} />;
-=======
     if (fileUrl) {
       if (IMAGE_MIMETYPES.has(mimeType)) {
         return (
@@ -88,20 +53,8 @@
       }
 
       if (AUDIO_MIMETYPES.has(mimeType)) {
-        return (
-          <Box mt="24px">
-            <audio
-              title={file.data.attributes.name}
-              controls
-              style={{ width: '100%' }}
-            >
-              <source src={fileUrl} type={mimeType} />
-              {formatMessage(messages.previewNotSupported)}
-            </audio>
-          </Box>
-        );
+        return <AudioFilePreview url={fileUrl} mimeType={mimeType} />;
       }
->>>>>>> eab32498
 
       if (IFRAME_MIMETYPES.has(mimeType)) {
         return (
