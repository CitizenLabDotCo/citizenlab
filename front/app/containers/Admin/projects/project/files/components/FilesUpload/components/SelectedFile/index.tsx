import React, { useCallback, useEffect, useRef } from 'react';

import {
  Box,
  IconButton,
  Text,
  Tooltip,
} from '@citizenlab/cl2-component-library';
import { yupResolver } from '@hookform/resolvers/yup';
import { FieldValues, FormProvider, useForm } from 'react-hook-form';
import { object, string } from 'yup';

import { FILE_CATEGORIES } from 'api/files/types';
import useAddFile from 'api/files/useAddFile';

import Select from 'components/HookForm/Select';

import { useIntl } from 'utils/cl-intl';
import { handleHookFormSubmissionError } from 'utils/errorUtils';
import { getBase64FromFile } from 'utils/fileUtils';

import messages from '../../../messages';
import { FileWithMeta } from '../../types';

import { StatusIcon } from './components/StatusIcon';

type Props = {
  fileMeta: FileWithMeta;
  projectId: string;
  onStatusUpdate: (status: Partial<FileWithMeta>) => void;
};

const SelectedFile = ({ fileMeta, projectId, onStatusUpdate }: Props) => {
  const { formatMessage } = useIntl();
  const { mutateAsync: addFile } = useAddFile();
  const { file, status } = fileMeta;

  // Ref to track if the upload has started
  const hasStarted = useRef(false);

  // Setup for React hook form
  const schema = object({
    category: string().oneOf(FILE_CATEGORIES).nullable().notRequired(), // Will default to 'other' if not selected
  });
  const methods = useForm({
    mode: 'onBlur',
    resolver: yupResolver(schema),
  });

  // Function to upload the file
  const uploadFile = useCallback(
    async (formData: FieldValues) => {
      const base64 = await getBase64FromFile(file);

      try {
<<<<<<< HEAD
        await addFile(
          {
            content: base64,
            project: projectId,
            name: file.name,
            category: formData.category || 'other', // Default to 'other' if no category is selected
            ai_processing_allowed: fileMeta.ai_processing_allowed,
          },
          {
            onSuccess: (file) => {
              onStatusUpdate({
                status: 'uploaded',
                id: file.data.id, // Set the ID once the file is uploaded
              });
            },
          }
        );
=======
        await addFile({
          content: base64,
          project: projectId,
          name: file.name,
          category: formData.category || 'other', // Default to 'other' if no category is selected
          ai_processing_allowed: fileMeta.ai_processing_allowed,
        });

        onStatusUpdate({
          status: 'uploaded',
        });
>>>>>>> 733905b3
      } catch (error) {
        onStatusUpdate({
          status: 'error',
        });
        handleHookFormSubmissionError(error, methods.setError);
      }
    },
    [
      file,
      addFile,
      projectId,
      fileMeta.ai_processing_allowed,
      onStatusUpdate,
      methods.setError,
    ]
  );

  // Handle form submission (trigger file upload)
  const submit = methods.handleSubmit(async (formData) => {
    await uploadFile(formData);
  });

  // Effect to handle the file upload when the status changes to 'uploading'
  useEffect(() => {
    if (status === 'uploading' && !hasStarted.current) {
      hasStarted.current = true;
      submit();
    }
  }, [methods, status, submit, uploadFile]);

  return (
    <>
      <FormProvider {...methods}>
        <Box
          display="flex"
          alignItems="center"
          justifyContent="space-between"
          mb="8px"
          gap="8px"
        >
          <Box display="flex" alignItems="center" gap="4px">
            <StatusIcon status={status} />
            <Text
              my="4px"
              color={
                status === 'error' || status === 'too_large'
                  ? 'disabled'
                  : 'textSecondary'
              }
              maxWidth="280px"
              overflow="hidden"
              textOverflow="ellipsis"
              whiteSpace="nowrap"
            >
              {file.name}
            </Text>
            {/* Retry upload button if the file has an API error on uploading */}
            {status === 'error' && (
              <Tooltip content={formatMessage(messages.retryUpload)}>
                <IconButton
                  iconName="refresh"
                  aria-label={formatMessage(messages.retryUpload)}
                  onClick={() => {
                    hasStarted.current = false;
                    onStatusUpdate({ status: 'uploading' });
                  }}
                  a11y_buttonActionMessage={formatMessage(messages.retryUpload)}
                />
              </Tooltip>
            )}
          </Box>
          <Box minWidth="200px">
            <form>
              <Select
                name={'category'}
                placeholder={formatMessage(messages.selectFileType)}
                options={FILE_CATEGORIES.map((category) => ({
                  value: category,
                  label: formatMessage(messages[category]),
                }))}
                disabled={status !== 'queued'}
              />
            </form>
          </Box>
        </Box>
      </FormProvider>
    </>
  );
};

export default SelectedFile;<|MERGE_RESOLUTION|>--- conflicted
+++ resolved
@@ -53,25 +53,6 @@
       const base64 = await getBase64FromFile(file);
 
       try {
-<<<<<<< HEAD
-        await addFile(
-          {
-            content: base64,
-            project: projectId,
-            name: file.name,
-            category: formData.category || 'other', // Default to 'other' if no category is selected
-            ai_processing_allowed: fileMeta.ai_processing_allowed,
-          },
-          {
-            onSuccess: (file) => {
-              onStatusUpdate({
-                status: 'uploaded',
-                id: file.data.id, // Set the ID once the file is uploaded
-              });
-            },
-          }
-        );
-=======
         await addFile({
           content: base64,
           project: projectId,
@@ -83,7 +64,6 @@
         onStatusUpdate({
           status: 'uploaded',
         });
->>>>>>> 733905b3
       } catch (error) {
         onStatusUpdate({
           status: 'error',
