--- conflicted
+++ resolved
@@ -42,11 +42,7 @@
         {file?.data && (
           <>
             {/* Left scrollable section */}
-<<<<<<< HEAD
             <Box w="100%" overflowY="auto" p="24px" pr="32px">
-=======
-            <Box width="100%" overflowY="auto" p="24px" pr="32px">
->>>>>>> 733905b3
               <StatusLabel
                 text={formatMessage(messages[file.data.attributes.category])}
                 backgroundColor={colors.teal500}
@@ -88,21 +84,6 @@
                 </Box>
               </Box>
             </Box>
-<<<<<<< HEAD
-
-            {/* Right fixed section // TODO: Enable this once the BE is ready.
-            <Box
-              width="45%"
-              p="24px"
-              borderLeft={`1px solid ${colors.grey300}`}
-              display="flex"
-              flexDirection="column"
-              justifyContent="flex-start"
-            >
-              <FileAnalysis />
-            </Box> */}
-=======
->>>>>>> 733905b3
           </>
         )}
       </Box>
