import { defineMessages } from 'react-intl';

export default defineMessages({
  // edit - index
  generalTab: {
    id: 'app.containers.AdminPage.ProjectEdit.generalTab',
    defaultMessage: 'General',
  },
  descriptionTab: {
    id: 'app.containers.AdminPage.ProjectEdit.descriptionTab',
    defaultMessage: 'Description',
  },
  inputManagerTab: {
    id: 'app.containers.AdminPage.ProjectEdit.inputManagerTab',
    defaultMessage: 'Input manager',
  },
  inputFormTab: {
    id: 'app.containers.AdminPage.ProjectEdit.inputFormTab',
    defaultMessage: 'Input form',
  },
  volunteeringTab: {
    id: 'app.containers.AdminPage.ProjectEdit.volunteeringTab',
    defaultMessage: 'Volunteering',
  },
  pollTab: {
    id: 'app.containers.AdminPage.ProjectEdit.pollTab',
    defaultMessage: 'Poll',
  },
  phasesTab: {
    id: 'app.containers.AdminPage.ProjectEdit.phasesTab',
    defaultMessage: 'Timeline',
  },
  allowedInputTopicsTab: {
    id: 'app.containers.AdminPage.ProjectEdit.allowedInputTopicsTab',
    defaultMessage: 'Allowed input tags',
  },
  permissionsTab: {
    id: 'app.containers.AdminPage.ProjectEdit.permissionsTab',
    defaultMessage: 'Access rights',
  },
  eventsTab: {
    id: 'app.containers.AdminPage.ProjectEdit.eventsTab',
    defaultMessage: 'Events',
  },
  newProject: {
    id: 'app.containers.AdminPage.ProjectEdit.newProject',
    defaultMessage: 'New Project',
  },
  addNewIdea: {
    id: 'app.containers.AdminPage.ProjectEdit.addNewIdea',
    defaultMessage: 'Add an idea',
  },
  addNewInput: {
    id: 'app.containers.AdminPage.ProjectEdit.addNewInput',
    defaultMessage: 'Add an input',
  },
  addNewProject: {
    id: 'app.containers.AdminPage.ProjectEdit.addNewProject',
    defaultMessage: 'Add a project',
  },
  addNewIssue: {
    id: 'app.containers.AdminPage.ProjectEdit.addNewIssue',
    defaultMessage: 'Add an issue',
  },
  addNewQuestion: {
    id: 'app.containers.AdminPage.ProjectEdit.addNewQuestion',
    defaultMessage: 'Add a question',
  },
  addNewOption: {
    id: 'app.containers.AdminPage.ProjectEdit.addNewOption',
    defaultMessage: 'Add an option',
  },
  addNewContribution: {
    id: 'app.containers.AdminPage.ProjectEdit.addNewContribution',
    defaultMessage: 'Add a contribution',
  },
  viewPublicProject: {
    id: 'app.containers.AdminPage.ProjectEdit.viewPublicProject',
    defaultMessage: 'View project',
  },
  // edit - participationContext -----------------------------------------------
  noVotingLimitErrorMessage: {
    id: 'app.containers.AdminPage.ProjectEdit.noVotingLimitErrorMessage',
    defaultMessage: 'Not a valid number',
  },
  noBudgetingAmountErrorMessage: {
    id: 'app.containers.AdminPage.ProjectEdit.noBudgetingAmountErrorMessage',
    defaultMessage: 'Not a valid amount',
  },
  participationMethodTitleText: {
    id: 'app.containers.AdminPage.ProjectEdit.participationMethodTitleText',
    defaultMessage: 'What do you want to do?',
  },
  phaseMethodChangeWarning: {
    id: 'app.containers.AdminPage.ProjectEdit.phaseMethodChangeWarning',
    defaultMessage:
      "Some participation methods aren't available for existing phases. A new phase will have to be created in these cases.",
  },
  projectMethodChangeWarning: {
    id: 'app.containers.AdminPage.ProjectEdit.projectMethodChangeWarning',
    defaultMessage:
      "Some participation methods aren't available for existing projects. A new project will have to be created in these cases.",
  },
  participationMethodTooltip: {
    id: 'app.containers.AdminPage.ProjectEdit.participationMethodTooltip',
    defaultMessage: 'Choose how users can participate.',
  },
  shareInformation: {
    id: 'app.containers.AdminPage.ProjectEdit.shareInformation',
    defaultMessage: 'Share information',
  },
  shareInformationDescription: {
    id: 'app.containers.AdminPage.ProjectEdit.shareInformationDescription',
    defaultMessage: 'Provide information to participants.',
  },
  inputAndFeedback: {
    id: 'app.containers.AdminPage.ProjectEdit.inputAndFeedback',
    defaultMessage: 'Collect input and feedback',
  },
  inputAndFeedbackDescription: {
    id: 'app.containers.AdminPage.ProjectEdit.inputAndFeedbackDescription',
    defaultMessage:
      'Create or collect inputs, votes and/or comments. Pick between different types of inputs: idea collection, option analysis, question and answer, issue identification and more.',
  },
  createExternalSurveyText: {
    id: 'app.containers.AdminPage.ProjectEdit.createExternalSurveyText',
    defaultMessage: 'Create an external survey',
  },
  createSurveyDescription: {
    id: 'app.containers.AdminPage.ProjectEdit.createSurveyDescription',
    defaultMessage:
      'Embed a Typeform, Google Form, Enalyzer, SurveyXact, Qualtrics, SmartSurvey, Snap Survey or Microsoft Forms survey.',
  },
  conductVotingText: {
    id: 'app.containers.AdminPage.ProjectEdit.conductVotingText',
    defaultMessage: 'Voting & option analysis',
  },
  conductVotingDescriptionText: {
    id: 'app.containers.AdminPage.ProjectEdit.conductVotingDescriptionText',
    defaultMessage:
      'Ask participants to prioritise options through different voting methods.',
  },
  createNativeSurvey: {
    id: 'app.containers.AdminPage.ProjectEdit.createNativeSurvey',
    defaultMessage: 'Create an in-platform survey',
  },
  createNativeSurveyDescription: {
    id: 'app.containers.AdminPage.ProjectEdit.createNativeSurveyDescription',
    defaultMessage: 'Set up a survey without leaving our platform.',
  },
  createPoll: {
    id: 'app.containers.AdminPage.ProjectEdit.createPoll',
    defaultMessage: 'Create a poll',
  },
  createPollDescription: {
    id: 'app.containers.AdminPage.ProjectEdit.createPollDescription',
    defaultMessage: 'Set up a multiple-choice questionnaire.',
  },
  findVolunteers: {
    id: 'app.containers.AdminPage.ProjectEdit.findVolunteers',
    defaultMessage: 'Find volunteers',
  },
  findVolunteersDescriptionText: {
    id: 'app.containers.AdminPage.ProjectEdit.findVolunteersDescriptionText',
    defaultMessage: 'Ask participants to volunteer for activities and causes.',
  },
  totalBudget: {
    id: 'app.containers.AdminPage.ProjectEdit.totalBudget',
    defaultMessage: 'Total budget',
  },
  totalBudgetExplanation: {
    id: 'app.containers.AdminPage.ProjectEdit.totalBudgetExplanation',
    defaultMessage:
      "By default, your budget is set using your local currency. You can change your platform's currency to 'credits' or 'tokens' by contacting our support center.",
  },
  minimum: {
    id: 'app.containers.AdminPage.ProjectEdit.minimum',
    defaultMessage: 'Minimum',
  },
  minimumTooltip: {
    id: 'app.containers.AdminPage.ProjectEdit.minimumTooltip',
    defaultMessage:
      "Require participants to meet a minimum budget to submit their basket (enter '0' if you would not like to set a minimum).",
  },
  maximum: {
    id: 'app.containers.AdminPage.ProjectEdit.maximum',
    defaultMessage: 'Maximum',
  },
  maximumTooltip: {
    id: 'app.containers.AdminPage.ProjectEdit.maximumTooltip',
    defaultMessage:
      'Participants cannot exceed this budget when submitting their basket.',
  },
  inputPostingEnabled: {
    id: 'app.containers.AdminPage.ProjectEdit.inputPostingEnabled',
    defaultMessage: 'Submitting inputs',
  },
  inputCommentingEnabled: {
    id: 'app.containers.AdminPage.ProjectEdit.inputCommentingEnabled',
    defaultMessage: 'Commenting on inputs',
  },
  inputVotingEnabled: {
    id: 'app.containers.AdminPage.ProjectEdit.inputVotingEnabled',
    defaultMessage: 'Voting on inputs',
  },
  upvotingMethodTitle: {
    id: 'app.containers.AdminPage.ProjectEdit.upvotingMethodTitle',
    defaultMessage: 'Number of upvotes per participant',
  },
  downvotingMethodTitle: {
    id: 'app.containers.AdminPage.ProjectEdit.downvotingMethodTitle',
    defaultMessage: 'Number of downvotes per participant',
  },
  maxUpvotes: {
    id: 'app.containers.AdminPage.ProjectEdit.maxUpvotes',
    defaultMessage: 'Maximum upvotes',
  },
  maxDownvotes: {
    id: 'app.containers.AdminPage.ProjectEdit.maxDownvotes',
    defaultMessage: 'Maximum downvotes',
  },
  downvotingPosts: {
    id: 'app.containers.AdminPage.ProjectEdit.downvotingPosts',
    defaultMessage: 'Enable downvoting',
  },
  disableDownvotingTooltip: {
    id: 'app.containers.AdminPage.ProjectEdit.disableDownvotingTooltip',
    defaultMessage:
      'This will disable downvoting, but upvoting will still be enabled. You can disable voting completely in the Actions section of this tab.',
  },
  downvotingDisabled: {
    id: 'app.containers.AdminPage.ProjectEdit.downvotingDisabled',
    defaultMessage: 'Disabled',
  },
  downvotingEnabled: {
    id: 'app.containers.AdminPage.ProjectEdit.downvotingEnabled',
    defaultMessage: 'Enabled',
  },
  phasePermissions: {
    id: 'app.containers.AdminPage.ProjectEdit.phasePermissions',
    defaultMessage: 'Enabled actions',
  },
  phasePermissionsTooltip: {
    id: 'app.containers.AdminPage.ProjectEdit.phasePermissionsTooltip',
    defaultMessage:
      'Select what participative action users can take during this ideation phase.',
  },
  unlimited: {
    id: 'app.containers.AdminPage.ProjectEdit.unlimited',
    defaultMessage: 'Unlimited',
  },
  limited: {
    id: 'app.containers.AdminPage.ProjectEdit.limited',
    defaultMessage: 'Limited',
  },
  anonymousPolling: {
    id: 'app.containers.AdminPage.ProjectEdit.anonymousPolling',
    defaultMessage: 'Anonymous polling',
  },
  anonymousPollingTooltip: {
    id: 'app.containers.AdminPage.ProjectEdit.anonymousPollingTooltip',
    defaultMessage:
      "When enabled it's impossible to see who voted on what. Users still need an account and can only vote once.",
  },
  enabled: {
    id: 'app.containers.AdminPage.ProjectEdit.enabled',
    defaultMessage: 'Enabled',
  },
  disabled: {
    id: 'app.containers.AdminPage.ProjectEdit.disabled',
    defaultMessage: 'Disabled',
  },
  inputsDefaultView: {
    id: 'app.containers.AdminPage.ProjectEdit.inputsDefaultView',
    defaultMessage: 'Default view',
  },
  defaultSorting: {
    id: 'app.containers.AdminPage.ProjectEdit.defaultSorting',
    defaultMessage: 'Sorting',
  },
  inputsDefaultViewTooltip: {
    id: 'app.containers.AdminPage.ProjectEdit.inputsDefaultViewTooltip',
    defaultMessage:
      "Choose the default view of participant's inputs: cards in a grid view or pins on a map. Participants can manually switch between the two views.",
  },
  defaultPostSortingTooltip: {
    id: 'app.containers.AdminPage.ProjectEdit.defaultPostSortingTooltip',
    defaultMessage:
      'You can set the default order for posts to be displayed on the main project page.',
  },
  cardDisplay: {
    id: 'app.containers.AdminPage.ProjectEdit.cardDisplay',
    defaultMessage: 'Cards',
  },
  mapDisplay: {
    id: 'app.containers.AdminPage.ProjectEdit.mapDisplay',
    defaultMessage: 'Map',
  },
  trendingSortingMethod: {
    id: 'app.containers.AdminPage.ProjectEdit.trendingSortingMethod',
    defaultMessage: 'Trending',
  },
  randomSortingMethod: {
    id: 'app.containers.AdminPage.ProjectEdit.randomSortingMethod',
    defaultMessage: 'Random',
  },
  popularSortingMethod: {
    id: 'app.containers.AdminPage.ProjectEdit.popularSortingMethod',
    defaultMessage: 'Most voted',
  },
  newestSortingMethod: {
    id: 'app.containers.AdminPage.ProjectEdit.newestFirstSortingMethod',
    defaultMessage: 'Most recent',
  },
  oldestSortingMethod: {
    id: 'app.containers.AdminPage.ProjectEdit.oldestFirstSortingMethod',
    defaultMessage: 'Oldest',
  },
  surveyService: {
    id: 'app.containers.AdminPage.ProjectEdit.surveyService',
    defaultMessage: 'Survey Service',
  },
  surveyServiceTooltipLink: {
    id: 'app.containers.AdminPage.ProjectEdit.surveyServiceTooltipLink',
    defaultMessage:
      'http://support.citizenlab.co/en-your-citizenlab-platform-step-by-step/faq-s/how-do-i-add-a-survey-to-my-platform',
  },
  surveyServiceTooltip: {
    id: 'app.containers.AdminPage.ProjectEdit.surveyServiceTooltip',
    defaultMessage:
      'Choose what survey tool you want to embed. All information can be found {surveyServiceTooltipLink}.',
  },
  surveyServiceTooltipLinkText: {
    id: 'app.containers.AdminPage.ProjectEdit.surveyServiceTooltipLinkText',
    defaultMessage: 'here',
  },
  typeform: {
    id: 'app.containers.AdminPage.ProjectEdit.typeform',
    defaultMessage: 'Typeform',
  },
  enalyzer: {
    id: 'app.containers.AdminPage.ProjectEdit.enalyzer',
    defaultMessage: 'Enalyzer',
  },
  qualtrics: {
    id: 'app.containers.AdminPage.ProjectEdit.qualtrics',
    defaultMessage: 'Qualtrics',
  },
  smart_survey: {
    id: 'app.containers.AdminPage.ProjectEdit.smart_survey',
    defaultMessage: 'SmartSurvey',
  },
  snap_survey: {
    id: 'app.containers.AdminPage.ProjectEdit.snap_survey',
    defaultMessage: 'Snap Survey',
  },
  microsoft_forms: {
    id: 'app.containers.AdminPage.ProjectEdit.microsoft_forms',
    defaultMessage: 'Microsoft Forms',
  },
  survey_xact: {
    id: 'app.containers.AdminPage.ProjectEdit.survey_xact',
    defaultMessage: 'SurveyXact',
  },
  survey_monkey: {
    id: 'app.containers.AdminPage.ProjectEdit.survey_monkey',
    defaultMessage: 'Survey Monkey',
  },
  google_forms: {
    id: 'app.containers.AdminPage.ProjectEdit.google_forms',
    defaultMessage: 'Google Forms',
  },
  documentAnnotationMethod: {
    id: 'app.containers.AdminPage.ProjectEdit.documentAnnotationMethod1',
    defaultMessage: 'Collect feedback on a document',
  },
  documentAnnotationMethodDescription: {
    id: 'app.containers.AdminPage.ProjectEdit.documentAnnotationMethodDescription1',
    defaultMessage:
      'Embed an interactive PDF and collect comments and feedback with Konveio.',
  },
  surveyEmbedUrl: {
    id: 'app.containers.AdminPage.ProjectEdit.surveyEmbedUrl',
    defaultMessage: 'Survey Embed URL',
  },
  konveioDocumentAnnotationEmbedUrl: {
    id: 'app.containers.AdminPage.ProjectEdit.konveioDocumentAnnotationEmbedUrl',
    defaultMessage: 'Embed Konveio URL',
  },
  titleSurveyResults: {
    id: 'app.containers.AdminPage.ProjectEdit.SurveyResults.titleSurveyResults',
    defaultMessage: 'Consult the survey answers',
  },
  subtitleSurveyResults: {
    id: 'app.containers.AdminPage.ProjectEdit.SurveyResults.subtitleSurveyResults',
    defaultMessage:
      'Here, you can download the results of the surveys within this project as an exel file. For now, you can only see here the typeform surveys.',
  },
  surveyResultsTab: {
    id: 'app.containers.AdminPage.ProjectEdit.SurveyResults.surveyResultsTab',
    defaultMessage: 'Survey Results',
  },
  surveyTab: {
    id: 'app.containers.AdminPage.ProjectEdit.SurveyResults.surveyTab',
    defaultMessage: 'Survey',
  },
  exportSurveyResults: {
    id: 'app.containers.AdminPage.ProjectEdit.SurveyResults.exportSurveyResults',
    defaultMessage: 'Export survey results',
  },
  titleInputManager: {
    id: 'app.containers.AdminPage.ProjectEdit.PostManager.titleInputManager',
    defaultMessage: 'Input manager',
  },
  subtitleInputManager: {
    id: 'app.containers.AdminPage.ProjectEdit.PostManager.subtitleInputManager',
    defaultMessage:
      'Give feedback, assign topics or copy inputs to the next project phase.',
  },
  hiddenFieldsTip: {
    id: 'app.components.admin.PostManager.hiddenFieldsTip',
    defaultMessage:
      'Tip: add {hiddenFieldsLink} when setting up your Typeform survey to keep track of who has responded to your survey.',
  },
  hiddenFieldsLinkText: {
    id: 'app.components.admin.PostManager.hiddenFieldsLink',
    defaultMessage: 'hidden fields',
  },
  hiddenFieldsSupportArticleUrl: {
    id: 'app.components.admin.PostManager.hiddenFieldsSupportArticleUrl',
    defaultMessage: 'https://support.citizenlab.co/en/articles/1641202',
  },
  ideaTerm: {
    id: 'app.components.app.containers.AdminPage.ProjectEdit.ideaTerm',
    defaultMessage: 'Idea',
  },
  projectTerm: {
    id: 'app.components.app.containers.AdminPage.ProjectEdit.projectTerm',
    defaultMessage: 'Project',
  },
  questionTerm: {
    id: 'app.components.app.containers.AdminPage.ProjectEdit.questionTerm',
    defaultMessage: 'Question',
  },
  optionTerm: {
    id: 'app.components.app.containers.AdminPage.ProjectEdit.optionTerm',
    defaultMessage: 'Option',
  },
  issueTerm: {
    id: 'app.components.app.containers.AdminPage.ProjectEdit.issueTerm',
    defaultMessage: 'Issue',
  },
  contributionTerm: {
    id: 'app.components.app.containers.AdminPage.ProjectEdit.contributionTerm',
    defaultMessage: 'Contribution',
  },
  inputTermSelectLabel: {
    id: 'app.components.app.containers.AdminPage.ProjectEdit.inputTermSelectLabel',
    defaultMessage: 'What should an input be called?',
  },
  minBudgetLargerThanMaxError: {
    id: 'app.components.app.containers.AdminPage.ProjectEdit.minBudgetLargerThanMaxError',
    defaultMessage:
      "The minimum budget can't be larger than the maximum budget",
  },
  minBudgetRequired: {
    id: 'app.components.app.containers.AdminPage.ProjectEdit.minBudgetRequired',
    defaultMessage: 'A minimum budget is required',
  },
  maxBudgetRequired: {
    id: 'app.components.app.containers.AdminPage.ProjectEdit.maxBudgetRequired',
    defaultMessage: 'A maximum budget is required',
  },
  googleFormsTooltip: {
    id: 'app.components.app.containers.AdminPage.ProjectEdit.googleFormsTooltip',
    defaultMessage:
      'More information on how to embed a link for Google Forms can be found in {googleFormsTooltipLink}.',
  },
  googleFormsTooltipLink: {
    id: 'app.components.app.containers.AdminPage.ProjectEdit.googleFormsTooltipLink',
    defaultMessage:
      'https://support.citizenlab.co/en/articles/5050525-how-to-embed-your-google-forms-survey-in-a-project-phase',
  },
  googleFormsTooltipLinkText: {
    id: 'app.components.app.containers.AdminPage.ProjectEdit.googleFormsTooltipLinkText',
    defaultMessage: 'this support article',
  },
<<<<<<< HEAD
  optionsToVoteOn: {
    id: 'app.components.app.containers.AdminPage.ProjectEdit.optionsToVoteOn',
    defaultMessage: 'Options to vote on',
  },
  optionsToVoteOnExplanation: {
    id: 'app.components.app.containers.AdminPage.ProjectEdit.optionsToVoteOnExplanation',
    defaultMessage: 'Configure the voting options in the {link}.',
  },
  optionsToVoteOnExplanationLinkText: {
    id: 'app.components.app.containers.AdminPage.ProjectEdit.optionsToVoteOnExplanationLinkText',
    defaultMessage: 'Input Manager tab',
  },
  optionsToVoteOnTooltip: {
    id: 'app.components.app.containers.AdminPage.ProjectEdit.optionsToVoteOnTooltip',
    defaultMessage: 'tooltip content TBD',
  },
  actionsForResidents: {
    id: 'app.components.app.containers.AdminPage.ProjectEdit.actionsForResidents',
    defaultMessage: 'Actions for residents',
=======
  contactGovSuccessToAccess: {
    id: 'app.components.app.containers.AdminPage.ProjectEdit.contactGovSuccessToAccess',
    defaultMessage:
      'Collecting feedback on a document is a custom feature, and is not included in your current license. Reach out to your GovSuccess Manager to learn more about it.',
  },
  konveioSupport: {
    id: 'app.components.app.containers.AdminPage.ProjectEdit.konveioSupport',
    defaultMessage:
      'Provide the link to your Konveio document here. Read our {supportArticleLink} for more information on setting up Konveio.',
  },
  konveioSupportPageURL: {
    id: 'app.components.app.containers.AdminPage.ProjectEdit.konveioSupportPageURL',
    defaultMessage:
      'https://support.citizenlab.co/en/articles/7946532-embedding-konveio-pdf-documents-for-collecting-feedback',
  },
  konveioSupportArticle: {
    id: 'app.components.app.containers.AdminPage.ProjectEdit.konveioSupportArticle',
    defaultMessage: 'support article',
>>>>>>> 607a998f
  },
});<|MERGE_RESOLUTION|>--- conflicted
+++ resolved
@@ -485,7 +485,6 @@
     id: 'app.components.app.containers.AdminPage.ProjectEdit.googleFormsTooltipLinkText',
     defaultMessage: 'this support article',
   },
-<<<<<<< HEAD
   optionsToVoteOn: {
     id: 'app.components.app.containers.AdminPage.ProjectEdit.optionsToVoteOn',
     defaultMessage: 'Options to vote on',
@@ -505,7 +504,7 @@
   actionsForResidents: {
     id: 'app.components.app.containers.AdminPage.ProjectEdit.actionsForResidents',
     defaultMessage: 'Actions for residents',
-=======
+  },
   contactGovSuccessToAccess: {
     id: 'app.components.app.containers.AdminPage.ProjectEdit.contactGovSuccessToAccess',
     defaultMessage:
@@ -524,6 +523,5 @@
   konveioSupportArticle: {
     id: 'app.components.app.containers.AdminPage.ProjectEdit.konveioSupportArticle',
     defaultMessage: 'support article',
->>>>>>> 607a998f
   },
 });