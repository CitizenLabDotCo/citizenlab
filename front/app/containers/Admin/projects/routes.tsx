import React, { lazy } from 'react';

import moduleConfiguration from 'modules';
import { Navigate } from 'react-router-dom';
import { RouteType } from 'routes';

import PageLoading from 'components/UI/PageLoading';

import { AdminRoute } from '../routes';

const AdminProjectIdeaPreviewIndex = lazy(
  () => import('./AdminProjectIdeaPreviewIndex')
);
const IdeaFormBuilder = lazy(
  () => import('./project/inputForm/IdeaFormBuilder')
);
const SurveyFormBuilder = lazy(
  () => import('./project/nativeSurvey/SurveyFormBuilder')
);
const ProjectParticipation = lazy(() => import('./project/participation'));
const ProjectTraffic = lazy(() => import('./project/traffic'));
const AdminProjectsAndFolders = lazy(() => import('.'));
const AdminProjectsList = lazy(() => import('./all'));
const AdminProjectNew = lazy(() => import('./new'));
const AdminProjectsProjectIndex = lazy(() => import('./project'));
const AdminProjectPhaseIndex = lazy(() => import('./project/phase'));
const AdminProjectsProjectSettings = lazy(() => import('./project/settings'));
const AdminProjectsProjectGeneral = lazy(() => import('./project/general'));
const AdminPhaseNewAndEdit = lazy(() => import('./project/timeline/edit'));
const AdminProjectEvents = lazy(() => import('./project/events'));
const AdminProjectEventsEdit = lazy(() => import('./project/events/edit'));
const AdminProjectPermissions = lazy(() => import('./project/permissions'));
const AdminProjectSurveyResults = lazy(() => import('./project/surveyResults'));
const AdminProjectPoll = lazy(() => import('./project/poll'));
const AdminProjectsSurvey = lazy(() => import('./project/nativeSurvey'));

const AdminProjectDescription = lazy(() => import('./project/description'));
const AdminProjectIdeaForm = lazy(() => import('./project/inputForm'));

const AdminProjectIdeas = lazy(() => import('./project/ideas'));
const OfflineInputImporter = lazy(() => import('./project/inputImporter'));

const AdminProjectVolunteering = lazy(() => import('./project/volunteering'));
const AdminProjectVolunteeringNew = lazy(
  () => import('./project/volunteering/NewCause')
);
const AdminProjectVolunteeringEdit = lazy(
  () => import('./project/volunteering/EditCause')
);
const AdminAllowedTopicsComponent = React.lazy(
  () => import('./project/topics')
);
const AdminCustomMapConfigComponent = React.lazy(
  () => import('containers/Admin/CustomMapConfigPage')
);

const AdminProjectAnalysis = lazy(() => import('./project/analysis'));
const ReportTab = lazy(() => import('./project/information/ReportTab'));

export function adminProjectsProjectPath(projectId: string): RouteType {
  return `/admin/projects/${projectId}`;
}

export enum projectsRoutes {
  projects = 'projects',
  new = 'new',
  projectIdeaId = ':projectId/ideas/:ideaId',
  projectSettings = ':projectId/settings',
  projectTraffic = 'traffic',
  projectParticipation = 'participation',
  projectSettingsDescription = 'description',
  projectEvents = 'events',
  projectEventsNew = 'events/new',
  projectEventsId = 'events/:id',
  projectSettingsTags = 'tags',
  projectSettingsAccessRights = 'access-rights',
  projectId = ':projectId',
  projectIdPhases = 'phases',
  projectPhasesSetup = 'setup',
  projectPhaseSetup = ':phaseId/setup',
  projectPhase = ':phaseId',
  projectPhaseSurveyResults = ':phaseId/survey-results',
  projectPhasePolls = ':phaseId/polls',
  projectPhaseAccessRights = ':phaseId/access-rights',
  projectPhaseIdeas = ':phaseId/ideas',
  projectPhaseIdeaForm = ':phaseId/ideaform',
  projectPhaseVolunteering = ':phaseId/volunteering',
  projectPhaseMap = ':phaseId/map',
  projectPhaseNativeSurvey = ':phaseId/native-survey',
  projectPhaseVolunteeringNewCause = ':phaseId/volunteering/causes/new',
  projectPhaseIdeaFormEdit = ':phaseId/ideaform/edit',
  projectPhaseNativeSurveyEdit = ':phaseId/native-survey/edit',
  projectPhaseVolunteeringCause = ':phaseId/volunteering/causes/:causeId',
  projectPhaseOfflineInputs = ':phaseId/offline-inputs',
  projectPhaseReport = ':phaseId/report',
  projectAnalysis = 'analysis/:analysisId',
<<<<<<< HEAD
  projectPhaseInputImporter = 'phases/:phaseId/input-importer',
  projectPhaseReport = 'phases/:phaseId/report',
=======
>>>>>>> 928bcb9b
}

export type projectsRouteTypes =
  | AdminRoute<projectsRoutes.projects>
  | AdminRoute<`${projectsRoutes.projects}/${projectsRoutes.new}`>
  | AdminRoute<`${projectsRoutes.projects}/${string}/ideas/${string}`>
  | AdminRoute<`${projectsRoutes.projects}/${string}/settings`>
  | AdminRoute<`${projectsRoutes.projects}/${string}/${projectsRoutes.projectEvents}`>
  | AdminRoute<`${projectsRoutes.projects}/${string}/${projectsRoutes.projectSettingsDescription}`>
  | AdminRoute<`${projectsRoutes.projects}/${string}/${projectsRoutes.projectEvents}/${string}`>
  | AdminRoute<`${projectsRoutes.projects}/${string}/${projectsRoutes.projectSettingsTags}`>
  | AdminRoute<`${projectsRoutes.projects}/${string}`>
  | AdminRoute<`${projectsRoutes.projects}/${string}/phases`>
  | AdminRoute<`${projectsRoutes.projects}/${string}/${projectsRoutes.projectTraffic}`>
  | AdminRoute<`${projectsRoutes.projects}/${string}/${projectsRoutes.projectParticipation}`>
  | AdminRoute<`${projectsRoutes.projects}/${string}/${projectsRoutes.projectPhasesSetup}`>
  | AdminRoute<`${projectsRoutes.projects}/${string}/phases/${string}/setup`>
  | AdminRoute<`${projectsRoutes.projects}/${string}/phases/${projectsRoutes.new}`>
  | AdminRoute<`${projectsRoutes.projects}/${string}/phases/${string}`>
  | AdminRoute<`${projectsRoutes.projects}/${string}/phases/${string}/survey-results`>
  | AdminRoute<`${projectsRoutes.projects}/${string}/phases/${string}/polls`>
  | AdminRoute<`${projectsRoutes.projects}/${string}/phases/${string}/access-rights`>
  | AdminRoute<`${projectsRoutes.projects}/${string}/phases/${string}/ideas`>
  | AdminRoute<`${projectsRoutes.projects}/${string}/phases/${string}/ideaform`>
  | AdminRoute<`${projectsRoutes.projects}/${string}/phases/${string}/volunteering`>
  | AdminRoute<`${projectsRoutes.projects}/${string}/phases/${string}/map`>
  | AdminRoute<`${projectsRoutes.projects}/${string}/phases/${string}/volunteering/causes/new`>
  | AdminRoute<`${projectsRoutes.projects}/${string}/phases/${string}/volunteering/causes/new`>
  | AdminRoute<`${projectsRoutes.projects}/${string}/phases/${string}/ideaform/edit`>
  | AdminRoute<`${projectsRoutes.projects}/${string}/phases/${string}/native-survey/edit`>
  | AdminRoute<`${projectsRoutes.projects}/${string}/phases/${string}/native-survey/edit?${string}`>
  | AdminRoute<`${projectsRoutes.projects}/${string}/phases/${string}/volunteering/causes/${string}`>
  | AdminRoute<`${projectsRoutes.projects}/${string}/analysis/${string}`>;

const createAdminProjectsRoutes = () => {
  return {
    path: projectsRoutes.projects,
    element: (
      <PageLoading>
        <AdminProjectsAndFolders />
      </PageLoading>
    ),
    children: [
      {
        index: true,
        element: (
          <PageLoading>
            <AdminProjectsList />
          </PageLoading>
        ),
      },
      ...moduleConfiguration.routes['admin.project_templates'],
      ...moduleConfiguration.routes['admin.projects'],
      {
        path: projectsRoutes.new,
        element: (
          <PageLoading>
            <AdminProjectNew />
          </PageLoading>
        ),
      },
      {
        path: projectsRoutes.projectIdeaId,
        element: (
          <PageLoading>
            <AdminProjectIdeaPreviewIndex />
          </PageLoading>
        ),
      },
      {
        path: projectsRoutes.projectSettings,
        element: (
          <PageLoading>
            <AdminProjectsProjectSettings />
          </PageLoading>
        ),
        children: [
          {
            index: true,
            element: (
              <PageLoading>
                <AdminProjectsProjectGeneral />
              </PageLoading>
            ),
          },
          {
            path: projectsRoutes.projectSettingsDescription,
            element: (
              <PageLoading>
                <AdminProjectDescription />
              </PageLoading>
            ),
          },
          {
            path: projectsRoutes.projectSettingsTags,
            element: <AdminAllowedTopicsComponent />,
          },
          {
            path: projectsRoutes.projectSettingsAccessRights,
            element: (
              <PageLoading>
                <AdminProjectPermissions />
              </PageLoading>
            ),
          },
        ],
      },
      {
        path: projectsRoutes.projectId,
        element: (
          <PageLoading>
            <AdminProjectsProjectIndex />
          </PageLoading>
        ),
        // all routes under /admin/projects/:projectId
        children: [
          {
            path: '',
            element: <Navigate to="phases/setup" replace />,
          },
          {
            path: projectsRoutes.projectTraffic,
            element: (
              <PageLoading>
                <ProjectTraffic />
              </PageLoading>
            ),
          },
          {
            path: projectsRoutes.projectParticipation,
            element: (
              <PageLoading>
                <ProjectParticipation />
              </PageLoading>
            ),
          },
          {
            path: projectsRoutes.projectAnalysis,
            element: (
              <PageLoading>
                <AdminProjectAnalysis />
              </PageLoading>
            ),
          },
          {
            path: projectsRoutes.projectEvents,
            element: (
              <PageLoading>
                <AdminProjectEvents />
              </PageLoading>
            ),
          },
          {
            path: projectsRoutes.projectEventsNew,
            element: (
              <PageLoading>
                <AdminProjectEventsEdit />
              </PageLoading>
            ),
          },
          {
<<<<<<< HEAD
            path: projectsRoutes.projectPhaseInputImporter,
=======
            path: projectsRoutes.projectEventsId,
>>>>>>> 928bcb9b
            element: (
              <PageLoading>
                <AdminProjectEventsEdit />
              </PageLoading>
            ),
          },
          {
            path: projectsRoutes.projectIdPhases,
            element: (
              <PageLoading>
                <AdminProjectPhaseIndex />
              </PageLoading>
            ),
            // all routes under /admin/projects/:projectId/phases
            children: [
              {
                path: projectsRoutes.projectPhasesSetup,
                element: (
                  <PageLoading>
                    <AdminPhaseNewAndEdit />
                  </PageLoading>
                ),
              },
              {
                path: projectsRoutes.projectPhaseSetup,
                element: (
                  <PageLoading>
                    {/* We use the key here to make sure that the component is treated as a different instance
                    to differentiate between the new and edit phase. This distinction is especially important
                    when the component is already visible and the route changes to the same component.
                    For example, from phase setup to creating a new phase.
                    */}
                    <AdminPhaseNewAndEdit key="setup" />
                  </PageLoading>
                ),
              },
              {
                path: projectsRoutes.new,
                element: (
                  <PageLoading>
                    {/* We use the key here to make sure that the component is treated as a different instance
                    to differentiate between the new and edit phase. This distinction is especially important
                    when the component is already visible and the route changes to the same component.
                    For example, from phase setup to creating a new phase.
                    */}
                    <AdminPhaseNewAndEdit key="new" />
                  </PageLoading>
                ),
              },
              {
                path: projectsRoutes.projectPhase,
                element: (
                  <PageLoading>
                    <AdminPhaseNewAndEdit />
                  </PageLoading>
                ),
              },
              {
                path: projectsRoutes.projectPhaseSurveyResults,
                element: (
                  <PageLoading>
                    <AdminProjectSurveyResults />
                  </PageLoading>
                ),
              },
              {
                path: projectsRoutes.projectPhasePolls,
                element: (
                  <PageLoading>
                    <AdminProjectPoll />
                  </PageLoading>
                ),
              },
              {
                path: projectsRoutes.projectPhaseAccessRights,
                element: (
                  <PageLoading>
                    <AdminProjectPermissions />
                  </PageLoading>
                ),
              },
              {
                path: projectsRoutes.projectPhaseIdeas,
                element: (
                  <PageLoading>
                    <AdminProjectIdeas />
                  </PageLoading>
                ),
              },
              {
                path: projectsRoutes.projectPhaseIdeaForm,
                element: (
                  <PageLoading>
                    <AdminProjectIdeaForm />
                  </PageLoading>
                ),
              },
              {
                path: projectsRoutes.projectPhaseVolunteering,
                element: (
                  <PageLoading>
                    <AdminProjectVolunteering />
                  </PageLoading>
                ),
              },
              {
                path: projectsRoutes.projectPhaseMap,
                element: (
                  <PageLoading>
                    <AdminCustomMapConfigComponent />
                  </PageLoading>
                ),
              },
              {
                path: projectsRoutes.projectPhaseVolunteeringNewCause,
                element: (
                  <PageLoading>
                    <AdminProjectVolunteeringNew />
                  </PageLoading>
                ),
              },
              {
                path: projectsRoutes.projectPhaseNativeSurvey,
                element: <AdminProjectsSurvey />,
              },
              {
                path: projectsRoutes.projectPhaseIdeaFormEdit,
                element: <IdeaFormBuilder />,
              },
              {
                path: projectsRoutes.projectPhaseNativeSurveyEdit,
                element: <SurveyFormBuilder />,
              },
              {
                path: projectsRoutes.projectPhaseVolunteeringCause,
                element: (
                  <PageLoading>
                    <AdminProjectVolunteeringEdit />
                  </PageLoading>
                ),
              },
              // {
              //   path: 'allowed-input-topics',
              //   element: <AdminAllowedTopicsComponent />,
              // },

              {
                path: projectsRoutes.projectPhaseOfflineInputs,
                element: (
                  <PageLoading>
                    <OfflineInputImporter />
                  </PageLoading>
                ),
              },
              {
                path: projectsRoutes.projectPhaseReport,
                element: (
                  <PageLoading>
                    <ReportTab />
                  </PageLoading>
                ),
              },
              ...moduleConfiguration.routes['admin.projects.project'],
            ],
          },
        ],
      },
    ],
  };
};

export default createAdminProjectsRoutes;<|MERGE_RESOLUTION|>--- conflicted
+++ resolved
@@ -38,7 +38,7 @@
 const AdminProjectIdeaForm = lazy(() => import('./project/inputForm'));
 
 const AdminProjectIdeas = lazy(() => import('./project/ideas'));
-const OfflineInputImporter = lazy(() => import('./project/inputImporter'));
+const InputImporter = lazy(() => import('./project/inputImporter'));
 
 const AdminProjectVolunteering = lazy(() => import('./project/volunteering'));
 const AdminProjectVolunteeringNew = lazy(
@@ -91,14 +91,9 @@
   projectPhaseIdeaFormEdit = ':phaseId/ideaform/edit',
   projectPhaseNativeSurveyEdit = ':phaseId/native-survey/edit',
   projectPhaseVolunteeringCause = ':phaseId/volunteering/causes/:causeId',
-  projectPhaseOfflineInputs = ':phaseId/offline-inputs',
+  projectPhaseInputImporter = 'phases/:phaseId/input-importer',
   projectPhaseReport = ':phaseId/report',
   projectAnalysis = 'analysis/:analysisId',
-<<<<<<< HEAD
-  projectPhaseInputImporter = 'phases/:phaseId/input-importer',
-  projectPhaseReport = 'phases/:phaseId/report',
-=======
->>>>>>> 928bcb9b
 }
 
 export type projectsRouteTypes =
@@ -260,11 +255,7 @@
             ),
           },
           {
-<<<<<<< HEAD
-            path: projectsRoutes.projectPhaseInputImporter,
-=======
             path: projectsRoutes.projectEventsId,
->>>>>>> 928bcb9b
             element: (
               <PageLoading>
                 <AdminProjectEventsEdit />
@@ -412,10 +403,10 @@
               // },
 
               {
-                path: projectsRoutes.projectPhaseOfflineInputs,
-                element: (
-                  <PageLoading>
-                    <OfflineInputImporter />
+                path: projectsRoutes.projectPhaseInputImporter,
+                element: (
+                  <PageLoading>
+                    <InputImporter />
                   </PageLoading>
                 ),
               },
