import React, { useEffect, useState } from 'react';

import {
  Box,
  CollapsibleContainer,
  Text,
  Title,
} from '@citizenlab/cl2-component-library';
import { yupResolver } from '@hookform/resolvers/yup';
import { useForm, FormProvider } from 'react-hook-form';
import { useTheme } from 'styled-components';
import { Multiloc } from 'typings';
import { object, boolean } from 'yup';

import useCustomForm from 'api/custom_form/useCustomForm';
import useUpdateCustomForm from 'api/custom_form/useUpdateCustomForm';
import { IPhaseData } from 'api/phases/types';
import usePhase from 'api/phases/usePhase';

import useFeatureFlag from 'hooks/useFeatureFlag';
import useLocale from 'hooks/useLocale';

import { FormType } from 'components/FormBuilder/utils';
import Feedback from 'components/HookForm/Feedback';
import Modal from 'components/UI/Modal';

import { FormattedMessage, useIntl, MessageDescriptor } from 'utils/cl-intl';
import { handleHookFormSubmissionError } from 'utils/errorUtils';

import { saveIdeaFormAsPDF } from '../../project/inputForm/saveIdeaFormAsPDF';
import { supportsNativeSurvey } from '../../project/inputImporter/ReviewSection/utils';
import { saveSurveyAsPDF } from '../../project/nativeSurvey/saveSurveyAsPDF';

import FormActions from './FormActions';
import messages from './messages';
import MultilocFieldCollapsible from './MultilocFieldCollapsible';
import PersonalDataCheckbox from './PersonalDataCheckbox';

export interface FormPDFExportFormValues {
  print_start_multiloc?: Multiloc;
  print_end_multiloc?: Multiloc;
  personal_data: boolean;
}

const CLICK_EXPORT_MESSAGES: { [key in FormType]: MessageDescriptor } = {
  input_form: messages.clickExportToPDFIdeaForm,
  survey: messages.clickExportToPDFSurvey,
};

const IT_IS_POSSIBLE_MESSAGES: { [key in FormType]: MessageDescriptor } = {
  input_form: messages.itIsAlsoPossibleIdeation,
  survey: messages.itIsAlsoPossibleSurvey,
};

type PDFExportModalProps = Props & {
  phase: IPhaseData;
};

const PDFExportModal = ({
  open,
  formType,
  onClose,
  phase,
}: PDFExportModalProps) => {
  const htmlPdfsActive = useFeatureFlag({
    name: 'html_pdfs',
  });

  const { formatMessage } = useIntl();
  const [loading, setLoading] = useState(false);
  const theme = useTheme();
  const locale = useLocale();
  const { data: customForm } = useCustomForm(phase);
  const { mutateAsync: updateCustomForm } = useUpdateCustomForm(phase);
  const phaseId = phase.id;

  const schema = object({
    personal_data: boolean(),
    ...(htmlPdfsActive && {
      print_start_multiloc: object(),
      print_end_multiloc: object(),
    }),
  });

  const methods = useForm({
    mode: 'onSubmit',
    defaultValues: {
      ...(htmlPdfsActive && {
        print_start_multiloc: {},
        print_end_multiloc: {},
      }),
      personal_data: false,
    },
    resolver: yupResolver(schema),
  });

  useEffect(() => {
    if (htmlPdfsActive && customForm) {
      methods.reset({
<<<<<<< HEAD
        ...methods.getValues(),
=======
>>>>>>> f4e83231
        print_start_multiloc: customForm.data.attributes.print_start_multiloc,
        print_end_multiloc: customForm.data.attributes.print_end_multiloc,
      });
    }
  }, [customForm, htmlPdfsActive, methods]);

  const onExport = async ({ personal_data }: FormPDFExportFormValues) => {
    if (supportsNativeSurvey(phase.attributes.participation_method)) {
      await saveSurveyAsPDF({
        phaseId,
        locale,
        personal_data,
      });
    } else {
      await saveIdeaFormAsPDF({ phaseId, locale, personal_data });
    }
  };

  const handleExport = async (formValues: FormPDFExportFormValues) => {
    setLoading(true);

    try {
      if (htmlPdfsActive) {
        await updateCustomForm({
          printStartMultiloc: formValues.print_start_multiloc,
          printEndMultiloc: formValues.print_end_multiloc,
        });
      }
      await onExport(formValues);
      setLoading(false);
      onClose();
    } catch (e) {
      setLoading(false);

      handleHookFormSubmissionError(e, methods.setError);
    }
  };

  return (
    <Modal
      width="580px"
      opened={open}
      close={onClose}
      header={
        <Title variant="h2" as="h1" color="primary" m="0" px="24px">
          <FormattedMessage {...messages.exportAsPDF} />
        </Title>
      }
      niceHeader
      // This is necessary to prevent the modal from closing when you e.g. select text in
      // the textarea and happen to arrive outside of the modal with your cursor.
      closeOnClickOutside={false}
    >
      <Box p="24px">
        <CollapsibleContainer
          mb="24px"
          title={formatMessage(messages.notes)}
          titleVariant="h4"
          titleAs="h2"
          titleFontWeight="bold"
          titlePadding="16px"
          border={`1px solid ${theme.colors.grey300}`}
          borderRadius={theme.borderRadius}
          isOpenByDefault
        >
          <Box
            as="ul"
            // pt is less than pb because we have some "illusion" of padding coming from the title component
            pt="12px"
            pb="24px"
            px="36px"
            m="0"
          >
            <Text as="li">
              <FormattedMessage {...CLICK_EXPORT_MESSAGES[formType]} />
            </Text>
            {formType === 'survey' && (
              <Text as="li">
                <FormattedMessage {...messages.logicNotInPDF} />
              </Text>
            )}
            <Text as="li" mb="0">
              <FormattedMessage {...IT_IS_POSSIBLE_MESSAGES[formType]} />
            </Text>
          </Box>
        </CollapsibleContainer>
        <FormProvider {...methods}>
          <form onSubmit={methods.handleSubmit(handleExport)}>
            <Feedback onlyShowErrors />
            {htmlPdfsActive && (
              <Box mb="24px">
                <MultilocFieldCollapsible
                  title={formatMessage(
                    messages.collapsibleInstructionsStartTitle
                  )}
                  name="print_start_multiloc"
                  label={formatMessage(messages.customiseStart)}
                />

                <MultilocFieldCollapsible
                  title={formatMessage(
                    messages.collapsibleInstructionsEndTitle
                  )}
                  name="print_end_multiloc"
                  label={formatMessage(messages.customiseEnd)}
                  mb="0"
                />
              </Box>
            )}
            <PersonalDataCheckbox />
            <FormActions loading={loading} />
          </form>
        </FormProvider>
      </Box>
    </Modal>
  );
};

type Props = {
  phaseId: string;
  open: boolean;
  formType: FormType;
  onClose: () => void;
};

export default (props: Props) => {
  const { data: phase } = usePhase(props.phaseId);

  if (!phase) {
    return null;
  }

  return <PDFExportModal phase={phase.data} {...props} />;
};<|MERGE_RESOLUTION|>--- conflicted
+++ resolved
@@ -97,10 +97,6 @@
   useEffect(() => {
     if (htmlPdfsActive && customForm) {
       methods.reset({
-<<<<<<< HEAD
-        ...methods.getValues(),
-=======
->>>>>>> f4e83231
         print_start_multiloc: customForm.data.attributes.print_start_multiloc,
         print_end_multiloc: customForm.data.attributes.print_end_multiloc,
       });
