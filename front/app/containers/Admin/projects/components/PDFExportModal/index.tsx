import React, { useState } from 'react';

import {
  Box,
  Button,
  CollapsibleContainer,
  Text,
  Title,
} from '@citizenlab/cl2-component-library';
import { yupResolver } from '@hookform/resolvers/yup';
import { useForm, FormProvider } from 'react-hook-form';
import { object, boolean } from 'yup';

import CheckboxWithLabel from 'components/HookForm/CheckboxWithLabel';
import Feedback from 'components/HookForm/Feedback';
import Modal from 'components/UI/Modal';

import { FormattedMessage, useIntl } from 'utils/cl-intl';
import { handleHookFormSubmissionError } from 'utils/errorUtils';

import messages from './messages';

export interface FormValues {
  personal_data: boolean;
}

const DEFAULT_VALUES = {
  personal_data: false,
} satisfies FormValues;

interface Props {
  open: boolean;
  formType: 'idea_form' | 'survey';
  onClose: () => void;
  onExport: (params: FormValues) => Promise<void>;
}

const CLICK_EXPORT_MESSAGES = {
  idea_form: messages.clickExportToPDFIdeaForm,
  survey: messages.clickExportToPDFSurvey,
} as const;

const IT_IS_POSSIBLE_MESSAGES = {
  idea_form: messages.itIsAlsoPossibleIdeation,
  survey: messages.itIsAlsoPossibleSurvey,
};

const PDFExportModal = ({ open, formType, onClose, onExport }: Props) => {
  const { formatMessage } = useIntl();
  const [loading, setLoading] = useState(false);

  const schema = object({
    personal_data: boolean(),
  });

  const methods = useForm({
    mode: 'onSubmit',
    defaultValues: DEFAULT_VALUES,
    resolver: yupResolver(schema),
  });

  const handleExport = async (formValues: FormValues) => {
    setLoading(true);

    try {
      await onExport(formValues);
      setLoading(false);
      onClose();
      methods.reset();
    } catch (e) {
      setLoading(false);

      handleHookFormSubmissionError(e, methods.setError);
    }
  };

  return (
    <Modal
      width="580px"
      opened={open}
      close={onClose}
      header={
        <Title variant="h2" color="primary" m="0" px="24px">
          <FormattedMessage {...messages.exportAsPDF} />
        </Title>
      }
      niceHeader
    >
      <Box p="24px">
<<<<<<< HEAD
        <Feedback onlyShowErrors />
        <CollapsibleContainer
          mb="24px"
          title={formatMessage(messages.notes)}
          titleAs="h2"
          titleVariant="h3"
          titleFontWeight="bold"
        >
          <Box as="ul" pl="28px">
            <Text as="li" mb="4px" mt="0px" w="500px">
              <FormattedMessage {...CLICK_EXPORT_MESSAGES[formType]} />
            </Text>
            {formType === 'survey' && (
              <Text as="li" mb="4px" mt="0px" w="500px">
                <FormattedMessage {...messages.logicNotInPDF} />
              </Text>
            )}
            <Text as="li" mb="4px">
              <FormattedMessage {...IT_IS_POSSIBLE_MESSAGES[formType]} />
            </Text>
            <Text as="li" mb="24px">
              <FormattedMessage {...messages.personalDataExplanation} />
            </Text>
          </Box>
        </CollapsibleContainer>
        <FormProvider {...methods}>
          <form onSubmit={methods.handleSubmit(handleExport)}>
            <Box mb="24px">
              <CheckboxWithLabel
                name="personal_data"
                label={
                  <Text m="0">
                    <FormattedMessage {...messages.askPersonalData} />
                  </Text>
                }
              />
            </Box>
            <Box w="100%" display="flex">
              <Button width="auto" type="submit" processing={loading}>
=======
        <Title variant="h3" m="0" mb="24px">
          <FormattedMessage {...messages.notes} />
        </Title>
        <Box as="ul" pl="28px">
          <Text as="li" mb="4px" mt="0px" w="500px">
            <FormattedMessage {...CLICK_EXPORT_MESSAGES[formType]} />
          </Text>
          {formType === 'survey' && (
            <Text as="li" mb="4px" mt="0px" w="500px">
              <FormattedMessage {...messages.logicNotInPDF} />
            </Text>
          )}
          <Text as="li" mb="4px">
            <FormattedMessage {...IT_IS_POSSIBLE_MESSAGES[formType]} />
          </Text>
          <Text as="li" mb="24px">
            <FormattedMessage {...messages.personalDataExplanation} />
          </Text>
        </Box>
        <FormProvider {...methods}>
          <form onSubmit={methods.handleSubmit(handleExport)}>
            <Feedback onlyShowErrors />
            <CheckboxWithLabel
              name="personal_data"
              label={
                <Text m="0">
                  <FormattedMessage {...messages.askPersonalData} />
                </Text>
              }
              mb="24px"
            />
            <Box display="flex">
              <Button type="submit" processing={loading}>
>>>>>>> e0191b1e
                <FormattedMessage {...messages.exportAsPDF} />
              </Button>
            </Box>
          </form>
        </FormProvider>
      </Box>
    </Modal>
  );
};

export default PDFExportModal;<|MERGE_RESOLUTION|>--- conflicted
+++ resolved
@@ -87,8 +87,6 @@
       niceHeader
     >
       <Box p="24px">
-<<<<<<< HEAD
-        <Feedback onlyShowErrors />
         <CollapsibleContainer
           mb="24px"
           title={formatMessage(messages.notes)}
@@ -115,40 +113,6 @@
         </CollapsibleContainer>
         <FormProvider {...methods}>
           <form onSubmit={methods.handleSubmit(handleExport)}>
-            <Box mb="24px">
-              <CheckboxWithLabel
-                name="personal_data"
-                label={
-                  <Text m="0">
-                    <FormattedMessage {...messages.askPersonalData} />
-                  </Text>
-                }
-              />
-            </Box>
-            <Box w="100%" display="flex">
-              <Button width="auto" type="submit" processing={loading}>
-=======
-        <Title variant="h3" m="0" mb="24px">
-          <FormattedMessage {...messages.notes} />
-        </Title>
-        <Box as="ul" pl="28px">
-          <Text as="li" mb="4px" mt="0px" w="500px">
-            <FormattedMessage {...CLICK_EXPORT_MESSAGES[formType]} />
-          </Text>
-          {formType === 'survey' && (
-            <Text as="li" mb="4px" mt="0px" w="500px">
-              <FormattedMessage {...messages.logicNotInPDF} />
-            </Text>
-          )}
-          <Text as="li" mb="4px">
-            <FormattedMessage {...IT_IS_POSSIBLE_MESSAGES[formType]} />
-          </Text>
-          <Text as="li" mb="24px">
-            <FormattedMessage {...messages.personalDataExplanation} />
-          </Text>
-        </Box>
-        <FormProvider {...methods}>
-          <form onSubmit={methods.handleSubmit(handleExport)}>
             <Feedback onlyShowErrors />
             <CheckboxWithLabel
               name="personal_data"
@@ -161,7 +125,6 @@
             />
             <Box display="flex">
               <Button type="submit" processing={loading}>
->>>>>>> e0191b1e
                 <FormattedMessage {...messages.exportAsPDF} />
               </Button>
             </Box>
