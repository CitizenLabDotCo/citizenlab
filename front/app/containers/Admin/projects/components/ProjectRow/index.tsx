--- conflicted
+++ resolved
@@ -68,10 +68,7 @@
   className,
   hideMoreActions = false,
 }: Props) => {
-<<<<<<< HEAD
-=======
   const [isBeingDeleted, setIsBeingDeleted] = useState<boolean>(false);
->>>>>>> 16cbe287
   const [error, setError] = useState<string | null>(null);
   const [isBeingCopyied, setIsBeingCopyied] = useState(false);
   const authUser = useAuthUser();
@@ -158,17 +155,12 @@
               );
             }
           })}
-<<<<<<< HEAD
           {!hideMoreActions && (
-            <ProjectMoreActionsMenu projectId={projectId} setError={setError} />
-=======
-          {showMoreActions && (
             <ProjectMoreActionsMenu
               projectId={projectId}
               setError={setError}
               setIsRunningAction={handleActionLoading}
             />
->>>>>>> 16cbe287
           )}
         </ActionsRowContainer>
       </RowContent>
