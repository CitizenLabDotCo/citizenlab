--- conflicted
+++ resolved
@@ -1,8 +1,4 @@
 import React, { useState } from 'react';
-<<<<<<< HEAD
-import styled from 'styled-components';
-=======
->>>>>>> d8c2eb87
 
 import {
   IconNames,
@@ -13,17 +9,16 @@
 } from '@citizenlab/cl2-component-library';
 import styled from 'styled-components';
 
+// resources
+
+// types
 import { IAdminPublicationData } from 'api/admin_publications/types';
 import useAuthUser from 'api/me/useAuthUser';
-<<<<<<< HEAD
-=======
+import useProjectById from 'api/projects/useProjectById';
 
 import Error from 'components/UI/Error';
 
-import { isNilOrError } from 'utils/helperUtils';
-import { userModeratesFolder } from 'utils/permissions/rules/projectFolderPermissions';
 import { canModerateProject } from 'utils/permissions/rules/projectPermissions';
->>>>>>> d8c2eb87
 
 import PublicationStatusLabel from '../PublicationStatusLabel';
 import {
@@ -38,11 +33,6 @@
 import GroupsTag from './GroupsTag';
 import ManageButton from './ManageButton';
 import ProjectMoreActionsMenu, { ActionType } from './ProjectMoreActionsMenu';
-<<<<<<< HEAD
-import { IAdminPublicationData } from 'api/admin_publications/types';
-import useProjectById from 'api/projects/useProjectById';
-=======
->>>>>>> d8c2eb87
 
 export const StyledStatusLabel = styled(StatusLabel)`
   margin-right: 5px;
