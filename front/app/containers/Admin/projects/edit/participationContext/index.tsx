--- conflicted
+++ resolved
@@ -472,20 +472,13 @@
                 togglePostingEnabled={this.togglePostingEnabled}
                 toggleCommentingEnabled={this.toggleCommentingEnabled}
                 toggleVotingEnabled={this.toggleVotingEnabled}
-<<<<<<< HEAD
                 handleUpvotingMethodOnChange={this.handleUpvotingMethodOnChange}
                 handleDownvotingMethodOnChange={
                   this.handleDownvotingMethodOnChange
                 }
-                handleUpVotingLimitOnChange={this.handleUpVotingLimitOnChange}
-                handleDownVotingLimitOnChange={
-                  this.handleDownVotingLimitOnChange
-=======
-                handeVotingMethodOnChange={this.handeVotingMethodOnChange}
                 handleUpvotingLimitOnChange={this.handleUpvotingLimitOnChange}
                 handleDownvotingLimitOnChange={
                   this.handleDownvotingLimitOnChange
->>>>>>> 73b3c459
                 }
                 handleDownvotingEnabledOnChange={
                   this.handleDownvotingEnabledOnChange
