--- conflicted
+++ resolved
@@ -45,20 +45,14 @@
   togglePostingEnabled: () => void;
   toggleCommentingEnabled: () => void;
   toggleVotingEnabled: () => void;
-<<<<<<< HEAD
   handleUpvotingMethodOnChange: (
     upvoting_method: 'unlimited' | 'limited'
   ) => void;
   handleDownvotingMethodOnChange: (
     downvoting_method: 'unlimited' | 'limited'
   ) => void;
-  handleUpVotingLimitOnChange: (upvoting_limited_max: string) => void;
-  handleDownVotingLimitOnChange: (downvoting_limited_max: string) => void;
-=======
-  handeVotingMethodOnChange: (voting_method: 'unlimited' | 'limited') => void;
   handleUpvotingLimitOnChange: (upvoting_limited_max: string) => void;
   handleDownvotingLimitOnChange: (downvoting_limited_max: string) => void;
->>>>>>> 73b3c459
   handleDownvotingEnabledOnChange: (downvoting_enabled: boolean) => void;
   presentation_mode: 'card' | 'map' | null | undefined;
   handleIdeasDisplayChange: (presentation_mode: 'map' | 'card') => void;
@@ -87,16 +81,10 @@
   togglePostingEnabled,
   toggleCommentingEnabled,
   toggleVotingEnabled,
-<<<<<<< HEAD
   handleUpvotingMethodOnChange,
   handleDownvotingMethodOnChange,
-  handleUpVotingLimitOnChange,
-  handleDownVotingLimitOnChange,
-=======
-  handeVotingMethodOnChange,
   handleUpvotingLimitOnChange,
   handleDownvotingLimitOnChange,
->>>>>>> 73b3c459
   handleDownvotingEnabledOnChange,
   presentation_mode,
   handleIdeasDisplayChange,
