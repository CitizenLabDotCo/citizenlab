import React, { useEffect, useState } from 'react';
import { adopt } from 'react-adopt';
import { isNilOrError, isUnauthorizedError } from 'utils/helperUtils';
import { isError } from 'lodash-es';

// router
import clHistory from 'utils/cl-router/history';

// hooks
import useProject from 'hooks/useProject';

// components
import IdeaForm, { IIdeaFormOutput } from 'components/IdeaForm';
import IdeasEditButtonBar from './IdeasEditButtonBar';
import IdeasEditMeta from './IdeasEditMeta';
import GoBackToIdeaPage from 'containers/IdeasEditPage/GoBackToIdeaPage';
import { Box } from '@citizenlab/cl2-component-library';
import Unauthorized from 'components/Unauthorized';
import PageNotFound from 'components/PageNotFound';

// feature flag variant
import IdeasEditPageWithJSONForm from './WithJSONForm';

// services
<<<<<<< HEAD
import { IIdeaData } from 'services/ideas';
import { addIdeaImage, deleteIdeaImage } from 'services/ideaImages';
=======
import { localeStream } from 'services/locale';
import { ideaByIdStream, updateIdea } from 'services/ideas';
import {
  ideaImageStream,
  addIdeaImage,
  deleteIdeaImage,
} from 'services/ideaImages';
>>>>>>> 33e2c3ee
import { hasPermission } from 'services/permissions';
import { addIdeaFile, deleteIdeaFile } from 'services/ideaFiles';
import { getInputTerm } from 'services/participationContexts';
import useLocale from 'hooks/useLocale';
import useUpdateIdea from 'api/ideas/useUpdateIdea';
// i18n
import { FormattedMessage } from 'utils/cl-intl';
import messages from './messages';
import { getInputTermMessage } from 'utils/i18n';

// utils
import { geocode } from 'utils/locationTools';

// typings
import { UploadFile, Multiloc } from 'typings';

// style
import { media, fontSizes, colors } from 'utils/styleUtils';
import styled from 'styled-components';

// resource components
import GetRemoteFiles, {
  GetRemoteFilesChildProps,
} from 'resources/GetRemoteFiles';
import GetProject, { GetProjectChildProps } from 'resources/GetProject';
import GetIdeaById, { GetIdeaByIdChildProps } from 'resources/GetIdeaById';
import GetPhases, { GetPhasesChildProps } from 'resources/GetPhases';
import GetAuthUser, { GetAuthUserChildProps } from 'resources/GetAuthUser';
import GetAppConfiguration, {
  GetAppConfigurationChildProps,
} from 'resources/GetAppConfiguration';

// tracks
import tracks from './tracks';
import { trackEventByName } from 'utils/analytics';
import { withRouter, WithRouterProps } from 'utils/cl-router/withRouter';
import useFeatureFlag from 'hooks/useFeatureFlag';

// typings
import { IIdeaData } from 'api/ideas/types';

const Container = styled.div`
  background: ${colors.background};
`;

const FormContainer = styled.main`
  width: 100%;
  max-width: 700px;
  display: flex;
  flex-direction: column;
  align-items: stretch;
  padding-bottom: 100px;
  padding-right: 30px;
  padding-left: 30px;
  margin-left: auto;
  margin-right: auto;

  ${media.tablet`
    padding-bottom: 80px;
  `}
`;

const Title = styled.h1`
  width: 100%;
  color: ${colors.textSecondary};
  font-size: ${fontSizes.xxxxl}px;
  line-height: 42px;
  font-weight: 500;
  text-align: center;
  margin-bottom: 40px;
`;

const ButtonBarContainer = styled.div`
  width: 100%;
  height: 68px;
  position: absolute;
  z-index: 2;
  top: 0;
  left: 0;
  right: 0;
  background: #fff;
  border-top: solid 1px #ddd;
`;

interface InputProps {
  params: {
    ideaId: string;
  };
}

interface DataProps {
  remoteIdeaFiles: GetRemoteFilesChildProps;
  project: GetProjectChildProps;
  idea: GetIdeaByIdChildProps;
  appConfiguration: GetAppConfigurationChildProps;
  phases: GetPhasesChildProps;
  authUser: GetAuthUserChildProps;
}

interface Props extends InputProps, DataProps {}

const IdeaEditPage = ({
  params: { ideaId },
  project,
  authUser,
  appConfiguration,
  remoteIdeaFiles,
  idea,
  phases,
}: Props) => {
  const locale = useLocale();
  const { mutate: updateIdea } = useUpdateIdea();
  const [ideaFiles, setIdeaFiles] = useState<UploadFile[]>([]);
  const [imageFileIsChanged, setImageFileIsChanged] = useState(false);
  const [submitError, setSubmitError] = useState(false);
  const [titleProfanityError, setTitleProfanityError] = useState(false);
  const [descriptionProfanityError, setDescriptionProfanityError] =
    useState(false);
  const [fileOrImageError, setFileOrImageError] = useState(false);
  const [processing, setProcessing] = useState(false);
  const [titleMultiloc, setTitleMultiloc] = useState<Multiloc | null>(null);
  const [descriptionMultiloc, setDescriptionMultiloc] =
    useState<Multiloc | null>(null);
  const [imageFile, setImageFile] = useState<UploadFile[]>([]);
  const [selectedTopics, setSelectedTopics] = useState<string[]>([]);
  const [address, setAddress] = useState<string | null>(null);

  useEffect(() => {
    if (!isNilOrError(idea)) {
      const granted = hasPermission({
        item: idea,
        action: 'edit',
        context: idea,
      });

      if (!granted) {
        clHistory.push('/');
      }
    }
  }, [idea]);

  if (isNilOrError(locale) || isNilOrError(idea) || isNilOrError(project)) {
    return null;
  }

  const authorId = idea.relationships.author.data?.id || null;
  const ideaImages = idea.relationships.idea_images.data;
  const ideaImageId =
    ideaImages && ideaImages.length > 0 ? ideaImages[0].id : null;
  const budget = idea.attributes.budget;
  const proposedBudget = idea.attributes.proposed_budget;

  const handleIdeaFormOutput = async (ideaFormOutput: IIdeaFormOutput) => {
    const {
      title,
      description,
      selectedTopics,
      budget,
      proposedBudget,
      ideaFiles,
      ideaFilesToRemove,
      address,
    } = ideaFormOutput;
    const oldImageId = ideaImageId;
    const newImage =
      ideaFormOutput.imageFile && ideaFormOutput.imageFile.length > 0
        ? ideaFormOutput.imageFile[0]
        : null;
    const newImageBase64 = newImage ? newImage.base64 : null;
    const imageToAddPromise =
      imageFileIsChanged && newImageBase64
        ? addIdeaImage(ideaId, newImageBase64, 0)
        : Promise.resolve(null);
    const filesToAddPromises = ideaFiles
      .filter((file) => !file.remote)
      .map((file) => addIdeaFile(ideaId, file.base64, file.name));
    const filesToRemovePromises = ideaFilesToRemove
      .filter((file) => !!(file.remote && file.id))
      .map((file) => deleteIdeaFile(ideaId, file.id as string));
    const finalAuthorId = ideaFormOutput?.authorId || authorId;
    const addressDiff: Partial<IIdeaData['attributes']> = {
      location_point_geojson: null,
      location_description: null,
    };

    if (address && address.length > 0) {
      addressDiff.location_point_geojson = await geocode(address);
      addressDiff.location_description = address;
    }

    updateIdea({
      id: ideaId,
      requestBody: {
        budget,
        proposed_budget: proposedBudget,
        title_multiloc: {
          ...titleMultiloc,
          [locale]: title,
        },
        body_multiloc: {
          ...descriptionMultiloc,
          [locale]: description,
        },
        topic_ids: selectedTopics,
        author_id: finalAuthorId,
        ...addressDiff,
      },
    });

    setSubmitError(false);
    setProcessing(true);

    try {
      if (oldImageId && imageFileIsChanged) {
        await deleteIdeaImage(ideaId, oldImageId);
      }

      await Promise.all([
        imageToAddPromise,
        ...filesToAddPromises,
        ...filesToRemovePromises,
      ] as Promise<any>[]);

      clHistory.push(`/ideas/${idea.attributes.slug}`);
    } catch (error) {
      const apiErrors = error.json.errors;
      const profanityApiError = apiErrors.base.find(
        (apiError) => apiError.error === 'includes_banned_words'
      );

      if (profanityApiError) {
        const titleProfanityError = profanityApiError.blocked_words.some(
          (blockedWord) => blockedWord.attribute === 'title_multiloc'
        );
        const descriptionProfanityError = profanityApiError.blocked_words.some(
          (blockedWord) => blockedWord.attribute === 'body_multiloc'
        );

        if (titleProfanityError) {
          trackEventByName(tracks.titleProfanityError.name, {
            ideaId,
            locale,
            projectId: !isNilOrError(project) ? project.id : null,
            profaneMessage: title,
            location: 'IdeasEditPage (citizen side)',
            userId: !isNilOrError(authUser) ? authUser.id : null,
            host: !isNilOrError(appConfiguration)
              ? appConfiguration.attributes.host
              : null,
          });

          setTitleProfanityError(titleProfanityError);
        }

        if (descriptionProfanityError) {
          trackEventByName(tracks.descriptionProfanityError.name, {
            ideaId,
            locale,
            projectId: !isNilOrError(project) ? project.id : null,
            profaneMessage: title,
            location: 'IdeasEditPage (citizen side)',
          });

          setDescriptionProfanityError(descriptionProfanityError);
        }
      }

      if (apiErrors && (apiErrors.image || apiErrors.file)) {
        setFileOrImageError(true);
      }

      setSubmitError(true);
    }

    setProcessing(false);
  };

  const onTitleChange = (title: string) => {
    setTitleMultiloc({ ...titleMultiloc, [locale]: title });
    setTitleProfanityError(false);
  };

  const onImageFileAdd = (imageFile: UploadFile[]) => {
    setImageFile([imageFile[0]]);
    setImageFileIsChanged(true);
  };

  const onImageFileRemove = () => {
    setImageFile([]);
    setImageFileIsChanged(true);
  };

  const onTagsChange = (selectedTopics: string[]) => {
    setSelectedTopics(selectedTopics);
  };

  const onAddressChange = (address: string) => {
    setAddress(address);
  };

  const onDescriptionChange = (description: string) => {
    setDescriptionMultiloc({
      ...descriptionMultiloc,
      [locale]: description,
    });

    setDescriptionProfanityError(false);
  };

  const onIdeaFilesChange = (ideaFiles: UploadFile[]) => {
    setIdeaFiles(ideaFiles);
  };

  const title = titleMultiloc?.[locale] || null;
  const description = descriptionMultiloc?.[locale] || null;
  const projectId = project.id;
  const inputTerm = getInputTerm(
    project.attributes.process_type,
    project,
    phases
  );

  return (
    <Container id="e2e-idea-edit-page">
      <IdeasEditMeta ideaId={ideaId} projectId={projectId} />
      <FormContainer>
        <Box
          width="100%"
          display="flex"
          flexDirection="column"
          justifyContent="center"
          alignItems="center"
          mt="52px"
        >
          <GoBackToIdeaPage idea={idea} />

          <Title>
            <FormattedMessage
              {...getInputTermMessage(inputTerm, {
                idea: messages.formTitle,
                option: messages.optionFormTitle,
                project: messages.projectFormTitle,
                question: messages.questionFormTitle,
                issue: messages.issueFormTitle,
                contribution: messages.contributionFormTitle,
              })}
            />
          </Title>
        </Box>

        <IdeaForm
          authorId={authorId}
          ideaId={ideaId}
          projectId={projectId}
          title={title}
          description={description}
          selectedTopics={selectedTopics}
          budget={budget}
          proposedBudget={proposedBudget}
          address={address || ''}
          imageFile={imageFile}
          ideaFiles={ideaFiles}
          onSubmit={handleIdeaFormOutput}
          remoteIdeaFiles={
            !isNilOrError(remoteIdeaFiles) ? remoteIdeaFiles : null
          }
          hasTitleProfanityError={titleProfanityError}
          hasDescriptionProfanityError={descriptionProfanityError}
          onImageFileAdd={onImageFileAdd}
          onImageFileRemove={onImageFileRemove}
          onTagsChange={onTagsChange}
          onTitleChange={onTitleChange}
          onDescriptionChange={onDescriptionChange}
          onAddressChange={onAddressChange}
          onIdeaFilesChange={onIdeaFilesChange}
        />

        <ButtonBarContainer>
          <IdeasEditButtonBar
            form="idea-form"
            submitError={submitError}
            processing={processing}
            fileOrImageError={fileOrImageError}
          />
        </ButtonBarContainer>
      </FormContainer>
    </Container>
  );
};

const Data = adopt<DataProps, InputProps>({
  authUser: <GetAuthUser />,
  appConfiguration: <GetAppConfiguration />,
  remoteIdeaFiles: ({ params: { ideaId }, render }) => (
    <GetRemoteFiles resourceId={ideaId} resourceType="idea">
      {render}
    </GetRemoteFiles>
  ),
  idea: ({ params: { ideaId }, render }) => {
    return <GetIdeaById ideaId={ideaId}>{render}</GetIdeaById>;
  },
  project: ({ idea, render }) => {
    return (
      <GetProject
        projectId={
          !isNilOrError(idea) ? idea.relationships.project.data.id : null
        }
      >
        {render}
      </GetProject>
    );
  },
  phases: ({ project, render }) => {
    return (
      <GetPhases projectId={!isNilOrError(project) ? project.id : null}>
        {render}
      </GetPhases>
    );
  },
});

export default withRouter((inputProps: InputProps & WithRouterProps) => {
  const isDynamicIdeaFormEnabled = useFeatureFlag({
    name: 'dynamic_idea_form',
  });

  const project = useProject({ projectSlug: inputProps.params.slug });

  if (isUnauthorizedError(project)) {
    return <Unauthorized />;
  }

  if (isError(project)) {
    return <PageNotFound />;
  }

  if (isDynamicIdeaFormEnabled) {
    return <IdeasEditPageWithJSONForm {...inputProps} />;
  }

  return (
    <Data {...inputProps}>
      {(dataProps) => <IdeaEditPage {...inputProps} {...dataProps} />}
    </Data>
  );
});<|MERGE_RESOLUTION|>--- conflicted
+++ resolved
@@ -22,18 +22,7 @@
 import IdeasEditPageWithJSONForm from './WithJSONForm';
 
 // services
-<<<<<<< HEAD
-import { IIdeaData } from 'services/ideas';
 import { addIdeaImage, deleteIdeaImage } from 'services/ideaImages';
-=======
-import { localeStream } from 'services/locale';
-import { ideaByIdStream, updateIdea } from 'services/ideas';
-import {
-  ideaImageStream,
-  addIdeaImage,
-  deleteIdeaImage,
-} from 'services/ideaImages';
->>>>>>> 33e2c3ee
 import { hasPermission } from 'services/permissions';
 import { addIdeaFile, deleteIdeaFile } from 'services/ideaFiles';
 import { getInputTerm } from 'services/participationContexts';
