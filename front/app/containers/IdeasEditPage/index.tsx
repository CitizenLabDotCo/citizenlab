--- conflicted
+++ resolved
@@ -9,8 +9,7 @@
 import Unauthorized from 'components/Unauthorized';
 import PageNotFound from 'components/PageNotFound';
 
-// feature flag variant
-import IdeasEditPageWithJSONForm from './WithJSONForm';
+import IdeasEditForm from './IdeasEditForm';
 
 // tracks
 import { withRouter, WithRouterProps } from 'utils/cl-router/withRouter';
@@ -21,369 +20,8 @@
   };
 }
 
-<<<<<<< HEAD
 const IdeasEditPage = withRouter((props: Props & WithRouterProps) => {
   const project = useProject({ projectSlug: props.params.slug });
-=======
-interface DataProps {
-  remoteIdeaFiles: GetRemoteFilesChildProps;
-  project: GetProjectChildProps;
-  idea: GetIdeaByIdChildProps;
-  appConfiguration: GetAppConfigurationChildProps;
-  phases: GetPhasesChildProps;
-  authUser: GetAuthUserChildProps;
-}
-
-interface Props extends InputProps, DataProps {}
-
-const IdeaEditPage = ({
-  params: { ideaId },
-  project,
-  authUser,
-  appConfiguration,
-  remoteIdeaFiles,
-  idea,
-  phases,
-}: Props) => {
-  const locale = useLocale();
-  const { mutate: updateIdea } = useUpdateIdea();
-
-  const ideaImages = !isNilOrError(idea) && idea.relationships.idea_images.data;
-  const ideaImageId =
-    ideaImages && ideaImages.length > 0 ? ideaImages[0].id : null;
-
-  const ideaImage = useIdeaImage({
-    ideaId: !isNilOrError(idea) ? idea.id : null,
-    ideaImageId,
-  });
-
-  const [ideaFiles, setIdeaFiles] = useState<UploadFile[]>([]);
-  const [imageFileIsChanged, setImageFileIsChanged] = useState(false);
-  const [submitError, setSubmitError] = useState(false);
-  const [titleProfanityError, setTitleProfanityError] = useState(false);
-  const [descriptionProfanityError, setDescriptionProfanityError] =
-    useState(false);
-  const [fileOrImageError, setFileOrImageError] = useState(false);
-  const [processing, setProcessing] = useState(false);
-  const [titleMultiloc, setTitleMultiloc] = useState<Multiloc | null>(null);
-  const [descriptionMultiloc, setDescriptionMultiloc] =
-    useState<Multiloc | null>(null);
-  const [imageFile, setImageFile] = useState<UploadFile[]>([]);
-  const [selectedTopics, setSelectedTopics] = useState<string[]>([]);
-  const [address, setAddress] = useState<string | null>(null);
-
-  useEffect(() => {
-    if (!isNilOrError(idea)) {
-      const granted = hasPermission({
-        item: idea,
-        action: 'edit',
-        context: idea,
-      });
-
-      if (!granted) {
-        clHistory.push('/');
-      }
-    }
-  }, [idea]);
-
-  useEffect(() => {
-    if (!isNilOrError(ideaImage)) {
-      (async () => {
-        const imageUrl = ideaImage.attributes.versions.large;
-        if (imageUrl) {
-          const imageFile = await convertUrlToUploadFile(imageUrl);
-          if (imageFile) {
-            setImageFile([imageFile]);
-          }
-        }
-      })();
-    }
-  }, [ideaImage]);
-
-  if (isNilOrError(locale) || isNilOrError(idea) || isNilOrError(project)) {
-    return null;
-  }
-
-  const authorId = idea.relationships.author.data?.id || null;
-  const budget = idea.attributes.budget;
-  const proposedBudget = idea.attributes.proposed_budget;
-
-  const handleIdeaFormOutput = async (ideaFormOutput: IIdeaFormOutput) => {
-    const {
-      title,
-      description,
-      selectedTopics,
-      budget,
-      proposedBudget,
-      ideaFiles,
-      ideaFilesToRemove,
-      address,
-    } = ideaFormOutput;
-    const oldImageId = ideaImageId;
-    const newImage =
-      ideaFormOutput.imageFile && ideaFormOutput.imageFile.length > 0
-        ? ideaFormOutput.imageFile[0]
-        : null;
-    const newImageBase64 = newImage ? newImage.base64 : null;
-    const imageToAddPromise =
-      imageFileIsChanged && newImageBase64
-        ? addIdeaImage(ideaId, newImageBase64, 0)
-        : Promise.resolve(null);
-    const filesToAddPromises = ideaFiles
-      .filter((file) => !file.remote)
-      .map((file) => addIdeaFile(ideaId, file.base64, file.name));
-    const filesToRemovePromises = ideaFilesToRemove
-      .filter((file) => !!(file.remote && file.id))
-      .map((file) => deleteIdeaFile(ideaId, file.id as string));
-    const finalAuthorId = ideaFormOutput?.authorId || authorId;
-    const addressDiff: Partial<IIdeaData['attributes']> = {
-      location_point_geojson: null,
-      location_description: null,
-    };
-
-    if (address && address.length > 0) {
-      addressDiff.location_point_geojson = await geocode(address);
-      addressDiff.location_description = address;
-    }
-
-    updateIdea({
-      id: ideaId,
-      requestBody: {
-        budget,
-        proposed_budget: proposedBudget,
-        title_multiloc: {
-          ...titleMultiloc,
-          [locale]: title,
-        },
-        body_multiloc: {
-          ...descriptionMultiloc,
-          [locale]: description,
-        },
-        topic_ids: selectedTopics,
-        author_id: finalAuthorId,
-        ...addressDiff,
-      },
-    });
-
-    setSubmitError(false);
-    setProcessing(true);
-
-    try {
-      if (oldImageId && imageFileIsChanged) {
-        await deleteIdeaImage(ideaId, oldImageId);
-      }
-
-      await Promise.all([
-        imageToAddPromise,
-        ...filesToAddPromises,
-        ...filesToRemovePromises,
-      ] as Promise<any>[]);
-
-      clHistory.push(`/ideas/${idea.attributes.slug}`);
-    } catch (error) {
-      const apiErrors = error.json.errors;
-      const profanityApiError = apiErrors.base.find(
-        (apiError) => apiError.error === 'includes_banned_words'
-      );
-
-      if (profanityApiError) {
-        const titleProfanityError = profanityApiError.blocked_words.some(
-          (blockedWord) => blockedWord.attribute === 'title_multiloc'
-        );
-        const descriptionProfanityError = profanityApiError.blocked_words.some(
-          (blockedWord) => blockedWord.attribute === 'body_multiloc'
-        );
-
-        if (titleProfanityError) {
-          trackEventByName(tracks.titleProfanityError.name, {
-            ideaId,
-            locale,
-            projectId: !isNilOrError(project) ? project.id : null,
-            profaneMessage: title,
-            location: 'IdeasEditPage (citizen side)',
-            userId: !isNilOrError(authUser) ? authUser.id : null,
-            host: !isNilOrError(appConfiguration)
-              ? appConfiguration.attributes.host
-              : null,
-          });
-
-          setTitleProfanityError(titleProfanityError);
-        }
-
-        if (descriptionProfanityError) {
-          trackEventByName(tracks.descriptionProfanityError.name, {
-            ideaId,
-            locale,
-            projectId: !isNilOrError(project) ? project.id : null,
-            profaneMessage: title,
-            location: 'IdeasEditPage (citizen side)',
-          });
-
-          setDescriptionProfanityError(descriptionProfanityError);
-        }
-      }
-
-      if (apiErrors && (apiErrors.image || apiErrors.file)) {
-        setFileOrImageError(true);
-      }
-
-      setSubmitError(true);
-    }
-
-    setProcessing(false);
-  };
-
-  const onTitleChange = (title: string) => {
-    setTitleMultiloc({ ...titleMultiloc, [locale]: title });
-    setTitleProfanityError(false);
-  };
-
-  const onImageFileAdd = (imageFile: UploadFile[]) => {
-    setImageFile([imageFile[0]]);
-    setImageFileIsChanged(true);
-  };
-
-  const onImageFileRemove = () => {
-    setImageFile([]);
-    setImageFileIsChanged(true);
-  };
-
-  const onTagsChange = (selectedTopics: string[]) => {
-    setSelectedTopics(selectedTopics);
-  };
-
-  const onAddressChange = (address: string) => {
-    setAddress(address);
-  };
-
-  const onDescriptionChange = (description: string) => {
-    setDescriptionMultiloc({
-      ...descriptionMultiloc,
-      [locale]: description,
-    });
-
-    setDescriptionProfanityError(false);
-  };
-
-  const onIdeaFilesChange = (ideaFiles: UploadFile[]) => {
-    setIdeaFiles(ideaFiles);
-  };
-
-  const title = titleMultiloc?.[locale] || null;
-  const description = descriptionMultiloc?.[locale] || null;
-  const projectId = project.id;
-  const inputTerm = getInputTerm(
-    project.attributes.process_type,
-    project,
-    phases
-  );
-
-  return (
-    <Container id="e2e-idea-edit-page">
-      <IdeasEditMeta ideaId={ideaId} projectId={projectId} />
-      <FormContainer>
-        <Box
-          width="100%"
-          display="flex"
-          flexDirection="column"
-          justifyContent="center"
-          alignItems="center"
-          mt="52px"
-        >
-          <GoBackToIdeaPage idea={idea} />
-
-          <Title>
-            <FormattedMessage
-              {...getInputTermMessage(inputTerm, {
-                idea: messages.formTitle,
-                option: messages.optionFormTitle,
-                project: messages.projectFormTitle,
-                question: messages.questionFormTitle,
-                issue: messages.issueFormTitle,
-                contribution: messages.contributionFormTitle,
-              })}
-            />
-          </Title>
-        </Box>
-
-        <IdeaForm
-          authorId={authorId}
-          ideaId={ideaId}
-          projectId={projectId}
-          title={title}
-          description={description}
-          selectedTopics={selectedTopics}
-          budget={budget}
-          proposedBudget={proposedBudget}
-          address={address || ''}
-          imageFile={imageFile}
-          ideaFiles={ideaFiles}
-          onSubmit={handleIdeaFormOutput}
-          remoteIdeaFiles={
-            !isNilOrError(remoteIdeaFiles) ? remoteIdeaFiles : null
-          }
-          hasTitleProfanityError={titleProfanityError}
-          hasDescriptionProfanityError={descriptionProfanityError}
-          onImageFileAdd={onImageFileAdd}
-          onImageFileRemove={onImageFileRemove}
-          onTagsChange={onTagsChange}
-          onTitleChange={onTitleChange}
-          onDescriptionChange={onDescriptionChange}
-          onAddressChange={onAddressChange}
-          onIdeaFilesChange={onIdeaFilesChange}
-        />
-
-        <ButtonBarContainer>
-          <IdeasEditButtonBar
-            form="idea-form"
-            submitError={submitError}
-            processing={processing}
-            fileOrImageError={fileOrImageError}
-          />
-        </ButtonBarContainer>
-      </FormContainer>
-    </Container>
-  );
-};
-
-const Data = adopt<DataProps, InputProps>({
-  authUser: <GetAuthUser />,
-  appConfiguration: <GetAppConfiguration />,
-  remoteIdeaFiles: ({ params: { ideaId }, render }) => (
-    <GetRemoteFiles resourceId={ideaId} resourceType="idea">
-      {render}
-    </GetRemoteFiles>
-  ),
-  idea: ({ params: { ideaId }, render }) => {
-    return <GetIdeaById ideaId={ideaId}>{render}</GetIdeaById>;
-  },
-  project: ({ idea, render }) => {
-    return (
-      <GetProject
-        projectId={
-          !isNilOrError(idea) ? idea.relationships.project.data.id : null
-        }
-      >
-        {render}
-      </GetProject>
-    );
-  },
-  phases: ({ project, render }) => {
-    return (
-      <GetPhases projectId={!isNilOrError(project) ? project.id : null}>
-        {render}
-      </GetPhases>
-    );
-  },
-});
-
-export default withRouter((inputProps: InputProps & WithRouterProps) => {
-  const isDynamicIdeaFormEnabled = useFeatureFlag({
-    name: 'dynamic_idea_form',
-  });
-
-  const project = useProject({ projectSlug: inputProps.params.slug });
->>>>>>> f5f8e247
 
   if (isUnauthorizedError(project)) {
     return <Unauthorized />;
@@ -393,7 +31,7 @@
     return <PageNotFound />;
   }
 
-  return <IdeasEditPageWithJSONForm {...props} />;
+  return <IdeasEditForm {...props} />;
 });
 
 export default IdeasEditPage;