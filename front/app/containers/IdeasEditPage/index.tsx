--- conflicted
+++ resolved
@@ -123,15 +123,12 @@
   imageFile: UploadFile[];
   imageId: string | null;
   loaded: boolean;
-<<<<<<< HEAD
   submitError: boolean;
   titleProfanityError: boolean;
   descriptionProfanityError: boolean;
   fileOrImageError: boolean;
   processing: boolean;
-=======
   authorId: string | null;
->>>>>>> 4aa1febe
 }
 
 class IdeaEditPage extends PureComponent<Props & InjectedLocalized, State> {
@@ -151,15 +148,12 @@
       imageFile: [],
       imageId: null,
       loaded: false,
-<<<<<<< HEAD
       submitError: false,
       titleProfanityError: false,
       descriptionProfanityError: false,
       fileOrImageError: false,
       processing: false,
-=======
       authorId: null,
->>>>>>> 4aa1febe
     };
     this.subscriptions = [];
   }
@@ -396,15 +390,12 @@
         imageFile,
         budget,
         proposedBudget,
-<<<<<<< HEAD
         titleProfanityError,
         descriptionProfanityError,
         submitError,
         fileOrImageError,
         processing,
-=======
         authorId,
->>>>>>> 4aa1febe
       } = this.state;
       const title = locale && titleMultiloc ? titleMultiloc[locale] || '' : '';
       const description =
