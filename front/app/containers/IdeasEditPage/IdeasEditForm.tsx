<<<<<<< HEAD
import React, { useEffect, useState } from 'react';
=======
import React, {
  useCallback,
  useEffect,
  useMemo,
  useRef,
  useState,
} from 'react';
>>>>>>> e95070e0

import { Box, colors, useBreakpoint } from '@citizenlab/cl2-component-library';
import { Multiloc } from 'typings';

import useAppConfiguration from 'api/app_configuration/useAppConfiguration';
import useIdeaFiles from 'api/idea_files/useIdeaFiles';
import useIdeaImages from 'api/idea_images/useIdeaImages';
import { IdeaPublicationStatus } from 'api/ideas/types';
import useIdeaById from 'api/ideas/useIdeaById';
import usePhase from 'api/phases/usePhase';
import useProjectById from 'api/projects/useProjectById';

import useInputSchema from 'hooks/useInputSchema';

import EditIdeaHeading from 'containers/IdeaHeading/EditIdeaHeading';
import { calculateDynamicHeight } from 'containers/IdeasNewSurveyPage/IdeasNewSurveyForm/utils';

import CustomFieldsForm from 'components/CustomFieldsForm';
import { FORM_PAGE_CHANGE_EVENT } from 'components/Form/Components/Layouts/events';
import FullPageSpinner from 'components/UI/FullPageSpinner';

import { FormattedMessage } from 'utils/cl-intl';
import eventEmitter from 'utils/eventEmitter';

import IdeasEditMeta from './IdeasEditMeta';
import messages from './messages';
import { getFormValues } from './utils';

export interface FormValues {
  title_multiloc: Multiloc;
  body_multiloc: Multiloc;
  author_id?: string;
  idea_images_attributes?: { image: string }[];
  idea_files_attributes?: {
    file_by_content: { content: string };
    name: string;
  };
  location_description?: string;
  location_point_geojson?: GeoJSON.Point;
  topic_ids?: string[];
  cosponsor_ids?: string[];
  publication_status?: IdeaPublicationStatus;
}

interface Props {
  ideaId: string;
}

const IdeasEditForm = ({ ideaId }: Props) => {
  // const [isDisclaimerOpened, setIsDisclaimerOpened] = useState(false);
  // const [formData, setFormData] = useState<FormValues | null>(null);
  // const [loading, setLoading] = useState(false);
  const { data: idea } = useIdeaById(ideaId);
  // const { mutate: deleteIdeaImage } = useDeleteIdeaImage();
  const isSmallerThanPhone = useBreakpoint('phone');
  // const [title, setTitle] = useState('');
  // const [body, setBody] = useState('');
  // const { mutateAsync: updateIdea } = useUpdateIdea();
  const { data: remoteImages } = useIdeaImages(ideaId);
  const { data: remoteFiles } = useIdeaFiles(ideaId);
  const projectId = idea?.data.relationships.project.data.id;
  // const callbackRef = useRef<(() => void) | null>(null);
  const [usingMapView, setUsingMapView] = useState(false);
  // const [selectedIdeaId, setSelectedIdeaId] = useState<string | null>(null);
  // const isInputIQEnabled = useFeatureFlag({
  //   name: 'input_iq',
  // });
  const phaseId = idea?.data.relationships.phases.data[0].id;
  const { data: phase } = usePhase(phaseId);
  const { data: project } = useProjectById(projectId);

  const {
    schema,
    uiSchema,
    inputSchemaError,
    isLoading: isLoadingInputSchema,
  } = useInputSchema({
    projectId,
    inputId: ideaId,
  });
  const initialFormData = useMemo(() => {
    if (!idea || !schema) return null;

    const values = getFormValues(idea, schema, remoteImages, remoteFiles);

    if (idea.data.attributes.location_point_geojson) {
      values['location_point_geojson'] =
        idea.data.attributes.location_point_geojson;
    }

    return values;
  }, [idea, schema, remoteImages, remoteFiles]);

  useEffect(() => {
    const subscription = eventEmitter
      .observeEvent(FORM_PAGE_CHANGE_EVENT)
      .subscribe(() => {
        setUsingMapView(!!document.getElementById('map_page'));
      });

    return () => {
      subscription.unsubscribe();
    };
  }, []);

  // const getApiErrorMessage: ApiErrorGetter = useCallback(
  //   (error) => {
  //     return (
  //       ideaFormMessages[
  //         `api_error_${uiSchema?.options?.inputTerm}_${error}`
  //       ] ||
  //       ideaFormMessages[`api_error_${error}`] ||
  //       ideaFormMessages[`api_error_invalid`]
  //     );
  //   },
  //   [uiSchema]
  // );

  // const getAjvErrorMessage: AjvErrorGetter = useCallback(
  //   (error) => {
  //     return (
  //       messages[
  //         `ajv_error_${uiSchema?.options?.inputTerm}_${
  //           getFieldNameFromPath(error.instancePath) ||
  //           // TODO: Fix this the next time the file is edited.
  //           // eslint-disable-next-line @typescript-eslint/no-unnecessary-condition
  //           error?.params?.missingProperty
  //         }_${error.keyword}`
  //       ] ||
  //       messages[
  //         `ajv_error_${
  //           getFieldNameFromPath(error.instancePath) ||
  //           // TODO: Fix this the next time the file is edited.
  //           // eslint-disable-next-line @typescript-eslint/no-unnecessary-condition
  //           error?.params?.missingProperty
  //         }_${error.keyword}`
  //       ] ||
  //       undefined
  //     );
  //   },
  //   [uiSchema]
  // );

  const { data: appConfiguration } = useAppConfiguration();
  const tenantTimezone =
    appConfiguration?.data.attributes.settings.core.timezone;
  if (!tenantTimezone) return null;
  // const showSimilarInputs = !!(
  //   phase?.data.attributes.similarity_enabled && isInputIQEnabled
  // );

  if (isLoadingInputSchema) return <FullPageSpinner />;
  if (
    // inputSchemaError should display an error page instead
    inputSchemaError ||
    !schema ||
    !uiSchema ||
    !projectId ||
    // TODO: Fix this the next time the file is edited.
    // eslint-disable-next-line @typescript-eslint/no-unnecessary-condition
    !idea ||
    !initialFormData
  ) {
    return null;
  }

  // Set initial location point if exists
  if (idea.data.attributes.location_point_geojson) {
    initialFormData.location_point_geojson =
      idea.data.attributes.location_point_geojson;
  }

<<<<<<< HEAD
  // const handleDisclaimer = (
  //   data: FormValues,
  //   onSubmitCallback?: () => void
  // ) => {
  //   const disclaimerNeeded =
  //     data.idea_files_attributes ||
  //     data.idea_images_attributes ||
  //     Object.values(data.body_multiloc).some((value) => value.includes('<img'));

  //   setFormData(data);
  //   if (data.publication_status === 'published') {
  //     if (disclaimerNeeded) {
  //       callbackRef.current = onSubmitCallback || null;
  //       return setIsDisclaimerOpened(true);
  //     }
  //     return onSubmit(data, onSubmitCallback);
  //   } else {
  //     // Add handling draft ideas
  //   }
  // };

  // const onAcceptDisclaimer = (data: FormValues | null) => {
  //   if (!data) return;
  //   onSubmit(data);
  //   setIsDisclaimerOpened(false);
  //   callbackRef.current?.();
  //   callbackRef.current = null;
  // };

  // const onCancelDisclaimer = () => {
  //   setIsDisclaimerOpened(false);
  // };

  // const onSubmit = async (data: FormValues, onSubmitCallback?: () => void) => {
  //   setLoading(true);
  //   const { idea_images_attributes, ...ideaWithoutImages } = data;

  //   const location_point_geojson = await getLocationGeojson(
  //     initialFormData,
  //     data
  //   );

  //   const isImageNew =
  //     idea_images_attributes !== initialFormData.idea_images_attributes;

  //   // Delete remote images only on submission
  //   if (isImageNew && initialFormData.idea_images_attributes.length > 0) {
  //     initialFormData.idea_images_attributes.forEach((image) => {
  //       deleteIdeaImage({
  //         ideaId,
  //         imageId: image.id,
  //       });
  //     });
  //   }

  // const payload: IIdeaUpdate = {
  //   ...ideaWithoutImages,
  //   idea_images_attributes,
  //   location_point_geojson,
  //   project_id: projectId,
  // };

  //   // TODO: Change publication status handling when adding draft ideas
  //   const idea = await updateIdea({
  //     id: ideaId,
  //     requestBody: isImageNew
  //       ? omit(payload, ['idea_files_attributes', 'publication_status'])
  //       : omit(payload, [
  //           'idea_images_attributes',
  //           'idea_files_attributes',
  //           'publication_status',
  //         ]),
  //   });

  //   updateSearchParams({ idea_id: idea.data.id });
  //   onSubmitCallback?.();
  //   setLoading(false);
  //   return idea;
  // };
=======
  const handleDisclaimer = (
    data: FormValues,
    onSubmitCallback?: () => void
  ) => {
    const disclaimerNeeded =
      data.idea_files_attributes ||
      data.idea_images_attributes ||
      Object.values(data.body_multiloc).some((value) => value.includes('<img'));

    setFormData(data);
    if (data.publication_status === 'published') {
      if (disclaimerNeeded) {
        callbackRef.current = onSubmitCallback || null;
        return setIsDisclaimerOpened(true);
      }
      return onSubmit(data, onSubmitCallback);
    } else {
      // Add handling draft ideas
    }
  };

  const onAcceptDisclaimer = (data: FormValues | null) => {
    if (!data) return;
    onSubmit(data);
    setIsDisclaimerOpened(false);
    callbackRef.current?.();
    callbackRef.current = null;
  };

  const onCancelDisclaimer = () => {
    setIsDisclaimerOpened(false);
  };

  const onSubmit = async (data: FormValues, onSubmitCallback?: () => void) => {
    setLoading(true);
    const { idea_images_attributes, ...ideaWithoutImages } = data;

    const location_point_geojson = await getLocationGeojson(
      initialFormData,
      data
    );

    const isImageNew =
      idea_images_attributes !== initialFormData.idea_images_attributes;

    // Delete remote images only on submission
    if (isImageNew && initialFormData.idea_images_attributes?.length > 0) {
      initialFormData.idea_images_attributes.forEach((image) => {
        deleteIdeaImage({
          ideaId,
          imageId: image.id,
        });
      });
    }

    const payload: IIdeaUpdate = {
      ...ideaWithoutImages,
      idea_images_attributes,
      location_point_geojson,
      project_id: projectId,
    };

    // TODO: Change publication status handling when adding draft ideas
    const idea = await updateIdea({
      id: ideaId,
      requestBody: isImageNew
        ? omit(payload, ['idea_files_attributes', 'publication_status'])
        : omit(payload, [
            'idea_images_attributes',
            'idea_files_attributes',
            'publication_status',
          ]),
    });

    updateSearchParams({ idea_id: idea.data.id });
    onSubmitCallback?.();
    setLoading(false);
    return idea;
  };
>>>>>>> e95070e0

  const titleText = (
    <FormattedMessage
      {...{
        idea: messages.formTitle,
        option: messages.optionFormTitle,
        project: messages.projectFormTitle,
        question: messages.questionFormTitle,
        issue: messages.issueFormTitle,
        contribution: messages.contributionFormTitle,
        initiative: messages.initiativeFormTitle,
        petition: messages.petitionFormTitle,
        proposal: messages.proposalFormTitle,
      }[uiSchema.options?.inputTerm ? uiSchema.options.inputTerm : 'idea']}
    />
  );
  const maxWidth = usingMapView ? '1100px' : '700px';

  return (
    <>
      <IdeasEditMeta ideaId={ideaId} projectId={projectId} />
      <Box
        w="100%"
        bgColor={colors.grey100}
        h="100vh"
        position="fixed"
        zIndex="1010"
        overflow="hidden"
      >
        <Box display="flex" flexDirection="row" h="100%" w="100%">
          <Box
            flex="1"
            display="flex"
            mx="auto"
            justifyContent="center"
            w="100%"
          >
            <Box w="100%" maxWidth={maxWidth}>
              <Box
                w="100%"
                position="relative"
                top={isSmallerThanPhone ? '0' : '40px'}
              >
                <EditIdeaHeading
                  idea={idea.data}
                  titleText={titleText}
                  projectId={projectId}
                />
              </Box>
              <main id="e2e-idea-edit-page">
                <Box
                  display="flex"
                  justifyContent="center"
                  pt={isSmallerThanPhone ? '0' : '40px'}
                >
                  <Box
                    background={colors.white}
                    maxWidth={usingMapView ? '1100px' : '700px'}
                    w="100%"
                    // Height is recalculated on window resize via useWindowSize hook
                    h={calculateDynamicHeight(isSmallerThanPhone)}
                    pb={isSmallerThanPhone ? '0' : '80px'}
                    overflowY="auto"
                  >
                    {/* <InputSelectContext.Provider
                      value={{
                        onIdeaSelect: setSelectedIdeaId,
                        title,
                        body,
                        setTitle,
                        setBody,
                        selectedIdeaId,
                        showSimilarInputs,
                      }}
                    >
                      <Form
                        schema={schema}
                        uiSchema={uiSchema}
                        onSubmit={handleDisclaimer}
                        initialFormData={initialFormData as FormValues}
                        inputId={idea.data.id}
                        getAjvErrorMessage={getAjvErrorMessage}
                        getApiErrorMessage={getApiErrorMessage}
                        config={'input'}
                        loading={loading}
                        showSubmitButton={false}
                      />
                    </InputSelectContext.Provider> */}
                    {project && (
                      <CustomFieldsForm
                        projectId={project.data.id}
                        phaseId={phaseId}
                        participationMethod={
                          phase?.data.attributes.participation_method
                        }
                        initialFormData={idea.data.attributes}
                      />
                    )}
                  </Box>
                </Box>
                {/* <ContentUploadDisclaimer
                  isDisclaimerOpened={isDisclaimerOpened}
                  onAcceptDisclaimer={() => onAcceptDisclaimer(formData)}
                  onCancelDisclaimer={onCancelDisclaimer}
                /> */}
              </main>
            </Box>
            {/* {selectedIdeaId && (
              <Box
                top={isSmallerThanPhone ? '0' : '40px'}
                width="375px"
                minWidth="375px"
                borderLeft={`1px solid ${colors.grey300}`}
                overflowY="auto"
                bgColor={colors.white}
                position="relative"
                mb="80px"
              >
                <InputDetailView ideaId={selectedIdeaId} />
              </Box>
            )} */}
          </Box>
        </Box>
      </Box>
    </>
  );
};

export default IdeasEditForm;<|MERGE_RESOLUTION|>--- conflicted
+++ resolved
@@ -1,14 +1,4 @@
-<<<<<<< HEAD
-import React, { useEffect, useState } from 'react';
-=======
-import React, {
-  useCallback,
-  useEffect,
-  useMemo,
-  useRef,
-  useState,
-} from 'react';
->>>>>>> e95070e0
+import React, { useEffect, useState, useMemo } from 'react';
 
 import { Box, colors, useBreakpoint } from '@citizenlab/cl2-component-library';
 import { Multiloc } from 'typings';
@@ -181,7 +171,6 @@
       idea.data.attributes.location_point_geojson;
   }
 
-<<<<<<< HEAD
   // const handleDisclaimer = (
   //   data: FormValues,
   //   onSubmitCallback?: () => void
@@ -261,87 +250,6 @@
   //   setLoading(false);
   //   return idea;
   // };
-=======
-  const handleDisclaimer = (
-    data: FormValues,
-    onSubmitCallback?: () => void
-  ) => {
-    const disclaimerNeeded =
-      data.idea_files_attributes ||
-      data.idea_images_attributes ||
-      Object.values(data.body_multiloc).some((value) => value.includes('<img'));
-
-    setFormData(data);
-    if (data.publication_status === 'published') {
-      if (disclaimerNeeded) {
-        callbackRef.current = onSubmitCallback || null;
-        return setIsDisclaimerOpened(true);
-      }
-      return onSubmit(data, onSubmitCallback);
-    } else {
-      // Add handling draft ideas
-    }
-  };
-
-  const onAcceptDisclaimer = (data: FormValues | null) => {
-    if (!data) return;
-    onSubmit(data);
-    setIsDisclaimerOpened(false);
-    callbackRef.current?.();
-    callbackRef.current = null;
-  };
-
-  const onCancelDisclaimer = () => {
-    setIsDisclaimerOpened(false);
-  };
-
-  const onSubmit = async (data: FormValues, onSubmitCallback?: () => void) => {
-    setLoading(true);
-    const { idea_images_attributes, ...ideaWithoutImages } = data;
-
-    const location_point_geojson = await getLocationGeojson(
-      initialFormData,
-      data
-    );
-
-    const isImageNew =
-      idea_images_attributes !== initialFormData.idea_images_attributes;
-
-    // Delete remote images only on submission
-    if (isImageNew && initialFormData.idea_images_attributes?.length > 0) {
-      initialFormData.idea_images_attributes.forEach((image) => {
-        deleteIdeaImage({
-          ideaId,
-          imageId: image.id,
-        });
-      });
-    }
-
-    const payload: IIdeaUpdate = {
-      ...ideaWithoutImages,
-      idea_images_attributes,
-      location_point_geojson,
-      project_id: projectId,
-    };
-
-    // TODO: Change publication status handling when adding draft ideas
-    const idea = await updateIdea({
-      id: ideaId,
-      requestBody: isImageNew
-        ? omit(payload, ['idea_files_attributes', 'publication_status'])
-        : omit(payload, [
-            'idea_images_attributes',
-            'idea_files_attributes',
-            'publication_status',
-          ]),
-    });
-
-    updateSearchParams({ idea_id: idea.data.id });
-    onSubmitCallback?.();
-    setLoading(false);
-    return idea;
-  };
->>>>>>> e95070e0
 
   const titleText = (
     <FormattedMessage
