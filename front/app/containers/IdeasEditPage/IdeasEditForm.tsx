import React, { useEffect, useState } from 'react';

import { Box, colors, useBreakpoint } from '@citizenlab/cl2-component-library';
import { useSearchParams } from 'react-router-dom';

import useAppConfiguration from 'api/app_configuration/useAppConfiguration';
import useIdeaById from 'api/ideas/useIdeaById';
import usePhase from 'api/phases/usePhase';
import useProjectById from 'api/projects/useProjectById';

import EditIdeaHeading from 'containers/IdeaHeading/EditIdeaHeading';
import InputDetailView from 'containers/IdeasNewPage/SimilarInputs/InputDetailView';
import { calculateDynamicHeight } from 'containers/IdeasNewSurveyPage/IdeasNewSurveyForm/utils';

import CustomFieldsForm from 'components/CustomFieldsForm';
import { FORM_PAGE_CHANGE_EVENT } from 'components/Form/Components/Layouts/events';

import { FormattedMessage } from 'utils/cl-intl';
import { updateSearchParams } from 'utils/cl-router/updateSearchParams';
import eventEmitter from 'utils/eventEmitter';

import IdeasEditMeta from './IdeasEditMeta';
import messages from './messages';

interface Props {
  ideaId: string;
}

const IdeasEditForm = ({ ideaId }: Props) => {
  const { data: idea } = useIdeaById(ideaId);
  const isSmallerThanPhone = useBreakpoint('phone');
  const [searchParams] = useSearchParams();
  const selectedIdeaId = searchParams.get('selected_idea_id');

  const projectId = idea?.data.relationships.project.data.id;
  const [usingMapView, setUsingMapView] = useState(false);

  const phaseId = idea?.data.relationships.phases.data[0].id;
  const { data: phase } = usePhase(phaseId);
  const { data: project } = useProjectById(projectId);

  useEffect(() => {
    const subscription = eventEmitter
      .observeEvent(FORM_PAGE_CHANGE_EVENT)
      .subscribe(() => {
        setUsingMapView(!!document.getElementById('map_page'));
      });

    return () => {
      subscription.unsubscribe();
    };
  }, []);

  const { data: appConfiguration } = useAppConfiguration();
  const tenantTimezone =
    appConfiguration?.data.attributes.settings.core.timezone;
  if (!tenantTimezone) return null;

  const titleText = (
    <FormattedMessage
      {...{
        idea: messages.formTitle,
        option: messages.optionFormTitle,
        project: messages.projectFormTitle,
        question: messages.questionFormTitle,
        issue: messages.issueFormTitle,
        contribution: messages.contributionFormTitle,
        initiative: messages.initiativeFormTitle,
        petition: messages.petitionFormTitle,
        proposal: messages.proposalFormTitle,
      }[phase?.data.attributes.input_term || 'idea']}
    />
  );
  const maxWidth = usingMapView ? '1100px' : '700px';

  const handleCloseDetail = () => {
    updateSearchParams({ selected_idea_id: null });
  };

  return (
    <>
      {projectId && <IdeasEditMeta ideaId={ideaId} projectId={projectId} />}
      <Box
        w="100%"
        bgColor={colors.grey100}
        h="100vh"
        position="fixed"
        zIndex="1010"
        overflow="hidden"
      >
        <Box display="flex" flexDirection="row" h="100%" w="100%">
          <Box
            flex="1"
            display="flex"
            mx="auto"
            justifyContent="center"
            w="100%"
          >
            <Box w="100%" maxWidth={maxWidth}>
              <Box
                w="100%"
                position="relative"
                top={isSmallerThanPhone ? '0' : '40px'}
              >
                {idea && projectId && (
                  <EditIdeaHeading
                    idea={idea.data}
                    titleText={titleText}
                    projectId={projectId}
                  />
                )}
              </Box>
              <main id="e2e-idea-edit-page">
                <Box
                  display="flex"
                  justifyContent="center"
                  pt={isSmallerThanPhone ? '0' : '40px'}
                >
                  <Box
                    background={colors.white}
                    maxWidth={usingMapView ? '1100px' : '700px'}
                    w="100%"
                    // Height is recalculated on window resize via useWindowSize hook
                    h={calculateDynamicHeight(isSmallerThanPhone)}
                    pb={isSmallerThanPhone ? '0' : '80px'}
                    overflowY="auto"
                  >
                    {project && (
                      <CustomFieldsForm
                        projectId={project.data.id}
                        phaseId={phaseId}
                        participationMethod={
                          phase?.data.attributes.participation_method
                        }
                        initialFormData={
<<<<<<< HEAD
                          idea && {
                            ...idea.data.attributes,
                            author_id: idea.data.relationships.author?.data?.id,
                          }
=======
                          idea
                            ? {
                                ...idea.data.attributes,
                                cosponsor_ids:
                                  idea.data.relationships.cosponsors?.data?.map(
                                    (cosponsor) => cosponsor.id
                                  ),
                              }
                            : undefined
>>>>>>> fabb28a0
                        }
                      />
                    )}
                  </Box>
                </Box>
              </main>
            </Box>
            {selectedIdeaId &&
              (isSmallerThanPhone ? (
                <Box
                  position="fixed"
                  top="0"
                  left="0"
                  width="100%"
                  height="100%"
                  bg="rgba(0,0,0,0.4)"
                  zIndex="2000"
                  onClick={handleCloseDetail}
                >
                  <Box
                    position="absolute"
                    bottom="0"
                    width="100%"
                    height="75%"
                    bgColor={colors.white}
                    borderRadius="16px 16px 0 0"
                    overflowY="auto"
                    onClick={(e) => e.stopPropagation()}
                  >
                    <Box
                      width="40px"
                      height="4px"
                      bgColor={colors.grey300}
                      borderRadius="2px"
                      m="8px auto"
                    />
                    <InputDetailView ideaId={selectedIdeaId} />
                  </Box>
                </Box>
              ) : (
                <Box
                  top="40px"
                  width="375px"
                  minWidth="375px"
                  borderLeft={`1px solid ${colors.grey300}`}
                  overflowY="auto"
                  bgColor={colors.white}
                  position="relative"
                  mb="80px"
                >
                  <InputDetailView ideaId={selectedIdeaId} />
                </Box>
              ))}
          </Box>
        </Box>
      </Box>
    </>
  );
};

export default IdeasEditForm;<|MERGE_RESOLUTION|>--- conflicted
+++ resolved
@@ -133,22 +133,17 @@
                           phase?.data.attributes.participation_method
                         }
                         initialFormData={
-<<<<<<< HEAD
-                          idea && {
-                            ...idea.data.attributes,
-                            author_id: idea.data.relationships.author?.data?.id,
-                          }
-=======
                           idea
                             ? {
                                 ...idea.data.attributes,
+                                author_id:
+                                  idea.data.relationships.author?.data?.id,
                                 cosponsor_ids:
                                   idea.data.relationships.cosponsors?.data?.map(
                                     (cosponsor) => cosponsor.id
                                   ),
                               }
                             : undefined
->>>>>>> fabb28a0
                         }
                       />
                     )}
