import useFeatureFlag from 'hooks/useFeatureFlag';

export default function useAnySSOEnabled() {
  const fakeSSOEnabled = useFeatureFlag({ name: 'fake_sso' });
  const googleLoginEnabled = useFeatureFlag({ name: 'google_login' });
  const facebookLoginEnabled = useFeatureFlag({ name: 'facebook_login' });
  const azureAdLoginEnabled = useFeatureFlag({ name: 'azure_ad_login' });
  const azureAdB2cLoginEnabled = useFeatureFlag({ name: 'azure_ad_b2c_login' });
  const franceconnectLoginEnabled = useFeatureFlag({
    name: 'franceconnect_login',
  });
  const viennaCitizenLoginEnabled = useFeatureFlag({
    name: 'vienna_citizen_login',
  });

  const claveUnicaLoginEnabled = useFeatureFlag({
    name: 'clave_unica_login',
  });

  const hoplrLoginEnabled = useFeatureFlag({
    name: 'hoplr_login',
  });

  const idAustriaLoginEnabled = useFeatureFlag({
    name: 'id_austria_login',
  });

  const criiptoLoginEnabled = useFeatureFlag({
    name: 'criipto_login',
  });

  const keycloakLoginEnabled = useFeatureFlag({
    name: 'keycloak_login',
  });

  const anySSOEnabled =
    fakeSSOEnabled ||
    googleLoginEnabled ||
    facebookLoginEnabled ||
    azureAdLoginEnabled ||
    azureAdB2cLoginEnabled ||
    franceconnectLoginEnabled ||
    viennaCitizenLoginEnabled ||
    claveUnicaLoginEnabled ||
    hoplrLoginEnabled ||
<<<<<<< HEAD
    idAustriaLoginEnabled ||
    criiptoLoginEnabled;
=======
    criiptoLoginEnabled ||
    keycloakLoginEnabled;
>>>>>>> e2640607

  return anySSOEnabled;
}<|MERGE_RESOLUTION|>--- conflicted
+++ resolved
@@ -43,13 +43,9 @@
     viennaCitizenLoginEnabled ||
     claveUnicaLoginEnabled ||
     hoplrLoginEnabled ||
-<<<<<<< HEAD
-    idAustriaLoginEnabled ||
-    criiptoLoginEnabled;
-=======
     criiptoLoginEnabled ||
-    keycloakLoginEnabled;
->>>>>>> e2640607
+    keycloakLoginEnabled ||
+    idAustriaLoginEnabled;
 
   return anySSOEnabled;
 }