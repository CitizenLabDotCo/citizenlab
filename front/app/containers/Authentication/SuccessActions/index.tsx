--- conflicted
+++ resolved
@@ -1,13 +1,8 @@
 import React, { useEffect } from 'react';
 import { BehaviorSubject } from 'rxjs';
 import { getAction, SuccessAction } from './actions';
-<<<<<<< HEAD
 import authUserStream from 'api/me/authUserStream';
-import { IUserData } from 'services/users';
-=======
-import { authUserStream } from 'services/auth';
 import { IUserData } from 'api/users/types';
->>>>>>> 685244a9
 
 const successAction$ = new BehaviorSubject<SuccessAction | null>(null);
 
