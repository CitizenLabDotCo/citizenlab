// api
import { IBasketData } from 'api/baskets/types';
import { addBasket } from 'api/baskets/useAddBasket';
import { fetchBasketsIdeas } from 'api/baskets_ideas/useBasketsIdeas';
import { deleteBasketsIdea } from 'api/baskets_ideas/useDeleteBasketsIdea';
import { addBasketsIdea } from 'api/baskets_ideas/useAddBasketsIdeas';
import { fetchIdea } from 'api/ideas/useIdeaById';

// tracks
import { trackEventByName } from 'utils/analytics';
import tracks from 'components/AddToBasketButton/tracks';

// utils
import { isNil, capitalizeParticipationContextType } from 'utils/helperUtils';
<<<<<<< HEAD
import streams from 'utils/streams';
import { queryClient } from 'utils/cl-react-query/queryClient';
=======
>>>>>>> 7295f0b6

// typings
import { IParticipationContextType } from 'typings';
import { getCurrentBasketsIdeas } from 'components/AddToBasketButton/useAssignBudget';
import basketsKeys from 'api/baskets/keys';

export interface AssignBudgetParams {
  ideaId: string;
  participationContextId: string;
  participationContextType: IParticipationContextType;
  basket: IBasketData | null | undefined;
}

export const assignBudget =
  ({
    ideaId,
    participationContextId,
    participationContextType,
    basket,
  }: AssignBudgetParams) =>
  async () => {
    const idea = await fetchIdea({ id: ideaId });

    if (!isNil(basket)) {
      const basketsIdeas =
        (await fetchBasketsIdeas({ basketId: basket.id })) || [];
      const currentBasketIdeas = getCurrentBasketsIdeas(basketsIdeas);
      const ideaInBasket = currentBasketIdeas.find(
        (basketIdea) => basketIdea.ideaId === ideaId
      );
      try {
        if (ideaInBasket) {
          await deleteBasketsIdea({
            basketId: basket.id,
            basketIdeaId: ideaInBasket.basketsIdeaId,
          });
          trackEventByName(tracks.ideaRemovedFromBasket);
        } else {
          if (idea) {
            await addBasketsIdea({
              basketId: basket.id,
              idea_id: ideaId,
              votes: idea.data.attributes.budget || undefined,
            });
            queryClient.invalidateQueries({
              queryKey: basketsKeys.item({ id: basket.id }),
            });
            trackEventByName(tracks.ideaAddedToBasket);
          }
        }
      } catch (error) {
        streams.fetchAllWith({ dataId: [basket.id] });
      }
<<<<<<< HEAD
    } else {
      try {
        const result = await addBasket({
          participation_context_id: participationContextId,
          participation_context_type: capitalizeParticipationContextType(
            participationContextType
          ),
        });
        await addBasketsIdea({ basketId: result.data.id, idea_id: ideaId });
        queryClient.invalidateQueries({
          queryKey: basketsKeys.item({ id: result.data.id }),
        });
        trackEventByName(tracks.basketCreated);
      } catch (error) {
        // TODO: Handle error
      }
=======

      await updateBasket({
        id: basket.id,
        user_id: authUser.id,
        participation_context_id: participationContextId,
        participation_context_type: capitalizeParticipationContextType(
          participationContextType
        ),
        idea_ids: newIdeas,
        submitted_at: null,
      });
      trackEventByName(tracks.ideaAddedToBasket);
    } else {
      await addBasket({
        user_id: authUser.id,
        participation_context_id: participationContextId,
        participation_context_type: capitalizeParticipationContextType(
          participationContextType
        ),
        idea_ids: [ideaId],
      });
      trackEventByName(tracks.basketCreated);
>>>>>>> 7295f0b6
    }
  };<|MERGE_RESOLUTION|>--- conflicted
+++ resolved
@@ -2,7 +2,6 @@
 import { IBasketData } from 'api/baskets/types';
 import { addBasket } from 'api/baskets/useAddBasket';
 import { fetchBasketsIdeas } from 'api/baskets_ideas/useBasketsIdeas';
-import { deleteBasketsIdea } from 'api/baskets_ideas/useDeleteBasketsIdea';
 import { addBasketsIdea } from 'api/baskets_ideas/useAddBasketsIdeas';
 import { fetchIdea } from 'api/ideas/useIdeaById';
 
@@ -12,16 +11,10 @@
 
 // utils
 import { isNil, capitalizeParticipationContextType } from 'utils/helperUtils';
-<<<<<<< HEAD
-import streams from 'utils/streams';
-import { queryClient } from 'utils/cl-react-query/queryClient';
-=======
->>>>>>> 7295f0b6
 
 // typings
 import { IParticipationContextType } from 'typings';
 import { getCurrentBasketsIdeas } from 'components/AddToBasketButton/useAssignBudget';
-import basketsKeys from 'api/baskets/keys';
 
 export interface AssignBudgetParams {
   ideaId: string;
@@ -47,30 +40,11 @@
       const ideaInBasket = currentBasketIdeas.find(
         (basketIdea) => basketIdea.ideaId === ideaId
       );
-      try {
-        if (ideaInBasket) {
-          await deleteBasketsIdea({
-            basketId: basket.id,
-            basketIdeaId: ideaInBasket.basketsIdeaId,
-          });
-          trackEventByName(tracks.ideaRemovedFromBasket);
-        } else {
-          if (idea) {
-            await addBasketsIdea({
-              basketId: basket.id,
-              idea_id: ideaId,
-              votes: idea.data.attributes.budget || undefined,
-            });
-            queryClient.invalidateQueries({
-              queryKey: basketsKeys.item({ id: basket.id }),
-            });
-            trackEventByName(tracks.ideaAddedToBasket);
-          }
-        }
-      } catch (error) {
-        streams.fetchAllWith({ dataId: [basket.id] });
-      }
-<<<<<<< HEAD
+
+      idea;
+      ideaInBasket;
+
+      trackEventByName(tracks.ideaAddedToBasket);
     } else {
       try {
         const result = await addBasket({
@@ -80,36 +54,12 @@
           ),
         });
         await addBasketsIdea({ basketId: result.data.id, idea_id: ideaId });
-        queryClient.invalidateQueries({
-          queryKey: basketsKeys.item({ id: result.data.id }),
-        });
+        // queryClient.invalidateQueries({
+        //   queryKey: basketsKeys.item({ id: result.data.id }),
+        // });
         trackEventByName(tracks.basketCreated);
       } catch (error) {
         // TODO: Handle error
       }
-=======
-
-      await updateBasket({
-        id: basket.id,
-        user_id: authUser.id,
-        participation_context_id: participationContextId,
-        participation_context_type: capitalizeParticipationContextType(
-          participationContextType
-        ),
-        idea_ids: newIdeas,
-        submitted_at: null,
-      });
-      trackEventByName(tracks.ideaAddedToBasket);
-    } else {
-      await addBasket({
-        user_id: authUser.id,
-        participation_context_id: participationContextId,
-        participation_context_type: capitalizeParticipationContextType(
-          participationContextType
-        ),
-        idea_ids: [ideaId],
-      });
-      trackEventByName(tracks.basketCreated);
->>>>>>> 7295f0b6
     }
   };