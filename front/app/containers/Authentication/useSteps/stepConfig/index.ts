// flows
import { lightFlow } from './lightFlow';
import { missingDataFlow } from './missingDataFlow';
import { sharedSteps } from './sharedSteps';
import { signInFlow } from './signInFlow';
import { signUpFlow } from './signUpFlow';
import { claveUnicaFlow } from './claveUnicaFlow';

// typings
import {
  GetRequirements,
  UpdateState,
  AuthenticationData,
  SetError,
} from '../../typings';
import { Step } from './typings';
<<<<<<< HEAD
=======
import { UseMutateFunction } from '@tanstack/react-query';
import { IUser, IUserUpdate } from 'api/users/types';
import { CLErrorsWrapper } from 'typings';
>>>>>>> 0c14f813

export const getStepConfig = (
  getAuthenticationData: () => AuthenticationData,
  getRequirements: GetRequirements,
  setCurrentStep: (step: Step) => void,
  setError: SetError,
  updateState: UpdateState,
<<<<<<< HEAD
  anySSOEnabled: boolean
=======
  anySSOEnabled: boolean,
  updateUser: UseMutateFunction<IUser, CLErrorsWrapper, IUserUpdate>
>>>>>>> 0c14f813
) => {
  return {
    ...lightFlow(
      getAuthenticationData,
      getRequirements,
      setCurrentStep,
      updateState
    ),

    ...missingDataFlow(getRequirements, setCurrentStep),

    ...sharedSteps(
      getAuthenticationData,
      getRequirements,
      setCurrentStep,
      setError,
      updateState,
      anySSOEnabled
    ),

    ...signInFlow(
      getAuthenticationData,
      getRequirements,
      setCurrentStep,
      anySSOEnabled
    ),

    ...signUpFlow(
      getAuthenticationData,
      getRequirements,
      setCurrentStep,
      updateState,
      anySSOEnabled
    ),

    ...claveUnicaFlow(getRequirements, setCurrentStep),

    'verification-only': {
      CLOSE: () => setCurrentStep('closed'),
      CONTINUE: () => setCurrentStep('verification-success'),
    },

    'verification-success': {
      CLOSE: () => setCurrentStep('closed'),
    },
  };
};<|MERGE_RESOLUTION|>--- conflicted
+++ resolved
@@ -14,12 +14,9 @@
   SetError,
 } from '../../typings';
 import { Step } from './typings';
-<<<<<<< HEAD
-=======
 import { UseMutateFunction } from '@tanstack/react-query';
 import { IUser, IUserUpdate } from 'api/users/types';
 import { CLErrorsWrapper } from 'typings';
->>>>>>> 0c14f813
 
 export const getStepConfig = (
   getAuthenticationData: () => AuthenticationData,
@@ -27,12 +24,8 @@
   setCurrentStep: (step: Step) => void,
   setError: SetError,
   updateState: UpdateState,
-<<<<<<< HEAD
-  anySSOEnabled: boolean
-=======
   anySSOEnabled: boolean,
   updateUser: UseMutateFunction<IUser, CLErrorsWrapper, IUserUpdate>
->>>>>>> 0c14f813
 ) => {
   return {
     ...lightFlow(
@@ -42,7 +35,7 @@
       updateState
     ),
 
-    ...missingDataFlow(getRequirements, setCurrentStep),
+    ...missingDataFlow(getRequirements, setCurrentStep, updateUser),
 
     ...sharedSteps(
       getAuthenticationData,
@@ -68,7 +61,7 @@
       anySSOEnabled
     ),
 
-    ...claveUnicaFlow(getRequirements, setCurrentStep),
+    ...claveUnicaFlow(getRequirements, setCurrentStep, updateUser),
 
     'verification-only': {
       CLOSE: () => setCurrentStep('closed'),
