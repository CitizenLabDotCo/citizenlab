--- conflicted
+++ resolved
@@ -23,25 +23,17 @@
   UpdateState,
 } from '../../typings';
 import { Step } from './typings';
-<<<<<<< HEAD
-import { OnboardingType } from 'api/authentication/authentication_requirements/types';
-=======
 import { UseMutateFunction } from '@tanstack/react-query';
 import { IUser, IUserUpdate } from 'api/users/types';
 import { CLErrorsWrapper } from 'typings';
->>>>>>> 0c14f813
 
 export const signUpFlow = (
   getAuthenticationData: () => AuthenticationData,
   getRequirements: GetRequirements,
   setCurrentStep: (step: Step) => void,
   updateState: UpdateState,
-<<<<<<< HEAD
-  anySSOProviderEnabled: boolean
-=======
   anySSOProviderEnabled: boolean,
   updateUser: UseMutateFunction<IUser, CLErrorsWrapper, IUserUpdate>
->>>>>>> 0c14f813
 ) => {
   return {
     // old sign up flow
