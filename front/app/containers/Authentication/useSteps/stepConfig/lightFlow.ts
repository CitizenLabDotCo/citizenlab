// authentication
import createEmailOnlyAccount from 'api/authentication/sign_up/createEmailOnlyAccount';
import signIn from 'api/authentication/sign_in_out/signIn';
import signOut from 'api/authentication/sign_in_out/signOut';
import confirmEmail from 'api/authentication/confirm_email/confirmEmail';
import { handleOnSSOClick } from 'api/authentication/singleSignOn';
import checkUser from 'api/users/checkUser';

// cache
import { invalidateQueryCache } from 'utils/cl-react-query/resetQueryCache';

// tracks
import tracks from '../../tracks';
import { trackEventByName } from 'utils/analytics';

// events
import { triggerSuccessAction } from 'containers/Authentication/SuccessActions';

// typings
import {
  GetRequirements,
  UpdateState,
  SSOProviderWithoutVienna,
  AuthenticationData,
} from '../../typings';
import { Step } from './typings';
import { Locale } from 'typings';
import { askCustomFields, requiredCustomFields, showOnboarding } from './utils';

export const lightFlow = (
  getAuthenticationData: () => AuthenticationData,
  getRequirements: GetRequirements,
  setCurrentStep: (step: Step) => void,
  updateState: UpdateState
) => {
  return {
    // light flow
    'light-flow:email': {
      CLOSE: () => setCurrentStep('closed'),
      SUBMIT_EMAIL: async (email: string, locale: Locale) => {
        updateState({ email });

        const response = await checkUser(email);
        const { action } = response.data.attributes;

        if (action === 'terms') {
          setCurrentStep('light-flow:email-policies');
        }

        if (action === 'password') {
          setCurrentStep('light-flow:password');
        }

        if (action === 'confirm') {
          await createEmailOnlyAccount({ email, locale });
          setCurrentStep('light-flow:email-confirmation');
        }
      },
      CONTINUE_WITH_SSO: (ssoProvider: SSOProviderWithoutVienna) => {
        switch (ssoProvider) {
          case 'google':
            setCurrentStep('light-flow:google-policies');
            break;
          case 'facebook':
            setCurrentStep('light-flow:facebook-policies');
            break;
          case 'azureactivedirectory':
            setCurrentStep('light-flow:azure-ad-policies');
            break;
          case 'franceconnect':
            setCurrentStep('light-flow:france-connect-login');
            break;
        }
      },
    },

    'light-flow:email-policies': {
      CLOSE: () => setCurrentStep('closed'),
      ACCEPT_POLICIES: async (email: string, locale: Locale) => {
        updateState({ email });

        const result = await createEmailOnlyAccount({ email, locale });

        if (result === 'account_created_successfully') {
          setCurrentStep('light-flow:email-confirmation');
        }

        if (result === 'email_taken') {
          setCurrentStep('light-flow:password');
        }
      },
    },

    'light-flow:google-policies': {
      CLOSE: () => setCurrentStep('closed'),
      ACCEPT_POLICIES: async () => {
        const { requirements } = await getRequirements();

        const verificationRequired =
          requirements.special.verification === 'require';

        handleOnSSOClick(
          'google',
          { ...getAuthenticationData(), flow: 'signin' },
          verificationRequired
        );
      },
    },

    'light-flow:facebook-policies': {
      CLOSE: () => setCurrentStep('closed'),
      ACCEPT_POLICIES: async () => {
        const { requirements } = await getRequirements();

        const verificationRequired =
          requirements.special.verification === 'require';

        handleOnSSOClick(
          'facebook',
          { ...getAuthenticationData(), flow: 'signin' },
          verificationRequired
        );
      },
    },

    'light-flow:azure-ad-policies': {
      CLOSE: () => setCurrentStep('closed'),
      ACCEPT_POLICIES: async () => {
        const { requirements } = await getRequirements();

        const verificationRequired =
          requirements.special.verification === 'require';

        handleOnSSOClick(
          'azureactivedirectory',
          { ...getAuthenticationData(), flow: 'signin' },
          verificationRequired
        );
      },
    },

    'light-flow:france-connect-login': {
      CLOSE: () => setCurrentStep('closed'),
      LOGIN: async () => {
        const { requirements } = await getRequirements();

        const verificationRequired =
          requirements.special.verification === 'require';

        handleOnSSOClick(
          'franceconnect',
          { ...getAuthenticationData(), flow: 'signin' },
          verificationRequired
        );
      },
    },

    'light-flow:email-confirmation': {
      CLOSE: () => setCurrentStep('closed'),
      CHANGE_EMAIL: async () => {
        await signOut();

        updateState({ email: null });
        setCurrentStep('light-flow:email');
      },
      SUBMIT_CODE: async (code: string) => {
        await confirmEmail({ code });

        const { requirements } = await getRequirements();

        if (askCustomFields(requirements.custom_fields)) {
          setCurrentStep('sign-up:custom-fields');
          return;
        }

        if (showOnboarding(requirements.onboarding)) {
          setCurrentStep('sign-up:onboarding');
          return;
        }

        if (requirements.special.group_membership === 'require') {
          setCurrentStep('closed');
          return;
        }

        setCurrentStep('success');
      },
    },

    'light-flow:password': {
      CLOSE: () => setCurrentStep('closed'),
      SUBMIT_PASSWORD: async (
        email: string,
        password: string,
        rememberMe: boolean,
        tokenLifetime: number
      ) => {
        await signIn({ email, password, rememberMe, tokenLifetime });

        const { requirements } = await getRequirements();

        if (requirements.special.confirmation === 'require') {
          setCurrentStep('missing-data:email-confirmation');
          return;
        }

        if (requiredCustomFields(requirements.custom_fields)) {
          setCurrentStep('missing-data:custom-fields');
          return;
        }

<<<<<<< HEAD
        invalidateQueryCache();
=======
        if (showOnboarding(requirements.onboarding)) {
          setCurrentStep('missing-data:onboarding');
          return;
        }

        await Promise.all([streams.reset(), invalidateQueryCache()]);
>>>>>>> 0a04c4d3
        setCurrentStep('closed');

        trackEventByName(tracks.signUpFlowCompleted);

        if (requirements.special.group_membership === 'require') {
          return;
        }

        const { successAction } = getAuthenticationData();
        if (successAction) {
          triggerSuccessAction(successAction);
        }
      },
    },
  };
};<|MERGE_RESOLUTION|>--- conflicted
+++ resolved
@@ -209,16 +209,12 @@
           return;
         }
 
-<<<<<<< HEAD
-        invalidateQueryCache();
-=======
         if (showOnboarding(requirements.onboarding)) {
           setCurrentStep('missing-data:onboarding');
           return;
         }
 
-        await Promise.all([streams.reset(), invalidateQueryCache()]);
->>>>>>> 0a04c4d3
+        invalidateQueryCache();
         setCurrentStep('closed');
 
         trackEventByName(tracks.signUpFlowCompleted);
