import { useState, useRef, useCallback, useMemo, useEffect } from 'react';
import { parse } from 'qs';

// api
import getAuthenticationRequirements from 'api/authentication/authentication_requirements/getAuthenticationRequirements';
import { invalidateAllActionDescriptors } from 'containers/Authentication/useSteps/invalidateAllActionDescriptors';
import requirementsKeys from 'api/authentication/authentication_requirements/keys';
import { queryClient } from 'utils/cl-react-query/queryClient';

// hooks
import useAnySSOEnabled from '../useAnySSOEnabled';
import { useLocation } from 'react-router-dom';
import useAuthUser from 'api/me/useAuthUser';

// utils
import { getStepConfig } from './stepConfig';
import clHistory from 'utils/cl-router/history';

// events
import {
  triggerAuthenticationFlow$,
  triggerVerificationOnly$,
} from '../events';

// constants
import { GLOBAL_CONTEXT } from 'api/authentication/authentication_requirements/constants';

// typings
import { AuthenticationContext } from 'api/authentication/authentication_requirements/types';
import {
  ErrorCode,
  State,
  StepConfig,
  Step,
  AuthenticationData,
} from '../typings';
import { SSOParams } from 'services/singleSignOn';
import useUpdateUser from 'api/users/useUpdateUser';
import { isNil, isNilOrError } from 'utils/helperUtils';

let initialized = false;

export default function useSteps() {
  const anySSOEnabled = useAnySSOEnabled();
  const { pathname, search } = useLocation();
<<<<<<< HEAD
  const { data: authUser } = useAuthUser();
=======
  const authUser = useAuthUser();
  const { mutate: updateUser } = useUpdateUser();
>>>>>>> 685244a9

  // The authentication data will be initialized with the global sign up flow.
  // In practice, this will be overwritten before firing the flow (see event
  // listeners below). But this is easier typescript-wise
  const authenticationDataRef = useRef<AuthenticationData>({
    flow: 'signup',
    context: GLOBAL_CONTEXT,
  });

  const authenticationData = authenticationDataRef.current;

  const getAuthenticationData = useCallback(() => {
    return authenticationDataRef.current;
  }, []);

  const [currentStep, _setCurrentStep] = useState<Step>('closed');

  const setCurrentStep = useCallback((step: Step) => {
    if (step === 'closed') {
      invalidateAllActionDescriptors();
      queryClient.invalidateQueries({ queryKey: requirementsKeys.all() });
    }

    _setCurrentStep(step);
  }, []);

  const [state, setState] = useState<State>({
    email: null,
    /** the invite token, set in case the flow started with an invitation */
    token: null,
    prefilledBuiltInFields: null,
  });
  const [loading, setLoading] = useState(false);
  const [error, _setError] = useState<ErrorCode | null>(null);

  const setError = useCallback((newError: ErrorCode | null) => {
    _setError((currentError) => {
      if (currentError === null || newError === null) {
        return newError;
      } else {
        return currentError;
      }
    });
  }, []);

  const getRequirements = useCallback(async () => {
    const authenticationContext = getAuthenticationData().context;

    try {
      const response = await getAuthenticationRequirements(
        authenticationContext
      );
      return response.data.attributes.requirements;
    } catch (e) {
      setError('requirements_fetching_failed');
      throw e;
    }
  }, [getAuthenticationData, setError]);

  const updateState = useCallback((newState: Partial<State>) => {
    setState((state) => ({ ...state, ...newState }));
  }, []);

  /** stepConfig defines each step (similar to a state, in a statemachine), and
   * for each step the supported transition functions. It the stepConfig
   * function aggregates all steps from all different flows (in ./stepConfig*)
   * in one big object */
  const stepConfig = useMemo(() => {
    return getStepConfig(
      getAuthenticationData,
      getRequirements,
      setCurrentStep,
      setError,
      updateState,
      anySSOEnabled,
      updateUser
    );
  }, [
    getAuthenticationData,
    getRequirements,
    setCurrentStep,
    setError,
    updateState,
    anySSOEnabled,
    updateUser,
  ]);

  /** given the current step and a transition supported by that step, performs the transition */
  const transition = useCallback(
    <S extends Step, T extends keyof StepConfig[S]>(
      currentStep: S,
      transition: T
    ) => {
      const action = stepConfig[currentStep][transition];

      const wrappedAction = (async (...args) => {
        setError(null);
        setLoading(true);

        try {
          // @ts-ignore
          await action(...args);
          setLoading(false);
        } catch (e) {
          setLoading(false);
          throw e;
        }
      }) as StepConfig[S][T];

      return wrappedAction;
    },
    [stepConfig, setError]
  );

  // Listen for any action that triggers the authentication flow, and initialize
  // the flow if no flow is ongoing
  useEffect(() => {
    const subscription = triggerAuthenticationFlow$.subscribe((event) => {
      if (currentStep !== 'closed') return;

      authenticationDataRef.current = event.eventValue;
      transition(currentStep, 'TRIGGER_AUTHENTICATION_FLOW')();
    });

    return () => subscription.unsubscribe();
  }, [currentStep, transition]);

  // Listen for any action that triggers the VERIFICATION flow, and initialize
  // the flow in no flow is ongoing
  useEffect(() => {
    const subscription = triggerVerificationOnly$.subscribe(() => {
      if (currentStep !== 'closed') return;

      authenticationDataRef.current = {
        flow: 'signup',
        context: GLOBAL_CONTEXT,
      };
      transition(currentStep, 'TRIGGER_VERIFICATION_ONLY')();
    });

    return () => subscription.unsubscribe();
  }, [currentStep, transition]);

  // Logic to launch other flows
  useEffect(() => {
    if (initialized) return;
    if (authUser === undefined) return;
    initialized = true;
    if (currentStep !== 'closed') return;

    // launch invitation flow, derived from route
    if (pathname.endsWith('/invite')) {
      if (isNilOrError(authUser)) {
        authenticationDataRef.current = {
          flow: 'signup',
          context: GLOBAL_CONTEXT,
        };

        transition(currentStep, 'START_INVITE_FLOW')(search);
      }

      // Remove all parameters from URL as they've already been captured
      window.history.replaceState(null, '', '/');
      return;
    }

    const urlSearchParams = parse(search, {
      ignoreQueryPrefix: true,
    }) as any;

    // detect whether we're entering from a redirect of a 3rd party
    // authentication method through an URL param, and launch the corresponding
    // flow
    if (urlSearchParams.sso_response === 'true') {
      const {
        sso_flow,
        sso_pathname,
        sso_verification_action,
        sso_verification_id,
        sso_verification_type,
        error_code,
      } = urlSearchParams as SSOParams;

      authenticationDataRef.current = {
        flow: sso_flow,
        context: {
          type: sso_verification_type,
          action: sso_verification_action,
          id: sso_verification_id,
        } as AuthenticationContext,
      };

      if (pathname.endsWith('authentication-error')) {
        transition(currentStep, 'TRIGGER_AUTH_ERROR')(error_code);

        // Remove all parameters from URL as they've already been captured
        window.history.replaceState(null, '', '/');
        return;
      }

      if (sso_pathname) {
        clHistory.replace(sso_pathname);
      } else {
        // Remove all parameters from URL as they've already been captured
        window.history.replaceState(null, '', '/');
      }

      const enterClaveUnicaEmail =
        !isNilOrError(authUser) && isNil(authUser.attributes.email);

      transition(currentStep, 'RESUME_FLOW_AFTER_SSO')(enterClaveUnicaEmail);
    }
  }, [pathname, search, currentStep, transition, authUser, setError]);

  // always show ClaveUnica modal to user
  useEffect(() => {
    if (isNilOrError(authUser)) return;
    if (currentStep !== 'closed') return;
    if (isNil(authUser.attributes.email)) {
      transition(currentStep, 'REOPEN_CLAVE_UNICA')();
    }
  }, [authUser, currentStep, transition]);

  return {
    currentStep,
    state,
    loading,
    error,
    authenticationData,
    transition,
    setError,
  };
}<|MERGE_RESOLUTION|>--- conflicted
+++ resolved
@@ -43,12 +43,8 @@
 export default function useSteps() {
   const anySSOEnabled = useAnySSOEnabled();
   const { pathname, search } = useLocation();
-<<<<<<< HEAD
   const { data: authUser } = useAuthUser();
-=======
-  const authUser = useAuthUser();
   const { mutate: updateUser } = useUpdateUser();
->>>>>>> 685244a9
 
   // The authentication data will be initialized with the global sign up flow.
   // In practice, this will be overwritten before firing the flow (see event
