--- conflicted
+++ resolved
@@ -129,13 +129,9 @@
       viennaCitizenLoginEnabled ||
       claveUnicaLoginEnabled ||
       hoplrLoginEnabled ||
-<<<<<<< HEAD
-      idAustriaLoginEnabled ||
-      criiptoLoginEnabled;
-=======
       criiptoLoginEnabled ||
-      nemlogInLoginEnabled;
->>>>>>> 0488ba13
+      nemlogInLoginEnabled ||
+      idAustriaLoginEnabled;
 
     return (
       <Container
@@ -185,7 +181,16 @@
           </StyledAuthProviderButton>
         )}
 
-<<<<<<< HEAD
+        {nemlogInLoginEnabled && (
+          <StyledAuthProviderButton
+            flow={flow}
+            authProvider="nemlog_in"
+            onContinue={onSelectAuthProvider}
+          >
+            <FormattedMessage {...messages.continueWithNemlogIn} />
+          </StyledAuthProviderButton>
+        )}
+
         {idAustriaLoginEnabled && (
           <StyledAuthProviderButton
             icon="idaustria"
@@ -201,18 +206,6 @@
             />
           </StyledAuthProviderButton>
         )}
-=======
-        {nemlogInLoginEnabled && (
-          <StyledAuthProviderButton
-            flow={flow}
-            authProvider="nemlog_in"
-            onContinue={onSelectAuthProvider}
-          >
-            <FormattedMessage {...messages.continueWithNemlogIn} />
-          </StyledAuthProviderButton>
-        )}
-
->>>>>>> 0488ba13
         {criiptoLoginEnabled && (
           <StyledAuthProviderButton
             icon="mitid"
