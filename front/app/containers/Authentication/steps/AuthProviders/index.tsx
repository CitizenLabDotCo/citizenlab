--- conflicted
+++ resolved
@@ -68,17 +68,13 @@
     // A hidden path that will show all methods inc any that are admin only
     const showAdminOnlyMethods = pathname.endsWith('/sign-in/admin');
 
-<<<<<<< HEAD
-    const passwordLoginEnabled =
-      useFeatureFlag({ name: 'password_login' }) || superAdmin;
-=======
     // Show link to the above hidden path
     const showAdminLoginLink =
       flow === 'signin' &&
       tenantSettings?.azure_ad_login?.visibility === 'link';
 
-    const passwordLoginEnabled = useFeatureFlag({ name: 'password_login' });
->>>>>>> 70a1f59b
+    const passwordLoginEnabled =
+      useFeatureFlag({ name: 'password_login' }) || superAdmin;
     const googleLoginEnabled = useFeatureFlag({ name: 'google_login' });
     const facebookLoginEnabled = useFeatureFlag({ name: 'facebook_login' });
     const azureAdLoginEnabled =
