import React, { memo, useCallback } from 'react';

import { Text } from '@citizenlab/cl2-component-library';
import styled from 'styled-components';

import useAppConfiguration from 'api/app_configuration/useAppConfiguration';
import { SSOProvider } from 'api/authentication/singleSignOn';

import useFeatureFlag from 'hooks/useFeatureFlag';

import { ErrorCode } from 'containers/Authentication/typings';

import Outlet from 'components/Outlet';
import FranceConnectButton from 'components/UI/FranceConnectButton';
import Or from 'components/UI/Or';

import { FormattedMessage, useIntl } from 'utils/cl-intl';

import TextButton from '../_components/TextButton';

import AuthProviderButton, { TOnContinueFunction } from './AuthProviderButton';
import ClaveUnicaExpandedAuthProviderButton from './ClaveUnicaExpandedAuthProviderButton';
import messages from './messages';

const Container = styled.div`
  display: flex;
  flex-direction: column;
  align-items: stretch;
  width: 100%;
`;

export const StyledAuthProviderButton = styled(AuthProviderButton)`
  margin-bottom: 18px;
`;

export const StyledClaveUnicaExpandedAuthProviderButton = styled(
  ClaveUnicaExpandedAuthProviderButton
)`
  margin-bottom: 18px;
`;

interface Props {
  flow: 'signup' | 'signin';
  className?: string;
  error: ErrorCode | null;
  onSelectAuthProvider: TOnContinueFunction;
  onSwitchFlow: () => void;
}

export type AuthProvider = 'email' | SSOProvider;

const AuthProviders = memo<Props>(
  ({ flow, className, error, onSwitchFlow, onSelectAuthProvider }) => {
    const { formatMessage } = useIntl();
    const { data: tenant } = useAppConfiguration();
    const tenantSettings = tenant?.data.attributes.settings;

    const passwordLoginEnabled = useFeatureFlag({ name: 'password_login' });
    const googleLoginEnabled = useFeatureFlag({ name: 'google_login' });
    const facebookLoginEnabled = useFeatureFlag({ name: 'facebook_login' });
    const azureAdLoginEnabled = useFeatureFlag({ name: 'azure_ad_login' });
    const azureAdB2cLoginEnabled = useFeatureFlag({
      name: 'azure_ad_b2c_login',
    });
    const franceconnectLoginEnabled = useFeatureFlag({
      name: 'franceconnect_login',
    });
    const viennaCitizenLoginEnabled = useFeatureFlag({
      name: 'vienna_citizen_login',
    });
    const claveUnicaLoginEnabled = useFeatureFlag({
      name: 'clave_unica_login',
    });
    const hoplrLoginEnabled = useFeatureFlag({
      name: 'hoplr_login',
    });
<<<<<<< HEAD
    const nemlogInLoginEnabled = useFeatureFlag({
      name: 'nemlog_in_login',
    });
=======
    const criiptoLoginEnabled = useFeatureFlag({
      name: 'criipto_login',
    });
    const fakeSsoEnabled = useFeatureFlag({ name: 'fake_sso' });
>>>>>>> 00c9fe94

    const azureProviderName =
      tenantSettings?.azure_ad_login?.login_mechanism_name;
    const azureB2cProviderName =
      tenantSettings?.azure_ad_b2c_login?.login_mechanism_name;

    const handleOnFranceConnectSelected = useCallback(
      (event: React.FormEvent) => {
        event.preventDefault();
        onSelectAuthProvider('franceconnect');
      },
      [onSelectAuthProvider]
    );

    const handleGoToOtherFlow = useCallback(
      (event: React.FormEvent) => {
        event.preventDefault();
        onSwitchFlow();
      },
      [onSwitchFlow]
    );

    const isPasswordSigninOrSignupAllowed =
      passwordLoginEnabled &&
      (flow === 'signin' ||
        (flow === 'signup' && tenantSettings?.password_login?.enable_signup));

    const showFCButton =
      franceconnectLoginEnabled && error !== 'franceconnect_merging_failed';

    const showMainAuthMethods =
      isPasswordSigninOrSignupAllowed ||
      fakeSsoEnabled ||
      facebookLoginEnabled ||
      azureAdLoginEnabled ||
      azureAdB2cLoginEnabled ||
      viennaCitizenLoginEnabled ||
      claveUnicaLoginEnabled ||
      hoplrLoginEnabled ||
<<<<<<< HEAD
      nemlogInLoginEnabled;
=======
      criiptoLoginEnabled;
>>>>>>> 00c9fe94

    return (
      <Container
        id={
          flow === 'signup' ? 'e2e-sign-up-container' : 'e2e-sign-in-container'
        }
        className={className}
      >
        {showFCButton && (
          <FranceConnectButton
            onClick={handleOnFranceConnectSelected}
            logoAlt={formatMessage(messages.signUpButtonAltText, {
              loginMechanismName: 'FranceConnect',
            })}
          />
        )}

        {showMainAuthMethods && franceconnectLoginEnabled && <Or />}

        {fakeSsoEnabled && (
          <StyledAuthProviderButton
            icon="bullseye"
            flow={flow}
            authProvider="fake_sso"
            onContinue={onSelectAuthProvider}
            id="e2e-login-with-fake-sso"
          >
            <FormattedMessage {...messages.continueWithFakeSSO} />
          </StyledAuthProviderButton>
        )}

        {claveUnicaLoginEnabled && (
          <StyledClaveUnicaExpandedAuthProviderButton
            flow={flow}
            onSelectAuthProvider={onSelectAuthProvider}
          />
        )}

        {hoplrLoginEnabled && (
          <StyledAuthProviderButton
            icon="hoplr"
            flow={flow}
            authProvider="hoplr"
            onContinue={onSelectAuthProvider}
          >
            <FormattedMessage {...messages.continueWithHoplr} />
          </StyledAuthProviderButton>
        )}

<<<<<<< HEAD
        {nemlogInLoginEnabled && (
          <StyledAuthProviderButton
            flow={flow}
            authProvider="nemlog_in"
            onContinue={onSelectAuthProvider}
          >
            <FormattedMessage {...messages.continueWithNemlogIn} />
=======
        {criiptoLoginEnabled && (
          <StyledAuthProviderButton
            icon="mitid"
            flow={flow}
            authProvider="criipto"
            onContinue={onSelectAuthProvider}
          >
            <FormattedMessage
              {...messages.continueWithLoginMechanism}
              values={{
                loginMechanismName:
                  process.env.NODE_ENV === 'development'
                    ? 'MitID (Criipto)'
                    : 'MitID',
              }}
            />
>>>>>>> 00c9fe94
          </StyledAuthProviderButton>
        )}

        <Outlet
          id="app.components.SignUpIn.AuthProviders.ContainerStart"
          flow={flow}
          onContinue={onSelectAuthProvider}
        />

        {isPasswordSigninOrSignupAllowed && (
          <StyledAuthProviderButton
            flow={flow}
            icon="email"
            authProvider="email"
            onContinue={onSelectAuthProvider}
            id="e2e-login-with-email"
          >
            {flow === 'signup' ? (
              <FormattedMessage {...messages.signUpWithEmail} />
            ) : (
              <FormattedMessage {...messages.logInWithEmail} />
            )}
          </StyledAuthProviderButton>
        )}

        {googleLoginEnabled && (
          <StyledAuthProviderButton
            flow={flow}
            icon="google"
            authProvider="google"
            onContinue={onSelectAuthProvider}
          >
            <FormattedMessage {...messages.continueWithGoogle} />
          </StyledAuthProviderButton>
        )}

        {facebookLoginEnabled && (
          <StyledAuthProviderButton
            icon="facebook"
            flow={flow}
            authProvider="facebook"
            onContinue={onSelectAuthProvider}
          >
            <FormattedMessage {...messages.continueWithFacebook} />
          </StyledAuthProviderButton>
        )}

        {azureAdLoginEnabled && (
          <StyledAuthProviderButton
            icon="microsoft-windows"
            flow={flow}
            authProvider="azureactivedirectory"
            onContinue={onSelectAuthProvider}
          >
            <FormattedMessage
              {...messages.continueWithAzure}
              values={{ azureProviderName }}
            />
          </StyledAuthProviderButton>
        )}

        {azureAdB2cLoginEnabled && (
          <StyledAuthProviderButton
            icon="microsoft-windows"
            flow={flow}
            authProvider="azureactivedirectory_b2c"
            onContinue={onSelectAuthProvider}
          >
            <FormattedMessage
              {...messages.continueWithAzure}
              values={{ azureProviderName: azureB2cProviderName }}
            />
          </StyledAuthProviderButton>
        )}

        <Text m="0">
          <FormattedMessage
            {...(flow === 'signup' ? messages.goToLogIn : messages.goToSignUp)}
            values={{
              goToOtherFlowLink: (
                <TextButton
                  id="e2e-goto-signup"
                  onClick={handleGoToOtherFlow}
                  className="link"
                >
                  {formatMessage(
                    flow === 'signup' ? messages.logIn2 : messages.signUp2
                  )}
                </TextButton>
              ),
            }}
          />
        </Text>
      </Container>
    );
  }
);

export default AuthProviders;<|MERGE_RESOLUTION|>--- conflicted
+++ resolved
@@ -74,16 +74,13 @@
     const hoplrLoginEnabled = useFeatureFlag({
       name: 'hoplr_login',
     });
-<<<<<<< HEAD
+    const criiptoLoginEnabled = useFeatureFlag({
+      name: 'criipto_login',
+    });
+    const fakeSsoEnabled = useFeatureFlag({ name: 'fake_sso' });
     const nemlogInLoginEnabled = useFeatureFlag({
       name: 'nemlog_in_login',
     });
-=======
-    const criiptoLoginEnabled = useFeatureFlag({
-      name: 'criipto_login',
-    });
-    const fakeSsoEnabled = useFeatureFlag({ name: 'fake_sso' });
->>>>>>> 00c9fe94
 
     const azureProviderName =
       tenantSettings?.azure_ad_login?.login_mechanism_name;
@@ -123,11 +120,8 @@
       viennaCitizenLoginEnabled ||
       claveUnicaLoginEnabled ||
       hoplrLoginEnabled ||
-<<<<<<< HEAD
+      criiptoLoginEnabled ||
       nemlogInLoginEnabled;
-=======
-      criiptoLoginEnabled;
->>>>>>> 00c9fe94
 
     return (
       <Container
@@ -177,7 +171,6 @@
           </StyledAuthProviderButton>
         )}
 
-<<<<<<< HEAD
         {nemlogInLoginEnabled && (
           <StyledAuthProviderButton
             flow={flow}
@@ -185,7 +178,9 @@
             onContinue={onSelectAuthProvider}
           >
             <FormattedMessage {...messages.continueWithNemlogIn} />
-=======
+          </StyledAuthProviderButton>
+        )}
+
         {criiptoLoginEnabled && (
           <StyledAuthProviderButton
             icon="mitid"
@@ -202,7 +197,6 @@
                     : 'MitID',
               }}
             />
->>>>>>> 00c9fe94
           </StyledAuthProviderButton>
         )}
 
