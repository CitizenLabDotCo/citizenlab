--- conflicted
+++ resolved
@@ -293,26 +293,6 @@
             onSubmit={transition(currentStep, 'SUBMIT')}
           />
         )}
-<<<<<<< HEAD
-        {(currentStep === 'sign-up:change-email' ||
-          currentStep === 'missing-data:change-email') && (
-          <ChangeEmail
-            loading={loading}
-            setError={setError}
-            onGoBack={transition(currentStep, 'GO_BACK')}
-            onChangeEmail={transition(currentStep, 'RESEND_CODE')}
-          />
-        )}
-        {currentStep === 'sign-up:onboarding' && (
-          <Onboarding
-            authenticationData={authenticationData}
-            onSubmit={transition(currentStep, 'SUBMIT')}
-            onSkip={transition(currentStep, 'SKIP')}
-          />
-        )}
-=======
-
->>>>>>> 78e4fdd1
         {currentStep === 'sign-up:invite' && (
           <Invitation
             loading={loading}
@@ -373,12 +353,8 @@
             onSubmit={transition(currentStep, 'SUBMIT_PASSWORD')}
           />
         )}
-<<<<<<< HEAD
-        {/* missing data flow */}
-=======
 
         {/* missing data flow / shared */}
->>>>>>> 78e4fdd1
         {currentStep === 'missing-data:built-in' && (
           <BuiltInFields
             loading={loading}
@@ -399,8 +375,6 @@
             onChangeEmail={transition(currentStep, 'CHANGE_EMAIL')}
           />
         )}
-<<<<<<< HEAD
-=======
 
         {(currentStep === 'sign-up:change-email' ||
           currentStep === 'missing-data:change-email') && (
@@ -412,7 +386,6 @@
           />
         )}
 
->>>>>>> 78e4fdd1
         {(currentStep === 'missing-data:verification' ||
           currentStep === 'verification-only' ||
           currentStep === 'sign-up:verification') && (
@@ -432,8 +405,6 @@
             onSkip={transition(currentStep, 'SKIP')}
           />
         )}
-<<<<<<< HEAD
-=======
 
         {(currentStep === 'sign-up:onboarding' ||
           currentStep === 'missing-data:onboarding') && (
@@ -444,7 +415,6 @@
           />
         )}
 
->>>>>>> 78e4fdd1
         {currentStep === 'verification-success' && (
           <VerificationSuccess onClose={transition(currentStep, 'CLOSE')} />
         )}
