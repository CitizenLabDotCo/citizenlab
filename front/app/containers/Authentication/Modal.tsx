--- conflicted
+++ resolved
@@ -311,25 +311,6 @@
           />
         )}
 
-<<<<<<< HEAD
-        {currentStep === 'sign-up:verification' && (
-          <Verification
-            authenticationData={authenticationData}
-            setError={setError}
-            onCompleted={transition(currentStep, 'CONTINUE')}
-          />
-        )}
-
-        {currentStep === 'sign-up:custom-fields' && (
-          <CustomFields
-            authenticationData={authenticationData}
-            loading={loading}
-            setError={setError}
-            onSubmit={transition(currentStep, 'SUBMIT')}
-            onSkip={transition(currentStep, 'SKIP')}
-          />
-        )}
-
         {currentStep === 'sign-up:onboarding' && (
           <Onboarding
             authenticationData={authenticationData}
@@ -338,8 +319,6 @@
           />
         )}
 
-=======
->>>>>>> d71ff8f1
         {currentStep === 'sign-up:invite' && (
           <Invitation
             loading={loading}
@@ -452,26 +431,6 @@
           />
         )}
 
-<<<<<<< HEAD
-        {currentStep === 'missing-data:onboarding' && (
-          <Onboarding
-            authenticationData={authenticationData}
-            onSubmit={transition(currentStep, 'SUBMIT')}
-            onSkip={transition(currentStep, 'SKIP')}
-          />
-        )}
-
-        {/* verification only */}
-        {currentStep === 'verification-only' && (
-          <Verification
-            authenticationData={authenticationData}
-            setError={setError}
-            onCompleted={transition(currentStep, 'CONTINUE')}
-          />
-        )}
-
-=======
->>>>>>> d71ff8f1
         {currentStep === 'verification-success' && (
           <VerificationSuccess onClose={transition(currentStep, 'CLOSE')} />
         )}
