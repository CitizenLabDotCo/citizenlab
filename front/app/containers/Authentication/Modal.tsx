--- conflicted
+++ resolved
@@ -308,26 +308,6 @@
           />
         )}
 
-<<<<<<< HEAD
-=======
-        {currentStep === 'sign-up:verification' && (
-          <Verification
-            setError={setError}
-            onCompleted={transition(currentStep, 'CONTINUE')}
-          />
-        )}
-
-        {currentStep === 'sign-up:custom-fields' && (
-          <CustomFields
-            authenticationData={authenticationData}
-            loading={loading}
-            setError={setError}
-            onSubmit={transition(currentStep, 'SUBMIT')}
-            onSkip={transition(currentStep, 'SKIP')}
-          />
-        )}
-
->>>>>>> 0576281a
         {currentStep === 'sign-up:invite' && (
           <Invitation
             loading={loading}
@@ -440,17 +420,6 @@
           />
         )}
 
-<<<<<<< HEAD
-=======
-        {/* verification only */}
-        {currentStep === 'verification-only' && (
-          <Verification
-            setError={setError}
-            onCompleted={transition(currentStep, 'CONTINUE')}
-          />
-        )}
-
->>>>>>> 0576281a
         {currentStep === 'verification-success' && (
           <VerificationSuccess onClose={transition(currentStep, 'CLOSE')} />
         )}
