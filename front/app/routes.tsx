--- conflicted
+++ resolved
@@ -1,12 +1,9 @@
 import React, { lazy } from 'react';
 // import adminRoutes from 'containers/Admin/routes';
-<<<<<<< HEAD
 // import moduleConfiguration from 'modules';
 import LoadingComponent from 'components/UI/Loading';
-=======
 import createAdminRoutes from 'containers/Admin/routes';
 import moduleConfiguration from 'modules';
->>>>>>> afa6bd11
 
 const LandingPage = lazy(() => import('containers/LandingPage'));
 const SignUpInPage = lazy(() => import('containers/SignUpInPage'));
@@ -42,13 +39,6 @@
 );
 const EmailSettingsPage = lazy(() => import('containers/EmailSettingsPage'));
 
-<<<<<<< HEAD
-=======
-export const LoadingComponent = ({ children }) => {
-  return <Suspense fallback={<div>LOADING!</div>}>{children}</Suspense>;
-};
-
->>>>>>> afa6bd11
 export default function createRoutes() {
   return [
     {
