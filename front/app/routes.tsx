import React, { lazy, Suspense } from 'react';

<<<<<<< HEAD
// import adminRoutes from 'containers/Admin/routes';
import moduleConfiguration from 'modules';
=======
import createAdminRoutes from 'containers/Admin/routes';
// import moduleConfiguration from 'modules';
>>>>>>> d828358b

const LandingPage = lazy(() => import('containers/LandingPage'));
const SignUpInPage = lazy(() => import('containers/SignUpInPage'));
const SiteMap = lazy(() => import('containers/SiteMap'));
const UsersEditPage = lazy(() => import('containers/UsersEditPage'));
const UsersShowPage = lazy(() => import('containers/UsersShowPage'));
const IdeasEditPage = lazy(() => import('containers/IdeasEditPage'));
const IdeasIndexPage = lazy(() => import('containers/IdeasIndexPage'));
const IdeasShowPage = lazy(() => import('containers/IdeasShowPage'));
const InitiativesIndexPage = lazy(
  () => import('containers/InitiativesIndexPage')
);
const InitiativesEditPage = lazy(
  () => import('containers/InitiativesEditPage')
);
const InitiativesNewPage = lazy(() => import('containers/InitiativesNewPage'));
const InitiativesShowPage = lazy(
  () => import('containers/InitiativesShowPage')
);
const IdeasNewPage = lazy(() => import('containers/IdeasNewPage'));
const ProjectsIndexPage = lazy(() => import('containers/ProjectsIndexPage'));
const ProjectsShowPage = lazy(() => import('containers/ProjectsShowPage'));
const EventsPage = lazy(() => import('containers/EventsPage'));
const CookiePolicy = lazy(() => import('containers/CookiePolicy'));
const AccessibilityStatement = lazy(
  () => import('containers/AccessibilityStatement')
);
const PagesShowPage = lazy(() => import('containers/PagesShowPage'));
const PasswordRecovery = lazy(() => import('containers/PasswordRecovery'));
const PasswordReset = lazy(() => import('containers/PasswordReset'));
const SubscriptionEndedPage = lazy(
  () => import('containers/SubscriptionEndedPage')
);
const EmailSettingsPage = lazy(() => import('containers/EmailSettingsPage'));

export const LoadingComponent = ({ children }) => {
  return <Suspense fallback={<div>LOADING!</div>}>{children}</Suspense>;
};

export default function createRoutes() {
  return [
    {
      path: '/:locale',
      children: [
        {
          index: true,
          element: (
            <LoadingComponent>
              <LandingPage />
            </LoadingComponent>
          ),
        },
        {
          path: 'sign-in',
          element: (
            <LoadingComponent>
              <SignUpInPage />
            </LoadingComponent>
          ),
        },
        {
          path: 'sign-up',
          element: (
            <LoadingComponent>
              <SignUpInPage />
            </LoadingComponent>
          ),
        },
        {
          path: 'invite',
          element: (
            <LoadingComponent>
              <LandingPage />
            </LoadingComponent>
          ),
        },
        {
          path: 'complete-signup',
          element: (
            <LoadingComponent>
              <LandingPage />
            </LoadingComponent>
          ),
        },
        {
          path: 'authentication-error',
          element: (
            <LoadingComponent>
              <LandingPage />
            </LoadingComponent>
          ),
        },
        {
          path: 'site-map',
          element: (
            <LoadingComponent>
              <SiteMap />
            </LoadingComponent>
          ),
        },
        {
          path: 'profileedit',
          element: (
            <LoadingComponent>
              <UsersEditPage />
            </LoadingComponent>
          ),
        },
        {
          path: 'profile/:userSlug',
          element: (
            <LoadingComponent>
              <UsersShowPage />
            </LoadingComponent>
          ),
        },
        {
          path: 'ideas/edit/:ideaId',
          element: (
            <LoadingComponent>
              <IdeasEditPage />
            </LoadingComponent>
          ),
        },
        {
          path: 'ideas',
          element: (
            <LoadingComponent>
              <IdeasIndexPage />
            </LoadingComponent>
          ),
        },
        {
          path: 'ideas/:slug',
          element: (
            <LoadingComponent>
              <IdeasShowPage />
            </LoadingComponent>
          ),
        },
        {
          path: 'initiatives',
          element: (
            <LoadingComponent>
              <InitiativesIndexPage />
            </LoadingComponent>
          ),
        },
        {
          path: 'initiatives/edit/:initiativeId',
          element: (
            <LoadingComponent>
              <InitiativesEditPage />
            </LoadingComponent>
          ),
        },
        {
          path: 'initiatives/new',
          element: (
            <LoadingComponent>
              <InitiativesNewPage />
            </LoadingComponent>
          ),
        },
        // super important that this comes AFTER initiatives/new, if it comes before, new is interpreted as a slug
        {
          path: 'initiatives/:slug',
          element: (
            <LoadingComponent>
              <InitiativesShowPage />
            </LoadingComponent>
          ),
        },
        {
          path: 'projects/:slug/ideas/new',
          element: (
            <LoadingComponent>
              <IdeasNewPage />
            </LoadingComponent>
          ),
        },
        createAdminRoutes(true),
        {
          path: 'projects',
          element: (
            <LoadingComponent>
              <ProjectsIndexPage />
            </LoadingComponent>
          ),
        },
        {
          path: 'projects/:slug',
          element: (
            <LoadingComponent>
              <ProjectsShowPage />
            </LoadingComponent>
          ),
          children: [
            {
              index: true,
              element: (
                <LoadingComponent>
                  <ProjectsShowPage />
                </LoadingComponent>
              ),
            },
            {
              path: ':phaseNumber',
              element: (
                <LoadingComponent>
                  <ProjectsShowPage />
                </LoadingComponent>
              ),
            },
            {
              path: '*',
              element: (
                <LoadingComponent>
                  <ProjectsShowPage />
                </LoadingComponent>
              ),
            },
          ],
        },
        {
          path: 'events',
          element: (
            <LoadingComponent>
              <EventsPage />
            </LoadingComponent>
          ),
        },
        {
          path: 'pages/cookie-policy',
          element: (
            <LoadingComponent>
              <CookiePolicy />
            </LoadingComponent>
          ),
        },
        {
          path: 'pages/accessibility-statement',
          element: (
            <LoadingComponent>
              <AccessibilityStatement />
            </LoadingComponent>
          ),
        },
        {
          path: 'pages/:slug',
          element: (
            <LoadingComponent>
              <PagesShowPage />
            </LoadingComponent>
          ),
        },
        {
          path: 'password-recovery',
          element: (
            <LoadingComponent>
              <PasswordRecovery />
            </LoadingComponent>
          ),
        },
        {
          // Used as link in email received for password recovery
          path: 'reset-password',
          element: (
            <LoadingComponent>
              <PasswordReset />
            </LoadingComponent>
          ),
        },
        {
          path: 'subscription-ended',
          element: (
            <LoadingComponent>
              <SubscriptionEndedPage />
            </LoadingComponent>
          ),
        },
        {
          path: 'email-settings',
          element: (
            <LoadingComponent>
              <EmailSettingsPage />
            </LoadingComponent>
          ),
        },
        ...moduleConfiguration.routes.citizen,
        {
          path: '*',
          element: (
            <LoadingComponent>
              <PagesShowPage />
            </LoadingComponent>
          ),
        },
      ],
    },
  ];
}<|MERGE_RESOLUTION|>--- conflicted
+++ resolved
@@ -1,12 +1,8 @@
 import React, { lazy, Suspense } from 'react';
 
-<<<<<<< HEAD
 // import adminRoutes from 'containers/Admin/routes';
+import createAdminRoutes from 'containers/Admin/routes';
 import moduleConfiguration from 'modules';
-=======
-import createAdminRoutes from 'containers/Admin/routes';
-// import moduleConfiguration from 'modules';
->>>>>>> d828358b
 
 const LandingPage = lazy(() => import('containers/LandingPage'));
 const SignUpInPage = lazy(() => import('containers/SignUpInPage'));
