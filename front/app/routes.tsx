--- conflicted
+++ resolved
@@ -2,10 +2,6 @@
 
 import moduleConfiguration, { moduleRouteTypes } from 'modules';
 
-<<<<<<< HEAD
-import { reportingEnumRoutes } from 'containers/Admin/reporting/routes';
-=======
->>>>>>> 85cd123c
 import createAdminRoutes, { AdminRouteTypes } from 'containers/Admin/routes';
 import userProfileRoutes, {
   userShowPageRouteTypes,
@@ -415,11 +411,7 @@
           ),
         },
         {
-<<<<<<< HEAD
-          path: `admin/${reportingEnumRoutes.reporting}/${reportingEnumRoutes.reportBuilder}/:reportId/${reportingEnumRoutes.print}`,
-=======
           path: citizenRoutes.reportPrintPage,
->>>>>>> 85cd123c
           element: (
             <PageLoading>
               <ReportPrintPage />
