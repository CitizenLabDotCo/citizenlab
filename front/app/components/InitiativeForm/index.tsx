--- conflicted
+++ resolved
@@ -22,7 +22,7 @@
 
 // intl
 import messages from './messages';
-import { useIntl } from 'utils/cl-intl';
+import { FormattedMessage, useIntl } from 'utils/cl-intl';
 import { handleHookFormSubmissionError } from 'utils/errorUtils';
 
 // Components
@@ -46,6 +46,8 @@
 import { IInitiativeData } from 'api/initiatives/types';
 import { IInitiativeImageData } from 'api/initiative_images/types';
 import { IInitiativeFileData } from 'api/initiative_files/types';
+import Warning from 'components/UI/Warning';
+import useInitiativeReviewRequired from 'hooks/useInitiativeReviewRequired';
 
 const StyledFormSection = styled(FormSection)`
   ${media.phone`
@@ -84,6 +86,7 @@
   const [showAnonymousConfirmationModal, setShowAnonymousConfirmationModal] =
     useState(false);
   const { formatMessage } = useIntl();
+  const initiativeReviewRequired = useInitiativeReviewRequired();
   const { data: topics } = useTopics({ excludeCode: 'custom' });
   const schema = object({
     title_multiloc: validateAtLeastOneLocale(
@@ -250,6 +253,16 @@
                   />
                 )} */}
               </SectionField>
+              <Warning>
+                <>
+                  <FormattedMessage {...messages.makeSureReadyToBePublic} />{' '}
+                  {initiativeReviewRequired ? (
+                    <FormattedMessage {...messages.notEditableOnceReviewed} />
+                  ) : (
+                    <FormattedMessage {...messages.notEditableOnceVoted} />
+                  )}
+                </>
+              </Warning>
             </StyledFormSection>
             <StyledFormSection>
               <FormSectionTitle message={messages.formDetailsSectionTitle} />
@@ -313,7 +326,6 @@
                     'image/*': ['.jpg', '.jpeg', '.png', '.gif'],
                   }}
                 />
-<<<<<<< HEAD
               </SectionField>
               <SectionField>
                 <FormLabel
@@ -332,81 +344,6 @@
                   if (methods.watch('anonymous') === true) {
                     setShowAnonymousConfirmationModal(true);
                   }
-=======
-              }
-            />
-          )}
-        </SectionField>
-        <Warning>
-          <div>
-            <FormattedMessage {...messages.makeSureReadyToBePublic} />{' '}
-            {initiativeReviewRequired ? (
-              <FormattedMessage {...messages.notEditableOnceReviewed} />
-            ) : (
-              <FormattedMessage {...messages.notEditableOnceVoted} />
-            )}
-          </div>
-        </Warning>
-      </StyledFormSection>
-
-      <StyledFormSection>
-        <FormSectionTitle message={messages.formDetailsSectionTitle} />
-
-        <SectionField aria-live="polite">
-          <FormLabel
-            labelMessage={messages.topicsLabel}
-            subtextMessage={messages.topicsLabelDescription}
-            htmlFor="field-topic-multiple-picker"
-          />
-          <TopicsPicker
-            id="field-topic-multiple-picker"
-            selectedTopicIds={topic_ids}
-            onChange={changeAndSaveTopics}
-            availableTopics={availableTopics}
-          />
-          {touched.topic_ids && errors.topic_ids ? (
-            <Error text={formatMessage(errors.topic_ids.message)} />
-          ) : (
-            apiErrors &&
-            apiErrors.topic_ids && <Error apiErrors={apiErrors.topic_ids} />
-          )}
-        </SectionField>
-        {mapsLoaded && (
-          <SectionField>
-            <FormLabel
-              labelMessage={messages.locationLabel}
-              subtextMessage={messages.locationLabelSubtext}
-              htmlFor="initiative-location-picker"
-              optional
-            >
-              <LocationInput
-                id="initiative-location-picker"
-                className="e2e-initiative-location-input"
-                value={position || ''}
-                onChange={onChangePosition}
-                onBlur={onBlur('position')}
-                placeholder={formatMessage(messages.locationPlaceholder)}
-              />
-            </FormLabel>
-          </SectionField>
-        )}
-      </StyledFormSection>
-      {initiativeCosponsorsRequired && typeof cosponsorsNumber === 'number' && (
-        <StyledFormSection>
-          <FormSectionTitle message={messages.cosponsorSectionTitle} />
-          <SectionField>
-            <Text>
-              <FormattedMessage
-                {...messages.cosponsorSubtextBeforeInput}
-                values={{
-                  noOfCosponsorsText: (
-                    <b>
-                      {formatMessage(messages.noOfCosponsorsText, {
-                        cosponsorsNumber,
-                      })}
-                    </b>
-                  ),
->>>>>>> d2ce6823
                 }}
               />
             </Suspense>
