--- conflicted
+++ resolved
@@ -118,19 +118,6 @@
     topic_ids: array()
       .required(formatMessage(messages.topicEmptyError))
       .min(1, formatMessage(messages.topicEmptyError)),
-<<<<<<< HEAD
-    ...(cosponsorsRequired && {
-      cosponsor_ids: array()
-        .required(formatMessage(messages.cosponsorsEmptyError))
-        .min(1, formatMessage(messages.cosponsorsEmptyError))
-        .max(
-          MAX_NUMBER_OF_COSPONSORS,
-          formatMessage(messages.cosponsorsMaxError, {
-            maxNumberOfCosponsors: MAX_NUMBER_OF_COSPONSORS,
-          })
-        ),
-    }),
-=======
     ...(cosponsorsRequired &&
       typeof appConfiguration?.data.attributes.settings.initiatives
         ?.cosponsors_number === 'number' && {
@@ -142,13 +129,12 @@
             formatMessage(messages.cosponsorsEmptyError)
           )
           .max(
-            maxNumberOfCosponsors,
+            MAX_NUMBER_OF_COSPONSORS,
             formatMessage(messages.cosponsorsMaxError, {
-              maxNumberOfCosponsors,
+              maxNumberOfCosponsors: MAX_NUMBER_OF_COSPONSORS,
             })
           ),
       }),
->>>>>>> c1fd39e6
     local_initiative_files: mixed().optional(),
     images: mixed().optional().nullable(),
     header_bg: mixed().optional().nullable(),
