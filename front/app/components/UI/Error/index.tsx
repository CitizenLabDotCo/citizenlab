--- conflicted
+++ resolved
@@ -238,70 +238,7 @@
           showBackground={showBackground}
           className={`${apiErrors && apiErrors.length > 1 && 'isList'}`}
         >
-<<<<<<< HEAD
-          <ContainerInner
-            showBackground={showBackground}
-            className={`${apiErrors && apiErrors.length > 1 && 'isList'}`}
-          >
-            {showIcon && <ErrorIcon name="error" />}
-
-            <ErrorMessageText>
-              {text && <p>{text}</p>}
-              {dedupApiErrors &&
-                isArray(dedupApiErrors) &&
-                !isEmpty(dedupApiErrors) && (
-                  <ErrorList>
-                    {dedupApiErrors.map((error, index) => {
-                      // If we have multiple possible errors for a certain input field,
-                      // we can 'group' them in the messages.js file using the fieldName as a prefix
-                      // Check the implementation of findMessage for details
-                      const errorMessage = this.findMessage(
-                        fieldName,
-                        error.error
-                      );
-
-                      if (errorMessage) {
-                        // Variables for inside messages.js
-                        const payload = error?.payload ?? null;
-                        const value = error?.value ?? null;
-                        const row = error?.row ?? null;
-                        const rows = error?.rows ?? null;
-
-                        let values = {
-                          row: <strong>{row}</strong>,
-                          rows: rows ? (
-                            <strong>{rows.join(', ')}</strong>
-                          ) : null,
-                          // eslint-disable-next-line react/no-unescaped-entities
-                          value: <strong>'{value}'</strong>,
-                        };
-
-                        values = payload ? { ...payload, ...values } : values;
-
-                        if (value || row || rows) {
-                          return (
-                            <ErrorListItem key={index}>
-                              {dedupApiErrors.length > 1 && (
-                                <Bullet aria-hidden>•</Bullet>
-                              )}
-
-                              <FormattedMessage
-                                {...errorMessage}
-                                values={values}
-                              />
-                            </ErrorListItem>
-                          );
-                        }
-
-=======
-          {showIcon && (
-            <ErrorIcon
-              title={<FormattedMessage {...messages.error} />}
-              name="error"
-              ariaHidden
-              data-testid="error-icon"
-            />
-          )}
+          {showIcon && <ErrorIcon name="error" data-testid="error-icon" />}
 
           <ErrorMessageText data-testid="error-message-text">
             {text && <p>{text}</p>}
@@ -332,7 +269,6 @@
                       values = payload ? { ...payload, ...values } : values;
 
                       if (value || row || rows) {
->>>>>>> 887dfe2b
                         return (
                           <ErrorListItem key={index}>
                             {dedupApiErrors.length > 1 && (
