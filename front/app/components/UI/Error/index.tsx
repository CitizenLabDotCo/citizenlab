--- conflicted
+++ resolved
@@ -238,18 +238,7 @@
           showBackground={showBackground}
           className={`${apiErrors && apiErrors.length > 1 && 'isList'}`}
         >
-<<<<<<< HEAD
-          {showIcon && (
-            <ErrorIcon
-              title={<FormattedMessage {...messages.error} />}
-              name="error"
-              ariaHidden
-              data-testid="error-icon"
-            />
-          )}
-=======
           {showIcon && <ErrorIcon name="error" data-testid="error-icon" />}
->>>>>>> d4d4db2c
 
           <ErrorMessageText data-testid="error-message-text">
             {text && <p>{text}</p>}
