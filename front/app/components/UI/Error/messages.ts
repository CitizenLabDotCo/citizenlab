--- conflicted
+++ resolved
@@ -351,7 +351,11 @@
     defaultMessage:
       "Enter a valid link. Make sure the link starts with 'https://'.",
   },
-<<<<<<< HEAD
+  url: {
+    id: 'app.errors.url',
+    defaultMessage:
+      'Enter a valid link. Make sure the link starts with https://',
+  },
   title_multiloc_includes_banned_words: {
     id: 'app.errors.title_multiloc_includes_banned_words1',
     defaultMessage:
@@ -361,11 +365,5 @@
     id: 'app.errors.body_multiloc_includes_banned_words1',
     defaultMessage:
       'The description contains words that are considered inappropriate: {value}.',
-=======
-  url: {
-    id: 'app.errors.url',
-    defaultMessage:
-      'Enter a valid link. Make sure the link starts with https://',
->>>>>>> c33cbafc
   },
 });