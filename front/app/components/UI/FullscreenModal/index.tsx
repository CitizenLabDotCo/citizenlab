--- conflicted
+++ resolved
@@ -9,8 +9,6 @@
 import { debounceTime, distinctUntilChanged } from 'rxjs/operators';
 import styled from 'styled-components';
 import { Locale } from 'typings';
-
-import useLocale from 'hooks/useLocale';
 
 import useLocale from 'hooks/useLocale';
 
@@ -99,11 +97,7 @@
 }
 
 interface Props extends InputProps {
-<<<<<<< HEAD
-  locale: string;
-=======
   locale: Locale;
->>>>>>> 124f59c2
 }
 
 interface State {
