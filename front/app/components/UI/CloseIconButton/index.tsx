import React, { MouseEvent, KeyboardEvent } from 'react';
import { colors, IconButton } from '@citizenlab/cl2-component-library';

// i18n
import { injectIntl } from 'utils/cl-intl';
import { InjectedIntlProps } from 'react-intl';
import messages from './messages';

interface Props {
  onClick: (event?: MouseEvent | KeyboardEvent) => void;
<<<<<<< HEAD
  a11y_buttonActionMessage: MessageDescriptor;
  iconColor: string;
  iconColorOnHover: string;
=======
  a11y_buttonActionMessage?: ReactIntl.FormattedMessage.MessageDescriptor;
  iconColor?: string;
  iconColorOnHover?: string;
>>>>>>> 6d23554e
  className?: string;
  iconWidth?: string;
  iconHeight?: string;
}

const CloseIconButton = ({
  onClick,
  a11y_buttonActionMessage,
  intl: { formatMessage },
  iconColor = colors.label,
  iconColorOnHover = '#000',
  className,
  iconWidth = '15px',
  iconHeight = '15px',
}: Props & InjectedIntlProps) => {
  return (
    <IconButton
      className={className ?? ''}
      iconName="close"
      onClick={onClick}
      a11y_buttonActionMessage={formatMessage(
        a11y_buttonActionMessage
          ? a11y_buttonActionMessage
          : messages.a11y_buttonActionMessage
      )}
      iconColor={iconColor}
      iconColorOnHover={iconColorOnHover}
      iconWidth={iconWidth}
      iconHeight={iconHeight}
    />
  );
};

export default injectIntl(CloseIconButton);<|MERGE_RESOLUTION|>--- conflicted
+++ resolved
@@ -5,18 +5,13 @@
 import { injectIntl } from 'utils/cl-intl';
 import { InjectedIntlProps } from 'react-intl';
 import messages from './messages';
+import { MessageDescriptor } from 'react-intl';
 
 interface Props {
   onClick: (event?: MouseEvent | KeyboardEvent) => void;
-<<<<<<< HEAD
   a11y_buttonActionMessage: MessageDescriptor;
-  iconColor: string;
-  iconColorOnHover: string;
-=======
-  a11y_buttonActionMessage?: ReactIntl.FormattedMessage.MessageDescriptor;
   iconColor?: string;
   iconColorOnHover?: string;
->>>>>>> 6d23554e
   className?: string;
   iconWidth?: string;
   iconHeight?: string;
