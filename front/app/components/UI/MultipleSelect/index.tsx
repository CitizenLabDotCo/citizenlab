--- conflicted
+++ resolved
@@ -1,4 +1,4 @@
-import React, { KeyboardEvent, useCallback } from 'react';
+import React, { KeyboardEvent } from 'react';
 
 import { Label } from '@citizenlab/cl2-component-library';
 import ReactSelect from 'react-select';
@@ -21,15 +21,6 @@
   isSearchable?: boolean;
 };
 
-<<<<<<< HEAD
-const MultipleSelect: React.FC<Props> = ({
-  id,
-  inputId,
-  value,
-  placeholder = '',
-  options = [],
-  autoBlur = false,
-=======
 const MultipleSelect = ({
   id,
   inputId,
@@ -37,45 +28,20 @@
   placeholder,
   options,
   autoBlur,
->>>>>>> 3ad809d6
   onChange,
   disabled,
   className,
   label,
-<<<<<<< HEAD
-  isSearchable = true,
-}) => {
-  const theme = useTheme();
-  const handleOnChange = useCallback(
-    (newValue: IOption[]) => {
-      onChange(newValue);
-    },
-    [onChange]
-  );
-=======
   isSearchable,
 }: Props) => {
+  const theme = useTheme();
   const handleOnChange = (newValue: IOption[]) => {
     onChange(newValue);
   };
->>>>>>> 3ad809d6
 
   //  Needed to keep our API compatible with react-select v1
   //  For a native react-select solution, follow this issue:
   //  https://github.com/JedWatson/react-select/issues/2669
-<<<<<<< HEAD
-  const findFullOptionValue = useCallback(
-    (val) => {
-      if (typeof val === 'string') {
-        return options && options.find((option) => option.value === val);
-      }
-      return val;
-    },
-    [options]
-  );
-
-  const findFullOptionValues = useCallback(() => {
-=======
   const findFullOptionValue = (value) => {
     if (typeof value === 'string') {
       return options && options.find((option) => option.value === value);
@@ -85,22 +51,17 @@
   };
 
   const findFullOptionValues = () => {
->>>>>>> 3ad809d6
     if (Array.isArray(value)) {
       return value.map(findFullOptionValue);
     }
+
     return value;
-  }, [value, findFullOptionValue]);
+  };
 
   const preventModalCloseOnEscape = (event: KeyboardEvent) => {
     if (event.code === 'Escape') event.stopPropagation();
   };
 
-<<<<<<< HEAD
-  const selectedValue = findFullOptionValues();
-
-=======
->>>>>>> 3ad809d6
   return (
     <div>
       {label && <Label htmlFor={inputId}>{label}</Label>}
@@ -114,20 +75,12 @@
         backspaceRemovesValue={false}
         menuShouldScrollIntoView={false}
         isClearable={false}
-<<<<<<< HEAD
-        value={selectedValue}
-=======
         value={findFullOptionValues()}
->>>>>>> 3ad809d6
         placeholder={placeholder || ''}
         options={options || []}
         onChange={handleOnChange}
         isDisabled={disabled}
-<<<<<<< HEAD
         styles={selectStyles(theme)}
-=======
-        styles={selectStyles()}
->>>>>>> 3ad809d6
         menuPosition="fixed"
         menuPlacement="auto"
         hideSelectedOptions
