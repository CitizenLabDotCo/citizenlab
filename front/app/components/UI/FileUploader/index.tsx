--- conflicted
+++ resolved
@@ -52,17 +52,14 @@
 }: Props) => {
   const { formatMessage } = useIntl();
   const [files, setFiles] = useState<FileType[]>(initialFiles || []);
-<<<<<<< HEAD
   const [showSelectExistingFiles, setShowSelectExistingFiles] = useState(true);
   const [isModalOpen, setIsModalOpen] = useState(false);
 
   const isDataRepositoryEnabled = useFeatureFlag({
     name: 'data_repository',
   });
-=======
   // Track if we're currently dragging to prevent conflicts
   const isDragging = useRef(false);
->>>>>>> 974fcb7a
 
   useEffect(() => {
     if (initialFiles && !isDragging.current) {
@@ -118,7 +115,6 @@
   const fileNames = files.map((file) => file.name).join(', ');
 
   const content = (
-<<<<<<< HEAD
     <>
       <Box
         className={className}
@@ -133,33 +129,6 @@
               icon="file-add"
               buttonStyle="secondary-outlined"
               onClick={() => setIsModalOpen(true)}
-=======
-    <Box
-      className={className}
-      key={id}
-      data-cy="e2e-file-uploader-container"
-      w="100%"
-    >
-      <FileInput
-        onAdd={handleFileOnAdd}
-        id={id}
-        multiple={multiple}
-        maxSizeMb={maxSizeMb}
-        dataCy={dataCy}
-      />
-      <Error fieldName="file" apiErrors={apiErrors?.file} />
-
-      <List key={files.length} className="files-list e2e-files-list">
-        {files.map((file: FileType, index: number) =>
-          enableDragAndDrop ? (
-            <SortableRow
-              key={`item-${file.id || file.name}-row`}
-              id={file.id || file.name}
-              index={index}
-              moveRow={handleDragRow}
-              dropRow={handleDragEnd}
-              isLastItem={index === files.length - 1}
->>>>>>> 974fcb7a
             >
               {formatMessage(messages.clickToSelectAFile)}
             </Button>
@@ -183,11 +152,12 @@
                 id={file.id || file.name}
                 index={index}
                 moveRow={handleDragRow}
+                dropRow={handleDragEnd}
                 isLastItem={index === files.length - 1}
               >
                 <Box w="100%">
                   <FileDisplay
-                    key={`item-${file.name}-${file.id}`}
+                    key={`item-${file.id || file.name}-display`}
                     onDeleteClick={handleFileOnRemove(file)}
                     file={file}
                   />
@@ -196,15 +166,11 @@
             ) : (
               <Box key={`item-${file.name}-${file.id}`} w="100%">
                 <FileDisplay
-<<<<<<< HEAD
-=======
                   key={`item-${file.id || file.name}-display`}
->>>>>>> 974fcb7a
                   onDeleteClick={handleFileOnRemove(file)}
                   file={file}
                 />
               </Box>
-<<<<<<< HEAD
             )
           )}
         </List>
@@ -264,29 +230,6 @@
         </Box>
       </Modal>
     </>
-=======
-            </SortableRow>
-          ) : (
-            <Box key={`item-${file.id || file.name}-display`} w="100%">
-              <FileDisplay
-                onDeleteClick={handleFileOnRemove(file)}
-                file={file}
-              />
-            </Box>
-          )
-        )}
-      </List>
-
-      <ScreenReaderOnly aria-live="polite">
-        <FormattedMessage
-          {...(files.length > 0
-            ? messages.a11y_filesToBeUploaded
-            : messages.a11y_noFiles)}
-          values={{ fileNames }}
-        />
-      </ScreenReaderOnly>
-    </Box>
->>>>>>> 974fcb7a
   );
 
   return enableDragAndDrop ? (
