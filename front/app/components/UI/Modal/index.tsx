import React, { PureComponent, ReactElement } from 'react';
import { createPortal } from 'react-dom';
import { adopt } from 'react-adopt';
import { Subscription, fromEvent } from 'rxjs';
import { debounceTime, distinctUntilChanged } from 'rxjs/operators';
import clHistory from 'utils/cl-router/history';
import eventEmitter from 'utils/eventEmitter';
import { FocusOn } from 'react-focus-on';

// i18n
import messages from './messages';

// components
import { Box } from '@citizenlab/cl2-component-library';
import CloseIconButton from 'components/UI/CloseIconButton';
import clickOutside from 'utils/containers/clickOutside';

// resources
import GetWindowSize, {
  GetWindowSizeChildProps,
} from 'resources/GetWindowSize';

// animations
import CSSTransition from 'react-transition-group/CSSTransition';

// analytics
import { trackEventByName } from 'utils/analytics';
import tracks from './tracks';

// style
import styled from 'styled-components';
import {
  media,
  colors,
  fontSizes,
  defaultOutline,
  viewportWidths,
  isRtl,
} from 'utils/styleUtils';

const desktopOpacityTimeout = 500;
const mobileOpacityTimeout = 250;

const desktopTransformTimeout = 500;
const mobileTransformTimeout = 700;

const desktopTranslateY = '-200px';
const mobileTranslateY = '300px';

const desktopEasing = 'cubic-bezier(0.19, 1, 0.22, 1)';
const mobileEasing = 'cubic-bezier(0.19, 1, 0.22, 1)';

export const ModalContentContainer = styled.div<{
  padding?: string | undefined;
  fullScreen?: boolean;
}>`
  flex: 1 1 auto;
  width: 100%;
  overflow-y: auto;
  overflow-x: hidden;
  -webkit-overflow-scrolling: touch;
  padding: ${({ padding }) => padding || '30px'};

  ${(props) => media.phone`
    padding: ${props.padding || '20px'};
  `}

  ${({ fullScreen }) =>
    fullScreen &&
    `
      display: flex;
      justify-content: center;
      padding-bottom: 40px !important;
  `}
`;

const StyledCloseIconButton = styled(CloseIconButton)<{
  fullScreen?: boolean;
}>`
  position: absolute;
  top: 19px;
  z-index: 2000;
  border-radius: 50%;
  border: solid 1px transparent;
  transition: all 100ms ease-out;
  outline: none !important;
  padding: 10px;

  &:hover {
    background: #e0e0e0;
  }

  &.focus-visible {
    ${defaultOutline};
  }
  ${isRtl`
    right: auto;
    left: 25px;
  `}

  ${({ fullScreen }) => (fullScreen ? 'left: 25px;' : 'right: 25px;')};

  ${(props) => media.phone`
    top: 13px;
    ${props.fullScreen ? 'left: auto;' : ''};
    right: 15px;
  `}
`;

const StyledCloseIconButton2 = styled(CloseIconButton)`
<<<<<<< HEAD
=======
  position: absolute;
  top: 17px;
>>>>>>> 6f6bb060
  z-index: 2000;
  border-radius: 50%;
  border: solid 1px transparent;
  transition: all 100ms ease-out;
  outline: none !important;
<<<<<<< HEAD
  width: 50px;
  height: 50px;
=======
  padding: 10px;
  right: 22px;

  ${media.phone`
    right: 6px;
  `}
>>>>>>> 6f6bb060

  &:hover {
    background: #e0e0e0;
  }

  &.focus-visible {
    ${defaultOutline};
  }
<<<<<<< HEAD
=======
  ${isRtl`
    right: auto;
    left: 25px;
  `}
>>>>>>> 6f6bb060
`;

// copy of the styled FocusOn container below
const StyledNonFocusableContainer = styled.div<{
  fullScreen?: boolean;
}>`
  width: 100%;
  display: flex;
  justify-content: center;

  ${({ fullScreen }) =>
    fullScreen &&
    `
      height: calc(100vh - 78px);
      max-width: 100%;
  `}
`;

const StyledFocusOn = styled(FocusOn)<{
  width: number | string;
  fullScreen?: boolean;
}>`
  width: 100%;
  max-width: ${({ width }) =>
    width.constructor === String ? width : `${width}px`};
  display: flex;
  justify-content: center;

  ${({ fullScreen }) =>
    fullScreen &&
    `
      height: calc(100vh - 78px);
      max-width: 100%;
  `}
`;

const ModalContainer = styled(clickOutside)<{
  windowHeight: number;
  fullScreen?: boolean;
}>`
  width: 100%;
  max-height: 85vh;
  margin-top: 50px;
  background: #fff;
  border-radius: ${({ theme }) => theme.borderRadius};
  display: flex;
  flex-direction: column;
  outline: none;
  overflow: hidden;
  padding: 0px;
  position: relative;

  &.fixedHeight {
    height: 100%;
    max-height: 600px;
  }

  ${({ fullScreen }) =>
    fullScreen &&
    `
      margin: 0;
      align-items: center;
      max-height: 100%;
      border-radius: 0;
  `}

  /* tall desktops screens */
  @media (min-height: 1200px) {
    margin-top: 120px;
    ${({ fullScreen }) => fullScreen && 'margin-top: 0;'}
  }

  ${(props) => media.phone`
    max-width: calc(100vw - 30px);
    max-height: calc(${props.windowHeight}px - 30px);
    margin-top: 15px;

    &.fixedHeight {
      height: auto;
      max-height: 85vh;
    }

    ${
      props.fullScreen &&
      `
        margin-top: 0;
        max-height: 100%;
        max-width: 100%;
      `
    }
  `}
`;

const Overlay = styled.div<{
  fullScreen?: boolean;
  zIndex?: number;
}>`
  width: 100vw;
  height: 100vh;
  position: fixed;
  top: 0;
  left: 0;
  right: 0;
  bottom: 0;
  display: flex;
  align-items: flex-start;
  justify-content: center;
  background: rgba(0, 0, 0, 0.75);
  padding-left: 30px;
  padding-right: 30px;
  overflow: hidden;
  will-change: opacity, transform;

  z-index: ${({ fullScreen, zIndex }) => {
    if (zIndex !== undefined) {
      return zIndex.toString();
    }

    return fullScreen ? '400' : '1000001';
  }};

  ${({ fullScreen }) =>
    fullScreen &&
    `
      margin-top: 78px;
      padding: 0px;
  `}

  ${media.desktop`
    justify-content: center;
  `}

  ${media.phone`
    padding-left: 12px;
    padding-right: 12px;
    padding: 0px;
  `}

  &.modal-enter {
    opacity: 0;

    ${ModalContainer} {
      opacity: 1;
      transform: translateY(${desktopTranslateY});

      ${media.phone`
        transform: translateY(${mobileTranslateY});
      `}
    }

    &.modal-enter-active {
      opacity: 1;
      transition: opacity ${desktopOpacityTimeout}ms ${desktopEasing};

      ${media.phone`
        transition: opacity ${mobileOpacityTimeout}ms ${mobileEasing};
      `}

      ${ModalContainer} {
        opacity: 1;
        transform: translateY(0px);
        transition: opacity ${desktopOpacityTimeout}ms ${desktopEasing},
          transform ${desktopTransformTimeout}ms ${desktopEasing};

        ${media.phone`
          transition: opacity ${mobileOpacityTimeout}ms ${mobileEasing},
                      transform ${mobileTransformTimeout}ms ${mobileEasing};
        `}

        ${({ fullScreen }) =>
          fullScreen &&
          `
            transition: opacity 0ms ${mobileEasing},
            transform 0ms ${mobileEasing};
        `}
      }
    }
  }
`;

export const HeaderContainer = styled.div`
  display: flex;
  flex-direction: column;
  align-items: stretch;
  padding-left: 30px;
  padding-right: 30px;
  padding-top: 20px;
  padding-bottom: 20px;
  border-bottom: solid 1px #e0e0e0;
  background: transparent;

  ${media.phone`
    padding-top: 15px;
    padding-bottom: 15px;
    padding-left: 20px;
    padding-right: 20px;
  `}
`;

export const HeaderTitle = styled.h1`
  color: ${(props) => props.theme.colors.tenantText};
  font-size: ${fontSizes.xl}px;
  font-weight: 600;
  line-height: normal;
  margin: 0;
  margin-right: 45px;
  padding: 0;

  ${media.phone`
    margin-right: 35px;
  `}

  ${isRtl`
    text-align: right;
    margin: 0;
    margin-left: 45px;

    ${media.phone`
      margin-left: 35px;
    `}
  `}
`;

export const HeaderSubtitle = styled.h2`
  width: 100%;
  color: ${(props) => props.theme.colors.tenantText};
  font-size: ${fontSizes.base}px;
  font-weight: 300;
  line-height: normal;
  margin: 0;
  margin-top: 5px;
  padding: 0;

  ${isRtl`
    text-align: right;
  `}
`;

const FooterContainer = styled.div`
  width: 100%;
  display: flex;
  flex-shrink: 0;
  flex-direction: row;
  align-items: center;
  padding-left: 30px;
  padding-right: 30px;
  padding-top: 15px;
  padding-bottom: 15px;
  border-top: solid 1px ${colors.divider};
  background: #fff;

  ${media.phone`
    padding-top: 10px;
    padding-bottom: 10px;
    padding-left: 20px;
    padding-right: 20px;
  `}
`;

const Skip = styled.div`
  color: #fff;
  font-size: ${fontSizes.base}px;
  text-align: center;
  text-decoration: underline;
  margin-top: 15px;
  cursor: pointer;

  ${media.tablet`
    display: none;
  `}
`;

export const ButtonsWrapper = styled.div`
  display: flex;
  justify-content: flex-start;
  flex-wrap: wrap;
  width: 100%;

  .Button {
    margin-right: 1rem;
    margin-bottom: 0.5rem;
  }
`;

export const Content = styled.p`
  font-size: ${fontSizes.base}px;
  line-height: ${fontSizes.xxl}px;
  margin-bottom: 30px;
`;

const ModalContentContainerSwitch = ({
  fullScreen,
  width,
  children,
}: {
  fullScreen: boolean | undefined;
  width: number | string;
  children: ReactElement | ReactElement[];
}) => {
  if (fullScreen) {
    return (
      <StyledNonFocusableContainer fullScreen={fullScreen}>
        {children}
      </StyledNonFocusableContainer>
    );
  }

  return (
    <StyledFocusOn width={width} fullScreen={fullScreen}>
      {children}
    </StyledFocusOn>
  );
};

interface DataProps {
  windowSize: GetWindowSizeChildProps;
}

export interface InputProps {
  opened: boolean;
  fixedHeight?: boolean;
  width?: number | string;
  close: () => void;
  className?: string;
  header?: JSX.Element | string;
  niceHeader?: boolean;
  footer?: JSX.Element;
  hasSkipButton?: boolean;
  skipText?: JSX.Element;
  padding?: string;
  closeOnClickOutside?: boolean;
  children: React.ReactNode;
  fullScreen?: boolean;
  zIndex?: number;
  hideCloseButton?: boolean;
}

interface Props extends InputProps, DataProps {}

interface State {
  windowHeight: number;
}

class Modal extends PureComponent<Props, State> {
  unlisten: null | (() => void);
  subscription: Subscription | null;

  static defaultProps = {
    fixedHeight: false,
    width: 650,
  };

  constructor(props: Props) {
    super(props);
    this.state = {
      windowHeight: window.innerHeight,
    };
    this.unlisten = null;
    this.subscription = null;
  }

  componentDidMount() {
    this.subscription = fromEvent(window, 'resize')
      .pipe(debounceTime(50), distinctUntilChanged())
      .subscribe((event) => {
        if (event.target) {
          const height = event.target['innerHeight'] as number;
          this.setState({ windowHeight: height });
        }
      });
  }

  componentDidUpdate(prevProps: Props) {
    if (!prevProps.opened && this.props.opened) {
      this.openModal();
    } else if (prevProps.opened && !this.props.opened) {
      this.cleanup();
    }
  }

  componentWillUnmount() {
    this.subscription?.unsubscribe();
    this.cleanup();
  }

  openModal = () => {
    window.addEventListener('popstate', this.handlePopstateEvent);
    window.addEventListener('keydown', this.handleKeypress);
    eventEmitter.emit('modalOpened');
    this.unlisten = clHistory.listen(() => this.closeModal());
  };

  closeModal = () => {
    this.props.close();
  };

  handlePopstateEvent = () => {
    this.closeModal();
  };

  handleKeypress = (event: KeyboardEvent) => {
    if (event.type === 'keydown' && event.key === 'Escape') {
      event.preventDefault();
      this.closeModal();
    }
  };

  cleanup = () => {
    window.removeEventListener('popstate', this.handlePopstateEvent);
    window.removeEventListener('keydown', this.handleKeypress);
    eventEmitter.emit('modalClosed');
    this.unlisten && this.unlisten();
    this.unlisten = null;
  };

  clickOutsideModal = () => {
    if (this.props.closeOnClickOutside !== false) {
      trackEventByName(tracks.clickOutsideModal);
      this.closeModal();
    }
  };

  clickCloseButton = (event: React.MouseEvent<any>) => {
    event.preventDefault();
    event.stopPropagation();
    trackEventByName(tracks.clickCloseButton);
    this.closeModal();
  };

  render() {
    const { windowHeight } = this.state;
    const {
      windowSize,
      width,
      children,
      opened,
      header,
      niceHeader,
      footer,
      hasSkipButton,
      skipText,
      fullScreen,
      zIndex,
      hideCloseButton,
    } = this.props;
    const hasFixedHeight = this.props.fixedHeight;
    const smallerThanSmallTablet = windowSize
      ? windowSize <= viewportWidths.tablet
      : false;
    const modalPortalElement = document?.getElementById('modal-portal');
    let padding: string | undefined = undefined;

    if (header !== undefined || footer !== undefined) {
      padding = '0px';
    } else if (this.props.padding) {
      padding = this.props.padding;
    }

    if (modalPortalElement && width) {
      return createPortal(
        <CSSTransition
          classNames="modal"
          in={opened}
          timeout={
            smallerThanSmallTablet
              ? mobileTransformTimeout
              : desktopTransformTimeout
          }
          mountOnEnter={true}
          unmountOnExit={true}
          enter={true}
          exit={false}
        >
          <Overlay
            id="e2e-modal-container"
            className={this.props.className}
            fullScreen={fullScreen}
            zIndex={zIndex}
          >
            <ModalContentContainerSwitch width={width} fullScreen={fullScreen}>
              <ModalContainer
                fullScreen={fullScreen}
                className={`modalcontent ${
                  hasFixedHeight ? 'fixedHeight' : ''
                }`}
                onClickOutside={this.clickOutsideModal}
                windowHeight={windowHeight}
                ariaLabelledBy={header ? 'modal-header' : undefined}
                aria-modal="true"
                role="dialog"
              >
                {!niceHeader && (
                  <>
                    {!hideCloseButton && (
                      <StyledCloseIconButton
                        fullScreen={fullScreen}
                        className="e2e-modal-close-button"
                        onClick={this.clickCloseButton}
                        iconColor={colors.textSecondary}
                        iconColorOnHover={'#000'}
                        a11y_buttonActionMessage={messages.closeModal}
                      />
                    )}

                    {header && (
                      <HeaderContainer>
                        <HeaderTitle id="modal-header">{header}</HeaderTitle>
                      </HeaderContainer>
                    )}
                  </>
                )}

                {/* TODO: actually fix the header by always using the 'nice' header.
                 * Didn't dare to do that yet because the modal with header is used
                 * in so many different places, and I was scared of breaking something.
                 * Made a task for this already: CL-2962
                 * (Luuc)
                 */}
                {header && niceHeader && (
<<<<<<< HEAD
                  <Box
                    display="flex"
                    flexDirection="row"
                    alignItems="center"
                    justifyContent="space-between"
                    w="100%"
                    p="8px"
                    borderBottom={`solid 1px ${colors.divider}`}
                  >
                    <Box
                      h="100%"
                      display="flex"
                      alignItems="center"
                      ml={smallerThanSmallTablet ? '16px' : '24px'}
                      minHeight="66px"
                    >
                      {header}
=======
                  <>
                    <Box
                      display="flex"
                      flexDirection="row"
                      alignItems="center"
                      w="100%"
                      py="8px"
                      borderBottom={`solid 1px ${colors.divider}`}
                    >
                      <Box
                        w="100%"
                        h="100%"
                        display="flex"
                        alignItems="center"
                        minHeight="66px"
                      >
                        {header}
                      </Box>
>>>>>>> 6f6bb060
                    </Box>
                    {!hideCloseButton && (
                      <Box mr={smallerThanSmallTablet ? '0px' : '8px'}>
                        <StyledCloseIconButton2
                          className="e2e-modal-close-button"
                          iconColor={colors.textSecondary}
                          iconColorOnHover={colors.black}
                          a11y_buttonActionMessage={messages.closeModal}
                          onClick={this.clickCloseButton}
                        />
                      </Box>
                    )}
<<<<<<< HEAD
                  </Box>
=======
                  </>
>>>>>>> 6f6bb060
                )}

                <ModalContentContainer
                  padding={padding}
                  fullScreen={fullScreen}
                >
                  {children}
                </ModalContentContainer>

                {footer && <FooterContainer>{footer}</FooterContainer>}

                {hasSkipButton && skipText && (
                  <Skip onClick={this.clickCloseButton}>{skipText}</Skip>
                )}
              </ModalContainer>
            </ModalContentContainerSwitch>
          </Overlay>
        </CSSTransition>,
        modalPortalElement
      );
    }

    return null;
  }
}

const Data = adopt<DataProps, InputProps>({
  windowSize: <GetWindowSize />,
});

export default (inputProps: InputProps) => (
  <Data {...inputProps}>
    {(dataProps) => <Modal {...inputProps} {...dataProps} />}
  </Data>
);<|MERGE_RESOLUTION|>--- conflicted
+++ resolved
@@ -108,27 +108,19 @@
 `;
 
 const StyledCloseIconButton2 = styled(CloseIconButton)`
-<<<<<<< HEAD
-=======
   position: absolute;
   top: 17px;
->>>>>>> 6f6bb060
   z-index: 2000;
   border-radius: 50%;
   border: solid 1px transparent;
   transition: all 100ms ease-out;
   outline: none !important;
-<<<<<<< HEAD
-  width: 50px;
-  height: 50px;
-=======
   padding: 10px;
   right: 22px;
 
   ${media.phone`
     right: 6px;
   `}
->>>>>>> 6f6bb060
 
   &:hover {
     background: #e0e0e0;
@@ -137,13 +129,10 @@
   &.focus-visible {
     ${defaultOutline};
   }
-<<<<<<< HEAD
-=======
   ${isRtl`
     right: auto;
     left: 25px;
   `}
->>>>>>> 6f6bb060
 `;
 
 // copy of the styled FocusOn container below
@@ -663,25 +652,6 @@
                  * (Luuc)
                  */}
                 {header && niceHeader && (
-<<<<<<< HEAD
-                  <Box
-                    display="flex"
-                    flexDirection="row"
-                    alignItems="center"
-                    justifyContent="space-between"
-                    w="100%"
-                    p="8px"
-                    borderBottom={`solid 1px ${colors.divider}`}
-                  >
-                    <Box
-                      h="100%"
-                      display="flex"
-                      alignItems="center"
-                      ml={smallerThanSmallTablet ? '16px' : '24px'}
-                      minHeight="66px"
-                    >
-                      {header}
-=======
                   <>
                     <Box
                       display="flex"
@@ -700,7 +670,6 @@
                       >
                         {header}
                       </Box>
->>>>>>> 6f6bb060
                     </Box>
                     {!hideCloseButton && (
                       <Box mr={smallerThanSmallTablet ? '0px' : '8px'}>
@@ -713,11 +682,7 @@
                         />
                       </Box>
                     )}
-<<<<<<< HEAD
-                  </Box>
-=======
                   </>
->>>>>>> 6f6bb060
                 )}
 
                 <ModalContentContainer
