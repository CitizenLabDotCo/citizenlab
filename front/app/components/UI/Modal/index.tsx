<<<<<<< HEAD
import React, { PureComponent } from 'react';
=======
import React, { PureComponent, ReactElement } from 'react';
import { createPortal } from 'react-dom';
>>>>>>> d487287d
import { adopt } from 'react-adopt';
import { createPortal } from 'react-dom';
import { FocusOn } from 'react-focus-on';
import { fromEvent, Subscription } from 'rxjs';
import { debounceTime, distinctUntilChanged } from 'rxjs/operators';
import clHistory from 'utils/cl-router/history';
import eventEmitter from 'utils/eventEmitter';

// i18n
import messages from './messages';

// components
import CloseIconButton from 'components/UI/CloseIconButton';
import clickOutside from 'utils/containers/clickOutside';

// resources
import GetWindowSize, {
  GetWindowSizeChildProps,
} from 'resources/GetWindowSize';

// animations
import CSSTransition from 'react-transition-group/CSSTransition';

// analytics
import { trackEventByName } from 'utils/analytics';
import tracks from './tracks';

// style
import styled from 'styled-components';
import {
  colors,
  defaultOutline,
  fontSizes,
  isRtl,
  media,
  viewportWidths,
} from 'utils/styleUtils';

const desktopOpacityTimeout = 500;
const mobileOpacityTimeout = 250;

const desktopTransformTimeout = 500;
const mobileTransformTimeout = 700;

const desktopTranslateY = '-200px';
const mobileTranslateY = '300px';

const desktopEasing = 'cubic-bezier(0.19, 1, 0.22, 1)';
const mobileEasing = 'cubic-bezier(0.19, 1, 0.22, 1)';

export const ModalContentContainer = styled.div<{
  padding?: string | undefined;
  fullScreen?: boolean;
}>`
  flex: 1 1 auto;
  width: 100%;
  overflow-y: auto;
  overflow-x: hidden;
  -webkit-overflow-scrolling: touch;
  padding: ${({ padding }) => padding || '30px'};

  ${media.phone`
    padding: ${({ padding }) => padding || '20px'};
  `}

  ${({ fullScreen }) =>
    fullScreen &&
    `
      max-width: 580px;;
      padding-bottom: 40px !important;
  `}
`;

const StyledCloseIconButton = styled(CloseIconButton)`
  position: absolute;
  top: 19px;
  right: 25px;
  z-index: 2000;
  border-radius: 50%;
  border: solid 1px transparent;
  transition: all 100ms ease-out;
  outline: none !important;
  padding: 10px;

  &:hover {
    background: #e0e0e0;
  }

  &.focus-visible {
    ${defaultOutline};
  }
  ${isRtl`
    right: auto;
    left: 25px;
  `}

  ${media.phone`
    top: 13px;
    right: 15px;
  `}
`;

// copy of the styled FocusOn container below
const StyledNonFocusableContainer = styled.div<{
  width: number | string;
  fullScreen?: boolean;
}>`
  width: 100%;
  max-width: ${({ width }) =>
    width.constructor === String ? width : `${width}px`};
  display: flex;
  justify-content: center;

  ${({ fullScreen }) =>
    fullScreen &&
    `
      height: calc(100vh - 78px);
      max-width: 100%;
  `}
`;

const StyledFocusOn = styled(FocusOn)<{
  width: number | string;
  fullScreen?: boolean;
}>`
  width: 100%;
  max-width: ${({ width }) =>
    width.constructor === String ? width : `${width}px`};
  display: flex;
  justify-content: center;

  ${({ fullScreen }) =>
    fullScreen &&
    `
      height: calc(100vh - 78px);
      max-width: 100%;
  `}
`;

const ModalContainer = styled(clickOutside)<{
  windowHeight: string;
  fullScreen?: boolean;
}>`
  width: 100%;
  max-height: 85vh;
  margin-top: 50px;
  background: #fff;
  border-radius: ${({ theme }) => theme.borderRadius};
  display: flex;
  flex-direction: column;
  outline: none;
  overflow: hidden;
  padding: 0px;
  position: relative;

  &.fixedHeight {
    height: 100%;
    max-height: 600px;
  }

  ${({ fullScreen }) =>
    fullScreen &&
    `
      margin: 0;
      align-items: center;
      max-height: 100%;
      border-radius: 0;
      border-top: 2px solid ${colors.borderLight};
  `}

  /* tall desktops screens */
  @media (min-height: 1200px) {
    margin-top: 120px;
    ${({ fullScreen }) => fullScreen && 'margin-top: 0;'}
  }

  ${media.phone`
    max-width: calc(100vw - 30px);
    max-height: ${(props) => `calc(${props.windowHeight} - 30px)`};
    margin-top: 15px;

    &.fixedHeight {
      height: auto;
      max-height: 85vh;
    }

    ${({ fullScreen }) =>
      fullScreen &&
      `
        margin-top: 0;
        max-height: 100%;
        max-width: 100%;
      `}
    `}
`;

const Overlay = styled.div<{ fullScreen?: boolean }>`
  width: 100vw;
  height: 100vh;
  position: fixed;
  top: 0;
  left: 0;
  right: 0;
  bottom: 0;
  display: flex;
  align-items: flex-start;
  justify-content: center;
  background: rgba(0, 0, 0, 0.75);
  padding-left: 30px;
  padding-right: 30px;
  overflow: hidden;
  will-change: opacity, transform;
  z-index: ${({ fullScreen }) => (fullScreen ? '400' : '1000001')};

  ${({ fullScreen }) =>
    fullScreen &&
    `
      margin-top: 78px;
      padding: 0px;
  `}

  ${media.desktop`
    justify-content: center;
  `}

  ${media.phone`
    padding-left: 12px;
    padding-right: 12px;
    padding: 0px;
  `}

  &.modal-enter {
    opacity: 0;

    ${ModalContainer} {
      opacity: 1;
      transform: translateY(${desktopTranslateY});

      ${media.phone`
        transform: translateY(${mobileTranslateY});
      `}
    }

    &.modal-enter-active {
      opacity: 1;
      transition: opacity ${desktopOpacityTimeout}ms ${desktopEasing};

      ${media.phone`
        transition: opacity ${mobileOpacityTimeout}ms ${mobileEasing};
      `}

      ${ModalContainer} {
        opacity: 1;
        transform: translateY(0px);
        transition: opacity ${desktopOpacityTimeout}ms ${desktopEasing},
          transform ${desktopTransformTimeout}ms ${desktopEasing};

        ${media.phone`
          transition: opacity ${mobileOpacityTimeout}ms ${mobileEasing},
                      transform ${mobileTransformTimeout}ms ${mobileEasing};
        `}

        ${({ fullScreen }) =>
          fullScreen &&
          `
            transition: opacity 0ms ${mobileEasing},
            transform 0ms ${mobileEasing};
        `}
      }
    }
  }
`;

export const HeaderContainer = styled.div`
  display: flex;
  flex-direction: column;
  align-items: stretch;
  padding-left: 30px;
  padding-right: 30px;
  padding-top: 20px;
  padding-bottom: 20px;
  border-bottom: solid 1px #e0e0e0;
  background: transparent;

  ${media.phone`
    padding-top: 15px;
    padding-bottom: 15px;
    padding-left: 20px;
    padding-right: 20px;
  `}
`;

export const HeaderTitle = styled.h1`
  color: ${(props: any) => props.theme.colors.tenantText};
  font-size: ${fontSizes.xl}px;
  font-weight: 600;
  line-height: normal;
  margin: 0;
  margin-right: 45px;
  padding: 0;

  ${media.phone`
    margin-right: 35px;
  `}

  ${isRtl`
    text-align: right;
    margin: 0;
    margin-left: 45px;

    ${media.phone`
      margin-left: 35px;
    `}
  `}
`;

export const HeaderSubtitle = styled.h2`
  width: 100%;
  color: ${(props: any) => props.theme.colors.tenantText};
  font-size: ${fontSizes.base}px;
  font-weight: 300;
  line-height: normal;
  margin: 0;
  margin-top: 5px;
  padding: 0;

  ${isRtl`
    text-align: right;
  `}
`;

const FooterContainer = styled.div`
  width: 100%;
  display: flex;
  flex-shrink: 0;
  flex-direction: row;
  align-items: center;
  padding-left: 30px;
  padding-right: 30px;
  padding-top: 15px;
  padding-bottom: 15px;
  border-top: solid 1px ${colors.divider};
  background: #fff;

  ${media.phone`
    padding-top: 10px;
    padding-bottom: 10px;
    padding-left: 20px;
    padding-right: 20px;
  `}
`;

const Skip = styled.div`
  color: #fff;
  font-size: ${fontSizes.base}px;
  text-align: center;
  text-decoration: underline;
  margin-top: 15px;
  cursor: pointer;

  ${media.tablet`
    display: none;
  `}
`;

export const ButtonsWrapper = styled.div`
  display: flex;
  justify-content: flex-start;
  flex-wrap: wrap;
  width: 100%;

  .Button {
    margin-right: 1rem;
    margin-bottom: 0.5rem;
  }
`;

export const Content = styled.p`
  font-size: ${fontSizes.base}px;
  line-height: ${fontSizes.xxl}px;
  margin-bottom: 30px;
`;

const ModalContentContainerSwitch = ({
  fullScreen,
  width,
  children,
}: {
  fullScreen: boolean | undefined;
  width: number | string;
  children: ReactElement | ReactElement[];
}) => {
  if (fullScreen) {
    return (
      <StyledNonFocusableContainer width={width} fullScreen={fullScreen}>
        {children}
      </StyledNonFocusableContainer>
    );
  }

  return (
    <StyledFocusOn width={width} fullScreen={fullScreen}>
      {children}
    </StyledFocusOn>
  );
};

interface DataProps {
  windowSize: GetWindowSizeChildProps;
}

export interface InputProps {
  opened: boolean;
  fixedHeight?: boolean;
  width?: number | string;
  close: () => void;
  className?: string;
  header?: JSX.Element | string;
  footer?: JSX.Element;
  hasSkipButton?: boolean;
  skipText?: JSX.Element;
  padding?: string;
  closeOnClickOutside?: boolean;
  children: React.ReactNode;
  fullScreen?: boolean;
}

interface Props extends InputProps, DataProps {}

interface State {
  windowHeight: string;
}

class Modal extends PureComponent<Props, State> {
  unlisten: null | (() => void);
  subscription: Subscription | null;

  static defaultProps = {
    fixedHeight: false,
    width: 650,
  };

  constructor(props: Props) {
    super(props);
    this.state = {
      windowHeight: `${window.innerHeight}px`,
    };
    this.unlisten = null;
    this.subscription = null;
  }

  componentDidMount() {
    this.subscription = fromEvent(window, 'resize')
      .pipe(debounceTime(50), distinctUntilChanged())
      .subscribe((event) => {
        if (event.target) {
          const height = event.target['innerHeight'] as number;
          this.setState({ windowHeight: `${height}px` });
        }
      });
  }

  componentDidUpdate(prevProps: Props) {
    if (!prevProps.opened && this.props.opened) {
      this.openModal();
    } else if (prevProps.opened && !this.props.opened) {
      this.cleanup();
    }
  }

  componentWillUnmount() {
    this.subscription?.unsubscribe();
    this.cleanup();
  }

  openModal = () => {
    window.addEventListener('popstate', this.handlePopstateEvent);
    window.addEventListener('keydown', this.handleKeypress);
    eventEmitter.emit('modalOpened');
    this.unlisten = clHistory.listen(() => this.closeModal());
  };

  closeModal = () => {
    this.props.close();
  };

  handlePopstateEvent = () => {
    this.closeModal();
  };

  handleKeypress = (event) => {
    if (event.type === 'keydown' && event.key === 'Escape') {
      event.preventDefault();
      this.closeModal();
    }
  };

  cleanup = () => {
    window.removeEventListener('popstate', this.handlePopstateEvent);
    window.removeEventListener('keydown', this.handleKeypress);
    eventEmitter.emit('modalClosed');
    this.unlisten && this.unlisten();
    this.unlisten = null;
  };

  clickOutsideModal = () => {
    if (this.props.closeOnClickOutside !== false) {
      trackEventByName(tracks.clickOutsideModal);
      this.closeModal();
    }
  };

  clickCloseButton = (event: React.MouseEvent<any>) => {
    event.preventDefault();
    event.stopPropagation();
    trackEventByName(tracks.clickCloseButton);
    this.closeModal();
  };

  render() {
    const { windowHeight } = this.state;
    const {
      windowSize,
      width,
      children,
      opened,
      header,
      footer,
      hasSkipButton,
      skipText,
      fullScreen,
    } = this.props;
    const hasFixedHeight = this.props.fixedHeight;
    const smallerThanSmallTablet = windowSize
      ? windowSize <= viewportWidths.tablet
      : false;
    const modalPortalElement = document?.getElementById('modal-portal');
    let padding: string | undefined = undefined;

    if (header !== undefined || footer !== undefined) {
      padding = '0px';
    } else if (this.props.padding) {
      padding = this.props.padding;
    }

    if (modalPortalElement && width) {
      return createPortal(
        <CSSTransition
          classNames="modal"
          in={opened}
          timeout={
            smallerThanSmallTablet
              ? mobileTransformTimeout
              : desktopTransformTimeout
          }
          mountOnEnter={true}
          unmountOnExit={true}
          enter={true}
          exit={false}
        >
          <Overlay
            id="e2e-modal-container"
            className={this.props.className}
            fullScreen={fullScreen}
          >
            <ModalContentContainerSwitch width={width} fullScreen={fullScreen}>
              <ModalContainer
                fullScreen={fullScreen}
                className={`modalcontent ${
                  hasFixedHeight ? 'fixedHeight' : ''
                }`}
                onClickOutside={this.clickOutsideModal}
                windowHeight={windowHeight}
                ariaLabelledBy={header ? 'modal-header' : undefined}
                aria-modal="true"
                role="dialog"
              >
                <StyledCloseIconButton
                  className="e2e-modal-close-button"
                  onClick={this.clickCloseButton}
                  iconColor={colors.textSecondary}
                  iconColorOnHover={'#000'}
                  a11y_buttonActionMessage={messages.closeModal}
                  fullScreen={fullScreen}
                />

                {header && (
                  <HeaderContainer>
                    <HeaderTitle id="modal-header">{header}</HeaderTitle>
                  </HeaderContainer>
                )}

                <ModalContentContainer
                  padding={padding}
                  fullScreen={fullScreen}
                >
                  {children}
                </ModalContentContainer>

                {footer && <FooterContainer>{footer}</FooterContainer>}

                {hasSkipButton && skipText && (
                  <Skip onClick={this.clickCloseButton}>{skipText}</Skip>
                )}
              </ModalContainer>
            </ModalContentContainerSwitch>
          </Overlay>
        </CSSTransition>,
        modalPortalElement
      );
    }

    return null;
  }
}

const Data = adopt<DataProps, InputProps>({
  windowSize: <GetWindowSize />,
});

export default (inputProps: InputProps) => (
  <Data {...inputProps}>
    {(dataProps) => <Modal {...inputProps} {...dataProps} />}
  </Data>
);<|MERGE_RESOLUTION|>--- conflicted
+++ resolved
@@ -1,9 +1,5 @@
-<<<<<<< HEAD
-import React, { PureComponent } from 'react';
-=======
 import React, { PureComponent, ReactElement } from 'react';
 import { createPortal } from 'react-dom';
->>>>>>> d487287d
 import { adopt } from 'react-adopt';
 import { createPortal } from 'react-dom';
 import { FocusOn } from 'react-focus-on';
