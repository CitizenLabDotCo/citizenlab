import React from 'react';
import { IEventFileData } from 'services/eventFiles';
<<<<<<< HEAD
=======
import { ICustomPageFileData } from 'services/pageFiles';
>>>>>>> d487287d
import { IIdeaFileData } from 'services/ideaFiles';
import { IInitiativeFileData } from 'services/initiativeFiles';
import { IPageFileData } from 'services/pageFiles';
import { IPhaseFileData } from 'services/phaseFiles';
import { IProjectFileData } from 'services/projectFiles';
import styled from 'styled-components';
import FileDisplay from './FileDisplay';

const Container = styled.div`
  margin-top: 25px;
`;

interface Props {
  files:
    | IProjectFileData[]
    | IPhaseFileData[]
    | IEventFileData[]
    | ICustomPageFileData[]
    | IIdeaFileData[]
    | IInitiativeFileData[];
  className?: string;
}

const FileAttachments = ({ files, className }: Props) => {
  return (
    <Container className={className}>
      {Array.isArray(files) &&
        files.map((file) => <FileDisplay key={file.id} file={file} />)}
    </Container>
  );
};

export default FileAttachments;<|MERGE_RESOLUTION|>--- conflicted
+++ resolved
@@ -1,9 +1,6 @@
 import React from 'react';
 import { IEventFileData } from 'services/eventFiles';
-<<<<<<< HEAD
-=======
 import { ICustomPageFileData } from 'services/pageFiles';
->>>>>>> d487287d
 import { IIdeaFileData } from 'services/ideaFiles';
 import { IInitiativeFileData } from 'services/initiativeFiles';
 import { IPageFileData } from 'services/pageFiles';
