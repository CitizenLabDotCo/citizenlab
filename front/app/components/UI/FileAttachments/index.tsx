--- conflicted
+++ resolved
@@ -1,12 +1,7 @@
 import React from 'react';
 import FileDisplay from './FileDisplay';
-<<<<<<< HEAD
-import { IProjectFileData } from 'services/projectFiles';
+import { IProjectFileData } from 'api/project_files/types';
 import { IPhaseFileData } from 'api/phase_files/types';
-=======
-import { IProjectFileData } from 'api/project_files/types';
-import { IPhaseFileData } from 'services/phaseFiles';
->>>>>>> 095ff7d9
 import { IEventFileData } from 'api/event_files/types';
 import { ICustomPageFileData } from 'services/pageFiles';
 import { IIdeaFileData } from 'api/idea_files/types';
