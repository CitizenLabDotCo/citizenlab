--- conflicted
+++ resolved
@@ -1,8 +1,5 @@
-<<<<<<< HEAD
-=======
 import React, { memo, useContext, Suspense } from 'react';
 import { OutletsPropertyMap, OutletId } from 'utils/moduleUtils';
->>>>>>> d487287d
 import { OutletsContext } from 'containers/OutletsProvider';
 import React, { memo, useContext } from 'react';
 import { OutletId, OutletsPropertyMap } from 'utils/moduleUtils';
