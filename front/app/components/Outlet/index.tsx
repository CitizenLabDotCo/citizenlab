import React, { memo, useContext } from 'react';
import { OutletsPropertyMap, OutletId } from 'utils/moduleUtils';
import { OutletsContext } from 'containers/OutletsProvider';
<<<<<<< HEAD
import { isEmpty } from 'lodash-es';
=======
>>>>>>> 56194042

type CustomPropsMap = {
  [P in keyof OutletsPropertyMap]: { id: P } & OutletsPropertyMap[P];
};

type CustomOutletProps = CustomPropsMap[keyof CustomPropsMap];
export type OutletRenderProps = (
<<<<<<< HEAD
  renderProps: JSX.Element | JSX.Element[]
=======
  renderProps: JSX.Element[]
>>>>>>> 56194042
) => JSX.Element | null;
type Children = OutletRenderProps;
type InputProps = {
  children?: Children;
};

function useOutlet(identifier: OutletId) {
  const outlets = useContext(OutletsContext);
<<<<<<< HEAD
  return outlets[identifier];
=======
  return outlets[identifier] ?? [];
>>>>>>> 56194042
}

type Props = InputProps & CustomOutletProps;

const Outlet = memo(({ children, id, ...props }: Props) => {
  const outletComponents = useOutlet(id);

<<<<<<< HEAD
  if (outletComponents && !isEmpty(outletComponents)) {
    const componentsToRender = outletComponents.map((Component, index) => (
      <Component key={`${id}_${index}`} {...props} />
    ));

    if (children) {
      return children(componentsToRender);
    } else {
      return <>{componentsToRender}</>;
    }
  }

  return null;
=======
  const componentsToRender = outletComponents.map((Component, index) => (
    <Component key={`${id}_${index}`} {...props} />
  ));

  if (children) {
    return children(componentsToRender);
  }

  return <>{componentsToRender}</>;
>>>>>>> 56194042
});

export default Outlet;<|MERGE_RESOLUTION|>--- conflicted
+++ resolved
@@ -1,10 +1,7 @@
 import React, { memo, useContext } from 'react';
 import { OutletsPropertyMap, OutletId } from 'utils/moduleUtils';
 import { OutletsContext } from 'containers/OutletsProvider';
-<<<<<<< HEAD
 import { isEmpty } from 'lodash-es';
-=======
->>>>>>> 56194042
 
 type CustomPropsMap = {
   [P in keyof OutletsPropertyMap]: { id: P } & OutletsPropertyMap[P];
@@ -12,11 +9,7 @@
 
 type CustomOutletProps = CustomPropsMap[keyof CustomPropsMap];
 export type OutletRenderProps = (
-<<<<<<< HEAD
   renderProps: JSX.Element | JSX.Element[]
-=======
-  renderProps: JSX.Element[]
->>>>>>> 56194042
 ) => JSX.Element | null;
 type Children = OutletRenderProps;
 type InputProps = {
@@ -25,11 +18,7 @@
 
 function useOutlet(identifier: OutletId) {
   const outlets = useContext(OutletsContext);
-<<<<<<< HEAD
-  return outlets[identifier];
-=======
   return outlets[identifier] ?? [];
->>>>>>> 56194042
 }
 
 type Props = InputProps & CustomOutletProps;
@@ -37,7 +26,6 @@
 const Outlet = memo(({ children, id, ...props }: Props) => {
   const outletComponents = useOutlet(id);
 
-<<<<<<< HEAD
   if (outletComponents && !isEmpty(outletComponents)) {
     const componentsToRender = outletComponents.map((Component, index) => (
       <Component key={`${id}_${index}`} {...props} />
@@ -51,17 +39,6 @@
   }
 
   return null;
-=======
-  const componentsToRender = outletComponents.map((Component, index) => (
-    <Component key={`${id}_${index}`} {...props} />
-  ));
-
-  if (children) {
-    return children(componentsToRender);
-  }
-
-  return <>{componentsToRender}</>;
->>>>>>> 56194042
 });
 
 export default Outlet;