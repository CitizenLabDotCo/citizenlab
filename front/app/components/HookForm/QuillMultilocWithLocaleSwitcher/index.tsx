import React from 'react';

import Error, { TFieldName } from 'components/UI/Error';
import { Controller, useFormContext, FieldError } from 'react-hook-form';
import { Locale, CLError } from 'typings';

// components
import QuillMultilocWithLocaleSwitcherComponent, {
  Props as QuillMultilocWithLocaleSwitcherComponentProps,
} from 'components/UI/QuillEditor/QuillMultilocWithLocaleSwitcher';
import { isNilOrError } from 'utils/helperUtils';
import useAppConfigurationLocales from 'hooks/useAppConfigurationLocales';
import { get } from 'lodash-es';

type Props = {
  name: string;
  labelTooltipText?: string | JSX.Element | null;
  label?: string | JSX.Element | null;
  withCTAButton?: boolean;
} & Omit<
  QuillMultilocWithLocaleSwitcherComponentProps,
  'onChange' | 'valueMultiloc' | 'id'
>;

const QuillMultilocWithLocaleSwitcher = ({ name, ...rest }: Props) => {
  const {
    formState: { errors },
    control,
  } = useFormContext();
  const locales = useAppConfigurationLocales();

  if (isNilOrError(locales)) {
    return null;
  }

  const defaultValue: Partial<Record<Locale, any>> = locales.reduce(
    (acc, curr) => ((acc[curr] = ''), acc),
    {}
  );

  // Select the first error messages from the field's multiloc validation error
<<<<<<< HEAD
  const errorMessage = Object.values(
=======
  const validationError = Object.values(
>>>>>>> 537b4ce2
    (get(errors, name) as Record<Locale, FieldError> | undefined) || {}
  )[0]?.message;

  // If an API error with a matching name has been returned from the API response, apiError is set to an array with the error message as the only item
  const apiError =
    (errors[name]?.error as string | undefined) &&
    ([errors[name]] as unknown as CLError[]);
  return (
    <>
      <Controller
        name={name}
        control={control}
        defaultValue={defaultValue}
        render={({ field: { ref: _ref, ...field } }) => (
          <QuillMultilocWithLocaleSwitcherComponent
            {...field}
            {...rest}
            id={name}
            valueMultiloc={{ ...defaultValue, ...field.value }}
          />
        )}
      />
      {validationError && (
        <Error
          marginTop="8px"
          marginBottom="8px"
          text={validationError}
          scrollIntoView={false}
        />
      )}
      {apiError && (
        <Error
          fieldName={name as TFieldName}
          apiErrors={apiError}
          marginTop="8px"
          marginBottom="8px"
          scrollIntoView={false}
        />
      )}
    </>
  );
};

export default QuillMultilocWithLocaleSwitcher;<|MERGE_RESOLUTION|>--- conflicted
+++ resolved
@@ -39,11 +39,7 @@
   );
 
   // Select the first error messages from the field's multiloc validation error
-<<<<<<< HEAD
-  const errorMessage = Object.values(
-=======
   const validationError = Object.values(
->>>>>>> 537b4ce2
     (get(errors, name) as Record<Locale, FieldError> | undefined) || {}
   )[0]?.message;
 
