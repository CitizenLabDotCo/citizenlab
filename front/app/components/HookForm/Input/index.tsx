--- conflicted
+++ resolved
@@ -18,13 +18,8 @@
     control,
   } = useFormContext();
 
-<<<<<<< HEAD
-  const validationError = errors[name]?.message as string | undefined;
-=======
-  const defaultValue = '';
   const errors = get(formContextErrors, name);
   const validationError = errors?.message as string | undefined;
->>>>>>> 309edcd1
 
   // If an API error with a matching name has been returned from the API response, apiError is set to an array with the error message as the only item
   const apiError =
