import React from 'react';
import {
  Input as InputComponent,
  InputProps,
} from '@citizenlab/cl2-component-library';
import Error, { TFieldName } from 'components/UI/Error';
import { Controller, useFormContext } from 'react-hook-form';
import { CLError } from 'typings';
import { get } from 'lodash-es';

interface Props extends InputProps {
  name: string;
}

const Input = ({ name, type = 'text', ...rest }: Props) => {
  const {
    formState: { errors: formContextErrors },
    control,
  } = useFormContext();

  const defaultValue = '';
  const errors = get(formContextErrors, name);
  const validationError = errors?.message as string | undefined;

<<<<<<< HEAD
=======
  // If an API error with a matching name has been returned from the API response, apiError is set to an array with the error message as the only item
>>>>>>> 537b4ce2
  const apiError =
    (errors?.error as string | undefined) && ([errors] as unknown as CLError[]);

  return (
    <>
      <Controller
        name={name}
        control={control}
        defaultValue={defaultValue}
        render={({ field: { ref: _ref, ...field } }) => (
          <InputComponent id={name} type={type} {...field} {...rest} />
        )}
      />
      {validationError && (
        <Error
          marginTop="8px"
          marginBottom="8px"
          text={validationError}
          scrollIntoView={false}
        />
      )}
      {apiError && (
        <Error
          fieldName={name as TFieldName}
          apiErrors={apiError}
          marginTop="8px"
          marginBottom="8px"
          scrollIntoView={false}
        />
      )}
    </>
  );
};

export default Input;<|MERGE_RESOLUTION|>--- conflicted
+++ resolved
@@ -22,10 +22,7 @@
   const errors = get(formContextErrors, name);
   const validationError = errors?.message as string | undefined;
 
-<<<<<<< HEAD
-=======
   // If an API error with a matching name has been returned from the API response, apiError is set to an array with the error message as the only item
->>>>>>> 537b4ce2
   const apiError =
     (errors?.error as string | undefined) && ([errors] as unknown as CLError[]);
 
