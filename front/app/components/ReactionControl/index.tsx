--- conflicted
+++ resolved
@@ -18,11 +18,8 @@
 
 import { ScreenReaderOnly } from 'utils/a11y';
 import { isFixableByAuthentication } from 'utils/actionDescriptors';
-<<<<<<< HEAD
+import { useIntl } from 'utils/cl-intl';
 import { IdeaReactingDisabledReason } from 'utils/actionDescriptors/types';
-=======
-import { useIntl } from 'utils/cl-intl';
->>>>>>> c951a0c0
 import { isNilOrError } from 'utils/helperUtils';
 
 import messages from './messages';
