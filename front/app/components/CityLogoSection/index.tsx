import React from 'react';
import { isNilOrError } from 'utils/helperUtils';

// components
import Fragment from 'components/Fragment';
import { Image } from '@citizenlab/cl2-component-library';

// i18n
import { InjectedIntlProps } from 'react-intl';
import { injectIntl } from 'utils/cl-intl';
import messages from './messages';

// hooks
import useLocale from 'hooks/useLocale';
import useAppConfiguration from 'hooks/useAppConfiguration';
import useLocalize from 'hooks/useLocalize';

// style
import styled from 'styled-components';

const Container = styled.div`
  display: flex;
  flex-direction: column;
  align-items: center;
  justify-content: center;
  padding-right: 20px;
  padding-left: 20px;
  padding-top: 50px;
  padding-bottom: 20px;
  background: #fff;
  width: 100%;
`;

const LogoLink = styled.a`
  cursor: pointer;
`;

interface Props {}

const CityLogoSection = ({
  intl: { formatMessage },
}: Props & InjectedIntlProps) => {
  const locale = useLocale();
  const appConfiguration = useAppConfiguration();
  const localize = useLocalize();

  if (!isNilOrError(appConfiguration)) {
    const currentTenantLogo =
      appConfiguration.data.attributes.logo?.medium || null;
    const tenantSite =
      appConfiguration.data.attributes.settings.core.organization_site;
    const footerLocale = `footer-city-logo-${locale}`;
    const localizedOrgName = localize(
      appConfiguration.data.attributes.settings.core.organization_name
    );

    if (currentTenantLogo) {
      const tenantImage = (
        <Image
          src={currentTenantLogo}
          alt={localizedOrgName}
          height="100px"
          marginBottom="20px"
        />
      );

      return (
        <Fragment
          title={formatMessage(messages.iframeTitle)}
          name={footerLocale}
        >
          <Container id="hook-footer-logo">
            {tenantSite ? (
              <LogoLink href={tenantSite} target="_blank">
                {tenantImage}
              </LogoLink>
            ) : (
<<<<<<< HEAD
              tenantImage
=======
              <>{tenantImage}</>
>>>>>>> b1c920ef
            )}
          </Container>
        </Fragment>
      );
    }
  }

  return null;
};

export default injectIntl(CityLogoSection);<|MERGE_RESOLUTION|>--- conflicted
+++ resolved
@@ -75,11 +75,7 @@
                 {tenantImage}
               </LogoLink>
             ) : (
-<<<<<<< HEAD
-              tenantImage
-=======
               <>{tenantImage}</>
->>>>>>> b1c920ef
             )}
           </Container>
         </Fragment>
