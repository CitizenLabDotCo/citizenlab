--- conflicted
+++ resolved
@@ -1,43 +1,21 @@
 import { withJsonFormsControlProps } from '@jsonforms/react';
-<<<<<<< HEAD
-import { Box } from 'cl2-component-library';
-import { RankedTester, rankWith, scopeEndsWith } from '@jsonforms/core';
-import React, { useContext, useEffect, useState } from 'react';
-import { FormLabelStyled } from 'components/UI/FormComponents';
-import ImagesDropzone from 'components/UI/ImagesDropzone';
-import { UploadFile } from 'typings';
-import ErrorDisplay from './ErrorDisplay';
-import useIdeaImages from 'hooks/useIdeaImages';
-import { InputIdContext } from '.';
-import { convertUrlToUploadFile } from 'utils/fileUtils';
-import { deleteIdeaImage } from 'services/ideaImages';
-import { isNilOrError } from 'utils/helperUtils';
-
-interface ImageControlProps {
-  data: any;
-  handleChange(path: string, value: any): void;
-  path: string;
-  errors: string;
-  schema: any;
-  uischema: any;
-}
-
-const ImageControl = (props: ImageControlProps) => {
-  const { uischema, path, handleChange, errors } = props;
-
-=======
 import {
   RankedTester,
   rankWith,
   scopeEndsWith,
   ControlProps,
 } from '@jsonforms/core';
-import React, { useState } from 'react';
+import React, { useContext, useEffect, useState } from 'react';
 import { FormLabel } from 'components/UI/FormComponents';
 import ImagesDropzone from 'components/UI/ImagesDropzone';
 import { UploadFile } from 'typings';
 import ErrorDisplay from './ErrorDisplay';
 import { getLabel, sanitizeForClassname } from 'utils/JSONFormUtils';
+import { deleteIdeaImage } from 'services/ideaImages';
+import useIdeaImages from 'hooks/useIdeaImages';
+import { isNilOrError } from 'utils/helperUtils';
+import { convertUrlToUploadFile } from 'utils/fileUtils';
+import { FormContext } from './contexts';
 
 const ImageControl = ({
   uischema,
@@ -48,12 +26,10 @@
   id,
   required,
 }: ControlProps) => {
->>>>>>> cd4f2f25
   const handleUploadOnAdd = (imageFiles: UploadFile[]) => {
     handleChange(path, [{ image: imageFiles[0].base64 }]);
     setImageFiles(imageFiles);
   };
-
   const handleUploadOnRemove = (file) => {
     if (inputId && file.remote) {
       deleteIdeaImage(inputId, file.id);
@@ -62,7 +38,7 @@
     setImageFiles([]);
   };
 
-  const inputId = useContext(InputIdContext);
+  const { inputId } = useContext(FormContext);
   const remoteImages = useIdeaImages(inputId);
 
   const [imageFiles, setImageFiles] = useState<UploadFile[]>([]);
