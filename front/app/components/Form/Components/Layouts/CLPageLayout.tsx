import React, {
  memo,
  useState,
  useMemo,
  useEffect,
  useContext,
  useRef,
} from 'react';

import {
  Box,
  colors,
  Spinner,
  Title,
  useBreakpoint,
} from '@citizenlab/cl2-component-library';
import { LayoutProps, RankedTester, rankWith } from '@jsonforms/core';
import {
  withJsonFormsLayoutProps,
  useJsonForms,
  JsonFormsDispatch,
} from '@jsonforms/react';
import { useLocation, useParams, useSearchParams } from 'react-router-dom';
import { useTheme } from 'styled-components';

import { IIdea } from 'api/ideas/types';
import useIdeaById from 'api/ideas/useIdeaById';
import { IMapConfig } from 'api/map_config/types';
import useMapConfigById from 'api/map_config/useMapConfigById';
import useProjectMapConfig from 'api/map_config/useProjectMapConfig';
import usePhase from 'api/phases/usePhase';
import usePhases from 'api/phases/usePhases';
import { getCurrentPhase } from 'api/phases/utils';
import useProjectById from 'api/projects/useProjectById';
import useProjectBySlug from 'api/projects/useProjectBySlug';

import useLocalize from 'hooks/useLocalize';

import ProfileVisiblity from 'containers/IdeasNewPage/IdeasNewIdeationForm/ProfileVisibility';

import AnonymousParticipationConfirmationModal from 'components/AnonymousParticipationConfirmationModal';
import EsriMap from 'components/EsriMap';
import { parseLayers } from 'components/EsriMap/utils';
import { FormContext } from 'components/Form/contexts';
import { PageCategorization, PageType } from 'components/Form/typings';
import customAjv from 'components/Form/utils/customAjv';
import extractElementsByFollowUpLogic from 'components/Form/utils/extractElementsByFollowUpLogic';
import extractElementsByOtherOptionLogic from 'components/Form/utils/extractElementsByOtherOptionLogic';
import getFormCompletionPercentage from 'components/Form/utils/getFormCompletionPercentage';
import getPageVariant from 'components/Form/utils/getPageVariant';
import getVisiblePages from 'components/Form/utils/getVisiblePages';
import hasOtherTextFieldBelow from 'components/Form/utils/hasOtherTextFieldBelow';
import isPageCategorization from 'components/Form/utils/isPageCategorization';
import sanitizeFormData from 'components/Form/utils/sanitizeFormData';
import QuillEditedContent from 'components/UI/QuillEditedContent';
import Warning from 'components/UI/Warning';

import { useIntl } from 'utils/cl-intl';
import clHistory from 'utils/cl-router/history';
import { updateSearchParams } from 'utils/cl-router/updateSearchParams';
import eventEmitter from 'utils/eventEmitter';
import { isPage } from 'utils/helperUtils';

import { useIdeaSelect } from '../../../../containers/IdeasNewPage/SimilarInputs/InputSelectContext';
import getPageSchema from '../../utils/getPageSchema';
import { useErrorToRead } from '../Fields/ErrorToReadContext';

import { FORM_PAGE_CHANGE_EVENT } from './events';
import messages from './messages';
import PageControlButtons from './PageControlButtons';
import SubmissionReference from './SubmissionReference';

// TODO: Edwin: This component is a bit of a mess. It should be refactored to be more readable and maintainable.
// This is on my TODO list for this tandem..
const CLPageLayout = memo(
  ({
    schema,
    uischema,
    path,
    renderers,
    cells,
    enabled,
    data,
  }: LayoutProps) => {
    const { onSubmit, setShowAllErrors, setFormData } = useContext(FormContext);
    const [isLoading, setIsLoading] = useState(false);
    const isMobileOrSmaller = useBreakpoint('phone');
    const [searchParams] = useSearchParams();
    const { formatMessage } = useIntl();
    const formState = useJsonForms();
    const localize = useLocalize();
    const theme = useTheme();
    const { pathname } = useLocation();
    const isAdminPage = isPage('admin', pathname);
<<<<<<< HEAD
    const [postAnonymously, setPostAnonymously] = useState(false);
    const [showAnonymousConfirmationModal, setShowAnonymousConfirmationModal] =
      useState(false);
    const { onIdeaSelect } = useIdeaSelect();
=======
    const isIdeaEditPage = isPage('idea_edit', location.pathname);
>>>>>>> 00b9de71

    // We can cast types because the tester made sure we only get correct values
    const pageTypeElements = (uischema as PageCategorization).elements;

    const [userPagePath, setUserPagePath] = useState<PageType[]>([
      pageTypeElements[0],
    ]);
    const [scrollToError, setScrollToError] = useState(false);
    const { slug, ideaId: idea_id } = useParams<{
      slug?: string;
      ideaId?: string;
    }>();
    const ideaId = searchParams.get('idea_id') || idea_id;
    const { data: idea } = useIdeaById(ideaId ?? undefined);
    const projectId = idea?.data.relationships.project.data.id;
    const projectById = useProjectById(projectId);
    const projectBySlug = useProjectBySlug(slug);
    const project = projectById.data ?? projectBySlug.data;

    // If the idea (survey submission) has no author relationship,
    // it was either created through 'anyone' permissions or with
    // the anonymous toggle on. In these cases, we show the idea id
    // on the success page.
    const showIdeaId = idea ? !idea.data.relationships.author?.data : false;

    const [postAnonymously, setPostAnonymously] = useState(
      idea?.data.attributes.anonymous || false
    );
    const [showAnonymousConfirmationModal, setShowAnonymousConfirmationModal] =
      useState(false);
    const draggableDivRef = useRef<HTMLDivElement>(null);
    const dragDividerRef = useRef<HTMLDivElement>(null);
    const pagesRef = useRef<HTMLDivElement>(null);
    const { announceError } = useErrorToRead();

    const { data: phases } = usePhases(project?.data.id);
    const phaseIdFromSearchParams = searchParams.get('phase_id');
    const phaseId =
      phaseIdFromSearchParams || getCurrentPhase(phases?.data)?.id;
    const { data: phase } = usePhase(phaseId);
    const isNativeSurvey =
      phase?.data.attributes.participation_method === 'native_survey';
    const allowAnonymousPosting =
      phase?.data.attributes.allow_anonymous_participation;

    /*
     * For native surveys, the admin enables anonymous posting for all responses,
     * so we display a message to the user. For other methods (e.g., ideation and proposals),
     * the admin can allow anonymous posting, but we provide a toggle for the user
     * to choose whether to post anonymously or not.
     */
    const allowsAnonymousPostingInNativeSurvey =
      isNativeSurvey && allowAnonymousPosting;
    const showTogglePostAnonymously = allowAnonymousPosting && !isNativeSurvey;

    // Map-related variables
    const { data: projectMapConfig } = useProjectMapConfig(project?.data.id);

    const visiblePages = useMemo(() => {
      return getVisiblePages(
        pageTypeElements,
        formState.core?.data,
        userPagePath
      );
    }, [formState.core?.data, pageTypeElements, userPagePath]);

    // This is the number of the step the user is currently on,
    // out of the number of visible steps
    const currentStepNumber = userPagePath.length - 1;
    const currentPage = userPagePath[currentStepNumber];

    const pageVariant = getPageVariant(currentStepNumber, visiblePages.length);
    const hasPreviousPage = currentStepNumber !== 0;

    const isMapPage = currentPage.options.page_layout === 'map';
    const mapConfigId =
      // TODO: Fix this the next time the file is edited.
      // eslint-disable-next-line @typescript-eslint/no-unnecessary-condition
      currentPage.options.map_config_id || projectMapConfig?.data?.id;
    const { data: fetchedMapConfig, isFetching: isFetchingMapConfig } =
      useMapConfigById(mapConfigId);
    const [mapConfig, setMapConfig] = useState<IMapConfig | null | undefined>(
      null
    );
    const mapLayers = useMemo(() => {
      return parseLayers(mapConfig, localize);
    }, [localize, mapConfig]);

    useEffect(() => {
      setMapConfig(mapConfigId ? fetchedMapConfig : null);
    }, [fetchedMapConfig, mapConfigId]);

    // Emit event when page changes and map is fetched
    useEffect(() => {
      eventEmitter.emit(FORM_PAGE_CHANGE_EVENT);
    }, [currentStepNumber, isFetchingMapConfig]);

    useEffect(() => {
      if (scrollToError) {
        // Select the first error element by its class name
        const firstErrorElement = document.querySelector(
          '.error-display-container'
        );
        if (firstErrorElement) {
          firstErrorElement.scrollIntoView({
            behavior: 'smooth',
            block: 'nearest',
            inline: 'start',
          });

          announceError(firstErrorElement.id);
        }
        setScrollToError(false);
      }
    }, [scrollToError, announceError]);

    const percentageAnswered = useMemo(() => {
      if (currentStepNumber === visiblePages.length - 1) {
        return 100;
      }

      return getFormCompletionPercentage(
        schema,
        visiblePages,
        formState.core?.data,
        currentStepNumber
      );
    }, [formState.core?.data, schema, currentStepNumber, visiblePages]);

    const scrollToTop = () => {
      // Scroll inner container to top
      // TODO: Fix this the next time the file is edited.
      // eslint-disable-next-line @typescript-eslint/no-unnecessary-condition
      if (pagesRef?.current) {
        pagesRef.current.scrollIntoView({
          block: 'start',
        });
        pagesRef.current.scrollTop = 0;
      }
    };

    const handleOnChangeAnonymousPosting = () => {
      if (!postAnonymously) {
        setShowAnonymousConfirmationModal(true);
      }

      setPostAnonymously((postAnonymously) => !postAnonymously);
    };

    const handleNextAndSubmit = async () => {
      if (!onSubmit) return;

      // Hide idea details when going to the next page
      onIdeaSelect(null);
      const sanitizedData = sanitizeFormData(data);

      const isValid = customAjv.validate(
        getPageSchema(schema, currentPage, sanitizedData),
        sanitizedData
      );

      if (!isValid) {
        setShowAllErrors?.(true);
        setScrollToError(true);
        return;
      }

      if (pageVariant === 'after-submission') {
        if (isNativeSurvey) {
          if (currentPage.options.page_button_link) {
            // Page is using a custom button link
            window.location.href = currentPage.options.page_button_link;
          } else {
            clHistory.push({
              pathname: `/projects/${project?.data.attributes.slug}`,
            });
          }
        } else {
          clHistory.push({
            pathname: `/ideas/${idea?.data.attributes.slug}`,
          });
        }
        return;
      }

      const goToNextPage = () => {
        scrollToTop();
        const nextPage = visiblePages[currentStepNumber + 1];

        setUserPagePath((userPagePath) => [...userPagePath, nextPage]);

        setIsLoading(false);
      };

      if (pageVariant === 'submission') {
        setIsLoading(true);
        const dataWithPublicationStatus = {
          ...data,
          publication_status: 'published',
          ...(showTogglePostAnonymously && { anonymous: postAnonymously }),
        };

        const idea: IIdea | undefined = await onSubmit(
          { data: dataWithPublicationStatus },
          true,
          userPagePath,
          goToNextPage
        );

        if (idea) {
          // We set this param so that we can fetch the idea
          // (see useIdeaById call above in this component)
          // We need the idea for the author relationship, so that
          // on the last page we can determine whether to show
          // the message for anonymous users
          updateSearchParams({ idea_id: idea.data.id });
        } else {
          console.error('Failed to submit idea and set idea_id param.');
        }
      } else {
        const dataWithPublicationStatus = {
          ...data,
          publication_status: 'draft',
          ...(showTogglePostAnonymously && { anonymous: postAnonymously }),
        };

        await onSubmit(
          { data: dataWithPublicationStatus },
          false,
          userPagePath
        );
        goToNextPage();
      }

      setIsLoading(false);
    };

    const handlePrevious = () => {
      // Hide idea details when going back to a previous page
      onIdeaSelect(null);
      // Get scopes of elements with rules on the current page
      const ruleElementsScopes = currentPage.elements
        .filter((element) => {
          return element.options?.hasRule;
        })
        .flatMap((filteredElement) => {
          // TODO: Fix this the next time the file is edited.
          // eslint-disable-next-line @typescript-eslint/no-unnecessary-condition
          const elementScope = filteredElement.scope?.split('/').pop();
          return elementScope || '';
        });

      const dataWithoutRuleValues = Object.fromEntries(
        Object.entries(data).filter(
          ([key]) => !ruleElementsScopes.includes(key)
        )
      );

      /*
       * We remove the data of the elements with rules from the data object because it currently
       * causes an issue with page visibility when going back to a page and selecting different options and then going forward again
       * In that case, the data from the elements with rules can cause wrong pages being shown or hidden.
       * We need to find a better solution for this but keeping it like this for now. I'll probably come back to it when I have more time
       * to think about it. See https://www.notion.so/citizenlab/Bug-in-survey-flow-792a72efc35e44e58e1bb10ab631ecdf
       */
      setFormData?.(dataWithoutRuleValues);
      setUserPagePath((userPagePath) => userPagePath.slice(0, -1));
      scrollToTop();
    };

    const onDragDivider = (event) => {
      event.preventDefault();
      // Change the height of the map container to match the drag event
      // TODO: Fix this the next time the file is edited.
      // eslint-disable-next-line @typescript-eslint/no-unnecessary-condition
      if (draggableDivRef?.current) {
        const clientY = event?.changedTouches?.[0]?.clientY;
        // Don't allow the div to be dragged outside bounds of page
        if (clientY > 0 && clientY < document.body.clientHeight - 180) {
          draggableDivRef.current.style.height = `${clientY}px`;
        }
      }
    };

    // TODO: Fix this the next time the file is edited.
    // eslint-disable-next-line @typescript-eslint/no-unnecessary-condition
    dragDividerRef?.current?.addEventListener('touchmove', onDragDivider);

    if (isFetchingMapConfig) {
      return (
        <Box h="100%" w="100%" display="flex">
          <Box mx="auto" my="auto">
            <Spinner />
          </Box>
        </Box>
      );
    }

    // Extract elements depending on other option logic and follow-up logic
    // E.g. If a user selects 'other' in a multiple choice question, we show a text field, if they don't we should not show it.
    let pageElements = extractElementsByOtherOptionLogic(currentPage, data);
    pageElements = extractElementsByFollowUpLogic(pageElements, data);

    // This is the index of the current page in the pageTypeElements array,
    // which also includes non-visible pages.
    const currentPageIndex = pageTypeElements.findIndex(
      (page) => page === currentPage
    );

    const showSubmissionReference =
      ideaId && pageVariant === 'after-submission' && showIdeaId;

    return (
      <>
        <Box
          // Using an explicit key to force React to re-render the whole page component
          // tree when the page changes. This fixes an issue where the state of some
          // Control components was shared between consecutive pages with a similar
          // structure.
          key={`form-page-${currentPageIndex}`}
          id="container"
          display="flex"
          flexDirection={isMobileOrSmaller ? 'column' : 'row'}
          height="100%"
          w="100%"
          data-cy={`e2e-page-number-${currentPageIndex + 1}`}
        >
          {isMapPage && (
            <Box
              id="map_page"
              w={isMobileOrSmaller ? '100%' : '60%'}
              minWidth="60%"
              h="100%"
              ref={draggableDivRef}
              key={`esri_map_${currentStepNumber}`}
            >
              <EsriMap
                layers={mapLayers}
                initialData={{
                  showLegend: true,
                  showLayerVisibilityControl: true,
                  showLegendExpanded: true,
                  showZoomControls: isMobileOrSmaller ? false : true,
                  // TODO: Fix this the next time the file is edited.
                  // eslint-disable-next-line @typescript-eslint/no-unnecessary-condition
                  zoom: Number(mapConfig?.data?.attributes.zoom_level),
                  // TODO: Fix this the next time the file is edited.
                  // eslint-disable-next-line @typescript-eslint/no-unnecessary-condition
                  center: mapConfig?.data?.attributes.center_geojson,
                }}
                webMapId={mapConfig?.data.attributes.esri_web_map_id}
                height="100%"
              />
            </Box>
          )}

          <Box flex={'1 1 auto'} overflowY="auto" h="100%" ref={pagesRef}>
            {isMapPage && isMobileOrSmaller && (
              <Box
                aria-hidden={true}
                height="30px"
                py="20px"
                ref={dragDividerRef}
                position="absolute"
                background={colors.white}
                w="100%"
                zIndex="1000"
              >
                <Box
                  mx="auto"
                  w="40px"
                  h="4px"
                  bgColor={colors.grey400}
                  borderRadius="10px"
                />
              </Box>
            )}
            <Box
              display="flex"
              flexDirection="column"
              height="100%"
              mt={isMapPage && isMobileOrSmaller ? '20px' : undefined}
            >
              <Box h="100%" display="flex" flexDirection="column">
                <Box p="24px" w="100%">
                  <Box display="flex" flexDirection="column">
                    {allowsAnonymousPostingInNativeSurvey && (
                      <Box w="100%" mb="12px">
                        <Warning icon="shield-checkered">
                          {formatMessage(messages.anonymousSurveyMessage)}
                        </Warning>
                      </Box>
                    )}
                    {currentPage.options.title && (
                      <Title
                        as="h1"
                        variant={isMobileOrSmaller ? 'h2' : 'h1'}
                        m="0"
                        mb="8px"
                        color="tenantPrimary"
                      >
                        {currentPage.options.title}
                      </Title>
                    )}
                    {currentPage.options.description && (
                      <Box mb="48px">
                        <QuillEditedContent
                          fontWeight={400}
                          textColor={theme.colors.tenantText}
                        >
                          <div
                            dangerouslySetInnerHTML={{
                              __html: currentPage.options.description,
                            }}
                          />
                        </QuillEditedContent>
                      </Box>
                    )}
                    {pageElements.map((elementUiSchema, index) => {
                      const hasOtherFieldBelow = hasOtherTextFieldBelow(
                        elementUiSchema,
                        data
                      );

                      return (
                        <Box
                          mb={hasOtherFieldBelow ? undefined : '28px'}
                          key={index}
                        >
                          <JsonFormsDispatch
                            renderers={renderers}
                            cells={cells}
                            uischema={elementUiSchema}
                            schema={schema}
                            path={path}
                            enabled={enabled}
                          />
                        </Box>
                      );
                    })}
                    {pageVariant === 'submission' &&
                      showTogglePostAnonymously &&
                      !isIdeaEditPage && (
                        <ProfileVisiblity
                          postAnonymously={postAnonymously}
                          onChange={handleOnChangeAnonymousPosting}
                        />
                      )}
                  </Box>
                </Box>
              </Box>
              {showSubmissionReference && (
                <Box
                  display="flex"
                  flexDirection="column"
                  alignItems="center"
                  flex="1"
                >
                  <SubmissionReference ideaId={ideaId} />
                </Box>
              )}
            </Box>
          </Box>
        </Box>

        {/*
        TODO:
        We should move the footer (progress bar and navigation buttons) into IdeasNewSurveyForm/index.tsx
        if possible. It doesn't belong here as it's not part of the form fields layout. This would also allow us
        to put the progress bar back on top of the form (as part of the survey header) without
        the scroll bar of the form fields interfering with it. This in turn would allow us to improve
        the form progress UX for screen readers. Our current stance is that it makes more sense to get a
        progress update before entering a new page, rather than after leaving it.
      */}
        <Box
          maxWidth={!isAdminPage ? (isMapPage ? '1100px' : '700px') : undefined}
          w="100%"
          position="fixed"
          bottom={isMobileOrSmaller || isAdminPage ? '0' : '40px'}
          display="flex"
          flexDirection="column"
          alignItems="center"
          zIndex="1000"
        >
          <Box
            w="100%"
            role="progressbar"
            aria-valuemin={0}
            aria-valuemax={100}
            aria-valuenow={percentageAnswered}
            aria-label={formatMessage(messages.progressBarLabel)}
            zIndex="1000"
          >
            <Box background={colors.background}>
              <Box
                w={`${percentageAnswered}%`}
                h="4px"
                background={theme.colors.tenantSecondary}
                style={{ transition: 'width 0.3s ease-in-out' }}
              />
            </Box>
          </Box>

          <Box w="100%" zIndex="1000">
            <PageControlButtons
              handleNextAndSubmit={handleNextAndSubmit}
              handlePrevious={handlePrevious}
              hasPreviousPage={hasPreviousPage}
              isLoading={isLoading}
              pageVariant={pageVariant}
              phases={phases?.data}
              currentPhase={phase?.data}
              currentPage={currentPage}
            />
          </Box>
        </Box>
        {showAnonymousConfirmationModal && (
          <AnonymousParticipationConfirmationModal
            onCloseModal={() => {
              setShowAnonymousConfirmationModal(false);
            }}
          />
        )}
      </>
    );
  }
);

export default withJsonFormsLayoutProps(CLPageLayout);

export const clPageTester: RankedTester = rankWith(5, isPageCategorization);<|MERGE_RESOLUTION|>--- conflicted
+++ resolved
@@ -92,14 +92,11 @@
     const theme = useTheme();
     const { pathname } = useLocation();
     const isAdminPage = isPage('admin', pathname);
-<<<<<<< HEAD
     const [postAnonymously, setPostAnonymously] = useState(false);
     const [showAnonymousConfirmationModal, setShowAnonymousConfirmationModal] =
       useState(false);
     const { onIdeaSelect } = useIdeaSelect();
-=======
     const isIdeaEditPage = isPage('idea_edit', location.pathname);
->>>>>>> 00b9de71
 
     // We can cast types because the tester made sure we only get correct values
     const pageTypeElements = (uischema as PageCategorization).elements;
