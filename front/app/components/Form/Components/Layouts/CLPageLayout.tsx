--- conflicted
+++ resolved
@@ -546,28 +546,17 @@
                       )}
                     {pageVariant === 'after-submission' &&
                       ideaId &&
-                      showIdeaId && <SubmissionReference ideaId={ideaId} />}
+                      showIdeaId && (
+                        <SubmissionReference
+                          inputId={ideaId}
+                          participationMethod={
+                            phase?.data.attributes.participation_method
+                          }
+                        />
+                      )}
                   </Box>
                 </Box>
               </Box>
-<<<<<<< HEAD
-              {showSubmissionReference && (
-                <Box
-                  display="flex"
-                  flexDirection="column"
-                  alignItems="center"
-                  flex="1"
-                >
-                  <SubmissionReference
-                    inputId={ideaId}
-                    participationMethod={
-                      phase?.data.attributes.participation_method
-                    }
-                  />
-                </Box>
-              )}
-=======
->>>>>>> 966ef3f5
             </Box>
           </Box>
         </Box>
