--- conflicted
+++ resolved
@@ -257,12 +257,6 @@
 
       if (pageVariant === 'after-submission') {
         if (isNativeSurvey) {
-<<<<<<< HEAD
-          clHistory.push({
-            pathname: `/projects/${project?.data.attributes.slug}`,
-          });
-          setTimeout(triggerCommunityMonitorModal, 2000);
-=======
           if (currentPage.options.page_button_link) {
             // Page is using a custom button link
             window.location.href = currentPage.options.page_button_link;
@@ -271,7 +265,7 @@
               pathname: `/projects/${project?.data.attributes.slug}`,
             });
           }
->>>>>>> c33ce887
+          setTimeout(triggerCommunityMonitorModal, 2000);
         } else {
           clHistory.push({
             pathname: `/ideas/${idea?.data.attributes.slug}`,
