import React, {
  memo,
  useState,
  useMemo,
  useEffect,
  useContext,
  useRef,
} from 'react';

import {
  Box,
  colors,
  Spinner,
  Title,
  useBreakpoint,
} from '@citizenlab/cl2-component-library';
import { LayoutProps, RankedTester, rankWith } from '@jsonforms/core';
import {
  withJsonFormsLayoutProps,
  useJsonForms,
  JsonFormsDispatch,
} from '@jsonforms/react';
import { useParams, useSearchParams } from 'react-router-dom';
import { useTheme } from 'styled-components';

import { IIdea } from 'api/ideas/types';
import useIdeaById from 'api/ideas/useIdeaById';
import { IMapConfig } from 'api/map_config/types';
import useMapConfigById from 'api/map_config/useMapConfigById';
import useProjectMapConfig from 'api/map_config/useProjectMapConfig';
import usePhase from 'api/phases/usePhase';
import usePhases from 'api/phases/usePhases';
import { getCurrentPhase } from 'api/phases/utils';
import useProjectBySlug from 'api/projects/useProjectBySlug';

import useLocalize from 'hooks/useLocalize';

import EsriMap from 'components/EsriMap';
import { parseLayers } from 'components/EsriMap/utils';
import { FormContext } from 'components/Form/contexts';
import { PageCategorization, PageType } from 'components/Form/typings';
import customAjv from 'components/Form/utils/customAjv';
import extractElementsByOtherOptionLogic from 'components/Form/utils/extractElementsByOtherOptionLogic';
import getFormCompletionPercentage from 'components/Form/utils/getFormCompletionPercentage';
import getPageVariant from 'components/Form/utils/getPageVariant';
import getVisiblePages from 'components/Form/utils/getVisiblePages';
import hasOtherTextFieldBelow from 'components/Form/utils/hasOtherTextFieldBelow';
import isPageCategorization from 'components/Form/utils/isPageCategorization';
import sanitizeFormData from 'components/Form/utils/sanitizeFormData';
import QuillEditedContent from 'components/UI/QuillEditedContent';
import Warning from 'components/UI/Warning';

import { useIntl } from 'utils/cl-intl';
import clHistory from 'utils/cl-router/history';
import { updateSearchParams } from 'utils/cl-router/updateSearchParams';
import eventEmitter from 'utils/eventEmitter';

import getPageSchema from '../../utils/getPageSchema';
import { useErrorToRead } from '../Fields/ErrorToReadContext';

import { SURVEY_PAGE_CHANGE_EVENT } from './events';
import messages from './messages';
import PageControlButtons from './PageControlButtons';
import SubmissionReference from './SubmissionReference';

// Handling survey pages in here. The more things that we have added to it,
// the more it has become a survey page layout. It also becomes extremely hard to understand
// if we continue to try and overload it to handle other scenarios. Survey headers are different
// and handling them here makes it easy style the entire page. That among other things.
const CLSurveyPageLayout = memo(
  ({
    schema,
    uischema,
    path,
    renderers,
    cells,
    enabled,
    data,
  }: LayoutProps) => {
    const { onSubmit, setShowAllErrors, setFormData } = useContext(FormContext);
    const [isLoading, setIsLoading] = useState(false);
    const isMobileOrSmaller = useBreakpoint('phone');
    const [searchParams] = useSearchParams();
    const { formatMessage } = useIntl();
    const formState = useJsonForms();
    const localize = useLocalize();
    const theme = useTheme();

    // We can cast types because the tester made sure we only get correct values
    const pageTypeElements = (uischema as PageCategorization).elements;

    const [userPagePath, setUserPagePath] = useState<PageType[]>([
      pageTypeElements[0],
    ]);
    const [scrollToError, setScrollToError] = useState(false);
    const ideaId = searchParams.get('idea_id');
    const { data: idea } = useIdeaById(ideaId ?? undefined);

    // If the idea (survey submission) has no author relationship,
    // it was either created through 'anyone' permissions or with
<<<<<<< HEAD
    // the anonymous toggle on. In these cases, we show the idea id
    // on the success page.
    const showIdeaId = idea ? !idea.data.relationships.author?.data : false;
=======
    // the anonymous toggle on. In these cases, we show the idea id in the modal.
    const showIdeaIdInModal = idea
      ? !idea.data.relationships.author?.data
      : false;

    const pageVariant = getPageVariant(currentStep, uiPages.length);
    const hasPreviousPage = currentStep !== 0;
    const showSubmissionReference =
      ideaId && pageVariant === 'after-submission' && showIdeaIdInModal;
>>>>>>> ca215136

    const draggableDivRef = useRef<HTMLDivElement>(null);
    const dragDividerRef = useRef<HTMLDivElement>(null);
    const pagesRef = useRef<HTMLDivElement>(null);
    const { announceError } = useErrorToRead();

    // Get project and relevant phase data
    const { slug } = useParams() as {
      slug: string;
    };
    const { data: project } = useProjectBySlug(slug);
    const { data: phases } = usePhases(project?.data.id);
    const phaseIdFromSearchParams = searchParams.get('phase_id');
    const phaseId =
      phaseIdFromSearchParams || getCurrentPhase(phases?.data)?.id;
    const { data: phase } = usePhase(phaseId);
    const allowAnonymousPosting =
      // TODO: Fix this the next time the file is edited.
      // eslint-disable-next-line @typescript-eslint/no-unnecessary-condition
      phase?.data?.attributes.allow_anonymous_participation;

    // Map-related variables
    const { data: projectMapConfig } = useProjectMapConfig(project?.data.id);

    const visiblePages = useMemo(() => {
      return getVisiblePages(
        pageTypeElements,
        formState.core?.data,
        userPagePath
      );
    }, [formState.core?.data, pageTypeElements, userPagePath]);

    // This is the number of the step the user is currently on,
    // out of the number of visible steps
    const currentStepNumber = userPagePath.length - 1;
    const currentPage = userPagePath[currentStepNumber];

    const pageVariant = getPageVariant(currentStepNumber, visiblePages.length);
    const hasPreviousPage = currentStepNumber !== 0;

    const isMapPage = currentPage.options.page_layout === 'map';
    const mapConfigId =
      // TODO: Fix this the next time the file is edited.
      // eslint-disable-next-line @typescript-eslint/no-unnecessary-condition
      currentPage.options.map_config_id || projectMapConfig?.data?.id;
    const { data: fetchedMapConfig, isFetching: isFetchingMapConfig } =
      useMapConfigById(mapConfigId);
    const [mapConfig, setMapConfig] = useState<IMapConfig | null | undefined>(
      null
    );
    const mapLayers = useMemo(() => {
      return parseLayers(mapConfig, localize);
    }, [localize, mapConfig]);

    useEffect(() => {
      setMapConfig(mapConfigId ? fetchedMapConfig : null);
    }, [fetchedMapConfig, mapConfigId]);

    // Emit event when page changes and map is fetched
    useEffect(() => {
      eventEmitter.emit(SURVEY_PAGE_CHANGE_EVENT);
    }, [currentStepNumber, isFetchingMapConfig]);

    useEffect(() => {
      if (scrollToError) {
        // Select the first error element by its class name
        const firstErrorElement = document.querySelector(
          '.error-display-container'
        );
        if (firstErrorElement) {
          firstErrorElement.scrollIntoView({
            behavior: 'smooth',
            block: 'nearest',
            inline: 'start',
          });

          announceError(firstErrorElement.id);
        }
        setScrollToError(false);
      }
    }, [scrollToError, announceError]);

    const percentageAnswered = useMemo(() => {
      if (currentStepNumber === visiblePages.length - 1) {
        return 100;
      }

      return getFormCompletionPercentage(
        schema,
        visiblePages,
        formState.core?.data,
        currentStepNumber
      );
    }, [formState.core?.data, schema, currentStepNumber, visiblePages]);

    const scrollToTop = () => {
      // Scroll inner container to top
      // TODO: Fix this the next time the file is edited.
      // eslint-disable-next-line @typescript-eslint/no-unnecessary-condition
      if (pagesRef?.current) {
        pagesRef.current.scrollIntoView({
          block: 'start',
        });
        pagesRef.current.scrollTop = 0;
      }
    };

    const handleNextAndSubmit = async () => {
      if (!onSubmit) return;

      const isValid = customAjv.validate(
        getPageSchema(schema, currentPage),
        sanitizeFormData(data)
      );

      if (!isValid) {
        setShowAllErrors?.(true);
        setScrollToError(true);
        return;
      }

      if (pageVariant === 'after-submission') {
        clHistory.push({ pathname: `/projects/${slug}` });
        return;
      }

      if (pageVariant === 'submission') {
        setIsLoading(true);
        data.publication_status = 'published';

        const idea: IIdea = await onSubmit(data, true, userPagePath);
        updateSearchParams({ idea_id: idea.data.id });
      } else {
        data.publication_status = 'draft';
        await onSubmit({ data }, false, userPagePath);
      }

      scrollToTop();

      const nextPage = visiblePages[currentStepNumber + 1];
      setUserPagePath((userPagePath) => [...userPagePath, nextPage]);

      setIsLoading(false);
    };

    const handlePrevious = () => {
      // Get scopes of elements with rules on the current page
      const ruleElementsScopes = currentPage.elements
        .filter((element) => {
          return element.options?.hasRule;
        })
        .flatMap((filteredElement) => {
          // TODO: Fix this the next time the file is edited.
          // eslint-disable-next-line @typescript-eslint/no-unnecessary-condition
          const elementScope = filteredElement.scope?.split('/').pop();
          return elementScope || '';
        });

      const dataWithoutRuleValues = Object.fromEntries(
        Object.entries(data).filter(
          ([key]) => !ruleElementsScopes.includes(key)
        )
      );

      /*
       * We remove the data of the elements with rules from the data object because it currently
       * causes an issue with page visibility when going back to a page and selecting different options and then going forward again
       * In that case, the data from the elements with rules can cause wrong pages being shown or hidden.
       * We need to find a better solution for this but keeping it like this for now. I'll probably come back to it when I have more time
       * to think about it. See https://www.notion.so/citizenlab/Bug-in-survey-flow-792a72efc35e44e58e1bb10ab631ecdf
       */
      setFormData?.(dataWithoutRuleValues);
      setUserPagePath((userPagePath) => userPagePath.slice(0, -1));
      scrollToTop();
    };

    const onDragDivider = (event) => {
      event.preventDefault();
      // Change the height of the map container to match the drag event
      // TODO: Fix this the next time the file is edited.
      // eslint-disable-next-line @typescript-eslint/no-unnecessary-condition
      if (draggableDivRef?.current) {
        const clientY = event?.changedTouches?.[0]?.clientY;
        // Don't allow the div to be dragged outside bounds of survey page
        if (clientY > 0 && clientY < document.body.clientHeight - 180) {
          draggableDivRef.current.style.height = `${clientY}px`;
        }
      }
    };

    // TODO: Fix this the next time the file is edited.
    // eslint-disable-next-line @typescript-eslint/no-unnecessary-condition
    dragDividerRef?.current?.addEventListener('touchmove', onDragDivider);

    if (isFetchingMapConfig) {
      return (
        <Box h="100%" w="100%" display="flex">
          <Box mx="auto" my="auto">
            <Spinner />
          </Box>
        </Box>
      );
    }

    const pageElements = extractElementsByOtherOptionLogic(currentPage, data);

    // This is the index of the current page in the pageTypeElements array,
    // which also includes non-visible pages.
    // We only use it to render to the data-cy attribute for e2e testing.
    const currentPageIndex = pageTypeElements.findIndex(
      (page) => page === currentPage
    );

    return (
      <>
        <Box
          id="container"
          display="flex"
          flexDirection={isMobileOrSmaller ? 'column' : 'row'}
          height="100%"
          w="100%"
          data-cy={`e2e-page-number-${currentPageIndex + 1}`}
        >
          {isMapPage && (
            <Box
              id="survey_page_map"
              w={isMobileOrSmaller ? '100%' : '60%'}
              minWidth="60%"
              h="100%"
              ref={draggableDivRef}
              key={`esri_map_${currentStepNumber}`}
            >
              <EsriMap
                layers={mapLayers}
                initialData={{
                  showLegend: true,
                  showLayerVisibilityControl: true,
                  showLegendExpanded: true,
                  showZoomControls: isMobileOrSmaller ? false : true,
                  // TODO: Fix this the next time the file is edited.
                  // eslint-disable-next-line @typescript-eslint/no-unnecessary-condition
                  zoom: Number(mapConfig?.data?.attributes.zoom_level),
                  // TODO: Fix this the next time the file is edited.
                  // eslint-disable-next-line @typescript-eslint/no-unnecessary-condition
                  center: mapConfig?.data?.attributes.center_geojson,
                }}
                webMapId={mapConfig?.data.attributes.esri_web_map_id}
                height="100%"
              />
            </Box>
          )}

          <Box flex={'1 1 auto'} overflowY="auto" h="100%" ref={pagesRef}>
            {isMapPage && isMobileOrSmaller && (
              <Box
                aria-hidden={true}
                height="30px"
                py="20px"
                ref={dragDividerRef}
                position="absolute"
                background={colors.white}
                w="100%"
                zIndex="1000"
              >
                <Box
                  mx="auto"
                  w="40px"
                  h="4px"
                  bgColor={colors.grey400}
                  borderRadius="10px"
                />
              </Box>
            )}
            <Box
              display="flex"
              flexDirection="column"
              height="100%"
              mt={isMapPage && isMobileOrSmaller ? '20px' : undefined}
            >
<<<<<<< HEAD
              <Box h="100%" display="flex">
                <Box p="24px" w="100%">
                  <Box display="flex" flexDirection="column">
                    {allowAnonymousPosting && (
                      <Box w="100%" mb="12px">
                        <Warning icon="shield-checkered">
                          {formatMessage(messages.anonymousSurveyMessage)}
                        </Warning>
                      </Box>
                    )}
                    {currentPage.options.title && (
                      <Title
                        as="h1"
                        variant={isMobileOrSmaller ? 'h2' : 'h1'}
                        m="0"
                        mb="8px"
                        color="tenantPrimary"
                      >
                        {currentPage.options.title}
                      </Title>
                    )}
                    {currentPage.options.description && (
                      <Box mb="48px">
                        <QuillEditedContent
                          fontWeight={400}
                          textColor={theme.colors.tenantText}
                        >
                          <div
                            dangerouslySetInnerHTML={{
                              __html: currentPage.options.description,
                            }}
                          />
                        </QuillEditedContent>
                      </Box>
                    )}
                    {pageElements.map((elementUiSchema, index) => {
                      const hasOtherFieldBelow = hasOtherTextFieldBelow(
                        elementUiSchema,
                        data
                      );

                      return (
                        <Box
                          mb={hasOtherFieldBelow ? undefined : '28px'}
                          key={index}
                        >
                          <JsonFormsDispatch
                            renderers={renderers}
                            cells={cells}
                            uischema={elementUiSchema}
                            schema={schema}
                            path={path}
                            enabled={enabled}
                          />
                        </Box>
                      );
                    })}
                  </Box>
                </Box>
              </Box>
              {ideaId && pageVariant === 'after-submission' && showIdeaId && (
                <SubmissionReference ideaId={ideaId} />
              )}
=======
              <Box h="100%" display="flex" flexDirection="column">
                {uiPages.map((page, index) => {
                  const pageElements = extractElementsByOtherOptionLogic(
                    page,
                    data
                  );
                  return (
                    currentStep === index && (
                      <Box key={index} p="24px" w="100%">
                        <Box display="flex" flexDirection="column">
                          {allowAnonymousPosting && (
                            <Box w="100%" mb="12px">
                              <Warning icon="shield-checkered">
                                {formatMessage(messages.anonymousSurveyMessage)}
                              </Warning>
                            </Box>
                          )}
                          {page.options.title && (
                            <Title
                              as="h1"
                              variant={isMobileOrSmaller ? 'h2' : 'h1'}
                              m="0"
                              mb="8px"
                              color="tenantPrimary"
                            >
                              {page.options.title}
                            </Title>
                          )}
                          {page.options.description && (
                            <Box mb="48px">
                              <QuillEditedContent
                                fontWeight={400}
                                textColor={theme.colors.tenantText}
                              >
                                <div
                                  dangerouslySetInnerHTML={{
                                    __html: page.options.description,
                                  }}
                                />
                              </QuillEditedContent>
                            </Box>
                          )}
                          {pageElements.map((elementUiSchema, index) => {
                            const hasOtherFieldBelow = hasOtherTextFieldBelow(
                              elementUiSchema,
                              data
                            );

                            return (
                              <Box
                                mb={hasOtherFieldBelow ? undefined : '28px'}
                                key={index}
                              >
                                <JsonFormsDispatch
                                  renderers={renderers}
                                  cells={cells}
                                  uischema={elementUiSchema}
                                  schema={schema}
                                  path={path}
                                  enabled={enabled}
                                />
                              </Box>
                            );
                          })}
                        </Box>
                      </Box>
                    )
                  );
                })}
                {showSubmissionReference && (
                  <Box
                    display="flex"
                    flexDirection="column"
                    alignItems="center"
                    flex="1"
                  >
                    <SubmissionReference ideaId={ideaId} />
                  </Box>
                )}
              </Box>
>>>>>>> ca215136
            </Box>
          </Box>
        </Box>

        {/*
        TODO:
        We should move the footer (progress bar and navigation buttons) into IdeasNewSurveyForm/index.tsx
        if possible. It doesn't belong here as it's not part of the form fields layout. This would also allow us
        to put the progress bar back on top of the form (as part of the survey header) without
        the scroll bar of the form fields interfering with it. This in turn would allow us to improve
        the form progress UX for screen readers. Our current stance is that it makes more sense to get a
        progress update before entering a new page, rather than after leaving it.
      */}
        <Box
          maxWidth={isMapPage ? '1100px' : '700px'}
          w="100%"
          position="fixed"
          role="progressbar"
          aria-valuemin={0}
          aria-valuemax={100}
          aria-valuenow={percentageAnswered}
          aria-label={formatMessage(messages.progressBarLabel)}
        >
          <Box background={colors.background}>
            <Box
              w={`${percentageAnswered}%`}
              h="4px"
              background={theme.colors.tenantSecondary}
              style={{ transition: 'width 0.3s ease-in-out' }}
            />
          </Box>
        </Box>
        <Box
          maxWidth={isMapPage ? '1100px' : '700px'}
          w="100%"
          position="fixed"
          bottom={isMobileOrSmaller ? '0' : '40px'}
        >
          <PageControlButtons
            handleNextAndSubmit={handleNextAndSubmit}
            handlePrevious={handlePrevious}
            hasPreviousPage={hasPreviousPage}
            isLoading={isLoading}
            pageVariant={pageVariant}
          />
        </Box>
      </>
    );
  }
);

export default withJsonFormsLayoutProps(CLSurveyPageLayout);

export const clPageTester: RankedTester = rankWith(5, isPageCategorization);<|MERGE_RESOLUTION|>--- conflicted
+++ resolved
@@ -98,21 +98,9 @@
 
     // If the idea (survey submission) has no author relationship,
     // it was either created through 'anyone' permissions or with
-<<<<<<< HEAD
     // the anonymous toggle on. In these cases, we show the idea id
     // on the success page.
     const showIdeaId = idea ? !idea.data.relationships.author?.data : false;
-=======
-    // the anonymous toggle on. In these cases, we show the idea id in the modal.
-    const showIdeaIdInModal = idea
-      ? !idea.data.relationships.author?.data
-      : false;
-
-    const pageVariant = getPageVariant(currentStep, uiPages.length);
-    const hasPreviousPage = currentStep !== 0;
-    const showSubmissionReference =
-      ideaId && pageVariant === 'after-submission' && showIdeaIdInModal;
->>>>>>> ca215136
 
     const draggableDivRef = useRef<HTMLDivElement>(null);
     const dragDividerRef = useRef<HTMLDivElement>(null);
@@ -325,6 +313,9 @@
     const currentPageIndex = pageTypeElements.findIndex(
       (page) => page === currentPage
     );
+
+    const showSubmissionReference =
+      ideaId && pageVariant === 'after-submission' && showIdeaId;
 
     return (
       <>
@@ -392,8 +383,7 @@
               height="100%"
               mt={isMapPage && isMobileOrSmaller ? '20px' : undefined}
             >
-<<<<<<< HEAD
-              <Box h="100%" display="flex">
+              <Box h="100%" display="flex" flexDirection="column">
                 <Box p="24px" w="100%">
                   <Box display="flex" flexDirection="column">
                     {allowAnonymousPosting && (
@@ -453,91 +443,16 @@
                   </Box>
                 </Box>
               </Box>
-              {ideaId && pageVariant === 'after-submission' && showIdeaId && (
-                <SubmissionReference ideaId={ideaId} />
+              {showSubmissionReference && (
+                <Box
+                  display="flex"
+                  flexDirection="column"
+                  alignItems="center"
+                  flex="1"
+                >
+                  <SubmissionReference ideaId={ideaId} />
+                </Box>
               )}
-=======
-              <Box h="100%" display="flex" flexDirection="column">
-                {uiPages.map((page, index) => {
-                  const pageElements = extractElementsByOtherOptionLogic(
-                    page,
-                    data
-                  );
-                  return (
-                    currentStep === index && (
-                      <Box key={index} p="24px" w="100%">
-                        <Box display="flex" flexDirection="column">
-                          {allowAnonymousPosting && (
-                            <Box w="100%" mb="12px">
-                              <Warning icon="shield-checkered">
-                                {formatMessage(messages.anonymousSurveyMessage)}
-                              </Warning>
-                            </Box>
-                          )}
-                          {page.options.title && (
-                            <Title
-                              as="h1"
-                              variant={isMobileOrSmaller ? 'h2' : 'h1'}
-                              m="0"
-                              mb="8px"
-                              color="tenantPrimary"
-                            >
-                              {page.options.title}
-                            </Title>
-                          )}
-                          {page.options.description && (
-                            <Box mb="48px">
-                              <QuillEditedContent
-                                fontWeight={400}
-                                textColor={theme.colors.tenantText}
-                              >
-                                <div
-                                  dangerouslySetInnerHTML={{
-                                    __html: page.options.description,
-                                  }}
-                                />
-                              </QuillEditedContent>
-                            </Box>
-                          )}
-                          {pageElements.map((elementUiSchema, index) => {
-                            const hasOtherFieldBelow = hasOtherTextFieldBelow(
-                              elementUiSchema,
-                              data
-                            );
-
-                            return (
-                              <Box
-                                mb={hasOtherFieldBelow ? undefined : '28px'}
-                                key={index}
-                              >
-                                <JsonFormsDispatch
-                                  renderers={renderers}
-                                  cells={cells}
-                                  uischema={elementUiSchema}
-                                  schema={schema}
-                                  path={path}
-                                  enabled={enabled}
-                                />
-                              </Box>
-                            );
-                          })}
-                        </Box>
-                      </Box>
-                    )
-                  );
-                })}
-                {showSubmissionReference && (
-                  <Box
-                    display="flex"
-                    flexDirection="column"
-                    alignItems="center"
-                    flex="1"
-                  >
-                    <SubmissionReference ideaId={ideaId} />
-                  </Box>
-                )}
-              </Box>
->>>>>>> ca215136
             </Box>
           </Box>
         </Box>
