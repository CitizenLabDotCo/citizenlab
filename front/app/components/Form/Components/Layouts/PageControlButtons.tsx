import React from 'react';

import {
  Box,
  Button,
  defaultStyles,
  useBreakpoint,
  colors,
  IconNames,
} from '@citizenlab/cl2-component-library';
import { useTheme } from 'styled-components';

<<<<<<< HEAD
import useLocalize from 'hooks/useLocalize';
=======
import { IPhaseData } from 'api/phases/types';
import { getInputTerm } from 'api/phases/utils';
>>>>>>> 32940c81

import LanguageSelector from 'containers/MainHeader/Components/LanguageSelector';

import { PageType } from 'components/Form/typings';

import { FormattedMessage, MessageDescriptor } from 'utils/cl-intl';

import messages from '../../messages';

type PageVariant = 'other' | 'submission' | 'after-submission';

const CY_DATA_VALUES: Record<PageVariant, string> = {
  other: 'e2e-next-page',
  submission: 'e2e-submit-form',
  'after-submission': 'e2e-after-submission',
};

const ICON_VALUES: Record<PageVariant, IconNames | undefined> = {
  other: 'chevron-right',
  submission: 'send',
  'after-submission': undefined,
};

const BUTTON_MESSAGES: Record<PageVariant, MessageDescriptor> = {
  other: messages.next,
  submission: messages.submit,
  'after-submission': messages.backToProject,
};

interface Props {
  handleNextAndSubmit: () => void;
  handlePrevious: () => void;
  hasPreviousPage: boolean;
  isLoading: boolean;
  pageVariant: PageVariant;
<<<<<<< HEAD
  currentPage: PageType;
=======
  phases: IPhaseData[] | undefined;
  currentPhase: IPhaseData | undefined;
>>>>>>> 32940c81
}

const PageControlButtons = ({
  handleNextAndSubmit,
  handlePrevious,
  hasPreviousPage,
  isLoading,
  pageVariant,
<<<<<<< HEAD
  currentPage,
=======
  phases,
  currentPhase,
>>>>>>> 32940c81
}: Props) => {
  const theme = useTheme();
  const localize = useLocalize();
  const isSmallerThanPhone = useBreakpoint('phone');

<<<<<<< HEAD
  const pageButtonLabel = localize(
    currentPage.options.page_button_label_multiloc
  );

  const handleButtonClick = () => {
    // If this is the after-submission page & the user has set a custom button link, navigate to that
    const pageButtonLink = currentPage.options.page_button_link;
    if (pageVariant === 'after-submission' && pageButtonLink) {
      window.location.href = pageButtonLink;
    } else {
      // Otherwise, continue with the default behaviour
      handleNextAndSubmit();
    }
=======
  const getButtonMessage = () => {
    if (pageVariant !== 'after-submission') {
      return BUTTON_MESSAGES[pageVariant];
    }

    const inputTerm = getInputTerm(phases, currentPhase);

    const inputTermMessages: Record<string, MessageDescriptor> = {
      idea: messages.viewYourIdea,
      option: messages.viewYourOption,
      project: messages.viewYourProject,
      question: messages.viewYourQuestion,
      issue: messages.viewYourIssue,
      contribution: messages.viewYourContribution,
      proposal: messages.viewYourProposal,
      petition: messages.viewYourPetition,
      initiative: messages.viewYourInitiative,
    };

    return currentPhase?.attributes.participation_method === 'native_survey'
      ? messages.backToProject
      : inputTermMessages[inputTerm];
>>>>>>> 32940c81
  };

  return (
    <Box
      width="100%"
      display="flex"
      justifyContent="space-between"
      alignItems="center"
      bgColor={colors.white}
      px={isSmallerThanPhone ? '16px' : '24px'}
      py={'16px'}
    >
      <Box>
        {' '}
        {/* We wrap it in a Box here to maintain the spacing and keep the next buttons right-aligned when the language selector is empty, preventing the need to move the locale check logic here. */}
        <LanguageSelector
          dropdownClassName={'open-upwards'}
          useDefaultTop={false}
          mobileRight="auto"
          mobileLeft="auto"
          right="auto"
          afterSelection={() => {
            window.location.reload();
          }}
        />
      </Box>
      <Box display="flex" justifyContent="center" alignItems="center">
        {hasPreviousPage && pageVariant !== 'after-submission' && (
          <Button
            onClick={handlePrevious}
            data-cy="e2e-previous-page"
            icon="chevron-left"
            buttonStyle="primary-outlined"
            marginRight={isSmallerThanPhone ? '8px' : '16px'}
          >
            <FormattedMessage {...messages.previous} />
          </Button>
        )}
        <Button
          onClick={handleButtonClick}
          data-cy={CY_DATA_VALUES[pageVariant]}
          icon={ICON_VALUES[pageVariant]}
          iconPos="right"
          bgColor={theme.colors.tenantPrimary}
          boxShadow={defaultStyles.boxShadow}
          processing={isLoading}
        >
<<<<<<< HEAD
          {pageButtonLabel ? (
            pageButtonLabel
          ) : (
            <FormattedMessage {...BUTTON_MESSAGES[pageVariant]} />
          )}
=======
          <FormattedMessage {...getButtonMessage()} />
>>>>>>> 32940c81
        </Button>
      </Box>
    </Box>
  );
};

export default PageControlButtons;<|MERGE_RESOLUTION|>--- conflicted
+++ resolved
@@ -10,18 +10,16 @@
 } from '@citizenlab/cl2-component-library';
 import { useTheme } from 'styled-components';
 
-<<<<<<< HEAD
-import useLocalize from 'hooks/useLocalize';
-=======
 import { IPhaseData } from 'api/phases/types';
 import { getInputTerm } from 'api/phases/utils';
->>>>>>> 32940c81
+
+import useLocalize from 'hooks/useLocalize';
 
 import LanguageSelector from 'containers/MainHeader/Components/LanguageSelector';
 
 import { PageType } from 'components/Form/typings';
 
-import { FormattedMessage, MessageDescriptor } from 'utils/cl-intl';
+import { FormattedMessage, MessageDescriptor, useIntl } from 'utils/cl-intl';
 
 import messages from '../../messages';
 
@@ -51,12 +49,9 @@
   hasPreviousPage: boolean;
   isLoading: boolean;
   pageVariant: PageVariant;
-<<<<<<< HEAD
-  currentPage: PageType;
-=======
   phases: IPhaseData[] | undefined;
   currentPhase: IPhaseData | undefined;
->>>>>>> 32940c81
+  currentPage: PageType;
 }
 
 const PageControlButtons = ({
@@ -65,35 +60,23 @@
   hasPreviousPage,
   isLoading,
   pageVariant,
-<<<<<<< HEAD
+  phases,
   currentPage,
-=======
-  phases,
   currentPhase,
->>>>>>> 32940c81
 }: Props) => {
   const theme = useTheme();
   const localize = useLocalize();
+  const { formatMessage } = useIntl();
   const isSmallerThanPhone = useBreakpoint('phone');
 
-<<<<<<< HEAD
-  const pageButtonLabel = localize(
-    currentPage.options.page_button_label_multiloc
-  );
-
-  const handleButtonClick = () => {
-    // If this is the after-submission page & the user has set a custom button link, navigate to that
-    const pageButtonLink = currentPage.options.page_button_link;
-    if (pageVariant === 'after-submission' && pageButtonLink) {
-      window.location.href = pageButtonLink;
-    } else {
-      // Otherwise, continue with the default behaviour
-      handleNextAndSubmit();
-    }
-=======
   const getButtonMessage = () => {
     if (pageVariant !== 'after-submission') {
-      return BUTTON_MESSAGES[pageVariant];
+      return formatMessage(BUTTON_MESSAGES[pageVariant]);
+    } else {
+      if (localize(currentPage.options.page_button_label_multiloc)) {
+        // Page is using a custom button label
+        return localize(currentPage.options.page_button_label_multiloc);
+      }
     }
 
     const inputTerm = getInputTerm(phases, currentPhase);
@@ -111,9 +94,8 @@
     };
 
     return currentPhase?.attributes.participation_method === 'native_survey'
-      ? messages.backToProject
-      : inputTermMessages[inputTerm];
->>>>>>> 32940c81
+      ? formatMessage(messages.backToProject)
+      : formatMessage(inputTermMessages[inputTerm]);
   };
 
   return (
@@ -153,7 +135,7 @@
           </Button>
         )}
         <Button
-          onClick={handleButtonClick}
+          onClick={handleNextAndSubmit}
           data-cy={CY_DATA_VALUES[pageVariant]}
           icon={ICON_VALUES[pageVariant]}
           iconPos="right"
@@ -161,15 +143,7 @@
           boxShadow={defaultStyles.boxShadow}
           processing={isLoading}
         >
-<<<<<<< HEAD
-          {pageButtonLabel ? (
-            pageButtonLabel
-          ) : (
-            <FormattedMessage {...BUTTON_MESSAGES[pageVariant]} />
-          )}
-=======
-          <FormattedMessage {...getButtonMessage()} />
->>>>>>> 32940c81
+          {getButtonMessage()}
         </Button>
       </Box>
     </Box>
