import { withJsonFormsControlProps } from '@jsonforms/react';
import {
  ControlProps,
  isOneOfControl,
  RankedTester,
  rankWith,
} from '@jsonforms/core';
import React, { useState } from 'react';
import ErrorDisplay from '../ErrorDisplay';
import { Box, Text, Radio } from '@citizenlab/cl2-component-library';
import { FormLabel } from 'components/UI/FormComponents';
import { getLabel, sanitizeForClassname } from 'utils/JSONFormUtils';
import VerificationIcon from '../VerificationIcon';
import { getOptions, getSubtextElement } from './controlUtils';
<<<<<<< HEAD
=======
import { FormattedMessage } from 'utils/cl-intl';
import messages from './messages';
>>>>>>> 5b749da7

const SingleSelectRadioControl = ({
  data,
  handleChange,
  path,
  errors,
  schema,
  uischema,
  required,
  id,
  visible,
}: ControlProps) => {
  const [didBlur, setDidBlur] = useState(false);
  const options = getOptions(schema, 'single');
  const answerNotPublic = uischema.options?.answer_visible_to === 'admins';

  if (!visible) {
    return null;
  }

  return (
    <>
      <FormLabel
        htmlFor={sanitizeForClassname(id)}
        labelValue={getLabel(uischema, schema, path)}
        optional={!required}
        subtextValue={getSubtextElement(uischema.options?.description)}
        subtextSupportsHtml
      />
      {answerNotPublic && (
        <Text mt="0px" fontSize="s">
          <FormattedMessage {...messages.notPublic} />
        </Text>
      )}
      <Box display="block" id="e2e-single-select-control">
        {options?.map((option, index: number) => (
          <Box mt="12px" key={option.value}>
            <Radio
              id={`${path}-radio-${index}`}
              name="name-temp"
              label={option.label}
              currentValue={data}
              value={option.value}
              onChange={() => {
                handleChange(path, option.value);
                setDidBlur(true);
              }}
            />
          </Box>
        ))}
        <VerificationIcon show={uischema?.options?.verificationLocked} />
      </Box>
      <ErrorDisplay ajvErrors={errors} fieldPath={path} didBlur={didBlur} />
    </>
  );
};

export default withJsonFormsControlProps(SingleSelectRadioControl);

export const singleSelectRadioControlTester: RankedTester = rankWith(
  10,
  isOneOfControl
);<|MERGE_RESOLUTION|>--- conflicted
+++ resolved
@@ -12,11 +12,8 @@
 import { getLabel, sanitizeForClassname } from 'utils/JSONFormUtils';
 import VerificationIcon from '../VerificationIcon';
 import { getOptions, getSubtextElement } from './controlUtils';
-<<<<<<< HEAD
-=======
 import { FormattedMessage } from 'utils/cl-intl';
 import messages from './messages';
->>>>>>> 5b749da7
 
 const SingleSelectRadioControl = ({
   data,
