--- conflicted
+++ resolved
@@ -6,9 +6,6 @@
 import { getLabel, sanitizeForClassname } from 'utils/JSONFormUtils';
 
 // Components
-<<<<<<< HEAD
-import { Box, Label, Radio, Text } from '@citizenlab/cl2-component-library';
-=======
 import {
   Box,
   Text,
@@ -16,7 +13,6 @@
   Label,
   useBreakpoint,
 } from '@citizenlab/cl2-component-library';
->>>>>>> d487287d
 import { FormLabel } from 'components/UI/FormComponents';
 import ErrorDisplay from '../ErrorDisplay';
 import VerificationIcon from '../VerificationIcon';
