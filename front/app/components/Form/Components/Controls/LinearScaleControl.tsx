import React, { useEffect, useRef, useCallback } from 'react';

import {
  Box,
  Text,
  useBreakpoint,
  Button,
  colors,
} from '@citizenlab/cl2-component-library';
import { ControlProps, UISchemaElement } from '@jsonforms/core';
import { withJsonFormsControlProps } from '@jsonforms/react';
import { useTheme } from 'styled-components';

import { FormLabel } from 'components/UI/FormComponents';

import { FormattedMessage, useIntl } from 'utils/cl-intl';
import { getLabel, sanitizeForClassname } from 'utils/JSONFormUtils';

import ErrorDisplay from '../ErrorDisplay';
import VerificationIcon from '../VerificationIcon';

import { getSubtextElement } from './controlUtils';
import messages from './messages';

const LinearScaleControl = ({
  data,
  path,
  errors,
  schema,
  uischema,
  required,
  handleChange,
  id,
  visible,
}: ControlProps) => {
  const isSmallerThanPhone = useBreakpoint('phone');
  const theme = useTheme();
  const { formatMessage } = useIntl();

  const minimum = 1;
  const maximum = schema.maximum ?? 7; // Seven since the maximum number of options is 7
  const answerNotPublic = uischema.options?.answer_visible_to === 'admins';
  const sliderRef = useRef<HTMLDivElement>(null);

  const getAriaValueText = useCallback(
    (value: number, total: number) => {
      // If the value has a label, read it out
      if (uischema.options?.[`linear_scale_label${value}`]) {
        return formatMessage(messages.valueOutOfTotalWithLabel, {
          value,
          total,
          label: uischema.options[`linear_scale_label${value}`],
        });
      }
      // If we don't have a label but we do have a maximum, read out the current value & maximum label
<<<<<<< HEAD
=======
      // eslint-disable-next-line @typescript-eslint/no-unnecessary-condition
>>>>>>> 12791bf9
      else if (uischema.options?.[`linear_scale_label${maximum}`]) {
        return formatMessage(messages.valueOutOfTotalWithMaxExplanation, {
          value,
          total,
          maxValue: maximum,
          maxLabel: uischema.options[`linear_scale_label${maximum}`],
        });
      }
      // Otherwise, just read out the value and the maximum value
      return formatMessage(messages.valueOutOfTotal, { value, total });
    },
    [maximum, uischema.options, formatMessage]
  );

  useEffect(() => {
    if (sliderRef.current) {
      sliderRef.current.setAttribute('aria-valuenow', String(data || minimum));
      sliderRef.current.setAttribute(
        'aria-valuetext',
        getAriaValueText(data || minimum, maximum)
      );
    }
  }, [data, getAriaValueText, minimum, maximum]);

  if (!visible) {
    return null;
  }

  const getButtonWidth = () => {
    if (maximum > 5) {
      return maximum > 6 ? '64px' : '80px';
    }
    return 'auto';
  };

  const handleKeyDown = (event: React.KeyboardEvent<HTMLDivElement>) => {
    const value = data || minimum;
    let newValue = value;

    switch (event.key) {
      case 'ArrowLeft':
      case 'ArrowDown':
        newValue = Math.max(minimum, value - 1);
        break;
      case 'ArrowRight':
      case 'ArrowUp':
        newValue = Math.min(maximum, value + 1);
        break;
      case 'Home':
        newValue = minimum;
        break;
      case 'End':
        newValue = maximum;
        break;
      default:
        return;
    }

    handleChange(path, newValue);
    if (sliderRef.current) {
      sliderRef.current.setAttribute('aria-valuenow', String(newValue));
      sliderRef.current.setAttribute(
        'aria-valuetext',
        getAriaValueText(newValue, maximum)
      );
    }
    event.preventDefault();
  };

  // Put all labels from the UI Schema in an array so we can easily access them
  const labelsFromSchema = Array.from({ length: maximum }, (_, index) => {
    return uischema.options?.[`linear_scale_label${index + 1}`];
  });

  // Get an array of the middle value labels so we can determine how to show them in the UI
  const middleValueLabels = labelsFromSchema.slice(1, -1); // Get only the middle values
  const hasOnlyMinOrMaxLabels = middleValueLabels.every((label) => !label); // There should be no middle value labels

  return (
    <>
      <FormLabel
        htmlFor={sanitizeForClassname(id)}
        labelValue={getLabel(uischema, schema, path)}
        optional={!required}
        subtextValue={getSubtextElement(uischema.options?.description)}
        subtextSupportsHtml
      />
      {answerNotPublic && (
        <Text mb="8px" mt="0px" fontSize="s">
          <FormattedMessage {...messages.notPublic} />
        </Text>
      )}
      <Box
        data-testid="linearScaleControl"
        role="slider"
        ref={sliderRef}
        aria-valuemin={minimum}
        aria-valuemax={maximum}
        aria-labelledby={sanitizeForClassname(id)}
        tabIndex={0}
        onKeyDown={handleKeyDown}
      >
        <Box
          gap={isSmallerThanPhone ? '8px' : '12px'}
          display="flex"
          flexWrap="wrap"
          justifyContent="center"
        >
          {[...Array(maximum).keys()].map((i) => {
            const visualIndex = i + 1;
            return (
              <Box
                flexGrow={isSmallerThanPhone && maximum && maximum > 5 ? 0 : 1}
                key={`${path}-radio-${visualIndex}`}
                minWidth={getButtonWidth()}
                padding="16px, 20px, 16px, 20px"
              >
                <Button
                  py="12px"
                  id={`linear-scale-option-${visualIndex}`}
                  tabIndex={-1}
                  aria-pressed={data === visualIndex}
                  borderColor={theme.colors.tenantPrimary}
                  borderHoverColor={theme.colors.tenantPrimary}
                  bgColor={
                    data === visualIndex
                      ? theme.colors.tenantPrimary
                      : theme.colors.tenantPrimaryLighten95
                  }
                  bgHoverColor={
                    data === visualIndex
                      ? theme.colors.tenantPrimary
                      : theme.colors.tenantPrimaryLighten75
                  }
                  textHoverColor={
                    data === visualIndex
                      ? colors.white
                      : theme.colors.tenantPrimary
                  }
                  textColor={
                    data === visualIndex
                      ? colors.white
                      : theme.colors.tenantPrimary
                  }
                  width="100%"
                  onClick={() => handleChange(path, visualIndex)}
                >
                  {visualIndex}
                </Button>
              </Box>
            );
          })}
        </Box>
        <Box
          width="100%"
          display={isSmallerThanPhone ? 'block' : 'flex'}
          justifyContent="space-between"
        >
          {hasOnlyMinOrMaxLabels && !isSmallerThanPhone ? ( // For desktop view when only min and/or max labels are present
            <>
              <Box maxWidth={'50%'}>
                <Text mt="8px" mb="0px" color="textSecondary">
                  {labelsFromSchema[0]}
                </Text>
              </Box>
              <Box maxWidth={'50%'}>
                <Text mt={'8px'} m="0px" color="textSecondary">
                  {labelsFromSchema[labelsFromSchema.length - 1]}
                </Text>
              </Box>
            </>
          ) : (
            // Show labels as list underneath the buttons when more than 3 labels OR on mobile devices
            <Box maxWidth={'100%'}>
              {labelsFromSchema.map((label, index) => (
                <Box display="flex" key={`${path}-${index}`}>
                  {label && (
                    <>
                      <Text
                        mt="8px"
                        mb="0px"
                        mr="8px"
                        color="textSecondary"
                        style={{ textAlign: 'center' }}
                      >
                        {`${index + 1}.`}
                      </Text>
                      <Text
                        mt="8px"
                        mb="0px"
                        color="textSecondary"
                        style={{ textAlign: 'center' }}
                      >
                        {label}
                      </Text>
                    </>
                  )}
                </Box>
              ))}
            </Box>
          )}
        </Box>
        <VerificationIcon show={uischema.options?.verificationLocked} />
      </Box>
      <ErrorDisplay
        inputId={sanitizeForClassname(id)}
        ajvErrors={errors}
        fieldPath={path}
        didBlur={false}
      />
    </>
  );
};

export default withJsonFormsControlProps(LinearScaleControl);

export const linearScaleControlTester = (schema: UISchemaElement) => {
  if (schema.options?.linear_scale_label1?.length >= 0) {
    return 100;
  }
  return -1;
};<|MERGE_RESOLUTION|>--- conflicted
+++ resolved
@@ -53,10 +53,6 @@
         });
       }
       // If we don't have a label but we do have a maximum, read out the current value & maximum label
-<<<<<<< HEAD
-=======
-      // eslint-disable-next-line @typescript-eslint/no-unnecessary-condition
->>>>>>> 12791bf9
       else if (uischema.options?.[`linear_scale_label${maximum}`]) {
         return formatMessage(messages.valueOutOfTotalWithMaxExplanation, {
           value,
