import Graphic from '@arcgis/core/Graphic';
import GraphicsLayer from '@arcgis/core/layers/GraphicsLayer';
import MapView from '@arcgis/core/views/MapView';
import { JsonSchema } from '@jsonforms/core';

import { IMapConfig } from 'api/map_config/types';

import { FormData } from 'components/Form/typings';
import { customAjv } from 'components/Form/utils';
import { Option } from 'components/UI/LocationInput';

import { geocode, reverseGeocode } from 'utils/locationTools';

import messages from '../messages';

import {
  getCoordinatesFromMultiPointData,
  isLineOrPolygonInput,
  updateMultiPointsDataAndDisplay,
} from './multiPointUtils';
import { updatePointDataAndDisplay } from './pointUtils';

export type MapInputType = 'point' | 'line' | 'polygon';
<<<<<<< HEAD
export type EsriGeometryType = 'point' | 'polygon' | 'polyline' | 'multipoint';
=======
export const MapInputTypeArray = ['point', 'line', 'polygon'];
>>>>>>> f47532a3

// reverseGeocodeAndSave
// Description: Reverse geocodes a point and saves the address
export const reverseGeocodeAndSave = (
  point: GeoJSON.Point,
  locale: string,
  setAddress?: (address: Option) => void
) => {
  reverseGeocode(point.coordinates[1], point.coordinates[0], locale).then(
    (location) => {
      setAddress &&
        setAddress({
          value: location || '',
          label: location || '',
        });
    }
  );
};

// geocodeAndSaveLocation
// Description: Geocodes a location and saves the point
export const geocodeAndSaveLocation = (
  location: Option,
  handlePointChange: (point: GeoJSON.Point) => void
) => {
  location?.value &&
    geocode(location.value).then((point) => {
      point && handlePointChange(point);
      return;
    });
};

// getUserInputPoints
// Description: Gets the user input points (as GeoJSON) from a MapView
export const getUserInputPoints = (
  mapView: MapView | null | undefined
): number[][] => {
  const filteredGraphics: Graphic[] = [];

  // We store all user input data in it's own graphics layer
  const userGraphicsLayer = getUserInputGraphicsLayer(mapView);

  userGraphicsLayer?.graphics?.forEach((graphic) => {
    if (graphic.geometry.type === 'point') {
      // We want just a list of the points
      filteredGraphics.push(graphic);
    }
  });

  return filteredGraphics.map((graphic) => {
    const point = graphic.geometry as __esri.Point;
    return [point.longitude, point.latitude];
  });
};

// checkCoordinateErrors
// Description: Gets any nested coordinate errors raised by ajv validation.
// Given the nested structure of the JSON schema for GeoJSON data, we need to check validity here.
export const checkCoordinateErrors = ({
  data,
  inputType,
  schema,
  formatMessage,
}: CheckCoordinateErrorsProps) => {
  const validate = customAjv.compile(schema);
  if (isLineOrPolygonInput(inputType)) {
    if (!validate(data)) {
      if (validate.errors) {
        for (const err of validate.errors) {
          if (err.keyword === 'minItems') {
            return formatMessage(messages.minimumCoordinates, {
              numPoints: inputType === 'line' ? 2 : 3,
            });
          }
        }
      }
    }
  }
  return '';
};

type CheckCoordinateErrorsProps = {
  data: FormData;
  inputType: MapInputType;
  schema: JsonSchema;
  formatMessage: (message: any, values?: any) => string;
};

// updateDataAndDisplay
// Description: Updates the data and display
export const updateDataAndDisplay = ({
  data,
  mapView,
  inputType,
  locale,
  theme,
  setAddress,
  isMobileOrSmaller,
}: UpdateDataAndDisplayProps) => {
  if (inputType === 'point') {
    updatePointDataAndDisplay({
      data,
      mapView,
      locale,
      tenantPrimaryColor: theme.colors.tenantPrimary,
      setAddress,
    });
  } else if (isLineOrPolygonInput(inputType)) {
    updateMultiPointsDataAndDisplay({
      data: getCoordinatesFromMultiPointData(data, inputType),
      mapView,
      inputType,
      tenantPrimaryColor: theme.colors.tenantPrimary,
      isMobileOrSmaller,
    });
  }
};

type UpdateDataAndDisplayProps = {
  data: FormData;
  mapView: MapView | null | undefined;
  inputType: MapInputType;
  locale: string;
  theme: any;
  setAddress?: (address: Option) => void;
  isMobileOrSmaller?: boolean;
};

// getUserInputGraphicsLayer
// Description: Gets the user input graphics layer
export const getUserInputGraphicsLayer = (mapView?: MapView | null) => {
  if (mapView) {
    return mapView?.map?.layers?.find(
      (layer) => layer.title === 'User Input'
    ) as GraphicsLayer;
  }
  return;
};

// getInitialMapCenter
// Description: Gets the initial map center when loading the map.
export const getInitialMapCenter = (
  inputType: MapInputType,
  mapConfig: IMapConfig | undefined,
  data: any
) => {
  if (inputType === 'point') {
    return data || mapConfig?.data.attributes.center_geojson;
  } else if (isLineOrPolygonInput(inputType)) {
    return mapConfig?.data.attributes.center_geojson;
  }
};<|MERGE_RESOLUTION|>--- conflicted
+++ resolved
@@ -21,11 +21,8 @@
 import { updatePointDataAndDisplay } from './pointUtils';
 
 export type MapInputType = 'point' | 'line' | 'polygon';
-<<<<<<< HEAD
+export const MapInputTypeArray = ['point', 'line', 'polygon'];
 export type EsriGeometryType = 'point' | 'polygon' | 'polyline' | 'multipoint';
-=======
-export const MapInputTypeArray = ['point', 'line', 'polygon'];
->>>>>>> f47532a3
 
 // reverseGeocodeAndSave
 // Description: Reverse geocodes a point and saves the address
