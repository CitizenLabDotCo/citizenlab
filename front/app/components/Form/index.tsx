import React, { memo, ReactElement, useCallback, useState } from 'react';
import { JsonForms } from '@jsonforms/react';

import CLCategoryLayout, { clCategoryTester } from './CLCategoryLayout';
import InputControl, { inputControlTester } from './InputControl';
import TextAreaControl, { textAreaControlTester } from './TextAreaControl';
import WYSIWYGControl, { WYSIWYGControlTester } from './WYSIWYGControl';
import TopicsControl, { topicsControlTester } from './TopicsControl';
import ImageControl, { imageControlTester } from './ImageControl';

import AttachmentsControl, {
  attachmentsControlTester,
} from './AttachmentsControl';

import {
  createAjv,
  JsonSchema7,
  UISchemaElement,
  isCategorization,
  Translator,
} from '@jsonforms/core';
import styled from 'styled-components';
import SingleSelectControl, {
  singleSelectControlTester,
} from './SingleSelectControl';
import MultiSelectControl, {
  multiSelectControlTester,
} from './MultiSelectControl';
import UserPickerControl, {
  userPickerControlTester,
} from './UserPickerControl';
import OrderedLayout, { orderedLayoutTester } from './OrderedLayout';
import CheckboxControl, { checkboxControlTester } from './CheckboxControl';
import LocationControl, { locationControlTester } from './LocationControl';
import DateControl, { dateControlTester } from './DateControl';

import { Box, fontSizes, media, stylingConsts } from 'cl2-component-library';
import Button from 'components/UI/Button';
import ButtonBar from './ButtonBar';

import useObserveEvent from 'hooks/useObserveEvent';

import { CLErrors, Message } from 'typings';
import MultilocInputLayout, {
  multilocInputTester,
} from './MultilocInputLayout';
import { getDefaultAjvErrorMessage } from 'utils/errorUtils';
import { injectIntl } from 'utils/cl-intl';
import { InjectedIntlProps } from 'react-intl';
import { ErrorObject } from 'ajv';
import { forOwn } from 'lodash-es';
import { ApiErrorGetter, APIErrorsContext, FormContext } from './contexts';

// hopefully we can standardize this someday
const Title = styled.h1`
  color: ${({ theme }) => theme.colorText};
  font-size: ${fontSizes.xxxxl}px;
  line-height: 40px;
  font-weight: 500;
  text-align: center;
  margin: 0;
  padding: 0;
  padding-top: 60px;
  padding-bottom: 40px;

  ${media.smallerThanMaxTablet`
    font-size: ${fontSizes.xxxl}px;
    line-height: 34px;
  `}
`;

const InvisibleSubmitButton = styled.button`
  visibility: hidden;
`;

type FormData = Record<string, any> | null | undefined;

const customAjv = createAjv({ useDefaults: 'empty', removeAdditional: true });

export type AjvErrorGetter = (
  error: ErrorObject,
  uischema?: UISchemaElement
) => Message | undefined;

export const InputIdContext = React.createContext<string | undefined>(
  undefined
);

interface Props {
  schema: JsonSchema7;
  uiSchema: UISchemaElement;
  onSubmit: (formData: FormData) => Promise<any>;
  initialFormData?: any;
  title?: ReactElement;
<<<<<<< HEAD
  inputId: string | undefined;
=======
  /** The event name on which the form should automatically submit, as received from the eventEmitter. If this is set, no submit button is displayed. */
  submitOnEvent?: string;
  /** A function that returns a translation message given the fieldname and the error key returned by the API */
  getApiErrorMessage?: ApiErrorGetter;
  /** A function that returns a translation message for json-schema originating errors, given tje Ajv error object */
  getAjvErrorMessage: AjvErrorGetter;
  /**
   * If you use this as a controlled form, you'll lose some extra validation and transformations as defined in the handleSubmit.
   */
  onChange?: (formData: FormData) => void;
>>>>>>> cd4f2f25
}
const renderers = [
  { tester: inputControlTester, renderer: InputControl },
  { tester: textAreaControlTester, renderer: TextAreaControl },
  { tester: checkboxControlTester, renderer: CheckboxControl },
  { tester: singleSelectControlTester, renderer: SingleSelectControl },
  { tester: multiSelectControlTester, renderer: MultiSelectControl },
  { tester: WYSIWYGControlTester, renderer: WYSIWYGControl },
  { tester: topicsControlTester, renderer: TopicsControl },
  { tester: imageControlTester, renderer: ImageControl },
  { tester: attachmentsControlTester, renderer: AttachmentsControl },
  { tester: clCategoryTester, renderer: CLCategoryLayout },
  { tester: orderedLayoutTester, renderer: OrderedLayout },
  { tester: locationControlTester, renderer: LocationControl },
  { tester: dateControlTester, renderer: DateControl },
  { tester: userPickerControlTester, renderer: UserPickerControl },
  { tester: multilocInputTester, renderer: MultilocInputLayout },
  { tester: clCategoryTester, renderer: CLCategoryLayout },
  { tester: orderedLayoutTester, renderer: OrderedLayout },
];

<<<<<<< HEAD
export default memo(
  ({ schema, uiSchema, initialFormData, onSubmit, title, inputId }: Props) => {
    const [data, setData] = useState(initialFormData);
    const [ajvErrors, setAjvErrors] = useState<ajv.ErrorObject[] | undefined>();
=======
const Form = memo(
  ({
    schema,
    uiSchema,
    initialFormData,
    onSubmit,
    title,
    submitOnEvent,
    onChange,
    getAjvErrorMessage,
    getApiErrorMessage,
    intl: { formatMessage },
  }: Props & InjectedIntlProps) => {
    const [data, setData] = useState<FormData>(initialFormData);
>>>>>>> cd4f2f25
    const [apiErrors, setApiErrors] = useState<CLErrors | undefined>();
    const [loading, setLoading] = useState(false);
    const [showAllErrors, setShowAllErrors] = useState(false);
    const safeApiErrorMessages = useCallback(
      () => (getApiErrorMessage ? getApiErrorMessage : () => undefined),
      [getApiErrorMessage]
    );

    const handleSubmit = async () => {
      const sanitizedFormData = {};
      forOwn(data, (value, key) => {
        sanitizedFormData[key] =
          value === null || value === '' || value === false ? undefined : value;
      });
      setData(sanitizedFormData);
      onChange?.(sanitizedFormData);
      setShowAllErrors(true);
      if (customAjv.validate(schema, sanitizedFormData)) {
        setLoading(true);
        try {
          await onSubmit(data as FormData);
        } catch (e) {
          setApiErrors(e.json.errors);
        }
        setLoading(false);
      }
    };

    useObserveEvent(submitOnEvent, handleSubmit);

    const translateError = useCallback(
      (
        error: ErrorObject,
        _translate: Translator,
        uischema?: UISchemaElement
      ) => {
        const message =
          getAjvErrorMessage?.(error, uischema) ||
          getDefaultAjvErrorMessage({
            keyword: error.keyword,
            format: error?.parentSchema?.format,
            type: error?.parentSchema?.type,
          });
        return formatMessage(message, error.params);
      },
      [formatMessage, getAjvErrorMessage]
    );

    const layoutTpye = isCategorization(uiSchema) ? 'fullpage' : 'inline';
    return (
      <Box
        as="form"
        height="100%"
        display="flex"
        flexDirection="column"
        maxHeight={
          layoutTpye === 'inline'
            ? 'auto'
            : `calc(100vh - ${stylingConsts.menuHeight}px)`
        }
        id={uiSchema?.options?.formId}
      >
<<<<<<< HEAD
        <Box overflow="auto" flex="1">
          <Title>{title}</Title>
          <InputIdContext.Provider value={inputId}>
            <APIErrorsContext.Provider value={apiErrors}>
              <InputTermContext.Provider value={uiSchema?.options?.inputTerm}>
                <JsonForms
                  schema={schema}
                  uischema={uiSchema}
                  data={data}
                  renderers={renderers}
                  onChange={({ data, errors }) => {
                    setData(data);
                    setAjvErrors(errors);
                  }}
                  validationMode="ValidateAndShow"
                  ajv={customAjv}
                />
              </InputTermContext.Provider>
            </APIErrorsContext.Provider>
          </InputIdContext.Provider>
=======
        <Box overflow={layoutTpye === 'inline' ? 'visible' : 'auto'} flex="1">
          {title && <Title>{title}</Title>}
          <APIErrorsContext.Provider value={apiErrors}>
            <FormContext.Provider
              value={{
                showAllErrors,
                getApiErrorMessage: safeApiErrorMessages(),
              }}
            >
              <JsonForms
                schema={schema}
                uischema={uiSchema}
                data={data}
                renderers={renderers}
                onChange={({ data }) => {
                  setData(data);
                  onChange?.(data);
                }}
                validationMode="ValidateAndShow"
                ajv={customAjv}
                i18n={{
                  translateError,
                }}
              />
            </FormContext.Provider>
          </APIErrorsContext.Provider>
>>>>>>> cd4f2f25
        </Box>
        {layoutTpye === 'fullpage' ? (
          <ButtonBar
            onSubmit={handleSubmit}
            apiErrors={Boolean(
              apiErrors?.values?.length && apiErrors?.values?.length > 0
            )}
            processing={loading}
            valid={!customAjv.errors || customAjv.errors?.length === 0}
          />
        ) : submitOnEvent ? (
          <InvisibleSubmitButton onClick={handleSubmit} />
        ) : (
          <Button onClick={handleSubmit}>Button</Button>
        )}
      </Box>
    );
  }
);

export default injectIntl(Form);<|MERGE_RESOLUTION|>--- conflicted
+++ resolved
@@ -49,7 +49,7 @@
 import { InjectedIntlProps } from 'react-intl';
 import { ErrorObject } from 'ajv';
 import { forOwn } from 'lodash-es';
-import { ApiErrorGetter, APIErrorsContext, FormContext } from './contexts';
+import { APIErrorsContext, FormContext } from './contexts';
 
 // hopefully we can standardize this someday
 const Title = styled.h1`
@@ -82,6 +82,11 @@
   uischema?: UISchemaElement
 ) => Message | undefined;
 
+export type ApiErrorGetter = (
+  errorKey: string,
+  fieldName: string
+) => Message | undefined;
+
 export const InputIdContext = React.createContext<string | undefined>(
   undefined
 );
@@ -92,9 +97,6 @@
   onSubmit: (formData: FormData) => Promise<any>;
   initialFormData?: any;
   title?: ReactElement;
-<<<<<<< HEAD
-  inputId: string | undefined;
-=======
   /** The event name on which the form should automatically submit, as received from the eventEmitter. If this is set, no submit button is displayed. */
   submitOnEvent?: string;
   /** A function that returns a translation message given the fieldname and the error key returned by the API */
@@ -105,7 +107,10 @@
    * If you use this as a controlled form, you'll lose some extra validation and transformations as defined in the handleSubmit.
    */
   onChange?: (formData: FormData) => void;
->>>>>>> cd4f2f25
+  /**
+   * Idea id for update form, used to load and udpate image and files.
+   */
+  inputId: string | undefined;
 }
 const renderers = [
   { tester: inputControlTester, renderer: InputControl },
@@ -127,12 +132,6 @@
   { tester: orderedLayoutTester, renderer: OrderedLayout },
 ];
 
-<<<<<<< HEAD
-export default memo(
-  ({ schema, uiSchema, initialFormData, onSubmit, title, inputId }: Props) => {
-    const [data, setData] = useState(initialFormData);
-    const [ajvErrors, setAjvErrors] = useState<ajv.ErrorObject[] | undefined>();
-=======
 const Form = memo(
   ({
     schema,
@@ -140,6 +139,7 @@
     initialFormData,
     onSubmit,
     title,
+    inputId,
     submitOnEvent,
     onChange,
     getAjvErrorMessage,
@@ -147,7 +147,6 @@
     intl: { formatMessage },
   }: Props & InjectedIntlProps) => {
     const [data, setData] = useState<FormData>(initialFormData);
->>>>>>> cd4f2f25
     const [apiErrors, setApiErrors] = useState<CLErrors | undefined>();
     const [loading, setLoading] = useState(false);
     const [showAllErrors, setShowAllErrors] = useState(false);
@@ -210,34 +209,13 @@
         }
         id={uiSchema?.options?.formId}
       >
-<<<<<<< HEAD
-        <Box overflow="auto" flex="1">
-          <Title>{title}</Title>
-          <InputIdContext.Provider value={inputId}>
-            <APIErrorsContext.Provider value={apiErrors}>
-              <InputTermContext.Provider value={uiSchema?.options?.inputTerm}>
-                <JsonForms
-                  schema={schema}
-                  uischema={uiSchema}
-                  data={data}
-                  renderers={renderers}
-                  onChange={({ data, errors }) => {
-                    setData(data);
-                    setAjvErrors(errors);
-                  }}
-                  validationMode="ValidateAndShow"
-                  ajv={customAjv}
-                />
-              </InputTermContext.Provider>
-            </APIErrorsContext.Provider>
-          </InputIdContext.Provider>
-=======
         <Box overflow={layoutTpye === 'inline' ? 'visible' : 'auto'} flex="1">
           {title && <Title>{title}</Title>}
           <APIErrorsContext.Provider value={apiErrors}>
             <FormContext.Provider
               value={{
                 showAllErrors,
+                inputId,
                 getApiErrorMessage: safeApiErrorMessages(),
               }}
             >
@@ -258,7 +236,6 @@
               />
             </FormContext.Provider>
           </APIErrorsContext.Provider>
->>>>>>> cd4f2f25
         </Box>
         {layoutTpye === 'fullpage' ? (
           <ButtonBar
