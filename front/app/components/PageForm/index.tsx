--- conflicted
+++ resolved
@@ -28,14 +28,9 @@
 import { isNilOrError } from 'utils/helperUtils';
 
 // hooks
-<<<<<<< HEAD
-import useCustomPage from 'hooks/useCustomPage';
 import usePageFiles from 'api/page_files/usePageFiles';
 import { convertUrlToUploadFile } from 'utils/fileUtils';
-=======
 import useCustomPageById from 'api/custom_pages/useCustomPageById';
-import useRemoteFiles from 'hooks/useRemoteFiles';
->>>>>>> 8e166edd
 
 export interface FormValues {
   nav_bar_item_title_multiloc?: Multiloc;
@@ -52,10 +47,9 @@
 
 const PageForm = ({ onSubmit, defaultValues, pageId }: Props) => {
   const { formatMessage } = useIntl();
-<<<<<<< HEAD
-  const page = useCustomPage({ customPageId: pageId });
+  const { data: page } = useCustomPageById(pageId ?? undefined);
   const { data: remotePageFiles } = usePageFiles(
-    isNilOrError(page) ? undefined : page.id
+    !page ? undefined : page.data.id
   );
 
   const [files, setFiles] = React.useState<UploadFile[]>([]);
@@ -81,13 +75,7 @@
 
     getFiles();
   }, [remotePageFiles]);
-=======
-  const { data: page } = useCustomPageById(pageId ?? undefined);
-  const remoteFiles = useRemoteFiles({
-    resourceId: pageId,
-    resourceType: 'page',
-  });
->>>>>>> 8e166edd
+
   const schema = object({
     title_multiloc: validateAtLeastOneLocale(
       formatMessage(messages.titleMissingOneLanguageError)
