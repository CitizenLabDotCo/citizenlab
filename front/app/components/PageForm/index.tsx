import React from 'react';

// types
import { Multiloc, UploadFile } from 'typings';

// form
import { useForm, FormProvider } from 'react-hook-form';
import { yupResolver } from '@hookform/resolvers/yup';
import { string, object, mixed } from 'yup';
import validateMultiloc from 'utils/yup/validateMultiloc';
import InputMultilocWithLocaleSwitcher from 'components/HookForm/InputMultilocWithLocaleSwitcher';
import QuillMultilocWithLocaleSwitcher from 'components/HookForm/QuillMultilocWithLocaleSwitcher';
import Input from 'components/HookForm/Input';
import FileUploader from 'components/HookForm/FileUploader';
import Feedback from 'components/HookForm/Feedback';
import { SectionField } from 'components/admin/Section';
import { handleHookFormSubmissionError } from 'utils/errorUtils';

// intl
import messages from './messages';
import { InjectedIntlProps } from 'react-intl';
import { FormattedMessage, injectIntl } from 'utils/cl-intl';

// components
import {
  IconTooltip,
  Label,
  Box,
  Text,
} from '@citizenlab/cl2-component-library';
import Warning from 'components/UI/Warning';
import Button from 'components/UI/Button';
import Outlet from 'components/Outlet';

// utils
import { isNilOrError } from 'utils/helperUtils';
<<<<<<< HEAD
import { slugRexEx } from 'utils/textUtils';
=======
import { slugRegEx } from 'utils/textUtils';
import { handleHookFormSubmissionError } from 'utils/errorUtils';
>>>>>>> 53386466

// hooks
import useLocale from 'hooks/useLocale';
import usePage from 'hooks/usePage';
import useAppConfiguration from 'hooks/useAppConfiguration';

export interface FormValues {
  nav_bar_item_title_multiloc?: Multiloc;
  title_multiloc: Multiloc;
  body_multiloc: Multiloc;
  slug?: string;
  local_page_files: UploadFile[] | null;
}

type PageFormProps = {
  onSubmit: (formValues: FormValues) => void | Promise<void>;
  defaultValues?: FormValues;
  pageId: string | null;
  hideSlugInput?: boolean;
} & InjectedIntlProps;

const PageForm = ({
  intl: { formatMessage },
  onSubmit,
  defaultValues,
  pageId,
  hideSlugInput = false,
}: PageFormProps) => {
  const locale = useLocale();
  const page = usePage({ pageId });
  const appConfig = useAppConfiguration();

  const schema = object({
    title_multiloc: validateMultiloc(formatMessage(messages.blankTitleError)),
    body_multiloc: validateMultiloc(
      formatMessage(messages.blankDescriptionError)
    ),
    ...(pageId &&
      !isNilOrError(page) &&
      page.relationships.nav_bar_item.data && {
        nav_bar_item_title_multiloc: validateMultiloc(
          formatMessage(messages.blankTitleError)
        ),
      }),
    ...(!hideSlugInput && {
      slug: string()
        .matches(slugRegEx, formatMessage(messages.slugRegexError))
        .required(formatMessage(messages.blankSlugError)),
      local_page_files: mixed(),
    }),
  });

  const methods = useForm({
    mode: 'onBlur',
    defaultValues,
    resolver: yupResolver(schema),
  });

  if (isNilOrError(appConfig)) return null;

  const onFormSubmit = async (formValues: FormValues) => {
    try {
      await onSubmit(formValues);
    } catch (error) {
      handleHookFormSubmissionError(error, methods.setError);
    }
  };

  return (
    <FormProvider {...methods}>
      <form onSubmit={methods.handleSubmit(onFormSubmit)}>
        <SectionField>
          <Feedback
            successMessage={formatMessage(messages.savePageSuccessMessage)}
          />
        </SectionField>
        <Outlet
          id="app.components.PageForm.index.top"
          pageId={pageId}
          navbarItemId={
            !isNilOrError(page) && page.relationships.nav_bar_item.data
              ? page.relationships.nav_bar_item.data.id
              : null
          }
        />
        <SectionField>
          <InputMultilocWithLocaleSwitcher
            label={formatMessage(messages.pageTitle)}
            type="text"
            name="title_multiloc"
          />
        </SectionField>
        <SectionField>
          <QuillMultilocWithLocaleSwitcher
            name="body_multiloc"
            label={formatMessage(messages.editContent)}
          />
        </SectionField>
        {!hideSlugInput && (
          <SectionField>
            <Label htmlFor="slug">
              <FormattedMessage {...messages.pageUrl} />
              {!isNilOrError(page) && (
                <IconTooltip
                  content={
                    <FormattedMessage
                      {...messages.slugLabelTooltip}
                      values={{
                        currentPageURL: (
                          <em>
                            <b>
                              {appConfig.attributes.host}/{locale}
                              /pages/{page.attributes.slug}
                            </b>
                          </em>
                        ),
                        currentPageSlug: (
                          <em>
                            <b>{page.attributes.slug}</b>
                          </em>
                        ),
                      }}
                    />
                  }
                />
              )}
            </Label>
            {!isNilOrError(page) && (
              <Box mb="16px">
                <Warning>
                  <FormattedMessage {...messages.brokenURLWarning} />
                </Warning>
              </Box>
            )}
            <Input id="slug" name="slug" type="text" />
            <Text>
              <b>
                <FormattedMessage {...messages.resultingPageURL} />
              </b>
              : {appConfig.attributes.host}/{locale}/pages/
              {methods.getValues('slug')}
            </Text>
          </SectionField>
        )}
        <SectionField>
          <Label htmlFor="local_page_files">
            <FormattedMessage {...messages.fileUploadLabel} />
            <IconTooltip
              content={
                <FormattedMessage {...messages.fileUploadLabelTooltip} />
              }
            />
          </Label>
          <FileUploader
            name="local_page_files"
            resourceId={pageId}
            resourceType="page"
          />
        </SectionField>
        <Box display="flex">
          <Button type="submit" processing={methods.formState.isSubmitting}>
            {formatMessage(messages.savePage)}
          </Button>
        </Box>
      </form>
    </FormProvider>
  );
};

export default injectIntl(PageForm);<|MERGE_RESOLUTION|>--- conflicted
+++ resolved
@@ -34,12 +34,7 @@
 
 // utils
 import { isNilOrError } from 'utils/helperUtils';
-<<<<<<< HEAD
-import { slugRexEx } from 'utils/textUtils';
-=======
 import { slugRegEx } from 'utils/textUtils';
-import { handleHookFormSubmissionError } from 'utils/errorUtils';
->>>>>>> 53386466
 
 // hooks
 import useLocale from 'hooks/useLocale';
