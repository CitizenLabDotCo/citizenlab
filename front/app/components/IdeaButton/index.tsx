import React, { memo } from 'react';
import { isNilOrError } from 'utils/helperUtils';
import clHistory from 'utils/cl-router/history';
import { stringify } from 'qs';

// typings
import { IParticipationContextType } from 'typings';

// services
import {
  getIdeaPostingRules,
  IIdeaPostingDisabledReason,
} from 'services/actionTakingRules';
import {
  getInputTerm,
  ParticipationMethod,
} from 'services/participationContexts';

// components
import Button, { Props as ButtonProps } from 'components/UI/Button';
import Tippy from '@tippyjs/react';
import { Icon } from '@citizenlab/cl2-component-library';

// i18n
import { FormattedMessage, useIntl } from 'utils/cl-intl';
import { MessageDescriptor } from 'react-intl';
import messages from './messages';
import globalMessages from 'utils/messages';

// events
import { triggerAuthenticationFlow } from 'containers/Authentication/events';

// tracks
import { trackEventByName } from 'utils/analytics';
import tracks from './tracks';

// styling
import styled from 'styled-components';
import { fontSizes, colors } from 'utils/styleUtils';
import { darken } from 'polished';

// typings
import { LatLng } from 'leaflet';
import { getButtonMessage } from './utils';
import useAuthUser from 'hooks/useAuthUser';
import usePhases from 'api/phases/usePhases';
import { IPhaseData } from 'api/phases/types';
import { SuccessAction } from 'containers/Authentication/SuccessActions/actions';
import useProjectById from 'api/projects/useProjectById';
<<<<<<< HEAD
=======
import usePhases from 'api/phases/usePhases';
import useAuthUser from 'api/me/useAuthUser';
>>>>>>> 489aeda3

const Container = styled.div``;

const ButtonWrapper = styled.div``;

const TooltipContent = styled.div<{ inMap?: boolean }>`
  display: flex;
  align-items: center;
  padding: ${(props) => (props.inMap ? '0px' : '15px')};
`;

const TooltipContentIcon = styled(Icon)`
  flex: 0 0 24px;
  margin-right: 1rem;
`;

const TooltipContentText = styled.div`
  flex: 1 1 auto;
  color: ${({ theme }) => theme.colors.tenantText};
  font-size: ${fontSizes.base}px;
  line-height: normal;
  font-weight: 400;
  overflow-wrap: break-word;
  word-wrap: break-word;
  word-break: break-word;
  a,
  button {
    color: ${colors.teal};
    font-size: ${fontSizes.base}px;
    line-height: normal;
    font-weight: 400;
    text-align: left;
    text-decoration: underline;
    white-space: normal;
    overflow-wrap: break-word;
    word-wrap: break-word;
    word-break: break-all;
    word-break: break-word;
    hyphens: auto;
    display: inline;
    padding: 0px;
    margin: 0px;
    cursor: pointer;
    transition: all 100ms ease-out;
    &:hover {
      color: ${darken(0.15, colors.teal)};
      text-decoration: underline;
    }
  }
`;

export interface Props extends Omit<ButtonProps, 'onClick'> {
  id?: string;
  projectId: string;
  latLng?: LatLng | null;
  inMap?: boolean;
  className?: string;
  participationContextType: IParticipationContextType;
  phase: IPhaseData | undefined;
  participationMethod: Extract<
    ParticipationMethod,
    'ideation' | 'native_survey'
  >;
}

const IdeaButton = memo<Props>(
  ({
    id,
    participationContextType,
    projectId,
    inMap,
    className,
    latLng,
    phase,
    participationMethod,
    ...buttonContainerProps
  }) => {
    const { formatMessage } = useIntl();
    const { data: project } = useProjectById(projectId);
    const { data: phases } = usePhases(projectId);
    const { data: authUser } = useAuthUser();

    const disabledMessages: {
      [key in IIdeaPostingDisabledReason]: MessageDescriptor;
    } = {
      notPermitted: messages.postingNoPermission,
      postingDisabled: messages.postingDisabled,
      postingLimitedMaxReached: messages.postingLimitedMaxReached,
      projectInactive: messages.postingInactive,
      futureEnabled: messages.postingNotYetPossible,
      notActivePhase: messages.postingInNonActivePhases,
      maybeNotPermitted: messages.postingMayNotBePermitted,
      notInGroup: globalMessages.notInGroup,
    };
    const { enabled, show, disabledReason, authenticationRequirements } =
      getIdeaPostingRules({
        project: project?.data,
        phase,
        authUser: authUser?.data,
      });

    const pcType = participationContextType;
    const pcId = pcType === 'phase' ? phase?.id : projectId;

    const context = pcId
      ? ({
          action: 'posting_idea',
          id: pcId,
          type: pcType,
        } as const)
      : null;

    const redirectToIdeaForm = () => {
      if (!isNilOrError(project)) {
        trackEventByName(tracks.redirectedToIdeaFrom);

        const positionParams = latLng
          ? { lat: latLng.lat, lng: latLng.lng }
          : {};

        clHistory.push({
          pathname: `/projects/${project.data.attributes.slug}/ideas/new`,
          search: stringify(
            {
              ...positionParams,
              phase_id: phase?.id,
            },
            { addQueryPrefix: true }
          ),
        });
      }
    };

    if (isNilOrError(project)) return null;

    const onClick = (event: React.MouseEvent) => {
      event.preventDefault();

      trackEventByName(tracks.postYourIdeaButtonClicked);

      if (authenticationRequirements) {
        signUp();
        return;
      }

      // if logegd in and posting allowed
      if (enabled === true) {
        redirectToIdeaForm();
      }
    };

    const signIn = (event?: React.MouseEvent) => {
      signUpIn('signin')(event);
    };

    const signUp = (event?: React.MouseEvent) => {
      signUpIn('signup')(event);
    };

    const signUpIn =
      (flow: 'signup' | 'signin') => (event?: React.MouseEvent) => {
        event?.preventDefault();

        const successAction: SuccessAction = {
          name: 'redirectToIdeaForm',
          params: {
            projectSlug: project.data.attributes.slug,
          },
        };

        if (context) {
          trackEventByName(tracks.signUpInModalOpened);

          triggerAuthenticationFlow({
            flow,
            context,
            successAction,
          });
        }
      };

    const verificationLink = (
      <button onClick={signUp}>
        {formatMessage(messages.verificationLinkText)}
      </button>
    );

    const signUpLink = (
      <button onClick={signUp}>{formatMessage(messages.signUpLinkText)}</button>
    );

    const signInLink = (
      <button onClick={signIn}>{formatMessage(messages.signInLinkText)}</button>
    );

    if (show) {
      const tippyContent =
        !enabled && !!disabledReason ? (
          <TooltipContent
            id="tooltip-content"
            className="e2e-disabled-tooltip"
            inMap={inMap}
          >
            <TooltipContentIcon name="lock" ariaHidden />
            <TooltipContentText>
              <FormattedMessage
                {...disabledMessages[disabledReason]}
                values={{ verificationLink, signUpLink, signInLink }}
              />
            </TooltipContentText>
          </TooltipContent>
        ) : null;

      if (inMap && !enabled && !!disabledReason) {
        return (
          <TooltipContent
            id="tooltip-content"
            className="e2e-disabled-tooltip"
            inMap={inMap}
          >
            <TooltipContentIcon name="lock" ariaHidden />
            <TooltipContentText>
              <FormattedMessage
                {...disabledMessages[disabledReason]}
                values={{ verificationLink, signUpLink, signInLink }}
              />
            </TooltipContentText>
          </TooltipContent>
        );
      }

      const inputTerm = getInputTerm(
        project.data.attributes.process_type,
        project.data,
        phases?.data
      );

      const buttonMessage = getButtonMessage(participationMethod, inputTerm);

      return (
        <Container id={id} className={className || ''}>
          <Tippy
            disabled={!tippyContent}
            interactive={true}
            placement="bottom"
            content={tippyContent || <></>}
            theme="light"
            hideOnClick={false}
          >
            <ButtonWrapper
              id="e2e-cta-button"
              tabIndex={!enabled ? 0 : -1}
              className={`e2e-idea-button ${!enabled ? 'disabled' : ''} ${
                disabledReason ? disabledReason : ''
              }`}
            >
              <Button
                {...buttonContainerProps}
                aria-describedby="tooltip-content"
                onClick={onClick}
                disabled={!enabled}
                ariaDisabled={false}
                id="e2e-idea-button"
              >
                <FormattedMessage {...buttonMessage} />
              </Button>
            </ButtonWrapper>
          </Tippy>
        </Container>
      );
    }

    return null;
  }
);

export default IdeaButton;<|MERGE_RESOLUTION|>--- conflicted
+++ resolved
@@ -42,16 +42,11 @@
 // typings
 import { LatLng } from 'leaflet';
 import { getButtonMessage } from './utils';
-import useAuthUser from 'hooks/useAuthUser';
-import usePhases from 'api/phases/usePhases';
 import { IPhaseData } from 'api/phases/types';
 import { SuccessAction } from 'containers/Authentication/SuccessActions/actions';
 import useProjectById from 'api/projects/useProjectById';
-<<<<<<< HEAD
-=======
 import usePhases from 'api/phases/usePhases';
 import useAuthUser from 'api/me/useAuthUser';
->>>>>>> 489aeda3
 
 const Container = styled.div``;
 
