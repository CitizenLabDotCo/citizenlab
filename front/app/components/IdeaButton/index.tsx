import React, { memo } from 'react';
import { isNilOrError } from 'utils/helperUtils';
import { adopt } from 'react-adopt';
import clHistory from 'utils/cl-router/history';
import { stringify } from 'qs';

// typings
import { IParticipationContextType } from 'typings';

// services
import {
  getIdeaPostingRules,
  IIdeaPostingDisabledReason,
} from 'services/actionTakingRules';
import { getInputTerm } from 'services/participationContexts';

// resources
import GetProject, { GetProjectChildProps } from 'resources/GetProject';
import GetPhases, { GetPhasesChildProps } from 'resources/GetPhases';
import GetAuthUser, { GetAuthUserChildProps } from 'resources/GetAuthUser';

// components
import Button, { Props as ButtonProps } from 'components/UI/Button';
import Tippy from '@tippyjs/react';
import { Icon } from '@citizenlab/cl2-component-library';

// i18n
import { FormattedMessage, injectIntl } from 'utils/cl-intl';
import { WrappedComponentProps, MessageDescriptor } from 'react-intl';
import messages from './messages';

// utils
import { openSignUpInModal } from 'events/openSignUpInModal';

// events
import { openVerificationModal } from 'events/verificationModal';

// tracks
import { trackEventByName } from 'utils/analytics';
import tracks from './tracks';

// styling
import styled from 'styled-components';
import { fontSizes, colors } from 'utils/styleUtils';
import { darken } from 'polished';

// typings
import { LatLng } from 'leaflet';
import { canModerateProject } from 'services/permissions/rules/projectPermissions';
import { getButtonMessage } from './utils';
import { IPhaseData } from 'services/phases';

const Container = styled.div``;

const ButtonWrapper = styled.div``;

const TooltipContent = styled.div<{ inMap?: boolean }>`
  display: flex;
  align-items: center;
  padding: ${(props) => (props.inMap ? '0px' : '15px')};
`;

const TooltipContentIcon = styled(Icon)`
  flex: 0 0 24px;
  margin-right: 1rem;
`;

const TooltipContentText = styled.div`
  flex: 1 1 auto;
  color: ${({ theme }) => theme.colors.tenantText};
  font-size: ${fontSizes.base}px;
  line-height: normal;
  font-weight: 400;
  overflow-wrap: break-word;
  word-wrap: break-word;
  word-break: break-word;
  a,
  button {
    color: ${colors.teal};
    font-size: ${fontSizes.base}px;
    line-height: normal;
    font-weight: 400;
    text-align: left;
    text-decoration: underline;
    white-space: normal;
    overflow-wrap: break-word;
    word-wrap: break-word;
    word-break: break-all;
    word-break: break-word;
    hyphens: auto;
    display: inline;
    padding: 0px;
    margin: 0px;
    cursor: pointer;
    transition: all 100ms ease-out;
    &:hover {
      color: ${darken(0.15, colors.teal)};
      text-decoration: underline;
    }
  }
`;

interface DataProps {
  project: GetProjectChildProps;
  phases: GetPhasesChildProps;
  authUser: GetAuthUserChildProps;
}

interface InputProps extends Omit<ButtonProps, 'onClick'> {
  id?: string;
  projectId: string;
  latLng?: LatLng | null;
  inMap?: boolean;
  className?: string;
  participationContextType: IParticipationContextType;
  buttonText?: MessageDescriptor;
  phase: IPhaseData | undefined | null;
}

interface Props extends InputProps, DataProps {}

const IdeaButton = memo<Props & WrappedComponentProps>(
  ({
    id,
    project,
    phases,
    authUser,
    participationContextType,
    projectId,
    inMap,
    className,
    latLng,
    buttonText,
    phase,
    intl: { formatMessage },
    ...buttonContainerProps
  }) => {
    const disabledMessages: {
      [key in IIdeaPostingDisabledReason]: MessageDescriptor;
    } = {
      notPermitted: messages.postingNoPermission,
      postingDisabled: messages.postingDisabled,
      postingLimitedMaxReached: messages.postingLimitedMaxReached,
      projectInactive: messages.postingInactive,
      futureEnabled: messages.postingNotYetPossible,
      notActivePhase: messages.postingInNonActivePhases,
      maybeNotPermitted: messages.postingMayNotBePermitted,
    };
    const { enabled, show, disabledReason, authenticationRequirements } =
      getIdeaPostingRules({
        project,
        phase,
        authUser,
      });

    const pcType = participationContextType;
    const pcId = pcType === 'phase' ? phaseId : projectId;

    const context = pcId
      ? ({
          action: 'posting_idea',
          id: pcId,
          type: pcType,
        } as const)
      : null;

    const redirectToIdeaForm = () => {
      if (!isNilOrError(project)) {
        trackEventByName(tracks.redirectedToIdeaFrom);

        const isUserModerator =
          !isNilOrError(authUser) &&
          canModerateProject(projectId, { data: authUser });

        const parameters =
          phase?.id && isUserModerator ? `&phase_id=${phase.id}` : '';

        clHistory.push({
          pathname: `/projects/${project.attributes.slug}/ideas/new`,
          search: latLng
            ? stringify(
                { lat: latLng.lat, lng: latLng.lng },
                { addQueryPrefix: true }
              ).concat(parameters)
            : undefined,
        });
      }
    };

    const onClick = (event: React.MouseEvent) => {
      event.preventDefault();

      trackEventByName(tracks.postYourIdeaButtonClicked);

      // if logged in but not complete user
      if (authenticationRequirements === 'complete_registration') {
        signUp();
      }

      // if not logged in
      if (
        authenticationRequirements === 'sign_in_up' ||
        authenticationRequirements === 'sign_in_up_and_verify'
      ) {
        signUp();
      }

      // if logged in but not verified and verification required
      if (authenticationRequirements === 'verify') {
        verify();
      }

      // if logegd in and posting allowed
      if (enabled === true) {
        redirectToIdeaForm();
      }
    };

    const verify = (event?: React.MouseEvent) => {
      event?.preventDefault();

<<<<<<< HEAD
      if (context) {
=======
      const pcType = participationContextType;
      const pcId = pcType === 'phase' ? phase?.id : projectId;

      if (pcId && pcType) {
>>>>>>> 25aa1193
        trackEventByName(tracks.verificationModalOpened);
        openVerificationModal({ context });
      }
    };

    const signIn = (event?: React.MouseEvent) => {
      signUpIn('signin')(event);
    };

    const signUp = (event?: React.MouseEvent) => {
      signUpIn('signup')(event);
    };

    const signUpIn =
      (flow: 'signup' | 'signin') => (event?: React.MouseEvent) => {
        event?.preventDefault();

<<<<<<< HEAD
        const shouldVerify =
          authenticationRequirements === 'sign_in_up_and_verify';
=======
        const pcType = participationContextType;
        const pcId = pcType === 'phase' ? phase?.id : projectId;
        const shouldVerify = action === 'sign_in_up_and_verify';
>>>>>>> 25aa1193

        if (context) {
          trackEventByName(tracks.signUpInModalOpened);

          openSignUpInModal({
            flow,
            verification: shouldVerify,
            context,
            onSuccess: () => redirectToIdeaForm(),
          });
        }
      };

    const verificationLink = (
      <button onClick={verify}>
        {formatMessage(messages.verificationLinkText)}
      </button>
    );

    const signUpLink = (
      <button onClick={signUp}>{formatMessage(messages.signUpLinkText)}</button>
    );

    const signInLink = (
      <button onClick={signIn}>{formatMessage(messages.signInLinkText)}</button>
    );

    if (show) {
      const tippyContent =
        !enabled && !!disabledReason ? (
          <TooltipContent
            id="tooltip-content"
            className="e2e-disabled-tooltip"
            inMap={inMap}
          >
            <TooltipContentIcon name="lock" ariaHidden />
            <TooltipContentText>
              <FormattedMessage
                {...disabledMessages[disabledReason]}
                values={{ verificationLink, signUpLink, signInLink }}
              />
            </TooltipContentText>
          </TooltipContent>
        ) : null;

      if (inMap && !enabled && !!disabledReason) {
        return (
          <TooltipContent
            id="tooltip-content"
            className="e2e-disabled-tooltip"
            inMap={inMap}
          >
            <TooltipContentIcon name="lock" ariaHidden />
            <TooltipContentText>
              <FormattedMessage
                {...disabledMessages[disabledReason]}
                values={{ verificationLink, signUpLink, signInLink }}
              />
            </TooltipContentText>
          </TooltipContent>
        );
      }

      if (!isNilOrError(project)) {
        const inputTerm = getInputTerm(
          project.attributes.process_type,
          project,
          phases
        );

        const buttonMessage = getButtonMessage(
          phase?.attributes.participation_method ||
            project.attributes.participation_method,
          buttonText,
          inputTerm
        );

        return (
          <Container id={id} className={className || ''}>
            <Tippy
              disabled={!tippyContent}
              interactive={true}
              placement="bottom"
              content={tippyContent || <></>}
              theme="light"
              hideOnClick={false}
            >
              <ButtonWrapper
                id="e2e-cta-button"
                tabIndex={!enabled ? 0 : -1}
                className={`e2e-idea-button ${!enabled ? 'disabled' : ''} ${
                  disabledReason ? disabledReason : ''
                }`}
              >
                <Button
                  {...buttonContainerProps}
                  aria-describedby="tooltip-content"
                  onClick={onClick}
                  disabled={!enabled}
                  ariaDisabled={false}
                >
                  <FormattedMessage {...buttonMessage} />
                </Button>
              </ButtonWrapper>
            </Tippy>
          </Container>
        );
      }
    }

    return null;
  }
);

const Data = adopt<DataProps, InputProps>({
  authUser: <GetAuthUser />,
  project: ({ projectId, render }) => (
    <GetProject projectId={projectId}>{render}</GetProject>
  ),
  phases: ({ projectId, render }) => (
    <GetPhases projectId={projectId}>{render}</GetPhases>
  ),
});

const IdeaButtonWithHoC = injectIntl(IdeaButton);

export default (inputProps: InputProps) => (
  <Data {...inputProps}>
    {(dataProps) => <IdeaButtonWithHoC {...inputProps} {...dataProps} />}
  </Data>
);<|MERGE_RESOLUTION|>--- conflicted
+++ resolved
@@ -154,7 +154,7 @@
       });
 
     const pcType = participationContextType;
-    const pcId = pcType === 'phase' ? phaseId : projectId;
+    const pcId = pcType === 'phase' ? phase?.id : projectId;
 
     const context = pcId
       ? ({
@@ -219,14 +219,7 @@
     const verify = (event?: React.MouseEvent) => {
       event?.preventDefault();
 
-<<<<<<< HEAD
       if (context) {
-=======
-      const pcType = participationContextType;
-      const pcId = pcType === 'phase' ? phase?.id : projectId;
-
-      if (pcId && pcType) {
->>>>>>> 25aa1193
         trackEventByName(tracks.verificationModalOpened);
         openVerificationModal({ context });
       }
@@ -244,14 +237,8 @@
       (flow: 'signup' | 'signin') => (event?: React.MouseEvent) => {
         event?.preventDefault();
 
-<<<<<<< HEAD
         const shouldVerify =
           authenticationRequirements === 'sign_in_up_and_verify';
-=======
-        const pcType = participationContextType;
-        const pcId = pcType === 'phase' ? phase?.id : projectId;
-        const shouldVerify = action === 'sign_in_up_and_verify';
->>>>>>> 25aa1193
 
         if (context) {
           trackEventByName(tracks.signUpInModalOpened);
