import React, { memo } from 'react';
import { isNilOrError } from 'utils/helperUtils';
import clHistory from 'utils/cl-router/history';
import { stringify } from 'qs';

// typings
import { IParticipationContextType } from 'typings';

// services
import {
  getIdeaPostingRules,
  IIdeaPostingDisabledReason,
} from 'services/actionTakingRules';
import { getInputTerm } from 'services/participationContexts';

// components
import Button, { Props as ButtonProps } from 'components/UI/Button';
import Tippy from '@tippyjs/react';
import { Icon } from '@citizenlab/cl2-component-library';

// i18n
import { FormattedMessage, useIntl } from 'utils/cl-intl';
import { MessageDescriptor } from 'react-intl';
import messages from './messages';

// events
import { triggerAuthenticationFlow } from 'containers/Authentication/events';

// tracks
import { trackEventByName } from 'utils/analytics';
import tracks from './tracks';

// styling
import styled from 'styled-components';
import { fontSizes, colors } from 'utils/styleUtils';
import { darken } from 'polished';

// typings
import { LatLng } from 'leaflet';
import { getButtonMessage } from './utils';
import { IPhaseData } from 'services/phases';
<<<<<<< HEAD
import useAuthUser from 'hooks/useAuthUser';
import useProject from 'hooks/useProject';
import usePhases from 'hooks/usePhases';
=======
import { SuccessAction } from 'containers/Authentication/SuccessActions/actions';
>>>>>>> 187c89e5

const Container = styled.div``;

const ButtonWrapper = styled.div``;

const TooltipContent = styled.div<{ inMap?: boolean }>`
  display: flex;
  align-items: center;
  padding: ${(props) => (props.inMap ? '0px' : '15px')};
`;

const TooltipContentIcon = styled(Icon)`
  flex: 0 0 24px;
  margin-right: 1rem;
`;

const TooltipContentText = styled.div`
  flex: 1 1 auto;
  color: ${({ theme }) => theme.colors.tenantText};
  font-size: ${fontSizes.base}px;
  line-height: normal;
  font-weight: 400;
  overflow-wrap: break-word;
  word-wrap: break-word;
  word-break: break-word;
  a,
  button {
    color: ${colors.teal};
    font-size: ${fontSizes.base}px;
    line-height: normal;
    font-weight: 400;
    text-align: left;
    text-decoration: underline;
    white-space: normal;
    overflow-wrap: break-word;
    word-wrap: break-word;
    word-break: break-all;
    word-break: break-word;
    hyphens: auto;
    display: inline;
    padding: 0px;
    margin: 0px;
    cursor: pointer;
    transition: all 100ms ease-out;
    &:hover {
      color: ${darken(0.15, colors.teal)};
      text-decoration: underline;
    }
  }
`;

interface Props extends Omit<ButtonProps, 'onClick'> {
  id?: string;
  projectId: string;
  latLng?: LatLng | null;
  inMap?: boolean;
  className?: string;
  participationContextType: IParticipationContextType;
  phase: IPhaseData | undefined | null;
}

const IdeaButton = memo<Props>(
  ({
    id,
    participationContextType,
    projectId,
    inMap,
    className,
    latLng,
    phase,
    ...buttonContainerProps
  }) => {
    const { formatMessage } = useIntl();
    const authUser = useAuthUser();
    const project = useProject({ projectId });
    const phases = usePhases(projectId);
    const disabledMessages: {
      [key in IIdeaPostingDisabledReason]: MessageDescriptor;
    } = {
      notPermitted: messages.postingNoPermission,
      postingDisabled: messages.postingDisabled,
      postingLimitedMaxReached: messages.postingLimitedMaxReached,
      projectInactive: messages.postingInactive,
      futureEnabled: messages.postingNotYetPossible,
      notActivePhase: messages.postingInNonActivePhases,
      maybeNotPermitted: messages.postingMayNotBePermitted,
    };
    const { enabled, show, disabledReason, authenticationRequirements } =
      getIdeaPostingRules({
        project,
        phase,
        authUser,
      });

    const pcType = participationContextType;
    const pcId = pcType === 'phase' ? phase?.id : projectId;

    const context = pcId
      ? ({
          action: 'posting_idea',
          id: pcId,
          type: pcType,
        } as const)
      : null;

    const redirectToIdeaForm = () => {
      if (!isNilOrError(project)) {
        trackEventByName(tracks.redirectedToIdeaFrom);

        const positionParams = latLng
          ? { lat: latLng.lat, lng: latLng.lng }
          : {};

        clHistory.push({
          pathname: `/projects/${project.attributes.slug}/ideas/new`,
          search: stringify(
            {
              ...positionParams,
              phase_id: phase?.id,
            },
            { addQueryPrefix: true }
          ),
        });
      }
    };

    if (isNilOrError(project)) return null;

    const onClick = (event: React.MouseEvent) => {
      event.preventDefault();

      trackEventByName(tracks.postYourIdeaButtonClicked);

      if (authenticationRequirements) {
        signUp();
        return;
      }

      // if logegd in and posting allowed
      if (enabled === true) {
        redirectToIdeaForm();
      }
    };

    const signIn = (event?: React.MouseEvent) => {
      signUpIn('signin')(event);
    };

    const signUp = (event?: React.MouseEvent) => {
      signUpIn('signup')(event);
    };

    const signUpIn =
      (flow: 'signup' | 'signin') => (event?: React.MouseEvent) => {
        event?.preventDefault();

        const successAction: SuccessAction = {
          name: 'redirectToIdeaForm',
          params: {
            projectSlug: project.attributes.slug,
          },
        };

        if (context) {
          trackEventByName(tracks.signUpInModalOpened);

          triggerAuthenticationFlow({
            flow,
            context,
            successAction,
          });
        }
      };

    const verificationLink = (
      <button onClick={signUp}>
        {formatMessage(messages.verificationLinkText)}
      </button>
    );

    const signUpLink = (
      <button onClick={signUp}>{formatMessage(messages.signUpLinkText)}</button>
    );

    const signInLink = (
      <button onClick={signIn}>{formatMessage(messages.signInLinkText)}</button>
    );

    if (show) {
      const tippyContent =
        !enabled && !!disabledReason ? (
          <TooltipContent
            id="tooltip-content"
            className="e2e-disabled-tooltip"
            inMap={inMap}
          >
            <TooltipContentIcon name="lock" ariaHidden />
            <TooltipContentText>
              <FormattedMessage
                {...disabledMessages[disabledReason]}
                values={{ verificationLink, signUpLink, signInLink }}
              />
            </TooltipContentText>
          </TooltipContent>
        ) : null;

      if (inMap && !enabled && !!disabledReason) {
        return (
          <TooltipContent
            id="tooltip-content"
            className="e2e-disabled-tooltip"
            inMap={inMap}
          >
            <TooltipContentIcon name="lock" ariaHidden />
            <TooltipContentText>
              <FormattedMessage
                {...disabledMessages[disabledReason]}
                values={{ verificationLink, signUpLink, signInLink }}
              />
            </TooltipContentText>
          </TooltipContent>
        );
      }

<<<<<<< HEAD
      if (!isNilOrError(project)) {
        const inputTerm = getInputTerm(
          project.attributes.process_type,
          project,
          phases
        );

        const buttonMessage = getButtonMessage(
          phase?.attributes.participation_method ||
            project.attributes.participation_method,
          inputTerm
        );

        return (
          <Container id={id} className={className || ''}>
            <Tippy
              disabled={!tippyContent}
              interactive={true}
              placement="bottom"
              content={tippyContent || <></>}
              theme="light"
              hideOnClick={false}
=======
      const inputTerm = getInputTerm(
        project.attributes.process_type,
        project,
        phases
      );

      const buttonMessage = getButtonMessage(
        phase?.attributes.participation_method ||
          project.attributes.participation_method,
        buttonText,
        inputTerm
      );

      return (
        <Container id={id} className={className || ''}>
          <Tippy
            disabled={!tippyContent}
            interactive={true}
            placement="bottom"
            content={tippyContent || <></>}
            theme="light"
            hideOnClick={false}
          >
            <ButtonWrapper
              id="e2e-cta-button"
              tabIndex={!enabled ? 0 : -1}
              className={`e2e-idea-button ${!enabled ? 'disabled' : ''} ${
                disabledReason ? disabledReason : ''
              }`}
>>>>>>> 187c89e5
            >
              <Button
                {...buttonContainerProps}
                aria-describedby="tooltip-content"
                onClick={onClick}
                disabled={!enabled}
                ariaDisabled={false}
                id="e2e-idea-button"
              >
                <FormattedMessage {...buttonMessage} />
              </Button>
            </ButtonWrapper>
          </Tippy>
        </Container>
      );
    }

    return null;
  }
);

export default IdeaButton;<|MERGE_RESOLUTION|>--- conflicted
+++ resolved
@@ -39,13 +39,10 @@
 import { LatLng } from 'leaflet';
 import { getButtonMessage } from './utils';
 import { IPhaseData } from 'services/phases';
-<<<<<<< HEAD
 import useAuthUser from 'hooks/useAuthUser';
-import useProject from 'hooks/useProject';
 import usePhases from 'hooks/usePhases';
-=======
 import { SuccessAction } from 'containers/Authentication/SuccessActions/actions';
->>>>>>> 187c89e5
+import useProjectById from 'api/projects/useProjectById';
 
 const Container = styled.div``;
 
@@ -120,7 +117,7 @@
   }) => {
     const { formatMessage } = useIntl();
     const authUser = useAuthUser();
-    const project = useProject({ projectId });
+    const project = useProjectById(projectId);
     const phases = usePhases(projectId);
     const disabledMessages: {
       [key in IIdeaPostingDisabledReason]: MessageDescriptor;
@@ -270,30 +267,6 @@
         );
       }
 
-<<<<<<< HEAD
-      if (!isNilOrError(project)) {
-        const inputTerm = getInputTerm(
-          project.attributes.process_type,
-          project,
-          phases
-        );
-
-        const buttonMessage = getButtonMessage(
-          phase?.attributes.participation_method ||
-            project.attributes.participation_method,
-          inputTerm
-        );
-
-        return (
-          <Container id={id} className={className || ''}>
-            <Tippy
-              disabled={!tippyContent}
-              interactive={true}
-              placement="bottom"
-              content={tippyContent || <></>}
-              theme="light"
-              hideOnClick={false}
-=======
       const inputTerm = getInputTerm(
         project.attributes.process_type,
         project,
@@ -303,7 +276,6 @@
       const buttonMessage = getButtonMessage(
         phase?.attributes.participation_method ||
           project.attributes.participation_method,
-        buttonText,
         inputTerm
       );
 
@@ -323,7 +295,6 @@
               className={`e2e-idea-button ${!enabled ? 'disabled' : ''} ${
                 disabledReason ? disabledReason : ''
               }`}
->>>>>>> 187c89e5
             >
               <Button
                 {...buttonContainerProps}
