--- conflicted
+++ resolved
@@ -194,30 +194,16 @@
               id="e2e-idea-button"
             >
               <FormattedMessage
-<<<<<<< HEAD
-                {...getButtonMessage(
-                  participationMethod,
-                  getInputTerm(phases?.data)
-                )}
-=======
                 {...(participationMethod === 'native_survey'
                   ? messages.takeTheSurvey
-                  : getInputTermMessage(
-                      getInputTerm(
-                        project.data.attributes.process_type,
-                        project.data,
-                        phases?.data
-                      ),
-                      {
-                        idea: messages.submitYourIdea,
-                        option: messages.addAnOption,
-                        project: messages.addAProject,
-                        question: messages.addAQuestion,
-                        issue: messages.submitAnIssue,
-                        contribution: messages.addAContribution,
-                      }
-                    ))}
->>>>>>> ff6436bd
+                  : getInputTermMessage(getInputTerm(phases?.data), {
+                      idea: messages.submitYourIdea,
+                      option: messages.addAnOption,
+                      project: messages.addAProject,
+                      question: messages.addAQuestion,
+                      issue: messages.submitAnIssue,
+                      contribution: messages.addAContribution,
+                    }))}
               />
             </Button>
           </ButtonWrapper>
