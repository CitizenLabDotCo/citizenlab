import React, { memo } from 'react';
import clHistory from 'utils/cl-router/history';
import { stringify } from 'qs';

// typings
import { IParticipationContextType } from 'typings';

// services
import { getIdeaPostingRules } from 'utils/actionTakingRules';
import { getInputTerm, ParticipationMethod } from 'utils/participationContexts';

// components
import Button, { Props as ButtonProps } from 'components/UI/Button';
import Tippy from '@tippyjs/react';

// i18n
import { FormattedMessage } from 'utils/cl-intl';

// events
import { triggerAuthenticationFlow } from 'containers/Authentication/events';

// tracks
import { trackEventByName } from 'utils/analytics';
import tracks from './tracks';

// styling
import styled from 'styled-components';

// typings
import { LatLng } from 'leaflet';
import { getButtonMessage } from './utils';
import { IPhaseData } from 'api/phases/types';
import { SuccessAction } from 'containers/Authentication/SuccessActions/actions';
import useProjectById from 'api/projects/useProjectById';
import usePhases from 'api/phases/usePhases';
import useAuthUser from 'api/me/useAuthUser';
import TippyContent from './TippyContent';

const Container = styled.div``;

const ButtonWrapper = styled.div``;

export interface Props extends Omit<ButtonProps, 'onClick'> {
  id?: string;
  projectId: string;
  latLng?: LatLng | null;
  inMap?: boolean;
  className?: string;
  participationContextType: IParticipationContextType;
  phase: IPhaseData | undefined;
  participationMethod: Extract<
    ParticipationMethod,
    'ideation' | 'native_survey'
  >;
}

const disabledMessages: {
  [key in IIdeaPostingDisabledReason]: MessageDescriptor;
} = {
  notPermitted: messages.postingNoPermission,
  postingDisabled: messages.postingDisabled,
  postingLimitedMaxReached: messages.postingLimitedMaxReached,
  projectInactive: messages.postingInactive,
  futureEnabled: messages.postingNotYetPossible,
  notActivePhase: messages.postingInNonActivePhases,
  maybeNotPermitted: messages.postingMayNotBePermitted,
  notInGroup: globalMessages.notInGroup,
};

const IdeaButton = memo<Props>(
  ({
    id,
    participationContextType,
    projectId,
    inMap = false,
    className,
    latLng,
    phase,
    participationMethod,
    ...buttonContainerProps
  }) => {
    const { data: project } = useProjectById(projectId);
    const { data: phases } = usePhases(projectId);
    const { data: authUser } = useAuthUser();

<<<<<<< HEAD
=======
    if (!project) return null;

>>>>>>> b5bafe27
    const { enabled, show, disabledReason, authenticationRequirements } =
      getIdeaPostingRules({
        project: project?.data,
        phase,
        authUser: authUser?.data,
      });

    if (!show) return null;

    const context = {
      action: 'posting_idea',
      id: participationContextType === 'phase' && phase ? phase.id : projectId,
      type: participationContextType,
    } as const;

    const redirectToIdeaForm = () => {
      trackEventByName(tracks.redirectedToIdeaFrom);

      const positionParams = latLng ? { lat: latLng.lat, lng: latLng.lng } : {};

      clHistory.push(
        {
          pathname: `/projects/${project.data.attributes.slug}/ideas/new`,
          search: stringify(
            {
              ...positionParams,
              phase_id: phase?.id,
            },
            { addQueryPrefix: true }
          ),
        },
        { scrollToTop: true }
      );
    };

    const onClick = (event: React.MouseEvent) => {
      event.preventDefault();

      trackEventByName(tracks.postYourIdeaButtonClicked);

      if (authenticationRequirements) {
        signUp();
        return;
      }

      // if logged in and posting allowed
      if (enabled === true) {
        redirectToIdeaForm();
      }
    };

    const signUp = (event?: React.MouseEvent) => {
      signUpIn('signup')(event);
    };

    const signUpIn =
      (flow: 'signup' | 'signin') => (event?: React.MouseEvent) => {
        event?.preventDefault();

        const successAction: SuccessAction = {
          name: 'redirectToIdeaForm',
          params: {
            projectSlug: project.data.attributes.slug,
            phaseId: phase?.id,
          },
        };

        trackEventByName(tracks.signUpInModalOpened);

        triggerAuthenticationFlow({
          flow,
          context,
          successAction,
        });
      };

    const tippyEnabled = !enabled && !!disabledReason;

    if (inMap && !enabled && !!disabledReason) {
      return (
        <TippyContent
          projectId={projectId}
          inMap={inMap}
          disabledReason={disabledReason}
          phase={phase}
          participationContextType={participationContextType}
        />
      );
    }

    return (
      <Container id={id} className={className || ''}>
        <Tippy
          disabled={!tippyEnabled}
          interactive={true}
          placement="bottom"
          content={
            tippyEnabled ? (
              <TippyContent
                projectId={projectId}
                inMap={inMap}
                disabledReason={disabledReason}
                phase={phase}
                participationContextType={participationContextType}
              />
            ) : null
          }
          theme="light"
          hideOnClick={false}
        >
          <ButtonWrapper
            id="e2e-cta-button"
            tabIndex={!enabled ? 0 : -1}
            className={`e2e-idea-button ${!enabled ? 'disabled' : ''} ${
              disabledReason ? disabledReason : ''
            }`}
          >
            <Button
              {...buttonContainerProps}
              aria-describedby="tooltip-content"
              onClick={onClick}
              disabled={!enabled}
              ariaDisabled={false}
              id="e2e-idea-button"
            >
              <FormattedMessage
                {...getButtonMessage(
                  participationMethod,
                  getInputTerm(
                    project.data.attributes.process_type,
                    project.data,
                    phases?.data
                  )
                )}
              />
            </Button>
          </ButtonWrapper>
        </Tippy>
      </Container>
    );
  }
);

export default IdeaButton;<|MERGE_RESOLUTION|>--- conflicted
+++ resolved
@@ -83,14 +83,12 @@
     const { data: phases } = usePhases(projectId);
     const { data: authUser } = useAuthUser();
 
-<<<<<<< HEAD
-=======
+
     if (!project) return null;
 
->>>>>>> b5bafe27
     const { enabled, show, disabledReason, authenticationRequirements } =
       getIdeaPostingRules({
-        project: project?.data,
+        project: project.data,
         phase,
         authUser: authUser?.data,
       });
