import React, { memo } from 'react';
import clHistory from 'utils/cl-router/history';
import { stringify } from 'qs';

// typings
import { IParticipationContextType } from 'typings';

// services
import { getIdeaPostingRules } from 'utils/actionTakingRules';
import { getInputTerm, ParticipationMethod } from 'utils/participationContexts';

// components
import Button, { Props as ButtonProps } from 'components/UI/Button';
import Tippy from '@tippyjs/react';

// i18n
import { FormattedMessage } from 'utils/cl-intl';

// events
import { triggerAuthenticationFlow } from 'containers/Authentication/events';

// tracks
import { trackEventByName } from 'utils/analytics';
import tracks from './tracks';

// styling
import styled from 'styled-components';

// typings
import { LatLng } from 'leaflet';
import { getButtonMessage } from './utils';
import { IPhaseData } from 'api/phases/types';
import { SuccessAction } from 'containers/Authentication/SuccessActions/actions';
import useProjectById from 'api/projects/useProjectById';
import usePhases from 'api/phases/usePhases';
import useAuthUser from 'api/me/useAuthUser';
import TippyContent from './TippyContent';

const Container = styled.div``;

const ButtonWrapper = styled.div``;

export interface Props extends Omit<ButtonProps, 'onClick'> {
  id?: string;
  projectId: string;
  latLng?: LatLng | null;
  inMap?: boolean;
  className?: string;
  participationContextType: IParticipationContextType;
  phase: IPhaseData | undefined;
  participationMethod: Extract<
    ParticipationMethod,
    'ideation' | 'native_survey'
  >;
}

const IdeaButton = memo<Props>(
  ({
    id,
    participationContextType,
    projectId,
    inMap = false,
    className,
    latLng,
    phase,
    participationMethod,
    ...buttonContainerProps
  }) => {
    const { data: project } = useProjectById(projectId);
    const { data: phases } = usePhases(projectId);
    const { data: authUser } = useAuthUser();

    if (!project) return null;

    const { enabled, show, disabledReason, authenticationRequirements } =
      getIdeaPostingRules({
        project: project.data,
        phase,
        authUser: authUser?.data,
      });

    if (!show) return null;

    const context = {
      action: 'posting_idea',
      id: participationContextType === 'phase' && phase ? phase.id : projectId,
      type: participationContextType,
    } as const;

    const redirectToIdeaForm = () => {
      trackEventByName(tracks.redirectedToIdeaFrom);

      const positionParams = latLng ? { lat: latLng.lat, lng: latLng.lng } : {};

      clHistory.push(
        {
          pathname: `/projects/${project.data.attributes.slug}/ideas/new`,
          search: stringify(
            {
              ...positionParams,
              phase_id: phase?.id,
            },
            { addQueryPrefix: true }
          ),
        },
        { scrollToTop: true }
      );
    };

    const onClick = (event: React.MouseEvent) => {
      event.preventDefault();

      trackEventByName(tracks.postYourIdeaButtonClicked);

      if (authenticationRequirements) {
        signUp();
        return;
      }

      // if logged in and posting allowed
      if (enabled === true) {
        redirectToIdeaForm();
      }
    };

    const signUp = (event?: React.MouseEvent) => {
      signUpIn('signup')(event);
    };

    const signUpIn =
      (flow: 'signup' | 'signin') => (event?: React.MouseEvent) => {
        event?.preventDefault();

        const successAction: SuccessAction = {
          name: 'redirectToIdeaForm',
          params: {
            projectSlug: project.data.attributes.slug,
            phaseId: phase?.id,
          },
        };

        trackEventByName(tracks.signUpInModalOpened);

        triggerAuthenticationFlow({
          flow,
          context,
          successAction,
        });
      };

    const tippyEnabled = !enabled && !!disabledReason;

    if (inMap && !enabled && !!disabledReason) {
      return (
        <TippyContent
          projectId={projectId}
          inMap={inMap}
          disabledReason={disabledReason}
          phase={phase}
          participationContextType={participationContextType}
        />
      );
    }

    return (
      <Container id={id} className={className || ''}>
        <Tippy
          disabled={!tippyEnabled}
          interactive={true}
          placement="bottom"
          content={
            tippyEnabled ? (
              <TippyContent
                projectId={projectId}
                inMap={inMap}
                disabledReason={disabledReason}
                phase={phase}
                participationContextType={participationContextType}
              />
            ) : null
          }
          theme="light"
          hideOnClick={false}
        >
          <ButtonWrapper
            id="e2e-cta-button"
            tabIndex={!enabled ? 0 : -1}
            className={`e2e-idea-button ${!enabled ? 'disabled' : ''} ${
              disabledReason ? disabledReason : ''
            }`}
          >
            <Button
              {...buttonContainerProps}
              aria-describedby="tooltip-content"
              onClick={onClick}
              disabled={!enabled}
              ariaDisabled={false}
              id="e2e-idea-button"
            >
              <FormattedMessage
                {...getButtonMessage(
                  participationMethod,
                  getInputTerm(
                    project.data.attributes.process_type,
                    project.data,
                    phases?.data
                  )
                )}
              />
<<<<<<< HEAD
            </TooltipContentText>
          </TooltipContent>
        );
      }

      const inputTerm = getInputTerm(phases?.data);

      const buttonMessage = getButtonMessage(participationMethod, inputTerm);

      return (
        <Container id={id} className={className || ''}>
          <Tippy
            disabled={!tippyContent}
            interactive={true}
            placement="bottom"
            content={tippyContent || <></>}
            theme="light"
            hideOnClick={false}
          >
            <ButtonWrapper
              id="e2e-cta-button"
              tabIndex={!enabled ? 0 : -1}
              className={`e2e-idea-button ${!enabled ? 'disabled' : ''} ${
                disabledReason ? disabledReason : ''
              }`}
            >
              <Button
                {...buttonContainerProps}
                aria-describedby="tooltip-content"
                onClick={onClick}
                disabled={!enabled}
                ariaDisabled={false}
                id="e2e-idea-button"
              >
                <FormattedMessage {...buttonMessage} />
              </Button>
            </ButtonWrapper>
          </Tippy>
        </Container>
      );
    }

    return null;
=======
            </Button>
          </ButtonWrapper>
        </Tippy>
      </Container>
    );
>>>>>>> ca2bbd6d
  }
);

export default IdeaButton;<|MERGE_RESOLUTION|>--- conflicted
+++ resolved
@@ -207,57 +207,11 @@
                   )
                 )}
               />
-<<<<<<< HEAD
-            </TooltipContentText>
-          </TooltipContent>
-        );
-      }
-
-      const inputTerm = getInputTerm(phases?.data);
-
-      const buttonMessage = getButtonMessage(participationMethod, inputTerm);
-
-      return (
-        <Container id={id} className={className || ''}>
-          <Tippy
-            disabled={!tippyContent}
-            interactive={true}
-            placement="bottom"
-            content={tippyContent || <></>}
-            theme="light"
-            hideOnClick={false}
-          >
-            <ButtonWrapper
-              id="e2e-cta-button"
-              tabIndex={!enabled ? 0 : -1}
-              className={`e2e-idea-button ${!enabled ? 'disabled' : ''} ${
-                disabledReason ? disabledReason : ''
-              }`}
-            >
-              <Button
-                {...buttonContainerProps}
-                aria-describedby="tooltip-content"
-                onClick={onClick}
-                disabled={!enabled}
-                ariaDisabled={false}
-                id="e2e-idea-button"
-              >
-                <FormattedMessage {...buttonMessage} />
-              </Button>
-            </ButtonWrapper>
-          </Tippy>
-        </Container>
-      );
-    }
-
-    return null;
-=======
             </Button>
           </ButtonWrapper>
         </Tippy>
       </Container>
     );
->>>>>>> ca2bbd6d
   }
 );
 
