--- conflicted
+++ resolved
@@ -316,31 +316,14 @@
                 onClick={onClick}
                 disabled={!enabled}
                 ariaDisabled={false}
+                id="e2e-idea-button"
               >
-<<<<<<< HEAD
                 <FormattedMessage {...buttonMessage} />
               </Button>
             </ButtonWrapper>
           </Tippy>
         </Container>
       );
-=======
-                <Button
-                  {...buttonContainerProps}
-                  aria-describedby="tooltip-content"
-                  onClick={onClick}
-                  disabled={!enabled}
-                  ariaDisabled={false}
-                  id="e2e-idea-button"
-                >
-                  <FormattedMessage {...buttonMessage} />
-                </Button>
-              </ButtonWrapper>
-            </Tippy>
-          </Container>
-        );
-      }
->>>>>>> 075beeea
     }
 
     return null;
