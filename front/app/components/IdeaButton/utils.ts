<<<<<<< HEAD
import { InputTerm, ParticipationMethod } from 'services/participationContexts';

=======
import { InputTerm } from 'services/participationContexts';
import { Props } from '.';
>>>>>>> d9ee89c2
import { getInputTermMessage } from 'utils/i18n';
import messages from './messages';

export const getButtonMessage = (
<<<<<<< HEAD
  participationMethod: ParticipationMethod,
=======
  participationMethod: Props['participationMethod'],
>>>>>>> d9ee89c2
  inputTerm: InputTerm
) => {
  if (participationMethod === 'native_survey') {
    return messages.takeTheSurvey;
  }

  // CL-3466
  // Add Konveio after BE?

  return getInputTermMessage(inputTerm, {
    idea: messages.submitYourIdea,
    option: messages.addAnOption,
    project: messages.addAProject,
    question: messages.addAQuestion,
    issue: messages.submitAnIssue,
    contribution: messages.addAContribution,
  });
};<|MERGE_RESOLUTION|>--- conflicted
+++ resolved
@@ -1,19 +1,10 @@
-<<<<<<< HEAD
-import { InputTerm, ParticipationMethod } from 'services/participationContexts';
-
-=======
 import { InputTerm } from 'services/participationContexts';
 import { Props } from '.';
->>>>>>> d9ee89c2
 import { getInputTermMessage } from 'utils/i18n';
 import messages from './messages';
 
 export const getButtonMessage = (
-<<<<<<< HEAD
-  participationMethod: ParticipationMethod,
-=======
   participationMethod: Props['participationMethod'],
->>>>>>> d9ee89c2
   inputTerm: InputTerm
 ) => {
   if (participationMethod === 'native_survey') {
