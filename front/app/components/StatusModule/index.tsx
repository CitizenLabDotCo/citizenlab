import React from 'react';

// components
import {
  Box,
  Button,
  Text,
  Title,
  colors,
  useBreakpoint,
  defaultStyles,
} from '@citizenlab/cl2-component-library';
import ConfettiSvg from './ConfettiSvg';
import Warning from 'components/UI/Warning';

// api
import { VotingMethod } from 'services/participationContexts';
import { useTheme } from 'styled-components';
import { FormattedMessage, useIntl } from 'utils/cl-intl';
import { IPhaseData } from 'api/phases/types';
import { IProjectData } from 'api/projects/types';
import useBasket from 'api/baskets/useBasket';
import useUpdateBasket from 'api/baskets/useUpdateBasket';
import useAppConfiguration from 'api/app_configuration/useAppConfiguration';

// utils
import { getVotingMethodConfig } from 'utils/configs/votingMethodConfig';
import { pastPresentOrFuture, toFullMonth } from 'utils/dateUtils';
import { isNilOrError } from 'utils/helperUtils';

// styling
import { fontSizes } from 'utils/styleUtils';

// intl
import messages from './messages';
import useLocalize from 'hooks/useLocalize';

type StatusModuleProps = {
  votingMethod?: VotingMethod | null;
  phase?: IPhaseData;
  project: IProjectData;
};

const unsubmitBasket = async (
  basketId: string,
  updateBasket: ReturnType<typeof useUpdateBasket>['mutate'],
  participation_context_type: 'Phase' | 'Project'
) => {
  updateBasket({
    id: basketId,
    submitted: false,
    participation_context_type,
  });
};

const StatusModule = ({ votingMethod, phase, project }: StatusModuleProps) => {
  const { data: appConfig } = useAppConfiguration();

  // style
  const theme = useTheme();
  const isSmallerThanPhone = useBreakpoint('phone');

  // intl
  const localize = useLocalize();
  const { formatMessage } = useIntl();

  // participation context
  const config = getVotingMethodConfig(votingMethod);
  const phaseHasEnded = phase?.attributes
    ? pastPresentOrFuture(phase?.attributes.end_at) === 'past'
    : false;

  // basket
  const { data: basket } = useBasket(
    phase
      ? phase?.relationships?.user_basket?.data?.id
      : project.relationships?.user_basket?.data?.id
  );
  const { mutate: updateBasket } = useUpdateBasket();
  const basketStatus = phaseHasEnded
    ? 'submissionEnded'
    : basket?.data.attributes?.submitted_at
    ? 'hasSubmitted'
    : 'hasNotSubmitted';
  const showDate = !phaseHasEnded && basketStatus === 'hasNotSubmitted';
  const basketCount =
    phase?.attributes.baskets_count || project?.attributes.baskets_count;

  return (
<<<<<<< HEAD
    <Box boxShadow={defaultStyles.boxShadow} id="e2e-voting-status">
=======
    <Box boxShadow={defaultStyles.boxShadow} id="voting-status-module">
>>>>>>> b771b75a
      <Title variant="h2" style={{ fontWeight: 600 }}>
        {config?.getStatusTitle &&
          formatMessage(config.getStatusHeader(basketStatus))}
      </Title>
      <Box
        mb="16px"
        p="20px"
        borderLeft={`4px solid ${theme.colors.tenantPrimary}`}
        background="white"
      >
        {basketStatus === 'hasSubmitted' && !phaseHasEnded && (
          <Box m="-12px" display="flex" justifyContent="flex-end">
            <ConfettiSvg />
          </Box>
        )}
        <Title mt="4px" color="tenantPrimary" variant="h4" as="h3">
          {config?.getStatusTitle &&
            formatMessage(config.getStatusTitle(basketStatus))}
        </Title>
        <>
          <Box style={{ fontSize: fontSizes.m }}>
            {config?.getStatusDescription &&
              config.getStatusDescription({
                project,
                phase,
                submissionState: basketStatus,
                appConfig,
                localize,
                formatMessage,
              })}
          </Box>
          {phase && showDate && (
            <Text>
              {config?.getSubmissionTerm &&
                formatMessage(config.getSubmissionTerm('plural'))}{' '}
              {formatMessage(messages.submittedUntil)}{' '}
              <b>{toFullMonth(phase.attributes.end_at, 'day')}</b>.
            </Text>
          )}
        </>
        {!isNilOrError(basketCount) && basketCount > 0 && (
          <>
            <Text m="0px" fontSize="xxxxl" style={{ fontWeight: '700' }}>
              {basketCount}
            </Text>
            <Text m="0px">
              {config?.getStatusSubmissionCountCopy &&
                formatMessage(
                  config?.getStatusSubmissionCountCopy(basketCount)
                )}
            </Text>
          </>
        )}
        {basket && basketStatus === 'hasSubmitted' && (
          <Box display={isSmallerThanPhone ? 'block' : 'flex'}>
            <Button
              buttonStyle="secondary"
              bgColor="white"
              bgHoverColor="white"
              borderColor={colors.grey400}
              icon="edit"
              mt="16px"
              id="e2e-modify-votes"
              onClick={() => {
                unsubmitBasket(
                  basket?.data.id,
                  updateBasket,
                  phase ? 'Phase' : 'Project'
                );
              }}
            >
              {formatMessage(messages.modifyYour)}{' '}
              {config?.getSubmissionTerm &&
                formatMessage(
                  config.getSubmissionTerm('singular')
                ).toLowerCase()}
            </Button>
          </Box>
        )}
      </Box>
      {basketStatus !== 'hasSubmitted' && !phaseHasEnded && (
        <Box mb="16px">
          <Warning>
            <FormattedMessage
              values={{
                b: (chunks) => (
                  <strong style={{ fontWeight: 'bold' }}>{chunks}</strong>
                ),
              }}
              {...(config?.preSubmissionWarning &&
                config.preSubmissionWarning())}
            />
          </Warning>
        </Box>
      )}
    </Box>
  );
};

export default StatusModule;<|MERGE_RESOLUTION|>--- conflicted
+++ resolved
@@ -87,11 +87,7 @@
     phase?.attributes.baskets_count || project?.attributes.baskets_count;
 
   return (
-<<<<<<< HEAD
-    <Box boxShadow={defaultStyles.boxShadow} id="e2e-voting-status">
-=======
     <Box boxShadow={defaultStyles.boxShadow} id="voting-status-module">
->>>>>>> b771b75a
       <Title variant="h2" style={{ fontWeight: 600 }}>
         {config?.getStatusTitle &&
           formatMessage(config.getStatusHeader(basketStatus))}
