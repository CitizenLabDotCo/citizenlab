--- conflicted
+++ resolved
@@ -10,6 +10,7 @@
   useBreakpoint,
 } from '@citizenlab/cl2-component-library';
 import ConfettiSvg from './ConfettiSvg';
+import Warning from 'components/UI/Warning';
 
 // api
 import { VotingMethod } from 'services/participationContexts';
@@ -24,14 +25,10 @@
 // utils
 import { getVotingMethodConfig } from 'utils/votingMethodUtils/votingMethodUtils';
 import { pastPresentOrFuture, toFullMonth } from 'utils/dateUtils';
+import { isNilOrError } from 'utils/helperUtils';
 
 // intl
 import messages from './messages';
-<<<<<<< HEAD
-import Warning from 'components/UI/Warning';
-=======
-import { isNilOrError } from 'utils/helperUtils';
->>>>>>> 6dede775
 
 type StatusModuleProps = {
   votingMethod?: VotingMethod | null;
