import React from 'react';
import EventCard from 'components/EventCard';
import EventsMessage from 'containers/EventsPage/EventsViewer/EventsMessage';
import EventsSpinner from 'containers/EventsPage/EventsViewer/EventsSpinner';
import VerticalCenterer from 'components/VerticalCenterer';
import Link from 'utils/cl-router/Link';
import useEvents from 'hooks/useEvents';
import { useIntl } from 'utils/cl-intl';
import styled from 'styled-components';
import { colors, fontSizes, media, isRtl } from 'utils/styleUtils';
import { isNilOrError, isNil, isError } from 'utils/helperUtils';
import messages from './messages';
import eventsPageMessages from 'containers/EventsPage/messages';
import { Box } from '@citizenlab/cl2-component-library';

const NoEventsText = styled.div`
  margin: auto 0px;
  text-align: center;
  color: ${colors.textSecondary};
  font-size: ${fontSizes.xl}px;
`;

const CardsContainer = styled.div`
  display: flex;
  flex-direction: row;
  justify-content: space-between;

  > * {
    margin: 0px 19px;
  }
  > :first-child {
    margin-left: 0px;
  }
  > :last-child {
    margin-right: 0px;
  }

  ${media.tablet`
    flex-direction: column;

    > * {
      margin: 19px 0px;
    }
    > :first-child {
      margin-top: 0px;
    }
    > :last-child {
      margin-bottom: 0px;
    }
  `}
`;

const StyledEventCard = styled(EventCard)`
  border-radius: 3px;
  padding: 20px;
`;

const Header = styled.div`
  width: 100%;
  display: flex;
  justify-content: space-between;
  padding-bottom: 30px;
  border-bottom: 1px solid #d1d1d1;
  margin-bottom: 30px;

  ${media.phone`
    margin-bottom: 21px;
  `}

  ${isRtl`
    flex-direction: row-reverse;
  `}
`;

const Title = styled.h2`
  color: ${({ theme }) => theme.colors.tenantText};
  font-size: ${fontSizes.xl}px;
  font-weight: 500;
  line-height: normal;
  padding: 0;
  margin: 0;

  ${media.phone`
    text-align: center;
    margin: 0;
  `};
`;

const EventPageLink = styled(Link)`
  color: ${colors.textSecondary};
  margin-top: auto;
`;

interface Props {
  staticPageId?: string;
}

const EventsWidget = ({ staticPageId }: Props) => {
  const { formatMessage } = useIntl();
  const { events } = useEvents({
    projectPublicationStatuses: ['published'],
    currentAndFutureOnly: true,
    pageSize: 3,
    sort: 'oldest',
    ...(staticPageId && { staticPageId }),
  });

  const eventsLoading = isNil(events);
  const eventsError = isError(events);

  return (
<<<<<<< HEAD
    <Box display="flex" flexDirection="column" data-testid={id}>
=======
    <EventsWidgetContainer>
>>>>>>> 4517aa2a
      <Header>
        <Title>{formatMessage(messages.upcomingEventsWidgetTitle)}</Title>
      </Header>

      {eventsLoading ? (
        <EventsSpinner />
      ) : (
        <>
          <Box mb="32px">
            {eventsError && (
              <EventsMessage
                message={eventsPageMessages.errorWhenFetchingEvents}
              />
            )}

            {!isNilOrError(events) && events.length === 0 && (
              <VerticalCenterer>
                <NoEventsText>
                  {formatMessage(eventsPageMessages.noUpcomingOrOngoingEvents)}
                </NoEventsText>
              </VerticalCenterer>
            )}

            {!isNilOrError(events) && events.length > 0 && (
              <CardsContainer>
                {events.map((event) => (
                  <StyledEventCard
                    event={event}
                    key={event.id}
                    titleFontSize={18}
                    showProjectTitle
                    onClickTitleGoToProjectAndScrollToEvent
                  />
                ))}
              </CardsContainer>
            )}
          </Box>

          <Box alignSelf="center">
            <EventPageLink to="/events">
              {formatMessage(messages.viewAllEventsText)}
            </EventPageLink>
          </Box>
        </>
      )}
    </Box>
  );
};

export default EventsWidget;<|MERGE_RESOLUTION|>--- conflicted
+++ resolved
@@ -109,11 +109,7 @@
   const eventsError = isError(events);
 
   return (
-<<<<<<< HEAD
-    <Box display="flex" flexDirection="column" data-testid={id}>
-=======
-    <EventsWidgetContainer>
->>>>>>> 4517aa2a
+    <Box display="flex" flexDirection="column">
       <Header>
         <Title>{formatMessage(messages.upcomingEventsWidgetTitle)}</Title>
       </Header>
