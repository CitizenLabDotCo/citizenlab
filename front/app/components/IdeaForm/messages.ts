--- conflicted
+++ resolved
@@ -117,7 +117,6 @@
     id: 'app.components.IdeaForm.otherFilesTitle',
     defaultMessage: 'Other files',
   },
-<<<<<<< HEAD
   profanityError: {
     id: 'app.components.IdeaForm.profanityError',
     defaultMessage:
@@ -126,7 +125,7 @@
   guidelinesLinkText: {
     id: 'app.components.IdeaForm.guidelinesLinkText',
     defaultMessage: 'our guidelines',
-=======
+  },
   author: {
     id: 'app.components.IdeaForm.author',
     defaultMessage: 'Author',
@@ -134,6 +133,5 @@
   authorPlaceholder: {
     id: 'app.components.IdeaForm.authorPlaceholder',
     defaultMessage: 'Start typing to search by user email or name...',
->>>>>>> 4aa1febe
   },
 });