--- conflicted
+++ resolved
@@ -121,14 +121,11 @@
   imageFile: UploadFile[];
   onSubmit: (arg: IIdeaFormOutput) => void;
   remoteIdeaFiles?: UploadFile[] | null;
-<<<<<<< HEAD
   hasTitleProfanityError: boolean;
   hasDescriptionProfanityError: boolean;
   onTitleChange: (title: string) => void;
   onDescriptionChange: (description: string) => void;
-=======
   authorId: string | null;
->>>>>>> 4aa1febe
 }
 
 interface DataProps {
@@ -656,13 +653,10 @@
       topics,
       project,
       phases,
-<<<<<<< HEAD
       hasTitleProfanityError,
       hasDescriptionProfanityError,
-=======
       authUser,
       ideaAuthorChangeEnabled,
->>>>>>> 4aa1febe
     } = this.props;
     const { formatMessage } = this.props.intl;
     const {
