import React, { useState } from 'react';

// components
import {
  Box,
  Button,
  Title,
  colors,
  Text,
} from '@citizenlab/cl2-component-library';
import EventSharingButtons from 'containers/EventsShowPage/components/EventSharingButtons';
import Modal from 'components/UI/Modal';
import { EventModalConfetti } from './EventModalConfetti';

// types
import { IEventData } from 'api/events/types';

// api
import useAuthUser from 'api/me/useAuthUser';
import useAddEventAttendance from 'api/event_attendance/useAddEventAttendance';
import useDeleteEventAttendance from 'api/event_attendance/useDeleteEventAttendance';
import useEventsByUserId from 'api/events/useEventsByUserId';

// intl
import messages from './messages';
import { useIntl } from 'utils/cl-intl';
import useLocalize from 'hooks/useLocalize';

// style
import { useTheme } from 'styled-components';
import { triggerAuthenticationFlow } from 'containers/Authentication/events';

// utils
<<<<<<< HEAD
import { capitalizeDates, getEventDateWithWeekdays } from 'utils/dateUtils';
import { isNilOrError } from 'utils/helperUtils';
import { AddEventToCalendarButton } from 'components/AddEventToCalendarButton';
=======
import { getEventDateString } from 'utils/dateUtils';
>>>>>>> c1fd39e6

type EventAttendanceButtonProps = {
  event: IEventData;
};

const EventAttendanceButton = ({ event }: EventAttendanceButtonProps) => {
  const theme = useTheme();
  const { data: user } = useAuthUser();
  const { formatMessage } = useIntl();
  const localize = useLocalize();
  const [confirmationModalVisible, setConfirmationModalVisible] =
    useState(false);

  // Attendance API
  const { data: eventsAttending } = useEventsByUserId(user?.data?.id);
  const { mutate: addEventAttendance, isLoading: isAddingAttendance } =
    useAddEventAttendance(event.id);
  const { mutate: deleteEventAttendance, isLoading: isRemovingAttendance } =
    useDeleteEventAttendance(event.id, user?.data?.id);

  // Attendance
  const userAttendingEventObject = eventsAttending?.data?.find(
    (eventAttending) => eventAttending.id === event.id
  );
  const userIsAttending = !!userAttendingEventObject;
  const attendanceId =
    userAttendingEventObject?.relationships.user_attendance.data.id || null;

  const handleClick = () => {
    if (user) {
      registerAttendance();
    } else {
      // Currently there are no granular permission for event attendance (I.e. requirements endpoint fails).
      // As such, our only option at this point is to trigger the flow without a success action.
      triggerAuthenticationFlow({
        flow: 'signin',
      });
    }
  };

  const registerAttendance = () => {
    if (userIsAttending && attendanceId) {
      deleteEventAttendance({
        attendanceId,
      });
    } else if (user) {
      addEventAttendance({ eventId: event.id, attendeeId: user.data?.id });
      setConfirmationModalVisible(true);
    }
  };

  const isLoading = isAddingAttendance || isRemovingAttendance;
  const eventDateTime = getEventDateString(event);

  return (
    <>
      <Button
        ml="auto"
        width={'100%'}
        iconPos={userIsAttending ? 'left' : 'right'}
        icon={userIsAttending ? 'check' : 'plus-circle'}
        iconSize="20px"
        bgColor={userIsAttending ? colors.success : theme.colors.tenantPrimary}
        onClick={(event) => {
          event.preventDefault();
          handleClick();
        }}
        processing={isLoading}
        id="e2e-event-attendance-button"
      >
        {userIsAttending
          ? formatMessage(messages.attending)
          : formatMessage(messages.attend)}
      </Button>
      <Modal
        opened={confirmationModalVisible}
        close={() => {
          setConfirmationModalVisible(false);
        }}
        header={
          <Title mt="4px" mb="0px" variant="h3">
            {user?.data?.attributes?.first_name
              ? formatMessage(messages.seeYouThereName, {
                  userFirstName: user?.data?.attributes?.first_name,
                })
              : formatMessage(messages.seeYouThere)}
          </Title>
        }
        width={'520px'}
      >
        <EventModalConfetti />
        <Box pt="0px" p="36px">
          <Title my="12px" variant="h3" style={{ fontWeight: 600 }}>
            {localize(event?.attributes?.title_multiloc)}
          </Title>
          <Text my="4px" color="coolGrey600" fontSize="m">
            {eventDateTime}
          </Text>
          <AddEventToCalendarButton eventId={event.id} />
          {event && (
            <Box mt="16px" width="100%" mx="auto">
              <Text
                textAlign="center"
                width="100%"
                mb="8px"
                style={{ fontWeight: 600 }}
              >
                {formatMessage(messages.forwardToFriend)}
              </Text>
              <EventSharingButtons
                event={event}
                hideTitle={true}
                justifyContent="center"
              />
            </Box>
          )}
        </Box>
      </Modal>
    </>
  );
};

export default EventAttendanceButton;<|MERGE_RESOLUTION|>--- conflicted
+++ resolved
@@ -31,13 +31,8 @@
 import { triggerAuthenticationFlow } from 'containers/Authentication/events';
 
 // utils
-<<<<<<< HEAD
-import { capitalizeDates, getEventDateWithWeekdays } from 'utils/dateUtils';
-import { isNilOrError } from 'utils/helperUtils';
+import { getEventDateString } from 'utils/dateUtils';
 import { AddEventToCalendarButton } from 'components/AddEventToCalendarButton';
-=======
-import { getEventDateString } from 'utils/dateUtils';
->>>>>>> c1fd39e6
 
 type EventAttendanceButtonProps = {
   event: IEventData;
