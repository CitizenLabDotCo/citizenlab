import React from 'react';

import { MessageDescriptor } from 'react-intl';
import { RouteType } from 'routes';
import { SupportedLocale } from 'typings';

import {
  ICustomFieldInputType,
  IFlatCustomField,
  IFlatCustomFieldWithIndex,
} from 'api/custom_fields/types';
import { IPhaseData } from 'api/phases/types';

import { isNilOrError } from 'utils/helperUtils';

import ConfigOptionsWithLocaleSwitcher from './components/FormBuilderSettings/ConfigOptionsWithLocaleSwitcher';
import FieldGroupSettings from './components/FormBuilderSettings/FieldGroupSettings';
import LinearAndRatingSettings from './components/FormBuilderSettings/LinearAndRatingSettings';
import MatrixSettings from './components/FormBuilderSettings/MatrixSettings';
import MultiselectSettings from './components/FormBuilderSettings/MultiselectSettings';
import OptionsSettings from './components/FormBuilderSettings/OptionsSettings';
import PageButtonSettings from './components/FormBuilderSettings/PageButtonSettings';
import PageLayoutSettings from './components/FormBuilderSettings/PageLayoutSettings';
import PointSettings from './components/FormBuilderSettings/PointSettings';
import SentimentLinearScaleSettings from './components/FormBuilderSettings/SentimentLinearScaleSettings';
import messages from './components/messages';

export const builtInFieldKeys = [
  'title_multiloc',
  'body_multiloc',
  'proposed_budget',
  'topic_ids',
  'location_description',
  'idea_images_attributes',
  'idea_files_attributes',
  'cosponsor_ids',
];

export type BuiltInKeyType = (typeof builtInFieldKeys)[number];

export type FormBuilderConfig = {
  type: 'survey' | 'input_form';
  formBuilderTitle: MessageDescriptor;
  viewFormLinkCopy: MessageDescriptor;
  formSavedSuccessMessage: MessageDescriptor;
  toolboxTitle?: MessageDescriptor;
  supportArticleLink?: MessageDescriptor;
  formEndPageLogicOption?: MessageDescriptor;
  pagesLogicHelperText?: MessageDescriptor;

  toolboxFieldsToInclude: ICustomFieldInputType[];
  formCustomFields: IFlatCustomField[] | undefined | Error;

  displayBuiltInFields: boolean;
  builtInFields: BuiltInKeyType[];
  showStatusBadge: boolean;
  isLogicEnabled: boolean;
  alwaysShowCustomFields: boolean;
  isFormPhaseSpecific: boolean;

  goBackUrl?: RouteType;

  getDeletionNotice?: (projectId: string) => React.JSX.Element;
  getWarningNotice?: () => React.JSX.Element;
  getAccessRightsNotice?: (
    projectId: string | undefined,
    phaseId: string | undefined,
    handleClose: () => void
<<<<<<< HEAD
  ) => React.JSX.Element | null;

  groupingType: 'page' | 'section';
=======
  ) => void;
  getUserFieldsNotice?: () => void;
>>>>>>> b766fa18

  onDownloadPDF?: () => void;
};

export const getIsPostingEnabled = (
  phase?: IPhaseData | Error | null | undefined
) => {
  if (!isNilOrError(phase)) {
    return phase.attributes.submission_enabled;
  }

  return false;
};

// TODO: Clean this up and make it an actual component
// Function to return additional settings based on input type
export function getAdditionalSettings(
  field: IFlatCustomFieldWithIndex,
  inputType: ICustomFieldInputType,
  locales: SupportedLocale[],
  platformLocale: SupportedLocale
) {
  if (builtInFieldKeys.includes(field.key)) {
    return null;
  }

  switch (inputType) {
    case 'sentiment_linear_scale':
      return (
        <SentimentLinearScaleSettings
          platformLocale={platformLocale}
          maximumName={`customFields.${field.index}.maximum`}
          askFollowUpName={`customFields.${field.index}.ask_follow_up`}
          labelBaseName={`customFields.${field.index}`}
          locales={locales}
        />
      );
    case 'matrix_linear_scale':
      return (
        <MatrixSettings
          field={field}
          locales={locales}
          platformLocale={platformLocale}
        />
      );
    case 'multiselect_image':
    case 'multiselect':
      return (
        <>
          <ConfigOptionsWithLocaleSwitcher
            name={`customFields.${field.index}.options`}
            locales={locales}
            platformLocale={platformLocale}
            inputType={field.input_type}
          />
          <MultiselectSettings
            selectOptionsName={`customFields.${field.index}.options`}
            minimumSelectCountName={`customFields.${field.index}.minimum_select_count`}
            maximumSelectCountName={`customFields.${field.index}.maximum_select_count`}
            selectCountToggleName={`customFields.${field.index}.select_count_enabled`}
          />
          <OptionsSettings
            inputType={field.input_type}
            randomizeName={`customFields.${field.index}.random_option_ordering`}
            dropdownLayoutName={`customFields.${field.index}.dropdown_layout`}
          />
        </>
      );
    case 'ranking':
      return (
        <>
          <ConfigOptionsWithLocaleSwitcher
            name={`customFields.${field.index}.options`}
            locales={locales}
            platformLocale={platformLocale}
            inputType={field.input_type}
          />
          <OptionsSettings
            inputType={field.input_type}
            randomizeName={`customFields.${field.index}.random_option_ordering`}
            dropdownLayoutName={`customFields.${field.index}.dropdown_layout`}
          />
        </>
      );
    case 'select':
      return (
        <>
          <ConfigOptionsWithLocaleSwitcher
            name={`customFields.${field.index}.options`}
            locales={locales}
            platformLocale={platformLocale}
            inputType={field.input_type}
          />
          <OptionsSettings
            inputType={field.input_type}
            randomizeName={`customFields.${field.index}.random_option_ordering`}
            dropdownLayoutName={`customFields.${field.index}.dropdown_layout`}
          />
        </>
      );
    case 'page':
      return (
        <>
          <PageLayoutSettings
            field={field}
            pageLayoutName={`customFields.${field.index}.page_layout`}
          />
          <FieldGroupSettings locale={platformLocale} field={field} />
          {field.key === 'form_end' && (
            <PageButtonSettings
              pageButtonLabelMultilocName={`customFields.${field.index}.page_button_label_multiloc`}
              pageButtonLinkName={`customFields.${field.index}.page_button_link`}
            />
          )}
          <PointSettings
            mapConfigIdName={`customFields.${field.index}.map_config_id`}
            pageLayoutName={`customFields.${field.index}.page_layout`}
            field={field}
          />
        </>
      );
    case 'linear_scale':
    case 'rating':
      return (
        <LinearAndRatingSettings
          platformLocale={platformLocale}
          maximumName={`customFields.${field.index}.maximum`}
          labelBaseName={`customFields.${field.index}`}
          locales={locales}
          inputType={inputType}
        />
      );
    case 'point':
    case 'line':
    case 'polygon':
      return (
        <PointSettings
          mapConfigIdName={`customFields.${field.index}.map_config_id`}
          field={field}
        />
      );
    default:
      return null;
  }
}

const getBuiltInFieldStringKey = (
  key: string
): MessageDescriptor | undefined => {
  let translatedStringKey: MessageDescriptor | undefined;
  switch (key) {
    case 'title_multiloc':
      translatedStringKey = messages.title;
      break;
    case 'body_multiloc':
      translatedStringKey = messages.description;
      break;
    case 'location_description':
      translatedStringKey = messages.locationDescription;
      break;
    case 'idea_images_attributes':
      translatedStringKey = messages.imageFileUpload;
      break;
    case 'idea_files_attributes':
      translatedStringKey = messages.fileUpload;
      break;
    case 'topic_ids':
      translatedStringKey = messages.tags;
      break;
    case 'cosponsor_ids':
      translatedStringKey = messages.cosponsors;
      break;
    case 'proposed_budget':
      translatedStringKey = messages.proposedBudget;
      break;
  }

  return translatedStringKey;
};

const getInputTypeStringKey = (
  inputType: ICustomFieldInputType
): MessageDescriptor | undefined => {
  let translatedStringKey: MessageDescriptor | undefined;
  switch (inputType) {
    case 'title_multiloc':
      translatedStringKey = messages.title;
      break;
    case 'text':
      translatedStringKey = messages.shortAnswer;
      break;
    case 'multiline_text':
      translatedStringKey = messages.longAnswer;
      break;
    case 'select':
      translatedStringKey = messages.singleChoice;
      break;
    case 'multiselect':
      translatedStringKey = messages.multipleChoice;
      break;
    case 'multiselect_image':
      translatedStringKey = messages.multipleChoiceImage;
      break;
    case 'page':
      translatedStringKey = messages.page;
      break;
    case 'number':
      translatedStringKey = messages.number;
      break;
    case 'linear_scale':
      translatedStringKey = messages.linearScale;
      break;
    case 'rating':
      translatedStringKey = messages.rating;
      break;
    case 'file_upload':
      translatedStringKey = messages.fileUpload;
      break;
    case 'shapefile_upload':
      translatedStringKey = messages.shapefileUpload;
      break;
    case 'point':
      translatedStringKey = messages.dropPin;
      break;
    case 'line':
      translatedStringKey = messages.drawRoute;
      break;
    case 'polygon':
      translatedStringKey = messages.drawArea;
      break;
    case 'ranking':
      translatedStringKey = messages.ranking;
      break;
    case 'matrix_linear_scale':
      translatedStringKey = messages.matrix;
      break;
    case 'sentiment_linear_scale':
      translatedStringKey = messages.sentiment;
      break;
  }

  return translatedStringKey;
};

export const getTranslatedStringKey = (
  inputType: ICustomFieldInputType,
  key: string
): MessageDescriptor | undefined => {
  return builtInFieldKeys.includes(key)
    ? getBuiltInFieldStringKey(key)
    : getInputTypeStringKey(inputType);
};

export const findNextPageAfterCurrentPage = (
  allFields: IFlatCustomField[],
  fieldId: string
) => {
  const index = allFields.findIndex((item) => item.id === fieldId);
  if (index !== -1) {
    const nextPage = allFields
      .slice(index + 1)
      .find((item) => item.input_type === 'page');
    if (nextPage?.id) return nextPage.id;
  }
  return 'form_end';
};<|MERGE_RESOLUTION|>--- conflicted
+++ resolved
@@ -66,14 +66,8 @@
     projectId: string | undefined,
     phaseId: string | undefined,
     handleClose: () => void
-<<<<<<< HEAD
   ) => React.JSX.Element | null;
-
-  groupingType: 'page' | 'section';
-=======
-  ) => void;
   getUserFieldsNotice?: () => void;
->>>>>>> b766fa18
 
   onDownloadPDF?: () => void;
 };
