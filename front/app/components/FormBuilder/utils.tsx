import React from 'react';

<<<<<<< HEAD
import { Box, Title } from '@citizenlab/cl2-component-library';
import { uuid4 } from '@sentry/utils';
=======
>>>>>>> e975b314
import { MessageDescriptor } from 'react-intl';
import { RouteType } from 'routes';
import { SupportedLocale } from 'typings';

import {
  ICustomFieldInputType,
  IFlatCustomField,
  IFlatCustomFieldWithIndex,
} from 'api/custom_fields/types';
import { IPhaseData } from 'api/phases/types';

import { isNilOrError } from 'utils/helperUtils';

import ConfigOptionsWithLocaleSwitcher from './components/FormBuilderSettings/ConfigOptionsWithLocaleSwitcher';
import FieldGroupSettings from './components/FormBuilderSettings/FieldGroupSettings';
import LinearScaleSettings from './components/FormBuilderSettings/LinearScaleSettings';
import MultiselectSettings from './components/FormBuilderSettings/MultiselectSettings';
import OptionsSettings from './components/FormBuilderSettings/OptionsSettings';
import PageLayoutSettings from './components/FormBuilderSettings/PageLayoutSettings';
import PointSettings from './components/FormBuilderSettings/PointSettings';
import messages from './components/messages';

export const builtInFieldKeys = [
  'title_multiloc',
  'body_multiloc',
  'proposed_budget',
  'topic_ids',
  'location_description',
  'idea_images_attributes',
  'idea_files_attributes',
  'cosponsor_ids',
];

export type BuiltInKeyType = (typeof builtInFieldKeys)[number];

export type FormBuilderConfig = {
  formBuilderTitle: MessageDescriptor;
  viewFormLinkCopy: MessageDescriptor;
  formSavedSuccessMessage: MessageDescriptor;
  toolboxTitle?: MessageDescriptor;
  supportArticleLink?: MessageDescriptor;
  formEndPageLogicOption?: MessageDescriptor;
  questionLogicHelperText?: MessageDescriptor;
  pagesLogicHelperText?: MessageDescriptor;

  toolboxFieldsToExclude: ICustomFieldInputType[];
  formCustomFields: IFlatCustomField[] | undefined | Error;

  displayBuiltInFields: boolean;
  builtInFields: BuiltInKeyType[];
  showStatusBadge: boolean;
  isLogicEnabled: boolean;
  alwaysShowCustomFields: boolean;
  isFormPhaseSpecific: boolean;

  goBackUrl?: RouteType;

  getDeletionNotice?: (projectId: string) => void;
  getWarningNotice?: () => void;
  getAccessRightsNotice?: (
    projectId: string | undefined,
    phaseId: string | undefined,
    handleClose: () => void
  ) => void;

  groupingType: 'page' | 'section';

  onDownloadPDF?: () => void;
};

export const getIsPostingEnabled = (
  phase?: IPhaseData | Error | null | undefined
) => {
  if (!isNilOrError(phase)) {
    return phase.attributes.submission_enabled;
  }

  return false;
};

// TODO: BE key for survey end options should be replaced with form_end, then we can update this value.
export const formEndOption = 'survey_end';

// TODO: Clean this up and make it an actual component
// Function to return additional settings based on input type
export function getAdditionalSettings(
  field: IFlatCustomFieldWithIndex,
  inputType: ICustomFieldInputType,
  locales: SupportedLocale[],
  platformLocale: SupportedLocale
) {
  if (builtInFieldKeys.includes(field.key)) {
    return null;
  }

  switch (inputType) {
    case 'matrix_linear_scale':
      return (
        <Box mb="24px">
          <Title mt="40px" color="coolGrey600" variant="h4">
            Columns
          </Title>
          <LinearScaleSettings
            platformLocale={platformLocale}
            maximumName={`customFields.${field.index}.maximum`}
            labelBaseName={`customFields.${field.index}`}
            locales={locales}
          />

          <Title mt="40px" color="coolGrey600" variant="h4">
            Rows
          </Title>
          <ConfigOptionsWithLocaleSwitcher
            name={`customFields.${field.index}.matrix_statements`}
            locales={locales}
            platformLocale={platformLocale}
            inputType={field.input_type}
            listType="statement"
          />
        </Box>
      );
    case 'multiselect_image':
    case 'multiselect':
      return (
        <>
          <ConfigOptionsWithLocaleSwitcher
            name={`customFields.${field.index}.options`}
            locales={locales}
            platformLocale={platformLocale}
            inputType={field.input_type}
          />
          <MultiselectSettings
            selectOptionsName={`customFields.${field.index}.options`}
            minimumSelectCountName={`customFields.${field.index}.minimum_select_count`}
            maximumSelectCountName={`customFields.${field.index}.maximum_select_count`}
            selectCountToggleName={`customFields.${field.index}.select_count_enabled`}
          />
          <OptionsSettings
            inputType={field.input_type}
            randomizeName={`customFields.${field.index}.random_option_ordering`}
            dropdownLayoutName={`customFields.${field.index}.dropdown_layout`}
          />
        </>
      );
    case 'ranking':
      return (
        <>
          <ConfigOptionsWithLocaleSwitcher
            name={`customFields.${field.index}.options`}
            locales={locales}
            platformLocale={platformLocale}
            inputType={field.input_type}
          />
          <OptionsSettings
            inputType={field.input_type}
            randomizeName={`customFields.${field.index}.random_option_ordering`}
            dropdownLayoutName={`customFields.${field.index}.dropdown_layout`}
          />
        </>
      );
    case 'select':
      return (
        <>
          <ConfigOptionsWithLocaleSwitcher
            name={`customFields.${field.index}.options`}
            locales={locales}
            platformLocale={platformLocale}
            inputType={field.input_type}
          />
          <OptionsSettings
            inputType={field.input_type}
            randomizeName={`customFields.${field.index}.random_option_ordering`}
            dropdownLayoutName={`customFields.${field.index}.dropdown_layout`}
          />
        </>
      );
    case 'page':
      return (
        <>
          <PageLayoutSettings
            field={field}
            pageLayoutName={`customFields.${field.index}.page_layout`}
          />
          <FieldGroupSettings locale={platformLocale} field={field} />
          <PointSettings
            mapConfigIdName={`customFields.${field.index}.map_config_id`}
            pageLayoutName={`customFields.${field.index}.page_layout`}
            field={field}
          />
        </>
      );
    case 'section':
      return <FieldGroupSettings locale={platformLocale} field={field} />;
    case 'linear_scale':
      return (
        <LinearScaleSettings
          platformLocale={platformLocale}
          maximumName={`customFields.${field.index}.maximum`}
          labelBaseName={`customFields.${field.index}`}
          locales={locales}
        />
      );
    case 'point':
    case 'line':
    case 'polygon':
      return (
        <PointSettings
          mapConfigIdName={`customFields.${field.index}.map_config_id`}
          field={field}
        />
      );
    default:
      return null;
  }
}

const getBuiltInFieldStringKey = (
  key: string
): MessageDescriptor | undefined => {
  let translatedStringKey: MessageDescriptor | undefined;
  switch (key) {
    case 'title_multiloc':
      translatedStringKey = messages.title;
      break;
    case 'body_multiloc':
      translatedStringKey = messages.description;
      break;
    case 'location_description':
      translatedStringKey = messages.locationDescription;
      break;
    case 'idea_images_attributes':
      translatedStringKey = messages.imageFileUpload;
      break;
    case 'idea_files_attributes':
      translatedStringKey = messages.fileUpload;
      break;
    case 'topic_ids':
      translatedStringKey = messages.tags;
      break;
    case 'cosponsor_ids':
      translatedStringKey = messages.cosponsors;
      break;
    case 'proposed_budget':
      translatedStringKey = messages.proposedBudget;
      break;
  }

  return translatedStringKey;
};

const getInputTypeStringKey = (
  inputType: ICustomFieldInputType
): MessageDescriptor | undefined => {
  let translatedStringKey: MessageDescriptor | undefined;
  switch (inputType) {
    case 'title_multiloc':
      translatedStringKey = messages.title;
      break;
    case 'text':
      translatedStringKey = messages.shortAnswer;
      break;
    case 'multiline_text':
      translatedStringKey = messages.longAnswer;
      break;
    case 'select':
      translatedStringKey = messages.singleChoice;
      break;
    case 'multiselect':
      translatedStringKey = messages.multipleChoice;
      break;
    case 'multiselect_image':
      translatedStringKey = messages.multipleChoiceImage;
      break;
    case 'page':
      translatedStringKey = messages.page;
      break;
    case 'section':
      translatedStringKey = messages.section;
      break;
    case 'number':
      translatedStringKey = messages.number;
      break;
    case 'linear_scale':
      translatedStringKey = messages.linearScale;
      break;
    case 'file_upload':
      translatedStringKey = messages.fileUpload;
      break;
    case 'shapefile_upload':
      translatedStringKey = messages.shapefileUpload;
      break;
    case 'point':
      translatedStringKey = messages.dropPin;
      break;
    case 'line':
      translatedStringKey = messages.drawRoute;
      break;
    case 'polygon':
      translatedStringKey = messages.drawArea;
      break;
    case 'ranking':
      translatedStringKey = messages.ranking;
      break;
<<<<<<< HEAD
    case 'matrix_linear_scale':
      translatedStringKey = messages.matrix;
      break;
=======
>>>>>>> e975b314
  }

  return translatedStringKey;
};

export const getTranslatedStringKey = (
  inputType: ICustomFieldInputType,
  key: string
): MessageDescriptor | undefined => {
  return builtInFieldKeys.includes(key)
    ? getBuiltInFieldStringKey(key)
    : getInputTypeStringKey(inputType);
};<|MERGE_RESOLUTION|>--- conflicted
+++ resolved
@@ -1,10 +1,6 @@
 import React from 'react';
 
-<<<<<<< HEAD
 import { Box, Title } from '@citizenlab/cl2-component-library';
-import { uuid4 } from '@sentry/utils';
-=======
->>>>>>> e975b314
 import { MessageDescriptor } from 'react-intl';
 import { RouteType } from 'routes';
 import { SupportedLocale } from 'typings';
@@ -308,12 +304,9 @@
     case 'ranking':
       translatedStringKey = messages.ranking;
       break;
-<<<<<<< HEAD
     case 'matrix_linear_scale':
       translatedStringKey = messages.matrix;
       break;
-=======
->>>>>>> e975b314
   }
 
   return translatedStringKey;
