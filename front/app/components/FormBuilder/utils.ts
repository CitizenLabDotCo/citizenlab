// services
import {
  ICustomFieldInputType,
  IFlatCustomField,
} from 'services/formCustomFields';
import { IPhaseData } from 'services/phases';
import { IProjectData } from 'services/projects';

// utils
import { isNilOrError } from 'utils/helperUtils';

// types
import { MessageDescriptor } from 'utils/cl-intl';

export type FormBuilderConfig = {
  formBuilderTitle: MessageDescriptor;
  viewFormLinkCopy: MessageDescriptor;
  formSavedSuccessMessage: MessageDescriptor;
  toolboxTitle?: MessageDescriptor;
  supportArticleLink?: MessageDescriptor;
  formEndPageLogicOption?: MessageDescriptor;
  questionLogicHelperText?: MessageDescriptor;
  pagesLogicHelperText?: MessageDescriptor;

  toolboxFieldsToExclude: ICustomFieldInputType[];
  formCustomFields: IFlatCustomField[] | undefined | Error;

  showStatusBadge: boolean;
  isLogicEnabled: boolean;
  isEditPermittedAfterSubmissions: boolean;
  showEnableToggle: boolean;

  viewFormLink?: string;

  getDeleteFormResultsNotice?: (projectId: string) => void;
  goBackUrl?: string;
  groupingType: 'page' | 'section';
};

export const getUpdatedConfiguration = (
  config: FormBuilderConfig,
  formCustomFields?: IFlatCustomField[] | undefined | Error,
  goBackUrl?: string | undefined
) => {
  config.goBackUrl = goBackUrl;
  config.formCustomFields = formCustomFields;
  return config;
};

export const getIsPostingEnabled = (
  project: IProjectData,
  phase?: IPhaseData | Error | null | undefined
) => {
  if (!isNilOrError(phase)) {
    return phase.attributes.posting_enabled;
  }

  return project.attributes.posting_enabled;
};

export const builtInFieldKeys = [
  'text_multiloc',
  'body_multiloc',
  'proposed_budget',
  'topic_ids',
  'location_description',
  'idea_images_attributes',
  'idea_files_attributes',
<<<<<<< HEAD
];

export type BuiltInKeyType = typeof builtInFieldKeys[number];
=======
  'topic_ids',
];
>>>>>>> c9693c51
<|MERGE_RESOLUTION|>--- conflicted
+++ resolved
@@ -66,11 +66,7 @@
   'location_description',
   'idea_images_attributes',
   'idea_files_attributes',
-<<<<<<< HEAD
+  'topic_ids',
 ];
 
-export type BuiltInKeyType = typeof builtInFieldKeys[number];
-=======
-  'topic_ids',
-];
->>>>>>> c9693c51
+export type BuiltInKeyType = typeof builtInFieldKeys[number];