import { defineMessages } from 'react-intl';

export default defineMessages({
  save: {
    id: 'app.components.formBuilder.save',
    defaultMessage: 'Save',
  },
  ai: {
    id: 'app.components.formBuilder.ai1',
    defaultMessage: 'AI',
  },
  aiUpsellText: {
    id: 'app.components.formBuilder.aiUpsellText1',
    defaultMessage:
      'If you have access to our AI package, you will be able to summarise and categorise text responses with AI',
  },
  mappingNotInCurrentLicense: {
    id: 'app.components.formBuilder.mappingNotInCurrentLicense',
    defaultMessage:
      'Survey mapping features are not included in your current license. Reach out to your GovSuccess Manager to learn more.',
  },
  shortAnswer: {
    id: 'app.components.formBuilder.shortAnswer',
    defaultMessage: 'Short answer',
  },
  ranking: {
    id: 'app.components.formBuilder.ranking',
    defaultMessage: 'Ranking',
  },
  matrix: {
    id: 'app.components.formBuilder.matrix',
    defaultMessage: 'Matrix',
  },
  longAnswer: {
    id: 'app.components.formBuilder.longAnswer',
    defaultMessage: 'Long answer',
  },
  page: {
    id: 'app.components.formBuilder.page',
    defaultMessage: 'Page',
  },
  section: {
    id: 'app.components.formBuilder.section',
    defaultMessage: 'Section',
  },
  surveyEnd: {
    id: 'app.containers.AdminPage.ProjectEdit.formBuilder.surveyEnd',
    defaultMessage: 'Survey end',
  },
  question: {
    id: 'app.components.formBuilder.question',
    defaultMessage: 'Question',
  },
  multipleChoice: {
    id: 'app.components.formBuilder.multipleChoice',
    defaultMessage: 'Multiple choice',
  },
  multipleChoiceImage: {
    id: 'app.components.formBuilder.multipleChoiceImage',
    defaultMessage: 'Image choice',
  },
  singleChoice: {
    id: 'app.components.formBuilder.singleChoice',
    defaultMessage: 'Single choice',
  },
  chooseOne: {
    id: 'app.components.formBuilder.chooseOne',
    defaultMessage: 'Choose one',
  },
  chooseMany: {
    id: 'app.components.formBuilder.chooseMany',
    defaultMessage: 'Choose many',
  },
  number: {
    id: 'app.components.formBuilder.number',
    defaultMessage: 'Number',
  },
  linearScale: {
    id: 'app.components.formBuilder.linearScale',
    defaultMessage: 'Linear scale',
  },
  fileUpload: {
    id: 'app.components.formBuilder.fileUpload',
    defaultMessage: 'File upload',
  },
  cosponsors: {
    id: 'app.components.formBuilder.cosponsors',
    defaultMessage: 'Co-sponsors',
  },
  shapefileUpload: {
    id: 'app.components.formBuilder.shapefileUpload',
    defaultMessage: 'Esri shapefile upload',
  },
  dropPin: {
    id: 'app.components.formBuilder.dropPin',
    defaultMessage: 'Drop pin',
  },
  drawRoute: {
    id: 'app.components.formBuilder.drawRoute',
    defaultMessage: 'Draw route',
  },
  drawArea: {
    id: 'app.components.formBuilder.drawArea',
    defaultMessage: 'Draw area',
  },
  proposedBudget: {
    id: 'app.components.formBuilder.proposedBudget',
    defaultMessage: 'Proposed budget',
  },
  title: {
    id: 'app.components.formBuilder.title',
    defaultMessage: 'Title',
  },
  description: {
    id: 'app.components.formBuilder.description',
    defaultMessage: 'Description',
  },
  imageFileUpload: {
    id: 'app.components.formBuilder.imageFileUpload',
    defaultMessage: 'Image upload',
  },
  tags: {
    id: 'app.components.formBuilder.tags',
    defaultMessage: 'Tags',
  },
  locationDescription: {
    id: 'app.components.formBuilder.locationDescription',
    defaultMessage: 'Location',
  },
  default: {
    id: 'app.components.formBuilder.default',
    defaultMessage: 'Default',
  },
  newField: {
    id: 'app.components.formBuilder.newField',
    defaultMessage: 'New field',
  },
  closed: {
    id: 'app.components.formBuilder.closed',
    defaultMessage: 'Closed',
  },
  open: {
    id: 'app.components.formBuilder.open',
    defaultMessage: 'Open',
  },
  close: {
    id: 'app.components.formBuilder.close',
    defaultMessage: 'Close',
  },
  delete: {
    id: 'app.components.formBuilder.delete',
    defaultMessage: 'Delete',
  },
  logic: {
    id: 'app.components.formBuilder.logic',
    defaultMessage: 'Logic',
  },
  content: {
    id: 'app.components.formBuilder.content',
    defaultMessage: 'Content',
  },
  done: {
    id: 'app.components.formBuilder.done',
    defaultMessage: 'Done',
  },
  enable: {
    id: 'app.components.formBuilder.enable',
    defaultMessage: 'Enable',
  },
  questionTitle: {
    id: 'app.components.formBuilder.questionTitle',
    defaultMessage: 'Question title',
  },
  questionDescriptionOptional: {
    id: 'app.components.formBuilder.questionDescriptionOptional',
    defaultMessage: 'Question description (optional)',
  },
  requiredToggleLabel: {
    id: 'app.components.formBuilder.requiredToggleLabel',
    defaultMessage: 'Make answering this question required',
  },
  showResponseToUsersToggleLabel: {
    id: 'app.components.formBuilder.showResponseToUsersToggleLabel',
    defaultMessage: 'Show response to users',
  },
  deleteButtonLabel: {
    id: 'app.components.formBuilder.deleteButtonLabel',
    defaultMessage: 'Delete',
  },
  editButtonLabel: {
    id: 'app.components.formBuilder.editButtonLabel',
    defaultMessage: 'Edit',
  },
  invalidLogicBadgeMessage: {
    id: 'app.components.formBuilder.invalidLogicBadgeMessage',
    defaultMessage: 'Invalid logic',
  },
  required: {
    id: 'app.components.formBuilder.required',
    defaultMessage: 'Required',
  },
  optional: {
    id: 'app.components.formBuilder.optional',
    defaultMessage: 'Optional',
  },
  mapping: {
    id: 'app.components.formBuilder.mapping',
    defaultMessage: 'Mapping',
  },
  // Logic Settings
  formEnd: {
    id: 'app.components.formBuilder.formEnd',
    defaultMessage: 'Form end',
  },
  multipleChoiceHelperText: {
    id: 'app.components.formBuilder.multipleChoiceHelperText',
    defaultMessage:
      'If multiple options lead to different pages and participants select more than one, the furthest page will be shown. Ensure this behavior aligns with your intended flow.',
  },
  pagesLogicHelperText: {
    id: 'app.components.formBuilder.pagesLogicHelperTextDefault1',
    defaultMessage:
      'If no logic is added, the form will follow its normal flow. If both the page and its questions have logic, the question logic will take precedence. Ensure this aligns with your intended flow For more information, visit {supportPageLink}',
  },
  goToPageInputLabel: {
    id: 'app.components.formBuilder.goToPageInputLabel',
    defaultMessage: 'Then next page is:',
  },
  ruleForAnswerLabel: {
    id: 'app.components.formBuilder.ruleForAnswerLabel',
    defaultMessage: 'If answer is:',
  },
  ruleForAnswerLabelMultiselect: {
    id: 'app.components.formBuilder.ruleForAnswerLabelMultiselect',
    defaultMessage: 'If answers include:',
  },
  pageRuleLabel: {
    id: 'app.components.formBuilder.pageRuleLabel',
    defaultMessage: 'Next page is:',
  },
  continuePageLabel: {
    id: 'app.components.formBuilder.continuePageLabel',
    defaultMessage: 'Continues to',
  },
  supportArticleLinkText: {
    id: 'app.components.formBuilder.supportArticleLinkText',
    defaultMessage: 'this page',
  },
  defaultContent: {
    id: 'app.components.formBuilder.defaultContent',
    defaultMessage: 'Default content',
  },
  layout: {
    id: 'app.components.formBuilder.layout',
    defaultMessage: 'Layout',
  },
  disabledBuiltInFieldTooltip: {
    id: 'app.components.formBuilder.disabledBuiltInFieldTooltip',
    defaultMessage:
      'This has already been added in the form. Default content may only be used once.',
  },
  disabledCustomFieldsTooltip: {
    id: 'app.components.formBuilder.disabledCustomFieldsTooltip1',
    defaultMessage:
      'Adding custom content is not part of your current license. Reach out to your GovSuccess Manager to learn more about it.',
  },
  sectionCannotBeDeleted: {
    id: 'app.components.formBuilder.sectionCannotBeDeleted',
    defaultMessage: "This section can't be deleted.",
  },
  questionCannotBeDeleted: {
    id: 'app.components.formBuilder.questionCannotBeDeleted',
    defaultMessage: "This question can't be deleted.",
  },
  fieldIsNotVisibleTooltip: {
    id: 'app.components.formBuilder.fieldIsNotVisibleTooltip',
    defaultMessage:
      'Currently, answers to these questions are only available in the exported excel file on Input Manager, and not visible to the users.',
  },
  leaveBuilderConfirmationQuestion: {
    id: 'app.components.formBuilder.leaveBuilderConfirmationQuestion',
    defaultMessage: 'Are you sure you want to leave?',
  },
  leaveBuilderText: {
    id: 'app.components.formBuilder.leaveBuilderText',
    defaultMessage:
      "You have unsaved changes. Please save before leaving. If you leave, you'll lose your changes.",
  },
  confirmLeaveBuilderButtonText: {
    id: 'app.components.formBuilder.confirmLeaveBuilderButtonText',
    defaultMessage: 'Yes, I want to leave',
  },
  cancelLeaveBuilderButtonText: {
    id: 'app.components.formBuilder.cancelLeaveBuilderButtonText',
    defaultMessage: 'Cancel',
  },
<<<<<<< HEAD
  stronglyDisagree: {
    id: 'app.components.formBuilder.stronglyDisagree',
    defaultMessage: 'Strongly disagree',
  },
  disagree: {
    id: 'app.components.formBuilder.disagree',
    defaultMessage: 'Disagree',
  },
  neutral: {
    id: 'app.components.formBuilder.neutral',
    defaultMessage: 'Neutral',
  },
  agree: {
    id: 'app.components.formBuilder.agree',
    defaultMessage: 'Agree',
  },
  stronglyAgree: {
    id: 'app.components.formBuilder.stronglyAgree',
    defaultMessage: 'Strongly agree',
  },
  logicAnyOtherAnswer: {
    id: 'app.components.formBuilder.logicAnyOtherAnswer',
    defaultMessage: 'Any other answer',
  },
  logicNoAnswer: {
    id: 'app.components.formBuilder.logicNoAnswer2',
    defaultMessage: 'Not answered',
  },
  logicPanelAnyOtherAnswer: {
    id: 'app.components.formBuilder.logicPanelAnyOtherAnswer',
    defaultMessage: 'If any other answer',
  },
  logicPanelNoAnswer: {
    id: 'app.components.formBuilder.logicPanelNoAnswer',
    defaultMessage: 'If not answered',
=======
  lastPage: {
    id: 'app.components.formBuilder.lastPage',
    defaultMessage: 'Ending',
>>>>>>> 2a66a0d4
  },
});<|MERGE_RESOLUTION|>--- conflicted
+++ resolved
@@ -294,7 +294,6 @@
     id: 'app.components.formBuilder.cancelLeaveBuilderButtonText',
     defaultMessage: 'Cancel',
   },
-<<<<<<< HEAD
   stronglyDisagree: {
     id: 'app.components.formBuilder.stronglyDisagree',
     defaultMessage: 'Strongly disagree',
@@ -330,10 +329,9 @@
   logicPanelNoAnswer: {
     id: 'app.components.formBuilder.logicPanelNoAnswer',
     defaultMessage: 'If not answered',
-=======
+  },
   lastPage: {
     id: 'app.components.formBuilder.lastPage',
     defaultMessage: 'Ending',
->>>>>>> 2a66a0d4
   },
 });