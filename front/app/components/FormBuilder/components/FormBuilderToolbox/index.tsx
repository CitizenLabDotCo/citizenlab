import React from 'react';
import { get } from 'lodash-es';

// intl
import { FormattedMessage, injectIntl } from 'utils/cl-intl';
import { WrappedComponentProps } from 'react-intl';
import messages from '../messages';

// components
import ToolboxItem from './ToolboxItem';
import { Box, Title } from '@citizenlab/cl2-component-library';
import BuiltInFields from './BuiltInFields';

// styles
import { colors } from 'utils/styleUtils';

// types
import {
  ICustomFieldInputType,
  IFlatCreateCustomField,
} from 'services/formCustomFields';

// Hooks
import useLocale from 'hooks/useLocale';

// utils
import { isNilOrError } from 'utils/helperUtils';
import { generateTempId } from '../FormBuilderSettings/utils';
import { FormBuilderConfig } from 'components/FormBuilder/utils';
import { DraggableElement } from './utils';

interface FormBuilderToolboxProps {
  onAddField: (field: IFlatCreateCustomField) => void;
  isEditingDisabled: boolean;
  builderConfig: FormBuilderConfig;
  move: (indexA: number, indexB: number) => void;
}

const FormBuilderToolbox = ({
  intl: { formatMessage },
  onAddField,
  isEditingDisabled,
  builderConfig,
  move,
}: FormBuilderToolboxProps & WrappedComponentProps) => {
  const locale = useLocale();
  const customToolBoxTitle = get(
    builderConfig,
    'toolboxTitle',
    messages.content
  );
  if (isNilOrError(locale)) return null;

  const addField = (inputType: ICustomFieldInputType) => {
    if (isEditingDisabled) {
      return;
    }

    onAddField({
      id: `${Math.floor(Date.now() * Math.random())}`,
      temp_id: generateTempId(),
      logic: {
        ...(inputType !== 'page' ? { rules: [] } : undefined),
      },
      isLocalOnly: true,
      description_multiloc: {},
      input_type: inputType,
      required: false,
      title_multiloc: {
        [locale]: '',
      },
      maximum_label_multiloc: {},
      minimum_label_multiloc: {},
      maximum: 5,
      options: [
        {
          title_multiloc: {},
        },
      ],
      enabled: true,
    });
  };

  return (
    <Box
      position="fixed"
      zIndex="99999"
      flex="0 0 auto"
      h="100%"
      w="210px"
      display="flex"
      flexDirection="column"
      alignItems="center"
      bgColor="white"
      overflowX="visible"
      borderRight={`1px solid ${colors.borderLight}`}
      pb="80px"
    >
<<<<<<< HEAD
      <Box w="100%" display="inline">
        {builderConfig.displayBuiltInFields && (
          <BuiltInFields isEditingDisabled={isEditingDisabled} move={move} />
        )}
=======
      <Box overflowY="auto" w="100%" display="inline">
        <BuiltInFields isEditingDisabled={isEditingDisabled} move={move} />
>>>>>>> 950fc0d0
        <Title
          fontWeight="normal"
          mb="4px"
          mt="24px"
          ml="16px"
          variant="h6"
          as="h3"
          color="textSecondary"
          style={{ textTransform: 'uppercase' }}
        >
          <FormattedMessage {...customToolBoxTitle} />
        </Title>

        <DraggableElement>
          {builderConfig.groupingType === 'section' ? (
            <ToolboxItem
              icon="section"
              label={formatMessage(messages.section)}
              onClick={() => addField('section')}
              fieldsToExclude={builderConfig.toolboxFieldsToExclude}
              inputType="section"
            />
          ) : (
            <ToolboxItem
              icon="page"
              label={formatMessage(messages.page)}
              onClick={() => addField('page')}
              data-cy="e2e-page"
              fieldsToExclude={builderConfig.toolboxFieldsToExclude}
              inputType="page"
            />
          )}
          <ToolboxItem
            icon="survey-short-answer-2"
            label={formatMessage(messages.shortAnswer)}
            onClick={() => addField('text')}
            data-cy="e2e-short-answer"
            fieldsToExclude={builderConfig.toolboxFieldsToExclude}
            inputType="text"
          />
          <ToolboxItem
            icon="survey-long-answer-2"
            label={formatMessage(messages.longAnswer)}
            onClick={() => addField('multiline_text')}
            data-cy="e2e-long-answer"
            fieldsToExclude={builderConfig.toolboxFieldsToExclude}
            inputType="multiline_text"
          />
          <ToolboxItem
            icon="survey-single-choice"
            label={formatMessage(messages.singleChoice)}
            onClick={() => addField('select')}
            data-cy="e2e-single-choice"
            fieldsToExclude={builderConfig.toolboxFieldsToExclude}
            inputType="select"
          />
          <ToolboxItem
            icon="survey-multiple-choice-2"
            label={formatMessage(messages.multipleChoice)}
            onClick={() => addField('multiselect')}
            data-cy="e2e-multiple-choice"
            fieldsToExclude={builderConfig.toolboxFieldsToExclude}
            inputType="multiselect"
          />
          <ToolboxItem
            icon="survey-linear-scale"
            label={formatMessage(messages.linearScale)}
            onClick={() => addField('linear_scale')}
            data-cy="e2e-linear-scale"
            fieldsToExclude={builderConfig.toolboxFieldsToExclude}
            inputType="linear_scale"
          />
          <ToolboxItem
            icon="survey-number-field"
            label={formatMessage(messages.number)}
            onClick={() => addField('number')}
            data-cy="e2e-number-field"
            fieldsToExclude={builderConfig.toolboxFieldsToExclude}
            inputType="number"
          />
          <ToolboxItem
            icon="upload-file"
            label={formatMessage(messages.fileUpload)}
            onClick={() => addField('file_upload')}
            data-cy="e2e-file-upload-field"
            fieldsToExclude={builderConfig.toolboxFieldsToExclude}
            inputType="file_upload"
          />
        </DraggableElement>
      </Box>
    </Box>
  );
};

export default injectIntl(FormBuilderToolbox);<|MERGE_RESOLUTION|>--- conflicted
+++ resolved
@@ -96,15 +96,10 @@
       borderRight={`1px solid ${colors.borderLight}`}
       pb="80px"
     >
-<<<<<<< HEAD
-      <Box w="100%" display="inline">
+      <Box overflowY="auto" w="100%" display="inline">
         {builderConfig.displayBuiltInFields && (
           <BuiltInFields isEditingDisabled={isEditingDisabled} move={move} />
         )}
-=======
-      <Box overflowY="auto" w="100%" display="inline">
-        <BuiltInFields isEditingDisabled={isEditingDisabled} move={move} />
->>>>>>> 950fc0d0
         <Title
           fontWeight="normal"
           mb="4px"
