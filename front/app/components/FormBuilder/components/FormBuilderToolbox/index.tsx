import React from 'react';

import {
  Box,
  IconTooltip,
  Text,
  Title,
  colors,
} from '@citizenlab/cl2-component-library';
import { get } from 'lodash-es';
import { useFormContext } from 'react-hook-form';

import {
  ICustomFieldInputType,
  IFlatCreateCustomField,
  IFlatCustomField,
} from 'api/custom_fields/types';

import useFeatureFlag from 'hooks/useFeatureFlag';
import useLocale from 'hooks/useLocale';

import { FormBuilderConfig } from 'components/FormBuilder/utils';

import { FormattedMessage, useIntl } from 'utils/cl-intl';
import { generateTempId, isNilOrError } from 'utils/helperUtils';

import messages from '../messages';

import BuiltInFields from './BuiltInFields';
import LayoutFields from './LayoutFields';
import ToolboxItem from './ToolboxItem';

interface FormBuilderToolboxProps {
  onAddField: (field: IFlatCreateCustomField, index: number) => void;
  builderConfig: FormBuilderConfig;
  move: (indexA: number, indexB: number) => void;
}

const FormBuilderToolbox = ({
  onAddField,
  builderConfig,
  move,
}: FormBuilderToolboxProps) => {
  const isInputFormCustomFieldsFlagEnabled = useFeatureFlag({
    name: 'input_form_custom_fields',
  });

  const isFormMappingEnabled = useFeatureFlag({
    name: 'form_mapping',
  });

  const { watch } = useFormContext();
  const formCustomFields: IFlatCustomField[] = watch('customFields');
  const isCustomFieldsDisabled =
    !isInputFormCustomFieldsFlagEnabled &&
    !builderConfig.alwaysShowCustomFields;
  const { formatMessage } = useIntl();
  const locale = useLocale();

  const customToolBoxTitle = get(
    builderConfig,
    'toolboxTitle',
    messages.content
  );

  if (isNilOrError(locale)) return null;

  const addField = (inputType: ICustomFieldInputType) => {
    const index = !isNilOrError(formCustomFields) ? formCustomFields.length : 0;
    onAddField(
      {
        id: `${Math.floor(Date.now() * Math.random())}`,
        temp_id: generateTempId(),
        logic: {
          ...(inputType !== 'page' ? { rules: [] } : undefined),
        },
        isLocalOnly: true,
        description_multiloc: {},
        input_type: inputType,
        required: false,
        title_multiloc: {
          [locale]: '',
        },
        linear_scale_label_1_multiloc: {},
        linear_scale_label_2_multiloc: {},
        linear_scale_label_3_multiloc: {},
        linear_scale_label_4_multiloc: {},
        linear_scale_label_5_multiloc: {},
        linear_scale_label_6_multiloc: {},
        linear_scale_label_7_multiloc: {},
        maximum: 5,
        options: [
          {
            title_multiloc: {},
          },
        ],
        matrix_statements: [
          {
            title_multiloc: {},
          },
        ],
        enabled: true,
      },
      index
    );
  };

  return (
    <Box
      position="fixed"
      zIndex="99999"
      flex="0 0 auto"
      h="100%"
      w="210px"
      display="flex"
      flexDirection="column"
      alignItems="center"
      bgColor="white"
      overflowX="visible"
      borderRight={`1px solid ${colors.borderLight}`}
      pb="80px"
    >
      <Box overflowY="auto" w="100%" display="inline">
        <LayoutFields addField={addField} builderConfig={builderConfig} />
        {builderConfig.displayBuiltInFields && (
          <BuiltInFields move={move} builderConfig={builderConfig} />
        )}
        <Box display="flex" alignItems="center" ml="16px" mt="16px">
          <Title
            variant="h6"
            m="0px"
            as="h3"
            color="textSecondary"
            style={{ textTransform: 'uppercase' }}
          >
            <FormattedMessage {...customToolBoxTitle} />
          </Title>
          {!builderConfig.alwaysShowCustomFields && (
            <IconTooltip
              icon={isCustomFieldsDisabled ? 'info-outline' : 'info-solid'}
              iconColor={
                isCustomFieldsDisabled ? colors.coolGrey300 : colors.coolGrey500
              }
              placement="right-start"
              ml="4px"
              content={
                <Box>
                  <Text my="4px" color="white" fontSize="s">
                    {isCustomFieldsDisabled
                      ? formatMessage(messages.disabledCustomFieldsTooltip)
                      : formatMessage(messages.fieldIsNotVisibleTooltip)}
                  </Text>
                </Box>
              }
            />
          )}
        </Box>
        <ToolboxItem
          icon="survey-short-answer-2"
          label={formatMessage(messages.shortAnswer)}
          onClick={() => addField('text')}
          data-cy="e2e-short-answer"
          fieldsToExclude={builderConfig.toolboxFieldsToExclude}
          inputType="text"
          disabled={isCustomFieldsDisabled}
          showAIUpsell
        />
        <ToolboxItem
          icon="survey-long-answer-2"
          label={formatMessage(messages.longAnswer)}
          onClick={() => addField('multiline_text')}
          data-cy="e2e-long-answer"
          fieldsToExclude={builderConfig.toolboxFieldsToExclude}
          inputType="multiline_text"
          disabled={isCustomFieldsDisabled}
          showAIUpsell
        />
        <ToolboxItem
          icon="survey-single-choice"
          label={formatMessage(messages.singleChoice)}
          onClick={() => addField('select')}
          data-cy="e2e-single-choice"
          fieldsToExclude={builderConfig.toolboxFieldsToExclude}
          inputType="select"
          disabled={isCustomFieldsDisabled}
        />
        <ToolboxItem
          icon="survey-multiple-choice-2"
          label={formatMessage(messages.multipleChoice)}
          onClick={() => addField('multiselect')}
          data-cy="e2e-multiple-choice"
          fieldsToExclude={builderConfig.toolboxFieldsToExclude}
          inputType="multiselect"
          disabled={isCustomFieldsDisabled}
        />
        <ToolboxItem
          icon="image"
          label={formatMessage(messages.multipleChoiceImage)}
          onClick={() => addField('multiselect_image')}
          data-cy="e2e-image-choice"
          fieldsToExclude={builderConfig.toolboxFieldsToExclude}
          inputType="multiselect_image"
          disabled={isCustomFieldsDisabled}
        />
        <ToolboxItem
          icon="survey-linear-scale"
          label={formatMessage(messages.linearScale)}
          onClick={() => addField('linear_scale')}
          data-cy="e2e-linear-scale"
          fieldsToExclude={builderConfig.toolboxFieldsToExclude}
          inputType="linear_scale"
          disabled={isCustomFieldsDisabled}
        />
        <ToolboxItem
          icon="survey-ranking"
          label={formatMessage(messages.ranking)}
          onClick={() => addField('ranking')}
          data-cy="e2e-ranking"
          fieldsToExclude={builderConfig.toolboxFieldsToExclude}
          inputType="ranking"
          disabled={isCustomFieldsDisabled}
        />
        <ToolboxItem
<<<<<<< HEAD
          icon="survey-matrix"
          label={formatMessage(messages.matrix)}
          onClick={() => addField('matrix_linear_scale')}
          data-cy="e2e-matrix"
          fieldsToExclude={builderConfig.toolboxFieldsToExclude}
          inputType="matrix_linear_scale"
          disabled={isCustomFieldsDisabled}
        />
        <ToolboxItem
=======
>>>>>>> e975b314
          icon="survey-number-field"
          label={formatMessage(messages.number)}
          onClick={() => addField('number')}
          data-cy="e2e-number-field"
          fieldsToExclude={builderConfig.toolboxFieldsToExclude}
          inputType="number"
          disabled={isCustomFieldsDisabled}
        />
        <ToolboxItem
          icon="upload-file"
          label={formatMessage(messages.fileUpload)}
          onClick={() => addField('file_upload')}
          data-cy="e2e-file-upload-field"
          fieldsToExclude={builderConfig.toolboxFieldsToExclude}
          inputType="file_upload"
          disabled={isCustomFieldsDisabled}
        />
        <Box>
          {!builderConfig.toolboxFieldsToExclude.includes('point') && ( // We want to show the mapping section
            <>
              <Title
                ml="16px"
                mt="16px"
                variant="h6"
                m="0px"
                as="h3"
                color="textSecondary"
                style={{ textTransform: 'uppercase' }}
              >
                {formatMessage(messages.mapping)}
              </Title>
              <ToolboxItem
                icon="dropPin"
                label={formatMessage(messages.dropPin)}
                onClick={() => addField('point')}
                data-cy="e2e-point-field"
                fieldsToExclude={builderConfig.toolboxFieldsToExclude}
                inputType="point"
                disabled={!isFormMappingEnabled}
                disabledTooltipMessage={messages.mappingNotInCurrentLicense}
              />
              <>
                <ToolboxItem
                  icon="drawRoute"
                  label={formatMessage(messages.drawRoute)}
                  onClick={() => addField('line')}
                  data-cy="e2e-line-field"
                  fieldsToExclude={builderConfig.toolboxFieldsToExclude}
                  inputType="line"
                  disabled={!isFormMappingEnabled}
                  disabledTooltipMessage={messages.mappingNotInCurrentLicense}
                />
                <ToolboxItem
                  icon="drawPolygon"
                  label={formatMessage(messages.drawArea)}
                  onClick={() => addField('polygon')}
                  data-cy="e2e-polygon-field"
                  fieldsToExclude={builderConfig.toolboxFieldsToExclude}
                  inputType="polygon"
                  disabled={!isFormMappingEnabled}
                  disabledTooltipMessage={messages.mappingNotInCurrentLicense}
                />
                <ToolboxItem
                  icon="upload-file"
                  label={formatMessage(messages.shapefileUpload)}
                  onClick={() => addField('shapefile_upload')}
                  data-cy="e2e-file-shapefile-field"
                  fieldsToExclude={builderConfig.toolboxFieldsToExclude}
                  inputType="shapefile_upload"
                  disabled={!isFormMappingEnabled}
                  disabledTooltipMessage={messages.mappingNotInCurrentLicense}
                />
              </>
            </>
          )}
        </Box>
      </Box>
    </Box>
  );
};

export default FormBuilderToolbox;<|MERGE_RESOLUTION|>--- conflicted
+++ resolved
@@ -221,7 +221,6 @@
           disabled={isCustomFieldsDisabled}
         />
         <ToolboxItem
-<<<<<<< HEAD
           icon="survey-matrix"
           label={formatMessage(messages.matrix)}
           onClick={() => addField('matrix_linear_scale')}
@@ -231,8 +230,6 @@
           disabled={isCustomFieldsDisabled}
         />
         <ToolboxItem
-=======
->>>>>>> e975b314
           icon="survey-number-field"
           label={formatMessage(messages.number)}
           onClick={() => addField('number')}
