import React from 'react';
import { get } from 'lodash-es';

// intl
import { FormattedMessage, useIntl } from 'utils/cl-intl';
import messages from '../messages';

// components
import ToolboxItem from './ToolboxItem';
import {
  Box,
  IconTooltip,
  Text,
  Title,
} from '@citizenlab/cl2-component-library';
import BuiltInFields from './BuiltInFields';
import LayoutFields from './LayoutFields';

// styles
import { colors } from 'utils/styleUtils';

// types
import {
  ICustomFieldInputType,
  IFlatCreateCustomField,
} from 'services/formCustomFields';

// hooks
import useLocale from 'hooks/useLocale';
import useFeatureFlag from 'hooks/useFeatureFlag';

// utils
import { isNilOrError } from 'utils/helperUtils';
import { generateTempId } from '../FormBuilderSettings/utils';
import { FormBuilderConfig } from 'components/FormBuilder/utils';
import { DraggableElement } from './utils';

interface FormBuilderToolboxProps {
  onAddField: (field: IFlatCreateCustomField) => void;
  isEditingDisabled: boolean;
  builderConfig: FormBuilderConfig;
  move: (indexA: number, indexB: number) => void;
}

const FormBuilderToolbox = ({
  onAddField,
  isEditingDisabled,
  builderConfig,
  move,
}: FormBuilderToolboxProps) => {
  const isInputFormBuilderEnabled = useFeatureFlag({
    name: 'input_form_builder',
  });

  const { formatMessage } = useIntl();
  const locale = useLocale();

  const customToolBoxTitle = get(
    builderConfig,
    'toolboxTitle',
    messages.content
  );
  if (isNilOrError(locale)) return null;

  const addField = (inputType: ICustomFieldInputType) => {
    if (isEditingDisabled) {
      return;
    }

    onAddField({
      id: `${Math.floor(Date.now() * Math.random())}`,
      temp_id: generateTempId(),
      logic: {
        ...(inputType !== 'page' ? { rules: [] } : undefined),
      },
      isLocalOnly: true,
      description_multiloc: {},
      input_type: inputType,
      required: false,
      title_multiloc: {
        [locale]: '',
      },
      maximum_label_multiloc: {},
      minimum_label_multiloc: {},
      maximum: 5,
      options: [
        {
          title_multiloc: {},
        },
      ],
      enabled: true,
    });
  };

  return (
    <Box
      position="fixed"
      zIndex="99999"
      flex="0 0 auto"
      h="100%"
      w="210px"
      display="flex"
      flexDirection="column"
      alignItems="center"
      bgColor="white"
      overflowX="visible"
      borderRight={`1px solid ${colors.borderLight}`}
      pb="80px"
    >
      <Box overflowY="auto" w="100%" display="inline">
<<<<<<< HEAD
        <LayoutFields addField={addField} builderConfig={builderConfig} />
=======
        {builderConfig.displayBuiltInFields && (
          <BuiltInFields isEditingDisabled={isEditingDisabled} move={move} />
        )}
        <Title
          fontWeight="normal"
          mb="4px"
          mt="24px"
          ml="16px"
          variant="h6"
          as="h3"
          color="textSecondary"
          style={{ textTransform: 'uppercase' }}
        >
          <FormattedMessage {...customToolBoxTitle} />
        </Title>
>>>>>>> 2496d82c

        <BuiltInFields
          addField={addField}
          builderConfig={builderConfig}
          isEditingDisabled={isEditingDisabled}
          move={move}
        />
        <Box display="flex">
          <Title
            fontWeight="normal"
            mb="4px"
            ml="16px"
            variant="h6"
            as="h3"
            color="textSecondary"
            style={{ textTransform: 'uppercase' }}
          >
            <FormattedMessage {...customToolBoxTitle} />
          </Title>
          {!isInputFormBuilderEnabled && !builderConfig.alwaysShowCustomFields && (
            <IconTooltip
              ml="4px"
              mt="8px"
              icon="info-outline"
              iconColor={colors.coolGrey300}
              py="0px"
              content={
                <Box>
                  <Text my="4px" color="white" fontSize="s">
                    {formatMessage(messages.disabledCustomFieldsTooltip)}
                  </Text>
                </Box>
              }
            />
          )}
        </Box>
        <DraggableElement>
          <ToolboxItem
            icon="survey-short-answer-2"
            label={formatMessage(messages.shortAnswer)}
            onClick={() => addField('text')}
            data-cy="e2e-short-answer"
            fieldsToExclude={builderConfig.toolboxFieldsToExclude}
            inputType="text"
            disabled={
              !isInputFormBuilderEnabled &&
              !builderConfig.alwaysShowCustomFields
            }
          />
          <ToolboxItem
            icon="survey-long-answer-2"
            label={formatMessage(messages.longAnswer)}
            onClick={() => addField('multiline_text')}
            data-cy="e2e-long-answer"
            fieldsToExclude={builderConfig.toolboxFieldsToExclude}
            inputType="multiline_text"
            disabled={
              !isInputFormBuilderEnabled &&
              !builderConfig.alwaysShowCustomFields
            }
          />
          <ToolboxItem
            icon="survey-single-choice"
            label={formatMessage(messages.singleChoice)}
            onClick={() => addField('select')}
            data-cy="e2e-single-choice"
            fieldsToExclude={builderConfig.toolboxFieldsToExclude}
            inputType="select"
            disabled={
              !isInputFormBuilderEnabled &&
              !builderConfig.alwaysShowCustomFields
            }
          />
          <ToolboxItem
            icon="survey-multiple-choice-2"
            label={formatMessage(messages.multipleChoice)}
            onClick={() => addField('multiselect')}
            data-cy="e2e-multiple-choice"
            fieldsToExclude={builderConfig.toolboxFieldsToExclude}
            inputType="multiselect"
            disabled={
              !isInputFormBuilderEnabled &&
              !builderConfig.alwaysShowCustomFields
            }
          />
          <ToolboxItem
            icon="survey-linear-scale"
            label={formatMessage(messages.linearScale)}
            onClick={() => addField('linear_scale')}
            data-cy="e2e-linear-scale"
            fieldsToExclude={builderConfig.toolboxFieldsToExclude}
            inputType="linear_scale"
            disabled={
              !isInputFormBuilderEnabled &&
              !builderConfig.alwaysShowCustomFields
            }
          />
          <ToolboxItem
            icon="survey-number-field"
            label={formatMessage(messages.number)}
            onClick={() => addField('number')}
            data-cy="e2e-number-field"
            fieldsToExclude={builderConfig.toolboxFieldsToExclude}
            inputType="number"
            disabled={
              !isInputFormBuilderEnabled &&
              !builderConfig.alwaysShowCustomFields
            }
          />
          <ToolboxItem
            icon="upload-file"
            label={formatMessage(messages.fileUpload)}
            onClick={() => addField('file_upload')}
            data-cy="e2e-file-upload-field"
            fieldsToExclude={builderConfig.toolboxFieldsToExclude}
            inputType="file_upload"
            disabled={
              !isInputFormBuilderEnabled &&
              !builderConfig.alwaysShowCustomFields
            }
          />
        </DraggableElement>
      </Box>
    </Box>
  );
};

export default FormBuilderToolbox;<|MERGE_RESOLUTION|>--- conflicted
+++ resolved
@@ -108,32 +108,10 @@
       pb="80px"
     >
       <Box overflowY="auto" w="100%" display="inline">
-<<<<<<< HEAD
         <LayoutFields addField={addField} builderConfig={builderConfig} />
-=======
         {builderConfig.displayBuiltInFields && (
           <BuiltInFields isEditingDisabled={isEditingDisabled} move={move} />
         )}
-        <Title
-          fontWeight="normal"
-          mb="4px"
-          mt="24px"
-          ml="16px"
-          variant="h6"
-          as="h3"
-          color="textSecondary"
-          style={{ textTransform: 'uppercase' }}
-        >
-          <FormattedMessage {...customToolBoxTitle} />
-        </Title>
->>>>>>> 2496d82c
-
-        <BuiltInFields
-          addField={addField}
-          builderConfig={builderConfig}
-          isEditingDisabled={isEditingDisabled}
-          move={move}
-        />
         <Box display="flex">
           <Title
             fontWeight="normal"
