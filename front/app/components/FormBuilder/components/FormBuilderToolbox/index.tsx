import React from 'react';

import {
  Box,
  IconTooltip,
  Text,
  Title,
  colors,
} from '@citizenlab/cl2-component-library';
import { get } from 'lodash-es';
import { useFormContext } from 'react-hook-form';

import {
  ICustomFieldInputType,
  IFlatCreateCustomField,
  IFlatCustomField,
} from 'api/custom_fields/types';

import useFeatureFlag from 'hooks/useFeatureFlag';
import useLocale from 'hooks/useLocale';

import { FormBuilderConfig } from 'components/FormBuilder/utils';

import { FormattedMessage, useIntl } from 'utils/cl-intl';
import { generateTempId, isNilOrError } from 'utils/helperUtils';

import messages from '../messages';

import BuiltInFields from './BuiltInFields';
import LayoutFields from './LayoutFields';
import ToolboxItem from './ToolboxItem';

interface FormBuilderToolboxProps {
  onAddField: (field: IFlatCreateCustomField, index: number) => void;
  builderConfig: FormBuilderConfig;
  move: (indexA: number, indexB: number) => void;
}

const FormBuilderToolbox = ({
  onAddField,
  builderConfig,
  move,
}: FormBuilderToolboxProps) => {
  const isInputFormCustomFieldsFlagEnabled = useFeatureFlag({
    name: 'input_form_custom_fields',
  });

  const isFormMappingEnabled = useFeatureFlag({
    name: 'form_mapping',
  });

  const { watch } = useFormContext();
  const formCustomFields: IFlatCustomField[] = watch('customFields');
  const isCustomFieldsDisabled =
    !isInputFormCustomFieldsFlagEnabled &&
    !builderConfig.alwaysShowCustomFields;
  const { formatMessage } = useIntl();
  const locale = useLocale();

  const customToolBoxTitle = get(
    builderConfig,
    'toolboxTitle',
    messages.content
  );

  if (isNilOrError(locale)) return null;

  const addField = (inputType: ICustomFieldInputType) => {
    const index = !isNilOrError(formCustomFields) ? formCustomFields.length : 0;
    onAddField(
      {
        id: `${Math.floor(Date.now() * Math.random())}`,
        temp_id: generateTempId(),
        logic: {
          ...(inputType !== 'page' ? { rules: [] } : undefined),
        },
        isLocalOnly: true,
        description_multiloc: {},
        input_type: inputType,
        required: false,
        title_multiloc: {
          [locale]: '',
        },
        linear_scale_label_1_multiloc: {
          [locale]:
            inputType === 'matrix_linear_scale'
              ? formatMessage(messages.stronglyDisagree)
              : '',
        },
        linear_scale_label_2_multiloc: {
          [locale]:
            inputType === 'matrix_linear_scale'
              ? formatMessage(messages.disagree)
              : '',
        },
        linear_scale_label_3_multiloc: {
          [locale]:
            inputType === 'matrix_linear_scale'
              ? formatMessage(messages.neutral)
              : '',
        },
        linear_scale_label_4_multiloc: {
          [locale]:
            inputType === 'matrix_linear_scale'
              ? formatMessage(messages.agree)
              : '',
        },
        linear_scale_label_5_multiloc: {
          [locale]:
            inputType === 'matrix_linear_scale'
              ? formatMessage(messages.stronglyAgree)
              : '',
        },
        linear_scale_label_6_multiloc: {},
        linear_scale_label_7_multiloc: {},
        linear_scale_label_8_multiloc: {},
        linear_scale_label_9_multiloc: {},
        linear_scale_label_10_multiloc: {},
        linear_scale_label_11_multiloc: {},
        maximum: 5,
        options: [
          {
            title_multiloc: {},
          },
        ],
        matrix_statements: [
          {
            title_multiloc: {},
          },
        ],
        enabled: true,
      },
      index
    );
  };

  return (
    <Box
      position="fixed"
      zIndex="99999"
      flex="0 0 auto"
      h="100%"
      w="210px"
      display="flex"
      flexDirection="column"
      alignItems="center"
      bgColor="white"
      overflowX="visible"
      borderRight={`1px solid ${colors.borderLight}`}
      pb="80px"
    >
      <Box overflowY="auto" w="100%" display="inline">
        <LayoutFields addField={addField} builderConfig={builderConfig} />
        {builderConfig.displayBuiltInFields && (
          <BuiltInFields move={move} builderConfig={builderConfig} />
        )}
        <Box display="flex" alignItems="center" ml="16px" mt="16px">
          <Title
            variant="h6"
            m="0px"
            as="h3"
            color="textSecondary"
            style={{ textTransform: 'uppercase' }}
          >
            <FormattedMessage {...customToolBoxTitle} />
          </Title>
          {!builderConfig.alwaysShowCustomFields && (
            <IconTooltip
              icon={isCustomFieldsDisabled ? 'info-outline' : 'info-solid'}
              iconColor={
                isCustomFieldsDisabled ? colors.coolGrey300 : colors.coolGrey500
              }
              placement="right-start"
              ml="4px"
              content={
                <Box>
                  <Text my="4px" color="white" fontSize="s">
                    {isCustomFieldsDisabled
                      ? formatMessage(messages.disabledCustomFieldsTooltip)
                      : formatMessage(messages.fieldIsNotVisibleTooltip)}
                  </Text>
                </Box>
              }
            />
          )}
        </Box>
        <ToolboxItem
          icon="survey-short-answer-2"
          label={formatMessage(messages.shortAnswer)}
          onClick={() => addField('text')}
          data-cy="e2e-short-answer"
          fieldsToExclude={builderConfig.toolboxFieldsToExclude}
          inputType="text"
          disabled={isCustomFieldsDisabled}
          showAIUpsell
        />
        <ToolboxItem
          icon="survey-long-answer-2"
          label={formatMessage(messages.longAnswer)}
          onClick={() => addField('multiline_text')}
          data-cy="e2e-long-answer"
          fieldsToExclude={builderConfig.toolboxFieldsToExclude}
          inputType="multiline_text"
          disabled={isCustomFieldsDisabled}
          showAIUpsell
        />
        <ToolboxItem
          icon="survey-single-choice"
          label={formatMessage(messages.singleChoice)}
          onClick={() => addField('select')}
          data-cy="e2e-single-choice"
          fieldsToExclude={builderConfig.toolboxFieldsToExclude}
          inputType="select"
          disabled={isCustomFieldsDisabled}
        />
        <ToolboxItem
          icon="survey-multiple-choice-2"
          label={formatMessage(messages.multipleChoice)}
          onClick={() => addField('multiselect')}
          data-cy="e2e-multiple-choice"
          fieldsToExclude={builderConfig.toolboxFieldsToExclude}
          inputType="multiselect"
          disabled={isCustomFieldsDisabled}
        />
        <ToolboxItem
          icon="image"
          label={formatMessage(messages.multipleChoiceImage)}
          onClick={() => addField('multiselect_image')}
          data-cy="e2e-image-choice"
          fieldsToExclude={builderConfig.toolboxFieldsToExclude}
          inputType="multiselect_image"
          disabled={isCustomFieldsDisabled}
        />
        <ToolboxItem
          icon="survey-linear-scale"
          label={formatMessage(messages.linearScale)}
          onClick={() => addField('linear_scale')}
          data-cy="e2e-linear-scale"
          fieldsToExclude={builderConfig.toolboxFieldsToExclude}
          inputType="linear_scale"
          disabled={isCustomFieldsDisabled}
        />
        <ToolboxItem
          icon="survey-ranking"
          label={formatMessage(messages.ranking)}
          onClick={() => addField('ranking')}
          data-cy="e2e-ranking"
          fieldsToExclude={builderConfig.toolboxFieldsToExclude}
          inputType="ranking"
          disabled={isCustomFieldsDisabled}
        />
        <ToolboxItem
<<<<<<< HEAD
          icon="rating"
          label={formatMessage(messages.rating)}
          onClick={() => addField('rating')}
          data-cy="e2e-rating"
          fieldsToExclude={builderConfig.toolboxFieldsToExclude}
          inputType="rating"
=======
          icon="survey-matrix"
          label={formatMessage(messages.matrix)}
          onClick={() => addField('matrix_linear_scale')}
          data-cy="e2e-matrix"
          fieldsToExclude={builderConfig.toolboxFieldsToExclude}
          inputType="matrix_linear_scale"
>>>>>>> 58d3c8c0
          disabled={isCustomFieldsDisabled}
        />
        <ToolboxItem
          icon="survey-number-field"
          label={formatMessage(messages.number)}
          onClick={() => addField('number')}
          data-cy="e2e-number-field"
          fieldsToExclude={builderConfig.toolboxFieldsToExclude}
          inputType="number"
          disabled={isCustomFieldsDisabled}
        />
        <ToolboxItem
          icon="upload-file"
          label={formatMessage(messages.fileUpload)}
          onClick={() => addField('file_upload')}
          data-cy="e2e-file-upload-field"
          fieldsToExclude={builderConfig.toolboxFieldsToExclude}
          inputType="file_upload"
          disabled={isCustomFieldsDisabled}
        />
        <Box>
          {!builderConfig.toolboxFieldsToExclude.includes('point') && ( // We want to show the mapping section
            <>
              <Title
                ml="16px"
                mt="16px"
                variant="h6"
                m="0px"
                as="h3"
                color="textSecondary"
                style={{ textTransform: 'uppercase' }}
              >
                {formatMessage(messages.mapping)}
              </Title>
              <ToolboxItem
                icon="dropPin"
                label={formatMessage(messages.dropPin)}
                onClick={() => addField('point')}
                data-cy="e2e-point-field"
                fieldsToExclude={builderConfig.toolboxFieldsToExclude}
                inputType="point"
                disabled={!isFormMappingEnabled}
                disabledTooltipMessage={messages.mappingNotInCurrentLicense}
              />
              <>
                <ToolboxItem
                  icon="drawRoute"
                  label={formatMessage(messages.drawRoute)}
                  onClick={() => addField('line')}
                  data-cy="e2e-line-field"
                  fieldsToExclude={builderConfig.toolboxFieldsToExclude}
                  inputType="line"
                  disabled={!isFormMappingEnabled}
                  disabledTooltipMessage={messages.mappingNotInCurrentLicense}
                />
                <ToolboxItem
                  icon="drawPolygon"
                  label={formatMessage(messages.drawArea)}
                  onClick={() => addField('polygon')}
                  data-cy="e2e-polygon-field"
                  fieldsToExclude={builderConfig.toolboxFieldsToExclude}
                  inputType="polygon"
                  disabled={!isFormMappingEnabled}
                  disabledTooltipMessage={messages.mappingNotInCurrentLicense}
                />
                <ToolboxItem
                  icon="upload-file"
                  label={formatMessage(messages.shapefileUpload)}
                  onClick={() => addField('shapefile_upload')}
                  data-cy="e2e-file-shapefile-field"
                  fieldsToExclude={builderConfig.toolboxFieldsToExclude}
                  inputType="shapefile_upload"
                  disabled={!isFormMappingEnabled}
                  disabledTooltipMessage={messages.mappingNotInCurrentLicense}
                />
              </>
            </>
          )}
        </Box>
      </Box>
    </Box>
  );
};

export default FormBuilderToolbox;<|MERGE_RESOLUTION|>--- conflicted
+++ resolved
@@ -250,21 +250,21 @@
           disabled={isCustomFieldsDisabled}
         />
         <ToolboxItem
-<<<<<<< HEAD
           icon="rating"
           label={formatMessage(messages.rating)}
           onClick={() => addField('rating')}
           data-cy="e2e-rating"
           fieldsToExclude={builderConfig.toolboxFieldsToExclude}
           inputType="rating"
-=======
+          disabled={isCustomFieldsDisabled}
+        />
+        <ToolboxItem
           icon="survey-matrix"
           label={formatMessage(messages.matrix)}
           onClick={() => addField('matrix_linear_scale')}
           data-cy="e2e-matrix"
           fieldsToExclude={builderConfig.toolboxFieldsToExclude}
           inputType="matrix_linear_scale"
->>>>>>> 58d3c8c0
           disabled={isCustomFieldsDisabled}
         />
         <ToolboxItem
