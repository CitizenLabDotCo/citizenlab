--- conflicted
+++ resolved
@@ -61,42 +61,6 @@
       >
         <FormattedMessage {...messages.defaultContent} />
       </Title>
-<<<<<<< HEAD
-      <DraggableElement>
-        <ToolboxItem
-          icon="money-bag"
-          label={formatMessage(messages.proposedBudget)}
-          onClick={() => enableField('proposed_budget')}
-          disabled={!enabledBuiltInFieldKeys.includes('proposed_budget')}
-          disabledTooltipMessage={messages.disabledBuiltInFieldTooltip}
-          data-cy="e2e-proposed-budget-item"
-        />
-        <ToolboxItem
-          icon="upload-file"
-          label={formatMessage(messages.fileUpload)}
-          onClick={() => enableField('idea_files_attributes')}
-          disabled={!enabledBuiltInFieldKeys.includes('idea_files_attributes')}
-          disabledTooltipMessage={messages.disabledBuiltInFieldTooltip}
-          data-cy="e2e-attachments-item"
-        />
-        <ToolboxItem
-          icon="location-simple"
-          label={formatMessage(messages.locationDescription)}
-          onClick={() => enableField('location_description')}
-          disabled={!enabledBuiltInFieldKeys.includes('location_description')}
-          data-cy="e2e-location-item"
-          disabledTooltipMessage={messages.disabledBuiltInFieldTooltip}
-        />
-        <ToolboxItem
-          icon="label"
-          label={formatMessage(messages.tags)}
-          onClick={() => enableField('topic_ids')}
-          disabled={!enabledBuiltInFieldKeys.includes('topic_ids')}
-          disabledTooltipMessage={messages.disabledBuiltInFieldTooltip}
-          data-cy="e2e-tags-item"
-        />
-      </DraggableElement>
-=======
       <ToolboxItem
         icon="money-bag"
         label={formatMessage(messages.proposedBudget)}
@@ -129,7 +93,6 @@
         disabledTooltipMessage={messages.disabledBuiltInFieldTooltip}
         data-cy="e2e-tags-item"
       />
->>>>>>> 2bbcfb06
     </Box>
   );
 };
