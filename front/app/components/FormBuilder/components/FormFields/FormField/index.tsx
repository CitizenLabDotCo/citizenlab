--- conflicted
+++ resolved
@@ -100,14 +100,10 @@
     ).length;
     return pages < 3;
   };
-<<<<<<< HEAD
-  const shouldShowDelete = !isLastPage() && !field.constraints?.locks.deletion;
-=======
   const shouldShowDelete =
     // TODO: Fix this the next time the file is edited.
     // eslint-disable-next-line @typescript-eslint/no-unnecessary-condition
     !isLastPage() && !field?.constraints?.locks?.deletion;
->>>>>>> 3f420757
 
   const editFieldAndValidate = (defaultTab: ICustomFieldSettingsTab) => {
     onEditField({ ...field, index, defaultTab });
