--- conflicted
+++ resolved
@@ -37,13 +37,9 @@
 
   const titleColor = field.input_type === 'page' ? 'blue500' : 'teal400';
   const lockMessage =
-<<<<<<< HEAD
-    field.constraints?.locks.deletion &&
-=======
     // TODO: Fix this the next time the file is edited.
     // eslint-disable-next-line @typescript-eslint/no-unnecessary-condition
     field.constraints?.locks?.deletion &&
->>>>>>> 3f420757
     formatMessage(messages.questionCannotBeDeleted);
 
   return (
