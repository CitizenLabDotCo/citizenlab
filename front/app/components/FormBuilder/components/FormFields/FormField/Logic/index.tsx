import React from 'react';

import { Box } from '@citizenlab/cl2-component-library';

import { IFlatCustomField } from 'api/custom_fields/types';

import useLocale from 'hooks/useLocale';

import { MessageDescriptor, useIntl } from 'utils/cl-intl';
import { isPageRuleValid, isRuleValid } from 'utils/yup/validateLogic';

import messages from '../../../messages';

import { PageRuleDisplay } from './PageRuleDisplay';
import { QuestionRuleDisplay } from './QuestionRuleDisplay';
import {
  getOptionRule,
  getLinearScaleRule,
  getLinearScaleOptions,
  getTitleFromAnswerId,
  getTitleFromPageId,
} from './utils';

interface Props {
  field: IFlatCustomField;
  fieldNumbers: Record<string, number>;
  formCustomFields: IFlatCustomField[];
  formEndPageLogicOption?: MessageDescriptor;
}

const Logic = ({
  field,
  fieldNumbers,
  formCustomFields,
  formEndPageLogicOption,
}: Props) => {
  const { formatMessage } = useIntl();
  const locale = useLocale();

  const formEndMessage = formatMessage(
    formEndPageLogicOption || messages.formEnd
  );

  const pageMessage = formatMessage(messages.page);

  // Add the additional catch all logic options
  const catchAllTypes = field.required
    ? ['any_other_answer']
    : ['any_other_answer', 'no_answer'];
<<<<<<< HEAD
  const catchAllLogicRules = field.logic.rules
    ?.filter((rule) => catchAllTypes.includes(rule.if.toString()))
=======
  const catchAllLogicRules = (field.logic.rules || [])
    .filter((rule) => catchAllTypes.includes(rule.if.toString()))
>>>>>>> ea44c6f1
    .sort((a, b) => a.if.toString().localeCompare(b.if.toString())); // sort to ensure consistent order
  const catchAllLogicMessages = {
    any_other_answer: formatMessage(messages.logicAnyOtherAnswer),
    no_answer: formatMessage(messages.logicNoAnswer),
  };

<<<<<<< HEAD
  const findNextPageAfterCurrentPage = () => {
    const index = formCustomFields.findIndex((item) => item.id === field.id);
    if (index !== -1) {
      const nextPage = formCustomFields
        .slice(index + 1)
        .find((item) => item.input_type === 'page');
      if (nextPage?.id) return nextPage.id; // Temp ID needed here?
    }
    return 'survey_end';
  };

=======
>>>>>>> ea44c6f1
  return (
    <Box>
      {['select', 'multiselect', 'multiselect_image'].includes(
        field.input_type
      ) &&
        field.options &&
        field.options.map((option) => {
          const optionRule = getOptionRule(option, field);
          const key = `${field.temp_id || field.id}_${
            option.id || option.temp_id
          }`;

          return (
            <Box key={key}>
              <QuestionRuleDisplay
                isRuleValid={isRuleValid(
                  optionRule,
                  field.temp_id || field.id,
                  formCustomFields
                )}
                answerTitle={getTitleFromAnswerId(
                  field,
                  optionRule?.if,
                  locale
                )}
                targetPage={getTitleFromPageId(
                  optionRule?.goto_page_id,
                  formEndMessage,
                  pageMessage,
                  fieldNumbers
                )}
              />
            </Box>
          );
        })}

      {field.input_type === 'linear_scale' &&
        field.maximum &&
        getLinearScaleOptions(field.maximum).map((option) => {
          const linearScaleRule = getLinearScaleRule(option, field);
          const key = `${field.temp_id || field.id}_${option.key}`;

          return (
            <Box key={key}>
              <QuestionRuleDisplay
                isRuleValid={isRuleValid(
                  linearScaleRule,
                  field.temp_id || field.id,
                  formCustomFields
                )}
                answerTitle={getTitleFromAnswerId(
                  field,
                  linearScaleRule?.if,
                  locale
                )}
                targetPage={getTitleFromPageId(
                  linearScaleRule?.goto_page_id,
                  formEndMessage,
                  pageMessage,
                  fieldNumbers
                )}
              />
            </Box>
          );
        })}
      {field.input_type === 'page' && (
        <PageRuleDisplay
          isRuleValid={isPageRuleValid(
            formCustomFields,
            field.temp_id || field.id,
            field.logic.next_page_id
          )}
          targetPage={getTitleFromPageId(
            field.logic.next_page_id || findNextPageAfterCurrentPage(),
            formEndMessage,
            pageMessage,
            fieldNumbers
          )}
          isDefaultPage={!field.logic.next_page_id}
        />
      )}
<<<<<<< HEAD
      {catchAllLogicRules &&
        catchAllLogicRules.map((rule) => {
          const key = `${field.temp_id || field.id}_${rule.if}`;
          return (
            <Box key={key}>
              <QuestionRuleDisplay
                isRuleValid={isRuleValid(
                  rule,
                  field.temp_id || field.id,
                  formCustomFields
                )}
                answerTitle={catchAllLogicMessages[rule.if.toString()]}
                targetPage={getTitleFromPageId(
                  rule.goto_page_id,
                  formEndMessage,
                  pageMessage,
                  fieldNumbers
                )}
              />
            </Box>
          );
        })}
=======
      {catchAllLogicRules.map((rule) => {
        const key = `${field.temp_id || field.id}_${rule.if}`;
        return (
          <Box key={key}>
            <QuestionRuleDisplay
              isRuleValid={isRuleValid(
                rule,
                field.temp_id || field.id,
                formCustomFields
              )}
              answerTitle={catchAllLogicMessages[rule.if.toString()]}
              targetPage={getTitleFromPageId(
                rule.goto_page_id,
                formEndMessage,
                pageMessage,
                fieldNumbers
              )}
            />
          </Box>
        );
      })}
>>>>>>> ea44c6f1
    </Box>
  );
};

export default Logic;<|MERGE_RESOLUTION|>--- conflicted
+++ resolved
@@ -47,20 +47,14 @@
   const catchAllTypes = field.required
     ? ['any_other_answer']
     : ['any_other_answer', 'no_answer'];
-<<<<<<< HEAD
-  const catchAllLogicRules = field.logic.rules
-    ?.filter((rule) => catchAllTypes.includes(rule.if.toString()))
-=======
   const catchAllLogicRules = (field.logic.rules || [])
     .filter((rule) => catchAllTypes.includes(rule.if.toString()))
->>>>>>> ea44c6f1
     .sort((a, b) => a.if.toString().localeCompare(b.if.toString())); // sort to ensure consistent order
   const catchAllLogicMessages = {
     any_other_answer: formatMessage(messages.logicAnyOtherAnswer),
     no_answer: formatMessage(messages.logicNoAnswer),
   };
 
-<<<<<<< HEAD
   const findNextPageAfterCurrentPage = () => {
     const index = formCustomFields.findIndex((item) => item.id === field.id);
     if (index !== -1) {
@@ -72,8 +66,6 @@
     return 'survey_end';
   };
 
-=======
->>>>>>> ea44c6f1
   return (
     <Box>
       {['select', 'multiselect', 'multiselect_image'].includes(
@@ -155,30 +147,6 @@
           isDefaultPage={!field.logic.next_page_id}
         />
       )}
-<<<<<<< HEAD
-      {catchAllLogicRules &&
-        catchAllLogicRules.map((rule) => {
-          const key = `${field.temp_id || field.id}_${rule.if}`;
-          return (
-            <Box key={key}>
-              <QuestionRuleDisplay
-                isRuleValid={isRuleValid(
-                  rule,
-                  field.temp_id || field.id,
-                  formCustomFields
-                )}
-                answerTitle={catchAllLogicMessages[rule.if.toString()]}
-                targetPage={getTitleFromPageId(
-                  rule.goto_page_id,
-                  formEndMessage,
-                  pageMessage,
-                  fieldNumbers
-                )}
-              />
-            </Box>
-          );
-        })}
-=======
       {catchAllLogicRules.map((rule) => {
         const key = `${field.temp_id || field.id}_${rule.if}`;
         return (
@@ -200,7 +168,6 @@
           </Box>
         );
       })}
->>>>>>> ea44c6f1
     </Box>
   );
 };
