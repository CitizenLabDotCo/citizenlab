--- conflicted
+++ resolved
@@ -34,17 +34,12 @@
   handleOpenSettings: (defaultTab: ICustomFieldSettingsTab) => void;
 }
 
-<<<<<<< HEAD
 const Logic = ({
   field,
   fieldNumbers,
   formCustomFields,
-  formEndPageLogicOption,
   handleOpenSettings,
 }: Props) => {
-=======
-const Logic = ({ field, fieldNumbers, formCustomFields }: Props) => {
->>>>>>> 2a66a0d4
   const { formatMessage } = useIntl();
   const locale = useLocale();
   const pageMessage = formatMessage(messages.page);
@@ -81,7 +76,6 @@
           }`;
 
           return (
-<<<<<<< HEAD
             <QuestionRuleDisplay
               key={key}
               isRuleValid={isRuleValid(
@@ -92,35 +86,13 @@
               answerTitle={getTitleFromAnswerId(field, optionRule?.if, locale)}
               targetPage={getTitleFromPageId(
                 optionRule?.goto_page_id,
-                formEndMessage,
                 pageMessage,
-                fieldNumbers
+                fieldNumbers,
+                formCustomFields,
+                lastPageMessage
               )}
               handleOpenSettings={handleOpenSettings}
             />
-=======
-            <Box key={key}>
-              <QuestionRuleDisplay
-                isRuleValid={isRuleValid(
-                  optionRule,
-                  field.temp_id || field.id,
-                  formCustomFields
-                )}
-                answerTitle={getTitleFromAnswerId(
-                  field,
-                  optionRule?.if,
-                  locale
-                )}
-                targetPage={getTitleFromPageId(
-                  optionRule?.goto_page_id,
-                  pageMessage,
-                  fieldNumbers,
-                  formCustomFields,
-                  lastPageMessage
-                )}
-              />
-            </Box>
->>>>>>> 2a66a0d4
           );
         })}
 
@@ -131,7 +103,6 @@
           const key = `${field.temp_id || field.id}_${option.key}`;
 
           return (
-<<<<<<< HEAD
             <QuestionRuleDisplay
               key={key}
               isRuleValid={isRuleValid(
@@ -146,35 +117,13 @@
               )}
               targetPage={getTitleFromPageId(
                 linearScaleRule?.goto_page_id,
-                formEndMessage,
                 pageMessage,
-                fieldNumbers
+                fieldNumbers,
+                formCustomFields,
+                lastPageMessage
               )}
               handleOpenSettings={handleOpenSettings}
             />
-=======
-            <Box key={key}>
-              <QuestionRuleDisplay
-                isRuleValid={isRuleValid(
-                  linearScaleRule,
-                  field.temp_id || field.id,
-                  formCustomFields
-                )}
-                answerTitle={getTitleFromAnswerId(
-                  field,
-                  linearScaleRule?.if,
-                  locale
-                )}
-                targetPage={getTitleFromPageId(
-                  linearScaleRule?.goto_page_id,
-                  pageMessage,
-                  fieldNumbers,
-                  formCustomFields,
-                  lastPageMessage
-                )}
-              />
-            </Box>
->>>>>>> 2a66a0d4
           );
         })}
       {field.input_type === 'page' && (
@@ -185,13 +134,8 @@
             field.logic.next_page_id
           )}
           targetPage={getTitleFromPageId(
-<<<<<<< HEAD
             field.logic.next_page_id ||
               findNextPageAfterCurrentPage(formCustomFields, field.id),
-            formEndMessage,
-=======
-            field.logic.next_page_id,
->>>>>>> 2a66a0d4
             pageMessage,
             fieldNumbers,
             formCustomFields,
@@ -214,9 +158,10 @@
             answerTitle={catchAllLogicMessages[rule.if.toString()]}
             targetPage={getTitleFromPageId(
               rule.goto_page_id,
-              formEndMessage,
               pageMessage,
-              fieldNumbers
+              fieldNumbers,
+              formCustomFields,
+              lastPageMessage
             )}
             handleOpenSettings={handleOpenSettings}
           />
