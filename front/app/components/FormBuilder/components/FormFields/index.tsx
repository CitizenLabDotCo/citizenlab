--- conflicted
+++ resolved
@@ -50,31 +50,12 @@
   };
 
   const lastPage = formCustomFields[formCustomFields.length - 1];
-
-<<<<<<< HEAD
-  const nestedGroupData: NestedGroupingStructure[] = [];
-
-  formCustomFields.forEach((field) => {
-    if (field.input_type === 'page' && field.enabled) {
-      nestedGroupData.push({
-        groupElement: field,
-        questions: [],
-        id: field.id,
-      });
-    } else {
-      const lastGroupElement = nestedGroupData[nestedGroupData.length - 1];
-      lastGroupElement.questions.push({
-        ...field,
-      });
-    }
-  });
-=======
   const nestedGroupData = getNestedGroupData(formCustomFields);
->>>>>>> 43b484ee
 
   const conflictsByPage = detectConflictsByPage(nestedGroupData);
   const fieldNumbers = getFieldNumbers(formCustomFields);
   const userFieldsInFormNotice = builderConfig.getUserFieldsNotice;
+  const individualPageFieldCodes = ['title_multiloc', 'body_multiloc']; // TODO
 
   return (
     <>
@@ -88,80 +69,6 @@
         justifyContent="space-between"
       >
         <Box height="100%" data-cy="e2e-form-fields">
-<<<<<<< HEAD
-          <DragAndDrop
-            onDragEnd={(result: DragAndDropResult) => {
-              handleDragEnd(result, nestedGroupData);
-              trigger();
-            }}
-          >
-            <Drop id="droppable" type={pageDNDType}>
-              {nestedGroupData.map((grouping, pageIndex) => {
-                if (
-                  lastPage.key === 'form_end' &&
-                  grouping.id === lastPage.id
-                ) {
-                  // Skip rendering FormField for last page, as it's rendered separately
-                  // (see below)
-                  return null;
-                }
-
-                return (
-                  <Drag key={grouping.id} id={grouping.id} index={pageIndex}>
-                    <FormField
-                      field={grouping.groupElement}
-                      selectedFieldId={selectedFieldId}
-                      onEditField={onEditField}
-                      builderConfig={builderConfig}
-                      fieldNumbers={fieldNumbers}
-                      closeSettings={closeSettings}
-                      conflicts={conflictsByPage[grouping.groupElement.id]}
-                      hasFullPageRestriction={false} // TODO: Do we still need this prop?
-                    />
-                    <Drop
-                      key={grouping.id}
-                      id={grouping.id}
-                      type={questionDNDType}
-                      isDropDisabled={false} // TODO: Do we still need this prop?
-                    >
-                      <Box height="100%">
-                        {grouping.questions.length === 0 ? (
-                          <Box height="0.5px" />
-                        ) : (
-                          <>
-                            {grouping.questions.map((question, index) => {
-                              return shouldShowField(question) ? (
-                                <Drag
-                                  key={question.id}
-                                  id={question.id}
-                                  index={index}
-                                  isDragDisabled={false} // TODO: Do we still need this prop?
-                                >
-                                  <FormField
-                                    key={question.id}
-                                    field={question}
-                                    selectedFieldId={selectedFieldId}
-                                    onEditField={onEditField}
-                                    builderConfig={builderConfig}
-                                    fieldNumbers={fieldNumbers}
-                                    closeSettings={closeSettings}
-                                    hasFullPageRestriction={false} // TODO: Do we still need this prop?
-                                  />
-                                </Drag>
-                              ) : (
-                                <Box key={question.id} height="1px" />
-                              );
-                            })}
-                          </>
-                        )}
-                      </Box>
-                    </Drop>
-                  </Drag>
-                );
-              })}
-            </Drop>
-          </DragAndDrop>
-=======
           {nestedGroupData.map((grouping, pageIndex) => {
             if (lastPage.key === 'form_end' && grouping.id === lastPage.id) {
               // Skip rendering FormField for last page, as it's rendered separately
@@ -231,8 +138,6 @@
               </Drag>
             );
           })}
-
->>>>>>> 43b484ee
           {formCustomFields.length > 0 && (
             <Box height="1px" borderTop={`1px solid ${colors.divider}`} />
           )}
