import React from 'react';
import { useFormContext } from 'react-hook-form';

// intl
import { FormattedMessage, MessageDescriptor, useIntl } from 'utils/cl-intl';
import messages from '../messages';

// utils
import {
  getFieldBackgroundColor,
  getIndexForTitle,
  getIndexTitleColor,
  getLinearScaleOptions,
  getLinearScaleRule,
  getOptionRule,
  getTitleFromAnswerId,
  getTitleFromPageId,
} from './utils';
import { isPageRuleValid, isRuleValid } from 'utils/yup/validateLogic';

// components
import {
  Box,
  Badge,
  Text,
  colors,
  Icon,
  IconNames,
} from '@citizenlab/cl2-component-library';
import T from 'components/T';
import { FlexibleRow } from '../FlexibleRow';
import { FieldRuleDisplay } from './FieldRuleDisplay';
import { FormBuilderConfig } from 'components/FormBuilder/utils';

// styling
import styled from 'styled-components';
import { rgba } from 'polished';

// hooks and services
import {
  ICustomFieldInputType,
  IFlatCustomField,
  IFlatCustomFieldWithIndex,
} from 'services/formCustomFields';
import useLocale from 'hooks/useLocale';

const FormFieldsContainer = styled(Box)`
  &:hover {
    cursor: pointer;
    background: ${rgba(colors.tealLight, 0.2)};
  }
`;

type Props = {
  field: IFlatCustomField;
  isEditingDisabled: boolean;
  onEditField: (field: IFlatCustomFieldWithIndex) => void;
  getTranslatedFieldType: (fieldType: string) => MessageDescriptor;
  selectedFieldId?: string;
  builderConfig: FormBuilderConfig;
};

// TODO: Rename icons in component library to "form" for clarity
const getFieldIcon = (inputType: ICustomFieldInputType): IconNames => {
  switch (inputType) {
    case 'text':
      return 'survey-short-answer-2';
    case 'multiline_text':
      return 'survey-long-answer-2';
    case 'multiselect':
      return 'survey-multiple-choice-2';
    case 'select':
      return 'survey-single-choice';
    case 'number':
      return 'survey-number-field';
    case 'linear_scale':
      return 'survey-linear-scale';
<<<<<<< HEAD
    case 'section':
      return 'section';
=======
    case 'file_upload':
      return 'upload-file';
>>>>>>> c14bbc26
    default:
      return 'survey';
  }
};

export const FieldElement = (props: Props) => {
  const {
    field,
    isEditingDisabled,
    onEditField,
    getTranslatedFieldType,
    selectedFieldId,
    builderConfig,
  } = props;
  const {
    watch,
    formState: { errors },
    trigger,
  } = useFormContext();
  const locale = useLocale();
  const { formatMessage } = useIntl();

  const formCustomFields: IFlatCustomField[] = watch('customFields');
  const index = formCustomFields.findIndex((f) => f.id === field.id);

  const hasErrors = !!errors.customFields?.[index];
  const showLogicOnRow =
    field.input_type !== 'page' ? field.logic.rules : field.logic;
  const isFieldGrouping = ['page', 'section'].includes(field.input_type);
  let rowTitle: MessageDescriptor = messages.question;
  if (field.input_type === 'page') {
    rowTitle = messages.page;
  } else if (field.input_type === 'section') {
    rowTitle = messages.section;
  }

  const editFieldAndValidate = () => {
    onEditField({ ...field, index });
    trigger();
  };

  return (
    <FormFieldsContainer
      role={'button'}
      key={field.id}
      background={getFieldBackgroundColor(selectedFieldId, field, hasErrors)}
      onClick={() => {
        isEditingDisabled ? undefined : editFieldAndValidate();
      }}
      data-cy="e2e-field-row"
    >
      <FlexibleRow rowHeight={isFieldGrouping ? '50px' : '70px'}>
        <Box
          display="flex"
          justifyContent="space-between"
          className="expand"
          width="100%"
          ml={isFieldGrouping ? '8px' : '32px'}
        >
          <Box display="flex" alignItems="center" height="100%">
            <Box display="block">
              <Box>
                {hasErrors && (
                  <Icon
                    ml="28px"
                    width="20px"
                    fill={colors.error}
                    name="alert-circle"
                  />
                )}
                <Icon
                  ml={hasErrors ? '8px' : '28px'}
                  width="12px"
                  fill={getIndexTitleColor(field.input_type)}
                  name="sort"
                  pb="4px"
                />
                <Text
                  as="span"
                  color={getIndexTitleColor(field.input_type)}
                  fontSize="base"
                  mt="auto"
                  mb="auto"
                  fontWeight="bold"
                  mx="12px"
                >
                  <>
                    <FormattedMessage {...rowTitle} />
                    {getIndexForTitle(formCustomFields, field)}
                  </>
                </Text>
                <Text
                  as="span"
                  fontSize="base"
                  mt="auto"
                  mb="auto"
                  color="grey800"
                >
                  <T value={field.title_multiloc} />
                </Text>
              </Box>
              {showLogicOnRow && (
                <Box>
                  {field.input_type === 'select' &&
                    field.options &&
                    field.options.map((option) => {
                      return (
                        <Box key={option.id}>
                          <FieldRuleDisplay
                            isRuleValid={isRuleValid(
                              getOptionRule(option, field),
                              field.temp_id || field.id,
                              formCustomFields
                            )}
                            answerTitle={getTitleFromAnswerId(
                              field,
                              getOptionRule(option, field)?.if,
                              locale
                            )}
                            targetPage={getTitleFromPageId(
                              formCustomFields,
                              getOptionRule(option, field)?.goto_page_id,
                              formatMessage(
                                builderConfig.formEndPageLogicOption ||
                                  messages.formEnd
                              ),
                              formatMessage(messages.page)
                            )}
                          />
                        </Box>
                      );
                    })}
                  {field.input_type === 'linear_scale' &&
                    field.maximum &&
                    getLinearScaleOptions(field.maximum).map((option) => {
                      return (
                        <Box key={option.key}>
                          <FieldRuleDisplay
                            isRuleValid={isRuleValid(
                              getLinearScaleRule(option, field),
                              field.temp_id || field.id,
                              formCustomFields
                            )}
                            answerTitle={getTitleFromAnswerId(
                              field,
                              getLinearScaleRule(option, field)?.if,
                              locale
                            )}
                            targetPage={getTitleFromPageId(
                              formCustomFields,
                              getLinearScaleRule(option, field)?.goto_page_id,
                              formatMessage(
                                builderConfig.formEndPageLogicOption ||
                                  messages.formEnd
                              ),
                              formatMessage(messages.page)
                            )}
                          />
                        </Box>
                      );
                    })}
                  {field.input_type === 'page' && (
                    <FieldRuleDisplay
                      isPageRule
                      isRuleValid={isPageRuleValid(
                        formCustomFields,
                        field.temp_id || field.id,
                        field.logic.next_page_id
                      )}
                      answerTitle={getIndexForTitle(formCustomFields, field)}
                      targetPage={getTitleFromPageId(
                        formCustomFields,
                        field.logic.next_page_id,
                        formatMessage(
                          builderConfig.formEndPageLogicOption ||
                            messages.formEnd
                        ),
                        formatMessage(messages.page)
                      )}
                      textColor={getIndexTitleColor(field.input_type)}
                    />
                  )}
                </Box>
              )}
            </Box>
          </Box>
          <Box pr="32px" display="flex" height="100%" alignContent="center">
            {field.required && (
              <Box mt="auto" mb="auto" ml="12px">
                {' '}
                <Badge className="inverse" color={colors.green100}>
                  <Text
                    color="green500"
                    py="0px"
                    my="0px"
                    fontSize="xs"
                    fontWeight="bold"
                  >
                    <FormattedMessage {...messages.required} />
                  </Text>
                </Badge>
              </Box>
            )}
            {field.input_type !== 'page' && (
              <Box my="auto" ml="12px">
                {' '}
                <Badge className="inverse" color={colors.grey200}>
                  <Box
                    display="flex"
                    flexDirection="row"
                    alignItems="center"
                    flexWrap="nowrap"
                  >
                    <Icon
                      fill={colors.coolGrey600}
                      width="16px"
                      height="16px"
                      name={getFieldIcon(field.input_type)}
                    />
                    <Text
                      color="coolGrey600"
                      py="0px"
                      my="0px"
                      fontSize="xs"
                      fontWeight="bold"
                      ml="4px"
                      whiteSpace="nowrap"
                    >
                      <FormattedMessage
                        {...getTranslatedFieldType(field.input_type)}
                      />
                    </Text>
                  </Box>
                </Badge>
              </Box>
            )}
          </Box>
        </Box>
      </FlexibleRow>
    </FormFieldsContainer>
  );
};<|MERGE_RESOLUTION|>--- conflicted
+++ resolved
@@ -75,13 +75,10 @@
       return 'survey-number-field';
     case 'linear_scale':
       return 'survey-linear-scale';
-<<<<<<< HEAD
     case 'section':
       return 'section';
-=======
     case 'file_upload':
       return 'upload-file';
->>>>>>> c14bbc26
     default:
       return 'survey';
   }
