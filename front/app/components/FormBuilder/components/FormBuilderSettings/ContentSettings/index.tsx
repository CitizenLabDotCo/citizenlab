import React from 'react';

import { Box, Text } from '@citizenlab/cl2-component-library';
import { useFormContext } from 'react-hook-form';
import { SupportedLocale } from 'typings';

import { IFlatCustomFieldWithIndex } from 'api/custom_fields/types';

import useLocale from 'hooks/useLocale';

import { SectionField } from 'components/admin/Section';
import { getAdditionalSettings } from 'components/FormBuilder/utils';
import InputMultilocWithLocaleSwitcher from 'components/HookForm/InputMultilocWithLocaleSwitcher';
import QuillMultilocWithLocaleSwitcher from 'components/HookForm/QuillMultilocWithLocaleSwitcher';
import Toggle from 'components/HookForm/Toggle';

import { FormattedMessage } from 'utils/cl-intl';

import messages from '../../messages';
import FieldTypeSwitcher from '../FieldTypeSwitcher';

type ContentSettingsProps = {
  field: IFlatCustomFieldWithIndex;
  locales: SupportedLocale[];
  formHasSubmissions: boolean;
};

const ContentSettings = ({
  field,
  locales,
  formHasSubmissions,
}: ContentSettingsProps) => {
  const { watch } = useFormContext();
  const lockedAttributes = field.constraints?.locks;
  const platformLocale = useLocale();
  const isFieldGrouping = field.input_type === 'page';

  const handleKeyDown = (event: React.KeyboardEvent<Element>) => {
    // We want to prevent the form builder from being closed when enter is pressed
    if (event.key === 'Enter') {
      event.preventDefault();
    }
  };
  const disableTogglingRequired = ['body_multiloc', 'title_multiloc'].includes(
    field.code || ''
  );

  return (
    <Box mt="16px">
      {!isFieldGrouping && (
        <>
          <FieldTypeSwitcher
            field={field}
            formHasSubmissions={formHasSubmissions}
          />
          {!lockedAttributes?.title_multiloc && (
            <SectionField>
              <InputMultilocWithLocaleSwitcher
                initiallySelectedLocale={platformLocale}
                id="e2e-title-multiloc"
                name={`customFields.${field.index}.title_multiloc`}
                label={<FormattedMessage {...messages.questionTitle} />}
                onKeyDown={handleKeyDown}
              />
            </SectionField>
<<<<<<< HEAD
          </>
        )}
      </Box>
    );
  }
  return null;
};

export default ContentSettings;
=======
          )}
          <SectionField>
            <QuillMultilocWithLocaleSwitcher
              name={`customFields.${field.index}.description_multiloc`}
              label={
                <FormattedMessage {...messages.questionDescriptionOptional} />
              }
              noAlign={true}
              maxHeight="150px"
            />
          </SectionField>
        </>
      )}
      {getAdditionalSettings(
        field,
        watch(`customFields.${field.index}.input_type`),
        locales,
        platformLocale
      )}
      {!isFieldGrouping && (
        <SectionField id="e2e-required-toggle">
          <Toggle
            name={`customFields.${field.index}.required`}
            disabled={disableTogglingRequired}
            label={
              <Text as="span" variant="bodyM" my="0px">
                <FormattedMessage {...messages.requiredToggleLabel} />
              </Text>
            }
          />
        </SectionField>
      )}
    </Box>
  );
};
>>>>>>> 9fae484d
<|MERGE_RESOLUTION|>--- conflicted
+++ resolved
@@ -63,17 +63,6 @@
                 onKeyDown={handleKeyDown}
               />
             </SectionField>
-<<<<<<< HEAD
-          </>
-        )}
-      </Box>
-    );
-  }
-  return null;
-};
-
-export default ContentSettings;
-=======
           )}
           <SectionField>
             <QuillMultilocWithLocaleSwitcher
@@ -109,4 +98,5 @@
     </Box>
   );
 };
->>>>>>> 9fae484d
+
+export default ContentSettings;