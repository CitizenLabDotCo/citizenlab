--- conflicted
+++ resolved
@@ -21,13 +21,10 @@
 import { IFlatCustomFieldWithIndex } from 'services/formCustomFields';
 import useLocale from 'hooks/useLocale';
 import { isNilOrError } from 'utils/helperUtils';
-<<<<<<< HEAD
-=======
 import {
   builtInFieldKeys,
   FormBuilderConfig,
 } from 'components/FormBuilder/utils';
->>>>>>> f19fb6d8
 
 type ContentSettingsProps = {
   field: IFlatCustomFieldWithIndex;
@@ -135,12 +132,7 @@
               borderColor={colors.error}
               textColor={colors.error}
               iconColor={colors.error}
-<<<<<<< HEAD
-              onClick={() => onDelete(field.index)}
-=======
               onClick={handleDelete}
-              minWidth="160px"
->>>>>>> f19fb6d8
               data-cy="e2e-delete-field"
               disabled={isDeleteDisabled}
             />
