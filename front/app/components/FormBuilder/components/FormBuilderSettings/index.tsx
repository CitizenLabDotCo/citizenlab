import React, { useState } from 'react';

import {
  Box,
  Title,
  Text,
  stylingConsts,
  colors,
} from '@citizenlab/cl2-component-library';
import { useFormContext } from 'react-hook-form';

import {
  ICustomFieldSettingsTab,
  IFlatCustomField,
  IFlatCustomFieldWithIndex,
} from 'api/custom_fields/types';

import useAppConfigurationLocales from 'hooks/useAppConfigurationLocales';
import useLocalize from 'hooks/useLocalize';

import {
  getTranslatedStringKey,
  FormBuilderConfig,
} from 'components/FormBuilder/utils';
import CloseIconButton from 'components/UI/CloseIconButton';

import { trackEventByName } from 'utils/analytics';
import { FormattedMessage, useIntl } from 'utils/cl-intl';
import { isNilOrError } from 'utils/helperUtils';

import messages from '../messages';
import tracks from '../tracks';
import { getFieldNumbers } from '../utils';

import { ContentSettings } from './ContentSettings';
import { LogicSettings } from './LogicSettings';

interface Props {
  field: IFlatCustomFieldWithIndex;
  closeSettings: (triggerAutosave?: boolean) => void;
  builderConfig: FormBuilderConfig;
  formHasSubmissions: boolean;
}

const FormBuilderSettings = ({
  field,
  closeSettings,
  builderConfig,
  formHasSubmissions,
}: Props) => {
  const locales = useAppConfigurationLocales();
  const localize = useLocalize();
  const [currentTab, setCurrentTab] = useState<ICustomFieldSettingsTab>(
    field.defaultTab || 'content'
  );
  const { formatMessage } = useIntl();
  const { watch } = useFormContext();
  const formCustomFields: IFlatCustomField[] = watch('customFields');

  if (isNilOrError(locales)) {
    return null;
  }

  const getPageList = () => {
    const fieldNumbers = getFieldNumbers(formCustomFields);
    const pageArray: { value: string; label: string }[] = [];

    formCustomFields.forEach((field, i) => {
      if (field.input_type === 'page') {
        const isLastPage = i === formCustomFields.length - 1;

        const pageTitle = localize(field.title_multiloc);
        const pageLabel = isLastPage
          ? formatMessage(messages.lastPage)
          : `${formatMessage(messages.page)} ${fieldNumbers[field.id]}${
              pageTitle
                ? `: ${
                    pageTitle.length > 25
                      ? `${pageTitle.slice(0, 25)}...`
                      : pageTitle
                  }`
                : ''
            }`;

        pageArray.push({
          value: field.temp_id || field.id,
          label: pageLabel,
        });
      }
    });
    return pageArray;
  };

  const translatedStringKey = getTranslatedStringKey(
    watch(`customFields.${field.index}.input_type`),
    field.key
  );
  const tabNotActiveBorder = `1px solid ${colors.grey400}`;
  const tabActiveBorder = `4px solid ${colors.primary}`;
  const fieldType = watch(`customFields.${field.index}.input_type`);
<<<<<<< HEAD
  const showTabbedSettings = [
    'linear_scale',
    'select',
    'page',
    'rating',
  ].includes(fieldType);
=======

  const getShowTabbedSettings = () => {
    const isFieldWithLogicTab = [
      'multiselect',
      'multiselect_image',
      'linear_scale',
      'select',
      'page',
    ].includes(fieldType);

    const isSurveyEndPage = fieldType === 'page' && field.key === 'survey_end';

    return isFieldWithLogicTab && !isSurveyEndPage;
  };

  const showTabbedSettings = getShowTabbedSettings();

  // Which page is the current question on?
  // Technically there should always be a current page ID and null should never be returned
  const getCurrentPageId = (questionId: string): string | null => {
    if (fieldType === 'page') return field.id;

    let pageId: string | null = null;
    for (const field of formCustomFields) {
      if (field.input_type === 'page') pageId = field.id;
      if (field.id === questionId) return pageId;
    }
    return null;
  };
>>>>>>> 807798ba

  return (
    <Box
      right="0"
      top={`${stylingConsts.menuHeight}px`}
      bottom="0"
      zIndex="99999"
      p="20px"
      w="100%"
      background="white"
      boxShadow="-2px 0px 1px 0px rgba(0, 0, 0, 0.06)"
      overflowY="auto"
      overflowX="hidden"
      height={`calc(100vh - ${stylingConsts.menuHeight}px)`}
    >
      <Box
        position="absolute"
        right="10px"
        data-cy="e2e-form-builder-close-settings"
      >
        <CloseIconButton
          a11y_buttonActionMessage={messages.close}
          onClick={() => {
            trackEventByName(tracks.formFieldSettingsCloseButtonClicked);
            closeSettings(true);
          }}
          iconColor={colors.textSecondary}
          iconColorOnHover={'#000'}
        />
      </Box>
      {translatedStringKey && (
        <Title variant="h4" as="h2" mb="8px">
          <FormattedMessage {...translatedStringKey} />
        </Title>
      )}
      {showTabbedSettings && builderConfig.isLogicEnabled && (
        <Box display="flex" width="100%" mb="40px">
          <Box
            flexGrow={1}
            borderBottom={
              currentTab === 'content' ? tabActiveBorder : tabNotActiveBorder
            }
            onClick={() => {
              setCurrentTab('content');
            }}
            style={{ cursor: 'pointer' }}
          >
            <Text mb="12px" textAlign="center" color="coolGrey600">
              <FormattedMessage {...messages.content} />
            </Text>
          </Box>
          <Box
            flexGrow={1}
            borderBottom={
              currentTab === 'logic' ? tabActiveBorder : tabNotActiveBorder
            }
            onClick={() => {
              setCurrentTab('logic');
            }}
            style={{ cursor: 'pointer' }}
            data-cy="e2e-form-builder-logic-tab"
          >
            <Text mb="12px" textAlign="center" color="coolGrey600">
              <FormattedMessage {...messages.logic} />
            </Text>
          </Box>
        </Box>
      )}
      {(!showTabbedSettings ||
        !builderConfig.isLogicEnabled || // TODO: Fix this the next time the file is edited.
        // eslint-disable-next-line @typescript-eslint/no-unnecessary-condition
        (showTabbedSettings && currentTab === 'content')) && (
        <ContentSettings
          field={field}
          locales={locales}
          formHasSubmissions={formHasSubmissions}
        />
      )}
      {showTabbedSettings && currentTab === 'logic' && (
        <LogicSettings
          pageOptions={getPageList()}
          field={field}
          getCurrentPageId={getCurrentPageId}
          key={field.index}
          builderConfig={builderConfig}
        />
      )}
    </Box>
  );
};

export default FormBuilderSettings;<|MERGE_RESOLUTION|>--- conflicted
+++ resolved
@@ -98,14 +98,6 @@
   const tabNotActiveBorder = `1px solid ${colors.grey400}`;
   const tabActiveBorder = `4px solid ${colors.primary}`;
   const fieldType = watch(`customFields.${field.index}.input_type`);
-<<<<<<< HEAD
-  const showTabbedSettings = [
-    'linear_scale',
-    'select',
-    'page',
-    'rating',
-  ].includes(fieldType);
-=======
 
   const getShowTabbedSettings = () => {
     const isFieldWithLogicTab = [
@@ -113,6 +105,7 @@
       'multiselect_image',
       'linear_scale',
       'select',
+      'rating',
       'page',
     ].includes(fieldType);
 
@@ -135,7 +128,6 @@
     }
     return null;
   };
->>>>>>> 807798ba
 
   return (
     <Box
