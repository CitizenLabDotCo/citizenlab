import React, { useState } from 'react';

import {
  Box,
  Title,
  Text,
  stylingConsts,
  colors,
} from '@citizenlab/cl2-component-library';
import { useFormContext } from 'react-hook-form';

import {
  ICustomFieldSettingsTab,
  IFlatCustomField,
  IFlatCustomFieldWithIndex,
} from 'api/custom_fields/types';

import useAppConfigurationLocales from 'hooks/useAppConfigurationLocales';

import {
  formEndOption,
  getTranslatedStringKey,
  FormBuilderConfig,
} from 'components/FormBuilder/utils';
import CloseIconButton from 'components/UI/CloseIconButton';

import { trackEventByName } from 'utils/analytics';
import { FormattedMessage, useIntl } from 'utils/cl-intl';
import { isNilOrError } from 'utils/helperUtils';

import messages from '../messages';
import tracks from '../tracks';
import { getFieldNumbers } from '../utils';

import { ContentSettings } from './ContentSettings';
import { LogicSettings } from './LogicSettings';
import useLocalize from 'hooks/useLocalize';

interface Props {
  field: IFlatCustomFieldWithIndex;
  closeSettings: (triggerAutosave?: boolean) => void;
  builderConfig: FormBuilderConfig;
  formHasSubmissions: boolean;
}

const FormBuilderSettings = ({
  field,
  closeSettings,
  builderConfig,
  formHasSubmissions,
}: Props) => {
  const locales = useAppConfigurationLocales();
<<<<<<< HEAD
  const localize = useLocalize();
  const [currentTab, setCurrentTab] = useState<'content' | 'logic'>('content');
=======
  const [currentTab, setCurrentTab] = useState<ICustomFieldSettingsTab>(
    field.defaultTab || 'content'
  );
>>>>>>> 5d089652
  const { formatMessage } = useIntl();
  const { watch } = useFormContext();
  const formCustomFields: IFlatCustomField[] = watch('customFields');

  if (isNilOrError(locales)) {
    return null;
  }

  const getPageList = () => {
    const fieldNumbers = getFieldNumbers(formCustomFields);
    const pageArray: { value: string; label: string }[] = [];

    // TODO: Fix this the next time the file is edited.
    // eslint-disable-next-line @typescript-eslint/no-unnecessary-condition
    formCustomFields?.forEach((field) => {
      if (field.input_type === 'page') {
        const pageTitle = localize(field.title_multiloc);
        const pageLabel =
          `${formatMessage(messages.page)} ${fieldNumbers[field.id]}` +
          (pageTitle
            ? ': ' +
              (pageTitle?.length > 25
                ? pageTitle.slice(0, 25) + '...'
                : pageTitle)
            : '');
        pageArray.push({
          value: field.temp_id || field.id,
          label: pageLabel,
        });
      }
    });
    pageArray.push({
      value: formEndOption,
      label: `${formatMessage(
        builderConfig.formEndPageLogicOption || messages.formEnd
      )}`,
    });
    return pageArray;
  };

  const translatedStringKey = getTranslatedStringKey(
    watch(`customFields.${field.index}.input_type`),
    field.key
  );
  const tabNotActiveBorder = `1px solid ${colors.grey400}`;
  const tabActiveBorder = `4px solid ${colors.primary}`;
  const fieldType = watch(`customFields.${field.index}.input_type`);
  const showTabbedSettings = [
    'multiselect',
    'multiselect_image',
    'linear_scale',
    'select',
    'page',
  ].includes(fieldType);

  // Which page is the current question on?
  // Technically there should always be a current page ID and null should never be returned
  const getCurrentPageId = (questionId: string): string | null => {
    if (fieldType === 'page') return field.id;

    let pageId: string | null = null;
    for (const field of formCustomFields) {
      if (field.input_type === 'page') pageId = field.id;
      if (field.id === questionId) return pageId;
    }
    return null;
  };

  return (
    <Box
      right="0"
      top={`${stylingConsts.menuHeight}px`}
      bottom="0"
      zIndex="99999"
      p="20px"
      w="100%"
      background="white"
      boxShadow="-2px 0px 1px 0px rgba(0, 0, 0, 0.06)"
      overflowY="auto"
      overflowX="hidden"
      height={`calc(100vh - ${stylingConsts.menuHeight}px)`}
    >
      <Box
        position="absolute"
        right="10px"
        data-cy="e2e-form-builder-close-settings"
      >
        <CloseIconButton
          a11y_buttonActionMessage={messages.close}
          onClick={() => {
            trackEventByName(tracks.formFieldSettingsCloseButtonClicked);
            closeSettings(true);
          }}
          iconColor={colors.textSecondary}
          iconColorOnHover={'#000'}
        />
      </Box>
      {translatedStringKey && (
        <Title variant="h4" as="h2" mb="8px">
          <FormattedMessage {...translatedStringKey} />
        </Title>
      )}
      {showTabbedSettings && builderConfig.isLogicEnabled && (
        <Box display="flex" width="100%" mb="40px">
          <Box
            flexGrow={1}
            borderBottom={
              currentTab === 'content' ? tabActiveBorder : tabNotActiveBorder
            }
            onClick={() => {
              setCurrentTab('content');
            }}
            style={{ cursor: 'pointer' }}
          >
            <Text mb="12px" textAlign="center" color="coolGrey600">
              <FormattedMessage {...messages.content} />
            </Text>
          </Box>
          <Box
            flexGrow={1}
            borderBottom={
              currentTab === 'logic' ? tabActiveBorder : tabNotActiveBorder
            }
            onClick={() => {
              setCurrentTab('logic');
            }}
            style={{ cursor: 'pointer' }}
            data-cy="e2e-form-builder-logic-tab"
          >
            <Text mb="12px" textAlign="center" color="coolGrey600">
              <FormattedMessage {...messages.logic} />
            </Text>
          </Box>
        </Box>
      )}
      {(!showTabbedSettings ||
        !builderConfig.isLogicEnabled || // TODO: Fix this the next time the file is edited.
        // eslint-disable-next-line @typescript-eslint/no-unnecessary-condition
        (showTabbedSettings && currentTab === 'content')) && (
        <ContentSettings
          field={field}
          locales={locales}
          formHasSubmissions={formHasSubmissions}
        />
      )}
      {showTabbedSettings && currentTab === 'logic' && (
        <LogicSettings
          pageOptions={getPageList()}
          field={field}
          getCurrentPageId={getCurrentPageId}
          key={field.index}
          builderConfig={builderConfig}
        />
      )}
    </Box>
  );
};

export default FormBuilderSettings;<|MERGE_RESOLUTION|>--- conflicted
+++ resolved
@@ -50,14 +50,10 @@
   formHasSubmissions,
 }: Props) => {
   const locales = useAppConfigurationLocales();
-<<<<<<< HEAD
   const localize = useLocalize();
-  const [currentTab, setCurrentTab] = useState<'content' | 'logic'>('content');
-=======
   const [currentTab, setCurrentTab] = useState<ICustomFieldSettingsTab>(
     field.defaultTab || 'content'
   );
->>>>>>> 5d089652
   const { formatMessage } = useIntl();
   const { watch } = useFormContext();
   const formCustomFields: IFlatCustomField[] = watch('customFields');
