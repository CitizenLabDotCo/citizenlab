import React, { useState, useEffect, useCallback } from 'react';
import { DndProvider } from 'react-dnd';
import { HTML5Backend } from 'react-dnd-html5-backend';

// react hook form
import {
  Controller,
  useFieldArray,
  useFormContext,
  useWatch,
} from 'react-hook-form';

// components
import {
  Box,
  Label,
  Button,
  LocaleSwitcher,
  Toggle,
  IconTooltip,
} from '@citizenlab/cl2-component-library';
import { SectionField } from 'components/admin/Section';
import { List, Row, SortableRow } from 'components/admin/ResourceList';
import Error, { TFieldName } from 'components/UI/Error';

// i18n
import { useIntl } from 'utils/cl-intl';
import messages from './messages';

// Typings
import { Locale, CLError, RHFErrors } from 'typings';

// utils
import { isNilOrError } from 'utils/helperUtils';
import { get } from 'lodash-es';
import { ICustomFieldInputType, IOptionsType } from 'api/custom_fields/types';
import SelectFieldOption, { OptionImageType } from './SelectFieldOption';
import { generateTempId } from 'components/FormBuilder/utils';
import { convertUrlToUploadFile } from 'utils/fileUtils';

// hooks
import { useCustomFieldOptionImages } from 'api/content_field_option_images/useCustomFieldOptionImage';
import usePrevious from 'hooks/usePrevious';

interface Props {
  name: string;
  onSelectedLocaleChange?: (locale: Locale) => void;
  locales: Locale[];
  allowDeletingAllOptions?: boolean;
  platformLocale: Locale;
  inputType: ICustomFieldInputType;
}

const ConfigSelectWithLocaleSwitcher = ({
  onSelectedLocaleChange,
  name,
  locales,
  allowDeletingAllOptions = false,
  platformLocale,
  inputType,
}: Props) => {
  const {
    control,
    formState: { errors: formContextErrors },
    trigger,
  } = useFormContext();
  const [selectedLocale, setSelectedLocale] = useState<Locale | null>(
    platformLocale
  );
  const { formatMessage } = useIntl();
  const selectOptions = useWatch({ name });
  const imageIds = selectOptions
    .filter((selectOption) => selectOption.image_id)
    .map((selectOption) => selectOption.image_id);
  const customFieldOptionImages = useCustomFieldOptionImages(imageIds);
  const prevImageQueries = usePrevious(customFieldOptionImages);
  const [optionImages, setOptionImages] = useState<OptionImageType>();

  useEffect(() => {
    if (
      customFieldOptionImages &&
      customFieldOptionImages.length !== prevImageQueries?.length
    ) {
      (async () => {
        const promises = customFieldOptionImages.map(
          async (customFieldOptionImage) => {
            if (
              !customFieldOptionImage?.data?.data.attributes.versions.medium
            ) {
              return;
            }
            const imageData = await convertUrlToUploadFile(
              customFieldOptionImage?.data?.data.attributes.versions.medium
            );
            return { [customFieldOptionImage.data.data.id]: imageData };
          }
        );
        const optionImageArray = await Promise.all(promises);
        const optionImagesObject = Object.assign({}, ...optionImageArray);
        setOptionImages(optionImagesObject);
      })();
    }
  }, [customFieldOptionImages, prevImageQueries]);

  // Handles locale change
  useEffect(() => {
    setSelectedLocale(platformLocale);
    onSelectedLocaleChange?.(platformLocale);
  }, [platformLocale, onSelectedLocaleChange]);

  const handleOnSelectedLocaleChange = useCallback(
    (newSelectedLocale: Locale) => {
      setSelectedLocale(newSelectedLocale);
      onSelectedLocaleChange?.(newSelectedLocale);
    },
    [onSelectedLocaleChange]
  );

  // Handles drag and drop
  const { move, update, append, remove, insert } = useFieldArray({
    name,
  });

  const handleDragRow = useCallback(
    (fromIndex: number, toIndex: number) => {
      move(fromIndex, toIndex);
    },
    [move]
  );

  const addOption = useCallback(() => {
    const otherOptionIndex = selectOptions.findIndex(
      (choice) => choice.other === true
    );
    const hasOtherOption = otherOptionIndex !== -1;

    const insertIndex = hasOtherOption
      ? otherOptionIndex
      : selectOptions.length;

    const newOption = {
      title_multiloc: {},
      ...(inputType === 'multiselect_image' && { image_id: '' }),
<<<<<<< HEAD
    });
    setValue(name, newValues, { shouldDirty: true });
  };

  const removeOption = (value: IOptionsType[], name: string, index: number) => {
    const newValues = value;
    newValues.splice(index, 1);
    setValue(name, newValues, { shouldDirty: true });
  };
=======
    };

    insert(insertIndex, newOption);
  }, [insert, inputType, selectOptions]);

  const removeOption = useCallback(
    (index: number) => {
      remove(index);
      trigger();
    },
    [remove, trigger]
  );
>>>>>>> 6fc011d8

  const addOtherOption = useCallback(() => {
    append({
      title_multiloc: { [platformLocale]: formatMessage(messages.other) },
      other: true,
    });
<<<<<<< HEAD
    setValue(name, newValues, { shouldDirty: true });
  };
=======
  }, [append, platformLocale, formatMessage]);

  const updateChoice = useCallback(
    (choice: IOptionsType, index: number) => {
      update(index, {
        ...choice,
        ...(!choice.id && !choice.temp_id ? { temp_id: generateTempId() } : {}),
      });
    },
    [update]
  );
>>>>>>> 6fc011d8

  const defaultOptionValues = [{}];
  const errors = get(formContextErrors, name) as RHFErrors;
  const apiError = errors?.error && ([errors] as CLError[]);
  const validationError = errors?.message;

  const toggleOtherOption = useCallback(() => {
    const hasOtherOption = selectOptions.some(
      (choice) => choice.other === true
    );
    if (hasOtherOption) {
      removeOption(selectOptions.length - 1);
    } else {
      addOtherOption();
    }
  }, [selectOptions, addOtherOption, removeOption]);

  if (!selectedLocale) {
    return null;
  }

  return (
    <>
      <Controller
        name={name}
        control={control}
        defaultValue={defaultOptionValues}
        render={({ field: { ref: _ref, value: options, onBlur } }) => {
          const choices: IOptionsType[] = options;
          const hasOtherOption = choices.some(
            (choice) => choice.other === true
          );

          const canDeleteLastOption =
            allowDeletingAllOptions || choices.length > 1;
          const validatedValues = choices.map((choice) => ({
            title_multiloc: choice.title_multiloc,
          }));

          return (
            <Box
              as="fieldset"
              border="none"
              p="0"
              m="0"
              onBlur={() => {
                onBlur();
                trigger();
              }}
            >
              <SectionField>
                <Box
                  display="flex"
                  flexWrap="wrap"
                  justifyContent="space-between"
                  marginBottom="12px"
                >
                  <Box marginTop="4px" marginRight="8px">
                    <Label>{formatMessage(messages.fieldLabel)}</Label>
                  </Box>
                  <Box>
                    <LocaleSwitcher
                      onSelectedLocaleChange={handleOnSelectedLocaleChange}
                      locales={!isNilOrError(locales) ? locales : []}
                      selectedLocale={selectedLocale}
                      values={validatedValues}
                    />
                  </Box>
                </Box>
                <DndProvider backend={HTML5Backend}>
                  <List key={choices?.length}>
                    {choices
                      ?.sort((a, b) => {
                        const aValue = a.other ? 1 : 0;
                        const bValue = b.other ? 1 : 0;

                        return aValue - bValue;
                      })
                      .map((choice, index) => {
                        return (
                          <Box key={index}>
                            {choice.other === true ? (
                              <Row
                                key={choice.id || choice.temp_id}
                                isLastItem={true}
                              >
                                <SelectFieldOption
                                  choice={choice}
                                  index={index}
                                  locale={selectedLocale}
                                  inputType={inputType}
                                  canDeleteLastOption={canDeleteLastOption}
                                  removeOption={removeOption}
                                  onChoiceUpdate={updateChoice}
                                  optionImages={optionImages}
                                />
                              </Row>
                            ) : (
                              <SortableRow
                                id={
                                  choice.temp_id
                                    ? `${choice.temp_id}-${index}`
                                    : `${choice.id}-${index}`
                                }
                                index={index}
                                moveRow={handleDragRow}
                                dragByHandle
                              >
                                <SelectFieldOption
                                  choice={choice}
                                  index={index}
                                  locale={selectedLocale}
                                  inputType={inputType}
                                  canDeleteLastOption={canDeleteLastOption}
                                  removeOption={removeOption}
                                  onChoiceUpdate={updateChoice}
                                  optionImages={optionImages}
                                />
                              </SortableRow>
                            )}
                          </Box>
                        );
                      })}
                  </List>
                </DndProvider>
                <Button
                  icon="plus-circle"
                  buttonStyle="secondary"
                  data-cy="e2e-add-answer"
                  onClick={addOption}
                  text={formatMessage(messages.addAnswer)}
                />

                <Box mt="24px" data-cy="e2e-other-option-toggle">
                  <Toggle
                    label={
                      <Box display="flex">
                        {formatMessage(messages.otherOption)}
                        <Box pl="4px">
                          <IconTooltip
                            placement="top-start"
                            content={formatMessage(messages.otherOptionTooltip)}
                          />
                        </Box>
                      </Box>
                    }
                    checked={hasOtherOption}
                    onChange={toggleOtherOption}
                  />
                </Box>

                {validationError && (
                  <Error
                    marginTop="8px"
                    marginBottom="8px"
                    text={validationError}
                    scrollIntoView={false}
                  />
                )}
                {apiError && (
                  <Error
                    fieldName={name as TFieldName}
                    apiErrors={apiError}
                    marginTop="8px"
                    marginBottom="8px"
                    scrollIntoView={false}
                  />
                )}
              </SectionField>
            </Box>
          );
        }}
      />
    </>
  );
};

export default ConfigSelectWithLocaleSwitcher;<|MERGE_RESOLUTION|>--- conflicted
+++ resolved
@@ -141,17 +141,6 @@
     const newOption = {
       title_multiloc: {},
       ...(inputType === 'multiselect_image' && { image_id: '' }),
-<<<<<<< HEAD
-    });
-    setValue(name, newValues, { shouldDirty: true });
-  };
-
-  const removeOption = (value: IOptionsType[], name: string, index: number) => {
-    const newValues = value;
-    newValues.splice(index, 1);
-    setValue(name, newValues, { shouldDirty: true });
-  };
-=======
     };
 
     insert(insertIndex, newOption);
@@ -164,17 +153,12 @@
     },
     [remove, trigger]
   );
->>>>>>> 6fc011d8
 
   const addOtherOption = useCallback(() => {
     append({
       title_multiloc: { [platformLocale]: formatMessage(messages.other) },
       other: true,
     });
-<<<<<<< HEAD
-    setValue(name, newValues, { shouldDirty: true });
-  };
-=======
   }, [append, platformLocale, formatMessage]);
 
   const updateChoice = useCallback(
@@ -186,7 +170,6 @@
     },
     [update]
   );
->>>>>>> 6fc011d8
 
   const defaultOptionValues = [{}];
   const errors = get(formContextErrors, name) as RHFErrors;
