import React, { useEffect, useState } from 'react';

import {
  Box,
  Spinner,
  stylingConsts,
  colors,
} from '@citizenlab/cl2-component-library';
import { yupResolver } from '@hookform/resolvers/yup';
import { createPortal } from 'react-dom';
import { FocusOn } from 'react-focus-on';
import { useForm, useFieldArray, FormProvider } from 'react-hook-form';
import { useParams, useSearchParams } from 'react-router-dom';
import { RouteType } from 'routes';
import { object, boolean, array, string, number } from 'yup';

import {
  IFlatCreateCustomField,
  IFlatCustomField,
  IFlatCustomFieldWithIndex,
} from 'api/custom_fields/types';
import useFormCustomFields from 'api/custom_fields/useCustomFields';
import useUpdateCustomField from 'api/custom_fields/useUpdateCustomFields';
import { isNewCustomFieldObject } from 'api/custom_fields/util';
import useFormSubmissionCount from 'api/submission_count/useSubmissionCount';

import FormBuilderSettings from 'components/FormBuilder/components/FormBuilderSettings';
import FormBuilderToolbox from 'components/FormBuilder/components/FormBuilderToolbox';
import FormBuilderTopBar from 'components/FormBuilder/components/FormBuilderTopBar';
import FormFields from 'components/FormBuilder/components/FormFields';
import HelmetIntl from 'components/HelmetIntl';
import Feedback from 'components/HookForm/Feedback';
import SuccessFeedback from 'components/HookForm/Feedback/SuccessFeedback';
import Error from 'components/UI/Error';
import Warning from 'components/UI/Warning';

import { useIntl } from 'utils/cl-intl';
import { handleHookFormSubmissionError } from 'utils/errorUtils';
import { isNilOrError } from 'utils/helperUtils';
import validateElementTitle from 'utils/yup/validateElementTitle';
import validateLogic from 'utils/yup/validateLogic';
import validateOneOptionForMultiSelect from 'utils/yup/validateOneOptionForMultiSelect';

import messages from '../messages';
import { FormBuilderConfig } from '../utils';

import {
  NestedGroupingStructure,
  getReorderedFields,
  DragAndDropResult,
} from './utils';

interface FormValues {
  customFields: IFlatCustomField[];
}

type FormEditProps = {
  defaultValues: {
    customFields: IFlatCustomField[];
  };
  projectId: string;
  phaseId?: string;
  builderConfig: FormBuilderConfig;
  totalSubmissions: number;
  viewFormLink: RouteType;
};

<<<<<<< HEAD
export const FormEdit = ({
=======
const FormEdit = ({
  intl: { formatMessage },
>>>>>>> 2945d908
  defaultValues,
  phaseId,
  projectId,
  builderConfig,
  totalSubmissions,
  viewFormLink,
}: FormEditProps) => {
  const { formatMessage } = useIntl();
  const [selectedField, setSelectedField] = useState<
    IFlatCustomFieldWithIndex | undefined
  >(undefined);
  const [successMessageIsVisible, setSuccessMessageIsVisible] = useState(false);
  const [accessRightsMessageIsVisible, setAccessRightsMessageIsVisible] =
    useState(true);
  const { formSavedSuccessMessage, isFormPhaseSpecific } = builderConfig;
  const { mutateAsync: updateFormCustomFields } = useUpdateCustomField();
  const showWarningNotice = totalSubmissions > 0;
  const {
    data: formCustomFields,
    refetch,
    isFetching,
  } = useFormCustomFields({
    projectId,
    phaseId: isFormPhaseSpecific ? phaseId : undefined,
  });

  const schema = object().shape({
    customFields: array().of(
      object().shape({
        title_multiloc: validateElementTitle(
          formatMessage(messages.emptyTitleError)
        ),
        description_multiloc: object(),
        input_type: string(),
        options: validateOneOptionForMultiSelect(
          formatMessage(messages.emptyOptionError),
          formatMessage(messages.emptyTitleMessage),
          { multiselect_image: formatMessage(messages.emptyImageOptionError) }
        ),
        maximum: number(),
        minimum_label_multiloc: object(),
        maximum_label_multiloc: object(),
        required: boolean(),
        temp_id: string(),
        logic: validateLogic(formatMessage(messages.logicValidationError)),
      })
    ),
  });

  const methods = useForm({
    mode: 'onBlur',
    defaultValues,
    resolver: yupResolver(schema),
  });

  const {
    setError,
    handleSubmit,
    control,
    formState: { errors, isDirty },
    reset,
  } = methods;

  const { append, move, replace } = useFieldArray({
    name: 'customFields',
    control,
  });

  // This tracks form update. We isolate it to avoid setting data on other changes
  const [isUpdatingForm, setIsUpdatingForm] = useState(false);
  // This tracks form submission and update status
  const [isSubmitting, setIsSubmitting] = useState(false);

  useEffect(() => {
    if (isUpdatingForm && !isFetching) {
      reset({ customFields: formCustomFields });
      setIsUpdatingForm(false);
      setIsSubmitting(false);
    }
  }, [formCustomFields, isUpdatingForm, isFetching, reset]);

  const closeSettings = () => {
    setSelectedField(undefined);
  };

  // Remove copy_from param on save to avoid overwriting a saved survey when reloading
  const [searchParams, setSearchParams] = useSearchParams();
  const resetCopyFrom = () => {
    if (searchParams.has('copy_from')) {
      searchParams.delete('copy_from');
      setSearchParams(searchParams);
    }
  };

  const onAddField = (field: IFlatCreateCustomField, index: number) => {
    const newField = {
      ...field,
      index,
    };

    if (isNewCustomFieldObject(newField)) {
      append(newField);
      setSelectedField(newField);
    }
  };

  const hasErrors = !!Object.keys(errors).length;
  const editedAndCorrect = !isSubmitting && isDirty && !hasErrors;

  const onFormSubmit = async ({ customFields }: FormValues) => {
    setSuccessMessageIsVisible(false);
    try {
      setIsSubmitting(true);
      const finalResponseArray = customFields.map((field) => ({
        ...(!field.isLocalOnly && { id: field.id }),
        input_type: field.input_type,
        ...(field.input_type === 'page' && {
          temp_id: field.temp_id,
        }),
        ...(['linear_scale', 'select', 'page'].includes(field.input_type) && {
          logic: field.logic,
        }),
        required: field.required,
        enabled: field.enabled,
        title_multiloc: field.title_multiloc || {},
        key: field.key,
        code: field.code,
        ...(field.map_config_id && {
          map_config_id: field.map_config_id,
        }),
        description_multiloc: field.description_multiloc || {},
        ...(['select', 'multiselect', 'multiselect_image'].includes(
          field.input_type
        ) && {
          // TODO: This will get messy with more field types, abstract this in some way
          options: field.options || {},
          maximum_select_count: field.select_count_enabled
            ? field.maximum_select_count
            : null,
          minimum_select_count: field.select_count_enabled
            ? field.minimum_select_count || '0'
            : null,
          select_count_enabled: field.select_count_enabled,
          random_option_ordering: field.random_option_ordering,
        }),
        ...(field.input_type === 'linear_scale' && {
          minimum_label_multiloc: field.minimum_label_multiloc || {},
          maximum_label_multiloc: field.maximum_label_multiloc || {},
          maximum: field.maximum?.toString() || '5',
        }),
      }));
      await updateFormCustomFields(
        {
          projectId,
          customFields: finalResponseArray,
          phaseId: isFormPhaseSpecific ? phaseId : undefined,
        },
        {
          onSuccess: () => {
            refetch().then(() => {
              setIsUpdatingForm(true);
              setSuccessMessageIsVisible(true);
              resetCopyFrom();
            });
          },
        }
      );
    } catch (error) {
      handleHookFormSubmissionError(error, setError, 'customFields');
      setIsSubmitting(false);
    }
  };

  const reorderFields = (
    result: DragAndDropResult,
    nestedGroupData: NestedGroupingStructure[]
  ) => {
    const reorderedFields = getReorderedFields(result, nestedGroupData);
    if (reorderedFields) {
      replace(reorderedFields);
    }

    if (!isNilOrError(selectedField) && reorderedFields) {
      const newSelectedFieldIndex = reorderedFields.findIndex(
        (field) => field.id === selectedField.id
      );
      setSelectedField({ ...selectedField, index: newSelectedFieldIndex });
    }
  };

  const closeSuccessMessage = () => setSuccessMessageIsVisible(false);
  const showSuccessMessage =
    successMessageIsVisible &&
    !editedAndCorrect &&
    Object.keys(errors).length === 0;

  const handleAccessRightsClose = () => setAccessRightsMessageIsVisible(false);

  const showWarnings = () => {
    if (editedAndCorrect) {
      return (
        <Box mb="8px">
          <Warning>{formatMessage(messages.unsavedChanges)}</Warning>
        </Box>
      );
    } else if (showWarningNotice && builderConfig.getWarningNotice) {
      return builderConfig.getWarningNotice();
    } else if (
      !hasErrors &&
      !successMessageIsVisible &&
      builderConfig.getAccessRightsNotice &&
      accessRightsMessageIsVisible
    ) {
      return builderConfig.getAccessRightsNotice(
        projectId,
        phaseId,
        handleAccessRightsClose
      );
    }
    return null;
  };

  return (
    <Box
      display="flex"
      flexDirection="column"
      w="100%"
      zIndex="10000"
      position="fixed"
      bgColor={colors.background}
      h="100vh"
    >
      <HelmetIntl title={messages.helmetTitle} />
      <FocusOn>
        <FormProvider {...methods}>
          <form onSubmit={handleSubmit(onFormSubmit)}>
            <FormBuilderTopBar
              isSubmitting={isSubmitting}
              builderConfig={builderConfig}
              viewFormLink={viewFormLink}
            />
            <Box mt={`${stylingConsts.menuHeight}px`} display="flex">
              <Box width="210px">
                <FormBuilderToolbox
                  onAddField={onAddField}
                  builderConfig={builderConfig}
                  move={move}
                />
              </Box>
              <Box
                flex="1.8"
                border="1px solid #ccc"
                overflowY="auto"
                zIndex="2"
                margin="0px"
                paddingBottom="100px"
                height={`calc(100vh - ${stylingConsts.menuHeight}px)`}
                px="30px"
              >
                <Box mt="16px">
                  {hasErrors && (
                    <Box mb="16px">
                      <Error
                        marginTop="8px"
                        marginBottom="8px"
                        text={formatMessage(messages.errorMessage)}
                        scrollIntoView={false}
                      />
                    </Box>
                  )}

                  <Feedback
                    successMessage={formatMessage(formSavedSuccessMessage)}
                    onlyShowErrors
                  />
                  {showSuccessMessage && (
                    <SuccessFeedback
                      successMessage={formatMessage(formSavedSuccessMessage)}
                      closeSuccessMessage={closeSuccessMessage}
                    />
                  )}
                  {showWarnings()}
                  <Box
                    borderRadius="3px"
                    boxShadow="0px 2px 4px rgba(0, 0, 0, 0.2)"
                    bgColor="white"
                    minHeight="300px"
                  >
                    <FormFields
                      onEditField={setSelectedField}
                      selectedFieldId={selectedField?.id}
                      handleDragEnd={reorderFields}
                      builderConfig={builderConfig}
                      closeSettings={closeSettings}
                    />
                  </Box>
                </Box>
              </Box>
              <Box flex={!isNilOrError(selectedField) ? '1' : '0'}>
                {!isNilOrError(selectedField) && (
                  <Box>
                    <FormBuilderSettings
                      key={selectedField.id}
                      field={selectedField}
                      closeSettings={closeSettings}
                      builderConfig={builderConfig}
                    />
                  </Box>
                )}
              </Box>
            </Box>
          </form>
        </FormProvider>
      </FocusOn>
    </Box>
  );
};

type FormBuilderPageProps = {
  builderConfig: FormBuilderConfig;
  viewFormLink: RouteType;
};

const FormBuilderPage = ({
  builderConfig,
  viewFormLink,
}: FormBuilderPageProps) => {
  const modalPortalElement = document.getElementById('modal-portal');
  const { projectId, phaseId } = useParams() as {
    projectId: string;
    phaseId?: string;
  };
  const { data: submissionCount } = useFormSubmissionCount({
    phaseId,
  });

  const formCustomFields = builderConfig.formCustomFields;

  if (isNilOrError(formCustomFields) || isNilOrError(submissionCount)) {
    return <Spinner />;
  }

  return modalPortalElement
    ? createPortal(
        <FormEdit
          defaultValues={{ customFields: formCustomFields }}
          phaseId={phaseId}
          projectId={projectId}
          builderConfig={builderConfig}
          totalSubmissions={submissionCount.data.attributes.totalSubmissions}
          viewFormLink={viewFormLink}
        />,
        modalPortalElement
      )
    : null;
};

export default FormBuilderPage;<|MERGE_RESOLUTION|>--- conflicted
+++ resolved
@@ -65,12 +65,7 @@
   viewFormLink: RouteType;
 };
 
-<<<<<<< HEAD
-export const FormEdit = ({
-=======
 const FormEdit = ({
-  intl: { formatMessage },
->>>>>>> 2945d908
   defaultValues,
   phaseId,
   projectId,
