import React, { useEffect, useState } from 'react';

import {
  Box,
  Spinner,
  stylingConsts,
  colors,
} from '@citizenlab/cl2-component-library';
import { yupResolver } from '@hookform/resolvers/yup';
import { createPortal } from 'react-dom';
import { FocusOn } from 'react-focus-on';
import { useForm, useFieldArray, FormProvider } from 'react-hook-form';
import { useParams, useSearchParams } from 'react-router-dom';
import { RouteType } from 'routes';
import { object, boolean, array, string, number } from 'yup';

import {
  IFlatCreateCustomField,
  IFlatCustomField,
  IFlatCustomFieldWithIndex,
} from 'api/custom_fields/types';
import useFormCustomFields from 'api/custom_fields/useCustomFields';
import useUpdateCustomField from 'api/custom_fields/useUpdateCustomFields';
import { isNewCustomFieldObject } from 'api/custom_fields/util';
import useCustomForm from 'api/custom_form/useCustomForm';
import useFormSubmissionCount from 'api/submission_count/useSubmissionCount';

import FormBuilderSettings from 'components/FormBuilder/components/FormBuilderSettings';
import FormBuilderToolbox from 'components/FormBuilder/components/FormBuilderToolbox';
import FormBuilderTopBar from 'components/FormBuilder/components/FormBuilderTopBar';
import FormFields from 'components/FormBuilder/components/FormFields';
import HelmetIntl from 'components/HelmetIntl';
import Feedback from 'components/HookForm/Feedback';
import SuccessFeedback from 'components/HookForm/Feedback/SuccessFeedback';
import Error from 'components/UI/Error';
import Warning from 'components/UI/Warning';

import { useIntl } from 'utils/cl-intl';
import { handleHookFormSubmissionError } from 'utils/errorUtils';
import { isNilOrError } from 'utils/helperUtils';
import validateElementTitle from 'utils/yup/validateElementTitle';
import validateLogic from 'utils/yup/validateLogic';
import validateOneOptionForMultiSelect from 'utils/yup/validateOneOptionForMultiSelect';
import validateOneStatementForMatrix from 'utils/yup/validateOneStatementForMatrix';

import messages from '../messages';
import { FormBuilderConfig } from '../utils';

import {
  NestedGroupingStructure,
  getReorderedFields,
  DragAndDropResult,
  supportsLinearScaleLabels,
  getQuestionCategory,
} from './utils';

interface FormValues {
  customFields: IFlatCustomField[];
}

type FormEditProps = {
  defaultValues: {
    customFields: IFlatCustomField[];
  };
  projectId: string;
  phaseId: string;
  builderConfig: FormBuilderConfig;
  totalSubmissions: number;
  viewFormLink: RouteType;
};

const FormEdit = ({
  defaultValues,
  phaseId,
  projectId,
  builderConfig,
  totalSubmissions,
  viewFormLink,
}: FormEditProps) => {
  const { formatMessage } = useIntl();
  const [selectedField, setSelectedField] = useState<
    IFlatCustomFieldWithIndex | undefined
  >(undefined);
  const [successMessageIsVisible, setSuccessMessageIsVisible] = useState(false);
  const [accessRightsMessageIsVisible, setAccessRightsMessageIsVisible] =
    useState(true);
  const [autosaveEnabled, setAutosaveEnabled] = useState(true);
  const { formSavedSuccessMessage, isFormPhaseSpecific } = builderConfig;
  const { mutateAsync: updateFormCustomFields } = useUpdateCustomField();
  const showWarningNotice = totalSubmissions > 0;
  const { data: formCustomFields, isFetching } = useFormCustomFields({
    projectId,
    phaseId: isFormPhaseSpecific ? phaseId : undefined,
  });

  const { data: customForm } = useCustomForm({
    projectId,
    phaseId: isFormPhaseSpecific ? phaseId : undefined,
  });
<<<<<<< HEAD
  const fieldsLastUpdatedAt =
    customForm?.data.attributes.fields_last_updated_at;
=======
>>>>>>> 60b83eee

  // Set the form opened at date from the API date only when the form is first loaded
  const [formOpenedAt, setFormOpenedAt] = useState<string | undefined>();
  useEffect(() => {
    if (!formOpenedAt && customForm?.data.attributes.opened_at) {
      setFormOpenedAt(customForm.data.attributes.opened_at);
    }
  }, [formOpenedAt, customForm]);

  const schema = object().shape({
    customFields: array().of(
      object().shape({
        title_multiloc: validateElementTitle(
          formatMessage(messages.emptyTitleError)
        ),
        description_multiloc: object(),
        input_type: string(),
        options: validateOneOptionForMultiSelect(
          formatMessage(messages.emptyOptionError),
          formatMessage(messages.emptyTitleMessage),
          { multiselect_image: formatMessage(messages.emptyImageOptionError) }
        ),
        matrix_statements: validateOneStatementForMatrix(
          formatMessage(messages.emptyStatementError),
          formatMessage(messages.emptyTitleStatementMessage)
        ),
        maximum: number(),
        linear_scale_label_1_multiloc: object(),
        linear_scale_label_2_multiloc: object(),
        linear_scale_label_3_multiloc: object(),
        linear_scale_label_4_multiloc: object(),
        linear_scale_label_5_multiloc: object(),
        linear_scale_label_6_multiloc: object(),
        linear_scale_label_7_multiloc: object(),
        linear_scale_label_8_multiloc: object(),
        linear_scale_label_9_multiloc: object(),
        linear_scale_label_10_multiloc: object(),
        linear_scale_label_11_multiloc: object(),
        required: boolean(),
        ask_follow_up: boolean(),
        temp_id: string(),
        logic: validateLogic(formatMessage(messages.logicValidationError)),
      })
    ),
  });

  const methods = useForm({
    mode: 'onBlur',
    defaultValues,
    resolver: yupResolver(schema),
  });

  const {
    setError,
    handleSubmit,
    control,
    formState: { errors, isDirty },
    getValues,
    reset,
  } = methods;

  const { move, replace, insert } = useFieldArray({
    name: 'customFields',
    control,
  });

  // This tracks form update. We isolate it to avoid setting data on other changes
  const [isUpdatingForm, setIsUpdatingForm] = useState(false);
  // This tracks form submission and update status
  const [isSubmitting, setIsSubmitting] = useState(false);

  useEffect(() => {
    if (isUpdatingForm && !isFetching) {
      reset({ customFields: formCustomFields });
      setIsUpdatingForm(false);
      setIsSubmitting(false);
    }
  }, [formCustomFields, isUpdatingForm, isFetching, reset]);

  let autosave: boolean = false; // Use to log autosave vs manual save
  const closeSettings = (triggerAutosave?: boolean) => {
    setSelectedField(undefined);

    // If autosave is enabled, no submission have come in yet and there are changes, save
    if (
      triggerAutosave &&
      autosaveEnabled &&
      totalSubmissions === 0 &&
      isDirty
    ) {
      autosave = true;
      onFormSubmit(getValues()).then(() => {
        autosave = false;
      });
    }
  };

  // Remove copy_from param on save to avoid overwriting a saved survey when reloading
  const [searchParams, setSearchParams] = useSearchParams();

  const resetCopyFrom = () => {
    if (searchParams.has('copy_from')) {
      searchParams.delete('copy_from');
      setSearchParams(searchParams);
    }
  };

  const onAddField = (field: IFlatCreateCustomField, index: number) => {
    if (!formCustomFields) return;

    const newField = {
      ...field,
      index,
    };

    if (isNewCustomFieldObject(newField)) {
      insert(index, newField);
      setSelectedField(newField);
    }
  };

  const hasErrors = !!Object.keys(errors).length;
  const editedAndCorrect = !isSubmitting && isDirty && !hasErrors;

  const onFormSubmit = async ({ customFields }: FormValues) => {
    setSuccessMessageIsVisible(false);
    try {
      setIsSubmitting(true);
      const finalResponseArray = customFields.map((field) => ({
        ...(!field.isLocalOnly && { id: field.id }),
        input_type: field.input_type,
        ...(field.input_type === 'page' && {
          temp_id: field.temp_id,
        }),
        ...([
          'multiselect',
          'linear_scale',
          'select',
          'page',
          'rating',
          'multiselect_image',
        ].includes(field.input_type)
          ? {
              logic: field.logic,
            }
          : {
              logic: [],
            }),
        required: field.required,
        enabled: field.enabled,
        // TODO: Fix this the next time the file is edited.
        // eslint-disable-next-line @typescript-eslint/no-unnecessary-condition
        title_multiloc: field.title_multiloc || {},
        key: field.key,
        code: field.code,
        question_category: getQuestionCategory(field, customFields),
        ...(field.page_layout || field.input_type === 'page'
          ? {
              page_layout: field.page_layout || 'default',
              page_button_label_multiloc:
                field.page_button_label_multiloc || {},
              page_button_link: field.page_button_link || '',
            }
          : {}),
        ...(field.map_config_id && {
          map_config_id: field.map_config_id,
        }),
        // TODO: Fix this the next time the file is edited.
        // eslint-disable-next-line @typescript-eslint/no-unnecessary-condition
        description_multiloc: field.description_multiloc || {},
        ...(['select', 'multiselect', 'multiselect_image'].includes(
          field.input_type
        ) && {
          // TODO: This will get messy with more field types, abstract this in some way
          options: field.options || {},
          maximum_select_count: field.select_count_enabled
            ? field.maximum_select_count
            : null,
          minimum_select_count: field.select_count_enabled
            ? field.minimum_select_count || '0'
            : null,
          select_count_enabled: field.select_count_enabled,
          random_option_ordering: field.random_option_ordering,
          dropdown_layout: field.dropdown_layout,
        }),
        ...(field.input_type === 'ranking' && {
          options: field.options || {},
          random_option_ordering: field.random_option_ordering,
        }),
        ...(field.input_type === 'matrix_linear_scale' && {
          matrix_statements: field.matrix_statements || {},
        }),
        ...(field.input_type === 'sentiment_linear_scale' && {
          ask_follow_up: field.ask_follow_up || false,
        }),
        ...(supportsLinearScaleLabels(field.input_type) && {
          linear_scale_label_1_multiloc:
            field.linear_scale_label_1_multiloc || {},
          linear_scale_label_2_multiloc:
            field.linear_scale_label_2_multiloc || {},
          linear_scale_label_3_multiloc:
            field.linear_scale_label_3_multiloc || {},
          linear_scale_label_4_multiloc:
            field.linear_scale_label_4_multiloc || {},
          linear_scale_label_5_multiloc:
            field.linear_scale_label_5_multiloc || {},
          linear_scale_label_6_multiloc:
            field.linear_scale_label_6_multiloc || {},
          linear_scale_label_7_multiloc:
            field.linear_scale_label_7_multiloc || {},
          linear_scale_label_8_multiloc:
            field.linear_scale_label_8_multiloc || {},
          linear_scale_label_9_multiloc:
            field.linear_scale_label_9_multiloc || {},
          linear_scale_label_10_multiloc:
            field.linear_scale_label_10_multiloc || {},
          linear_scale_label_11_multiloc:
            field.linear_scale_label_11_multiloc || {},
          maximum: field.maximum?.toString() || '5',
        }),
        ...(field.input_type === 'rating' && {
          maximum: field.maximum?.toString() || '5',
        }),
      }));

      await updateFormCustomFields(
        {
          projectId,
          customFields: finalResponseArray,
          phaseId: isFormPhaseSpecific ? phaseId : undefined,
          customForm: {
            saveType: autosave ? 'auto' : 'manual',
            openedAt: formOpenedAt,
<<<<<<< HEAD
            lastUpdatedAt: fieldsLastUpdatedAt,
=======
            fieldsLastUpdatedAt:
              customForm?.data.attributes.fields_last_updated_at,
>>>>>>> 60b83eee
          },
        },
        {
          onSuccess: () => {
            setIsUpdatingForm(true);
            setSuccessMessageIsVisible(true);
            resetCopyFrom();
          },
        }
      );
    } catch (error) {
      const errorType =
        Array.isArray(error?.errors?.form) &&
        error.errors.form.length > 0 &&
        error.errors.form[0].error === 'stale_data'
          ? 'staleData'
          : 'customFields';
      handleHookFormSubmissionError(error, setError, errorType);
      setIsSubmitting(false);
    }
  };

  const reorderFields = (
    result: DragAndDropResult,
    nestedGroupData: NestedGroupingStructure[]
  ) => {
    const reorderedFields = getReorderedFields(result, nestedGroupData);
    if (reorderedFields) {
      replace(reorderedFields);
    }

    if (selectedField && reorderedFields) {
      const newSelectedFieldIndex = reorderedFields.findIndex(
        (field) => field.id === selectedField.id
      );
      setSelectedField({ ...selectedField, index: newSelectedFieldIndex });
    }
  };

  const closeSuccessMessage = () => setSuccessMessageIsVisible(false);
  const showSuccessMessage =
    successMessageIsVisible &&
    !editedAndCorrect &&
    Object.keys(errors).length === 0;

  const handleAccessRightsClose = () => setAccessRightsMessageIsVisible(false);

  const showWarnings = () => {
    if (editedAndCorrect) {
      return (
        <Box mb="8px">
          <Warning>{formatMessage(messages.unsavedChanges)}</Warning>
        </Box>
      );
    } else if (showWarningNotice && builderConfig.getWarningNotice) {
      return builderConfig.getWarningNotice();
    } else if (
      !hasErrors &&
      !successMessageIsVisible &&
      builderConfig.getAccessRightsNotice &&
      accessRightsMessageIsVisible
    ) {
      return builderConfig.getAccessRightsNotice(
        projectId,
        phaseId,
        handleAccessRightsClose
      );
    }
    return null;
  };

  return (
    <Box
      display="flex"
      flexDirection="column"
      w="100%"
      zIndex="10000"
      position="fixed"
      bgColor={colors.background}
      h="100vh"
    >
      <HelmetIntl title={messages.helmetTitle} />
      <FocusOn>
        <FormProvider {...methods}>
          <form onSubmit={handleSubmit(onFormSubmit)}>
            <FormBuilderTopBar
              isSubmitting={isSubmitting}
              builderConfig={builderConfig}
              viewFormLink={viewFormLink}
              autosaveEnabled={autosaveEnabled}
              setAutosaveEnabled={setAutosaveEnabled}
              showAutosaveToggle={totalSubmissions === 0} // Only allow autosave if no survey submissions
              phaseId={phaseId}
            />
            <Box mt={`${stylingConsts.menuHeight}px`} display="flex">
              <Box width="210px">
                <FormBuilderToolbox
                  onAddField={onAddField}
                  builderConfig={builderConfig}
                  move={move}
                  onSelectField={setSelectedField}
                />
              </Box>
              <Box
                flex="1.8"
                border="1px solid #ccc"
                overflowY="auto"
                zIndex="2"
                margin="0px"
                paddingBottom="100px"
                height={`calc(100vh - ${stylingConsts.menuHeight}px)`}
                px="30px"
              >
                <Box mt="16px">
                  {hasErrors && (
                    <Box mb="16px">
                      <Error
                        marginTop="8px"
                        marginBottom="8px"
                        text={formatMessage(
                          errors['staleData']
                            ? messages.staleDataErrorMessage
                            : messages.errorMessage
                        )}
                        scrollIntoView={false}
                      />
                    </Box>
                  )}

                  <Feedback
                    successMessage={formatMessage(formSavedSuccessMessage)}
                    onlyShowErrors
                  />
                  {showSuccessMessage && (
                    <SuccessFeedback
                      successMessage={formatMessage(formSavedSuccessMessage)}
                      closeSuccessMessage={closeSuccessMessage}
                    />
                  )}
                  {showWarnings()}
                  <FormFields
                    onEditField={setSelectedField}
                    selectedFieldId={selectedField?.id}
                    handleDragEnd={reorderFields}
                    builderConfig={builderConfig}
                    closeSettings={closeSettings}
                  />
                </Box>
              </Box>
              <Box flex={!isNilOrError(selectedField) ? '1' : '0'}>
                {!isNilOrError(selectedField) && (
                  <Box>
                    <FormBuilderSettings
                      key={selectedField.id}
                      field={selectedField}
                      closeSettings={closeSettings}
                      builderConfig={builderConfig}
                      formHasSubmissions={totalSubmissions > 0}
                    />
                  </Box>
                )}
              </Box>
            </Box>
          </form>
        </FormProvider>
      </FocusOn>
    </Box>
  );
};

type FormBuilderPageProps = {
  builderConfig: FormBuilderConfig;
  viewFormLink: RouteType;
};

const FormBuilderPage = ({
  builderConfig,
  viewFormLink,
}: FormBuilderPageProps) => {
  const modalPortalElement = document.getElementById('modal-portal');
  const { projectId, phaseId } = useParams();
  const { data: submissionCount } = useFormSubmissionCount({
    phaseId,
  });

  const formCustomFields = builderConfig.formCustomFields;

  if (typeof projectId !== 'string' || typeof phaseId !== 'string') {
    return null;
  }

  if (isNilOrError(formCustomFields) || isNilOrError(submissionCount)) {
    return <Spinner />;
  }

  return modalPortalElement
    ? createPortal(
        <FormEdit
          defaultValues={{ customFields: formCustomFields }}
          phaseId={phaseId}
          projectId={projectId}
          builderConfig={builderConfig}
          totalSubmissions={submissionCount.data.attributes.totalSubmissions}
          viewFormLink={viewFormLink}
        />,
        modalPortalElement
      )
    : null;
};

export default FormBuilderPage;<|MERGE_RESOLUTION|>--- conflicted
+++ resolved
@@ -97,11 +97,6 @@
     projectId,
     phaseId: isFormPhaseSpecific ? phaseId : undefined,
   });
-<<<<<<< HEAD
-  const fieldsLastUpdatedAt =
-    customForm?.data.attributes.fields_last_updated_at;
-=======
->>>>>>> 60b83eee
 
   // Set the form opened at date from the API date only when the form is first loaded
   const [formOpenedAt, setFormOpenedAt] = useState<string | undefined>();
@@ -335,12 +330,8 @@
           customForm: {
             saveType: autosave ? 'auto' : 'manual',
             openedAt: formOpenedAt,
-<<<<<<< HEAD
-            lastUpdatedAt: fieldsLastUpdatedAt,
-=======
             fieldsLastUpdatedAt:
               customForm?.data.attributes.fields_last_updated_at,
->>>>>>> 60b83eee
           },
         },
         {
