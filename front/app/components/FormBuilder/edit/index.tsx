--- conflicted
+++ resolved
@@ -1,8 +1,4 @@
-<<<<<<< HEAD
-import React, { useState, useEffect } from 'react';
-=======
 import React, { useEffect, useState } from 'react';
->>>>>>> 6fc011d8
 import { createPortal } from 'react-dom';
 import { FocusOn } from 'react-focus-on';
 import { useParams } from 'react-router-dom';
@@ -91,11 +87,7 @@
     isFetching,
   } = useFormCustomFields({
     projectId,
-<<<<<<< HEAD
-    phaseId,
-=======
     phaseId: isFormPhaseSpecific ? phaseId : undefined,
->>>>>>> 6fc011d8
   });
 
   const schema = object().shape({
@@ -131,11 +123,7 @@
     setError,
     handleSubmit,
     control,
-<<<<<<< HEAD
     formState: { errors, isDirty },
-=======
-    formState: { errors },
->>>>>>> 6fc011d8
     reset,
   } = methods;
 
@@ -225,10 +213,7 @@
           onSuccess: () => {
             refetch().then(() => {
               setIsUpdatingForm(true);
-<<<<<<< HEAD
-=======
               setSuccessMessageIsVisible(true);
->>>>>>> 6fc011d8
             });
           },
         }
