import React, { useCallback, MouseEvent, memo } from 'react';

import {
  fontSizes,
  colors,
  Box,
  Text,
  isRtl,
} from '@citizenlab/cl2-component-library';
import { isError, includes, get } from 'lodash-es';
import styled from 'styled-components';

import useAppConfiguration from 'api/app_configuration/useAppConfiguration';
import { ITopicData } from 'api/topics/types';

import useLocalize from 'hooks/useLocalize';

import T from 'components/T';

import { ScreenReaderOnly } from 'utils/a11y';
import { FormattedMessage, useIntl } from 'utils/cl-intl';
import { isNilOrError, removeFocusAfterMouseClick } from 'utils/helperUtils';

import InputFilterCollapsible from './InputFilterCollapsible';
import messages from './messages';
import { FilterCounts } from './types';

const Topic = styled.button`
  color: ${colors.textSecondary};
  font-size: ${fontSizes.s}px;
  font-weight: 400;
  display: flex;
  width: 100%;
  justify-content: space-between;
  line-height: normal;
  display: inline-block;
  padding-left: 14px;
  padding-right: 14px;
  padding-top: 8px;
  padding-bottom: 8px;
  margin: 0px;
  margin-right: 6px;
  margin-bottom: 8px;
  cursor: pointer;
  user-select: none;
  border: solid 1px transparent;
  border-radius: ${(props) => props.theme.borderRadius};
  transition: all 80ms ease-out;

  ${isRtl`
        text-align: right;
        direction: rtl;
    `}

  &:not(.selected) {
    &:hover {
      color: ${({ theme }) => theme.colors.tenantPrimary};
      border-color: ${({ theme }) => theme.colors.tenantPrimary};
    }
  }

  &.selected {
    color: #fff;
    background: ${({ theme }) => theme.colors.tenantPrimary};
    border-color: ${({ theme }) => theme.colors.tenantPrimary};

    &:hover {
      background: ${({ theme }) => theme.colors.tenantPrimary};
      border-color: ${({ theme }) => theme.colors.tenantPrimary};
    }
  }
`;

interface Props {
  topics: ITopicData[];
  selectedTopicIds: string[] | null | undefined;
  onChange: (arg: string[] | null) => void;
  className?: string;
  filterCounts?: FilterCounts;
}

const TopicsFilter = memo<Props>(
  ({ topics, selectedTopicIds, filterCounts, onChange, className }) => {
    const localize = useLocalize();
    const { data: appConfig } = useAppConfiguration();
    const { formatMessage } = useIntl();
    const customTopicsTerm =
      appConfig?.data.attributes.settings.core.topics_term;

    const handleOnClick = useCallback(
      (event: MouseEvent<HTMLElement>) => {
        const topicId = event.currentTarget.dataset.id as string;
        let output: string[] = [];

        if (selectedTopicIds && includes(selectedTopicIds, topicId)) {
          output = selectedTopicIds.filter(
            (selectedTopicId) => selectedTopicId !== topicId
          );
        } else {
          output = [...(selectedTopicIds || []), topicId];
        }

        onChange(output.length > 0 ? output : null);
      },
      // eslint-disable-next-line react-hooks/exhaustive-deps
      [selectedTopicIds]
    );

    if (!isNilOrError(topics) && topics.length > 0) {
      const selectedTopics = topics.filter((topic) =>
        includes(selectedTopicIds, topic.id)
      );
      const numberOfSelectedTopics = selectedTopics.length;
      const selectedTopicNames = selectedTopics
        .map((topic) => {
          return (
            !isNilOrError(topic) && localize(topic.attributes.title_multiloc)
          );
        })
        .join(', ');

      return (
        <InputFilterCollapsible
          title={
            customTopicsTerm
              ? localize(customTopicsTerm)
              : formatMessage(messages.topicsTitle)
          }
          className={className}
        >
<<<<<<< HEAD
          <Box>
            <Topics className="e2e-topics-filters">
              {topics
                .filter((topic) => !isError(topic))
                .map((topic: ITopicData) => {
                  const filterPostCount = get(
                    filterCounts,
                    `topic_id.${topic.id}`,
                    0
                  );

                  const topicSelected = includes(selectedTopicIds, topic.id);

                  return (
                    <Topic
                      key={topic.id}
                      data-id={topic.id}
                      onMouseDown={removeFocusAfterMouseClick}
                      onClick={handleOnClick}
                      className={`e2e-topic ${topicSelected ? 'selected' : ''}`}
                      style={{ display: 'flex' }}
                    >
                      <Box maxWidth="90%">
                        <Text
                          fontSize="s"
                          m="0px"
                          color={topicSelected ? 'white' : 'textPrimary'}
                          wordBreak="break-word"
                        >
                          <T value={topic.attributes.title_multiloc} />
                        </Text>
                      </Box>

                      <Box>{filterPostCount}</Box>
                    </Topic>
                  );
                })}
            </Topics>

            <ScreenReaderOnly aria-live="polite">
              {/* Pronounces numbers of selected topics + selected topic names */}
              <FormattedMessage
                {...messages.a11y_selectedTopicFilters}
                values={{ numberOfSelectedTopics, selectedTopicNames }}
              />
            </ScreenReaderOnly>
=======
          <Box className="e2e-topics-filters">
            {topics
              .filter((topic) => !isError(topic))
              .map((topic: ITopicData) => (
                <Topic
                  key={topic.id}
                  data-id={topic.id}
                  onMouseDown={removeFocusAfterMouseClick}
                  onClick={handleOnClick}
                  className={`e2e-topic ${
                    includes(selectedTopicIds, topic.id) ? 'selected' : ''
                  }`}
                >
                  <T value={topic.attributes.title_multiloc} />
                </Topic>
              ))}
>>>>>>> 50963500
          </Box>
          <ScreenReaderOnly aria-live="polite">
            {/* Pronounces numbers of selected topics + selected topic names */}
            <FormattedMessage
              {...messages.a11y_selectedTopicFilters}
              values={{ numberOfSelectedTopics, selectedTopicNames }}
            />
          </ScreenReaderOnly>
        </InputFilterCollapsible>
      );
    }

    return null;
  }
);

export default TopicsFilter;<|MERGE_RESOLUTION|>--- conflicted
+++ resolved
@@ -8,6 +8,7 @@
   isRtl,
 } from '@citizenlab/cl2-component-library';
 import { isError, includes, get } from 'lodash-es';
+import { darken } from 'polished';
 import styled from 'styled-components';
 
 import useAppConfiguration from 'api/app_configuration/useAppConfiguration';
@@ -65,8 +66,9 @@
     border-color: ${({ theme }) => theme.colors.tenantPrimary};
 
     &:hover {
-      background: ${({ theme }) => theme.colors.tenantPrimary};
-      border-color: ${({ theme }) => theme.colors.tenantPrimary};
+      background: ${({ theme }) => darken(0.15, theme.colors.tenantSecondary)};
+      border-color: ${({ theme }) =>
+        darken(0.15, theme.colors.tenantSecondary)};
     }
   }
 `;
@@ -128,9 +130,8 @@
           }
           className={className}
         >
-<<<<<<< HEAD
           <Box>
-            <Topics className="e2e-topics-filters">
+            <Box className="e2e-topics-filters">
               {topics
                 .filter((topic) => !isError(topic))
                 .map((topic: ITopicData) => {
@@ -140,7 +141,7 @@
                     0
                   );
 
-                  const topicSelected = includes(selectedTopicIds, topic.id);
+                  const topicSelected = selectedTopicIds?.includes(topic.id);
 
                   return (
                     <Topic
@@ -166,7 +167,7 @@
                     </Topic>
                   );
                 })}
-            </Topics>
+            </Box>
 
             <ScreenReaderOnly aria-live="polite">
               {/* Pronounces numbers of selected topics + selected topic names */}
@@ -175,24 +176,6 @@
                 values={{ numberOfSelectedTopics, selectedTopicNames }}
               />
             </ScreenReaderOnly>
-=======
-          <Box className="e2e-topics-filters">
-            {topics
-              .filter((topic) => !isError(topic))
-              .map((topic: ITopicData) => (
-                <Topic
-                  key={topic.id}
-                  data-id={topic.id}
-                  onMouseDown={removeFocusAfterMouseClick}
-                  onClick={handleOnClick}
-                  className={`e2e-topic ${
-                    includes(selectedTopicIds, topic.id) ? 'selected' : ''
-                  }`}
-                >
-                  <T value={topic.attributes.title_multiloc} />
-                </Topic>
-              ))}
->>>>>>> 50963500
           </Box>
           <ScreenReaderOnly aria-live="polite">
             {/* Pronounces numbers of selected topics + selected topic names */}
