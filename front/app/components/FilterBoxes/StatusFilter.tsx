import React, { memo, useCallback, MouseEvent } from 'react';

import {
  fontSizes,
  colors,
  isRtl,
  Icon,
<<<<<<< HEAD
  Title,
=======
>>>>>>> 3e57c92e
  Box,
} from '@citizenlab/cl2-component-library';
import { capitalize, get } from 'lodash-es';
import { darken } from 'polished';
import styled from 'styled-components';

import { IIdeaStatusData } from 'api/idea_statuses/types';
import { IIdeasFilterCounts } from 'api/ideas_filter_counts/types';

import T from 'components/T';

import { ScreenReaderOnly } from 'utils/a11y';
import { FormattedMessage, useIntl } from 'utils/cl-intl';
import { isNilOrError, removeFocusAfterMouseClick } from 'utils/helperUtils';

import InputFilterCollapsible from './InputFilterCollapsible';
import messages from './messages';

const Count = styled.span`
  color: ${colors.textSecondary};
  font-size: ${fontSizes.base}px;
  font-weight: 300;
  transition: all 80ms ease-out;
  margin-left: auto;

  ${isRtl`
    margin-left: 0;
    margin-right: auto;
  `}
`;

const CloseIcon = styled(Icon)`
  fill: #fff;
  margin-left: auto;

  ${isRtl`
    margin-left: 0;
    margin-right: auto;
  `}
`;

const Status = styled.button`
  color: ${({ theme }) => theme.colors.tenantText};
  font-size: ${fontSizes.base}px;
  font-weight: 400;
  line-height: normal;
  display: flex;
  align-items: center;
  justify-content: space-between;
  padding-left: 18px;
  padding-right: 18px;
  padding-top: 7px;
  padding-bottom: 7px;
  margin: 0px;
  margin-right: 10px;
  margin-bottom: 6px;
  cursor: pointer;
  border-radius: 5px;
  user-select: none;
  transition: all 80ms ease-out;
  width: 100%;

  ${isRtl`
    flex-direction: row-reverse;
  `}

  &:not(.selected):hover {
    background: rgba(132, 147, 158, 0.15);
  }

  &.selected {
    color: #fff;
    background: ${({ theme }) => theme.colors.tenantPrimary};

    &:hover {
      background: ${({ theme }) => darken(0.15, theme.colors.tenantPrimary)};
    }

    ${Count} {
      color: #fff;
    }
  }
`;

const AllStatus = styled(Status)``;

interface Props {
  statuses: IIdeaStatusData[];
  filterCounts: IIdeasFilterCounts['data']['attributes'] | null | undefined;

  selectedStatusId: string | null | undefined;
  onChange: (arg: string | null) => void;
  className?: string;
}

const StatusFilter = memo<Props>(
  ({ statuses, filterCounts, selectedStatusId, onChange, className }) => {
    const { formatMessage } = useIntl();

    const handleOnClick = useCallback(
      (event: MouseEvent<HTMLElement>) => {
        event.preventDefault();
        const statusId = event.currentTarget.dataset.id as string;
        const nextSelectedStatusId =
          selectedStatusId !== statusId ? statusId : null;
        onChange(nextSelectedStatusId);
      },
      [selectedStatusId, onChange]
    );

    if (!isNilOrError(statuses) && statuses.length > 0) {
      const allPostsCount = filterCounts?.total || 0;
      const allFilterSelected = !selectedStatusId;
      return (
<<<<<<< HEAD
        <Container className={`e2e-statuses-filters ${className}`}>
          <CollapsibleContainer
            title={
              <Title m="0px" variant="h6" fontWeight="bold">
                {formatMessage(messages.statusTitle).toUpperCase()}
              </Title>
            }
            isOpenByDefault={true}
          >
            <StatusesContainer>
              <AllStatus
                data-id={null}
                onMouseDown={removeFocusAfterMouseClick}
                onClick={handleOnClick}
                className={allFilterSelected ? 'selected' : ''}
              >
                <Box display="flex" gap="8px">
                  <Box my="auto" w="14px" h="14px" bgColor={colors.grey500} />
                  <FormattedMessage {...messages.all} />
                </Box>
                <Count aria-hidden>{allPostsCount}</Count>
                <ScreenReaderOnly>
                  {/* Pronounce number of ideas of All status when focus/hover it */}
                  <FormattedMessage
                    {...messages.a11y_numberOfInputs}
                    values={{ inputsCount: allPostsCount }}
                  />
                </ScreenReaderOnly>
                <ScreenReaderOnly aria-live="polite">
                  {/*
=======
        <InputFilterCollapsible
          title={formatMessage(messages.statusTitle)}
          className={`e2e-statuses-filters ${className}`}
        >
          <Box>
            <AllStatus
              data-id={null}
              onMouseDown={removeFocusAfterMouseClick}
              onClick={handleOnClick}
              className={allFilterSelected ? 'selected' : ''}
            >
              <FormattedMessage {...messages.all} />
              <Count aria-hidden>{allPostsCount}</Count>
              <ScreenReaderOnly>
                {/* Pronounce number of ideas of All status when focus/hover it */}
                <FormattedMessage
                  {...messages.a11y_numberOfInputs}
                  values={{ inputsCount: allPostsCount }}
                />
              </ScreenReaderOnly>
              <ScreenReaderOnly aria-live="polite">
                {/*
>>>>>>> 3e57c92e
              When we focus a selected status filter and hit enter again, this filter gets removed and
              the 'all' status filter is selected again. Screen readers don't pick this up, so hence this helper text
            */}
                {allFilterSelected && (
                  <FormattedMessage {...messages.a11y_allFilterSelected} />
                )}
              </ScreenReaderOnly>
            </AllStatus>

            {statuses.map((status) => {
              const filterPostCount = get(
                filterCounts,
                `idea_status_id.${status.id}`,
                0
              );
              const isFilterSelected = status.id === selectedStatusId;

              return (
                <Status
                  key={status.id}
                  data-id={status.id}
                  onMouseDown={removeFocusAfterMouseClick}
                  onClick={handleOnClick}
                  className={`e2e-status ${isFilterSelected ? 'selected' : ''}`}
                >
                  <T value={status.attributes.title_multiloc}>
                    {(statusTitle) => <>{capitalize(statusTitle)}</>}
                  </T>
                  {!isFilterSelected ? (
                    <Count aria-hidden>{filterPostCount}</Count>
                  ) : (
                    <>
                      <CloseIcon name="close" />
                      <ScreenReaderOnly>
                        <FormattedMessage {...messages.a11y_removeFilter} />
                      </ScreenReaderOnly>
                    </>
                  )}
<<<<<<< HEAD
                </ScreenReaderOnly>
              </AllStatus>

              {statuses.map((status) => {
                const filterPostCount = get(
                  filterCounts,
                  `idea_status_id.${status.id}`,
                  0
                );
                const isFilterSelected = status.id === selectedStatusId;

                return (
                  <Status
                    key={status.id}
                    data-id={status.id}
                    onMouseDown={removeFocusAfterMouseClick}
                    onClick={handleOnClick}
                    className={`e2e-status ${
                      isFilterSelected ? 'selected' : ''
                    }`}
                  >
                    <Box display="flex" gap="8px">
                      <Box
                        my="auto"
                        w="14px"
                        h="14px"
                        bgColor={status.attributes.color}
                      />
                      <T value={status.attributes.title_multiloc}>
                        {(statusTitle) => <>{capitalize(statusTitle)}</>}
                      </T>
                    </Box>

                    {!isFilterSelected ? (
                      <Count aria-hidden>{filterPostCount}</Count>
                    ) : (
                      <>
                        <CloseIcon name="close" />
                        <ScreenReaderOnly>
                          <FormattedMessage {...messages.a11y_removeFilter} />
                        </ScreenReaderOnly>
                      </>
                    )}
=======
>>>>>>> 3e57c92e

                  <ScreenReaderOnly>
                    {/* Pronounce number of ideas per status when focus/hover it */}
                    <FormattedMessage
                      {...messages.a11y_numberOfInputs}
                      values={{ inputsCount: filterPostCount }}
                    />
                  </ScreenReaderOnly>
                  <ScreenReaderOnly aria-live="polite">
                    {/*
                    Added this for consistency with the all filter, see comment above AllStatus component.
                    Pronounces the selected filter.
                  */}
                    {isFilterSelected && (
                      <FormattedMessage
                        {...messages.a11y_selectedFilter}
                        values={{
                          filter: (
                            <T value={status.attributes.title_multiloc} />
                          ),
                        }}
                      />
                    )}
                  </ScreenReaderOnly>
                </Status>
              );
            })}
          </Box>
        </InputFilterCollapsible>
      );
    }

    return null;
  }
);

export default StatusFilter;<|MERGE_RESOLUTION|>--- conflicted
+++ resolved
@@ -5,10 +5,6 @@
   colors,
   isRtl,
   Icon,
-<<<<<<< HEAD
-  Title,
-=======
->>>>>>> 3e57c92e
   Box,
 } from '@citizenlab/cl2-component-library';
 import { capitalize, get } from 'lodash-es';
@@ -123,38 +119,6 @@
       const allPostsCount = filterCounts?.total || 0;
       const allFilterSelected = !selectedStatusId;
       return (
-<<<<<<< HEAD
-        <Container className={`e2e-statuses-filters ${className}`}>
-          <CollapsibleContainer
-            title={
-              <Title m="0px" variant="h6" fontWeight="bold">
-                {formatMessage(messages.statusTitle).toUpperCase()}
-              </Title>
-            }
-            isOpenByDefault={true}
-          >
-            <StatusesContainer>
-              <AllStatus
-                data-id={null}
-                onMouseDown={removeFocusAfterMouseClick}
-                onClick={handleOnClick}
-                className={allFilterSelected ? 'selected' : ''}
-              >
-                <Box display="flex" gap="8px">
-                  <Box my="auto" w="14px" h="14px" bgColor={colors.grey500} />
-                  <FormattedMessage {...messages.all} />
-                </Box>
-                <Count aria-hidden>{allPostsCount}</Count>
-                <ScreenReaderOnly>
-                  {/* Pronounce number of ideas of All status when focus/hover it */}
-                  <FormattedMessage
-                    {...messages.a11y_numberOfInputs}
-                    values={{ inputsCount: allPostsCount }}
-                  />
-                </ScreenReaderOnly>
-                <ScreenReaderOnly aria-live="polite">
-                  {/*
-=======
         <InputFilterCollapsible
           title={formatMessage(messages.statusTitle)}
           className={`e2e-statuses-filters ${className}`}
@@ -166,7 +130,10 @@
               onClick={handleOnClick}
               className={allFilterSelected ? 'selected' : ''}
             >
-              <FormattedMessage {...messages.all} />
+              <Box display="flex" gap="8px">
+                <Box my="auto" w="14px" h="14px" bgColor={colors.grey500} />
+                <FormattedMessage {...messages.all} />
+              </Box>
               <Count aria-hidden>{allPostsCount}</Count>
               <ScreenReaderOnly>
                 {/* Pronounce number of ideas of All status when focus/hover it */}
@@ -177,7 +144,6 @@
               </ScreenReaderOnly>
               <ScreenReaderOnly aria-live="polite">
                 {/*
->>>>>>> 3e57c92e
               When we focus a selected status filter and hit enter again, this filter gets removed and
               the 'all' status filter is selected again. Screen readers don't pick this up, so hence this helper text
             */}
@@ -203,9 +169,18 @@
                   onClick={handleOnClick}
                   className={`e2e-status ${isFilterSelected ? 'selected' : ''}`}
                 >
-                  <T value={status.attributes.title_multiloc}>
-                    {(statusTitle) => <>{capitalize(statusTitle)}</>}
-                  </T>
+                  <Box display="flex" gap="8px">
+                    <Box
+                      my="auto"
+                      w="14px"
+                      h="14px"
+                      bgColor={status.attributes.color}
+                    />
+                    <T value={status.attributes.title_multiloc}>
+                      {(statusTitle) => <>{capitalize(statusTitle)}</>}
+                    </T>{' '}
+                  </Box>
+
                   {!isFilterSelected ? (
                     <Count aria-hidden>{filterPostCount}</Count>
                   ) : (
@@ -216,52 +191,6 @@
                       </ScreenReaderOnly>
                     </>
                   )}
-<<<<<<< HEAD
-                </ScreenReaderOnly>
-              </AllStatus>
-
-              {statuses.map((status) => {
-                const filterPostCount = get(
-                  filterCounts,
-                  `idea_status_id.${status.id}`,
-                  0
-                );
-                const isFilterSelected = status.id === selectedStatusId;
-
-                return (
-                  <Status
-                    key={status.id}
-                    data-id={status.id}
-                    onMouseDown={removeFocusAfterMouseClick}
-                    onClick={handleOnClick}
-                    className={`e2e-status ${
-                      isFilterSelected ? 'selected' : ''
-                    }`}
-                  >
-                    <Box display="flex" gap="8px">
-                      <Box
-                        my="auto"
-                        w="14px"
-                        h="14px"
-                        bgColor={status.attributes.color}
-                      />
-                      <T value={status.attributes.title_multiloc}>
-                        {(statusTitle) => <>{capitalize(statusTitle)}</>}
-                      </T>
-                    </Box>
-
-                    {!isFilterSelected ? (
-                      <Count aria-hidden>{filterPostCount}</Count>
-                    ) : (
-                      <>
-                        <CloseIcon name="close" />
-                        <ScreenReaderOnly>
-                          <FormattedMessage {...messages.a11y_removeFilter} />
-                        </ScreenReaderOnly>
-                      </>
-                    )}
-=======
->>>>>>> 3e57c92e
 
                   <ScreenReaderOnly>
                     {/* Pronounce number of ideas per status when focus/hover it */}
