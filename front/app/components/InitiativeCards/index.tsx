import React, { PureComponent } from 'react';
import { adopt } from 'react-adopt';
import { get, isNumber } from 'lodash-es';
import { isNilOrError } from 'utils/helperUtils';

// tracks
import { trackEventByName } from 'utils/analytics';
import tracks from './tracks';

// components
import InitiativesMap from 'components/InitiativesMap';
import { Spinner } from '@citizenlab/cl2-component-library';
import SortFilterDropdown from './SortFilterDropdown';
import StatusFilterBox from './StatusFilterBox';
import TopicFilterBox from './TopicFilterBox';
import SearchInput from 'components/UI/SearchInput';
import TopBar from 'components/FiltersModal/TopBar';
import BottomBar from 'components/FiltersModal/BottomBar';
import FullscreenModal from 'components/UI/FullscreenModal';
import Button from 'components/UI/Button';
import ViewButtons from 'components/PostCardsComponents/ViewButtons';

// resources
import GetInitiatives, {
  Sort,
  GetInitiativesChildProps,
  IQueryParameters,
} from 'resources/GetInitiatives';
import GetInitiativesFilterCounts, {
  GetInitiativesFilterCountsChildProps,
} from 'resources/GetInitiativesFilterCounts';
import GetWindowSize, {
  GetWindowSizeChildProps,
} from 'resources/GetWindowSize';

// i18n
import messages from './messages';
<<<<<<< HEAD
import { InjectedIntlProps, MessageDescriptor } from 'react-intl';
=======
import { WrappedComponentProps, MessageDescriptor } from 'react-intl';
>>>>>>> 455cfa49
import { FormattedMessage, injectIntl } from 'utils/cl-intl';

// style
import styled, { withTheme } from 'styled-components';
import {
  media,
  colors,
  fontSizes,
  viewportWidths,
  defaultCardStyle,
} from 'utils/styleUtils';
import { ScreenReaderOnly } from 'utils/a11y';
import EmptyProposals from './EmptyProposals';
import ProposalsList from './ProposalsList';

const gapWidth = 35;

const Container = styled.div`
  width: 100%;
  max-width: 1345px;
  margin-left: auto;
  margin-right: auto;
  display: flex;
  flex-direction: column;
  align-items: stretch;

  @media (max-width: 1279px) {
    max-width: 1000px;
  }
`;

const InitialLoading = styled.div`
  width: 100%;
  height: 300px;
  display: flex;
  align-items: center;
  justify-content: center;
  ${defaultCardStyle};

  ${media.smallerThanMinTablet`
    height: 150px;
  `}
`;

const MobileSearchInput = styled(SearchInput)`
  margin-bottom: 20px;
`;

const MobileFilterButton = styled(Button)``;

const MobileFiltersSidebarWrapper = styled.div`
  background: ${colors.background};
  padding: 15px;
`;

const AboveContent = styled.div<{ filterColumnWidth: number }>`
  display: flex;
  align-items: center;
  justify-content: space-between;
  margin-right: ${({ filterColumnWidth }) => filterColumnWidth + gapWidth}px;
  margin-bottom: 22px;
  flex-direction: row-reverse;

  ${media.smallerThanMaxTablet`
    margin-right: 0;
    margin-top: 20px;
  `}
`;

const AboveContentLeft = styled.div`
  display: flex;
  align-items: center;
  margin-right: auto;
`;

const AboveContentRight = styled.div``;

const InitiativesCount = styled.div`
  color: ${({ theme }) => theme.colorText};
  font-size: ${fontSizes.base}px;
  line-height: 21px;
  white-space: nowrap;
  display: flex;
  align-items: center;

  span > span {
    font-weight: 600;
  }
`;

const Content = styled.div`
  display: flex;
`;

const ContentLeft = styled.div`
  flex: 1;
  display: flex;
  flex-direction: column;
  align-items: stretch;
  position: relative;
`;

const ContentRight = styled.div<{ filterColumnWidth: number }>`
  flex: 0 0 ${({ filterColumnWidth }) => filterColumnWidth}px;
  width: ${({ filterColumnWidth }) => filterColumnWidth}px;
  display: flex;
  flex-direction: column;
  justify-content: flex-start;
  align-items: stretch;
  margin-left: ${gapWidth}px;
  position: relative;
`;

const FiltersSidebarContainer = styled.div`
  position: relative;
`;

const ClearFiltersText = styled.span`
  color: ${colors.label};
  font-size: ${fontSizes.base}px;
  font-weight: 400;
  line-height: auto;
`;

const ClearFiltersButton = styled.button`
  height: 32px;
  position: absolute;
  top: -48px;
  right: 0px;
  display: flex;
  align-items: center;
  padding: 0;
  margin: 0;
  cursor: pointer;

  &:hover {
    ${ClearFiltersText} {
      color: #000;
    }
  }
`;

const DesktopSearchInput = styled(SearchInput)`
  margin-bottom: 20px;

  ${media.smallerThanMaxTablet`
    display: none;
  `}
`;

const StyledInitiativesStatusFilter = styled(StatusFilterBox)`
  margin-bottom: 20px;
`;

const StyledInitiativesTopicsFilter = styled(TopicFilterBox)`
  margin-bottom: 0px;
`;

const StyledViewButtons = styled(ViewButtons)`
  margin-right: 20px;
`;

interface InputProps {
  className?: string;
  invisibleTitleMessage: MessageDescriptor;
}

interface DataProps {
  windowSize: GetWindowSizeChildProps;
  initiatives: GetInitiativesChildProps;
  initiativesFilterCounts: GetInitiativesFilterCountsChildProps;
}

interface Props extends InputProps, DataProps {
  theme: any;
}

interface State {
  selectedView: 'card' | 'map';
  filtersModalOpened: boolean;
  selectedInitiativeFilters: Partial<IQueryParameters>;
  previouslySelectedInitiativeFilters: Partial<IQueryParameters> | null;
}

class InitiativeCards extends PureComponent<
  Props & WrappedComponentProps,
  State
> {
  desktopSearchInputClearButton: HTMLButtonElement | null = null;
  mobileSearchInputClearButton: HTMLButtonElement | null = null;

  constructor(props: Props & WrappedComponentProps) {
    super(props);
    this.state = {
      selectedView: 'card',
      filtersModalOpened: false,
      selectedInitiativeFilters: get(props.initiatives, 'queryParameters', {}),
      previouslySelectedInitiativeFilters: null,
    };
  }

  componentDidUpdate(prevProps: Props) {
    const oldQueryParameters = get(
      prevProps.initiatives,
      'queryParameters',
      null
    );
    const newQueryParameters = get(
      this.props.initiatives,
      'queryParameters',
      null
    );

    if (newQueryParameters !== oldQueryParameters) {
      this.setState({
        selectedInitiativeFilters: get(
          this.props.initiatives,
          'queryParameters',
          {}
        ),
      });
    }
  }

  openFiltersModal = () => {
    this.setState((state) => ({
      filtersModalOpened: true,
      previouslySelectedInitiativeFilters: state.selectedInitiativeFilters,
    }));
  };

  loadMore = () => {
    trackEventByName(tracks.loadMoreProposals);
    this.props.initiatives.onLoadMore();
  };

  handleSortOnChange = (sort: Sort) => {
    trackEventByName(tracks.sortingFilter, {
      sort,
    });
    this.props.initiatives.onChangeSorting(sort);
  };

  handleSearchOnChange = (searchTerm: string) => {
    this.props.initiatives.onChangeSearchTerm(searchTerm);
  };

  handleStatusOnChange = (initiative_status: string | null) => {
    this.handleInitiativeFiltersOnChange({ initiative_status });
  };

  handleTopicsOnChange = (topics: string[] | null) => {
    trackEventByName(tracks.topicsFilter, {
      topics,
    });
    this.handleInitiativeFiltersOnChange({ topics });
  };

  handleStatusOnChangeAndApplyFilter = (initiative_status: string | null) => {
    this.handleInitiativeFiltersOnChange({ initiative_status }, true);
  };

  handleTopicsOnChangeAndApplyFilter = (topics: string[] | null) => {
    this.handleInitiativeFiltersOnChange({ topics }, true);
  };

  handleInitiativeFiltersOnChange = (
    newSelectedInitiativeFilters: Partial<IQueryParameters>,
    applyFilter = false
  ) => {
    this.setState((state) => {
      const selectedInitiativeFilters = {
        ...state.selectedInitiativeFilters,
        ...newSelectedInitiativeFilters,
      };

      if (applyFilter) {
        this.props.initiatives.onInitiativeFiltering(selectedInitiativeFilters);
      }

      return { selectedInitiativeFilters };
    });
  };

  handleInitiativeFiltersOnReset = () => {
    this.setState((state) => {
      const selectedInitiativeFilters = {
        ...state.selectedInitiativeFilters,
        initiative_status: null,
        areas: null,
        topics: null,
      };

      return { selectedInitiativeFilters };
    });
  };

  handleInitiativeFiltersOnResetAndApply = () => {
    this.setState((state) => {
      const selectedInitiativeFilters = {
        ...state.selectedInitiativeFilters,
        search: null,
        initiative_status: null,
        areas: null,
        topics: null,
      };

      this.desktopSearchInputClearButton?.click();
      this.mobileSearchInputClearButton?.click();

      this.props.initiatives.onInitiativeFiltering(selectedInitiativeFilters);

      return { selectedInitiativeFilters };
    });
  };

  closeModalAndApplyFilters = () => {
    this.setState((state) => {
      this.props.initiatives.onInitiativeFiltering(
        state.selectedInitiativeFilters
      );

      return {
        filtersModalOpened: false,
        previouslySelectedInitiativeFilters: null,
      };
    });
  };

  closeModalAndRevertFilters = () => {
    this.setState((state) => {
      this.props.initiatives.onInitiativeFiltering(
        state.previouslySelectedInitiativeFilters || {}
      );

      return {
        filtersModalOpened: false,
        selectedInitiativeFilters:
          state.previouslySelectedInitiativeFilters || {},
        previouslySelectedInitiativeFilters: null,
      };
    });
  };

  selectView = (selectedView: 'card' | 'map') => {
    this.setState({ selectedView });
  };

  filterMessage = (<FormattedMessage {...messages.filter} />);
  searchPlaceholder = this.props.intl.formatMessage(messages.searchPlaceholder);
  searchAriaLabel = this.props.intl.formatMessage(messages.searchPlaceholder);

  render() {
    const { selectedView, selectedInitiativeFilters, filtersModalOpened } =
      this.state;
    const {
      initiatives,
      initiativesFilterCounts,
      windowSize,
      className,
      invisibleTitleMessage,
    } = this.props;
    const { list, querying, onLoadMore, hasMore, loadingMore } = initiatives;
    const hasInitiatives = !isNilOrError(list) && list.length > 0;
    const biggerThanLargeTablet =
      windowSize && windowSize >= viewportWidths.largeTablet;
    const biggerThanSmallTablet =
      windowSize && windowSize >= viewportWidths.smallTablet;
    const filterColumnWidth = windowSize && windowSize < 1400 ? 340 : 352;
    const filtersActive =
      selectedInitiativeFilters.search ||
      selectedInitiativeFilters.initiative_status ||
      selectedInitiativeFilters.areas ||
      selectedInitiativeFilters.topics;

    const filtersSidebar = (
      <FiltersSidebarContainer className={className}>
        {filtersActive && (
          <ClearFiltersButton
            onClick={this.handleInitiativeFiltersOnResetAndApply}
          >
            <ClearFiltersText>
              <FormattedMessage {...messages.resetFilters} />
            </ClearFiltersText>
          </ClearFiltersButton>
        )}

        <ScreenReaderOnly aria-live="polite">
          {initiativesFilterCounts && (
            <FormattedMessage
              {...messages.a11y_totalInitiatives}
              values={{ initiativeCount: initiativesFilterCounts.total }}
            />
          )}
        </ScreenReaderOnly>

        <DesktopSearchInput
          placeholder={this.searchPlaceholder}
          ariaLabel={this.searchAriaLabel}
          onChange={this.handleSearchOnChange}
          a11y_numberOfSearchResults={list?.length || 0}
        />
        <StyledInitiativesStatusFilter
          selectedStatusId={selectedInitiativeFilters.initiative_status}
          selectedInitiativeFilters={selectedInitiativeFilters}
          onChange={
            !biggerThanLargeTablet
              ? this.handleStatusOnChange
              : this.handleStatusOnChangeAndApplyFilter
          }
        />
        <StyledInitiativesTopicsFilter
          selectedTopicIds={selectedInitiativeFilters.topics}
          onChange={
            !biggerThanLargeTablet
              ? this.handleTopicsOnChange
              : this.handleTopicsOnChangeAndApplyFilter
          }
        />
      </FiltersSidebarContainer>
    );

    return (
      <Container id="e2e-initiatives-container" className={className}>
        <ScreenReaderOnly>
          <FormattedMessage tagName="h2" {...invisibleTitleMessage} />
        </ScreenReaderOnly>

        {list === undefined && (
          <InitialLoading id="initiatives-loading">
            <Spinner />
          </InitialLoading>
        )}

        {list !== undefined && (
          <>
            {!biggerThanLargeTablet && (
              <>
                <FullscreenModal
                  opened={filtersModalOpened}
                  close={this.closeModalAndRevertFilters}
                  animateInOut={true}
                  topBar={
                    <TopBar
                      onReset={
                        !biggerThanLargeTablet
                          ? this.handleInitiativeFiltersOnReset
                          : this.handleInitiativeFiltersOnResetAndApply
                      }
                      onClose={this.closeModalAndRevertFilters}
                    />
                  }
                  bottomBar={
                    <GetInitiativesFilterCounts
                      queryParameters={selectedInitiativeFilters}
                    >
                      {(newInitiativesFilterCounts) => {
                        const bottomBarButtonText =
                          newInitiativesFilterCounts &&
                          isNumber(newInitiativesFilterCounts.total) ? (
                            <FormattedMessage
                              {...messages.showXInitiatives}
                              values={{
                                initiativesCount:
                                  newInitiativesFilterCounts.total,
                              }}
                            />
                          ) : (
                            <FormattedMessage {...messages.showInitiatives} />
                          );

                        return (
                          <BottomBar
                            buttonText={bottomBarButtonText}
                            onClick={this.closeModalAndApplyFilters}
                          />
                        );
                      }}
                    </GetInitiativesFilterCounts>
                  }
                >
                  <MobileFiltersSidebarWrapper>
                    {filtersSidebar}
                  </MobileFiltersSidebarWrapper>
                </FullscreenModal>

                <MobileSearchInput
                  placeholder={this.searchPlaceholder}
                  ariaLabel={this.searchAriaLabel}
                  onChange={this.handleSearchOnChange}
                  a11y_numberOfSearchResults={list?.length || 0}
                />

                <MobileFilterButton
                  buttonStyle="secondary-outlined"
                  onClick={this.openFiltersModal}
                  icon="filter"
                  text={this.filterMessage}
                />
              </>
            )}

            <AboveContent filterColumnWidth={filterColumnWidth}>
              {/* This is effectively on the right,
                with the help of flexbox. The HTML order, however,
                needed to be like this for a11y (tab order).
               */}

              {selectedView === 'card' && (
                <AboveContentRight>
                  <SortFilterDropdown
                    onChange={this.handleSortOnChange}
                    alignment="right"
                  />
                </AboveContentRight>
              )}

              <AboveContentLeft>
                <StyledViewButtons
                  onClick={this.selectView}
                  selectedView={selectedView}
                />

                {!isNilOrError(initiativesFilterCounts) &&
                  biggerThanSmallTablet && (
                    <InitiativesCount>
                      <FormattedMessage
                        {...messages.xInitiatives}
                        values={{
                          initiativesCount: initiativesFilterCounts.total,
                        }}
                      />
                    </InitiativesCount>
                  )}
              </AboveContentLeft>
            </AboveContent>

            <Content>
              <ContentLeft>
                {!querying && hasInitiatives ? (
                  <>
                    {selectedView === 'card' && (
                      <ProposalsList
                        ariaLabelledBy={'view-tab-1'}
                        id={'view-panel-1'}
                        hasMore={hasMore}
                        loadingMore={loadingMore}
                        querying={querying}
                        onLoadMore={onLoadMore}
                        list={list}
                      />
                    )}

                    {selectedView === 'map' && (
                      <InitiativesMap
                        ariaLabelledBy={'view-tab-2'}
                        id={'view-panel-2'}
                      />
                    )}
                  </>
                ) : (
                  <EmptyProposals />
                )}
              </ContentLeft>

              {biggerThanLargeTablet && (
                <ContentRight
                  id="e2e-initiatives-filters"
                  filterColumnWidth={filterColumnWidth}
                >
                  {filtersSidebar}
                </ContentRight>
              )}
            </Content>
          </>
        )}
      </Container>
    );
  }
}

const Data = adopt<DataProps, InputProps>({
  windowSize: <GetWindowSize />,
  initiatives: (
    <GetInitiatives type="load-more" publicationStatus="published" />
  ),
  initiativesFilterCounts: ({ initiatives, render }) => (
    <GetInitiativesFilterCounts
      queryParameters={get(initiatives, 'queryParameters', null)}
    >
      {render}
    </GetInitiativesFilterCounts>
  ),
});

const WithFiltersSidebarWithHoCs = withTheme(injectIntl(InitiativeCards));

export default (inputProps: InputProps) => (
  <Data {...inputProps}>
    {(dataProps) => (
      <WithFiltersSidebarWithHoCs {...inputProps} {...dataProps} />
    )}
  </Data>
);<|MERGE_RESOLUTION|>--- conflicted
+++ resolved
@@ -35,11 +35,7 @@
 
 // i18n
 import messages from './messages';
-<<<<<<< HEAD
-import { InjectedIntlProps, MessageDescriptor } from 'react-intl';
-=======
 import { WrappedComponentProps, MessageDescriptor } from 'react-intl';
->>>>>>> 455cfa49
 import { FormattedMessage, injectIntl } from 'utils/cl-intl';
 
 // style
