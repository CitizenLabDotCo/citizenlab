--- conflicted
+++ resolved
@@ -1,14 +1,11 @@
 import React from 'react';
 
 import { VotingContext } from 'api/baskets_ideas/useVoting';
-<<<<<<< HEAD
+import { votingIdeaHandler } from 'api/ideas/__mocks__/_mockServer';
 import { votingPhaseHandler } from 'api/phases/__mocks__/_mockServer';
-=======
-import { votingIdeaHandler } from 'api/ideas/__mocks__/_mockServer';
 import { votingProjectHandler } from 'api/projects/__mocks__/_mockServer';
 
 import mockEndpoints from 'utils/storybook/mockEndpoints';
->>>>>>> 59033e25
 
 import IdeaCard from '.';
 
