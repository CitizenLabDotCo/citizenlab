--- conflicted
+++ resolved
@@ -29,19 +29,13 @@
 
   if (!config || !participationContext) return null;
 
-  const isCurrentPhase =
+  if (
     participationContext.type === 'phase' &&
     pastPresentOrFuture([
       participationContext.attributes.start_at,
       participationContext.attributes.end_at,
-<<<<<<< HEAD
-    ]) === 'present';
-
-  if (!isCurrentPhase) {
-=======
     ]) !== 'present'
   ) {
->>>>>>> 3487658b
     return null;
   }
 
