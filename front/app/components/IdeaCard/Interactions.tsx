import React from 'react';

// config
import { getVotingMethodConfig } from 'utils/configs/votingMethodConfig';

// utils
import { pastPresentOrFuture } from 'utils/dateUtils';

// types
import { IIdea } from 'api/ideas/types';
import { IProjectData } from 'api/projects/types';
import { IPhaseData } from 'api/phases/types';

type InteractionsProps = {
  idea: IIdea;
  participationContext?: IPhaseData | IProjectData | null;
};

const Interactions = ({ participationContext, idea }: InteractionsProps) => {
  const votingMethod = participationContext?.attributes.voting_method;
  const config = getVotingMethodConfig(votingMethod);

  if (!config || !participationContext) return null;

  const isCurrentPhase =
    participationContext.type === 'phase' &&
    pastPresentOrFuture([
      participationContext.attributes.start_at,
      participationContext.attributes.end_at,
<<<<<<< HEAD
    ]) === 'present';

  if (!isCurrentPhase) {
=======
    ]) !== 'present'
  ) {
>>>>>>> d5ac97c9
    return null;
  }

  return (
    <>
      {config.getIdeaCardVoteInput({
        ideaId: idea.data.id,
        participationContext,
      })}
    </>
  );
};

export default Interactions;<|MERGE_RESOLUTION|>--- conflicted
+++ resolved
@@ -22,19 +22,13 @@
 
   if (!config || !participationContext) return null;
 
-  const isCurrentPhase =
+  if (
     participationContext.type === 'phase' &&
     pastPresentOrFuture([
       participationContext.attributes.start_at,
       participationContext.attributes.end_at,
-<<<<<<< HEAD
-    ]) === 'present';
-
-  if (!isCurrentPhase) {
-=======
     ]) !== 'present'
   ) {
->>>>>>> d5ac97c9
     return null;
   }
 
