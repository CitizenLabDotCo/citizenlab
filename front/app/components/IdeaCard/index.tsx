--- conflicted
+++ resolved
@@ -149,12 +149,7 @@
       <Container
         className={`e2e-card e2e-idea-card ${className ?? ''}`.trim()}
         id={idea.data.id}
-<<<<<<< HEAD
-        className={`${className ?? ''} e2e-idea-card`.trim()}
         to={`/ideas/${slug}?go_back=true`}
-=======
-        to={`/ideas/${slug}${params}`}
->>>>>>> 3487658b
         onClick={handleClick}
       >
         <CardImage
@@ -189,28 +184,12 @@
               idea={idea}
               participationContext={participationContext}
             />
-<<<<<<< HEAD
-          )
-        }
-        footer={
-          <>
-            <Box mt="8px">
-              <Footer
-                project={project}
-                idea={idea.data}
-                hideIdeaStatus={hideIdeaStatus}
-                participationMethod={participationMethod}
-              />
-            </Box>
-
-=======
             <Footer
               project={project}
               idea={idea.data}
               hideIdeaStatus={hideIdeaStatus}
               participationMethod={participationMethod}
             />
->>>>>>> 3487658b
             {showFollowButton && (
               <Box mt="16px" display="flex" justifyContent="flex-end">
                 <FollowUnfollow
