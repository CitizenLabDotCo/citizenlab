<<<<<<< HEAD
import React, { FormEvent, memo } from 'react';
=======
import React, { memo, useEffect } from 'react';
>>>>>>> ab5bf71d

// components
import UserName from 'components/UI/UserName';
import Card from 'components/UI/Card/Compact';
import { Box, Icon } from '@citizenlab/cl2-component-library';
import Avatar from 'components/Avatar';
<<<<<<< HEAD
import FooterWithVoteControl from './FooterWithVoteControl';
import IdeaCardFooter from './IdeaCardFooter';
=======
import FooterWithReactionControl from './FooterWithReactionControl';
import FooterWithBudgetControl from './FooterWithBudgetControl';
>>>>>>> ab5bf71d

// router
import { updateSearchParams } from 'utils/cl-router/updateSearchParams';
import clHistory from 'utils/cl-router/history';
import { useSearchParams } from 'react-router-dom';

// types
import { ParticipationMethod } from 'services/participationContexts';
import { IParticipationContextType } from 'typings';

// hooks
import useIdeaById from 'api/ideas/useIdeaById';
import useIdeaImage from 'api/idea_images/useIdeaImage';
import useProjectById from 'api/projects/useProjectById';
import useLocalize from 'hooks/useLocalize';

// utils
import { isNilOrError } from 'utils/helperUtils';
import eventEmitter from 'utils/eventEmitter';
import { IOpenPostPageModalEvent } from 'containers/App';

// styles
import styled from 'styled-components';
import { transparentize } from 'polished';
import { colors, fontSizes, isRtl } from 'utils/styleUtils';
import { timeAgo } from 'utils/dateUtils';
import useLocale from 'hooks/useLocale';
import { IIdea } from 'api/ideas/types';
import { removeSearchParams } from 'utils/cl-router/removeSearchParams';

// components
import AssignBudgetControl from 'components/AssignBudgetControl';
import { getCurrentPhase } from 'api/phases/utils';
import usePhases from 'api/phases/usePhases';

const BodyWrapper = styled.div`
  display: flex;
  align-items: flex-start;
  ${isRtl`
    flex-direction: row-reverse;
  `}
`;

const StyledAvatar = styled(Avatar)`
  margin-right: 6px;
  margin-left: -4px;
  margin-top: -2px;
  ${isRtl`
    margin-left: 6px;
    margin-right: -4px;
  `}
`;

const Body = styled.div`
  font-size: ${fontSizes.s}px;
  font-weight: 300;
  color: ${colors.textSecondary};
  display: -webkit-box;
  -webkit-line-clamp: 2;
  -webkit-box-orient: vertical;
  line-height: 21px;
  max-height: 42px;
  overflow: hidden;
  overflow-wrap: break-word;
  word-wrap: break-word;
  word-break: break-word;
`;

const StyledUserName = styled(UserName)`
  font-size: ${fontSizes.s}px;
  font-weight: 500;
  color: ${colors.textSecondary};
  font-weight: 500;
`;

const Separator = styled.span`
  margin-left: 4px;
  margin-right: 4px;
`;

const TimeAgo = styled.span`
  font-weight: 500;
  margin-right: 5px;
`;

const ImagePlaceholderContainer = styled.div`
  width: 100%;
  height: 100%;
  flex: 1;
  display: flex;
  align-items: center;
  justify-content: center;
  background: ${transparentize(0.94, colors.textSecondary)};
`;

const ImagePlaceholderIcon = styled(Icon)`
  width: 80px;
  height: 80px;
  fill: ${transparentize(0.62, colors.textSecondary)};
`;

interface Props {
  ideaId: string;
  className?: string;
  participationMethod?: ParticipationMethod | null;
  participationContextId?: string | null;
  participationContextType?: IParticipationContextType | null;
  hideImage?: boolean;
  hideImagePlaceholder?: boolean;
  hideIdeaStatus?: boolean;
<<<<<<< HEAD
  hideBody?: boolean;
=======
  goBackMode?: 'browserGoBackButton' | 'goToProject';
>>>>>>> ab5bf71d
}

const IdeaLoading = (props: Props) => {
  const { data: idea } = useIdeaById(props.ideaId);

  if (idea) {
    return <CompactIdeaCard idea={idea} {...props} />;
  }

  return null;
};

interface IdeaCardProps extends Props {
  idea: IIdea;
}

const CompactIdeaCard = memo<IdeaCardProps>(
  ({
    idea,
    className,
    participationMethod,
    hideImage = false,
    hideImagePlaceholder = false,
    hideIdeaStatus = false,
<<<<<<< HEAD
    hideBody = false,
=======
    goBackMode = 'browserGoBackButton',
>>>>>>> ab5bf71d
  }) => {
    const locale = useLocale();
    const localize = useLocalize();
    const { data: project } = useProjectById(
      idea.data.relationships.project.data.id
    );
    const { data: phases } = usePhases(project?.data.id);
    const { data: ideaImage } = useIdeaImage(
      idea.data.id,
      idea.data.relationships.idea_images.data?.[0]?.id
    );
    const currentPhase = phases ? getCurrentPhase(phases?.data) : undefined;
    const authorId = idea.data.relationships?.author?.data?.id || null;
    const authorHash = idea.data.attributes.author_hash;
    const ideaTitle = localize(idea.data.attributes.title_multiloc);
    // remove html tags from wysiwyg output
    const bodyText = localize(idea.data.attributes.body_multiloc)
      .replace(/<[^>]*>?/gm, '')
      .replaceAll('&amp;', '&')
      .trim();
    const [searchParams] = useSearchParams();
    const scrollToCardParam = searchParams.get('scroll_to_card');

    const getInteractions = () => {
      if (project) {
        const projectId = idea.data.relationships.project.data.id;
        const ideaBudget = idea.data.attributes.budget;
        if (participationMethod === 'voting' && ideaBudget) {
          return (
            <Box display="flex" alignItems="center">
              <AssignBudgetControl
                view="ideaCard"
                projectId={projectId}
                ideaId={idea.data.id}
              />
            </Box>
          );
        }
      }
      return null;
    };
    const votingMethod =
      currentPhase?.attributes.voting_method ||
      project?.data.attributes.voting_method;

    const getFooter = () => {
      if (project) {
        const commentingEnabled =
          project.data.attributes.action_descriptor.commenting_idea.enabled;
        const projectHasComments = project.data.attributes.comments_count > 0;
        const showCommentCount = commentingEnabled || projectHasComments;

        // the participationMethod checks ensure that the footer is not shown on
        // e.g. /ideas index page because there's no participationMethod
        // passed through to the IdeaCards from there.
        // Should probably have better solution in future.
        if (participationMethod === 'voting' && votingMethod === 'budgeting') {
          return (
            <IdeaCardFooter idea={idea} showCommentCount={showCommentCount} />
          );
        }

        if (participationMethod === 'ideation') {
          return (
            <FooterWithReactionControl
              idea={idea}
              hideIdeaStatus={hideIdeaStatus}
              showCommentCount={showCommentCount}
            />
          );
        }
      }

      return null;
    };

    useEffect(() => {
      if (scrollToCardParam && idea.data.id === scrollToCardParam) {
        setTimeout(() => {
          const element = document.getElementById(scrollToCardParam);

          const top =
            (element?.getBoundingClientRect().top ?? 0) + window.scrollY + 80; // navbar

          // TODO this doesnt work for shit

          window.scroll({
            top,
          });
        }, 1500);
      }

      removeSearchParams(['scroll_to_card']);
    }, [scrollToCardParam, idea]);

    const { slug } = idea.data.attributes;
    const params = goBackMode === 'browserGoBackButton' ? '?go_back=true' : '';

    const handleClick = (e: React.MouseEvent) => {
      e.preventDefault();
      updateSearchParams({ scroll_to_card: idea.data.id });

      clHistory.push(`/ideas/${slug}${params}`);
    };

    return (
      <Card
<<<<<<< HEAD
        onClick={onCardClick}
        to={`/ideas/${idea.data.attributes.slug}`}
=======
        id={idea.data.id}
>>>>>>> ab5bf71d
        className={[className, 'e2e-idea-card']
          .filter((item) => typeof item === 'string' && item !== '')
          .join(' ')}
        title={ideaTitle}
<<<<<<< HEAD
=======
        to={`/ideas/${slug}${params}`}
        onClick={handleClick}
>>>>>>> ab5bf71d
        image={
          !isNilOrError(ideaImage)
            ? ideaImage.data.attributes.versions.medium
            : null
        }
        imagePlaceholder={
          <ImagePlaceholderContainer>
            <ImagePlaceholderIcon
              name={
                participationMethod === 'voting' && votingMethod === 'budgeting'
                  ? 'money-bag'
                  : 'idea'
              }
            />
          </ImagePlaceholderContainer>
        }
        hideImage={hideImage}
        hideImagePlaceholder={hideImagePlaceholder}
        body={
          <BodyWrapper>
            <StyledAvatar
              size={36}
              userId={authorId}
              fillColor={transparentize(0.6, colors.textSecondary)}
              authorHash={authorHash}
            />
            <Body>
              <StyledUserName
                userId={authorId || null}
                anonymous={idea.data.attributes.anonymous}
              />
              <Separator aria-hidden>&bull;</Separator>
              {!isNilOrError(locale) && (
                <TimeAgo>
                  {timeAgo(Date.parse(idea.data.attributes.created_at), locale)}
                </TimeAgo>
              )}
              <span aria-hidden> {bodyText}</span>
            </Body>
          </BodyWrapper>
        }
        hideBody={hideBody}
        interactions={getInteractions()}
        footer={getFooter()}
      />
    );
  }
);

export default IdeaLoading;<|MERGE_RESOLUTION|>--- conflicted
+++ resolved
@@ -1,21 +1,12 @@
-<<<<<<< HEAD
-import React, { FormEvent, memo } from 'react';
-=======
-import React, { memo, useEffect } from 'react';
->>>>>>> ab5bf71d
+import React, { FormEvent, memo, useEffect } from 'react';
 
 // components
 import UserName from 'components/UI/UserName';
 import Card from 'components/UI/Card/Compact';
 import { Box, Icon } from '@citizenlab/cl2-component-library';
 import Avatar from 'components/Avatar';
-<<<<<<< HEAD
-import FooterWithVoteControl from './FooterWithVoteControl';
 import IdeaCardFooter from './IdeaCardFooter';
-=======
 import FooterWithReactionControl from './FooterWithReactionControl';
-import FooterWithBudgetControl from './FooterWithBudgetControl';
->>>>>>> ab5bf71d
 
 // router
 import { updateSearchParams } from 'utils/cl-router/updateSearchParams';
@@ -34,8 +25,6 @@
 
 // utils
 import { isNilOrError } from 'utils/helperUtils';
-import eventEmitter from 'utils/eventEmitter';
-import { IOpenPostPageModalEvent } from 'containers/App';
 
 // styles
 import styled from 'styled-components';
@@ -126,11 +115,8 @@
   hideImage?: boolean;
   hideImagePlaceholder?: boolean;
   hideIdeaStatus?: boolean;
-<<<<<<< HEAD
   hideBody?: boolean;
-=======
   goBackMode?: 'browserGoBackButton' | 'goToProject';
->>>>>>> ab5bf71d
 }
 
 const IdeaLoading = (props: Props) => {
@@ -155,11 +141,8 @@
     hideImage = false,
     hideImagePlaceholder = false,
     hideIdeaStatus = false,
-<<<<<<< HEAD
     hideBody = false,
-=======
     goBackMode = 'browserGoBackButton',
->>>>>>> ab5bf71d
   }) => {
     const locale = useLocale();
     const localize = useLocalize();
@@ -267,21 +250,13 @@
 
     return (
       <Card
-<<<<<<< HEAD
-        onClick={onCardClick}
+        onClick={handleClick}
         to={`/ideas/${idea.data.attributes.slug}`}
-=======
         id={idea.data.id}
->>>>>>> ab5bf71d
         className={[className, 'e2e-idea-card']
           .filter((item) => typeof item === 'string' && item !== '')
           .join(' ')}
         title={ideaTitle}
-<<<<<<< HEAD
-=======
-        to={`/ideas/${slug}${params}`}
-        onClick={handleClick}
->>>>>>> ab5bf71d
         image={
           !isNilOrError(ideaImage)
             ? ideaImage.data.attributes.versions.medium
