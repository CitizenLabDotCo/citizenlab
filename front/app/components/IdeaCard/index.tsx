--- conflicted
+++ resolved
@@ -173,54 +173,6 @@
       .trim();
     const [searchParams] = useSearchParams();
     const scrollToCardParam = searchParams.get('scroll_to_card');
-<<<<<<< HEAD
-=======
-
-    const getInteractions = () => {
-      if (project) {
-        const projectId = idea.data.relationships.project.data.id;
-        const ideaBudget = idea.data.attributes.budget;
-        const participationContext = viewingPhase || project;
-
-        const showMultipleVoteControl =
-          participationContext.data.attributes.participation_method ===
-            'voting' &&
-          participationContext.data.attributes.voting_method ===
-            'multiple_voting';
-
-        const showBudgetControl =
-          participationContext.data.attributes.participation_method ===
-            'voting' &&
-          participationContext.data.attributes.voting_method === 'budgeting' &&
-          ideaBudget;
-        if (showBudgetControl) {
-          return (
-            <Box display="flex" alignItems="center">
-              <Box w="100%" className="e2e-assign-budget">
-                <AddToBasketButton
-                  projectId={projectId}
-                  ideaId={idea.data.id}
-                  buttonStyle="primary-outlined"
-                />
-              </Box>
-            </Box>
-          );
-        }
-        if (showMultipleVoteControl) {
-          return (
-            <Box display="flex" alignItems="center">
-              <AssignMultipleVotesControl
-                projectId={projectId}
-                ideaId={idea.data.id}
-              />
-            </Box>
-          );
-        }
-      }
-      return null;
-    };
-
->>>>>>> 00c23b80
     const votingMethod =
       currentPhase?.attributes.voting_method ||
       project?.data.attributes.voting_method;
@@ -335,7 +287,11 @@
           </BodyWrapper>
         }
         hideBody={hideBody}
-        interactions={getInteractions({ project, viewingPhase, idea })}
+        interactions={getInteractions({
+          project: project?.data,
+          phase: viewingPhase?.data || currentPhase,
+          idea,
+        })}
         footer={getFooter()}
       />
     );
