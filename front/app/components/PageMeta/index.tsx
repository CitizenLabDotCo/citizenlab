// libraries
import React from 'react';
import { Helmet } from 'react-helmet';
import { isError } from 'lodash-es';

// i18n
import { injectIntl } from 'utils/cl-intl';
<<<<<<< HEAD
import { InjectedIntlProps, MessageDescriptor } from 'react-intl';
=======
import { WrappedComponentProps, MessageDescriptor } from 'react-intl';
>>>>>>> 455cfa49

// hooks
import useAuthUser from 'hooks/useAuthUser';
import useAppConfigurationLocales from 'hooks/useAppConfigurationLocales';

// utils
import getAlternateLinks from 'utils/cl-router/getAlternateLinks';
import getCanonicalLink from 'utils/cl-router/getCanonicalLink';

interface Props {
  titleMessage: MessageDescriptor;
  descriptionMessage: MessageDescriptor;
}

const PageMeta = React.memo<Props & WrappedComponentProps>(
  ({ intl, titleMessage, descriptionMessage }) => {
    const authUser = useAuthUser();
    const tenantLocales = useAppConfigurationLocales();

    const { formatMessage } = intl;
    const { location } = window;
    const ideasIndexTitle = formatMessage(titleMessage);
    const ideasIndexDescription = formatMessage(descriptionMessage);

    return (
      <Helmet>
        <title>
          {`
          ${
            authUser &&
            !isError(authUser) &&
            authUser.attributes.unread_notifications
              ? `(${authUser.attributes.unread_notifications}) `
              : ''
          }
          ${ideasIndexTitle}`}
        </title>
        {getAlternateLinks(tenantLocales)}
        {getCanonicalLink()}
        <meta name="title" content={ideasIndexTitle} />
        <meta name="description" content={ideasIndexDescription} />
        <meta property="og:title" content={ideasIndexTitle} />
        <meta property="og:description" content={ideasIndexDescription} />
        <meta property="og:url" content={location.href} />
      </Helmet>
    );
  }
);

export default injectIntl(PageMeta);<|MERGE_RESOLUTION|>--- conflicted
+++ resolved
@@ -5,11 +5,7 @@
 
 // i18n
 import { injectIntl } from 'utils/cl-intl';
-<<<<<<< HEAD
-import { InjectedIntlProps, MessageDescriptor } from 'react-intl';
-=======
 import { WrappedComponentProps, MessageDescriptor } from 'react-intl';
->>>>>>> 455cfa49
 
 // hooks
 import useAuthUser from 'hooks/useAuthUser';
