--- conflicted
+++ resolved
@@ -126,15 +126,11 @@
       return formatMessage(permissionDisabledMessage);
     }
 
-<<<<<<< HEAD
-    // TODO: Fix this the next time the file is edited.
-    // eslint-disable-next-line @typescript-eslint/no-unnecessary-condition
-=======
     if (!isPhaseActive(phase)) {
       return formatMessage(messages.phaseNotActive);
     }
 
->>>>>>> 4ebdc48d
+    // eslint-disable-next-line @typescript-eslint/no-unnecessary-condition
     if (basket?.data?.attributes.submitted_at) {
       return formatMessage(
         onIdeaPage ? messages.votesSubmittedIdeaPage : messages.votesSubmitted,
