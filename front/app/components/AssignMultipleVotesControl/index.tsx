--- conflicted
+++ resolved
@@ -18,7 +18,6 @@
 import useProjectById from 'api/projects/useProjectById';
 import useIdeaById from 'api/ideas/useIdeaById';
 import useAssignVote from './useAssignVote';
-import useBasketsIdeas from 'api/baskets_ideas/useBasketsIdeas';
 
 // style
 import styled, { useTheme } from 'styled-components';
@@ -29,18 +28,8 @@
 
 // i18n
 import { useIntl } from 'utils/cl-intl';
+import useLocalize from 'hooks/useLocalize';
 import messages from './messages';
-<<<<<<< HEAD
-
-// typings
-import { IBasket } from 'api/baskets/types';
-import { IBasketsIdeasData } from 'api/baskets_ideas/types';
-=======
-import { triggerAuthenticationFlow } from 'containers/Authentication/events';
-import { isNilOrError } from 'utils/helperUtils';
-import { debounce } from 'lodash-es';
-import useLocale from 'hooks/useLocale';
->>>>>>> 00c23b80
 
 export const VOTES_EXCEEDED_ERROR_EVENT = 'votesExceededError';
 export const VOTES_PER_OPTION_EXCEEDED_ERROR_EVENT =
@@ -72,12 +61,6 @@
 interface Props {
   projectId: string;
   ideaId: string;
-<<<<<<< HEAD
-}
-
-const AssignMultipleVotesControl = ({ projectId, ideaId }: Props) => {
-=======
-  className?: string;
   fillWidth?: boolean;
 }
 
@@ -86,19 +69,6 @@
   ideaId,
   fillWidth,
 }: Props) => {
-  const theme = useTheme();
-
-  // intl
-  const { formatMessage } = useIntl();
-  const locale = useLocale();
-
-  // utils
-  const isMobileOrSmaller = useBreakpoint('phone');
-  const [, setForceUpdate] = useState(Date.now());
-  const debouncing = useRef(false);
-
-  // api
->>>>>>> 00c23b80
   const { data: project } = useProjectById(projectId);
   const { data: phases } = usePhases(projectId);
 
@@ -108,61 +78,13 @@
   const basketId = participationContext?.relationships?.user_basket?.data?.id;
 
   // baskets
-<<<<<<< HEAD
-  const { data: basket, isLoading: basketLoading } = useBasket(basketId);
-  const { data: basketIdeas, isLoading: basketIdeasLoading } =
-    useBasketsIdeas(basketId);
-
-  if (basketLoading || basketIdeasLoading) return null;
-
-  return (
-    <AssignMultipleVotesControlInner
-      projectId={projectId}
-      ideaId={ideaId}
-      basket={basket}
-      basketIdeas={basketIdeas}
-    />
-=======
-  const { mutateAsync: deleteBasketsIdea } = useDeleteBasketsIdea();
-  const { mutateAsync: addBasket } = useAddBasket(projectId);
-  const { mutateAsync: addBasketsIdea } = useAddBasketsIdea();
-  const { mutateAsync: updateBasketsIdea } = useUpdateBasketsIdea();
-  const { data: basket } = useBasket(
-    participationContext?.relationships?.user_basket?.data?.id
-  );
-  const { data: basketsIdeas } = useBasketsIdeas(basket?.data.id);
-  const currentBasketsIdeas: {
-    ideaId: string;
-    basketsIdeaId: string;
-    votes: number;
-  }[] = [];
-  basketsIdeas?.data.map((basketIdea) => {
-    const ideaId = basketIdea.relationships.idea.data['id'];
-    const basketsIdeaId = basketIdea.id;
-    const votes = basketIdea.attributes.votes;
-    currentBasketsIdeas.push({ ideaId, basketsIdeaId, votes });
-  });
-  const currentIdeaFromBasket = currentBasketsIdeas.find(
-    (basketsIdea) => basketsIdea.ideaId === ideaId
->>>>>>> 00c23b80
-  );
-};
-
-interface InnerProps extends Props {
-  basket: IBasket | undefined;
-  basketIdeas: IBasketsIdeasData | undefined;
-}
-
-const AssignMultipleVotesControlInner = ({
-  projectId,
-  ideaId,
-  basket,
-}: // basketIdeas,
-InnerProps) => {
+  const { data: basket } = useBasket(basketId);
+
   const [votes, _setVotes] = useState(0);
 
   const theme = useTheme();
   const { formatMessage } = useIntl();
+  const localize = useLocalize();
   const isMobileOrSmaller = useBreakpoint('phone');
 
   // api
@@ -173,38 +95,7 @@
   const actionDescriptor = idea?.data.attributes.action_descriptor.voting;
   const budgetingDisabledReason = actionDescriptor?.disabled_reason;
 
-<<<<<<< HEAD
   const { assignVote } = useAssignVote({ projectId, ideaId });
-=======
-  // voting
-  const localVotes = useRef(currentIdeaFromBasket?.votes || 0); // Had tried with useState as well, but wasn't able to get that working with the mutations
-  const initialVotes = useRef(currentIdeaFromBasket?.votes || 0);
-  const hasSetInitialVotes = useRef(false);
-  const basketTotal = basket?.data?.attributes?.total_votes;
-  const votingMax = participationContext?.attributes?.voting_max_total;
-  const votingPerOptionMax =
-    participationContext?.attributes?.voting_max_votes_per_idea;
-  const votingTermSingular =
-    !isNilOrError(locale) &&
-    participationContext?.attributes?.voting_term_singular_multiloc?.[locale];
-  const votingTermPlural =
-    !isNilOrError(locale) &&
-    participationContext?.attributes?.voting_term_plural_multiloc?.[locale];
-
-  // Update initial local votes when basket is loaded
-  useEffect(() => {
-    if (
-      currentIdeaFromBasket?.votes &&
-      !debouncing.current &&
-      !hasSetInitialVotes.current
-    ) {
-      localVotes.current = currentIdeaFromBasket.votes;
-      initialVotes.current = currentIdeaFromBasket.votes;
-      hasSetInitialVotes.current = true;
-      setForceUpdate(Date.now()); // Temporary hacky way to force a re-render while using useRef, though is we get useState working we can remove this..
-    }
-  }, [currentIdeaFromBasket?.votes]);
->>>>>>> 00c23b80
 
   const onAdd = async (event) => {
     event.stopPropagation();
@@ -215,7 +106,6 @@
       return;
     }
     // Emit errors if maximum allowance exceeded
-<<<<<<< HEAD
     // if (votingMax && basketTotal) {
     //   if (
     //     basketTotal - initialVotes.current + (localVotes.current + 1) >
@@ -231,25 +121,6 @@
     // }
 
     assignVote(10); // TODO
-=======
-    if (votingMax && basketTotal) {
-      if (
-        basketTotal - initialVotes.current + (localVotes.current + 1) >
-        votingMax // Used the initialVotes here to remove it from the current basketTotal, since localVotes + basketTotal aren't in sync.
-      ) {
-        eventEmitter.emit(VOTES_EXCEEDED_ERROR_EVENT);
-        return;
-      }
-      if (votingPerOptionMax && localVotes.current + 1 > votingPerOptionMax) {
-        eventEmitter.emit(VOTES_PER_OPTION_EXCEEDED_ERROR_EVENT);
-        return;
-      }
-    }
-
-    localVotes.current = localVotes.current + 1;
-    debouncing.current = true;
-    updateBasketDebounced();
->>>>>>> 00c23b80
   };
 
   const onRemove = async (event) => {
@@ -259,27 +130,30 @@
     assignVote(10); // TODO
   };
 
-<<<<<<< HEAD
   const onTextInputChange = async (_event) => {
     // console.log('TEXT INPUT: ', event);
-=======
-  const onTextInputChange = async (event) => {
-    console.log('TEXT INPUT: ', event); // TODO: implement text input update
->>>>>>> 00c23b80
   };
 
-  if (!actionDescriptor || isNilOrError(locale)) return null;
-  if (budgetingDisabledReason === 'idea_not_in_current_phase') return null;
-
-<<<<<<< HEAD
+  if (
+    !actionDescriptor ||
+    budgetingDisabledReason === 'idea_not_in_current_phase' ||
+    !participationContext
+  ) {
+    return null;
+  }
+
+  const { voting_term_singular_multiloc, voting_term_plural_multiloc } =
+    participationContext.attributes;
+
+  const votingTermSingular = voting_term_singular_multiloc
+    ? localize(voting_term_singular_multiloc)
+    : formatMessage(messages.vote).toLowerCase();
+
+  const votingTermPlural = voting_term_plural_multiloc
+    ? localize(voting_term_plural_multiloc)
+    : formatMessage(messages.vote).toLowerCase();
+
   if (votes > 0) {
-=======
-  if (localVotes.current === 0 && basket?.data?.attributes.submitted_at) {
-    return null;
-  }
-
-  if (localVotes.current > 0 || localVotes.current.toString() === '') {
->>>>>>> 00c23b80
     return (
       <Box
         width="100%"
@@ -331,18 +205,11 @@
             />
           </StyledBox>
           <Text fontSize="m" ml="8px" my="auto" aria-live="polite">
-<<<<<<< HEAD
-            {formatMessage(messages.xVotes, { votes })}
-=======
             {formatMessage(messages.xVotes, {
-              votes: localVotes.current,
-              singular:
-                votingTermSingular ||
-                formatMessage(messages.vote).toLowerCase(),
-              plural:
-                votingTermPlural || formatMessage(messages.votes).toLowerCase(),
+              votes,
+              singular: votingTermSingular,
+              plural: votingTermPlural,
             })}
->>>>>>> 00c23b80
           </Text>
         </Box>
         {!basket?.data?.attributes.submitted_at && (
