import React from 'react';
import moment from 'moment';

// components
import {
  Icon,
  Button,
  Box,
  Title,
  Text,
} from '@citizenlab/cl2-component-library';
import DateBlocks from '../DateBlocks';

// types
import { IEventData } from 'api/events/types';

// i18n
import T from 'components/T';
import { useIntl } from 'utils/cl-intl';
import messages from '../messages';

// styling
import styled, { useTheme } from 'styled-components';
import { colors } from 'utils/styleUtils';

// utils
import clHistory from 'utils/cl-router/history';
import EventAttendanceButton from 'components/EventAttendanceButton';

const EventInformationContainer = styled.div`
  flex: 1;
  display: flex;
  flex-direction: column;
`;

interface Props {
  event: IEventData;
  startAtMoment: moment.Moment;
  endAtMoment: moment.Moment;
  isMultiDayEvent: boolean;
  titleFontSize?: number;
}

const EventInformation = ({
  event,
  isMultiDayEvent,
  startAtMoment,
  endAtMoment,
  titleFontSize,
}: Props) => {
  const { formatMessage } = useIntl();
  const theme = useTheme();

  const isPastEvent = moment().isAfter(endAtMoment);
  const onlineLink = event?.attributes?.online_link;
  const address1 = event?.attributes?.address_1;

  const eventDateTime = isMultiDayEvent
    ? `${startAtMoment.format('LLL')} - ${endAtMoment.format('LLL')}`
    : `${startAtMoment.format('LL')} • ${startAtMoment.format(
        'LT'
      )} - ${endAtMoment.format('LT')}`;

  return (
    <EventInformationContainer data-testid="EventInformation">
      <Box>
        <Box
          display="flex"
          justifyContent="space-between"
          flexDirection={theme.isRtl ? 'row-reverse' : 'row'}
        >
          <Title
            variant="h4"
            style={{ fontSize: titleFontSize, fontWeight: '600' }}
            pr="8px"
            color="tenantText"
          >
            <T value={event.attributes.title_multiloc} />
          </Title>
          <DateBlocks
            startAtMoment={startAtMoment}
            endAtMoment={endAtMoment}
            isMultiDayEvent={false}
          />
        </Box>
      </Box>
      <Box height="100%">
        <Box my="16px" pt="12px" pb="4px" background={colors.grey100} px="16px">
          <Box
            display="flex"
            mb="12px"
            flexDirection={theme.isRtl ? 'row-reverse' : 'row'}
          >
            <Icon
              my="auto"
              fill={colors.coolGrey300}
              name="clock"
              ariaHidden
              mr={theme.isRtl ? '0px' : '8px'}
              ml={theme.isRtl ? '8px' : '0px'}
            />
<<<<<<< HEAD
            <Text m="0px" color="coolGrey700" fontSize="s">
=======
            <Text m="0px" pt="2px" color={'coolGrey700'} fontSize="s">
>>>>>>> b51afc24
              {eventDateTime}
            </Text>
          </Box>{' '}
          {address1 && (
            <Box
              display="flex"
              mb="12px"
              flexDirection={theme.isRtl ? 'row-reverse' : 'row'}
            >
              <Icon
                my="auto"
                fill={colors.coolGrey300}
                name="position"
                ariaHidden
                mr={theme.isRtl ? '0px' : '8px'}
                ml={theme.isRtl ? '8px' : '0px'}
              />
              <Text m="0px" pt="2px" color={'coolGrey700'} fontSize="s">
                {address1?.slice(0, address1.indexOf(','))}
              </Text>
            </Box>
          )}
          {onlineLink && (
            <Box display="flex" mb="12px">
              <Icon
                my="auto"
                fill={colors.coolGrey300}
                name="link"
                ariaHidden
                mr="8px"
              />
              <Text
                m="0px"
                color="coolGrey700"
                fontSize="s"
                role="button"
                onClick={(e) => {
                  e.preventDefault();
                  e.stopPropagation();
                  window.open(onlineLink, '_blank');
                }}
                style={{ textDecoration: 'underline' }}
              >
                {formatMessage(messages.online)}
              </Text>
            </Box>
          )}
          {event.attributes.attendees_count > 0 && (
            <Box
              display="flex"
              mb="12px"
              flexDirection={theme.isRtl ? 'row-reverse' : 'row'}
            >
              <Icon
                my="auto"
                fill={colors.coolGrey300}
                name="user"
                ariaHidden
                mr={theme.isRtl ? '0px' : '8px'}
                ml={theme.isRtl ? '8px' : '0px'}
              />
<<<<<<< HEAD
              <Text m="0px" color="coolGrey700" fontSize="s">
=======
              <Text m="0px" pt="2px" color={'coolGrey700'} fontSize="s">
>>>>>>> b51afc24
                {event.attributes.attendees_count}{' '}
                {formatMessage(messages.attending)}
              </Text>
            </Box>
          )}
        </Box>
      </Box>
      {isPastEvent ? (
        <Button
          ml="auto"
          width={'100%'}
          bgColor={theme.colors.tenantPrimary}
          onClick={() => {
            clHistory.push(`/events/${event.id}`);
          }}
        >
          {formatMessage(messages.readMore)}
        </Button>
      ) : (
        <EventAttendanceButton event={event} />
      )}
    </EventInformationContainer>
  );
};

export default EventInformation;<|MERGE_RESOLUTION|>--- conflicted
+++ resolved
@@ -99,11 +99,7 @@
               mr={theme.isRtl ? '0px' : '8px'}
               ml={theme.isRtl ? '8px' : '0px'}
             />
-<<<<<<< HEAD
-            <Text m="0px" color="coolGrey700" fontSize="s">
-=======
-            <Text m="0px" pt="2px" color={'coolGrey700'} fontSize="s">
->>>>>>> b51afc24
+            <Text m="0px" pt="2px" color="coolGrey700" fontSize="s">
               {eventDateTime}
             </Text>
           </Box>{' '}
@@ -121,7 +117,7 @@
                 mr={theme.isRtl ? '0px' : '8px'}
                 ml={theme.isRtl ? '8px' : '0px'}
               />
-              <Text m="0px" pt="2px" color={'coolGrey700'} fontSize="s">
+              <Text m="0px" pt="2px" color="coolGrey700" fontSize="s">
                 {address1?.slice(0, address1.indexOf(','))}
               </Text>
             </Box>
@@ -165,11 +161,7 @@
                 mr={theme.isRtl ? '0px' : '8px'}
                 ml={theme.isRtl ? '8px' : '0px'}
               />
-<<<<<<< HEAD
-              <Text m="0px" color="coolGrey700" fontSize="s">
-=======
-              <Text m="0px" pt="2px" color={'coolGrey700'} fontSize="s">
->>>>>>> b51afc24
+              <Text m="0px" pt="2px" color="coolGrey700" fontSize="s">
                 {event.attributes.attendees_count}{' '}
                 {formatMessage(messages.attending)}
               </Text>
