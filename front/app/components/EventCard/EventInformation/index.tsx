--- conflicted
+++ resolved
@@ -51,13 +51,9 @@
   const { formatMessage } = useIntl();
   const theme = useTheme();
 
-<<<<<<< HEAD
-  const isPastEvent = moment().isAfter(endAtMoment);
+  // const isPastEvent = moment().isAfter(endAtMoment); // TODO: Re-enable once event attendance smart group added
+  const address1 = event?.attributes?.address_1;
   const onlineLink = event?.attributes?.online_link;
-=======
-  // const isPastEvent = moment().isAfter(endAtMoment); // TODO: Re-enable once event attendance smart group added
->>>>>>> b19eb6c0
-  const address1 = event?.attributes?.address_1;
   const tempShowEventAttendance = false; // TODO: Replace once event attendance smart group added
 
   const eventDateTime = isMultiDayEvent
@@ -97,28 +93,7 @@
             mb="12px"
             flexDirection={theme.isRtl ? 'row-reverse' : 'row'}
           >
-<<<<<<< HEAD
-            <Icon
-              my="auto"
-              fill={colors.coolGrey300}
-              name="clock"
-              ariaHidden
-              mr={theme.isRtl ? '0px' : '8px'}
-              ml={theme.isRtl ? '8px' : '0px'}
-            />
-            <Text m="0px" pt="2px" color="coolGrey700" fontSize="s">
-              {eventDateTime}
-            </Text>
-          </Box>{' '}
-          {address1 && (
-            <Box
-              display="flex"
-              mb="12px"
-              flexDirection={theme.isRtl ? 'row-reverse' : 'row'}
-            >
-=======
             <Box flexShrink={0} my="auto">
->>>>>>> b19eb6c0
               <Icon
                 my="auto"
                 fill={colors.coolGrey300}
@@ -127,9 +102,31 @@
                 mr={theme.isRtl ? '0px' : '8px'}
                 ml={theme.isRtl ? '8px' : '0px'}
               />
-<<<<<<< HEAD
-              <Text m="0px" pt="2px" color="coolGrey700" fontSize="s">
-                {address1?.slice(0, address1.indexOf(','))}
+            </Box>
+            <Text m="0px" pt="2px" color={'coolGrey700'} fontSize="s">
+              {eventDateTime}
+            </Text>
+          </Box>
+          {address1 && (
+            <Box
+              display="flex"
+              mb="12px"
+              flexDirection={theme.isRtl ? 'row-reverse' : 'row'}
+            >
+              <Box flexShrink={0} my="auto">
+                <Icon
+                  my="auto"
+                  fill={colors.coolGrey300}
+                  name="position"
+                  ariaHidden
+                  mr={theme.isRtl ? '0px' : '8px'}
+                  ml={theme.isRtl ? '8px' : '0px'}
+                />
+              </Box>
+              <Text m="0px" pt="2px" color={'coolGrey700'} fontSize="s">
+                {address1?.includes(',')
+                  ? address1?.slice(0, address1.indexOf(','))
+                  : address1}
               </Text>
             </Box>
           )}
@@ -156,51 +153,6 @@
                 style={{ textDecoration: 'underline' }}
               >
                 {formatMessage(messages.online)}
-              </Text>
-            </Box>
-          )}
-          {event.attributes.attendees_count > 0 && (
-=======
-            </Box>
-            <Text m="0px" pt="2px" color={'coolGrey700'} fontSize="s">
-              {eventDateTime}
-            </Text>
-          </Box>
-          {address1 && (
->>>>>>> b19eb6c0
-            <Box
-              display="flex"
-              mb="12px"
-              flexDirection={theme.isRtl ? 'row-reverse' : 'row'}
-            >
-<<<<<<< HEAD
-              <Icon
-                my="auto"
-                fill={colors.coolGrey300}
-                name="user"
-                ariaHidden
-                mr={theme.isRtl ? '0px' : '8px'}
-                ml={theme.isRtl ? '8px' : '0px'}
-              />
-              <Text m="0px" pt="2px" color="coolGrey700" fontSize="s">
-                {event.attributes.attendees_count}{' '}
-                {formatMessage(messages.attending)}
-=======
-              <Box flexShrink={0} my="auto">
-                <Icon
-                  my="auto"
-                  fill={colors.coolGrey300}
-                  name="position"
-                  ariaHidden
-                  mr={theme.isRtl ? '0px' : '8px'}
-                  ml={theme.isRtl ? '8px' : '0px'}
-                />
-              </Box>
-              <Text m="0px" pt="2px" color={'coolGrey700'} fontSize="s">
-                {address1?.includes(',')
-                  ? address1?.slice(0, address1.indexOf(','))
-                  : address1}
->>>>>>> b19eb6c0
               </Text>
             </Box>
           )}
