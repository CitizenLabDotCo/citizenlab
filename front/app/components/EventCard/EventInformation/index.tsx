--- conflicted
+++ resolved
@@ -52,12 +52,8 @@
   const theme = useTheme();
 
   const isPastEvent = moment().isAfter(endAtMoment);
-<<<<<<< HEAD
-  const locationDescription = event?.attributes?.location_description;
   const onlineLink = event?.attributes?.online_link;
-=======
   const address1 = event?.attributes?.address_1;
->>>>>>> 20074573
 
   const eventDateTime = isMultiDayEvent
     ? `${startAtMoment.format('LLL')} - ${endAtMoment.format('LLL')}`
@@ -106,11 +102,6 @@
             <Text m="0px" color="coolGrey700" fontSize="s">
               {eventDateTime}
             </Text>
-<<<<<<< HEAD
-          </Box>
-          {locationDescription && (
-            <Box display="flex" mb="12px">
-=======
           </Box>{' '}
           {address1 && (
             <Box
@@ -118,7 +109,6 @@
               mb="12px"
               flexDirection={theme.isRtl ? 'row-reverse' : 'row'}
             >
->>>>>>> 20074573
               <Icon
                 my="auto"
                 fill={colors.coolGrey300}
@@ -127,16 +117,8 @@
                 mr={theme.isRtl ? '0px' : '8px'}
                 ml={theme.isRtl ? '8px' : '0px'}
               />
-<<<<<<< HEAD
-              <Text m="0px" color="coolGrey700" fontSize="s">
-                {locationDescription?.slice(
-                  0,
-                  locationDescription.indexOf(',')
-                )}
-=======
               <Text m="0px" color={'coolGrey700'} fontSize="s">
                 {address1?.slice(0, address1.indexOf(','))}
->>>>>>> 20074573
               </Text>
             </Box>
           )}
