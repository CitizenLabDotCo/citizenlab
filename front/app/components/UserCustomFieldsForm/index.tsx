import React from 'react';

// hooks
import useCustomFieldsSchema from 'api/custom_fields_json_form_schema/useCustomFieldsSchema';
import useLocale from 'hooks/useLocale';

// components
import Form from 'components/Form';

// i18n
import messages from './messages';

// utils
import { forOwn } from 'lodash-es';

// typings
import { ErrorObject } from 'ajv';
import { IUserData } from 'services/users';
import { isNilOrError } from 'utils/helperUtils';
import { AuthenticationContext } from 'api/authentication/authentication_requirements/types';

// Todo :
/*
- InputControl : implement long input, implement numeric
- Rework, test and document labels (show optional, make variants clear)
- Single select enum : move options to uischema
- Multi select enum : move options to uischema
*/

export interface UserCustomFieldsFormProps {
  authUser: IUserData;
  authenticationContext: AuthenticationContext;
  onSubmit?: (data: { key: string; formData: Record<string, any> }) => void;
  onChange?: (data: { key: string; formData: Record<string, any> }) => void;
}

export default ({
  authUser,
  authenticationContext,
  onSubmit,
  onChange,
}: UserCustomFieldsFormProps) => {
  const { data: userCustomFieldsSchema } = useCustomFieldsSchema(
    authenticationContext
  );
  const locale = useLocale();

  const handleOnSubmit = (formData) => {
    const sanitizedFormData = {};

    forOwn(formData, (value, key) => {
      sanitizedFormData[key] = value === null ? undefined : value;
    });

    onSubmit?.({
      formData: sanitizedFormData,
      key: 'custom_field_values',
    });
    // Todo change usage of this compnent so submit returns the promise (better error handling)
    return new Promise(() => {});
  };

  const getAjvErrorMessage = (error: ErrorObject) => {
    switch (error.keyword) {
      case 'required':
        return messages[`ajv_error_${error?.params?.missingProperty}_required`];
      default:
        return undefined;
    }
  };

<<<<<<< HEAD
  if (
    userCustomFieldsSchema &&
    userCustomFieldsSchema.data.attributes &&
    !isNilOrError(locale)
  ) {
=======
  if (userCustomFieldsSchema && !isNilOrError(locale)) {
    if (!userCustomFieldsSchema.data.attributes) return null;

>>>>>>> 582214de
    const { json_schema_multiloc, ui_schema_multiloc } =
      userCustomFieldsSchema.data.attributes;

    const schema = json_schema_multiloc[locale];
    const uiSchema = ui_schema_multiloc[locale];

    if (!schema || !uiSchema) return null;

    return (
      <Form
        schema={schema}
        uiSchema={uiSchema}
        onSubmit={handleOnSubmit}
        onChange={(formData) =>
          formData &&
          onChange?.({
            formData,
            key: 'custom_field_values',
          })
        }
        getAjvErrorMessage={getAjvErrorMessage}
        submitOnEvent="customFieldsSubmitEvent"
        initialFormData={authUser.attributes.custom_field_values}
      />
    );
  }

  return null;
};<|MERGE_RESOLUTION|>--- conflicted
+++ resolved
@@ -69,17 +69,8 @@
     }
   };
 
-<<<<<<< HEAD
-  if (
-    userCustomFieldsSchema &&
-    userCustomFieldsSchema.data.attributes &&
-    !isNilOrError(locale)
-  ) {
-=======
   if (userCustomFieldsSchema && !isNilOrError(locale)) {
     if (!userCustomFieldsSchema.data.attributes) return null;
-
->>>>>>> 582214de
     const { json_schema_multiloc, ui_schema_multiloc } =
       userCustomFieldsSchema.data.attributes;
 
