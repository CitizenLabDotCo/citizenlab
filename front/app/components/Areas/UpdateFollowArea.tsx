--- conflicted
+++ resolved
@@ -28,12 +28,9 @@
   const { mutate: deleteFollower, isLoading: isDeletingFollower } =
     useDeleteFollower();
   const { pathname } = useLocation();
-<<<<<<< HEAD
   const localize = useLocalize();
   const { formatMessage } = useIntl();
-=======
   const theme = useTheme();
->>>>>>> 55f72bd7
   const isLoading = isAddingFollower || isDeletingFollower;
   const followerId = area.relationships.user_follower?.data?.id;
   const isFollowing = !!followerId;
@@ -96,11 +93,8 @@
         padding="0px"
         my="0px"
         processing={isLoading}
-<<<<<<< HEAD
+        textColor={areaButtonContentColor}
         ariaPressed={!isLoading ? isFollowing : undefined}
-=======
-        textColor={areaButtonContentColor}
->>>>>>> 55f72bd7
         data-cy={
           isFollowing ? 'e2e-unfollow-area-button' : 'e2e-follow-area-button'
         }
