import React from 'react';

// hooks
import useInitiativesPermissions from 'hooks/useInitiativesPermissions';
import useOpenAuthModal from 'hooks/useOpenAuthModal';

import { trackEventByName } from 'utils/analytics';
import clHistory from 'utils/cl-router/history';
import { openVerificationModal } from 'events/verificationModal';
import { FormattedMessage } from 'utils/cl-intl';
import Button from 'components/UI/Button';
import messages from './messages';
import { ButtonStyles } from '@citizenlab/cl2-component-library';
import { stringify } from 'qs';

interface Props {
  lat?: number | null;
  lng?: number | null;
  location: 'initiatives_footer' | 'initiatives_header' | 'in_map';
  buttonStyle?: ButtonStyles;
}

const InitiativeButton = ({ lat, lng, location, buttonStyle }: Props) => {
  const initiativePermissions = useInitiativesPermissions('posting_initiative');

  const redirectToInitiativeForm = () => {
    trackEventByName('redirected to initiatives form');
    clHistory.push({
      pathname: `/initiatives/new`,
      search:
        lat && lng
          ? stringify({ lat, lng }, { addQueryPrefix: true })
          : undefined,
    });
  };

  const openAuthModal = useOpenAuthModal({
    onSuccess: redirectToInitiativeForm,
  });

  const onNewInitiativeButtonClick = (event?: React.FormEvent) => {
    event?.preventDefault();
    trackEventByName('New initiative button clicked', {
      extra: {
        disabledReason: initiativePermissions?.disabledReason,
        location,
      },
    });

    if (initiativePermissions?.enabled) {
      const context = {
        type: 'initiative',
        action: 'posting_initiative',
      } as const;

      switch (initiativePermissions?.authenticationRequirements) {
        case 'sign_in_up':
          trackEventByName(
            'Sign up/in modal opened in response to clicking new initiative'
          );
          openAuthModal({
            flow: 'signup',
            verification: false,
            context,
<<<<<<< HEAD
            onSuccess: redirectToInitiativeForm,
=======
>>>>>>> 6f6bb060
          });
          break;
        case 'complete_registration':
          openAuthModal({ context });
          break;
        case 'sign_in_up_and_verify':
          trackEventByName(
            'Sign up/in modal opened in response to clicking new initiative'
          );
          openAuthModal({
            flow: 'signup',
            verification: true,
            context,
<<<<<<< HEAD
            onSuccess: redirectToInitiativeForm,
=======
>>>>>>> 6f6bb060
          });
          break;
        case 'verify':
          trackEventByName(
            'Verification modal opened in response to clicking new initiative'
          );
          openVerificationModal({ context });
          break;
        default:
          redirectToInitiativeForm();
      }
    }
  };

  return (
    <Button
      fontWeight="500"
      padding="13px 22px"
      buttonStyle={buttonStyle || 'primary'}
      onClick={onNewInitiativeButtonClick}
      icon="arrow-right"
      iconPos="right"
      disabled={!!initiativePermissions?.disabledReason}
      text={<FormattedMessage {...messages.startInitiative} />}
    />
  );
};

export default InitiativeButton;<|MERGE_RESOLUTION|>--- conflicted
+++ resolved
@@ -62,10 +62,6 @@
             flow: 'signup',
             verification: false,
             context,
-<<<<<<< HEAD
-            onSuccess: redirectToInitiativeForm,
-=======
->>>>>>> 6f6bb060
           });
           break;
         case 'complete_registration':
@@ -79,10 +75,6 @@
             flow: 'signup',
             verification: true,
             context,
-<<<<<<< HEAD
-            onSuccess: redirectToInitiativeForm,
-=======
->>>>>>> 6f6bb060
           });
           break;
         case 'verify':
