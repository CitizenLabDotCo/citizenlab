--- conflicted
+++ resolved
@@ -179,31 +179,10 @@
       initialInnerContainerLeftMargin
     );
 
-<<<<<<< HEAD
-  // Create Esri layers from mapConfig layers
-  const mapLayers = useMemo(() => {
-    const layers = mapConfig?.data.attributes.layers;
-
-    // All layers are either of type Esri or GeoJSON, so we can check just the first layer
-    if (layers && layers[0]?.type === 'CustomMaps::GeojsonLayer') {
-      return createEsriGeoJsonLayers(
-        mapConfig?.data.attributes.layers,
-        localize
-      );
-    } else if (layers && layers[0]?.type === 'CustomMaps::EsriFeatureLayer') {
-      return createEsriFeatureLayers(
-        mapConfig.data.attributes.layers,
-        localize
-      );
-    }
-    return [];
-  }, [mapConfig, localize]);
-=======
     useLayoutEffect(() => {
       const newContainerWidth = containerRef.current
         ?.getBoundingClientRect()
         .toJSON()?.width;
->>>>>>> b04ee364
 
       if (newContainerWidth && newContainerWidth !== containerWidth) {
         setContainerWidth(newContainerWidth);
@@ -216,11 +195,21 @@
       );
     }, [windowWidth, containerWidth, tablet]);
 
-    // Create Esri GeoJSON layers from mapConfig layers
-    const geoJsonLayers = useMemo(() => {
-      const layers = mapConfig?.data?.attributes?.layers;
-      if (layers) {
-        return createEsriGeoJsonLayers(layers, localize);
+    // Create Esri layers from mapConfig layers
+    const mapLayers = useMemo(() => {
+      const layers = mapConfig?.data.attributes.layers;
+
+      // All layers are either of type Esri or GeoJSON, so we can check just the first layer
+      if (layers && layers[0]?.type === 'CustomMaps::GeojsonLayer') {
+        return createEsriGeoJsonLayers(
+          mapConfig?.data.attributes.layers,
+          localize
+        );
+      } else if (layers && layers[0]?.type === 'CustomMaps::EsriFeatureLayer') {
+        return createEsriFeatureLayers(
+          mapConfig.data.attributes.layers,
+          localize
+        );
       }
       return [];
     }, [mapConfig, localize]);
@@ -243,61 +232,6 @@
           },
         });
       });
-<<<<<<< HEAD
-    }
-    return undefined;
-  }, [
-    formatMessage,
-    graphics,
-    ideasAtLocationNode,
-    theme.colors.tenantPrimary,
-  ]);
-
-  const layers = useMemo(() => {
-    return ideasLayer ? [...mapLayers, ideasLayer] : mapLayers;
-  }, [ideasLayer, mapLayers]);
-
-  const onMapInit = useCallback(
-    (mapView: MapView) => {
-      // Save the esriMapView in state
-      if (!esriMapView) {
-        setEsriMapview(mapView);
-
-        // If an idea was selected in the URL params, move map to that idea
-        if (selectedIdea) {
-          const point = ideasList.find((idea) => idea.id === selectedIdea)
-            ?.attributes.location_point_geojson;
-
-          if (!point) return;
-
-          setTimeout(() => {
-            goToMapLocation(point, mapView);
-          }, 1000);
-        }
-      }
-    },
-    [esriMapView, selectedIdea, ideasList]
-  );
-
-  const onMapClick = useCallback(
-    (event: any, mapView: MapView) => {
-      // Save clicked location
-      setClickedMapLocation(esriPointToGeoJson(event.mapPoint));
-
-      const ideaPostingEnabled =
-        (phase?.data.attributes.posting_enabled && authUser) ||
-        isAdmin(authUser);
-
-      // On map click, we either open an existing idea OR show the "submit an idea" popup.
-      // This depends on whether the user has clicked an existing map pin.
-      mapView.hitTest(event).then((result) => {
-        // Get any map elements underneath map click
-        const elements = result.results;
-
-        if (elements.length > 0) {
-          // There are map elements - user clicked a layer, idea pin OR a cluster
-          const topElement = elements[0];
-=======
     }, [ideasList]);
 
     // Create an Esri feature layer from the idea pin graphics so we can add a cluster display
@@ -346,8 +280,8 @@
     ]);
 
     const layers = useMemo(() => {
-      return ideasLayer ? [...geoJsonLayers, ideasLayer] : geoJsonLayers;
-    }, [ideasLayer, geoJsonLayers]);
+      return ideasLayer ? [...mapLayers, ideasLayer] : mapLayers;
+    }, [ideasLayer, mapLayers]);
 
     const onMapInit = useCallback(
       (mapView: MapView) => {
@@ -370,7 +304,6 @@
       },
       [esriMapView, selectedIdea, ideasList]
     );
->>>>>>> b04ee364
 
     const onMapClick = useCallback(
       (event: any, mapView: MapView) => {
@@ -562,34 +495,6 @@
       [ideasList, esriMapView, theme.colors.tenantSecondary, setSelectedIdea]
     );
 
-<<<<<<< HEAD
-  return (
-    <>
-      <StyledMapContainer ref={containerRef}>
-        <InnerContainer
-          leftMargin={innerContainerLeftMargin}
-          isPostingEnabled={true}
-          id="e2e-ideas-map"
-        >
-          <EsriMap
-            initialData={{
-              center: mapConfig?.data.attributes.center_geojson,
-              zoom: Number(mapConfig?.data.attributes.zoom_level),
-              showLayerVisibilityControl: true,
-              showLegend: true,
-              zoomWidgetLocation: 'right',
-              onInit: onMapInit,
-              webMapId: mapConfig?.data.attributes.esri_web_map_id,
-            }}
-            height={isMobileOrSmaller ? '68vh' : '80vh'}
-            layers={layers}
-            onHover={onMapHover}
-            onClick={onMapClick}
-          />
-          <LayerHoverLabel
-            layer={mapConfig?.data.attributes.layers.find(
-              (layer) => layer.id === hoveredLayerId
-=======
     const selectedIdeaData = ideasList?.find(({ id }) => id === selectedIdea);
 
     return (
@@ -608,6 +513,7 @@
                 showLegend: true,
                 zoomWidgetLocation: 'right',
                 onInit: onMapInit,
+                webMapId: mapConfig?.data.attributes.esri_web_map_id,
               }}
               height={isMobileOrSmaller ? '68vh' : '80vh'}
               layers={layers}
@@ -626,7 +532,6 @@
                 phaseId={phaseId}
                 projectId={projectId}
               />
->>>>>>> b04ee364
             )}
             <IdeasAtLocationPopup
               setSelectedIdea={setSelectedIdea}
