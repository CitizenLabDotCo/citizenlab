--- conflicted
+++ resolved
@@ -221,157 +221,10 @@
   initialContainerWidth
 );
 
-<<<<<<< HEAD
-const IdeasMap = memo<Props>(
-  ({ projectId, phaseId, className, id, ariaLabelledBy, tabIndex }) => {
-    const authUser = useAuthUser();
-    const project = useProject({ projectId });
-    const phase = usePhase(phaseId || null);
-    const { windowWidth } = useWindowSize();
-    const smallerThanMaxTablet = windowWidth <= viewportWidths.largeTablet;
-
-    const isPBProject =
-      phase === null &&
-      !isNilOrError(project) &&
-      project.attributes.participation_method === 'budgeting';
-    const isPBPhase =
-      !isNilOrError(phase) &&
-      phase.attributes.participation_method === 'budgeting';
-    const isPBIdea = isNilOrError(phase) ? isPBProject : isPBPhase;
-
-    // refs
-    const containerRef = useRef<HTMLDivElement | null>(null);
-    const ideaButtonWrapperRef = useRef<HTMLDivElement | null>(null);
-
-    // state
-    const [map, setMap] = useState<LeafletMap | null>(null);
-    const [selectedLatLng, setSelectedLatLng] = useState<LatLng | null>(null);
-    const [selectedIdeaMarkerId, setSelectedIdeaMarkerId] = useState<
-      string | null
-    >(null);
-    const [points, setPoints] = useState<Point[]>([]);
-    const [containerWidth, setContainerWidth] = useState(initialContainerWidth);
-    const [innerContainerLeftMargin, setInnerContainerLeftMargin] = useState(
-      initialInnerContainerLeftMargin
-    );
-    const [isCardClickable, setIsCardClickable] = useState(false);
-
-    // ideaMarkers
-    const defaultIdeasSearch: string | null = null;
-    const defaultIdeasSort: Sort =
-      project?.attributes.ideas_order || ideaDefaultSortMethodFallback;
-    const defaultIdeasTopics: string[] = [];
-    const [search, setSearch] = useState<string | null>(defaultIdeasSearch);
-    const [topics, setTopics] = useState<string[]>(defaultIdeasTopics);
-    const projectIds = projectId ? [projectId] : [];
-    const ideaMarkers = useIdeaMarkers({
-      projectIds,
-      phaseId,
-      search,
-      topics,
-    });
-
-    const ideaPostingRules = getIdeaPostingRules({
-      project,
-      phase,
-      authUser,
-    });
-
-    const isIdeaPostingEnabled =
-      ideaPostingRules.show && ideaPostingRules.enabled === true;
-
-    // eslint-disable-next-line react-hooks/exhaustive-deps
-    useLayoutEffect(() => {
-      const containerWidth = containerRef.current
-        ?.getBoundingClientRect()
-        .toJSON()?.width;
-
-      if (containerWidth) {
-        setContainerWidth(containerWidth);
-      }
-    });
-
-    useEffect(() => {
-      const subscriptions = [
-        ideaMapCardSelected$.subscribe((ideaId) => {
-          setLeafletMapSelectedMarker(ideaId);
-          setSelectedIdeaMarkerId(ideaId);
-        }),
-        leafletMapSelectedMarker$.subscribe((ideaId) => {
-          setIdeaMapCardSelected(ideaId);
-          setSelectedIdeaMarkerId((_prevIdeaIdideaId) => {
-            // temporarily disable pointer events on the mobile ideacard popup to avoid
-            // the marker click event from propagating to the card that migth pop up on top of it
-            setIsCardClickable(false);
-            setTimeout(() => {
-              setIsCardClickable(true);
-            }, 200);
-            return ideaId;
-          });
-        }),
-        leafletMapClicked$.subscribe((latLng) => {
-          setSelectedLatLng(latLng);
-        }),
-        ideasSearch$.subscribe((search) => {
-          setSearch(search);
-        }),
-        ideasTopics$.subscribe((topics) => {
-          setTopics(topics);
-        }),
-      ];
-
-      // defaults
-      setIdeasSearch(defaultIdeasSearch);
-      setIdeasSort(defaultIdeasSort);
-      setIdeasTopics(defaultIdeasTopics);
-
-      return () => {
-        subscriptions.forEach((subscription) => subscription.unsubscribe());
-      };
-      // eslint-disable-next-line react-hooks/exhaustive-deps
-    }, [project, phase]);
-
-    useEffect(() => {
-      if (
-        map &&
-        selectedLatLng &&
-        isIdeaPostingEnabled &&
-        ideaButtonWrapperRef?.current
-      ) {
-        popup({ closeButton: true })
-          .setLatLng(selectedLatLng)
-          .setContent(ideaButtonWrapperRef.current)
-          .openOn(map);
-      }
-      // eslint-disable-next-line react-hooks/exhaustive-deps
-    }, [map, selectedLatLng]);
-
-    useEffect(() => {
-      setInnerContainerLeftMargin(
-        getInnerContainerLeftMargin(windowWidth, containerWidth)
-      );
-    }, [windowWidth, containerWidth, smallerThanMaxTablet]);
-
-    useEffect(() => {
-      const ideaPoints: Point[] = [];
-
-      if (!isNilOrError(ideaMarkers) && ideaMarkers.length > 0) {
-        ideaMarkers.forEach((ideaMarker) => {
-          if (
-            ideaMarker.attributes &&
-            ideaMarker.attributes.location_point_geojson
-          ) {
-            ideaPoints.push({
-              ...ideaMarker.attributes.location_point_geojson,
-              id: ideaMarker.id,
-            });
-          }
-=======
 const IdeasMap = memo<Props>((props) => {
-  const { projectIds, phaseId, className, id, ariaLabelledBy, tabIndex } =
-    props;
+  const { projectId, phaseId, className, id, ariaLabelledBy, tabIndex } = props;
   const authUser = useAuthUser();
-  const project = useProject({ projectId: projectIds?.[0] });
+  const project = useProject({ projectId });
   const phase = usePhase(phaseId || null);
   const { windowWidth } = useWindowSize();
   const smallerThanMaxTablet = windowWidth <= viewportWidths.largeTablet;
@@ -410,7 +263,7 @@
   const [search, setSearch] = useState<string | null>(defaultIdeasSearch);
   const [topics, setTopics] = useState<string[]>(defaultIdeasTopics);
   const ideaMarkers = useIdeaMarkers({
-    projectIds,
+    projectIds: projectId ? [projectId] : undefined,
     phaseId,
     search,
     topics,
@@ -452,7 +305,6 @@
             setIsCardClickable(true);
           }, 200);
           return ideaId;
->>>>>>> e07e0f75
         });
       }),
       leafletMapClicked$.subscribe((latLng) => {
@@ -595,9 +447,9 @@
             }
           />
 
-          {projectIds && !isNilOrError(project) && (
+          {projectId && !isNilOrError(project) && (
             <StyledDesktopIdeaMapOverlay
-              projectIds={projectIds}
+              projectIds={[projectId]}
               projectId={project?.id}
               phaseId={phaseId}
             />
