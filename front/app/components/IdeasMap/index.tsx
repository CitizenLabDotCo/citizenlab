--- conflicted
+++ resolved
@@ -24,16 +24,13 @@
 import { CSSTransition } from 'react-transition-group';
 import styled, { useTheme } from 'styled-components';
 
-import { IIdeaData } from 'api/ideas/types';
+import { IIdeaMarkers } from 'api/idea_markers/types';
+import useIdeaById from 'api/ideas/useIdeaById';
 import { IMapConfig } from 'api/map_config/types';
 import useAuthUser from 'api/me/useAuthUser';
-<<<<<<< HEAD
 import usePhase from 'api/phases/usePhase';
 
 import useLocalize from 'hooks/useLocalize';
-=======
-import useIdeaById from 'api/ideas/useIdeaById';
->>>>>>> 0450fec2
 
 import EsriMap from 'components/EsriMap';
 import {
@@ -66,23 +63,6 @@
   mapHeightDesktop,
   mapHeightMobile,
 } from './utils';
-<<<<<<< HEAD
-=======
-import styled, { useTheme } from 'styled-components';
-import { CSSTransition } from 'react-transition-group';
-import { updateSearchParams } from 'utils/cl-router/updateSearchParams';
-import { removeSearchParams } from 'utils/cl-router/removeSearchParams';
-
-// types
-import { IMapConfig } from 'api/map_config/types';
-import { IIdeaMarkers } from 'api/idea_markers/types';
-
-// intl
-import { useIntl } from 'utils/cl-intl';
-import messages from './messages';
-import usePhase from 'api/phases/usePhase';
-import { isAdmin } from 'utils/permissions/roles';
->>>>>>> 0450fec2
 
 // Note: Existing custom styling
 const StyledDesktopIdeaMapOverlay = styled(DesktopIdeaMapOverlay)`
