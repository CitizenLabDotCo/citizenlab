import React from 'react';

import { Box, useBreakpoint, Text } from '@citizenlab/cl2-component-library';

import useAuthUser from 'api/me/useAuthUser';

import Warning from 'components/UI/Warning';

import { useIntl } from 'utils/cl-intl';
import { canModerateProject } from 'utils/permissions/rules/projectPermissions';

<<<<<<< HEAD
// utils
import { canModerateProject } from 'utils/permissions/rules/projectPermissions';
import useProjectById from 'api/projects/useProjectById';
=======
import messages from './messages';
>>>>>>> d8c2eb87

type Props = {
  projectId: string;
};

const InstructionMessage = ({ projectId }: Props) => {
  const { formatMessage } = useIntl();
  const { data: authUser } = useAuthUser();
  const isTabletOrSmaller = useBreakpoint('tablet');
<<<<<<< HEAD
  const { data: project } = useProjectById(projectId);
=======

  const isAdminOrModerator = authUser
    ? canModerateProject(projectId, authUser)
    : false;
>>>>>>> d8c2eb87

  const getInstructionMessage = () => {
    if (project && authUser && canModerateProject(project.data, authUser)) {
      return isTabletOrSmaller
        ? formatMessage(messages.tapOnMapToAddAdmin)
        : formatMessage(messages.clickOnMapToAddAdmin);
    }

    return isTabletOrSmaller
      ? formatMessage(messages.tapOnMapToAdd)
      : formatMessage(messages.clickOnMapToAdd);
  };

  if (authUser) {
    return (
      <Box
        position="absolute"
        top="0"
        right="0"
        mr="60px"
        mt="16px"
        display="flex"
        justifyContent="flex-end"
        maxWidth={isTabletOrSmaller ? '260px' : '340px'}
      >
        <Warning>
          <Text m="0px" fontSize="xs" color={'teal700'}>
            {getInstructionMessage()}
          </Text>
        </Warning>
      </Box>
    );
  }

  return null;
};

export default InstructionMessage;<|MERGE_RESOLUTION|>--- conflicted
+++ resolved
@@ -3,19 +3,14 @@
 import { Box, useBreakpoint, Text } from '@citizenlab/cl2-component-library';
 
 import useAuthUser from 'api/me/useAuthUser';
+import useProjectById from 'api/projects/useProjectById';
 
 import Warning from 'components/UI/Warning';
 
 import { useIntl } from 'utils/cl-intl';
 import { canModerateProject } from 'utils/permissions/rules/projectPermissions';
 
-<<<<<<< HEAD
-// utils
-import { canModerateProject } from 'utils/permissions/rules/projectPermissions';
-import useProjectById from 'api/projects/useProjectById';
-=======
 import messages from './messages';
->>>>>>> d8c2eb87
 
 type Props = {
   projectId: string;
@@ -25,14 +20,7 @@
   const { formatMessage } = useIntl();
   const { data: authUser } = useAuthUser();
   const isTabletOrSmaller = useBreakpoint('tablet');
-<<<<<<< HEAD
   const { data: project } = useProjectById(projectId);
-=======
-
-  const isAdminOrModerator = authUser
-    ? canModerateProject(projectId, authUser)
-    : false;
->>>>>>> d8c2eb87
 
   const getInstructionMessage = () => {
     if (project && authUser && canModerateProject(project.data, authUser)) {
