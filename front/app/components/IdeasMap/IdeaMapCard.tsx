import React, { memo, useEffect, useState } from 'react';
import { isNilOrError } from 'utils/helperUtils';

// components
import CloseIconButton from 'components/UI/CloseIconButton';
import { Icon, useWindowSize, Box } from '@citizenlab/cl2-component-library';

// events
import {
  setLeafletMapHoveredMarker,
  leafletMapHoveredMarker$,
  setLeafletMapSelectedMarker,
} from 'components/UI/LeafletMap/events';

// router
import clHistory from 'utils/cl-router/history';
import { updateSearchParams } from 'utils/cl-router/updateSearchParams';

// hooks
import useAppConfiguration from 'api/app_configuration/useAppConfiguration';
import useProjectById from 'api/projects/useProjectById';
import usePhase from 'api/phases/usePhase';

// i18n
import T from 'components/T';
import FormattedBudget from 'utils/currency/FormattedBudget';
import messages from './messages';

// config
import { getVotingMethodConfig } from 'utils/configs/votingMethodConfig';

// styling
import styled from 'styled-components';
import {
  defaultCardStyle,
  fontSizes,
  colors,
  viewportWidths,
} from 'utils/styleUtils';
import { darken } from 'polished';

// utils
import { isCurrentPhase } from 'api/phases/utils';

// typings
import { IIdeaMarkerData } from 'api/idea_markers/types';

const Container = styled.div`
  text-align: left;
  padding: 20px;
  margin: 0;
  margin-bottom: 15px;
  cursor: pointer;
  position: relative;
  ${defaultCardStyle}
  border: solid 1px #ccc;

  &:hover,
  &.hover {
    border-color: #000;
  }
`;

const StyledCloseIconButton = styled(CloseIconButton)`
  position: absolute;
  top: 10px;
  right: 10px;
  background: ${colors.grey200};
  padding: 7px 8px;
  border-radius: ${({ theme }) => theme.borderRadius};

  &:hover {
    background: ${darken(0.1, colors.grey200)};
  }
`;

const Title = styled.h3<{ height: string }>`
  height: ${({ height }) => height};
  max-height: ${({ height }) => height};
  color: ${(props) => props.theme.colors.tenantText};
  font-size: 18px;
  font-weight: 600;
  display: -webkit-box;
  -webkit-line-clamp: 2;
  -webkit-box-orient: vertical;
  line-height: 23px;
  padding: 0;
  margin: 0;
  margin-bottom: 20px;
  overflow: hidden;
  overflow-wrap: break-word;
  word-wrap: break-word;
  word-break: break-word;
`;

const Footer = styled.div`
  display: flex;
  align-items: center;
`;

const FooterItem = styled.div`
  display: flex;
  align-items: center;
  margin-right: 20px;
`;

const MoneybagIcon = styled(Icon)`
  fill: ${colors.textSecondary};
  margin-right: 6px;
`;

const DislikeIcon = styled(Icon)`
  fill: ${colors.textSecondary};
  margin-right: 6px;
`;

const LikeIcon = styled(Icon)`
  fill: ${colors.textSecondary};
  margin-right: 6px;
  margin-top: 5px;
`;

const CommentIcon = styled(Icon)`
  fill: ${colors.textSecondary};
  margin-right: 6px;
  margin-left: 2px;
`;

const FooterValue = styled.div`
  color: ${colors.textSecondary};
  font-size: ${fontSizes.s + 1}px;
  line-height: normal;
  font-weight: 400;
`;

interface Props {
  ideaMarker: IIdeaMarkerData;
  onClose?: () => void;
  className?: string;
  projectId: string;
  phaseId?: string;
}

const IdeaMapCard = memo<Props>(
  ({ ideaMarker, onClose, className, projectId, phaseId }) => {
    const { data: appConfig } = useAppConfiguration();
    const { data: phase } = usePhase(phaseId || null);
    const { data: project } = useProjectById(projectId);
    const { windowWidth } = useWindowSize();
    const tablet = windowWidth <= viewportWidths.tablet;

    const participationContext = phase?.data || project?.data;

    const [hovered, setHovered] = useState(false);

    const votingMethodConfig = getVotingMethodConfig(
      participationContext?.attributes.voting_method
    );
    const isVotingContext = !!votingMethodConfig;
    const isParticipatoryBudgetContext =
      participationContext?.attributes.voting_method === 'budgeting';

    useEffect(() => {
      const subscriptions = [
        leafletMapHoveredMarker$.subscribe((hoverredIdeaId) => {
          if (!tablet) {
            setHovered(hoverredIdeaId === ideaMarker.id);
          }
        }),
      ];

      return () => {
        subscriptions.forEach((subscription) => subscription.unsubscribe());
      };
      // eslint-disable-next-line react-hooks/exhaustive-deps
    }, [tablet]);

    const handleOnClick = (event: React.FormEvent) => {
      event?.preventDefault();

      updateSearchParams({ idea_map_id: ideaMarker.id });

      if (tablet) {
        clHistory.push(`/ideas/${ideaMarker.attributes.slug}?go_back=true`);
      } else {
        setLeafletMapSelectedMarker(ideaMarker.id);
      }
    };

    const handleOnKeyPress = (event: React.KeyboardEvent) => {
      if (event?.['key'] === 'Enter') {
        handleOnClick(event);
      }
    };

    const handleOnMouseEnter = () => {
      setLeafletMapHoveredMarker(ideaMarker.id);
    };

    const handleOnMouseLeave = () => {
      setLeafletMapHoveredMarker(null);
    };

    const handleCloseButtonClick = (event: React.MouseEvent) => {
      event.stopPropagation();
      onClose?.();
    };

    if (!isNilOrError(appConfig) && !isNilOrError(ideaMarker) && project) {
      const tenantCurrency = appConfig.data.attributes.settings.core.currency;
      const ideaBudget = ideaMarker.attributes?.budget;
      const reactingActionDescriptor =
        project.data.attributes.action_descriptor.reacting_idea;

      const showDislike =
        reactingActionDescriptor.down.enabled === true ||
        (reactingActionDescriptor.down.enabled === false &&
          reactingActionDescriptor.down.disabled_reason !==
            'disliking_disabled');

      const commentingEnabled =
        project.data.attributes.action_descriptor.commenting_idea.enabled;

      const projectHasComments = project.data.attributes.comments_count > 0;

      const showCommentCount = commentingEnabled || projectHasComments;

      const phaseButNotCurrentPhase =
        participationContext?.type === 'phase' &&
        !isCurrentPhase(participationContext);
      const showVoteInput =
        votingMethodConfig && participationContext && !phaseButNotCurrentPhase;

      return (
        <Container
          className={`${className || ''} ${hovered ? 'hover' : ''}`}
          onClick={handleOnClick}
          onKeyPress={handleOnKeyPress}
          onMouseEnter={handleOnMouseEnter}
          onMouseLeave={handleOnMouseLeave}
          role="button"
          tabIndex={0}
          id="e2e-idea-map-card"
        >
          {tablet && (
            <StyledCloseIconButton
              iconWidth={'12px'}
              iconHeight={'12px'}
              onClick={handleCloseButtonClick}
              a11y_buttonActionMessage={messages.a11y_hideIdeaCard}
              iconColor={darken(0.1, colors.textSecondary)}
              iconColorOnHover={darken(0.2, colors.textSecondary)}
            />
          )}
          <Title height={showVoteInput ? '28px' : '44px'}>
            <T value={ideaMarker.attributes.title_multiloc} />
          </Title>
          {showVoteInput && (
            <Box mb="20px">
              {votingMethodConfig.getIdeaCardVoteInput({
                ideaId: ideaMarker.id,
                participationContext,
              })}
            </Box>
          )}
          <Footer>
<<<<<<< HEAD
            {isParticipatoryBudgetIdea && tenantCurrency && ideaBudget && (
              <FooterItem>
                <MoneybagIcon name="coin-stack" />
                <FooterValue>
                  <FormattedBudget value={ideaBudget} />
                </FooterValue>
              </FooterItem>
            )}
            {!isParticipatoryBudgetIdea && reactingActionDescriptor.enabled && (
=======
            {isParticipatoryBudgetContext &&
              tenantCurrency &&
              ideaBudget &&
              !showVoteInput && (
                <FooterItem>
                  <MoneybagIcon name="coin-stack" />
                  <FooterValue>
                    <FormattedBudget value={ideaBudget} />
                  </FooterValue>
                </FooterItem>
              )}
            {!isParticipatoryBudgetContext && !isVotingContext && (
>>>>>>> f136c6db
              <>
                <FooterItem>
                  <LikeIcon name="vote-up" />
                  <FooterValue id="e2e-map-card-like-count">
                    {ideaMarker.attributes.likes_count}
                  </FooterValue>
                </FooterItem>

                {showDislike && (
                  <FooterItem>
                    <DislikeIcon name="vote-down" />
                    <FooterValue id="e2e-map-card-dislike-count">
                      {ideaMarker.attributes.dislikes_count}
                    </FooterValue>
                  </FooterItem>
                )}
              </>
            )}
            {showCommentCount && (
              <FooterItem>
                <CommentIcon name="comments" />
                <FooterValue>
                  {ideaMarker.attributes.comments_count}
                </FooterValue>
              </FooterItem>
            )}
          </Footer>
        </Container>
      );
    }

    return null;
  }
);

export default IdeaMapCard;<|MERGE_RESOLUTION|>--- conflicted
+++ resolved
@@ -264,17 +264,6 @@
             </Box>
           )}
           <Footer>
-<<<<<<< HEAD
-            {isParticipatoryBudgetIdea && tenantCurrency && ideaBudget && (
-              <FooterItem>
-                <MoneybagIcon name="coin-stack" />
-                <FooterValue>
-                  <FormattedBudget value={ideaBudget} />
-                </FooterValue>
-              </FooterItem>
-            )}
-            {!isParticipatoryBudgetIdea && reactingActionDescriptor.enabled && (
-=======
             {isParticipatoryBudgetContext &&
               tenantCurrency &&
               ideaBudget &&
@@ -286,26 +275,27 @@
                   </FooterValue>
                 </FooterItem>
               )}
-            {!isParticipatoryBudgetContext && !isVotingContext && (
->>>>>>> f136c6db
-              <>
-                <FooterItem>
-                  <LikeIcon name="vote-up" />
-                  <FooterValue id="e2e-map-card-like-count">
-                    {ideaMarker.attributes.likes_count}
-                  </FooterValue>
-                </FooterItem>
-
-                {showDislike && (
+            {!isParticipatoryBudgetContext &&
+              !isVotingContext &&
+              reactingActionDescriptor.enabled && (
+                <>
                   <FooterItem>
-                    <DislikeIcon name="vote-down" />
-                    <FooterValue id="e2e-map-card-dislike-count">
-                      {ideaMarker.attributes.dislikes_count}
+                    <LikeIcon name="vote-up" />
+                    <FooterValue id="e2e-map-card-like-count">
+                      {ideaMarker.attributes.likes_count}
                     </FooterValue>
                   </FooterItem>
-                )}
-              </>
-            )}
+
+                  {showDislike && (
+                    <FooterItem>
+                      <DislikeIcon name="vote-down" />
+                      <FooterValue id="e2e-map-card-dislike-count">
+                        {ideaMarker.attributes.dislikes_count}
+                      </FooterValue>
+                    </FooterItem>
+                  )}
+                </>
+              )}
             {showCommentCount && (
               <FooterItem>
                 <CommentIcon name="comments" />
