import React, { memo } from 'react';

import {
  Icon,
  useWindowSize,
  Box,
  defaultCardStyle,
  fontSizes,
  colors,
  viewportWidths,
} from '@citizenlab/cl2-component-library';
import { darken } from 'polished';
import styled from 'styled-components';

import useAppConfiguration from 'api/app_configuration/useAppConfiguration';
import { IIdeaData } from 'api/ideas/types';
import usePhase from 'api/phases/usePhase';
import useProjectById from 'api/projects/useProjectById';

import T from 'components/T';
import CloseIconButton from 'components/UI/CloseIconButton';

import clHistory from 'utils/cl-router/history';
import { updateSearchParams } from 'utils/cl-router/updateSearchParams';
import { getVotingMethodConfig } from 'utils/configs/votingMethodConfig';
import FormattedBudget from 'utils/currency/FormattedBudget';
import { pastPresentOrFuture } from 'utils/dateUtils';
import { isNilOrError } from 'utils/helperUtils';

<<<<<<< HEAD
// typings
import { IIdeaMarkerData } from 'api/idea_markers/types';
=======
import messages from './messages';

// config
>>>>>>> 88ac7b5a

const Container = styled.div`
  text-align: left;
  padding: 20px;
  margin: 0;
  margin-bottom: 15px;
  cursor: pointer;
  position: relative;
  ${defaultCardStyle}
  border: solid 1px #ccc;

  &:hover,
  &.hover {
    border-color: #000;
  }
`;

const StyledCloseIconButton = styled(CloseIconButton)`
  position: absolute;
  top: 10px;
  right: 10px;
  background: ${colors.grey200};
  padding: 7px 8px;
  border-radius: ${({ theme }) => theme.borderRadius};

  &:hover {
    background: ${darken(0.1, colors.grey200)};
  }
`;

const Title = styled.h3<{ height: string }>`
  height: ${({ height }) => height};
  max-height: ${({ height }) => height};
  color: ${(props) => props.theme.colors.tenantText};
  font-size: 18px;
  font-weight: 600;
  display: -webkit-box;
  -webkit-line-clamp: 2;
  -webkit-box-orient: vertical;
  line-height: 23px;
  padding: 0;
  margin: 0;
  margin-bottom: 20px;
  overflow: hidden;
  overflow-wrap: break-word;
  word-wrap: break-word;
  word-break: break-word;
`;

const FooterItem = styled.div`
  display: flex;
  align-items: center;
  margin-right: 20px;
`;

const MoneybagIcon = styled(Icon)`
  fill: ${colors.textSecondary};
  margin-right: 6px;
`;

const DislikeIcon = styled(Icon)`
  fill: ${colors.textSecondary};
  margin-right: 6px;
  transform: translate(0, 2px);
`;

const LikeIcon = styled(Icon)`
  fill: ${colors.textSecondary};
  margin-right: 6px;
`;

const CommentIcon = styled(Icon)`
  fill: ${colors.textSecondary};
  margin-right: 6px;
  transform: translate(0, 2px);
`;

const FooterValue = styled.div`
  color: ${colors.textSecondary};
  font-size: ${fontSizes.s + 1}px;
  line-height: normal;
  font-weight: 400;
`;

interface Props {
  idea: IIdeaMarkerData;
  onSelectIdea: (ideaId: string | null) => void;
  onClose?: () => void;
  className?: string;
  projectId: string;
  phaseId?: string;
  hovered?: boolean;
}

const IdeaMapCard = memo<Props>(
  ({ idea, onClose, className, projectId, phaseId, onSelectIdea, hovered }) => {
    const { data: appConfig } = useAppConfiguration();
    const { data: phase } = usePhase(phaseId || null);
    const { data: project } = useProjectById(projectId);
    const { windowWidth } = useWindowSize();
    const tablet = windowWidth <= viewportWidths.tablet;
    const phaseData = phase?.data;

    const votingMethodConfig = getVotingMethodConfig(
      phaseData?.attributes.voting_method
    );
    const isVotingPhase = !!votingMethodConfig;
    const isParticipatoryBudgetPhase =
      phaseData?.attributes.voting_method === 'budgeting';

    const handleOnClick = (event: React.FormEvent) => {
      event?.preventDefault();
      updateSearchParams({ idea_map_id: idea.id });

      if (tablet) {
        clHistory.push(`/ideas/${idea.attributes.slug}?go_back=true`, {
          scrollToTop: true,
        });
      } else {
        onSelectIdea(idea.id);
      }
    };

    const handleOnKeyPress = (event: React.KeyboardEvent) => {
      if (event?.['key'] === 'Enter') {
        handleOnClick(event);
      }
    };

    const handleCloseButtonClick = (event: React.MouseEvent) => {
      event.stopPropagation();
      onClose?.();
    };

    if (!isNilOrError(appConfig) && !isNilOrError(idea) && project) {
      const tenantCurrency = appConfig.data.attributes.settings.core.currency;
      const ideaBudget = idea.attributes?.budget;
      const reactingActionDescriptor =
        project.data.attributes.action_descriptor.reacting_idea;

      const showDislike =
        reactingActionDescriptor.down.enabled === true ||
        (reactingActionDescriptor.down.enabled === false &&
          reactingActionDescriptor.down.disabled_reason !==
            'reacting_dislike_disabled');

      const commentingEnabled =
        project.data.attributes.action_descriptor.commenting_idea.enabled;
      const ideaHasComments = idea.attributes.comments_count > 0;
      const showCommentCount = commentingEnabled || ideaHasComments;
      const phaseButNotCurrentPhase =
        phaseData &&
        pastPresentOrFuture([
          phaseData.attributes.start_at,
          phaseData.attributes.end_at,
        ]) !== 'present';
      const showVoteInput =
        votingMethodConfig && phase?.data && !phaseButNotCurrentPhase;

      return (
        <Container
          className={`${className || ''} ${hovered ? 'hover' : ''}`}
          onClick={handleOnClick}
          onKeyPress={handleOnKeyPress}
          role="button"
          tabIndex={0}
          id="e2e-idea-map-card"
        >
          {tablet && (
            <StyledCloseIconButton
              iconWidth={'12px'}
              iconHeight={'12px'}
              onClick={handleCloseButtonClick}
              a11y_buttonActionMessage={messages.a11y_hideIdeaCard}
              iconColor={darken(0.1, colors.textSecondary)}
              iconColorOnHover={darken(0.2, colors.textSecondary)}
            />
          )}
          <Title height={showVoteInput ? '28px' : '44px'}>
            <T value={idea.attributes.title_multiloc} />
          </Title>
          {showVoteInput && phaseData && (
            <Box mb="20px">
              {votingMethodConfig.getIdeaCardVoteInput({
                ideaId: idea.id,
                phase: phaseData,
              })}
            </Box>
          )}
          <Box display="flex" alignItems="center">
            {isParticipatoryBudgetPhase &&
              tenantCurrency &&
              ideaBudget &&
              !showVoteInput && (
                <FooterItem>
                  <MoneybagIcon name="coin-stack" />
                  <FooterValue>
                    <FormattedBudget value={ideaBudget} />
                  </FooterValue>
                </FooterItem>
              )}
            {!isParticipatoryBudgetPhase &&
              !isVotingPhase &&
              reactingActionDescriptor.enabled && (
                <>
                  <FooterItem>
                    <LikeIcon name="vote-up" />
                    <FooterValue id="e2e-map-card-like-count">
                      {idea.attributes.likes_count}
                    </FooterValue>
                  </FooterItem>

                  {showDislike && (
                    <FooterItem>
                      <DislikeIcon name="vote-down" />
                      <FooterValue id="e2e-map-card-dislike-count">
                        {idea.attributes.dislikes_count}
                      </FooterValue>
                    </FooterItem>
                  )}
                </>
              )}
            {showCommentCount && (
              <FooterItem>
                <CommentIcon name="comments" />
                <FooterValue>{idea.attributes.comments_count}</FooterValue>
              </FooterItem>
            )}
          </Box>
        </Container>
      );
    }

    return null;
  }
);

export default IdeaMapCard;<|MERGE_RESOLUTION|>--- conflicted
+++ resolved
@@ -13,7 +13,6 @@
 import styled from 'styled-components';
 
 import useAppConfiguration from 'api/app_configuration/useAppConfiguration';
-import { IIdeaData } from 'api/ideas/types';
 import usePhase from 'api/phases/usePhase';
 import useProjectById from 'api/projects/useProjectById';
 
@@ -27,14 +26,9 @@
 import { pastPresentOrFuture } from 'utils/dateUtils';
 import { isNilOrError } from 'utils/helperUtils';
 
-<<<<<<< HEAD
-// typings
+import messages from './messages';
+
 import { IIdeaMarkerData } from 'api/idea_markers/types';
-=======
-import messages from './messages';
-
-// config
->>>>>>> 88ac7b5a
 
 const Container = styled.div`
   text-align: left;
