--- conflicted
+++ resolved
@@ -3,6 +3,7 @@
 import { isNilOrError } from 'utils/helperUtils';
 
 // components
+import Button from 'components/UI/Button';
 import { Icon, useWindowSize } from '@citizenlab/cl2-component-library';
 
 // events
@@ -30,6 +31,7 @@
   fontSizes,
   colors,
   viewportWidths,
+  media,
 } from 'utils/styleUtils';
 
 // typings
@@ -51,6 +53,15 @@
     border-color: #000;
   }
 `;
+
+const CloseButtonWrapper = styled.div`
+  display: flex;
+  position: absolute;
+  top: 10px;
+  right: 10px;
+`;
+
+const CloseButton = styled(Button)``;
 
 const Title = styled.h3`
   height: 46px;
@@ -69,6 +80,11 @@
   overflow-wrap: break-word;
   word-wrap: break-word;
   word-break: break-word;
+
+  /* ${media.smallerThanMaxTablet`
+    width: calc(100% - 22px);
+    margin-bottom: 25px;
+  `} */
 `;
 
 const Footer = styled.div`
@@ -122,12 +138,13 @@
 interface Props {
   ideaMarker: IIdeaMarkerData;
   isPBIdea: boolean;
+  onClose?: () => void;
   className?: string;
   projectId: string;
 }
 
-const IdeaMapCard = memo(
-  ({ ideaMarker, isPBIdea, className, projectId }: Props) => {
+const IdeaMapCard = memo<Props>(
+  ({ ideaMarker, isPBIdea, onClose, className, projectId }) => {
     const tenant = useAppConfiguration();
     const project = useProject({ projectId });
     const { windowWidth } = useWindowSize();
@@ -178,6 +195,11 @@
 
     const handleOnMouseLeave = () => {
       setLeafletMapHoveredMarker(null);
+    };
+
+    const handleCloseButtonClick = (event: React.FormEvent) => {
+      event?.preventDefault();
+      onClose?.();
     };
 
     if (
@@ -209,8 +231,6 @@
           role="button"
           tabIndex={0}
         >
-<<<<<<< HEAD
-=======
           {smallerThanMaxTablet && (
             <CloseButtonWrapper>
               <CloseButton
@@ -227,7 +247,6 @@
               </ScreenReaderOnly>
             </CloseButtonWrapper>
           )}
->>>>>>> 1c2e2fb3
           <Title>
             <T value={ideaMarker.attributes.title_multiloc} />
           </Title>
