--- conflicted
+++ resolved
@@ -24,12 +24,8 @@
 import messages from './messages';
 import { ScreenReaderOnly } from 'utils/a11y';
 import { timeAgo } from 'utils/dateUtils';
-<<<<<<< HEAD
-import { isAdmin } from 'utils/permissions/roles';
 import useProjectById from 'api/projects/useProjectById';
-=======
 import { canModerateInitiative } from 'utils/permissions/rules/initiativePermissions';
->>>>>>> 7f2689f7
 
 const Container = styled.div`
   display: flex;
@@ -151,18 +147,9 @@
     const showModeratorStyles =
       showModeration &&
       author &&
-<<<<<<< HEAD
       (project
         ? canModerateProject(project.data, { data: author.data })
-        : // When component is used for proposals
-          isAdmin({ data: author.data }));
-=======
-      // Ideally this is managed outside of this component.
-      // If projectId is provided, we assume this component is used in a project context
-      (projectId
-        ? canModerateProject(projectId, { data: author.data })
         : canModerateInitiative({ data: author.data }));
->>>>>>> 7f2689f7
 
     if (!isNilOrError(locale)) {
       return (
