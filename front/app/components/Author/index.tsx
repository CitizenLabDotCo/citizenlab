--- conflicted
+++ resolved
@@ -18,14 +18,11 @@
 import { ScreenReaderOnly } from 'utils/a11y';
 import { FormattedMessage } from 'utils/cl-intl';
 import { timeAgo } from 'utils/dateUtils';
-<<<<<<< HEAD
+import { isNilOrError } from 'utils/helperUtils';
 import { canModerateInitiative } from 'utils/permissions/rules/initiativePermissions';
-=======
-import { isNilOrError } from 'utils/helperUtils';
 import { canModerateProject } from 'utils/permissions/rules/projectPermissions';
 
 import messages from './messages';
->>>>>>> ce32c828
 
 const Container = styled.div`
   display: flex;
