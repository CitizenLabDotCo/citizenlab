import React, { memo } from 'react';

import {
  media,
  colors,
  fontSizes,
  isRtl,
} from '@citizenlab/cl2-component-library';
import styled from 'styled-components';

import useLocale from 'hooks/useLocale';

import Avatar from 'components/Avatar';
import UserName from 'components/UI/UserName';

import { ScreenReaderOnly } from 'utils/a11y';
import { FormattedMessage } from 'utils/cl-intl';
import { timeAgo } from 'utils/dateUtils';
<<<<<<< HEAD
import useProjectById from 'api/projects/useProjectById';
import { canModerateInitiative } from 'utils/permissions/rules/initiativePermissions';
=======
import { isNilOrError } from 'utils/helperUtils';

import messages from './messages';
>>>>>>> d8c2eb87

const Container = styled.div`
  display: flex;
  justify-content: space-between;

  ${isRtl`
    justify-content: flex-end;
  `}

  ${media.phone`
    flex-direction: column;
  `}
`;

const AuthorContainer = styled.div`
  display: flex;
  align-items: center;
  margin: 0;
  padding: 0;

  ${isRtl`
    flex-direction: row-reverse;
  `}
`;

const StyledAvatar = styled(Avatar)`
  margin-right: 6px;
  margin-bottom: 1px;

  ${isRtl`
    margin-right: 0;
    margin-left: 6px;
  `}
`;

const AuthorMeta = styled.div`
  &.horizontalLayout {
    display: flex;
    flex-wrap: wrap;
    align-items: center;

    ${isRtl`
        flex-direction: row-reverse;
    `}
  }
`;

const AuthorNameContainer = styled.div`
  display: flex;
  align-items: center;
  color: ${colors.textSecondary};
  font-size: ${fontSizes.base}px;
  line-height: 16px;
  text-decoration: none;

  &.horizontalLayout {
    margin-right: 10px;

    ${isRtl`
        margin-right: 0;
        margin-left: 10px;
    `}
  }
`;

const TimeAgo = styled.div`
  color: ${colors.textSecondary};
  font-size: ${fontSizes.s}px;
  line-height: 16px;
  margin-top: 3px;

  &.horizontalLayout {
    margin-top: 2px;
  }
`;

interface Props {
  authorId: string | null;
  createdAt: string;
  size: number;
  isLinkToProfile?: boolean;
  avatarBadgeBgColor?: string;
  fontWeight?: number;
  fontSize?: number;
  className?: string;
  horizontalLayout?: boolean;
  underline?: boolean;
  color?: string;
  authorHash?: string;
  anonymous?: boolean;
  showModeratorStyles: boolean;
}

const Author = memo(
  ({
    authorId,
    authorHash,
    createdAt,
    size,
    isLinkToProfile,
    className,
    avatarBadgeBgColor,
    fontWeight,
    fontSize,
    horizontalLayout,
    color,
    underline,
    anonymous,
    showModeratorStyles,
  }: Props) => {
    const locale = useLocale();
<<<<<<< HEAD
    const { data: author } = useUserById(authorId);
    const { data: project } = useProjectById(projectId);

    const showModeratorStyles =
      showModeration &&
      author &&
      // Ideally this is managed outside of this component.
      // If projectId is provided, we assume this component is used in a project context
      (project
        ? canModerateProject(project.data, { data: author.data })
        : canModerateInitiative({ data: author.data }));
=======
>>>>>>> d8c2eb87

    if (!isNilOrError(locale)) {
      return (
        <Container className={className}>
          <AuthorContainer>
<<<<<<< HEAD
            {showAvatar && (
              <StyledAvatar
                userId={authorId}
                authorHash={authorHash}
                size={size}
                isLinkToProfile={isLinkToProfile}
                showModeratorStyles={showModeratorStyles}
                bgColor={avatarBadgeBgColor}
              />
            )}
=======
            <StyledAvatar
              userId={authorId}
              authorHash={authorHash}
              size={size}
              isLinkToProfile={isLinkToProfile}
              moderator={showModeratorStyles}
              bgColor={avatarBadgeBgColor}
            />
>>>>>>> d8c2eb87

            <AuthorMeta className={horizontalLayout ? 'horizontalLayout' : ''}>
              <AuthorNameContainer
                className={horizontalLayout ? 'horizontalLayout' : ''}
              >
                <ScreenReaderOnly>
                  <FormattedMessage {...messages.a11y_postedBy} />:
                </ScreenReaderOnly>
                <UserName
                  userId={authorId}
                  isLinkToProfile={isLinkToProfile}
<<<<<<< HEAD
                  showModeratorStyles={showModeratorStyles}
=======
                  canModerate={showModeratorStyles}
>>>>>>> d8c2eb87
                  fontWeight={fontWeight}
                  fontSize={fontSize}
                  color={color}
                  underline={underline}
                  anonymous={anonymous}
                />
              </AuthorNameContainer>
              <TimeAgo className={horizontalLayout ? 'horizontalLayout' : ''}>
                {timeAgo(Date.parse(createdAt), locale)}
              </TimeAgo>
            </AuthorMeta>
          </AuthorContainer>
        </Container>
      );
    }
    return null;
  }
);

export default Author;<|MERGE_RESOLUTION|>--- conflicted
+++ resolved
@@ -16,14 +16,8 @@
 import { ScreenReaderOnly } from 'utils/a11y';
 import { FormattedMessage } from 'utils/cl-intl';
 import { timeAgo } from 'utils/dateUtils';
-<<<<<<< HEAD
-import useProjectById from 'api/projects/useProjectById';
-import { canModerateInitiative } from 'utils/permissions/rules/initiativePermissions';
-=======
-import { isNilOrError } from 'utils/helperUtils';
 
 import messages from './messages';
->>>>>>> d8c2eb87
 
 const Container = styled.div`
   display: flex;
@@ -135,78 +129,44 @@
     showModeratorStyles,
   }: Props) => {
     const locale = useLocale();
-<<<<<<< HEAD
-    const { data: author } = useUserById(authorId);
-    const { data: project } = useProjectById(projectId);
 
-    const showModeratorStyles =
-      showModeration &&
-      author &&
-      // Ideally this is managed outside of this component.
-      // If projectId is provided, we assume this component is used in a project context
-      (project
-        ? canModerateProject(project.data, { data: author.data })
-        : canModerateInitiative({ data: author.data }));
-=======
->>>>>>> d8c2eb87
+    return (
+      <Container className={className}>
+        <AuthorContainer>
+          <StyledAvatar
+            userId={authorId}
+            authorHash={authorHash}
+            size={size}
+            isLinkToProfile={isLinkToProfile}
+            showModeratorStyles={showModeratorStyles}
+            bgColor={avatarBadgeBgColor}
+          />
 
-    if (!isNilOrError(locale)) {
-      return (
-        <Container className={className}>
-          <AuthorContainer>
-<<<<<<< HEAD
-            {showAvatar && (
-              <StyledAvatar
+          <AuthorMeta className={horizontalLayout ? 'horizontalLayout' : ''}>
+            <AuthorNameContainer
+              className={horizontalLayout ? 'horizontalLayout' : ''}
+            >
+              <ScreenReaderOnly>
+                <FormattedMessage {...messages.a11y_postedBy} />:
+              </ScreenReaderOnly>
+              <UserName
                 userId={authorId}
-                authorHash={authorHash}
-                size={size}
                 isLinkToProfile={isLinkToProfile}
                 showModeratorStyles={showModeratorStyles}
-                bgColor={avatarBadgeBgColor}
+                fontWeight={fontWeight}
+                fontSize={fontSize}
+                color={color}
+                underline={underline}
+                anonymous={anonymous}
               />
-            )}
-=======
-            <StyledAvatar
-              userId={authorId}
-              authorHash={authorHash}
-              size={size}
-              isLinkToProfile={isLinkToProfile}
-              moderator={showModeratorStyles}
-              bgColor={avatarBadgeBgColor}
-            />
->>>>>>> d8c2eb87
-
-            <AuthorMeta className={horizontalLayout ? 'horizontalLayout' : ''}>
-              <AuthorNameContainer
-                className={horizontalLayout ? 'horizontalLayout' : ''}
-              >
-                <ScreenReaderOnly>
-                  <FormattedMessage {...messages.a11y_postedBy} />:
-                </ScreenReaderOnly>
-                <UserName
-                  userId={authorId}
-                  isLinkToProfile={isLinkToProfile}
-<<<<<<< HEAD
-                  showModeratorStyles={showModeratorStyles}
-=======
-                  canModerate={showModeratorStyles}
->>>>>>> d8c2eb87
-                  fontWeight={fontWeight}
-                  fontSize={fontSize}
-                  color={color}
-                  underline={underline}
-                  anonymous={anonymous}
-                />
-              </AuthorNameContainer>
-              <TimeAgo className={horizontalLayout ? 'horizontalLayout' : ''}>
-                {timeAgo(Date.parse(createdAt), locale)}
-              </TimeAgo>
-            </AuthorMeta>
-          </AuthorContainer>
-        </Container>
-      );
-    }
-    return null;
+            </AuthorNameContainer>
+            <TimeAgo className={horizontalLayout ? 'horizontalLayout' : ''}>
+              {timeAgo(Date.parse(createdAt), locale)}
+            </TimeAgo>
+          </AuthorMeta>
+        </AuthorContainer>
+      </Container>
+    );
   }
 );
 
