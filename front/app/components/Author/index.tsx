import React, { memo } from 'react';
import { isNilOrError } from 'utils/helperUtils';

// components
import Avatar from 'components/Avatar';
import UserName from 'components/UI/UserName';

// services
import { canModerateProject } from 'services/permissions/rules/projectPermissions';

// hooks
import useUser from 'hooks/useUser';
import useLocale from 'hooks/useLocale';

// style
import styled from 'styled-components';
import { media, colors, fontSizes, isRtl } from 'utils/styleUtils';
import { FormattedMessage } from 'utils/cl-intl';
import messages from './messages';
import { ScreenReaderOnly } from 'utils/a11y';
import { timeAgo } from 'utils/dateUtils';

const Container = styled.div`
  display: flex;
  justify-content: space-between;

  ${isRtl`
    justify-content: flex-end;
  `}

  ${media.phone`
    flex-direction: column;
  `}
`;

const AuthorContainer = styled.div`
  display: flex;
  align-items: center;
  margin: 0;
  padding: 0;

  ${isRtl`
    flex-direction: row-reverse;
  `}
`;

const StyledAvatar = styled(Avatar)`
  margin-right: 6px;
  margin-bottom: 1px;

  ${isRtl`
    margin-right: 0;
    margin-left: 6px;
  `}
`;

const AuthorMeta = styled.div`
  &.horizontalLayout {
    display: flex;
    flex-wrap: wrap;
    align-items: center;

    ${isRtl`
        flex-direction: row-reverse;
    `}
  }
`;

const AuthorNameContainer = styled.div`
  display: flex;
  align-items: center;
  color: ${colors.textSecondary};
  font-size: ${fontSizes.base}px;
  line-height: 16px;
  text-decoration: none;

  &.horizontalLayout {
    margin-right: 10px;

    ${isRtl`
        margin-right: 0;
        margin-left: 10px;
    `}
  }
`;

const TimeAgo = styled.div`
  color: ${colors.textSecondary};
  font-size: ${fontSizes.s}px;
  line-height: 16px;
  margin-top: 3px;

  &.horizontalLayout {
    margin-top: 2px;
  }
`;

export interface Props {
  authorId: string | null;
  createdAt: string;
  size: number;
  isLinkToProfile?: boolean;
  projectId?: string | null;
  showAvatar?: boolean;
  avatarBadgeBgColor?: string;
  showModeration?: boolean; // will show red styling on admins and moderators of projectId
  fontWeight?: number;
  fontSize?: number;
  className?: string;
  horizontalLayout?: boolean;
  underline?: boolean;
  color?: string;
<<<<<<< HEAD
=======
  authorHash?: string;
>>>>>>> 57fda7cd
  anonymous?: boolean;
}

const Author = memo(
  ({
    authorId,
    authorHash,
    createdAt,
    size,
    isLinkToProfile,
    projectId,
    showAvatar = true,
    showModeration,
    className,
    avatarBadgeBgColor,
    fontWeight,
    fontSize,
    horizontalLayout,
    color,
    anonymous,
    underline,
    anonymous,
  }: Props) => {
    const locale = useLocale();
    const author = useUser({ userId: authorId });
    const authorCanModerate =
      !isNilOrError(author) &&
      showModeration &&
      canModerateProject(projectId, { data: author });

    if (!isNilOrError(locale)) {
      return (
        <Container className={className}>
          <AuthorContainer>
            {showAvatar && (
              <StyledAvatar
                userId={authorId}
                authorHash={authorHash}
                size={size}
                isLinkToProfile={isLinkToProfile}
                moderator={authorCanModerate}
                bgColor={avatarBadgeBgColor}
              />
            )}

            <AuthorMeta className={horizontalLayout ? 'horizontalLayout' : ''}>
              <AuthorNameContainer
                className={horizontalLayout ? 'horizontalLayout' : ''}
              >
                <ScreenReaderOnly>
                  <FormattedMessage {...messages.a11y_postedBy} />:
                </ScreenReaderOnly>
                <UserName
                  userId={authorId}
                  isLinkToProfile={isLinkToProfile}
                  canModerate={authorCanModerate}
                  fontWeight={fontWeight}
                  fontSize={fontSize}
                  color={color}
                  underline={underline}
                  anonymous={anonymous}
                />
              </AuthorNameContainer>
              <TimeAgo className={horizontalLayout ? 'horizontalLayout' : ''}>
                {timeAgo(Date.parse(createdAt), locale)}
              </TimeAgo>
            </AuthorMeta>
          </AuthorContainer>
        </Container>
      );
    }
    return null;
  }
);

export default Author;<|MERGE_RESOLUTION|>--- conflicted
+++ resolved
@@ -110,10 +110,7 @@
   horizontalLayout?: boolean;
   underline?: boolean;
   color?: string;
-<<<<<<< HEAD
-=======
   authorHash?: string;
->>>>>>> 57fda7cd
   anonymous?: boolean;
 }
 
@@ -133,7 +130,6 @@
     fontSize,
     horizontalLayout,
     color,
-    anonymous,
     underline,
     anonymous,
   }: Props) => {
