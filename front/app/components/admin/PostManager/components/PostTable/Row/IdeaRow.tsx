--- conflicted
+++ resolved
@@ -2,11 +2,6 @@
 import { uniq, isEmpty } from 'lodash-es';
 import { useDrag } from 'react-dnd';
 // services
-<<<<<<< HEAD
-import { IIdeaData } from 'services/ideas';
-=======
-import { updateIdea, ideaByIdStream } from 'services/ideas';
->>>>>>> 221bc97e
 import { IPhaseData } from 'services/phases';
 import { IIdeaData } from 'api/ideas/types';
 import { IIdeaStatusData } from 'api/idea_statuses/types';
