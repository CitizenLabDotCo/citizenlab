--- conflicted
+++ resolved
@@ -3,10 +3,6 @@
 import { useDrag } from 'react-dnd';
 import streams from 'utils/streams';
 import { getListEndpoint } from 'services/projectAllowedInputTopics';
-<<<<<<< HEAD
-=======
-
->>>>>>> 1d88c146
 // services
 import { IPhaseData } from 'services/phases';
 import { IIdeaData } from 'api/ideas/types';
@@ -46,7 +42,6 @@
 // hooks
 import { API_PATH } from 'containers/App/constants';
 import useUpdateIdea from 'api/ideas/useUpdateIdea';
-import { API_PATH } from 'containers/App/constants';
 
 type Props = {
   type: ManagerType;
@@ -81,10 +76,6 @@
   locale,
 }: Props) => {
   const { formatMessage } = useIntl();
-<<<<<<< HEAD
-=======
-  const { mutate: updateIdea } = useUpdateIdea();
->>>>>>> 1d88c146
   const [cells, setCells] = useState<
     CellConfiguration<IdeaCellComponentProps>[]
   >([
@@ -168,21 +159,14 @@
     },
   ]);
 
-<<<<<<< HEAD
   const { mutate: updateIdea } = useUpdateIdea();
-=======
->>>>>>> 1d88c146
   const [_collected, drag] = useDrag({
     type: 'IDEA',
     item: {
       type: 'idea',
       id: idea.id,
     },
-<<<<<<< HEAD
     end: (item, monitor) => {
-=======
-    end: async (item, monitor) => {
->>>>>>> 1d88c146
       const dropResult = monitor.getDropResult<{
         type: 'status' | 'project' | 'phase' | 'topic';
         id: string;
@@ -194,26 +178,18 @@
           selection.forEach((ideaId) => {
             updateIdea({
               id: ideaId,
-<<<<<<< HEAD
               requestBody: {
                 idea_status_id: dropResult.id,
               },
-=======
-              requestBody: { idea_status_id: dropResult.id },
->>>>>>> 1d88c146
             });
           });
 
         !selection.has(itemIdeaId) &&
           updateIdea({
             id: itemIdeaId,
-<<<<<<< HEAD
             requestBody: {
               idea_status_id: dropResult.id,
             },
-=======
-            requestBody: { idea_status_id: dropResult.id },
->>>>>>> 1d88c146
           });
 
         trackEventByName(tracks.ideaStatusChange, {
@@ -232,7 +208,6 @@
           const newTopics = uniq(currentTopics?.concat(dropResult.id));
 
           ideaIds.forEach((ideaId) => {
-<<<<<<< HEAD
             updateIdea(
               {
                 id: ideaId,
@@ -253,18 +228,6 @@
                 },
               }
             );
-=======
-            updateIdea({ id: ideaId, requestBody: { topic_ids: newTopics } });
-
-            streams.fetchAllWith({
-              apiEndpoint: [
-                // If in /admin/ideas
-                getListEndpoint(projectId),
-                // If in /admin/projects/:projectId/manage/ideas
-                `${API_PATH}/topics`,
-              ],
-            });
->>>>>>> 1d88c146
           });
         }
 
@@ -296,14 +259,10 @@
             ) {
               updateIdea({
                 id: ideaId,
-<<<<<<< HEAD
                 requestBody: {
                   project_id: newProject,
                   phase_ids: [],
                 },
-=======
-                requestBody: { project_id: newProject, phase_ids: [] },
->>>>>>> 1d88c146
               });
             }
           });
