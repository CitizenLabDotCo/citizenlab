// Copied IdeaEditPage and made the minimal modifications for this use.

import React, { PureComponent } from 'react';
import { adopt } from 'react-adopt';
import { isString, isEmpty } from 'lodash-es';
import { Subscription, combineLatest, of } from 'rxjs';
import { switchMap, map, first } from 'rxjs/operators';
import { isNilOrError } from 'utils/helperUtils';

// router
import clHistory from 'utils/cl-router/history';

// components
import Button from 'components/UI/Button';
import Error from 'components/UI/Error';
import IdeaForm, { IIdeaFormOutput } from 'components/IdeaForm';
import { Content, Top, Container } from '../PostPreview';

// services
import { localeStream } from 'services/locale';
import { currentAppConfigurationStream } from 'services/appConfiguration';
import { ideaByIdStream, updateIdea } from 'services/ideas';
import {
  ideaImageStream,
  addIdeaImage,
  deleteIdeaImage,
} from 'services/ideaImages';
import { hasPermission } from 'services/permissions';
import { addIdeaFile, deleteIdeaFile } from 'services/ideaFiles';

// i18n
import { FormattedMessage } from 'utils/cl-intl';
import messages from '../messages';

// utils
import eventEmitter from 'utils/eventEmitter';
import { convertUrlToUploadFileObservable } from 'utils/fileTools';
import { convertToGeoJson } from 'utils/locationTools';

// typings
import { UploadFile, Multiloc, Locale } from 'typings';

// style
import { colors } from 'utils/styleUtils';
import styled from 'styled-components';

// resource components
import GetResourceFileObjects, {
  GetResourceFileObjectsChildProps,
} from 'resources/GetResourceFileObjects';
import GetLocale, { GetLocaleChildProps } from 'resources/GetLocale';

const ButtonWrapper = styled.div`
  display: flex;
  justify-content: flex-start;
`;

const SaveButton = styled(Button)`
  margin-right: 10px;
`;

export interface InputProps {
  ideaId: string;
  goBack: () => void;
}

interface DataProps {
  remoteIdeaFiles: GetResourceFileObjectsChildProps;
  locale: GetLocaleChildProps;
}

interface Props extends InputProps, DataProps {}

interface State {
  projectId: string | null;
  locale: Locale;
  titleMultiloc: Multiloc | null;
  descriptionMultiloc: Multiloc | null;
  selectedTopics: string[];
  budget: number | null;
  proposedBudget: number | null;
  address: string | null;
  imageFile: UploadFile[];
  imageId: string | null;
  submitError: boolean;
  titleProfanityError: boolean;
  descriptionProfanityError: boolean;
  loaded: boolean;
  processing: boolean;
  authorId: string | null;
}

class IdeaEdit extends PureComponent<Props, State> {
  subscriptions: Subscription[];

  constructor(props: Props) {
    super(props as any);
    this.state = {
      projectId: null,
      authorId: null,
      locale: 'en',
      titleMultiloc: null,
      descriptionMultiloc: null,
      selectedTopics: [],
      budget: null,
      proposedBudget: null,
      address: null,
      imageFile: [],
      imageId: null,
      submitError: false,
      titleProfanityError: false,
      descriptionProfanityError: false,
      loaded: false,
      processing: false,
    };
    this.subscriptions = [];
  }

  componentDidMount() {
    const { ideaId } = this.props;
    const locale$ = localeStream().observable;
    const currentTenantLocales$ = currentAppConfigurationStream().observable.pipe(
      map(
        (currentTenant) => currentTenant.data.attributes.settings.core.locales
      )
    );
    const idea$ = ideaByIdStream(ideaId).observable;
    const ideaWithRelationships$ = combineLatest(
      locale$,
      currentTenantLocales$,
      idea$
    ).pipe(
      switchMap(([_locale, _currentTenantLocales, idea]) => {
        const ideaId = idea.data.id;
        const ideaImages = idea.data.relationships.idea_images.data;
        const ideaImageId =
          ideaImages && ideaImages.length > 0 ? ideaImages[0].id : null;
        const ideaImage$ = ideaImageId
          ? ideaImageStream(ideaId, ideaImageId).observable.pipe(
              first(),
              switchMap((ideaImage) => {
                if (
                  ideaImage &&
                  ideaImage.data &&
                  ideaImage.data.attributes.versions.large
                ) {
                  const url = ideaImage.data.attributes.versions.large;
                  const id = ideaImage.data.id;
                  return convertUrlToUploadFileObservable(url, id, null);
                }

                return of(null);
              })
            )
          : of(null);

        const granted$ = hasPermission({
          item: idea.data,
          action: 'edit',
          context: idea.data,
        });

        return combineLatest(locale$, idea$, ideaImage$, granted$);
      })
    );

    this.subscriptions = [
      ideaWithRelationships$.subscribe(([locale, idea, ideaImage, granted]) => {
        if (granted) {
          this.setState({
            locale,
            selectedTopics:
              idea.data.relationships.topics?.data.map((topic) => topic.id) ||
              [],
            projectId: idea.data.relationships.project.data.id,
            loaded: true,
            titleMultiloc: idea.data.attributes.title_multiloc,
            descriptionMultiloc: idea.data.attributes.body_multiloc,
            address: idea.data.attributes.location_description,
            budget: idea.data.attributes.budget,
            authorId: idea.data.relationships.author.data?.id || null,
            proposedBudget: idea.data.attributes.proposed_budget,
            imageFile: ideaImage ? [ideaImage] : [],
            imageId: ideaImage && ideaImage.id ? ideaImage.id : null,
          });
        } else {
          clHistory.push('/');
        }
      }),
    ];
  }

  componentWillUnmount() {
    this.subscriptions.forEach((subscription) => subscription.unsubscribe());
  }

  handleOnSaveButtonClick = () => {
    eventEmitter.emit('IdeaFormSubmitEvent');
  };

  handleIdeaFormOutput = async (ideaFormOutput: IIdeaFormOutput) => {
    const { ideaId, goBack } = this.props;
    const {
      locale,
      titleMultiloc,
      descriptionMultiloc,
      imageId,
      imageFile,
      authorId,
      address: savedAddress,
    } = this.state;
    const {
      title,
      description,
      selectedTopics,
      address: ideaFormAddress,
      budget,
      proposedBudget,
      ideaFiles,
      ideaFilesToRemove,
      authorId: newAuthorId,
    } = ideaFormOutput;
    const oldImageId = imageId;
    const oldImage = imageFile && imageFile.length > 0 ? imageFile[0] : null;
    const oldImageBase64 = oldImage ? oldImage.base64 : null;
    const newImage =
      ideaFormOutput.imageFile && ideaFormOutput.imageFile.length > 0
        ? ideaFormOutput.imageFile[0]
        : null;
    const newImageBase64 = newImage ? newImage.base64 : null;
    const imageToAddPromise =
      newImageBase64 && oldImageBase64 !== newImageBase64
        ? addIdeaImage(ideaId, newImageBase64, 0)
        : Promise.resolve(null);
    const filesToAddPromises = ideaFiles
      .filter((file) => !file.remote)
      .map((file) => addIdeaFile(ideaId, file.base64, file.name));
    const filesToRemovePromises = ideaFilesToRemove
      .filter((file) => !!(file.remote && file.id))
      .map((file) => deleteIdeaFile(ideaId, file.id as string));

    const finalAuthorId = newAuthorId || authorId;
    const addressDiff = {};
    if (
      isString(ideaFormAddress) &&
      !isEmpty(ideaFormAddress) &&
      ideaFormAddress !== savedAddress
    ) {
      addressDiff['location_point_geojson'] = await convertToGeoJson(
        ideaFormAddress
      );
      addressDiff['location_description'] = ideaFormAddress;
    }

    const updateIdeaPromise = updateIdea(ideaId, {
      budget,
      proposed_budget: proposedBudget,
      title_multiloc: {
        ...titleMultiloc,
        [locale]: title,
      },
      body_multiloc: {
        ...descriptionMultiloc,
        [locale]: description,
      },
      topic_ids: selectedTopics,
      author_id: finalAuthorId,
      ...addressDiff,
    });

    this.setState({ processing: true, submitError: false });

    try {
      if (oldImageId && oldImageBase64 !== newImageBase64) {
        await deleteIdeaImage(ideaId, oldImageId);
      }

      await Promise.all([
        updateIdeaPromise,
        imageToAddPromise,
        ...filesToAddPromises,
        ...filesToRemovePromises,
      ] as Promise<any>[]);

      goBack();
    } catch (error) {
      if (process.env.NODE_ENV === 'development') console.log(error);
      const apiErrors = error.json.errors;
      const profanityApiError = apiErrors.base.find(
        (apiError) => apiError.error === 'includes_banned_words'
      );

      if (profanityApiError) {
        const titleProfanityError = profanityApiError.blocked_words.some(
          (blockedWord) => blockedWord.attribute === 'title_multiloc'
        );
        const descriptionProfanityError = profanityApiError.blocked_words.some(
          (blockedWord) => blockedWord.attribute === 'body_multiloc'
        );

        if (titleProfanityError) {
          this.setState({
            titleProfanityError,
          });
        }

        if (descriptionProfanityError) {
          this.setState({
            descriptionProfanityError,
          });
        }
      }
      this.setState({ processing: false, submitError: true });
    }
  };

  onTitleChange = (title: string) => {
    const { locale } = this.props;

    if (!isNilOrError(locale)) {
      const titleMultiloc = { [locale]: title };

      this.setState({ titleMultiloc, titleProfanityError: false });
    }
  };

  onDescriptionChange = (description: string) => {
    const { locale } = this.props;

    if (!isNilOrError(locale)) {
      const descriptionMultiloc = { [locale]: description };

      this.setState({ descriptionMultiloc, descriptionProfanityError: false });
    }
  };
  render() {
    if (this.state && this.state.loaded) {
      const { remoteIdeaFiles, goBack } = this.props;
      const {
        locale,
        projectId,
        titleMultiloc,
        descriptionMultiloc,
        selectedTopics,
        address,
        imageFile,
        submitError,
        processing,
        budget,
        proposedBudget,
<<<<<<< HEAD
        titleProfanityError,
        descriptionProfanityError,
=======
        authorId,
>>>>>>> 4aa1febe
      } = this.state;
      const title = locale && titleMultiloc ? titleMultiloc[locale] || '' : '';
      const description =
        locale && descriptionMultiloc
          ? descriptionMultiloc[locale] || ''
          : null;
      const submitErrorMessage = submitError ? (
        <FormattedMessage {...messages.submitError} />
      ) : null;

      if (projectId) {
        return (
          <Container>
            <Top>
              <Button
                icon="arrow-back"
                buttonStyle="text"
                textColor={colors.adminTextColor}
                onClick={goBack}
              >
                <FormattedMessage {...messages.cancelEdit} />
              </Button>
            </Top>

            <Content className="idea-form">
              <IdeaForm
                authorId={authorId}
                projectId={projectId}
                title={title}
                description={description}
                selectedTopics={selectedTopics}
                budget={budget}
                proposedBudget={proposedBudget}
                address={address || ''}
                imageFile={imageFile}
                onSubmit={this.handleIdeaFormOutput}
                remoteIdeaFiles={
                  !isNilOrError(remoteIdeaFiles) ? remoteIdeaFiles : null
                }
                hasTitleProfanityError={titleProfanityError}
                hasDescriptionProfanityError={descriptionProfanityError}
                onTitleChange={this.onTitleChange}
                onDescriptionChange={this.onDescriptionChange}
              />

              <ButtonWrapper>
                <SaveButton
                  processing={processing}
                  text={<FormattedMessage {...messages.save} />}
                  onClick={this.handleOnSaveButtonClick}
                />
                <Error text={submitErrorMessage} marginTop="0px" />
              </ButtonWrapper>
            </Content>
          </Container>
        );
      }

      return null;
    }

    return null;
  }
}

const Data = adopt<DataProps, InputProps>({
  locale: <GetLocale />,
  remoteIdeaFiles: ({ ideaId, render }) => (
    <GetResourceFileObjects resourceId={ideaId} resourceType="idea">
      {render}
    </GetResourceFileObjects>
  ),
});

export default (inputProps: InputProps) => (
  <Data {...inputProps}>
    {(dataProps) => <IdeaEdit {...dataProps} {...inputProps} />}
  </Data>
);<|MERGE_RESOLUTION|>--- conflicted
+++ resolved
@@ -348,12 +348,9 @@
         processing,
         budget,
         proposedBudget,
-<<<<<<< HEAD
         titleProfanityError,
         descriptionProfanityError,
-=======
         authorId,
->>>>>>> 4aa1febe
       } = this.state;
       const title = locale && titleMultiloc ? titleMultiloc[locale] || '' : '';
       const description =
