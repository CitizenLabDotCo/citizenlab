import React from 'react';
import { isNilOrError } from 'utils/helperUtils';
import { adopt } from 'react-adopt';
import { get } from 'lodash-es';
import { getPeriodRemainingUntil } from 'utils/dateUtils';

// components
import Title from 'components/PostShowComponents/Title';
import Body from 'components/PostShowComponents/Body';
import DropdownMap from 'components/PostShowComponents/DropdownMap';
import OfficialFeedback from 'components/PostShowComponents/OfficialFeedback';
import PostedBy from 'containers/InitiativesShow/PostedBy';
import Comments from 'components/PostShowComponents/Comments';
import FileAttachments from 'components/UI/FileAttachments';
import FeedbackSettings from './FeedbackSettings';
import Button from 'components/UI/Button';
import { Top, Content, Container } from '../PostPreview';
import VoteIndicator from 'components/InitiativeCard/VoteIndicator';
import { Box } from '@citizenlab/cl2-component-library';

// resources
import GetInitiativeImages, {
  GetInitiativeImagesChildProps,
} from 'resources/GetInitiativeImages';
import GetLocale, { GetLocaleChildProps } from 'resources/GetLocale';

// i18n
import injectLocalize, { InjectedLocalized } from 'utils/localize';
import { injectIntl, FormattedMessage } from 'utils/cl-intl';
import { WrappedComponentProps } from 'react-intl';
import messages from '../messages';

// style
import styled from 'styled-components';
import { colors, fontSizes } from 'utils/styleUtils';

// hooks
import useInitiativeFiles from 'api/initiative_files/useInitiativeFiles';
<<<<<<< HEAD
import useDeleteInitiative from 'api/initiatives/useDeleteInitiative';
=======
import useInitiativeById from 'api/initiatives/useInitiativeById';
>>>>>>> 546d5872

const StyledTitle = styled(Title)`
  margin-bottom: 30px;
`;

const Row = styled.div`
  display: flex;
  width: 100%;
`;

const Left = styled.div`
  flex: 5;
  margin-right: 50px;
  height: 100%;
`;

const Image = styled.img`
  width: 100%;
  margin: 0 0 2rem;
  padding: 0;
  border-radius: 8px;
  border: 1px solid ${colors.divider};
`;

const StyledBody = styled(Body)`
  margin-bottom: 20px;
`;

const StyledMap = styled(DropdownMap)`
  margin-bottom: 40px;
`;

const StyledOfficialFeedback = styled(OfficialFeedback)`
  margin-top: 70px;
`;

const StyledComments = styled(Comments)`
  margin-top: 30px;
`;

const Right = styled.div`
  flex: 2;
  position: sticky;
  top: 80px;
  align-self: flex-start;
  color: ${colors.primary};
  font-size: ${fontSizes.base}px;
  line-height: 19px;
`;

const VotePreview = styled.div`
  border: 1px solid #e0e0e0;
  box-shadow: 0px 0px 15px rgba(0, 0, 0, 0.05);
  border-radius: 3px;
  padding: 20px;
`;

const DaysLeft = styled.div`
  color: ${colors.textSecondary};
  margin-bottom: 20px;
`;

export interface InputProps {
  initiativeId: string;
  closePreview: () => void;
  handleClickEdit: () => void;
}

interface DataProps {
  initiativeImages: GetInitiativeImagesChildProps;
  locale: GetLocaleChildProps;
}

interface Props extends InputProps, DataProps {}

const InitiativeContent = ({
  localize,
  initiativeImages,
  handleClickEdit,
  locale,
  closePreview,
  intl,
  initiativeId,
}: Props & InjectedLocalized & WrappedComponentProps) => {
  const { data: initiativeFiles } = useInitiativeFiles(initiativeId);
<<<<<<< HEAD
  const { mutate: deleteInitiative } = useDeleteInitiative();

=======
  const { data: initiative } = useInitiativeById(initiativeId);
>>>>>>> 546d5872
  const handleClickDelete = () => {
    const message = intl.formatMessage(messages.deleteInitiativeConfirmation);

    if (!initiative) {
      if (window.confirm(message)) {
<<<<<<< HEAD
        deleteInitiative({ initiativeId: initiative.id });
=======
        deleteInitiative(initiativeId);
>>>>>>> 546d5872
        closePreview();
      }
    }
  };

  if (!isNilOrError(initiative) && !isNilOrError(locale)) {
    const initiativeTitle = localize(initiative.data.attributes.title_multiloc);
    const initiativeImageLarge =
      !isNilOrError(initiativeImages) && initiativeImages.length > 0
        ? get(initiativeImages[0], 'attributes.versions.large', null)
        : null;
    const initiativeGeoPosition =
      initiative.data.attributes.location_point_geojson || null;
    const initiativeAddress =
      initiative.data.attributes.location_description || null;
    const daysLeft = getPeriodRemainingUntil(
      initiative.data.attributes.expires_at
    );

    return (
      <Container>
        <Top>
          <Button
            icon="edit"
            buttonStyle="text"
            textColor={colors.primary}
            onClick={handleClickEdit}
          >
            <FormattedMessage {...messages.edit} />
          </Button>
          <Button
            icon="delete"
            buttonStyle="text"
            textColor={colors.primary}
            onClick={handleClickDelete}
          >
            <FormattedMessage {...messages.delete} />
          </Button>
        </Top>
        <Content>
          <StyledTitle
            postId={initiativeId}
            title={initiativeTitle}
            postType="initiative"
          />
          <Row>
            <Left>
              {initiativeImageLarge && (
                <Image
                  src={initiativeImageLarge}
                  alt=""
                  className="e2e-initiativeImage"
                />
              )}

              <PostedBy
                authorId={get(initiative, 'relationships.author.data.id', null)}
                showAboutInitiatives={false}
              />

              <StyledBody
                postId={initiativeId}
                postType="initiative"
                body={localize(initiative.data.attributes.body_multiloc)}
                locale={locale}
              />

              {initiativeGeoPosition && initiativeAddress && (
                <StyledMap
                  address={initiativeAddress}
                  position={initiativeGeoPosition}
                />
              )}

              {initiativeFiles && (
                <Box mb="25px">
                  <FileAttachments files={initiativeFiles.data} />
                </Box>
              )}

              <StyledOfficialFeedback
                postId={initiativeId}
                postType="initiative"
                // If the user has access to the post preview,
                // it means they are in the admin and therefore have permission
                permissionToPost
              />

              <StyledComments postId={initiativeId} postType="initiative" />
            </Left>
            <Right>
              <VotePreview>
                <DaysLeft>
                  <FormattedMessage
                    {...messages.xDaysLeft}
                    values={{ x: daysLeft }}
                  />
                </DaysLeft>
                <VoteIndicator initiativeId={initiativeId} />
              </VotePreview>

              <FeedbackSettings initiativeId={initiativeId} />
            </Right>
          </Row>
        </Content>
      </Container>
    );
  }
  return null;
};

const Data = adopt<DataProps, InputProps>({
  initiativeImages: ({ initiativeId, render }) => (
    <GetInitiativeImages initiativeId={initiativeId}>
      {render}
    </GetInitiativeImages>
  ),
  locale: <GetLocale />,
});

const InitiativeContentWithHOCs = injectIntl(injectLocalize(InitiativeContent));

const WrappedInitiativeContent = (inputProps: InputProps) => (
  <Data {...inputProps}>
    {(dataProps) => (
      <InitiativeContentWithHOCs {...inputProps} {...dataProps} />
    )}
  </Data>
);

export default WrappedInitiativeContent;<|MERGE_RESOLUTION|>--- conflicted
+++ resolved
@@ -36,11 +36,8 @@
 
 // hooks
 import useInitiativeFiles from 'api/initiative_files/useInitiativeFiles';
-<<<<<<< HEAD
+import useInitiativeById from 'api/initiatives/useInitiativeById';
 import useDeleteInitiative from 'api/initiatives/useDeleteInitiative';
-=======
-import useInitiativeById from 'api/initiatives/useInitiativeById';
->>>>>>> 546d5872
 
 const StyledTitle = styled(Title)`
   margin-bottom: 30px;
@@ -126,22 +123,14 @@
   initiativeId,
 }: Props & InjectedLocalized & WrappedComponentProps) => {
   const { data: initiativeFiles } = useInitiativeFiles(initiativeId);
-<<<<<<< HEAD
   const { mutate: deleteInitiative } = useDeleteInitiative();
-
-=======
   const { data: initiative } = useInitiativeById(initiativeId);
->>>>>>> 546d5872
   const handleClickDelete = () => {
     const message = intl.formatMessage(messages.deleteInitiativeConfirmation);
 
-    if (!initiative) {
+    if (initiative) {
       if (window.confirm(message)) {
-<<<<<<< HEAD
-        deleteInitiative({ initiativeId: initiative.id });
-=======
-        deleteInitiative(initiativeId);
->>>>>>> 546d5872
+        deleteInitiative({ initiativeId: initiative.data.id });
         closePreview();
       }
     }
@@ -198,7 +187,11 @@
               )}
 
               <PostedBy
-                authorId={get(initiative, 'relationships.author.data.id', null)}
+                authorId={get(
+                  initiative,
+                  'data.relationships.author.data.id',
+                  null
+                )}
                 showAboutInitiatives={false}
               />
 
