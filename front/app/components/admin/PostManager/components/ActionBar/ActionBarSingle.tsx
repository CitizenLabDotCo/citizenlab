--- conflicted
+++ resolved
@@ -2,11 +2,11 @@
 import { deleteIdea } from 'services/ideas';
 import { deleteInitiative } from 'services/initiatives';
 
-import { Icon, Button } from 'semantic-ui-react';
-import { injectIntl, FormattedMessage } from 'utils/cl-intl';
 import { WrappedComponentProps } from 'react-intl';
+import { Button, Icon } from 'semantic-ui-react';
+import { FormattedMessage, injectIntl } from 'utils/cl-intl';
+import { ManagerType } from '../..';
 import messages from '../../messages';
-import { ManagerType } from '../..';
 
 interface Props {
   type: ManagerType;
@@ -15,30 +15,15 @@
   handleClickEdit: () => void;
 }
 
-<<<<<<< HEAD
 const ActionBarSingle = ({
   postId,
   resetSelection,
   handleClickEdit,
   type,
   intl: { formatMessage },
-}: Props & InjectedIntlProps) => {
+}: Props & WrappedComponentProps) => {
   const handleClickDeleteIdea = () => {
     if (window.confirm(formatMessage(messages.deleteInputConfirmation))) {
-=======
-class ActionBarSingle extends React.PureComponent<
-  Props & WrappedComponentProps
-> {
-  handleClickDeleteIdea = () => {
-    const {
-      postId,
-      resetSelection,
-      intl: { formatMessage },
-    } = this.props;
-    const message = formatMessage(messages.deleteInputConfirmation);
-
-    if (window.confirm(message)) {
->>>>>>> e5b84679
       deleteIdea(postId);
     }
 
@@ -85,10 +70,7 @@
     );
   }
 
-<<<<<<< HEAD
   return null;
 };
 
-=======
->>>>>>> e5b84679
 export default injectIntl(ActionBarSingle);