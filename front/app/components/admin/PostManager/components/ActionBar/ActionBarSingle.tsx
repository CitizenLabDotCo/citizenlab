--- conflicted
+++ resolved
@@ -38,7 +38,6 @@
     resetSelection();
   };
 
-<<<<<<< HEAD
   if (type === 'AllIdeas' || type === 'ProjectIdeas') {
     return (
       <>
@@ -47,7 +46,7 @@
           <FormattedMessage {...messages.edit} />
         </Button>
         <Button negative={true} basic={true} onClick={handleClickDeleteIdea}>
-          <Icon name="trash" />
+          <Icon name="delete" />
           <FormattedMessage {...messages.delete} />
         </Button>
       </>
@@ -64,51 +63,11 @@
           basic={true}
           onClick={handleClickDeleteInitiative}
         >
-          <Icon name="trash" />
+          <Icon name="delete" />
           <FormattedMessage {...messages.delete} />
         </Button>
       </>
     );
-=======
-  render() {
-    const { type, handleClickEdit } = this.props;
-    if (type === 'AllIdeas' || type === 'ProjectIdeas') {
-      return (
-        <>
-          <Button onClick={handleClickEdit}>
-            <Icon name="edit" />
-            <FormattedMessage {...messages.edit} />
-          </Button>
-          <Button
-            negative={true}
-            basic={true}
-            onClick={this.handleClickDeleteIdea}
-          >
-            <Icon name="delete" />
-            <FormattedMessage {...messages.delete} />
-          </Button>
-        </>
-      );
-    } else if (type === 'Initiatives') {
-      return (
-        <>
-          <Button onClick={handleClickEdit}>
-            <Icon name="edit" />
-            <FormattedMessage {...messages.edit} />
-          </Button>
-          <Button
-            negative={true}
-            basic={true}
-            onClick={this.handleClickDeleteInitiative}
-          >
-            <Icon name="delete" />
-            <FormattedMessage {...messages.delete} />
-          </Button>
-        </>
-      );
-    }
-    return null;
->>>>>>> 199ccd15
   }
 
   return null;
