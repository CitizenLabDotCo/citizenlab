import React from 'react';
import { FormattedMessage } from 'utils/cl-intl';
<<<<<<< HEAD
=======
import { deleteIdea } from 'services/ideas';
>>>>>>> 671b1884
import { Button, Icon } from 'semantic-ui-react';
import messages from '../../messages';
import { ManagerType } from '../..';
import { useIntl } from 'utils/cl-intl';
<<<<<<< HEAD
import useDeleteIdea from 'api/ideas/useDeleteIdea';
=======
import useDeleteInitiative from 'api/initiatives/useDeleteInitiative';
>>>>>>> 671b1884

interface Props {
  type: ManagerType;
  /** A set of ids of ideas/initiatives that are currently selected */
  selection: Set<string>;
  resetSelection: () => void;
}

const ActionBarMulti = ({ selection, resetSelection, type }: Props) => {
  const { formatMessage } = useIntl();
<<<<<<< HEAD
  // const { mutate: deleteInitiative } = useDeleteInitiative();
  const { mutate: deleteIdea } = useDeleteIdea();
=======
  const { mutate: deleteInitiative } = useDeleteInitiative();
>>>>>>> 671b1884

  const handleClickDeleteIdeas = () => {
    const message = formatMessage(messages.deleteInputsConfirmation, {
      count: selection.size,
    });

    if (window.confirm(message)) {
      selection.forEach((id) => {
        deleteIdea(id);
      });
    }

    resetSelection();
  };

  const handleClickDeleteInitiatives = () => {
    const message = formatMessage(messages.deleteInitiativesConfirmation, {
      count: selection.size,
    });

    if (window.confirm(message)) {
<<<<<<< HEAD
      // TODO fix after merging in initiatives code
      // selection.forEach((id) => {
      //   deleteInitiative({ initiativeId: id });
      // });
=======
      selection.forEach((id) => {
        deleteInitiative({ initiativeId: id });
      });
>>>>>>> 671b1884
    }

    resetSelection();
  };

  if (type === 'AllIdeas' || type === 'ProjectIdeas') {
    return (
      <Button negative={true} basic={true} onClick={handleClickDeleteIdeas}>
        <Icon name="delete" />
        <FormattedMessage
          {...messages.deleteAllSelectedInputs}
          values={{ count: selection.size }}
        />
      </Button>
    );
  } else if (type === 'Initiatives') {
    return (
      <Button
        negative={true}
        basic={true}
        onClick={handleClickDeleteInitiatives}
      >
        <Icon name="delete" />
        <FormattedMessage
          {...messages.deleteAllSelectedInitiatives}
          values={{ count: selection.size }}
        />
      </Button>
    );
  }
  return null;
};

export default ActionBarMulti;<|MERGE_RESOLUTION|>--- conflicted
+++ resolved
@@ -1,19 +1,10 @@
 import React from 'react';
-import { FormattedMessage } from 'utils/cl-intl';
-<<<<<<< HEAD
-=======
-import { deleteIdea } from 'services/ideas';
->>>>>>> 671b1884
+import { FormattedMessage, useIntl } from 'utils/cl-intl';
 import { Button, Icon } from 'semantic-ui-react';
 import messages from '../../messages';
 import { ManagerType } from '../..';
-import { useIntl } from 'utils/cl-intl';
-<<<<<<< HEAD
+import useDeleteInitiative from 'api/initiatives/useDeleteInitiative';
 import useDeleteIdea from 'api/ideas/useDeleteIdea';
-=======
-import useDeleteInitiative from 'api/initiatives/useDeleteInitiative';
->>>>>>> 671b1884
-
 interface Props {
   type: ManagerType;
   /** A set of ids of ideas/initiatives that are currently selected */
@@ -23,12 +14,9 @@
 
 const ActionBarMulti = ({ selection, resetSelection, type }: Props) => {
   const { formatMessage } = useIntl();
-<<<<<<< HEAD
   // const { mutate: deleteInitiative } = useDeleteInitiative();
   const { mutate: deleteIdea } = useDeleteIdea();
-=======
   const { mutate: deleteInitiative } = useDeleteInitiative();
->>>>>>> 671b1884
 
   const handleClickDeleteIdeas = () => {
     const message = formatMessage(messages.deleteInputsConfirmation, {
@@ -50,16 +38,9 @@
     });
 
     if (window.confirm(message)) {
-<<<<<<< HEAD
-      // TODO fix after merging in initiatives code
-      // selection.forEach((id) => {
-      //   deleteInitiative({ initiativeId: id });
-      // });
-=======
       selection.forEach((id) => {
         deleteInitiative({ initiativeId: id });
       });
->>>>>>> 671b1884
     }
 
     resetSelection();
