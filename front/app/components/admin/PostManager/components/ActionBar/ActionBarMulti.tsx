--- conflicted
+++ resolved
@@ -1,9 +1,5 @@
 import React from 'react';
 import { FormattedMessage, useIntl } from 'utils/cl-intl';
-<<<<<<< HEAD
-import { deleteIdea } from 'services/ideas';
-=======
->>>>>>> 6ce5f09a
 import { Button, Icon } from 'semantic-ui-react';
 import messages from '../../messages';
 import { ManagerType } from '../..';
