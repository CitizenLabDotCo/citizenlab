import React from 'react';
import { injectIntl, FormattedMessage } from 'utils/cl-intl';
import { WrappedComponentProps } from 'react-intl';
import { deleteIdea } from 'services/ideas';
import { deleteInitiative } from 'services/initiatives';
import { Button, Icon } from 'semantic-ui-react';
import messages from '../../messages';
import { ManagerType } from '../..';

interface Props {
  type: ManagerType;
  /** A set of ids of ideas/initiatives that are currently selected */
  selection: Set<string>;
  resetSelection: () => void;
}

<<<<<<< HEAD
const ActionBarMulti = ({
  type,
  selection,
  resetSelection,
  intl: { formatMessage },
}: Props & InjectedIntlProps) => {
  const handleClickDeleteIdeas = () => {
    if (
      window.confirm(
        formatMessage(messages.deleteInputsConfirmation, {
          count: selection.size,
        })
      )
    ) {
=======
class ActionBarMulti extends React.PureComponent<
  Props & WrappedComponentProps
> {
  handleClickDeleteIdeas = () => {
    const {
      selection,
      resetSelection,
      intl: { formatMessage },
    } = this.props;

    const message = formatMessage(messages.deleteInputsConfirmation, {
      count: selection.size,
    });

    if (window.confirm(message)) {
>>>>>>> e5b84679
      selection.forEach((id) => {
        deleteIdea(id);
      });
    }

    resetSelection();
  };

  const handleClickDeleteInitiatives = () => {
    if (
      window.confirm(
        formatMessage(messages.deleteInitiativesConfirmation, {
          count: selection.size,
        })
      )
    ) {
      selection.forEach((id) => {
        deleteInitiative(id);
      });
    }

    resetSelection();
  };

  if (type === 'AllIdeas' || type === 'ProjectIdeas') {
    return (
      <Button negative={true} basic={true} onClick={handleClickDeleteIdeas}>
        <Icon name="delete" />
        <FormattedMessage
          {...messages.deleteAllSelectedInputs}
          values={{ count: selection.size }}
        />
      </Button>
    );
  } else if (type === 'Initiatives') {
    return (
      <Button
        negative={true}
        basic={true}
        onClick={handleClickDeleteInitiatives}
      >
        <Icon name="delete" />
        <FormattedMessage
          {...messages.deleteAllSelectedInitiatives}
          values={{ count: selection.size }}
        />
      </Button>
    );
  }
  return null;
};

export default injectIntl(ActionBarMulti);<|MERGE_RESOLUTION|>--- conflicted
+++ resolved
@@ -1,11 +1,11 @@
 import React from 'react';
-import { injectIntl, FormattedMessage } from 'utils/cl-intl';
 import { WrappedComponentProps } from 'react-intl';
+import { Button, Icon } from 'semantic-ui-react';
 import { deleteIdea } from 'services/ideas';
 import { deleteInitiative } from 'services/initiatives';
-import { Button, Icon } from 'semantic-ui-react';
+import { FormattedMessage, injectIntl } from 'utils/cl-intl';
+import { ManagerType } from '../..';
 import messages from '../../messages';
-import { ManagerType } from '../..';
 
 interface Props {
   type: ManagerType;
@@ -14,13 +14,12 @@
   resetSelection: () => void;
 }
 
-<<<<<<< HEAD
 const ActionBarMulti = ({
   type,
   selection,
   resetSelection,
   intl: { formatMessage },
-}: Props & InjectedIntlProps) => {
+}: Props & WrappedComponentProps) => {
   const handleClickDeleteIdeas = () => {
     if (
       window.confirm(
@@ -29,23 +28,6 @@
         })
       )
     ) {
-=======
-class ActionBarMulti extends React.PureComponent<
-  Props & WrappedComponentProps
-> {
-  handleClickDeleteIdeas = () => {
-    const {
-      selection,
-      resetSelection,
-      intl: { formatMessage },
-    } = this.props;
-
-    const message = formatMessage(messages.deleteInputsConfirmation, {
-      count: selection.size,
-    });
-
-    if (window.confirm(message)) {
->>>>>>> e5b84679
       selection.forEach((id) => {
         deleteIdea(id);
       });
