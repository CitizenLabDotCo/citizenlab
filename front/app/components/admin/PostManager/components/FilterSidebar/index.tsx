import React from 'react';
import { isEmpty } from 'lodash-es';
import { IPhaseData } from 'services/phases';
import { IProjectData } from 'services/projects';
import { IIdeaStatusData } from 'services/ideaStatuses';
import { IInitiativeStatusData } from 'services/initiativeStatuses';
import { Segment, Menu, Popup } from 'semantic-ui-react';
import PhasesMenu from './FilterSidebarPhases';
import TopicsMenu from './FilterSidebarTopics';
import ProjectsMenu from './FilterSidebarProjects';
import StatusesMenu from './FilterSidebarStatuses';
import { WrappedComponentProps } from 'react-intl';
import { injectIntl } from 'utils/cl-intl';
import messages from '../../messages';
import { Icon } from '@citizenlab/cl2-component-library';
import styled from 'styled-components';
import { colors } from 'utils/styleUtils';
import { ITopicData } from 'services/topics';

const InfoIcon = styled(Icon)`
  fill: ${colors.teal700};
  width: 20px;
  height: 20px;
  cursor: pointer;

  &:hover {
    fill: #000;
  }
`;

interface Props {
  phases?: IPhaseData[];
  projects?: IProjectData[];
  statuses: IIdeaStatusData[] | IInitiativeStatusData[];
  topics: ITopicData[];
  selectedTopics?: string[] | null;
  selectedPhase?: string | null;
  selectedProject?: string | null;
  selectedStatus?: string | null;
  onChangePhaseFilter?: (arg: string) => void;
  onChangeTopicsFilter?: (topics: string[]) => void;
  onChangeProjectFilter?: (projects: string[] | undefined) => void;
  onChangeStatusFilter?: (arg: string) => void;
  activeFilterMenu: string | null;
  onChangeActiveFilterMenu: (arg: string) => void;
  visibleFilterMenus: string[];
}

<<<<<<< HEAD
const FilterSidebar = ({
  onChangeActiveFilterMenu,
  intl: { formatMessage },
  activeFilterMenu,
  phases,
  projects,
  statuses,
  topics,
  selectedTopics,
  selectedPhase,
  selectedProject,
  selectedStatus,
  onChangePhaseFilter,
  onChangeTopicsFilter,
  onChangeProjectFilter,
  onChangeStatusFilter,
  visibleFilterMenus,
}: Props & InjectedIntlProps) => {
  const handleItemClick = (_event, data) => {
    onChangeActiveFilterMenu(data.id);
=======
class FilterSidebar extends React.PureComponent<Props & WrappedComponentProps> {
  handleItemClick = (_event, data) => {
    this.props.onChangeActiveFilterMenu(data.id);
>>>>>>> eafe75ef
  };

  const tabName = (
    messageKey: 'statusesTab' | 'timelineTab' | 'topicsTab' | 'projectsTab',
    selection: string | string[] | null | undefined,
    key: 'phases' | 'projects' | 'topics' | 'statuses'
  ) => {
    const titleMessage = {
      statusesTab: messages.statusesTab,
      timelineTab: messages.timelineTab,
      topicsTab: messages.topicsTab,
      projectsTab: messages.projectsTab,
    }[messageKey];
    const tooltipMessage = {
      statusesTab: messages.statusesTabTooltipContent,
      timelineTab: messages.timelineTabTooltipText,
      topicsTab: messages.topicsTabTooltipText,
      projectsTab: messages.projectsTabTooltipContent,
    }[messageKey];
    const title = formatMessage(titleMessage);
    const active = activeFilterMenu === key;
    const selectionSign = isEmpty(selection) ? '' : '*';
    return (
      <>
        {title}
        {selectionSign}&nbsp;
        {active ? (
          <Popup
            content={formatMessage(tooltipMessage)}
            trigger={
              <button>
                <InfoIcon name="info-solid" />
              </button>
            }
          />
        ) : null}
      </>
    );
  };

  const menuItems = {
    phases: () => ({
      name: tabName('timelineTab', selectedPhase, 'phases'),
      key: 'phases',
      content: (
        <PhasesMenu
          phases={phases}
          selectedPhase={selectedPhase}
          onChangePhaseFilter={onChangePhaseFilter}
        />
      ),
    }),
    topics: () => ({
      name: tabName('topicsTab', selectedTopics, 'topics'),
      key: 'topics',
      content: (
        <TopicsMenu
          selectableTopics={topics}
          selectedTopics={selectedTopics}
          onChangeTopicsFilter={onChangeTopicsFilter}
        />
      ),
    }),
    projects: () => ({
      name: tabName('projectsTab', selectedProject, 'projects'),
      key: 'projects',
      content: (
        <ProjectsMenu
          projects={projects}
          selectedProject={selectedProject}
          onChangeProjectFilter={onChangeProjectFilter}
        />
      ),
    }),
    statuses: () => ({
      name: tabName('statusesTab', selectedStatus, 'statuses'),
      key: 'statuses',
      content: (
        <StatusesMenu
          statuses={statuses}
          selectedStatus={selectedStatus}
          onChangeStatusFilter={onChangeStatusFilter}
        />
      ),
    }),
  };

  const filteredMenuItems = () => {
    return visibleFilterMenus.map((menuName) => {
      return menuItems[menuName]();
    });
  };

<<<<<<< HEAD
  const items = filteredMenuItems();
  const selectedItem = items.find((i) => i.key === activeFilterMenu);
  return (
    <>
      <Menu tabular attached="top" size="tiny">
        {items.map((item) => (
          <Menu.Item
            key={item.key}
            id={item.key}
            active={activeFilterMenu === item.key}
            onClick={handleItemClick}
          >
            {item.name}
          </Menu.Item>
        ))}
      </Menu>
      <Segment attached="bottom">{selectedItem.content}</Segment>
    </>
  );
};
=======
  render() {
    const { activeFilterMenu } = this.props;
    const items = this.filteredMenuItems();
    const selectedItem = items.find((i) => i.key === activeFilterMenu);
    return (
      <>
        <Menu
          tabular
          attached="top"
          size="tiny"
          className="intercom-admin-input-manager-filter-sidebar"
        >
          {items.map((item) => (
            <Menu.Item
              key={item.key}
              id={item.key}
              active={activeFilterMenu === item.key}
              onClick={this.handleItemClick}
              className={`intercom-admin-input-manager-filter-sidebar-${item.key}`}
            >
              {item.name}
            </Menu.Item>
          ))}
        </Menu>
        <Segment attached="bottom">{selectedItem.content}</Segment>
      </>
    );
  }
}
>>>>>>> eafe75ef

export default injectIntl(FilterSidebar);<|MERGE_RESOLUTION|>--- conflicted
+++ resolved
@@ -9,13 +9,12 @@
 import TopicsMenu from './FilterSidebarTopics';
 import ProjectsMenu from './FilterSidebarProjects';
 import StatusesMenu from './FilterSidebarStatuses';
-import { WrappedComponentProps } from 'react-intl';
-import { injectIntl } from 'utils/cl-intl';
 import messages from '../../messages';
 import { Icon } from '@citizenlab/cl2-component-library';
 import styled from 'styled-components';
 import { colors } from 'utils/styleUtils';
 import { ITopicData } from 'services/topics';
+import { useIntl } from 'utils/cl-intl';
 
 const InfoIcon = styled(Icon)`
   fill: ${colors.teal700};
@@ -46,10 +45,8 @@
   visibleFilterMenus: string[];
 }
 
-<<<<<<< HEAD
 const FilterSidebar = ({
   onChangeActiveFilterMenu,
-  intl: { formatMessage },
   activeFilterMenu,
   phases,
   projects,
@@ -64,14 +61,10 @@
   onChangeProjectFilter,
   onChangeStatusFilter,
   visibleFilterMenus,
-}: Props & InjectedIntlProps) => {
+}: Props) => {
+  const { formatMessage } = useIntl();
   const handleItemClick = (_event, data) => {
     onChangeActiveFilterMenu(data.id);
-=======
-class FilterSidebar extends React.PureComponent<Props & WrappedComponentProps> {
-  handleItemClick = (_event, data) => {
-    this.props.onChangeActiveFilterMenu(data.id);
->>>>>>> eafe75ef
   };
 
   const tabName = (
@@ -165,18 +158,23 @@
     });
   };
 
-<<<<<<< HEAD
   const items = filteredMenuItems();
   const selectedItem = items.find((i) => i.key === activeFilterMenu);
   return (
     <>
-      <Menu tabular attached="top" size="tiny">
+      <Menu
+        tabular
+        attached="top"
+        size="tiny"
+        className="intercom-admin-input-manager-filter-sidebar"
+      >
         {items.map((item) => (
           <Menu.Item
             key={item.key}
             id={item.key}
             active={activeFilterMenu === item.key}
             onClick={handleItemClick}
+            className={`intercom-admin-input-manager-filter-sidebar-${item.key}`}
           >
             {item.name}
           </Menu.Item>
@@ -186,36 +184,5 @@
     </>
   );
 };
-=======
-  render() {
-    const { activeFilterMenu } = this.props;
-    const items = this.filteredMenuItems();
-    const selectedItem = items.find((i) => i.key === activeFilterMenu);
-    return (
-      <>
-        <Menu
-          tabular
-          attached="top"
-          size="tiny"
-          className="intercom-admin-input-manager-filter-sidebar"
-        >
-          {items.map((item) => (
-            <Menu.Item
-              key={item.key}
-              id={item.key}
-              active={activeFilterMenu === item.key}
-              onClick={this.handleItemClick}
-              className={`intercom-admin-input-manager-filter-sidebar-${item.key}`}
-            >
-              {item.name}
-            </Menu.Item>
-          ))}
-        </Menu>
-        <Segment attached="bottom">{selectedItem.content}</Segment>
-      </>
-    );
-  }
-}
->>>>>>> eafe75ef
 
-export default injectIntl(FilterSidebar);+export default FilterSidebar;