import React, { Suspense } from 'react';
import { isFunction } from 'lodash-es';
import { adopt } from 'react-adopt';
import styled from 'styled-components';
import { HTML5Backend } from 'react-dnd-html5-backend';
import { DndProvider } from 'react-dnd';
import { isNilOrError } from 'utils/helperUtils';
<<<<<<< HEAD

// api
import { IProjectData } from 'api/projects/types';

// services
import { getTopicIds } from 'services/projectAllowedInputTopics';
=======
import { IProjectData } from 'services/projects';
>>>>>>> a7029396

// resources
import GetIdeaStatuses, {
  GetIdeaStatusesChildProps,
} from 'resources/GetIdeaStatuses';
import GetInitiativeStatuses, {
  GetInitiativeStatusesChildProps,
} from 'resources/GetInitiativeStatuses';
import GetIdeas, { GetIdeasChildProps } from 'resources/GetIdeas';
import GetInitiatives, {
  GetInitiativesChildProps,
} from 'resources/GetInitiatives';
import { TPhases } from 'hooks/usePhases';
import GetTopics, { GetTopicsChildProps } from 'resources/GetTopics';
import GetProjectAllowedInputTopics from 'resources/GetProjectAllowedInputTopics';
import { getTopicIds } from 'api/project_allowed_input_topics/util/getProjectTopicsIds';

// components
import ActionBar from './components/ActionBar';
import FilterSidebar from './components/FilterSidebar';
import PostTable from './components/PostTable';
import InfoSidebar from './components/InfoSidebar';
import ExportMenu from './components/ExportMenu';
import IdeasCount from './components/IdeasCount';
import InitiativesCount from './components/InitiativesCount';
import { Input } from 'semantic-ui-react';
import FeedbackToggle from './components/TopLevelFilters/FeedbackToggle';
import LazyPostPreview from './components/LazyPostPreview';
import LazyStatusChangeModal from './components/StatusChangeModal/LazyStatusChangeModal';
import Outlet from 'components/Outlet';

const StyledExportMenu = styled(ExportMenu)`
  margin-left: auto;
`;

const TopActionBar = styled.div`
  display: flex;
  margin-bottom: 20px;
`;

const MiddleColumnTop = styled.div`
  transition: 200ms;
  display: flex;
  justify-content: space-between;
  flex: 1;
`;

const ThreeColumns = styled.div`
  display: flex;
  margin: -10px;
  & > * {
    margin: 10px;
  }
`;

const LeftColumn = styled.div`
  width: 260px;
  min-width: 260px;
`;

const MiddleColumn = styled.div`
  flex: 1;
  transition: 200ms;
`;

export const Sticky = styled.div`
  position: -webkit-sticky;
  position: sticky;
  top: ${(props) => props.theme.menuHeight + 20}px;
`;

const StyledInput = styled(Input)`
  max-width: 260px;
  display: flex;
  width: 100%;
`;

export type ManagerType =
  | 'AllIdeas' // should come with projectIds a list of projects that the current user can manage.
  | 'ProjectIdeas' // should come with projectId
  | 'Initiatives';

interface InputProps {
  // For all display and behaviour that's conditionned by the place this component is rendered
  // this prop is used for the test.
  type: ManagerType;

  // When the PostManager is used in admin/projects, we pass down the current project id as a prop
  projectId?: string | null;

  // filters settings
  // the filters needed for this view, in the order they'll be shown, first one active by default
  visibleFilterMenus: TFilterMenu[]; // cannot be empty.
  defaultFilterMenu: TFilterMenu;
  phases?: TPhases;
  // When the PostManager is used in admin/posts, the parent component passes
  // down the array of projects the current user can moderate.
  projects?: IProjectData[] | null;
}

interface DataProps {
  posts: GetIdeasChildProps | GetInitiativesChildProps;
  postStatuses: GetIdeaStatusesChildProps | GetInitiativeStatusesChildProps;
  topics: GetTopicsChildProps;
}

interface Props extends InputProps, DataProps {}

export type TFilterMenu = 'topics' | 'phases' | 'projects' | 'statuses';

interface State {
  /** A set of ids of ideas/initiatives that are currently selected */
  selection: Set<string>;
  activeFilterMenu: TFilterMenu;
  searchTerm: string | undefined;
  previewPostId: string | null;
  previewMode: 'view' | 'edit';
}

export class PostManager extends React.PureComponent<Props, State> {
  constructor(props: Props) {
    super(props);
    this.state = {
      selection: new Set(),
      activeFilterMenu: props.defaultFilterMenu,
      searchTerm: undefined,
      previewPostId: null,
      previewMode: 'view',
    };
  }

  componentDidUpdate(prevProps: Props) {
    const { visibleFilterMenus } = this.props;

    if (
      prevProps.visibleFilterMenus !== visibleFilterMenus &&
      !visibleFilterMenus.find(
        (item) => item === this.state.activeFilterMenu
      ) &&
      visibleFilterMenus[0]
    ) {
      this.setState({ activeFilterMenu: visibleFilterMenus[0] });
    }
  }

  // Filtering handlers
  getSelectedProject = () => {
    const { posts, type } = this.props;
    if (type === 'Initiatives') return undefined;

    const { queryParameters } = posts as GetIdeasChildProps;
    return Array.isArray(queryParameters.projects) &&
      queryParameters.projects.length === 1
      ? queryParameters.projects[0]
      : undefined;
  };

  handleSearchChange = (event) => {
    const searchTerm = event.target.value;

    this.setState({ searchTerm });

    if (isFunction(this.props.posts.onChangeSearchTerm)) {
      this.props.posts.onChangeSearchTerm(searchTerm);
    }
  };

  onChangeProjects = (projectIds: string[] | undefined) => {
    const { projects, posts, type } = this.props;
    if (type !== 'AllIdeas') return;

    const { onChangeProjects } = posts as GetIdeasChildProps;

    const accessibleProjectsIds = projects
      ? projects.map((project) => project.id)
      : null;

    if (!projectIds || projectIds.length === 0) {
      accessibleProjectsIds && onChangeProjects(accessibleProjectsIds);
    } else {
      onChangeProjects(projectIds);
    }
  };
  // End filtering hanlders

  resetSelection = () => {
    this.setState({ selection: new Set() });
  };

  handleChangeSelection = (selection: Set<string>) => {
    this.setState({ selection });
  };
  // End selection management

  // Filter menu
  handleChangeActiveFilterMenu = (activeFilterMenu: TFilterMenu) => {
    this.setState({ activeFilterMenu });
  };
  // End Filter menu

  // Modal Preview
  openPreview = (postId: string) => {
    this.setState({ previewPostId: postId, previewMode: 'view' });
  };

  openPreviewEdit = () => {
    const { selection } = this.state;
    const previewPostId = [...selection][0];
    if (selection.size === 1 && previewPostId) {
      this.setState({ previewPostId, previewMode: 'edit' });
    }
  };

  switchPreviewMode = () => {
    if (this.state.previewMode === 'edit') {
      this.setState({ previewMode: 'view' });
    } else {
      this.setState({ previewMode: 'edit' });
    }
  };

  closePreview = () => {
    this.setState({ previewPostId: null });
  };
  // End Modal Preview

  getNonSharedParams = () => {
    const { type } = this.props;
    if (type === 'Initiatives') {
      const posts = this.props.posts as GetInitiativesChildProps;
      return {
        onChangePhase: undefined,
        selectedPhase: undefined,
        selectedStatus: posts.queryParameters.initiative_status,
      };
    } else if (type === 'AllIdeas' || type === 'ProjectIdeas') {
      const posts = this.props.posts as GetIdeasChildProps;
      return {
        onChangePhase: posts.onChangePhase,
        selectedPhase: posts.queryParameters.phase,
        selectedStatus: posts.queryParameters.idea_status,
      };
    }
    return {
      onChangePhase: () => {},
      selectedPhase: null,
      selectedStatus: null,
    };
  };

  render() {
    const {
      previewPostId,
      previewMode,
      searchTerm,
      selection,
      activeFilterMenu,
    } = this.state;
    const {
      type,
      projectId,
      projects,
      posts,
      phases,
      postStatuses,
      visibleFilterMenus,
      topics,
    } = this.props;
    const {
      list,
      onChangeTopics,
      onChangeStatus,
      queryParameters,
      onChangeAssignee,
      onChangeFeedbackFilter,
      onResetParams,
    } = posts;

    const selectedTopics = queryParameters.topics;
    const selectedAssignee = queryParameters.assignee;
    const feedbackNeeded = queryParameters.feedback_needed || false;

    const selectedProject = this.getSelectedProject();

    const { onChangePhase, selectedPhase, selectedStatus } =
      this.getNonSharedParams();

    if (!isNilOrError(topics)) {
      return (
        <>
          <TopActionBar>
            <Outlet
              id="app.components.admin.PostManager.topActionBar"
              assignee={selectedAssignee}
              projectId={type === 'ProjectIdeas' ? projectId : null}
              handleAssigneeFilterChange={onChangeAssignee}
              type={type}
            />
            <FeedbackToggle
              type={type}
              value={feedbackNeeded}
              onChange={onChangeFeedbackFilter}
              project={selectedProject}
              phase={selectedPhase}
              topics={selectedTopics}
              status={selectedStatus}
              assignee={selectedAssignee}
              searchTerm={searchTerm}
            />
            <StyledExportMenu
              type={type}
              selection={selection}
              selectedProject={selectedProject}
            />
          </TopActionBar>

          <ThreeColumns>
            <LeftColumn>
              <ActionBar
                type={type}
                selection={selection}
                resetSelection={this.resetSelection}
                handleClickEdit={this.openPreviewEdit}
              />
            </LeftColumn>
            <MiddleColumnTop>
              {type === 'Initiatives' ? (
                <InitiativesCount
                  feedbackNeeded={feedbackNeeded}
                  topics={selectedTopics}
                  initiativeStatus={selectedStatus}
                  searchTerm={searchTerm}
                  assignee={selectedAssignee}
                />
              ) : type === 'AllIdeas' || type === 'ProjectIdeas' ? (
                <IdeasCount
                  feedbackNeeded={
                    feedbackNeeded === true ? feedbackNeeded : undefined
                  }
                  project={selectedProject}
                  phase={selectedPhase ?? undefined}
                  topics={selectedTopics ?? undefined}
                  ideaStatusId={selectedStatus ?? undefined}
                  search={searchTerm}
                  assignee={selectedAssignee ?? undefined}
                />
              ) : null}
              <StyledInput icon="search" onChange={this.handleSearchChange} />
            </MiddleColumnTop>
          </ThreeColumns>
          <ThreeColumns>
            <LeftColumn>
              <Sticky>
                <FilterSidebar
                  activeFilterMenu={activeFilterMenu}
                  visibleFilterMenus={visibleFilterMenus}
                  onChangeActiveFilterMenu={this.handleChangeActiveFilterMenu}
                  phases={!isNilOrError(phases) ? phases : undefined}
                  projects={!isNilOrError(projects) ? projects : undefined}
                  statuses={!isNilOrError(postStatuses) ? postStatuses : []}
                  topics={topics}
                  selectedPhase={selectedPhase}
                  selectedTopics={selectedTopics}
                  selectedStatus={selectedStatus}
                  selectedProject={selectedProject}
                  onChangePhaseFilter={onChangePhase}
                  onChangeTopicsFilter={onChangeTopics}
                  onChangeStatusFilter={onChangeStatus}
                  onChangeProjectFilter={this.onChangeProjects}
                />
              </Sticky>
            </LeftColumn>
            <MiddleColumn>
              <PostTable
                type={type}
                activeFilterMenu={activeFilterMenu}
                sortAttribute={posts.sortAttribute}
                sortDirection={posts.sortDirection}
                onChangeSort={posts.onChangeSorting}
                posts={list || undefined}
                phases={!isNilOrError(phases) ? phases : undefined}
                statuses={!isNilOrError(postStatuses) ? postStatuses : []}
                selection={selection}
                onChangeSelection={this.handleChangeSelection}
                currentPageNumber={posts.currentPage}
                lastPageNumber={posts.lastPage}
                onChangePage={posts.onChangePage}
                handleSeeAll={onResetParams}
                openPreview={this.openPreview}
              />
            </MiddleColumn>
            <InfoSidebar
              postIds={[...selection]}
              openPreview={this.openPreview}
            />
          </ThreeColumns>
          <Suspense fallback={null}>
            <LazyPostPreview
              type={type}
              postId={previewPostId}
              mode={previewMode}
              onClose={this.closePreview}
              onSwitchPreviewMode={this.switchPreviewMode}
            />
          </Suspense>
          {type === 'Initiatives' && (
            <Suspense fallback={null}>
              <LazyStatusChangeModal />
            </Suspense>
          )}
        </>
      );
    }

    return null;
  }
}

const Data = adopt<DataProps, InputProps>({
  posts: ({ type, projectId, render }) => {
    if (type === 'Initiatives') {
      return (
        <GetInitiatives pageSize={10} sort="new">
          {render}
        </GetInitiatives>
      );
    }

    const props = {
      'page[size]': 10,
      sort: 'new',
    } as const;

    if (type === 'ProjectIdeas') {
      return (
        <GetIdeas {...props} projects={projectId ? [projectId] : undefined}>
          {render}
        </GetIdeas>
      );
    }

    if (type === 'AllIdeas') {
      return (
        <GetIdeas {...props} filter_can_moderate={true}>
          {render}
        </GetIdeas>
      );
    }

    return null;
  },
  postStatuses: ({ type, render }) =>
    type === 'Initiatives' ? (
      <GetInitiativeStatuses>{render}</GetInitiativeStatuses>
    ) : (
      <GetIdeaStatuses>{render}</GetIdeaStatuses>
    ),
  topics: ({ type, projectId, render }) => {
    if (type === 'Initiatives') {
      return <GetTopics excludeCode="custom">{render}</GetTopics>;
    }

    if (type === 'ProjectIdeas' && projectId) {
      return (
        <GetProjectAllowedInputTopics projectId={projectId}>
          {(projectAllowedInputTopics) => {
            const topicIds = getTopicIds(projectAllowedInputTopics);

            return <GetTopics topicIds={topicIds}>{render}</GetTopics>;
          }}
        </GetProjectAllowedInputTopics>
      );
    }

    if (type === 'AllIdeas') {
      return <GetTopics>{render}</GetTopics>;
    }

    return null;
  },
});

export default (inputProps: InputProps) => {
  return (
    <DndProvider backend={HTML5Backend}>
      <Data {...inputProps}>
        {(dataProps) => <PostManager {...inputProps} {...dataProps} />}
      </Data>
    </DndProvider>
  );
};<|MERGE_RESOLUTION|>--- conflicted
+++ resolved
@@ -5,16 +5,9 @@
 import { HTML5Backend } from 'react-dnd-html5-backend';
 import { DndProvider } from 'react-dnd';
 import { isNilOrError } from 'utils/helperUtils';
-<<<<<<< HEAD
 
 // api
 import { IProjectData } from 'api/projects/types';
-
-// services
-import { getTopicIds } from 'services/projectAllowedInputTopics';
-=======
-import { IProjectData } from 'services/projects';
->>>>>>> a7029396
 
 // resources
 import GetIdeaStatuses, {
