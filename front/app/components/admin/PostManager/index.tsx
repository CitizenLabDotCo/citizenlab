import { Input } from 'semantic-ui-react';
import styled from 'styled-components';
import ExportMenu from './components/ExportMenu';

export const Sticky = styled.div`
  position: -webkit-sticky;
  position: sticky;
  top: ${(props) => props.theme.menuHeight + 20}px;
`;

export const StyledExportMenu = styled(ExportMenu)`
  margin-left: auto;
`;

export const TopActionBar = styled.div`
  display: flex;
  margin-bottom: 20px;
`;

export const MiddleColumnTop = styled.div`
  transition: 200ms;
  display: flex;
  justify-content: space-between;
  flex: 1;
`;

export const ThreeColumns = styled.div`
  display: flex;
  margin: -10px;
  & > * {
    margin: 10px;
  }
`;

export const LeftColumn = styled.div`
  width: 260px;
  min-width: 260px;
`;

export const MiddleColumn = styled.div`
  flex: 1;
  transition: 200ms;
`;

export const StyledInput = styled(Input)`
  max-width: 260px;
  display: flex;
  width: 100%;
`;

export type ManagerType =
  | 'AllIdeas' // should come with projectIds a list of projects that the current user can manage.
  | 'ProjectIdeas' // should come with projectId
  | 'Initiatives';
<<<<<<< HEAD

interface InputProps {
  // For all display and behaviour that's conditionned by the place this component is rendered
  // this prop is used for the test.
  type: ManagerType;

  // When the PostManager is used in admin/projects, we pass down the current project id as a prop
  projectId?: string | null;

  phaseId?: string | null;

  // filters settings
  // the filters needed for this view, in the order they'll be shown, first one active by default
  visibleFilterMenus: TFilterMenu[]; // cannot be empty.
  defaultFilterMenu: TFilterMenu;
  phases?: TPhases;
  // When the PostManager is used in admin/posts, the parent component passes
  // down the array of projects the current user can moderate.
  projects?: IProjectData[] | null;
}

interface DataProps {
  posts: GetIdeasChildProps | GetInitiativesChildProps;
}

interface Props extends InputProps, DataProps {
  postStatuses?: IIdeaStatuses | IInitiativeStatuses;
  topicsData?: ITopics['data'];
}

export type TFilterMenu = 'topics' | 'phases' | 'projects' | 'statuses';
export type PreviewMode = 'view' | 'edit';

const PostManager = ({
  defaultFilterMenu,
  visibleFilterMenus,
  posts,
  type,
  projects,
  projectId,
  phases,
  postStatuses,
  topicsData,
}: Props) => {
  const [search] = useSearchParams();
  const [selection, setSelection] = useState<Set<string>>(new Set());
  const [activeFilterMenu, setActiveFilterMenu] =
    useState<TFilterMenu>(defaultFilterMenu);
  const [searchTerm, setSearchTerm] = useState<string | undefined>(undefined);
  const [previewPostId, setPreviewPostId] = useState<string | null>(null);
  const [previewMode, setPreviewMode] = useState<PreviewMode>('view');

  useEffect(() => {
    if (search.get('selected_idea_id')) {
      setPreviewMode('view');
      setPreviewPostId(search.get('selected_idea_id'));
    }
    removeSearchParams(['selected_idea_id']);
  }, [search]);

  useEffect(() => {
    setActiveFilterMenu((activeFilterMenu) => {
      if (
        !visibleFilterMenus.find((item) => item === activeFilterMenu) &&
        visibleFilterMenus[0]
      ) {
        return visibleFilterMenus[0];
      } else {
        return activeFilterMenu;
      }
    });
  }, [visibleFilterMenus]);

  // Filtering handlers
  const getSelectedProject = () => {
    if (type === 'Initiatives') return undefined;

    const { queryParameters } = posts as GetIdeasChildProps;
    return Array.isArray(queryParameters.projects) &&
      queryParameters.projects.length === 1
      ? queryParameters.projects[0]
      : undefined;
  };

  const handleSearchChange = (event) => {
    const searchTerm = event.target.value;
    setSearchTerm(searchTerm);

    if (isFunction(posts.onChangeSearchTerm)) {
      posts.onChangeSearchTerm(searchTerm);
    }
  };

  const onChangeProjects = (projectIds: string[] | undefined) => {
    if (type !== 'AllIdeas') return;

    const { onChangeProjects } = posts as GetIdeasChildProps;

    const accessibleProjectsIds = projects
      ? projects.map((project) => project.id)
      : null;

    if (!projectIds || projectIds.length === 0) {
      accessibleProjectsIds && onChangeProjects(accessibleProjectsIds);
    } else {
      onChangeProjects(projectIds);
    }
  };
  // End filtering hanlders

  const resetSelection = () => {
    setSelection(new Set());
  };
  // End selection management

  // Filter menu
  const handleChangeActiveFilterMenu = (activeFilterMenu: TFilterMenu) => {
    setActiveFilterMenu(activeFilterMenu);
  };
  // End Filter menu

  // Modal Preview
  const openPreview = (postId: string) => {
    setPreviewPostId(postId);
    setPreviewMode('view');
  };

  const openPreviewEdit = () => {
    const previewPostId = [...selection][0];
    if (selection.size === 1 && previewPostId) {
      setPreviewMode('edit');
      setPreviewPostId(previewPostId);
    }
  };

  const switchPreviewMode = () => {
    if (previewMode === 'edit') {
      setPreviewMode('view');
    } else {
      setPreviewMode('edit');
    }
  };

  const closePreview = () => {
    setPreviewPostId(null);
    setPreviewMode('view');
  };
  // End Modal Preview

  const getNonSharedParams = () => {
    if (type === 'Initiatives') {
      const initiativePosts = posts as GetInitiativesChildProps;
      return {
        onChangePhase: undefined,
        selectedPhaseId: undefined,
        selectedStatus: initiativePosts.queryParameters.initiative_status,
      };
    } else if (type === 'AllIdeas' || type === 'ProjectIdeas') {
      const ideasPosts = posts as GetIdeasChildProps;
      return {
        onChangePhase: ideasPosts.onChangePhase,
        selectedPhaseId: ideasPosts.queryParameters.phase,
        selectedStatus: ideasPosts.queryParameters.idea_status,
      };
    }
    return {
      onChangePhase: () => {},
      selectedPhaseId: null,
      selectedStatus: null,
    };
  };

  const {
    list,
    onChangeTopics,
    onChangeStatus,
    queryParameters,
    onChangeAssignee,
    onChangeFeedbackFilter,
    onResetParams,
  } = posts;

  const selectedTopics = queryParameters.topics;
  const selectedAssignee = queryParameters.assignee;
  const feedbackNeeded = queryParameters.feedback_needed || false;

  const selectedProjectId = getSelectedProject();

  const { onChangePhase, selectedPhaseId, selectedStatus } =
    getNonSharedParams();

  if (topicsData) {
    return (
      <>
        <TopActionBar>
          <Outlet
            id="app.components.admin.PostManager.topActionBar"
            assignee={selectedAssignee}
            projectId={type === 'ProjectIdeas' ? projectId : null}
            handleAssigneeFilterChange={onChangeAssignee}
            type={type}
          />
          <FeedbackToggle
            type={type}
            value={feedbackNeeded}
            onChange={onChangeFeedbackFilter}
            project={selectedProjectId}
            phase={selectedPhaseId}
            topics={selectedTopics}
            status={selectedStatus}
            assignee={selectedAssignee}
            searchTerm={searchTerm}
          />
          <StyledExportMenu
            type={type}
            selection={selection}
            selectedProject={selectedProjectId}
          />
        </TopActionBar>

        <ThreeColumns>
          <LeftColumn>
            <ActionBar
              type={type}
              selection={selection}
              resetSelection={resetSelection}
              handleClickEdit={openPreviewEdit}
            />
          </LeftColumn>
          <MiddleColumnTop>
            {type === 'Initiatives' ? (
              <InitiativesCount
                feedbackNeeded={feedbackNeeded}
                topics={selectedTopics}
                initiativeStatus={selectedStatus}
                searchTerm={searchTerm}
                assignee={selectedAssignee}
              />
            ) : type === 'AllIdeas' || type === 'ProjectIdeas' ? (
              <IdeasCount
                feedbackNeeded={
                  feedbackNeeded === true ? feedbackNeeded : undefined
                }
                project={selectedProjectId}
                phase={selectedPhaseId ?? undefined}
                topics={selectedTopics ?? undefined}
                ideaStatusId={selectedStatus ?? undefined}
                search={searchTerm}
                assignee={selectedAssignee ?? undefined}
              />
            ) : null}
            <StyledInput icon="search" onChange={handleSearchChange} />
          </MiddleColumnTop>
        </ThreeColumns>
        <ThreeColumns>
          <LeftColumn>
            <Sticky>
              <FilterSidebar
                type={type}
                activeFilterMenu={activeFilterMenu}
                visibleFilterMenus={visibleFilterMenus}
                onChangeActiveFilterMenu={handleChangeActiveFilterMenu}
                phases={!isNilOrError(phases) ? phases : undefined}
                projects={!isNilOrError(projects) ? projects : undefined}
                statuses={postStatuses?.data ?? []}
                topics={topicsData}
                selectedPhase={selectedPhaseId}
                selectedTopics={selectedTopics}
                selectedStatus={selectedStatus}
                selectedProject={selectedProjectId}
                onChangePhaseFilter={onChangePhase}
                onChangeTopicsFilter={onChangeTopics}
                onChangeStatusFilter={onChangeStatus}
                onChangeProjectFilter={onChangeProjects}
              />
            </Sticky>
          </LeftColumn>
          <MiddleColumn>
            <PostTable
              type={type}
              activeFilterMenu={activeFilterMenu}
              sortAttribute={posts.sortAttribute}
              sortDirection={posts.sortDirection}
              onChangeSort={posts.onChangeSorting}
              posts={list || undefined}
              phases={!isNilOrError(phases) ? phases : undefined}
              statuses={postStatuses?.data ?? []}
              selection={selection}
              selectedPhaseId={selectedPhaseId}
              selectedProjectId={selectedProjectId}
              onChangeSelection={setSelection}
              currentPageNumber={posts.currentPage}
              lastPageNumber={posts.lastPage}
              onChangePage={posts.onChangePage}
              handleSeeAll={onResetParams}
              openPreview={openPreview}
            />
          </MiddleColumn>
          <InfoSidebar postIds={[...selection]} openPreview={openPreview} />
        </ThreeColumns>
        <Suspense fallback={null}>
          <LazyPostPreview
            type={type}
            postId={previewPostId}
            mode={previewMode}
            onClose={closePreview}
            onSwitchPreviewMode={switchPreviewMode}
          />
        </Suspense>
        {type === 'Initiatives' && (
          <Suspense fallback={null}>
            <LazyStatusChangeModal />
          </Suspense>
        )}
      </>
    );
  }

  return null;
};

const Data = adopt<DataProps, InputProps>({
  posts: ({ type, projectId, phaseId, render }) => {
    if (type === 'Initiatives') {
      return (
        <GetInitiatives pageSize={10} sort="new">
          {render}
        </GetInitiatives>
      );
    }

    const props = {
      'page[size]': 10,
      sort: 'new',
    } as const;

    if (type === 'ProjectIdeas') {
      return (
        <GetIdeas
          {...props}
          projects={projectId ? [projectId] : undefined}
          phase={phaseId}
        >
          {render}
        </GetIdeas>
      );
    }

    if (type === 'AllIdeas') {
      return (
        <GetIdeas {...props} filter_can_moderate={true}>
          {render}
        </GetIdeas>
      );
    }

    return null;
  },
});

export default (inputProps: InputProps) => {
  const { type } = inputProps;
  const projectId = inputProps.projectId ?? undefined;

  const { data: initiativeStatuses } = useInitiativeStatuses({
    enabled: type === 'Initiatives',
  });
  const { data: ideaStatuses } = useIdeaStatuses({
    enabled: type !== 'Initiatives',
  });

  const postStatuses = initiativeStatuses || ideaStatuses;

  const { data: initiativeTopics } = useTopics(
    { excludeCode: 'custom' },
    { enabled: type === 'Initiatives' }
  );
  const { data: ideaTopics } = useTopics(
    {},
    { enabled: type !== 'Initiatives' }
  );

  const { data: projectAllowedInputTopics } = useProjectAllowedInputTopics({
    projectId: type === 'ProjectIdeas' ? projectId : undefined,
  });
  const topicIds = getTopicIds(projectAllowedInputTopics?.data);
  const topicIdsSet = topicIds ? new Set(topicIds) : undefined;

  const getTopicsData = () => {
    if (initiativeTopics?.data) return initiativeTopics.data;

    if (topicIdsSet) {
      return ideaTopics?.data.filter((topic) => topicIdsSet?.has(topic.id));
    }

    return ideaTopics?.data;
  };

  const topicsData = getTopicsData();

  return (
    <DndProvider backend={HTML5Backend}>
      <Data {...inputProps}>
        {(dataProps) => (
          <PostManager
            {...inputProps}
            {...dataProps}
            postStatuses={postStatuses}
            topicsData={topicsData}
          />
        )}
      </Data>
    </DndProvider>
  );
};
=======
export type TFilterMenu = 'topics' | 'phases' | 'projects' | 'statuses';
export type PreviewMode = 'view' | 'edit';
>>>>>>> 6cb390d0
<|MERGE_RESOLUTION|>--- conflicted
+++ resolved
@@ -52,423 +52,5 @@
   | 'AllIdeas' // should come with projectIds a list of projects that the current user can manage.
   | 'ProjectIdeas' // should come with projectId
   | 'Initiatives';
-<<<<<<< HEAD
-
-interface InputProps {
-  // For all display and behaviour that's conditionned by the place this component is rendered
-  // this prop is used for the test.
-  type: ManagerType;
-
-  // When the PostManager is used in admin/projects, we pass down the current project id as a prop
-  projectId?: string | null;
-
-  phaseId?: string | null;
-
-  // filters settings
-  // the filters needed for this view, in the order they'll be shown, first one active by default
-  visibleFilterMenus: TFilterMenu[]; // cannot be empty.
-  defaultFilterMenu: TFilterMenu;
-  phases?: TPhases;
-  // When the PostManager is used in admin/posts, the parent component passes
-  // down the array of projects the current user can moderate.
-  projects?: IProjectData[] | null;
-}
-
-interface DataProps {
-  posts: GetIdeasChildProps | GetInitiativesChildProps;
-}
-
-interface Props extends InputProps, DataProps {
-  postStatuses?: IIdeaStatuses | IInitiativeStatuses;
-  topicsData?: ITopics['data'];
-}
-
 export type TFilterMenu = 'topics' | 'phases' | 'projects' | 'statuses';
-export type PreviewMode = 'view' | 'edit';
-
-const PostManager = ({
-  defaultFilterMenu,
-  visibleFilterMenus,
-  posts,
-  type,
-  projects,
-  projectId,
-  phases,
-  postStatuses,
-  topicsData,
-}: Props) => {
-  const [search] = useSearchParams();
-  const [selection, setSelection] = useState<Set<string>>(new Set());
-  const [activeFilterMenu, setActiveFilterMenu] =
-    useState<TFilterMenu>(defaultFilterMenu);
-  const [searchTerm, setSearchTerm] = useState<string | undefined>(undefined);
-  const [previewPostId, setPreviewPostId] = useState<string | null>(null);
-  const [previewMode, setPreviewMode] = useState<PreviewMode>('view');
-
-  useEffect(() => {
-    if (search.get('selected_idea_id')) {
-      setPreviewMode('view');
-      setPreviewPostId(search.get('selected_idea_id'));
-    }
-    removeSearchParams(['selected_idea_id']);
-  }, [search]);
-
-  useEffect(() => {
-    setActiveFilterMenu((activeFilterMenu) => {
-      if (
-        !visibleFilterMenus.find((item) => item === activeFilterMenu) &&
-        visibleFilterMenus[0]
-      ) {
-        return visibleFilterMenus[0];
-      } else {
-        return activeFilterMenu;
-      }
-    });
-  }, [visibleFilterMenus]);
-
-  // Filtering handlers
-  const getSelectedProject = () => {
-    if (type === 'Initiatives') return undefined;
-
-    const { queryParameters } = posts as GetIdeasChildProps;
-    return Array.isArray(queryParameters.projects) &&
-      queryParameters.projects.length === 1
-      ? queryParameters.projects[0]
-      : undefined;
-  };
-
-  const handleSearchChange = (event) => {
-    const searchTerm = event.target.value;
-    setSearchTerm(searchTerm);
-
-    if (isFunction(posts.onChangeSearchTerm)) {
-      posts.onChangeSearchTerm(searchTerm);
-    }
-  };
-
-  const onChangeProjects = (projectIds: string[] | undefined) => {
-    if (type !== 'AllIdeas') return;
-
-    const { onChangeProjects } = posts as GetIdeasChildProps;
-
-    const accessibleProjectsIds = projects
-      ? projects.map((project) => project.id)
-      : null;
-
-    if (!projectIds || projectIds.length === 0) {
-      accessibleProjectsIds && onChangeProjects(accessibleProjectsIds);
-    } else {
-      onChangeProjects(projectIds);
-    }
-  };
-  // End filtering hanlders
-
-  const resetSelection = () => {
-    setSelection(new Set());
-  };
-  // End selection management
-
-  // Filter menu
-  const handleChangeActiveFilterMenu = (activeFilterMenu: TFilterMenu) => {
-    setActiveFilterMenu(activeFilterMenu);
-  };
-  // End Filter menu
-
-  // Modal Preview
-  const openPreview = (postId: string) => {
-    setPreviewPostId(postId);
-    setPreviewMode('view');
-  };
-
-  const openPreviewEdit = () => {
-    const previewPostId = [...selection][0];
-    if (selection.size === 1 && previewPostId) {
-      setPreviewMode('edit');
-      setPreviewPostId(previewPostId);
-    }
-  };
-
-  const switchPreviewMode = () => {
-    if (previewMode === 'edit') {
-      setPreviewMode('view');
-    } else {
-      setPreviewMode('edit');
-    }
-  };
-
-  const closePreview = () => {
-    setPreviewPostId(null);
-    setPreviewMode('view');
-  };
-  // End Modal Preview
-
-  const getNonSharedParams = () => {
-    if (type === 'Initiatives') {
-      const initiativePosts = posts as GetInitiativesChildProps;
-      return {
-        onChangePhase: undefined,
-        selectedPhaseId: undefined,
-        selectedStatus: initiativePosts.queryParameters.initiative_status,
-      };
-    } else if (type === 'AllIdeas' || type === 'ProjectIdeas') {
-      const ideasPosts = posts as GetIdeasChildProps;
-      return {
-        onChangePhase: ideasPosts.onChangePhase,
-        selectedPhaseId: ideasPosts.queryParameters.phase,
-        selectedStatus: ideasPosts.queryParameters.idea_status,
-      };
-    }
-    return {
-      onChangePhase: () => {},
-      selectedPhaseId: null,
-      selectedStatus: null,
-    };
-  };
-
-  const {
-    list,
-    onChangeTopics,
-    onChangeStatus,
-    queryParameters,
-    onChangeAssignee,
-    onChangeFeedbackFilter,
-    onResetParams,
-  } = posts;
-
-  const selectedTopics = queryParameters.topics;
-  const selectedAssignee = queryParameters.assignee;
-  const feedbackNeeded = queryParameters.feedback_needed || false;
-
-  const selectedProjectId = getSelectedProject();
-
-  const { onChangePhase, selectedPhaseId, selectedStatus } =
-    getNonSharedParams();
-
-  if (topicsData) {
-    return (
-      <>
-        <TopActionBar>
-          <Outlet
-            id="app.components.admin.PostManager.topActionBar"
-            assignee={selectedAssignee}
-            projectId={type === 'ProjectIdeas' ? projectId : null}
-            handleAssigneeFilterChange={onChangeAssignee}
-            type={type}
-          />
-          <FeedbackToggle
-            type={type}
-            value={feedbackNeeded}
-            onChange={onChangeFeedbackFilter}
-            project={selectedProjectId}
-            phase={selectedPhaseId}
-            topics={selectedTopics}
-            status={selectedStatus}
-            assignee={selectedAssignee}
-            searchTerm={searchTerm}
-          />
-          <StyledExportMenu
-            type={type}
-            selection={selection}
-            selectedProject={selectedProjectId}
-          />
-        </TopActionBar>
-
-        <ThreeColumns>
-          <LeftColumn>
-            <ActionBar
-              type={type}
-              selection={selection}
-              resetSelection={resetSelection}
-              handleClickEdit={openPreviewEdit}
-            />
-          </LeftColumn>
-          <MiddleColumnTop>
-            {type === 'Initiatives' ? (
-              <InitiativesCount
-                feedbackNeeded={feedbackNeeded}
-                topics={selectedTopics}
-                initiativeStatus={selectedStatus}
-                searchTerm={searchTerm}
-                assignee={selectedAssignee}
-              />
-            ) : type === 'AllIdeas' || type === 'ProjectIdeas' ? (
-              <IdeasCount
-                feedbackNeeded={
-                  feedbackNeeded === true ? feedbackNeeded : undefined
-                }
-                project={selectedProjectId}
-                phase={selectedPhaseId ?? undefined}
-                topics={selectedTopics ?? undefined}
-                ideaStatusId={selectedStatus ?? undefined}
-                search={searchTerm}
-                assignee={selectedAssignee ?? undefined}
-              />
-            ) : null}
-            <StyledInput icon="search" onChange={handleSearchChange} />
-          </MiddleColumnTop>
-        </ThreeColumns>
-        <ThreeColumns>
-          <LeftColumn>
-            <Sticky>
-              <FilterSidebar
-                type={type}
-                activeFilterMenu={activeFilterMenu}
-                visibleFilterMenus={visibleFilterMenus}
-                onChangeActiveFilterMenu={handleChangeActiveFilterMenu}
-                phases={!isNilOrError(phases) ? phases : undefined}
-                projects={!isNilOrError(projects) ? projects : undefined}
-                statuses={postStatuses?.data ?? []}
-                topics={topicsData}
-                selectedPhase={selectedPhaseId}
-                selectedTopics={selectedTopics}
-                selectedStatus={selectedStatus}
-                selectedProject={selectedProjectId}
-                onChangePhaseFilter={onChangePhase}
-                onChangeTopicsFilter={onChangeTopics}
-                onChangeStatusFilter={onChangeStatus}
-                onChangeProjectFilter={onChangeProjects}
-              />
-            </Sticky>
-          </LeftColumn>
-          <MiddleColumn>
-            <PostTable
-              type={type}
-              activeFilterMenu={activeFilterMenu}
-              sortAttribute={posts.sortAttribute}
-              sortDirection={posts.sortDirection}
-              onChangeSort={posts.onChangeSorting}
-              posts={list || undefined}
-              phases={!isNilOrError(phases) ? phases : undefined}
-              statuses={postStatuses?.data ?? []}
-              selection={selection}
-              selectedPhaseId={selectedPhaseId}
-              selectedProjectId={selectedProjectId}
-              onChangeSelection={setSelection}
-              currentPageNumber={posts.currentPage}
-              lastPageNumber={posts.lastPage}
-              onChangePage={posts.onChangePage}
-              handleSeeAll={onResetParams}
-              openPreview={openPreview}
-            />
-          </MiddleColumn>
-          <InfoSidebar postIds={[...selection]} openPreview={openPreview} />
-        </ThreeColumns>
-        <Suspense fallback={null}>
-          <LazyPostPreview
-            type={type}
-            postId={previewPostId}
-            mode={previewMode}
-            onClose={closePreview}
-            onSwitchPreviewMode={switchPreviewMode}
-          />
-        </Suspense>
-        {type === 'Initiatives' && (
-          <Suspense fallback={null}>
-            <LazyStatusChangeModal />
-          </Suspense>
-        )}
-      </>
-    );
-  }
-
-  return null;
-};
-
-const Data = adopt<DataProps, InputProps>({
-  posts: ({ type, projectId, phaseId, render }) => {
-    if (type === 'Initiatives') {
-      return (
-        <GetInitiatives pageSize={10} sort="new">
-          {render}
-        </GetInitiatives>
-      );
-    }
-
-    const props = {
-      'page[size]': 10,
-      sort: 'new',
-    } as const;
-
-    if (type === 'ProjectIdeas') {
-      return (
-        <GetIdeas
-          {...props}
-          projects={projectId ? [projectId] : undefined}
-          phase={phaseId}
-        >
-          {render}
-        </GetIdeas>
-      );
-    }
-
-    if (type === 'AllIdeas') {
-      return (
-        <GetIdeas {...props} filter_can_moderate={true}>
-          {render}
-        </GetIdeas>
-      );
-    }
-
-    return null;
-  },
-});
-
-export default (inputProps: InputProps) => {
-  const { type } = inputProps;
-  const projectId = inputProps.projectId ?? undefined;
-
-  const { data: initiativeStatuses } = useInitiativeStatuses({
-    enabled: type === 'Initiatives',
-  });
-  const { data: ideaStatuses } = useIdeaStatuses({
-    enabled: type !== 'Initiatives',
-  });
-
-  const postStatuses = initiativeStatuses || ideaStatuses;
-
-  const { data: initiativeTopics } = useTopics(
-    { excludeCode: 'custom' },
-    { enabled: type === 'Initiatives' }
-  );
-  const { data: ideaTopics } = useTopics(
-    {},
-    { enabled: type !== 'Initiatives' }
-  );
-
-  const { data: projectAllowedInputTopics } = useProjectAllowedInputTopics({
-    projectId: type === 'ProjectIdeas' ? projectId : undefined,
-  });
-  const topicIds = getTopicIds(projectAllowedInputTopics?.data);
-  const topicIdsSet = topicIds ? new Set(topicIds) : undefined;
-
-  const getTopicsData = () => {
-    if (initiativeTopics?.data) return initiativeTopics.data;
-
-    if (topicIdsSet) {
-      return ideaTopics?.data.filter((topic) => topicIdsSet?.has(topic.id));
-    }
-
-    return ideaTopics?.data;
-  };
-
-  const topicsData = getTopicsData();
-
-  return (
-    <DndProvider backend={HTML5Backend}>
-      <Data {...inputProps}>
-        {(dataProps) => (
-          <PostManager
-            {...inputProps}
-            {...dataProps}
-            postStatuses={postStatuses}
-            topicsData={topicsData}
-          />
-        )}
-      </Data>
-    </DndProvider>
-  );
-};
-=======
-export type TFilterMenu = 'topics' | 'phases' | 'projects' | 'statuses';
-export type PreviewMode = 'view' | 'edit';
->>>>>>> 6cb390d0
+export type PreviewMode = 'view' | 'edit';