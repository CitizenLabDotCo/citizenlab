import React, { useState } from 'react';

// styling
import { legacyColors, sizes, colors } from 'components/admin/Graphs/styling';

// components
import {
  ComposedChart,
  CartesianGrid,
  Line,
  Label,
  XAxis,
  YAxis,
  Tooltip,
  Bar,
} from 'recharts';
import Container from '../_components/Container';
import EmptyState from '../_components/EmptyState';
import Legend from '../_components/Legend';
import { Legend as ILegend } from 'components/admin/Graphs/typings';

// i18n
import { MessageDescriptor, useIntl } from 'utils/cl-intl';
import dashboardMessages from 'containers/Admin/dashboard/messages';

// utils
import { hasNoData, parseMargin } from '../utils';
import { toFullMonth } from 'utils/dateUtils';

// typings
import { Props } from './typings';
import {
  GraphDimensions,
  LegendDimensions,
} from '../_components/Legend/typings';
import { IResolution } from 'components/admin/ResolutionControl';

export const DEFAULT_LEGEND_OFFSET = 10;

const PERIOD_MESSAGES: Record<IResolution, MessageDescriptor> = {
  month: dashboardMessages.month,
  week: dashboardMessages.week,
  day: dashboardMessages.day,
};

const LineBarChart = <Row,>({
  width,
  height,
  data,
  mapping,
  resolution,
  margin,
  xaxis,
  yaxis,
  legend,
  emptyContainerContent,
  innerRef,
}: Props<Row>) => {
  const [graphDimensions, setGraphDimensions] = useState<
    GraphDimensions | undefined
  >();
  const [legendDimensions, setLegendDimensions] = useState<
    LegendDimensions | undefined
  >();
  const { formatMessage } = useIntl();
  if (hasNoData(data)) {
    return <EmptyState emptyContainerContent={emptyContainerContent} />;
  }

<<<<<<< HEAD
  const { x, yBar, yLine } = mapping;
=======
  const x = mapping.x;
  const y = mapping.y;
  if (typeof x === 'symbol' || y.some((y_) => typeof y_ === 'symbol')) {
    return null;
  }
>>>>>>> 46f11997

  if (
    typeof x === 'symbol' ||
    typeof yBar === 'symbol' ||
    typeof yLine === 'symbol'
  ) {
    return null;
  }

  const resolution_: IResolution = resolution ?? 'month';

  const formatLabel = (date: string) => {
    return resolution ? toFullMonth(date, resolution) : date;
  };

<<<<<<< HEAD
  const legend: ILegend = {
=======
  const defaultLegend = {
>>>>>>> 46f11997
    marginTop: 16,
    items: [
      {
        icon: 'line',
        color: legacyColors.line,
        label: formatMessage(dashboardMessages.total),
      },
      {
        icon: 'rect',
        color: colors.categorical01,
        label: formatMessage(dashboardMessages.totalForPeriod, {
          period: formatMessage(PERIOD_MESSAGES[resolution_]),
        }),
      },
    ],
  };

  const legend_ = legend || defaultLegend;

  return (
    <Container
      width={width}
      height={height}
      legend={legend_}
      graphDimensions={graphDimensions}
      legendDimensions={legendDimensions}
      defaultLegendOffset={DEFAULT_LEGEND_OFFSET}
      onUpdateGraphDimensions={setGraphDimensions}
      onUpdateLegendDimensions={setLegendDimensions}
    >
      <ComposedChart
        data={data}
        reverseStackOrder={true}
        ref={innerRef}
        margin={parseMargin(
          margin,
          legend_,
          legendDimensions,
          DEFAULT_LEGEND_OFFSET
        )}
      >
        <CartesianGrid stroke={legacyColors.cartesianGrid} strokeWidth={0.5} />
        <XAxis
          dataKey={x}
          type="category"
          stroke={legacyColors.chartLabel}
          fontSize={sizes.chartLabel}
          tick={{ transform: 'translate(0, 7)' }}
          {...xaxis}
        />
        <YAxis
          yAxisId="line"
          stroke={legacyColors.chartLabel}
          fontSize={sizes.chartLabel}
          tickLine={false}
        >
          <Label
            value={formatMessage(dashboardMessages.total)}
            angle={-90}
            position={'center'}
            dx={-15}
          />
        </YAxis>
        <YAxis
          yAxisId="bar"
          orientation="right"
          allowDecimals={false}
          tickLine={false}
          {...yaxis}
        >
          <Label
            value={formatMessage(dashboardMessages.perPeriod, {
              period: formatMessage(PERIOD_MESSAGES[resolution_]),
            })}
            angle={90}
            position={'center'}
            dx={15}
          />
        </YAxis>
        <Tooltip
          isAnimationActive={false}
          labelFormatter={formatLabel}
          cursor={{ strokeWidth: 1 }}
        />
<<<<<<< HEAD
        <Bar
          dataKey={yBar}
          yAxisId="bar"
          barSize={sizes.bar}
          fill={legacyColors.barFill}
          fillOpacity={1}
          name={formatMessage(dashboardMessages.totalForPeriod, {
            period: formatMessage(PERIOD_MESSAGES[resolution_]),
          })}
        />
=======
        {legend_?.items
          .filter((l) => l.icon !== 'line')
          .map((l, l_i) => (
            <Bar
              key={l_i}
              dataKey={y[l_i] as string}
              yAxisId="barValue"
              stackId="1"
              barSize={sizes.bar}
              fill={l.color}
              fillOpacity={1}
              name={l.label}
            />
          ))}
>>>>>>> 46f11997
        <Line
          type="monotone"
          yAxisId="line"
          dataKey={yLine}
          activeDot={Boolean(data && data?.length < 31)}
          stroke={legacyColors.line}
          fill={legacyColors.line}
          strokeWidth={1}
          name={formatMessage(dashboardMessages.total)}
        />
        {legend_ && graphDimensions && legendDimensions && (
          <g className="graph-legend">
            <Legend
              items={legend_.items}
              graphDimensions={graphDimensions}
              legendDimensions={legendDimensions}
              position={legend_.position}
              textColor={legend_.textColor}
              margin={margin}
            />
          </g>
        )}
      </ComposedChart>
    </Container>
  );
};

export default LineBarChart;<|MERGE_RESOLUTION|>--- conflicted
+++ resolved
@@ -67,19 +67,11 @@
     return <EmptyState emptyContainerContent={emptyContainerContent} />;
   }
 
-<<<<<<< HEAD
-  const { x, yBar, yLine } = mapping;
-=======
-  const x = mapping.x;
-  const y = mapping.y;
-  if (typeof x === 'symbol' || y.some((y_) => typeof y_ === 'symbol')) {
-    return null;
-  }
->>>>>>> 46f11997
+  const { x, yBars, yLine } = mapping;
 
   if (
     typeof x === 'symbol' ||
-    typeof yBar === 'symbol' ||
+    yBars.some((yBar) => typeof yBar === 'symbol') ||
     typeof yLine === 'symbol'
   ) {
     return null;
@@ -91,11 +83,7 @@
     return resolution ? toFullMonth(date, resolution) : date;
   };
 
-<<<<<<< HEAD
-  const legend: ILegend = {
-=======
-  const defaultLegend = {
->>>>>>> 46f11997
+  const defaultLegend: ILegend = {
     marginTop: 16,
     items: [
       {
@@ -180,25 +168,13 @@
           labelFormatter={formatLabel}
           cursor={{ strokeWidth: 1 }}
         />
-<<<<<<< HEAD
-        <Bar
-          dataKey={yBar}
-          yAxisId="bar"
-          barSize={sizes.bar}
-          fill={legacyColors.barFill}
-          fillOpacity={1}
-          name={formatMessage(dashboardMessages.totalForPeriod, {
-            period: formatMessage(PERIOD_MESSAGES[resolution_]),
-          })}
-        />
-=======
         {legend_?.items
           .filter((l) => l.icon !== 'line')
           .map((l, l_i) => (
             <Bar
               key={l_i}
-              dataKey={y[l_i] as string}
-              yAxisId="barValue"
+              dataKey={yBars[l_i] as string}
+              yAxisId="bar"
               stackId="1"
               barSize={sizes.bar}
               fill={l.color}
@@ -206,7 +182,6 @@
               name={l.label}
             />
           ))}
->>>>>>> 46f11997
         <Line
           type="monotone"
           yAxisId="line"
