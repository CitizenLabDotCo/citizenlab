import { colors } from '@citizenlab/cl2-component-library';

import { ResultGrouped, ResultUngrouped } from 'api/survey_results/types';

import { Localize } from 'hooks/useLocalize';

import { roundPercentage } from 'utils/math';

import { BarType, Answer } from './typings';

export const parseQuestionResult = (
  result: ResultUngrouped | ResultGrouped,
  colorScheme: string[],
  localize: Localize,
  noAnswerCopy: string
): Answer[] => {
  if (result.grouped) {
    const { multilocs, answers, totalPickCount } = result;

    const colorSchemeMap = constructColorSchemeMap(result.legend, colorScheme);

    return answers.map(({ answer, count, groups }) => {
      const label =
        answer === null
          ? noAnswerCopy
          : localize(multilocs.answer[answer].title_multiloc);

      const image = answer ? multilocs.answer[answer].image : undefined;

      return {
        label,
        logicFilterId: null,
        logic: {},
        image,
        count,
        percentage: roundPercentage(count, totalPickCount, 1),
        bars:
          groups.length === 0
            ? [
                {
                  type: 'single',
                  count: 0,
                  percentage: 0,
                  color: EMPTY_COLOR,
                },
              ]
            : groups.map(({ group, count }, groupIndex) => {
                const type = getType(groupIndex, groups.length);

                return {
                  type,
                  count,
                  percentage: roundPercentage(count, totalPickCount, 1),
                  color: colorSchemeMap.get(group) ?? EMPTY_COLOR,
                };
              }),
      };
    });
  }

  const { multilocs, answers, logic, totalPickCount } = result;
  if (!multilocs) throw new Error('Multilocs are missing');

<<<<<<< HEAD
  return answers.map(({ count, answer }) => {
    const answerKey = answer === null ? 'no_answer' : answer;
    const multilocsAnswer = multilocs.answer[answerKey];

    const label =
      answer === null ? noAnswerCopy : localize(multilocsAnswer.title_multiloc);
    const image = multilocsAnswer?.image;
    const percentage = roundPercentage(count, totalPickCount, 1);
    const logicForAnswer = logic.answer?.[answerKey];
    const logicFilterId = logic.answer?.[answerKey]?.id || null;

    return {
      label,
      logicFilterId,
      logic: logicForAnswer,
      image,
      count,
      percentage,
      bars: [
        {
          type: 'single',
          percentage,
          count,
          color: colorScheme[0],
        },
      ],
    };
  });
=======
  return (
    answers?.map(({ count, answer }) => {
      const label =
        answer === null
          ? noAnswerCopy
          : localize(multilocs.answer[answer].title_multiloc);

      const image = answer ? multilocs.answer[answer].image : undefined;

      const percentage = roundPercentage(count, totalPickCount, 1);

      return {
        label,
        image,
        count,
        percentage,
        bars: [
          {
            type: 'single',
            percentage,
            count,
            color: colorScheme[0],
          },
        ],
      };
    }) || []
  );
>>>>>>> 5d089652
};

export const EMPTY_COLOR = colors.coolGrey300;

const constructColorSchemeMap = (
  legend: (string | null)[],
  colorScheme: string[]
) => {
  return legend.reduce((acc, value, i) => {
    if (value === null) {
      acc.set(null, EMPTY_COLOR);
    } else {
      acc.set(value, colorScheme[i % colorScheme.length]);
    }

    return acc;
  }, new Map<string | null, string>());
};

export const getType = (index: number, length: number) => {
  if (length === 1) return 'single';
  if (index === 0) return 'first';
  if (index === length - 1) return 'last';

  return 'middle';
};

export const getBorderRadius = (type: BarType) => {
  switch (type) {
    case 'first':
      return '3px 3px 0 0';
    case 'middle':
      return '0';
    case 'last':
      return '0 0 3px 3px';
    case 'single':
      return '3px';
  }
};

export const measureText = (str: string, fontSize: number) => {
  const canvas = document.createElement('canvas');
  const context = canvas.getContext('2d');
  if (!context) return 0;

  context.font = `${fontSize}px Public Sans`;
  const metrics = context.measureText(str);

  return metrics.width;
};<|MERGE_RESOLUTION|>--- conflicted
+++ resolved
@@ -61,49 +61,24 @@
   const { multilocs, answers, logic, totalPickCount } = result;
   if (!multilocs) throw new Error('Multilocs are missing');
 
-<<<<<<< HEAD
-  return answers.map(({ count, answer }) => {
-    const answerKey = answer === null ? 'no_answer' : answer;
-    const multilocsAnswer = multilocs.answer[answerKey];
-
-    const label =
-      answer === null ? noAnswerCopy : localize(multilocsAnswer.title_multiloc);
-    const image = multilocsAnswer?.image;
-    const percentage = roundPercentage(count, totalPickCount, 1);
-    const logicForAnswer = logic.answer?.[answerKey];
-    const logicFilterId = logic.answer?.[answerKey]?.id || null;
-
-    return {
-      label,
-      logicFilterId,
-      logic: logicForAnswer,
-      image,
-      count,
-      percentage,
-      bars: [
-        {
-          type: 'single',
-          percentage,
-          count,
-          color: colorScheme[0],
-        },
-      ],
-    };
-  });
-=======
   return (
     answers?.map(({ count, answer }) => {
+      const answerKey = answer === null ? 'no_answer' : answer;
+      const multilocsAnswer = multilocs.answer[answerKey];
+
       const label =
         answer === null
           ? noAnswerCopy
-          : localize(multilocs.answer[answer].title_multiloc);
-
-      const image = answer ? multilocs.answer[answer].image : undefined;
-
+          : localize(multilocsAnswer.title_multiloc);
+      const image = multilocsAnswer?.image;
       const percentage = roundPercentage(count, totalPickCount, 1);
+      const logicForAnswer = logic.answer?.[answerKey];
+      const logicFilterId = logic.answer?.[answerKey]?.id || null;
 
       return {
         label,
+        logicFilterId,
+        logic: logicForAnswer,
         image,
         count,
         percentage,
@@ -118,7 +93,6 @@
       };
     }) || []
   );
->>>>>>> 5d089652
 };
 
 export const EMPTY_COLOR = colors.coolGrey300;
