--- conflicted
+++ resolved
@@ -5,13 +5,8 @@
     id: 'app.containers.admin.addCollaboratorsModal.giveCollaboratorRights',
     defaultMessage: 'Give collaborator rights',
   },
-<<<<<<< HEAD
   hasReachedOrIsOverLimit: {
     id: 'app.containers.admin.addCollaboratorsModal.hasReachedOrIsOverLimit',
-=======
-  reachedLimitText: {
-    id: 'app.containers.admin.addCollaboratorsModal.reachedLimitText1',
->>>>>>> f319a4ea
     defaultMessage:
       'You have reached the limit of included seats within your plan, 1 additional seat will be added.',
   },
