import React, { useState } from 'react';

// Components
import { Box, Button, Text } from '@citizenlab/cl2-component-library';
import Modal from 'components/UI/Modal';
import SeatInfo from 'components/SeatInfo';
import SeatSetSuccess from 'components/admin/SeatSetSuccess';

// Translation
import { FormattedMessage, useIntl } from 'utils/cl-intl';
import messages from './messages';

// hooks
import useAppConfiguration from 'api/app_configuration/useAppConfiguration';
import useSeats from 'api/seats/useSeats';
import useFeatureFlag from 'hooks/useFeatureFlag';

// Utils
import { getExceededLimitInfo } from 'components/SeatInfo/utils';
import BillingWarning from 'components/SeatInfo/BillingWarning';

interface Props {
  showModal: boolean;
  closeModal: () => void;
  addModerators: () => void;
}

const AddModeratorsModal = ({
  showModal,
  closeModal,
  addModerators,
}: Props) => {
  const { formatMessage } = useIntl();
  const { data: appConfiguration } = useAppConfiguration();
  const hasSeatBasedBillingEnabled = useFeatureFlag({
    name: 'seat_based_billing',
  });
  const { data: seats } = useSeats();
  const [showSuccess, setShowSuccess] = useState(false);
  const additionalModerators =
    appConfiguration?.data.attributes.settings.core
      .additional_moderators_number;
  const maximumModerators =
    appConfiguration?.data.attributes.settings.core.maximum_moderators_number;

  if (!appConfiguration || !seats) return null;

  const currentModeratorSeats = seats.data.attributes.project_moderators_number;

  const { hasReachedOrIsOverPlanSeatLimit, hasExceededPlanSeatLimit } =
    getExceededLimitInfo(
      hasSeatBasedBillingEnabled,
      currentModeratorSeats,
      additionalModerators,
      maximumModerators
    );

  const buttonText = hasReachedOrIsOverPlanSeatLimit
    ? formatMessage(messages.buyAdditionalSeats)
    : formatMessage(messages.confirmButtonText);

  const header = !showSuccess ? (
    <Text color="primary" my="8px" fontSize="l" fontWeight="bold" px="2px">
      {formatMessage(messages.giveModeratorRights)}
    </Text>
  ) : undefined;

  return (
    <Modal opened={showModal} close={closeModal} header={header}>
      {showSuccess ? (
        <SeatSetSuccess
          closeModal={() => {
            setShowSuccess(false);
            closeModal();
          }}
          seatType="moderator"
          hasExceededPlanSeatLimit={hasExceededPlanSeatLimit}
        />
      ) : (
<<<<<<< HEAD
        <Box display="flex" flexDirection="column" p="32px">
          <Text color="textPrimary" fontSize="m" mt="0" mb="24px">
=======
        <Box
          display="flex"
          flexDirection="column"
          width="100%"
          p="32px"
          data-cy="e2e-add-moderators-body"
        >
          <Text color="textPrimary" fontSize="m" my="0px">
>>>>>>> 0275b54f
            <FormattedMessage
              {...(hasReachedOrIsOverPlanSeatLimit
                ? messages.hasReachedOrIsOverLimit
                : messages.confirmMessage)}
            />
          </Text>
          <Box mb="24px">
            <SeatInfo seatType="moderator" />
          </Box>

          <Box mb="24px">
            <BillingWarning />
          </Box>

          <Box display="flex">
            <Button
              autoFocus
              onClick={() => {
                addModerators();
                setShowSuccess(true);
              }}
              data-cy="e2e-confirm-add-moderator"
            >
              {buttonText}
            </Button>
          </Box>
        </Box>
      )}
    </Modal>
  );
};

export default AddModeratorsModal;<|MERGE_RESOLUTION|>--- conflicted
+++ resolved
@@ -77,19 +77,13 @@
           hasExceededPlanSeatLimit={hasExceededPlanSeatLimit}
         />
       ) : (
-<<<<<<< HEAD
-        <Box display="flex" flexDirection="column" p="32px">
-          <Text color="textPrimary" fontSize="m" mt="0" mb="24px">
-=======
         <Box
           display="flex"
           flexDirection="column"
-          width="100%"
           p="32px"
           data-cy="e2e-add-moderators-body"
         >
-          <Text color="textPrimary" fontSize="m" my="0px">
->>>>>>> 0275b54f
+          <Text color="textPrimary" fontSize="m" mt="0" mb="24px">
             <FormattedMessage
               {...(hasReachedOrIsOverPlanSeatLimit
                 ? messages.hasReachedOrIsOverLimit
