import React from 'react';

// style
import styled from 'styled-components';
import { colors, isRtl } from 'utils/styleUtils';
import { Box, Text, Title } from '@citizenlab/cl2-component-library';
// typings
import { ITab } from 'typings';

// components
import FeatureFlag from 'components/FeatureFlag';
import Tab from './Tab';
import { Box } from '@citizenlab/cl2-component-library';

const TabbedNav = styled.nav`
  background: #fcfcfc;
  border-radius: ${(props: any) => props.theme.borderRadius}
    ${(props: any) => props.theme.borderRadius} 0 0;
  padding-left: 44px;
  display: flex;
  border: 1px solid ${colors.divider};
  border-bottom: 1px solid transparent;
  @media print {
    border: none;
    padding: 0;
    margin-bottom: 10px;
  }
  ${isRtl`
    padding-right: 44px;
    padding-left: auto;
    justify-content: flex-end;
 `}
  flex-wrap: wrap;
`;

const ContentWrapper = styled.div`
  margin-bottom: 60px;
  padding: 42px;
  border: 1px solid ${colors.divider};
  background: ${colors.white};

  @media print {
    border: none;
    padding: 0;
    margin: 0;
  }
`;

interface Props {
  resource: {
    title: string;
    subtitle?: string;
    rightSideCTA?: JSX.Element | JSX.Element[];
  };
  tabs: ITab[];
  children: React.ReactNode;
  contentWrapper?: boolean;
}

const TabbedResource = ({
  children,
  resource: { title, subtitle, rightSideCTA },
  tabs,
  contentWrapper = true,
}: Props) => {
  return (
    <>
<<<<<<< HEAD
      <ResourceHeader className="e2e-resource-header">
        <>
          <Box width="100%" display="flex" justifyContent="space-between">
            <Box>
              <Title>{title}</Title>
              {subtitle && <SectionDescription>{subtitle}</SectionDescription>}
            </Box>
            {rightSideCTA && <Box ml="60px">{rightSideCTA}</Box>}
          </Box>
        </>
      </ResourceHeader>
=======
      <Box mb="30px" className="e2e-resource-header">
        <Title color="primary">{title}</Title>
        {subtitle && (
          <Text maxWidth="60em" color="textSecondary">
            {subtitle}
          </Text>
        )}
      </Box>
>>>>>>> 6d926e4e

      {tabs && tabs.length > 0 && (
        <TabbedNav className="e2e-resource-tabs">
          {tabs.map((tab) => {
            return tab.feature ? (
              <FeatureFlag key={tab.url} name={tab.feature}>
                <Tab tab={tab} />
              </FeatureFlag>
            ) : (
              <Tab key={tab.url} tab={tab} />
            );
          })}
        </TabbedNav>
      )}

      {contentWrapper ? (
        <ContentWrapper>{children}</ContentWrapper>
      ) : (
        <>{children}</>
      )}
    </>
  );
};

export default TabbedResource;<|MERGE_RESOLUTION|>--- conflicted
+++ resolved
@@ -65,28 +65,23 @@
 }: Props) => {
   return (
     <>
-<<<<<<< HEAD
-      <ResourceHeader className="e2e-resource-header">
-        <>
-          <Box width="100%" display="flex" justifyContent="space-between">
-            <Box>
-              <Title>{title}</Title>
-              {subtitle && <SectionDescription>{subtitle}</SectionDescription>}
-            </Box>
-            {rightSideCTA && <Box ml="60px">{rightSideCTA}</Box>}
-          </Box>
-        </>
-      </ResourceHeader>
-=======
-      <Box mb="30px" className="e2e-resource-header">
-        <Title color="primary">{title}</Title>
-        {subtitle && (
-          <Text maxWidth="60em" color="textSecondary">
-            {subtitle}
-          </Text>
-        )}
+      <Box
+        mb="30px"
+        width="100%"
+        display="flex"
+        justifyContent="space-between"
+        className="e2e-resource-header"
+      >
+        <Box>
+          <Title color="primary">{title}</Title>
+          {subtitle && (
+            <Text maxWidth="60em" color="textSecondary">
+              {subtitle}
+            </Text>
+          )}
+        </Box>
+        {rightSideCTA && <Box ml="60px">{rightSideCTA}</Box>}
       </Box>
->>>>>>> 6d926e4e
 
       {tabs && tabs.length > 0 && (
         <TabbedNav className="e2e-resource-tabs">
