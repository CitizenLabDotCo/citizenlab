--- conflicted
+++ resolved
@@ -18,7 +18,7 @@
   padding?: string;
 }
 
-export const StyledPreviewBox = styled(Box)`
+export const StyledPreviewBox = styled.div`
   display: flex;
   flex-direction: column;
   width: 100%;
@@ -61,11 +61,7 @@
   return (
     <FocusOn>
       <StyledPreviewBox data-testid="contentBuilderEditModePreviewContent">
-<<<<<<< HEAD
-        <Box p={padding || '20px'}>{children}</Box>
-=======
         <Box p={padding || DEFAULT_PADDING}>{children}</Box>
->>>>>>> 11f8c374
       </StyledPreviewBox>
     </FocusOn>
   );
