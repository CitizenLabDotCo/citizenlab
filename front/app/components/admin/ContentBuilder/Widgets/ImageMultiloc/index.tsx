--- conflicted
+++ resolved
@@ -44,16 +44,8 @@
   alt?: Multiloc;
 }
 
-<<<<<<< HEAD
-const Image = ({ imageUrl, alt = {}, dataCode }: Props) => {
+const Image = ({ alt = {}, image }: Props) => {
   const px = usePx();
-=======
-const Image = ({ alt = {}, image }: Props) => {
-  const isSmallerThanTablet = useBreakpoint('tablet');
-  const { parent } = useNode((node) => ({
-    parent: node.data.parent,
-  }));
->>>>>>> 0f79eed7
   const localize = useLocalize();
   const { enabled } = useEditor((state) => {
     return {
