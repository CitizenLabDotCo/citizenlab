--- conflicted
+++ resolved
@@ -18,10 +18,7 @@
 
 // craft
 import { useEditor, useNode } from '@craftjs/core';
-<<<<<<< HEAD
-=======
 import useCraftComponentDefaultPadding from '../../useCraftComponentDefaultPadding';
->>>>>>> dd4e873e
 
 // i18n
 import messages from './messages';
@@ -38,7 +35,6 @@
 import useAddContentBuilderImage from 'api/content_builder_images/useAddContentBuilderImage';
 import useLocalize from 'hooks/useLocalize';
 import InputMultilocWithLocaleSwitcher from 'components/UI/InputMultilocWithLocaleSwitcher';
-import useCraftComponentDefaultPadding from '../../useCraftComponentDefaultPadding';
 
 interface Props {
   image?: {
@@ -49,12 +45,8 @@
 }
 
 const Image = ({ alt = {}, image }: Props) => {
-<<<<<<< HEAD
   const componentDefaultPadding = useCraftComponentDefaultPadding();
 
-=======
-  const craftComponentDefaultPadding = useCraftComponentDefaultPadding();
->>>>>>> dd4e873e
   const localize = useLocalize();
   const { enabled } = useEditor((state) => {
     return {
@@ -76,11 +68,7 @@
       minHeight="26px"
       maxWidth="1200px"
       margin="0 auto"
-<<<<<<< HEAD
       px={componentDefaultPadding}
-=======
-      px={craftComponentDefaultPadding}
->>>>>>> dd4e873e
     >
       {image?.imageUrl && (
         <ImageComponent
