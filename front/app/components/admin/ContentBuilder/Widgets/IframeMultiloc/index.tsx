--- conflicted
+++ resolved
@@ -17,10 +17,7 @@
 
 // craft
 import { useNode } from '@craftjs/core';
-<<<<<<< HEAD
-=======
 import useCraftComponentDefaultPadding from '../../useCraftComponentDefaultPadding';
->>>>>>> dd4e873e
 
 // events
 import eventEmitter from 'utils/eventEmitter';
@@ -32,7 +29,6 @@
 import { isValidUrl } from 'utils/validate';
 import useLocalize from 'hooks/useLocalize';
 import InputMultilocWithLocaleSwitcherWrapper from 'components/UI/InputMultilocWithLocaleSwitcher';
-import useCraftComponentDefaultPadding from '../../useCraftComponentDefaultPadding';
 
 interface Props {
   url: string;
@@ -45,13 +41,9 @@
 
 const Iframe = ({ url, height, hasError, title }: Props) => {
   const localize = useLocalize();
-<<<<<<< HEAD
 
   const componentDefaultPadding = useCraftComponentDefaultPadding();
 
-=======
-  const componentDefaultPadding = useCraftComponentDefaultPadding();
->>>>>>> dd4e873e
   return (
     <Box
       id="e2e-content-builder-iframe-component"
