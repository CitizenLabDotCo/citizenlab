import React from 'react';

import { colors } from '@citizenlab/cl2-component-library';
import { DayPicker } from 'react-day-picker';
import 'react-day-picker/style.css';
import styled from 'styled-components';

import useLocale from 'hooks/useLocale';

import { getEndMonth, getStartMonth } from '../../_shared/getStartEndMonth';
import { getLocale } from '../../_shared/locales';
import { CalendarProps } from '../typings';

<<<<<<< HEAD
=======
import { getEndMonth } from './utils/getStartEndMonth';

>>>>>>> 378ae64f
const DayPickerStyles = styled.div`
  .rdp-root {
    --rdp-accent-color: ${colors.teal700};
    --rdp-accent-background-color: ${colors.teal100};
  }

  .rdp-selected > button.rdp-day_button {
    background-color: ${colors.teal700};
    color: ${colors.white};
    font-size: 14px;
    font-weight: normal;
  }
`;

const Calendar = ({
  selectedDate,
  startMonth: _startMonth,
  endMonth: _endMonth,
  defaultMonth,
  onChange,
}: CalendarProps) => {
  const locale = useLocale();
  const startMonth = new Date(1900, 0);
  const endMonth = getEndMonth({ endMonth: _endMonth, selectedDate });
  const userTimezone = Intl.DateTimeFormat().resolvedOptions().timeZone;

  return (
    <DayPickerStyles>
      <DayPicker
        mode="single"
        captionLayout="dropdown"
        locale={getLocale(locale)}
        startMonth={startMonth}
        endMonth={endMonth}
        defaultMonth={defaultMonth}
        selected={selectedDate}
        onSelect={onChange}
        timeZone={userTimezone}
      />
    </DayPickerStyles>
  );
};

export default Calendar;<|MERGE_RESOLUTION|>--- conflicted
+++ resolved
@@ -7,15 +7,10 @@
 
 import useLocale from 'hooks/useLocale';
 
-import { getEndMonth, getStartMonth } from '../../_shared/getStartEndMonth';
+import { getEndMonth } from '../../_shared/getStartEndMonth';
 import { getLocale } from '../../_shared/locales';
 import { CalendarProps } from '../typings';
 
-<<<<<<< HEAD
-=======
-import { getEndMonth } from './utils/getStartEndMonth';
-
->>>>>>> 378ae64f
 const DayPickerStyles = styled.div`
   .rdp-root {
     --rdp-accent-color: ${colors.teal700};
