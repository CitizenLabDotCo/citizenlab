import React from 'react';

import { Box, StatusLabel } from '@citizenlab/cl2-component-library';
import Link from 'utils/cl-router/Link';

// style
import styled, { css } from 'styled-components';
import { colors, fontSizes } from 'utils/styleUtils';
import {
  tabLineHeight,
  tabPadding,
  tabBorderSize,
  activeBorderSize,
} from './tabsStyleConstants';

<<<<<<< HEAD
const Tab = styled.div`
  ${({ active }: TabProps) => css`
=======
export const darkSkyBlue = '#7FBBCA'; // TODO: Use color from component library.

type ContainerProps = {
  active: boolean;
};

// very similar to front/app/components/admin/TabbedResource/Tab.tsx
const Container = styled.div`
  ${({ active }: ContainerProps) => css`
>>>>>>> 05fdeff0
    list-style: none;
    cursor: pointer;
    display: flex;
    align-items: center;
    margin-bottom: calc(${tabBorderSize}px * -1);
    border-bottom: ${activeBorderSize}px solid transparent;

    &:first-letter {
      text-transform: uppercase;
    }

    &:not(:last-child) {
      margin-right: 40px;
    }

    a {
      color: ${colors.textSecondary};
      font-size: ${fontSizes.base}px;
      font-weight: 400;
      line-height: ${tabLineHeight}px;
      padding: 0;
      padding-top: ${tabPadding}px;
      padding-bottom: ${tabPadding}px;
      transition: all 100ms ease-out;
    }

    &:hover a {
      color: ${colors.primary};
    }

    ${!active &&
    `&:hover {
      border-color: #ddd;
    }`}

    ${active &&
    `border-color: ${colors.teal500};
    // border-color: ${colors.primary}; TODO : set accent color in component library

    a {
        color: ${colors.primary};
    }`}
  `}
`;

type TabProps = {
  label: string;
  url: string;
  active: boolean;
  statusLabel?: string;
} & React.HTMLAttributes<HTMLDivElement>;

const Tab = ({ label, url, active, statusLabel, ...props }: TabProps) => (
  <Container active={active} {...props}>
    <Link to={url}>
      {label}
      {statusLabel && (
        <Box ml="12px" display="inline">
          <StatusLabel
            text={statusLabel}
            backgroundColor={colors.background}
            variant="outlined"
          />
        </Box>
      )}
    </Link>
  </Container>
);

export default Tab;<|MERGE_RESOLUTION|>--- conflicted
+++ resolved
@@ -13,12 +13,6 @@
   activeBorderSize,
 } from './tabsStyleConstants';
 
-<<<<<<< HEAD
-const Tab = styled.div`
-  ${({ active }: TabProps) => css`
-=======
-export const darkSkyBlue = '#7FBBCA'; // TODO: Use color from component library.
-
 type ContainerProps = {
   active: boolean;
 };
@@ -26,7 +20,6 @@
 // very similar to front/app/components/admin/TabbedResource/Tab.tsx
 const Container = styled.div`
   ${({ active }: ContainerProps) => css`
->>>>>>> 05fdeff0
     list-style: none;
     cursor: pointer;
     display: flex;
