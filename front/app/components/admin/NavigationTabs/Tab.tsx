import React, { MouseEvent } from 'react';

<<<<<<< HEAD
import { colors, fontSizes } from '@citizenlab/cl2-component-library';
import styled, { css } from 'styled-components';

=======
import {
  TooltipContentWrapper,
  colors,
  fontSizes,
} from '@citizenlab/cl2-component-library';
>>>>>>> ca16cec5
import Link from 'utils/cl-router/Link';
import Tippy from '@tippyjs/react';

import {
  tabLineHeight,
  tabPadding,
  tabBorderSize,
  activeBorderSize,
} from './tabsStyleConstants';

type ContainerProps = {
  active: boolean;
  disable?: boolean;
};

// very similar to front/app/components/admin/TabbedResource/Tab.tsx
const Container = styled.div`
  ${({ active, disable }: ContainerProps) => css`
    list-style: none;
    display: flex;
    align-items: center;
    margin-bottom: calc(${tabBorderSize}px * -1);
    border-bottom: ${activeBorderSize}px solid transparent;

    &:first-letter {
      text-transform: uppercase;
    }

    &:not(:last-child) {
      margin-right: 40px;
    }

    ${disable ? 'cursor: not-allowed;' : 'cursor: pointer;'}

    a {
      ${disable ? 'pointer-events: none;' : ''}
      color: ${colors.textSecondary};
      font-size: ${fontSizes.base}px;
      font-weight: 400;
      line-height: ${tabLineHeight}px;
      padding: 0;
      padding-top: ${tabPadding}px;
      padding-bottom: ${tabPadding}px;
      transition: all 100ms ease-out;
    }

    &:hover a {
      color: ${colors.primary};
    }

    ${!active &&
    `&:hover {
      border-color: #ddd;
    }`}

    ${active &&
    `border-color: ${colors.teal500};
    // border-color: ${colors.primary}; TODO : set accent color in component library

    a {
      color: ${colors.primary};
    }`}
  `}
`;

type TabProps = {
  className?: string;
  'data-cy'?: string;
  label: string;
  url: string;
  active: boolean;
  badge?: React.ReactNode;
  handleClick?: (event: MouseEvent<HTMLAnchorElement>) => void;
  disabledTooltipText?: string;
};

const Tab = ({
  label,
  url,
  badge,
  handleClick,
  disabledTooltipText,
  ...props
}: TabProps) => (
  <Tippy
    interactive={false}
    placement="bottom"
    theme={''}
    disabled={!disabledTooltipText}
    maxWidth={350}
    content={
      <TooltipContentWrapper tippytheme="light">
        {disabledTooltipText}
      </TooltipContentWrapper>
    }
  >
    <Container disable={!!disabledTooltipText} {...props}>
      <Link to={url} onClick={handleClick}>
        {label}
        {badge && <>{badge}</>}
      </Link>
    </Container>
  </Tippy>
);
export default Tab;<|MERGE_RESOLUTION|>--- conflicted
+++ resolved
@@ -1,18 +1,14 @@
 import React, { MouseEvent } from 'react';
 
-<<<<<<< HEAD
-import { colors, fontSizes } from '@citizenlab/cl2-component-library';
-import styled, { css } from 'styled-components';
-
-=======
 import {
   TooltipContentWrapper,
   colors,
   fontSizes,
 } from '@citizenlab/cl2-component-library';
->>>>>>> ca16cec5
+import Tippy from '@tippyjs/react';
+import styled, { css } from 'styled-components';
+
 import Link from 'utils/cl-router/Link';
-import Tippy from '@tippyjs/react';
 
 import {
   tabLineHeight,
