import React, { useState } from 'react';
import { Omit } from 'typings';

import 'react-dates/initialize';
import 'react-dates/lib/css/_datepicker.css';
import { DateRangePicker, DateRangePickerShape } from 'react-dates';

// styles
import styled from 'styled-components';
import { fontSizes, colors } from 'utils/styleUtils';

// i18n
import messages from './messages';
import { injectIntl } from 'utils/cl-intl';
import { WrappedComponentProps } from 'react-intl';
import { omit } from 'lodash-es';

interface Props
  extends Omit<
    DateRangePickerShape,
    'focusedInput' | 'onFocusChange' | 'renderMonthText'
  > {
  className?: string;
}

const StylingWrapper = styled.div`
  .DateRangePickerInput {
    border-radius: ${(props: any) => props.theme.borderRadius};
    border: solid 1px ${colors.borderDark};

    &:hover {
      border-color: ${colors.black};
    }

    .DateInput,
    .DateInput_input {
      color: ${colors.textPrimary};
      font-size: ${fontSizes.base}px;
      line-height: normal;
      font-weight: 400;
      background: transparent;
    }
  }
`;

/** Light wrapper around react-dates DateRangePicker that autonomously deals with focusing and styling */
<<<<<<< HEAD
const OurDateRangePicker = (props: Props & InjectedIntlProps) => {
  const [focusedInput, setFocusedInput] = useState<
    'startDate' | 'endDate' | null
  >(null);
=======
class OurDateRangePicker extends PureComponent<
  Props & WrappedComponentProps,
  State
> {
  constructor(props) {
    super(props);
    this.state = {
      focusedInput: null,
    };
  }
>>>>>>> 8064a79c

  const handleFocusChange = (focusedInput: 'startDate' | 'endDate') => {
    setFocusedInput(focusedInput);
  };

  const handleIsOutsideRange = () => {
    return false;
  };

  return (
    <StylingWrapper className={props.className}>
      <DateRangePicker
        {...omit(props, 'intl')}
        startDateId="startAt"
        endDateId="endAt"
        focusedInput={focusedInput}
        onFocusChange={handleFocusChange}
        startDatePlaceholderText={props.intl.formatMessage(
          messages.startDatePlaceholder
        )}
        endDatePlaceholderText={props.intl.formatMessage(
          messages.endDatePlaceholder
        )}
        isOutsideRange={handleIsOutsideRange}
      />
    </StylingWrapper>
  );
};

export default injectIntl(OurDateRangePicker);<|MERGE_RESOLUTION|>--- conflicted
+++ resolved
@@ -1,19 +1,19 @@
 import React, { useState } from 'react';
 import { Omit } from 'typings';
 
+import { DateRangePicker, DateRangePickerShape } from 'react-dates';
 import 'react-dates/initialize';
 import 'react-dates/lib/css/_datepicker.css';
-import { DateRangePicker, DateRangePickerShape } from 'react-dates';
 
 // styles
 import styled from 'styled-components';
-import { fontSizes, colors } from 'utils/styleUtils';
+import { colors, fontSizes } from 'utils/styleUtils';
 
 // i18n
+import { omit } from 'lodash-es';
+import { WrappedComponentProps } from 'react-intl';
+import { injectIntl } from 'utils/cl-intl';
 import messages from './messages';
-import { injectIntl } from 'utils/cl-intl';
-import { WrappedComponentProps } from 'react-intl';
-import { omit } from 'lodash-es';
 
 interface Props
   extends Omit<
@@ -44,23 +44,10 @@
 `;
 
 /** Light wrapper around react-dates DateRangePicker that autonomously deals with focusing and styling */
-<<<<<<< HEAD
-const OurDateRangePicker = (props: Props & InjectedIntlProps) => {
+const OurDateRangePicker = (props: Props & WrappedComponentProps) => {
   const [focusedInput, setFocusedInput] = useState<
     'startDate' | 'endDate' | null
   >(null);
-=======
-class OurDateRangePicker extends PureComponent<
-  Props & WrappedComponentProps,
-  State
-> {
-  constructor(props) {
-    super(props);
-    this.state = {
-      focusedInput: null,
-    };
-  }
->>>>>>> 8064a79c
 
   const handleFocusChange = (focusedInput: 'startDate' | 'endDate') => {
     setFocusedInput(focusedInput);
