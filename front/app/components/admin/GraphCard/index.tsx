import React from 'react';

// components
import {
  GraphCard as GraphCardContainer,
  GraphCardHeader,
  GraphCardTitle,
  GraphCardInnerClean,
} from 'components/admin/GraphWrappers';
import { IconTooltip } from '@citizenlab/cl2-component-library';
import ReportExportMenu, {
  ReportExportMenuProps,
} from 'components/admin/ReportExportMenu';

interface Props {
  title: string | React.ReactNode;
  infoTooltipContent?: React.ReactChild;
  exportMenu?: ReportExportMenuProps;
  children?: React.ReactNode;
  fullWidth?: boolean;
}

const GraphCard = ({
  title,
  infoTooltipContent,
  exportMenu,
  children,
  fullWidth = true,
}: Props) => (
<<<<<<< HEAD
  <GraphCardContainer className={`dynamicHeight ${fullWidth ? 'fullWidth' : ''}`}>
=======
  <GraphCardContainer
    className={`dynamicHeight ${fullWidth ? 'fullWidth' : ''}`}
  >
>>>>>>> 5f405ea6
    <GraphCardInnerClean>
      <GraphCardHeader>
        <GraphCardTitle>
          {title}

          {infoTooltipContent && (
            <IconTooltip
              content={infoTooltipContent}
              ml="8px"
              transform="translate(0,-2)"
              theme="light"
            />
          )}
        </GraphCardTitle>
        {exportMenu && <ReportExportMenu {...exportMenu} />}
      </GraphCardHeader>
      {children}
    </GraphCardInnerClean>
  </GraphCardContainer>
);

export default GraphCard;<|MERGE_RESOLUTION|>--- conflicted
+++ resolved
@@ -27,13 +27,9 @@
   children,
   fullWidth = true,
 }: Props) => (
-<<<<<<< HEAD
-  <GraphCardContainer className={`dynamicHeight ${fullWidth ? 'fullWidth' : ''}`}>
-=======
   <GraphCardContainer
     className={`dynamicHeight ${fullWidth ? 'fullWidth' : ''}`}
   >
->>>>>>> 5f405ea6
     <GraphCardInnerClean>
       <GraphCardHeader>
         <GraphCardTitle>
