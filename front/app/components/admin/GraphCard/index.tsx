--- conflicted
+++ resolved
@@ -1,15 +1,6 @@
 import React from 'react';
 
 // components
-<<<<<<< HEAD
-import { IconTooltip, Text } from '@citizenlab/cl2-component-library';
-import {
-  GraphCard as GraphCardContainer,
-  GraphCardHeader,
-  GraphCardInnerClean,
-  GraphCardTitle,
-} from 'components/admin/GraphWrappers';
-=======
 import {
   Box,
   Text,
@@ -17,7 +8,6 @@
   IconTooltip,
 } from '@citizenlab/cl2-component-library';
 import { GraphCardInnerClean } from 'components/admin/GraphWrappers';
->>>>>>> d487287d
 import ReportExportMenu, {
   ReportExportMenuProps,
 } from 'components/admin/ReportExportMenu';
