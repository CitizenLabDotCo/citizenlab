--- conflicted
+++ resolved
@@ -7,10 +7,7 @@
 import { colors, fontSizes } from 'utils/styleUtils';
 
 // components
-<<<<<<< HEAD
-=======
 import { FormattedMessage, MessageDescriptor } from 'utils/cl-intl';
->>>>>>> d487287d
 import Button, {
   ButtonStyles,
   Props as OriginalButtonProps,
