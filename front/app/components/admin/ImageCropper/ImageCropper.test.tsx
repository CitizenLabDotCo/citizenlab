import React from 'react';
import { screen, render } from 'utils/testUtils/rtl';
import ImageCropper from './';
import { convertUrlToUploadFile } from 'utils/fileUtils';
import { UploadFile } from 'typings';

const getImage = async () =>
  await convertUrlToUploadFile(
    'iVBORw0KGgoAAAANSUhEUgAAAAEAAAABCAYAAAAfFcSJAAAADUlEQVR42mNkYPhfDwAChwGA60e6kgAAAABJRU5ErkJggg=='
  );
describe('ImageCropper', () => {
  it('renders image when there is an image', async () => {
    const image = (await getImage()) as UploadFile;
    render(
<<<<<<< HEAD
      <ImageCropper image={[image]} onComplete={jest.fn()} aspect={3 / 1} />
=======
      <ImageCropper
        image={[image]}
        onComplete={jest.fn()}
        onRemove={jest.fn()}
      />
>>>>>>> 8650d4fe
    );
    expect(screen.getByRole('img')).toBeInTheDocument();
  });
  it('does not render when there is no image', () => {
<<<<<<< HEAD
    render(<ImageCropper image={null} onComplete={jest.fn()} aspect={3 / 1} />);
=======
    render(
      <ImageCropper image={null} onComplete={jest.fn()} onRemove={jest.fn()} />
    );
>>>>>>> 8650d4fe
    expect(screen.queryByRole('img')).not.toBeInTheDocument();
  });
});<|MERGE_RESOLUTION|>--- conflicted
+++ resolved
@@ -12,26 +12,24 @@
   it('renders image when there is an image', async () => {
     const image = (await getImage()) as UploadFile;
     render(
-<<<<<<< HEAD
-      <ImageCropper image={[image]} onComplete={jest.fn()} aspect={3 / 1} />
-=======
       <ImageCropper
         image={[image]}
         onComplete={jest.fn()}
+        aspect={3 / 1}
         onRemove={jest.fn()}
       />
->>>>>>> 8650d4fe
     );
     expect(screen.getByRole('img')).toBeInTheDocument();
   });
   it('does not render when there is no image', () => {
-<<<<<<< HEAD
-    render(<ImageCropper image={null} onComplete={jest.fn()} aspect={3 / 1} />);
-=======
     render(
-      <ImageCropper image={null} onComplete={jest.fn()} onRemove={jest.fn()} />
+      <ImageCropper
+        image={null}
+        onComplete={jest.fn()}
+        aspect={3 / 1}
+        onRemove={jest.fn()}
+      />
     );
->>>>>>> 8650d4fe
     expect(screen.queryByRole('img')).not.toBeInTheDocument();
   });
 });