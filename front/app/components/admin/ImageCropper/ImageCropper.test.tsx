--- conflicted
+++ resolved
@@ -11,17 +11,9 @@
 describe('ImageCropper', () => {
   it('renders image when there is an image', async () => {
     const image = (await getImage()) as UploadFile;
-<<<<<<< HEAD
-    render(<ImageCropper image={image} onComplete={jest.fn()} />);
-=======
     render(
-      <ImageCropper
-        image={[image]}
-        onComplete={jest.fn()}
-        onRemove={jest.fn()}
-      />
+      <ImageCropper image={image} onComplete={jest.fn()} onRemove={jest.fn()} />
     );
->>>>>>> 68024f42
     expect(screen.getByRole('img')).toBeInTheDocument();
   });
   it('does not render when there is no image', () => {
