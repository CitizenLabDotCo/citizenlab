import React, { useState, useCallback } from 'react';
import Cropper from 'react-easy-crop';
import { Box } from '@citizenlab/cl2-component-library';
import { UploadFile } from 'typings';
import getCroppedImage from './getCroppedImage';
import RemoveImageButton from 'components/UI/RemoveImageButton';

type ImageCropperProps = {
  image: UploadFile | null;
  onComplete: (image: string) => void;
  onRemove: () => void;
};

const ImageCropper = ({ image, onComplete, onRemove }: ImageCropperProps) => {
  const [crop, setCrop] = useState({ x: 0, y: 0 });

  const onCropComplete = useCallback(
    async (_, croppedAreaPixels) => {
      if (image) {
        try {
          const croppedImage = await getCroppedImage(
            image.base64,
            croppedAreaPixels
          );

          onComplete(croppedImage);
        } catch (e) {
          console.error(e);
        }
      }
    },
    [image, onComplete]
  );

  return (
<<<<<<< HEAD
    <Box
      position="relative"
      height="300px"
      data-cy="e2e-image-cropper"
      data-testid="image-cropper"
    >
      {image && (
        <Cropper
          image={image.base64}
          crop={crop}
          zoom={1}
          aspect={3}
          onCropChange={setCrop}
          onCropComplete={onCropComplete}
          objectFit="contain"
        />
=======
    <Box position="relative" height="300px" data-cy="e2e-image-cropper">
      {image && image[0] && (
        <div>
          <Cropper
            image={image[0].base64}
            crop={crop}
            zoom={1}
            aspect={3}
            onCropChange={setCrop}
            onCropComplete={onCropComplete}
            objectFit="contain"
          />
          <RemoveImageButton onClick={onRemove} />
        </div>
>>>>>>> 68024f42
      )}
    </Box>
  );
};

export default ImageCropper;<|MERGE_RESOLUTION|>--- conflicted
+++ resolved
@@ -33,7 +33,6 @@
   );
 
   return (
-<<<<<<< HEAD
     <Box
       position="relative"
       height="300px"
@@ -41,21 +40,9 @@
       data-testid="image-cropper"
     >
       {image && (
-        <Cropper
-          image={image.base64}
-          crop={crop}
-          zoom={1}
-          aspect={3}
-          onCropChange={setCrop}
-          onCropComplete={onCropComplete}
-          objectFit="contain"
-        />
-=======
-    <Box position="relative" height="300px" data-cy="e2e-image-cropper">
-      {image && image[0] && (
         <div>
           <Cropper
-            image={image[0].base64}
+            image={image.base64}
             crop={crop}
             zoom={1}
             aspect={3}
@@ -65,7 +52,6 @@
           />
           <RemoveImageButton onClick={onRemove} />
         </div>
->>>>>>> 68024f42
       )}
     </Box>
   );
