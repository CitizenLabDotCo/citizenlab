--- conflicted
+++ resolved
@@ -45,11 +45,7 @@
       data-cy="e2e-image-cropper"
       data-testid="image-cropper"
     >
-<<<<<<< HEAD
       {image && (
-=======
-      {image && image[0] && (
->>>>>>> 3bc53601
         <div>
           <Cropper
             image={image.base64}
