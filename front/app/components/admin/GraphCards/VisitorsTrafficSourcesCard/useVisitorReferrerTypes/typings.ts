import { ProjectId, Dates } from '../../typings';

export type QueryParameters = ProjectId & Dates;

<<<<<<< HEAD
// Response
export interface Response {
  data: {
    type: 'report_builder_data_units';
    attributes: TrafficSourcesRow[];
  };
}

=======
>>>>>>> e4bb762d
export interface TrafficSourcesRow {
  count: number;
  'dimension_referrer_type.id': string;
  first_dimension_referrer_type_name: ReferrerTypeName;
}

export type ReferrerTypeName =
  | 'Direct Entry'
  | 'Social Networks'
  | 'Search Engines'
  | 'Websites'
  | 'Campaigns';

// Hook return value
export interface PieRow {
  name: string;
  value: number;
  color: string;
  percentage: number;
}<|MERGE_RESOLUTION|>--- conflicted
+++ resolved
@@ -2,17 +2,6 @@
 
 export type QueryParameters = ProjectId & Dates;
 
-<<<<<<< HEAD
-// Response
-export interface Response {
-  data: {
-    type: 'report_builder_data_units';
-    attributes: TrafficSourcesRow[];
-  };
-}
-
-=======
->>>>>>> e4bb762d
 export interface TrafficSourcesRow {
   count: number;
   'dimension_referrer_type.id': string;
