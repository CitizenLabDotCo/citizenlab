import {
  ProjectId,
  Dates,
  Resolution,
  TimeSeriesTotalRow,
} from 'components/admin/GraphCards/typings';

export type QueryParameters = ProjectId & Dates & Resolution;

<<<<<<< HEAD
// Response
export type Response = {
  data: {
    type: 'report_builder_data_units';
    attributes: [TimeSeriesResponse | [], [InputsCountRow] | []];
  };
};

type TimeSeriesResponse = TimeSeriesResponseRow[];

=======
>>>>>>> e4bb762d
export interface TimeSeriesResponseRow extends InputsCountRow {
  first_dimension_date_created_date: string;
}

export interface InputsCountRow {
  count: number;
}

// Hook return value
export interface TimeSeriesRow extends TimeSeriesTotalRow {
  inputs: number;
}

export type TimeSeries = TimeSeriesRow[];<|MERGE_RESOLUTION|>--- conflicted
+++ resolved
@@ -7,19 +7,6 @@
 
 export type QueryParameters = ProjectId & Dates & Resolution;
 
-<<<<<<< HEAD
-// Response
-export type Response = {
-  data: {
-    type: 'report_builder_data_units';
-    attributes: [TimeSeriesResponse | [], [InputsCountRow] | []];
-  };
-};
-
-type TimeSeriesResponse = TimeSeriesResponseRow[];
-
-=======
->>>>>>> e4bb762d
 export interface TimeSeriesResponseRow extends InputsCountRow {
   first_dimension_date_created_date: string;
 }
