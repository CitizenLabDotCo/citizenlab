import React, { FormEvent } from 'react';
import { get, isString } from 'lodash-es';
import { isNilOrError } from 'utils/helperUtils';

// components
import Card from 'components/UI/Card';
import { Icon } from '@citizenlab/cl2-component-library';
import Author from 'components/Author';
import VoteIndicator from './VoteIndicator';

// utils
import eventEmitter from 'utils/eventEmitter';

// i18n
import injectLocalize, { InjectedLocalized } from 'utils/localize';
import messages from './messages';
import { FormattedMessage } from 'utils/cl-intl';

// styles
import styled from 'styled-components';
import { fontSizes, colors } from 'utils/styleUtils';
import { ScreenReaderOnly } from 'utils/a11y';

// typings
import { IOpenPostPageModalEvent } from 'containers/App';

// hooks
import useInitiativeById from 'api/initiatives/useInitiativeById';
import useUser from 'hooks/useUser';
import useInitiativeImage from 'api/initiative_images/useInitiativeImage';

const StyledAuthor = styled(Author)`
  margin-left: -4px;
`;

const FooterInner = styled.div`
  width: 100%;
  min-height: 50px;
  display: flex;
  align-items: center;
  justify-content: space-between;
  padding-left: 20px;
  padding-right: 20px;
  margin-bottom: 20px;
`;

const Spacer = styled.div`
  flex: 1;
`;

const CommentIcon = styled(Icon)`
  fill: ${colors.textSecondary};
  margin-right: 6px;
  margin-top: 2px;
`;

const CommentCount = styled.div`
  color: ${colors.textSecondary};
  font-size: ${fontSizes.base}px;
  font-weight: 400;
`;

const CommentInfo = styled.div`
  display: flex;
  flex-direction: row;
  align-items: center;
`;

export interface Props {
  initiativeId: string;
  className?: string;
}

const InitiativeCard = ({
  localize,
  className,
  initiativeId,
}: Props & InjectedLocalized) => {
  const { data: initiative } = useInitiativeById(initiativeId);
  const authorId = get(initiative, 'data.relationships.author.data.id');
  const initiativeAuthor = useUser({ userId: authorId });
  const initiativeImageId = get(
    initiative,
    'data.relationships.initiative_images.data[0].id'
  );
  const { data: initiativeImage } = useInitiativeImage(
    initiativeId,
    initiativeImageId
  );

  if (!initiative) return null;

  const onCardClick = (event: FormEvent) => {
    event.preventDefault();

    if (!isNilOrError(initiative)) {
      eventEmitter.emit<IOpenPostPageModalEvent>('cardClick', {
        id: initiativeId,
        slug: initiative.data.attributes.slug,
        type: 'initiative',
      });
    }
  };

<<<<<<< HEAD
  console.log('initiative', initiative);
  const initiativeTitle = localize(initiative.data.attributes.title_multiloc);
  const initiativeAuthorId = !isNilOrError(initiativeAuthor)
    ? initiativeAuthor.id
    : null;
  const initiativeImageUrl: string | null = get(
    initiativeImage,
    'data.attributes.versions.medium',
    null
  );
  const commentsCount = initiative.data.attributes.comments_count;
  const cardClassNames = [
    className,
    'e2e-initiative-card',
    get(initiative, 'relationships.user_vote.data') ? 'voted' : 'not-voted',
    commentsCount > 0 ? 'e2e-has-comments' : null,
  ]
    .filter((item) => isString(item) && item !== '')
    .join(' ');

  return (
    <Card
      className={cardClassNames}
      onClick={onCardClick}
      to={`/initiatives/${initiative.data.attributes.slug}`}
      imageUrl={initiativeImageUrl}
      title={initiativeTitle}
      body={
        <StyledAuthor
          authorId={initiativeAuthorId}
          createdAt={initiative.data.attributes.published_at}
          size={34}
=======
  render() {
    const {
      initiative,
      initiativeImage,
      initiativeAuthor,
      localize,
      className,
    } = this.props;

    if (!isNilOrError(initiative) && !isUndefined(initiativeAuthor)) {
      const initiativeTitle = localize(initiative.attributes.title_multiloc);
      const initiativeAuthorId = !isNilOrError(initiativeAuthor)
        ? initiativeAuthor.id
        : null;
      const initiativeImageUrl: string | null = get(
        initiativeImage,
        'attributes.versions.medium',
        null
      );
      const commentsCount = initiative.attributes.comments_count;
      const cardClassNames = [
        className,
        'e2e-initiative-card',
        get(initiative, 'relationships.user_vote.data') ? 'voted' : 'not-voted',
        commentsCount > 0 ? 'e2e-has-comments' : null,
      ]
        .filter((item) => isString(item) && item !== '')
        .join(' ');

      return (
        <Card
          className={cardClassNames}
          onClick={this.onCardClick}
          to={`/initiatives/${initiative.attributes.slug}`}
          imageUrl={initiativeImageUrl}
          title={initiativeTitle}
          body={
            <StyledAuthor
              authorId={initiativeAuthorId}
              createdAt={initiative.attributes.published_at}
              size={34}
            />
          }
          footer={
            <FooterInner>
              <VoteIndicator initiativeId={initiative.id} />
              <Spacer />
              <CommentInfo>
                <CommentIcon name="comments" ariaHidden />
                <CommentCount
                  aria-hidden
                  className="e2e-initiativecard-comment-count"
                >
                  {commentsCount}
                </CommentCount>
                <ScreenReaderOnly>
                  <FormattedMessage
                    {...messages.xComments}
                    values={{ commentsCount }}
                  />
                </ScreenReaderOnly>
              </CommentInfo>
            </FooterInner>
          }
>>>>>>> b054bf9a
        />
      }
      footer={
        <FooterInner>
          <VoteIndicator initiativeId={initiativeId} />
          <Spacer />
          <CommentInfo>
            <CommentIcon name="comments" ariaHidden />
            <CommentCount
              aria-hidden
              className="e2e-initiativecard-comment-count"
            >
              {commentsCount}
            </CommentCount>
            <ScreenReaderOnly>
              <FormattedMessage
                {...messages.xComments}
                values={{ commentsCount }}
              />
            </ScreenReaderOnly>
          </CommentInfo>
        </FooterInner>
      }
    />
  );
};

export default injectLocalize(InitiativeCard);<|MERGE_RESOLUTION|>--- conflicted
+++ resolved
@@ -88,7 +88,7 @@
     initiativeImageId
   );
 
-  if (!initiative) return null;
+  if (!initiative || isNilOrError(initiativeAuthor)) return null;
 
   const onCardClick = (event: FormEvent) => {
     event.preventDefault();
@@ -102,8 +102,6 @@
     }
   };
 
-<<<<<<< HEAD
-  console.log('initiative', initiative);
   const initiativeTitle = localize(initiative.data.attributes.title_multiloc);
   const initiativeAuthorId = !isNilOrError(initiativeAuthor)
     ? initiativeAuthor.id
@@ -135,72 +133,6 @@
           authorId={initiativeAuthorId}
           createdAt={initiative.data.attributes.published_at}
           size={34}
-=======
-  render() {
-    const {
-      initiative,
-      initiativeImage,
-      initiativeAuthor,
-      localize,
-      className,
-    } = this.props;
-
-    if (!isNilOrError(initiative) && !isUndefined(initiativeAuthor)) {
-      const initiativeTitle = localize(initiative.attributes.title_multiloc);
-      const initiativeAuthorId = !isNilOrError(initiativeAuthor)
-        ? initiativeAuthor.id
-        : null;
-      const initiativeImageUrl: string | null = get(
-        initiativeImage,
-        'attributes.versions.medium',
-        null
-      );
-      const commentsCount = initiative.attributes.comments_count;
-      const cardClassNames = [
-        className,
-        'e2e-initiative-card',
-        get(initiative, 'relationships.user_vote.data') ? 'voted' : 'not-voted',
-        commentsCount > 0 ? 'e2e-has-comments' : null,
-      ]
-        .filter((item) => isString(item) && item !== '')
-        .join(' ');
-
-      return (
-        <Card
-          className={cardClassNames}
-          onClick={this.onCardClick}
-          to={`/initiatives/${initiative.attributes.slug}`}
-          imageUrl={initiativeImageUrl}
-          title={initiativeTitle}
-          body={
-            <StyledAuthor
-              authorId={initiativeAuthorId}
-              createdAt={initiative.attributes.published_at}
-              size={34}
-            />
-          }
-          footer={
-            <FooterInner>
-              <VoteIndicator initiativeId={initiative.id} />
-              <Spacer />
-              <CommentInfo>
-                <CommentIcon name="comments" ariaHidden />
-                <CommentCount
-                  aria-hidden
-                  className="e2e-initiativecard-comment-count"
-                >
-                  {commentsCount}
-                </CommentCount>
-                <ScreenReaderOnly>
-                  <FormattedMessage
-                    {...messages.xComments}
-                    values={{ commentsCount }}
-                  />
-                </ScreenReaderOnly>
-              </CommentInfo>
-            </FooterInner>
-          }
->>>>>>> b054bf9a
         />
       }
       footer={
