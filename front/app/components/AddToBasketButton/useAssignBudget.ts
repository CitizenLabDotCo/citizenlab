--- conflicted
+++ resolved
@@ -22,14 +22,6 @@
 
 // constants
 import { BUDGET_EXCEEDED_ERROR_EVENT } from 'components/ParticipationCTABars/VotingCTABar/events';
-
-<<<<<<< HEAD
-// typings
-import { BasketIdeaAttributes } from 'api/baskets/types';
-=======
-const timeout = (ms: number) =>
-  new Promise((resolve) => setTimeout(resolve, ms));
->>>>>>> 6c36b30b
 
 interface Props {
   projectId: string;
@@ -60,17 +52,12 @@
   const { data: project } = useProjectById(projectId);
   const { data: phases } = usePhases(projectId);
   const { mutateAsync: addBasket } = useAddBasket(projectId);
-<<<<<<< HEAD
-  const { mutateAsync: updateBasket } = useUpdateBasket();
 
   const participationContext = getLatestRelevantParticipationContext(
     project,
     idea,
     phases
   );
-=======
-  const participationContext = getParticipationContext(project, idea, phases);
->>>>>>> 6c36b30b
 
   const { data: basket } = useBasket(
     participationContext?.relationships?.user_basket?.data?.id
