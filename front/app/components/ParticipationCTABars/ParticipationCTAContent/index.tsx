--- conflicted
+++ resolved
@@ -52,26 +52,20 @@
   hasUserParticipated?: boolean;
   CTAButton?: React.ReactNode;
   currentPhase: IPhaseData | undefined;
-<<<<<<< HEAD
   hideDefaultParticipationMessage?: boolean;
   participationState?: JSX.Element; // Optional element which displays on bottom left
   timeLeftPosition?: 'left' | 'right';
-=======
   project: IProjectData;
->>>>>>> ab5bf71d
 };
 
 export const ParticipationCTAContent = ({
   currentPhase,
   CTAButton,
   hasUserParticipated = false,
-<<<<<<< HEAD
   hideDefaultParticipationMessage = false,
   participationState,
   timeLeftPosition = 'right',
-=======
   project,
->>>>>>> ab5bf71d
 }: Props) => {
   const theme = useTheme();
   const { formatMessage } = useIntl();
@@ -153,18 +147,13 @@
                   ...(isSmallerThanPhone ? { fontWeight: '600' } : {}),
                 }}
               >
-<<<<<<< HEAD
                 {!hideDefaultParticipationMessage && (
-                  <FormattedMessage {...userParticipationMessage} />
+                  <FormattedMessage {...getUserParticipationMessage()} />
                 )}
                 {hideDefaultParticipationMessage &&
                   timeLeftPosition === 'left' &&
                   timeLeftTranslated?.toUpperCase()}
-              </div>
-=======
-                <FormattedMessage {...getUserParticipationMessage()} />
               </span>
->>>>>>> ab5bf71d
             </Text>
             {timeLeft !== undefined && timeLeftPosition === 'right' && (
               <Text
@@ -214,22 +203,6 @@
         width="100%"
         maxWidth={`${maxPageWidth}px`}
       >
-<<<<<<< HEAD
-        <Box display="flex" flexWrap="wrap" alignItems="center">
-          <BlickingIcon
-            name={hasUserParticipated ? 'check-circle' : 'dot'}
-            width="16px"
-            height="16px"
-            fill={colors.white}
-            mr="8px"
-            showAnimation={!hasUserParticipated}
-          />
-          <Text color="white" fontSize="s" my="0px">
-            {!hideDefaultParticipationMessage && (
-              <FormattedMessage {...userParticipationMessage} />
-            )}{' '}
-            {timeLeftPosition === 'left' && timeLeftTranslated?.toUpperCase()}{' '}
-=======
         <Box display="flex" justifyContent="center" alignItems="center">
           {!useProjectClosedStyle && (
             <BlickingIcon
@@ -242,8 +215,10 @@
             />
           )}
           <Text color="white" fontSize="s" my="0px">
-            <FormattedMessage {...getUserParticipationMessage()} />
->>>>>>> ab5bf71d
+            {!hideDefaultParticipationMessage && (
+              <FormattedMessage {...getUserParticipationMessage()} />
+            )}{' '}
+            {timeLeftPosition === 'left' && timeLeftTranslated?.toUpperCase()}{' '}
           </Text>
           <Box display="flex" width="100%">
             {participationState && participationState}
