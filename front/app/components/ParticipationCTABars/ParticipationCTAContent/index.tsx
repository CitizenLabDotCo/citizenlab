--- conflicted
+++ resolved
@@ -21,6 +21,8 @@
 import { maxPageWidth } from 'containers/ProjectsShowPage/styles';
 import BlinkingDot from './BlinkingDot';
 import TimeLeft from './TimeLeft';
+import { hidePhases } from 'api/phases/utils';
+import useLocale from 'hooks/useLocale';
 
 type Props = {
   hasUserParticipated?: boolean;
@@ -28,6 +30,7 @@
   currentPhase: IPhaseData | undefined;
   participationState?: JSX.Element; // Optional element which displays on bottom left
   project: IProjectData;
+  phases: IPhaseData[] | undefined;
 };
 
 const ParticipationCTAContent = ({
@@ -36,9 +39,13 @@
   hasUserParticipated = false,
   participationState,
   project,
+  phases,
 }: Props) => {
   const theme = useTheme();
+  const currentLocale = useLocale();
+
   const isSmallerThanPhone = useBreakpoint('phone');
+
   const config = getMethodConfig(
     currentPhase?.attributes.participation_method ||
       project.attributes.participation_method
@@ -46,26 +53,10 @@
   const useProjectClosedStyle =
     config?.useProjectClosedCTABarStyle &&
     config.useProjectClosedCTABarStyle(currentPhase || project);
+  const treatAsContinuous = hidePhases(phases, currentLocale);
 
-<<<<<<< HEAD
-  const hideDefaultParticipationMessage = currentPhase ? true : false;
-=======
-  let timeLeft =
-    currentPhase && currentPhase.attributes.end_at
-      ? getPeriodRemainingUntil(currentPhase.attributes.end_at, 'weeks')
-      : undefined;
-  let timeLeftMessage = messages.xWeeksLeft;
-
-  if (
-    timeLeft !== undefined &&
-    timeLeft < 2 &&
-    currentPhase &&
-    currentPhase.attributes.end_at
-  ) {
-    timeLeft = getPeriodRemainingUntil(currentPhase.attributes.end_at, 'days');
-    timeLeftMessage = messages.xDayLeft;
-  }
->>>>>>> 5da5e938
+  const hideDefaultParticipationMessage =
+    currentPhase && !treatAsContinuous ? true : false;
 
   const getUserParticipationMessage = () => {
     if (useProjectClosedStyle) {
@@ -125,21 +116,9 @@
           {!useProjectClosedStyle && (
             <BlinkingDot hasUserParticipated={hasUserParticipated} />
           )}
-<<<<<<< HEAD
           {hideDefaultParticipationMessage ? (
             <Box mr="24px" my="0px">
               <TimeLeft currentPhase={currentPhase} />
-=======
-          <Text color="white" fontSize="s" my="0px">
-            {!hideDefaultParticipationMessage && (
-              <FormattedMessage {...getUserParticipationMessage()} />
-            )}{' '}
-            {timeLeftPosition === 'left' && timeLeftTranslated?.toUpperCase()}{' '}
-          </Text>
-          {participationState && (
-            <Box display="flex" width={timeLeftTranslated ? '100%' : undefined}>
-              {participationState}
->>>>>>> 5da5e938
             </Box>
           ) : (
             <Text color="white" fontSize="s" my="0px">
