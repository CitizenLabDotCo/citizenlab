import React, { useEffect, useState } from 'react';

// Components
import { Button, Icon, Box, Text } from '@citizenlab/cl2-component-library';
import { ParticipationCTAContent } from 'components/ParticipationCTABars/ParticipationCTAContent';
import ErrorToast from 'components/ErrorToast';

// hooks
import { useTheme } from 'styled-components';
<<<<<<< HEAD
import useBasket from 'hooks/useBasket';
import useAppConfiguration from 'api/app_configuration/useAppConfiguration';
import { updateBasket } from 'services/baskets';
=======
import useBasket from 'api/baskets/useBasket';
>>>>>>> ab5bf71d

// services
import { getCurrentPhase, getLastPhase } from 'api/phases/utils';
import { IPhaseData } from 'api/phases/types';

// types
import { BUDGET_EXCEEDED_ERROR_EVENT } from 'components/AssignBudgetControl';

// utils
import {
  CTABarProps,
  hasProjectEndedOrIsArchived,
} from 'components/ParticipationCTABars/utils';
import moment from 'moment';
import { isNilOrError } from 'utils/helperUtils';
import eventEmitter from 'utils/eventEmitter';

// i18n
import { FormattedMessage, useIntl } from 'utils/cl-intl';
import messages from '../messages';

export const BudgetingCTABar = ({ phases, project }: CTABarProps) => {
  const theme = useTheme();
  const { formatMessage } = useIntl();
  const { data: appConfig } = useAppConfiguration();
  const [currentPhase, setCurrentPhase] = useState<IPhaseData | undefined>();
<<<<<<< HEAD
  const [showBudgetExceededError, setShowBudgetExceededError] = useState(false);
  let basketId: string | null = null;
=======
  let basketId: string | undefined;
>>>>>>> ab5bf71d
  if (currentPhase) {
    basketId = currentPhase.relationships.user_basket?.data?.id;
  } else {
    basketId = project.relationships.user_basket?.data?.id;
  }
<<<<<<< HEAD
  const basket = useBasket(basketId);

  // Listen for budgeting exceeded error
  useEffect(() => {
    const subscription = eventEmitter
      .observeEvent(BUDGET_EXCEEDED_ERROR_EVENT)
      .subscribe(() => {
        setShowBudgetExceededError(true);
      });
    return () => {
      subscription.unsubscribe();
    };
  }, [setShowBudgetExceededError]);
=======
  const { data: basket } = useBasket(basketId);
  const submittedAt = basket ? basket.data.attributes.submitted_at : null;
  const spentBudget = !isNilOrError(basket)
    ? basket.data.attributes.total_budget
    : 0;
  const hasUserParticipated = !!submittedAt && spentBudget > 0;
>>>>>>> ab5bf71d

  useEffect(() => {
    setCurrentPhase(getCurrentPhase(phases) || getLastPhase(phases));
  }, [phases]);
  if (hasProjectEndedOrIsArchived(project, currentPhase)) {
    return null;
  }

  const submittedAt = basket?.attributes.submitted_at || null;
  const spentBudget = basket?.attributes.total_budget || 0;
  const hasUserParticipated = !!submittedAt && spentBudget > 0;

  const budgetExceedsLimit =
    basket?.attributes['budget_exceeds_limit?'] || false;

  const maxBudget =
    currentPhase?.attributes.voting_max_total ||
    project.attributes.voting_max_total ||
    0;
  const minBudget =
    currentPhase?.attributes.voting_min_total ||
    project.attributes.voting_min_total ||
    0;

  const minBudgetRequired = minBudget > 0;
  const minBudgetReached = spentBudget >= minBudget;
  const minBudgetRequiredNotReached = minBudgetRequired && !minBudgetReached;

  const handleSubmitExpensesOnClick = async () => {
    if (!isNilOrError(basket)) {
      const now = moment().format();
      try {
        await updateBasket(basket.id, { submitted_at: now });
      } catch {
        // Do nothing
      }
    }
  };

  const CTAButton = hasUserParticipated ? (
    <Box display="flex">
      <Icon my="auto" mr="8px" name="check" fill="white" />
      <Text m="0px" color="white">
        <FormattedMessage {...messages.submitted} />
      </Text>
    </Box>
  ) : (
    <Button
      icon={hasUserParticipated ? 'check' : 'vote-ballot'}
      buttonStyle="secondary"
      iconColor={theme.colors.tenantText}
      onClick={handleSubmitExpensesOnClick}
      fontWeight="500"
      bgColor={theme.colors.white}
      textColor={theme.colors.tenantText}
      data-cy="budgeting-cta-button"
      textHoverColor={theme.colors.black}
      padding="6px 12px"
      fontSize="14px"
      disabled={
        budgetExceedsLimit || spentBudget === 0 || minBudgetRequiredNotReached
      }
    >
      <FormattedMessage {...messages.submit} />
    </Button>
  );

  return (
<<<<<<< HEAD
    <>
      <ParticipationCTAContent
        currentPhase={currentPhase}
        CTAButton={CTAButton}
        hasUserParticipated={hasUserParticipated}
        participationState={
          <Text color="white" m="0px" fontSize="s" my="0px" textAlign="left">
            {(
              maxBudget - (basket?.attributes.total_budget || 0)
            ).toLocaleString()}{' '}
            / {maxBudget.toLocaleString()}{' '}
            {appConfig?.data.attributes.settings.core.currency}{' '}
            {formatMessage(messages.left)}
          </Text>
        }
        hideDefaultParticipationMessage={currentPhase ? true : false}
        timeLeftPosition="left"
      />
      <ErrorToast
        errorMessage={formatMessage(messages.budgetExceededError)}
        showError={showBudgetExceededError}
        onClose={() => setShowBudgetExceededError(false)}
      />
    </>
=======
    <ParticipationCTAContent
      currentPhase={currentPhase}
      CTAButton={CTAButton}
      hasUserParticipated={hasUserParticipated}
      project={project}
    />
>>>>>>> ab5bf71d
  );
};<|MERGE_RESOLUTION|>--- conflicted
+++ resolved
@@ -7,13 +7,9 @@
 
 // hooks
 import { useTheme } from 'styled-components';
-<<<<<<< HEAD
-import useBasket from 'hooks/useBasket';
 import useAppConfiguration from 'api/app_configuration/useAppConfiguration';
-import { updateBasket } from 'services/baskets';
-=======
 import useBasket from 'api/baskets/useBasket';
->>>>>>> ab5bf71d
+import useUpdateBasket from 'api/baskets/useUpdateBasket';
 
 // services
 import { getCurrentPhase, getLastPhase } from 'api/phases/utils';
@@ -40,19 +36,16 @@
   const { formatMessage } = useIntl();
   const { data: appConfig } = useAppConfiguration();
   const [currentPhase, setCurrentPhase] = useState<IPhaseData | undefined>();
-<<<<<<< HEAD
   const [showBudgetExceededError, setShowBudgetExceededError] = useState(false);
-  let basketId: string | null = null;
-=======
   let basketId: string | undefined;
->>>>>>> ab5bf71d
+
   if (currentPhase) {
     basketId = currentPhase.relationships.user_basket?.data?.id;
   } else {
     basketId = project.relationships.user_basket?.data?.id;
   }
-<<<<<<< HEAD
-  const basket = useBasket(basketId);
+  const { data: basket } = useBasket(basketId);
+  const { mutate: updateBasket } = useUpdateBasket();
 
   // Listen for budgeting exceeded error
   useEffect(() => {
@@ -65,14 +58,6 @@
       subscription.unsubscribe();
     };
   }, [setShowBudgetExceededError]);
-=======
-  const { data: basket } = useBasket(basketId);
-  const submittedAt = basket ? basket.data.attributes.submitted_at : null;
-  const spentBudget = !isNilOrError(basket)
-    ? basket.data.attributes.total_budget
-    : 0;
-  const hasUserParticipated = !!submittedAt && spentBudget > 0;
->>>>>>> ab5bf71d
 
   useEffect(() => {
     setCurrentPhase(getCurrentPhase(phases) || getLastPhase(phases));
@@ -81,12 +66,12 @@
     return null;
   }
 
-  const submittedAt = basket?.attributes.submitted_at || null;
-  const spentBudget = basket?.attributes.total_budget || 0;
+  const submittedAt = basket?.data.attributes.submitted_at || null;
+  const spentBudget = basket?.data.attributes.total_budget || 0;
   const hasUserParticipated = !!submittedAt && spentBudget > 0;
 
   const budgetExceedsLimit =
-    basket?.attributes['budget_exceeds_limit?'] || false;
+    basket?.data.attributes['budget_exceeds_limit?'] || false;
 
   const maxBudget =
     currentPhase?.attributes.voting_max_total ||
@@ -104,11 +89,7 @@
   const handleSubmitExpensesOnClick = async () => {
     if (!isNilOrError(basket)) {
       const now = moment().format();
-      try {
-        await updateBasket(basket.id, { submitted_at: now });
-      } catch {
-        // Do nothing
-      }
+      updateBasket({ id: basket.data.id, submitted_at: now });
     }
   };
 
@@ -141,7 +122,6 @@
   );
 
   return (
-<<<<<<< HEAD
     <>
       <ParticipationCTAContent
         currentPhase={currentPhase}
@@ -150,7 +130,7 @@
         participationState={
           <Text color="white" m="0px" fontSize="s" my="0px" textAlign="left">
             {(
-              maxBudget - (basket?.attributes.total_budget || 0)
+              maxBudget - (basket?.data.attributes.total_budget || 0)
             ).toLocaleString()}{' '}
             / {maxBudget.toLocaleString()}{' '}
             {appConfig?.data.attributes.settings.core.currency}{' '}
@@ -166,13 +146,5 @@
         onClose={() => setShowBudgetExceededError(false)}
       />
     </>
-=======
-    <ParticipationCTAContent
-      currentPhase={currentPhase}
-      CTAButton={CTAButton}
-      hasUserParticipated={hasUserParticipated}
-      project={project}
-    />
->>>>>>> ab5bf71d
   );
 };