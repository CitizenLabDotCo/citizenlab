import { defineMessages } from 'react-intl';

export default defineMessages({
  takeTheSurvey: {
    id: 'app.components.ParticipationCTABars.takeTheSurvey',
    defaultMessage: 'Take the survey',
  },
  reviewDocument: {
    id: 'app.components.ParticipationCTABars.reviewDocument',
    defaultMessage: 'Review the document',
  },
  projectOpenForSubmission: {
    id: 'app.components.ParticipationCTABars.projectOpenForSubmission',
    defaultMessage: 'This project is currently open for participation.',
  },
  mobileProjectOpenForSubmission: {
    id: 'app.components.ParticipationCTABars.mobileProjectOpenForSubmission',
    defaultMessage: 'Open for participation',
  },
  projectClosedForSubmission: {
    id: 'app.components.ParticipationCTABars.projectClosedForSubmission',
    defaultMessage: 'New submissions are not currently being accepted',
  },
  userHasParticipated: {
    id: 'app.components.ParticipationCTABars.userHasParticipated',
    defaultMessage: 'You have participated in this project.',
  },
  xWeeksLeft: {
    id: 'app.components.ParticipationCTABars.xWeeksLeft',
    defaultMessage: '{timeLeft}  weeks left',
  },
  xDayLeft: {
    id: 'app.components.ParticipationCTABars.xDayLeft',
    defaultMessage:
      '{timeLeft, plural, =0 {Less than a day} one {# day} other {# days}} left',
  },
  allocateBudget: {
    id: 'app.components.ParticipationCTABars.allocateBudget',
    defaultMessage: 'Allocate your budget',
  },
  volunteer: {
    id: 'app.components.ParticipationCTABars.volunteer',
    defaultMessage: 'Volunteer',
  },
  poll: {
    id: 'app.components.ParticipationCTABars.poll',
    defaultMessage: 'Take the poll',
  },
  seeIdeas: {
    id: 'app.components.ParticipationCTABars.seeIdeas',
    defaultMessage: 'See ideas',
  },
  submit: {
    id: 'app.components.ParticipationCTABars.submit',
    defaultMessage: 'Submit',
  },
  submitted: {
    id: 'app.components.ParticipationCTABars.submitted',
    defaultMessage: 'Submitted',
  },
<<<<<<< HEAD
  budgetExceededError: {
    id: 'app.components.ParticipationCTABars.budgetExceededError',
    defaultMessage: "You don't have enough budget",
  },
  votesExceededError: {
    id: 'app.components.ParticipationCTABars.votesExceededError',
    defaultMessage: "You don't have enough votes left",
  },
  votesPerOptionExceededError: {
    id: 'app.components.ParticipationCTABars.voteMaxPerOptionExceededError',
    defaultMessage: "You've reached the maximum number of votes per option",
=======
  left: {
    id: 'app.components.ParticipationCTABars.left',
    defaultMessage: 'left',
>>>>>>> 6c36b30b
  },
});<|MERGE_RESOLUTION|>--- conflicted
+++ resolved
@@ -58,22 +58,4 @@
     id: 'app.components.ParticipationCTABars.submitted',
     defaultMessage: 'Submitted',
   },
-<<<<<<< HEAD
-  budgetExceededError: {
-    id: 'app.components.ParticipationCTABars.budgetExceededError',
-    defaultMessage: "You don't have enough budget",
-  },
-  votesExceededError: {
-    id: 'app.components.ParticipationCTABars.votesExceededError',
-    defaultMessage: "You don't have enough votes left",
-  },
-  votesPerOptionExceededError: {
-    id: 'app.components.ParticipationCTABars.voteMaxPerOptionExceededError',
-    defaultMessage: "You've reached the maximum number of votes per option",
-=======
-  left: {
-    id: 'app.components.ParticipationCTABars.left',
-    defaultMessage: 'left',
->>>>>>> 6c36b30b
-  },
 });