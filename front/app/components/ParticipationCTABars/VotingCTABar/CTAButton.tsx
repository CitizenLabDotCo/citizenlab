import React, { useState } from 'react';

import { Box, Button, Tooltip } from '@citizenlab/cl2-component-library';
import JSConfetti from 'js-confetti';
import styled, { useTheme } from 'styled-components';

import useAppConfiguration from 'api/app_configuration/useAppConfiguration';
import useBasket from 'api/baskets/useBasket';
import useUpdateBasket from 'api/baskets/useUpdateBasket';
import useVoting from 'api/baskets_ideas/useVoting';
import { IPhaseData } from 'api/phases/types';
import { IProjectData } from 'api/projects/types';

import useLocalize from 'hooks/useLocalize';

import { ScreenReaderOnly } from 'utils/a11y';
import { FormattedMessage, useIntl } from 'utils/cl-intl';
import clHistory from 'utils/cl-router/history';
import { scrollToElement } from 'utils/scroll';

import messages from '../messages';

import { getVoteSubmissionDisabledExplanation } from './utils';

const confetti = new JSConfetti();

const StyledButton = styled(Button)`
  &.pulse {
    animation-name: pulse;
    animation-timing-function: ease;
    /* We set 1 second for the animation and run it 4 times to make sure we are a11y compliant (Under 5 seconds) */
    animation-iteration-count: 4;
    animation-duration: 1s;
    animation-delay: 0.3s;
    animation-fill-mode: forwards;
  }

  /* border-radius */
  -webkit-border-radius: 3px;
  -moz-border-radius: 3px;
  border-radius: 3px;

  @keyframes pulse {
    0% {
      box-shadow: 0 0 0 0 rgba(255, 255, 255, 1);
    }
    100% {
      box-shadow: 0 0 0 6px rgba(255, 255, 255, 0);
    }
  }
`;
interface Props {
  phase: IPhaseData;
  project: IProjectData;
}

const CTAButton = ({ phase, project }: Props) => {
  const basketId = phase.relationships.user_basket?.data?.id;
  const { data: basket } = useBasket(basketId);
  const { mutate: updateBasket } = useUpdateBasket();
  const { numberOfVotesCast, processing: votingProcessing } = useVoting();
  const { data: appConfig } = useAppConfiguration();
  const theme = useTheme();
  const { formatMessage } = useIntl();
  const localize = useLocalize();
  const [processing, setProcessing] = useState(false);
  const [isSubmitSuccessful, setIsSubmitSuccessful] = useState<boolean>(false);

  if (
    !appConfig ||
    !phase.attributes.voting_method ||
    numberOfVotesCast === undefined
  ) {
    return null;
  }

  const handleSubmitOnClick = () => {
    if (basket) {
      const update = () => {
        updateBasket(
          {
            id: basket.data.id,
            submitted: true,
          },
          {
            onSuccess: () => {
              setProcessing(false);
              setIsSubmitSuccessful(true);

              // If on the project page, scroll down to the status module
              if (location.pathname.includes('/projects/')) {
                confetti.addConfetti();
                scrollToElement({
                  id: 'voting-status-module',
                });
              }

              // If on the idea page, redirect to project page and scroll to status module
              if (location.pathname.includes('/ideas/')) {
                clHistory.push(
                  `/projects/${project.attributes.slug}?scrollToStatusModule=true`
                );
              }
            },
          }
        );
      };

      if (votingProcessing) {
        // Add a bit of timeout so that the voting request
        // has time to complete
        setTimeout(() => {
          update();
        }, 300);
      } else {
        update();
      }
    }
  };

  const permissionsDisabledReason =
    project.attributes.action_descriptors.voting.disabled_reason;
  const disabledExplanation = getVoteSubmissionDisabledExplanation(
    formatMessage,
    localize,
    phase,
    permissionsDisabledReason,
    numberOfVotesCast,
    appConfig.data.attributes.settings.core.currency
  );

  return (
<<<<<<< HEAD
    <Tooltip
      disabled={!disabledExplanation}
      placement="bottom"
      content={disabledExplanation}
    >
      <Box width="100%">
        <StyledButton
          icon="vote-ballot"
          buttonStyle="secondary"
          iconColor={theme.colors.tenantText}
          onClick={handleSubmitOnClick}
          fontWeight="500"
          bgColor={theme.colors.white}
          textColor={theme.colors.tenantText}
          id="e2e-voting-submit-button"
          textHoverColor={theme.colors.black}
          padding="6px 12px"
          fontSize="14px"
          disabled={!!disabledExplanation}
          processing={processing}
          className={disabledExplanation ? '' : 'pulse'}
        >
          <FormattedMessage {...messages.submit} />
        </StyledButton>
      </Box>
    </Tooltip>
=======
    <>
      <Tippy
        disabled={!disabledExplanation}
        interactive={true}
        placement="bottom"
        content={disabledExplanation}
      >
        {/* We need to add a tabIndex of 0 to
        make sure this is keyboard-focusable so screen reader software can read the explanation */}
        <Box width="100%" tabIndex={disabledExplanation ? 0 : -1}>
          <StyledButton
            icon="vote-ballot"
            buttonStyle="secondary"
            iconColor={theme.colors.tenantText}
            onClick={handleSubmitOnClick}
            fontWeight="500"
            bgColor={theme.colors.white}
            textColor={theme.colors.tenantText}
            id="e2e-voting-submit-button"
            textHoverColor={theme.colors.black}
            padding="6px 12px"
            fontSize="14px"
            disabled={!!disabledExplanation}
            processing={processing}
            className={disabledExplanation ? '' : 'pulse'}
            ariaDescribedby="explanation"
          >
            <FormattedMessage {...messages.submit} />
          </StyledButton>
          <ScreenReaderOnly id="explanation">
            {!!disabledExplanation && <>{disabledExplanation}</>}
          </ScreenReaderOnly>
        </Box>
      </Tippy>
      <ScreenReaderOnly role="alert">
        {isSubmitSuccessful && (
          <FormattedMessage {...messages.budgetSubmitSuccess} />
        )}
      </ScreenReaderOnly>
    </>
>>>>>>> c951a0c0
  );
};

export default CTAButton;<|MERGE_RESOLUTION|>--- conflicted
+++ resolved
@@ -130,36 +130,8 @@
   );
 
   return (
-<<<<<<< HEAD
-    <Tooltip
-      disabled={!disabledExplanation}
-      placement="bottom"
-      content={disabledExplanation}
-    >
-      <Box width="100%">
-        <StyledButton
-          icon="vote-ballot"
-          buttonStyle="secondary"
-          iconColor={theme.colors.tenantText}
-          onClick={handleSubmitOnClick}
-          fontWeight="500"
-          bgColor={theme.colors.white}
-          textColor={theme.colors.tenantText}
-          id="e2e-voting-submit-button"
-          textHoverColor={theme.colors.black}
-          padding="6px 12px"
-          fontSize="14px"
-          disabled={!!disabledExplanation}
-          processing={processing}
-          className={disabledExplanation ? '' : 'pulse'}
-        >
-          <FormattedMessage {...messages.submit} />
-        </StyledButton>
-      </Box>
-    </Tooltip>
-=======
     <>
-      <Tippy
+      <Tooltip
         disabled={!disabledExplanation}
         interactive={true}
         placement="bottom"
@@ -191,14 +163,13 @@
             {!!disabledExplanation && <>{disabledExplanation}</>}
           </ScreenReaderOnly>
         </Box>
-      </Tippy>
+      </Tooltip>
       <ScreenReaderOnly role="alert">
         {isSubmitSuccessful && (
           <FormattedMessage {...messages.budgetSubmitSuccess} />
         )}
       </ScreenReaderOnly>
     </>
->>>>>>> c951a0c0
   );
 };
 
