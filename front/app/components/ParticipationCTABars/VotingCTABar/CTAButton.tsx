--- conflicted
+++ resolved
@@ -131,35 +131,6 @@
   );
 
   return (
-<<<<<<< HEAD
-    <Tippy
-      disabled={!disabledExplanation}
-      interactive={true}
-      placement="bottom"
-      content={disabledExplanation}
-    >
-      <Box width="100%">
-        <StyledButton
-          icon="vote-ballot"
-          buttonStyle="secondary-outlined"
-          iconColor={theme.colors.tenantText}
-          onClick={handleSubmitOnClick}
-          fontWeight="500"
-          bgColor={theme.colors.white}
-          textColor={theme.colors.tenantText}
-          id="e2e-voting-submit-button"
-          textHoverColor={theme.colors.black}
-          padding="6px 12px"
-          fontSize="14px"
-          disabled={!!disabledExplanation}
-          processing={processing}
-          className={disabledExplanation ? '' : 'pulse'}
-        >
-          <FormattedMessage {...messages.submit} />
-        </StyledButton>
-      </Box>
-    </Tippy>
-=======
     <>
       <Tippy
         disabled={!disabledExplanation}
@@ -172,7 +143,7 @@
         <Box width="100%" tabIndex={disabledExplanation ? 0 : -1}>
           <StyledButton
             icon="vote-ballot"
-            buttonStyle="secondary"
+            buttonStyle="secondary-outlined"
             iconColor={theme.colors.tenantText}
             onClick={handleSubmitOnClick}
             fontWeight="500"
@@ -200,7 +171,6 @@
         )}
       </ScreenReaderOnly>
     </>
->>>>>>> 04fceb92
   );
 };
 
