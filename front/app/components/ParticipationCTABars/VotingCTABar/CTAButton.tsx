--- conflicted
+++ resolved
@@ -54,38 +54,26 @@
   }
 `;
 interface Props {
-<<<<<<< HEAD
   phase: IPhaseData;
-}
-
-const CTAButton = ({ phase }: Props) => {
-  const [processing, setProcessing] = useState(false);
-
-  const basketId = phase.relationships.user_basket?.data?.id;
-
-=======
-  participationContext: IProjectData | IPhaseData;
   projectId?: string;
 }
 
-const CTAButton = ({ participationContext, projectId }: Props) => {
+const CTAButton = ({ phase, projectId }: Props) => {
+  const { data: project } = useProjectById(projectId);
+  const basketId = phase.relationships.user_basket?.data?.id;
+  const { data: basket } = useBasket(basketId);
+  const { mutate: updateBasket } = useUpdateBasket();
+  const { numberOfVotesCast, processing: votingProcessing } = useVoting();
+  const { data: appConfig } = useAppConfiguration();
   const theme = useTheme();
   const { formatMessage } = useIntl();
   const localize = useLocalize();
-  const { data: appConfig } = useAppConfiguration();
-  const { data: project } = useProjectById(projectId);
-
-  const basketId = participationContext.relationships.user_basket?.data?.id;
->>>>>>> 550a51ac
-  const { data: basket } = useBasket(basketId);
-  const { mutate: updateBasket } = useUpdateBasket();
-  const { numberOfVotesCast, processing: votingProcessing } = useVoting();
-
   const [processing, setProcessing] = useState(false);
-  const currency = appConfig?.data.attributes.settings.core.currency;
 
   const votingMethod = phase.attributes.voting_method;
   if (!votingMethod || numberOfVotesCast === undefined) return null;
+
+  const currency = appConfig?.data.attributes.settings.core.currency;
 
   const disabledExplanation = getDisabledExplanation(
     formatMessage,
