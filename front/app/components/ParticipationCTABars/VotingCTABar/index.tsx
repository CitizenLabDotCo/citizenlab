--- conflicted
+++ resolved
@@ -68,16 +68,7 @@
         <ParticipationCTAContent
           currentPhase={currentPhase}
           hasUserParticipated={false}
-<<<<<<< HEAD
-          CTAButton={<CTAButton phase={currentPhase} />}
-=======
-          CTAButton={
-            <CTAButton
-              projectId={project.id}
-              participationContext={participationContext}
-            />
-          }
->>>>>>> 550a51ac
+          CTAButton={<CTAButton projectId={project.id} phase={currentPhase} />}
           participationState={
             <Text color="white" m="0px" fontSize="s" aria-live="polite">
               {votesCounter}
