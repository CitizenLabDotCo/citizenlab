--- conflicted
+++ resolved
@@ -1,4 +1,4 @@
-import React, { useEffect, useState, useMemo } from 'react';
+import React, { useMemo } from 'react';
 
 // Components
 import { Button, Icon, Box, Text } from '@citizenlab/cl2-component-library';
@@ -11,30 +11,16 @@
 import useBasket from 'api/baskets/useBasket';
 import useUpdateBasket from 'api/baskets/useUpdateBasket';
 
-<<<<<<< HEAD
-// events
-import { BUDGET_EXCEEDED_ERROR_EVENT } from 'components/ParticipationCTABars/VotingCTABar/events';
-=======
-// services
-import { getCurrentPhase, getLastPhase } from 'api/phases/utils';
-import { IPhaseData } from 'api/phases/types';
->>>>>>> 6c36b30b
-
 // utils
 import {
   CTABarProps,
   hasProjectEndedOrIsArchived,
 } from 'components/ParticipationCTABars/utils';
 import { isNilOrError } from 'utils/helperUtils';
-<<<<<<< HEAD
 import { getCurrentPhase, getLastPhase } from 'api/phases/utils';
-import eventEmitter from 'utils/eventEmitter';
-=======
-import { getVotingMethodConfig } from 'utils/votingMethodUtils/votingMethodUtils';
->>>>>>> 6c36b30b
 
 // i18n
-import { FormattedMessage, useIntl } from 'utils/cl-intl';
+import { FormattedMessage } from 'utils/cl-intl';
 import messages from '../messages';
 import useLocale from 'hooks/useLocale';
 import useBasketsIdeas from 'api/baskets_ideas/useBasketsIdeas';
@@ -42,10 +28,6 @@
 export const VotingCTABar = ({ phases, project }: CTABarProps) => {
   const theme = useTheme();
   const locale = useLocale();
-  const { formatMessage } = useIntl();
-<<<<<<< HEAD
-  const [showError, setShowError] = useState(false);
-  const [error, setError] = useState<string | null>(null);
 
   const currentPhase = useMemo(() => {
     return getCurrentPhase(phases) || getLastPhase(phases);
@@ -55,16 +37,6 @@
     ? currentPhase.relationships.user_basket?.data?.id
     : project.relationships.user_basket?.data?.id;
 
-=======
-  const { data: appConfig } = useAppConfiguration();
-  const [currentPhase, setCurrentPhase] = useState<IPhaseData | undefined>();
-  let basketId: string | undefined;
-  if (currentPhase) {
-    basketId = currentPhase.relationships.user_basket?.data?.id;
-  } else {
-    basketId = project.relationships.user_basket?.data?.id;
-  }
->>>>>>> 6c36b30b
   const { data: basket } = useBasket(basketId);
   const { mutate: updateBasket } = useUpdateBasket();
   const { data: basketsIdeas } = useBasketsIdeas(basket?.data.id);
@@ -111,29 +83,6 @@
     }
   };
 
-<<<<<<< HEAD
-=======
-  const getVoteTerm = () => {
-    const voteConfig = getVotingMethodConfig(
-      currentPhase?.attributes?.voting_method ||
-        project.attributes.voting_method
-    );
-    if (!voteConfig?.useVoteTerm) {
-      return null;
-    }
-    if (currentPhase && currentPhase.attributes.voting_term_plural_multiloc) {
-      return currentPhase?.attributes?.voting_term_plural_multiloc[
-        locale
-      ]?.toLowerCase();
-    } else if (project.attributes.voting_term_plural_multiloc) {
-      return project.attributes.voting_term_plural_multiloc[
-        locale
-      ]?.toLowerCase();
-    }
-    return null;
-  };
-
->>>>>>> 6c36b30b
   const CTAButton = hasUserParticipated ? (
     <Box display="flex">
       <Icon my="auto" mr="8px" name="check" fill="white" />
