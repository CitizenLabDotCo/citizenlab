import React, { useMemo } from 'react';

// Components
import { Button, Icon, Box, Text } from '@citizenlab/cl2-component-library';
import { ParticipationCTAContent } from 'components/ParticipationCTABars/ParticipationCTAContent';
import ErrorToast from 'components/ErrorToast';
import VotesCounter from 'components/VotesCounter';

// hooks
import { useTheme } from 'styled-components';
import useBasket from 'api/baskets/useBasket';
import useUpdateBasket from 'api/baskets/useUpdateBasket';

// utils
import {
  CTABarProps,
  hasProjectEndedOrIsArchived,
} from 'components/ParticipationCTABars/utils';
import { isNilOrError } from 'utils/helperUtils';
import { getCurrentPhase, getLastPhase } from 'api/phases/utils';

// i18n
import { FormattedMessage } from 'utils/cl-intl';
import messages from '../messages';
import useLocale from 'hooks/useLocale';
import useBasketsIdeas from 'api/baskets_ideas/useBasketsIdeas';

export const VotingCTABar = ({ phases, project }: CTABarProps) => {
  const theme = useTheme();
  const locale = useLocale();
<<<<<<< HEAD
  const { formatMessage } = useIntl();
  const { data: appConfig } = useAppConfiguration();
  const [currentPhase, setCurrentPhase] = useState<IPhaseData | undefined>();
  const basketId: string | undefined =
    currentPhase?.relationships?.user_basket?.data?.id ||
    project.relationships.user_basket?.data?.id;
=======

  const currentPhase = useMemo(() => {
    return getCurrentPhase(phases) || getLastPhase(phases);
  }, [phases]);

  const basketId = currentPhase
    ? currentPhase.relationships.user_basket?.data?.id
    : project.relationships.user_basket?.data?.id;

>>>>>>> 00c23b80
  const { data: basket } = useBasket(basketId);
  const { mutate: updateBasket } = useUpdateBasket();
  const { data: basketsIdeas } = useBasketsIdeas(basket?.data.id);

  const currentBasketsIdeas: { ideaId: string; votes: number }[] = [];

  basketsIdeas?.data.map((basketIdea) => {
    const ideaId = basketIdea.relationships.idea.data['id'];
    const votes = basketIdea.attributes.votes;
    currentBasketsIdeas.push({ ideaId, votes });
  });

  if (hasProjectEndedOrIsArchived(project, currentPhase)) {
    return null;
  }

  const submittedAt = basket?.data.attributes.submitted_at || null;
  const votesCast = basket?.data.attributes.total_votes || 0;
  const hasUserParticipated = !!submittedAt && votesCast > 0;

  const voteExceedsLimit =
    basket?.data.attributes['budget_exceeds_limit?'] || false;

<<<<<<< HEAD
  const maxVotes =
    currentPhase?.attributes.voting_max_total ||
    project.attributes.voting_max_total ||
    null;
  const minVotes =
=======
  const minBudget =
>>>>>>> 00c23b80
    currentPhase?.attributes.voting_min_total ||
    project.attributes.voting_min_total ||
    0;

  const minVotesRequired = minVotes > 0;
  const minVotesReached = votesCast >= minVotes;
  const minVotesRequiredNotReached = minVotesRequired && !minVotesReached;

  if (isNilOrError(locale)) {
    return null;
  }

  const handleSubmitOnClick = async () => {
    if (!isNilOrError(basket)) {
      updateBasket({
        id: basket.data.id,
        submitted: true,
        participation_context_type: currentPhase ? 'Phase' : 'Project',
      });
    }
  };

<<<<<<< HEAD
  const getVoteTerm = () => {
    const voteConfig = getVotingMethodConfig(
      currentPhase?.attributes?.voting_method ||
        project.attributes.voting_method
    );
    if (!voteConfig?.useVoteTerm) {
      return null;
    }
    if (currentPhase && currentPhase.attributes.voting_term_plural_multiloc) {
      return currentPhase?.attributes?.voting_term_plural_multiloc[
        locale
      ]?.toLowerCase();
    } else if (project.attributes.voting_term_plural_multiloc) {
      return project.attributes.voting_term_plural_multiloc[
        locale
      ]?.toLowerCase();
    }
    return null;
  };

  const ctaDisabled =
    voteExceedsLimit || votesCast === 0 || minVotesRequiredNotReached;

=======
>>>>>>> 00c23b80
  const CTAButton = hasUserParticipated ? (
    <Box display="flex">
      <Icon my="auto" mr="8px" name="check" fill="white" />
      <Text m="0px" color="white">
        <FormattedMessage {...messages.submitted} />
      </Text>
    </Box>
  ) : (
    <Button
      icon={hasUserParticipated ? 'check' : 'vote-ballot'}
      buttonStyle="secondary"
      iconColor={theme.colors.tenantText}
      onClick={handleSubmitOnClick}
      fontWeight="500"
      bgColor={theme.colors.white}
      textColor={theme.colors.tenantText}
      data-cy="budgeting-cta-button"
      textHoverColor={theme.colors.black}
      padding="6px 12px"
      fontSize="14px"
      disabled={ctaDisabled}
    >
      <FormattedMessage {...messages.submit} />
    </Button>
  );

  return (
    <>
      <ParticipationCTAContent
        project={project}
        currentPhase={currentPhase}
        CTAButton={CTAButton}
        hasUserParticipated={hasUserParticipated}
        participationState={
          hasUserParticipated || !maxVotes ? undefined : (
            <Text
              color="white"
              m="0px"
              fontSize="s"
              my="0px"
              textAlign="left"
              aria-live="polite"
            >
<<<<<<< HEAD
              {(
                maxVotes - (basket?.data.attributes.total_votes || 0)
              ).toLocaleString()}{' '}
              / {maxVotes.toLocaleString()}{' '}
              {getVoteTerm() ||
                appConfig?.data.attributes.settings.core.currency}{' '}
              {formatMessage(messages.left)}
=======
              <VotesCounter projectId={project.id} />
>>>>>>> 00c23b80
            </Text>
          )
        }
        hideDefaultParticipationMessage={currentPhase ? true : false}
        timeLeftPosition="left"
      />
      <ErrorToast />
    </>
  );
};<|MERGE_RESOLUTION|>--- conflicted
+++ resolved
@@ -28,14 +28,6 @@
 export const VotingCTABar = ({ phases, project }: CTABarProps) => {
   const theme = useTheme();
   const locale = useLocale();
-<<<<<<< HEAD
-  const { formatMessage } = useIntl();
-  const { data: appConfig } = useAppConfiguration();
-  const [currentPhase, setCurrentPhase] = useState<IPhaseData | undefined>();
-  const basketId: string | undefined =
-    currentPhase?.relationships?.user_basket?.data?.id ||
-    project.relationships.user_basket?.data?.id;
-=======
 
   const currentPhase = useMemo(() => {
     return getCurrentPhase(phases) || getLastPhase(phases);
@@ -45,7 +37,6 @@
     ? currentPhase.relationships.user_basket?.data?.id
     : project.relationships.user_basket?.data?.id;
 
->>>>>>> 00c23b80
   const { data: basket } = useBasket(basketId);
   const { mutate: updateBasket } = useUpdateBasket();
   const { data: basketsIdeas } = useBasketsIdeas(basket?.data.id);
@@ -69,15 +60,11 @@
   const voteExceedsLimit =
     basket?.data.attributes['budget_exceeds_limit?'] || false;
 
-<<<<<<< HEAD
   const maxVotes =
     currentPhase?.attributes.voting_max_total ||
     project.attributes.voting_max_total ||
     null;
   const minVotes =
-=======
-  const minBudget =
->>>>>>> 00c23b80
     currentPhase?.attributes.voting_min_total ||
     project.attributes.voting_min_total ||
     0;
@@ -100,32 +87,9 @@
     }
   };
 
-<<<<<<< HEAD
-  const getVoteTerm = () => {
-    const voteConfig = getVotingMethodConfig(
-      currentPhase?.attributes?.voting_method ||
-        project.attributes.voting_method
-    );
-    if (!voteConfig?.useVoteTerm) {
-      return null;
-    }
-    if (currentPhase && currentPhase.attributes.voting_term_plural_multiloc) {
-      return currentPhase?.attributes?.voting_term_plural_multiloc[
-        locale
-      ]?.toLowerCase();
-    } else if (project.attributes.voting_term_plural_multiloc) {
-      return project.attributes.voting_term_plural_multiloc[
-        locale
-      ]?.toLowerCase();
-    }
-    return null;
-  };
-
   const ctaDisabled =
     voteExceedsLimit || votesCast === 0 || minVotesRequiredNotReached;
 
-=======
->>>>>>> 00c23b80
   const CTAButton = hasUserParticipated ? (
     <Box display="flex">
       <Icon my="auto" mr="8px" name="check" fill="white" />
@@ -169,17 +133,7 @@
               textAlign="left"
               aria-live="polite"
             >
-<<<<<<< HEAD
-              {(
-                maxVotes - (basket?.data.attributes.total_votes || 0)
-              ).toLocaleString()}{' '}
-              / {maxVotes.toLocaleString()}{' '}
-              {getVoteTerm() ||
-                appConfig?.data.attributes.settings.core.currency}{' '}
-              {formatMessage(messages.left)}
-=======
               <VotesCounter projectId={project.id} />
->>>>>>> 00c23b80
             </Text>
           )
         }
