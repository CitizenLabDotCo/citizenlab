--- conflicted
+++ resolved
@@ -16,11 +16,7 @@
 // utils
 import { getDefaultBasemap } from './utils';
 import { isNil } from 'utils/helperUtils';
-<<<<<<< HEAD
-import { DEFAULT_TILE_PROVIDER } from './constants';
 import { EsriUiElement } from './types';
-=======
->>>>>>> 8fbaa332
 
 type Props = {
   center?: GeoJSON.Point | null;
