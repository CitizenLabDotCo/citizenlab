--- conflicted
+++ resolved
@@ -35,11 +35,7 @@
   graphics?: Graphic[];
   onClick?: (event: any, mapView: MapView) => void;
   onHover?: (event: any, mapView: MapView) => void;
-<<<<<<< HEAD
-  globalMapSettings?: AppConfigurationMapSettings;
-=======
   globalMapSettings: AppConfigurationMapSettings;
->>>>>>> 3687ce92
 };
 
 type InitialData = {
@@ -48,11 +44,8 @@
   maxZoom?: number;
   uiElements?: EsriUiElement[];
   showFullscreenOption?: boolean;
-<<<<<<< HEAD
   showLegend?: boolean;
   showLayerVisibilityControl?: boolean;
-=======
->>>>>>> 3687ce92
 };
 
 const EsriMap = ({
@@ -61,14 +54,9 @@
   width,
   layers,
   graphics,
-<<<<<<< HEAD
   onClick,
   onHover,
-=======
->>>>>>> 3687ce92
   initialData,
-  onClick,
-  onHover,
   globalMapSettings,
 }: EsriMapProps) => {
   const [map, setMap] = useState<Map | null>(null);
@@ -131,7 +119,7 @@
       }
 
       // Add map legend if set
-      if (initialData.showLegend) {
+      if (initialData?.showLegend) {
         const legend = new Expand({
           content: new Legend({
             view: mapView,
@@ -146,7 +134,7 @@
       }
 
       // Show layer visibility controls if set
-      if (initialData.showLayerVisibilityControl) {
+      if (initialData?.showLayerVisibilityControl) {
         const layerList = new Expand({
           content: new LayerList({
             view: mapView,
@@ -203,20 +191,12 @@
   }, [onClick, mapView]);
 
   useEffect(() => {
-<<<<<<< HEAD
-    // On map hover, pass the event to onHover handler if it was provided
-    if (mapView && onHover) {
-      mapView?.on('pointer-move', function (event) {
-        onHover(event, mapView);
-      });
-=======
     if (onHover && mapView) {
       const debouncedHover = debounce((event: any) => {
         onHover(event, mapView);
-      }, 100);
+      }, 10);
 
       mapView.on('pointer-move', debouncedHover);
->>>>>>> 3687ce92
     }
   }, [onHover, mapView]);
 
