import React, { memo } from 'react';

import { media, fontSizes } from '@citizenlab/cl2-component-library';
import styled from 'styled-components';
<<<<<<< HEAD
=======
import { SupportedLocale } from 'typings';
>>>>>>> be48d4a5

import Outlet from 'components/Outlet';

const Container = styled.div<{ align: 'left' | 'center' }>`
  width: ${({ align }) => (align === 'left' ? '100%' : 'auto')};
`;

export const Title = styled.h1<{
  color: string | undefined;
  align: 'left' | 'center';
}>`
  width: 100%;
  color: ${({ color, theme }) => color || theme.colors.tenantText};
  font-size: ${fontSizes.xxxl}px;
  font-weight: 500;
  line-height: normal;
  overflow-wrap: break-word;
  word-wrap: break-word;
  word-break: break-word;
  margin: 0;
  padding: 0;
  z-index: 1;

  ${media.tablet`
    font-size: ${fontSizes.xxl}px;
  `}
`;

interface Props {
  postId: string;
  postType: 'idea' | 'initiative';
  title: string;
<<<<<<< HEAD
=======
  locale?: SupportedLocale;
>>>>>>> be48d4a5
  translateButtonClicked?: boolean;
  className?: string;
  color?: string;
  align?: 'left' | 'center';
}

const PostTitle = memo<Props>(
  ({
    postId,
    postType,
    title,
    translateButtonClicked,
    className,
    color,
    align = 'center',
  }) => {
    return (
      <Container className={className} align={align}>
        <Outlet
          id="app.components.PostShowComponents.Title.translation"
          title={title}
          postId={postId}
          postType={postType}
          color={color}
          align={align}
          translateButtonClicked={translateButtonClicked}
        >
          {(outletComponents) =>
            outletComponents.length > 0 ? (
              <>{outletComponents}</>
            ) : (
              <Title id={`e2e-${postType}-title`} color={color} align={align}>
                {title}
              </Title>
            )
          }
        </Outlet>
      </Container>
    );
  }
);

export default PostTitle;<|MERGE_RESOLUTION|>--- conflicted
+++ resolved
@@ -2,10 +2,7 @@
 
 import { media, fontSizes } from '@citizenlab/cl2-component-library';
 import styled from 'styled-components';
-<<<<<<< HEAD
-=======
 import { SupportedLocale } from 'typings';
->>>>>>> be48d4a5
 
 import Outlet from 'components/Outlet';
 
@@ -38,10 +35,6 @@
   postId: string;
   postType: 'idea' | 'initiative';
   title: string;
-<<<<<<< HEAD
-=======
-  locale?: SupportedLocale;
->>>>>>> be48d4a5
   translateButtonClicked?: boolean;
   className?: string;
   color?: string;
