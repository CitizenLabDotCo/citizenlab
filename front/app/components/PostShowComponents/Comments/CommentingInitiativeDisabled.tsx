--- conflicted
+++ resolved
@@ -56,16 +56,12 @@
       return messages.commentingInitiativeNotPermitted;
     } else if (authenticationRequirements === 'verify') {
       return messages.commentingDisabledUnverified;
-<<<<<<< HEAD
-    } else if (authenticationRequirements === 'sign_in_up') {
-=======
     } else if (
       authUser &&
-      commetingPermissions?.action === 'complete_registration'
+      authenticationRequirements === 'complete_registration'
     ) {
       return messages.completeRegistrationToComment;
-    } else if (commetingPermissions?.action === 'sign_in_up') {
->>>>>>> 4ff6e545
+    } else if (authenticationRequirements === 'sign_in_up') {
       return messages.signInToCommentInitiative;
     } else if (authenticationRequirements === 'sign_in_up_and_verify') {
       return messages.signInAndVerifyToCommentInitiative;
