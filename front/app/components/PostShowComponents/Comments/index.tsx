--- conflicted
+++ resolved
@@ -21,12 +21,7 @@
 import { Title } from '@citizenlab/cl2-component-library';
 
 // typings
-<<<<<<< HEAD
-import { CommentsSort } from 'services/comments';
-=======
 import { CommentsSort } from 'api/comments/types';
-import { IdeaCommentingDisabledReason } from 'api/ideas/types';
->>>>>>> 0b6df61f
 import CommentingInitiativeDisabled from './CommentingInitiativeDisabled';
 import { IIdea } from 'api/ideas/types';
 
@@ -95,89 +90,6 @@
   className?: string;
 }
 
-<<<<<<< HEAD
-interface DataProps {
-  comments: GetCommentsChildProps;
-}
-
-interface Props extends InputProps, DataProps {}
-
-const CommentsSection = memo<Props>(
-  ({ postId, postType, comments, className }) => {
-    const initiativeId = postType === 'initiative' ? postId : undefined;
-    const ideaId = postType === 'idea' ? postId : undefined;
-    const { data: initiative } = useInitiativeById(initiativeId);
-    const { data: idea } = useIdeaById(ideaId);
-
-    const post = initiative || idea;
-    const projectId = idea?.data.relationships?.project.data.id;
-    const project = useProject({ projectId });
-    const [sortOrder, setSortOrder] = useState<CommentsSort>('-new');
-    const [posting, setPosting] = useState(false);
-
-    const {
-      commentsList,
-      hasMore,
-      onLoadMore,
-      loadingInital,
-      loadingMore,
-      onChangeSort,
-    } = comments;
-
-    const handleSortOrderChange = useCallback((sortOrder: CommentsSort) => {
-      trackEventByName(tracks.clickCommentsSortOrder);
-      onChangeSort(sortOrder);
-      setSortOrder(sortOrder);
-      // eslint-disable-next-line react-hooks/exhaustive-deps
-    }, []);
-
-    const handleIntersection = useCallback(
-      (event: IntersectionObserverEntry, unobserve: () => void) => {
-        if (event.isIntersecting) {
-          onLoadMore();
-          unobserve();
-        }
-      },
-      // eslint-disable-next-line react-hooks/exhaustive-deps
-      []
-    );
-
-    const handleCommentPosting = useCallback((isPosting: boolean) => {
-      setPosting(isPosting);
-    }, []);
-
-    if (!isNilOrError(post) && !isNilOrError(commentsList)) {
-      const phaseId = isNilOrError(project)
-        ? undefined
-        : project.relationships?.current_phase?.data?.id;
-      const commentCount = post.data.attributes.comments_count;
-
-      return (
-        <Container className={className || ''}>
-          <Header>
-            <Title color="tenantText" variant="h2" id="comments-main-title">
-              <FormattedMessage {...messages.invisibleTitleComments} />
-              {commentCount > 0 && (
-                <CommentCount>({commentCount})</CommentCount>
-              )}
-            </Title>
-            <StyledCommentSorting
-              onChange={handleSortOrderChange}
-              selectedValue={[sortOrder]}
-            />
-          </Header>
-
-          {postType === 'idea' && idea ? (
-            <CommentingIdeaDisabled idea={idea} phaseId={phaseId} />
-          ) : (
-            <CommentingInitiativeDisabled />
-          )}
-
-          <StyledParentCommentForm
-            postId={postId}
-            postType={postType}
-            postingComment={handleCommentPosting}
-=======
 const CommentsSection = memo<Props>(({ postId, postType, className }) => {
   const initiativeId = postType === 'initiative' ? postId : undefined;
   const ideaId = postType === 'idea' ? postId : undefined;
@@ -223,13 +135,7 @@
     setPosting(isPosting);
   }, []);
 
-  if (post && commentsList) {
-    const commentingEnabled =
-      idea?.data.attributes.action_descriptor.commenting_idea.enabled;
-
-    const commentingDisabledReason =
-      idea?.data.attributes.action_descriptor.commenting_idea.disabled_reason ||
-      (null as IdeaCommentingDisabledReason | null);
+  if (!isNilOrError(post) && !isNilOrError(commentsList)) {
     const phaseId = isNilOrError(project)
       ? undefined
       : project.relationships?.current_phase?.data?.id;
@@ -245,19 +151,11 @@
           <StyledCommentSorting
             onChange={handleSortOrderChange}
             selectedValue={[sortOrder]}
->>>>>>> 0b6df61f
           />
         </Header>
 
-        {postType === 'idea' ? (
-          <CommentingDisabled
-            commentingEnabled={!!commentingEnabled}
-            commentingDisabledReason={commentingDisabledReason}
-            projectId={idea?.data.relationships.project.data.id || null}
-            phaseId={phaseId}
-            postId={postId}
-            postType={postType}
-          />
+        {postType === 'idea' && idea ? (
+          <CommentingIdeaDisabled idea={idea} phaseId={phaseId} />
         ) : (
           <CommentingInitiativeDisabled />
         )}
@@ -295,13 +193,6 @@
   return null;
 });
 
-<<<<<<< HEAD
-export default memo<InputProps>((inputProps: InputProps) => (
-  <Data {...inputProps}>
-    {(dataProps) => <CommentsSection {...inputProps} {...dataProps} />}
-  </Data>
-));
-
 const CommentingIdeaDisabled = ({
   idea,
   phaseId,
@@ -324,6 +215,5 @@
     />
   );
 };
-=======
-export default CommentsSection;
->>>>>>> 0b6df61f
+
+export default CommentsSection;