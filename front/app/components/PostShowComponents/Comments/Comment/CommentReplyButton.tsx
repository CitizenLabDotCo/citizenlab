--- conflicted
+++ resolved
@@ -29,11 +29,7 @@
 import { IIdeaData } from 'api/ideas/types';
 import { ICommentData } from 'api/comments/types';
 import { SuccessAction } from 'containers/Authentication/SuccessActions/actions';
-<<<<<<< HEAD
-import { isFixableByAuthentication } from 'utils/actionDescriptors';
 import { IUserData } from 'api/users/types';
-=======
->>>>>>> d3a11cc8
 
 const Container = styled.li`
   display: flex;
