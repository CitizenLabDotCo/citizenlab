--- conflicted
+++ resolved
@@ -92,90 +92,68 @@
       authorFirstName,
       authorLastName,
       authorSlug,
-<<<<<<< HEAD
     });
   }, [commentId, parentCommentId, authorFirstName, authorLastName, authorSlug]);
 
   const onReply = useCallback(() => {
-    if (!isNilOrError(idea)) {
-=======
-    ]);
-
-    const onReply = useCallback(() => {
->>>>>>> 93371fb2
-      const successAction: SuccessAction = {
-        name: 'replyToComment',
-        params: {
-          commentId,
-          parentCommentId,
-          authorFirstName,
-          authorLastName,
-          authorSlug,
-        },
-      };
-
-      const { clickChildCommentReplyButton, clickParentCommentReplyButton } =
-        tracks;
-
-      trackEventByName(
-        commentType === 'child'
-          ? clickChildCommentReplyButton
-          : clickParentCommentReplyButton,
-        {
-          loggedIn: !!authUser,
-<<<<<<< HEAD
-=======
-        }
-      );
-
-      if (idea) {
-        const actionDescriptor =
-          idea.attributes.action_descriptor.commenting_idea;
-
-        if (actionDescriptor.enabled) {
-          reply();
-          return;
->>>>>>> 93371fb2
-        }
-      );
-
+    const successAction: SuccessAction = {
+      name: 'replyToComment',
+      params: {
+        commentId,
+        parentCommentId,
+        authorFirstName,
+        authorLastName,
+        authorSlug,
+      },
+    };
+
+    const { clickChildCommentReplyButton, clickParentCommentReplyButton } =
+      tracks;
+
+    trackEventByName(
+      commentType === 'child'
+        ? clickChildCommentReplyButton
+        : clickParentCommentReplyButton,
+      {
+        loggedIn: !!authUser,
+      }
+    );
+
+    if (idea) {
       const actionDescriptor =
         idea.attributes.action_descriptor.commenting_idea;
 
-<<<<<<< HEAD
       if (actionDescriptor.enabled) {
         reply();
         return;
       }
 
       if (isFixableByAuthentication(actionDescriptor.disabled_reason)) {
-        const context = {
-          type: 'idea',
-          action: 'commenting_idea',
-          id: idea.id,
-        } as const;
-
-        triggerAuthenticationFlow({ context, successAction });
-=======
-          triggerAuthenticationFlow({ context, successAction });
-        }
->>>>>>> 93371fb2
-      }
-
-      if (postType === 'initiative') {
-        const authenticationRequirements =
-          commentingPermissionInitiative?.authenticationRequirements;
-
-        const context = {
-          type: 'initiative',
-          action: 'commenting_initiative',
-        } as const;
-
-        if (authenticationRequirements) {
-          triggerAuthenticationFlow({ context, successAction });
-        } else if (commentingPermissionInitiative?.enabled === true) {
-          reply();
-        }
+        triggerAuthenticationFlow({
+          context: {
+            type: 'idea',
+            action: 'commenting_idea',
+            id: idea.id,
+          },
+          successAction,
+        });
+      }
+    }
+
+    if (postType === 'initiative') {
+      const authenticationRequirements =
+        commentingPermissionInitiative?.authenticationRequirements;
+
+      if (authenticationRequirements) {
+        triggerAuthenticationFlow({
+          context: {
+            type: 'initiative',
+            action: 'commenting_initiative',
+          },
+          successAction,
+        });
+      } else if (commentingPermissionInitiative?.enabled === true) {
+        reply();
       }
     }
   }, [
