--- conflicted
+++ resolved
@@ -13,12 +13,8 @@
 import { IPresentComment } from 'api/comments/types';
 import useUserById from 'api/users/useUserById';
 import { canModerateProject } from 'utils/permissions/rules/projectPermissions';
-<<<<<<< HEAD
-import { isAdmin } from 'utils/permissions/roles';
 import useProjectById from 'api/projects/useProjectById';
-=======
 import { canModerateInitiative } from 'utils/permissions/rules/initiativePermissions';
->>>>>>> 7f2689f7
 
 const Container = styled.div`
   display: flex;
@@ -86,18 +82,11 @@
 
   const isModerator =
     author &&
-<<<<<<< HEAD
     (project
       ? canModerateProject(project.data, { data: author.data })
-      : // When component is used for proposals
-        isAdmin({ data: author.data }));
-=======
-    // Ideally this is managed outside of this component.
-    // If projectId is provided, we assume this component is used in a project context
-    (projectId
-      ? canModerateProject(projectId, { data: author.data })
       : canModerateInitiative({ data: author.data }));
->>>>>>> 7f2689f7
+  // Ideally this is managed outside of this component.
+  // If projectId is provided, we assume this component is used in a project context
 
   // With the current implementation, this needs to always render,
   // even if author is null/undefined.
