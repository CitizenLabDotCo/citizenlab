--- conflicted
+++ resolved
@@ -16,14 +16,6 @@
 import { useIntl } from 'utils/cl-intl';
 
 import messages from '../messages';
-<<<<<<< HEAD
-import { IPresentComment } from 'api/comments/types';
-import useUserById from 'api/users/useUserById';
-import { canModerateProject } from 'utils/permissions/rules/projectPermissions';
-import useProjectById from 'api/projects/useProjectById';
-import { canModerateInitiative } from 'utils/permissions/rules/initiativePermissions';
-=======
->>>>>>> d8c2eb87
 
 const Container = styled.div`
   display: flex;
@@ -86,19 +78,6 @@
   userCanModerate,
 }: Props) => {
   const { formatMessage } = useIntl();
-<<<<<<< HEAD
-  const { data: author } = useUserById(authorId);
-  const { data: project } = useProjectById(projectId);
-
-  const isModerator =
-    author &&
-    // Ideally this is managed outside of this component.
-    // If projectId is provided, we assume this component is used in a project context
-    (project
-      ? canModerateProject(project.data, { data: author.data })
-      : canModerateInitiative({ data: author.data }));
-=======
->>>>>>> d8c2eb87
 
   // With the current implementation, this needs to always render,
   // even if author is null/undefined.
