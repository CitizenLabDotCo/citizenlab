import React from 'react';
import { isNilOrError } from 'utils/helperUtils';

// components
import CommentReplyButton from './CommentReplyButton';
import CommentsMoreActions from './CommentsMoreActions';
import CommentReaction from './CommentReaction';

// style
import styled from 'styled-components';
import { colors, fontSizes, isRtl } from 'utils/styleUtils';
import Outlet from 'components/Outlet';

// hooks
import useIdeaById from 'api/ideas/useIdeaById';
import useComment from 'api/comments/useComment';

const footerHeight = '30px';
const footerTopMargin = '6px';

const Container = styled.div`
  display: flex;
  align-items: center;
  justify-content: space-between;

  ${isRtl`
    flex-direction: row-reverse;
  `}
`;

const Left = styled.ul`
  display: flex;
  align-items: center;
  list-style: none;
  margin: 0;
  padding: 0;

  & li {
    margin-right: 12px;

    &:after {
      color: ${colors.textSecondary};
      font-size: ${fontSizes.s}px;
      font-weight: 400;
      content: '•';
      margin-left: 12px;
    }

    ${isRtl`
        margin-left: 12px;
        margin-right: auto;

        &:after {
          margin-right: 12px;
        }

    `}

    &:last-child {
      &:after,
      &:before {
        margin-left: 0px;
        margin-right: 0px;
        content: '';
      }
    }
  }
`;

const StyledCommentReaction = styled(CommentReaction)`
  height: ${footerHeight};
  margin-top: ${footerTopMargin};
`;

const StyledCommentReplyButton = styled(CommentReplyButton)`
  height: ${footerHeight};
  margin-top: ${footerTopMargin};
`;

const StyledCommentsMoreActions = styled(CommentsMoreActions)`
  height: ${footerHeight};
  margin-top: ${footerTopMargin};
`;

const Right = styled.div`
  display: flex;
  align-items: center;
`;

interface Props {
  ideaId: string | undefined;
  initiativeId: string | undefined;
  postType: 'idea' | 'initiative';
  projectId?: string | null;
  commentId: string;
  commentType: 'parent' | 'child';
  onEditing: () => void;
  className?: string;
  authorId: string | null;
}

const CommentFooter = ({
  onEditing,
  commentType,
  ideaId,
  initiativeId,
  postType,
  projectId,
  commentId,
  className,
  authorId,
}: Props) => {
  const { data: comment } = useComment(commentId);
  const { data: idea } = useIdeaById(ideaId);

  if (isNilOrError(comment)) {
    return null;
  }

  return (
    <Container className={className || ''}>
      <Left>
<<<<<<< HEAD
        <StyledCommentVote
          ideaId={ideaId}
=======
        <StyledCommentReaction
          postId={postId}
>>>>>>> 313a15b2
          postType={postType}
          comment={comment.data}
          commentType={commentType}
        />
        <StyledCommentReplyButton
          postType={postType}
          commentId={commentId}
          commentType={commentType}
          authorId={authorId}
          idea={idea?.data}
          comment={comment.data}
        />
        <Outlet
          id="app.components.PostShowComponents.CommentFooter.left"
          commentId={commentId}
        />
      </Left>
      <Right>
        <StyledCommentsMoreActions
          projectId={projectId}
          comment={comment.data}
          onCommentEdit={onEditing}
          ideaId={ideaId}
          initiativeId={initiativeId}
        />
      </Right>
    </Container>
  );
};

export default CommentFooter;<|MERGE_RESOLUTION|>--- conflicted
+++ resolved
@@ -120,13 +120,8 @@
   return (
     <Container className={className || ''}>
       <Left>
-<<<<<<< HEAD
-        <StyledCommentVote
+        <StyledCommentReaction
           ideaId={ideaId}
-=======
-        <StyledCommentReaction
-          postId={postId}
->>>>>>> 313a15b2
           postType={postType}
           comment={comment.data}
           commentType={commentType}
