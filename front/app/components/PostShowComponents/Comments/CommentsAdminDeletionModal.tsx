--- conflicted
+++ resolved
@@ -19,13 +19,8 @@
 import RadioGroup, { Radio } from 'components/HookForm/RadioGroup';
 
 // i18n
-<<<<<<< HEAD
-import { InjectedIntlProps, MessageDescriptor } from 'react-intl';
+import { WrappedComponentProps, MessageDescriptor } from 'react-intl';
 import { injectIntl } from 'utils/cl-intl';
-=======
-import { WrappedComponentProps } from 'react-intl';
-import { injectIntl, MessageDescriptor } from 'utils/cl-intl';
->>>>>>> 455cfa49
 import messages from './messages';
 
 // animation
