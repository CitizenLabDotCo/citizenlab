--- conflicted
+++ resolved
@@ -53,15 +53,9 @@
   const visible = focused || processing;
 
   const checkbox = (
-<<<<<<< HEAD
-    <Box display="flex" alignItems="center">
-      <Checkbox
-        id="e2e-anonymous-comment-checkbox"
-=======
     <Box as="label" display="flex" alignItems="center">
       <Checkbox
         dataTestId="e2e-post-comment-anonymously-checkbox"
->>>>>>> f09463fa
         ml="8px"
         mr="4px"
         checked={postAnonymously}
