--- conflicted
+++ resolved
@@ -272,25 +272,11 @@
           votingDisabledReason === 'not_signed_in' ||
           votingDisabledReason === 'not_permitted')
       ) {
-<<<<<<< HEAD
-        if (participationContextId && participationContextType) {
-          openSignUpInModal({
-            verification: votingDisabledReason === 'not_verified',
-            context: {
-              action: 'voting_idea',
-              id: participationContextId,
-              type: participationContextType,
-            },
-            onSuccess: () => vote(voteMode),
-          });
-        }
-=======
         const verification = votingDisabledReason === 'not_verified';
 
         voteMode === 'up'
           ? openAuthModalOnUpvote({ verification, context })
           : openAuthModalOnDownvote({ verification, context });
->>>>>>> 6f6bb060
       } else if (votingDisabledReason) {
         disabledVoteClick?.(votingDisabledReason);
       }
