--- conflicted
+++ resolved
@@ -240,7 +240,6 @@
           votingDisabledReason === 'not_signed_in' ||
           votingDisabledReason === 'not_permitted')
       ) {
-<<<<<<< HEAD
         if (participationContextId && participationContextType) {
           openSignUpInModal({
             verification: votingDisabledReason === 'not_verified',
@@ -249,25 +248,9 @@
               id: participationContextId,
               type: participationContextType,
             },
-            onSuccess: () => this.vote(voteMode),
+            onSuccess: () => vote(voteMode),
           });
         }
-=======
-        openSignUpInModal({
-          verification: votingDisabledReason === 'not_verified',
-          verificationContext:
-            votingDisabledReason === 'not_verified' &&
-            participationContextId &&
-            participationContextType
-              ? {
-                  action: 'voting_idea',
-                  id: participationContextId,
-                  type: participationContextType,
-                }
-              : undefined,
-          action: () => vote(voteMode),
-        });
->>>>>>> 25aa1193
       } else if (votingDisabledReason) {
         disabledVoteClick?.(votingDisabledReason);
       }
