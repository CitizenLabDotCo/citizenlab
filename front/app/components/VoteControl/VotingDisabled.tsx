import React, { MouseEvent, memo } from 'react';
import { isNilOrError } from 'utils/helperUtils';

// components
import Link from 'utils/cl-router/Link';

// services
import { IIdeaData } from 'services/ideas';
import { IParticipationContextType } from 'typings';

// hooks
import useProject from 'hooks/useProject';
import useAuthUser from 'hooks/useAuthUser';

// i18n
import messages from './messages';
import T from 'components/T';
import { FormattedDate } from 'react-intl';
import { FormattedMessage } from 'utils/cl-intl';

// utils
import { openVerificationModal } from 'components/Verification/verificationModalEvents';

// styling
import styled from 'styled-components';
import { fontSizes, colors } from 'utils/styleUtils';
import { darken } from 'polished';

const Container = styled.div`
  width: 100%;
  color: ${colors.label};
  font-size: ${fontSizes.small}px;
  font-weight: 300;
  line-height: 20px;

  > span {
    overflow-wrap: break-word;
    word-wrap: break-word;
    word-break: break-word;
    hyphens: auto;
  }
`;

const StyledLink = styled(Link)`
  color: ${colors.clBlueDark};
  text-decoration: underline;

  &:hover {
    color: ${darken(0.15, colors.clBlueDark)};
    text-decoration: underline;
  }
`;

const StyledButton = styled.button`
  color: ${colors.clBlueDark};
  text-decoration: underline;
  transition: all 80ms ease-out;
  display: inline-block;
  margin: 0;
  padding: 0;
  cursor: pointer;

  &:hover {
    color: ${darken(0.15, colors.clBlueDark)};
    text-decoration: underline;
  }
`;

interface Props {
  projectId: string;
  votingDescriptor: IIdeaData['attributes']['action_descriptor']['voting_idea'];
}

const VotingDisabled = memo(({ projectId, votingDescriptor }: Props) => {
  const project = useProject({ projectId });
  const authUser = useAuthUser();

  const onVerify = (
    pcType: IParticipationContextType,
    // it's theoretically possible to have a timeline project
    // with no phases, in which case we would have no phase id
    pcId: string | undefined
  ) => (event) => {
    event.stopPropagation();
    event.preventDefault();
    if (pcId && pcType) {
      openVerificationModal({
        context: {
          action: 'voting_idea',
          id: pcId,
          type: pcType,
        },
      });
    }
  };

  const removeFocus = (event: React.MouseEvent) => {
    event.preventDefault();
  };

  const reasonToMessage = () => {
    const { disabled_reason, future_enabled } = votingDescriptor;

    if (disabled_reason === 'project_inactive') {
      return future_enabled
        ? messages.votingPossibleLater
        : messages.votingDisabledProjectInactive;
    } else if (disabled_reason === 'voting_disabled' && future_enabled) {
      return messages.votingPossibleLater;
    } else if (disabled_reason === 'voting_limited_max_reached') {
      return messages.votingDisabledMaxReached;
    } else if (disabled_reason === 'idea_not_in_current_phase') {
      return future_enabled
        ? messages.votingDisabledFutureEnabled
        : messages.votingDisabledPhaseOver;
    } else if (disabled_reason === 'not_permitted') {
      return messages.votingNotPermitted;
    } else if (authUser && disabled_reason === 'not_verified') {
      return messages.votingNotVerified;
    } else {
      return messages.votingNotEnabled;
    }
  };

  const stopPropagation = (event: MouseEvent | KeyboardEvent) => {
    event.stopPropagation();
  };

  if (!isNilOrError(project)) {
    const getProjectLink = () => {
      const projectTitle = project.attributes.title_multiloc;

      return (
        <StyledLink
          to={`/projects/${project.attributes.slug}`}
          onClick={stopPropagation}
        >
          <T value={projectTitle} />
        </StyledLink>
      );
    };
    const message = reasonToMessage();
    const enabledFromDate = votingDescriptor.future_enabled ? (
      <FormattedDate
        value={votingDescriptor.future_enabled}
        year="numeric"
        month="long"
        day="numeric"
      />
    ) : null;
    const projectName = getProjectLink();
    const pcType =
      project.attributes.process_type === 'continuous' ? 'project' : 'phase';
    const pcId =
      pcType === 'project'
        ? project.id
        : project.relationships?.current_phase?.data?.id;
    const verificationLink = (
      <StyledButton
        className="e2e-verify-button"
<<<<<<< HEAD
        // Check this function, it seems onVerify is called here but this is still in the function scope
        // eslint-disable-next-line @typescript-eslint/no-unused-vars
        onClick={onVerify}
=======
        onClick={onVerify(pcType, pcId)}
>>>>>>> 34e32464
        onMouseDown={removeFocus}
      >
        <FormattedMessage {...messages.linkToVerificationText} />
      </StyledButton>
    );

    return (
      <Container data-testid="votingDisabled_Container">
        <FormattedMessage
          {...message}
          values={{
            enabledFromDate,
            projectName,
            verificationLink,
          }}
        />
      </Container>
    );
  }

  return null;
});

export default VotingDisabled;<|MERGE_RESOLUTION|>--- conflicted
+++ resolved
@@ -158,13 +158,7 @@
     const verificationLink = (
       <StyledButton
         className="e2e-verify-button"
-<<<<<<< HEAD
-        // Check this function, it seems onVerify is called here but this is still in the function scope
-        // eslint-disable-next-line @typescript-eslint/no-unused-vars
-        onClick={onVerify}
-=======
         onClick={onVerify(pcType, pcId)}
->>>>>>> 34e32464
         onMouseDown={removeFocus}
       >
         <FormattedMessage {...messages.linkToVerificationText} />
