import React, { useCallback, useEffect, useRef, useState } from 'react';
// services
import { handleOnSSOClick } from 'services/singleSignOn';
import { completeRegistration } from 'services/users';

// components
import Header from './Header';
import AuthProviders, { AuthProvider } from 'components/SignUpIn/AuthProviders';
import PasswordSignup from 'components/SignUpIn/SignUp/PasswordSignup';
import Success from 'components/SignUpIn/SignUp/Success';
import Error from 'components/UI/Error';
import QuillEditedContent from 'components/UI/QuillEditedContent';
import { StyledModalContentContainer } from 'components/SignUpIn/styles';
import Outlet from 'components/Outlet';
import Mounter from 'components/Mounter';

// hooks
import useAppConfiguration from 'hooks/useAppConfiguration';
import useAuthUser, { TAuthUser } from 'hooks/useAuthUser';

// utils
import { isNilOrError } from 'utils/helperUtils';
import {
  getDefaultSteps,
  getActiveStep,
  getEnabledSteps,
  registrationCanBeCompleted,
  getNumberOfSteps,
  getActiveStepNumber,
  allDataLoaded,
} from './stepUtils';

// events
import { signUpActiveStepChange } from 'components/SignUpIn/events';

// i18n
import { injectIntl } from 'utils/cl-intl';
import { MessageDescriptor, WrappedComponentProps } from 'react-intl';
import T from 'components/T';
import messages from './messages';

// analytics
import { trackEventByName } from 'utils/analytics';
import tracks from 'components/SignUpIn/tracks';

// style
import styled, { useTheme } from 'styled-components';

// typings
import { ISignUpInMetaData } from 'components/SignUpIn';
import { Multiloc } from 'typings';
import { IAppConfigurationData } from 'services/appConfiguration';

const Container = styled.div`
  width: 100%;
  display: flex;
  flex-direction: column;
`;

const SignUpHelperText = styled(QuillEditedContent)`
  padding-bottom: 25px;
`;

export interface TSignUpStepsMap {
  'auth-providers': 'auth-providers';
  'password-signup': 'password-signup';
  'account-created': 'account-created';
  success: 'success';
}

export type TSignUpStep = TSignUpStepsMap[keyof TSignUpStepsMap];

export interface ILocalState {
  emailSignUpSelected: boolean;
  accountCreated: boolean;
}

export type TSignUpStepConfigurationObject = {
  key: TSignUpStep;
  position: number;
  stepDescriptionMessage?: MessageDescriptor;
  helperText?: (
    tenant: IAppConfigurationData | undefined
  ) => Multiloc | null | undefined;
  isEnabled: (
    authUser: TAuthUser,
    metaData: ISignUpInMetaData,
    localState: ILocalState
  ) => boolean;
  isActive: (
    authUser: TAuthUser,
    metaData: ISignUpInMetaData,
    localState: ILocalState
  ) => boolean;
  canTriggerRegistration: boolean;
};

export type TSignUpConfiguration = {
  [key in TSignUpStep]?: TSignUpStepConfigurationObject;
};

export type TDataLoadedPerOutlet = {
  [key in TSignUpStep]?: boolean;
};

export interface Props {
  metaData: ISignUpInMetaData;
  customHeader?: JSX.Element;
  onSignUpCompleted: () => void;
  onGoToSignIn: () => void;
  className?: string;
  fullScreen?: boolean;
}

const SignUp = ({
  intl: { formatMessage },
  metaData,
  onSignUpCompleted,
  onGoToSignIn,
  className,
  fullScreen,
}: Props & WrappedComponentProps) => {
  const authUser = useAuthUser();
<<<<<<< HEAD
  const tenant = useAppConfiguration();
  const theme = useTheme();
=======
  const appConfig = useAppConfiguration();
  const theme: any = useTheme();
>>>>>>> 2aa21219

  const modalContentRef = useRef<HTMLDivElement>(null);

  // state
  const [configuration, setConfiguration] = useState<TSignUpConfiguration>(
    getDefaultSteps()
  );
  const [outletsRendered, setOutletsRendered] = useState(false);
  const [dataLoadedPerOutlet, setDataLoadedPerOutlet] =
    useState<TDataLoadedPerOutlet>({});
  const [emailSignUpSelected, setEmailSignUpSelected] = useState(false);
  const [accountCreated, setAccountCreated] = useState(false);
  const confirmOutletsRendered = () => setOutletsRendered(true);
  const [activeStep, setActiveStep] = useState<TSignUpStep | null>(
    metaData.isInvitation ? 'password-signup' : 'auth-providers'
  );
  const [enabledSteps, setEnabledSteps] = useState<TSignUpStep[]>(
    getEnabledSteps(configuration, authUser, metaData, {
      emailSignUpSelected,
      accountCreated,
    })
  );
  const [error, setError] = useState<string>();
  const [headerHeight, setHeaderHeight] = useState<string>('100px');

  // this transitions the current step to the next step
  useEffect(() => {
    if (!outletsRendered) return;
    if (!allDataLoaded(dataLoadedPerOutlet)) return;

    const nextActiveStep = getActiveStep(configuration, authUser, metaData, {
      emailSignUpSelected,
      accountCreated,
    });

    if (nextActiveStep === activeStep || !nextActiveStep) return;

    setActiveStep(nextActiveStep);

    setEnabledSteps(
      getEnabledSteps(configuration, authUser, metaData, {
        emailSignUpSelected,
        accountCreated,
      })
    );
  }, [
    configuration,
    authUser,
    metaData,
    emailSignUpSelected,
    accountCreated,
    outletsRendered,
    dataLoadedPerOutlet,
    activeStep,
  ]);

  // called when a step is completed
  const onCompleteActiveStep = useCallback(
    async (registrationData?: Record<string, any>) => {
      if (modalContentRef?.current) {
        modalContentRef.current.scrollTop = 0;
      }

      if (
        activeStep &&
        registrationCanBeCompleted(
          activeStep,
          configuration,
          authUser,
          metaData,
          { emailSignUpSelected, accountCreated }
        )
      ) {
        await completeRegistration(registrationData);
      }
    },
    [
      accountCreated,
      activeStep,
      authUser,
      configuration,
      emailSignUpSelected,
      metaData,
    ]
  );

  // this automatically completes the 'account-created' step (see stepUtils)
  useEffect(() => {
    if (activeStep === 'account-created') {
      onCompleteActiveStep();
      setAccountCreated(true);
    }
  }, [activeStep, onCompleteActiveStep]);

  const handleFlowCompleted = useCallback(() => {
    trackEventByName(tracks.signUpFlowCompleted);
    onSignUpCompleted();
  }, [onSignUpCompleted]);

  // this makes sure that if registration is completed,
  // but we're not in a modal, handleFlowCompleted is
  // still called even without closing the Success window
  useEffect(() => {
    if (
      !isNilOrError(authUser) &&
      !!authUser.attributes.registration_completed_at &&
      !metaData.inModal
    ) {
      handleFlowCompleted();
    }
  }, [authUser, metaData, handleFlowCompleted]);

  // emit event whenever activeStep changes
  useEffect(() => signUpActiveStepChange(activeStep), [activeStep]);

  useEffect(() => {
    if (metaData?.error) {
      setError(formatMessage(messages.somethingWentWrongText));
    }
  }, [metaData?.error, formatMessage]);

  const onResize = (_width, height) => {
    setHeaderHeight(`${Math.round(height) + 2}px`);
  };

  const handleSelectAuthProvider = (
    selectedAuthProvider: AuthProvider,
    setHrefFromModule?: () => void
  ) => {
    if (selectedAuthProvider === 'email') {
      setEmailSignUpSelected(true);
    } else {
      handleOnSSOClick(selectedAuthProvider, metaData, setHrefFromModule);
    }
  };

  const handleStepError = (errorMessage?: string) => {
    errorMessage
      ? setError(errorMessage)
      : setError(formatMessage(messages.somethingWentWrongText));
  };

  const handleOnOutletData = (
    configuration: TSignUpStepConfigurationObject
  ) => {
    setConfiguration((oldConfiguration) => ({
      ...oldConfiguration,
      [configuration.key]: configuration,
    }));
  };

  const handleOnOutletDataLoaded = (step: TSignUpStep, loaded: boolean) => {
    setDataLoadedPerOutlet((oldDataLoadedPerOutlet) => ({
      ...oldDataLoadedPerOutlet,
      [step]: loaded,
    }));
  };

  const handleGoBack = () => {
    setEmailSignUpSelected(false);
  };

  // variables
  const totalStepsCount = getNumberOfSteps(enabledSteps);
  const activeStepNumber = activeStep
    ? getActiveStepNumber(activeStep, enabledSteps)
    : null;
  const activeStepConfiguration = activeStep ? configuration[activeStep] : null;
  const helpText = activeStepConfiguration?.helperText?.(
    !isNilOrError(appConfig) ? appConfig : undefined
  );
  const stepDescription = activeStepConfiguration?.stepDescriptionMessage
    ? formatMessage(activeStepConfiguration.stepDescriptionMessage)
    : '';

  return (
    <Container id="e2e-sign-up-container" className={className ?? ''}>
      {activeStep !== 'success' && (
        <Header
          inModal={metaData.inModal}
          onResize={onResize}
          activeStepNumber={activeStepNumber}
          totalStepsCount={totalStepsCount}
          error={error}
          stepName={stepDescription}
        />
      )}

      <StyledModalContentContainer
        inModal={!!metaData.inModal}
        headerHeight={headerHeight}
        ref={modalContentRef}
        fullScreen={fullScreen}
      >
        {error &&
        (metaData?.error ? metaData?.error?.code === 'general' : true) ? (
          <Error text={error} animate={false} marginBottom="30px" />
        ) : (
          <>
            {helpText && (
              <SignUpHelperText
                textColor={theme.colors.tenantText}
                fontSize="base"
                fontWeight={300}
              >
                <T value={helpText} supportHtml />
              </SignUpHelperText>
            )}

            {activeStep === 'auth-providers' && (
              <AuthProviders
                metaData={metaData}
                onAuthProviderSelected={handleSelectAuthProvider}
                goToOtherFlow={onGoToSignIn}
              />
            )}

            {activeStep === 'password-signup' && (
              <PasswordSignup
                metaData={metaData}
                loading={activeStepNumber === null}
                hasNextStep={
                  activeStepNumber ? activeStepNumber < totalStepsCount : false
                }
                onGoToSignIn={onGoToSignIn}
                onGoBack={handleGoBack}
                onError={handleStepError}
                onCompleted={onCompleteActiveStep}
              />
            )}

            <Outlet
              id="app.components.SignUpIn.SignUp.step"
              step={activeStep}
              metaData={metaData}
              onData={handleOnOutletData}
              onDataLoaded={handleOnOutletDataLoaded}
              onError={handleStepError}
              onSkipped={onCompleteActiveStep}
              onCompleted={onCompleteActiveStep}
            />

            <Mounter onMount={confirmOutletsRendered} />

            {activeStep === 'success' && (
              <Success onClose={handleFlowCompleted} />
            )}
          </>
        )}
      </StyledModalContentContainer>
    </Container>
  );
};
export default injectIntl(SignUp);<|MERGE_RESOLUTION|>--- conflicted
+++ resolved
@@ -121,13 +121,8 @@
   fullScreen,
 }: Props & WrappedComponentProps) => {
   const authUser = useAuthUser();
-<<<<<<< HEAD
-  const tenant = useAppConfiguration();
   const theme = useTheme();
-=======
   const appConfig = useAppConfiguration();
-  const theme: any = useTheme();
->>>>>>> 2aa21219
 
   const modalContentRef = useRef<HTMLDivElement>(null);
 
