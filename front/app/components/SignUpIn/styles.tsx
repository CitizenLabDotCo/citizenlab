--- conflicted
+++ resolved
@@ -70,10 +70,9 @@
 ))<{
   inModal: boolean;
 }>`
-<<<<<<< HEAD
   padding: 0;
   border: none;
-=======
+
   ${(props) =>
     !props.inModal &&
     css`
@@ -87,7 +86,6 @@
         padding-right: 2px;
       `}
     `}
->>>>>>> 46138d38
 `;
 
 export const StyledHeaderTitle = styled((props) => <HeaderTitle {...props} />)<{
@@ -108,14 +106,11 @@
     css`
       padding-top: 20px;
       padding-bottom: 0px;
-<<<<<<< HEAD
-=======
       max-height: calc(85vh - ${props.headerHeight});
 
       ${media.phone`
         max-height: ${(props) => `calc(85vh - 30px - ${props.headerHeight})`};
       `}
->>>>>>> 46138d38
     `}
 
   ${(props) =>
