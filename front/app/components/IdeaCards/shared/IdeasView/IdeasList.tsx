import React from 'react';
import styled, { useTheme } from 'styled-components';
import {
  Box,
  media,
  Button,
  Spinner,
  useBreakpoint,
} from '@citizenlab/cl2-component-library';
import IdeaCard from 'components/IdeaCard';
import { FormattedMessage } from 'utils/cl-intl';
import messages from '../../messages';
import { rgba } from 'polished';
import EmptyIdeas from './EmptyIdeas';
import { IIdeaData } from 'api/ideas/types';

const Footer = styled.div`
  width: 100%;
  display: flex;
  justify-content: center;
  margin-top: 30px;

  ${media.phone`
    flex-direction: column;
    align-items: stretch;
    margin-top: 0px;
  `}
`;

const Loading = styled.div`
  width: 100%;
  display: flex;
  align-items: center;
  justify-content: center;

  ${media.desktop`
    height: calc(100vh - 280px);
    position: sticky;
    top: 200px;
  `}

  ${media.phone`
    height: 150px;
  `}
`;

interface Props {
  id: string;
  hasIdeas: boolean;
  hasMore: boolean;
  querying: boolean;
  onLoadMore: () => void;
  loadingMore: boolean;
  list: IIdeaData[] | null;
  ariaLabelledBy?: string;
  tabIndex?: number;
  hideImage?: boolean;
  hideImagePlaceholder?: boolean;
  hideIdeaStatus?: boolean;
  phaseId?: string;
}

const IdeasList = ({
  id,
  querying,
  onLoadMore,
  hasIdeas,
  hasMore,
  loadingMore,
  list,
  ariaLabelledBy,
  tabIndex,
  hideImage = false,
  hideImagePlaceholder = false,
  hideIdeaStatus = false,
  phaseId,
}: Props) => {
  const theme = useTheme();
  const smallerThanPhone = useBreakpoint('phone');
  const loadMoreIdeas = () => {
    onLoadMore();
  };

  return (
    <div aria-labelledby={ariaLabelledBy} id={id} tabIndex={tabIndex}>
      {querying ? (
        <Loading>
          <Spinner />
        </Loading>
      ) : (
        <>
          {hasIdeas && list && (
            <Box
              ml="-13px"
              mr="-13px"
              mt="-10px"
              display="flex"
              flexWrap="wrap"
              id="e2e-ideas-list"
            >
              {list.map((idea) => {
                return (
                  <Box
                    key={idea.id}
<<<<<<< HEAD
                    ideaId={idea.id}
                    phaseId={phaseId}
                    hideImage={hideImage}
                    hideImagePlaceholder={hideImagePlaceholder}
                    hideIdeaStatus={hideIdeaStatus}
                  />
=======
                    flex-grow="0"
                    margin="10px"
                    width={smallerThanPhone ? '100%' : 'calc(50% - 20px)'}
                  >
                    <IdeaCard
                      ideaId={idea.id}
                      phaseId={phaseId}
                      hideImage={hideImage}
                      hideImagePlaceholder={hideImagePlaceholder}
                      hideIdeaStatus={hideIdeaStatus}
                      goBackMode={goBackMode}
                    />
                  </Box>
>>>>>>> f67cf479
                );
              })}
            </Box>
          )}

          {hasMore && (
            <Footer>
              <Button
                id="e2e-idea-cards-show-more-button"
                onClick={loadMoreIdeas}
                buttonStyle="secondary"
                text={<FormattedMessage {...messages.showMore} />}
                processing={loadingMore}
                height="50px"
                icon="refresh"
                iconPos="left"
                textColor={theme.colors.tenantText}
                bgColor={rgba(theme.colors.tenantText, 0.08)}
                bgHoverColor={rgba(theme.colors.tenantText, 0.12)}
                fontWeight="500"
              />
            </Footer>
          )}

          {!hasIdeas && <EmptyIdeas />}
        </>
      )}
    </div>
  );
};

export default IdeasList;<|MERGE_RESOLUTION|>--- conflicted
+++ resolved
@@ -102,14 +102,6 @@
                 return (
                   <Box
                     key={idea.id}
-<<<<<<< HEAD
-                    ideaId={idea.id}
-                    phaseId={phaseId}
-                    hideImage={hideImage}
-                    hideImagePlaceholder={hideImagePlaceholder}
-                    hideIdeaStatus={hideIdeaStatus}
-                  />
-=======
                     flex-grow="0"
                     margin="10px"
                     width={smallerThanPhone ? '100%' : 'calc(50% - 20px)'}
@@ -120,10 +112,8 @@
                       hideImage={hideImage}
                       hideImagePlaceholder={hideImagePlaceholder}
                       hideIdeaStatus={hideIdeaStatus}
-                      goBackMode={goBackMode}
                     />
                   </Box>
->>>>>>> f67cf479
                 );
               })}
             </Box>
