import React from 'react';

import { Box, Spinner } from '@citizenlab/cl2-component-library';

import { IIdeaData } from 'api/ideas/types';
import useMapConfig from 'api/map_config/useMapConfig';
<<<<<<< HEAD
import { IdeaDefaultSortMethod } from 'api/phases/types';

import IdeasMap from 'components/IdeasMap';

import IdeasList from './IdeasList';
=======
import { IIdeaMarkers } from 'api/idea_markers/types';
>>>>>>> 0450fec2

interface Props {
  view: 'card' | 'map';
  defaultSortingMethod?: IdeaDefaultSortMethod;
  hideImage: boolean;
  hideImagePlaceholder: boolean;
  hideIdeaStatus: boolean;
  projectId?: string;
  phaseId?: string;
  list: IIdeaData[];
  querying: boolean;
  hasMore: boolean;
  loadingMore: boolean;
  ideaMarkers?: IIdeaMarkers;
  onLoadMore(): void;
}

const IdeasView = ({
  view,
  hideImage,
  hideImagePlaceholder,
  hideIdeaStatus,
  projectId,
  phaseId,
  list,
  querying,
  hasMore,
  loadingMore,
  ideaMarkers,
  onLoadMore,
}: Props) => {
  const { data: mapConfig, isLoading } = useMapConfig(projectId || undefined);

  if (projectId && isLoading) {
    return <Spinner />;
  }

  return (
    <>
      {view === 'card' && list && (
        <IdeasList
          ariaLabelledBy={'view-tab-1'}
          id={'view-panel-1'}
          querying={querying}
          onLoadMore={onLoadMore}
          hasMore={hasMore}
          hasIdeas={list.length > 0}
          loadingMore={loadingMore}
          list={list}
          tabIndex={0}
          hideImage={hideImage}
          hideImagePlaceholder={hideImagePlaceholder}
          hideIdeaStatus={hideIdeaStatus}
          phaseId={phaseId}
        />
      )}
      {view === 'map' && projectId && (
        <Box aria-label={'view-tab-2'} id={'view-panel-2'}>
          <IdeasMap
            projectId={projectId}
            phaseId={phaseId}
            mapConfig={mapConfig}
            ideaMarkers={ideaMarkers}
          />
        </Box>
      )}
    </>
  );
};

export default IdeasView;<|MERGE_RESOLUTION|>--- conflicted
+++ resolved
@@ -2,17 +2,14 @@
 
 import { Box, Spinner } from '@citizenlab/cl2-component-library';
 
+import { IIdeaMarkers } from 'api/idea_markers/types';
 import { IIdeaData } from 'api/ideas/types';
 import useMapConfig from 'api/map_config/useMapConfig';
-<<<<<<< HEAD
 import { IdeaDefaultSortMethod } from 'api/phases/types';
 
 import IdeasMap from 'components/IdeasMap';
 
 import IdeasList from './IdeasList';
-=======
-import { IIdeaMarkers } from 'api/idea_markers/types';
->>>>>>> 0450fec2
 
 interface Props {
   view: 'card' | 'map';
