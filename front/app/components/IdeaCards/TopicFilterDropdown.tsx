--- conflicted
+++ resolved
@@ -21,24 +21,16 @@
 interface Props {
   alignment: 'left' | 'right';
   onChange: (value: any) => void;
-<<<<<<< HEAD
-  projectId?: string;
-=======
   projectId: string;
->>>>>>> a09a98b2
 }
 
 const TopicFilterDropdown = memo(
   ({ alignment, projectId, onChange, localize }: Props & InjectedLocalized) => {
     const [selectedValues, setSelectedValues] = useState<string[]>([]);
-<<<<<<< HEAD
-    const topics = useTopics({ projectId });
-=======
     const allowedInputTopics = useProjectAllowedInputTopics(projectId);
 
     const topicIds = getTopicIds(allowedInputTopics);
     const topics = useTopics({ topicIds });
->>>>>>> a09a98b2
 
     const handleOnChange = (newSelectedValues) => {
       setSelectedValues(newSelectedValues);
