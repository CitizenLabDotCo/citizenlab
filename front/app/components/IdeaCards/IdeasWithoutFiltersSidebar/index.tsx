import React, { useState, useCallback } from 'react';
import { isNilOrError } from 'utils/helperUtils';

// hooks
import useLocale from 'hooks/useLocale';
import { useWindowSize } from '@citizenlab/cl2-component-library';
import useProjectById from 'api/projects/useProjectById';
import useIdeaCustomFieldsSchema from 'api/idea_json_form_schema/useIdeaJsonFormSchema';
import useInfiniteIdeas from 'api/ideas/useInfiniteIdeas';

// router
import { useSearchParams } from 'react-router-dom';

// tracks
import { trackEventByName } from 'utils/analytics';
import tracks from '../tracks';

// components
import TopicFilterDropdown from '../shared/Filters/TopicFilterDropdown';
import SelectSort, { Sort } from '../shared/Filters/SortFilterDropdown';
import ProjectFilterDropdown from 'components/ProjectFilterDropdown';
import SearchInput from 'components/UI/SearchInput';
import ViewButtons from 'components/PostCardsComponents/ViewButtons';
import IdeasView from '../shared/IdeasView';

// i18n
import messages from '../messages';
import { FormattedMessage } from 'utils/cl-intl';

// style
import styled from 'styled-components';
import { media, viewportWidths, isRtl } from 'utils/styleUtils';

// constants
import {
  ideaDefaultSortMethodFallback,
  IdeaDefaultSortMethod,
  ParticipationMethod,
} from 'services/participationContexts';

// typings
import { IParticipationContextType } from 'typings';
import { isFieldEnabled } from 'utils/projectUtils';
import { IQueryParameters } from 'api/ideas/types';
import usePhase from 'api/phases/usePhase';

const Container = styled.div`
  width: 100%;
`;

const FiltersArea = styled.div`
  width: 100%;
  display: flex;
  flex-direction: row;
  align-items: center;
  justify-content: space-between;
  margin-bottom: 12px;
  ${isRtl`
    flex-direction: row-reverse;
  `}
  &.mapView {
    justify-content: flex-end;
    margin-bottom: 15px;
    ${media.tablet`
      margin-bottom: 0px;
    `}
  }
  ${media.tablet`
    flex-direction: column;
    align-items: stretch;
    margin-bottom: 8px;
  `}
`;

const FilterArea = styled.div`
  display: flex;
  align-items: center;
`;

const LeftFilterArea = styled(FilterArea)`
  flex: 1 1 auto;
  &.hidden {
    display: none;
  }
  ${media.tablet`
    display: flex;
    flex-direction: column;
    align-items: stretch;
  `}
`;

const RightFilterArea = styled(FilterArea)`
  display: flex;
  align-items: center;
  &.hidden {
    display: none;
  }
`;

const DropdownFilters = styled.div`
  display: flex;
  align-items: center;
  &.hidden {
    display: none;
  }
`;

const DesktopViewButtons = styled(ViewButtons)`
  margin-left: 40px;
  ${media.tablet`
    display: none;
  `}
`;

const MobileViewButtons = styled(ViewButtons)`
  margin-bottom: 15px;
`;

const StyledSearchInput = styled(SearchInput)`
  width: 300px;
  margin-right: 30px;
  ${isRtl`
    margin-right: 0;
    margin-left: auto;
  `}
  ${media.tablet`
    width: 100%;
    margin-right: 0px;
    margin-left: 0px;
    margin-bottom: 20px;
  `}
`;

export interface QueryParametersUpdate {
  search?: string;
  sort?: Sort;
  projects?: string[];
  topics?: string[];
}

export interface Props {
  ideaQueryParameters: IQueryParameters;
  onUpdateQuery: (newParams: QueryParametersUpdate) => void;

  // other
  projectId?: string;
  phaseId?: string;
  showViewToggle?: boolean | undefined;
  defaultSortingMethod?: IdeaDefaultSortMethod;
  defaultView?: 'card' | 'map';
  participationMethod?: ParticipationMethod | null;
  participationContextId?: string | null;
  participationContextType?: IParticipationContextType | null;
  className?: string;
  allowProjectsFilter?: boolean;
<<<<<<< HEAD
  showSearchbar: boolean;
  showDropdownFilters: boolean;
=======
  goBackMode?: 'browserGoBackButton' | 'goToProject';
>>>>>>> ab5bf71d
}

const IdeasWithoutFiltersSidebar = ({
  ideaQueryParameters,
  onUpdateQuery,
  projectId,
  phaseId,
  showViewToggle = false,
  defaultView,
  defaultSortingMethod,
  className,
  allowProjectsFilter,
  participationMethod,
  participationContextId,
  participationContextType,
<<<<<<< HEAD
  showDropdownFilters,
  showSearchbar,
=======
  goBackMode,
>>>>>>> ab5bf71d
}: Props) => {
  const locale = useLocale();
  const { windowWidth } = useWindowSize();
  const [searchParams] = useSearchParams();
  const selectedIdeaMarkerId = searchParams.get('idea_map_id');

  const { data: project } = useProjectById(projectId);

  const [selectedView, setSelectedView] = useState<'card' | 'map'>(
    selectedIdeaMarkerId ? 'map' : defaultView ?? 'card'
  );

  const { data: ideaCustomFieldsSchemas } = useIdeaCustomFieldsSchema({
    phaseId: ideaQueryParameters.phase,
    projectId,
  });

  const { data, isLoading, isFetchingNextPage, fetchNextPage, hasNextPage } =
    useInfiniteIdeas(ideaQueryParameters);
  const list = data?.pages.map((page) => page.data).flat();
  const { data: phase } = usePhase(phaseId);

  const handleSearchOnChange = useCallback(
    (search: string) => {
      onUpdateQuery({ search: search ?? undefined });
    },
    [onUpdateQuery]
  );

  const handleProjectsOnChange = (projects: string[]) => {
    onUpdateQuery({ projects });
  };

  const handleSortOnChange = (sort: Sort) => {
    trackEventByName(tracks.sortingFilter, {
      sort,
    });

    onUpdateQuery({ sort });
  };

  const handleTopicsOnChange = (topics: string[]) => {
    trackEventByName(tracks.topicsFilter, {
      topics,
    });

    topics.length === 0
      ? onUpdateQuery({ topics: undefined })
      : onUpdateQuery({ topics });
  };

  const selectView = (selectedView: 'card' | 'map') => {
    setSelectedView(selectedView);
  };

  const locationEnabled = !isNilOrError(ideaCustomFieldsSchemas)
    ? isFieldEnabled(
        'location_description',
        ideaCustomFieldsSchemas.data.attributes,
        locale
      )
    : false;

  const topicsEnabled = !isNilOrError(ideaCustomFieldsSchemas)
    ? isFieldEnabled(
        'topic_ids',
        ideaCustomFieldsSchemas.data.attributes,
        locale
      )
    : false;
  const showViewButtons = !!(locationEnabled && showViewToggle);

  const smallerThanBigTablet = !!(
    windowWidth && windowWidth <= viewportWidths.tablet
  );
  const smallerThanSmallTablet = !!(
    windowWidth && windowWidth <= viewportWidths.tablet
  );
  const biggerThanSmallTablet = !!(
    windowWidth && windowWidth >= viewportWidths.tablet
  );
  const biggerThanLargeTablet = !!(
    windowWidth && windowWidth >= viewportWidths.tablet
  );
  const smallerThan1100px = !!(windowWidth && windowWidth <= 1100);
  const smallerThanPhone = !!(
    windowWidth && windowWidth <= viewportWidths.phone
  );

  if (list) {
    return (
      <Container
        id="e2e-ideas-container"
        className={`${className || ''} ${
          selectedView === 'map' ? 'mapView' : 'listView'
        }`}
      >
        <FiltersArea
          id="e2e-ideas-filters"
          className={`ideasContainer ${
            selectedView === 'map' ? 'mapView' : 'listView'
          }`}
        >
          <LeftFilterArea>
            {showViewButtons && smallerThanSmallTablet && (
              <MobileViewButtons
                selectedView={selectedView}
                onClick={selectView}
              />
            )}
<<<<<<< HEAD
            {!showMapView && showSearchbar && (
=======
            {!(selectedView === 'map') && (
>>>>>>> ab5bf71d
              <StyledSearchInput
                defaultValue={ideaQueryParameters.search}
                className="e2e-search-ideas-input"
                onChange={handleSearchOnChange}
                a11y_numberOfSearchResults={list.length}
              />
            )}
          </LeftFilterArea>

          <RightFilterArea>
<<<<<<< HEAD
            {showDropdownFilters && (
              <DropdownFilters
                className={`${showMapView ? 'hidden' : 'visible'} ${
                  showViewButtons ? 'hasViewButtons' : ''
                }`}
              >
                <SelectSort
                  phase={phase?.data}
                  project={project?.data}
                  onChange={handleSortOnChange}
=======
            <DropdownFilters
              className={`${selectedView === 'map' ? 'hidden' : 'visible'} ${
                showViewButtons ? 'hasViewButtons' : ''
              }`}
            >
              <SelectSort
                value={defaultSortingMethod ?? ideaDefaultSortMethodFallback}
                phase={phase?.data}
                project={project?.data}
                onChange={handleSortOnChange}
                alignment={biggerThanLargeTablet ? 'right' : 'left'}
              />
              {allowProjectsFilter && (
                <ProjectFilterDropdown
                  title={<FormattedMessage {...messages.projectFilterTitle} />}
                  onChange={handleProjectsOnChange}
                />
              )}
              {topicsEnabled && !isNilOrError(project) && (
                <TopicFilterDropdown
                  selectedTopicIds={ideaQueryParameters.topics ?? []}
                  onChange={handleTopicsOnChange}
>>>>>>> ab5bf71d
                  alignment={biggerThanLargeTablet ? 'right' : 'left'}
                  defaultSortingMethod={defaultSortingMethod || null}
                />
                {allowProjectsFilter && (
                  <ProjectFilterDropdown
                    title={
                      <FormattedMessage {...messages.projectFilterTitle} />
                    }
                    onChange={handleProjectsOnChange}
                  />
                )}
                {topicsEnabled && !isNilOrError(project) && (
                  <TopicFilterDropdown
                    onChange={handleTopicsOnChange}
                    alignment={biggerThanLargeTablet ? 'right' : 'left'}
                    projectId={project.data.id}
                  />
                )}
              </DropdownFilters>
            )}

            {showViewButtons && !smallerThanSmallTablet && (
              <DesktopViewButtons
                selectedView={selectedView}
                onClick={selectView}
              />
            )}
          </RightFilterArea>
        </FiltersArea>
        <IdeasView
          list={list}
          querying={isLoading}
          onLoadMore={fetchNextPage}
          hasMore={!!hasNextPage}
          loadingMore={isFetchingNextPage}
          hideImage={smallerThanBigTablet && biggerThanSmallTablet}
          hideImagePlaceholder={smallerThanBigTablet}
          hideIdeaStatus={
            (biggerThanLargeTablet && smallerThan1100px) || smallerThanPhone
          }
          view={selectedView}
          projectId={projectId}
          phaseId={phaseId || undefined}
          participationMethod={participationMethod}
          participationContextId={participationContextId}
          participationContextType={participationContextType}
          goBackMode={goBackMode}
        />
      </Container>
    );
  }

  return null;
};

export default IdeasWithoutFiltersSidebar;<|MERGE_RESOLUTION|>--- conflicted
+++ resolved
@@ -153,12 +153,9 @@
   participationContextType?: IParticipationContextType | null;
   className?: string;
   allowProjectsFilter?: boolean;
-<<<<<<< HEAD
   showSearchbar: boolean;
   showDropdownFilters: boolean;
-=======
   goBackMode?: 'browserGoBackButton' | 'goToProject';
->>>>>>> ab5bf71d
 }
 
 const IdeasWithoutFiltersSidebar = ({
@@ -174,12 +171,9 @@
   participationMethod,
   participationContextId,
   participationContextType,
-<<<<<<< HEAD
   showDropdownFilters,
   showSearchbar,
-=======
   goBackMode,
->>>>>>> ab5bf71d
 }: Props) => {
   const locale = useLocale();
   const { windowWidth } = useWindowSize();
@@ -290,11 +284,7 @@
                 onClick={selectView}
               />
             )}
-<<<<<<< HEAD
-            {!showMapView && showSearchbar && (
-=======
-            {!(selectedView === 'map') && (
->>>>>>> ab5bf71d
+            {!(selectedView === 'map') && showSearchbar && (
               <StyledSearchInput
                 defaultValue={ideaQueryParameters.search}
                 className="e2e-search-ideas-input"
@@ -305,43 +295,18 @@
           </LeftFilterArea>
 
           <RightFilterArea>
-<<<<<<< HEAD
             {showDropdownFilters && (
               <DropdownFilters
-                className={`${showMapView ? 'hidden' : 'visible'} ${
+                className={`${selectedView === 'map' ? 'hidden' : 'visible'} ${
                   showViewButtons ? 'hasViewButtons' : ''
                 }`}
               >
                 <SelectSort
+                  value={defaultSortingMethod ?? ideaDefaultSortMethodFallback}
                   phase={phase?.data}
                   project={project?.data}
                   onChange={handleSortOnChange}
-=======
-            <DropdownFilters
-              className={`${selectedView === 'map' ? 'hidden' : 'visible'} ${
-                showViewButtons ? 'hasViewButtons' : ''
-              }`}
-            >
-              <SelectSort
-                value={defaultSortingMethod ?? ideaDefaultSortMethodFallback}
-                phase={phase?.data}
-                project={project?.data}
-                onChange={handleSortOnChange}
-                alignment={biggerThanLargeTablet ? 'right' : 'left'}
-              />
-              {allowProjectsFilter && (
-                <ProjectFilterDropdown
-                  title={<FormattedMessage {...messages.projectFilterTitle} />}
-                  onChange={handleProjectsOnChange}
-                />
-              )}
-              {topicsEnabled && !isNilOrError(project) && (
-                <TopicFilterDropdown
-                  selectedTopicIds={ideaQueryParameters.topics ?? []}
-                  onChange={handleTopicsOnChange}
->>>>>>> ab5bf71d
                   alignment={biggerThanLargeTablet ? 'right' : 'left'}
-                  defaultSortingMethod={defaultSortingMethod || null}
                 />
                 {allowProjectsFilter && (
                   <ProjectFilterDropdown
@@ -351,11 +316,12 @@
                     onChange={handleProjectsOnChange}
                   />
                 )}
-                {topicsEnabled && !isNilOrError(project) && (
+                {topicsEnabled && !isNilOrError(project) && projectId && (
                   <TopicFilterDropdown
+                    projectId={projectId}
+                    selectedTopicIds={ideaQueryParameters.topics ?? []}
                     onChange={handleTopicsOnChange}
                     alignment={biggerThanLargeTablet ? 'right' : 'left'}
-                    projectId={project.data.id}
                   />
                 )}
               </DropdownFilters>
