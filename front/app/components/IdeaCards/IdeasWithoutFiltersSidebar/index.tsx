<<<<<<< HEAD
import React, { useState, useCallback } from 'react';
=======
import React, { useCallback } from 'react';
>>>>>>> ddb9f66a
import { isNilOrError } from 'utils/helperUtils';

// hooks
import useLocale from 'hooks/useLocale';
import { useWindowSize } from '@citizenlab/cl2-component-library';
import useProjectById from 'api/projects/useProjectById';
import useIdeaCustomFieldsSchema from 'api/idea_json_form_schema/useIdeaJsonFormSchema';
import useInfiniteIdeas from 'api/ideas/useInfiniteIdeas';

// router
import { useSearchParams } from 'react-router-dom';

// tracks
import { trackEventByName } from 'utils/analytics';
import tracks from '../tracks';

// components
import TopicFilterDropdown from '../shared/Filters/TopicFilterDropdown';
import SelectSort, { Sort } from '../shared/Filters/SortFilterDropdown';
import ProjectFilterDropdown from 'components/ProjectFilterDropdown';
import SearchInput from 'components/UI/SearchInput';
import ViewButtons from 'components/PostCardsComponents/ViewButtons';
import IdeasView from '../shared/IdeasView';

// i18n
import messages from '../messages';
import { FormattedMessage } from 'utils/cl-intl';

// style
import styled from 'styled-components';
import { media, viewportWidths, isRtl } from 'utils/styleUtils';

// constants
import {
  ideaDefaultSortMethodFallback,
  IdeaDefaultSortMethod,
  ParticipationMethod,
} from 'services/participationContexts';

// typings
import { IParticipationContextType } from 'typings';
import { isFieldEnabled } from 'utils/projectUtils';
import { IQueryParameters } from 'api/ideas/types';
import usePhase from 'api/phases/usePhase';
import { updateSearchParams } from 'utils/cl-router/updateSearchParams';

const Container = styled.div`
  width: 100%;
`;

const FiltersArea = styled.div`
  width: 100%;
  min-height: 54px;
  display: flex;
  flex-direction: row;
  align-items: center;
  justify-content: space-between;
  margin-bottom: 15px;
  ${isRtl`
    flex-direction: row-reverse;
  `}
  &.mapView {
    justify-content: flex-end;
    margin-bottom: 15px;
    ${media.tablet`
      margin-bottom: 0px;
    `}
  }
  ${media.desktop`
    &.mapView {
      margin-top: -65px;
    }
  `}
  ${media.tablet`
    flex-direction: column;
    align-items: stretch;
    margin-bottom: 30px;
  `}
`;

const FilterArea = styled.div`
  display: flex;
  align-items: center;
`;

const LeftFilterArea = styled(FilterArea)`
  flex: 1 1 auto;
  &.hidden {
    display: none;
  }
  ${media.tablet`
    display: flex;
    flex-direction: column;
    align-items: stretch;
  `}
`;

const RightFilterArea = styled(FilterArea)`
  display: flex;
  align-items: center;
  &.hidden {
    display: none;
  }
`;

const DropdownFilters = styled.div`
  display: flex;
  align-items: center;
  &.hidden {
    display: none;
  }
`;

const DesktopViewButtons = styled(ViewButtons)`
  margin-left: 40px;
  ${media.tablet`
    display: none;
  `}
`;

const MobileViewButtons = styled(ViewButtons)`
  margin-bottom: 15px;
`;

const StyledSearchInput = styled(SearchInput)`
  width: 300px;
  margin-right: 30px;
  ${isRtl`
    margin-right: 0;
    margin-left: auto;
  `}
  ${media.tablet`
    width: 100%;
    margin-right: 0px;
    margin-left: 0px;
    margin-bottom: 20px;
  `}
`;

export interface QueryParametersUpdate {
  search?: string;
  sort?: Sort;
  projects?: string[];
  topics?: string[];
}

export interface Props {
  ideaQueryParameters: IQueryParameters;
  onUpdateQuery: (newParams: QueryParametersUpdate) => void;

  // other
  projectId?: string;
  phaseId?: string;
  showViewToggle?: boolean | undefined;
  defaultSortingMethod?: IdeaDefaultSortMethod;
  defaultView?: 'card' | 'map';
  participationMethod?: ParticipationMethod | null;
  participationContextId?: string | null;
  participationContextType?: IParticipationContextType | null;
  className?: string;
  allowProjectsFilter?: boolean;
  goBackMode?: 'browserGoBackButton' | 'goToProject';
}

const IdeasWithoutFiltersSidebar = ({
  ideaQueryParameters,
  onUpdateQuery,
  projectId,
  phaseId,
  showViewToggle = false,
  defaultView,
  defaultSortingMethod,
  className,
  allowProjectsFilter,
  participationMethod,
  participationContextId,
  participationContextType,
  goBackMode,
}: Props) => {
  const locale = useLocale();
  const { windowWidth } = useWindowSize();
  const [searchParams] = useSearchParams();
  const selectedIdeaMarkerId = searchParams.get('idea_map_id');

  const { data: project } = useProjectById(projectId);

<<<<<<< HEAD
  const [selectedView, setSelectedView] = useState<'card' | 'map'>(
    selectedIdeaMarkerId ? 'map' : defaultView ?? 'card'
  );
=======
  const selectedView =
    (searchParams.get('view') as 'card' | 'map' | null) ??
    (selectedIdeaMarkerId ? 'map' : defaultView ?? 'card');

  const setSelectedView = useCallback((view: 'card' | 'map') => {
    updateSearchParams({ view });
  }, []);
>>>>>>> ddb9f66a

  const { data: ideaCustomFieldsSchemas } = useIdeaCustomFieldsSchema({
    phaseId: ideaQueryParameters.phase,
    projectId,
  });

  const { data, isLoading, isFetchingNextPage, fetchNextPage, hasNextPage } =
    useInfiniteIdeas(ideaQueryParameters);
  const list = data?.pages.map((page) => page.data).flat();
  const { data: phase } = usePhase(phaseId);

  const handleSearchOnChange = useCallback(
    (search: string) => {
      onUpdateQuery({ search: search ?? undefined });
    },
    [onUpdateQuery]
  );

  const handleProjectsOnChange = (projects: string[]) => {
    onUpdateQuery({ projects });
  };

  const handleSortOnChange = (sort: Sort) => {
    trackEventByName(tracks.sortingFilter, {
      sort,
    });

    onUpdateQuery({ sort });
  };

  const handleTopicsOnChange = (topics: string[]) => {
    trackEventByName(tracks.topicsFilter, {
      topics,
    });

    topics.length === 0
      ? onUpdateQuery({ topics: undefined })
      : onUpdateQuery({ topics });
<<<<<<< HEAD
  };

  const selectView = (selectedView: 'card' | 'map') => {
    setSelectedView(selectedView);
=======
>>>>>>> ddb9f66a
  };

  const locationEnabled = !isNilOrError(ideaCustomFieldsSchemas)
    ? isFieldEnabled(
        'location_description',
        ideaCustomFieldsSchemas.data.attributes,
        locale
      )
    : false;

  const topicsEnabled = !isNilOrError(ideaCustomFieldsSchemas)
    ? isFieldEnabled(
        'topic_ids',
        ideaCustomFieldsSchemas.data.attributes,
        locale
      )
    : false;
  const showViewButtons = !!(locationEnabled && showViewToggle);

  const smallerThanBigTablet = !!(
    windowWidth && windowWidth <= viewportWidths.tablet
  );
  const smallerThanSmallTablet = !!(
    windowWidth && windowWidth <= viewportWidths.tablet
  );
  const biggerThanSmallTablet = !!(
    windowWidth && windowWidth >= viewportWidths.tablet
  );
  const biggerThanLargeTablet = !!(
    windowWidth && windowWidth >= viewportWidths.tablet
  );
  const smallerThan1100px = !!(windowWidth && windowWidth <= 1100);
  const smallerThanPhone = !!(
    windowWidth && windowWidth <= viewportWidths.phone
  );

  if (list) {
    return (
      <Container
        id="e2e-ideas-container"
        className={`${className || ''} ${
          selectedView === 'map' ? 'mapView' : 'listView'
        }`}
      >
        <FiltersArea
          id="e2e-ideas-filters"
          className={`ideasContainer ${
            selectedView === 'map' ? 'mapView' : 'listView'
          }`}
        >
          <LeftFilterArea>
            {showViewButtons && smallerThanSmallTablet && (
              <MobileViewButtons
                selectedView={selectedView}
                onClick={setSelectedView}
              />
            )}
            {!(selectedView === 'map') && (
              <StyledSearchInput
                defaultValue={ideaQueryParameters.search}
                className="e2e-search-ideas-input"
                onChange={handleSearchOnChange}
                a11y_numberOfSearchResults={list.length}
              />
            )}
          </LeftFilterArea>

          <RightFilterArea>
            <DropdownFilters
              className={`${selectedView === 'map' ? 'hidden' : 'visible'} ${
                showViewButtons ? 'hasViewButtons' : ''
              }`}
            >
              <SelectSort
                value={defaultSortingMethod ?? ideaDefaultSortMethodFallback}
                phase={phase?.data}
                project={project?.data}
                onChange={handleSortOnChange}
                alignment={biggerThanLargeTablet ? 'right' : 'left'}
              />
              {allowProjectsFilter && (
                <ProjectFilterDropdown
                  title={<FormattedMessage {...messages.projectFilterTitle} />}
                  onChange={handleProjectsOnChange}
                />
              )}
              {topicsEnabled && !isNilOrError(project) && (
                <TopicFilterDropdown
                  selectedTopicIds={ideaQueryParameters.topics ?? []}
                  onChange={handleTopicsOnChange}
                  alignment={biggerThanLargeTablet ? 'right' : 'left'}
                  projectId={project.data.id}
                />
              )}
            </DropdownFilters>

            {showViewButtons && !smallerThanSmallTablet && (
              <DesktopViewButtons
                selectedView={selectedView}
                onClick={setSelectedView}
              />
            )}
          </RightFilterArea>
        </FiltersArea>
        <IdeasView
          list={list}
          querying={isLoading}
          onLoadMore={fetchNextPage}
          hasMore={!!hasNextPage}
          loadingMore={isFetchingNextPage}
          hideImage={smallerThanBigTablet && biggerThanSmallTablet}
          hideImagePlaceholder={smallerThanBigTablet}
          hideIdeaStatus={
            (biggerThanLargeTablet && smallerThan1100px) || smallerThanPhone
          }
          view={selectedView}
          projectId={projectId}
          phaseId={phaseId || undefined}
          participationMethod={participationMethod}
          participationContextId={participationContextId}
          participationContextType={participationContextType}
          goBackMode={goBackMode}
        />
      </Container>
    );
  }

  return null;
};

export default IdeasWithoutFiltersSidebar;<|MERGE_RESOLUTION|>--- conflicted
+++ resolved
@@ -1,8 +1,4 @@
-<<<<<<< HEAD
-import React, { useState, useCallback } from 'react';
-=======
 import React, { useCallback } from 'react';
->>>>>>> ddb9f66a
 import { isNilOrError } from 'utils/helperUtils';
 
 // hooks
@@ -189,11 +185,6 @@
 
   const { data: project } = useProjectById(projectId);
 
-<<<<<<< HEAD
-  const [selectedView, setSelectedView] = useState<'card' | 'map'>(
-    selectedIdeaMarkerId ? 'map' : defaultView ?? 'card'
-  );
-=======
   const selectedView =
     (searchParams.get('view') as 'card' | 'map' | null) ??
     (selectedIdeaMarkerId ? 'map' : defaultView ?? 'card');
@@ -201,7 +192,6 @@
   const setSelectedView = useCallback((view: 'card' | 'map') => {
     updateSearchParams({ view });
   }, []);
->>>>>>> ddb9f66a
 
   const { data: ideaCustomFieldsSchemas } = useIdeaCustomFieldsSchema({
     phaseId: ideaQueryParameters.phase,
@@ -240,13 +230,6 @@
     topics.length === 0
       ? onUpdateQuery({ topics: undefined })
       : onUpdateQuery({ topics });
-<<<<<<< HEAD
-  };
-
-  const selectView = (selectedView: 'card' | 'map') => {
-    setSelectedView(selectedView);
-=======
->>>>>>> ddb9f66a
   };
 
   const locationEnabled = !isNilOrError(ideaCustomFieldsSchemas)
