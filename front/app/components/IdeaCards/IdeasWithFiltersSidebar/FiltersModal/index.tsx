--- conflicted
+++ resolved
@@ -27,11 +27,7 @@
     <FullscreenModal
       opened={opened}
       close={onClose}
-<<<<<<< HEAD
       modalTitle={<FormattedMessage {...messages.filters} />}
-=======
-      topBar={<TopBar onClose={onClose} />}
->>>>>>> e3fa63f1
       bottomBar={
         <BottomBar
           onClick={onClose}
