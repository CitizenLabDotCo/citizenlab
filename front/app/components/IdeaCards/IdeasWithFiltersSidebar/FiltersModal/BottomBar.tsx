import React, { memo, FormEvent } from 'react';

import { Box, colors } from '@citizenlab/cl2-component-library';

import useIdeasFilterCounts from 'api/ideas_filter_counts/useIdeasFilterCounts';

import { Props as InputFiltersProps } from 'components/IdeaCards/IdeasWithFiltersSidebar/InputFilters';
import Button from 'components/UI/Button';

<<<<<<< HEAD
import { FormattedMessage } from 'utils/cl-intl';

import messages from './messages';

const Container = styled.div`
  height: ${(props) => props.theme.mobileTopBarHeight}px;
  display: flex;
  align-items: center;
  justify-content: center;
  padding: 40px;
  background: #fff;
  border-top: solid 1px ${lighten(0.4, colors.textSecondary)};
`;

=======
>>>>>>> 93e4d1ca
interface Props {
  onClick: (event: FormEvent) => void;
<<<<<<< HEAD
  className?: string;
  selectedIdeaFilters: InputFiltersProps['selectedIdeaFilters'];
}

const BottomBar = memo<Props>(({ onClick, className, selectedIdeaFilters }) => {
  const { data: ideasFilterCounts } = useIdeasFilterCounts(selectedIdeaFilters);

  if (!ideasFilterCounts) return null;

=======
}

const BottomBar = memo<Props>(({ buttonText, onClick }) => {
>>>>>>> 93e4d1ca
  return (
    <Box
      background={colors.white}
      p="16px"
      flex="1"
      borderTop={`1px solid ${colors.grey300}`}
    >
      <Button onClick={onClick} fullWidth={true}>
        <FormattedMessage
          {...messages.showXResults}
          values={{
            ideasCount: ideasFilterCounts.data.attributes.total,
          }}
        />
      </Button>
    </Box>
  );
});

export default BottomBar;<|MERGE_RESOLUTION|>--- conflicted
+++ resolved
@@ -7,40 +7,20 @@
 import { Props as InputFiltersProps } from 'components/IdeaCards/IdeasWithFiltersSidebar/InputFilters';
 import Button from 'components/UI/Button';
 
-<<<<<<< HEAD
 import { FormattedMessage } from 'utils/cl-intl';
 
 import messages from './messages';
 
-const Container = styled.div`
-  height: ${(props) => props.theme.mobileTopBarHeight}px;
-  display: flex;
-  align-items: center;
-  justify-content: center;
-  padding: 40px;
-  background: #fff;
-  border-top: solid 1px ${lighten(0.4, colors.textSecondary)};
-`;
-
-=======
->>>>>>> 93e4d1ca
 interface Props {
   onClick: (event: FormEvent) => void;
-<<<<<<< HEAD
-  className?: string;
   selectedIdeaFilters: InputFiltersProps['selectedIdeaFilters'];
 }
 
-const BottomBar = memo<Props>(({ onClick, className, selectedIdeaFilters }) => {
+const BottomBar = memo<Props>(({ onClick, selectedIdeaFilters }) => {
   const { data: ideasFilterCounts } = useIdeasFilterCounts(selectedIdeaFilters);
 
   if (!ideasFilterCounts) return null;
 
-=======
-}
-
-const BottomBar = memo<Props>(({ buttonText, onClick }) => {
->>>>>>> 93e4d1ca
   return (
     <Box
       background={colors.white}
