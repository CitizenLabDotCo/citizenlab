--- conflicted
+++ resolved
@@ -33,15 +33,7 @@
           />
         </Box>
       </Box>
-      <BottomBar
-        onClick={onClose}
-        ideaQueryParameters={ideaQueryParameters}
-<<<<<<< HEAD
-        onReset={onClearFilters}
-=======
-        filtersActive={filtersProps.filtersActive}
->>>>>>> edc28e04
-      />
+      <BottomBar onClick={onClose} ideaQueryParameters={ideaQueryParameters} />
     </>
   );
 };
