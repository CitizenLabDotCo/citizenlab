import React from 'react';

import { Title } from '@citizenlab/cl2-component-library';
import styled from 'styled-components';

<<<<<<< HEAD
=======
import { IdeaQueryParameters } from 'api/ideas/types';
import { IIdeasFilterCounts } from 'api/ideas_filter_counts/types';
import { IdeaSortMethod } from 'api/phases/types';

>>>>>>> ecdaf1ed
import { ScreenReaderOnly } from 'utils/a11y';
import { FormattedMessage } from 'utils/cl-intl';

import filterModalMessages from './ButtonWithFiltersModal/FiltersModal/messages';
import InputFilters, { Props as InputFiltersProps } from './InputFilters';

import { gapWidth } from '.';

const Container = styled.div<{
  top: number;
  maxHeightOffset: number;
  gapWidth: number;
}>`
  flex: 0 0 352px;
  width: 352px;
  display: flex;
  flex-direction: column;
  justify-content: flex-start;
  align-self: flex-start;
  margin-left: ${({ gapWidth }) => gapWidth}px;
  max-height: calc(100vh - ${({ maxHeightOffset }) => maxHeightOffset}px);
  position: sticky;
  top: ${({ top }) => top}px;
  overflow-y: auto;
  padding-left: 8px;
  padding-right: 8px;
`;

<<<<<<< HEAD
interface Props extends InputFiltersProps {
  filterColumnWidth: number;
}

const ContentRight = ({
  selectedIdeaFilters,
  filterColumnWidth,
=======
interface Props {
  ideaQueryParameters: IdeaQueryParameters;
  filtersActive: boolean;
  ideasFilterCounts: IIdeasFilterCounts | undefined;
  numberOfSearchResults: number;
  onClearFilters: () => void;
  onSearch: (search: string) => void;
  onChangeStatus: (status: string | null) => void;
  onChangeTopics: (topics: string[] | null) => void;
  onChangeSort: (sort: IdeaSortMethod) => void;
}

const ContentRight = ({
  ideaQueryParameters,
>>>>>>> ecdaf1ed
  filtersActive,
  ideasFilterCounts,
  numberOfSearchResults,
  onClearFilters,
  onSearch,
  onChangeStatus,
  onChangeTopics,
  handleSortOnChange: onChangeSort,
}: Props) => {
  /* 
    Likely not the most reliable way to determine if the bar is present.
    Context would probably be better, but this is a quick fix.
  */
  const projectCTABarTop = document.getElementById('project-cta-bar-top');

  return (
    <Container
      id="e2e-ideas-filters"
      top={projectCTABarTop ? 160 : 100}
      maxHeightOffset={projectCTABarTop ? 180 : 120}
      gapWidth={gapWidth}
    >
      {/*
      We have this Filters heading in the filters modal on mobile. 
      This title streamlines the experience on desktop (for screen reader users).
    */}
      <ScreenReaderOnly>
        <Title as="h2">
          <FormattedMessage {...filterModalMessages.filters} />
        </Title>
      </ScreenReaderOnly>
      <InputFilters
        defaultValue={selectedIdeaFilters.search}
        selectedIdeaFilters={selectedIdeaFilters}
        filtersActive={filtersActive}
        ideasFilterCounts={ideasFilterCounts}
        numberOfSearchResults={numberOfSearchResults}
        onClearFilters={onClearFilters}
        onSearch={onSearch}
        onChangeStatus={onChangeStatus}
        onChangeTopics={onChangeTopics}
        handleSortOnChange={onChangeSort}
        phaseId={selectedIdeaFilters.phase}
      />
    </Container>
  );
};

export default ContentRight;<|MERGE_RESOLUTION|>--- conflicted
+++ resolved
@@ -3,13 +3,6 @@
 import { Title } from '@citizenlab/cl2-component-library';
 import styled from 'styled-components';
 
-<<<<<<< HEAD
-=======
-import { IdeaQueryParameters } from 'api/ideas/types';
-import { IIdeasFilterCounts } from 'api/ideas_filter_counts/types';
-import { IdeaSortMethod } from 'api/phases/types';
-
->>>>>>> ecdaf1ed
 import { ScreenReaderOnly } from 'utils/a11y';
 import { FormattedMessage } from 'utils/cl-intl';
 
@@ -38,30 +31,10 @@
   padding-right: 8px;
 `;
 
-<<<<<<< HEAD
-interface Props extends InputFiltersProps {
-  filterColumnWidth: number;
-}
+interface Props extends InputFiltersProps {}
 
 const ContentRight = ({
   selectedIdeaFilters,
-  filterColumnWidth,
-=======
-interface Props {
-  ideaQueryParameters: IdeaQueryParameters;
-  filtersActive: boolean;
-  ideasFilterCounts: IIdeasFilterCounts | undefined;
-  numberOfSearchResults: number;
-  onClearFilters: () => void;
-  onSearch: (search: string) => void;
-  onChangeStatus: (status: string | null) => void;
-  onChangeTopics: (topics: string[] | null) => void;
-  onChangeSort: (sort: IdeaSortMethod) => void;
-}
-
-const ContentRight = ({
-  ideaQueryParameters,
->>>>>>> ecdaf1ed
   filtersActive,
   ideasFilterCounts,
   numberOfSearchResults,
