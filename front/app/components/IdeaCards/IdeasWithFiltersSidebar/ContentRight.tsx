--- conflicted
+++ resolved
@@ -67,14 +67,8 @@
   return (
     <Container
       id="e2e-ideas-filters"
-<<<<<<< HEAD
-      filterColumnWidth={filterColumnWidth}
       top={projectCTABarTop ? 160 : 100}
       maxHeightOffset={projectCTABarTop ? 180 : 120}
-=======
-      top={isCTABarVisible ? 160 : 100}
-      maxHeightOffset={isCTABarVisible ? 180 : 120}
->>>>>>> a283096a
       gapWidth={gapWidth}
     >
       {/*
