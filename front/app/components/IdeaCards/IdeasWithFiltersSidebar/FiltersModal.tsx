--- conflicted
+++ resolved
@@ -58,11 +58,7 @@
       }
       contentBgColor="background"
     >
-<<<<<<< HEAD
-      <Box background={colors.background} padding="15px">
-=======
       <Box p="16px">
->>>>>>> 1a953a58
         <InputFilters
           selectedIdeaFilters={selectedIdeaFilters}
           onClearFilters={onClearFilters}
