--- conflicted
+++ resolved
@@ -24,11 +24,7 @@
   defaultValue?: string;
   ideasFilterCounts: IIdeasFilterCounts | NilOrError;
   numberOfSearchResults: number;
-<<<<<<< HEAD
-  selectedIdeaFilters: IIdeaQueryParameters;
-=======
-  ideaQueryParameters: Partial<IIdeaQueryParameters>;
->>>>>>> 8ed8b0a7
+  ideaQueryParameters: IIdeaQueryParameters;
   onClearFilters: () => void;
   onSearch: (searchTerm: string) => void;
   onChangeStatus: (ideaStatus: string | null) => void;
@@ -105,7 +101,7 @@
         <Box mt="8px">
           <ResetFiltersButton
             onClick={onClearFilters}
-            ideaQueryParameters={selectedIdeaFilters}
+            ideaQueryParameters={ideaQueryParameters}
           />
         </Box>
       )}
