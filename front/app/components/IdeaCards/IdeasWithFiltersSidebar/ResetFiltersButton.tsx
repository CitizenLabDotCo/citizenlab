import React from 'react';

import { Button } from '@citizenlab/cl2-component-library';

<<<<<<< HEAD
import { IIdeaQueryParameters } from 'api/ideas/types';

=======
import { scrollToTopIdeasList } from 'components/FilterBoxes/utils';
>>>>>>> c6d298cb
import tracks from 'components/IdeaCards/tracks';

import { trackEventByName } from 'utils/analytics';
import { FormattedMessage } from 'utils/cl-intl';
import { updateSearchParams } from 'utils/cl-router/updateSearchParams';

import ideaCardsMessages from '../messages';

interface Props {
  ideaQueryParameters: IIdeaQueryParameters;
}

const ResetFiltersButton = ({ ideaQueryParameters }: Props) => {
  const filtersActive = !!(
    ideaQueryParameters.search ||
    ideaQueryParameters.idea_status ||
    ideaQueryParameters.topics
  );

  const handleOnClick = () => {
    trackEventByName(tracks.clearFiltersClicked);
    updateSearchParams({
      search: undefined,
      idea_status: undefined,
      topics: undefined,
    });
    scrollToTopIdeasList();
  };

  return (
    <Button
      onClick={handleOnClick}
      buttonStyle="text"
      disabled={!filtersActive}
    >
      <FormattedMessage {...ideaCardsMessages.resetFilters} />
    </Button>
  );
};

export default ResetFiltersButton;<|MERGE_RESOLUTION|>--- conflicted
+++ resolved
@@ -2,12 +2,9 @@
 
 import { Button } from '@citizenlab/cl2-component-library';
 
-<<<<<<< HEAD
 import { IIdeaQueryParameters } from 'api/ideas/types';
 
-=======
 import { scrollToTopIdeasList } from 'components/FilterBoxes/utils';
->>>>>>> c6d298cb
 import tracks from 'components/IdeaCards/tracks';
 
 import { trackEventByName } from 'utils/analytics';
