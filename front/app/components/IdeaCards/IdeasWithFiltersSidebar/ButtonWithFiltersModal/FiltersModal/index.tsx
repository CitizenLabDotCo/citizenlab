--- conflicted
+++ resolved
@@ -31,11 +31,6 @@
         <BottomBar
           onClick={onClose}
           ideaQueryParameters={ideaQueryParameters}
-<<<<<<< HEAD
-          onReset={onClearFilters}
-=======
-          filtersActive={filtersProps.filtersActive}
->>>>>>> edc28e04
         />
       }
       contentBgColor="background"
