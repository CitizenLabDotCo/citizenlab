import React, { useCallback } from 'react';

import {
  media,
  defaultCardStyle,
  Spinner,
  Box,
  Title,
  Text,
  useBreakpoint,
} from '@citizenlab/cl2-component-library';
import { useSearchParams } from 'react-router-dom';
import styled from 'styled-components';

import useIdeaCustomFieldsSchema from 'api/idea_json_form_schema/useIdeaJsonFormSchema';
import useIdeaMarkers from 'api/idea_markers/useIdeaMarkers';
import { IdeaQueryParameters } from 'api/ideas/types';
import useInfiniteIdeas from 'api/ideas/useInfiniteIdeas';
import useIdeasFilterCounts from 'api/ideas_filter_counts/useIdeasFilterCounts';
import { PresentationMode, IdeaSortMethod, InputTerm } from 'api/phases/types';

import useLocale from 'hooks/useLocale';

import ViewButtons from 'components/PostCardsComponents/ViewButtons';

import { trackEventByName } from 'utils/analytics';
import { useIntl } from 'utils/cl-intl';
import { updateSearchParams } from 'utils/cl-router/updateSearchParams';
import { isNilOrError } from 'utils/helperUtils';
import { isFieldEnabled } from 'utils/projectUtils';

import messages from '../messages';
import IdeasView from '../shared/IdeasView';
import tracks from '../tracks';

import ButtonWithFiltersModal from './ButtonWithFiltersModal';
import ContentRight from './ContentRight';
import { InputFiltersProps } from './InputFilters';
import { getInputCountMessage } from './utils';

export const gapWidth = 35;

const Container = styled.div`
  width: 100%;
  max-width: 1200px;
  margin-left: auto;
  margin-right: auto;
  display: flex;
  flex-direction: column;
  align-items: stretch;
`;

const InitialLoading = styled.div`
  width: 100%;
  height: 300px;
  display: flex;
  align-items: center;
  justify-content: center;
  ${defaultCardStyle};

  ${media.phone`
    height: 150px;
  `}
`;

const ContentLeft = styled.div`
  flex: 1;
  display: flex;
  flex-direction: column;
  align-items: stretch;
  position: relative;
`;

export interface QueryParametersUpdate {
  sort?: IdeaSortMethod;
  search?: string;
  idea_status?: string;
  topics?: string[];
}

export interface Props {
  ideaQueryParameters: IdeaQueryParameters;
  onUpdateQuery: (newParams: QueryParametersUpdate) => void;
  showViewToggle?: boolean;
  defaultView?: PresentationMode;
  projectId?: string;
  phaseId?: string;
  inputTerm?: InputTerm;
}

const IdeasWithFiltersSidebar = ({
  ideaQueryParameters,
  projectId,
  phaseId,
  defaultView = 'card',
  onUpdateQuery,
  showViewToggle,
  inputTerm,
}: Props) => {
  const locale = useLocale();
  const { formatMessage } = useIntl();
  const [searchParams] = useSearchParams();
  const smallerThanPhone = useBreakpoint('phone');
  const biggerThanLargeTablet = !useBreakpoint('tablet');

  // Get data from searchParams
  const selectedIdeaMarkerId = searchParams.get('idea_map_id');
  const selectedView =
    (searchParams.get('view') as PresentationMode | null) ??
    (selectedIdeaMarkerId ? 'map' : defaultView);

  // Fetch ideas list & filter counts
  const {
    data,
    isLoading,
    isFetching,
    fetchNextPage,
    hasNextPage,
    isFetchingNextPage,
  } = useInfiniteIdeas(ideaQueryParameters);

  const list = data?.pages.map((page) => page.data).flat();
  const { data: ideasFilterCounts } = useIdeasFilterCounts(ideaQueryParameters);
  const ideasCount = ideasFilterCounts?.data.attributes.total || 0;

  // Determine if location field enabled (for view button visibility and fetching idea markers)
  const { data: ideaCustomFieldsSchemas } = useIdeaCustomFieldsSchema({
    phaseId: ideaQueryParameters.phase,
    projectId,
  });
  const locationEnabled = !isNilOrError(ideaCustomFieldsSchemas)
    ? isFieldEnabled(
        'location_description',
        ideaCustomFieldsSchemas.data.attributes,
        locale
      )
    : false;
  const showViewButtons = !!(locationEnabled && showViewToggle);
  const loadIdeaMarkers = locationEnabled && selectedView === 'map';
  const { data: ideaMarkers } = useIdeaMarkers(
    {
      projectIds: projectId ? [projectId] : null,
      phaseId,
      ...ideaQueryParameters,
    },
    loadIdeaMarkers
  );

  const setSelectedView = useCallback((view: PresentationMode) => {
    updateSearchParams({ view });
  }, []);

  const handleSearchOnChange = useCallback(
    (search: string | null) => {
      trackEventByName(tracks.searchFilterUsedIdeas);
      onUpdateQuery({ search: search ?? undefined });
    },
    [onUpdateQuery]
  );

  const handleSortOnChange = useCallback(
    (sort: IdeaSortMethod) => {
      trackEventByName(tracks.sortingFilter, {
        sort,
      });

      onUpdateQuery({ sort });
    },
    [onUpdateQuery]
  );

  const handleStatusOnChange = useCallback(
    (idea_status: string | null) => {
      trackEventByName(tracks.statusesFilter, {
        idea_status,
      });
      onUpdateQuery({ idea_status: idea_status ?? undefined });
    },
    [onUpdateQuery]
  );

  const handleTopicsOnChange = useCallback(
    (topics: string[] | null) => {
      trackEventByName(tracks.topicsFilter, {
        topics,
      });

      onUpdateQuery({ topics: topics ?? undefined });
    },
    [onUpdateQuery]
  );

<<<<<<< HEAD
  const clearFilters = useCallback(() => {
    trackEventByName(tracks.clearFiltersClicked);
    onUpdateQuery({
      search: undefined,
      idea_status: undefined,
      topics: undefined,
    });
  }, [onUpdateQuery]);
=======
  const filtersActive = !!(
    ideaQueryParameters.search ||
    ideaQueryParameters.idea_status ||
    ideaQueryParameters.topics
  );
>>>>>>> edc28e04

  const showInputFilterSidebar =
    biggerThanLargeTablet && selectedView === 'card';

  const inputFiltersProps: InputFiltersProps = {
    ideasFilterCounts,
    numberOfSearchResults: ideasCount,
    ideaQueryParameters,
    onSearch: handleSearchOnChange,
    onChangeStatus: handleStatusOnChange,
    onChangeTopics: handleTopicsOnChange,
    handleSortOnChange,
    phaseId,
  };

  return (
    <Container id="e2e-ideas-container">
      <Box
        display="flex"
        justifyContent="space-between"
        mb={showViewButtons ? '8px' : '16px'}
      >
        {inputTerm && (
          <Title
            variant="h5"
            as="h2"
            my="auto"
            color="tenantText"
            fontWeight="semi-bold"
          >
            {formatMessage(getInputCountMessage(inputTerm), {
              ideasCount,
            })}
          </Title>
        )}

        {showViewButtons && (
          <ViewButtons selectedView={selectedView} onClick={setSelectedView} />
        )}
      </Box>

      {list === undefined && (
        <InitialLoading id="ideas-loading">
          <Spinner />
        </InitialLoading>
      )}

      {list && (
        <>
          <ButtonWithFiltersModal {...inputFiltersProps} />
          {/* 
            If we have an inputTerm (are on the project page), we don't need this because the number of results is displayed next to the heading (see above). This fallback is used on the /ideas page, where we have no inputTerm. 
            TO DO: refactor this component so we can add it to the page instead to this general component.
          */}
          {!inputTerm && (
            <Text mb="8px">
              {formatMessage(messages.numberResults, {
                postCount: ideasCount,
              })}
            </Text>
          )}
          <Box display={selectedView === 'map' ? 'block' : 'flex'}>
            <ContentLeft>
              {isFetching && (
                <Box mb="12px">
                  <Spinner />
                </Box>
              )}
              <IdeasView
                list={list}
                querying={isLoading}
                onLoadMore={fetchNextPage}
                hasMore={!!hasNextPage}
                loadingMore={isFetchingNextPage}
                hideImagePlaceholder={true}
                hideImage={false}
                hideIdeaStatus={smallerThanPhone}
                view={selectedView}
                hasMoreThanOneView={false}
                projectId={projectId}
                hasFilterSidebar={true}
                phaseId={phaseId}
                ideaMarkers={ideaMarkers}
                inputFiltersProps={inputFiltersProps}
              />
            </ContentLeft>

            {showInputFilterSidebar && <ContentRight {...inputFiltersProps} />}
          </Box>
        </>
      )}
    </Container>
  );
};

export default IdeasWithFiltersSidebar;<|MERGE_RESOLUTION|>--- conflicted
+++ resolved
@@ -189,23 +189,6 @@
     },
     [onUpdateQuery]
   );
-
-<<<<<<< HEAD
-  const clearFilters = useCallback(() => {
-    trackEventByName(tracks.clearFiltersClicked);
-    onUpdateQuery({
-      search: undefined,
-      idea_status: undefined,
-      topics: undefined,
-    });
-  }, [onUpdateQuery]);
-=======
-  const filtersActive = !!(
-    ideaQueryParameters.search ||
-    ideaQueryParameters.idea_status ||
-    ideaQueryParameters.topics
-  );
->>>>>>> edc28e04
 
   const showInputFilterSidebar =
     biggerThanLargeTablet && selectedView === 'card';
