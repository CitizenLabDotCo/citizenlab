--- conflicted
+++ resolved
@@ -36,14 +36,8 @@
 import IdeasView from '../shared/IdeasView';
 import tracks from '../tracks';
 
-<<<<<<< HEAD
-import FiltersModal from './FiltersModal';
-import InputFilters from './InputFilters';
-import filterModalMessages from './messages';
-=======
 import ButtonWithFiltersModal from './ButtonWithFiltersModal';
 import ContentRight from './ContentRight';
->>>>>>> 6b79b815
 
 export const gapWidth = 35;
 
