--- conflicted
+++ resolved
@@ -237,7 +237,6 @@
 
       {list && (
         <>
-<<<<<<< HEAD
           <ButtonWithFiltersModal
             selectedIdeaFilters={ideaQueryParameters}
             filtersActive={filtersActive}
@@ -249,35 +248,6 @@
             onChangeTopics={handleTopicsOnChange}
             handleSortOnChange={handleSortOnChange}
           />
-=======
-          {!biggerThanLargeTablet && (
-            <>
-              <FiltersModal
-                opened={filtersModalOpened}
-                selectedIdeaFilters={ideaQueryParameters}
-                filtersActive={filtersActive}
-                ideasFilterCounts={ideasFilterCounts}
-                // TODO: Fix this the next time the file is edited.
-                // eslint-disable-next-line @typescript-eslint/no-unnecessary-condition
-                numberOfSearchResults={ideasCount}
-                onClearFilters={clearFilters}
-                onSearch={handleSearchOnChange}
-                onChangeStatus={handleStatusOnChange}
-                onChangeTopics={handleTopicsOnChange}
-                onClose={closeModal}
-                handleSortOnChange={handleSortOnChange}
-              />
-              <Button
-                buttonStyle="secondary-outlined"
-                onClick={openFiltersModal}
-                icon="filter"
-                text={<FormattedMessage {...messages.filter} />}
-                mb="12px"
-                mt="4px"
-              />
-            </>
-          )}
->>>>>>> 70571a05
           {/* 
             If we have an inputTerm (are on the project page), we don't need this because the number of results is displayed next to the heading (see above). This fallback is used on the /ideas page, where we have no inputTerm. 
             TO DO: refactor this component so we can add it to the page instead to this general component.
