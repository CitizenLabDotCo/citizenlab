import React, { useCallback } from 'react';

import {
  media,
  defaultCardStyle,
  Spinner,
  Box,
  Title,
  Text,
  useBreakpoint,
} from '@citizenlab/cl2-component-library';
import { useSearchParams } from 'react-router-dom';
import styled from 'styled-components';

import useIdeaCustomFieldsSchema from 'api/idea_json_form_schema/useIdeaJsonFormSchema';
import useIdeaMarkers from 'api/idea_markers/useIdeaMarkers';
import { IdeaQueryParameters } from 'api/ideas/types';
import useInfiniteIdeas from 'api/ideas/useInfiniteIdeas';
import useIdeasFilterCounts from 'api/ideas_filter_counts/useIdeasFilterCounts';
import { PresentationMode, IdeaSortMethod, InputTerm } from 'api/phases/types';

import useLocale from 'hooks/useLocale';

import ViewButtons from 'components/PostCardsComponents/ViewButtons';

import { trackEventByName } from 'utils/analytics';
import { useIntl } from 'utils/cl-intl';
import { updateSearchParams } from 'utils/cl-router/updateSearchParams';
import { isNilOrError } from 'utils/helperUtils';
import { getInputTermMessage } from 'utils/i18n';
import { isFieldEnabled } from 'utils/projectUtils';

import messages from '../messages';
import IdeasView from '../shared/IdeasView';
import tracks from '../tracks';

import ButtonWithFiltersModal from './ButtonWithFiltersModal';
import ContentRight from './ContentRight';

export const gapWidth = 35;

const Container = styled.div`
  width: 100%;
  max-width: 1200px;
  margin-left: auto;
  margin-right: auto;
  display: flex;
  flex-direction: column;
  align-items: stretch;
`;

const InitialLoading = styled.div`
  width: 100%;
  height: 300px;
  display: flex;
  align-items: center;
  justify-content: center;
  ${defaultCardStyle};

  ${media.phone`
    height: 150px;
  `}
`;

const ContentLeft = styled.div`
  flex: 1;
  display: flex;
  flex-direction: column;
  align-items: stretch;
  position: relative;
`;

export interface QueryParametersUpdate {
  sort?: IdeaSortMethod;
  search?: string;
  idea_status?: string;
  topics?: string[];
}

export interface Props {
  ideaQueryParameters: IdeaQueryParameters;
  onUpdateQuery: (newParams: QueryParametersUpdate) => void;
  showViewToggle?: boolean;
  defaultView?: PresentationMode;
  projectId?: string;
  phaseId?: string;
  inputTerm?: InputTerm;
}

const IdeasWithFiltersSidebar = ({
  ideaQueryParameters,
  projectId,
  phaseId,
  defaultView = 'card',
  onUpdateQuery,
  showViewToggle,
  inputTerm,
}: Props) => {
  const locale = useLocale();
  const { formatMessage } = useIntl();
  const [searchParams] = useSearchParams();
  const smallerThanPhone = useBreakpoint('phone');
  const biggerThanLargeTablet = !useBreakpoint('tablet');

  // Get data from searchParams
  const selectedIdeaMarkerId = searchParams.get('idea_map_id');
<<<<<<< HEAD
  const selectedView =
    (searchParams.get('view') as PresentationMode | null) ??
    (selectedIdeaMarkerId ? 'map' : defaultView);

  // Fetch ideas list & filter counts
  const { data, isLoading, fetchNextPage, hasNextPage, isFetchingNextPage } =
    useInfiniteIdeas(ideaQueryParameters);
=======
  const {
    data,
    isLoading,
    isFetching,
    fetchNextPage,
    hasNextPage,
    isFetchingNextPage,
  } = useInfiniteIdeas(ideaQueryParameters);

>>>>>>> 68b1f70b
  const list = data?.pages.map((page) => page.data).flat();
  const { data: ideasFilterCounts } = useIdeasFilterCounts(ideaQueryParameters);
  const ideasCount = ideasFilterCounts?.data.attributes.total || 0;

  // Determine if location field enabled (for view button visibility and fetching idea markers)
  const { data: ideaCustomFieldsSchemas } = useIdeaCustomFieldsSchema({
    phaseId: ideaQueryParameters.phase,
    projectId,
  });
  const locationEnabled = !isNilOrError(ideaCustomFieldsSchemas)
    ? isFieldEnabled(
        'location_description',
        ideaCustomFieldsSchemas.data.attributes,
        locale
      )
    : false;
  const showViewButtons = !!(locationEnabled && showViewToggle);
  const loadIdeaMarkers = locationEnabled && selectedView === 'map';
  const { data: ideaMarkers } = useIdeaMarkers(
    {
      projectIds: projectId ? [projectId] : null,
      phaseId,
      ...ideaQueryParameters,
    },
    loadIdeaMarkers
  );

  const setSelectedView = useCallback((view: PresentationMode) => {
    updateSearchParams({ view });
  }, []);

  const handleSearchOnChange = useCallback(
    (search: string | null) => {
      trackEventByName(tracks.searchFilterUsedIdeas);
      onUpdateQuery({ search: search ?? undefined });
    },
    [onUpdateQuery]
  );

  const handleSortOnChange = useCallback(
    (sort: IdeaSortMethod) => {
      trackEventByName(tracks.sortingFilter, {
        sort,
      });

      onUpdateQuery({ sort });
    },
    [onUpdateQuery]
  );

  const handleStatusOnChange = useCallback(
    (idea_status: string | null) => {
      trackEventByName(tracks.statusesFilter, {
        idea_status,
      });
      onUpdateQuery({ idea_status: idea_status ?? undefined });
    },
    [onUpdateQuery]
  );

  const handleTopicsOnChange = useCallback(
    (topics: string[] | null) => {
      trackEventByName(tracks.topicsFilter, {
        topics,
      });

      onUpdateQuery({ topics: topics ?? undefined });
    },
    [onUpdateQuery]
  );

  const clearFilters = useCallback(() => {
    trackEventByName(tracks.clearFiltersClicked);
    onUpdateQuery({
      search: undefined,
      idea_status: undefined,
      topics: undefined,
    });
  }, [onUpdateQuery]);

  const filtersActive = !!(
    ideaQueryParameters.search ||
    ideaQueryParameters.idea_status ||
    ideaQueryParameters.topics
  );

  const showInputFilterSidebar =
    biggerThanLargeTablet && selectedView === 'card';

  return (
    <Container id="e2e-ideas-container">
      <Box display="flex" justifyContent="space-between" mb="8px">
        {inputTerm && (
          <Title variant="h4" as="h2" mt="auto" mb="auto" color="tenantText">
            {formatMessage(messages.ideasFilterSidebarTitle, {
              numberIdeas: ideasCount,
              inputTerm: formatMessage(
                getInputTermMessage(inputTerm, {
                  idea: messages.ideas,
                  option: messages.options,
                  project: messages.projects,
                  question: messages.questions,
                  issue: messages.issues,
                  contribution: messages.contributions,
                  proposal: messages.proposals,
                  initiative: messages.initiatives,
                  petition: messages.petitions,
                })
              ),
            })}
          </Title>
        )}

        {showViewButtons && (
          <ViewButtons selectedView={selectedView} onClick={setSelectedView} />
        )}
      </Box>

      {list === undefined && (
        <InitialLoading id="ideas-loading">
          <Spinner />
        </InitialLoading>
      )}

      {list && (
        <>
          <ButtonWithFiltersModal
            selectedIdeaFilters={ideaQueryParameters}
            filtersActive={filtersActive}
            ideasFilterCounts={ideasFilterCounts}
            numberOfSearchResults={list.length}
            onClearFilters={clearFilters}
            onSearch={handleSearchOnChange}
            onChangeStatus={handleStatusOnChange}
            onChangeTopics={handleTopicsOnChange}
            handleSortOnChange={handleSortOnChange}
          />
          {/* 
            If we have an inputTerm (are on the project page), we don't need this because the number of results is displayed next to the heading (see above). This fallback is used on the /ideas page, where we have no inputTerm. 
            TO DO: refactor this component so we can add it to the page instead to this general component.
          */}
          {!inputTerm && (
            <Text mb="8px">
              {formatMessage(messages.numberResults, {
                postCount: ideasCount,
              })}
            </Text>
          )}
          <Box display={selectedView === 'map' ? 'block' : 'flex'}>
            <ContentLeft>
              {isFetching && (
                <Box mb="12px">
                  <Spinner />
                </Box>
              )}
              <IdeasView
                list={list}
                querying={isLoading}
                onLoadMore={fetchNextPage}
                hasMore={!!hasNextPage}
                loadingMore={isFetchingNextPage}
                hideImagePlaceholder={true}
                hideImage={false}
                hideIdeaStatus={smallerThanPhone}
                view={selectedView}
                hasMoreThanOneView={false}
                projectId={projectId}
                hasFilterSidebar={true}
                phaseId={phaseId}
                ideaMarkers={ideaMarkers}
                inputFiltersProps={{
                  filtersActive,
                  ideasFilterCounts,
                  numberOfSearchResults: ideasCount,
                  selectedIdeaFilters: ideaQueryParameters,
                  onClearFilters: clearFilters,
                  onSearch: handleSearchOnChange,
                  onChangeStatus: handleStatusOnChange,
                  onChangeTopics: handleTopicsOnChange,
                  handleSortOnChange,
                }}
              />
            </ContentLeft>

            {showInputFilterSidebar && (
              <ContentRight
                ideaQueryParameters={ideaQueryParameters}
                filtersActive={filtersActive}
                ideasFilterCounts={ideasFilterCounts}
                numberOfSearchResults={list.length}
                onClearFilters={clearFilters}
                onSearch={handleSearchOnChange}
                onChangeStatus={handleStatusOnChange}
                onChangeTopics={handleTopicsOnChange}
                onChangeSort={handleSortOnChange}
              />
            )}
          </Box>
        </>
      )}
    </Container>
  );
};

export default IdeasWithFiltersSidebar;<|MERGE_RESOLUTION|>--- conflicted
+++ resolved
@@ -104,15 +104,11 @@
 
   // Get data from searchParams
   const selectedIdeaMarkerId = searchParams.get('idea_map_id');
-<<<<<<< HEAD
   const selectedView =
     (searchParams.get('view') as PresentationMode | null) ??
     (selectedIdeaMarkerId ? 'map' : defaultView);
 
   // Fetch ideas list & filter counts
-  const { data, isLoading, fetchNextPage, hasNextPage, isFetchingNextPage } =
-    useInfiniteIdeas(ideaQueryParameters);
-=======
   const {
     data,
     isLoading,
@@ -122,7 +118,6 @@
     isFetchingNextPage,
   } = useInfiniteIdeas(ideaQueryParameters);
 
->>>>>>> 68b1f70b
   const list = data?.pages.map((page) => page.data).flat();
   const { data: ideasFilterCounts } = useIdeasFilterCounts(ideaQueryParameters);
   const ideasCount = ideasFilterCounts?.data.attributes.total || 0;
