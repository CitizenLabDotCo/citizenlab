import React, { useCallback } from 'react';

import {
  media,
  viewportWidths,
  defaultCardStyle,
  Spinner,
  useWindowSize,
  Box,
  Title,
  Text,
} from '@citizenlab/cl2-component-library';
import { useSearchParams } from 'react-router-dom';
import styled from 'styled-components';

import useIdeaCustomFieldsSchema from 'api/idea_json_form_schema/useIdeaJsonFormSchema';
import useIdeaMarkers from 'api/idea_markers/useIdeaMarkers';
import useInfiniteIdeas from 'api/ideas/useInfiniteIdeas';
import useIdeasFilterCounts from 'api/ideas_filter_counts/useIdeasFilterCounts';
import { PresentationMode, IdeaSortMethod, InputTerm } from 'api/phases/types';

import useLocale from 'hooks/useLocale';

import { QueryParameters } from 'containers/IdeasIndexPage';

import ViewButtons from 'components/PostCardsComponents/ViewButtons';

import { trackEventByName } from 'utils/analytics';
import { useIntl } from 'utils/cl-intl';
import { updateSearchParams } from 'utils/cl-router/updateSearchParams';
import { isNilOrError } from 'utils/helperUtils';
import { getInputTermMessage } from 'utils/i18n';
import { isFieldEnabled } from 'utils/projectUtils';

import messages from '../messages';
import IdeasView from '../shared/IdeasView';
import tracks from '../tracks';

import ButtonWithFiltersModal from './ButtonWithFiltersModal';
import ContentRight from './ContentRight';

export const gapWidth = 35;

const Container = styled.div`
  width: 100%;
  max-width: 1200px;
  margin-left: auto;
  margin-right: auto;
  display: flex;
  flex-direction: column;
  align-items: stretch;
`;

const InitialLoading = styled.div`
  width: 100%;
  height: 300px;
  display: flex;
  align-items: center;
  justify-content: center;
  ${defaultCardStyle};

  ${media.phone`
    height: 150px;
  `}
`;

const ContentLeft = styled.div`
  flex: 1;
  display: flex;
  flex-direction: column;
  align-items: stretch;
  position: relative;
`;

export interface QueryParametersUpdate {
  sort?: IdeaSortMethod;
  search?: string;
  idea_status?: string;
  topics?: string[];
}

export interface Props {
  ideaQueryParameters: QueryParameters;
  onUpdateQuery: (newParams: QueryParametersUpdate) => void;
  showViewToggle?: boolean;
  defaultView?: PresentationMode;
  projectId?: string;
  phaseId?: string;
  inputTerm?: InputTerm;
}

const IdeasWithFiltersSidebar = ({
  ideaQueryParameters,
  projectId,
  phaseId,
  defaultView,
  onUpdateQuery,
  showViewToggle,
  inputTerm,
}: Props) => {
  const locale = useLocale();
  const { formatMessage } = useIntl();
  const { windowWidth } = useWindowSize();
  const [searchParams] = useSearchParams();
  const selectedIdeaMarkerId = searchParams.get('idea_map_id');
  const { data, isLoading, fetchNextPage, hasNextPage, isFetchingNextPage } =
    useInfiniteIdeas(ideaQueryParameters);

  const list = data?.pages.map((page) => page.data).flat();
  const { data: ideasFilterCounts } = useIdeasFilterCounts(ideaQueryParameters);

  const selectedView =
    (searchParams.get('view') as 'card' | 'map' | null) ??
    (selectedIdeaMarkerId ? 'map' : defaultView ?? 'card');

  const { data: ideaCustomFieldsSchemas } = useIdeaCustomFieldsSchema({
    phaseId: ideaQueryParameters.phase,
    projectId,
  });

  const locationEnabled = !isNilOrError(ideaCustomFieldsSchemas)
    ? isFieldEnabled(
        'location_description',
        ideaCustomFieldsSchemas.data.attributes,
        locale
      )
    : false;

  const showViewButtons = !!(locationEnabled && showViewToggle);

  const setSelectedView = useCallback((view: 'card' | 'map') => {
    updateSearchParams({ view });
  }, []);

  const loadIdeaMarkers = locationEnabled && selectedView === 'map';
  const { data: ideaMarkers } = useIdeaMarkers(
    {
      projectIds: projectId ? [projectId] : null,
      phaseId,
      ...ideaQueryParameters,
    },
    loadIdeaMarkers
  );

<<<<<<< HEAD
  const openFiltersModal = useCallback(() => {
    trackEventByName(tracks.openFiltersModalMobile);
    setFiltersModalOpened(true);
  }, []);

=======
>>>>>>> d7a27814
  const handleSearchOnChange = useCallback(
    (search: string | null) => {
      trackEventByName(tracks.searchFilterUsedIdeas);
      onUpdateQuery({ search: search ?? undefined });
    },
    [onUpdateQuery]
  );

  const handleSortOnChange = useCallback(
    (sort: IdeaSortMethod) => {
      trackEventByName(tracks.sortingFilter, {
        sort,
      });

      onUpdateQuery({ sort });
    },
    [onUpdateQuery]
  );

  const handleStatusOnChange = useCallback(
    (idea_status: string | null) => {
      trackEventByName(tracks.statusesFilter, {
        idea_status,
      });
      onUpdateQuery({ idea_status: idea_status ?? undefined });
    },
    [onUpdateQuery]
  );

  const handleTopicsOnChange = useCallback(
    (topics: string[] | null) => {
      trackEventByName(tracks.topicsFilter, {
        topics,
      });

      onUpdateQuery({ topics: topics ?? undefined });
    },
    [onUpdateQuery]
  );

  const clearFilters = useCallback(() => {
    trackEventByName(tracks.clearFiltersClicked);
    onUpdateQuery({
      search: undefined,
      idea_status: undefined,
      topics: undefined,
    });
  }, [onUpdateQuery]);

  const filterColumnWidth = windowWidth && windowWidth < 1400 ? 340 : 352;
  const filtersActive = !!(
    ideaQueryParameters.search ||
    ideaQueryParameters.idea_status ||
    ideaQueryParameters.topics
  );
  const biggerThanLargeTablet = !!(
    windowWidth && windowWidth >= viewportWidths.tablet
  );
  const smallerThanPhone = !!(
    windowWidth && windowWidth <= viewportWidths.phone
  );
  const showContentRight = biggerThanLargeTablet && selectedView === 'card';

  const ideasCount = ideasFilterCounts?.data.attributes.total || 0;

  return (
    <Container id="e2e-ideas-container">
      <Box display="flex" justifyContent="space-between" mb="8px">
        {inputTerm && (
          <Title variant="h4" as="h2" mt="auto" mb="auto" color="tenantText">
            {formatMessage(messages.ideasFilterSidebarTitle, {
              numberIdeas: ideasCount,
              inputTerm: formatMessage(
                getInputTermMessage(inputTerm, {
                  idea: messages.ideas,
                  option: messages.options,
                  project: messages.projects,
                  question: messages.questions,
                  issue: messages.issues,
                  contribution: messages.contributions,
                  proposal: messages.proposals,
                  initiative: messages.initiatives,
                  petition: messages.petitions,
                })
              ),
            })}
          </Title>
        )}

        {showViewButtons && (
          <ViewButtons selectedView={selectedView} onClick={setSelectedView} />
        )}
      </Box>

      {list === undefined && (
        <InitialLoading id="ideas-loading">
          <Spinner />
        </InitialLoading>
      )}

      {list && (
        <>
          <ButtonWithFiltersModal
            selectedIdeaFilters={ideaQueryParameters}
            filtersActive={filtersActive}
            ideasFilterCounts={ideasFilterCounts}
            numberOfSearchResults={list.length}
            onClearFilters={clearFilters}
            onSearch={handleSearchOnChange}
            onChangeStatus={handleStatusOnChange}
            onChangeTopics={handleTopicsOnChange}
            handleSortOnChange={handleSortOnChange}
          />
          {/* 
            If we have an inputTerm (are on the project page), we don't need this because the number of results is displayed next to the heading (see above). This fallback is used on the /ideas page, where we have no inputTerm. 
            TO DO: refactor this component so we can add it to the page instead to this general component.
          */}
          {!inputTerm && (
            <Text mb="8px">
              {formatMessage(messages.numberResults, {
                postCount: ideasCount,
              })}
            </Text>
          )}
          <Box display={selectedView === 'map' ? 'block' : 'flex'}>
            <ContentLeft>
              <IdeasView
                list={list}
                querying={isLoading}
                onLoadMore={fetchNextPage}
                hasMore={!!hasNextPage}
                loadingMore={isFetchingNextPage}
                hideImagePlaceholder={true}
                hideImage={false}
                hideIdeaStatus={smallerThanPhone}
                view={selectedView}
                hasMoreThanOneView={false}
                projectId={projectId}
                hasFilterSidebar={true}
                phaseId={phaseId}
                ideaMarkers={ideaMarkers}
                inputFiltersProps={{
                  filtersActive,
                  ideasFilterCounts,
                  numberOfSearchResults: ideasCount,
                  selectedIdeaFilters: ideaQueryParameters,
                  onClearFilters: clearFilters,
                  onSearch: handleSearchOnChange,
                  onChangeStatus: handleStatusOnChange,
                  onChangeTopics: handleTopicsOnChange,
                  handleSortOnChange,
                }}
              />
            </ContentLeft>

            {showContentRight && (
              <ContentRight
                ideaQueryParameters={ideaQueryParameters}
                filterColumnWidth={filterColumnWidth}
                filtersActive={filtersActive}
                ideasFilterCounts={ideasFilterCounts}
                numberOfSearchResults={list.length}
                onClearFilters={clearFilters}
                onSearch={handleSearchOnChange}
                onChangeStatus={handleStatusOnChange}
                onChangeTopics={handleTopicsOnChange}
                onChangeSort={handleSortOnChange}
              />
            )}
          </Box>
        </>
      )}
    </Container>
  );
};

export default IdeasWithFiltersSidebar;<|MERGE_RESOLUTION|>--- conflicted
+++ resolved
@@ -142,14 +142,6 @@
     loadIdeaMarkers
   );
 
-<<<<<<< HEAD
-  const openFiltersModal = useCallback(() => {
-    trackEventByName(tracks.openFiltersModalMobile);
-    setFiltersModalOpened(true);
-  }, []);
-
-=======
->>>>>>> d7a27814
   const handleSearchOnChange = useCallback(
     (search: string | null) => {
       trackEventByName(tracks.searchFilterUsedIdeas);
