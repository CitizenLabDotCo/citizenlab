--- conflicted
+++ resolved
@@ -92,13 +92,6 @@
     id: 'app.containers.IdeaCards.all',
     defaultMessage: 'All',
   },
-<<<<<<< HEAD
-=======
-  filter: {
-    id: 'app.containers.IdeaCards.filter',
-    defaultMessage: 'Filter',
-  },
->>>>>>> 34c25c33
   resetFilters: {
     id: 'app.containers.IdeaCards.resetFilters',
     defaultMessage: 'Reset filters',
