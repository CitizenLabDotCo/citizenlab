--- conflicted
+++ resolved
@@ -321,22 +321,9 @@
       ? null
       : projectFolderImages.data[0]?.attributes.versions;
 
-<<<<<<< HEAD
     const imageUrl = imageVersions
       ? getCardImageUrl(imageVersions, isPhone, size)
       : null;
-=======
-    const getImageUrl = (imageVersions: ImageSizes) => {
-      if (isPhone || size !== 'small') {
-        // image size is approximately the same for both medium and large desktop card sizes
-        return imageVersions.large;
-      } else {
-        return imageVersions.small;
-      }
-    };
-
-    const imageUrl = imageVersions ? getImageUrl(imageVersions) : null;
->>>>>>> 97b497ea
 
     const folderUrl = `/folders/${publication.attributes.publication_slug}`;
     const numberOfProjectsInFolder =
