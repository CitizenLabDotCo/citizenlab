import React from 'react';
import { useBreakpoint } from '@citizenlab/cl2-component-library';

// hooks
import useAppConfiguration from 'hooks/useAppConfiguration';

// components
import Tabs from './Tabs';
import { ScreenReaderOnly } from 'utils/a11y';
import SelectAreas from './SelectAreas';

// styling
import styled from 'styled-components';
import { media, isRtl, fontSizes } from 'utils/styleUtils';

// i18n
import { FormattedMessage } from 'utils/cl-intl';
import T from 'components/T';
import messages from '../../messages';

// utils
import { isEmpty } from 'lodash-es';
import { isNilOrError } from 'utils/helperUtils';

// typings
import { IStatusCounts } from 'hooks/useAdminPublicationsStatusCounts';
import { PublicationTab } from '../..';

const Title = styled.h2<{ hasPublications: boolean }>`
  color: ${({ theme }) => theme.colorText};
  font-size: ${fontSizes.xl}px;
  font-weight: 500;
  line-height: normal;
  padding: 0;
  width: 100%;
  text-align: center;
  margin-bottom: 26px;

  ${media.smallerThanMinTablet`
    text-align: left;
    margin-bottom: ${({ hasPublications }) =>
      hasPublications ? '36' : '22'}px;
    margin-left: 4px;
  `}
`;

const Container = styled.div`
  width: 100%;
  display: flex;
  flex-direction: row-reverse;
  justify-content: space-between;
  border-bottom: 1px solid #d1d1d1;

  ${isRtl`
    flex-direction: row-reverse;
  `}

<<<<<<< HEAD
  ${media.smallerThanMinTablet`
=======
  ${media.xlPhone`
>>>>>>> d4d4db2c
    flex-direction: row;
  `}
`;

const DesktopFilters = styled.div`
  display: flex;
  flex-direction: row;
  align-items: center;
  justify-content: flex-end;

  display: flex;
  align-items: center;

  ${isRtl`
    justify-content: flex-start;
  `}
`;

const MobileFilters = styled.div`
  display: block;
  margin-top: 21px;
`;

interface Props {
  className?: string;
  currentTab: PublicationTab;
  statusCounts: IStatusCounts;
  availableTabs: PublicationTab[];
  showTitle: boolean;
  hasPublications: boolean;
  onChangeAreas: (areas: string[]) => void;
  onChangeTab: (tab: PublicationTab) => void;
}

const Header = ({
  className,
  currentTab,
  statusCounts,
  availableTabs,
  showTitle,
  hasPublications,
  onChangeAreas,
  onChangeTab,
}: Props) => {
  const appConfiguration = useAppConfiguration();
  const smallerThanXlPhone = useBreakpoint('xlPhone');

  if (isNilOrError(appConfiguration)) return null;

  const customCurrentlyWorkingOn =
    appConfiguration.data.attributes.settings.core.currently_working_on_text;

  const currentlyWorkingOnText =
    customCurrentlyWorkingOn && !isEmpty(customCurrentlyWorkingOn) ? (
      <T value={customCurrentlyWorkingOn} />
    ) : (
      <FormattedMessage {...messages.currentlyWorkingOn} />
    );

  const showTabs = statusCounts.all > 0;
  const showFilters = smallerThanXlPhone
    ? hasPublications
    : statusCounts.all > 0;

  return (
    <div className={className}>
      {showTitle ? (
        <Title
          hasPublications={hasPublications}
          data-testid="currently-working-on-text"
        >
          {currentlyWorkingOnText}
        </Title>
      ) : (
        <ScreenReaderOnly>{currentlyWorkingOnText}</ScreenReaderOnly>
      )}

      <Container>
        {!smallerThanXlPhone && showFilters && (
          <DesktopFilters>
            <SelectAreas onChangeAreas={onChangeAreas} />
          </DesktopFilters>
        )}

        {showTabs && (
          <Tabs
            currentTab={currentTab}
            statusCounts={statusCounts}
            availableTabs={availableTabs}
            onChangeTab={onChangeTab}
          />
        )}
      </Container>

      {smallerThanXlPhone && showFilters && (
        <MobileFilters>
          <SelectAreas onChangeAreas={onChangeAreas} />
        </MobileFilters>
      )}
    </div>
  );
};

export default Header;<|MERGE_RESOLUTION|>--- conflicted
+++ resolved
@@ -55,11 +55,7 @@
     flex-direction: row-reverse;
   `}
 
-<<<<<<< HEAD
-  ${media.smallerThanMinTablet`
-=======
   ${media.xlPhone`
->>>>>>> d4d4db2c
     flex-direction: row;
   `}
 `;
