import React, { useEffect, useState } from 'react';

import { Badge, colors, Button } from '@citizenlab/cl2-component-library';
import { useLocation } from 'react-router-dom';
import { useTheme } from 'styled-components';

import useAddFollower from 'api/follow_unfollow/useAddFollower';
import useDeleteFollower from 'api/follow_unfollow/useDeleteFollower';
import { ITopicData } from 'api/topics/types';

import useLocalize from 'hooks/useLocalize';

import tracks from 'components/FollowUnfollow/tracks';
import T from 'components/T';

import { ScreenReaderOnly } from 'utils/a11y';
import { trackEventByName } from 'utils/analytics';
import { useIntl } from 'utils/cl-intl';

import messages from './messages';

interface Props {
  topic: ITopicData;
}

const UpdateFollowTopic = ({ topic }: Props) => {
  const { mutate: addFollower, isLoading: isAddingFollower } = useAddFollower();
  const { mutate: deleteFollower, isLoading: isDeletingFollower } =
    useDeleteFollower();
  const { pathname } = useLocation();
<<<<<<< HEAD
  const localize = useLocalize();
  const { formatMessage } = useIntl();
=======
  const theme = useTheme();
>>>>>>> 55f72bd7
  const isLoading = isAddingFollower || isDeletingFollower;
  const followerId = topic.relationships.user_follower?.data?.id;
  const isFollowing = !!followerId;
  const topicButtonContentColor = isFollowing
    ? colors.white
    : theme.colors.tenantPrimary;
  const iconName = isFollowing ? 'check-circle' : 'plus-circle';
  const localizedTopicTitle = localize(topic.attributes.title_multiloc);
  const [announcement, setAnnouncement] = useState('');

  useEffect(() => {
    if (!isLoading) {
      const message = isFollowing
        ? formatMessage(messages.followedTopic, {
            topicTitle: localizedTopicTitle,
          })
        : formatMessage(messages.unfollowedTopic, {
            topicTitle: localizedTopicTitle,
          });
      setAnnouncement(message);
    }
  }, [isLoading, isFollowing, formatMessage, localizedTopicTitle]);

  const handleFollowOrUnfollow = () => {
    if (isFollowing) {
      deleteFollower({
        followerId,
        followableId: topic.id,
        followableType: 'topics',
      });
      trackEventByName(tracks.unfollow, {
        followableType: 'topics',
        id: topic.id,
        urlPathName: pathname,
      });
    } else {
      addFollower({
        followableType: 'topics',
        followableId: topic.id,
      });
      trackEventByName(tracks.follow, {
        followableType: 'topics',
        id: topic.id,
        urlPathName: pathname,
      });
    }
  };

  return (
<<<<<<< HEAD
    <Badge color={color} onClick={handleFollowOrUnfollow} aria-busy={isLoading}>
=======
    <Badge
      color={theme.colors.tenantPrimary}
      className={isFollowing ? 'inverse' : ''}
      onClick={handleFollowOrUnfollow}
    >
>>>>>>> 55f72bd7
      <Button
        buttonStyle="text"
        icon={iconName}
        iconColor={topicButtonContentColor}
        iconPos="right"
        padding="0px"
        my="0px"
        processing={isLoading}
<<<<<<< HEAD
        ariaPressed={!isLoading ? isFollowing : undefined}
=======
        textColor={topicButtonContentColor}
>>>>>>> 55f72bd7
        data-cy={
          isFollowing ? 'e2e-unfollow-topic-button' : 'e2e-follow-topic-button'
        }
      >
        <T value={topic.attributes.title_multiloc} />
      </Button>
      <ScreenReaderOnly aria-live="polite">{announcement}</ScreenReaderOnly>
    </Badge>
  );
};

export default UpdateFollowTopic;<|MERGE_RESOLUTION|>--- conflicted
+++ resolved
@@ -28,12 +28,9 @@
   const { mutate: deleteFollower, isLoading: isDeletingFollower } =
     useDeleteFollower();
   const { pathname } = useLocation();
-<<<<<<< HEAD
+  const theme = useTheme();
   const localize = useLocalize();
   const { formatMessage } = useIntl();
-=======
-  const theme = useTheme();
->>>>>>> 55f72bd7
   const isLoading = isAddingFollower || isDeletingFollower;
   const followerId = topic.relationships.user_follower?.data?.id;
   const isFollowing = !!followerId;
@@ -83,15 +80,12 @@
   };
 
   return (
-<<<<<<< HEAD
-    <Badge color={color} onClick={handleFollowOrUnfollow} aria-busy={isLoading}>
-=======
     <Badge
       color={theme.colors.tenantPrimary}
       className={isFollowing ? 'inverse' : ''}
       onClick={handleFollowOrUnfollow}
+      aria-busy={isLoading}
     >
->>>>>>> 55f72bd7
       <Button
         buttonStyle="text"
         icon={iconName}
@@ -100,11 +94,8 @@
         padding="0px"
         my="0px"
         processing={isLoading}
-<<<<<<< HEAD
+        textColor={topicButtonContentColor}
         ariaPressed={!isLoading ? isFollowing : undefined}
-=======
-        textColor={topicButtonContentColor}
->>>>>>> 55f72bd7
         data-cy={
           isFollowing ? 'e2e-unfollow-topic-button' : 'e2e-follow-topic-button'
         }
