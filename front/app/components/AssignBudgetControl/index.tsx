--- conflicted
+++ resolved
@@ -125,46 +125,6 @@
 
     const [processing, setProcessing] = useState(false);
 
-<<<<<<< HEAD
-    const handleAddRemoveButtonClick =
-      (idea: IIdea, participationContextId: string) => (event?: FormEvent) => {
-        event?.preventDefault();
-
-        const isBudgetingEnabled =
-          idea.data.attributes.action_descriptor.budgeting?.enabled;
-        const budgetingDisabledReason =
-          idea.data.attributes.action_descriptor.budgeting?.disabled_reason;
-
-        if (
-          // not signed up/in
-          isNilOrError(authUser) ||
-          budgetingDisabledReason === 'not_signed_in'
-        ) {
-          openSignUpInModal({
-            context: {
-              action: 'budgeting',
-              id: participationContextId,
-              type: participationContextType,
-            },
-          });
-          // if signed up & in
-        } else if (budgetingDisabledReason === 'not_active') {
-          openSignUpInModal();
-        } else if (!isNilOrError(authUser)) {
-          if (budgetingDisabledReason === 'not_verified') {
-            openVerificationModal({
-              context: {
-                action: 'budgeting',
-                id: participationContextId,
-                type: participationContextType,
-              },
-            });
-          } else if (isBudgetingEnabled) {
-            assignBudget(idea, participationContextId, authUser);
-          }
-        }
-      };
-=======
     const assignBudget = async () => {
       if (
         isNilOrError(idea) ||
@@ -173,7 +133,6 @@
       ) {
         return;
       }
->>>>>>> 6f6bb060
 
       const timeout = (ms: number) =>
         new Promise((resolve) => setTimeout(resolve, ms));
