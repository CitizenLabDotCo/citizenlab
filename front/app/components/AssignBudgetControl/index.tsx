--- conflicted
+++ resolved
@@ -1,17 +1,8 @@
-<<<<<<< HEAD
-import { includes, isUndefined } from 'lodash-es';
-import React, { FormEvent, memo, useState } from 'react';
-=======
 import React, { memo, FormEvent, useState } from 'react';
->>>>>>> d487287d
 import {
   capitalizeParticipationContextType,
   isNilOrError,
-<<<<<<< HEAD
-  isUndefinedOrError,
-=======
   capitalizeParticipationContextType,
->>>>>>> d487287d
 } from 'utils/helperUtils';
 import { openVerificationModal } from 'components/Verification/verificationModalEvents';
 
@@ -19,27 +10,10 @@
 import Button from 'components/UI/Button';
 
 // services
-<<<<<<< HEAD
-import { addBasket, updateBasket } from 'services/baskets';
-import {
-  getCurrentPhase,
-  getLatestRelevantPhase,
-  IPhaseData,
-} from 'services/phases';
-import { IProjectData } from 'services/projects';
-
-// resources
-import { GetAuthUserChildProps } from 'resources/GetAuthUser';
-import { GetIdeaChildProps } from 'resources/GetIdea';
-import { GetPhasesChildProps } from 'resources/GetPhases';
-import { GetProjectChildProps } from 'resources/GetProject';
-
-=======
 import { IProjectData } from 'services/projects';
 import { getCurrentPhase, getLatestRelevantPhase } from 'services/phases';
 import { addBasket, updateBasket } from 'services/baskets';
 
->>>>>>> d487287d
 // hooks
 import useAuthUser from 'hooks/useAuthUser';
 import useBasket from 'hooks/useBasket';
@@ -62,18 +36,8 @@
 
 // styles
 import PBExpenses from 'containers/ProjectsShowPage/shared/pb/PBExpenses';
-import styled from 'styled-components';
-import { ScreenReaderOnly } from 'utils/a11y';
-<<<<<<< HEAD
-import { colors, defaultCardStyle, fontSizes, media } from 'utils/styleUtils';
-
-// typings
-import { IParticipationContextType } from 'typings';
-=======
-import PBExpenses from 'containers/ProjectsShowPage/shared/pb/PBExpenses';
 import { IIdeaData } from 'services/ideas';
 import { IUserData } from 'services/users';
->>>>>>> d487287d
 
 const IdeaCardContainer = styled.div`
   display: flex;
