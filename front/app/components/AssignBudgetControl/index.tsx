import React, { FormEvent, useState } from 'react';

// components
import { Box, Button, Icon } from '@citizenlab/cl2-component-library';

// services
import { getLatestRelevantPhase } from 'api/phases/utils';

// hooks
import useAuthUser from 'api/me/useAuthUser';
import useIdeaById from 'api/ideas/useIdeaById';
import useBasket from 'api/baskets/useBasket';
import useProjectById from 'api/projects/useProjectById';
import usePhases from 'api/phases/usePhases';
import useAppConfiguration from 'api/app_configuration/useAppConfiguration';

// tracking
import { trackEventByName } from 'utils/analytics';
import tracks from 'containers/ProjectsShowPage/shared/pb/tracks';

// utils
import {
  isNilOrError,
  capitalizeParticipationContextType,
} from 'utils/helperUtils';
import { isFixableByAuthentication } from 'utils/actionDescriptors';
import eventEmitter from 'utils/eventEmitter';

// events
import { triggerAuthenticationFlow } from 'containers/Authentication/events';

// i18n
import { FormattedMessage } from 'utils/cl-intl';
import messages from './messages';
import FormattedBudget from 'utils/currency/FormattedBudget';

// styles
import styled, { useTheme } from 'styled-components';
import { fontSizes, colors, defaultCardStyle, media } from 'utils/styleUtils';

// typings
import { ScreenReaderOnly } from 'utils/a11y';
import PBExpenses from 'containers/ProjectsShowPage/shared/pb/PBExpenses';
import { SuccessAction } from 'containers/Authentication/SuccessActions/actions';
<<<<<<< HEAD
import { API_PATH } from 'containers/App/constants';
import { queryClient } from 'utils/cl-react-query/queryClient';
import projectsKeys from 'api/projects/keys';
import phasesKeys from 'api/phases/keys';
=======
import useAddBasket from 'api/baskets/useAddBasket';
import useUpdateBasket from 'api/baskets/useUpdateBasket';

const IdeaCardContainer = styled.div`
  display: flex;
  align-items: center;
`;
>>>>>>> ab5bf71d

const IdeaPageContainer = styled.div`
  display: flex;
  flex-direction: column;
  align-items: stretch;
  ${media.tablet`
    padding: 20px;
    background: ${colors.background};
  `}
`;

const BudgetWithButtonWrapper = styled.div`
  width: 100%;
  display: flex;
  flex-direction: column;
  align-items: stretch;
  justify-content: center;
`;

const Budget = styled.div`
  width: 100%;
  height: 90px;
  color: ${(props) => props.theme.colors.tenantText};
  font-size: ${fontSizes.m}px;
  font-weight: 600;
  text-align: center;
  display: flex;
  align-items: center;
  justify-content: center;
  margin-bottom: 3px;
  ${defaultCardStyle};
`;

const StyledPBExpenses = styled(PBExpenses)`
  margin-top: 25px;
  padding: 20px;
`;

export const BUDGET_EXCEEDED_ERROR_EVENT = 'budgetExceededError';

type TView = 'ideaCard' | 'ideaPage';

interface Props {
  view: TView;
  projectId: string;
  ideaId: string;
  className?: string;
}

<<<<<<< HEAD
const AssignBudgetControl = ({ view, ideaId, className, projectId }: Props) => {
  const { data: authUser } = useAuthUser();
  const { data: idea } = useIdeaById(ideaId);
  const { data: project } = useProjectById(projectId);
  const { data: phases } = usePhases(projectId);
  const theme = useTheme();
  const { data: appConfig } = useAppConfiguration();

  const isContinuousProject =
    project?.data.attributes.process_type === 'continuous';

  const ideaPhaseIds = !isNilOrError(idea)
    ? idea.data.relationships?.phases?.data?.map((item) => item.id)
    : null;

  const ideaPhases = phases
    ? phases.data.filter(
        (phase) =>
          Array.isArray(ideaPhaseIds) && ideaPhaseIds.includes(phase.id)
      )
    : null;

  const latestRelevantIdeaPhase = ideaPhases
    ? getLatestRelevantPhase(ideaPhases)
    : null;

  const participationContext = isContinuousProject
    ? project.data
    : latestRelevantIdeaPhase;

  const participationContextType = isContinuousProject ? 'project' : 'phase';
  const participationContextId = participationContext?.id || null;
  const basket = useBasket(
    participationContext?.relationships?.user_basket?.data?.id
  );
  const maxBudget = participationContext?.attributes.voting_max_total;
  const ideaBudget = idea?.data.attributes.budget;
  const basketTotal = basket?.attributes.total_budget;
  const [processing, setProcessing] = useState(false);

  if (
    isNilOrError(idea) ||
    !idea.data.attributes.budget ||
    !participationContextId
  ) {
    return null;
  }
=======
const AssignBudgetControl = memo(
  ({ view, ideaId, className, projectId }: Props) => {
    const { data: authUser } = useAuthUser();
    const { data: idea } = useIdeaById(ideaId);
    const { data: project } = useProjectById(projectId);
    const { data: phases } = usePhases(projectId);
    const { mutateAsync: addBasket } = useAddBasket(projectId);
    const { mutateAsync: updateBasket } = useUpdateBasket();

    const isContinuousProject =
      project?.data.attributes.process_type === 'continuous';

    const ideaPhaseIds = !isNilOrError(idea)
      ? idea.data.relationships?.phases?.data?.map((item) => item.id)
      : null;

    const ideaPhases = phases
      ? phases.data.filter(
          (phase) =>
            Array.isArray(ideaPhaseIds) && ideaPhaseIds.includes(phase.id)
        )
      : null;

    const latestRelevantIdeaPhase = ideaPhases
      ? getLatestRelevantPhase(ideaPhases)
      : null;

    const participationContext = isContinuousProject
      ? project.data
      : latestRelevantIdeaPhase;

    const participationContextType = isContinuousProject ? 'project' : 'phase';
    const participationContextId = participationContext?.id || null;
    const { data: basket } = useBasket(
      participationContext?.relationships?.user_basket?.data?.id
    );

    const [processing, setProcessing] = useState(false);

    if (
      isNilOrError(idea) ||
      !idea.data.attributes.budget ||
      !participationContextId
    ) {
      return null;
    }

    const actionDescriptor = idea.data.attributes.action_descriptor.voting;
>>>>>>> ab5bf71d

  const actionDescriptor = idea.data.attributes.action_descriptor.budgeting;

  if (!actionDescriptor) return null;

  const assignBudget = async () => {
    if (isNilOrError(authUser)) {
      return;
    }

    const timeout = (ms: number) =>
      new Promise((resolve) => setTimeout(resolve, ms));

<<<<<<< HEAD
    const done = async () => {
      await timeout(200);
      setProcessing(false);
    };
=======
      if (basket) {
        const basketIdeaIds = basket.data.relationships.ideas.data.map(
          (idea) => idea.id
        );
        const isInBasket = basketIdeaIds.includes(ideaId);
>>>>>>> ab5bf71d

    setProcessing(true);
    if (!isNilOrError(basket)) {
      const basketIdeaIds = basket.relationships.ideas.data.map(
        (idea) => idea.id
      );
      const isInBasket = basketIdeaIds.includes(ideaId);
      let isPermitted = true;
      let newIdeas: string[] = [];

<<<<<<< HEAD
      if (isInBasket) {
        newIdeas = basket.relationships.ideas.data
          .filter((basketIdea) => basketIdea.id !== idea.data.id)
          .map((basketIdea) => basketIdea.id);
      } else {
        // If new idea causes exceeded budget, emit an error
        if (
          basketTotal &&
          maxBudget &&
          ideaBudget &&
          basketTotal + ideaBudget > maxBudget
        ) {
          eventEmitter.emit(BUDGET_EXCEEDED_ERROR_EVENT);
          isPermitted = false;
          setProcessing(false);
=======
        if (isInBasket) {
          newIdeas = basket.data.relationships.ideas.data
            .filter((basketIdea) => basketIdea.id !== idea.data.id)
            .map((basketIdea) => basketIdea.id);
        } else {
          newIdeas = [
            ...basket.data.relationships.ideas.data.map(
              (basketIdea) => basketIdea.id
            ),
            idea.data.id,
          ];
>>>>>>> ab5bf71d
        }

        newIdeas = [
          ...basket.relationships.ideas.data.map((basketIdea) => basketIdea.id),
          idea.data.id,
        ];
      }

      if (isPermitted && !isNilOrError(basket)) {
        try {
          await updateBasket({
            id: basket.data.id,
            user_id: authUser.data.id,
            participation_context_id: participationContextId,
            participation_context_type: capitalizeParticipationContextType(
              participationContextType
            ),
            idea_ids: newIdeas,
            submitted_at: null,
          });
          done();
          trackEventByName(tracks.ideaAddedToBasket);
        } catch (error) {
          done();
        }
      }
    } else {
      try {
        await addBasket({
          user_id: authUser.data.id,
          participation_context_id: participationContextId,
          participation_context_type: capitalizeParticipationContextType(
            participationContextType
          ),
          idea_ids: [idea.data.id],
        });
        await streams.fetchAllWith({
          apiEndpoint: [`${API_PATH}/users/${authUser.data.id}/baskets`],
        });

        // TODO: Remove the invalidations here after the basket data fetching PR by Iva is merged
        queryClient.invalidateQueries({
          queryKey: projectsKeys.item({ id: projectId }),
        });
        queryClient.invalidateQueries({
          queryKey: phasesKeys.list({ projectId }),
        });

        done();
        trackEventByName(tracks.basketCreated);
      } catch (error) {
        done();
      }
    }
  };

<<<<<<< HEAD
  const handleAddRemoveButtonClick = (event?: FormEvent) => {
    event?.preventDefault();

    if (actionDescriptor.enabled) {
      assignBudget();
      return;
=======
      const votingDisabledReason = actionDescriptor.disabled_reason;

      if (isFixableByAuthentication(votingDisabledReason)) {
        const context = {
          type: participationContextType,
          action: 'voting',
          id: participationContextId,
        } as const;

        const successAction: SuccessAction = {
          name: 'assignBudget',
          params: {
            ideaId,
            participationContextId,
            participationContextType,
            basket: basket?.data,
            addBasket,
            updateBasket,
          },
        };

        triggerAuthenticationFlow({ context, successAction });
      }
    };

    const basketIdeaIds = !isNilOrError(basket)
      ? basket.data.relationships.ideas.data.map((idea) => idea.id)
      : [];
    const isInBasket = basketIdeaIds.includes(ideaId);

    const isPermitted =
      actionDescriptor.enabled ||
      actionDescriptor.disabled_reason !== 'not_permitted';
    const buttonVisible =
      isPermitted &&
      actionDescriptor.disabled_reason !== 'idea_not_in_current_phase';
    const buttonDisabled =
      actionDescriptor.enabled === false &&
      !isFixableByAuthentication(actionDescriptor.disabled_reason);

    const buttonMessage = getAddRemoveButtonMessage(view, isInBasket);

    const addRemoveButton = buttonVisible ? (
      <Button
        onClick={handleAddRemoveButtonClick}
        disabled={buttonDisabled}
        processing={processing}
        bgColor={isInBasket ? colors.red600 : colors.success}
        icon={!isInBasket ? 'basket-plus' : 'basket-minus'}
        className={`e2e-assign-budget-button ${
          isInBasket ? 'in-basket' : 'not-in-basket'
        }`}
      >
        <FormattedMessage {...buttonMessage} />
      </Button>
    ) : null;

    if (view === 'ideaCard') {
      return (
        <IdeaCardContainer className={`e2e-assign-budget ${className || ''}`}>
          {addRemoveButton}
        </IdeaCardContainer>
      );
>>>>>>> ab5bf71d
    }

    const budgetingDisabledReason = actionDescriptor.disabled_reason;

    if (isFixableByAuthentication(budgetingDisabledReason)) {
      const context = {
        type: participationContextType,
        action: 'budgeting',
        id: participationContextId,
      } as const;

      const successAction: SuccessAction = {
        name: 'assignBudget',
        params: {
          ideaId,
          participationContextId,
          participationContextType,
          basket,
        },
      };

      triggerAuthenticationFlow({ context, successAction });
    }
  };

  const basketIdeaIds = !isNilOrError(basket)
    ? basket.relationships.ideas.data.map((idea) => idea.id)
    : [];
  const isInBasket = basketIdeaIds.includes(ideaId);

  const isPermitted =
    actionDescriptor.enabled ||
    actionDescriptor.disabled_reason !== 'not_permitted';
  const buttonVisible =
    isPermitted &&
    actionDescriptor.disabled_reason !== 'idea_not_in_current_phase';
  const buttonDisabled =
    actionDescriptor.enabled === false &&
    !isFixableByAuthentication(actionDescriptor.disabled_reason);

  const buttonMessage = getAddRemoveButtonMessage(view, isInBasket);

  const addRemoveButton = buttonVisible ? (
    <Button
      onClick={handleAddRemoveButtonClick}
      disabled={buttonDisabled}
      processing={processing}
      bgColor={isInBasket ? colors.green500 : colors.white}
      textColor={isInBasket ? colors.white : theme.colors.tenantPrimary}
      textHoverColor={isInBasket ? colors.white : theme.colors.tenantPrimary}
      bgHoverColor={isInBasket ? colors.green500 : 'white'}
      borderColor={isInBasket ? '' : theme.colors.tenantPrimary}
      width="100%"
      className={`e2e-assign-budget-button ${
        isInBasket ? 'in-basket' : 'not-in-basket'
      }`}
    >
      {isInBasket && <Icon mb="4px" fill="white" name="check" />}
      <FormattedMessage {...buttonMessage} />
      {` (${
        idea.data.attributes.budget
      } ${appConfig?.data.attributes.settings.core.currency.toString()})`}
    </Button>
  ) : null;

  if (view === 'ideaCard') {
    return (
      <Box className={`e2e-assign-budget ${className || ''}`} width="100%">
        {addRemoveButton}
      </Box>
    );
  }

  return (
    <IdeaPageContainer
      className={`pbAssignBudgetControlContainer e2e-assign-budget ${
        className || ''
      }`}
    >
      <BudgetWithButtonWrapper>
        <Budget>
          <ScreenReaderOnly>
            <FormattedMessage {...messages.a11y_price} />
          </ScreenReaderOnly>
          <FormattedBudget value={idea.data.attributes.budget} />
        </Budget>
        {addRemoveButton}
      </BudgetWithButtonWrapper>
      {isPermitted && (
        <StyledPBExpenses
          participationContextId={participationContextId}
          participationContextType={participationContextType}
          viewMode="column"
        />
      )}
    </IdeaPageContainer>
  );
};

export default AssignBudgetControl;

function getAddRemoveButtonMessage(view: TView, isInBasket: boolean) {
  switch (view) {
    case 'ideaCard':
      if (isInBasket) {
        return messages.added;
      } else {
        return messages.add;
      }
    case 'ideaPage':
      if (isInBasket) {
        return messages.removeFromMyBasket;
      } else {
        return messages.addToMyBasket;
      }
  }
}<|MERGE_RESOLUTION|>--- conflicted
+++ resolved
@@ -1,4 +1,4 @@
-import React, { FormEvent, useState } from 'react';
+import React, { memo, FormEvent, useState } from 'react';
 
 // components
 import { Box, Button, Icon } from '@citizenlab/cl2-component-library';
@@ -12,6 +12,11 @@
 import useBasket from 'api/baskets/useBasket';
 import useProjectById from 'api/projects/useProjectById';
 import usePhases from 'api/phases/usePhases';
+import { queryClient } from 'utils/cl-react-query/queryClient';
+import projectsKeys from 'api/projects/keys';
+import phasesKeys from 'api/phases/keys';
+import useAddBasket from 'api/baskets/useAddBasket';
+import useUpdateBasket from 'api/baskets/useUpdateBasket';
 import useAppConfiguration from 'api/app_configuration/useAppConfiguration';
 
 // tracking
@@ -42,20 +47,6 @@
 import { ScreenReaderOnly } from 'utils/a11y';
 import PBExpenses from 'containers/ProjectsShowPage/shared/pb/PBExpenses';
 import { SuccessAction } from 'containers/Authentication/SuccessActions/actions';
-<<<<<<< HEAD
-import { API_PATH } from 'containers/App/constants';
-import { queryClient } from 'utils/cl-react-query/queryClient';
-import projectsKeys from 'api/projects/keys';
-import phasesKeys from 'api/phases/keys';
-=======
-import useAddBasket from 'api/baskets/useAddBasket';
-import useUpdateBasket from 'api/baskets/useUpdateBasket';
-
-const IdeaCardContainer = styled.div`
-  display: flex;
-  align-items: center;
-`;
->>>>>>> ab5bf71d
 
 const IdeaPageContainer = styled.div`
   display: flex;
@@ -105,55 +96,9 @@
   className?: string;
 }
 
-<<<<<<< HEAD
-const AssignBudgetControl = ({ view, ideaId, className, projectId }: Props) => {
-  const { data: authUser } = useAuthUser();
-  const { data: idea } = useIdeaById(ideaId);
-  const { data: project } = useProjectById(projectId);
-  const { data: phases } = usePhases(projectId);
-  const theme = useTheme();
-  const { data: appConfig } = useAppConfiguration();
-
-  const isContinuousProject =
-    project?.data.attributes.process_type === 'continuous';
-
-  const ideaPhaseIds = !isNilOrError(idea)
-    ? idea.data.relationships?.phases?.data?.map((item) => item.id)
-    : null;
-
-  const ideaPhases = phases
-    ? phases.data.filter(
-        (phase) =>
-          Array.isArray(ideaPhaseIds) && ideaPhaseIds.includes(phase.id)
-      )
-    : null;
-
-  const latestRelevantIdeaPhase = ideaPhases
-    ? getLatestRelevantPhase(ideaPhases)
-    : null;
-
-  const participationContext = isContinuousProject
-    ? project.data
-    : latestRelevantIdeaPhase;
-
-  const participationContextType = isContinuousProject ? 'project' : 'phase';
-  const participationContextId = participationContext?.id || null;
-  const basket = useBasket(
-    participationContext?.relationships?.user_basket?.data?.id
-  );
-  const maxBudget = participationContext?.attributes.voting_max_total;
-  const ideaBudget = idea?.data.attributes.budget;
-  const basketTotal = basket?.attributes.total_budget;
-  const [processing, setProcessing] = useState(false);
-
-  if (
-    isNilOrError(idea) ||
-    !idea.data.attributes.budget ||
-    !participationContextId
-  ) {
-    return null;
-  }
-=======
+const timeout = (ms: number) =>
+  new Promise((resolve) => setTimeout(resolve, ms));
+
 const AssignBudgetControl = memo(
   ({ view, ideaId, className, projectId }: Props) => {
     const { data: authUser } = useAuthUser();
@@ -162,6 +107,8 @@
     const { data: phases } = usePhases(projectId);
     const { mutateAsync: addBasket } = useAddBasket(projectId);
     const { mutateAsync: updateBasket } = useUpdateBasket();
+    const { data: appConfig } = useAppConfiguration();
+    const theme = useTheme();
 
     const isContinuousProject =
       project?.data.attributes.process_type === 'continuous';
@@ -190,6 +137,9 @@
     const { data: basket } = useBasket(
       participationContext?.relationships?.user_basket?.data?.id
     );
+    const maxBudget = participationContext?.attributes.voting_max_total;
+    const ideaBudget = idea?.data.attributes.budget;
+    const basketTotal = basket?.data.attributes.total_budget;
 
     const [processing, setProcessing] = useState(false);
 
@@ -202,138 +152,110 @@
     }
 
     const actionDescriptor = idea.data.attributes.action_descriptor.voting;
->>>>>>> ab5bf71d
-
-  const actionDescriptor = idea.data.attributes.action_descriptor.budgeting;
-
-  if (!actionDescriptor) return null;
-
-  const assignBudget = async () => {
-    if (isNilOrError(authUser)) {
-      return;
-    }
-
-    const timeout = (ms: number) =>
-      new Promise((resolve) => setTimeout(resolve, ms));
-
-<<<<<<< HEAD
-    const done = async () => {
-      await timeout(200);
-      setProcessing(false);
-    };
-=======
-      if (basket) {
+
+    if (!actionDescriptor) return null;
+
+    const assignBudget = async () => {
+      if (isNilOrError(authUser)) {
+        return;
+      }
+
+      const done = async () => {
+        await timeout(200);
+        setProcessing(false);
+      };
+
+      setProcessing(true);
+
+      if (!isNilOrError(basket)) {
         const basketIdeaIds = basket.data.relationships.ideas.data.map(
           (idea) => idea.id
         );
         const isInBasket = basketIdeaIds.includes(ideaId);
->>>>>>> ab5bf71d
-
-    setProcessing(true);
-    if (!isNilOrError(basket)) {
-      const basketIdeaIds = basket.relationships.ideas.data.map(
-        (idea) => idea.id
-      );
-      const isInBasket = basketIdeaIds.includes(ideaId);
-      let isPermitted = true;
-      let newIdeas: string[] = [];
-
-<<<<<<< HEAD
-      if (isInBasket) {
-        newIdeas = basket.relationships.ideas.data
-          .filter((basketIdea) => basketIdea.id !== idea.data.id)
-          .map((basketIdea) => basketIdea.id);
-      } else {
-        // If new idea causes exceeded budget, emit an error
-        if (
-          basketTotal &&
-          maxBudget &&
-          ideaBudget &&
-          basketTotal + ideaBudget > maxBudget
-        ) {
-          eventEmitter.emit(BUDGET_EXCEEDED_ERROR_EVENT);
-          isPermitted = false;
-          setProcessing(false);
-=======
+        let isPermitted = true;
+        let newIdeas: string[] = [];
+
         if (isInBasket) {
           newIdeas = basket.data.relationships.ideas.data
             .filter((basketIdea) => basketIdea.id !== idea.data.id)
             .map((basketIdea) => basketIdea.id);
         } else {
+          // If new idea causes exceeded budget, emit an error
+          if (
+            basketTotal &&
+            maxBudget &&
+            ideaBudget &&
+            basketTotal + ideaBudget > maxBudget
+          ) {
+            eventEmitter.emit(BUDGET_EXCEEDED_ERROR_EVENT);
+            isPermitted = false;
+            setProcessing(false);
+          }
+
           newIdeas = [
             ...basket.data.relationships.ideas.data.map(
               (basketIdea) => basketIdea.id
             ),
             idea.data.id,
           ];
->>>>>>> ab5bf71d
         }
 
-        newIdeas = [
-          ...basket.relationships.ideas.data.map((basketIdea) => basketIdea.id),
-          idea.data.id,
-        ];
-      }
-
-      if (isPermitted && !isNilOrError(basket)) {
+        if (isPermitted && !isNilOrError(basket)) {
+          try {
+            await updateBasket({
+              id: basket.data.id,
+              user_id: authUser.data.id,
+              participation_context_id: participationContextId,
+              participation_context_type: capitalizeParticipationContextType(
+                participationContextType
+              ),
+              idea_ids: newIdeas,
+              submitted_at: null,
+            });
+            done();
+            trackEventByName(tracks.ideaAddedToBasket);
+          } catch (error) {
+            done();
+          }
+        }
+      } else {
         try {
-          await updateBasket({
-            id: basket.data.id,
+          await addBasket({
             user_id: authUser.data.id,
             participation_context_id: participationContextId,
             participation_context_type: capitalizeParticipationContextType(
               participationContextType
             ),
-            idea_ids: newIdeas,
-            submitted_at: null,
+            idea_ids: [idea.data.id],
           });
+
+          // TODO: Remove the invalidations here after the basket data fetching PR by Iva is merged
+          queryClient.invalidateQueries({
+            queryKey: projectsKeys.item({ id: projectId }),
+          });
+          queryClient.invalidateQueries({
+            queryKey: phasesKeys.list({ projectId }),
+          });
+
           done();
-          trackEventByName(tracks.ideaAddedToBasket);
+          trackEventByName(tracks.basketCreated);
         } catch (error) {
           done();
         }
       }
-    } else {
-      try {
-        await addBasket({
-          user_id: authUser.data.id,
-          participation_context_id: participationContextId,
-          participation_context_type: capitalizeParticipationContextType(
-            participationContextType
-          ),
-          idea_ids: [idea.data.id],
-        });
-        await streams.fetchAllWith({
-          apiEndpoint: [`${API_PATH}/users/${authUser.data.id}/baskets`],
-        });
-
-        // TODO: Remove the invalidations here after the basket data fetching PR by Iva is merged
-        queryClient.invalidateQueries({
-          queryKey: projectsKeys.item({ id: projectId }),
-        });
-        queryClient.invalidateQueries({
-          queryKey: phasesKeys.list({ projectId }),
-        });
-
-        done();
-        trackEventByName(tracks.basketCreated);
-      } catch (error) {
-        done();
-      }
-    }
-  };
-
-<<<<<<< HEAD
-  const handleAddRemoveButtonClick = (event?: FormEvent) => {
-    event?.preventDefault();
-
-    if (actionDescriptor.enabled) {
-      assignBudget();
-      return;
-=======
-      const votingDisabledReason = actionDescriptor.disabled_reason;
-
-      if (isFixableByAuthentication(votingDisabledReason)) {
+    };
+
+    const handleAddRemoveButtonClick = (event?: FormEvent) => {
+      event?.preventDefault();
+
+      if (actionDescriptor.enabled) {
+        assignBudget();
+        return;
+      }
+
+      const budgetingDisabledReason = actionDescriptor.disabled_reason;
+
+      if (isFixableByAuthentication(budgetingDisabledReason)) {
         const context = {
           type: participationContextType,
           action: 'voting',
@@ -347,8 +269,6 @@
             participationContextId,
             participationContextType,
             basket: basket?.data,
-            addBasket,
-            updateBasket,
           },
         };
 
@@ -378,121 +298,58 @@
         onClick={handleAddRemoveButtonClick}
         disabled={buttonDisabled}
         processing={processing}
-        bgColor={isInBasket ? colors.red600 : colors.success}
-        icon={!isInBasket ? 'basket-plus' : 'basket-minus'}
+        bgColor={isInBasket ? colors.green500 : colors.white}
+        textColor={isInBasket ? colors.white : theme.colors.tenantPrimary}
+        textHoverColor={isInBasket ? colors.white : theme.colors.tenantPrimary}
+        bgHoverColor={isInBasket ? colors.green500 : 'white'}
+        borderColor={isInBasket ? '' : theme.colors.tenantPrimary}
+        width="100%"
         className={`e2e-assign-budget-button ${
           isInBasket ? 'in-basket' : 'not-in-basket'
         }`}
       >
+        {isInBasket && <Icon mb="4px" fill="white" name="check" />}
         <FormattedMessage {...buttonMessage} />
+        {` (${
+          idea.data.attributes.budget
+        } ${appConfig?.data.attributes.settings.core.currency.toString()})`}
       </Button>
     ) : null;
 
     if (view === 'ideaCard') {
       return (
-        <IdeaCardContainer className={`e2e-assign-budget ${className || ''}`}>
+        <Box className={`e2e-assign-budget ${className || ''}`} width="100%">
           {addRemoveButton}
-        </IdeaCardContainer>
+        </Box>
       );
->>>>>>> ab5bf71d
     }
 
-    const budgetingDisabledReason = actionDescriptor.disabled_reason;
-
-    if (isFixableByAuthentication(budgetingDisabledReason)) {
-      const context = {
-        type: participationContextType,
-        action: 'budgeting',
-        id: participationContextId,
-      } as const;
-
-      const successAction: SuccessAction = {
-        name: 'assignBudget',
-        params: {
-          ideaId,
-          participationContextId,
-          participationContextType,
-          basket,
-        },
-      };
-
-      triggerAuthenticationFlow({ context, successAction });
-    }
-  };
-
-  const basketIdeaIds = !isNilOrError(basket)
-    ? basket.relationships.ideas.data.map((idea) => idea.id)
-    : [];
-  const isInBasket = basketIdeaIds.includes(ideaId);
-
-  const isPermitted =
-    actionDescriptor.enabled ||
-    actionDescriptor.disabled_reason !== 'not_permitted';
-  const buttonVisible =
-    isPermitted &&
-    actionDescriptor.disabled_reason !== 'idea_not_in_current_phase';
-  const buttonDisabled =
-    actionDescriptor.enabled === false &&
-    !isFixableByAuthentication(actionDescriptor.disabled_reason);
-
-  const buttonMessage = getAddRemoveButtonMessage(view, isInBasket);
-
-  const addRemoveButton = buttonVisible ? (
-    <Button
-      onClick={handleAddRemoveButtonClick}
-      disabled={buttonDisabled}
-      processing={processing}
-      bgColor={isInBasket ? colors.green500 : colors.white}
-      textColor={isInBasket ? colors.white : theme.colors.tenantPrimary}
-      textHoverColor={isInBasket ? colors.white : theme.colors.tenantPrimary}
-      bgHoverColor={isInBasket ? colors.green500 : 'white'}
-      borderColor={isInBasket ? '' : theme.colors.tenantPrimary}
-      width="100%"
-      className={`e2e-assign-budget-button ${
-        isInBasket ? 'in-basket' : 'not-in-basket'
-      }`}
-    >
-      {isInBasket && <Icon mb="4px" fill="white" name="check" />}
-      <FormattedMessage {...buttonMessage} />
-      {` (${
-        idea.data.attributes.budget
-      } ${appConfig?.data.attributes.settings.core.currency.toString()})`}
-    </Button>
-  ) : null;
-
-  if (view === 'ideaCard') {
     return (
-      <Box className={`e2e-assign-budget ${className || ''}`} width="100%">
-        {addRemoveButton}
-      </Box>
+      <IdeaPageContainer
+        className={`pbAssignBudgetControlContainer e2e-assign-budget ${
+          className || ''
+        }`}
+      >
+        <BudgetWithButtonWrapper>
+          <Budget>
+            <ScreenReaderOnly>
+              <FormattedMessage {...messages.a11y_price} />
+            </ScreenReaderOnly>
+            <FormattedBudget value={idea.data.attributes.budget} />
+          </Budget>
+          {addRemoveButton}
+        </BudgetWithButtonWrapper>
+        {isPermitted && (
+          <StyledPBExpenses
+            participationContextId={participationContextId}
+            participationContextType={participationContextType}
+            viewMode="column"
+          />
+        )}
+      </IdeaPageContainer>
     );
   }
-
-  return (
-    <IdeaPageContainer
-      className={`pbAssignBudgetControlContainer e2e-assign-budget ${
-        className || ''
-      }`}
-    >
-      <BudgetWithButtonWrapper>
-        <Budget>
-          <ScreenReaderOnly>
-            <FormattedMessage {...messages.a11y_price} />
-          </ScreenReaderOnly>
-          <FormattedBudget value={idea.data.attributes.budget} />
-        </Budget>
-        {addRemoveButton}
-      </BudgetWithButtonWrapper>
-      {isPermitted && (
-        <StyledPBExpenses
-          participationContextId={participationContextId}
-          participationContextType={participationContextType}
-          viewMode="column"
-        />
-      )}
-    </IdeaPageContainer>
-  );
-};
+);
 
 export default AssignBudgetControl;
 
