import React, { memo, useState } from 'react';
import { isEmpty, round } from 'lodash-es';
import moment from 'moment';
import { useInView } from 'react-intersection-observer';
import bowser from 'bowser';
import { TLayout } from 'components/ProjectAndFolderCards';

// router
import Link from 'utils/cl-router/Link';

// components
import { Icon, Box } from '@citizenlab/cl2-component-library';
import Image from 'components/UI/Image';
import AvatarBubbles from 'components/AvatarBubbles';
import FollowUnfollow from 'components/FollowUnfollow';

// services
import { getProjectUrl } from 'api/projects/utils';
import { getIdeaPostingRules } from 'utils/actionTakingRules';

// resources
import useProjectById from 'api/projects/useProjectById';
import usePhase from 'api/phases/usePhase';
import usePhases from 'api/phases/usePhases';
import useAuthUser from 'api/me/useAuthUser';
import useProjectImages, {
  CARD_IMAGE_ASPECT_RATIO,
} from 'api/project_images/useProjectImages';

// i18n
import T from 'components/T';
import { FormattedMessage, useIntl } from 'utils/cl-intl';
import messages from './messages';

// tracking
import { trackEventByName } from 'utils/analytics';
import tracks from './tracks';

// style
import styled, { useTheme } from 'styled-components';
import {
  media,
  colors,
  fontSizes,
  defaultCardStyle,
  defaultCardHoverStyle,
  isRtl,
} from 'utils/styleUtils';
import { rgba, darken } from 'polished';

// utils
import { getInputTermMessage } from 'utils/i18n';
import { ScreenReaderOnly } from 'utils/a11y';
import { getMethodConfig } from 'utils/configs/participationMethodConfig';
import {getInputTerm} from "api/phases/utils";

const Container = styled(Link)<{ hideDescriptionPreview?: boolean }>`
  width: calc(33% - 12px);
  display: flex;
  flex-direction: column;
  margin-bottom: 25px;
  position: relative;
  cursor: pointer;
  ${defaultCardStyle};

  &.large {
    width: 100%;
    flex-direction: row;
    align-items: stretch;
    justify-content: space-between;

    ${isRtl`
        flex-direction: row-reverse;
    `}

    ${media.phone`
      width: 100%;
    `}
  }

  &.medium {
    width: calc(50% - 13px);
    min-height: 580px;
    padding-left: 30px;
    padding-right: 30px;

    ${media.phone`
      width: 100%;
    `}
  }

  &.small {
    min-height: 540px;

    &.hideDescriptionPreview {
      min-height: 490px;
    }

    &.threecolumns {
      ${media.tablet`
        width: calc(50% - 13px);
      `}

      ${media.phone`
        width: 100%;
        min-height: 460px;
      `}
    }

    ${media.phone`
      min-height: 400px;
    `}
  }

  &.medium {
    padding-top: 20px;
    padding-bottom: 30px;
  }

  &.small {
    padding-top: 18px;
    padding-bottom: 25px;
  }

  &.desktop {
    ${defaultCardHoverStyle};
  }

  ${media.phone`
    width: 100%;
    min-height: 460px;
  `}
`;

const ProjectImageContainer = styled.div`
  width: 100%;
  display: flex;
  aspect-ratio: ${CARD_IMAGE_ASPECT_RATIO} / 1;
  margin-right: 10px;
  overflow: hidden;
  position: relative;

  &.large {
    width: 50%;
    border-top-left-radius: 4px;
    border-bottom-left-radius: 4px;
  }

  ${media.phone`
    aspect-ratio: ${CARD_IMAGE_ASPECT_RATIO} / 1;
  `}
`;

const ProjectImage = styled(Image)`
  width: 100%;
  height: 100%;
  position: absolute;
  top: 0;
  left: 0;
`;

const ProjectContent = styled.div`
  flex-grow: 1;
  display: flex;
  flex-direction: column;
  align-items: stretch;

  &.large {
    padding-top: 18px;
    padding-bottom: 35px;
    padding-left: 68px;
    padding-right: 32px;

    ${media.tablet`
      padding-left: 20px;
      padding-right: 20px;
    `}
  }

  &.small {
    padding-left: 30px;
    padding-right: 30px;

    ${media.phone`
      padding-left: 20px;
      padding-right: 20px;
    `};
  }

  ${isRtl`
    align-items: flex-end;

    &.large {
        padding-right: 68px;
        padding-left: 32px;
    }
  `}
`;

const ContentHeaderHeight = 39;
const ContentHeaderBottomMargin = 13;

const ContentHeader = styled.div`
  display: flex;
  align-items: center;
  justify-content: space-between;

  &.noContent {
    ${media.desktop`
      height: ${ContentHeaderHeight + ContentHeaderBottomMargin}px;
    `}
  }

  &.hasRightContent.noLeftContent {
    justify-content: flex-end;
  }

  &.hasContent {
    margin-bottom: ${ContentHeaderBottomMargin}px;

    &.large {
      margin-bottom: 0px;
      padding-bottom: ${ContentHeaderBottomMargin}px;
      border-bottom: solid 1px #e0e0e0;
    }
  }

  &.small {
    padding-left: 30px;
    padding-right: 30px;

    ${media.phone`
      padding-left: 20px;
      padding-right: 20px;
    `}

    ${media.phone`
      padding-left: 10px;
      padding-right: 10px;
    `}
  }
`;

const TimeRemaining = styled.div`
  color: ${({ theme }) => theme.colors.tenantText};
  font-size: ${fontSizes.s}px;
  font-weight: 400;
  margin-bottom: 7px;
`;

const ProgressBar = styled.div`
  width: 100%;
  max-width: 130px;
  height: 5px;
  border-radius: ${(props) => props.theme.borderRadius};
  background: #d6dade;
`;

const ProgressBarOverlay = styled.div<{ progress: number }>`
  width: 0px;
  height: 100%;
  border-radius: ${(props) => props.theme.borderRadius};
  background: ${colors.error};
  transition: width 1000ms cubic-bezier(0.19, 1, 0.22, 1);
  will-change: width;

  &.visible {
    width: ${(props) => props.progress}%;
  }
`;

const ProjectLabel = styled.div`
  // darkened to have higher chances of solid color contrast
  color: ${({ theme }) => darken(0.05, theme.colors.tenantSecondary)};
  font-size: ${fontSizes.s}px;
  font-weight: 400;
  text-align: center;
  white-space: nowrap;
  padding-left: 14px;
  padding-right: 14px;
  padding-top: 8px;
  padding-bottom: 8px;
  border-radius: ${(props) => props.theme.borderRadius};
  background: ${({ theme }) => rgba(theme.colors.tenantSecondary, 0.1)};
`;

const ContentBody = styled.div`
  width: 100%;
  flex-grow: 1;
  display: flex;
  flex-direction: column;
  padding-top: 20px;

  &.large {
    max-width: 400px;
    justify-content: center;
  }
`;

const ProjectTitle = styled.h3`
  line-height: normal;
  font-weight: 500;
  font-size: ${fontSizes.xl}px;
  color: ${({ theme }) => theme.colors.tenantText};
  margin: 0;
  padding: 0;

  ${isRtl`
    text-align: right;
    `}

  &:hover {
    text-decoration: underline;
  }
`;

const ProjectDescription = styled.div`
  color: ${colors.textSecondary};
  font-size: ${fontSizes.base}px;
  line-height: normal;
  font-weight: 300;
  overflow-wrap: break-word;
  word-wrap: break-word;
  word-break: break-word;
  margin-top: 15px;

  ${isRtl`
   text-align: right;
 `}
`;

const ContentFooter = styled.div`
  flex-shrink: 0;
  flex-grow: 0;
  flex-basis: 45px;
  display: flex;
  align-items: center;
  justify-content: space-between;
  margin-bottom: 8px;

  &.hidden {
    border: none;

    &.large {
      margin-top: 0px;
    }

    &:not(.large) {
      ${media.phone`
        height: 20px;
        flex-basis: 20px;
        margin: 0px;
        padding: 0px;
      `}
    }
  }
`;

const ContentHeaderLabel = styled.span`
  height: ${ContentHeaderHeight}px;
  color: ${colors.textSecondary};
  font-size: ${fontSizes.s}px;
  font-weight: 500;
  text-transform: uppercase;
  display: flex;
  align-items: center;
`;

const ProjectMetaItems = styled.div`
  height: 100%;
  color: ${({ theme }) => theme.colors.tenantText};
  font-size: ${fontSizes.base}px;
  font-weight: 400;
  display: flex;
`;

const MetaItem = styled.div`
  display: flex;
  align-items: center;
  text-decoration: none;
  cursor: pointer;
  margin-left: 24px;

  &.first {
    margin-left: 0px;
  }

  ${media.phone`
    margin-left: 20px;
  `};
`;

const MetaItemIcon = styled(Icon)`
  fill: ${({ theme }) => theme.colors.tenantPrimary};
`;

const CommentIcon = styled(MetaItemIcon)`
  width: 23px;
  height: 23px;
`;

const MetaItemText = styled.div`
  color: ${({ theme }) => theme.colors.tenantText};
  font-size: ${fontSizes.base}px;
  font-weight: 400;
  line-height: normal;
  margin-left: 3px;
`;

export type TProjectCardSize = 'small' | 'medium' | 'large';
export interface InputProps {
  projectId: string;
  size: TProjectCardSize;
  layout?: TLayout;
  hideDescriptionPreview?: boolean;
  className?: string;
  showFollowButton?: boolean;
}

const ProjectCard = memo<InputProps>(
  ({
    projectId,
    size,
    layout,
    hideDescriptionPreview,
    className,
    showFollowButton,
  }) => {
    const { ref: progressBarRef } = useInView({
      onChange: (inView) => {
        if (inView) {
          setVisible(true);
        }
      },
    });
    const { formatMessage } = useIntl();
    const { data: project } = useProjectById(projectId);
    const { data: authUser } = useAuthUser();
    const { data: projectImages } = useProjectImages(projectId);
    const currentPhaseId =
      project?.data?.relationships?.current_phase?.data?.id ?? null;
    const { data: phase } = usePhase(currentPhaseId);
    const { data: phases } = usePhases(projectId);
    const theme = useTheme();

    const [visible, setVisible] = useState(false);

    const handleProjectCardOnClick = (projectId: string) => {
      trackEventByName(tracks.clickOnProjectCard, { extra: { projectId } });
    };

    const handleCTAOnClick = (projectId: string) => {
      trackEventByName(tracks.clickOnProjectCardCTA, { extra: { projectId } });
    };

    const handleProjectTitleOnClick = (projectId: string) => {
      trackEventByName(tracks.clickOnProjectTitle, { extra: { projectId } });
    };

    if (project) {
<<<<<<< HEAD
      const methodConfig = phase ? getMethodConfig(
        phase.data.attributes.participation_method
      ) : null;
=======
      // TODO: JS - Is this right? was always looking at the project before? probably incorrectly
      const methodConfig = phase
        ? getMethodConfig(phase.data.attributes.participation_method)
        : null;
>>>>>>> 51dc7566
      const postingPermission = getIdeaPostingRules({
        project: project?.data,
        phase: phase?.data,
        authUser: authUser?.data,
      });
      const participationMethod = phase?.data.attributes.participation_method;
      const votingMethod = phase?.data.attributes.voting_method;

      const canPost = !!postingPermission.enabled;
      const canReact =
        project.data.attributes.action_descriptor.reacting_idea.enabled;
      const canComment =
        project.data.attributes.action_descriptor.commenting_idea.enabled;

      const imageUrl = !projectImages
        ? null
        : projectImages.data[0]?.attributes.versions?.large;

      const projectUrl = getProjectUrl(project.data);
      const isFinished = project.data.attributes.timeline_active === 'past';
      const isArchived =
        project.data.attributes.publication_status === 'archived';
      const ideasCount = project.data.attributes.ideas_count;
      const commentsCount = project.data.attributes.comments_count;
      const hasAvatars =
        project.data.relationships.avatars &&
        project.data.relationships.avatars.data &&
        project.data.relationships.avatars.data.length > 0;
      const showIdeasCount =
        (!methodConfig || methodConfig.showInputCount) && ideasCount > 0;
      const showCommentsCount = commentsCount > 0;
      const showFooter = hasAvatars || showIdeasCount || showCommentsCount;
      const avatarIds =
        project.data.relationships.avatars &&
        project.data.relationships.avatars.data
          ? project.data.relationships.avatars.data.map((avatar) => avatar.id)
          : [];
      const startAt = phase?.data.attributes.start_at;
      const endAt = phase?.data.attributes.end_at;
      const timeRemaining = endAt
        ? moment.duration(moment(endAt).endOf('day').diff(moment())).humanize()
        : null;
      let countdown: JSX.Element | null = null;
      let ctaMessage: JSX.Element | null = null;
      const inputTerm = getInputTerm(phases?.data);

      if (isArchived) {
        countdown = (
          <ContentHeaderLabel className="e2e-project-card-archived-label">
            <FormattedMessage {...messages.archived} />
          </ContentHeaderLabel>
        );
      } else if (isFinished) {
        countdown = (
          <ContentHeaderLabel>
            <FormattedMessage {...messages.finished} />
          </ContentHeaderLabel>
        );
      } else if (timeRemaining) {
        const totalDays = moment
          .duration(moment(endAt).diff(moment(startAt)))
          .asDays();
        const pastDays = moment
          .duration(moment(moment()).diff(moment(startAt)))
          .asDays();
        const progress =
          // number between 0 and 100
          round((pastDays / totalDays) * 100, 1);
        countdown = (
          <Box mt="4px" className="e2e-project-card-time-remaining">
            <TimeRemaining className={size}>
              <FormattedMessage
                {...messages.remaining}
                values={{ timeRemaining }}
              />
            </TimeRemaining>
            <ProgressBar ref={progressBarRef} aria-hidden>
              <ProgressBarOverlay
                progress={progress}
                className={visible ? 'visible' : ''}
              />
            </ProgressBar>
          </Box>
        );
      }

      if (participationMethod === 'voting' && votingMethod === 'budgeting') {
        ctaMessage = <FormattedMessage {...messages.allocateYourBudget} />;
      } else if (participationMethod === 'information') {
        ctaMessage = <FormattedMessage {...messages.learnMore} />;
      } else if (
        participationMethod === 'survey' ||
        participationMethod === 'native_survey'
      ) {
        ctaMessage = <FormattedMessage {...messages.takeTheSurvey} />;
      } else if (participationMethod === 'document_annotation') {
        ctaMessage = <FormattedMessage {...messages.reviewDocument} />;
      } else if (participationMethod === 'poll') {
        ctaMessage = <FormattedMessage {...messages.takeThePoll} />;
      } else if (participationMethod === 'ideation' && canPost) {
        ctaMessage = (
          <FormattedMessage
            {...getInputTermMessage(inputTerm, {
              idea: messages.submitYourIdea,
              option: messages.addYourOption,
              project: messages.submitYourProject,
              question: messages.joinDiscussion,
              issue: messages.submitAnIssue,
              contribution: messages.contributeYourInput,
            })}
          />
        );
      } else if (participationMethod === 'ideation' && canReact) {
        ctaMessage = <FormattedMessage {...messages.reaction} />;
      } else if (participationMethod === 'ideation' && canComment) {
        ctaMessage = <FormattedMessage {...messages.comment} />;
      } else if (participationMethod === 'ideation') {
        ctaMessage = (
          <FormattedMessage
            {...getInputTermMessage(inputTerm, {
              idea: messages.viewTheIdeas,
              option: messages.viewTheOptions,
              project: messages.viewTheProjects,
              question: messages.viewTheQuestions,
              issue: messages.viewTheIssues,
              contribution: messages.viewTheContributions,
            })}
          />
        );
      }

      const contentHeader = (
        <ContentHeader
          className={`${size} ${
            !ctaMessage ? 'noRightContent' : 'hasContent hasRightContent'
          } ${!countdown ? 'noLeftContent' : 'hasContent hasLeftContent'} ${
            !ctaMessage && !countdown ? 'noContent' : ''
          }`}
        >
          {countdown !== null && (
            <Box
              className={size}
              minHeight={`${ContentHeaderHeight}px`}
              display="flex"
              flexGrow={0}
              flexShrink={1}
              flexBasis={140}
              mr="15px"
            >
              {countdown}
            </Box>
          )}

          {ctaMessage !== null && !isFinished && !isArchived && (
            <Box
              minHeight={`${ContentHeaderHeight}px`}
              className={`${size} ${countdown ? 'hasProgressBar' : ''}`}
            >
              <ProjectLabel
                onClick={() => {
                  handleCTAOnClick(project.data.id);
                }}
                className="e2e-project-card-cta"
              >
                {ctaMessage}
              </ProjectLabel>
            </Box>
          )}
        </ContentHeader>
      );

      const screenReaderContent = (
        <ScreenReaderOnly>
          <ProjectTitle>
            <FormattedMessage {...messages.a11y_projectTitle} />
            <T value={project.data.attributes.title_multiloc} />
          </ProjectTitle>

          <ProjectDescription>
            <FormattedMessage {...messages.a11y_projectDescription} />
            <T value={project.data.attributes.description_preview_multiloc} />
          </ProjectDescription>
        </ScreenReaderOnly>
      );

      return (
        <Container
          className={[
            className || '',
            layout,
            size,
            'e2e-project-card',
            'e2e-admin-publication-card',
            isArchived ? 'archived' : '',
            !(bowser.mobile || bowser.tablet) ? 'desktop' : 'mobile',
            hideDescriptionPreview ? 'hideDescriptionPreview' : '',
          ]
            .filter((item) => item)
            .join(' ')}
          to={projectUrl}
          scrollToTop
          onClick={() => {
            handleProjectCardOnClick(project.data.id);
          }}
        >
          {screenReaderContent}
          {size !== 'large' && contentHeader}

          <ProjectImageContainer className={size}>
            {imageUrl ? (
              <ProjectImage src={imageUrl} alt="" cover={true} />
            ) : (
              <Box
                display="flex"
                alignItems="center"
                justifyContent="center"
                flex="1"
                background={colors.grey300}
              >
                <Icon
                  name="building"
                  width="80px"
                  height="80px"
                  fill={colors.white}
                />
              </Box>
            )}
          </ProjectImageContainer>

          <ProjectContent className={size}>
            {size === 'large' && contentHeader}

            <ContentBody className={size} aria-hidden>
              <ProjectTitle
                className="e2e-project-card-project-title"
                onClick={() => {
                  handleProjectTitleOnClick(project.data.id);
                }}
              >
                <T value={project.data.attributes.title_multiloc} />
              </ProjectTitle>

              {!hideDescriptionPreview && (
                <T value={project.data.attributes.description_preview_multiloc}>
                  {(description) => {
                    if (!isEmpty(description)) {
                      return (
                        <ProjectDescription className="e2e-project-card-project-description-preview">
                          {description}
                        </ProjectDescription>
                      );
                    }

                    return null;
                  }}
                </T>
              )}
            </ContentBody>

            {(hasAvatars || showIdeasCount || showCommentsCount) && (
              <Box
                borderTop={`1px solid ${colors.divider}`}
                pt="16px"
                mt="30px"
              >
                <ContentFooter
                  className={`${size} ${!showFooter ? 'hidden' : ''}`}
                >
                  <Box h="100%" display="flex" alignItems="center">
                    {hasAvatars && (
                      <AvatarBubbles
                        size={32}
                        limit={3}
                        userCountBgColor={theme.colors.tenantPrimary}
                        avatarIds={avatarIds}
                        userCount={project.data.attributes.participants_count}
                      />
                    )}
                  </Box>

                  <Box h="100%" display="flex" alignItems="center">
                    <ProjectMetaItems>
                      {showIdeasCount && (
                        <MetaItem className="first">
                          <MetaItemIcon ariaHidden name="idea" />
                          <MetaItemText aria-hidden>{ideasCount}</MetaItemText>
                          <ScreenReaderOnly>
                            {formatMessage(
                              getInputTermMessage(inputTerm, {
                                idea: messages.xIdeas,
                                option: messages.xOptions,
                                contribution: messages.xContributions,
                                project: messages.xProjects,
                                issue: messages.xIssues,
                                question: messages.xQuestions,
                              }),
                              { ideasCount }
                            )}
                          </ScreenReaderOnly>
                        </MetaItem>
                      )}

                      {showCommentsCount && (
                        <MetaItem>
                          <CommentIcon ariaHidden name="comments" />
                          <MetaItemText aria-hidden>
                            {commentsCount}
                          </MetaItemText>
                          <ScreenReaderOnly>
                            {formatMessage(messages.xComments, {
                              commentsCount,
                            })}
                          </ScreenReaderOnly>
                        </MetaItem>
                      )}
                    </ProjectMetaItems>
                  </Box>
                </ContentFooter>
              </Box>
            )}
            {showFollowButton && (
              <Box display="flex" justifyContent="flex-end" mt="24px">
                <FollowUnfollow
                  followableType="projects"
                  followableId={project.data.id}
                  followersCount={project.data.attributes.followers_count}
                  followerId={
                    project.data.relationships.user_follower?.data?.id
                  }
                  w="100%"
                />
              </Box>
            )}
          </ProjectContent>
        </Container>
      );
    }

    return null;
  }
);

export default ProjectCard;<|MERGE_RESOLUTION|>--- conflicted
+++ resolved
@@ -458,16 +458,9 @@
     };
 
     if (project) {
-<<<<<<< HEAD
-      const methodConfig = phase ? getMethodConfig(
-        phase.data.attributes.participation_method
-      ) : null;
-=======
-      // TODO: JS - Is this right? was always looking at the project before? probably incorrectly
       const methodConfig = phase
         ? getMethodConfig(phase.data.attributes.participation_method)
         : null;
->>>>>>> 51dc7566
       const postingPermission = getIdeaPostingRules({
         project: project?.data,
         phase: phase?.data,
