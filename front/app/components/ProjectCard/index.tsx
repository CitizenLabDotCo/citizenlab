import React, { memo, useState } from 'react';
<<<<<<< HEAD
import { isEmpty, round } from 'lodash-es';
import moment from 'moment';
import { useInView } from 'react-intersection-observer';
import { TLayout } from 'components/ProjectAndFolderCards';

// router
import Link from 'utils/cl-router/Link';

// components
import Image from 'components/UI/Image';
import AvatarBubbles from 'components/AvatarBubbles';
import FollowUnfollow from 'components/FollowUnfollow';

// services
import { getProjectUrl } from 'api/projects/utils';
import { getIdeaPostingRules } from 'utils/actionTakingRules';

// resources
import useProjectById from 'api/projects/useProjectById';
import usePhase from 'api/phases/usePhase';
import usePhases from 'api/phases/usePhases';
import useAuthUser from 'api/me/useAuthUser';
import useProjectImages, {
  CARD_IMAGE_ASPECT_RATIO,
} from 'api/project_images/useProjectImages';
import useLocalize from 'hooks/useLocalize';
=======
>>>>>>> 38c671bd

import {
  Icon,
  Box,
  media,
  colors,
  fontSizes,
  defaultCardStyle,
  defaultCardHoverStyle,
  isRtl,
} from '@citizenlab/cl2-component-library';
import { isEmpty, round } from 'lodash-es';
import moment from 'moment';
import { rgba, darken } from 'polished';
import { useInView } from 'react-intersection-observer';
import styled, { useTheme } from 'styled-components';

import useAuthUser from 'api/me/useAuthUser';
import usePhase from 'api/phases/usePhase';
import usePhases from 'api/phases/usePhases';
import { getInputTerm } from 'api/phases/utils';
import useProjectImages, {
  CARD_IMAGE_ASPECT_RATIO,
} from 'api/project_images/useProjectImages';
import useProjectById from 'api/projects/useProjectById';
import { getProjectUrl } from 'api/projects/utils';

import AvatarBubbles from 'components/AvatarBubbles';
import FollowUnfollow from 'components/FollowUnfollow';
import { TLayout } from 'components/ProjectAndFolderCards';
import T from 'components/T';
import Image from 'components/UI/Image';

import { ScreenReaderOnly } from 'utils/a11y';
import { getIdeaPostingRules } from 'utils/actionTakingRules';
import { trackEventByName } from 'utils/analytics';
import { FormattedMessage, useIntl } from 'utils/cl-intl';
import Link from 'utils/cl-router/Link';
import { getMethodConfig } from 'utils/configs/participationMethodConfig';
import { getInputTermMessage } from 'utils/i18n';

import messages from './messages';
import tracks from './tracks';

const Container = styled(Link)<{ hideDescriptionPreview?: boolean }>`
  width: calc(33% - 12px);
  display: flex;
  flex-direction: column;
  margin-bottom: 25px;
  position: relative;
  cursor: pointer;
  ${defaultCardStyle};

  &.large {
    width: 100%;
    flex-direction: row;
    align-items: stretch;
    justify-content: space-between;

    ${isRtl`
        flex-direction: row-reverse;
    `}

    ${media.phone`
      width: 100%;
    `}
  }

  &.medium {
    width: calc(50% - 13px);
    min-height: 580px;
    padding-left: 30px;
    padding-right: 30px;
    padding-top: 20px;
    padding-bottom: 30px;

    ${media.phone`
      width: 100%;
    `}
  }

  &.small {
    min-height: 540px;
    padding-top: 18px;
    padding-bottom: 25px;

    &.hideDescriptionPreview {
      min-height: 490px;
    }

    &.threecolumns {
      ${media.tablet`
        width: calc(50% - 13px);
      `}

      ${media.phone`
        width: 100%;
        min-height: 460px;
      `}
    }

    ${media.phone`
      min-height: 400px;
    `}
  }

  ${media.desktop`
    ${defaultCardHoverStyle};
  `}

  ${media.phone`
    width: 100%;
    min-height: 460px;
  `}
`;

const ProjectImageContainer = styled.div`
  width: 100%;
  display: flex;
  aspect-ratio: ${CARD_IMAGE_ASPECT_RATIO} / 1;
  margin-right: 10px;
  overflow: hidden;
  position: relative;

  &.large {
    width: 50%;
    border-top-left-radius: 4px;
    border-bottom-left-radius: 4px;
  }

  ${media.phone`
    aspect-ratio: ${CARD_IMAGE_ASPECT_RATIO} / 1;
  `}
`;

const ProjectImage = styled(Image)`
  width: 100%;
  height: 100%;
  position: absolute;
  top: 0;
  left: 0;
`;

const ProjectContent = styled.div`
  flex-grow: 1;
  display: flex;
  flex-direction: column;
  align-items: stretch;

  &.large {
    padding-top: 18px;
    padding-bottom: 35px;
    padding-left: 68px;
    padding-right: 32px;

    ${media.tablet`
      padding-left: 20px;
      padding-right: 20px;
    `}
  }

  &.small {
    padding-left: 30px;
    padding-right: 30px;

    ${media.phone`
      padding-left: 20px;
      padding-right: 20px;
    `};
  }

  ${isRtl`
    align-items: flex-end;

    &.large {
        padding-right: 68px;
        padding-left: 32px;
    }
  `}
`;

const ContentHeaderHeight = 39;
const ContentHeaderBottomMargin = 13;

const ContentHeader = styled.div`
  display: flex;
  align-items: center;
  justify-content: space-between;

  &.noContent {
    ${media.desktop`
      height: ${ContentHeaderHeight + ContentHeaderBottomMargin}px;
    `}
  }

  &.hasRightContent.noLeftContent {
    justify-content: flex-end;
  }

  &.hasContent {
    margin-bottom: ${ContentHeaderBottomMargin}px;

    &.large {
      margin-bottom: 0px;
      padding-bottom: ${ContentHeaderBottomMargin}px;
      border-bottom: solid 1px #e0e0e0;
    }
  }

  &.small {
    padding-left: 30px;
    padding-right: 30px;

    ${media.phone`
      padding-left: 20px;
      padding-right: 20px;
    `}

    ${media.phone`
      padding-left: 10px;
      padding-right: 10px;
    `}
  }
`;

const TimeRemaining = styled.div`
  color: ${({ theme }) => theme.colors.tenantText};
  font-size: ${fontSizes.s}px;
  font-weight: 400;
  margin-bottom: 7px;
`;

const ProgressBar = styled.div`
  width: 100%;
  max-width: 130px;
  height: 5px;
  border-radius: ${(props) => props.theme.borderRadius};
  background: #d6dade;
`;

const ProgressBarOverlay = styled.div<{ progress: number }>`
  width: 0px;
  height: 100%;
  border-radius: ${(props) => props.theme.borderRadius};
  background: ${colors.error};
  transition: width 1000ms cubic-bezier(0.19, 1, 0.22, 1);
  will-change: width;

  &.visible {
    width: ${(props) => props.progress}%;
  }
`;

const ProjectLabel = styled.div`
  // darkened to have higher chances of solid color contrast
  color: ${({ theme }) => darken(0.05, theme.colors.tenantSecondary)};
  font-size: ${fontSizes.s}px;
  font-weight: 400;
  text-align: center;
  white-space: nowrap;
  padding-left: 14px;
  padding-right: 14px;
  padding-top: 8px;
  padding-bottom: 8px;
  border-radius: ${(props) => props.theme.borderRadius};
  background: ${({ theme }) => rgba(theme.colors.tenantSecondary, 0.1)};
`;

const ContentBody = styled.div`
  width: 100%;
  flex-grow: 1;
  display: flex;
  flex-direction: column;
  padding-top: 20px;

  &.large {
    max-width: 400px;
    justify-content: center;
  }
`;

const ProjectTitle = styled.h3`
  line-height: normal;
  font-weight: 500;
  font-size: ${fontSizes.xl}px;
  color: ${({ theme }) => theme.colors.tenantText};
  margin: 0;
  padding: 0;

  ${isRtl`
    text-align: right;
    `}

  &:hover {
    text-decoration: underline;
  }
`;

const ProjectDescription = styled.div`
  color: ${colors.textSecondary};
  font-size: ${fontSizes.base}px;
  line-height: normal;
  font-weight: 300;
  overflow-wrap: break-word;
  word-wrap: break-word;
  word-break: break-word;
  margin-top: 15px;

  ${isRtl`
   text-align: right;
 `}
`;

const ContentFooter = styled.div`
  flex-shrink: 0;
  flex-grow: 0;
  flex-basis: 45px;
  display: flex;
  align-items: center;
  justify-content: space-between;
  margin-bottom: 8px;

  &.hidden {
    border: none;

    &.large {
      margin-top: 0px;
    }

    &:not(.large) {
      ${media.phone`
        height: 20px;
        flex-basis: 20px;
        margin: 0px;
        padding: 0px;
      `}
    }
  }
`;

const ContentHeaderLabel = styled.span`
  height: ${ContentHeaderHeight}px;
  color: ${colors.textSecondary};
  font-size: ${fontSizes.s}px;
  font-weight: 500;
  text-transform: uppercase;
  display: flex;
  align-items: center;
`;

const ProjectMetaItems = styled.div`
  height: 100%;
  color: ${({ theme }) => theme.colors.tenantText};
  font-size: ${fontSizes.base}px;
  font-weight: 400;
  display: flex;
`;

const MetaItem = styled.div`
  display: flex;
  align-items: center;
  text-decoration: none;
  cursor: pointer;
  margin-left: 24px;

  &.first {
    margin-left: 0px;
  }

  ${media.phone`
    margin-left: 20px;
  `};
`;

const MetaItemIcon = styled(Icon)`
  fill: ${({ theme }) => theme.colors.tenantPrimary};
`;

const CommentIcon = styled(MetaItemIcon)`
  width: 23px;
  height: 23px;
`;

const MetaItemText = styled.div`
  color: ${({ theme }) => theme.colors.tenantText};
  font-size: ${fontSizes.base}px;
  font-weight: 400;
  line-height: normal;
  margin-left: 3px;
`;

export type TProjectCardSize = 'small' | 'medium' | 'large';
export interface InputProps {
  projectId: string;
  size: TProjectCardSize;
  layout?: TLayout;
  hideDescriptionPreview?: boolean;
  className?: string;
  showFollowButton?: boolean;
}

const ProjectCard = memo<InputProps>(
  ({
    projectId,
    size,
    layout,
    hideDescriptionPreview,
    className,
    showFollowButton,
  }) => {
    const { ref: progressBarRef } = useInView({
      onChange: (inView) => {
        if (inView) {
          setVisible(true);
        }
      },
    });
    const { formatMessage } = useIntl();
    const { data: project } = useProjectById(projectId);
    const { data: authUser } = useAuthUser();
    const { data: projectImages } = useProjectImages(projectId);
    const currentPhaseId =
      project?.data?.relationships?.current_phase?.data?.id ?? null;
    const { data: phase } = usePhase(currentPhaseId);
    const localize = useLocalize();

    // We only need the phases for the input term, and only
    // in case there is no current phase in a timeline project.
    // This is quite an edge case.
    // With this check, we only fetch the phases if the project has loaded already
    // AND there is no current phase, instead of always fetching all the phases
    // for every project for which we're showing a card.
    const fetchPhases = project && !currentPhaseId;

    const { data: phases } = usePhases(
      fetchPhases ? project.data.id : undefined
    );

    const theme = useTheme();

    const [visible, setVisible] = useState(false);

    const handleProjectCardOnClick = (projectId: string) => {
      trackEventByName(tracks.clickOnProjectCard, { extra: { projectId } });
    };

    const handleCTAOnClick = (projectId: string) => {
      trackEventByName(tracks.clickOnProjectCardCTA, { extra: { projectId } });
    };

    const handleProjectTitleOnClick = (projectId: string) => {
      trackEventByName(tracks.clickOnProjectTitle, { extra: { projectId } });
    };

    if (project) {
      const methodConfig = phase
        ? getMethodConfig(phase.data.attributes.participation_method)
        : null;
      const postingPermission = getIdeaPostingRules({
        project: project?.data,
        phase: phase?.data,
        authUser: authUser?.data,
      });
      const participationMethod = phase?.data.attributes.participation_method;
      const votingMethod = phase?.data.attributes.voting_method;

      const canPost = !!postingPermission.enabled;
      const canReact =
        project.data.attributes.action_descriptor.reacting_idea.enabled;
      const canComment =
        project.data.attributes.action_descriptor.commenting_idea.enabled;

      const imageUrl = !projectImages
        ? null
        : projectImages.data[0]?.attributes.versions?.large;

      const projectUrl = getProjectUrl(project.data);
      const isFinished = project.data.attributes.timeline_active === 'past';
      const isArchived =
        project.data.attributes.publication_status === 'archived';
      const ideasCount = project.data.attributes.ideas_count;
      const commentsCount = project.data.attributes.comments_count;
      const hasAvatars =
        project.data.relationships.avatars &&
        project.data.relationships.avatars.data &&
        project.data.relationships.avatars.data.length > 0;
      const showIdeasCount =
        (!methodConfig || methodConfig.showInputCount) && ideasCount > 0;
      const showCommentsCount = commentsCount > 0;
      const showFooter = hasAvatars || showIdeasCount || showCommentsCount;
      const avatarIds =
        project.data.relationships.avatars &&
        project.data.relationships.avatars.data
          ? project.data.relationships.avatars.data.map((avatar) => avatar.id)
          : [];
      const startAt = phase?.data.attributes.start_at;
      const endAt = phase?.data.attributes.end_at;
      const timeRemaining = endAt
        ? moment.duration(moment(endAt).endOf('day').diff(moment())).humanize()
        : null;
      let countdown: JSX.Element | null = null;
      let ctaMessage: JSX.Element | null = null;
      const inputTerm = getInputTerm(phases?.data);

      if (isArchived) {
        countdown = (
          <ContentHeaderLabel className="e2e-project-card-archived-label">
            <FormattedMessage {...messages.archived} />
          </ContentHeaderLabel>
        );
      } else if (isFinished) {
        countdown = (
          <ContentHeaderLabel>
            <FormattedMessage {...messages.finished} />
          </ContentHeaderLabel>
        );
      } else if (timeRemaining) {
        const totalDays = moment
          .duration(moment(endAt).diff(moment(startAt)))
          .asDays();
        const pastDays = moment
          .duration(moment(moment()).diff(moment(startAt)))
          .asDays();
        const progress =
          // number between 0 and 100
          round((pastDays / totalDays) * 100, 1);
        countdown = (
          <Box mt="4px" className="e2e-project-card-time-remaining">
            <TimeRemaining className={size}>
              <FormattedMessage
                {...messages.remaining}
                values={{ timeRemaining }}
              />
            </TimeRemaining>
            <ProgressBar ref={progressBarRef} aria-hidden>
              <ProgressBarOverlay
                progress={progress}
                className={visible ? 'visible' : ''}
              />
            </ProgressBar>
          </Box>
        );
      }

      if (participationMethod === 'voting' && votingMethod === 'budgeting') {
        ctaMessage = <FormattedMessage {...messages.allocateYourBudget} />;
      } else if (participationMethod === 'voting') {
        ctaMessage = <FormattedMessage {...messages.vote} />;
      } else if (participationMethod === 'information') {
        ctaMessage = <FormattedMessage {...messages.learnMore} />;
      } else if (participationMethod === 'survey') {
        ctaMessage = <FormattedMessage {...messages.takeTheSurvey} />;
      } else if (participationMethod === 'native_survey') {
        ctaMessage = (
          <>{localize(phase?.data.attributes.native_survey_button_multiloc)}</>
        );
      } else if (participationMethod === 'document_annotation') {
        ctaMessage = <FormattedMessage {...messages.reviewDocument} />;
      } else if (participationMethod === 'poll') {
        ctaMessage = <FormattedMessage {...messages.takeThePoll} />;
      } else if (participationMethod === 'ideation' && canPost) {
        ctaMessage = (
          <FormattedMessage
            {...getInputTermMessage(inputTerm, {
              idea: messages.submitYourIdea,
              option: messages.addYourOption,
              project: messages.submitYourProject,
              question: messages.joinDiscussion,
              issue: messages.submitAnIssue,
              contribution: messages.contributeYourInput,
            })}
          />
        );
      } else if (participationMethod === 'ideation' && canReact) {
        ctaMessage = <FormattedMessage {...messages.reaction} />;
      } else if (participationMethod === 'ideation' && canComment) {
        ctaMessage = <FormattedMessage {...messages.comment} />;
      } else if (participationMethod === 'ideation') {
        ctaMessage = (
          <FormattedMessage
            {...getInputTermMessage(inputTerm, {
              idea: messages.viewTheIdeas,
              option: messages.viewTheOptions,
              project: messages.viewTheProjects,
              question: messages.viewTheQuestions,
              issue: messages.viewTheIssues,
              contribution: messages.viewTheContributions,
            })}
          />
        );
      }

      const contentHeader = (
        <ContentHeader
          className={`${size} ${
            !ctaMessage ? 'noRightContent' : 'hasContent hasRightContent'
          } ${!countdown ? 'noLeftContent' : 'hasContent hasLeftContent'} ${
            !ctaMessage && !countdown ? 'noContent' : ''
          }`}
        >
          {countdown !== null && (
            <Box
              className={size}
              minHeight={`${ContentHeaderHeight}px`}
              display="flex"
              flexGrow={0}
              flexShrink={1}
              flexBasis={140}
              mr="15px"
            >
              {countdown}
            </Box>
          )}

          {ctaMessage !== null && !isFinished && !isArchived && (
            <Box
              minHeight={`${ContentHeaderHeight}px`}
              className={`${size} ${countdown ? 'hasProgressBar' : ''}`}
            >
              <ProjectLabel
                onClick={() => {
                  handleCTAOnClick(project.data.id);
                }}
                className="e2e-project-card-cta"
              >
                {ctaMessage}
              </ProjectLabel>
            </Box>
          )}
        </ContentHeader>
      );

      const screenReaderContent = (
        <ScreenReaderOnly>
          <ProjectTitle>
            <FormattedMessage {...messages.a11y_projectTitle} />
            <T value={project.data.attributes.title_multiloc} />
          </ProjectTitle>

          <ProjectDescription>
            <FormattedMessage {...messages.a11y_projectDescription} />
            <T value={project.data.attributes.description_preview_multiloc} />
          </ProjectDescription>
        </ScreenReaderOnly>
      );

      return (
        <Container
          className={[
            className || '',
            layout,
            size,
            'e2e-project-card',
            'e2e-admin-publication-card',
            isArchived ? 'archived' : '',
            hideDescriptionPreview ? 'hideDescriptionPreview' : '',
          ]
            .filter((item) => item)
            .join(' ')}
          to={projectUrl}
          scrollToTop
          onClick={() => {
            handleProjectCardOnClick(project.data.id);
          }}
        >
          {screenReaderContent}
          {size !== 'large' && contentHeader}

          <ProjectImageContainer className={size}>
            {imageUrl ? (
              <ProjectImage src={imageUrl} alt="" cover={true} />
            ) : (
              <Box
                display="flex"
                alignItems="center"
                justifyContent="center"
                flex="1"
                background={colors.grey300}
              >
                <Icon
                  name="building"
                  width="80px"
                  height="80px"
                  fill={colors.white}
                />
              </Box>
            )}
          </ProjectImageContainer>

          <ProjectContent className={size}>
            {size === 'large' && contentHeader}

            <ContentBody className={size} aria-hidden>
              <ProjectTitle
                className="e2e-project-card-project-title"
                onClick={() => {
                  handleProjectTitleOnClick(project.data.id);
                }}
              >
                <T value={project.data.attributes.title_multiloc} />
              </ProjectTitle>

              {!hideDescriptionPreview && (
                <T value={project.data.attributes.description_preview_multiloc}>
                  {(description) => {
                    if (!isEmpty(description)) {
                      return (
                        <ProjectDescription className="e2e-project-card-project-description-preview">
                          {description}
                        </ProjectDescription>
                      );
                    }

                    return null;
                  }}
                </T>
              )}
            </ContentBody>

            {(hasAvatars || showIdeasCount || showCommentsCount) && (
              <Box
                borderTop={`1px solid ${colors.divider}`}
                pt="16px"
                mt="30px"
              >
                <ContentFooter
                  className={`${size} ${!showFooter ? 'hidden' : ''}`}
                >
                  <Box h="100%" display="flex" alignItems="center">
                    {hasAvatars && (
                      <AvatarBubbles
                        size={32}
                        limit={3}
                        userCountBgColor={theme.colors.tenantPrimary}
                        avatarIds={avatarIds}
                        userCount={project.data.attributes.participants_count}
                      />
                    )}
                  </Box>

                  <Box h="100%" display="flex" alignItems="center">
                    <ProjectMetaItems>
                      {showIdeasCount && (
                        <MetaItem className="first">
                          <MetaItemIcon ariaHidden name="idea" />
                          <MetaItemText aria-hidden>{ideasCount}</MetaItemText>
                          <ScreenReaderOnly>
                            {formatMessage(
                              getInputTermMessage(inputTerm, {
                                idea: messages.xIdeas,
                                option: messages.xOptions,
                                contribution: messages.xContributions,
                                project: messages.xProjects,
                                issue: messages.xIssues,
                                question: messages.xQuestions,
                              }),
                              { ideasCount }
                            )}
                          </ScreenReaderOnly>
                        </MetaItem>
                      )}

                      {showCommentsCount && (
                        <MetaItem>
                          <CommentIcon ariaHidden name="comments" />
                          <MetaItemText aria-hidden>
                            {commentsCount}
                          </MetaItemText>
                          <ScreenReaderOnly>
                            {formatMessage(messages.xComments, {
                              commentsCount,
                            })}
                          </ScreenReaderOnly>
                        </MetaItem>
                      )}
                    </ProjectMetaItems>
                  </Box>
                </ContentFooter>
              </Box>
            )}
            {showFollowButton && (
              <Box display="flex" justifyContent="flex-end" mt="24px">
                <FollowUnfollow
                  followableType="projects"
                  followableId={project.data.id}
                  followersCount={project.data.attributes.followers_count}
                  followerId={
                    project.data.relationships.user_follower?.data?.id
                  }
                  w="100%"
                />
              </Box>
            )}
          </ProjectContent>
        </Container>
      );
    }

    return null;
  }
);

export default ProjectCard;<|MERGE_RESOLUTION|>--- conflicted
+++ resolved
@@ -1,33 +1,4 @@
 import React, { memo, useState } from 'react';
-<<<<<<< HEAD
-import { isEmpty, round } from 'lodash-es';
-import moment from 'moment';
-import { useInView } from 'react-intersection-observer';
-import { TLayout } from 'components/ProjectAndFolderCards';
-
-// router
-import Link from 'utils/cl-router/Link';
-
-// components
-import Image from 'components/UI/Image';
-import AvatarBubbles from 'components/AvatarBubbles';
-import FollowUnfollow from 'components/FollowUnfollow';
-
-// services
-import { getProjectUrl } from 'api/projects/utils';
-import { getIdeaPostingRules } from 'utils/actionTakingRules';
-
-// resources
-import useProjectById from 'api/projects/useProjectById';
-import usePhase from 'api/phases/usePhase';
-import usePhases from 'api/phases/usePhases';
-import useAuthUser from 'api/me/useAuthUser';
-import useProjectImages, {
-  CARD_IMAGE_ASPECT_RATIO,
-} from 'api/project_images/useProjectImages';
-import useLocalize from 'hooks/useLocalize';
-=======
->>>>>>> 38c671bd
 
 import {
   Icon,
@@ -54,6 +25,8 @@
 } from 'api/project_images/useProjectImages';
 import useProjectById from 'api/projects/useProjectById';
 import { getProjectUrl } from 'api/projects/utils';
+
+import useLocalize from 'hooks/useLocalize';
 
 import AvatarBubbles from 'components/AvatarBubbles';
 import FollowUnfollow from 'components/FollowUnfollow';
