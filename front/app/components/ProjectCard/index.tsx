import React, { memo, useState } from 'react';
import { isNilOrError } from 'utils/helperUtils';
import { isEmpty, get, isNumber, round } from 'lodash-es';
import moment from 'moment';
import Observer from '@researchgate/react-intersection-observer';
import bowser from 'bowser';
import { TLayout } from 'components/ProjectAndFolderCards';

// router
import Link from 'utils/cl-router/Link';

// components
import { Icon } from '@citizenlab/cl2-component-library';
import Image from 'components/UI/Image';
import AvatarBubbles from 'components/AvatarBubbles';

// services
<<<<<<< HEAD
import { getProjectUrl } from 'services/projects';
=======
import { getProjectUrl } from 'api/projects/utils';
import { CARD_IMAGE_ASPECT_RATIO } from 'services/projectImages';
>>>>>>> 7eb0cc1e
import { getInputTerm } from 'services/participationContexts';
import { getIdeaPostingRules } from 'services/actionTakingRules';

// resources
import useProjectById from 'api/projects/useProjectById';
import usePhase from 'hooks/usePhase';
import usePhases from 'hooks/usePhases';
import useAuthUser from 'hooks/useAuthUser';
import useProjectImages, {
  CARD_IMAGE_ASPECT_RATIO,
} from 'api/project_images/useProjectImages';

// i18n
import T from 'components/T';
import { WrappedComponentProps } from 'react-intl';
import { FormattedMessage } from 'utils/cl-intl';
import injectIntl from 'utils/cl-intl/injectIntl';
import messages from './messages';

// tracking
import { trackEventByName } from 'utils/analytics';
import tracks from './tracks';

// style
import styled, { useTheme } from 'styled-components';
import {
  media,
  colors,
  fontSizes,
  defaultCardStyle,
  defaultCardHoverStyle,
  isRtl,
} from 'utils/styleUtils';
import { ScreenReaderOnly } from 'utils/a11y';
import { rgba, darken } from 'polished';
import { getInputTermMessage } from 'utils/i18n';

const Container = styled(Link)<{ hideDescriptionPreview?: boolean }>`
  width: calc(33% - 12px);
  display: flex;
  flex-direction: column;
  margin-bottom: 25px;
  position: relative;
  cursor: pointer;
  ${defaultCardStyle};

  &.large {
    width: 100%;
    flex-direction: row;
    align-items: stretch;
    justify-content: space-between;

    ${isRtl`
        flex-direction: row-reverse;
    `}

    ${media.phone`
      width: 100%;
    `}
  }

  &.medium {
    width: calc(50% - 13px);
    min-height: 580px;
    padding-left: 30px;
    padding-right: 30px;

    ${media.phone`
      width: 100%;
    `}
  }

  &.small {
    min-height: 540px;

    &.hideDescriptionPreview {
      min-height: 490px;
    }

    &.threecolumns {
      ${media.tablet`
        width: calc(50% - 13px);
      `}

      ${media.phone`
        width: 100%;
        min-height: 460px;
      `}
    }

    ${media.phone`
      min-height: 400px;
    `}
  }

  &.medium {
    padding-top: 20px;
    padding-bottom: 30px;
  }

  &.small {
    padding-top: 18px;
    padding-bottom: 25px;
  }

  &.desktop {
    ${defaultCardHoverStyle};
  }

  ${media.phone`
    width: 100%;
    min-height: 460px;
  `}
`;

const ProjectImageContainer = styled.div`
  width: 100%;
  display: flex;
  aspect-ratio: ${CARD_IMAGE_ASPECT_RATIO} / 1;
  margin-right: 10px;
  overflow: hidden;
  position: relative;

  &.large {
    width: 50%;
    border-top-left-radius: 4px;
    border-bottom-left-radius: 4px;
  }

  ${media.phone`
    aspect-ratio: ${CARD_IMAGE_ASPECT_RATIO} / 1;
  `}
`;

const ProjectImagePlaceholder = styled.div`
  flex: 1;
  display: flex;
  align-items: center;
  justify-content: center;
  background: ${colors.grey300};
`;

const ProjectImage = styled(Image)`
  width: 100%;
  height: 100%;
  position: absolute;
  top: 0;
  left: 0;
`;

const ProjectContent = styled.div`
  flex-grow: 1;
  display: flex;
  flex-direction: column;
  align-items: stretch;

  &.large {
    padding-top: 18px;
    padding-bottom: 35px;
    padding-left: 68px;
    padding-right: 32px;

    ${media.tablet`
      padding-left: 20px;
      padding-right: 20px;
    `}
  }

  &.small {
    padding-left: 30px;
    padding-right: 30px;

    ${media.phone`
      padding-left: 20px;
      padding-right: 20px;
    `};
  }

  ${isRtl`
    align-items: flex-end;

    &.large {
        padding-right: 68px;
        padding-left: 32px;
    }
  `}
`;

const ContentHeaderHeight = 39;
const ContentHeaderBottomMargin = 13;

const ContentHeader = styled.div`
  display: flex;
  align-items: center;
  justify-content: space-between;

  &.noContent {
    ${media.desktop`
      height: ${ContentHeaderHeight + ContentHeaderBottomMargin}px;
    `}
  }

  &.hasRightContent.noLeftContent {
    justify-content: flex-end;
  }

  &.hasContent {
    margin-bottom: ${ContentHeaderBottomMargin}px;

    &.large {
      margin-bottom: 0px;
      padding-bottom: ${ContentHeaderBottomMargin}px;
      border-bottom: solid 1px #e0e0e0;
    }
  }

  &.small {
    padding-left: 30px;
    padding-right: 30px;

    ${media.phone`
      padding-left: 20px;
      padding-right: 20px;
    `}

    ${media.phone`
      padding-left: 10px;
      padding-right: 10px;
    `}
  }
`;

const ContentHeaderLeft = styled.div`
  min-height: ${ContentHeaderHeight}px;
  flex-grow: 0;
  flex-shrink: 1;
  flex-basis: 140px;
  margin-right: 15px;
`;

const ContentHeaderRight = styled.div`
  min-height: ${ContentHeaderHeight}px;
`;

const Countdown = styled.div`
  margin-top: 4px;
`;

const TimeRemaining = styled.div`
  color: ${({ theme }) => theme.colors.tenantText};
  font-size: ${fontSizes.s}px;
  font-weight: 400;
  margin-bottom: 7px;
`;

const ProgressBar = styled.div`
  width: 100%;
  max-width: 130px;
  height: 5px;
  border-radius: ${(props) => props.theme.borderRadius};
  background: #d6dade;
`;

const ProgressBarOverlay = styled.div<{ progress: number }>`
  width: 0px;
  height: 100%;
  border-radius: ${(props) => props.theme.borderRadius};
  background: ${colors.error};
  transition: width 1000ms cubic-bezier(0.19, 1, 0.22, 1);
  will-change: width;

  &.visible {
    width: ${(props) => props.progress}%;
  }
`;

const ProjectLabel = styled.div`
  // darkened to have higher chances of solid color contrast
  color: ${({ theme }) => darken(0.05, theme.colors.tenantSecondary)};
  font-size: ${fontSizes.s}px;
  font-weight: 400;
  text-align: center;
  white-space: nowrap;
  padding-left: 14px;
  padding-right: 14px;
  padding-top: 8px;
  padding-bottom: 8px;
  border-radius: ${(props) => props.theme.borderRadius};
  background: ${({ theme }) => rgba(theme.colors.tenantSecondary, 0.1)};
`;

const ContentBody = styled.div`
  width: 100%;
  flex-grow: 1;
  display: flex;
  flex-direction: column;
  padding-top: 20px;

  &.large {
    max-width: 400px;
    justify-content: center;
  }
`;

const ProjectTitle = styled.h3`
  line-height: normal;
  font-weight: 500;
  font-size: ${fontSizes.xl}px;
  color: ${({ theme }) => theme.colors.tenantText};
  margin: 0;
  padding: 0;

  ${isRtl`
    text-align: right;
    `}

  &:hover {
    text-decoration: underline;
  }
`;

const ProjectDescription = styled.div`
  color: ${colors.textSecondary};
  font-size: ${fontSizes.base}px;
  line-height: normal;
  font-weight: 300;
  overflow-wrap: break-word;
  word-wrap: break-word;
  word-break: break-word;
  margin-top: 15px;

  ${isRtl`
   text-align: right;
 `}
`;

const ContentFooter = styled.div`
  height: 45px;
  flex-shrink: 0;
  flex-grow: 0;
  flex-basis: 45px;
  display: flex;
  align-items: center;
  justify-content: space-between;
  padding-top: 16px;
  margin-top: 30px;
  border-top: solid 1px #e0e0e0;

  &.hidden {
    border: none;

    &.large {
      margin-top: 0px;
    }

    &:not(.large) {
      ${media.phone`
        height: 20px;
        flex-basis: 20px;
        margin: 0px;
        padding: 0px;
      `}
    }
  }
`;

const ContentFooterSection = styled.div`
  height: 100%;
  display: flex;
  align-items: center;
`;

const ContentFooterLeft = styled(ContentFooterSection)``;

const ContentFooterRight = styled(ContentFooterSection)``;

const ContentHeaderLabel = styled.span`
  height: ${ContentHeaderHeight}px;
  color: ${colors.textSecondary};
  font-size: ${fontSizes.s}px;
  font-weight: 500;
  text-transform: uppercase;
  display: flex;
  align-items: center;
`;

const ProjectMetaItems = styled.div`
  height: 100%;
  color: ${({ theme }) => theme.colors.tenantText};
  font-size: ${fontSizes.base}px;
  font-weight: 400;
  display: flex;
`;

const MetaItem = styled.div`
  display: flex;
  align-items: center;
  text-decoration: none;
  cursor: pointer;
  margin-left: 24px;

  &.first {
    margin-left: 0px;
  }

  ${media.phone`
    margin-left: 20px;
  `};
`;

const MetaItemIcon = styled(Icon)`
  fill: ${({ theme }) => theme.colors.tenantPrimary};
`;

const CommentIcon = styled(MetaItemIcon)`
  width: 23px;
  height: 23px;
`;

const MetaItemText = styled.div`
  color: ${({ theme }) => theme.colors.tenantText};
  font-size: ${fontSizes.base}px;
  font-weight: 400;
  line-height: normal;
  margin-left: 3px;
`;

export type TProjectCardSize = 'small' | 'medium' | 'large';
export interface InputProps {
  projectId: string;
  size: TProjectCardSize;
  layout?: TLayout;
  hideDescriptionPreview?: boolean;
  className?: string;
}

interface Props extends InputProps, WrappedComponentProps {}

const ProjectCard = memo<Props>(
  ({
    projectId,
    size,
    layout,
    hideDescriptionPreview,
    className,
    intl: { formatMessage },
  }) => {
    const { data: project } = useProjectById(projectId);
    const authUser = useAuthUser();
    const { data: projectImages } = useProjectImages(projectId);
    const currentPhaseId =
      project?.data?.relationships?.current_phase?.data?.id ?? null;
    const phase = usePhase(currentPhaseId);
    const phases = usePhases(projectId);
    const theme = useTheme();

    const [visible, setVisible] = useState(false);

    const handleIntersection = (
      event: IntersectionObserverEntry,
      unobserve: () => void
    ) => {
      if (event.isIntersecting) {
        setVisible(true);
        unobserve();
      }
    };

    const handleProjectCardOnClick = (projectId: string) => () => {
      trackEventByName(tracks.clickOnProjectCard, { extra: { projectId } });
    };

    const handleCTAOnClick = (projectId: string) => () => {
      trackEventByName(tracks.clickOnProjectCardCTA, { extra: { projectId } });
    };

    const handleProjectTitleOnClick = (projectId: string) => () => {
      trackEventByName(tracks.clickOnProjectTitle, { extra: { projectId } });
    };

    if (project) {
      const postingPermission = getIdeaPostingRules({
        project: project?.data,
        phase: !isNilOrError(phase) ? phase : null,
        authUser: !isNilOrError(authUser) ? authUser : null,
      });
      const participationMethod = !isNilOrError(phase)
        ? phase.attributes.participation_method
        : project.data.attributes.participation_method;
      const canPost = !!postingPermission.enabled;
      const canVote =
        project.data.attributes.action_descriptor.voting_idea.enabled;
      const canComment =
        project.data.attributes.action_descriptor.commenting_idea.enabled;

      const imageUrl = !projectImages
        ? null
        : projectImages.data[0]?.attributes.versions?.large;

      const projectUrl = getProjectUrl(project.data);
      const isFinished = project.data.attributes.timeline_active === 'past';
      const isArchived =
        project.data.attributes.publication_status === 'archived';
      const ideasCount = project.data.attributes.ideas_count;
      const commentsCount = project.data.attributes.comments_count;
      const hasAvatars =
        project.data.relationships.avatars &&
        project.data.relationships.avatars.data &&
        project.data.relationships.avatars.data.length > 0;
      const showIdeasCount =
        !(
          project.data.attributes.process_type === 'continuous' &&
          project.data.attributes.participation_method !== 'ideation'
        ) && ideasCount > 0;
      const showCommentsCount = commentsCount > 0;
      const showFooter = hasAvatars || showIdeasCount || showCommentsCount;
      const avatarIds =
        project.data.relationships.avatars &&
        project.data.relationships.avatars.data
          ? project.data.relationships.avatars.data.map((avatar) => avatar.id)
          : [];
      const startAt = get(phase, 'attributes.start_at');
      const endAt = get(phase, 'attributes.end_at');
      const timeRemaining = endAt
        ? moment.duration(moment(endAt).endOf('day').diff(moment())).humanize()
        : null;
      let countdown: JSX.Element | null = null;
      let ctaMessage: JSX.Element | null = null;
      const processType = project.data.attributes.process_type;
      const inputTerm = getInputTerm(processType, project.data, phases);

      if (isArchived) {
        countdown = (
          <ContentHeaderLabel className="e2e-project-card-archived-label">
            <FormattedMessage {...messages.archived} />
          </ContentHeaderLabel>
        );
      } else if (isFinished) {
        countdown = (
          <ContentHeaderLabel>
            <FormattedMessage {...messages.finished} />
          </ContentHeaderLabel>
        );
      } else if (timeRemaining) {
        const totalDays = timeRemaining
          ? moment.duration(moment(endAt).diff(moment(startAt))).asDays()
          : null;
        const pastDays = timeRemaining
          ? moment.duration(moment(moment()).diff(moment(startAt))).asDays()
          : null;
        const progress =
          timeRemaining && isNumber(pastDays) && isNumber(totalDays)
            ? round((pastDays / totalDays) * 100, 1)
            : null;

        countdown =
          typeof progress === 'number' ? (
            <Countdown className="e2e-project-card-time-remaining">
              <TimeRemaining className={size}>
                <FormattedMessage
                  {...messages.remaining}
                  values={{ timeRemaining }}
                />
              </TimeRemaining>
              <Observer onChange={handleIntersection}>
                <ProgressBar aria-hidden>
                  <ProgressBarOverlay
                    progress={progress}
                    className={visible ? 'visible' : ''}
                  />
                </ProgressBar>
              </Observer>
            </Countdown>
          ) : null;
      }

      if (participationMethod === 'budgeting') {
        ctaMessage = <FormattedMessage {...messages.allocateYourBudget} />;
      } else if (participationMethod === 'information') {
        ctaMessage = <FormattedMessage {...messages.learnMore} />;
      } else if (
        participationMethod === 'survey' ||
        participationMethod === 'native_survey'
      ) {
        ctaMessage = <FormattedMessage {...messages.takeTheSurvey} />;
      } else if (participationMethod === 'poll') {
        ctaMessage = <FormattedMessage {...messages.takeThePoll} />;
      } else if (participationMethod === 'ideation' && canPost) {
        ctaMessage = (
          <FormattedMessage
            {...getInputTermMessage(inputTerm, {
              idea: messages.submitYourIdea,
              option: messages.addYourOption,
              project: messages.submitYourProject,
              question: messages.joinDiscussion,
              issue: messages.submitAnIssue,
              contribution: messages.contributeYourInput,
            })}
          />
        );
      } else if (participationMethod === 'ideation' && canVote) {
        ctaMessage = <FormattedMessage {...messages.vote} />;
      } else if (participationMethod === 'ideation' && canComment) {
        ctaMessage = <FormattedMessage {...messages.comment} />;
      } else if (participationMethod === 'ideation') {
        ctaMessage = (
          <FormattedMessage
            {...getInputTermMessage(inputTerm, {
              idea: messages.viewTheIdeas,
              option: messages.viewTheOptions,
              project: messages.viewTheProjects,
              question: messages.viewTheQuestions,
              issue: messages.viewTheIssues,
              contribution: messages.viewTheContributions,
            })}
          />
        );
      }

      const contentHeader = (
        <ContentHeader
          className={`${size} ${
            !ctaMessage ? 'noRightContent' : 'hasContent hasRightContent'
          } ${!countdown ? 'noLeftContent' : 'hasContent hasLeftContent'} ${
            !ctaMessage && !countdown ? 'noContent' : ''
          }`}
        >
          {countdown !== null && (
            <ContentHeaderLeft className={size}>{countdown}</ContentHeaderLeft>
          )}

          {ctaMessage !== null && !isFinished && !isArchived && (
            <ContentHeaderRight
              className={`${size} ${countdown ? 'hasProgressBar' : ''}`}
            >
              <ProjectLabel
                onClick={handleCTAOnClick(project.data.id)}
                className="e2e-project-card-cta"
              >
                {ctaMessage}
              </ProjectLabel>
            </ContentHeaderRight>
          )}
        </ContentHeader>
      );

      const screenReaderContent = (
        <ScreenReaderOnly>
          <ProjectTitle>
            <FormattedMessage {...messages.a11y_projectTitle} />
            <T value={project.data.attributes.title_multiloc} />
          </ProjectTitle>

          <ProjectDescription>
            <FormattedMessage {...messages.a11y_projectDescription} />
            <T value={project.data.attributes.description_preview_multiloc} />
          </ProjectDescription>
        </ScreenReaderOnly>
      );

      return (
        <Container
          className={[
            className || '',
            layout,
            size,
            'e2e-project-card',
            'e2e-admin-publication-card',
            isArchived ? 'archived' : '',
            !(bowser.mobile || bowser.tablet) ? 'desktop' : 'mobile',
            hideDescriptionPreview ? 'hideDescriptionPreview' : '',
          ]
            .filter((item) => item)
            .join(' ')}
          to={projectUrl}
          onClick={handleProjectCardOnClick(project.data.id)}
        >
          {screenReaderContent}
          {size !== 'large' && contentHeader}

          <ProjectImageContainer className={size}>
            {imageUrl ? (
              <ProjectImage src={imageUrl} alt="" cover={true} />
            ) : (
              <ProjectImagePlaceholder>
                <Icon
                  name="building"
                  width="80px"
                  height="80px"
                  fill={colors.white}
                />
              </ProjectImagePlaceholder>
            )}
          </ProjectImageContainer>

          <ProjectContent className={size}>
            {size === 'large' && contentHeader}

            <ContentBody className={size} aria-hidden>
              <ProjectTitle
                className="e2e-project-card-project-title"
                onClick={handleProjectTitleOnClick(project.data.id)}
              >
                <T value={project.data.attributes.title_multiloc} />
              </ProjectTitle>

              {!hideDescriptionPreview && (
                <T value={project.data.attributes.description_preview_multiloc}>
                  {(description) => {
                    if (!isEmpty(description)) {
                      return (
                        <ProjectDescription className="e2e-project-card-project-description-preview">
                          {description}
                        </ProjectDescription>
                      );
                    }

                    return null;
                  }}
                </T>
              )}
            </ContentBody>

            <ContentFooter className={`${size} ${!showFooter ? 'hidden' : ''}`}>
              <ContentFooterLeft>
                {hasAvatars && (
                  <AvatarBubbles
                    size={32}
                    limit={3}
                    userCountBgColor={theme.colors.tenantPrimary}
                    avatarIds={avatarIds}
                    userCount={project.data.attributes.participants_count}
                  />
                )}
              </ContentFooterLeft>

              <ContentFooterRight>
                <ProjectMetaItems>
                  {showIdeasCount && (
                    <MetaItem className="first">
                      <MetaItemIcon ariaHidden name="idea" />
                      <MetaItemText aria-hidden>{ideasCount}</MetaItemText>
                      <ScreenReaderOnly>
                        {formatMessage(
                          getInputTermMessage(inputTerm, {
                            idea: messages.xIdeas,
                            option: messages.xOptions,
                            contribution: messages.xContributions,
                            project: messages.xProjects,
                            issue: messages.xIssues,
                            question: messages.xQuestions,
                          }),
                          { ideasCount }
                        )}
                      </ScreenReaderOnly>
                    </MetaItem>
                  )}

                  {showCommentsCount && (
                    <MetaItem>
                      <CommentIcon ariaHidden name="comments" />
                      <MetaItemText aria-hidden>{commentsCount}</MetaItemText>
                      <ScreenReaderOnly>
                        {formatMessage(messages.xComments, { commentsCount })}
                      </ScreenReaderOnly>
                    </MetaItem>
                  )}
                </ProjectMetaItems>
              </ContentFooterRight>
            </ContentFooter>
          </ProjectContent>
        </Container>
      );
    }

    return null;
  }
);

export default injectIntl(ProjectCard);<|MERGE_RESOLUTION|>--- conflicted
+++ resolved
@@ -15,12 +15,7 @@
 import AvatarBubbles from 'components/AvatarBubbles';
 
 // services
-<<<<<<< HEAD
-import { getProjectUrl } from 'services/projects';
-=======
 import { getProjectUrl } from 'api/projects/utils';
-import { CARD_IMAGE_ASPECT_RATIO } from 'services/projectImages';
->>>>>>> 7eb0cc1e
 import { getInputTerm } from 'services/participationContexts';
 import { getIdeaPostingRules } from 'services/actionTakingRules';
 
