--- conflicted
+++ resolved
@@ -273,9 +273,6 @@
                   <FormattedMessage {...messages.notPublic} />
                 </Text>
               )}
-<<<<<<< HEAD
-              {renderField({ question, projectId, ideaId })}
-=======
               <Box display="flex" alignItems="center" gap="8px">
                 <Box w="100%">
                   {renderField({ question, projectId, ideaId })}
@@ -287,7 +284,6 @@
                   />
                 )}
               </Box>
->>>>>>> 3f420757
               {question.code && inputIqFields.includes(question.code) && (
                 <InputIQ phase={phase} field={question} />
               )}
