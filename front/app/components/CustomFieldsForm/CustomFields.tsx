--- conflicted
+++ resolved
@@ -191,7 +191,6 @@
 }) => {
   const localize = useLocalize();
   const { formatMessage } = useIntl();
-  console.log('questions', questions);
   return (
     <>
       {questions
@@ -237,13 +236,8 @@
                 </Text>
               )}
               {renderField({ question, projectId, ideaId })}
-<<<<<<< HEAD
               {question.code && inputIqFields.includes(question.code) && (
-                <InputIQ phase={phase} />
-=======
-              {question?.code && inputIqFields.includes(question.code) && (
                 <InputIQ phase={phase} field={question} />
->>>>>>> 51c362b6
               )}
             </Box>
           );
