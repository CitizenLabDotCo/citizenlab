import React, { useState } from 'react';

import { Box, Spinner } from '@citizenlab/cl2-component-library';

import useCustomFields from 'api/custom_fields/useCustomFields';
import useAddIdea from 'api/ideas/useAddIdea';
import useDraftIdeaByPhaseId, {
  clearDraftIdea,
} from 'api/ideas/useDraftIdeaByPhaseId';
import useUpdateIdea from 'api/ideas/useUpdateIdea';
import useAuthUser from 'api/me/useAuthUser';
import { ParticipationMethod } from 'api/phases/types';
import usePhase from 'api/phases/usePhase';
import useProjectById from 'api/projects/useProjectById';

import { trackEventByName } from 'utils/analytics';
import { updateSearchParams } from 'utils/cl-router/updateSearchParams';
import { canModerateProject } from 'utils/permissions/rules/projectPermissions';

import { FormValues } from '../Page/types';
import tracks from '../tracks';
import { convertCustomFieldsToNestedPages } from '../util';

import SurveyPage from './SurveyPage';

const SurveyForm = ({
  projectId,
  phaseId,
  participationMethod,
}: {
  projectId: string;
  phaseId?: string;
  participationMethod?: ParticipationMethod;
}) => {
  const [currentPageNumber, setCurrentPageNumber] = useState(0);

  const { data: authUser } = useAuthUser();
  const { data: project } = useProjectById(projectId);
  const { data: phase } = usePhase(phaseId);
  const {
    data: draftIdea,
    isLoading,
    refetch,
  } = useDraftIdeaByPhaseId(phaseId);

  const { mutateAsync: addIdea } = useAddIdea();
  const { mutateAsync: updateIdea } = useUpdateIdea();
  const { data: customFields } = useCustomFields({
    projectId,
    phaseId,
    publicFields: true,
  });

  const nestedPagesData = convertCustomFieldsToNestedPages(customFields || []);

  const lastPageNumber = nestedPagesData.length - 1;
<<<<<<< HEAD

  const onSubmit = async (formValues: FormValues) => {
    const isSubmitPage = currentPageNumber === nestedPagesData.length - 2;
    const draftIdea = await refetch(); // Refetch the draft idea to ensure we have the latest data

    if (!authUser && !isSubmitPage) {
      // If the user is not authenticated and is not on the submit page, do not save the draft idea
=======
  const onSubmit = async ({
    formValues,
    isSubmitPage,
  }: {
    formValues: FormValues;
    isSubmitPage: boolean;
  }) => {
    const anonymousUser =
      !authUser || phase?.data.attributes.allow_anonymous_participation;

    // If the user is anonymous and is not on the submit page, do not save the draft idea
    if (anonymousUser && !isSubmitPage) {
>>>>>>> a1cf2adf
      return;
    }
    // The back-end initially returns a draft idea without an ID
    if (!draftIdea.data?.data.id) {
      // If the user is an admin or project moderator, we allow them to post to a specific phase
      const phase_ids =
        project && phaseId && canModerateProject(project.data, authUser)
          ? [phaseId]
          : null;

      const idea = await addIdea({
        ...formValues,
        project_id: projectId,
        phase_ids,
        publication_status: isSubmitPage ? 'published' : 'draft',
      });

      updateSearchParams({ idea_id: isSubmitPage ? idea.data.id : undefined });
    } else {
      await updateIdea({
        id: draftIdea.data.data.id,
        requestBody: {
          ...formValues,
          project_id: projectId,
          publication_status: isSubmitPage ? 'published' : 'draft',
        },
      });
      updateSearchParams({
        idea_id: isSubmitPage ? draftIdea.data.data.id : undefined,
      });
    }
    clearDraftIdea(phaseId);
    if (isSubmitPage) {
      trackEventByName(tracks.surveyFormSubmitted);
    }
  };

  const initialFormData = draftIdea?.data.attributes;

  if (isLoading) {
    return <Spinner />;
  }

  return (
    <Box w="100%">
      {nestedPagesData[currentPageNumber] && (
        <SurveyPage
          page={nestedPagesData[currentPageNumber].page}
          pages={nestedPagesData}
          pageQuestions={nestedPagesData[currentPageNumber].pageQuestions}
          currentPageNumber={currentPageNumber}
          lastPageNumber={lastPageNumber}
          setCurrentPageNumber={setCurrentPageNumber}
          participationMethod={participationMethod}
          projectId={projectId}
          onSubmit={onSubmit}
          phase={phase?.data}
          defaultValues={initialFormData}
          customFields={customFields ?? []}
        />
      )}
    </Box>
  );
};

export default SurveyForm;<|MERGE_RESOLUTION|>--- conflicted
+++ resolved
@@ -37,11 +37,7 @@
   const { data: authUser } = useAuthUser();
   const { data: project } = useProjectById(projectId);
   const { data: phase } = usePhase(phaseId);
-  const {
-    data: draftIdea,
-    isLoading,
-    refetch,
-  } = useDraftIdeaByPhaseId(phaseId);
+  const { data: draftIdea, isLoading } = useDraftIdeaByPhaseId(phaseId);
 
   const { mutateAsync: addIdea } = useAddIdea();
   const { mutateAsync: updateIdea } = useUpdateIdea();
@@ -54,15 +50,6 @@
   const nestedPagesData = convertCustomFieldsToNestedPages(customFields || []);
 
   const lastPageNumber = nestedPagesData.length - 1;
-<<<<<<< HEAD
-
-  const onSubmit = async (formValues: FormValues) => {
-    const isSubmitPage = currentPageNumber === nestedPagesData.length - 2;
-    const draftIdea = await refetch(); // Refetch the draft idea to ensure we have the latest data
-
-    if (!authUser && !isSubmitPage) {
-      // If the user is not authenticated and is not on the submit page, do not save the draft idea
-=======
   const onSubmit = async ({
     formValues,
     isSubmitPage,
@@ -75,11 +62,11 @@
 
     // If the user is anonymous and is not on the submit page, do not save the draft idea
     if (anonymousUser && !isSubmitPage) {
->>>>>>> a1cf2adf
       return;
     }
+
     // The back-end initially returns a draft idea without an ID
-    if (!draftIdea.data?.data.id) {
+    if (!draftIdea?.data.id) {
       // If the user is an admin or project moderator, we allow them to post to a specific phase
       const phase_ids =
         project && phaseId && canModerateProject(project.data, authUser)
@@ -96,7 +83,7 @@
       updateSearchParams({ idea_id: isSubmitPage ? idea.data.id : undefined });
     } else {
       await updateIdea({
-        id: draftIdea.data.data.id,
+        id: draftIdea.data.id,
         requestBody: {
           ...formValues,
           project_id: projectId,
@@ -104,7 +91,7 @@
         },
       });
       updateSearchParams({
-        idea_id: isSubmitPage ? draftIdea.data.data.id : undefined,
+        idea_id: isSubmitPage ? draftIdea.data.id : undefined,
       });
     }
     clearDraftIdea(phaseId);
