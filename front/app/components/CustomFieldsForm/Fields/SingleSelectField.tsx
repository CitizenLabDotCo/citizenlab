--- conflicted
+++ resolved
@@ -45,15 +45,6 @@
 
   const options = useMemo(() => {
     if (question.key === 'u_domicile') {
-<<<<<<< HEAD
-      return (areas?.data || []).map((area) => ({
-        value: area.id,
-        label: localize(area.attributes.title_multiloc),
-      }));
-    }
-    return extractOptions(question, localize, question.random_option_ordering);
-  }, [question, localize, areas]);
-=======
       return [
         ...(areas?.data || []).map((area) => ({
           value: area.id,
@@ -64,7 +55,6 @@
     }
     return extractOptions(question, localize, question.random_option_ordering);
   }, [question, localize, areas, formatMessage]);
->>>>>>> a1cf2adf
 
   return (
     <>
