--- conflicted
+++ resolved
@@ -22,17 +22,6 @@
   unstable_HistoryRouter as HistoryRouter,
 } from 'react-router-dom';
 
-<<<<<<< HEAD
-import { GLOBAL_CONTEXT } from 'api/authentication/authentication_requirements/constants';
-import { fetchAuthenticationRequirements } from 'api/authentication/authentication_requirements/getAuthenticationRequirements';
-import requirementKeys from 'api/authentication/authentication_requirements/keys';
-import homepageBuilderKeys from 'api/home_page_layout/keys';
-import { fetchHomepageBuilderLayout } from 'api/home_page_layout/useHomepageLayout';
-import navbarKeys from 'api/navbar/keys';
-import { fetchNavbarItems } from 'api/navbar/useNavbarItems';
-
-=======
->>>>>>> d3857334
 import App from 'containers/App';
 import LanguageProvider from 'containers/LanguageProvider';
 import OutletsProvider from 'containers/OutletsProvider';
@@ -72,26 +61,6 @@
   return useSentryRoutes(routes);
 }
 
-<<<<<<< HEAD
-const prefetchData = () => {
-  queryClient.prefetchQuery({
-    queryKey: homepageBuilderKeys.items(),
-    queryFn: fetchHomepageBuilderLayout,
-  });
-
-  queryClient.prefetchQuery({
-    queryKey: navbarKeys.list({}),
-    queryFn: () => fetchNavbarItems({}),
-  });
-
-  queryClient.prefetchQuery({
-    queryKey: requirementKeys.item(GLOBAL_CONTEXT),
-    queryFn: () => fetchAuthenticationRequirements(GLOBAL_CONTEXT),
-  });
-};
-
-=======
->>>>>>> d3857334
 const Root = () => {
   useEffect(() => {
     prefetchData();
