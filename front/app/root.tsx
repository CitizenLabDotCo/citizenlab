--- conflicted
+++ resolved
@@ -14,13 +14,7 @@
 import { init } from '@sentry/browser';
 import OutletsProvider from 'containers/OutletsProvider';
 import modules from 'modules';
-<<<<<<< HEAD
-
-import { createBrowserHistory, BrowserHistory } from 'history';
-export const rootHistory: BrowserHistory = createBrowserHistory();
-=======
 import history from 'utils/browserHistory';
->>>>>>> 553b879b
 
 import {
   unstable_HistoryRouter as HistoryRouter,
@@ -40,15 +34,10 @@
   return (
     <OutletsProvider>
       <LanguageProvider>
-<<<<<<< HEAD
-        <HistoryRouter history={rootHistory}>
+        <HistoryRouter history={history}>
           <App>
             <Routes />
           </App>
-=======
-        <HistoryRouter history={history}>
-          <Routes />
->>>>>>> 553b879b
         </HistoryRouter>
       </LanguageProvider>
     </OutletsProvider>
