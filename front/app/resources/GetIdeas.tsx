import React from 'react';
import {
  get,
  isString,
  isEqual,
  omit,
  cloneDeep,
  omitBy,
  isNil,
  isArray,
  unionBy,
} from 'lodash-es';
import { Subscription, BehaviorSubject } from 'rxjs';
import {
  map,
  distinctUntilChanged,
  mergeScan,
  switchMap,
} from 'rxjs/operators';
import {
  ideasStream,
  IIdeaData,
  IdeaPublicationStatus,
  ideasMiniStream,
  Sort,
  SortAttribute,
  IIdeasQueryParameters,
} from 'services/ideas';
import { PublicationStatus as ProjectPublicationStatus } from 'services/projects';
import {
  getPageNumberFromUrl,
  getSortAttribute,
  getSortDirection,
  SortDirection,
} from 'utils/paginationUtils';

type PublicationStatus = IdeaPublicationStatus;

export interface InputProps {
  type: 'load-more' | 'paginated';
  pageNumber?: number;
  pageSize?: number;
  projectIds?: string[] | 'all';
  phaseId?: string;
  authorId?: string;
  sort?: Sort;
  search?: string;
  topics?: string[];
  ideaStatusId?: string;
  publicationStatus?: PublicationStatus;
  projectPublicationStatus?: ProjectPublicationStatus;
  boundingBox?: number[];
  assignee?: string;
  feedbackNeeded?: boolean;
  filterCanModerate?: boolean;
  // prop mini Gets stripped down ideas containing only title, should never be cached,
  // and is not tested in all scenarios, but improves performance drastically.
  mini?: boolean;
  basketId?: string;
}

<<<<<<< HEAD
export interface IQueryParameters {
  'page[number]': number;
  'page[size]': number;
  projects?: string[] | null;
  phase?: string | null;
  author?: string | null;
  sort: Sort;
  search?: string | null;
  topics?: string[] | null;
  idea_status?: string | null;
  publication_status?: PublicationStatus | null;
  project_publication_status?: ProjectPublicationStatus | null;
  bounding_box?: number[] | null;
  assignee?: string | null;
  feedback_needed?: boolean | null;
  filter_can_moderate?: boolean | null;
  basket_id?: string;
}

=======
>>>>>>> 77953771
interface IAccumulator {
  ideas: IIdeaData[] | null;
  queryParameters: IIdeasQueryParameters;
  hasMore: boolean;
}

type children = (renderProps: GetIdeasChildProps) => JSX.Element | null;

interface Props extends InputProps {
  children?: (obj: GetIdeasChildProps) => JSX.Element | null;
}

export type GetIdeasChildProps = State & {
  onLoadMore: () => void;
  onChangePage: (pageNumber: number) => void;
  onChangeProjects: (projectIds: string[]) => void;
  onChangePhase: (phaseId: string) => void;
  onChangeSearchTerm: (search: string) => void;
  onChangeSorting: (sort: Sort) => void;
  onChangeTopics: (topics: string[]) => void;
  onChangeStatus: (ideaStatus: string | null) => void;
  onChangePublicationStatus: (publicationStatus: PublicationStatus) => void;
  onChangeProjectPublicationStatus: (
    ProjectPublicationStatus: ProjectPublicationStatus
  ) => void;
  onChangeAssignee: (assignee: string | undefined) => void;
  onChangeFeedbackFilter: (feedbackNeeded: boolean) => void;
  onIdeaFiltering: (
    partialQueryParameters: Partial<IIdeasQueryParameters>
  ) => void;
  onResetParams: (paramsToOmit?: (keyof IIdeasQueryParameters)[]) => void;
  type: 'ideas';
};

interface State {
  queryParameters: IIdeasQueryParameters;
  list: IIdeaData[] | undefined | null;
  hasMore: boolean;
  querying: boolean;
  loadingMore: boolean;
  sortAttribute: SortAttribute;
  sortDirection: SortDirection;
  currentPage: number;
  lastPage: number;
}

export default class GetIdeas extends React.Component<Props, State> {
  defaultQueryParameters: IIdeasQueryParameters;
  queryParameters$: BehaviorSubject<IIdeasQueryParameters>;
  subscriptions: Subscription[];

  static defaultProps = {
    pageNumber: 1,
    pageSize: 12,
    sort: 'random',
  };

  constructor(props: Props) {
    super(props);
    this.defaultQueryParameters = {
      'page[number]': props.pageNumber as number,
      'page[size]': props.pageSize as number,
      sort: props.sort as Sort,
      projects: undefined,
      phase: undefined,
      author: undefined,
      search: undefined,
      topics: undefined,
      idea_status: undefined,
      publication_status: undefined,
      project_publication_status: undefined,
      bounding_box: undefined,
      assignee: undefined,
      feedback_needed: undefined,
      filter_can_moderate: undefined,
    };
    const queryParameters = this.getQueryParameters(
      this.defaultQueryParameters,
      props
    );
    this.state = {
      // defaults
      queryParameters,
      list: undefined,
      hasMore: false,
      querying: true,
      loadingMore: false,
      sortAttribute: getSortAttribute<Sort, SortAttribute>(props.sort as Sort),
      sortDirection: getSortDirection<Sort>(props.sort as Sort),
      currentPage: 1,
      lastPage: 1,
    };
    this.queryParameters$ = new BehaviorSubject(queryParameters);
    this.subscriptions = [];
  }

  componentDidMount() {
    const queryParameters = this.getQueryParameters(
      this.state.queryParameters,
      this.props
    );
    const startAccumulatorValue: IAccumulator = {
      queryParameters,
      ideas: null,
      hasMore: false,
    };
    const queryParameters$ = this.queryParameters$.pipe(
      distinctUntilChanged((prev, next) => isEqual(prev, next))
    );

    if (!this.props.type || this.props.type === 'load-more') {
      this.subscriptions = [
        queryParameters$
          .pipe(
            mergeScan<IIdeasQueryParameters, IAccumulator>(
              (acc, newQueryParameters) => {
                const oldQueryParamsWithoutPageNumber = omit(
                  cloneDeep(acc.queryParameters),
                  'page[number]'
                );
                const newQueryParamsWithoutPageNumber = omit(
                  cloneDeep(newQueryParameters),
                  'page[number]'
                );
                const oldPageNumber = acc.queryParameters['page[number]'];
                const newPageNumber = newQueryParameters['page[number]'];
                const isLoadingMore =
                  isEqual(
                    oldQueryParamsWithoutPageNumber,
                    newQueryParamsWithoutPageNumber
                  ) && oldPageNumber !== newPageNumber;
                const pageNumber = isLoadingMore
                  ? newQueryParameters['page[number]']
                  : 1;
                const queryParameters: IIdeasQueryParameters = {
                  ...newQueryParameters,
                  'page[number]': pageNumber,
                };

                this.setState({
                  querying: !isLoadingMore,
                  loadingMore: isLoadingMore,
                });

                const stream = this.props.mini ? ideasMiniStream : ideasStream;

                return stream({ queryParameters }).observable.pipe(
                  map((ideas) => {
                    const selfLink = get(ideas, 'links.self');
                    const lastLink = get(ideas, 'links.last');
                    const hasMore =
                      isString(selfLink) &&
                      isString(lastLink) &&
                      selfLink !== lastLink;

                    return {
                      queryParameters,
                      hasMore,
                      ideas: !isLoadingMore
                        ? ideas.data
                        : unionBy(acc.ideas || [], ideas.data, 'id'),
                    };
                  })
                );
              },
              startAccumulatorValue
            )
          )
          .subscribe(({ ideas, queryParameters, hasMore }) => {
            this.setState({
              queryParameters,
              hasMore,
              list: ideas,
              querying: false,
              loadingMore: false,
            });
          }),
      ];
    } else {
      this.subscriptions = [
        queryParameters$
          .pipe(
            switchMap((queryParameters) => {
              const oldPageNumber = this.state.queryParameters['page[number]'];
              const newPageNumber = queryParameters['page[number]'];
              queryParameters['page[number]'] =
                newPageNumber !== oldPageNumber ? newPageNumber : 1;

              const stream = this.props.mini ? ideasMiniStream : ideasStream;

              return stream({
                queryParameters,
              }).observable.pipe(map((ideas) => ({ queryParameters, ideas })));
            })
          )
          .subscribe(({ ideas, queryParameters }) => {
            this.setState({
              queryParameters,
              list: ideas ? ideas.data : null,
              querying: false,
              loadingMore: false,
              sortAttribute: getSortAttribute<Sort, SortAttribute>(
                queryParameters.sort
              ),
              sortDirection: getSortDirection<Sort>(queryParameters.sort),
              currentPage: getPageNumberFromUrl(ideas.links.self) || 1,
              lastPage: getPageNumberFromUrl(ideas.links.last) || 1,
            });
          }),
      ];
    }
  }

  componentDidUpdate(prevProps: Props, _prevState: State) {
    const { children: _prevChildren, ...prevPropsWithoutChildren } = prevProps;
    const { children: _nextChildren, ...nextPropsWithoutChildren } = this.props;

    if (!isEqual(prevPropsWithoutChildren, nextPropsWithoutChildren)) {
      const queryParameters = this.getQueryParameters(
        this.state.queryParameters,
        this.props
      );
      this.queryParameters$.next(queryParameters);
    }
  }

  componentWillUnmount() {
    this.subscriptions.forEach((subscription) => subscription.unsubscribe());
  }

  propsToQueryParamsShape = () => ({
    projects: this.props.projectIds,
    'page[number]': this.props.pageNumber as number,
    'page[size]': this.props.pageSize as number,
    phase: this.props.phaseId,
    author: this.props.authorId,
    sort: this.props.sort as Sort,
    topics: this.props.topics,
    idea_status: this.props.ideaStatusId,
    publication_status: this.props.publicationStatus,
    project_publication_status: this.props.projectPublicationStatus,
    bounding_box: this.props.boundingBox,
    assignee: this.props.assignee,
    feedback_needed: this.props.feedbackNeeded,
    filter_can_moderate: this.props.filterCanModerate,
    search: undefined,
    basket_id: this.props.basketId,
  });

  getQueryParametersFromProps = () => {
    const queryParamsShaped = this.propsToQueryParamsShape();
    Object.keys(queryParamsShaped)
      .filter((key) => queryParamsShaped[key] === null)
      .forEach((key) => (queryParamsShaped[key] = undefined));
    return queryParamsShaped as IIdeasQueryParameters; // legal because last line changes null values to undefined
  };

  getQueryParameters = (
    queryParameters: IIdeasQueryParameters,
    props: Props
  ) => {
    let projects: string[] | undefined | null = undefined;

    if (isNil(props.projectIds)) {
      projects = queryParameters.projects;
    } else if (isArray(props.projectIds)) {
      projects = props.projectIds;
    }

    const inputPropsQueryParameters: IIdeasQueryParameters = {
      projects,
      'page[number]': props.pageNumber as number,
      'page[size]': props.pageSize as number,
      phase: props.phaseId,
      author: props.authorId,
      sort: props.sort as Sort,
      search: props.search,
      topics: props.topics,
      idea_status: props.ideaStatusId,
      publication_status: props.publicationStatus,
      project_publication_status: props.projectPublicationStatus,
      bounding_box: props.boundingBox,
      assignee: props.assignee,
      feedback_needed: props.feedbackNeeded,
      filter_can_moderate: props.filterCanModerate,
      basket_id: props.basketId,
    };

    // Omit all queryParameters that are nil.
    // Why do this? Because we assume that an input prop that's nil is an input prop that should be ignored,
    // and not overwrite a none-nil value that's part of this.state.queryParameters.
    return {
      ...queryParameters,
      ...omitBy(inputPropsQueryParameters, isNil),
      // Make an exception for 'projects', because when it's undefined we don't want to ignore it but instead pass it along
      // to let the request know we don't want to apply a projects filter but load the ideas for all projects
      projects,
    };
  };

  loadMore = () => {
    if (!this.state.loadingMore) {
      this.queryParameters$.next({
        ...this.state.queryParameters,
        'page[number]': this.state.queryParameters['page[number]'] + 1,
      });
    }
  };

  handleChangePage = (pageNumber: number) => {
    this.queryParameters$.next({
      ...this.state.queryParameters,
      'page[number]': pageNumber,
    });
  };

  handlePhaseOnChange = (phaseId: string) => {
    this.queryParameters$.next({
      ...this.state.queryParameters,
      phase: phaseId,
      'page[number]': 1,
    });
  };

  handleSearchOnChange = (search: string) => {
    this.queryParameters$.next({
      ...this.state.queryParameters,
      search: search ? search : undefined,
      'page[number]': 1,
    });
  };

  handleSortOnChange = (sort: Sort) => {
    this.queryParameters$.next({
      ...this.state.queryParameters,
      sort,
      'page[number]': 1,
    });
  };

  handleProjectsOnChange = (projects: string[]) => {
    this.queryParameters$.next({
      ...this.state.queryParameters,
      projects,
      'page[number]': 1,
    });
  };

  handleTopicsOnChange = (topics: string[]) => {
    this.queryParameters$.next({
      ...this.state.queryParameters,
      topics,
      'page[number]': 1,
    });
  };

  handleStatusOnChange = (ideaStatus: string | null) => {
    this.queryParameters$.next({
      ...this.state.queryParameters,
      idea_status: ideaStatus || undefined,
      'page[number]': 1,
    });
  };

  handlePublicationStatusOnChange = (publicationStatus: PublicationStatus) => {
    this.queryParameters$.next({
      ...this.state.queryParameters,
      publication_status: publicationStatus,
      'page[number]': 1,
    });
  };

  handleProjectPublicationStatusOnChange = (
    projectPublicationStatus: ProjectPublicationStatus
  ) => {
    this.queryParameters$.next({
      ...this.state.queryParameters,
      project_publication_status: projectPublicationStatus,
      'page[number]': 1,
    });
  };

  handleAssigneeOnChange = (assignee: string | undefined) => {
    this.queryParameters$.next({
      ...this.state.queryParameters,
      assignee,
      'page[number]': 1,
    });
  };

  handleFeedbackFilterOnChange = (feedbackNeeded: boolean) => {
    this.queryParameters$.next({
      ...this.state.queryParameters,
      feedback_needed: feedbackNeeded || undefined,
      'page[number]': 1,
    });
  };

  handleIdeaFiltering = (ideaFilters: Partial<IIdeasQueryParameters>) => {
    this.queryParameters$.next({
      ...this.state.queryParameters,
      ...ideaFilters,
      'page[number]': 1,
    });
  };

  handleResetParamsToProps = (
    paramsToOmit?: (keyof IIdeasQueryParameters)[]
  ) => {
    const defaultQueryParameters = this.getQueryParametersFromProps();

    if (paramsToOmit && paramsToOmit.length > 0) {
      this.queryParameters$.next({
        ...this.state.queryParameters,
        ...omit(defaultQueryParameters, paramsToOmit),
      });
    } else {
      this.queryParameters$.next(defaultQueryParameters);
    }
  };

  render() {
    const { children } = this.props;
    return (children as children)({
      ...this.state,
      onLoadMore: this.loadMore,
      onChangePage: this.handleChangePage,
      onChangeProjects: this.handleProjectsOnChange,
      onChangePhase: this.handlePhaseOnChange,
      onChangeSearchTerm: this.handleSearchOnChange,
      onChangeSorting: this.handleSortOnChange,
      onChangeTopics: this.handleTopicsOnChange,
      onChangeStatus: this.handleStatusOnChange,
      onChangePublicationStatus: this.handlePublicationStatusOnChange,
      onChangeProjectPublicationStatus:
        this.handleProjectPublicationStatusOnChange,
      onChangeAssignee: this.handleAssigneeOnChange,
      onChangeFeedbackFilter: this.handleFeedbackFilterOnChange,
      onIdeaFiltering: this.handleIdeaFiltering,
      onResetParams: this.handleResetParamsToProps,
      type: 'ideas',
    });
  }
}<|MERGE_RESOLUTION|>--- conflicted
+++ resolved
@@ -59,28 +59,6 @@
   basketId?: string;
 }
 
-<<<<<<< HEAD
-export interface IQueryParameters {
-  'page[number]': number;
-  'page[size]': number;
-  projects?: string[] | null;
-  phase?: string | null;
-  author?: string | null;
-  sort: Sort;
-  search?: string | null;
-  topics?: string[] | null;
-  idea_status?: string | null;
-  publication_status?: PublicationStatus | null;
-  project_publication_status?: ProjectPublicationStatus | null;
-  bounding_box?: number[] | null;
-  assignee?: string | null;
-  feedback_needed?: boolean | null;
-  filter_can_moderate?: boolean | null;
-  basket_id?: string;
-}
-
-=======
->>>>>>> 77953771
 interface IAccumulator {
   ideas: IIdeaData[] | null;
   queryParameters: IIdeasQueryParameters;
