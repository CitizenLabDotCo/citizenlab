--- conflicted
+++ resolved
@@ -46,13 +46,7 @@
   assignee?: string;
   feedbackNeeded?: boolean;
   filterCanModerate?: boolean;
-<<<<<<< HEAD
-=======
-  // prop mini Gets stripped down ideas containing only title, should never be cached,
-  // and is not tested in all scenarios, but improves performance drastically.
-  mini?: boolean;
   basketId?: string;
->>>>>>> fafa1d90
 }
 
 interface IAccumulator {
