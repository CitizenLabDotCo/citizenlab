import { isString } from 'lodash-es';
import React from 'react';
import { BehaviorSubject, Observable, Subscription } from 'rxjs';
import { distinctUntilChanged, filter, switchMap, tap } from 'rxjs/operators';
import {
  eventFilesStream,
  IEventFileData,
  IEventFiles,
} from 'services/eventFiles';
<<<<<<< HEAD
=======
import {
  pageFilesStream,
  ICustomPageFileData,
  ICustomPageFiles,
} from 'services/pageFiles';
>>>>>>> d487287d
import { ideaFilesStream, IIdeaFileData, IIdeaFiles } from 'services/ideaFiles';
import {
  IInitiativeFileData,
  IInitiativeFiles,
  initiativeFilesStream,
} from 'services/initiativeFiles';
import { IPageFileData, IPageFiles, pageFilesStream } from 'services/pageFiles';
import {
  IPhaseFileData,
  IPhaseFiles,
  phaseFilesStream,
} from 'services/phaseFiles';
import {
  IProjectFileData,
  IProjectFiles,
  projectFilesStream,
} from 'services/projectFiles';
import shallowCompare from 'utils/shallowCompare';

import { isNilOrError } from 'utils/helperUtils';

export type ResourceType =
  | 'project'
  | 'phase'
  | 'event'
  | 'page'
  | 'idea'
  | 'initiative';

export type TResourceFileData =
  | IProjectFileData
  | IPhaseFileData
  | IEventFileData
  | ICustomPageFileData
  | IIdeaFileData
  | IInitiativeFileData;

export type TResourceFiles =
  | IProjectFiles
  | IPhaseFiles
  | IEventFiles
  | ICustomPageFiles
  | IIdeaFiles
  | IInitiativeFiles;

interface InputProps {
  resetOnChange?: boolean;
  resourceType: ResourceType;
  resourceId: string | null;
}

type Children = (renderProps: GetResourceFilesChildProps) => JSX.Element | null;

interface Props extends InputProps {
  children?: Children;
}

interface State {
  files: TResourceFileData[] | undefined | null | Error;
}

export type GetResourceFilesChildProps = State['files'];

export default class GetResourceFiles extends React.Component<Props, State> {
  private inputProps$: BehaviorSubject<InputProps>;
  private subscriptions: Subscription[];

  public static defaultProps = {
    resetOnChange: true,
  };

  constructor(props: Props) {
    super(props);
    this.state = {
      files: undefined,
    };
  }

  componentDidMount() {
    const { resourceId, resourceType, resetOnChange } = this.props;

    this.inputProps$ = new BehaviorSubject({ resourceId, resourceType });

    this.subscriptions = [
      this.inputProps$
        .pipe(
          distinctUntilChanged((prev, next) => shallowCompare(prev, next)),
          tap(() => resetOnChange && this.setState({ files: undefined })),
          filter(({ resourceId }) => isString(resourceId)),
          switchMap(
            ({
              resourceId,
              resourceType,
            }: {
              resourceId: string;
              resourceType: InputProps['resourceType'];
            }) => {
              let streamFn;
              if (resourceType === 'project') {
                streamFn = projectFilesStream;
              }
              if (resourceType === 'phase') {
                streamFn = phaseFilesStream;
              }
              if (resourceType === 'event') {
                streamFn = eventFilesStream;
              }
              if (resourceType === 'page') {
                streamFn = pageFilesStream;
              }
              if (resourceType === 'idea') {
                streamFn = ideaFilesStream;
              }
              if (resourceType === 'initiative') {
                streamFn = initiativeFilesStream;
              }

              return streamFn(resourceId)
                .observable as Observable<TResourceFiles | null>;
            }
          )
        )
        .subscribe((files) => {
          this.setState({ files: !isNilOrError(files) ? files.data : files });
        }),
    ];
  }

  componentDidUpdate() {
    const { resourceId, resourceType, resetOnChange } = this.props;
    this.inputProps$.next({ resourceId, resourceType, resetOnChange });
  }

  componentWillUnmount() {
    this.subscriptions.forEach((subscription) => subscription.unsubscribe());
  }

  render() {
    const { children } = this.props;
    const { files } = this.state;
    return (children as Children)(files);
  }
}<|MERGE_RESOLUTION|>--- conflicted
+++ resolved
@@ -7,14 +7,11 @@
   IEventFileData,
   IEventFiles,
 } from 'services/eventFiles';
-<<<<<<< HEAD
-=======
 import {
   pageFilesStream,
   ICustomPageFileData,
   ICustomPageFiles,
 } from 'services/pageFiles';
->>>>>>> d487287d
 import { ideaFilesStream, IIdeaFileData, IIdeaFiles } from 'services/ideaFiles';
 import {
   IInitiativeFileData,
