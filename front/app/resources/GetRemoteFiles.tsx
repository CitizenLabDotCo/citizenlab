--- conflicted
+++ resolved
@@ -21,16 +21,7 @@
 // Useful when you combining local files and remote files,
 // so you don't have to convert (file uploader)
 
-<<<<<<< HEAD
-export type TResourceType = 'project' | 'phase' | 'event' | 'page' | 'idea';
-=======
-export type TResourceType =
-  | 'project'
-  | 'phase'
-  | 'page'
-  | 'idea'
-  | 'initiative';
->>>>>>> 501641bf
+export type TResourceType = 'project' | 'phase' | 'page' | 'idea';
 
 export interface InputProps {
   resetOnChange?: boolean;
