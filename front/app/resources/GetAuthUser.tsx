--- conflicted
+++ resolved
@@ -1,12 +1,5 @@
-<<<<<<< HEAD
 import useAuthUser from 'api/me/useAuthUser';
-import { IUserData } from 'services/users';
-=======
-import React from 'react';
-import { Subscription } from 'rxjs';
-import { authUserStream } from 'services/auth';
 import { IUserData } from 'api/users/types';
->>>>>>> 685244a9
 
 type children = (renderProps: GetAuthUserChildProps) => JSX.Element | null;
 
