import { useMutation, useQueryClient } from '@tanstack/react-query';
import { CLErrors } from 'typings';
import fetcher from 'utils/cl-react-query/fetcher';
import { IUsers } from 'api/users/types';
import { ProjectFolderModeratorAdd } from './types';
import projectFolderModeratorsKeys from './keys';
import invalidateSeatsCache from 'api/seats/invalidateSeatsCache';
import streams from 'utils/streams';
import { API_PATH } from 'containers/App/constants';
<<<<<<< HEAD
import usersKeys from 'api/users/keys';
=======
import userCountKeys from 'api/users_count/keys';
>>>>>>> 1b8357e5

const addModerator = async ({
  moderatorId,
  projectFolderId,
}: ProjectFolderModeratorAdd) =>
  fetcher<IUsers>({
    path: `/project_folders/${projectFolderId}/moderators`,
    action: 'post',
    body: {
      project_folder_moderator: {
        user_id: moderatorId,
      },
    },
  });

const useAddProjectFolderModerator = () => {
  const queryClient = useQueryClient();
  return useMutation<IUsers, CLErrors, ProjectFolderModeratorAdd>({
    mutationFn: addModerator,
    onSuccess: async (_data, variables) => {
      queryClient.invalidateQueries({
        queryKey: projectFolderModeratorsKeys.list({
          projectFolderId: variables.projectFolderId,
        }),
      });
      queryClient.invalidateQueries({ queryKey: usersKeys.lists() });
      invalidateSeatsCache();
      queryClient.invalidateQueries({
        queryKey: userCountKeys.items(),
      });
      await streams.fetchAllWith({
<<<<<<< HEAD
        apiEndpoint: [`${API_PATH}/stats/users_count`],
=======
        apiEndpoint: [`${API_PATH}/users`],
>>>>>>> 1b8357e5
      });
    },
  });
};

export default useAddProjectFolderModerator;<|MERGE_RESOLUTION|>--- conflicted
+++ resolved
@@ -5,13 +5,8 @@
 import { ProjectFolderModeratorAdd } from './types';
 import projectFolderModeratorsKeys from './keys';
 import invalidateSeatsCache from 'api/seats/invalidateSeatsCache';
-import streams from 'utils/streams';
-import { API_PATH } from 'containers/App/constants';
-<<<<<<< HEAD
 import usersKeys from 'api/users/keys';
-=======
 import userCountKeys from 'api/users_count/keys';
->>>>>>> 1b8357e5
 
 const addModerator = async ({
   moderatorId,
@@ -42,13 +37,6 @@
       queryClient.invalidateQueries({
         queryKey: userCountKeys.items(),
       });
-      await streams.fetchAllWith({
-<<<<<<< HEAD
-        apiEndpoint: [`${API_PATH}/stats/users_count`],
-=======
-        apiEndpoint: [`${API_PATH}/users`],
->>>>>>> 1b8357e5
-      });
     },
   });
 };
