--- conflicted
+++ resolved
@@ -15,12 +15,7 @@
 
 export type IdeaStatusesQueryParams = {
   participation_method: IdeaStatusParticipationMethod;
-<<<<<<< HEAD
   exclude_codes?: InputStatusCode[];
-=======
-  // Not ready for usage yet
-  exclude_screening_status?: boolean;
->>>>>>> 7a6c635c
 };
 
 /* Ideation status codes */
