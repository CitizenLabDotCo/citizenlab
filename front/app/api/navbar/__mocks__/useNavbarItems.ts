import { INavbarItem } from '../types';

export const navbarItemsData: INavbarItem[] = [
  {
    id: '317f5ce0-7cd6-406b-b365-3a852bc2acf1',
    type: 'nav_bar_item',
    attributes: {
      title_multiloc: {
        en: 'Home',
        'nl-BE': 'Home',
        'fr-BE': 'Accueil',
      },
      slug: null,
      code: 'home',
      ordering: 0,
      created_at: '2021-12-10T10:36:36.742Z',
      updated_at: '2021-12-10T10:36:36.742Z',
    },
    relationships: {
      static_page: {
        data: null,
      },
      project: {
        data: null,
      },
    },
  },
  {
    id: 'a51b389f-279c-49c8-9631-a86d862ffd12',
    type: 'nav_bar_item',
    attributes: {
      title_multiloc: {
        en: 'All projects',
        'nl-BE': 'Alle projecten',
        'fr-BE': 'Tous les projets',
      },
      slug: null,
      code: 'projects',
      ordering: 1,
      created_at: '2021-12-10T10:36:36.750Z',
      updated_at: '2021-12-10T10:36:36.750Z',
    },
    relationships: {
      static_page: {
        data: null,
      },
      project: {
        data: null,
      },
    },
  },
  {
    id: '2003e851-6cae-4ce8-a0e4-4b930fe73009',
    type: 'nav_bar_item',
    attributes: {
      title_multiloc: {
        en: 'All input',
        'nl-BE': 'Bijdragen',
        'fr-BE': 'Contributions',
      },
      slug: null,
      code: 'all_input',
      ordering: 2,
      created_at: '2021-12-10T10:36:36.759Z',
      updated_at: '2021-12-10T10:36:36.759Z',
    },
    relationships: {
      static_page: {
        data: null,
      },
      project: {
        data: null,
      },
    },
  },
  {
<<<<<<< HEAD
    id: '037c953a-f717-4d17-beca-b0b684335b7b',
    type: 'nav_bar_item',
    attributes: {
      title_multiloc: {
        en: 'Proposals',
        'nl-BE': 'Voorstellen',
        'fr-BE': 'Propositions',
      },
      slug: null,
      code: 'proposals',
      ordering: 3,
      created_at: '2021-12-10T10:36:36.767Z',
      updated_at: '2021-12-10T10:41:30.660Z',
    },
    relationships: {
      static_page: {
        data: null,
      },
      project: {
        data: null,
      },
    },
  },
  {
=======
>>>>>>> b43bc284
    id: 'f2e26926-40b6-4692-8321-d1a7ed7ee77c',
    type: 'nav_bar_item',
    attributes: {
      title_multiloc: {
        en: 'Events',
        'fr-BE': 'Événements',
        'nl-BE': 'Activiteiten',
      },
      slug: null,
      code: 'events',
      ordering: 4,
      created_at: '2021-12-10T10:41:46.617Z',
      updated_at: '2021-12-10T10:41:46.656Z',
    },
    relationships: {
      static_page: {
        data: null,
      },
      project: {
        data: null,
      },
    },
  },
  {
    id: '794befb8-ba94-45bd-bedf-833d6dd8a38a',
    type: 'nav_bar_item',
    attributes: {
      title_multiloc: {
        en: 'About',
        'nl-BE': 'Over',
        'fr-BE': 'À propos',
      },
      slug: 'about',
      code: 'custom',
      ordering: 5,
      created_at: '2021-12-10T10:36:36.784Z',
      updated_at: '2021-12-10T10:41:46.652Z',
    },
    relationships: {
      static_page: {
        data: {
          id: 'e7854e94-3074-4607-b66e-0422aa3d8359',
          type: 'static_page',
        },
      },
      project: {
        data: null,
      },
    },
  },
  {
    id: '2dcbaf58-4aaf-4644-a86a-fc822f1747d1',
    type: 'nav_bar_item',
    attributes: {
      title_multiloc: {
        en: 'FAQ',
        'nl-BE': 'Veelgestelde vragen',
        'fr-BE': 'Foire aux questions (FAQ)',
      },
      slug: 'custom',
      code: 'custom',
      ordering: 6,
      created_at: '2021-12-10T10:36:36.793Z',
      updated_at: '2021-12-10T10:41:46.652Z',
    },
    relationships: {
      static_page: {
        data: {
          id: '793d56cc-c8b3-4422-b393-972b71f82aa2',
          type: 'static_page',
        },
      },
      project: {
        data: null,
      },
    },
  },
  {
    id: '037c953a-f717-4d17-beca-b0b684335b7b',
    type: 'nav_bar_item',
    attributes: {
      title_multiloc: {
        en: 'Proposals',
        'nl-BE': 'Voorstellen',
        'fr-BE': 'Propositions',
      },
      code: 'custom',
      ordering: 3,
      created_at: '2021-12-10T10:36:36.767Z',
      updated_at: '2021-12-10T10:41:30.660Z',
    },
    relationships: {
      static_page: {
        data: null,
      },
      project: {
        data: null,
      },
    },
  },
];

export default jest.fn(() => {
  return { data: { data: navbarItemsData } };
});<|MERGE_RESOLUTION|>--- conflicted
+++ resolved
@@ -74,33 +74,6 @@
     },
   },
   {
-<<<<<<< HEAD
-    id: '037c953a-f717-4d17-beca-b0b684335b7b',
-    type: 'nav_bar_item',
-    attributes: {
-      title_multiloc: {
-        en: 'Proposals',
-        'nl-BE': 'Voorstellen',
-        'fr-BE': 'Propositions',
-      },
-      slug: null,
-      code: 'proposals',
-      ordering: 3,
-      created_at: '2021-12-10T10:36:36.767Z',
-      updated_at: '2021-12-10T10:41:30.660Z',
-    },
-    relationships: {
-      static_page: {
-        data: null,
-      },
-      project: {
-        data: null,
-      },
-    },
-  },
-  {
-=======
->>>>>>> b43bc284
     id: 'f2e26926-40b6-4692-8321-d1a7ed7ee77c',
     type: 'nav_bar_item',
     attributes: {
