--- conflicted
+++ resolved
@@ -7,13 +7,8 @@
 
 import { IGroupMemberships, MembershipAdd } from './types';
 
-import streams from 'utils/streams';
-import { API_PATH } from 'containers/App/constants';
-<<<<<<< HEAD
 import meKeys from 'api/me/keys';
-=======
 import usersKeys from 'api/users/keys';
->>>>>>> 685244a9
 
 const addMembership = async ({ groupId, userId }: MembershipAdd) =>
   fetcher<IGroupMemberships>({
@@ -29,18 +24,8 @@
     onSuccess: async () => {
       queryClient.invalidateQueries({ queryKey: membershipsKeys.lists() });
       queryClient.invalidateQueries({ queryKey: groupsKeys.lists() });
-<<<<<<< HEAD
       queryClient.invalidateQueries({ queryKey: meKeys.all() });
-
-      await streams.fetchAllWith({
-        apiEndpoint: [`${API_PATH}/users`],
-=======
       queryClient.invalidateQueries({ queryKey: usersKeys.lists() });
-
-      await streams.fetchAllWith({
-        apiEndpoint: [`${API_PATH}/users/me`],
->>>>>>> 685244a9
-      });
     },
   });
 };
