import { rest } from 'msw';
<<<<<<< HEAD
import { getOrigin } from 'utils/storybook/getOrigin';
=======

>>>>>>> 59033e25
import { IInitiativeImageData } from '../types';

const image = `${getOrigin()}/images/image16.png`;

export const initiativeImagesData: IInitiativeImageData[] = [
  {
    id: '30c1b604-71fd-4ac4-9cd7-3e5601d9cb0f',
    type: 'image',
    attributes: {
      ordering: 0,
      created_at: '2023-02-28T05:56:37.762Z',
      updated_at: '2023-02-28T05:56:37.762Z',
      versions: {
        small: image,
        medium: image,
        large: image,
        fb: image,
      },
    },
  },
  {
    id: '3y81b604-71fd-4ac4-9cd7-3e5601d989hj',
    type: 'image',
    attributes: {
      ordering: 1,
      created_at: '2021-02-28T05:56:37.762Z',
      updated_at: '2020-02-28T05:56:37.762Z',
      versions: {
        small: image,
        medium: image,
        large: image,
        fb: image,
      },
    },
  },
];

export const apiPath = '*initiatives/:initiativeId/images/:imageId';

const endpoints = {
  'GET initiatives/:initiativeId/images/:imageId': rest.get(
    apiPath,
    (_req, res, ctx) => {
      return res(ctx.status(200), ctx.json({ data: initiativeImagesData[0] }));
    }
  ),
};

export default endpoints;<|MERGE_RESOLUTION|>--- conflicted
+++ resolved
@@ -1,9 +1,7 @@
 import { rest } from 'msw';
-<<<<<<< HEAD
+
 import { getOrigin } from 'utils/storybook/getOrigin';
-=======
 
->>>>>>> 59033e25
 import { IInitiativeImageData } from '../types';
 
 const image = `${getOrigin()}/images/image16.png`;
