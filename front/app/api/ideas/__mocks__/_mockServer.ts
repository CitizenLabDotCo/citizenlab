import { http, HttpResponse } from 'msw';

import { API_PATH } from 'containers/App/constants';

import { IIdeaData, IMiniIdeaData } from '../types';

export const miniIdeaData: IMiniIdeaData[] = [
  {
    id: '2e902e6f-59cd-4864-83f9-96e0f65f81aa',
    type: 'idea_mini',
    attributes: {
      title_multiloc: {
        en: 'Idea from the current ideation phase 4',
      },
      slug: 'idea-from-the-current-ideation-phase-4',
    },
  },
  {
    id: '214a2be1-1b16-4900-8f8c-3550e401572b',
    type: 'idea_mini',
    attributes: {
      title_multiloc: {
        en: 'Idea from the current ideation phase 3',
      },
      slug: 'idea-from-the-current-ideation-phase-3',
    },
  },
];

export const ideaData: IIdeaData[] = [
  {
    id: '1',
    type: 'idea',
    attributes: {
      title_multiloc: {
        en: 'Idea 1 title',
        'nl-BE': 'Doloribus quam molestiae ut.',
      },
      body_multiloc: {
        'nl-BE':
          '\u003cp\u003eEa ea aut. Quasi corrupti iste. Delectus eum voluptates.\u003c/p\u003e\u003cp\u003eEst harum voluptates. Et fugit enim. Suscipit inventore ullam.\u003c/p\u003e\u003cp\u003eEos mollitia omnis. Laudantium porro perferendis. Minus in aut.\u003c/p\u003e',
      },
      author_name: 'Lucas',
      slug: 'idea-1',
      publication_status: 'published',
      likes_count: 10,
      dislikes_count: 1,
      comments_count: 2,
      internal_comments_count: 2,
      official_feedbacks_count: 0,
      location_point_geojson: {
        type: 'Point',
        coordinates: [4.418731568531502, 50.86899604801978],
      },
      location_description: null,
      created_at: '2019-03-12T00: 00: 00.000Z',
      updated_at: '2019-03-26T14: 32: 32.000Z',
      published_at: '2019-03-19T00: 00: 00.000Z',
      budget: 60,
      proposed_budget: 45,
      baskets_count: 0,
      votes_count: 0,
      action_descriptors: {
        reacting_idea: {
          enabled: true,
          disabled_reason: null,
          cancelling_enabled: true,
          up: {
            enabled: true,
            disabled_reason: null,
            future_enabled_at: null,
          },
          down: {
            enabled: true,
            disabled_reason: null,
            future_enabled_at: null,
          },
        },
        commenting_idea: {
          enabled: false,
          disabled_reason: 'user_not_permitted',
          future_enabled_at: null,
        },
        comment_reacting_idea: {
          enabled: true,
          disabled_reason: null,
          future_enabled_at: null,
        },
        voting: {
          enabled: false,
          disabled_reason: 'user_not_permitted',
          future_enabled_at: null,
        },
      },
      anonymous: false,
      author_hash: 'abc123',
      followers_count: 8,
    },
    relationships: {
      topics: {
        data: [
          {
            id: '1732cff1-b2a0-4e60-9924-9d3fb76861e3',
            type: 'topics',
          },
        ],
      },
      idea_images: {
        data: [
          {
            id: '123',
            type: 'image',
          },
        ],
      },
      phases: { data: [] },
      author: {
        data: {
          id: '8ea3a61c-e1bd-4756-a54d-c092553abccd',
          type: 'users',
        },
      },
      project: {
        data: {
          id: 'd2adf974-8e9b-4a3c-8f0e-ff307d53821f',
          type: 'projects',
        },
      },
      idea_status: {
        data: {
          id: '6a968b06-87ea-450a-887c-70b8e8dd4343',
          type: 'idea_statuses',
        },
      },
      ideas_phases: {
        data: [],
      },
      user_follower: {
        data: null,
      },
    },
  },
  {
    id: '2',
    type: 'idea',
    attributes: {
      title_multiloc: {
        en: 'Idea 2 title',
        'nl-BE': 'Doloribus quam molestiae ut.',
      },
      body_multiloc: {
        'nl-BE':
          '\u003cp\u003eEa ea aut. Quasi corrupti iste. Delectus eum voluptates.\u003c/p\u003e\u003cp\u003eEst harum voluptates. Et fugit enim. Suscipit inventore ullam.\u003c/p\u003e\u003cp\u003eEos mollitia omnis. Laudantium porro perferendis. Minus in aut.\u003c/p\u003e',
      },
      author_name: 'Lucas',
      slug: 'idea-2',
      publication_status: 'published',
      likes_count: 10,
      dislikes_count: 1,
      comments_count: 2,
      internal_comments_count: 2,
      official_feedbacks_count: 0,
      location_point_geojson: {
        type: 'Point',
        coordinates: [4.418731568531502, 50.86899604801978],
      },
      location_description: null,
      created_at: '2019-03-12T00: 00: 00.000Z',
      updated_at: '2019-03-26T14: 32: 32.000Z',
      published_at: '2019-03-19T00: 00: 00.000Z',
      budget: 60,
      proposed_budget: 45,
      votes_count: 0,
      baskets_count: 0,
      action_descriptors: {
        reacting_idea: {
          enabled: true,
          disabled_reason: null,
          cancelling_enabled: true,
          up: {
            enabled: true,
            disabled_reason: null,
            future_enabled_at: null,
          },
          down: {
            enabled: true,
            disabled_reason: null,
            future_enabled_at: null,
          },
        },
        commenting_idea: {
          enabled: false,
          disabled_reason: 'user_not_permitted',
          future_enabled_at: null,
        },
        comment_reacting_idea: {
          enabled: true,
          disabled_reason: null,
          future_enabled_at: null,
        },
        voting: {
          enabled: false,
          disabled_reason: 'user_not_permitted',
          future_enabled_at: null,
        },
      },
      anonymous: false,
      author_hash: 'abc123',
      followers_count: 7,
    },
    relationships: {
      topics: {
        data: [
          {
            id: '1732cff1-b2a0-4e60-9924-9d3fb76861e3',
            type: 'topics',
          },
        ],
      },
      ideas_phases: { data: [] },
      idea_images: { data: [] },
      phases: { data: [] },
      author: {
        data: {
          id: '8ea3a61c-e1bd-4756-a54d-c092553abccd',
          type: 'users',
        },
      },
      project: {
        data: {
          id: 'd2adf974-8e9b-4a3c-8f0e-ff307d53821f',
          type: 'projects',
        },
      },
      idea_status: {
        data: {
          id: '6a968b06-87ea-450a-887c-70b8e8dd4343',
          type: 'idea_statuses',
        },
      },
      user_follower: {
        data: null,
      },
    },
  },
];

export const links = {
  last: 'http://localhost:3000/web_api/v1/ideas?page%5Bnumber%5D=9&page%5Bsize%5D=12&sort=random',
  next: 'http://localhost:3000/web_api/v1/ideas?page%5Bnumber%5D=2&page%5Bsize%5D=12&sort=random',
  self: 'http://localhost:3000/web_api/v1/ideas?page%5Bnumber%5D=1&page%5Bsize%5D=12&sort=random',
  first:
    'http://localhost:3000/web_api/v1/ideas?page%5Bnumber%5D=1&page%5Bsize%5D=12&sort=random',
  prev: null,
};

export const apiPathIdeas = `${API_PATH}/ideas`;
export const apiPathMiniIdeas = `${API_PATH}/ideas/mini`;
export const apiPathById = `${API_PATH}/ideas/:ideaId`;
export const apiPathBySlug = `${API_PATH}/ideas/by_slug/:slug`;

const votingIdea = {
  data: {
    id: 'aadd62ad-646c-4351-bafd-3e0f72e68499',
    type: 'idea',
    attributes: {
      title_multiloc: {
        en: 'Option #1 Voting',
      },
      body_multiloc: {
        en: '\u003cp\u003eOption #1 VotingOption #1 VotingOption #1 VotingOption #1 VotingOption #1 VotingOption #1 VotingOption #1 VotingOption #1 VotingOption #1 VotingOption #1 VotingOption #1 Voting\u003c/p\u003e',
      },
      slug: 'option-1-voting',
      publication_status: 'published',
      likes_count: 0,
      dislikes_count: 0,
      comments_count: 0,
      internal_comments_count: 0,
      official_feedbacks_count: 0,
      followers_count: 1,
      location_point_geojson: null,
      location_description: null,
      created_at: '2023-08-11T15:03:47.581Z',
      updated_at: '2023-08-11T15:03:47.581Z',
      published_at: '2023-08-11T15:03:47.581Z',
      budget: null,
      proposed_budget: null,
      baskets_count: 1,
      votes_count: 1,
      anonymous: false,
      author_hash: '5d78eb7936e_d99f2f3b7518aeddde3d45d78eb7936ed99f2f3b75',
      author_name: 'Citizenlab Hermansen',
      action_descriptors: {
        commenting_idea: {
          enabled: true,
          disabled_reason: null,
          future_enabled_at: null,
        },
        reacting_idea: {
          enabled: false,
          disabled_reason: 'reacting_not_supported',
          cancelling_enabled: false,
          up: {
            enabled: false,
            disabled_reason: 'reacting_not_supported',
            future_enabled_at: null,
          },
          down: {
            enabled: false,
            disabled_reason: 'reacting_not_supported',
            future_enabled_at: null,
          },
        },
        comment_reacting_idea: {
          enabled: true,
          disabled_reason: null,
          future_enabled_at: null,
        },
        voting: {
          enabled: true,
          disabled_reason: null,
          future_enabled_at: null,
        },
      },
    },
    relationships: {
      topics: {
        data: [],
      },
      idea_images: {
        data: [],
      },
      phases: {
        data: [],
      },
      ideas_phases: {
        data: [],
      },
      author: {
        data: {
          id: '3d78a40f-91a6-4e80-835e-bca778704c9f',
          type: 'user',
        },
      },
      project: {
        data: {
          id: '276fc6c4-5780-45ff-90a0-e6655b67bc23',
          type: 'project',
        },
      },
      idea_status: {
        data: {
          id: 'fcea429f-f61d-49b3-9985-83f6d3fcd769',
          type: 'idea_status',
        },
      },
      user_reaction: {
        data: null,
      },
      user_follower: {
        data: {
          id: 'd849bb47-b7d1-493e-959c-8e2fd287e9f4',
          type: 'follower',
        },
      },
      assignee: {
        data: {
          id: '1b359a67-8bad-42dc-b9f5-7d5e3eb537b6',
          type: 'user',
        },
      },
      idea_import: {
        data: null,
      },
    },
  },
};

const endpoints = {
  'GET ideas': http.get(apiPathIdeas, () => {
    return HttpResponse.json({ data: ideaData }, { status: 200 });
  }),
<<<<<<< HEAD
  'GET ideas/mini': rest.get(apiPathMiniIdeas, (_req, res, ctx) => {
    return res(ctx.status(200), ctx.json({ data: miniIdeaData }));
  }),
  'GET ideas/:id': rest.get(apiPathById, (_req, res, ctx) => {
    return res(ctx.status(200), ctx.json({ data: ideaData[0] }));
=======
  'GET ideas/:id': http.get(apiPathById, () => {
    return HttpResponse.json({ data: ideaData[0] }, { status: 200 });
>>>>>>> 096efc95
  }),
  'GET ideas/by_slug/:slug': http.get(apiPathBySlug, () => {
    return HttpResponse.json({ data: ideaData[0] }, { status: 200 });
  }),
};

export const votingIdeaHandler = http.get(apiPathById, () => {
  return HttpResponse.json(votingIdea, { status: 200 });
});

export default endpoints;<|MERGE_RESOLUTION|>--- conflicted
+++ resolved
@@ -380,16 +380,11 @@
   'GET ideas': http.get(apiPathIdeas, () => {
     return HttpResponse.json({ data: ideaData }, { status: 200 });
   }),
-<<<<<<< HEAD
-  'GET ideas/mini': rest.get(apiPathMiniIdeas, (_req, res, ctx) => {
-    return res(ctx.status(200), ctx.json({ data: miniIdeaData }));
+  'GET ideas/mini': http.get(apiPathMiniIdeas, () => {
+    return HttpResponse.json({ data: miniIdeaData }, { status: 200 });
   }),
-  'GET ideas/:id': rest.get(apiPathById, (_req, res, ctx) => {
-    return res(ctx.status(200), ctx.json({ data: ideaData[0] }));
-=======
   'GET ideas/:id': http.get(apiPathById, () => {
     return HttpResponse.json({ data: ideaData[0] }, { status: 200 });
->>>>>>> 096efc95
   }),
   'GET ideas/by_slug/:slug': http.get(apiPathBySlug, () => {
     return HttpResponse.json({ data: ideaData[0] }, { status: 200 });
