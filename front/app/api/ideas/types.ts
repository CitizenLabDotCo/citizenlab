--- conflicted
+++ resolved
@@ -7,7 +7,6 @@
   IdeaCommentingDisabledReason,
   IdeaReactingDisabledReason,
   IdeaVotingDisabledReason,
-  ReactingIdeaActionDescriptor,
 } from 'utils/actionDescriptors/types';
 import { Keys } from 'utils/cl-react-query/types';
 
@@ -42,7 +41,6 @@
   | 'budget'
   | '-budget';
 
-<<<<<<< HEAD
 type ReactingIdeaActionDescriptor =
   | { enabled: true; disabled_reason: null; cancelling_enabled: boolean }
   | {
@@ -60,8 +58,6 @@
   };
 }
 
-=======
->>>>>>> 096efc95
 export interface IIdeaData {
   id: string;
   type: string;
