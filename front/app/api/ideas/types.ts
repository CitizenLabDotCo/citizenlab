import { ILinks, Multiloc, IRelationship } from 'typings';
import {
  PermissionsDisabledReason,
  ActionDescriptorFutureEnabled,
} from 'utils/actionDescriptors';
import {
  CommentingDisabledReason,
  PublicationStatus as ProjectPublicationStatus,
} from 'api/projects/types';
import { Keys } from 'utils/cl-react-query/types';
import ideasKeys from './keys';

export type IdeasKeys = Keys<typeof ideasKeys>;

export type IdeaPublicationStatus = 'draft' | 'published' | 'archived' | 'spam';

export type IdeaReactingDisabledReason =
  | 'project_inactive'
  | 'not_ideation'
  | 'reacting_disabled'
  | 'disliking_disabled'
  | 'reacting_like_limited_max_reached'
  | 'reacting_dislike_limited_max_reached'
  | 'idea_not_in_current_phase'
  | PermissionsDisabledReason;

export type IdeaCommentingDisabledReason =
  | 'idea_not_in_current_phase'
  | CommentingDisabledReason;

export type IdeaVotingDisabledReason =
  | 'project_inactive'
  | 'not_voting'
  | 'idea_not_in_current_phase'
  | PermissionsDisabledReason;

export type Sort =
  | 'random'
  | 'new'
  | '-new'
  | 'trending'
  | '-trending'
  | 'popular'
  | '-popular'
  | 'author_name'
  | '-author_name'
  | 'likes_count'
  | '-likes_count'
  | 'dislikes_count'
  | '-dislikes_count'
  | 'baskets_count'
  | '-baskets_count'
  | 'status'
  | '-status'
  | 'votes_count'
  | '-votes_count'
  | 'comments_count'
  | '-comments_count'
  | 'budget'
  | '-budget';

export type SortAttribute =
  | 'new'
  | 'trending'
  | 'popular'
  | 'author_name'
  | 'likes_count'
  | 'dislikes_count'
  | 'baskets_count'
  | 'status'
  | 'votes_count'
  | 'comments_count'
  | 'budget';

type ReactingIdeaActionDescriptor =
  | { enabled: true; disabled_reason: null; cancelling_enabled: boolean }
  | {
      enabled: false;
      disabled_reason: IdeaReactingDisabledReason;
      cancelling_enabled: boolean;
    };

export interface IIdeaData {
  id: string;
  type: string;
  attributes: {
    title_multiloc: Multiloc;
    body_multiloc: Multiloc;
    author_name: string | null;
    slug: string;
    publication_status: IdeaPublicationStatus;
    likes_count: number;
    dislikes_count: number;
    comments_count: number;
    internal_comments_count: number;
    official_feedbacks_count: number;
    baskets_count?: number | null;
    votes_count?: number | null;
    location_point_geojson: GeoJSON.Point | null;
    location_description: string | null;
    budget: number | null;
    proposed_budget: number | null;
    created_at: string;
    updated_at: string;
    published_at: string;
    action_descriptor: {
      reacting_idea: ReactingIdeaActionDescriptor & {
        up: ActionDescriptorFutureEnabled<IdeaReactingDisabledReason>;
        down: ActionDescriptorFutureEnabled<IdeaReactingDisabledReason>;
      };
      commenting_idea: ActionDescriptorFutureEnabled<IdeaCommentingDisabledReason>;
      // Confusingly, 'comment_reacting_idea' is an action descriptor, but
      // not an action, and it doesn't have its own granular permissions.
      // In other words, you can't specifically say that you don't want
      // people to be able to reaction on comments. This is instead derived from 'commenting_idea'.
      // Why is it an action descriptor then, and why don't we just use 'commenting_idea'?
      // Because of legacy reasons. Should be fixed in the future.
      // For now, just know that 'comment_reacting_idea' is just an action descriptor,
      // but not an action (so e.g. it can't be used in the authentication_requirements API).
      comment_reacting_idea: ActionDescriptorFutureEnabled<IdeaCommentingDisabledReason>;
      voting?: ActionDescriptorFutureEnabled<IdeaVotingDisabledReason>;
    };
    anonymous: boolean;
    author_hash: string;
    followers_count: number;
  };
  relationships: {
    topics?: {
      data: IRelationship[];
    };
    idea_images: {
      data: IRelationship[] | null;
    };
    author?: {
      data: IRelationship | null;
    };
    assignee?: {
      data: IRelationship | null;
    };
    phases: {
      data: IRelationship[];
    };
    project: {
      data: IRelationship;
    };
    idea_status: {
      data: IRelationship;
    };
    user_reaction?: {
      data: IRelationship | null;
    };
<<<<<<< HEAD
    idea_import?: {
=======
    user_follower: {
>>>>>>> f0324d21
      data: IRelationship | null;
    };
  };
}

export interface IIdeaAdd {
  // Required
  project_id: string;
  publication_status: IdeaPublicationStatus;
  title_multiloc: Multiloc;
  // Optional
  author_id?: string | null;
  assignee_id?: string | null;
  idea_status_id?: string | null;
  body_multiloc?: Multiloc;
  topic_ids?: string[] | null;
  phase_ids?: string[] | null;
  location_point_geojson?: GeoJSON.Point | null;
  location_description?: string | null;
  budget?: number | null;
  proposed_budget?: number | null;
  anonymous?: boolean;
}

export interface IIdeaUpdate {
  // All optional
  project_id?: string | null;
  publication_status?: IdeaPublicationStatus;
  title_multiloc?: Multiloc;
  author_id?: string | null;
  assignee_id?: string | null;
  idea_status_id?: string | null;
  body_multiloc?: Multiloc;
  topic_ids?: string[] | null;
  phase_ids?: string[] | null;
  location_point_geojson?: GeoJSON.Point | null;
  location_description?: string | null;
  budget?: number | null;
  proposed_budget?: number | null;
  anonymous?: boolean;
  idea_images_attributes?: { image: string }[];
}

export interface IIdeas {
  data: IIdeaData[];
  links: ILinks;
}

export interface IIdea {
  data: IIdeaData;
}

export interface IQueryParameters {
  sort: Sort;
  'page[number]'?: number;
  'page[size]'?: number;
  projects?: string[] | null;
  phase?: string | null;
  author?: string | null;
  search?: string;
  topics?: string[] | null;
  idea_status?: string | null;
  publication_status?: IdeaPublicationStatus | null;
  project_publication_status?: ProjectPublicationStatus | null;
  bounding_box?: number[] | null;
  assignee?: string | null;
  feedback_needed?: boolean | null;
  filter_can_moderate?: boolean | null;
  basket_id?: string;
}<|MERGE_RESOLUTION|>--- conflicted
+++ resolved
@@ -149,11 +149,10 @@
     user_reaction?: {
       data: IRelationship | null;
     };
-<<<<<<< HEAD
+    user_follower: {
+      data: IRelationship | null;
+    };
     idea_import?: {
-=======
-    user_follower: {
->>>>>>> f0324d21
       data: IRelationship | null;
     };
   };
