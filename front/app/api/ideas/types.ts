--- conflicted
+++ resolved
@@ -4,9 +4,9 @@
   PublicationStatus as ProjectPublicationStatus,
 } from 'services/projects';
 import { Keys } from 'utils/cl-react-query/types';
-import ideaKeys from './keys';
-
-export type IdeasKeys = Keys<typeof ideaKeys>;
+import ideasKeys from './keys';
+
+export type IdeasKeys = Keys<typeof ideasKeys>;
 
 export type IdeaPublicationStatus = 'draft' | 'published' | 'archived' | 'spam';
 
@@ -150,7 +150,6 @@
   };
 }
 
-<<<<<<< HEAD
 export interface IIdeaAdd {
   // Required
   project_id: string;
@@ -184,7 +183,8 @@
   location_description?: string | null;
   budget?: number | null;
   proposed_budget?: number | null;
-=======
+}
+
 export interface IIdeas {
   data: IIdeaData[];
   links: ILinks;
@@ -211,5 +211,4 @@
   feedback_needed?: boolean | null;
   filter_can_moderate?: boolean | null;
   basket_id?: string;
->>>>>>> 521c4f48
 }