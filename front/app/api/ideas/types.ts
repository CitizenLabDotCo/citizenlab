--- conflicted
+++ resolved
@@ -151,21 +151,6 @@
 }
 
 export interface IIdeaAdd {
-<<<<<<< HEAD
-  author_id: string | null;
-  project_id: string | null;
-  assignee_id?: string | null;
-  idea_status_id?: string | null;
-  publication_status: IdeaPublicationStatus;
-  title_multiloc: Multiloc;
-  body_multiloc: Multiloc;
-  topic_ids: string[] | null;
-  phase_ids?: string[] | null;
-  location_point_geojson: GeoJSON.Point | null;
-  location_description: string | null;
-  budget: number | null;
-  proposed_budget: number | null;
-=======
   // Required
   project_id: string;
   publication_status: IdeaPublicationStatus;
@@ -226,5 +211,4 @@
   feedback_needed?: boolean | null;
   filter_can_moderate?: boolean | null;
   basket_id?: string;
->>>>>>> 221bc97e
 }