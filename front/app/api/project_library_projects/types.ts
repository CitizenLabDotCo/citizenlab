import { Multiloc, ILinks } from 'typings';

import { ParticipationMethod } from 'api/phases/types';
import { PublicationStatus } from 'api/projects/types';

import { Keys } from 'utils/cl-react-query/types';

import miniProjectsKeys from './keys';

export type Status = 'draft' | 'active' | 'finished' | 'stale' | 'archived';

type PopulationGroup = 'XS' | 'S' | 'M' | 'L' | 'XL';

export type SortType = 'start_at asc' | 'start_at desc';

export type RansackParams = {
  // filters
  'q[tenant_country_alpha2]'?: string;
  'q[tenant_population_group_eq]'?: PopulationGroup;
  'q[score_total_gteq]'?: '1' | '2' | '3' | '4';
  'q[phases_participation_method_eq]'?: ParticipationMethod;
  'q[topic_id_eq]'?: string;
  'q[status_eq]'?: Status;
  'q[visibility_eq]'?: 'public' | 'restricted'; // TODO check if this is correct / matches the response?
  'q[practical_end_at_gteq]'?: string;
  'q[practical_end_at_lt]'?: string;
  'q[title_en_or_description_en_or_tenant_name_cont]'?: string;

  // sorting
  'q[s]'?: SortType;
};

export type Parameters = RansackParams & {
  'page[number]'?: number;
  'page[size]'?: number;
};

export type ProjectLibraryProjectsKeys = Keys<typeof miniProjectsKeys>;

export interface ProjectLibraryProjects {
  data: ProjectLibraryProjectData[];
  links: ILinks;
}

export interface ProjectLibraryProject {
  data: ProjectLibraryProjectData;
}

export interface ProjectLibraryProjectData {
  id: string;
  type: 'project_library_project';
  attributes: {
    cl_created_at: string;
    cl_updated_at: string;
    comments_count: number;
    created_at: string;
    description_en: string;
    description_multiloc: Multiloc;
    end_at: string | null;
    folder_id: string | null;
<<<<<<< HEAD
    folder_title_en: string;
=======
    folder_title_en: string | null;
>>>>>>> 26d1a6e6
    folder_title_multiloc: Multiloc;
    participants: number;
    practical_end_at: string | null;
    publication_status: PublicationStatus;
    score_feedback: number | null;
    score_influence: number | null;
    score_participation: number | null;
    score_process: number | null;
    score_total: number | null;
    slack_references_count: number;
    slug: string;
    start_at: string;
    status: Status;
    tenant_country_alpha2: string | null;
    tenant_host: string;
    tenant_id: string;
    tenant_lifecycle_stage: string;
    tenant_map_center_lat: number | null;
    tenant_map_center_long: number | null;
    tenant_name: string;
    tenant_population_group: PopulationGroup;
    title_en: string;
    title_multiloc: Multiloc;
    topic_id: string;
    updated_at: string;
    visibility: 'public' | 'restricted';
  };
  relationships: {
    phases: {
      data: { id: string; type: 'project_library_phase' }[];
    };
    topic: {
      data: { id: string; type: 'project_library_topid' };
    };
  };
}<|MERGE_RESOLUTION|>--- conflicted
+++ resolved
@@ -58,11 +58,7 @@
     description_multiloc: Multiloc;
     end_at: string | null;
     folder_id: string | null;
-<<<<<<< HEAD
-    folder_title_en: string;
-=======
     folder_title_en: string | null;
->>>>>>> 26d1a6e6
     folder_title_multiloc: Multiloc;
     participants: number;
     practical_end_at: string | null;
