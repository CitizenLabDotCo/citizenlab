import { renderHook, act } from '@testing-library/react-hooks';

import useUpdateInitiative from './useUpdateInitiative';

import { setupServer } from 'msw/node';
import { rest } from 'msw';

import createQueryClientWrapper from 'utils/testUtils/queryClientWrapper';
import { IInitiativeData } from './types';

export const data: IInitiativeData = {
  id: '1',
  type: 'initiative',
  attributes: {
    anonymous: false,
    title_multiloc: {
      en: 'Test initiative',
    },
    body_multiloc: {
      en: 'Test initiative description',
    },
    slug: 'test-initiative',
    published_at: '2021-03-01T12:00:00.000Z',
    author_name: 'Test author',
    publication_status: 'published',
    budget: 100000,
    comments_count: 0,
    internal_comments_count: 0,
    likes_count: 0,
    location_point_geojson: {
      type: 'Point',
      coordinates: [0, 0],
    },
    location_description: 'Test location',
    created_at: '2021-03-01T12:00:00.000Z',
    updated_at: '2021-03-01T12:00:00.000Z',
    expires_at: '2021-03-01T12:00:00.000Z',
    header_bg: {
      small: 'http://localhost:3000/system/images/1/small/test.jpg',
      medium: 'http://localhost:3000/system/images/1/medium/test.jpg',
      large: 'http://localhost:3000/system/images/1/large/test.jpg',
    },
<<<<<<< HEAD
    editing_locked: false,
    public: true,
    cosponsorships: [{ user_id: '1', name: 'Cosponsor 1', status: 'accepted' }],
=======
    followers_count: 3,
>>>>>>> e4a86da7
  },
  relationships: {
    topics: {
      data: [
        {
          id: '1',
          type: 'topic',
        },
      ],
    },
    initiative_images: {
      data: [
        {
          id: '1',
          type: 'initiative_image',
        },
      ],
    },
    author: {
      data: {
        id: '1',
        type: 'user',
      },
    },
    assignee: {
      data: {
        id: '1',
        type: 'user',
      },
    },
    user_follower: {
      data: null,
    },
  },
};

const apiPath = '*initiatives/:initiativeId';
const server = setupServer(
  rest.patch(apiPath, (_req, res, ctx) => {
    return res(ctx.status(200), ctx.json({ data }));
  })
);

describe('useUpdateInitiative', () => {
  beforeAll(() => server.listen());
  afterAll(() => server.close());

  it('mutates data correctly', async () => {
    const { result, waitFor } = renderHook(() => useUpdateInitiative(), {
      wrapper: createQueryClientWrapper(),
    });

    act(() => {
      result.current.mutate({
        initiativeId: 'id',
        requestBody: { title_multiloc: { en: 'name' } },
      });
    });

    await waitFor(() => expect(result.current.isSuccess).toBe(true));
    expect(result.current.data?.data).toEqual(data);
  });

  it('returns error correctly', async () => {
    server.use(
      rest.patch(apiPath, (_req, res, ctx) => {
        return res(ctx.status(500));
      })
    );

    const { result, waitFor } = renderHook(() => useUpdateInitiative(), {
      wrapper: createQueryClientWrapper(),
    });
    act(() => {
      result.current.mutate({
        initiativeId: 'id',
        requestBody: { title_multiloc: { en: 'name' } },
      });
    });
    await waitFor(() => expect(result.current.isError).toBe(true));
    expect(result.current.error).toBeDefined();
  });
});<|MERGE_RESOLUTION|>--- conflicted
+++ resolved
@@ -40,13 +40,10 @@
       medium: 'http://localhost:3000/system/images/1/medium/test.jpg',
       large: 'http://localhost:3000/system/images/1/large/test.jpg',
     },
-<<<<<<< HEAD
     editing_locked: false,
     public: true,
     cosponsorships: [{ user_id: '1', name: 'Cosponsor 1', status: 'accepted' }],
-=======
     followers_count: 3,
->>>>>>> e4a86da7
   },
   relationships: {
     topics: {
