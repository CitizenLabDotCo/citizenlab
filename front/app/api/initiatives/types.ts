--- conflicted
+++ resolved
@@ -65,14 +65,11 @@
     header_bg: ImageSizes;
     expires_at: string;
     anonymous: boolean;
-<<<<<<< HEAD
     // BE returns an empty [] if not set yet.
     cosponsorships: IInitiativeCosponsorship[];
     editing_locked: boolean;
     public: boolean;
-=======
     followers_count: number;
->>>>>>> e4a86da7
   };
   relationships: {
     topics: {
@@ -93,16 +90,14 @@
     user_reaction?: {
       data: IRelationship | null;
     };
-<<<<<<< HEAD
     cosponsors?: {
       data: {
         type: 'user';
         id: string;
       }[];
-=======
+    };
     user_follower: {
       data: IRelationship | null;
->>>>>>> e4a86da7
     };
   };
 }
