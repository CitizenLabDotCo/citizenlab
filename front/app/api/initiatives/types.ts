import { IRelationship, Multiloc, ImageSizes, ILinks } from 'typings';
import { Keys } from 'utils/cl-react-query/types';
import initiativesKeys from './keys';

export type InitiativesKeys = Keys<typeof initiativesKeys>;

export type Sort =
  | 'new'
  | '-new'
  | 'author_name'
  | '-author_name'
  | 'upvotes_count'
  | '-upvotes_count'
  | 'status'
  | '-status'
  | 'random';

export interface IQueryParameters {
  pageNumber?: number;
  pageSize?: number;
  author?: string | undefined | null;
  sort?: Sort;
  search?: string | undefined | null;
  topics?: string[] | undefined | null;
  areas?: string[] | undefined | null;
  initiative_status?: string | undefined | null;
  publication_status?: InitiativePublicationStatus | undefined | null;
  bounding_box?: number[] | undefined | null;
  assignee?: string | undefined | null;
  feedback_needed?: boolean | undefined | null;
}

export type InitiativePublicationStatus =
  | 'draft'
  | 'published'
  | 'archived'
  | 'spam';

export interface IInitiativeData {
  id: string;
  type: 'initiative';
  attributes: {
    title_multiloc: Multiloc;
    body_multiloc: Multiloc;
    author_name: string;
    slug: string;
    publication_status: InitiativePublicationStatus;
    upvotes_count: number;
    comments_count: number;
    location_point_geojson: GeoJSON.Point;
    location_description: string;
    budget: number | null;
    created_at: string;
    updated_at: string;
    published_at: string;
    header_bg: ImageSizes;
    expires_at: string;
  };
  relationships: {
    topics: {
      data: IRelationship[];
    };
    initiative_images: {
      data: IRelationship[];
    };
    author: {
      data: IRelationship | null;
    };
    assignee: {
      data: IRelationship | null;
    };
    initiative_status?: {
      data: IRelationship | null;
    };
    user_vote?: {
      data: IRelationship | null;
    };
  };
}

export interface IInitiative {
  data: IInitiativeData;
}

export interface IInitiatives {
  data: IInitiativeData[];
  links: ILinks;
}

<<<<<<< HEAD
export interface IInitiative {
  data: IInitiativeData;
=======
export interface IInitiativeAdd {
  author_id?: string | null;
  assignee_id?: string | null;
  initiative_status_id?: string | null;
  publication_status?: InitiativePublicationStatus;
  title_multiloc?: Multiloc;
  body_multiloc?: Multiloc;
  topic_ids?: string[] | null;
  area_ids?: string[] | null;
  phase_ids?: string[] | null;
  location_point_geojson?: GeoJSON.Point | null;
  location_description?: string | null;
>>>>>>> 8ac662f6
}<|MERGE_RESOLUTION|>--- conflicted
+++ resolved
@@ -87,10 +87,6 @@
   links: ILinks;
 }
 
-<<<<<<< HEAD
-export interface IInitiative {
-  data: IInitiativeData;
-=======
 export interface IInitiativeAdd {
   author_id?: string | null;
   assignee_id?: string | null;
@@ -103,5 +99,4 @@
   phase_ids?: string[] | null;
   location_point_geojson?: GeoJSON.Point | null;
   location_description?: string | null;
->>>>>>> 8ac662f6
 }