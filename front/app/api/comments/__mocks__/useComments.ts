--- conflicted
+++ resolved
@@ -9,13 +9,12 @@
   prev: null,
 };
 
-<<<<<<< HEAD
 export const mockCommentDataAttributes1: IPresentComment = {
   body_multiloc: { en: 'body_multiloc' },
   created_at: 'created_at',
   publication_status: 'published',
-  upvotes_count: 0,
-  downvotes_count: 0,
+  likes_count: 0,
+  dislikes_count: 0,
   children_count: 0,
   updated_at: 'updated_at',
 };
@@ -29,27 +28,6 @@
       data: {
         id: 'postId',
         type: 'post',
-=======
-export const commentsData: ICommentData[] = [
-  {
-    id: 'commentId',
-    type: 'comment',
-    attributes: {
-      body_multiloc: { en: 'body_multiloc' },
-      created_at: 'created_at',
-      publication_status: 'published',
-      likes_count: 0,
-      dislikes_count: 0,
-      children_count: 0,
-      updated_at: 'updated_at',
-    },
-    relationships: {
-      post: {
-        data: {
-          id: 'postId',
-          type: 'post',
-        },
->>>>>>> 313a15b2
       },
     },
     author: {
