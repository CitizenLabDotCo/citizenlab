import { IRelationship, Multiloc, ILinks } from 'typings';
import { Keys } from 'utils/cl-react-query/types';
import commentsKeys from './keys';

export type CommentsKeys = Keys<typeof commentsKeys>;

export type ICommentParameters = {
  ideaId?: string;
  initiativeId?: string;
  userId?: string;
  commentId?: string;
};

interface CommentAttributes {
  likes_count: number;
  dislikes_count: number;
  created_at: string;
  updated_at: string;
  children_count: number;
}

interface IPresentComment extends CommentAttributes {
  body_multiloc: Multiloc;
  publication_status: 'published';
  anonymous?: boolean;
  author_hash?: string;
}

interface IDeletedComment extends CommentAttributes {
  body_multiloc: null;
  publication_status: 'deleted';
}

export interface ICommentData {
  id: string;
  type: 'comment';
  attributes: IPresentComment | IDeletedComment;
  relationships: {
    post: {
      data: IRelationship;
    };
    author: {
      data: IRelationship | null;
    };
    parent: {
      data: IRelationship | null;
    };
    user_reaction?: {
      data: IRelationship | null;
    };
  };
}

export interface IComment {
  data: ICommentData;
}

export interface IComments {
  data: ICommentData[];
  links: ILinks;
}

export interface INewComment {
  ideaId?: string;
  initiativeId?: string;
  author_id: string;
  parent_id?: string;
  body_multiloc: Multiloc;
  anonymous?: boolean;
}

export interface IUpdatedComment {
  commentId: string;
  author_id?: string;
  parent_id?: string;
  body_multiloc: Multiloc;
}

export const DeleteReasonCode = {
  irrelevant: 'irrelevant',
  inappropriate: 'inappropriate',
  other: 'other',
};

export interface DeleteReason {
  reason_code: keyof typeof DeleteReasonCode;
  other_reason: string | null;
}

<<<<<<< HEAD
export type CommentsSort = '-new' | 'likes_count' | 'new' | '-likes_count';
=======
// back-end also offers 'upvotes_count' if needed
export type CommentsSort = '-new' | 'new' | '-upvotes_count';
>>>>>>> ec23837d

export type ICommentQueryParameters = {
  sort?: CommentsSort;
  pageNumber?: number;
  pageSize?: number;
};<|MERGE_RESOLUTION|>--- conflicted
+++ resolved
@@ -87,12 +87,8 @@
   other_reason: string | null;
 }
 
-<<<<<<< HEAD
-export type CommentsSort = '-new' | 'likes_count' | 'new' | '-likes_count';
-=======
-// back-end also offers 'upvotes_count' if needed
-export type CommentsSort = '-new' | 'new' | '-upvotes_count';
->>>>>>> ec23837d
+// back-end also offers 'likes_count' if needed
+export type CommentsSort = '-new' | 'new' | '-likes_count';
 
 export type ICommentQueryParameters = {
   sort?: CommentsSort;
