--- conflicted
+++ resolved
@@ -84,16 +84,11 @@
   type: string;
   attributes: IFileAttributes;
   relationships: {
-<<<<<<< HEAD
-    uploader: { data: IRelationship | null };
-    preview: { data: IRelationship | null };
-    transcript: { data: IRelationship | null };
-=======
     preview?: { data: IRelationship | null };
     uploader?: { data?: IRelationship };
-    project?: { data: IRelationship };
+    project?: { data: IRelationship | null };
+    transcript?: { data: IRelationship | null };
     attachments?: { data: IRelationship[] };
->>>>>>> 911d9c99
   };
 }
 
