--- conflicted
+++ resolved
@@ -37,11 +37,7 @@
   followerId: string;
   followableId: string;
   followableType: FollowableType;
-<<<<<<< HEAD
+  followableSlug?: string;
 };
 
-export type IFollowingAction = 'following';
-=======
-  followableSlug?: string;
-};
->>>>>>> ea6f41b9
+export type IFollowingAction = 'following';