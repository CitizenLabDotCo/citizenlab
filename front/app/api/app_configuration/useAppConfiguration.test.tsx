--- conflicted
+++ resolved
@@ -39,11 +39,7 @@
         reply_to_email: 'not-support@citizenlab.co',
         authentication_token_lifetime_in_days: 30,
         maximum_admins_number: 12,
-<<<<<<< HEAD
-        maximum_project_moderators_number: 14,
-=======
         maximum_moderators_number: 14,
->>>>>>> 14d22706
       },
       advanced_custom_pages: {
         allowed: true,
