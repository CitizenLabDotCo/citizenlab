--- conflicted
+++ resolved
@@ -258,11 +258,7 @@
   community_monitor?: AppConfigurationFeature & {
     project_id: string;
   };
-<<<<<<< HEAD
-  data_repository?: AppConfigurationFeature;
   data_repository_transcription?: AppConfigurationFeature;
-=======
->>>>>>> 911d9c99
   data_repository_ai_analysis?: AppConfigurationFeature;
   user_fields_in_surveys?: AppConfigurationFeature;
   html_pdfs?: AppConfigurationFeature;
