--- conflicted
+++ resolved
@@ -48,11 +48,7 @@
   topic_term?: Multiloc;
   authentication_token_lifetime_in_days: number;
   maximum_admins_number: number | null | undefined;
-<<<<<<< HEAD
-  maximum_project_moderators_number: number | null | undefined;
-=======
   maximum_moderators_number: number | null | undefined;
->>>>>>> 14d22706
 };
 
 export type ProposalsSettings = {
