import { ImageSizes, Multiloc, SupportedLocale, UploadFile } from 'typings';

import { API_PATH } from 'containers/App/constants';

import { TCategory } from 'components/ConsentManager/destinations';

import { Keys } from 'utils/cl-react-query/types';

import appConfigurationKeys from './keys';
export const currentAppConfigurationEndpoint = `${API_PATH}/app_configuration`;

export type AppConfigurationKeys = Keys<typeof appConfigurationKeys>;

interface AppConfigurationFeature {
  allowed: boolean;
  enabled: boolean;
}

export type IAppConfigurationSettingsCore = {
  allowed: boolean;
  enabled: boolean;
  locales: SupportedLocale[];
  population: number | null;
  weglot_api_key: string | null;
  timezone: string;
  organization_name: Multiloc;
  organization_site?: string;
  organization_type: 'small_city' | 'medium_city' | 'large_city' | 'generic';
  lifecycle_stage:
    | 'trial'
    | 'expired_trial'
    | 'demo'
    | 'active'
    | 'churned'
    | 'not_applicable';
  meta_title?: Multiloc | null;
  meta_description?: Multiloc | null;
  google_search_console_meta_attribute?: string | null;
  signup_helper_text?: Multiloc | null;
  custom_fields_signup_helper_text?: Multiloc | null;
  color_main: string | null;
  color_secondary: string | null;
  color_text: string | null;
  color_menu_bg?: string | null;
  currency: TCurrency;
  reply_to_email: string;
  segment_destinations_blacklist: string[] | null;
  areas_term?: Multiloc;
  area_term?: Multiloc;
  topics_term?: Multiloc;
  topic_term?: Multiloc;
  authentication_token_lifetime_in_days: number;
  maximum_admins_number: TSeatNumber;
  maximum_moderators_number: TSeatNumber;
  additional_admins_number: TSeatNumber;
  additional_moderators_number: TSeatNumber;
  onboarding?: boolean;
  allow_sharing: boolean;
  customer_portal_url?: string | null;
  anonymous_name_scheme?: string | null;
  private_attributes_in_export: boolean;
};

export type TSeatNumber = number | null | undefined;

export type ProposalsSettings = {
  allowed: boolean;
  enabled: boolean;
  require_review?: boolean;
  require_cosponsors?: boolean;
  cosponsors_number?: number;
  days_limit: number;
  allow_anonymous_participation?: boolean;
  eligibility_criteria: Multiloc;
  posting_tips: Multiloc;
  threshold_reached_message: Multiloc;
  reacting_threshold: number;
};

export interface IAppConfigurationSettings {
  core: IAppConfigurationSettingsCore;
  advanced_custom_pages: {
    allowed: boolean;
    enabled: boolean;
  };
  pages: {
    allowed: boolean;
    enabled: boolean;
  };
  password_login?: {
    allowed: boolean;
    enabled: boolean;
    enable_signup: boolean;
    minimum_length?: number;
  };
  facebook_login?: {
    allowed: boolean;
    app_id: string;
    app_secret?: string;
    enabled: boolean;
  };
  google_login?: {
    allowed: boolean;
    client_id: string;
    enabled: boolean;
  };
  azure_ad_login?: {
    allowed: boolean;
    enabled: boolean;
    tenant: string;
    client_id: string;
    logo_url: string;
    login_mechanism_name: string;
    visibility?: 'show' | 'link' | 'hide';
  };
  azure_ad_b2c_login?: {
    allowed: boolean;
    enabled: boolean;
    tenant_name: string;
    tenant_id: string;
    policy_name: string;
    client_id: string;
    logo_url: string;
    login_mechanism_name: string;
  };
  franceconnect_login?: {
    allowed: boolean;
    enabled: boolean;
  };
  clave_unica_login?: {
    allowed: boolean;
    enabled: boolean;
  };
  hoplr_login?: {
    allowed: boolean;
    enabled: boolean;
  };
  id_austria_login?: {
    allowed: boolean;
    enabled: boolean;
  };
  criipto_login?: {
    allowed: boolean;
    enabled: boolean;
  };
  keycloak_login?: {
    allowed: boolean;
    enabled: boolean;
  };
  nemlog_in_login?: {
    allowed: boolean;
    enabled: boolean;
  };
  custom_accessibility_statement_link: {
    allowed: boolean;
    enabled: boolean;
    url?: string;
  };
  maps?: AppConfigurationMapSettings;
  fragments?: {
    allowed: boolean;
    enabled: boolean;
    enabled_fragments: string[];
  };
  verification?: {
    allowed: boolean;
    enabled: boolean;
    verification_methods: string[];
  };
  smart_groups?: AppConfigurationFeature;
  typeform_surveys?: {
    allowed: boolean;
    enabled: boolean;
    user_token: string;
  };
  surveys?: AppConfigurationFeature;
  google_forms_surveys?: AppConfigurationFeature;
  surveymonkey_surveys?: AppConfigurationFeature;
  enalyzer_surveys?: AppConfigurationFeature;
  qualtrics_surveys?: AppConfigurationFeature;
  smart_survey_surveys?: AppConfigurationFeature;
  microsoft_forms_surveys?: AppConfigurationFeature;
  survey_xact_surveys?: AppConfigurationFeature;
  snap_survey_surveys?: AppConfigurationFeature;
  project_folders?: AppConfigurationFeature;
  project_preview_link?: AppConfigurationFeature;
  bulk_import_ideas?: AppConfigurationFeature;
  granular_permissions?: AppConfigurationFeature;
  machine_translations?: AppConfigurationFeature;
  polls?: AppConfigurationFeature;
  moderation?: AppConfigurationFeature;
  flag_inappropriate_content?: AppConfigurationFeature;
  disable_disliking?: AppConfigurationFeature;
  blocking_profanity?: AppConfigurationFeature;
  anonymous_participation?: AppConfigurationFeature;
  form_mapping?: AppConfigurationFeature;
  custom_idea_statuses?: AppConfigurationFeature;
  intercom?: AppConfigurationFeature;
  satismeter?: AppConfigurationFeature & {
    write_key: string;
  };
  google_analytics?: AppConfigurationFeature & {
    tracking_id: string;
  };
  segment?: AppConfigurationFeature & {
    destinations: string;
  };
  google_tag_manager?: AppConfigurationFeature & {
    destinations: string;
    container_id: string;
    category: TCategory;
  };
  matomo?: AppConfigurationFeature & {
    tenant_site_id: string;
    product_site_id: string;
  };
  redirects?: AppConfigurationFeature & {
    rules: {
      path: string;
      target: string;
    }[];
  };
  esri_integration?: AppConfigurationFeature & {
    api_key: string;
  };
  disable_user_bios?: AppConfigurationFeature;
  project_description_builder?: AppConfigurationFeature;
  remove_vendor_branding?: AppConfigurationFeature;
  user_confirmation?: AppConfigurationFeature;
  permissions_custom_fields?: AppConfigurationFeature;
  input_form_custom_fields?: AppConfigurationFeature;
  report_builder?: AppConfigurationFeature;
  report_data_grouping?: AppConfigurationFeature;
  posthog_integration?: AppConfigurationFeature;
  posthog_user_tracking?: AppConfigurationFeature;
  user_blocking?: AppConfigurationFeature & {
    duration: boolean;
  };
  internal_commenting?: AppConfigurationFeature;
  follow?: AppConfigurationFeature;
  konveio_document_annotation?: AppConfigurationFeature;
  public_api_tokens?: AppConfigurationFeature;
  power_bi?: AppConfigurationFeature;
  analysis?: AppConfigurationFeature;
  large_summaries?: AppConfigurationFeature;
  ask_a_question?: AppConfigurationFeature;
  advanced_autotagging?: AppConfigurationFeature;
  import_printed_forms?: AppConfigurationFeature;
  input_importer?: AppConfigurationFeature;
  user_session_recording?: AppConfigurationFeature;
  user_avatars?: AppConfigurationFeature;
  multi_language_platform?: AppConfigurationFeature;
  customisable_homepage_banner?: AppConfigurationFeature;
  management_feed?: AppConfigurationFeature;
  fake_sso?: AppConfigurationFeature;
  prescreening?: AppConfigurationFeature;
  prescreening_ideation?: AppConfigurationFeature;
  input_cosponsorship?: AppConfigurationFeature;
  project_review?: AppConfigurationFeature;
  similar_inputs?: AppConfigurationFeature & {
    admins_only: boolean;
  };
  platform_templates?: AppConfigurationFeature;
<<<<<<< HEAD
  user_fields_in_surveys?: AppConfigurationFeature;
=======
  project_library?: AppConfigurationFeature;
>>>>>>> 64f25808
}

export type TAppConfigurationSettingCore = keyof IAppConfigurationSettingsCore;

export type TAppConfigurationSetting = keyof IAppConfigurationSettings;

export interface AppConfigurationMapSettings extends AppConfigurationFeature {
  map_center: {
    lat: string;
    long: string;
  };
  tile_provider: string;
  zoom_level: number;
}

export interface IAppConfigurationStyle {
  invertedNavbarColors?: boolean;
  navbarBackgroundColor?: string;
  navbarActiveItemBackgroundColor?: string;
  navbarActiveItemBorderColor?: string;
  navbarTextColor?: string;
  navbarHighlightedItemBackgroundColor?: string;
  navbarBorderColor?: string;
  signedOutHeaderTitleFontSize?: number;
  signedOutHeaderTitleFontWeight?: number;
  customFontName?: string;
  customFontAdobeId?: string;
  customFontURL?: string;
  projectNavbarBackgroundColor?: string;
  projectNavbarTextColor?: string;
  projectNavbarIdeaButtonBackgroundColor?: string;
  projectNavbarIdeaButtonTextColor?: string;
}

interface IAppConfigurationAttributes {
  name: string;
  host: string;
  settings: IAppConfigurationSettings;
  logo: ImageSizes | null;
  favicon?: ImageSizes | null;
  style?: IAppConfigurationStyle;
  created_at: string;
}

export interface IAppConfigurationData {
  id: string;
  type: string;
  attributes: IAppConfigurationAttributes;
}

export type TCurrency = TCustomCurrency | TCountryCurrency;
type TCustomCurrency =
  // token, credit
  'TOK' | 'CRE';
export type TCountryCurrency =
  // currencies associated with countries, e.g. EUR and USD
  // list is based on the currencies.rb file
  | 'AED'
  | 'AFN'
  | 'ALL'
  | 'AMD'
  | 'ANG'
  | 'AOA'
  | 'ARS'
  | 'AUD'
  | 'AWG'
  | 'AZN'
  | 'BAM'
  | 'BBD'
  | 'BDT'
  | 'BGN'
  | 'BHD'
  | 'BIF'
  | 'BMD'
  | 'BND'
  | 'BOB'
  | 'BOV'
  | 'BRL'
  | 'BSD'
  | 'BTN'
  | 'BWP'
  | 'BYR'
  | 'BZD'
  | 'CAD'
  | 'CDF'
  | 'CHE'
  | 'CHF'
  | 'CHW'
  | 'CLF'
  | 'CLP'
  | 'CNY'
  | 'COP'
  | 'COU'
  | 'CRC'
  | 'CUC'
  | 'CUP'
  | 'CVE'
  | 'CZK'
  | 'DJF'
  | 'DKK'
  | 'DOP'
  | 'DZD'
  | 'EGP'
  | 'ERN'
  | 'ETB'
  | 'EUR'
  | 'FJD'
  | 'FKP'
  | 'GBP'
  | 'GEL'
  | 'GHS'
  | 'GIP'
  | 'GMD'
  | 'GNF'
  | 'GTQ'
  | 'GYD'
  | 'HKD'
  | 'HNL'
  | 'HRK'
  | 'HTG'
  | 'HUF'
  | 'IDR'
  | 'ILS'
  | 'INR'
  | 'IQD'
  | 'IRR'
  | 'ISK'
  | 'JMD'
  | 'JOD'
  | 'JPY'
  | 'KES'
  | 'KGS'
  | 'KHR'
  | 'KMF'
  | 'KPW'
  | 'KRW'
  | 'KWD'
  | 'KYD'
  | 'KZT'
  | 'LAK'
  | 'LBP'
  | 'LKR'
  | 'LRD'
  | 'LSL'
  | 'LTL'
  | 'LVL'
  | 'LYD'
  | 'MAD'
  | 'MDL'
  | 'MGA'
  | 'MKD'
  | 'MMK'
  | 'MNT'
  | 'MOP'
  | 'MRO'
  | 'MUR'
  | 'MVR'
  | 'MWK'
  | 'MXN'
  | 'MXV'
  | 'MYR'
  | 'MZN'
  | 'NAD'
  | 'NGN'
  | 'NIO'
  | 'NOK'
  | 'NPR'
  | 'NZD'
  | 'OMR'
  | 'PAB'
  | 'PEN'
  | 'PGK'
  | 'PHP'
  | 'PKR'
  | 'PLN'
  | 'PYG'
  | 'QAR'
  | 'RON'
  | 'RSD'
  | 'RUB'
  | 'RWF'
  | 'SAR'
  | 'SBD'
  | 'SCR'
  | 'SDG'
  | 'SEK'
  | 'SGD'
  | 'SHP'
  | 'SLL'
  | 'SOS'
  | 'SRD'
  | 'SSP'
  | 'STD'
  | 'SYP'
  | 'SZL'
  | 'THB'
  | 'TJS'
  | 'TMT'
  | 'TND'
  | 'TOP'
  | 'TRY'
  | 'TTD'
  | 'TWD'
  | 'TZS'
  | 'UAH'
  | 'UGX'
  | 'USD'
  | 'USN'
  | 'USS'
  | 'UYI'
  | 'UYU'
  | 'UZS'
  | 'VEF'
  | 'VND'
  | 'VUV'
  | 'WST'
  | 'XAF'
  | 'XAG'
  | 'XAU'
  | 'XBA'
  | 'XBB'
  | 'XBC'
  | 'XBD'
  | 'XCD'
  | 'XDR'
  | 'XFU'
  | 'XOF'
  | 'XPD'
  | 'XPF'
  | 'XPT'
  | 'XTS'
  | 'XXX'
  | 'YER'
  | 'ZAR'
  | 'ZMW';

export interface IAppConfiguration {
  data: IAppConfigurationData;
}

export interface IUpdatedAppConfigurationProperties {
  settings?: Partial<{
    [P in keyof IAppConfigurationSettings]: Partial<
      IAppConfigurationSettings[P]
    >;
  }>;
  logo?: UploadFile;
  favicon?: string;
  style?: IAppConfigurationStyle;
}<|MERGE_RESOLUTION|>--- conflicted
+++ resolved
@@ -261,11 +261,8 @@
     admins_only: boolean;
   };
   platform_templates?: AppConfigurationFeature;
-<<<<<<< HEAD
+  project_library?: AppConfigurationFeature;
   user_fields_in_surveys?: AppConfigurationFeature;
-=======
-  project_library?: AppConfigurationFeature;
->>>>>>> 64f25808
 }
 
 export type TAppConfigurationSettingCore = keyof IAppConfigurationSettingsCore;
