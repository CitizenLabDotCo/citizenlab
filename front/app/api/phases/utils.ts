--- conflicted
+++ resolved
@@ -134,28 +134,6 @@
   );
 };
 
-<<<<<<< HEAD
-const pastOrPresent = new Set(['past', 'present']);
-const presentOrFuture = new Set(['present', 'future']);
-
-export const isCurrentPhase = (phase: IPhaseData) => {
-  const phaseStartPeriod = pastPresentOrFuture(phase.attributes.start_at);
-  const phaseEndPeriod = phase.attributes.end_at
-    ? pastPresentOrFuture(phase.attributes.end_at)
-    : 'future';
-
-  if (
-    pastOrPresent.has(phaseStartPeriod) &&
-    presentOrFuture.has(phaseEndPeriod)
-  ) {
-    return true;
-  }
-
-  return false;
-};
-
-=======
->>>>>>> 759df332
 // If a timeline project has no description, no end date and only one phase, we don't the multiple phase ui such as the timeline
 export const hidePhases = (
   phasesData: IPhaseData[] | undefined,
