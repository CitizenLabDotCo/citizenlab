--- conflicted
+++ resolved
@@ -4,12 +4,7 @@
   TSurveyService,
   IdeaDefaultSortMethod,
   InputTerm,
-<<<<<<< HEAD
-  PresentationMode,
-  VotingMethod,
-=======
   ParticipationContext,
->>>>>>> c6b24a42
 } from 'services/participationContexts';
 import { Keys } from 'utils/cl-react-query/types';
 import phasesKeys from './keys';
@@ -38,31 +33,6 @@
 export interface IPhaseAttributes extends ParticipationContext {
   start_at: string;
   end_at: string;
-<<<<<<< HEAD
-  created_at: string;
-  updated_at: string;
-  participation_method: ParticipationMethod;
-  posting_enabled: boolean;
-  commenting_enabled: boolean;
-  voting_enabled: boolean;
-  upvoting_method: 'limited' | 'unlimited';
-  upvoting_limited_max: number;
-  downvoting_method: 'limited' | 'unlimited';
-  allow_anonymous_participation: boolean;
-  downvoting_enabled: boolean;
-  downvoting_limited_max: number;
-  presentation_mode: PresentationMode;
-  min_budget?: number;
-  max_budget?: number;
-  survey_service?: TSurveyService;
-  survey_embed_url?: string;
-  poll_anonymous?: boolean;
-  ideas_count: number;
-  ideas_order?: IdeaDefaultSortMethod;
-  voting_method?: VotingMethod | null;
-  document_annotation_embed_url?: string;
-=======
->>>>>>> c6b24a42
 }
 
 export interface IPhases {
