--- conflicted
+++ resolved
@@ -58,11 +58,8 @@
   poll_anonymous?: boolean;
   ideas_count: number;
   ideas_order?: IdeaDefaultSortMethod;
-<<<<<<< HEAD
   voting_method?: VotingMethodType | null;
-=======
   document_annotation_embed_url?: string;
->>>>>>> 607a998f
 }
 
 export interface IPhases {
