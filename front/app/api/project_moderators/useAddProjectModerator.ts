--- conflicted
+++ resolved
@@ -5,13 +5,8 @@
 import { ProjectModeratorAdd } from './types';
 import projectModeratorsKeys from './keys';
 import invalidateSeatsCache from 'api/seats/invalidateSeatsCache';
-import streams from 'utils/streams';
-import { API_PATH } from 'containers/App/constants';
-<<<<<<< HEAD
 import usersKeys from 'api/users/keys';
-=======
 import userCountKeys from 'api/users_count/keys';
->>>>>>> 1b8357e5
 
 const addModerator = async ({ moderatorId, projectId }: ProjectModeratorAdd) =>
   fetcher<IUsers>({
@@ -34,20 +29,13 @@
           projectId: variables.projectId,
         }),
       });
-<<<<<<< HEAD
       queryClient.invalidateQueries({ queryKey: usersKeys.lists() });
       invalidateSeatsCache();
-      await streams.fetchAllWith({
-        apiEndpoint: [`${API_PATH}/stats/users_count`],
-=======
+
       queryClient.invalidateQueries({
         queryKey: userCountKeys.items(),
       });
       invalidateSeatsCache();
-      await streams.fetchAllWith({
-        apiEndpoint: [`${API_PATH}/users`],
->>>>>>> 1b8357e5
-      });
     },
   });
 };
