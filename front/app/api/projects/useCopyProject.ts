import { useMutation, useQueryClient } from '@tanstack/react-query';
import projectsKeys from './keys';
import { IProject } from './types';
import fetcher from 'utils/cl-react-query/fetcher';
import { CLErrors } from 'typings';
import streams from 'utils/streams';
import { API_PATH } from 'containers/App/constants';
<<<<<<< HEAD
import adminPublicationsKeys from 'api/admin_publications/keys';
=======
import meKeys from 'api/me/keys';
>>>>>>> 0e85952f

const copyProject = async (projectId: string) =>
  fetcher<IProject>({
    path: `/projects/${projectId}/copy`,
    action: 'post',
    body: {},
  });

const useCopyProject = () => {
  const queryClient = useQueryClient();

  return useMutation<IProject, CLErrors, string>({
    mutationFn: copyProject,
    onSuccess: () => {
      queryClient.invalidateQueries({ queryKey: projectsKeys.lists() });
<<<<<<< HEAD
      queryClient.invalidateQueries({
        queryKey: adminPublicationsKeys.lists(),
      });
      streams.fetchAllWith({
        apiEndpoint: [`${API_PATH}/users/me`],
=======
      queryClient.invalidateQueries({ queryKey: meKeys.all() });

      streams.fetchAllWith({
        apiEndpoint: [`${API_PATH}/admin_publications`],
>>>>>>> 0e85952f
      });
    },
  });
};

export default useCopyProject;<|MERGE_RESOLUTION|>--- conflicted
+++ resolved
@@ -3,13 +3,8 @@
 import { IProject } from './types';
 import fetcher from 'utils/cl-react-query/fetcher';
 import { CLErrors } from 'typings';
-import streams from 'utils/streams';
-import { API_PATH } from 'containers/App/constants';
-<<<<<<< HEAD
 import adminPublicationsKeys from 'api/admin_publications/keys';
-=======
 import meKeys from 'api/me/keys';
->>>>>>> 0e85952f
 
 const copyProject = async (projectId: string) =>
   fetcher<IProject>({
@@ -25,19 +20,10 @@
     mutationFn: copyProject,
     onSuccess: () => {
       queryClient.invalidateQueries({ queryKey: projectsKeys.lists() });
-<<<<<<< HEAD
       queryClient.invalidateQueries({
         queryKey: adminPublicationsKeys.lists(),
       });
-      streams.fetchAllWith({
-        apiEndpoint: [`${API_PATH}/users/me`],
-=======
       queryClient.invalidateQueries({ queryKey: meKeys.all() });
-
-      streams.fetchAllWith({
-        apiEndpoint: [`${API_PATH}/admin_publications`],
->>>>>>> 0e85952f
-      });
     },
   });
 };
