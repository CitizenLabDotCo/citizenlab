import { useMutation, useQueryClient } from '@tanstack/react-query';
import { CLErrorsJSON } from 'typings';
import fetcher from 'utils/cl-react-query/fetcher';
import { IProject, IUpdatedProjectProperties } from './types';
import streams from 'utils/streams';
import { API_PATH } from 'containers/App/constants';
import projectsKeys from './keys';
import topicsKeys from 'api/topics/keys';
import areasKeys from 'api/areas/keys';
<<<<<<< HEAD
import adminPublicationsKeys from 'api/admin_publications/keys';
import adminPublicationsStatusCountsKeys from 'api/admin_publications_status_counts/keys';
=======
import meKeys from 'api/me/keys';
>>>>>>> 0e85952f

export const updateProject = async ({
  projectId,
  ...requestBody
}: IUpdatedProjectProperties) =>
  fetcher<IProject>({
    path: `/projects/${projectId}`,
    action: 'patch',
    body: { project: { ...requestBody } },
  });

const useUpdateProject = () => {
  const queryClient = useQueryClient();
  return useMutation<IProject, CLErrorsJSON, IUpdatedProjectProperties>({
    mutationFn: updateProject,
    onSuccess: async (_data) => {
      queryClient.invalidateQueries({ queryKey: projectsKeys.lists() });
      queryClient.invalidateQueries({ queryKey: topicsKeys.lists() });
      queryClient.invalidateQueries({ queryKey: areasKeys.lists() });
      queryClient.invalidateQueries({ queryKey: meKeys.all() });

      queryClient.invalidateQueries({
        queryKey: adminPublicationsKeys.lists(),
      });

      queryClient.invalidateQueries({
        queryKey: adminPublicationsStatusCountsKeys.items(),
      });

      await streams.fetchAllWith({
<<<<<<< HEAD
        apiEndpoint: [`${API_PATH}/users/me`],
=======
        apiEndpoint: [
          `${API_PATH}/admin_publications`,
          `${API_PATH}/admin_publications/status_counts`,
        ],
>>>>>>> 0e85952f
      });
    },
  });
};

export default useUpdateProject;<|MERGE_RESOLUTION|>--- conflicted
+++ resolved
@@ -2,17 +2,12 @@
 import { CLErrorsJSON } from 'typings';
 import fetcher from 'utils/cl-react-query/fetcher';
 import { IProject, IUpdatedProjectProperties } from './types';
-import streams from 'utils/streams';
-import { API_PATH } from 'containers/App/constants';
 import projectsKeys from './keys';
 import topicsKeys from 'api/topics/keys';
 import areasKeys from 'api/areas/keys';
-<<<<<<< HEAD
 import adminPublicationsKeys from 'api/admin_publications/keys';
 import adminPublicationsStatusCountsKeys from 'api/admin_publications_status_counts/keys';
-=======
 import meKeys from 'api/me/keys';
->>>>>>> 0e85952f
 
 export const updateProject = async ({
   projectId,
@@ -33,24 +28,11 @@
       queryClient.invalidateQueries({ queryKey: topicsKeys.lists() });
       queryClient.invalidateQueries({ queryKey: areasKeys.lists() });
       queryClient.invalidateQueries({ queryKey: meKeys.all() });
-
       queryClient.invalidateQueries({
         queryKey: adminPublicationsKeys.lists(),
       });
-
       queryClient.invalidateQueries({
         queryKey: adminPublicationsStatusCountsKeys.items(),
-      });
-
-      await streams.fetchAllWith({
-<<<<<<< HEAD
-        apiEndpoint: [`${API_PATH}/users/me`],
-=======
-        apiEndpoint: [
-          `${API_PATH}/admin_publications`,
-          `${API_PATH}/admin_publications/status_counts`,
-        ],
->>>>>>> 0e85952f
       });
     },
   });
