import projectsKeys from './keys';

// typings
import {
  PermissionsDisabledReason,
  ActionDescriptor,
  ActionDescriptorFutureEnabled,
} from 'utils/actionDescriptors';
import { ILinks, IRelationship, Multiloc } from 'typings';
import {
  TSurveyService,
  ParticipationMethod,
  IdeaDefaultSortMethod,
  InputTerm,
<<<<<<< HEAD
  VotingMethod,
=======
  ParticipationContext,
>>>>>>> c6b24a42
} from 'services/participationContexts';
import { Keys } from 'utils/cl-react-query/types';

// Keys
export type ProjectsKeys = Keys<typeof projectsKeys>;

// Misc
type Sort = 'new' | '-new' | 'trending' | '-trending' | 'popular' | '-popular';
export type PublicationStatus = 'draft' | 'published' | 'archived';

interface ProjectHeaderBgImageSizes {
  large: string | null;
}

// useProjects
export interface Props {
  pageNumber?: number;
  pageSize?: number;
  sort?: Sort;
  areas?: string[];
  publicationStatuses: PublicationStatus[];
  canModerate?: boolean;
  projectIds?: string[];
}

export interface QueryParameters {
  'page[number]': number;
  'page[size]': number;
  sort?: Sort;
  areas?: string[];
  publication_statuses: PublicationStatus[];
  filter_can_moderate?: boolean;
  filter_ids?: string[];
}

// Responses
export interface IProjects {
  data: IProjectData[];
  links: ILinks;
}

export interface IProject {
  data: IProjectData;
}

export interface IProjectAttributes extends ParticipationContext {
  description_preview_multiloc: Multiloc;
  slug: string;
  header_bg: ProjectHeaderBgImageSizes;
  comments_count: number;
  avatars_count: number;
  visible_to: Visibility;
  process_type: ProcessType;
  timeline_active?: 'past' | 'present' | 'future' | null;
  participants_count: number;
  internal_role: 'open_idea_box' | null;
  publication_status: PublicationStatus;
<<<<<<< HEAD
  min_budget?: number | null;
  max_budget?: number | null;
  survey_service?: TSurveyService | null;
  survey_embed_url?: string | null;
  voting_method?: VotingMethod | null;
  document_annotation_embed_url?: string | null;
  // MISMATCH: ordering doesn't seem to exist on real response
  // ordering: number;
  poll_anonymous?: boolean;
  ideas_order?: IdeaDefaultSortMethod;
  input_term: InputTerm;
=======
>>>>>>> c6b24a42
  include_all_areas: boolean;
  folder_id?: string | null;
  action_descriptor: {
    posting_idea: ActionDescriptorFutureEnabled<PostingDisabledReason>;
    commenting_idea: ActionDescriptor<CommentingDisabledReason>;
    voting_idea: ActionDescriptor<ProjectVotingDisabledReason> & {
      up: ActionDescriptor<ProjectVotingDisabledReason>;
      down: ActionDescriptor<ProjectVotingDisabledReason>;
    };
    taking_survey: ActionDescriptor<SurveyDisabledReason>;
    taking_poll: ActionDescriptor<PollDisabledReason>;
    annotating_document: ActionDescriptor<DocumentAnnotationDisabledReason>;
  };
}

export interface IProjectData {
  id: string;
  type: 'project';
  attributes: IProjectAttributes;
  relationships: {
    project_images: {
      data: IRelationship[];
    };
    areas: {
      data: IRelationship[];
    };
    avatars?: {
      data?: IRelationship[];
    };
    topics: {
      data: IRelationship[];
    };
    current_phase?: {
      data: IRelationship | null;
    };
    user_basket?: {
      data: IRelationship | null;
    };
    default_assignee?: {
      data: IRelationship | null;
    };
    admin_publication: {
      data: IRelationship | null;
    };
  };
}

type Visibility = 'public' | 'groups' | 'admins';
export type ProcessType = 'continuous' | 'timeline';
type PresentationMode = 'map' | 'card';

export type CommentingDisabledReason =
  | 'project_inactive'
  | 'not_supported'
  | 'commenting_disabled'
  | PermissionsDisabledReason;

type ProjectVotingDisabledReason =
  | 'project_inactive'
  | 'not_ideation'
  | 'voting_disabled'
  | 'downvoting_disabled'
  | 'upvoting_limited_max_reached'
  | 'downvoting_limited_max_reached'
  | PermissionsDisabledReason;

export type PostingDisabledReason =
  | 'project_inactive'
  | 'not_ideation'
  | 'posting_disabled'
  | 'posting_limited_max_reached'
  | PermissionsDisabledReason;

export type SurveyDisabledReason =
  | 'project_inactive'
  | 'not_survey'
  | PermissionsDisabledReason;

export type PollDisabledReason =
  | 'project_inactive'
  | 'not_poll'
  | 'already_responded'
  | PermissionsDisabledReason;

export type DocumentAnnotationDisabledReason =
  | 'project_inactive'
  | 'not_document_annotation'
  | PermissionsDisabledReason;

interface ProjectHeaderBgImageSizes {
  large: string | null;
}

// mutations
export interface IUpdatedProjectProperties {
  // header_bg is only a string or null when it's
  // in IUpdatedProjectProperties. The ProjectHeaderBgImageSizes needed
  // to be added because we go from string here to ProjectHeaderBgImageSizes
  // in IProjectAttributes (also in this file) when we save an image
  // selected for upload. ProjectHeaderBgImageSizes needs to be here, because
  // Otherwise TS will complain about this mismatch in
  // front/app/containers/Admin/projects/general/index.tsx
  // This oddity needs to be dealt with
  projectId?: string;
  header_bg?: string | ProjectHeaderBgImageSizes | null;
  title_multiloc?: Multiloc;
  description_multiloc?: Multiloc;
  description_preview_multiloc?: Multiloc;
  area_ids?: string[];
  visible_to?: Visibility;
  process_type?: ProcessType;
  participation_method?: ParticipationMethod | null;
  posting_enabled?: boolean | null;
  commenting_enabled?: boolean | null;
  voting_enabled?: boolean | null;
  upvoting_method?: 'limited' | 'unlimited' | null;
  downvoting_method?: 'limited' | 'unlimited' | null;
  upvoting_limited_max?: number | null;
  downvoting_enabled?: boolean | null;
  downvoting_limited_max?: number | null;
  presentation_mode?: PresentationMode | null;
  admin_publication_attributes?: {
    publication_status?: PublicationStatus;
  };
  publication_status?: PublicationStatus;
  voting_min_total?: number | null;
  voting_max_total?: number | null;
  survey_service?: TSurveyService | null;
  survey_embed_url?: string | null;
  document_annotation_embed_url?: string | null;
  default_assignee_id?: string | null;
  poll_anonymous?: boolean;
  ideas_order?: IdeaDefaultSortMethod;
  input_term?: InputTerm;
  slug?: string;
  topic_ids?: string[];
  include_all_areas?: boolean;
  folder_id?: string | null;
}<|MERGE_RESOLUTION|>--- conflicted
+++ resolved
@@ -12,11 +12,7 @@
   ParticipationMethod,
   IdeaDefaultSortMethod,
   InputTerm,
-<<<<<<< HEAD
-  VotingMethod,
-=======
   ParticipationContext,
->>>>>>> c6b24a42
 } from 'services/participationContexts';
 import { Keys } from 'utils/cl-react-query/types';
 
@@ -74,20 +70,6 @@
   participants_count: number;
   internal_role: 'open_idea_box' | null;
   publication_status: PublicationStatus;
-<<<<<<< HEAD
-  min_budget?: number | null;
-  max_budget?: number | null;
-  survey_service?: TSurveyService | null;
-  survey_embed_url?: string | null;
-  voting_method?: VotingMethod | null;
-  document_annotation_embed_url?: string | null;
-  // MISMATCH: ordering doesn't seem to exist on real response
-  // ordering: number;
-  poll_anonymous?: boolean;
-  ideas_order?: IdeaDefaultSortMethod;
-  input_term: InputTerm;
-=======
->>>>>>> c6b24a42
   include_all_areas: boolean;
   folder_id?: string | null;
   action_descriptor: {
