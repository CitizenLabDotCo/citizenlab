--- conflicted
+++ resolved
@@ -27,77 +27,6 @@
   large: string | null;
 }
 
-<<<<<<< HEAD
-=======
-export interface IUpdatedProjectProperties {
-  // header_bg is only a string or null when it's
-  // in IUpdatedProjectProperties. The ProjectHeaderBgImageSizes needed
-  // to be added because we go from string here to ProjectHeaderBgImageSizes
-  // in IProjectAttributes (also in this file) when we save an image
-  // selected for upload. ProjectHeaderBgImageSizes needs to be here, because
-  // Otherwise TS will complain about this mismatch in
-  // front/app/containers/Admin/projects/general/index.tsx
-  // This oddity needs to be dealt with
-  header_bg?: string | ProjectHeaderBgImageSizes | null;
-  title_multiloc?: Multiloc;
-  description_multiloc?: Multiloc;
-  description_preview_multiloc?: Multiloc;
-  area_ids?: string[];
-  visible_to?: Visibility;
-  process_type?: ProcessType;
-  participation_method?: ParticipationMethod | null;
-  posting_enabled?: boolean | null;
-  commenting_enabled?: boolean | null;
-  reacting_enabled?: boolean | null;
-  reacting_like_method?: 'limited' | 'unlimited' | null;
-  reacting_dislike_method?: 'limited' | 'unlimited' | null;
-  reacting_like_limited_max?: number | null;
-  reacting_dislike_enabled?: boolean | null;
-  reacting_dislike_limited_max?: number | null;
-  presentation_mode?: PresentationMode | null;
-  admin_publication_attributes?: {
-    publication_status?: PublicationStatus;
-  };
-  publication_status?: PublicationStatus;
-  min_budget?: number | null;
-  max_budget?: number | null;
-  survey_service?: TSurveyService | null;
-  survey_embed_url?: string | null;
-  default_assignee_id?: string | null;
-  poll_anonymous?: boolean;
-  ideas_order?: IdeaDefaultSortMethod;
-  input_term?: InputTerm;
-  slug?: string;
-  topic_ids?: string[];
-  include_all_areas?: boolean;
-  folder_id?: string | null;
-}
-
-export interface IProjectFormState {
-  processing: boolean;
-  project: IProject | null | undefined;
-  publicationStatus: 'draft' | 'published' | 'archived';
-  projectType: 'continuous' | 'timeline';
-  projectAttributesDiff: IUpdatedProjectProperties;
-  projectHeaderImage: UploadFile[] | null;
-  presentationMode: 'map' | 'card';
-  projectCardImage: UploadFile | null;
-  projectCardImageToRemove: UploadFile | null;
-  projectFiles: UploadFile[];
-  projectFilesToRemove: UploadFile[];
-  titleError: Multiloc | null;
-  apiErrors: { [fieldName: string]: CLError[] };
-  saved: boolean;
-  areas: IAreaData[];
-  locale: Locale;
-  currentTenant: IAppConfiguration | null;
-  submitState: ISubmitState;
-  slug: string | null;
-  showSlugErrorMessage: boolean;
-  folder_id?: string | null;
-}
-
->>>>>>> cafc7078
 // useProjects
 export interface Props {
   pageNumber?: number;
@@ -139,27 +68,6 @@
   process_type: ProcessType;
   timeline_active?: 'past' | 'present' | 'future' | null;
   participants_count: number;
-<<<<<<< HEAD
-=======
-  participation_method: ParticipationMethod;
-  posting_enabled: boolean;
-  commenting_enabled: boolean;
-  // reacting_enabled should be used to update the project setting
-  // and as a read value if we don't know if the user is doing an up/down reaction
-  // (although the action_descriptor might be better for that too, to be checked).
-  //
-  // reacting_enabled doesn't take reacting_dislike_enabled into account
-  // or reacting_like_limited_max/reacting_dislike_limited_max.
-  // For more specific values, see the reacting_idea action_descriptor
-  reacting_enabled: boolean;
-  reacting_like_method: 'limited' | 'unlimited';
-  reacting_like_limited_max: number;
-  reacting_dislike_enabled: boolean;
-  allow_anonymous_participation: boolean;
-  reacting_dislike_method: 'limited' | 'unlimited';
-  reacting_dislike_limited_max: number;
-  presentation_mode: PresentationMode;
->>>>>>> cafc7078
   internal_role: 'open_idea_box' | null;
   publication_status: PublicationStatus;
   include_all_areas: boolean;
