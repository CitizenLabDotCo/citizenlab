import projectsKeys from './keys';

// typings
import {
  PermissionsDisabledReason,
  ActionDescriptor,
  ActionDescriptorFutureEnabled,
} from 'utils/actionDescriptors';
import { ILinks, IRelationship, Multiloc, UploadFile, CLError } from 'typings';
import {
  TSurveyService,
  ParticipationMethod,
  IdeaDefaultSortMethod,
  InputTerm,
} from 'services/participationContexts';
import { Keys } from 'utils/cl-react-query/types';
import { ISubmitState } from 'components/admin/SubmitWrapper';
import { Locale } from '@citizenlab/cl2-component-library';
import { IAreaData } from 'api/areas/types';
import { IAppConfiguration } from 'api/app_configuration/types';
import { VotingMethodType } from 'containers/Admin/projects/project/participationContext/utils/votingMethodUtils';

// Keys
export type ProjectsKeys = Keys<typeof projectsKeys>;

// Misc
type Sort = 'new' | '-new' | 'trending' | '-trending' | 'popular' | '-popular';
export type PublicationStatus = 'draft' | 'published' | 'archived';

interface ProjectHeaderBgImageSizes {
  large: string | null;
}

export interface IUpdatedProjectProperties {
  // header_bg is only a string or null when it's
  // in IUpdatedProjectProperties. The ProjectHeaderBgImageSizes needed
  // to be added because we go from string here to ProjectHeaderBgImageSizes
  // in IProjectAttributes (also in this file) when we save an image
  // selected for upload. ProjectHeaderBgImageSizes needs to be here, because
  // Otherwise TS will complain about this mismatch in
  // front/app/containers/Admin/projects/general/index.tsx
  // This oddity needs to be dealt with
  header_bg?: string | ProjectHeaderBgImageSizes | null;
  title_multiloc?: Multiloc;
  description_multiloc?: Multiloc;
  description_preview_multiloc?: Multiloc;
  area_ids?: string[];
  visible_to?: Visibility;
  process_type?: ProcessType;
  participation_method?: ParticipationMethod | null;
  posting_enabled?: boolean | null;
  commenting_enabled?: boolean | null;
  voting_enabled?: boolean | null;
  upvoting_method?: 'limited' | 'unlimited' | null;
  downvoting_method?: 'limited' | 'unlimited' | null;
  upvoting_limited_max?: number | null;
  downvoting_enabled?: boolean | null;
  downvoting_limited_max?: number | null;
  presentation_mode?: PresentationMode | null;
  admin_publication_attributes?: {
    publication_status?: PublicationStatus;
  };
  publication_status?: PublicationStatus;
  min_budget?: number | null;
  max_budget?: number | null;
  survey_service?: TSurveyService | null;
  survey_embed_url?: string | null;
  default_assignee_id?: string | null;
  poll_anonymous?: boolean;
  ideas_order?: IdeaDefaultSortMethod;
  input_term?: InputTerm;
  slug?: string;
  topic_ids?: string[];
  include_all_areas?: boolean;
  folder_id?: string | null;
}

export interface IProjectFormState {
  processing: boolean;
  project: IProject | null | undefined;
  publicationStatus: 'draft' | 'published' | 'archived';
  projectType: 'continuous' | 'timeline';
  projectAttributesDiff: IUpdatedProjectProperties;
  projectHeaderImage: UploadFile[] | null;
  presentationMode: 'map' | 'card';
  projectCardImage: UploadFile | null;
  projectCardImageToRemove: UploadFile | null;
  projectFiles: UploadFile[];
  projectFilesToRemove: UploadFile[];
  titleError: Multiloc | null;
  apiErrors: { [fieldName: string]: CLError[] };
  saved: boolean;
  areas: IAreaData[];
  locale: Locale;
  currentTenant: IAppConfiguration | null;
  submitState: ISubmitState;
  slug: string | null;
  showSlugErrorMessage: boolean;
  folder_id?: string | null;
}

// useProjects
export interface Props {
  pageNumber?: number;
  pageSize?: number;
  sort?: Sort;
  areas?: string[];
  publicationStatuses: PublicationStatus[];
  canModerate?: boolean;
  projectIds?: string[];
}

export interface QueryParameters {
  'page[number]': number;
  'page[size]': number;
  sort?: Sort;
  areas?: string[];
  publication_statuses: PublicationStatus[];
  filter_can_moderate?: boolean;
  filter_ids?: string[];
}

// Responses
export interface IProjects {
  data: IProjectData[];
  links: ILinks;
}

export interface IProject {
  data: IProjectData;
}

export interface IProjectAttributes {
  title_multiloc: Multiloc;
  description_multiloc: Multiloc;
  description_preview_multiloc: Multiloc;
  slug: string;
  header_bg: ProjectHeaderBgImageSizes;
  ideas_count: number;
  comments_count: number;
  avatars_count: number;
  created_at: string;
  updated_at: string;
  visible_to: Visibility;
  process_type: ProcessType;
  timeline_active?: 'past' | 'present' | 'future' | null;
  participants_count: number;
  participation_method: ParticipationMethod;
  posting_enabled: boolean;
  commenting_enabled: boolean;
  // voting_enabled should be used to update the project setting
  // and as a read value if we don't know if the user is doing an up/down vote
  // (although the action_descriptor might be better for that too, to be checked).
  //
  // voting_enabled doesn't take downvoting_enabled into account
  // or upvoting_limited_max/downvoting_limited_max.
  // For more specific values, see the voting_idea action_descriptor
  voting_enabled: boolean;
  upvoting_method: 'limited' | 'unlimited';
  upvoting_limited_max: number;
  downvoting_enabled: boolean;
  allow_anonymous_participation: boolean;
  downvoting_method: 'limited' | 'unlimited';
  downvoting_limited_max: number;
  presentation_mode: PresentationMode;
  internal_role: 'open_idea_box' | null;
  publication_status: PublicationStatus;
  min_budget?: number | null;
  max_budget?: number | null;
  survey_service?: TSurveyService | null;
  survey_embed_url?: string | null;
<<<<<<< HEAD
  voting_method?: VotingMethodType | null;
=======
  document_annotation_embed_url?: string | null;
>>>>>>> 607a998f
  // MISMATCH: ordering doesn't seem to exist on real response
  // ordering: number;
  poll_anonymous?: boolean;
  ideas_order?: IdeaDefaultSortMethod;
  input_term: InputTerm;
  include_all_areas: boolean;
  folder_id?: string | null;
  action_descriptor: {
    posting_idea: ActionDescriptorFutureEnabled<PostingDisabledReason>;
    commenting_idea: ActionDescriptor<CommentingDisabledReason>;
    voting_idea: ActionDescriptor<ProjectVotingDisabledReason> & {
      up: ActionDescriptor<ProjectVotingDisabledReason>;
      down: ActionDescriptor<ProjectVotingDisabledReason>;
    };
    taking_survey: ActionDescriptor<SurveyDisabledReason>;
    taking_poll: ActionDescriptor<PollDisabledReason>;
    annotating_document: ActionDescriptor<DocumentAnnotationDisabledReason>;
  };
}

export interface IProjectData {
  id: string;
  type: 'project';
  attributes: IProjectAttributes;
  relationships: {
    project_images: {
      data: IRelationship[];
    };
    areas: {
      data: IRelationship[];
    };
    avatars?: {
      data?: IRelationship[];
    };
    topics: {
      data: IRelationship[];
    };
    current_phase?: {
      data: IRelationship | null;
    };
    user_basket?: {
      data: IRelationship | null;
    };
    default_assignee?: {
      data: IRelationship | null;
    };
    admin_publication: {
      data: IRelationship | null;
    };
  };
}

type Visibility = 'public' | 'groups' | 'admins';
export type ProcessType = 'continuous' | 'timeline';
type PresentationMode = 'map' | 'card';

export type CommentingDisabledReason =
  | 'project_inactive'
  | 'not_supported'
  | 'commenting_disabled'
  | PermissionsDisabledReason;

type ProjectVotingDisabledReason =
  | 'project_inactive'
  | 'not_ideation'
  | 'voting_disabled'
  | 'downvoting_disabled'
  | 'upvoting_limited_max_reached'
  | 'downvoting_limited_max_reached'
  | PermissionsDisabledReason;

export type PostingDisabledReason =
  | 'project_inactive'
  | 'not_ideation'
  | 'posting_disabled'
  | 'posting_limited_max_reached'
  | PermissionsDisabledReason;

export type SurveyDisabledReason =
  | 'project_inactive'
  | 'not_survey'
  | PermissionsDisabledReason;

export type PollDisabledReason =
  | 'project_inactive'
  | 'not_poll'
  | 'already_responded'
  | PermissionsDisabledReason;

export type DocumentAnnotationDisabledReason =
  | 'project_inactive'
  | 'not_document_annotation'
  | PermissionsDisabledReason;

interface ProjectHeaderBgImageSizes {
  large: string | null;
}

// mutations
export interface IUpdatedProjectProperties {
  // header_bg is only a string or null when it's
  // in IUpdatedProjectProperties. The ProjectHeaderBgImageSizes needed
  // to be added because we go from string here to ProjectHeaderBgImageSizes
  // in IProjectAttributes (also in this file) when we save an image
  // selected for upload. ProjectHeaderBgImageSizes needs to be here, because
  // Otherwise TS will complain about this mismatch in
  // front/app/containers/Admin/projects/general/index.tsx
  // This oddity needs to be dealt with
  projectId?: string;
  header_bg?: string | ProjectHeaderBgImageSizes | null;
  title_multiloc?: Multiloc;
  description_multiloc?: Multiloc;
  description_preview_multiloc?: Multiloc;
  area_ids?: string[];
  visible_to?: Visibility;
  process_type?: ProcessType;
  participation_method?: ParticipationMethod | null;
  posting_enabled?: boolean | null;
  commenting_enabled?: boolean | null;
  voting_enabled?: boolean | null;
  upvoting_method?: 'limited' | 'unlimited' | null;
  downvoting_method?: 'limited' | 'unlimited' | null;
  upvoting_limited_max?: number | null;
  downvoting_enabled?: boolean | null;
  downvoting_limited_max?: number | null;
  presentation_mode?: PresentationMode | null;
  admin_publication_attributes?: {
    publication_status?: PublicationStatus;
  };
  publication_status?: PublicationStatus;
  min_budget?: number | null;
  max_budget?: number | null;
  survey_service?: TSurveyService | null;
  survey_embed_url?: string | null;
  document_annotation_embed_url?: string | null;
  default_assignee_id?: string | null;
  poll_anonymous?: boolean;
  ideas_order?: IdeaDefaultSortMethod;
  input_term?: InputTerm;
  slug?: string;
  topic_ids?: string[];
  include_all_areas?: boolean;
  folder_id?: string | null;
}<|MERGE_RESOLUTION|>--- conflicted
+++ resolved
@@ -169,11 +169,8 @@
   max_budget?: number | null;
   survey_service?: TSurveyService | null;
   survey_embed_url?: string | null;
-<<<<<<< HEAD
   voting_method?: VotingMethodType | null;
-=======
   document_annotation_embed_url?: string | null;
->>>>>>> 607a998f
   // MISMATCH: ordering doesn't seem to exist on real response
   // ordering: number;
   poll_anonymous?: boolean;
