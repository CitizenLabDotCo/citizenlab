--- conflicted
+++ resolved
@@ -64,12 +64,7 @@
   header_bg: ProjectHeaderBgImageSizes;
   comments_count: number;
   avatars_count: number;
-<<<<<<< HEAD
   followers_count: number;
-  created_at: string;
-  updated_at: string;
-=======
->>>>>>> c6c7885e
   visible_to: Visibility;
   process_type: ProcessType;
   timeline_active?: 'past' | 'present' | 'future' | null;
