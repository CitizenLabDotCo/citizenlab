--- conflicted
+++ resolved
@@ -19,12 +19,9 @@
     created_at: string;
     updated_at: string;
     attendees_count: number;
-<<<<<<< HEAD
     attend_button_multiloc?: Multiloc;
     using_url?: string;
-=======
     online_link?: string;
->>>>>>> efb80c18
   };
   relationships: {
     project: {
