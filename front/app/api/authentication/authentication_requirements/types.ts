import { IInitiativeAction } from 'api/initiative_action_descriptors/types';
<<<<<<< HEAD
import { IPhasePermissionAction } from 'api/phase_permissions/types';
=======
import { IPhasePermissionAction } from 'api/permissions/types';
import { permittedBy } from 'api/phase_permissions/types';
>>>>>>> a91f9d7b

import { DisabledReason } from 'utils/actionDescriptors/types';
import { Keys } from 'utils/cl-react-query/types';

import { GLOBAL_CONTEXT } from './constants';
import keys from './keys';

interface InitiativeContext {
  type: 'initiative';
  action: IInitiativeAction;
}

export type IFollowingAction = 'following';

interface IFollowContext {
  type: 'follow';
  action: IFollowingAction;
}

export interface PhaseContext {
  type: 'phase';
  action: IPhasePermissionAction;
  id: string /* phase id */;
}

interface IdeaContext {
  type: 'idea';
  action: IPhasePermissionAction;
  id: string /* idea id */;
}

export type AuthenticationContext =
  | typeof GLOBAL_CONTEXT
  | InitiativeContext
  | PhaseContext
  | IdeaContext
  | IFollowContext;

type UserAttribute =
  | 'first_name'
  | 'last_name'
  | 'email'
  | 'password'
  | 'confirmation';

export interface AuthenticationRequirementsResponse {
  data: {
    type: 'requirements';
    attributes: {
      permitted: boolean;
      disabled_reason: DisabledReason | null;
      requirements: {
        authentication: {
          permitted_by: permittedBy;
          missing_user_attributes: UserAttribute[];
        };
        verification: boolean;
        custom_fields: Record<string, 'required' | 'optional'>;
        onboarding: boolean;
        group_membership: boolean;
      };
    };
  };
}

export type AuthenticationRequirementKeys = Keys<typeof keys>;

export type AuthenticationRequirements =
  AuthenticationRequirementsResponse['data']['attributes'];<|MERGE_RESOLUTION|>--- conflicted
+++ resolved
@@ -1,10 +1,8 @@
 import { IInitiativeAction } from 'api/initiative_action_descriptors/types';
-<<<<<<< HEAD
-import { IPhasePermissionAction } from 'api/phase_permissions/types';
-=======
-import { IPhasePermissionAction } from 'api/permissions/types';
-import { permittedBy } from 'api/phase_permissions/types';
->>>>>>> a91f9d7b
+import {
+  IPhasePermissionAction,
+  PermittedBy,
+} from 'api/phase_permissions/types';
 
 import { DisabledReason } from 'utils/actionDescriptors/types';
 import { Keys } from 'utils/cl-react-query/types';
@@ -58,7 +56,7 @@
       disabled_reason: DisabledReason | null;
       requirements: {
         authentication: {
-          permitted_by: permittedBy;
+          permitted_by: PermittedBy;
           missing_user_attributes: UserAttribute[];
         };
         verification: boolean;
