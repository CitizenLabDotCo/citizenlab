--- conflicted
+++ resolved
@@ -1,11 +1,9 @@
 import { rest } from 'msw';
 
 import { API_PATH } from 'containers/App/constants';
-<<<<<<< HEAD
+
 import { getOrigin } from 'utils/storybook/getOrigin';
-=======
 
->>>>>>> 59033e25
 import { IAvatarData } from '../types';
 
 const image = `${getOrigin()}/images/female_avatar_5`;
