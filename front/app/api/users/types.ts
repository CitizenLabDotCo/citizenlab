--- conflicted
+++ resolved
@@ -1,9 +1,5 @@
-<<<<<<< HEAD
 import { TRole } from 'utils/permissions/roles';
-=======
 import { OnboardingType } from 'api/authentication/authentication_requirements/types';
-import { TRole } from 'services/permissions/roles';
->>>>>>> 0a04c4d3
 import { ImageSizes, Locale, Multiloc } from 'typings';
 
 import { Keys } from 'utils/cl-react-query/types';
