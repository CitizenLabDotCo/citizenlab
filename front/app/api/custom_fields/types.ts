import { IRelationship, Multiloc } from 'typings';

import { IMapConfig } from 'api/map_config/types';

import { Keys } from 'utils/cl-react-query/types';

import customFieldsKeys from './keys';

export type CustomFieldsKeys = Keys<typeof customFieldsKeys>;

export interface ICustomFieldsParameters {
  projectId: string;
  phaseId?: string;
  inputTypes?: ICustomFieldInputType[];
  copy?: boolean;
}

export type ICustomFieldInputType =
  | 'text'
  | 'multiline_text'
  | 'multiselect'
  | 'number'
  | 'select'
  | 'linear_scale'
  | 'ranking'
<<<<<<< HEAD
  | 'rating'
=======
  | 'matrix_linear_scale'
>>>>>>> 58d3c8c0
  | 'section'
  | 'page'
  | 'file_upload'
  | 'shapefile_upload'
  | 'title_multiloc'
  | 'html_multiloc'
  | 'files'
  | 'image_files'
  | 'topic_ids'
  | 'multiselect_image'
  | 'point'
  | 'line'
  | 'polygon'
  | 'cosponsor_ids';

export type IOptionsType = {
  id?: string;
  title_multiloc: Multiloc;
  other?: boolean;
  temp_id?: string;
  image_id?: string;
};

export type IMatrixStatementsType = {
  id?: string;
  title_multiloc: Multiloc;
  temp_id?: string;
};

export type QuestionRuleType = { if: string | number; goto_page_id: string };

export type LogicType = {
  rules?: QuestionRuleType[];
  next_page_id?: string;
};

export interface IAttributes {
  temp_id?: string;
  logic: LogicType;
  key: string;
  code?: string;
  title_multiloc: Multiloc;
  description_multiloc: Multiloc;
  input_type: ICustomFieldInputType;
  map_config_id?: string | null;
  page_layout?: 'default' | 'map' | null;
  required: boolean;
  isRequiredEditable?: boolean;
  isEnabledEditable?: boolean;
  isTitleEditable?: boolean;
  isDeleteEnabled?: boolean;
  constraints?: {
    locks: {
      title_multiloc?: boolean;
      enabled?: boolean;
      required?: boolean;
    };
  };
  enabled: boolean;
  ordering: number;
  created_at: string;
  updated_at: string;
  linear_scale_label_1_multiloc?: Multiloc;
  linear_scale_label_2_multiloc?: Multiloc;
  linear_scale_label_3_multiloc?: Multiloc;
  linear_scale_label_4_multiloc?: Multiloc;
  linear_scale_label_5_multiloc?: Multiloc;
  linear_scale_label_6_multiloc?: Multiloc;
  linear_scale_label_7_multiloc?: Multiloc;
  linear_scale_label_8_multiloc?: Multiloc;
  linear_scale_label_9_multiloc?: Multiloc;
  linear_scale_label_10_multiloc?: Multiloc;
  linear_scale_label_11_multiloc?: Multiloc;
  maximum?: number;
  minimum_select_count?: number;
  maximum_select_count?: number;
  select_count_enabled?: boolean;
  other?: boolean;
  random_option_ordering?: boolean;
  dropdown_layout?: boolean;
}

export interface ICustomFieldResponse {
  id: string;
  type: string;
  attributes: IAttributes;
  relationships: {
    options: {
      data: IRelationship[];
    };
    matrix_statements?: {
      data: IRelationship[];
    };
    map_config?: {
      data: IRelationship;
    };
  };
}

// This structure contains all response data from the API, includes more and is flattened to work with the differences in the body of the update structure and that of the get response
export type IFlatCustomField = Omit<
  ICustomFieldResponse,
  'attributes' | 'relationships'
> &
  IAttributes & {
    isLocalOnly?: boolean;
    mapConfig?: IMapConfig;
    options?: IOptionsType[];
    matrix_statements?: IMatrixStatementsType[];
    map_config?: { data: IRelationship };
  };

export type IFlatCustomFieldWithIndex = IFlatCustomField & {
  index: number;
};

type Optional<T, K extends keyof T> = Pick<Partial<T>, K> & Omit<T, K>;

export type IFlatCreateCustomField = Optional<
  IFlatCustomField,
  | 'description_multiloc'
  | 'type'
  | 'key'
  | 'options'
  | 'matrix_statements'
  | 'ordering'
  | 'created_at'
  | 'updated_at'
  | 'linear_scale_label_1_multiloc'
  | 'linear_scale_label_2_multiloc'
  | 'linear_scale_label_3_multiloc'
  | 'linear_scale_label_4_multiloc'
  | 'linear_scale_label_5_multiloc'
  | 'linear_scale_label_6_multiloc'
  | 'linear_scale_label_7_multiloc'
  | 'linear_scale_label_8_multiloc'
  | 'linear_scale_label_9_multiloc'
  | 'linear_scale_label_10_multiloc'
  | 'linear_scale_label_11_multiloc'
  | 'maximum'
  | 'random_option_ordering'
  | 'dropdown_layout'
> & {
  isLocalOnly: boolean;
};

export interface ICustomFields {
  data: ICustomFieldResponse[];
}

export interface ICustomField {
  data: ICustomFieldResponse;
}<|MERGE_RESOLUTION|>--- conflicted
+++ resolved
@@ -23,11 +23,8 @@
   | 'select'
   | 'linear_scale'
   | 'ranking'
-<<<<<<< HEAD
   | 'rating'
-=======
   | 'matrix_linear_scale'
->>>>>>> 58d3c8c0
   | 'section'
   | 'page'
   | 'file_upload'
