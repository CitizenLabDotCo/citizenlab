--- conflicted
+++ resolved
@@ -22,11 +22,8 @@
   | 'number'
   | 'select'
   | 'linear_scale'
-<<<<<<< HEAD
+  | 'ranking'
   | 'rating'
-=======
-  | 'ranking'
->>>>>>> 12649a1e
   | 'section'
   | 'page'
   | 'file_upload'
