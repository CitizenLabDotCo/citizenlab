--- conflicted
+++ resolved
@@ -40,11 +40,7 @@
       custom_fields: customFields,
       form_save_type: customForm.saveType,
       form_opened_at: customForm.openedAt,
-<<<<<<< HEAD
-      fields_last_updated_at: customForm.lastUpdatedAt,
-=======
       fields_last_updated_at: customForm.fieldsLastUpdatedAt,
->>>>>>> 60b83eee
     },
   });
 };
