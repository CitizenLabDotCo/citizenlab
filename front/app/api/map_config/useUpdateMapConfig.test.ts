--- conflicted
+++ resolved
@@ -1,16 +1,8 @@
 import { renderHook, act } from '@testing-library/react-hooks';
-<<<<<<< HEAD
-
-import { mapConfigData } from './__mocks__/useMapConfig';
-
-import { setupServer } from 'msw/node';
-=======
->>>>>>> e52a1997
 import { rest } from 'msw';
 import { setupServer } from 'msw/node';
 
 import createQueryClientWrapper from 'utils/testUtils/queryClientWrapper';
-import useUpdateMapConfig from './useUpdateMapConfig';
 
 import { mapConfigData } from './__mocks__/useMapConfig';
 import useUpdateMapConfig from './useUpdateMapConfig';
