import { useMutation } from '@tanstack/react-query';
import { CLErrors } from 'typings';

import fetcher from 'utils/cl-react-query/fetcher';
<<<<<<< HEAD
=======

import mapConfigKeys from './keys';
>>>>>>> e52a1997
import { IMapConfig, IMapConfigAttributes } from './types';

const addConfig = async (requestBody: IMapConfigAttributes) =>
  fetcher<IMapConfig>({
    path: `/map_configs`,
    action: 'post',
    body: { map_config: { requestBody } },
  });

const useAddMapConfig = () => {
  return useMutation<IMapConfig, CLErrors, IMapConfigAttributes>({
    mutationFn: addConfig,
  });
};

export default useAddMapConfig;<|MERGE_RESOLUTION|>--- conflicted
+++ resolved
@@ -2,11 +2,7 @@
 import { CLErrors } from 'typings';
 
 import fetcher from 'utils/cl-react-query/fetcher';
-<<<<<<< HEAD
-=======
 
-import mapConfigKeys from './keys';
->>>>>>> e52a1997
 import { IMapConfig, IMapConfigAttributes } from './types';
 
 const addConfig = async (requestBody: IMapConfigAttributes) =>
