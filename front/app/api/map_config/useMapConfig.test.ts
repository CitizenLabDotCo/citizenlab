--- conflicted
+++ resolved
@@ -1,19 +1,11 @@
 import { renderHook } from '@testing-library/react-hooks';
-<<<<<<< HEAD
-
-import useMapConfig from './useProjectMapConfig';
-
-import { setupServer } from 'msw/node';
-=======
->>>>>>> e52a1997
 import { rest } from 'msw';
 import { setupServer } from 'msw/node';
 
 import createQueryClientWrapper from 'utils/testUtils/queryClientWrapper';
 
 import { mapConfigData } from './__mocks__/useMapConfig';
-import useMapConfig from './useMapConfig';
-
+import useMapConfig from './useMapConfigById';
 const apiPath = '*/projects/:projectId/map_config';
 
 const server = setupServer(
