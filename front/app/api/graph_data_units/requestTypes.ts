import { Parameters } from 'api/projects_mini_admin/types';

import { IResolution } from 'components/admin/ResolutionControl';

// live
export type ResolvedName =
  | 'SurveyQuestionResultWidget'
  | 'MostReactedIdeasWidget'
  | 'SingleIdeaWidget'
  | 'VisitorsWidget'
  | 'VisitorsTrafficSourcesWidget'
  | 'VisitorsLanguagesWidget'
  | 'DemographicsWidget'
  | 'GenderWidget'
  | 'AgeWidget'
  | 'ParticipantsWidget'
  | 'ReactionsByTimeWidget'
  | 'RegistrationsWidget'
  | 'MethodsUsedWidget'
  | 'ParticipationWidget'
  | 'ProjectsWidget'
  | 'ProjectsTimelineWidget'
  | 'DeviceTypesWidget';

export interface BaseParams {
  resolved_name: ResolvedName;
  props: Record<string, any>;
}

export type ParametersLive =
  | SurveyQuestionResultParams
  | MostReactedIdeasParams
  | SingleIdeaParams
  | VisitorsParams
  | VisitorsTrafficSourcesParams
  | VisitorsLanguagesParams
  | DemographicsParams
  | ParticipantsParams
  | ReactionsByTimeParams
  | RegistrationsParams
  | MethodsUsedParams
  | ParticipationParams
  | ProjectsParams
  | ProjectsTimelineParams
  | DeviceTypesParams;

export type GroupMode = 'user_field' | 'survey_question';
type ExcludeRoles = 'exclude_admins_and_moderators';

export interface SurveyQuestionResultProps {
  phase_id: string;
  question_id: string;
  group_mode?: GroupMode;
  group_field_id?: string;
  year?: string;
  quarter?: string;
}

export interface SurveyQuestionResultParams extends BaseParams {
  resolved_name: 'SurveyQuestionResultWidget';
  props: SurveyQuestionResultProps;
}

interface DateProps {
  start_at?: string | null | undefined;
  end_at?: string | null;
}

interface ProjectId {
  project_id?: string | null;
}

export interface AnalyticsProps extends DateProps, ProjectId {
  resolution?: IResolution;
}

interface CompareProps {
  compare_start_at?: string;
  compare_end_at?: string;
}

export interface MostReactedIdeasProps {
  phase_id?: string | null;
  number_of_ideas?: number;
}

export interface MostReactedIdeasParams extends BaseParams {
  resolved_name: 'MostReactedIdeasWidget';
  props: MostReactedIdeasProps;
}

export interface SingleIdeaProps {
  phase_id?: string | null;
  idea_id?: string;
}

export interface SingleIdeaParams extends BaseParams {
  resolved_name: 'SingleIdeaWidget';
  props: SingleIdeaProps;
}

export interface VisitorsProps extends AnalyticsProps, CompareProps {}

export interface VisitorsParams extends BaseParams {
  resolved_name: 'VisitorsWidget';
  props: VisitorsProps;
}

export interface VisitorsTrafficSourcesProps extends DateProps, ProjectId {
  exclude_roles?: ExcludeRoles;
}

export interface VisitorsTrafficSourcesParams extends BaseParams {
  resolved_name: 'VisitorsTrafficSourcesWidget';
  props: VisitorsTrafficSourcesProps;
}

export interface VisitorsLanguagesProps extends DateProps {
  project_id?: string;
  exclude_roles?: ExcludeRoles;
}

export interface VisitorsLanguagesParams extends BaseParams {
  resolved_name: 'VisitorsLanguagesWidget';
  props: VisitorsLanguagesProps;
}

interface BaseDemographicsProps extends DateProps, ProjectId {
  group_id?: string | null;
}

export interface DemographicsProps extends BaseDemographicsProps {
  custom_field_id?: string;
}

export interface DemographicsParams extends BaseParams {
  resolved_name: 'DemographicsWidget';
  props: DemographicsProps;
}

export interface ParticipantsProps extends AnalyticsProps, CompareProps {
  exclude_roles?: ExcludeRoles;
}

export interface ParticipantsParams extends BaseParams {
  resolved_name: 'ParticipantsWidget';
  props: ParticipantsProps;
}

export interface ReactionsByTimeParams extends BaseParams {
  resolved_name: 'ReactionsByTimeWidget';
  props: AnalyticsProps;
}

export interface RegistrationsProps
  extends Omit<AnalyticsProps, 'project_id'>,
    CompareProps {}

interface RegistrationsParams {
  resolved_name: 'RegistrationsWidget';
  props: RegistrationsProps;
}

export interface MethodsUsedProps extends CompareProps, ProjectsProps {}

interface MethodsUsedParams extends BaseParams {
  resolved_name: 'MethodsUsedWidget';
  props: MethodsUsedProps;
}

export type ParticipationType = 'inputs' | 'comments' | 'votes';

export interface ParticipationProps extends AnalyticsProps, CompareProps {}

interface ParticipationParams extends BaseParams {
  resolved_name: 'ParticipationWidget';
  props: ParticipationProps;
}

export type ProjectReportsPublicationStatus = 'published' | 'archived';

export interface ProjectsProps extends DateProps {
  publication_statuses?: ProjectReportsPublicationStatus[];
<<<<<<< HEAD
  excluded_project_ids?: string[];
  excluded_folder_ids?: string[];
=======
  sort?: Parameters['sort'];
  locale?: Parameters['locale'];
>>>>>>> afa07497
}

interface ProjectsParams extends BaseParams {
  resolved_name: 'ProjectsWidget';
  props: ProjectsProps;
}

export interface ProjectsTimelineProps
  extends DateProps,
    Omit<Parameters, 'sort' | 'locale'> {
  sort?: Parameters['sort'];
  locale?: Parameters['locale'];
  no_of_projects?: number;
  excluded_project_ids?: string[];
  excluded_folder_ids?: string[];
}

export interface ProjectsTimelineParams extends BaseParams {
  resolved_name: 'ProjectsTimelineWidget';
  props: ProjectsTimelineProps;
}

export interface DeviceTypesProps extends DateProps, ProjectId {
  exclude_roles?: ExcludeRoles;
}

export interface DeviceTypesParams extends BaseParams {
  resolved_name: 'DeviceTypesWidget';
  props: DeviceTypesProps;
}

// published
export interface ParametersPublished {
  reportId?: string;
  graphId: string;
}

export type Options = {
  enabled?: boolean;
  onSuccess?: () => void;
};<|MERGE_RESOLUTION|>--- conflicted
+++ resolved
@@ -181,13 +181,10 @@
 
 export interface ProjectsProps extends DateProps {
   publication_statuses?: ProjectReportsPublicationStatus[];
-<<<<<<< HEAD
   excluded_project_ids?: string[];
   excluded_folder_ids?: string[];
-=======
   sort?: Parameters['sort'];
   locale?: Parameters['locale'];
->>>>>>> afa07497
 }
 
 interface ProjectsParams extends BaseParams {
