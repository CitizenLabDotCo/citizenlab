--- conflicted
+++ resolved
@@ -41,16 +41,13 @@
   props: SurveyResultsProps;
 }
 
-export type SliceMode = 'user_field' | 'survey_question' | 'none';
+export type SliceMode = 'user_field' | 'survey_question';
 
 export interface SurveyQuestionResultProps {
   phaseId: string;
   questionId: string;
-<<<<<<< HEAD
-  sliceMode: SliceMode;
+  sliceMode?: SliceMode;
   sliceFieldId?: string;
-=======
->>>>>>> 56245a0e
 }
 
 export interface SurveyQuestionResultParams extends BaseParams {
