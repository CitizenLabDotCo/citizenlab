import {
  AgeProps,
  AnalyticsProps,
  GenderProps,
  MostReactedIdeasProps,
  SurveyResultsProps,
  SurveyQuestionResultProps,
  VisitorsTrafficSourcesProps,
} from './requestTypes';
import {
  ActiveUsersResponse,
  CommentsByTimeResponse,
  MostReactedIdeasResponse,
  PostsByTimeResponse,
  ReactionsByTimeResponse,
  SingleIdeaResponse,
  SurveyResultsResponse,
  SurveyQuestionResultResponse,
  UsersByBirthyearResponse,
  UsersByGenderResponse,
  VisitorsResponse,
  VisitorsTrafficSourcesResponse,
} from './responseTypes';
<<<<<<< HEAD
import {
  AgeProps,
  AnalyticsProps,
  GenderProps,
  MostReactedIdeasProps,
  SingleIdeaProps,
  SurveyResultsProps,
  VisitorsTrafficSourcesProps,
} from './requestTypes';
=======
>>>>>>> 597fd9b5
import useGraphDataUnits from './useGraphDataUnits';
import useGraphDataUnitsLive from './useGraphDataUnitsLive';

export const useSurveyResults = (props: SurveyResultsProps) => {
  return useGraphDataUnits<SurveyResultsResponse>({
    resolvedName: 'SurveyResultsWidget',
    props,
  });
};

export const useSurveyQuestionResult = (props: SurveyQuestionResultProps) => {
  return useGraphDataUnits<SurveyQuestionResultResponse>({
    resolvedName: 'SurveyQuestionResultWidget',
    props,
  });
};

export const useMostReactedIdeas = (
  props: MostReactedIdeasProps,
  { enabled }: { enabled: boolean }
) => {
  return useGraphDataUnits<MostReactedIdeasResponse>(
    {
      resolvedName: 'MostReactedIdeasWidget',
      props,
    },
    { enabled }
  );
};

export const useSingleIdea = (
  props: SingleIdeaProps,
  { enabled }: { enabled: boolean }
) => {
  return useGraphDataUnits<SingleIdeaResponse>(
    {
      resolvedName: 'SingleIdeaWidget',
      props,
    },
    { enabled }
  );
};

export const useVisitors = (
  props: AnalyticsProps,
  { onSuccess }: { onSuccess?: () => void }
) => {
  return useGraphDataUnits<VisitorsResponse>(
    {
      resolvedName: 'VisitorsWidget',
      props,
    },
    { onSuccess }
  );
};

export const useVisitorsTrafficSources = (
  props: VisitorsTrafficSourcesProps
) => {
  return useGraphDataUnits<VisitorsTrafficSourcesResponse>({
    resolvedName: 'VisitorsTrafficSourcesWidget',
    props,
  });
};

export const useVisitorsTrafficSourcesLive = (
  props: VisitorsTrafficSourcesProps
) => {
  return useGraphDataUnitsLive<VisitorsTrafficSourcesResponse>({
    resolvedName: 'VisitorsTrafficSourcesWidget',
    props,
  });
};

export const useUsersByGender = (props: GenderProps) => {
  return useGraphDataUnits<UsersByGenderResponse>({
    resolvedName: 'GenderWidget',
    props,
  });
};

export const useUsersByGenderLive = (props: GenderProps) => {
  return useGraphDataUnitsLive<UsersByGenderResponse>({
    resolvedName: 'GenderWidget',
    props,
  });
};

export const useUsersByAge = (props: AgeProps) => {
  return useGraphDataUnits<UsersByBirthyearResponse>({
    resolvedName: 'AgeWidget',
    props,
  });
};

export const useUsersByAgeLive = (props: AgeProps) => {
  return useGraphDataUnitsLive<UsersByBirthyearResponse>({
    resolvedName: 'AgeWidget',
    props,
  });
};

export const useActiveUsers = (
  props: AnalyticsProps,
  { onSuccess }: { onSuccess?: () => void }
) => {
  return useGraphDataUnits<ActiveUsersResponse>(
    {
      resolvedName: 'ActiveUsersWidget',
      props,
    },
    { onSuccess }
  );
};

export const usePostsByTime = (props: AnalyticsProps) => {
  return useGraphDataUnits<PostsByTimeResponse>({
    resolvedName: 'PostsByTimeWidget',
    props,
  });
};

export const usePostsByTimeLive = (
  props: AnalyticsProps,
  { onSuccess }: { onSuccess?: () => void }
) => {
  return useGraphDataUnitsLive<PostsByTimeResponse>(
    {
      resolvedName: 'PostsByTimeWidget',
      props,
    },
    { onSuccess }
  );
};

export const useCommentsByTime = (
  props: AnalyticsProps,
  { onSuccess }: { onSuccess?: () => void }
) => {
  return useGraphDataUnits<CommentsByTimeResponse>(
    {
      resolvedName: 'CommentsByTimeWidget',
      props,
    },
    { onSuccess }
  );
};

export const useCommentsByTimeLive = (
  props: AnalyticsProps,
  { onSuccess }: { onSuccess?: () => void }
) => {
  return useGraphDataUnitsLive<CommentsByTimeResponse>(
    {
      resolvedName: 'CommentsByTimeWidget',
      props,
    },
    { onSuccess }
  );
};

export const useReactionsByTime = (props: AnalyticsProps) => {
  return useGraphDataUnits<ReactionsByTimeResponse>({
    resolvedName: 'ReactionsByTimeWidget',
    props,
  });
};

export const useReactionsByTimeLive = (
  props: AnalyticsProps,
  { onSuccess }: { onSuccess?: () => void }
) => {
  return useGraphDataUnitsLive<ReactionsByTimeResponse>(
    {
      resolvedName: 'ReactionsByTimeWidget',
      props,
    },
    { onSuccess }
  );
};<|MERGE_RESOLUTION|>--- conflicted
+++ resolved
@@ -3,6 +3,7 @@
   AnalyticsProps,
   GenderProps,
   MostReactedIdeasProps,
+  SingleIdeaProps,
   SurveyResultsProps,
   SurveyQuestionResultProps,
   VisitorsTrafficSourcesProps,
@@ -21,18 +22,6 @@
   VisitorsResponse,
   VisitorsTrafficSourcesResponse,
 } from './responseTypes';
-<<<<<<< HEAD
-import {
-  AgeProps,
-  AnalyticsProps,
-  GenderProps,
-  MostReactedIdeasProps,
-  SingleIdeaProps,
-  SurveyResultsProps,
-  VisitorsTrafficSourcesProps,
-} from './requestTypes';
-=======
->>>>>>> 597fd9b5
 import useGraphDataUnits from './useGraphDataUnits';
 import useGraphDataUnitsLive from './useGraphDataUnitsLive';
 
