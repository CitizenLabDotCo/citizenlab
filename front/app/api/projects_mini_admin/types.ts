import { Multiloc, Pagination, ILinks, IRelationship } from 'typings';

import { ParticipationMethod } from 'api/phases/types';
import { PublicationStatus, Visibility } from 'api/projects/types';

import { Keys } from 'utils/cl-react-query/types';

import projectsMiniAdminKeys from './keys';

export type Parameters = {
  status?: PublicationStatus[];
  managers?: string[];
  search?: string;
  start_at?: string;
  end_at?: string;
  participation_states?: ParticipationState[];
<<<<<<< HEAD
  folder_ids?: string[];
=======
  participation_methods?: ParticipationMethod[];
>>>>>>> ffba67e6
  sort:
    | 'recently_viewed'
    | 'phase_starting_or_ending_soon'
    | 'recently_created';
} & Pagination;

export type ParticipationState =
  | 'not_started'
  | 'collecting_data'
  | 'informing'
  | 'past';

export type ProjectsMiniAdminKeys = Keys<typeof projectsMiniAdminKeys>;

export type ProjectsMiniAdmin = {
  data: ProjectMiniAdminData[];
  links: ILinks;
};

export type ProjectMiniAdminData = {
  id: string;
  type: 'project_mini_admin';
  attributes: {
    first_phase_start_date: string | null;
    first_published_at: string | null;
    folder_title_multiloc: Multiloc | null;
    last_phase_end_date: string | null;
    current_phase_start_date: string | null;
    current_phase_end_date: string | null;
    publication_status: PublicationStatus;
    title_multiloc: Multiloc;
    visible_to: Visibility;
  };
  relationships: {
    folder?: {
      data: IRelationship | null;
    };
    phases?: {
      data: IRelationship[];
    };
  };
};<|MERGE_RESOLUTION|>--- conflicted
+++ resolved
@@ -14,11 +14,8 @@
   start_at?: string;
   end_at?: string;
   participation_states?: ParticipationState[];
-<<<<<<< HEAD
   folder_ids?: string[];
-=======
   participation_methods?: ParticipationMethod[];
->>>>>>> ffba67e6
   sort:
     | 'recently_viewed'
     | 'phase_starting_or_ending_soon'
