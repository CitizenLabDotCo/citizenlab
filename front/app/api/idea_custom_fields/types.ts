--- conflicted
+++ resolved
@@ -16,13 +16,10 @@
   | 'date'
   | 'linear_scale'
   | 'file_upload'
-<<<<<<< HEAD
-  | 'shapefile_upload';
-=======
+  | 'shapefile_upload'
   | 'point'
   | 'line'
   | 'polygon';
->>>>>>> f47532a3
 
 export type TCustomFieldCode =
   | 'gender'
