--- conflicted
+++ resolved
@@ -2,15 +2,13 @@
 
 import { FileType } from 'components/UI/FileUploader/FileDisplay';
 
-<<<<<<< HEAD
-export type SyncFilesArguments = {
-  projectId?: string;
-  phaseId?: string;
-  projectFolderId?: string;
-  projectFolderFiles?: UploadFile[];
-  projectFiles?: UploadFile[];
-  phaseFiles?: FileType[];
-=======
+export type SyncFolderFilesArguments = {
+  projectFolderId: string;
+  projectFolderFiles: UploadFile[];
+  filesToRemove: any[];
+  fileOrdering: Record<string, number | undefined>;
+};
+
 export type SyncProjectFilesArguments = {
   projectId: string;
   projectFiles: UploadFile[];
@@ -21,7 +19,6 @@
 export type SyncPhaseFilesArguments = {
   phaseId: string;
   phaseFiles: FileType[];
->>>>>>> 22625c97
   filesToRemove: any[];
   fileOrdering: Record<string, number | undefined>;
 };