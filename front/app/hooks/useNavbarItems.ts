import { useState, useEffect } from 'react';
import {
  navbarItemsStream,
  INavbarItem,
  MAX_TITLE_LENGTH,
} from 'services/navbar';
import { isNilOrError } from 'utils/helperUtils';
import { truncateMultiloc } from 'utils/textUtils';

export type TNavbarItemsState = INavbarItem[] | undefined | null | Error;

<<<<<<< HEAD
export default function useNavbarItems({ standard = false } = {}) {
=======
export default function useNavbarItems(
  { onlyDefault } = { onlyDefault: false }
) {
>>>>>>> aa3cb57a
  const [navbarItems, setNavbarItems] = useState<TNavbarItemsState>(undefined);

  useEffect(() => {
    const subscription = navbarItemsStream({
<<<<<<< HEAD
      standard,
=======
      onlyDefault,
>>>>>>> aa3cb57a
    }).observable.subscribe((response) => {
      isNilOrError(response)
        ? setNavbarItems(response)
        : setNavbarItems(truncateTitles(response.data));
    });

    return () => subscription.unsubscribe();
<<<<<<< HEAD
  }, [standard]);
=======
  }, [onlyDefault]);
>>>>>>> aa3cb57a

  return navbarItems;
}

const truncateTitles = (navbarItems: INavbarItem[]): INavbarItem[] => {
  return navbarItems.map((navbarItem) => {
    const titleMultiloc = navbarItem.attributes.title_multiloc;
    const truncatedTitleMultiloc = truncateMultiloc(
      titleMultiloc,
      MAX_TITLE_LENGTH
    );

    return {
      ...navbarItem,
      attributes: {
        ...navbarItem.attributes,
        title_multiloc: truncatedTitleMultiloc,
      },
    };
  });
};<|MERGE_RESOLUTION|>--- conflicted
+++ resolved
@@ -9,22 +9,14 @@
 
 export type TNavbarItemsState = INavbarItem[] | undefined | null | Error;
 
-<<<<<<< HEAD
-export default function useNavbarItems({ standard = false } = {}) {
-=======
 export default function useNavbarItems(
   { onlyDefault } = { onlyDefault: false }
 ) {
->>>>>>> aa3cb57a
   const [navbarItems, setNavbarItems] = useState<TNavbarItemsState>(undefined);
 
   useEffect(() => {
     const subscription = navbarItemsStream({
-<<<<<<< HEAD
-      standard,
-=======
       onlyDefault,
->>>>>>> aa3cb57a
     }).observable.subscribe((response) => {
       isNilOrError(response)
         ? setNavbarItems(response)
@@ -32,11 +24,7 @@
     });
 
     return () => subscription.unsubscribe();
-<<<<<<< HEAD
-  }, [standard]);
-=======
   }, [onlyDefault]);
->>>>>>> aa3cb57a
 
   return navbarItems;
 }
