--- conflicted
+++ resolved
@@ -3,16 +3,9 @@
 import { Observable, of } from 'rxjs';
 import { phasesStream, IPhaseData, IPhases } from 'services/phases';
 
-<<<<<<< HEAD
 export type TPhases = IPhaseData[] | undefined | null | Error;
-export default function useProject(projectId: string | null | undefined) {
+export default function usePhases(projectId: string | null | undefined) {
   const [phases, setPhases] = useState<TPhases>(undefined);
-=======
-export default function usePhases(projectId: string | null | undefined) {
-  const [phases, setPhases] = useState<IPhaseData[] | undefined | null | Error>(
-    undefined
-  );
->>>>>>> e65e651f
 
   useEffect(() => {
     setPhases(undefined);
