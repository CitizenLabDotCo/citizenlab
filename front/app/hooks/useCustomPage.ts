--- conflicted
+++ resolved
@@ -1,9 +1,4 @@
-<<<<<<< HEAD
-import { useEffect, useState } from 'react';
-import { customPageByIdStream, ICustomPageData } from 'services/customPages';
-=======
 import { useState, useEffect } from 'react';
->>>>>>> d487287d
 import { isNilOrError } from 'utils/helperUtils';
 import { Observable, of } from 'rxjs';
 import {
