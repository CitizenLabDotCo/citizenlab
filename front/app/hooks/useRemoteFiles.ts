--- conflicted
+++ resolved
@@ -2,20 +2,11 @@
 import { isNilOrError } from 'utils/helperUtils';
 import { combineLatest, of, Observable } from 'rxjs';
 import { switchMap } from 'rxjs/operators';
-<<<<<<< HEAD
-import { projectFilesStream } from 'services/projectFiles';
-=======
-import { phaseFilesStream } from 'services/phaseFiles';
->>>>>>> 095ff7d9
 import { pageFilesStream } from 'services/pageFiles';
 import { convertUrlToUploadFileObservable } from 'utils/fileUtils';
 import { UploadFile } from 'typings';
 
-<<<<<<< HEAD
-export type TResourceType = 'project' | 'page';
-=======
-export type TResourceType = 'phase' | 'page';
->>>>>>> 095ff7d9
+export type TResourceType = 'page';
 
 export interface InputProps {
   resetOnChange?: boolean;
@@ -37,11 +28,6 @@
       setRemoteFiles(null);
     }
     const streamFn = {
-<<<<<<< HEAD
-      project: projectFilesStream,
-=======
-      phase: phaseFilesStream,
->>>>>>> 095ff7d9
       page: pageFilesStream,
     }[resourceType];
     let observable: Observable<(UploadFile | null)[] | null> = of(null);
