import { useState, useEffect } from 'react';
import {
  ideaFormSchemaStream,
  IIdeaFormSchemas,
} from 'services/ideaCustomFieldsSchemas';
import { Observable, of } from 'rxjs';
import {
  ideaJsonFormsSchemaStream,
  IIdeaJsonFormSchemas,
} from 'services/ideaJsonFormsSchema';
import useFeatureFlag from './useFeatureFlag';

interface Props {
  projectId: string | null;
<<<<<<< HEAD
  ideaId?: string | null;
=======
  phaseId?: string | null;
  inputId?: string;
>>>>>>> 4de98862
}

export default function useIdeaCustomFieldsSchemas({
  projectId,
<<<<<<< HEAD
  ideaId,
=======
  phaseId,
  inputId,
>>>>>>> 4de98862
}: Props) {
  const [ideaCustomFieldsSchemas, setIdeaCustomFieldsSchemas] = useState<
    IIdeaFormSchemas | undefined | null | Error | IIdeaJsonFormSchemas
  >(undefined);

  const ideaCustomFieldsIsEnabled = useFeatureFlag({
    name: 'idea_custom_fields',
  });
  const dynamicIdeaFormIsEnabled = useFeatureFlag({
    name: 'dynamic_idea_form',
  });

  useEffect(() => {
    let observable: Observable<
      IIdeaFormSchemas | IIdeaJsonFormSchemas | Error | null
    > = of(null);

    if (
      !projectId ||
      typeof ideaCustomFieldsIsEnabled !== 'boolean' ||
      typeof dynamicIdeaFormIsEnabled !== 'boolean'
    ) {
      return;
    }

<<<<<<< HEAD
    if (dynamicIdeaFormIsEnabled && ideaCustomFieldsIsEnabled) {
      observable = ideaJsonFormsSchemaStream(
        projectId,
        null,
        ideaId || undefined
      ).observable;
    } else {
      observable = ideaFormSchemaStream(projectId).observable;
=======
    if (projectId) {
      observable = ideaFormSchemaStream(projectId, phaseId, inputId).observable;
>>>>>>> 4de98862
    }

    const subscription = observable.subscribe((ideaCustomFieldsSchemas) => {
      setIdeaCustomFieldsSchemas(ideaCustomFieldsSchemas);
    });

    return () => subscription.unsubscribe();
<<<<<<< HEAD
  }, [projectId, ideaId, ideaCustomFieldsIsEnabled, dynamicIdeaFormIsEnabled]);
=======
  }, [projectId, inputId, phaseId]);
>>>>>>> 4de98862

  return ideaCustomFieldsSchemas;
}<|MERGE_RESOLUTION|>--- conflicted
+++ resolved
@@ -12,22 +12,14 @@
 
 interface Props {
   projectId: string | null;
-<<<<<<< HEAD
-  ideaId?: string | null;
-=======
   phaseId?: string | null;
   inputId?: string;
->>>>>>> 4de98862
 }
 
 export default function useIdeaCustomFieldsSchemas({
   projectId,
-<<<<<<< HEAD
-  ideaId,
-=======
   phaseId,
   inputId,
->>>>>>> 4de98862
 }: Props) {
   const [ideaCustomFieldsSchemas, setIdeaCustomFieldsSchemas] = useState<
     IIdeaFormSchemas | undefined | null | Error | IIdeaJsonFormSchemas
@@ -53,19 +45,14 @@
       return;
     }
 
-<<<<<<< HEAD
     if (dynamicIdeaFormIsEnabled && ideaCustomFieldsIsEnabled) {
       observable = ideaJsonFormsSchemaStream(
         projectId,
         null,
-        ideaId || undefined
+        inputId || undefined
       ).observable;
     } else {
-      observable = ideaFormSchemaStream(projectId).observable;
-=======
-    if (projectId) {
       observable = ideaFormSchemaStream(projectId, phaseId, inputId).observable;
->>>>>>> 4de98862
     }
 
     const subscription = observable.subscribe((ideaCustomFieldsSchemas) => {
@@ -73,11 +60,13 @@
     });
 
     return () => subscription.unsubscribe();
-<<<<<<< HEAD
-  }, [projectId, ideaId, ideaCustomFieldsIsEnabled, dynamicIdeaFormIsEnabled]);
-=======
-  }, [projectId, inputId, phaseId]);
->>>>>>> 4de98862
+  }, [
+    projectId,
+    inputId,
+    phaseId,
+    ideaCustomFieldsIsEnabled,
+    dynamicIdeaFormIsEnabled,
+  ]);
 
   return ideaCustomFieldsSchemas;
 }