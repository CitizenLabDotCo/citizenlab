--- conflicted
+++ resolved
@@ -15,8 +15,6 @@
   areaFilter?: string[];
   publicationStatusFilter: PublicationStatus[];
   rootLevelOnly?: boolean;
-<<<<<<< HEAD
-=======
   /*
     The function of the removeNotAllowedParents filter is to filter out AdminPublications that represent
     folders which contain *only* projects which should not be visible to the current user.
@@ -35,7 +33,6 @@
 
     In this case, folder 1, 2 and 4 will be returned.
   */
->>>>>>> 090de4e3
   removeNotAllowedParents?: boolean;
   search?: string;
 }
