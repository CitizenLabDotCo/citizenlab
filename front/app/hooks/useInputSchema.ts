import { Layout } from '@jsonforms/core';
import { useEffect, useState } from 'react';
import {
  ideaJsonFormsSchemaStream,
  JsonFormsSchema,
} from 'services/ideaJsonFormsSchema';
import { isNilOrError } from 'utils/helperUtils';
import useAppConfigurationLocales from './useAppConfigurationLocales';
import useLocale from './useLocale';

export default (projectId: string | undefined) => {
  const [schema, setSchema] = useState<JsonFormsSchema | null>(null);
  const [uiSchema, setUiSchema] = useState<Layout | null>(null);
  const locale = useLocale();
  const locales = useAppConfigurationLocales();

<<<<<<< HEAD
  if (isNilOrError(authUser)) {
    return {};
  }
  return {
    schema: {
      type: 'object',
      properties: {
        title_multiloc: {
          type: 'object',
          minProperties: 1,
          properties: {
            en: {
              minLength: 10,
              maxLength: 80,
              type: 'string',
            },
            'nl-BE': {
              minLength: 10,
              maxLength: 80,
              type: 'string',
            },
            'fr-BE': {
              minLength: 10,
              maxLength: 80,
              type: 'string',
            },
          },
        },
        body_multiloc: {
          type: 'object',
          minLength: 3,
          minProperties: 1,
          properties: {
            en: {
              minLength: 40,
              // NTH custom validation strips html tags before counting
              type: 'string',
            },
            'nl-BE': {
              minLength: 40,
              type: 'string',
            },
            'fr-BE': {
              minLength: 40,
              type: 'string',
            },
          },
        },
        topic_ids: {
          type: 'array',
          prefixItems: [
            { type: 'string' },
            {
              enum: !isNilOrError(topics)
                ? topics
                    .filter((topic) => !isNilOrError(topic))
                    .map((topic: ITopicData) => topic.id)
                : [],
            },
          ],
        },
        idea_images_attributes: {
          type: 'array',
          items: {
            type: 'object',
            properties: {
              image: {
                type: 'string',
              },
            },
          },
        },
        ...(isAdmin({ data: authUser }) ||
        isProjectModerator({ data: authUser }, projectId)
          ? {
              author_id: {
                type: 'string',
                default: authUser.id,
              },
            }
          : {}),
        idea_files_attributes: {
          type: 'array',
          items: {
            type: 'object',
            properties: {
              file: {
                type: 'string',
              },
              name: {
                type: 'string',
              },
            },
          },
        },
        location_point_geojson: {
          type: 'object',
          required: ['type', 'coordinates'],
          properties: {
            type: {
              type: 'string',
              enum: ['Point'],
            },
            coordinates: {
              type: 'array',
              minItems: 2,
              items: {
                type: 'number',
              },
            },
          },
        },
        location_description: {
          type: 'string',
        },
      },
      required: ['title_multiloc', 'body_multiloc'],
    },
    uiSchema: {
      type: 'Categorization',
      options: {
        // Used as an unique id for form accessibility and testing
        formId: 'idea-form',
        // must an InputTerm, for now only supports 'idea' and 'contribution' (used for error messages)
        inputTerm: 'idea',
      },
      elements: [
        {
          type: 'Category',
          label: "What's your idea ?",
          elements: [
            {
              type: 'VerticalLayout',
              render: 'multiloc',
              label: 'Title',
              elements: [
                {
                  type: 'Control',
                  locale: 'en',
                  scope: '#/properties/title_multiloc/properties/en',
                },
                {
                  type: 'Control',
                  locale: 'nl-BE',
                  scope: '#/properties/title_multiloc/properties/nl-BE',
                },
                {
                  type: 'Control',
                  locale: 'fr-BE',
                  scope: '#/properties/title_multiloc/properties/fr-BE',
                },
              ],
            },
            isAdmin({ data: authUser }) ||
            isProjectModerator({ data: authUser }, projectId)
              ? {
                  type: 'Control',
                  label: 'Author',
                  scope: '#/properties/author_id',
                }
              : null,
            {
              type: 'VerticalLayout',
              render: 'multiloc',
              label: 'Description',
              elements: [
                {
                  type: 'Control',
                  render: 'WYSIWYG',
                  locale: 'en',
                  scope: '#/properties/body_multiloc/properties/en',
                },
                {
                  type: 'Control',
                  render: 'WYSIWYG',
                  locale: 'nl-BE',
                  scope: '#/properties/body_multiloc/properties/nl-BE',
                },
                {
                  type: 'Control',
                  render: 'WYSIWYG',
                  locale: 'fr-BE',
                  scope: '#/properties/body_multiloc/properties/fr-BE',
                },
              ],
            },
          ].filter((val) => val),
        },
        {
          type: 'Category',
          label: 'Details',
          elements: [
            {
              type: 'Control',
              label: 'Tags',
              scope: '#/properties/topic_ids',
              options: !isNilOrError(topics)
                ? topics
                    .filter((topic) => !isNilOrError(topic))
                    .map((topic: ITopicData) => ({
                      id: topic.id,
                      attributes: {
                        title_multiloc: topic.attributes.title_multiloc,
                      },
                    }))
                : [],
            },
            {
              type: 'Control',
              label: 'Location',
              scope: '#/properties/location_description',
            },
          ],
        },
        {
          type: 'Category',
          label: 'Images and Attachments',
          elements: [
            {
              type: 'Control',
              label: 'Image',
              scope: '#/properties/idea_images_attributes',
            },
            {
              type: 'Control',
              label: 'Attachments',
              scope: '#/properties/idea_files_attributes',
            },
          ],
        },
      ],
    },
  };
};

// constraints and naming convetions :

/*
 For topics (and hopefully any other multiple choice beteen another ressource and you can't add an option) :
 ${option}_ids are an attribute on the input, they're fed into the initial form data fetching relationships.${option}s.data.map(t => t.id)

 For images and attachements (and hopefully any other dependant:destroy resource where you can upload things that only beloc to this input) :
 ${attachement}s_attributes are an attribute on the input. They're only used for image creation, the conltrol, when in edit mode
 (ie an inputId was provided to the form), will fetch the images with useIdeaImages (to be replaced in the future with a more generic useInputImages and useInputAttachements)
 to display and remove existing resources

*/
=======
  useEffect(() => {
    if (!projectId) return;

    const observable = ideaJsonFormsSchemaStream(projectId).observable;

    const subscription = observable.subscribe((response) => {
      setSchema(
        (!isNilOrError(locale) && response.json_schema_multiloc[locale]) ||
          (!isNilOrError(locales) &&
            response.json_schema_multiloc[locales[0]]) ||
          null
      );
      setUiSchema(
        (!isNilOrError(locale) && response.ui_schema_multiloc[locale]) ||
          (!isNilOrError(locales) && response.ui_schema_multiloc[locales[0]]) ||
          null
      );
    });

    return () => subscription.unsubscribe();
  }, [projectId, locale, locales]);

  return { schema, uiSchema };
};
//
//   if (isNilOrError(authUser)) {
//     return {};
//   }
//   return {
//     schema: {
//       type: 'object',
//       properties: {
//         title_multiloc: {
//           type: 'object',
//           minProperties: 1,
//           properties: {
//             en: {
//               minLength: 10,
//               maxLength: 80,
//               type: 'string',
//             },
//             'nl-BE': {
//               minLength: 10,
//               maxLength: 80,
//               type: 'string',
//             },
//             'fr-BE': {
//               minLength: 10,
//               maxLength: 80,
//               type: 'string',
//             },
//           },
//         },
//         body_multiloc: {
//           type: 'object',
//           minLength: 3,
//           minProperties: 1,
//           properties: {
//             en: {
//               minLength: 40,
//               // NTH custom validation strips html tags before counting
//               type: 'string',
//             },
//             'nl-BE': {
//               minLength: 40,
//               type: 'string',
//             },
//             'fr-BE': {
//               minLength: 40,
//               type: 'string',
//             },
//           },
//         },
//         topic_ids: {
//           type: 'array',
//           prefixItems: [
//             { type: 'string' },
//             {
//               enum: !isNilOrError(topics)
//                 ? topics
//                     .filter((topic) => !isNilOrError(topic))
//                     .map((topic: ITopicData) => topic.id)
//                 : [],
//             },
//           ],
//         },
//         idea_images_attributes: {
//           type: 'array',
//           items: {
//             type: 'object',
//             properties: {
//               image: {
//                 type: 'string',
//               },
//             },
//           },
//         },
//         ...(isAdmin({ data: authUser }) ||
//         isProjectModerator({ data: authUser }, projectId)
//           ? {
//               author_id: {
//                 type: 'string',
//                 default: authUser.id,
//               },
//             }
//           : {}),
//         idea_files_attributes: {
//           type: 'array',
//           items: {
//             type: 'object',
//             properties: {
//               file: {
//                 type: 'string',
//               },
//               name: {
//                 type: 'string',
//               },
//             },
//           },
//         },
//         location_point_geojson: {
//           type: 'object',
//           required: ['type', 'coordinates'],
//           properties: {
//             type: {
//               type: 'string',
//               enum: ['Point'],
//             },
//             coordinates: {
//               type: 'array',
//               minItems: 2,
//               items: {
//                 type: 'number',
//               },
//             },
//           },
//         },
//         location_description: {
//           type: 'string',
//         },
//       },
//       required: ['title_multiloc', 'body_multiloc'],
//     },
//     uiSchema: {
//       type: 'Categorization',
//       options: {
//         // Used as an unique id for form accessibility and testing
//         formId: 'idea-form',
//         // must an InputTerm, for now only supports 'idea' and 'contribution' (used for error messages)
//         inputTerm: 'idea',
//       },
//       elements: [
//         {
//           type: 'Category',
//           label: "What's your idea ?",
//           elements: [
//             {
//               type: 'VerticalLayout',
//               render: 'multiloc',
//               label: 'Title',
//               elements: [
//                 {
//                   type: 'Control',
//                   locale: 'en',
//                   scope: '#/properties/title_multiloc/properties/en',
//                 },
//                 {
//                   type: 'Control',
//                   locale: 'nl-BE',
//                   scope: '#/properties/title_multiloc/properties/nl-BE',
//                 },
//                 {
//                   type: 'Control',
//                   locale: 'fr-BE',
//                   scope: '#/properties/title_multiloc/properties/fr-BE',
//                 },
//               ],
//             },
//             isAdmin({ data: authUser }) ||
//             isProjectModerator({ data: authUser }, projectId)
//               ? {
//                   type: 'Control',
//                   label: 'Author',
//                   scope: '#/properties/author_id',
//                 }
//               : null,
//             {
//               type: 'VerticalLayout',
//               render: 'multiloc',
//               label: 'Description',
//               elements: [
//                 {
//                   type: 'Control',
//                   render: 'WYSIWYG',
//                   locale: 'en',
//                   scope: '#/properties/body_multiloc/properties/en',
//                 },
//                 {
//                   type: 'Control',
//                   render: 'WYSIWYG',
//                   locale: 'nl-BE',
//                   scope: '#/properties/body_multiloc/properties/nl-BE',
//                 },
//                 {
//                   type: 'Control',
//                   render: 'WYSIWYG',
//                   locale: 'fr-BE',
//                   scope: '#/properties/body_multiloc/properties/fr-BE',
//                 },
//               ],
//             },
//           ].filter((val) => val),
//         },
//         {
//           type: 'Category',
//           label: 'Details',
//           elements: [
//             {
//               type: 'Control',
//               label: 'Tags',
//               scope: '#/properties/topic_ids',
//               options: !isNilOrError(topics)
//                 ? topics
//                     .filter((topic) => !isNilOrError(topic))
//                     .map((topic: ITopicData) => ({
//                       id: topic.id,
//                       attributes: {
//                         title_multiloc: topic.attributes.title_multiloc,
//                       },
//                     }))
//                 : [],
//             },
//             {
//               type: 'Control',
//               label: 'Location',
//               scope: '#/properties/location_description',
//             },
//           ],
//         },
//         {
//           type: 'Category',
//           label: 'Images and Attachments',
//           elements: [
//             {
//               type: 'Control',
//               label: 'Image',
//               scope: '#/properties/idea_images_attributes',
//             },
//             {
//               type: 'Control',
//               label: 'Attachments',
//               scope: '#/properties/idea_files_attributes',
//             },
//           ],
//         },
//       ],
//     },
//   };
// };
>>>>>>> cd4f2f25
<|MERGE_RESOLUTION|>--- conflicted
+++ resolved
@@ -14,255 +14,6 @@
   const locale = useLocale();
   const locales = useAppConfigurationLocales();
 
-<<<<<<< HEAD
-  if (isNilOrError(authUser)) {
-    return {};
-  }
-  return {
-    schema: {
-      type: 'object',
-      properties: {
-        title_multiloc: {
-          type: 'object',
-          minProperties: 1,
-          properties: {
-            en: {
-              minLength: 10,
-              maxLength: 80,
-              type: 'string',
-            },
-            'nl-BE': {
-              minLength: 10,
-              maxLength: 80,
-              type: 'string',
-            },
-            'fr-BE': {
-              minLength: 10,
-              maxLength: 80,
-              type: 'string',
-            },
-          },
-        },
-        body_multiloc: {
-          type: 'object',
-          minLength: 3,
-          minProperties: 1,
-          properties: {
-            en: {
-              minLength: 40,
-              // NTH custom validation strips html tags before counting
-              type: 'string',
-            },
-            'nl-BE': {
-              minLength: 40,
-              type: 'string',
-            },
-            'fr-BE': {
-              minLength: 40,
-              type: 'string',
-            },
-          },
-        },
-        topic_ids: {
-          type: 'array',
-          prefixItems: [
-            { type: 'string' },
-            {
-              enum: !isNilOrError(topics)
-                ? topics
-                    .filter((topic) => !isNilOrError(topic))
-                    .map((topic: ITopicData) => topic.id)
-                : [],
-            },
-          ],
-        },
-        idea_images_attributes: {
-          type: 'array',
-          items: {
-            type: 'object',
-            properties: {
-              image: {
-                type: 'string',
-              },
-            },
-          },
-        },
-        ...(isAdmin({ data: authUser }) ||
-        isProjectModerator({ data: authUser }, projectId)
-          ? {
-              author_id: {
-                type: 'string',
-                default: authUser.id,
-              },
-            }
-          : {}),
-        idea_files_attributes: {
-          type: 'array',
-          items: {
-            type: 'object',
-            properties: {
-              file: {
-                type: 'string',
-              },
-              name: {
-                type: 'string',
-              },
-            },
-          },
-        },
-        location_point_geojson: {
-          type: 'object',
-          required: ['type', 'coordinates'],
-          properties: {
-            type: {
-              type: 'string',
-              enum: ['Point'],
-            },
-            coordinates: {
-              type: 'array',
-              minItems: 2,
-              items: {
-                type: 'number',
-              },
-            },
-          },
-        },
-        location_description: {
-          type: 'string',
-        },
-      },
-      required: ['title_multiloc', 'body_multiloc'],
-    },
-    uiSchema: {
-      type: 'Categorization',
-      options: {
-        // Used as an unique id for form accessibility and testing
-        formId: 'idea-form',
-        // must an InputTerm, for now only supports 'idea' and 'contribution' (used for error messages)
-        inputTerm: 'idea',
-      },
-      elements: [
-        {
-          type: 'Category',
-          label: "What's your idea ?",
-          elements: [
-            {
-              type: 'VerticalLayout',
-              render: 'multiloc',
-              label: 'Title',
-              elements: [
-                {
-                  type: 'Control',
-                  locale: 'en',
-                  scope: '#/properties/title_multiloc/properties/en',
-                },
-                {
-                  type: 'Control',
-                  locale: 'nl-BE',
-                  scope: '#/properties/title_multiloc/properties/nl-BE',
-                },
-                {
-                  type: 'Control',
-                  locale: 'fr-BE',
-                  scope: '#/properties/title_multiloc/properties/fr-BE',
-                },
-              ],
-            },
-            isAdmin({ data: authUser }) ||
-            isProjectModerator({ data: authUser }, projectId)
-              ? {
-                  type: 'Control',
-                  label: 'Author',
-                  scope: '#/properties/author_id',
-                }
-              : null,
-            {
-              type: 'VerticalLayout',
-              render: 'multiloc',
-              label: 'Description',
-              elements: [
-                {
-                  type: 'Control',
-                  render: 'WYSIWYG',
-                  locale: 'en',
-                  scope: '#/properties/body_multiloc/properties/en',
-                },
-                {
-                  type: 'Control',
-                  render: 'WYSIWYG',
-                  locale: 'nl-BE',
-                  scope: '#/properties/body_multiloc/properties/nl-BE',
-                },
-                {
-                  type: 'Control',
-                  render: 'WYSIWYG',
-                  locale: 'fr-BE',
-                  scope: '#/properties/body_multiloc/properties/fr-BE',
-                },
-              ],
-            },
-          ].filter((val) => val),
-        },
-        {
-          type: 'Category',
-          label: 'Details',
-          elements: [
-            {
-              type: 'Control',
-              label: 'Tags',
-              scope: '#/properties/topic_ids',
-              options: !isNilOrError(topics)
-                ? topics
-                    .filter((topic) => !isNilOrError(topic))
-                    .map((topic: ITopicData) => ({
-                      id: topic.id,
-                      attributes: {
-                        title_multiloc: topic.attributes.title_multiloc,
-                      },
-                    }))
-                : [],
-            },
-            {
-              type: 'Control',
-              label: 'Location',
-              scope: '#/properties/location_description',
-            },
-          ],
-        },
-        {
-          type: 'Category',
-          label: 'Images and Attachments',
-          elements: [
-            {
-              type: 'Control',
-              label: 'Image',
-              scope: '#/properties/idea_images_attributes',
-            },
-            {
-              type: 'Control',
-              label: 'Attachments',
-              scope: '#/properties/idea_files_attributes',
-            },
-          ],
-        },
-      ],
-    },
-  };
-};
-
-// constraints and naming convetions :
-
-/*
- For topics (and hopefully any other multiple choice beteen another ressource and you can't add an option) :
- ${option}_ids are an attribute on the input, they're fed into the initial form data fetching relationships.${option}s.data.map(t => t.id)
-
- For images and attachements (and hopefully any other dependant:destroy resource where you can upload things that only beloc to this input) :
- ${attachement}s_attributes are an attribute on the input. They're only used for image creation, the conltrol, when in edit mode
- (ie an inputId was provided to the form), will fetch the images with useIdeaImages (to be replaced in the future with a more generic useInputImages and useInputAttachements)
- to display and remove existing resources
-
-*/
-=======
   useEffect(() => {
     if (!projectId) return;
 
@@ -521,5 +272,4 @@
 //       ],
 //     },
 //   };
-// };
->>>>>>> cd4f2f25
+// };