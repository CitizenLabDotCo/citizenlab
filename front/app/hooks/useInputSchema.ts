--- conflicted
+++ resolved
@@ -1,257 +1,3 @@
-<<<<<<< HEAD
-import { useMemo } from 'react';
-
-// hooks
-import useAuthUser from './useAuthUser';
-import useProjectAllowedInputTopics from './useProjectAllowedInputTopics';
-import useTopics from './useTopics';
-
-// utils
-import { isAdmin, isProjectModerator } from 'services/permissions/roles';
-import { isNilOrError } from 'utils/helperUtils';
-import { getTopicIds } from 'services/projectAllowedInputTopics';
-
-export default function useInputSchema(projectId?: string) {
-  const allowedInputTopics = useProjectAllowedInputTopics(projectId);
-  const authUser = useAuthUser();
-
-  const topicIds = useMemo(
-    () => getTopicIds(allowedInputTopics),
-    [allowedInputTopics]
-  );
-
-  const topics = useTopics({ topicIds });
-
-  if (isNilOrError(authUser)) {
-    return {};
-  }
-
-  return {
-    schema: {
-      type: 'object',
-      properties: {
-        title_multiloc: {
-          type: 'object',
-          minProperties: 1,
-          properties: {
-            en: {
-              minLength: 10,
-              maxLength: 80,
-              type: 'string',
-            },
-            'nl-BE': {
-              minLength: 10,
-              maxLength: 80,
-              type: 'string',
-            },
-            'fr-BE': {
-              minLength: 10,
-              maxLength: 80,
-              type: 'string',
-            },
-          },
-        },
-        body_multiloc: {
-          type: 'object',
-          minLength: 3,
-          minProperties: 1,
-          properties: {
-            en: {
-              minLength: 40,
-              // NTH custom validation strips html tags before counting
-              type: 'string',
-            },
-            'nl-BE': {
-              minLength: 40,
-              type: 'string',
-            },
-            'fr-BE': {
-              minLength: 40,
-              type: 'string',
-            },
-          },
-        },
-        topic_ids: {
-          type: 'array',
-          prefixItems: [
-            { type: 'string' },
-            {
-              enum: topicIds,
-            },
-          ],
-        },
-        idea_images_attributes: {
-          type: 'array',
-          items: {
-            type: 'object',
-            properties: {
-              image: {
-                type: 'string',
-              },
-            },
-          },
-        },
-        ...(isAdmin({ data: authUser }) ||
-        isProjectModerator({ data: authUser }, projectId)
-          ? {
-              author_id: {
-                type: 'string',
-                default: authUser.id,
-              },
-            }
-          : {}),
-        idea_files_attributes: {
-          type: 'array',
-          items: {
-            type: 'object',
-            properties: {
-              file: {
-                type: 'string',
-              },
-              name: {
-                type: 'string',
-              },
-            },
-          },
-        },
-        location_point_geojson: {
-          type: 'object',
-          required: ['type', 'coordinates'],
-          properties: {
-            type: {
-              type: 'string',
-              enum: ['Point'],
-            },
-            coordinates: {
-              type: 'array',
-              minItems: 2,
-              items: {
-                type: 'number',
-              },
-            },
-          },
-        },
-        location_description: {
-          type: 'string',
-        },
-      },
-      required: ['title_multiloc', 'body_multiloc'],
-    },
-    uiSchema: {
-      type: 'Categorization',
-      options: {
-        // Used as an unique id for form accessibility and testing
-        formId: 'idea-form',
-        // must an InputTerm, for now only supports 'idea' and 'contribution' (used for error messages)
-        inputTerm: 'idea',
-      },
-      elements: [
-        {
-          type: 'Category',
-          label: "What's your idea ?",
-          elements: [
-            {
-              type: 'VerticalLayout',
-              render: 'multiloc',
-              label: 'Title',
-              elements: [
-                {
-                  type: 'Control',
-                  locale: 'en',
-                  scope: '#/properties/title_multiloc/properties/en',
-                },
-                {
-                  type: 'Control',
-                  locale: 'nl-BE',
-                  scope: '#/properties/title_multiloc/properties/nl-BE',
-                },
-                {
-                  type: 'Control',
-                  locale: 'fr-BE',
-                  scope: '#/properties/title_multiloc/properties/fr-BE',
-                },
-              ],
-            },
-            isAdmin({ data: authUser }) ||
-            isProjectModerator({ data: authUser }, projectId)
-              ? {
-                  type: 'Control',
-                  label: 'Author',
-                  scope: '#/properties/author_id',
-                }
-              : null,
-            {
-              type: 'VerticalLayout',
-              render: 'multiloc',
-              label: 'Description',
-              elements: [
-                {
-                  type: 'Control',
-                  render: 'WYSIWYG',
-                  locale: 'en',
-                  scope: '#/properties/body_multiloc/properties/en',
-                },
-                {
-                  type: 'Control',
-                  render: 'WYSIWYG',
-                  locale: 'nl-BE',
-                  scope: '#/properties/body_multiloc/properties/nl-BE',
-                },
-                {
-                  type: 'Control',
-                  render: 'WYSIWYG',
-                  locale: 'fr-BE',
-                  scope: '#/properties/body_multiloc/properties/fr-BE',
-                },
-              ],
-            },
-          ].filter((val) => val),
-        },
-        {
-          type: 'Category',
-          label: 'Details',
-          elements: [
-            {
-              type: 'Control',
-              label: 'Tags',
-              scope: '#/properties/topic_ids',
-              options: !isNilOrError(topics)
-                ? topics.map((topic) => ({
-                    id: topic.id,
-                    attributes: {
-                      title_multiloc: topic.attributes.title_multiloc,
-                    },
-                  }))
-                : [],
-            },
-            {
-              type: 'Control',
-              label: 'Location',
-              scope: '#/properties/location_description',
-            },
-          ],
-        },
-        {
-          type: 'Category',
-          label: 'Images and Attachments',
-          elements: [
-            {
-              type: 'Control',
-              label: 'Image',
-              scope: '#/properties/idea_images_attributes',
-            },
-            {
-              type: 'Control',
-              label: 'Attachments',
-              scope: '#/properties/idea_files_attributes',
-            },
-          ],
-        },
-      ],
-    },
-  };
-}
-=======
 import { Layout } from '@jsonforms/core';
 import { useEffect, useState } from 'react';
 import {
@@ -526,5 +272,4 @@
 //       ],
 //     },
 //   };
-// };
->>>>>>> d4d4db2c
+// };