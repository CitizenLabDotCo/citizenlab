import { useState, useEffect } from 'react';
import { Observable, of } from 'rxjs';

import {
<<<<<<< HEAD
  projectFilesStream,
  IProjectFileData,
  IProjectFiles,
} from 'services/projectFiles';
=======
  phaseFilesStream,
  IPhaseFileData,
  IPhaseFiles,
} from 'services/phaseFiles';
>>>>>>> 095ff7d9
import {
  pageFilesStream,
  ICustomPageFileData,
  ICustomPageFiles,
} from 'services/pageFiles';

import { isNilOrError } from 'utils/helperUtils';

<<<<<<< HEAD
export type ResourceType = 'project' | 'page';

export type TResourceFileData = IProjectFileData | ICustomPageFileData;

export type TResourceFiles = IProjectFiles | ICustomPageFiles;
=======
export type ResourceType = 'phase' | 'page';

export type TResourceFileData = IPhaseFileData | ICustomPageFileData;

export type TResourceFiles = IPhaseFiles | ICustomPageFiles;
>>>>>>> 095ff7d9

interface Props {
  resourceId: string | null;
  resourceType: ResourceType;
}

export default function useResourceFiles({ resourceId, resourceType }: Props) {
  const [files, setFiles] = useState<
    TResourceFileData[] | undefined | null | Error
  >(undefined);

  useEffect(() => {
    const getResourceStream = (resourceType: ResourceType) => {
      switch (resourceType) {
<<<<<<< HEAD
        case 'project':
          return projectFilesStream;
=======
        case 'phase':
          return phaseFilesStream;
>>>>>>> 095ff7d9
        case 'page':
          return pageFilesStream;
      }
    };
    const stream = getResourceStream(resourceType);
    let observable: Observable<TResourceFiles | null> = of(null);

    if (resourceId) {
      observable = stream(resourceId).observable;
    }

    const subscription = observable.subscribe((response) => {
      const files = !isNilOrError(response) ? response.data : response;
      setFiles(files);
    });

    return () => subscription.unsubscribe();
  }, [resourceId, resourceType]);

  return files;
}<|MERGE_RESOLUTION|>--- conflicted
+++ resolved
@@ -2,17 +2,6 @@
 import { Observable, of } from 'rxjs';
 
 import {
-<<<<<<< HEAD
-  projectFilesStream,
-  IProjectFileData,
-  IProjectFiles,
-} from 'services/projectFiles';
-=======
-  phaseFilesStream,
-  IPhaseFileData,
-  IPhaseFiles,
-} from 'services/phaseFiles';
->>>>>>> 095ff7d9
 import {
   pageFilesStream,
   ICustomPageFileData,
@@ -21,19 +10,11 @@
 
 import { isNilOrError } from 'utils/helperUtils';
 
-<<<<<<< HEAD
-export type ResourceType = 'project' | 'page';
+export type ResourceType = 'page';
 
-export type TResourceFileData = IProjectFileData | ICustomPageFileData;
+export type TResourceFileData = ICustomPageFileData;
 
-export type TResourceFiles = IProjectFiles | ICustomPageFiles;
-=======
-export type ResourceType = 'phase' | 'page';
-
-export type TResourceFileData = IPhaseFileData | ICustomPageFileData;
-
-export type TResourceFiles = IPhaseFiles | ICustomPageFiles;
->>>>>>> 095ff7d9
+export type TResourceFiles = ICustomPageFiles;
 
 interface Props {
   resourceId: string | null;
@@ -48,13 +29,6 @@
   useEffect(() => {
     const getResourceStream = (resourceType: ResourceType) => {
       switch (resourceType) {
-<<<<<<< HEAD
-        case 'project':
-          return projectFilesStream;
-=======
-        case 'phase':
-          return phaseFilesStream;
->>>>>>> 095ff7d9
         case 'page':
           return pageFilesStream;
       }
