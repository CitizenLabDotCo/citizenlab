// import { renderHook, act } from '@testing-library/react-hooks';
// import useNavbarItems from './useNavbarItems';
// import { Observable, Subscription } from 'rxjs';
// import { waitFor } from 'utils/testUtils/rtl';
// import { delay } from 'rxjs/operators';
// import { allItems } from './fixtures/navbarItems';
// import { navbarItemsStream } from 'services/navbar';

// const mockInput = {
//   data: allItems,
// };

// let mockObservable = new Observable((subscriber) => {
//   subscriber.next(mockInput);
// }).pipe(delay(1));

// jest.mock('services/navbar', () => {
//   return {
//     navbarItemsStream: jest.fn(() => {
//       return {
//         observable: mockObservable,
//       };
//     }),
//   };
// });

<<<<<<< HEAD
describe('useNavbarItems', () => {
  it('should call navbarItemsStream', () => {
    renderHook(() => useNavbarItems());
    expect(navbarItemsStream).toHaveBeenCalledTimes(1);
  });
=======
// describe('useNavbarItems', () => {
//   it('should call navbarItemsStream', () => {
//     renderHook(() => useNavbarItems());
//     expect(navbarItemsStream).toHaveBeenCalledTimes(1);
//   });
>>>>>>> cb1a516e

//   it('should return data when data', async () => {
//     const { result } = renderHook(() => useNavbarItems());

//     await act(
//       async () =>
//         await waitFor(() => expect(result.current).toBe(mockInput.data))
//     );
//   });

//   it('should return error when error', () => {
//     const error = new Error();
//     mockObservable = new Observable((subscriber) => {
//       subscriber.next({ data: new Error() });
//     });

//     const { result } = renderHook(() => useNavbarItems({ visible: true }));
//     expect(result.current).toStrictEqual(error);
//   });

//   it('should return null when data is null', () => {
//     mockObservable = new Observable((subscriber) => {
//       subscriber.next({ data: null });
//     });

//     const { result } = renderHook(() => useNavbarItems({ visible: false }));
//     expect(result.current).toBe(null);
//   });

//   it('should unsubscribe on unmount', () => {
//     jest.spyOn(Subscription.prototype, 'unsubscribe');
//     const { unmount } = renderHook(() => useNavbarItems());

//     unmount();
//     expect(Subscription.prototype.unsubscribe).toHaveBeenCalledTimes(1);
//   });
// });

describe('', () => {
  it('', () => {
    expect(2 + 2).toBe(4);
  });
});<|MERGE_RESOLUTION|>--- conflicted
+++ resolved
@@ -24,19 +24,11 @@
 //   };
 // });
 
-<<<<<<< HEAD
-describe('useNavbarItems', () => {
-  it('should call navbarItemsStream', () => {
-    renderHook(() => useNavbarItems());
-    expect(navbarItemsStream).toHaveBeenCalledTimes(1);
-  });
-=======
 // describe('useNavbarItems', () => {
 //   it('should call navbarItemsStream', () => {
 //     renderHook(() => useNavbarItems());
 //     expect(navbarItemsStream).toHaveBeenCalledTimes(1);
 //   });
->>>>>>> cb1a516e
 
 //   it('should return data when data', async () => {
 //     const { result } = renderHook(() => useNavbarItems());
