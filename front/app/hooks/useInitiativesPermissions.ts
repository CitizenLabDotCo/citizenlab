--- conflicted
+++ resolved
@@ -8,25 +8,17 @@
 
 export type IInitiativeDisabledReason = 'notPermitted';
 
-<<<<<<< HEAD
-export default function useInitiativesPermissions(action: IInitiativeAction) {
-=======
 export default function useInitiativesPermissions(
   actionDescriptorName: IInitiativeActionDescriptorName
 ) {
->>>>>>> 6f6bb060
   const [actionPermission, setActionPermission] = useState<
     ActionPermission<IInitiativeDisabledReason> | null | undefined
   >(undefined);
   const { data: appConfiguration } = useAppConfiguration();
   const { data: actionDescriptors } = useInitativeActionDescriptors();
   const authUser = useAuthUser();
-<<<<<<< HEAD
-  const actionDescriptor = actionDescriptors?.data.attributes[action];
-=======
   const actionDescriptor =
     actionDescriptors?.data.attributes[actionDescriptorName];
->>>>>>> 6f6bb060
 
   useEffect(() => {
     if (appConfiguration && actionDescriptor) {
