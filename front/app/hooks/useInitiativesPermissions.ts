--- conflicted
+++ resolved
@@ -5,91 +5,43 @@
 import { ActionPermission } from 'services/actionTakingRules';
 import useAppConfiguration from 'api/app_configuration/useAppConfiguration';
 import useAuthUser from './useAuthUser';
-import { useLocation } from 'react-router-dom';
 
 export type IInitiativeDisabledReason = 'notPermitted';
 
 export default function useInitiativesPermissions(action: IInitiativeAction) {
-  const location = useLocation();
   const [actionPermission, setActionPermission] = useState<
     ActionPermission<IInitiativeDisabledReason> | null | undefined
   >(undefined);
   const { data: appConfiguration } = useAppConfiguration();
   const { data: actionDescriptors } = useInitativeActionDescriptors();
   const authUser = useAuthUser();
+  const actionDescriptor = actionDescriptors?.data.attributes[action];
 
   useEffect(() => {
-    if (appConfiguration && actionDescriptors) {
-      const actionDescriptor = actionDescriptors.data.attributes[action];
-
-<<<<<<< HEAD
-      authUserStream().observable,
-    ]).subscribe(([actionDescriptors, authUser]) => {
-      if (!isNilOrError(appConfiguration) && !isNilOrError(actionDescriptors)) {
-        const actionDescriptor = actionDescriptors[action];
-
-        if (actionDescriptor.enabled) {
-          setActionPermission({
-            show: true,
-            enabled: true,
-            disabledReason: null,
-            authenticationRequirements: null,
-          });
-        } else {
-          switch (actionDescriptor.disabled_reason) {
-            case 'not_verified':
-              if (isNilOrError(authUser)) {
-                setActionPermission({
-                  show: true,
-                  enabled: 'maybe',
-                  disabledReason: null,
-                  authenticationRequirements: 'sign_in_up_and_verify',
-                });
-              } else {
-                setActionPermission({
-                  show: true,
-                  enabled: 'maybe',
-                  disabledReason: null,
-                  authenticationRequirements: 'verify',
-                });
-              }
-              break;
-            case 'not_signed_in':
-=======
+    if (appConfiguration && actionDescriptor) {
       if (actionDescriptor.enabled) {
         setActionPermission({
           show: true,
           enabled: true,
           disabledReason: null,
-          action: null,
+          authenticationRequirements: null,
         });
       } else {
         switch (actionDescriptor.disabled_reason) {
           case 'not_verified':
             if (isNilOrError(authUser)) {
->>>>>>> 25670851
               setActionPermission({
                 show: true,
                 enabled: 'maybe',
                 disabledReason: null,
-<<<<<<< HEAD
-                authenticationRequirements: 'sign_in_up',
-=======
-                action: 'sign_in_up_and_verify',
->>>>>>> 25670851
+                authenticationRequirements: 'sign_in_up_and_verify',
               });
             } else {
               setActionPermission({
                 show: true,
-<<<<<<< HEAD
-                enabled: false,
-                disabledReason: 'notPermitted',
-                authenticationRequirements: null,
-=======
                 enabled: 'maybe',
                 disabledReason: null,
-                action: 'verify',
->>>>>>> 25670851
+                authenticationRequirements: 'verify',
               });
             }
             break;
@@ -98,7 +50,7 @@
               show: true,
               enabled: 'maybe',
               disabledReason: null,
-              action: 'sign_in_up',
+              authenticationRequirements: 'sign_in_up',
             });
             break;
           default:
@@ -106,12 +58,12 @@
               show: true,
               enabled: false,
               disabledReason: 'notPermitted',
-              action: null,
+              authenticationRequirements: null,
             });
         }
       }
     }
-  }, [appConfiguration, actionDescriptors, authUser, action, location]);
+  }, [appConfiguration, actionDescriptor, authUser]);
 
   return actionPermission;
 }