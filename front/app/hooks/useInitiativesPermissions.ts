--- conflicted
+++ resolved
@@ -21,15 +21,8 @@
     actionDescriptors?.data.attributes[actionDescriptorName];
 
   useEffect(() => {
-<<<<<<< HEAD
     if (appConfiguration && actionDescriptor) {
       if (actionDescriptor.enabled) {
-=======
-    if (appConfiguration && actionDescriptors) {
-      const actionDescriptor = actionDescriptors.data.attributes[action];
-
-      if (actionDescriptor?.enabled) {
->>>>>>> 7ec2f331
         setActionPermission({
           show: true,
           enabled: true,
