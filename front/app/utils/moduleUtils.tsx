import { ILeafletMapConfig } from 'components/UI/LeafletMap/useLeaflet';
import { Moment } from 'moment';
import React, { FunctionComponent, ReactElement } from 'react';

import PageLoading from 'components/UI/PageLoading';
import { OutletRenderProps } from 'components/Outlet';
import { ITabItem } from 'components/UI/Tabs';
import { GroupCreationModal } from 'containers/Admin/users';
import { NormalFormValues } from 'containers/Admin/users/NormalGroupForm';
import { castArray, clamp, isNil, mergeWith, omitBy } from 'lodash-es';
import { IProjectData } from 'services/projects';

import { ManagerType } from 'components/admin/PostManager';
import { IdeaHeaderCellComponentProps } from 'components/admin/PostManager/components/PostTable/header/IdeaHeaderRow';
import { IdeaCellComponentProps } from 'components/admin/PostManager/components/PostTable/Row/IdeaRow';
import { IResolution } from 'components/admin/ResolutionControl';
import { Point } from 'components/UI/LeafletMap/typings';
import { TVerificationStep } from 'events/verificationModal';
import { TTabName } from 'containers/Admin/projects/all/CreateProject';
import { NavItem } from 'containers/Admin/sideBar';
import { LatLngTuple } from 'leaflet';
<<<<<<< HEAD
import { CustomizedButtonConfig } from 'services/appConfiguration';
=======
import { GetAppConfigurationLocalesChildProps } from 'resources/GetAppConfigurationLocales';
import { GetIdeaChildProps } from 'resources/GetIdea';
import { GetInitiativeChildProps } from 'resources/GetInitiative';
import { GetLocaleChildProps } from 'resources/GetLocale';
import { GetWindowSizeChildProps } from 'resources/GetWindowSize';
import { ICommentData } from 'services/comments';
>>>>>>> 7a58f474
import { IGroupDataAttributes, MembershipType } from 'services/groups';
import { TNotificationData } from 'services/notifications';
import { IPhaseData } from 'services/phases';
import { TVerificationMethod } from 'services/verificationMethods';
import {
  CellConfiguration,
  InsertConfigurationOptions,
  ITab,
  Locale,
  Multiloc,
} from 'typings';
import { IntlFormatters } from 'react-intl';
import { StatCardProps } from '../modules/commercial/analytics/admin/hooks/useStatCard/typings';

export type ITabsOutlet = {
  formatMessage: IntlFormatters['formatMessage'];
  onData: (data: InsertConfigurationOptions<ITab>) => void;
};

export interface OutletsPropertyMap {
  'app.containers.Admin.projects.all.createProject': {
    selectedTabValue: TTabName;
  };
  'app.containers.Admin.projects.all.createProject.tabs': {
    onData: (data: InsertConfigurationOptions<ITabItem>) => void;
  };
  'app.containers.Admin.projects.all.container': {
    onRender: (hasRendered: boolean) => void;
  };
  'app.containers.Admin.projects.edit.description.contentBuilder': {
    onMount: () => void;
    valueMultiloc: Multiloc | null | undefined;
    onChange: (description_multiloc: Multiloc, _locale: Locale) => void;
    label: string;
    labelTooltipText: string;
  };
  'app.ProjectsShowPage.shared.header.ProjectInfo.contentBuilder': {
    onMount: () => void;
  };
  'app.containers.Admin.users.GroupsListPanel.listitem.icon': {
    type: MembershipType;
  };
  'app.containers.Admin.users.GroupCreationStep1.type': {
    onClick: (groupType: MembershipType) => () => void;
    formattedLink: string;
  };
  'app.containers.Admin.users.form': {
    type: GroupCreationModal;
    onSubmit: (values: NormalFormValues) => void;
    isVerificationEnabled: boolean;
  };
  'app.containers.Admin.users.header': {
    type: GroupCreationModal;
  };
  'app.containers.Admin.users.UsersGroup.form': {
    initialValues: IGroupDataAttributes;
    type: GroupCreationModal;
    onSubmit: (values: NormalFormValues) => void;
    isVerificationEnabled: boolean;
  };
  'app.containers.Admin.users.UsersGroup.header': {
    type: GroupCreationModal;
  };
  'app.containers.Admin.users.UsersHeader.icon': {
    type: GroupCreationModal;
  };
  'app.containers.Admin.dashboard.summary.inputStatus': {
    projectId: string | undefined;
    startAtMoment: Moment | null | undefined;
    endAtMoment: Moment | null;
    resolution: IResolution;
  };
  'app.containers.Admin.dashboard.summary.emailDeliveries': {
    projectId: string | undefined;
    startAtMoment: Moment | null | undefined;
    endAtMoment: Moment | null;
    resolution: IResolution;
  };
  'app.containers.Admin.dashboard.summary.projectStatus': StatCardProps;
  'app.containers.Admin.dashboard.summary.proposals': StatCardProps;
  'app.containers.Admin.dashboard.summary.invitations': StatCardProps;
  'app.containers.Admin.dashboard.summary.events': StatCardProps;
  'app.containers.IdeasShow.MetaInformation': {
    ideaId: string;
    compact?: boolean;
  };
  'app.containers.Admin.project.edit.permissions.participationRights': {
    project: IProjectData;
    projectId: string;
    children: OutletRenderProps;
  };
  'app.containers.Admin.project.edit.permissions.moderatorRights': {
    projectId: string;
    children: OutletRenderProps;
  };
  'app.containers.Admin.projects.edit': {
    onData: (data: InsertConfigurationOptions<ITab>) => void;
    project: IProjectData;
    phases: IPhaseData[] | null;
  };
  'app.containers.Admin.settings.tabs': {
    onData: (data: InsertConfigurationOptions<ITab>) => void;
  };
  'app.containers.Admin.initiatives.tabs': ITabsOutlet;
  'app.containers.Admin.ideas.tabs': ITabsOutlet;
  'app.containers.Admin.dashboards.tabs': ITabsOutlet;
  'app.containers.Admin.sideBar.navItems': {
    onData: (data: InsertConfigurationOptions<NavItem>) => void;
  };
  'app.components.admin.PostManager.topActionBar': {
    assignee?: string | null;
    projectId?: string | null;
    handleAssigneeFilterChange: (value: string) => void;
    type: ManagerType;
  };
  'app.components.admin.PostManager.components.PostTable.IdeaRow.cells': {
    onData: (
      data: InsertConfigurationOptions<
        CellConfiguration<IdeaCellComponentProps>
      >
    ) => void;
  };
  'app.components.admin.PostManager.components.PostTable.IdeaHeaderRow.cells': {
    onData: (
      data: InsertConfigurationOptions<
        CellConfiguration<IdeaHeaderCellComponentProps>
      >
    ) => void;
  };
  'app.components.Map.leafletConfig': {
    onLeafletConfigChange: (newLeafletConfig: ILeafletMapConfig) => void;
    projectId?: string | null;
    centerLatLng?: LatLngTuple;
    zoomLevel?: number;
    points?: Point[];
  };
  'app.components.Map.Legend': {
    projectId?: string | null;
    className?: string;
  };
  'app.components.VerificationModal.methodSteps': {
    method: TVerificationMethod | null;
    onCancel: () => void;
    onVerified: () => void;
    showHeader?: boolean;
    inModal: boolean;
    activeStep: TVerificationStep;
  };

  'app.containers.Admin.settings.general.form': {
    onSettingChange: (settingName: string, settingValue: any) => void;
  };
  'app.modules.commercial.moderation.admin.containers.ModerationRow.content': {
    inappropriateContentFlagId: string | undefined;
  };
  'app.modules.commercial.moderation.admin.components.EmptyMessage': {
    isWarningsTabSelected: boolean;
  };
  'app.modules.commercial.moderation.admin.containers.actionbar.buttons': {
    selectedActiveFlagsCount: number;
    processing: boolean;
    onRemoveFlags: () => void;
    isWarningsTabSelected: boolean;
  };
  'app.modules.commercial.moderation.admin.containers.tabs': {
    onData: (data: InsertConfigurationOptions<ITabItem>) => void;
    activeFlagsCount: number;
  };
  'app.components.NotificationMenu.Notification': {
    notification: TNotificationData;
  };
  'app.containers.HomePage.EventsWidget': Record<string, any>;
}

type Outlet<Props> = FunctionComponent<Props> | FunctionComponent<Props>[];

type OutletComponents<O> = {
  [K in keyof O]?: Outlet<O[K]>;
};

export type Outlets = OutletComponents<OutletsPropertyMap>;

export type OutletId = keyof Outlets;

export type RouteConfiguration = {
  path?: string;
  name?: string;
  element?: ReactElement;
  type?: string;
  index?: boolean;
  children?: RouteConfiguration[];
};

type RecursivePartial<T> = {
  [P in keyof T]?: T[P] extends (infer U)[]
    ? RecursivePartial<U>[]
    : T[P] extends Record<string, any>
    ? RecursivePartial<T[P]>
    : T[P];
};

interface Routes {
  citizen: RouteConfiguration[];
  admin: RouteConfiguration[];
  'admin.projects': RouteConfiguration[];
  'admin.projects.project': RouteConfiguration[];
  'admin.initiatives': RouteConfiguration[];
  'admin.ideas': RouteConfiguration[];
  'admin.pages-menu': RouteConfiguration[];
  'admin.dashboards': RouteConfiguration[];
  'admin.project_templates': RouteConfiguration[];
  'admin.settings': RouteConfiguration[];
}

export interface ParsedModuleConfiguration {
  routes: Routes;
  outlets: Outlets;
  /** this function triggers before the Root component is mounted */
  beforeMountApplication: () => void;
  /** this function triggers after the Root component mounted */
  afterMountApplication: () => void;
  /** used to reset streams created in a module */
  streamsToReset: string[];
}

export type ModuleConfiguration =
  RecursivePartial<ParsedModuleConfiguration> & {
    /** this function triggers before the Root component is mounted */
    beforeMountApplication?: () => void;
    /** this function triggers after the Root component mounted */
    afterMountApplication?: () => void;
    /** used to reset streams created in a module */
    streamsToReset?: string[];
  };

type Modules = {
  configuration: ModuleConfiguration;
  isEnabled: boolean;
}[];

export const RouteTypes = {
  CITIZEN: 'citizen',
  ADMIN: 'admin',
};

const convertConfigurationToRoute = ({
  path,
  element,
  type = RouteTypes.CITIZEN,
  index,
  children,
}: RouteConfiguration) => {
  const routeObject = {
    path,
    element: <PageLoading>{element}</PageLoading>,
    index,
    children:
      children &&
      children.length > 0 &&
      children.map((childRoute) =>
        convertConfigurationToRoute({ ...childRoute, type })
      ),
  };

  return omitBy(routeObject, isNil);
};

const parseModuleRoutes = (
  routes: RouteConfiguration[] = [],
  type = RouteTypes.CITIZEN
) => routes.map((route) => convertConfigurationToRoute({ ...route, type }));

type LifecycleMethod = 'beforeMountApplication' | 'afterMountApplication';

export const loadModules = (modules: Modules): ParsedModuleConfiguration => {
  const enabledModuleConfigurations = modules
    .filter((module) => module.isEnabled)
    .map((module) => module.configuration);

  const mergedRoutes: Routes = mergeWith(
    {},
    ...enabledModuleConfigurations.map(({ routes }) => routes),
    (objValue = [], srcValue = []) =>
      castArray(objValue).concat(castArray(srcValue))
  );

  const mergedOutlets: Outlets = mergeWith(
    {},
    ...enabledModuleConfigurations.map(({ outlets }) => outlets),
    (objValue = [], srcValue = []) =>
      castArray(objValue).concat(castArray(srcValue))
  );

  const callLifecycleMethods = (lifecycleMethod: LifecycleMethod) => () => {
    enabledModuleConfigurations.forEach((module: ModuleConfiguration) =>
      module?.[lifecycleMethod]?.()
    );
  };

  const citizenRoutes = parseModuleRoutes(mergedRoutes?.citizen);
  const adminRoutes = parseModuleRoutes(mergedRoutes?.admin, RouteTypes.ADMIN);

  return {
    outlets: mergedOutlets,
    routes: {
      citizen: citizenRoutes,
      admin: adminRoutes,
      'admin.initiatives': parseModuleRoutes(
        mergedRoutes?.['admin.initiatives'],
        RouteTypes.ADMIN
      ),
      'admin.ideas': parseModuleRoutes(
        mergedRoutes?.['admin.ideas'],
        RouteTypes.ADMIN
      ),
      'admin.pages-menu': parseModuleRoutes(
        mergedRoutes?.['admin.pages-menu'],
        RouteTypes.ADMIN
      ),
      'admin.dashboards': parseModuleRoutes(
        mergedRoutes?.['admin.dashboards'],
        RouteTypes.ADMIN
      ),
      'admin.projects': parseModuleRoutes(
        mergedRoutes?.['admin.projects'],
        RouteTypes.ADMIN
      ),
      'admin.projects.project': parseModuleRoutes(
        mergedRoutes?.['admin.projects.project'],
        RouteTypes.ADMIN
      ),
      'admin.project_templates': parseModuleRoutes(
        mergedRoutes?.['admin.project_templates'],
        RouteTypes.ADMIN
      ),
      'admin.settings': parseModuleRoutes(
        mergedRoutes?.['admin.settings'],
        RouteTypes.ADMIN
      ),
    },
    beforeMountApplication: callLifecycleMethods('beforeMountApplication'),
    afterMountApplication: callLifecycleMethods('afterMountApplication'),
    streamsToReset: enabledModuleConfigurations.reduce(
      (acc: string[], module: ModuleConfiguration) => {
        return [...acc, ...(module?.streamsToReset ?? [])];
      },
      []
    ),
  };
};

export const insertConfiguration =
  <T extends { name: string }>({
    configuration,
    insertAfterName,
    insertBeforeName,
  }: InsertConfigurationOptions<T>) =>
  (items: T[]): T[] => {
    const itemAlreadyInserted = items.some(
      (item) => item.name === configuration.name
    );
    // index of item where we need to insert before/after
    const referenceIndex = items.findIndex(
      (item) => item.name === (insertAfterName || insertBeforeName)
    );
    const insertIndex = clamp(
      // if number is outside of lower and upper, it picks
      // the closes value. If it's inside the ranges, the
      // number is kept
      insertAfterName ? referenceIndex + 1 : referenceIndex,
      0,
      items.length
    );

    if (itemAlreadyInserted) {
      items.splice(insertIndex, 1);
    }

    const newItems = [
      ...items.slice(0, insertIndex),
      configuration,
      ...items.slice(insertIndex),
    ];

    return newItems;
  };<|MERGE_RESOLUTION|>--- conflicted
+++ resolved
@@ -19,16 +19,7 @@
 import { TTabName } from 'containers/Admin/projects/all/CreateProject';
 import { NavItem } from 'containers/Admin/sideBar';
 import { LatLngTuple } from 'leaflet';
-<<<<<<< HEAD
-import { CustomizedButtonConfig } from 'services/appConfiguration';
-=======
-import { GetAppConfigurationLocalesChildProps } from 'resources/GetAppConfigurationLocales';
-import { GetIdeaChildProps } from 'resources/GetIdea';
-import { GetInitiativeChildProps } from 'resources/GetInitiative';
-import { GetLocaleChildProps } from 'resources/GetLocale';
-import { GetWindowSizeChildProps } from 'resources/GetWindowSize';
-import { ICommentData } from 'services/comments';
->>>>>>> 7a58f474
+
 import { IGroupDataAttributes, MembershipType } from 'services/groups';
 import { TNotificationData } from 'services/notifications';
 import { IPhaseData } from 'services/phases';
