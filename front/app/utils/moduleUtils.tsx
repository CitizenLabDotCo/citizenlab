import React, { FunctionComponent, ReactElement } from 'react';

import {
  castArray,
  clamp,
  isNil,
  mergeWith,
  omitBy,
  cloneDeep,
} from 'lodash-es';
import { Moment } from 'moment';
import { IntlFormatters } from 'react-intl';
<<<<<<< HEAD
import { InsertConfigurationOptions, ITab, Locale, Multiloc } from 'typings';
=======
import { GetLocaleChildProps } from 'resources/GetLocale';
import {
  InsertConfigurationOptions,
  ITab,
  SupportedLocale,
  Multiloc,
} from 'typings';
>>>>>>> be48d4a5

import { IGroupDataAttributes, MembershipType } from 'api/groups/types';
import { IIdeaData } from 'api/ideas/types';
import { IInitiativeData } from 'api/initiatives/types';
import { TNotificationData } from 'api/notifications/types';
import { IPhaseData } from 'api/phases/types';
import { IProjectData } from 'api/projects/types';
import { TVerificationMethod } from 'api/verification_methods/types';

import { TTabName } from 'containers/Admin/projects/all/CreateProject';
import { NavItem } from 'containers/Admin/sideBar/navItems';
import { GroupCreationModal } from 'containers/Admin/users';
import { NormalFormValues } from 'containers/Admin/users/NormalGroupForm';
import { AuthProvider } from 'containers/Authentication/steps/AuthProviders';
import { TVerificationStep } from 'containers/Authentication/steps/Verification/utils';
import { SignUpInFlow } from 'containers/Authentication/typings';

import {
  Dates,
  ProjectId,
  Resolution,
} from 'components/admin/GraphCards/typings';
import { ManagerType } from 'components/admin/PostManager';
import { IResolution } from 'components/admin/ResolutionControl';
import { OutletRenderProps } from 'components/Outlet';
import PageLoading from 'components/UI/PageLoading';
import { ITabItem } from 'components/UI/Tabs';

export type StatCardProps = ProjectId & Dates & Resolution;

export type ITabsOutlet = {
  formatMessage: IntlFormatters['formatMessage'];
  onData: (data: InsertConfigurationOptions<ITab>) => void;
};

export interface OutletsPropertyMap {
  'app.containers.Admin.projects.all.createProject': {
    selectedTabValue: TTabName;
  };
  'app.containers.Admin.projects.all.createProject.tabs': {
    onData: (data: InsertConfigurationOptions<ITabItem>) => void;
  };
  'app.containers.Admin.projects.all.container': {
    onRender: (hasRendered: boolean) => void;
  };
  'app.containers.Admin.projects.edit.description.projectDescriptionBuilder': {
    onMount: () => void;
    valueMultiloc: Multiloc | null | undefined;
    onChange: (
      description_multiloc: Multiloc,
      _locale: SupportedLocale
    ) => void;
    label: string;
    labelTooltipText: string;
  };
  'app.ProjectsShowPage.shared.header.ProjectInfo.projectDescriptionBuilder': {
    id: string;
  };
  'app.containers.Admin.users.GroupsListPanel.listitem.icon': {
    type: MembershipType;
  };
  'app.containers.Admin.users.GroupCreationStep1.type': {
    onClick: (groupType: MembershipType) => () => void;
    formattedLink: string;
  };
  'app.containers.Admin.users.form': {
    type: GroupCreationModal;
    onSubmit: (values: NormalFormValues) => void;
    isVerificationEnabled: boolean;
  };
  'app.containers.Admin.users.header': {
    type: GroupCreationModal;
  };
  'app.containers.Admin.users.UsersGroup.form': {
    initialValues: IGroupDataAttributes;
    type: GroupCreationModal;
    onSubmit: (values: NormalFormValues) => void;
    isVerificationEnabled: boolean;
  };
  'app.containers.Admin.users.UsersGroup.header': {
    type: GroupCreationModal;
  };
  'app.containers.Admin.users.UsersHeader.icon': {
    type: GroupCreationModal;
  };
  'app.containers.Admin.dashboard.summary.inputStatus': {
    projectId: string | undefined;
    startAtMoment: Moment | null | undefined;
    endAtMoment: Moment | null;
    resolution: IResolution;
  };
  'app.containers.Admin.dashboard.summary.emailDeliveries': {
    projectId: string | undefined;
    startAtMoment: Moment | null | undefined;
    endAtMoment: Moment | null;
    resolution: IResolution;
  };
  'app.containers.Admin.dashboard.summary.projectStatus': StatCardProps;
  'app.containers.Admin.dashboard.summary.proposals': StatCardProps;
  'app.containers.Admin.dashboard.summary.invitations': StatCardProps;
  'app.containers.Admin.dashboard.summary.events': StatCardProps;
  'app.containers.IdeasShow.MetaInformation': {
    ideaId: string;
    compact?: boolean;
  };
  'app.containers.Admin.project.edit.permissions.moderatorRights': {
    projectId: string;
    children: OutletRenderProps;
  };
  'app.containers.Admin.projects.edit.settings': {
    onData: (data: InsertConfigurationOptions<ITab>) => void;
    project: IProjectData;
    phases: IPhaseData[] | null;
  };
  'app.containers.Admin.settings.tabs': {
    onData: (data: InsertConfigurationOptions<ITab>) => void;
  };
  'app.containers.Admin.initiatives.tabs': ITabsOutlet;
  'app.containers.Admin.ideas.tabs': ITabsOutlet;
  'app.containers.Admin.sideBar.navItems': {
    onData: (data: InsertConfigurationOptions<NavItem>) => void;
  };
  'app.components.admin.PostManager.topActionBar': {
    assignee?: string | null;
    projectId?: string | null;
    handleAssigneeFilterChange: (value: string | undefined) => void;
    type: ManagerType;
  };
  'app.components.VerificationModal.buttons': {
    onClick: (method: TVerificationMethod) => void;
    verificationMethods: TVerificationMethod[];
  };
  'app.components.VerificationModal.methodSteps': {
    method: TVerificationMethod | null;
    onCancel: () => void;
    onVerified: () => void;
    activeStep: TVerificationStep;
  };
  'app.components.PostShowComponents.ActionBar.right': {
    translateButtonClicked: boolean;
    onClick: () => void;
    initiative: IInitiativeData;
  };
  'app.components.PostShowComponents.CommentFooter.left': {
    commentId: string;
  };
  'app.containers.InitiativesShow.left': {
    translateButtonClicked: boolean;
    onClick: () => void;
    initiative: IInitiativeData;
  };
  'app.containers.IdeasShow.left': {
    translateButtonClicked: boolean;
    onClick: () => void;
    idea: IIdeaData;
    locale: SupportedLocale;
  };
  'app.components.PostShowComponents.CommentBody.translation': {
    translateButtonClicked: boolean;
    commentContent: string;
    commentId: string;
  };
  'app.components.PostShowComponents.Body.translation': {
    postId: string;
    body: string;
    translateButtonClicked?: boolean;
    postType: 'idea' | 'initiative';
  };
  'app.components.PostShowComponents.Title.translation': {
    postId: string;
    postType: 'idea' | 'initiative';
    title: string;
    translateButtonClicked?: boolean;
    color?: string;
    align: 'left' | 'center';
  };
  'app.containers.Admin.settings.general.form': {
    onSettingChange: (settingName: string, settingValue: any) => void;
  };
  'app.modules.commercial.moderation.admin.containers.ModerationRow.content': {
    inappropriateContentFlagId: string | undefined;
  };
  'app.modules.commercial.moderation.admin.components.EmptyMessage': {
    isWarningsTabSelected: boolean;
  };
  'app.modules.commercial.moderation.admin.containers.actionbar.buttons': {
    selectedActiveFlagsCount: number;
    processing: boolean;
    onRemoveFlags: () => void;
    isWarningsTabSelected: boolean;
  };
  'app.modules.commercial.moderation.admin.containers.tabs': {
    onData: (data: InsertConfigurationOptions<ITabItem>) => void;
    activeFlagsCount: number;
  };
  'app.components.NotificationMenu.Notification': {
    notification: TNotificationData;
  };
  'app.components.SignUpIn.AuthProviders.ContainerStart': {
    flow: SignUpInFlow;
    onContinue: (authProvider: AuthProvider) => void;
  };
  'app.containers.Admin.projects.edit.general.components.TopicInputs.tooltipExtraCopy': Record<
    string,
    any
  >;
  'app.containers.Admin.reporting.components.Tabs': {
    onData: (tabs: ITab[]) => void;
  };
}

type Outlet<Props> = FunctionComponent<Props> | FunctionComponent<Props>[];

type OutletComponents<O> = {
  [K in keyof O]?: Outlet<O[K]>;
};

export type Outlets = OutletComponents<OutletsPropertyMap>;

export type OutletId = keyof Outlets;

export type RouteConfiguration = {
  path?: string;
  name?: string;
  element?: ReactElement;
  type?: string;
  index?: boolean;
  children?: RouteConfiguration[];
};

type RecursivePartial<T> = {
  [P in keyof T]?: T[P] extends (infer U)[]
    ? RecursivePartial<U>[]
    : T[P] extends Record<string, any>
    ? RecursivePartial<T[P]>
    : T[P];
};

interface Routes {
  citizen: RouteConfiguration[];
  admin: RouteConfiguration[];
  'admin.projects': RouteConfiguration[];
  'admin.projects.project': RouteConfiguration[];
  'admin.initiatives': RouteConfiguration[];
  'admin.ideas': RouteConfiguration[];
  'admin.pages-menu': RouteConfiguration[];
  'admin.dashboards': RouteConfiguration[];
  'admin.project_templates': RouteConfiguration[];
  'admin.settings': RouteConfiguration[];
  'admin.tools': RouteConfiguration[];
  'admin.reporting': RouteConfiguration[];
}

export interface ParsedModuleConfiguration {
  routes: Routes;
  outlets: Outlets;
  /** this function triggers before the Root component is mounted */
  beforeMountApplication: () => void;
  /** this function triggers after the Root component mounted */
  afterMountApplication: () => void;
  /** used to reset streams created in a module */
  streamsToReset: string[];
}

export type ModuleConfiguration =
  RecursivePartial<ParsedModuleConfiguration> & {
    /** this function triggers before the Root component is mounted */
    beforeMountApplication?: () => void;
    /** this function triggers after the Root component mounted */
    afterMountApplication?: () => void;
    /** used to reset streams created in a module */
    streamsToReset?: string[];
  };

type Modules = {
  configuration: ModuleConfiguration;
}[];

export const RouteTypes = {
  CITIZEN: 'citizen',
  ADMIN: 'admin',
};

const convertConfigurationToRoute = ({
  path,
  element,
  type = RouteTypes.CITIZEN,
  index,
  children,
}: RouteConfiguration) => {
  const routeObject = {
    path,
    element: <PageLoading>{element}</PageLoading>,
    index,
    children:
      children &&
      children.length > 0 &&
      children.map((childRoute) =>
        convertConfigurationToRoute({ ...childRoute, type })
      ),
  };

  return omitBy(routeObject, isNil);
};

const parseModuleRoutes = (
  routes: RouteConfiguration[] = [],
  type = RouteTypes.CITIZEN
) => routes.map((route) => convertConfigurationToRoute({ ...route, type }));

type LifecycleMethod = 'beforeMountApplication' | 'afterMountApplication';

export const loadModules = (modules: Modules): ParsedModuleConfiguration => {
  const moduleConfigurations = modules.map((module) => module.configuration);

  const mergedRoutes: Routes = mergeWith(
    {},
    ...moduleConfigurations.map(({ routes }) => routes),
    (objValue = [], srcValue = []) =>
      castArray(objValue).concat(castArray(srcValue))
  );

  const mergedOutlets: Outlets = mergeWith(
    {},
    ...moduleConfigurations.map(({ outlets }) => outlets),
    (objValue = [], srcValue = []) =>
      castArray(objValue).concat(castArray(srcValue))
  );

  const callLifecycleMethods = (lifecycleMethod: LifecycleMethod) => () => {
    moduleConfigurations.forEach((module: ModuleConfiguration) =>
      module?.[lifecycleMethod]?.()
    );
  };

  const citizenRoutes = parseModuleRoutes(mergedRoutes?.citizen);
  const adminRoutes = parseModuleRoutes(mergedRoutes?.admin, RouteTypes.ADMIN);

  return {
    outlets: mergedOutlets,
    routes: {
      citizen: citizenRoutes,
      admin: adminRoutes,
      'admin.initiatives': parseModuleRoutes(
        mergedRoutes?.['admin.initiatives'],
        RouteTypes.ADMIN
      ),
      'admin.ideas': parseModuleRoutes(
        mergedRoutes?.['admin.ideas'],
        RouteTypes.ADMIN
      ),
      'admin.pages-menu': parseModuleRoutes(
        mergedRoutes?.['admin.pages-menu'],
        RouteTypes.ADMIN
      ),
      'admin.dashboards': parseModuleRoutes(
        mergedRoutes?.['admin.dashboards'],
        RouteTypes.ADMIN
      ),
      'admin.projects': parseModuleRoutes(
        mergedRoutes?.['admin.projects'],
        RouteTypes.ADMIN
      ),
      'admin.projects.project': parseModuleRoutes(
        mergedRoutes?.['admin.projects.project'],
        RouteTypes.ADMIN
      ),
      'admin.project_templates': parseModuleRoutes(
        mergedRoutes?.['admin.project_templates'],
        RouteTypes.ADMIN
      ),
      'admin.settings': parseModuleRoutes(
        mergedRoutes?.['admin.settings'],
        RouteTypes.ADMIN
      ),
      'admin.tools': parseModuleRoutes(
        mergedRoutes?.['admin.tools'],
        RouteTypes.ADMIN
      ),
      'admin.reporting': parseModuleRoutes(
        mergedRoutes?.['admin.reporting'],
        RouteTypes.ADMIN
      ),
    },
    beforeMountApplication: callLifecycleMethods('beforeMountApplication'),
    afterMountApplication: callLifecycleMethods('afterMountApplication'),
    streamsToReset: moduleConfigurations.reduce(
      (acc: string[], module: ModuleConfiguration) => {
        return [...acc, ...(module?.streamsToReset ?? [])];
      },
      []
    ),
  };
};

export const insertConfiguration =
  <T extends { name: string }>({
    configuration,
    insertAfterName,
    insertBeforeName,
  }: InsertConfigurationOptions<T>) =>
  (items: T[]): T[] => {
    const itemsClone = cloneDeep(items);
    const itemAlreadyInserted = itemsClone.some(
      (item) => item.name === configuration.name
    );
    // index of item where we need to insert before/after
    const referenceIndex = itemsClone.findIndex(
      (item) => item.name === (insertAfterName || insertBeforeName)
    );
    const insertIndex = clamp(
      // if number is outside of lower and upper, it picks
      // the closes value. If it's inside the ranges, the
      // number is kept
      insertAfterName ? referenceIndex + 1 : referenceIndex,
      0,
      itemsClone.length
    );
    const itemAtInsertIndex = itemsClone[insertIndex];
    const isItemInsertedBefore =
      itemAlreadyInserted &&
      insertBeforeName &&
      insertIndex &&
      itemAtInsertIndex.name === insertBeforeName &&
      itemsClone[insertIndex - 1].name === configuration.name;
    const isItemInsertedAfter =
      itemAlreadyInserted &&
      insertAfterName &&
      itemAtInsertIndex &&
      itemAtInsertIndex.name === insertAfterName;

    // If item is already inserted then let's not do anything
    if (isItemInsertedBefore || isItemInsertedAfter) {
      return itemsClone;
    }

    if (itemAlreadyInserted) {
      itemsClone.splice(
        itemsClone.findIndex((item) => item.name === configuration.name),
        1
      );
    }

    const newItems = [
      ...itemsClone.slice(0, insertIndex),
      configuration,
      ...itemsClone.slice(insertIndex),
    ];

    return newItems;
  };<|MERGE_RESOLUTION|>--- conflicted
+++ resolved
@@ -10,17 +10,12 @@
 } from 'lodash-es';
 import { Moment } from 'moment';
 import { IntlFormatters } from 'react-intl';
-<<<<<<< HEAD
-import { InsertConfigurationOptions, ITab, Locale, Multiloc } from 'typings';
-=======
-import { GetLocaleChildProps } from 'resources/GetLocale';
 import {
   InsertConfigurationOptions,
   ITab,
   SupportedLocale,
   Multiloc,
 } from 'typings';
->>>>>>> be48d4a5
 
 import { IGroupDataAttributes, MembershipType } from 'api/groups/types';
 import { IIdeaData } from 'api/ideas/types';
