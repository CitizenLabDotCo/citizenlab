import React, {
  MouseEvent,
  KeyboardEvent,
  FunctionComponent,
  ReactElement,
} from 'react';

import { ILeafletMapConfig } from 'components/UI/LeafletMap/useLeaflet';
import {
  TSignUpStepConfigurationObject,
  TSignUpStep,
} from 'components/SignUpIn/SignUp';

import PageLoading from 'components/UI/PageLoading';
import { ISignUpInMetaData, TSignUpInFlow } from 'components/SignUpIn';

import { GroupCreationModal } from 'containers/Admin/users';
import { NormalFormValues } from 'containers/Admin/users/NormalGroupForm';
import { IAdminPublicationContent } from 'hooks/useAdminPublications';
import { IProjectData, IUpdatedProjectProperties } from 'services/projects';
import { ITabItem } from 'components/UI/Tabs';
import { OutletRenderProps } from 'components/Outlet';
import { mergeWith, castArray, clamp, omitBy, isNil } from 'lodash-es';

import { IGroupDataAttributes, MembershipType } from 'services/groups';
import { ParticipationMethod } from 'services/participationContexts';
import {
  CellConfiguration,
  FormikSubmitHandler,
  InsertConfigurationOptions,
  ITab,
  MessageDescriptor,
  Multiloc,
  Locale,
  CLErrors,
} from 'typings';
import { LatLngTuple } from 'leaflet';
import { Point } from 'components/UI/LeafletMap/typings';
import { IUserData } from 'services/users';
import { MessageValue } from 'react-intl';
import { NavItem } from 'containers/Admin/sideBar';
import {
  AppConfigurationFeature,
  CustomizedButtonConfig,
  TAppConfigurationSetting,
  TAppConfigurationSettingCore,
} from 'services/appConfiguration';
import {
  THomepageBannerLayout,
  IHomepageSettingsAttributes,
} from 'services/homepageSettings';
import { ManagerType } from 'components/admin/PostManager';
import { IdeaCellComponentProps } from 'components/admin/PostManager/components/PostTable/IdeaRow';
import { IdeaHeaderCellComponentProps } from 'components/admin/PostManager/components/PostTable/IdeaHeaderRow';
import { TTabName } from 'containers/Admin/projects/all/CreateProject';
import { TVerificationMethod } from 'services/verificationMethods';
import { TVerificationStep } from 'components/Verification/verificationModalEvents';
import { IPhaseData } from 'services/phases';
import { GetInitiativeChildProps } from 'resources/GetInitiative';
import { GetLocaleChildProps } from 'resources/GetLocale';
import { ICommentData } from 'services/comments';
import { GetAppConfigurationLocalesChildProps } from 'resources/GetAppConfigurationLocales';
import { GetWindowSizeChildProps } from 'resources/GetWindowSize';
import { GetIdeaChildProps } from 'resources/GetIdea';
import {
  IOnboardingCampaignNames,
  IOnboardingCampaigns,
} from 'services/onboardingCampaigns';
import { TNotificationData } from 'services/notifications';
import { BannerButtonStyle } from 'containers/LandingPage/BannerButton';
import { AuthProvider } from 'components/SignUpIn/AuthProviders';
import { Localize } from 'hooks/useLocalize';
import { TOnProjectAttributesDiffChangeFunction } from 'containers/Admin/projects/project/general';

export type ITabsOutlet = {
  formatMessage: (
    messageDescriptor: MessageDescriptor,
    values?: { [key: string]: MessageValue } | undefined
  ) => string;
  onData: (data: InsertConfigurationOptions<ITab>) => void;
};

export type SignUpStepOutletProps = {
  onData: (data: TSignUpStepConfigurationObject) => void;
  onDataLoaded: (step: TSignUpStep, loaded: boolean) => void;
  step: TSignUpStep | null;
  metaData: ISignUpInMetaData;
  onCompleted: () => void;
  onSkipped: () => void;
  onError: () => void;
};

export type IAdminSettingsRegistrationSectionEndOutletProps = {
  onSettingChange: (setting: TAppConfigurationSetting) => (value: any) => void;
  onCoreSettingWithMultilocChange: (
    coreSetting: TAppConfigurationSettingCore
  ) => (multiloc: Multiloc) => void;
  customFieldsSignupHelperTextMultiloc?: Multiloc | null;
  userConfirmationSetting?: AppConfigurationFeature;
};

export interface OutletsPropertyMap {
  'app.containers.Navbar.projectlist.item': {
    publication: IAdminPublicationContent;
    localize: Localize;
  };
  'app.containers.Navbar.projectsAndFolders.title': Record<string, any>;
  'app.containers.AdminPage.projects.all.projectsAndFolders.row': {
    publication: IAdminPublicationContent;
  };
  'app.containers.AdminPage.projects.all.projectsAndFolders.title': Record<
    string,
    any
  >;
  'app.components.AdminPage.projects.form.additionalInputs.inputs': {
    projectAttrs: IUpdatedProjectProperties;
    onProjectAttributesDiffChange: TOnProjectAttributesDiffChangeFunction;
  };
  'app.containers.AdminPage.projects.all.createProjectNotAdmin': Record<
    string,
    any
  >;
  'app.containers.AdminPage.projects.all.projectsAndFolders.actions': Record<
    string,
    any
  >;
  'app.containers.Admin.projects.all.createProject': {
    selectedTabValue: TTabName;
  };
  'app.containers.Admin.projects.all.createProject.tabs': {
    onData: (data: InsertConfigurationOptions<ITabItem>) => void;
  };
  'app.containers.Admin.projects.all.container': {
    onRender: (hasRendered: boolean) => void;
  };
  'app.containers.Admin.projects.edit.description.contentBuilder': {
    onMount: () => void;
    valueMultiloc: Multiloc | null | undefined;
    onChange: (description_multiloc: Multiloc, _locale: Locale) => void;
    label: string;
    labelTooltipText: string;
  };
  'app.ProjectsShowPage.shared.header.ProjectInfo.contentBuilder': {
    onMount: () => void;
  };
  'app.components.ProjectAndFolderCards.card': {
    publication: IAdminPublicationContent;
    size: 'small' | 'medium' | 'large';
    layout: 'dynamic' | 'threecolumns' | 'twocolumns';
  };
  'app.containers.SiteMap.ProjectsSection.listitem': {
    adminPublication: IAdminPublicationContent;
    hightestTitle: 'h3' | 'h4';
  };
  'app.containers.Admin.users.GroupsListPanel.listitem.icon': {
    type: MembershipType;
  };
  'app.containers.Admin.users.GroupCreationStep1.type': {
    onClick: (groupType: MembershipType) => () => void;
    formattedLink: string;
  };
  'app.containers.Admin.users.form': {
    type: GroupCreationModal;
    onSubmit: FormikSubmitHandler<NormalFormValues>;
    isVerificationEnabled: boolean;
  };
  'app.containers.Admin.users.header': {
    type: GroupCreationModal;
  };
  'app.containers.Admin.users.UsersGroup.form': {
    initialValues: IGroupDataAttributes;
    type: GroupCreationModal;
    onSubmit: FormikSubmitHandler<NormalFormValues>;
    isVerificationEnabled: boolean;
  };
  'app.containers.Admin.users.UsersGroup.header': {
    type: GroupCreationModal;
  };
  'app.containers.Admin.users.UsersHeader.icon': {
    type: GroupCreationModal;
  };
  'app.containers.Admin.dashboard.users.graphs': {
    startAt?: string | null;
    endAt: string | null;
    currentGroupFilter?: string;
    currentGroupFilterLabel?: string;
  };
  'app.components.SignUpIn.SignUp.step': SignUpStepOutletProps;
  'app.containers.Admin.dashboard.reports.ProjectReport.graphs': {
    startAt: string;
    endAt: string;
    participationMethods: ParticipationMethod[];
    project: IProjectData;
  };
  'app.containers.IdeasShow.MetaInformation': {
    ideaId: string;
    compact?: boolean;
  };
  'app.containers.UserEditPage.ProfileForm.forms': {
    authUser: IUserData;
    onChange: (data: { key: string; formData: Record<string, any> }) => void;
  };
  'app.containers.Admin.project.edit.permissions.participationRights': {
    project: IProjectData;
    projectId: string;
    children: OutletRenderProps;
  };
  'app.containers.Admin.project.edit.permissions.moderatorRights': {
    projectId: string;
    children: OutletRenderProps;
  };
  'app.containers.Admin.projects.edit': {
    onData: (data: InsertConfigurationOptions<ITab>) => void;
    project: IProjectData;
    phases: IPhaseData[] | null;
  };
  'app.containers.Admin.settings.tabs': {
    onData: (data: InsertConfigurationOptions<ITab>) => void;
  };
  'app.containers.Admin.initiatives.tabs': ITabsOutlet;
  'app.containers.Admin.ideas.tabs': ITabsOutlet;
  'app.containers.Admin.dashboards.tabs': ITabsOutlet;
  'app.containers.Admin.sideBar.navItems': {
    onData: (data: InsertConfigurationOptions<NavItem>) => void;
  };
  'app.components.admin.PostManager.topActionBar': {
    assignee?: string | null;
    projectId?: string | null;
    handleAssigneeFilterChange: (value: string) => void;
    type: ManagerType;
  };
  'app.components.admin.PostManager.components.PostTable.IdeaRow.cells': {
    onData: (
      data: InsertConfigurationOptions<
        CellConfiguration<IdeaCellComponentProps>
      >
    ) => void;
  };
  'app.components.admin.PostManager.components.PostTable.IdeaHeaderRow.cells': {
    onData: (
      data: InsertConfigurationOptions<
        CellConfiguration<IdeaHeaderCellComponentProps>
      >
    ) => void;
  };
  'app.components.Map.leafletConfig': {
    onLeafletConfigChange: (newLeafletConfig: ILeafletMapConfig) => void;
    projectId?: string | null;
    centerLatLng?: LatLngTuple;
    zoomLevel?: number;
    points?: Point[];
  };
  'app.components.Map.Legend': {
    projectId?: string | null;
    className?: string;
  };
  'app.containers.Admin.settings.registrationTabEnd': Record<string, any>;
  'app.containers.Admin.settings.registrationSectionEnd': IAdminSettingsRegistrationSectionEndOutletProps;
  'app.components.VerificationModal.buttons': {
    onClick: (method: TVerificationMethod) => void;
    verificationMethods: TVerificationMethod[];
  };
  'app.components.VerificationModal.methodSteps': {
    method: TVerificationMethod | null;
    onCancel: () => void;
    onVerified: () => void;
    showHeader?: boolean;
    inModal: boolean;
    activeStep: TVerificationStep;
  };
  'app.components.PostShowComponents.ActionBar.right': {
    translateButtonClicked: boolean;
    onClick: () => void;
    initiative: GetInitiativeChildProps;
    locale: GetLocaleChildProps;
  };
  'app.components.PostShowComponents.CommentFooter.left': {
    comment: ICommentData;
    locale: GetLocaleChildProps;
    tenantLocales: GetAppConfigurationLocalesChildProps;
  };
  'app.containers.InitiativesShow.left': {
    windowSize: GetWindowSizeChildProps;
    translateButtonClicked: boolean;
    onClick: () => void;
    initiative: GetInitiativeChildProps;
    locale: GetLocaleChildProps;
  };
  'app.containers.IdeasShow.left': {
    translateButtonClicked: boolean;
    onClick: () => void;
    idea: GetIdeaChildProps;
    locale: GetLocaleChildProps;
  };
  'app.components.PostShowComponents.CommentBody.translation': {
    translateButtonClicked: boolean;
    commentContent: string;
    locale: GetLocaleChildProps;
    commentId: string;
  };
  'app.components.PostShowComponents.Body.translation': {
    postId: string;
    body: string;
    locale: GetLocaleChildProps;
    translateButtonClicked?: boolean;
    postType: 'idea' | 'initiative';
  };
  'app.components.PostShowComponents.Title.translation': {
    postId: string;
    postType: 'idea' | 'initiative';
    title: string;
    locale?: GetLocaleChildProps;
    translateButtonClicked?: boolean;
    color?: string;
    align: 'left' | 'center';
  };
  'app.containers.UserEditPage.content': Record<string, any>;
  'app.containers.Navbar.UserMenu.UserNameContainer': {
    isVerified: boolean;
  };
  'app.containers.App.modals': { onMounted: (id: string) => void };
  'app.containers.LandingPage.onboardingCampaigns': {
    onboardingCampaigns: IOnboardingCampaigns;
    contentTimeout: number;
    contentDelay: number;
    authUser: IUserData;
    theme: unknown;
    onSkip: (name: IOnboardingCampaignNames) => void;
    onAccept: (name: IOnboardingCampaignNames) => void;
  };
  'app.containers.Admin.settings.general.form': {
    onSettingChange: (settingName: string, settingValue: any) => void;
  };
  'app.modules.commercial.moderation.admin.containers.ModerationRow.content': {
    inappropriateContentFlagId: string | undefined;
  };
  'app.modules.commercial.moderation.admin.components.EmptyMessage': {
    isWarningsTabSelected: boolean;
  };
  'app.modules.commercial.moderation.admin.containers.actionbar.buttons': {
    selectedActiveFlagsCount: number;
    processing: boolean;
    onRemoveFlags: () => void;
    isWarningsTabSelected: boolean;
  };
  'app.modules.commercial.moderation.admin.containers.tabs': {
    onData: (data: InsertConfigurationOptions<ITabItem>) => void;
    activeFlagsCount: number;
  };
  'app.components.NotificationMenu.Notification': {
    notification: TNotificationData;
  };
  'app.containers.ProjectsShowPage.shared.header.ProjectHeader.GoBackButton': {
    projectFolderId: string;
    className?: string;
  };
  'app.containers.LandingPage.EventsWidget': Record<string, any>;
  'app.containers.Admin.settings.customize.eventsSectionEnd': {
    getSetting: (settingName: string) => any;
    setParentState: (state: any) => void;
  };
  'app.containers.Admin.settings.customize.Events': {
    onMount: () => void;
  };
  'app.containers.Admin.settings.customize.AllInput': {
    onMount: () => void;
  };
  'app.containers.Admin.initiatives.settings.EnableSwitch': {
    onMount: () => void;
  };
  'app.containers.Admin.settings.customize.headerSectionStart': {
    homepageSettings: IHomepageSettingsAttributes;
    handleOnChange: (
      settingKey: keyof IHomepageSettingsAttributes,
      settingValue: any
    ) => void;
  };
  'app.containers.Admin.settings.customize.headerSectionEnd': {
    homepageSettings: IHomepageSettingsAttributes;
    handleOnChange: (
      settingKey: keyof IHomepageSettingsAttributes,
      settingValue: any
    ) => void;
<<<<<<< HEAD
    errors: CLErrors | undefined | null;
=======
    errors: CLErrors | null;
>>>>>>> d13c76db
  };
  'app.containers.LandingPage.SignedOutHeader.index': {
    homepageBannerLayout: THomepageBannerLayout;
  };
  'app.containers.Admin.settings.policies.start': {
    onMount: () => void;
  };
  'app.containers.Admin.settings.policies.subTitle': Record<string, any>;
  'app.containers.Admin.pages-menu.index': Record<string, any>;
  'app.containers.Admin.pages-menu.NavigationSettings': Record<string, any>;
  'app.containers.LandingPage.SignedOutHeader.CTA': {
    buttonStyle: BannerButtonStyle;
    signUpIn: (event: MouseEvent | KeyboardEvent) => void;
  };
  'app.containers.LandingPage.SignedInHeader.CTA': {
    customizedButtonConfig?: CustomizedButtonConfig;
    buttonStyle: BannerButtonStyle;
  };
  'app.components.SignUpIn.AuthProviders.ContainerEnd': {
    flow: TSignUpInFlow;
    onContinue: (authProvider: AuthProvider) => void;
  };
  'app.containers.Admin.projects.edit.general.components.TopicInputs.tooltipExtraCopy': Record<
    string,
    any
  >;
}

type Outlet<Props> = FunctionComponent<Props> | FunctionComponent<Props>[];

type OutletComponents<O> = {
  [K in keyof O]?: Outlet<O[K]>;
};

export type Outlets = OutletComponents<OutletsPropertyMap>;

export type OutletId = keyof Outlets;

export type RouteConfiguration = {
  path?: string;
  name?: string;
  element?: ReactElement;
  type?: string;
  index?: boolean;
  children?: RouteConfiguration[];
};

type RecursivePartial<T> = {
  [P in keyof T]?: T[P] extends (infer U)[]
    ? RecursivePartial<U>[]
    : T[P] extends Record<string, any>
    ? RecursivePartial<T[P]>
    : T[P];
};

interface Routes {
  citizen: RouteConfiguration[];
  admin: RouteConfiguration[];
  'admin.projects': RouteConfiguration[];
  'admin.projects.project': RouteConfiguration[];
  'admin.initiatives': RouteConfiguration[];
  'admin.ideas': RouteConfiguration[];
  'admin.pages-menu': RouteConfiguration[];
  'admin.dashboards': RouteConfiguration[];
  'admin.project_templates': RouteConfiguration[];
  'admin.settings': RouteConfiguration[];
}

export interface ParsedModuleConfiguration {
  routes: Routes;
  outlets: Outlets;
  /** this function triggers before the Root component is mounted */
  beforeMountApplication: () => void;
  /** this function triggers after the Root component mounted */
  afterMountApplication: () => void;
  /** used to reset streams created in a module */
  streamsToReset: string[];
}

export type ModuleConfiguration =
  RecursivePartial<ParsedModuleConfiguration> & {
    /** this function triggers before the Root component is mounted */
    beforeMountApplication?: () => void;
    /** this function triggers after the Root component mounted */
    afterMountApplication?: () => void;
    /** used to reset streams created in a module */
    streamsToReset?: string[];
  };

type Modules = {
  configuration: ModuleConfiguration;
  isEnabled: boolean;
}[];

export const RouteTypes = {
  CITIZEN: 'citizen',
  ADMIN: 'admin',
};

const convertConfigurationToRoute = ({
  path,
  element,
  type = RouteTypes.CITIZEN,
  index,
  children,
}: RouteConfiguration) => {
  const routeObject = {
    path,
    element: <PageLoading>{element}</PageLoading>,
    index,
    children:
      children &&
      children.length > 0 &&
      children.map((childRoute) =>
        convertConfigurationToRoute({ ...childRoute, type })
      ),
  };

  return omitBy(routeObject, isNil);
};

const parseModuleRoutes = (
  routes: RouteConfiguration[] = [],
  type = RouteTypes.CITIZEN
) => routes.map((route) => convertConfigurationToRoute({ ...route, type }));

type LifecycleMethod = 'beforeMountApplication' | 'afterMountApplication';

export const loadModules = (modules: Modules): ParsedModuleConfiguration => {
  const enabledModuleConfigurations = modules
    .filter((module) => module.isEnabled)
    .map((module) => module.configuration);

  const mergedRoutes: Routes = mergeWith(
    {},
    ...enabledModuleConfigurations.map(({ routes }) => routes),
    (objValue = [], srcValue = []) =>
      castArray(objValue).concat(castArray(srcValue))
  );

  const mergedOutlets: Outlets = mergeWith(
    {},
    ...enabledModuleConfigurations.map(({ outlets }) => outlets),
    (objValue = [], srcValue = []) =>
      castArray(objValue).concat(castArray(srcValue))
  );

  const callLifecycleMethods = (lifecycleMethod: LifecycleMethod) => () => {
    enabledModuleConfigurations.forEach((module: ModuleConfiguration) =>
      module?.[lifecycleMethod]?.()
    );
  };

  const citizenRoutes = parseModuleRoutes(mergedRoutes?.citizen);
  const adminRoutes = parseModuleRoutes(mergedRoutes?.admin, RouteTypes.ADMIN);

  return {
    outlets: mergedOutlets,
    routes: {
      citizen: citizenRoutes,
      admin: adminRoutes,
      'admin.initiatives': parseModuleRoutes(
        mergedRoutes?.['admin.initiatives'],
        RouteTypes.ADMIN
      ),
      'admin.ideas': parseModuleRoutes(
        mergedRoutes?.['admin.ideas'],
        RouteTypes.ADMIN
      ),
      'admin.pages-menu': parseModuleRoutes(
        mergedRoutes?.['admin.pages-menu'],
        RouteTypes.ADMIN
      ),
      'admin.dashboards': parseModuleRoutes(
        mergedRoutes?.['admin.dashboards'],
        RouteTypes.ADMIN
      ),
      'admin.projects': parseModuleRoutes(
        mergedRoutes?.['admin.projects'],
        RouteTypes.ADMIN
      ),
      'admin.projects.project': parseModuleRoutes(
        mergedRoutes?.['admin.projects.project'],
        RouteTypes.ADMIN
      ),
      'admin.project_templates': parseModuleRoutes(
        mergedRoutes?.['admin.project_templates'],
        RouteTypes.ADMIN
      ),
      'admin.settings': parseModuleRoutes(
        mergedRoutes?.['admin.settings'],
        RouteTypes.ADMIN
      ),
    },
    beforeMountApplication: callLifecycleMethods('beforeMountApplication'),
    afterMountApplication: callLifecycleMethods('afterMountApplication'),
    streamsToReset: enabledModuleConfigurations.reduce(
      (acc: string[], module: ModuleConfiguration) => {
        return [...acc, ...(module?.streamsToReset ?? [])];
      },
      []
    ),
  };
};

export const insertConfiguration =
  <T extends { name: string }>({
    configuration,
    insertAfterName,
    insertBeforeName,
  }: InsertConfigurationOptions<T>) =>
  (items: T[]): T[] => {
    const itemAlreadyInserted = items.some(
      (item) => item.name === configuration.name
    );
    // index of item where we need to insert before/after
    const referenceIndex = items.findIndex(
      (item) => item.name === (insertAfterName || insertBeforeName)
    );
    const insertIndex = clamp(
      // if number is outside of lower and upper, it picks
      // the closes value. If it's inside the ranges, the
      // number is kept
      insertAfterName ? referenceIndex + 1 : referenceIndex - 1,
      0,
      items.length
    );

    if (itemAlreadyInserted) {
      items.splice(insertIndex, 1);
    }

    const newItems = [
      ...items.slice(0, insertIndex),
      configuration,
      ...items.slice(insertIndex),
    ];

    return newItems;
  };<|MERGE_RESOLUTION|>--- conflicted
+++ resolved
@@ -381,11 +381,7 @@
       settingKey: keyof IHomepageSettingsAttributes,
       settingValue: any
     ) => void;
-<<<<<<< HEAD
-    errors: CLErrors | undefined | null;
-=======
     errors: CLErrors | null;
->>>>>>> d13c76db
   };
   'app.containers.LandingPage.SignedOutHeader.index': {
     homepageBannerLayout: THomepageBannerLayout;
