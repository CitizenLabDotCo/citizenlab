import { ILeafletMapConfig } from 'components/UI/LeafletMap/useLeaflet';
import { Moment } from 'moment';
import React, { FunctionComponent, ReactElement } from 'react';

import PageLoading from 'components/UI/PageLoading';
import { OutletRenderProps } from 'components/Outlet';
import { ITabItem } from 'components/UI/Tabs';
import { GroupCreationModal } from 'containers/Admin/users';
import { NormalFormValues } from 'containers/Admin/users/NormalGroupForm';
import { castArray, clamp, isNil, mergeWith, omitBy } from 'lodash-es';
import { IProjectData } from 'services/projects';

import { ManagerType } from 'components/admin/PostManager';
import { IdeaHeaderCellComponentProps } from 'components/admin/PostManager/components/PostTable/header/IdeaHeaderRow';
import { IdeaCellComponentProps } from 'components/admin/PostManager/components/PostTable/Row/IdeaRow';
import { IResolution } from 'components/admin/ResolutionControl';
import { Point } from 'components/UI/LeafletMap/typings';
import { TVerificationStep } from 'events/verificationModal';
import { TTabName } from 'containers/Admin/projects/all/CreateProject';
import { NavItem } from 'containers/Admin/sideBar';
import { LatLngTuple } from 'leaflet';

import { IGroupDataAttributes, MembershipType } from 'services/groups';
<<<<<<< HEAD
import { THomepageBannerLayout } from 'services/homepageSettings';
=======
import { TNotificationData } from 'services/notifications';
>>>>>>> cb74ac7d
import { IPhaseData } from 'services/phases';
import { TVerificationMethod } from 'services/verificationMethods';
import {
  CellConfiguration,
  InsertConfigurationOptions,
  ITab,
  Locale,
  Multiloc,
} from 'typings';
import { IntlFormatters } from 'react-intl';
import { StatCardProps } from '../modules/commercial/analytics/admin/hooks/useStatCard/typings';

export type ITabsOutlet = {
  formatMessage: IntlFormatters['formatMessage'];
  onData: (data: InsertConfigurationOptions<ITab>) => void;
};

export interface OutletsPropertyMap {
  'app.containers.Admin.projects.all.createProject': {
    selectedTabValue: TTabName;
  };
  'app.containers.Admin.projects.all.createProject.tabs': {
    onData: (data: InsertConfigurationOptions<ITabItem>) => void;
  };
  'app.containers.Admin.projects.all.container': {
    onRender: (hasRendered: boolean) => void;
  };
  'app.containers.Admin.projects.edit.description.contentBuilder': {
    onMount: () => void;
    valueMultiloc: Multiloc | null | undefined;
    onChange: (description_multiloc: Multiloc, _locale: Locale) => void;
    label: string;
    labelTooltipText: string;
  };
  'app.ProjectsShowPage.shared.header.ProjectInfo.contentBuilder': {
    onMount: () => void;
  };
  'app.containers.Admin.users.GroupsListPanel.listitem.icon': {
    type: MembershipType;
  };
  'app.containers.Admin.users.GroupCreationStep1.type': {
    onClick: (groupType: MembershipType) => () => void;
    formattedLink: string;
  };
  'app.containers.Admin.users.form': {
    type: GroupCreationModal;
    onSubmit: (values: NormalFormValues) => void;
    isVerificationEnabled: boolean;
  };
  'app.containers.Admin.users.header': {
    type: GroupCreationModal;
  };
  'app.containers.Admin.users.UsersGroup.form': {
    initialValues: IGroupDataAttributes;
    type: GroupCreationModal;
    onSubmit: (values: NormalFormValues) => void;
    isVerificationEnabled: boolean;
  };
  'app.containers.Admin.users.UsersGroup.header': {
    type: GroupCreationModal;
  };
  'app.containers.Admin.users.UsersHeader.icon': {
    type: GroupCreationModal;
  };
  'app.containers.Admin.dashboard.summary.inputStatus': {
    projectId: string | undefined;
    startAtMoment: Moment | null | undefined;
    endAtMoment: Moment | null;
    resolution: IResolution;
  };
  'app.containers.Admin.dashboard.summary.emailDeliveries': {
    projectId: string | undefined;
    startAtMoment: Moment | null | undefined;
    endAtMoment: Moment | null;
    resolution: IResolution;
  };
  'app.containers.Admin.dashboard.summary.projectStatus': StatCardProps;
  'app.containers.Admin.dashboard.summary.proposals': StatCardProps;
  'app.containers.Admin.dashboard.summary.invitations': StatCardProps;
  'app.containers.Admin.dashboard.summary.events': StatCardProps;
  'app.containers.Admin.project.edit.permissions.participationRights': {
    project: IProjectData;
    projectId: string;
    children: OutletRenderProps;
  };
  'app.containers.Admin.project.edit.permissions.moderatorRights': {
    projectId: string;
    children: OutletRenderProps;
  };
  'app.containers.Admin.projects.edit': {
    onData: (data: InsertConfigurationOptions<ITab>) => void;
    project: IProjectData;
    phases: IPhaseData[] | null;
  };
  'app.containers.Admin.settings.tabs': {
    onData: (data: InsertConfigurationOptions<ITab>) => void;
  };
  'app.containers.Admin.initiatives.tabs': ITabsOutlet;
  'app.containers.Admin.ideas.tabs': ITabsOutlet;
  'app.containers.Admin.dashboards.tabs': ITabsOutlet;
  'app.containers.Admin.sideBar.navItems': {
    onData: (data: InsertConfigurationOptions<NavItem>) => void;
  };
  'app.components.admin.PostManager.topActionBar': {
    assignee?: string | null;
    projectId?: string | null;
    handleAssigneeFilterChange: (value: string) => void;
    type: ManagerType;
  };
  'app.components.admin.PostManager.components.PostTable.IdeaRow.cells': {
    onData: (
      data: InsertConfigurationOptions<
        CellConfiguration<IdeaCellComponentProps>
      >
    ) => void;
  };
  'app.components.admin.PostManager.components.PostTable.IdeaHeaderRow.cells': {
    onData: (
      data: InsertConfigurationOptions<
        CellConfiguration<IdeaHeaderCellComponentProps>
      >
    ) => void;
  };
  'app.components.Map.leafletConfig': {
    onLeafletConfigChange: (newLeafletConfig: ILeafletMapConfig) => void;
    projectId?: string | null;
    centerLatLng?: LatLngTuple;
    zoomLevel?: number;
    points?: Point[];
  };
  'app.components.Map.Legend': {
    projectId?: string | null;
    className?: string;
  };
  'app.components.VerificationModal.methodSteps': {
    method: TVerificationMethod | null;
    onCancel: () => void;
    onVerified: () => void;
    showHeader?: boolean;
    inModal: boolean;
    activeStep: TVerificationStep;
  };
<<<<<<< HEAD
  'app.components.PostShowComponents.ActionBar.right': {
    translateButtonClicked: boolean;
    onClick: () => void;
    initiative: GetInitiativeChildProps;
    locale: GetLocaleChildProps;
  };
  'app.components.PostShowComponents.CommentFooter.left': {
    comment: ICommentData;
    locale: GetLocaleChildProps;
    tenantLocales: GetAppConfigurationLocalesChildProps;
  };
  'app.containers.InitiativesShow.left': {
    windowSize: GetWindowSizeChildProps;
    translateButtonClicked: boolean;
    onClick: () => void;
    initiative: GetInitiativeChildProps;
    locale: GetLocaleChildProps;
  };
  'app.containers.IdeasShow.left': {
    translateButtonClicked: boolean;
    onClick: () => void;
    idea: GetIdeaChildProps;
    locale: GetLocaleChildProps;
  };
  'app.components.PostShowComponents.CommentBody.translation': {
    translateButtonClicked: boolean;
    commentContent: string;
    locale: GetLocaleChildProps;
    commentId: string;
  };
  'app.components.PostShowComponents.Body.translation': {
    postId: string;
    body: string;
    locale: GetLocaleChildProps;
    translateButtonClicked?: boolean;
    postType: 'idea' | 'initiative';
  };
  'app.components.PostShowComponents.Title.translation': {
    postId: string;
    postType: 'idea' | 'initiative';
    title: string;
    locale?: GetLocaleChildProps;
    translateButtonClicked?: boolean;
    color?: string;
    align: 'left' | 'center';
=======

  'app.containers.Admin.settings.general.form': {
    onSettingChange: (settingName: string, settingValue: any) => void;
  };
  'app.modules.commercial.moderation.admin.containers.ModerationRow.content': {
    inappropriateContentFlagId: string | undefined;
  };
  'app.modules.commercial.moderation.admin.components.EmptyMessage': {
    isWarningsTabSelected: boolean;
  };
  'app.modules.commercial.moderation.admin.containers.actionbar.buttons': {
    selectedActiveFlagsCount: number;
    processing: boolean;
    onRemoveFlags: () => void;
    isWarningsTabSelected: boolean;
  };
  'app.modules.commercial.moderation.admin.containers.tabs': {
    onData: (data: InsertConfigurationOptions<ITabItem>) => void;
    activeFlagsCount: number;
  };
  'app.components.NotificationMenu.Notification': {
    notification: TNotificationData;
>>>>>>> cb74ac7d
  };
  'app.containers.HomePage.EventsWidget': Record<string, any>;
}

type Outlet<Props> = FunctionComponent<Props> | FunctionComponent<Props>[];

type OutletComponents<O> = {
  [K in keyof O]?: Outlet<O[K]>;
};

export type Outlets = OutletComponents<OutletsPropertyMap>;

export type OutletId = keyof Outlets;

export type RouteConfiguration = {
  path?: string;
  name?: string;
  element?: ReactElement;
  type?: string;
  index?: boolean;
  children?: RouteConfiguration[];
};

type RecursivePartial<T> = {
  [P in keyof T]?: T[P] extends (infer U)[]
    ? RecursivePartial<U>[]
    : T[P] extends Record<string, any>
    ? RecursivePartial<T[P]>
    : T[P];
};

interface Routes {
  citizen: RouteConfiguration[];
  admin: RouteConfiguration[];
  'admin.projects': RouteConfiguration[];
  'admin.projects.project': RouteConfiguration[];
  'admin.initiatives': RouteConfiguration[];
  'admin.ideas': RouteConfiguration[];
  'admin.pages-menu': RouteConfiguration[];
  'admin.dashboards': RouteConfiguration[];
  'admin.project_templates': RouteConfiguration[];
  'admin.settings': RouteConfiguration[];
}

export interface ParsedModuleConfiguration {
  routes: Routes;
  outlets: Outlets;
  /** this function triggers before the Root component is mounted */
  beforeMountApplication: () => void;
  /** this function triggers after the Root component mounted */
  afterMountApplication: () => void;
  /** used to reset streams created in a module */
  streamsToReset: string[];
}

export type ModuleConfiguration =
  RecursivePartial<ParsedModuleConfiguration> & {
    /** this function triggers before the Root component is mounted */
    beforeMountApplication?: () => void;
    /** this function triggers after the Root component mounted */
    afterMountApplication?: () => void;
    /** used to reset streams created in a module */
    streamsToReset?: string[];
  };

type Modules = {
  configuration: ModuleConfiguration;
  isEnabled: boolean;
}[];

export const RouteTypes = {
  CITIZEN: 'citizen',
  ADMIN: 'admin',
};

const convertConfigurationToRoute = ({
  path,
  element,
  type = RouteTypes.CITIZEN,
  index,
  children,
}: RouteConfiguration) => {
  const routeObject = {
    path,
    element: <PageLoading>{element}</PageLoading>,
    index,
    children:
      children &&
      children.length > 0 &&
      children.map((childRoute) =>
        convertConfigurationToRoute({ ...childRoute, type })
      ),
  };

  return omitBy(routeObject, isNil);
};

const parseModuleRoutes = (
  routes: RouteConfiguration[] = [],
  type = RouteTypes.CITIZEN
) => routes.map((route) => convertConfigurationToRoute({ ...route, type }));

type LifecycleMethod = 'beforeMountApplication' | 'afterMountApplication';

export const loadModules = (modules: Modules): ParsedModuleConfiguration => {
  const enabledModuleConfigurations = modules
    .filter((module) => module.isEnabled)
    .map((module) => module.configuration);

  const mergedRoutes: Routes = mergeWith(
    {},
    ...enabledModuleConfigurations.map(({ routes }) => routes),
    (objValue = [], srcValue = []) =>
      castArray(objValue).concat(castArray(srcValue))
  );

  const mergedOutlets: Outlets = mergeWith(
    {},
    ...enabledModuleConfigurations.map(({ outlets }) => outlets),
    (objValue = [], srcValue = []) =>
      castArray(objValue).concat(castArray(srcValue))
  );

  const callLifecycleMethods = (lifecycleMethod: LifecycleMethod) => () => {
    enabledModuleConfigurations.forEach((module: ModuleConfiguration) =>
      module?.[lifecycleMethod]?.()
    );
  };

  const citizenRoutes = parseModuleRoutes(mergedRoutes?.citizen);
  const adminRoutes = parseModuleRoutes(mergedRoutes?.admin, RouteTypes.ADMIN);

  return {
    outlets: mergedOutlets,
    routes: {
      citizen: citizenRoutes,
      admin: adminRoutes,
      'admin.initiatives': parseModuleRoutes(
        mergedRoutes?.['admin.initiatives'],
        RouteTypes.ADMIN
      ),
      'admin.ideas': parseModuleRoutes(
        mergedRoutes?.['admin.ideas'],
        RouteTypes.ADMIN
      ),
      'admin.pages-menu': parseModuleRoutes(
        mergedRoutes?.['admin.pages-menu'],
        RouteTypes.ADMIN
      ),
      'admin.dashboards': parseModuleRoutes(
        mergedRoutes?.['admin.dashboards'],
        RouteTypes.ADMIN
      ),
      'admin.projects': parseModuleRoutes(
        mergedRoutes?.['admin.projects'],
        RouteTypes.ADMIN
      ),
      'admin.projects.project': parseModuleRoutes(
        mergedRoutes?.['admin.projects.project'],
        RouteTypes.ADMIN
      ),
      'admin.project_templates': parseModuleRoutes(
        mergedRoutes?.['admin.project_templates'],
        RouteTypes.ADMIN
      ),
      'admin.settings': parseModuleRoutes(
        mergedRoutes?.['admin.settings'],
        RouteTypes.ADMIN
      ),
    },
    beforeMountApplication: callLifecycleMethods('beforeMountApplication'),
    afterMountApplication: callLifecycleMethods('afterMountApplication'),
    streamsToReset: enabledModuleConfigurations.reduce(
      (acc: string[], module: ModuleConfiguration) => {
        return [...acc, ...(module?.streamsToReset ?? [])];
      },
      []
    ),
  };
};

export const insertConfiguration =
  <T extends { name: string }>({
    configuration,
    insertAfterName,
    insertBeforeName,
  }: InsertConfigurationOptions<T>) =>
  (items: T[]): T[] => {
    const itemAlreadyInserted = items.some(
      (item) => item.name === configuration.name
    );
    // index of item where we need to insert before/after
    const referenceIndex = items.findIndex(
      (item) => item.name === (insertAfterName || insertBeforeName)
    );
    const insertIndex = clamp(
      // if number is outside of lower and upper, it picks
      // the closes value. If it's inside the ranges, the
      // number is kept
      insertAfterName ? referenceIndex + 1 : referenceIndex,
      0,
      items.length
    );

    if (itemAlreadyInserted) {
      items.splice(insertIndex, 1);
    }

    const newItems = [
      ...items.slice(0, insertIndex),
      configuration,
      ...items.slice(insertIndex),
    ];

    return newItems;
  };<|MERGE_RESOLUTION|>--- conflicted
+++ resolved
@@ -21,11 +21,8 @@
 import { LatLngTuple } from 'leaflet';
 
 import { IGroupDataAttributes, MembershipType } from 'services/groups';
-<<<<<<< HEAD
+import { TNotificationData } from 'services/notifications';
 import { THomepageBannerLayout } from 'services/homepageSettings';
-=======
-import { TNotificationData } from 'services/notifications';
->>>>>>> cb74ac7d
 import { IPhaseData } from 'services/phases';
 import { TVerificationMethod } from 'services/verificationMethods';
 import {
@@ -168,7 +165,29 @@
     inModal: boolean;
     activeStep: TVerificationStep;
   };
-<<<<<<< HEAD
+
+  'app.containers.Admin.settings.general.form': {
+    onSettingChange: (settingName: string, settingValue: any) => void;
+  };
+  'app.modules.commercial.moderation.admin.containers.ModerationRow.content': {
+    inappropriateContentFlagId: string | undefined;
+  };
+  'app.modules.commercial.moderation.admin.components.EmptyMessage': {
+    isWarningsTabSelected: boolean;
+  };
+  'app.modules.commercial.moderation.admin.containers.actionbar.buttons': {
+    selectedActiveFlagsCount: number;
+    processing: boolean;
+    onRemoveFlags: () => void;
+    isWarningsTabSelected: boolean;
+  };
+  'app.modules.commercial.moderation.admin.containers.tabs': {
+    onData: (data: InsertConfigurationOptions<ITabItem>) => void;
+    activeFlagsCount: number;
+  };
+  'app.components.NotificationMenu.Notification': {
+    notification: TNotificationData;
+  };
   'app.components.PostShowComponents.ActionBar.right': {
     translateButtonClicked: boolean;
     onClick: () => void;
@@ -214,30 +233,6 @@
     translateButtonClicked?: boolean;
     color?: string;
     align: 'left' | 'center';
-=======
-
-  'app.containers.Admin.settings.general.form': {
-    onSettingChange: (settingName: string, settingValue: any) => void;
-  };
-  'app.modules.commercial.moderation.admin.containers.ModerationRow.content': {
-    inappropriateContentFlagId: string | undefined;
-  };
-  'app.modules.commercial.moderation.admin.components.EmptyMessage': {
-    isWarningsTabSelected: boolean;
-  };
-  'app.modules.commercial.moderation.admin.containers.actionbar.buttons': {
-    selectedActiveFlagsCount: number;
-    processing: boolean;
-    onRemoveFlags: () => void;
-    isWarningsTabSelected: boolean;
-  };
-  'app.modules.commercial.moderation.admin.containers.tabs': {
-    onData: (data: InsertConfigurationOptions<ITabItem>) => void;
-    activeFlagsCount: number;
-  };
-  'app.components.NotificationMenu.Notification': {
-    notification: TNotificationData;
->>>>>>> cb74ac7d
   };
   'app.containers.HomePage.EventsWidget': Record<string, any>;
 }
