import React from 'react';

import { getPhaseVoteTermMessage } from 'api/phases/utils';

import AssignMultipleVotesBox from 'components/VoteInputs/multiple/AssignMultipleVotesBox';
import AssignMultipleVotesInput from 'components/VoteInputs/multiple/AssignMultipleVotesInput';

import { FormattedMessage } from 'utils/cl-intl';
import { getLocalisedDateString } from 'utils/dateUtils';

import messages from '../messages';
import {
  GetStatusDescriptionProps,
  VoteSubmissionState,
  VotingMethodConfig,
} from '../types';

const multipleVotingConfig: VotingMethodConfig = {
  getStatusHeader: (submissionState: VoteSubmissionState) => {
    switch (submissionState) {
      case 'hasNotSubmitted':
        return messages.castYourVote;
      case 'hasSubmitted':
        return messages.votesCast;
      case 'submissionEnded':
        return messages.votingClosed;
    }
  },
  getStatusTitle: (submissionState: VoteSubmissionState) => {
    switch (submissionState) {
      case 'hasNotSubmitted':
        return messages.howToVote;
      case 'hasSubmitted':
        return messages.voteSubmittedWithIcon;
      case 'submissionEnded':
        return messages.finalTally;
    }
  },
  getStatusDescription: ({
    phase,
    submissionState,
  }: GetStatusDescriptionProps) => {
    if (!phase) return null;

    const cumulativeVotingInstructionsTotalVotesMessage =
      getPhaseVoteTermMessage(phase, {
        vote: messages.cumulativeVotingInstructionsTotalVotes,
        point: messages.cumulativeVotingInstructionsTotalPoints,
        token: messages.cumulativeVotingInstructionsTotalTokens,
        credit: messages.cumulativeVotingInstructionsTotalCredits,
      });

    const cumulativeVotingInstructionsMaxVotesPerIdeaMessage =
      getPhaseVoteTermMessage(phase, {
        vote: messages.cumulativeVotingInstructionsMaxVotesPerIdea,
        point: messages.cumulativeVotingInstructionsMaxPointsPerIdea,
        token: messages.cumulativeVotingInstructionsMaxTokensPerIdea,
        credit: messages.cumulativeVotingInstructionsMaxCreditsPerIdea,
      });
    if (submissionState === 'hasNotSubmitted') {
      return (
        <>
          <FormattedMessage
            values={{
              b: (chunks) => (
                <strong style={{ fontWeight: 'bold' }}>{chunks}</strong>
              ),
              optionCount: phase.attributes.ideas_count,
              totalVotes: phase.attributes.voting_max_total?.toLocaleString(),
            }}
            {...cumulativeVotingInstructionsTotalVotesMessage}
          />
          <ul>
            <li>
              <FormattedMessage
                {...messages.cumulativeVotingInstructionsPreferredOptions}
              />
            </li>
            <li>
              <FormattedMessage
                {...cumulativeVotingInstructionsMaxVotesPerIdeaMessage}
                values={{
                  maxVotes: phase.attributes.voting_max_votes_per_idea,
                }}
              />
            </li>
            <li>
              <FormattedMessage
                {...messages.cumulativeVotingInstructionsOnceYouAreDone}
              />
            </li>
          </ul>
        </>
      );
    }
    if (submissionState === 'hasSubmitted') {
      if (phase.attributes.end_at) {
        return (
          <FormattedMessage
            values={{
              b: (chunks) => (
                <strong style={{ fontWeight: 'bold' }}>{chunks}</strong>
              ),
              endDate: getLocalisedDateString(phase.attributes.end_at),
            }}
            {...messages.votingSubmittedInstructions}
          />
        );
      } else {
        return (
          <FormattedMessage
            values={{
              b: (chunks) => (
                <strong style={{ fontWeight: 'bold' }}>{chunks}</strong>
              ),
            }}
            {...messages.votingSubmittedInstructionsNoEndDate}
          />
        );
      }
<<<<<<< HEAD
      return (
        <FormattedMessage
          values={{
            b: (chunks) => (
              <strong style={{ fontWeight: 'bold' }}>{chunks}</strong>
            ),
          }}
          {...messages.votingSubmittedInstructionsContinuous}
        />
      );
=======
>>>>>>> 154a1c65
    } else if (phase.attributes.end_at) {
      return (
        <FormattedMessage
          values={{
            b: (chunks) => (
              <strong style={{ fontWeight: 'bold' }}>{chunks}</strong>
            ),
            endDate: getLocalisedDateString(phase.attributes.end_at),
          }}
          {...messages.multipleVotingEnded}
        />
      );
    }
    return null;
  },
  getStatusSubmissionCountCopy: (basketCount) => {
    if (basketCount > 1) {
      return messages.submittedVotesCountText;
    } else {
      return messages.submittedVoteCountText;
    }
  },
  preSubmissionWarning: () => {
    return messages.votingPreSubmissionWarning;
  },
  getIdeaCardVoteInput: ({ ideaId, phase }) => (
    <AssignMultipleVotesInput ideaId={ideaId} phase={phase} />
  ),
  getIdeaPageVoteInput: ({ ideaId, phase, compact }) => {
    if (!compact) {
      return <AssignMultipleVotesBox ideaId={ideaId} phase={phase} />;
    }
    return (
      <AssignMultipleVotesInput
        ideaId={ideaId}
        phase={phase}
        fillWidth={true}
      />
    );
  },
  useVoteTerm: true,
};

export default multipleVotingConfig;<|MERGE_RESOLUTION|>--- conflicted
+++ resolved
@@ -118,19 +118,6 @@
           />
         );
       }
-<<<<<<< HEAD
-      return (
-        <FormattedMessage
-          values={{
-            b: (chunks) => (
-              <strong style={{ fontWeight: 'bold' }}>{chunks}</strong>
-            ),
-          }}
-          {...messages.votingSubmittedInstructionsContinuous}
-        />
-      );
-=======
->>>>>>> 154a1c65
     } else if (phase.attributes.end_at) {
       return (
         <FormattedMessage
