import {
  Locale,
  Multiloc,
  GraphqlLocale,
  IParticipationContextType,
  CLErrorsJSON,
} from 'typings';
import { trim, isUndefined } from 'lodash-es';
import { removeUrlLocale } from 'services/locale';
import { viewportWidths } from 'utils/styleUtils';

export function capitalizeParticipationContextType(
  type: IParticipationContextType
) {
  if (type === 'project') {
    return 'Project';
  } else {
    return 'Phase';
  }
}

export function isNilOrError(obj: any): obj is undefined | null | Error {
  return isNil(obj) || isError(obj);
}

export function isNil(obj: any): obj is undefined | null {
  return obj === undefined || obj === null;
}

export function isError(obj: any): obj is Error {
  return obj instanceof Error;
}

export function isApiError(obj: any): obj is CLErrorsJSON {
  return (obj as CLErrorsJSON)?.json !== undefined;
}

export function isUndefinedOrError(obj: any): obj is undefined | Error {
  return obj === undefined || obj instanceof Error;
}

export function isEmptyMultiloc(multiloc: Multiloc) {
  let validTranslation = false;

  for (const lang in multiloc) {
    if (Object.prototype.hasOwnProperty.call(multiloc, lang)) {
      if (multiloc[lang].length > 0) {
        validTranslation = true;
      }
    }
  }

  return !validTranslation;
}

export function isNonEmptyString(str: string) {
  return isString(str) && trim(str) !== '';
}

export function sum(a, b) {
  return a + b;
}

export function getDisplayName(Component) {
  return Component.displayName || Component.name || 'Component';
}

type pageKeys =
  | 'admin'
  | 'idea_form'
  | 'initiative_form'
  | 'idea_edit'
  | 'initiative_edit'
  | 'sign_in'
  | 'sign_up'
  | 'email-settings';

export function isPage(pageKey: pageKeys, pathName: string) {
  /**
   * Checks whether current page is the desired page
   *
   * @param pageKey - key to indicate the desired page
   * @param pathName - pathname to check (usually current path aka location.pathname)
   *
   * @returns Boolean. True if current page matches the pageKey's url, false otherwise.
   */

  const pathnameWithoutLocale = removeUrlLocale(pathName);

  switch (pageKey) {
    case 'email-settings':
      return pathnameWithoutLocale.startsWith('/email-settings');
    case 'admin':
      return pathnameWithoutLocale.startsWith('/admin/');
    case 'initiative_form':
      // Needs to use endsWith
      // Otherwise an initiative with the name 'new playground for our children' would also pass
      return pathnameWithoutLocale.endsWith('/initiatives/new');
    case 'idea_form':
      return pathnameWithoutLocale.endsWith('/ideas/new');
    case 'idea_edit':
      return pathnameWithoutLocale.startsWith('/ideas/edit/');
    case 'initiative_edit':
      return pathnameWithoutLocale.startsWith('/initiatives/edit/');
    case 'sign_in':
      return pathnameWithoutLocale.startsWith('/sign-in');
    case 'sign_up':
      return pathnameWithoutLocale.startsWith('/sign-up');
  }
}

export function stopPropagation(event) {
  event.stopPropagation();
}

export function stripHtmlTags(str: string | null | undefined) {
  if (str === null || str === undefined || str === '') {
    return '';
  } else {
    return str.replace(
      /<\/?(p|div|span|ul|ol|li|br|em|img|strong|a)[^>]{0,}\/?>/g,
      ''
    );
  }
}

// e.g. 'en-GB' -> 'enGb'
export function convertToGraphqlLocale(locale: Locale) {
  const newLocale = locale.replace('-', '');
  const length = newLocale.length - 1;
  return (newLocale.substring(0, length) +
    newLocale.substr(length).toLowerCase()) as GraphqlLocale;
}

export const uuidRegExp =
  '[0-9a-f]{8}-[0-9a-f]{4}-[1-5][0-9a-f]{3}-[89ab][0-9a-f]{3}-[0-9a-f]{12}';

export function isUUID(value: string) {
  const uuidRegExp =
    /^[0-9a-f]{8}-[0-9a-f]{4}-[1-5][0-9a-f]{3}-[89ab][0-9a-f]{3}-[0-9a-f]{12}/i;
  return uuidRegExp.test(value);
}

export function toggleElementInArray(array, value) {
  const index = array.indexOf(value);

  if (index === -1) {
    array.push(value);
  } else {
    array.splice(index, 1);
  }
}

export function endsWith(
  pathname: string | undefined | null,
  endsWith: string | string[]
) {
  if (pathname) {
    const pathnameWithoutTrailingSlash = pathname.replace(/\/$/, '');
    const endsWithArray = isString(endsWith) ? [endsWith] : endsWith;
    return endsWithArray.some((text) =>
      pathnameWithoutTrailingSlash.endsWith(text)
    );
  }

  return false;
}

// eslint-disable-next-line @typescript-eslint/ban-types
export function isFunction(f): f is Function {
  return f instanceof Function;
}

export function isString(s): s is string {
  return typeof s === 'string';
}

// eslint-disable-next-line @typescript-eslint/ban-types
export function isOrReturnsString(s: any, ...args: any[]): s is Function {
  return isString(s) || (isFunction(s) && isString(s(...args)));
}

export function matchPathToUrl(tabUrl: string) {
  return new RegExp(`^/([a-zA-Z]{2,3}(-[a-zA-Z]{2,3})?)(${tabUrl})(/)?$`);
}

export const anyIsUndefined = (...args) => args.some(isUndefined);
export const anyIsDefined = (...args) => args.some((arg) => !isUndefined(arg));

export function removeFocusAfterMouseClick(event: React.MouseEvent) {
  event.preventDefault();
}

export function isDesktop(windowWidth: number) {
  return windowWidth > viewportWidths.largeTablet;
}

<<<<<<< HEAD
export const keys = <T>(obj: T) => Object.keys(obj) as Array<keyof T>;
=======
export const sanitizeForClassNames = (str: string) => str.replaceAll('.', '_');
>>>>>>> a5d772ca
<|MERGE_RESOLUTION|>--- conflicted
+++ resolved
@@ -195,8 +195,6 @@
   return windowWidth > viewportWidths.largeTablet;
 }
 
-<<<<<<< HEAD
 export const keys = <T>(obj: T) => Object.keys(obj) as Array<keyof T>;
-=======
-export const sanitizeForClassNames = (str: string) => str.replaceAll('.', '_');
->>>>>>> a5d772ca
+
+export const sanitizeForClassNames = (str: string) => str.replaceAll('.', '_');