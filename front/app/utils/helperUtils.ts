import {
  Locale,
  Multiloc,
  GraphqlLocale,
  IParticipationContextType,
  CLErrorsJSON,
} from 'typings';
import { trim, isUndefined } from 'lodash-es';
import { removeUrlLocale } from 'services/locale';
import { viewportWidths } from 'utils/styleUtils';

export function capitalizeParticipationContextType(
  type: IParticipationContextType
) {
  if (type === 'project') {
    return 'Project';
  } else {
    return 'Phase';
  }
}

export function isNilOrError(obj: any): obj is undefined | null | Error {
  return isNil(obj) || isError(obj);
}

export function isNil(obj: any): obj is undefined | null {
  return obj === undefined || obj === null;
}

export function isError(obj: any): obj is Error {
  return obj instanceof Error;
}

export function isApiError(obj: any): obj is CLErrorsJSON {
  return (obj as CLErrorsJSON)?.json !== undefined;
}

export function isUndefinedOrError(obj: any): obj is undefined | Error {
  return obj === undefined || obj instanceof Error;
}

export function isEmptyMultiloc(multiloc: Multiloc) {
  let validTranslation = false;

  for (const lang in multiloc) {
    if (Object.prototype.hasOwnProperty.call(multiloc, lang)) {
      if (multiloc[lang].length > 0) {
        validTranslation = true;
      }
    }
  }

  return !validTranslation;
}
export function isFullMultiloc(multiloc: Multiloc) {
  for (const lang in multiloc) {
    if (Object.prototype.hasOwnProperty.call(multiloc, lang)) {
      if (multiloc[lang].length === 0) {
        return false;
      }
    }
  }

  return true;
}

export function isNonEmptyString(str: string) {
  return isString(str) && trim(str) !== '';
}

export function returnFileSize(number) {
  if (number < 1024) {
    return `${number} bytes`;
  } else if (number >= 1024 && number < 1048576) {
    return `${(number / 1024).toFixed(1)} KB`;
  } else if (number >= 1048576) {
    return `${(number / 1048576).toFixed(1)} MB`;
  }
  return;
}

export function sum(a, b) {
  return a + b;
}

export function getDisplayName(Component) {
  return Component.displayName || Component.name || 'Component';
}

type pageKeys =
  | 'admin'
  | 'idea_form'
  | 'initiative_form'
  | 'idea_edit'
  | 'initiative_edit'
  | 'sign_in'
  | 'sign_up'
  | 'email-settings';

export function isPage(pageKey: pageKeys, pathName: string) {
  /**
   * Checks whether current page is the desired page
   *
   * @param pageKey - key to indicate the desired page
   * @param pathName - pathname to check (usually current path aka location.pathname)
   *
   * @returns Boolean. True if current page matches the pageKey's url, false otherwise.
   */

  const pathnameWithoutLocale = removeUrlLocale(pathName);

  switch (pageKey) {
    case 'email-settings':
      return pathnameWithoutLocale.startsWith('/email-settings');
    case 'admin':
      return pathnameWithoutLocale.startsWith('/admin/');
    case 'initiative_form':
      // Needs to use endsWith
      // Otherwise an initiative with the name 'new playground for our children' would also pass
      return pathnameWithoutLocale.endsWith('/initiatives/new');
    case 'idea_form':
      return pathnameWithoutLocale.endsWith('/ideas/new');
    case 'idea_edit':
      return pathnameWithoutLocale.startsWith('/ideas/edit/');
    case 'initiative_edit':
      return pathnameWithoutLocale.startsWith('/initiatives/edit/');
    case 'sign_in':
      return pathnameWithoutLocale.startsWith('/sign-in');
    case 'sign_up':
      return pathnameWithoutLocale.startsWith('/sign-up');
  }
}

export function stopPropagation(event) {
  event.stopPropagation();
}

export function stripHtmlTags(str: string | null | undefined) {
  if (str === null || str === undefined || str === '') {
    return '';
  } else {
    return str.replace(
      /<\/?(p|div|span|ul|ol|li|br|em|img|strong|a)[^>]{0,}\/?>/g,
      ''
    );
  }
}

// e.g. 'en-GB' -> 'enGb'
export function convertToGraphqlLocale(locale: Locale) {
  const newLocale = locale.replace('-', '');
  const length = newLocale.length - 1;
  return (newLocale.substring(0, length) +
    newLocale.substr(length).toLowerCase()) as GraphqlLocale;
}

export const uuidRegExp =
  '[0-9a-f]{8}-[0-9a-f]{4}-[1-5][0-9a-f]{3}-[89ab][0-9a-f]{3}-[0-9a-f]{12}';

export function isUUID(value: string) {
  const uuidRegExp = /^[0-9a-f]{8}-[0-9a-f]{4}-[1-5][0-9a-f]{3}-[89ab][0-9a-f]{3}-[0-9a-f]{12}/i;
  return uuidRegExp.test(value);
}

export function toggleElementInArray(array, value) {
  const index = array.indexOf(value);

  if (index === -1) {
    array.push(value);
  } else {
    array.splice(index, 1);
  }
}

export function endsWith(
  pathname: string | undefined | null,
  endsWith: string | string[]
) {
  if (pathname) {
    const pathnameWithoutTrailingSlash = pathname.replace(/\/$/, '');
    const endsWithArray = isString(endsWith) ? [endsWith] : endsWith;
    return endsWithArray.some((text) =>
      pathnameWithoutTrailingSlash.endsWith(text)
    );
  }

  return false;
}

export function getUrlSegments(pathname: string | null) {
  if (pathname) {
    return pathname?.replace(/^\/+/g, '').split('/');
  }

  return [];
}

// eslint-disable-next-line @typescript-eslint/ban-types
export function isFunction(f): f is Function {
  return f instanceof Function;
}

export function isString(s): s is string {
  return typeof s === 'string';
}

export function isObject(s): s is Record<string, unknown> {
  return typeof s === 'object';
}

// eslint-disable-next-line @typescript-eslint/ban-types
export function isOrReturnsString(s: any, ...args: any[]): s is Function {
  return isString(s) || (isFunction(s) && isString(s(...args)));
}

export function matchPathToUrl(tabUrl: string) {
  return new RegExp(`^/([a-zA-Z]{2,3}(-[a-zA-Z]{2,3})?)(${tabUrl})(/)?$`);
}

export const anyIsUndefined = (...args) => args.some(isUndefined);
export const anyIsDefined = (...args) => args.some((arg) => !isUndefined(arg));

export function removeFocus(event: React.MouseEvent) {
  event.preventDefault();
<<<<<<< HEAD
=======
}

export function isDesktop(windowWidth: number) {
  return windowWidth > viewportWidths.largeTablet;
>>>>>>> c338a587
}<|MERGE_RESOLUTION|>--- conflicted
+++ resolved
@@ -222,11 +222,8 @@
 
 export function removeFocus(event: React.MouseEvent) {
   event.preventDefault();
-<<<<<<< HEAD
-=======
 }
 
 export function isDesktop(windowWidth: number) {
   return windowWidth > viewportWidths.largeTablet;
->>>>>>> c338a587
 }