--- conflicted
+++ resolved
@@ -220,11 +220,7 @@
 export const anyIsUndefined = (...args) => args.some(isUndefined);
 export const anyIsDefined = (...args) => args.some((arg) => !isUndefined(arg));
 
-<<<<<<< HEAD
-export function removeFocus(event: React.MouseEvent) {
-=======
 export function removeFocusAfterMouseClick(event: React.MouseEvent) {
->>>>>>> 232808ae
   event.preventDefault();
 }
 
