--- conflicted
+++ resolved
@@ -137,12 +137,6 @@
   'app.containers.Admin.projects.all.container': {
     onRender: (hasRendered: boolean) => void;
   };
-<<<<<<< HEAD
-  'app.containers.Admin.projects.edit.description.contentBuilder';
-  'app.containers.Admin.contentBuilderLayout': {
-    onMount: (isVisible: boolean) => void;
-    childrenToRender: JSX.Element;
-=======
   'app.containers.Admin.contentBuilderLayout': {
     onMount: (isVisible: boolean) => void;
     childrenToRender: React.ReactNode;
@@ -153,7 +147,6 @@
     onChange: (description_multiloc: Multiloc, _locale: Locale) => void;
     label: string;
     labelTooltipText: string;
->>>>>>> c055f527
   };
   'app.components.ProjectAndFolderCards.card': {
     publication: IAdminPublicationContent;
