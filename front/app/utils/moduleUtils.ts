import { ILeafletMapConfig } from 'components/UI/LeafletMap/useLeaflet';
import {
  TSignUpStepConfigurationObject,
  TSignUpSteps,
} from 'components/SignUpIn/SignUp';

import {
  LoadableLoadingAdmin,
  LoadableLoadingCitizen,
} from 'components/UI/LoadableLoading';
import { ISignUpInMetaData } from 'components/SignUpIn';

import { GroupCreationModal } from 'containers/Admin/users';
import { NormalFormValues } from 'containers/Admin/users/NormalGroupForm';
import { IAdminPublicationContent } from 'hooks/useAdminPublications';
import { IProjectData, IUpdatedProjectProperties } from 'services/projects';
import { onProjectFormStateChange } from 'containers/Admin/projects/edit/general';
import { mergeWith, castArray, clamp } from 'lodash-es';

import { FunctionComponent } from 'react';

import Loadable from 'react-loadable';
import { IGroupDataAttributes, MembershipType } from 'services/groups';
import { ParticipationMethod } from 'services/participationContexts';
import {
  CellConfiguration,
  FormikSubmitHandler,
  InsertConfigurationOptions,
  ITab,
  MessageDescriptor,
  Multiloc,
} from 'typings';
import { IMapProps } from './../components/Map/index';
import { IUserData } from 'services/users';
import { MessageValue } from 'react-intl';
import { NavItem } from 'containers/Admin/sideBar';
import { IAppConfigurationSettingsCore } from 'services/appConfiguration';
import { ManagerType } from 'components/admin/PostManager';
import { IdeaCellComponentProps } from 'components/admin/PostManager/components/PostTable/IdeaRow';
import { IdeaHeaderCellComponentProps } from 'components/admin/PostManager/components/PostTable/IdeaHeaderRow';
import { IVerificationMethod } from 'services/verificationMethods';
<<<<<<< HEAD
import { GetInitiativeChildProps } from 'resources/GetInitiative';
import { GetLocaleChildProps } from 'resources/GetLocale';
import { ICommentData } from 'services/comments';
import { GetAppConfigurationLocalesChildProps } from 'resources/GetAppConfigurationLocales';
import { GetWindowSizeChildProps } from 'resources/GetWindowSize';
import { GetIdeaChildProps } from 'resources/GetIdea';
=======
import {
  IOnboardingCampaignNames,
  IOnboardingCampaigns,
} from 'services/onboardingCampaigns';
>>>>>>> 5a772a06
import { ProjectTabOptions } from 'containers/Admin/projects/edit';

type Localize = (
  multiloc: Multiloc | null | undefined,
  maxChar?: number | undefined
) => string;

export type ITabsOutlet = {
  formatMessage: (
    messageDescriptor: MessageDescriptor,
    values?: { [key: string]: MessageValue } | undefined
  ) => string;
  onData: (data: InsertConfigurationOptions<ITab>) => void;
};

export type SignUpStepOutletProps = {
  onData: (data: {
    key: TSignUpSteps;
    configuration: TSignUpStepConfigurationObject;
  }) => void;
  step: TSignUpSteps | null;
  metaData: ISignUpInMetaData;
  onCompleted: () => void;
  onSkipped: () => void;
  onError: () => void;
};

export type OutletsPropertyMap = {
  'app.containers.Navbar.projectlist.item': {
    publication: IAdminPublicationContent;
    localize: Localize;
  };
  'app.containers.Navbar.projectsAndFolders.title': {};
  'app.containers.AdminPage.projects.all.projectsAndFolders.row': {
    publication: IAdminPublicationContent;
  };
  'app.containers.AdminPage.projects.all.projectsAndFolders.title': {};
  'app.components.AdminPage.projects.form.additionalInputs.inputs': {
    projectAttrs: IUpdatedProjectProperties;
    onChange: onProjectFormStateChange;
    authUser: IUserData;
  };
  'app.containers.AdminPage.projects.all.createProjectNotAdmin': {};
  'app.containers.AdminPage.projects.all.projectsAndFolders.actions': {};
  'app.components.ProjectAndFolderCards.card': {
    publication: IAdminPublicationContent;
    size: 'small' | 'medium' | 'large';
    layout: 'dynamic' | 'threecolumns' | 'twocolumns';
  };
  'app.containers.SiteMap.ProjectsSection.listitem': {
    adminPublication: IAdminPublicationContent;
    hightestTitle: 'h3' | 'h4';
  };
  'app.containers.Admin.users.GroupsListPanel.listitem.icon': {
    type: MembershipType;
  };
  'app.containers.Admin.users.GroupCreationStep1.type': {
    onClick: (groupType: MembershipType) => () => void;
    formattedLink: string;
  };
  'app.containers.Admin.users.form': {
    type: GroupCreationModal;
    onSubmit: FormikSubmitHandler<NormalFormValues>;
    isVerificationEnabled: boolean;
  };
  'app.containers.Admin.users.header': {
    type: GroupCreationModal;
  };
  'app.containers.Admin.users.UsersGroup.form': {
    initialValues: IGroupDataAttributes;
    type: GroupCreationModal;
    onSubmit: FormikSubmitHandler<NormalFormValues>;
    isVerificationEnabled: boolean;
  };
  'app.containers.Admin.users.UsersGroup.header': {
    type: GroupCreationModal;
  };
  'app.containers.Admin.users.UsersHeader.icon': {
    type: GroupCreationModal;
  };
  'app.containers.Admin.dashboard.users.graphs': {
    startAt?: string | null;
    endAt: string | null;
    currentGroupFilter?: string;
    currentGroupFilterLabel?: string;
  };
  'app.components.SignUpIn.SignUp.step': SignUpStepOutletProps;
  'app.containers.Admin.dashboard.reports.ProjectReport.graphs': {
    startAt: string;
    endAt: string;
    participationMethods: ParticipationMethod[];
    project: IProjectData;
  };
  'app.containers.IdeasShow.MetaInformation': {
    ideaId: string;
  };
  'app.containers.UserEditPage.ProfileForm.forms': {
    authUser: IUserData;
    onChange: () => void;
    onSubmit: (data: { key: string; formData: Object }) => void;
    onData: (data: { key: string; data: Object }) => void;
  };
  'app.containers.Admin.project.edit.permissions': {
    project: IProjectData;
  };
  'app.containers.Admin.ideas.tabs': {
    onData: (data: InsertConfigurationOptions<ITab>) => void;
  };
  'app.containers.Admin.projects.edit': {
    onData: (data: ProjectTabOptions<InsertConfigurationOptions<ITab>>) => void;
  };
  'app.containers.Admin.settings.tabs': {
    onData: (data: InsertConfigurationOptions<ITab>) => void;
  };
  'app.containers.Admin.initiatives.tabs': ITabsOutlet;
  'app.containers.Admin.dashboards.tabs': ITabsOutlet;
  'app.containers.Admin.sideBar.navItems': {
    onData: (data: InsertConfigurationOptions<NavItem>) => void;
  };
  'app.components.admin.PostManager.topActionBar': {
    assignee?: string | null;
    projectId?: string | null;
    handleAssigneeFilterChange: (value: string) => void;
    type: ManagerType;
  };
  'app.components.admin.PostManager.components.PostTable.IdeaRow.cells': {
    onData: (
      data: InsertConfigurationOptions<
        CellConfiguration<IdeaCellComponentProps>
      >
    ) => void;
  };
  'app.components.admin.PostManager.components.PostTable.IdeaHeaderRow.cells': {
    onData: (
      data: InsertConfigurationOptions<
        CellConfiguration<IdeaHeaderCellComponentProps>
      >
    ) => void;
  };
  'app.components.Map.leafletConfig': IMapProps & {
    leafletConfig: ILeafletMapConfig;
    onLeafletConfigChange: (data: ILeafletMapConfig) => void;
  };
  'app.components.Map.Legend': {
    projectId?: string | null;
    className?: string;
  };
  'app.containers.Admin.settings.registration': {};
  'app.containers.Admin.settings.registrationHelperText': {
    onChange: (propertyName: string) => (multiloc: Multiloc) => void;
    latestAppConfigCoreSettings?:
      | IAppConfigurationSettingsCore
      | Partial<IAppConfigurationSettingsCore>;
  };
  'app.components.VerificationModal.button': {
    method: IVerificationMethod;
    onMethodSelected: () => void;
    last: boolean;
  };
  'app.components.VerificationModal.methodStep': {
    method: IVerificationMethod;
    onCancel: () => void;
    onVerified: () => void;
    showHeader?: boolean;
    inModal: boolean;
  };
<<<<<<< HEAD
  'app.components.PostShowComponents.ActionBar.right': {
    translateButtonClicked: boolean;
    onClick: () => void;
    initiative: GetInitiativeChildProps;
    locale: GetLocaleChildProps;
  };
  'app.components.PostShowComponents.CommentFooter.left': {
    comment: ICommentData;
    locale: GetLocaleChildProps;
    tenantLocales: GetAppConfigurationLocalesChildProps;
  };
  'app.containers.InitiativesShow.left': {
    windowSize: GetWindowSizeChildProps;
    translateButtonClicked: boolean;
    onClick: () => void;
    initiative: GetInitiativeChildProps;
    locale: GetLocaleChildProps;
  };
  'app.containers.IdeasShow.left': {
    translateButtonClicked: boolean;
    onClick: () => void;
    idea: GetIdeaChildProps;
    locale: GetLocaleChildProps;
  };
  'app.components.PostShowComponents.CommentBody.translation': {
    translateButtonClicked: boolean;
    commentContent: string;
    locale: GetLocaleChildProps;
    commentId: string;
  };
  'app.components.PostShowComponents.Body.translation': {
    postId: string;
    body: string;
    locale: GetLocaleChildProps;
    translateButtonClicked?: boolean;
    postType: 'idea' | 'initiative';
  };
  'app.components.PostShowComponents.Title.translation': {
    postId: string;
    postType: 'idea' | 'initiative';
    title: string;
    locale?: GetLocaleChildProps;
    translateButtonClicked?: boolean;
    color?: string;
    align: 'left' | 'center';
=======
  'app.containers.UserEditPage.content': {};
  'app.containers.Navbar.UserMenu.UserNameContainer': {
    isVerified: boolean;
  };
  'app.containers.App.modals': { onMounted: (id: string) => void };
  'app.containers.LandingPage.onboardingCampaigns': {
    onboardingCampaigns: IOnboardingCampaigns;
    contentTimeout: number;
    contentDelay: number;
    authUser: IUserData;
    theme: unknown;
    onSkip: (name: IOnboardingCampaignNames) => void;
    onAccept: (name: IOnboardingCampaignNames) => void;
>>>>>>> 5a772a06
  };
};

type Outlet<Props> = FunctionComponent<Props> | FunctionComponent<Props>[];

type OutletComponents<O> = {
  [K in keyof O]?: Outlet<O[K]>;
};

export type Outlets = OutletComponents<OutletsPropertyMap>;

export type OutletId = keyof Outlets;

export type RouteConfiguration = {
  path?: string;
  name?: string;
  container: () => Promise<any>;
  type?: string;
  indexRoute?: RouteConfiguration;
  childRoutes?: RouteConfiguration[];
};

type RecursivePartial<T> = {
  [P in keyof T]?: T[P] extends (infer U)[]
    ? RecursivePartial<U>[]
    : T[P] extends object
    ? RecursivePartial<T[P]>
    : T[P];
};

interface Routes {
  citizen: RouteConfiguration[];
  admin: RouteConfiguration[];
  'admin.projects': RouteConfiguration[];
  'admin.initiatives': RouteConfiguration[];
  'admin.ideas': RouteConfiguration[];
  'admin.dashboards': RouteConfiguration[];
  'admin.settings': RouteConfiguration[];
}

export interface ParsedModuleConfiguration {
  routes: Routes;
  outlets: Outlets;
  /** this function triggers before the Root component is mounted */
  beforeMountApplication: () => void;
  /** this function triggers after the Root component mounted */
  afterMountApplication: () => void;
}

export type ModuleConfiguration = RecursivePartial<
  ParsedModuleConfiguration
> & {
  /** this function triggers before the Root component is mounted */
  beforeMountApplication?: () => void;
  /** this function triggers after the Root component mounted */
  afterMountApplication?: () => void;
};

type Modules = {
  configuration: ModuleConfiguration;
  isEnabled: boolean;
}[];

export const RouteTypes = {
  CITIZEN: 'citizen',
  ADMIN: 'admin',
};

const convertConfigurationToRoute = ({
  path,
  name,
  container: loader,
  type = RouteTypes.CITIZEN,
  indexRoute,
  childRoutes,
}: RouteConfiguration) => ({
  path,
  name,
  component: Loadable({
    loader,
    loading:
      type === RouteTypes.ADMIN ? LoadableLoadingAdmin : LoadableLoadingCitizen,
    delay: 500,
  }),
  indexRoute:
    indexRoute && convertConfigurationToRoute({ ...indexRoute, type }),
  childRoutes:
    childRoutes &&
    childRoutes.length > 0 &&
    childRoutes.map((childRoute) =>
      convertConfigurationToRoute({ ...childRoute, type })
    ),
});

const parseModuleRoutes = (
  routes: RouteConfiguration[] = [],
  type = RouteTypes.CITIZEN
) => routes.map((route) => convertConfigurationToRoute({ ...route, type }));

type LifecycleMethod = 'beforeMountApplication' | 'afterMountApplication';

export const loadModules = (modules: Modules): ParsedModuleConfiguration => {
  const enabledModuleConfigurations = modules
    .filter((module) => module.isEnabled)
    .map((module) => module.configuration);

  const mergedRoutes: Routes = mergeWith(
    {},
    ...enabledModuleConfigurations.map(({ routes }) => routes),
    (objValue = [], srcValue = []) =>
      castArray(objValue).concat(castArray(srcValue))
  );

  const mergedOutlets: Outlets = mergeWith(
    {},
    ...enabledModuleConfigurations.map(({ outlets }) => outlets),
    (objValue = [], srcValue = []) =>
      castArray(objValue).concat(castArray(srcValue))
  );

  const callLifecycleMethods = (lifecycleMethod: LifecycleMethod) => () => {
    enabledModuleConfigurations.forEach((module: ModuleConfiguration) =>
      module?.[lifecycleMethod]?.()
    );
  };

  return {
    outlets: mergedOutlets,
    routes: {
      citizen: parseModuleRoutes(mergedRoutes?.citizen),
      admin: parseModuleRoutes(mergedRoutes?.admin, RouteTypes.ADMIN),
      'admin.initiatives': parseModuleRoutes(
        mergedRoutes?.['admin.initiatives'],
        RouteTypes.ADMIN
      ),
      'admin.ideas': parseModuleRoutes(
        mergedRoutes?.['admin.ideas'],
        RouteTypes.ADMIN
      ),
      'admin.dashboards': parseModuleRoutes(
        mergedRoutes?.['admin.dashboards'],
        RouteTypes.ADMIN
      ),
      'admin.projects': parseModuleRoutes(
        mergedRoutes?.['admin.projects'],
        RouteTypes.ADMIN
      ),
      'admin.settings': parseModuleRoutes(
        mergedRoutes?.['admin.settings'],
        RouteTypes.ADMIN
      ),
    },
    beforeMountApplication: callLifecycleMethods('beforeMountApplication'),
    afterMountApplication: callLifecycleMethods('afterMountApplication'),
  };
};

export const insertConfiguration = <T extends { name: string }>({
  configuration,
  insertAfterName,
  insertBeforeName,
}: InsertConfigurationOptions<T>) => (items: T[]): T[] => {
  const foundIndex = items.findIndex(
    (item) => item.name === (insertAfterName || insertBeforeName)
  );
  const insertIndex = clamp(
    insertAfterName ? foundIndex + 1 : foundIndex - 1,
    0,
    items.length
  );

  return insertIndex >= 0
    ? [
        ...items.slice(0, insertIndex),
        configuration,
        ...items.slice(insertIndex),
      ]
    : [...items, configuration];
};<|MERGE_RESOLUTION|>--- conflicted
+++ resolved
@@ -39,19 +39,16 @@
 import { IdeaCellComponentProps } from 'components/admin/PostManager/components/PostTable/IdeaRow';
 import { IdeaHeaderCellComponentProps } from 'components/admin/PostManager/components/PostTable/IdeaHeaderRow';
 import { IVerificationMethod } from 'services/verificationMethods';
-<<<<<<< HEAD
 import { GetInitiativeChildProps } from 'resources/GetInitiative';
 import { GetLocaleChildProps } from 'resources/GetLocale';
 import { ICommentData } from 'services/comments';
 import { GetAppConfigurationLocalesChildProps } from 'resources/GetAppConfigurationLocales';
 import { GetWindowSizeChildProps } from 'resources/GetWindowSize';
 import { GetIdeaChildProps } from 'resources/GetIdea';
-=======
 import {
   IOnboardingCampaignNames,
   IOnboardingCampaigns,
 } from 'services/onboardingCampaigns';
->>>>>>> 5a772a06
 import { ProjectTabOptions } from 'containers/Admin/projects/edit';
 
 type Localize = (
@@ -218,7 +215,6 @@
     showHeader?: boolean;
     inModal: boolean;
   };
-<<<<<<< HEAD
   'app.components.PostShowComponents.ActionBar.right': {
     translateButtonClicked: boolean;
     onClick: () => void;
@@ -264,7 +260,7 @@
     translateButtonClicked?: boolean;
     color?: string;
     align: 'left' | 'center';
-=======
+  };
   'app.containers.UserEditPage.content': {};
   'app.containers.Navbar.UserMenu.UserNameContainer': {
     isVerified: boolean;
@@ -278,7 +274,6 @@
     theme: unknown;
     onSkip: (name: IOnboardingCampaignNames) => void;
     onAccept: (name: IOnboardingCampaignNames) => void;
->>>>>>> 5a772a06
   };
 };
 
