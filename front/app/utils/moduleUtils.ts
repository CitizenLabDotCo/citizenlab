--- conflicted
+++ resolved
@@ -242,11 +242,8 @@
   'admin.initiatives': RouteConfiguration[];
   'admin.ideas': RouteConfiguration[];
   'admin.dashboards': RouteConfiguration[];
-<<<<<<< HEAD
   'admin.project_templates': RouteConfiguration[];
-=======
   'admin.settings': RouteConfiguration[];
->>>>>>> 2a5bec17
 }
 
 export interface ParsedModuleConfiguration {
@@ -356,13 +353,12 @@
         mergedRoutes?.['admin.projects'],
         RouteTypes.ADMIN
       ),
-<<<<<<< HEAD
       'admin.project_templates': parseModuleRoutes(
         mergedRoutes?.['admin.project_templates'],
-=======
+        RouteTypes.ADMIN
+      ),
       'admin.settings': parseModuleRoutes(
         mergedRoutes?.['admin.settings'],
->>>>>>> 2a5bec17
         RouteTypes.ADMIN
       ),
     },
