import { Multiloc, GraphqlMultiloc, Locale } from 'typings';
import { keys, uniq, isArray, isObject, isEmpty, get, has } from 'lodash-es';
import { isNilOrError, convertToGraphqlLocale } from 'utils/helperUtils';
import { truncate } from 'utils/textUtils';
import { InputTerm } from 'services/participationContexts';

type IInputTermMessages = {
  [key in InputTerm]: ReactIntl.FormattedMessage.MessageDescriptor;
};

export const getInputTermMessage = (
  inputType: InputTerm,
  messages: IInputTermMessages
) => {
  return messages[inputType];
};

export function getLocalized(
  multiloc: Multiloc | GraphqlMultiloc | null | undefined,
  locale: Locale | null | undefined | Error,
  tenantLocales: Locale[] | null | undefined | Error,
  maxLength?: number
) {
  if (
    !isNilOrError(multiloc) &&
    !isNilOrError(locale) &&
    !isNilOrError(tenantLocales) &&
    tenantLocales.length > 0
  ) {
    const graphqlLocale = convertToGraphqlLocale(locale);
    const graphqlTenantLocales = tenantLocales.map((tenantLocale) =>
      convertToGraphqlLocale(tenantLocale)
    );
    const baseLocales = uniq([
      locale,
      graphqlLocale,
      ...tenantLocales,
      ...graphqlTenantLocales,
    ]);

    if (
      isArray(multiloc) &&
      !isEmpty(multiloc) &&
      has(multiloc[0], 'content') &&
      has(multiloc[0], 'locale')
    ) {
      const multilocLocales = multiloc.map((item) => item.locale);
      const graphqlMultilocLocales = multilocLocales.map((multilocLocale) =>
        convertToGraphqlLocale(multilocLocale)
      );
      const candidateLocales = uniq([
        ...baseLocales,
        ...multilocLocales,
        ...graphqlMultilocLocales,
      ]).filter((locale) => !locale.startsWith('__'));
      const winnerLocale = candidateLocales.find((locale) =>
        multiloc.some((item) => item.locale === locale)
      );
      const winner = get(
        multiloc.find((item) => item.locale === winnerLocale),
        'content',
        ''
      );
      return winner;
    }

    if (isObject(multiloc) && !isEmpty(multiloc)) {
      // Return value for exactly the same locale
      if (multiloc[locale]) return truncate(multiloc[locale], maxLength);

      const multilocLocales = keys(multiloc) as Locale[];

      // Return value for a locale of the same language
      const sameLanguageLocale = findSimilarLocale(locale, multilocLocales);
      if (!isNilOrError(sameLanguageLocale) && !!multiloc[sameLanguageLocale]) {
        return truncate(multiloc[sameLanguageLocale], maxLength);
      }

      const graphqlMultilocLocales = multilocLocales.map((multilocLocale) =>
        convertToGraphqlLocale(multilocLocale)
      );
      const candidateLocales = uniq([
        ...baseLocales,
        ...multilocLocales,
        ...graphqlMultilocLocales,
      ]).filter((locale) => !locale.startsWith('__'));
      const winnerLocale = candidateLocales.find(
        (locale) => !!multiloc[locale]
      );
      const winner = winnerLocale ? multiloc[winnerLocale] : '';
      return truncate(winner, maxLength);
    }
  }

  return '';
}

<<<<<<< HEAD
export function getLocalizedWithFallback(
  multiloc: Multiloc | null | undefined,
  locale: Locale | null | undefined | Error,
  tenantLocales: Locale[] | null | undefined | Error,
  maxLength?: number,
  fallback?: string
) {
  if (!multiloc || isNilOrError(locale)) {
    return fallback
      ? truncate(fallback, maxLength)
      : getLocalized(multiloc, locale, tenantLocales, maxLength);
  }

  if (isMissing(multiloc[locale]) && fallback) {
    return truncate(fallback, maxLength);
  }

  return getLocalized(multiloc, locale, tenantLocales, maxLength);
}

const isMissing = (value?: string) => !value || value.length === 0;
=======
function getLanguage(locale: Locale) {
  return locale.indexOf('-') > -1 ? locale.split('-')[0] : locale;
}

function findSimilarLocale(locale: Locale, candidateLocales: Locale[]) {
  const localeLanguage = getLanguage(locale);
  const localeLanguages = candidateLocales.map(getLanguage);

  const similarLocaleIndex = localeLanguages.findIndex(
    (language) => language === localeLanguage
  );

  return similarLocaleIndex > -1 ? candidateLocales[similarLocaleIndex] : null;
}
>>>>>>> 9a7487b1
<|MERGE_RESOLUTION|>--- conflicted
+++ resolved
@@ -95,7 +95,6 @@
   return '';
 }
 
-<<<<<<< HEAD
 export function getLocalizedWithFallback(
   multiloc: Multiloc | null | undefined,
   locale: Locale | null | undefined | Error,
@@ -117,7 +116,7 @@
 }
 
 const isMissing = (value?: string) => !value || value.length === 0;
-=======
+
 function getLanguage(locale: Locale) {
   return locale.indexOf('-') > -1 ? locale.split('-')[0] : locale;
 }
@@ -131,5 +130,4 @@
   );
 
   return similarLocaleIndex > -1 ? candidateLocales[similarLocaleIndex] : null;
-}
->>>>>>> 9a7487b1
+}