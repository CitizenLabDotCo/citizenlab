<<<<<<< HEAD
import React from 'react';
import { useIntl, MessageDescriptor } from 'react-intl';
import { isNilOrError } from 'utils/helperUtils';
import useLocale from 'hooks/useLocale';
import useAppConfiguration from 'hooks/useAppConfiguration';
import useLocalize from 'hooks/useLocalize';

function buildComponent<P>(Component: React.ComponentType<P>) {
  return (props: P) => {
    const locale = useLocale();
    const localize = useLocalize();
    const appConfig = useAppConfiguration();
    const intl = useIntl();

    if (isNilOrError(appConfig) || isNilOrError(locale)) return null;

    const formatMessageReplacement = (
=======
import React, { PureComponent } from 'react';
import { Subscription, combineLatest } from 'rxjs';
import { currentAppConfigurationStream } from 'services/appConfiguration';
import {
  // eslint-disable-next-line no-restricted-imports
  injectIntl as originalInjectIntl,
  InjectedIntlProps,
  InjectIntlConfig,
  MessageDescriptor
} from 'react-intl';
import { localeStream } from 'services/locale';
import { getLocalized } from 'utils/i18n';
import { getDisplayName, isNilOrError } from 'utils/helperUtils';

type State = {
  tenantName: string | null;
  orgName: string | null;
  orgType: string | null;
  loaded: boolean;
};

function buildComponent<P>(
  Component: React.ComponentType<P & InjectedIntlProps>
) {
  return class NewFormatMessageComponent extends PureComponent<
    P & InjectedIntlProps,
    State
  > {
    subscriptions: Subscription[];
    static displayName = `WithIntl(${getDisplayName(Component)})`;

    constructor(props) {
      super(props);
      this.state = {
        tenantName: null,
        orgName: null,
        orgType: null,
        loaded: false,
      };
      this.subscriptions = [];
    }

    componentDidMount() {
      const locale$ = localeStream().observable;
      const currentTenant$ = currentAppConfigurationStream().observable;

      this.subscriptions = [
        combineLatest([locale$, currentTenant$]).subscribe(
          ([locale, tenant]) => {
            if (!isNilOrError(locale) && !isNilOrError(tenant)) {
              const tenantLocales =
                tenant.data.attributes.settings.core.locales;
              const tenantName = tenant.data.attributes.name;
              const orgName = getLocalized(
                tenant.data.attributes.settings.core.organization_name,
                locale,
                tenantLocales
              );
              const orgType =
                tenant.data.attributes.settings.core.organization_type;
              this.setState({ tenantName, orgName, orgType, loaded: true });
            }
          }
        ),
      ];
    }

    componentWillUnmount() {
      this.subscriptions.forEach((subscription) => subscription.unsubscribe());
    }

    formatMessageReplacement = (
>>>>>>> 2e373dea
      messageDescriptor: MessageDescriptor,
      values?: { [key: string]: string | number | boolean | Date } | undefined
    ) => {
      return intl.formatMessage(messageDescriptor, {
        tenantName: appConfig.data.attributes.name,
        orgName: localize(
          appConfig.data.attributes.settings.core.organization_name
        ),
        orgType: appConfig.data.attributes.settings.core.organization_type,
        ...(values || {}),
      });
    };

    const intlReplacement = {
      ...intl,
      formatMessage: formatMessageReplacement,
    };

    return <Component {...props} intl={intlReplacement} />;
  };
}

export default function injectIntl<P>(component: React.ComponentType<P>) {
  return buildComponent(component);
}<|MERGE_RESOLUTION|>--- conflicted
+++ resolved
@@ -1,4 +1,3 @@
-<<<<<<< HEAD
 import React from 'react';
 import { useIntl, MessageDescriptor } from 'react-intl';
 import { isNilOrError } from 'utils/helperUtils';
@@ -16,89 +15,15 @@
     if (isNilOrError(appConfig) || isNilOrError(locale)) return null;
 
     const formatMessageReplacement = (
-=======
-import React, { PureComponent } from 'react';
-import { Subscription, combineLatest } from 'rxjs';
-import { currentAppConfigurationStream } from 'services/appConfiguration';
-import {
-  // eslint-disable-next-line no-restricted-imports
-  injectIntl as originalInjectIntl,
-  InjectedIntlProps,
-  InjectIntlConfig,
-  MessageDescriptor
-} from 'react-intl';
-import { localeStream } from 'services/locale';
-import { getLocalized } from 'utils/i18n';
-import { getDisplayName, isNilOrError } from 'utils/helperUtils';
-
-type State = {
-  tenantName: string | null;
-  orgName: string | null;
-  orgType: string | null;
-  loaded: boolean;
-};
-
-function buildComponent<P>(
-  Component: React.ComponentType<P & InjectedIntlProps>
-) {
-  return class NewFormatMessageComponent extends PureComponent<
-    P & InjectedIntlProps,
-    State
-  > {
-    subscriptions: Subscription[];
-    static displayName = `WithIntl(${getDisplayName(Component)})`;
-
-    constructor(props) {
-      super(props);
-      this.state = {
-        tenantName: null,
-        orgName: null,
-        orgType: null,
-        loaded: false,
-      };
-      this.subscriptions = [];
-    }
-
-    componentDidMount() {
-      const locale$ = localeStream().observable;
-      const currentTenant$ = currentAppConfigurationStream().observable;
-
-      this.subscriptions = [
-        combineLatest([locale$, currentTenant$]).subscribe(
-          ([locale, tenant]) => {
-            if (!isNilOrError(locale) && !isNilOrError(tenant)) {
-              const tenantLocales =
-                tenant.data.attributes.settings.core.locales;
-              const tenantName = tenant.data.attributes.name;
-              const orgName = getLocalized(
-                tenant.data.attributes.settings.core.organization_name,
-                locale,
-                tenantLocales
-              );
-              const orgType =
-                tenant.data.attributes.settings.core.organization_type;
-              this.setState({ tenantName, orgName, orgType, loaded: true });
-            }
-          }
-        ),
-      ];
-    }
-
-    componentWillUnmount() {
-      this.subscriptions.forEach((subscription) => subscription.unsubscribe());
-    }
-
-    formatMessageReplacement = (
->>>>>>> 2e373dea
       messageDescriptor: MessageDescriptor,
       values?: { [key: string]: string | number | boolean | Date } | undefined
     ) => {
       return intl.formatMessage(messageDescriptor, {
-        tenantName: appConfig.data.attributes.name,
+        tenantName: appConfig.attributes.name,
         orgName: localize(
-          appConfig.data.attributes.settings.core.organization_name
+          appConfig.attributes.settings.core.organization_name
         ),
-        orgType: appConfig.data.attributes.settings.core.organization_type,
+        orgType: appConfig.attributes.settings.core.organization_type,
         ...(values || {}),
       });
     };
