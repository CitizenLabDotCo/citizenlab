import React from 'react';
import { Subscription, combineLatest } from 'rxjs';
// eslint-disable-next-line no-restricted-imports
import { FormattedMessage as OriginalFormattedMessage } from 'react-intl';
import { currentAppConfigurationStream } from 'services/appConfiguration';
import { localeStream } from 'services/locale';
import { getLocalized } from 'utils/i18n';
import { isNilOrError } from 'utils/helperUtils';
import styled from 'styled-components';
import { isRtl } from 'utils/styleUtils';

type State = {
  tenantName: string | null;
  orgType: string | null;
  orgName: string | null;
  loaded: boolean;
};

<<<<<<< HEAD
type Props = React.ComponentProps<typeof OriginalFormattedMessage>;
=======
type Props = {
  'data-cy'?: string;
} & OriginalFormattedMessage.Props;
>>>>>>> e1d81c93

const RtlBox = styled.span`
  ${isRtl`
      direction: rtl;
  `}
`;

export default class FormattedMessageComponent extends React.PureComponent<
  Props,
  State
> {
  subscriptions: Subscription[];

  constructor(props: Props) {
    super(props);
    this.state = {
      tenantName: null,
      orgType: null,
      orgName: null,
      loaded: false,
    };
  }

  componentDidMount() {
    const locale$ = localeStream().observable;
    const currentTenant$ = currentAppConfigurationStream().observable;

    this.subscriptions = [
      combineLatest([locale$, currentTenant$]).subscribe(([locale, tenant]) => {
        if (!isNilOrError(locale) && !isNilOrError(tenant)) {
          const tenantLocales = tenant.data.attributes.settings.core.locales;
          const tenantName = tenant.data.attributes.name;
          const orgName = getLocalized(
            tenant.data.attributes.settings.core.organization_name,
            locale,
            tenantLocales
          );
          const orgType =
            tenant.data.attributes.settings.core.organization_type;
          this.setState({ tenantName, orgName, orgType, loaded: true });
        }
      }),
    ];
  }

  componentWillUnmount() {
    this.subscriptions.forEach((subscription) => subscription.unsubscribe());
  }

  render() {
    if (this.state.loaded) {
      const { tenantName, orgType, orgName } = this.state;
      const values = this.props.values || {};

      if (tenantName) {
        values.tenantName = tenantName;
      }

      if (orgType) {
        values.orgType = orgType;
      }

      if (orgName) {
        values.orgName = orgName;
      }

      return (
        <RtlBox data-cy={this.props['data-cy']}>
          <OriginalFormattedMessage {...this.props} values={values} />
        </RtlBox>
      );
    }

    return null;
  }
}<|MERGE_RESOLUTION|>--- conflicted
+++ resolved
@@ -16,13 +16,9 @@
   loaded: boolean;
 };
 
-<<<<<<< HEAD
-type Props = React.ComponentProps<typeof OriginalFormattedMessage>;
-=======
 type Props = {
   'data-cy'?: string;
-} & OriginalFormattedMessage.Props;
->>>>>>> e1d81c93
+} & React.ComponentProps<typeof OriginalFormattedMessage>;
 
 const RtlBox = styled.span`
   ${isRtl`
