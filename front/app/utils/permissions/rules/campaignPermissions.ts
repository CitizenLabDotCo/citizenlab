--- conflicted
+++ resolved
@@ -1,31 +1,21 @@
 import { IUser } from 'api/users/types';
 
 import { definePermissionRule } from 'utils/permissions/permissions';
-<<<<<<< HEAD
+
 import { isAdmin } from '../roles';
-import { IUser } from 'api/users/types';
-=======
-
-import { isAdmin, isProjectModerator } from '../roles';
->>>>>>> ce32c828
 
 definePermissionRule(
   'automatedCampaign',
   'manage',
   (_campaign: string, user: IUser | undefined) => {
-    return isAdmin(user);
+    return user ? isAdmin(user) : false;
   }
 );
 
 definePermissionRule(
   'manualCampaign',
   'manage',
-<<<<<<< HEAD
-  (_campaign: string, user: IUser) => {
-    return isAdmin(user);
-=======
   (_campaign: string, user: IUser | undefined) => {
-    return isAdmin(user) || (user ? isProjectModerator(user) : false);
->>>>>>> ce32c828
+    return user ? isAdmin(user) : false;
   }
 );