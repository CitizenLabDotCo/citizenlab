--- conflicted
+++ resolved
@@ -1,30 +1,15 @@
 import { definePermissionRule } from 'utils/permissions/permissions';
-<<<<<<< HEAD
+
 import { isAdmin } from '../roles';
-import { IUser } from 'api/users/types';
-=======
-
-import { isAdmin, isProjectModerator } from '../roles';
->>>>>>> d8c2eb87
 
 definePermissionRule(
   'automatedCampaign',
   'manage',
   (_campaign: string, user) => {
-    return isAdmin(user);
+    return user ? isAdmin(user) : false;
   }
 );
 
-<<<<<<< HEAD
-definePermissionRule(
-  'manualCampaign',
-  'manage',
-  (_campaign: string, user: IUser) => {
-    return isAdmin(user);
-  }
-);
-=======
 definePermissionRule('manualCampaign', 'manage', (_campaign: string, user) => {
-  return isAdmin(user) || isProjectModerator(user);
-});
->>>>>>> d8c2eb87
+  return user ? isAdmin(user) : false;
+});