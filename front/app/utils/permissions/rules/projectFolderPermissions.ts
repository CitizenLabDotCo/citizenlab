<<<<<<< HEAD
import { IUserData, IUser } from 'api/users/types';
import { isAdmin, TRole, userHasRole } from 'utils/permissions/roles';
=======
import { IAppConfigurationData } from 'api/app_configuration/types';
>>>>>>> ce32c828
import { IProjectFolderData } from 'api/project_folders/types';
import { IUserData, IUser } from 'api/users/types';

import { isNilOrError } from 'utils/helperUtils';
import {
  definePermissionRule,
  IRouteItem,
} from 'utils/permissions/permissions';
import { isAdmin, TRole } from 'utils/permissions/roles';
import {
  canAccessRoute,
  isModeratorRoute,
} from 'utils/permissions/rules/routePermissions';
<<<<<<< HEAD
import { IAppConfigurationData } from 'api/app_configuration/types';
=======

export function userModeratesFolder(
  user: IUserData | null,
  projectFolderId: string
) {
  if (isNilOrError(user)) {
    return false;
  }
>>>>>>> ce32c828

export function userModeratesFolder(user: IUserData, projectFolderId: string) {
  return (
    isAdmin({ data: user }) ||
    !!user.attributes?.roles?.find((role: TRole) => {
      return (
        role.type === 'project_folder_moderator' &&
        role.project_folder_id === projectFolderId
      );
    })
  );
}

export function isProjectFolderModerator(user: IUserData) {
  return userHasRole({ data: user }, 'project_folder_moderator');
}

// rules
const canUserAccessAdminFolderRoute = (
  item: IRouteItem,
  user: IUser | undefined,
  tenant: IAppConfigurationData
) => {
  const hasAdminFolderRouteAccess =
    isProjectFolderModerator(user.data) &&
    // folder mods have the same
    // access rights as project mods
    // besides their respective folders/projects
    (isModeratorRoute(item) || item.path.includes('admin/projects/folders'));

  return canAccessRoute(item, user, tenant) || hasAdminFolderRouteAccess;
};

definePermissionRule('route', 'access', canUserAccessAdminFolderRoute);

definePermissionRule(
  'project_folder',
  'create',
  (_folder: IProjectFolderData, user: IUser | undefined) => {
    return isAdmin(user);
  }
);

definePermissionRule(
  'project_folder',
  'delete',
  (_folder: IProjectFolderData, user: IUser | undefined) => {
    return isAdmin(user);
  }
);

definePermissionRule(
  'project_folder',
  'reorder',
  (_folder: IProjectFolderData, user: IUser | undefined) => {
    return isAdmin(user);
  }
);

definePermissionRule(
  'project_folder',
  'moderate',
  (folder: IProjectFolderData, user: IUser | undefined) => {
    return user ? userModeratesFolder(user.data, folder.id) : false;
  }
);

definePermissionRule(
  'project_folder',
  'create_project_in_folder_only',
  (_folder, user: IUser | undefined) => {
    return !isAdmin(user) && user ? isProjectFolderModerator(user.data) : false;
  }
);<|MERGE_RESOLUTION|>--- conflicted
+++ resolved
@@ -1,34 +1,16 @@
-<<<<<<< HEAD
-import { IUserData, IUser } from 'api/users/types';
-import { isAdmin, TRole, userHasRole } from 'utils/permissions/roles';
-=======
 import { IAppConfigurationData } from 'api/app_configuration/types';
->>>>>>> ce32c828
 import { IProjectFolderData } from 'api/project_folders/types';
 import { IUserData, IUser } from 'api/users/types';
 
-import { isNilOrError } from 'utils/helperUtils';
 import {
   definePermissionRule,
   IRouteItem,
 } from 'utils/permissions/permissions';
-import { isAdmin, TRole } from 'utils/permissions/roles';
+import { isAdmin, TRole, userHasRole } from 'utils/permissions/roles';
 import {
   canAccessRoute,
   isModeratorRoute,
 } from 'utils/permissions/rules/routePermissions';
-<<<<<<< HEAD
-import { IAppConfigurationData } from 'api/app_configuration/types';
-=======
-
-export function userModeratesFolder(
-  user: IUserData | null,
-  projectFolderId: string
-) {
-  if (isNilOrError(user)) {
-    return false;
-  }
->>>>>>> ce32c828
 
 export function userModeratesFolder(user: IUserData, projectFolderId: string) {
   return (
@@ -52,12 +34,13 @@
   user: IUser | undefined,
   tenant: IAppConfigurationData
 ) => {
-  const hasAdminFolderRouteAccess =
-    isProjectFolderModerator(user.data) &&
-    // folder mods have the same
-    // access rights as project mods
-    // besides their respective folders/projects
-    (isModeratorRoute(item) || item.path.includes('admin/projects/folders'));
+  const hasAdminFolderRouteAccess = user
+    ? isProjectFolderModerator(user.data) &&
+      // folder mods have the same
+      // access rights as project mods
+      // besides their respective folders/projects
+      (isModeratorRoute(item) || item.path.includes('admin/projects/folders'))
+    : false;
 
   return canAccessRoute(item, user, tenant) || hasAdminFolderRouteAccess;
 };
@@ -68,7 +51,7 @@
   'project_folder',
   'create',
   (_folder: IProjectFolderData, user: IUser | undefined) => {
-    return isAdmin(user);
+    return user ? isAdmin(user) : false;
   }
 );
 
@@ -76,7 +59,7 @@
   'project_folder',
   'delete',
   (_folder: IProjectFolderData, user: IUser | undefined) => {
-    return isAdmin(user);
+    return user ? isAdmin(user) : false;
   }
 );
 
@@ -84,7 +67,7 @@
   'project_folder',
   'reorder',
   (_folder: IProjectFolderData, user: IUser | undefined) => {
-    return isAdmin(user);
+    return user ? isAdmin(user) : false;
   }
 );
 
@@ -100,6 +83,10 @@
   'project_folder',
   'create_project_in_folder_only',
   (_folder, user: IUser | undefined) => {
-    return !isAdmin(user) && user ? isProjectFolderModerator(user.data) : false;
+    if (user && !isAdmin(user)) {
+      return isProjectFolderModerator(user.data);
+    }
+
+    return false;
   }
 );