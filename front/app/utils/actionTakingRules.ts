import { IPhaseData } from 'api/phases/types';
import { IProjectData, PostingDisabledReason } from 'api/projects/types';
import { IUserData } from 'api/users/types';
<<<<<<< HEAD
import { IPhaseData } from 'api/phases/types';
import { canModerateProject } from './permissions/rules/projectPermissions';
=======

import { pastPresentOrFuture } from 'utils/dateUtils';
import { isAdmin, isProjectModerator } from 'utils/permissions/roles';
>>>>>>> ce32c828

interface ActionPermissionHide {
  show: false;
  enabled: null;
  disabledReason: null;
  authenticationRequirements: null;
}
interface ActionPermissionEnabled {
  show: true;
  enabled: true;
  disabledReason: null;
  authenticationRequirements: null;
}
interface ActionPermissionDisabled<DisabledReasons> {
  show: true;
  enabled: false;
  disabledReason: DisabledReasons;
  authenticationRequirements: null;
}
interface ActionPermissionMaybe {
  show: true;
  enabled: 'maybe';
  disabledReason: null;
  authenticationRequirements: AuthenticationRequirements;
}

export type ActionPermission<DisabledReasons> =
  | ActionPermissionHide
  | ActionPermissionMaybe
  | ActionPermissionEnabled
  | ActionPermissionDisabled<DisabledReasons>;

/* ----------- Idea Posting ------------ */

// When disabled, these are the reasons to explain to the user
export type IIdeaPostingDisabledReason =
  | 'notPermitted'
  | 'postingDisabled'
  | 'postingLimitedMaxReached'
  | 'projectInactive'
  | 'notActivePhase'
  | 'maybeNotPermitted'
  | 'futureEnabled'
  | 'notInGroup';

// When disabled but user might get access, here are the next steps for this user
export type AuthenticationRequirements =
  | 'sign_in_up'
  | 'verify'
  | 'sign_in_up_and_verify'
  | 'complete_registration';

const ideaPostingDisabledReason = (
  backendReason: PostingDisabledReason | null,
  signedIn: boolean,
  futureEnabled: string | null
): {
  disabledReason: IIdeaPostingDisabledReason | null;
  authenticationRequirements: AuthenticationRequirements | null;
} => {
  switch (backendReason) {
    case 'missing_data':
      return {
        disabledReason: null,
        authenticationRequirements: 'complete_registration',
      };
    case 'not_in_group':
      return {
        disabledReason: 'notInGroup',
        authenticationRequirements: null,
      };
    case 'not_verified':
      return signedIn
        ? {
            disabledReason: null,
            authenticationRequirements: 'verify',
          }
        : {
            disabledReason: null,
            authenticationRequirements: 'sign_in_up_and_verify',
          };
    case 'not_signed_in':
      return {
        disabledReason: null,
        authenticationRequirements: 'sign_in_up',
      };
    case 'project_inactive':
      return {
        disabledReason: futureEnabled ? 'futureEnabled' : 'projectInactive',
        authenticationRequirements: null,
      };
    case 'posting_disabled':
      return {
        disabledReason: 'postingDisabled',
        authenticationRequirements: null,
      };
    // Only applicable to taking surveys at the moment.
    // Not configurable via admin UI, determined in BE
    case 'posting_limited_max_reached':
      return {
        disabledReason: 'postingLimitedMaxReached',
        authenticationRequirements: null,
      };
    case 'not_permitted':
      return {
        disabledReason: signedIn ? 'notPermitted' : 'maybeNotPermitted',
        authenticationRequirements: null,
      };
    case 'not_active':
      return {
        disabledReason: null,
        authenticationRequirements: 'complete_registration',
      };
    default:
      return {
        disabledReason: 'notPermitted',
        authenticationRequirements: null,
      };
  }
};

/** Should we show and/or disable the idea posting button in the given context. And with what disabledReason?
 * @param context
 *  project: The project context we are posting to.
 *  phase: The phase context in which the button is rendered. NOT necessarily the active phase. Optional.
 *  authUser: The currently authenticated user
 */

export const getIdeaPostingRules = ({
  project,
  phase,
  authUser,
}: {
  project: IProjectData | null | undefined;
  phase: IPhaseData | undefined;
  authUser: IUserData | undefined;
}): ActionPermission<IIdeaPostingDisabledReason> => {
  const signedIn = !!authUser;

  if (project) {
    const { disabled_reason, future_enabled, enabled } =
      project.attributes.action_descriptor.posting_idea;

    if (authUser && canModerateProject(project.id, { data: authUser })) {
      return {
        show: true,
        enabled: true,
        disabledReason: null,
        authenticationRequirements: null,
      };
    }

    // timeline
    if (phase) {
      // not an enabled ideation phase
      if (
        !(
          (phase.attributes.participation_method === 'ideation' ||
            phase.attributes.participation_method === 'native_survey') &&
          phase.attributes.posting_enabled &&
          disabled_reason !== 'not_ideation'
        )
      ) {
        return {
          show: false,
          enabled: null,
          disabledReason: null,
          authenticationRequirements: null,
        };
      }

      // if not in current phase
      if (
        pastPresentOrFuture([
          phase.attributes.start_at,
          phase.attributes.end_at,
        ]) !== 'present'
      ) {
        return {
          show: true,
          enabled: false,
          disabledReason: 'notActivePhase',
          authenticationRequirements: null,
        };
      }
    }

    if (enabled) {
      return {
        show: true,
        enabled: true,
        disabledReason: null,
        authenticationRequirements: null,
      };
    }

    const { disabledReason, authenticationRequirements } =
      ideaPostingDisabledReason(disabled_reason, signedIn, future_enabled);

    if (authenticationRequirements) {
      return {
        authenticationRequirements,
        disabledReason: null,
        show: true,
        enabled: 'maybe',
      };
    }

    return {
      disabledReason,
      authenticationRequirements: null,
      show: true,
      enabled: false,
    } as ActionPermissionDisabled<IIdeaPostingDisabledReason>;
    // TODO enforce the validity of this by adding a test to ensure either action or disabledReason is not null
  }
  // if !project
  return {
    show: true,
    enabled: true,
    disabledReason: null,
    authenticationRequirements: null,
  };
};<|MERGE_RESOLUTION|>--- conflicted
+++ resolved
@@ -1,14 +1,10 @@
 import { IPhaseData } from 'api/phases/types';
 import { IProjectData, PostingDisabledReason } from 'api/projects/types';
 import { IUserData } from 'api/users/types';
-<<<<<<< HEAD
-import { IPhaseData } from 'api/phases/types';
+
+import { pastPresentOrFuture } from 'utils/dateUtils';
+
 import { canModerateProject } from './permissions/rules/projectPermissions';
-=======
-
-import { pastPresentOrFuture } from 'utils/dateUtils';
-import { isAdmin, isProjectModerator } from 'utils/permissions/roles';
->>>>>>> ce32c828
 
 interface ActionPermissionHide {
   show: false;
