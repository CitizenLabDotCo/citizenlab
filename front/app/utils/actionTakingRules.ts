--- conflicted
+++ resolved
@@ -153,13 +153,8 @@
       if (
         !(
           (phase.attributes.participation_method === 'ideation' ||
-<<<<<<< HEAD
             phase.attributes.participation_method === 'proposals' ||
             phase.attributes.participation_method === 'native_survey') &&
-=======
-            phase.attributes.participation_method === 'native_survey' ||
-            phase.attributes.participation_method === 'proposals') &&
->>>>>>> a2a97e07
           phase.attributes.submission_enabled &&
           disabled_reason !== 'posting_not_supported'
         )
