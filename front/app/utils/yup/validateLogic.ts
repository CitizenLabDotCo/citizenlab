--- conflicted
+++ resolved
@@ -54,15 +54,15 @@
       logic: object(),
     })
     .when('input_type', (input_type: string, schema) => {
-<<<<<<< HEAD
-      if (['select', 'linear_scale', 'rating'].includes(input_type)) {
-=======
       if (
-        ['multiselect', 'multiselect_image', 'select', 'linear_scale'].includes(
-          input_type
-        )
+        [
+          'multiselect',
+          'multiselect_image',
+          'select',
+          'linear_scale',
+          'rating',
+        ].includes(input_type)
       ) {
->>>>>>> 807798ba
         return schema.test(
           'rules reference prior pages',
           message,
