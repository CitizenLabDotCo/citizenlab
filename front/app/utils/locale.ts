--- conflicted
+++ resolved
@@ -259,20 +259,11 @@
 }
 
 export function hasTextInSpecifiedLocale(
-<<<<<<< HEAD
-  multilocl: Multiloc,
-  local: Locale
-): boolean {
-  return (
-    Object.prototype.hasOwnProperty.call(multilocl, local) &&
-    multilocl[local] !== ''
-=======
   multiloc: Multiloc,
   locale: Locale
 ): boolean {
   return (
     Object.prototype.hasOwnProperty.call(multiloc, locale) &&
     multiloc[locale] !== ''
->>>>>>> 759df332
   );
 }