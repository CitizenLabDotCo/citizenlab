import React from 'react';

// components

// styling
import styled from 'styled-components';

import { colors, fontSizes } from '../../utils/styleUtils';
import Box, { BoxProps } from '../Box';

interface InnerBorders {
  headerCells?: boolean;
  bodyRows?: boolean;
  bodyCells?: boolean;
}

const StyledBox = styled(Box)<{
  innerBorders?: InnerBorders;
  borderSpacing?: string;
}>`
  text-align: left;
  font-size: ${fontSizes.s}px;
  color: ${colors.primary};
  border-collapse: separate;
  border-spacing: ${({ borderSpacing }) => borderSpacing || '0'};

  thead > tr > th {
    border-bottom: 1px solid ${colors.grey200};
  }

  ${({ innerBorders }) =>
    innerBorders?.headerCells
      ? `
    thead > tr > th {
      border-right: 1px solid ${colors.grey200};
    }

    thead > tr > th:last-child {
      border-right: none;
    }
  `
      : ''}

  ${({ innerBorders }) =>
    innerBorders?.bodyRows
      ? `
      tbody > tr > td {
        border-bottom: 1px solid ${colors.grey200};
      }
  
      tbody > tr:last-child > td {
        border-bottom: none;
      }
    `
      : ''}

  ${({ innerBorders }) =>
    innerBorders?.bodyCells
      ? `
      tbody > tr > td {
        border-right: 1px solid ${colors.grey200};
      }
  
      tbody > tr > td:last-child {
        border-right: none;
      }
    `
      : ''}
`;
<<<<<<< HEAD
type Props = Omit<BoxProps, 'border'> & {
  innerBorders?: InnerBorders;
  border?: any; // TODO: Figure out why this prop results in a type error in React 18 and fix it
};
=======
export interface Props extends BoxProps {
  innerBorders?: InnerBorders;
  borderSpacing?: string;
}
>>>>>>> 413054c4

const Table = ({ children, innerBorders, ...otherProps }: Props) => (
  <StyledBox
    as="table"
    width="100%"
    innerBorders={innerBorders}
    {...otherProps}
  >
    {children}
  </StyledBox>
);

export default Table;<|MERGE_RESOLUTION|>--- conflicted
+++ resolved
@@ -1,8 +1,5 @@
 import React from 'react';
 
-// components
-
-// styling
 import styled from 'styled-components';
 
 import { colors, fontSizes } from '../../utils/styleUtils';
@@ -67,17 +64,11 @@
     `
       : ''}
 `;
-<<<<<<< HEAD
-type Props = Omit<BoxProps, 'border'> & {
+
+export type Props = Omit<BoxProps, 'border'> & {
   innerBorders?: InnerBorders;
   border?: any; // TODO: Figure out why this prop results in a type error in React 18 and fix it
 };
-=======
-export interface Props extends BoxProps {
-  innerBorders?: InnerBorders;
-  borderSpacing?: string;
-}
->>>>>>> 413054c4
 
 const Table = ({ children, innerBorders, ...otherProps }: Props) => (
   <StyledBox
