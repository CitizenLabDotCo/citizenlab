import React from 'react';

import styled, { css } from 'styled-components';

import {
  Color,
  colors,
  fontSizes,
  isRtl,
  MainThemeProps,
} from '../../utils/styleUtils';
import Box, {
  BoxMarginProps,
  BoxPaddingProps,
  BoxPositionProps,
  BoxZIndexProps,
  BoxHeightProps,
  BoxWidthProps,
  BoxDisplayProps,
  BoxOverflowProps,
  BoxVisibilityProps,
} from '../Box';

<<<<<<< HEAD
export type Variant = 'h1' | 'h2' | 'h3' | 'h4' | 'h5' | 'h6';
export type FontSize = keyof typeof fontSizes;
export type FontWeight = 'bold' | 'normal';
=======
type Variant = 'h1' | 'h2' | 'h3' | 'h4' | 'h5' | 'h6';
type FontSize = keyof typeof fontSizes;
>>>>>>> 74a11532
type FontStyle = 'italic' | 'normal';
export type TextAlign =
  | 'left'
  | 'right'
  | 'center'
  | 'justify'
  | 'initial'
  | 'inherit';

export type TitleProps = {
  variant?: Variant;
  color?: Color;
  fontSize?: FontSize;
  as?: Variant;
  fontStyle?: FontStyle;
  textAlign?: TextAlign;
} & BoxMarginProps &
  BoxPaddingProps &
  BoxPositionProps &
  BoxZIndexProps &
  BoxHeightProps &
  BoxWidthProps &
  BoxDisplayProps &
  BoxOverflowProps &
  BoxVisibilityProps &
  React.HTMLAttributes<HTMLHeadingElement>;

const StyledTitle = styled(Box)`
  ${isRtl`direction: rtl;`}

  ${({ variant, color, fontSize, fontStyle, textAlign }: TitleProps) => css`
    color: ${({ theme }: { theme: MainThemeProps }) =>
      color ? theme.colors[color] : colors.textPrimary};
    font-style: ${fontStyle ? fontStyle : 'normal'};
    font-weight: bold;
    line-height: 1.3;
    word-break: break-word;

    ${textAlign ? `text-align: ${textAlign};` : ''}
    ${variant === 'h1'
      ? `
          font-size: ${fontSize ? fontSizes[fontSize] : fontSizes.xxxl}px;
        `
      : ''}
    ${variant === 'h2'
      ? `
          font-size: ${fontSize ? fontSizes[fontSize] : fontSizes.xxl}px;
        `
      : ''}
    ${variant === 'h3'
      ? `
          font-size: ${fontSize ? fontSizes[fontSize] : fontSizes.xl}px;
        `
      : ''}
    ${variant === 'h4'
      ? `
          font-size: ${fontSize ? fontSizes[fontSize] : fontSizes.l}px;
        `
      : ''}
    ${variant === 'h5'
      ? `
          font-size: ${fontSize ? fontSizes[fontSize] : fontSizes.m}px;
        `
      : ''}
    ${variant === 'h6'
      ? `
          font-size: ${fontSize ? fontSizes[fontSize] : fontSizes.s}px;
        `
      : ''}
  `}
`;

const Title: React.FC<TitleProps> = ({
  children,
  variant = 'h1',
  color,
  as,
  fontSize,
  ...props
}) => {
  const mb = props.mb || props.my || props.m || '16px';

  return (
    <StyledTitle
      variant={variant}
      color={color}
      as={as || variant}
      fontSize={fontSize}
      mb={mb}
      {...props}
    >
      {children}
    </StyledTitle>
  );
};

export default Title;<|MERGE_RESOLUTION|>--- conflicted
+++ resolved
@@ -21,14 +21,9 @@
   BoxVisibilityProps,
 } from '../Box';
 
-<<<<<<< HEAD
 export type Variant = 'h1' | 'h2' | 'h3' | 'h4' | 'h5' | 'h6';
 export type FontSize = keyof typeof fontSizes;
 export type FontWeight = 'bold' | 'normal';
-=======
-type Variant = 'h1' | 'h2' | 'h3' | 'h4' | 'h5' | 'h6';
-type FontSize = keyof typeof fontSizes;
->>>>>>> 74a11532
 type FontStyle = 'italic' | 'normal';
 export type TextAlign =
   | 'left'
