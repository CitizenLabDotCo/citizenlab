--- conflicted
+++ resolved
@@ -58,12 +58,7 @@
   searchPlaceholder,
   onChange,
   onSearch,
-<<<<<<< HEAD
-}: // onEscape,
-Props) => {
-=======
 }: Props) => {
->>>>>>> e2242e92
   const handleCheckboxClick = (value: string) => () => {
     const selectedClone = [...selected];
 
@@ -82,15 +77,6 @@
       event.preventDefault();
       handleCheckboxClick(value)();
     }
-<<<<<<< HEAD
-
-    if (event.code === 'Escape') {
-      event.preventDefault();
-      event.stopPropagation();
-      // onEscape();
-    }
-=======
->>>>>>> e2242e92
   };
 
   return (
