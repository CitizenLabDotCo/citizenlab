--- conflicted
+++ resolved
@@ -57,11 +57,8 @@
   ariaControls?: string;
   buttonType?: 'submit' | 'button' | 'reset';
   transform?: string;
-<<<<<<< HEAD
   opacity?: number;
-=======
   iconRef?: React.Ref<any>;
->>>>>>> 1a9479bd
 } & BoxPositionProps &
   BoxMarginProps &
   BoxPaddingProps &
