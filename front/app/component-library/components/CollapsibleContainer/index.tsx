--- conflicted
+++ resolved
@@ -35,21 +35,6 @@
   display: flex;
   justify-content: space-between;
   width: 100%;
-<<<<<<< HEAD
-  text-align: left;
-  margin: 0px;
-  padding: 0px;
-
-  ${isRtl`
-    text-align: right;
-    direction: rtl;
-    ${ChevronIcon} {
-        transform: rotate(180deg);
-    }
-`}
-=======
-
->>>>>>> ee268ee4
   &.expanded {
     ${ChevronIcon} {
       transform: rotate(90deg);
