import { API_PATH } from 'containers/App/constants';
import streams from 'utils/streams';

// api
import { queryClient } from 'utils/cl-react-query/queryClient';
import projectsKeys from 'api/projects/keys';

// typings
import { ISubmitState } from 'components/admin/SubmitWrapper';
import { Locale } from '@citizenlab/cl2-component-library';
import { Multiloc, UploadFile, CLError } from 'typings';
import { IAreaData } from 'api/areas/types';
import { IAppConfiguration } from 'api/app_configuration/types';
import {
  TSurveyService,
  ParticipationMethod,
  IdeaDefaultSortMethod,
  InputTerm,
} from './participationContexts';
import { IProject } from 'api/projects/types';

export const apiEndpoint = `${API_PATH}/projects`;
export const PROJECTABLE_HEADER_BG_ASPECT_RATIO_WIDTH = 4;
export const PROJECTABLE_HEADER_BG_ASPECT_RATIO_HEIGHT = 1;
export const PROJECTABLE_HEADER_BG_ASPECT_RATIO =
  PROJECTABLE_HEADER_BG_ASPECT_RATIO_WIDTH /
  PROJECTABLE_HEADER_BG_ASPECT_RATIO_HEIGHT;

type Visibility = 'public' | 'groups' | 'admins';
export type ProcessType = 'continuous' | 'timeline';
type PresentationMode = 'map' | 'card';
export type PublicationStatus = 'draft' | 'published' | 'archived';

interface ProjectHeaderBgImageSizes {
  large: string | null;
}

export interface IUpdatedProjectProperties {
  // header_bg is only a string or null when it's
  // in IUpdatedProjectProperties. The ProjectHeaderBgImageSizes needed
  // to be added because we go from string here to ProjectHeaderBgImageSizes
  // in IProjectAttributes (also in this file) when we save an image
  // selected for upload. ProjectHeaderBgImageSizes needs to be here, because
  // Otherwise TS will complain about this mismatch in
  // front/app/containers/Admin/projects/general/index.tsx
  // This oddity needs to be dealt with
  header_bg?: string | ProjectHeaderBgImageSizes | null;
  title_multiloc?: Multiloc;
  description_multiloc?: Multiloc;
  description_preview_multiloc?: Multiloc;
  area_ids?: string[];
  visible_to?: Visibility;
  process_type?: ProcessType;
  participation_method?: ParticipationMethod | null;
  posting_enabled?: boolean | null;
  commenting_enabled?: boolean | null;
  voting_enabled?: boolean | null;
  upvoting_method?: 'limited' | 'unlimited' | null;
  downvoting_method?: 'limited' | 'unlimited' | null;
  upvoting_limited_max?: number | null;
  downvoting_enabled?: boolean | null;
  downvoting_limited_max?: number | null;
  presentation_mode?: PresentationMode | null;
  admin_publication_attributes?: {
    publication_status?: PublicationStatus;
  };
  publication_status?: PublicationStatus;
  min_budget?: number | null;
  max_budget?: number | null;
  survey_service?: TSurveyService | null;
  survey_embed_url?: string | null;
  default_assignee_id?: string | null;
  poll_anonymous?: boolean;
  ideas_order?: IdeaDefaultSortMethod;
  input_term?: InputTerm;
  slug?: string;
  topic_ids?: string[];
  include_all_areas?: boolean;
  folder_id?: string | null;
}

export interface IProjectFormState {
  processing: boolean;
  project: IProject | null | undefined;
  publicationStatus: 'draft' | 'published' | 'archived';
  projectType: 'continuous' | 'timeline';
  projectAttributesDiff: IUpdatedProjectProperties;
  projectHeaderImage: UploadFile[] | null;
  presentationMode: 'map' | 'card';
  projectCardImage: UploadFile | null;
  projectCardImageToRemove: UploadFile | null;
  projectFiles: UploadFile[];
  projectFilesToRemove: UploadFile[];
  titleError: Multiloc | null;
  apiErrors: { [fieldName: string]: CLError[] };
  saved: boolean;
  areas: IAreaData[];
  locale: Locale;
  currentTenant: IAppConfiguration | null;
  submitState: ISubmitState;
  slug: string | null;
  showSlugErrorMessage: boolean;
  folder_id?: string | null;
}

<<<<<<< HEAD
export async function updateProjectFolderMembership(
  projectId: string,
  newProjectFolderId: string | null,
  oldProjectFolderId?: string
=======
export async function updateProject(
  projectId: string,
  projectData: IUpdatedProjectProperties
>>>>>>> a05cae1b
) {
  const response = await streams.update<IProject>(
    `${apiEndpoint}/${projectId}`,
    projectId,
<<<<<<< HEAD
    { project: { folder_id: newProjectFolderId } }
  );

  queryClient.invalidateQueries({ queryKey: projectsKeys.lists() });
  await streams.fetchAllWith({
    dataId: [newProjectFolderId, oldProjectFolderId].filter(
      (item) => item
    ) as string[],
    apiEndpoint: [`${API_PATH}/admin_publications`],
=======
    { project: projectData }
  );

  queryClient.invalidateQueries({ queryKey: projectsKeys.lists() });
  queryClient.invalidateQueries({
    queryKey: projectsKeys.item({ id: projectId }),
  });

  await streams.fetchAllWith({
    apiEndpoint: [
      `${API_PATH}/admin_publications`,
      `${API_PATH}/admin_publications/status_counts`,
      `${API_PATH}/users/me`,
      `${API_PATH}/topics`,
      `${API_PATH}/areas`,
    ],
>>>>>>> a05cae1b
  });

  return response;
}<|MERGE_RESOLUTION|>--- conflicted
+++ resolved
@@ -1,9 +1,6 @@
 import { API_PATH } from 'containers/App/constants';
-import streams from 'utils/streams';
 
 // api
-import { queryClient } from 'utils/cl-react-query/queryClient';
-import projectsKeys from 'api/projects/keys';
 
 // typings
 import { ISubmitState } from 'components/admin/SubmitWrapper';
@@ -101,51 +98,4 @@
   slug: string | null;
   showSlugErrorMessage: boolean;
   folder_id?: string | null;
-}
-
-<<<<<<< HEAD
-export async function updateProjectFolderMembership(
-  projectId: string,
-  newProjectFolderId: string | null,
-  oldProjectFolderId?: string
-=======
-export async function updateProject(
-  projectId: string,
-  projectData: IUpdatedProjectProperties
->>>>>>> a05cae1b
-) {
-  const response = await streams.update<IProject>(
-    `${apiEndpoint}/${projectId}`,
-    projectId,
-<<<<<<< HEAD
-    { project: { folder_id: newProjectFolderId } }
-  );
-
-  queryClient.invalidateQueries({ queryKey: projectsKeys.lists() });
-  await streams.fetchAllWith({
-    dataId: [newProjectFolderId, oldProjectFolderId].filter(
-      (item) => item
-    ) as string[],
-    apiEndpoint: [`${API_PATH}/admin_publications`],
-=======
-    { project: projectData }
-  );
-
-  queryClient.invalidateQueries({ queryKey: projectsKeys.lists() });
-  queryClient.invalidateQueries({
-    queryKey: projectsKeys.item({ id: projectId }),
-  });
-
-  await streams.fetchAllWith({
-    apiEndpoint: [
-      `${API_PATH}/admin_publications`,
-      `${API_PATH}/admin_publications/status_counts`,
-      `${API_PATH}/users/me`,
-      `${API_PATH}/topics`,
-      `${API_PATH}/areas`,
-    ],
->>>>>>> a05cae1b
-  });
-
-  return response;
 }