--- conflicted
+++ resolved
@@ -22,13 +22,8 @@
 } from './participationContexts';
 
 export const apiEndpoint = `${API_PATH}/projects`;
-<<<<<<< HEAD
-export const HEADER_BG_ASPECT_RATIO = 4 / 1;
+export const PROJECTABLE_HEADER_BG_ASPECT_RATIO = 4 / 1;
 export const CARD_IMAGE_ASPECT_RATIO = 4 / 3;
-=======
-export const PROJECTABLE_HEADER_BG_ASPECT_RATIO = 4 / 1;
-export const CARD_IMAGE_ASPECT_RATIO = 2 / 1;
->>>>>>> b760100d
 
 type Visibility = 'public' | 'groups' | 'admins';
 export type ProcessType = 'continuous' | 'timeline';
