import { API_PATH } from 'containers/App/constants';

// typings
import { ISubmitState } from 'components/admin/SubmitWrapper';
import { Locale } from '@citizenlab/cl2-component-library';
import {
  IRelationship,
  Multiloc,
  ImageSizes,
  UploadFile,
  CLError,
} from 'typings';
import { IAreaData } from './areas';
import { IAppConfiguration } from 'services/appConfiguration';

import streams, { IStreamParams } from 'utils/streams';
import {
  TSurveyService,
  ParticipationMethod,
  IdeaDefaultSortMethod,
  InputTerm,
} from './participationContexts';

export const apiEndpoint = `${API_PATH}/projects`;

type Visibility = 'public' | 'groups' | 'admins';
export type ProcessType = 'continuous' | 'timeline';
type PresentationMode = 'map' | 'card';
export type PublicationStatus = 'draft' | 'published' | 'archived';

// keys in project.attributes.action_descriptor
export type IProjectAction =
  | 'commenting_idea'
  | 'voting_idea'
  | 'comment_voting_idea'
  | 'posting_idea'
  | 'taking_survey'
  | 'taking_poll';

export type PostingDisabledReason =
  | 'project_inactive'
  | 'not_ideation'
  | 'posting_disabled'
  | 'not_permitted'
  | 'not_verified'
  | 'not_signed_in';

export type CommentingDisabledReason =
  | 'not_verified'
  | 'project_inactive'
  | 'not_supported'
  | 'commenting_disabled'
  | 'not_permitted'
  | 'not_signed_in';

export type ProjectVotingDisabledReason =
  | 'project_inactive'
  | 'not_ideation'
  | 'voting_disabled'
  | 'downvoting_disabled'
  | 'not_signed_in'
  | 'upvoting_limited_max_reached'
  | 'downvoting_limited_max_reached'
  | 'not_permitted'
  | 'not_verified';

export type SurveyDisabledReason =
  | 'project_inactive'
  | 'not_survey'
  | 'not_permitted'
  | 'not_verified'
  | 'not_signed_in';

export type PollDisabledReason =
  | 'project_inactive'
  | 'not_poll'
  | 'not_permitted'
  | 'already_responded'
  | 'not_verified'
  | 'not_signed_in';

export interface IProjectAttributes {
  title_multiloc: Multiloc;
  description_multiloc: Multiloc;
  description_preview_multiloc: Multiloc;
  slug: string;
  header_bg: ImageSizes;
  ideas_count: number;
  comments_count: number;
  avatars_count: number;
  created_at: string;
  updated_at: string;
  visible_to: Visibility;
  process_type: ProcessType;
  timeline_active?: 'past' | 'present' | 'future' | null;
  participants_count: number;
  participation_method: ParticipationMethod;
  posting_enabled: boolean;
  commenting_enabled: boolean;
  // voting_enabled should be used to update the project setting
  // and as a read value if we don't know if the user is doing an up/down vote
  // (although the action_descriptor might be better for that too, to be checked).
  //
  // voting_enabled doesn't take downvoting_enabled into account
  // or upvoting_limited_max/downvoting_limited_max.
  // For more specific values, see the voting_idea action_descriptor
  voting_enabled: boolean;
  upvoting_method: 'limited' | 'unlimited';
  upvoting_limited_max: number;
  downvoting_enabled: boolean;
  downvoting_method: 'limited' | 'unlimited';
  downvoting_limited_max: number;
  presentation_mode: PresentationMode;
  internal_role: 'open_idea_box' | null;
  publication_status: PublicationStatus;
  min_budget?: number;
  max_budget?: number;
  survey_service?: TSurveyService;
  survey_embed_url?: string;
  ordering: number;
  poll_anonymous?: boolean;
  ideas_order?: IdeaDefaultSortMethod;
  input_term: InputTerm;
  include_all_areas: boolean;
  action_descriptor: {
    posting_idea: {
      enabled: boolean;
      future_enabled: string | null;
      disabled_reason: PostingDisabledReason | null;
    };
    commenting_idea: {
      enabled: boolean;
      disabled_reason: CommentingDisabledReason | null;
    };
    voting_idea: {
      // the two values below are implemented but can be deleted if not needed
      enabled: boolean;
      disabled_reason: ProjectVotingDisabledReason | null;
      up: {
        enabled: boolean;
        disabled_reason: ProjectVotingDisabledReason | null;
      };
      down: {
        enabled: boolean;
        disabled_reason: ProjectVotingDisabledReason | null;
      };
    };
    taking_survey: {
      enabled: boolean;
      disabled_reason: SurveyDisabledReason | null;
    };
    taking_poll: {
      enabled: boolean;
      disabled_reason: PollDisabledReason | null;
    };
  };
}

export interface IProjectData {
  id: string;
  type: 'project';
  attributes: IProjectAttributes;
  relationships: {
    project_images: {
      data: IRelationship[];
    };
    areas: {
      data: IRelationship[];
    };
    avatars?: {
      data?: IRelationship[];
    };
    topics: {
      data: IRelationship[];
    };
    current_phase?: {
      data: IRelationship | null;
    };
    user_basket?: {
      data: IRelationship | null;
    };
    default_assignee?: {
      data: IRelationship | null;
    };
    admin_publication: {
      data: IRelationship | null;
    };
  };
}

export interface IUpdatedProjectProperties {
  // header_bg is only a string or null when it's
  // in IUpdatedProjectProperties. The ImageSizes needed
  // to be added because we go from string here to ImageSizes
  // in IProjectAttributes (also in this file) when we save an image
  // selected for upload. ImageSizes needs to be here, because
  // Otherwise TS will complain about this mismatch in
  // front/app/containers/Admin/projects/general/index.tsx
  // This oddity needs to be dealt with
  header_bg?: string | ImageSizes | null;
  title_multiloc?: Multiloc;
  description_multiloc?: Multiloc;
  description_preview_multiloc?: Multiloc;
  area_ids?: string[];
  visible_to?: Visibility;
  process_type?: ProcessType;
  participation_method?: ParticipationMethod | null;
  posting_enabled?: boolean | null;
  commenting_enabled?: boolean | null;
  voting_enabled?: boolean | null;
  upvoting_method?: 'limited' | 'unlimited' | null;
  downvoting_method?: 'limited' | 'unlimited' | null;
  upvoting_limited_max?: number | null;
  downvoting_enabled?: boolean | null;
  downvoting_limited_max?: number | null;
  presentation_mode?: PresentationMode | null;
  admin_publication_attributes?: {
    publication_status?: PublicationStatus;
  };
  publication_status?: PublicationStatus;
  min_budget?: number | null;
  max_budget?: number | null;
  survey_service?: TSurveyService | null;
  survey_embed_url?: string | null;
  default_assignee_id?: string | null;
  poll_anonymous?: boolean;
  ideas_order?: IdeaDefaultSortMethod;
  input_term?: InputTerm;
  slug?: string;
  topic_ids?: string[];
}

export interface IProjectFormState {
  processing: boolean;
  project: IProject | null | undefined;
  publicationStatus: 'draft' | 'published' | 'archived';
  projectType: 'continuous' | 'timeline';
  projectAttributesDiff: IUpdatedProjectProperties;
  projectHeaderImage: UploadFile[] | null;
  presentationMode: 'map' | 'card';
  projectImages: UploadFile[];
  projectImagesToRemove: UploadFile[];
  projectFiles: UploadFile[];
  projectFilesToRemove: UploadFile[];
  titleError: Multiloc | null;
  apiErrors: { [fieldName: string]: CLError[] };
  saved: boolean;
  areas: IAreaData[];
<<<<<<< HEAD
=======
  areaType: 'none' | 'all' | 'selection';
>>>>>>> 2853f06e
  locale: Locale;
  currentTenant: IAppConfiguration | null;
  submitState: ISubmitState;
  slug: string | null;
  showSlugErrorMessage: boolean;
}

export interface IProject {
  data: IProjectData;
}

export interface IProjects {
  data: IProjectData[];
}

type IQueryParametersWithPS =
  | {
      publication_statuses: PublicationStatus[];
      [key: string]: any;
    }
  | {
      filter_ids: string[];
      [key: string]: any;
    };

interface StreamParamsForProjects extends IStreamParams {
  queryParameters: IQueryParametersWithPS;
}

export function projectsStream(streamParams: StreamParamsForProjects) {
  return streams.get<IProjects>({ apiEndpoint, ...streamParams });
}

export function projectBySlugStream(
  projectSlug: string,
  streamParams: IStreamParams | null = null
) {
  return streams.get<IProject>({
    apiEndpoint: `${apiEndpoint}/by_slug/${projectSlug}`,
    ...streamParams,
  });
}

export function projectByIdStream(
  projectId: string,
  streamParams: IStreamParams | null = null
) {
  return streams.get<IProject>({
    apiEndpoint: `${apiEndpoint}/${projectId}`,
    ...streamParams,
  });
}

export async function addProject(projectData: IUpdatedProjectProperties) {
  const response = await streams.add<IProject>(apiEndpoint, {
    project: projectData,
  });
  const projectId = response.data.id;
  await streams.fetchAllWith({
    dataId: [projectId],
    apiEndpoint: [
      `${API_PATH}/projects`,
      `${API_PATH}/admin_publications`,
      `${API_PATH}/users/me`,
      `${API_PATH}/topics`,
      `${API_PATH}/areas`,
    ],
  });
  return response;
}

export async function updateProject(
  projectId: string,
  projectData: IUpdatedProjectProperties
) {
  const response = await streams.update<IProject>(
    `${apiEndpoint}/${projectId}`,
    projectId,
    { project: projectData }
  );

  await streams.fetchAllWith({
    dataId: [projectId],
    apiEndpoint: [
      `${API_PATH}/projects`,
      `${API_PATH}/admin_publications`,
      `${API_PATH}/admin_publications/status_counts`,
      `${API_PATH}/users/me`,
      `${API_PATH}/topics`,
      `${API_PATH}/areas`,
    ],
  });

  return response;
}

export async function deleteProject(projectId: string) {
  const response = await streams.delete(
    `${apiEndpoint}/${projectId}`,
    projectId
  );
  await streams.fetchAllWith({
    apiEndpoint: [`${API_PATH}/projects`, `${API_PATH}/admin_publications`],
  });
  return response;
}

export function getProjectUrl(project: IProjectData) {
  return `/projects/${project.attributes.slug}`;
}

export function getProjectInputTerm(project: IProjectData) {
  return project.attributes.input_term;
}<|MERGE_RESOLUTION|>--- conflicted
+++ resolved
@@ -228,6 +228,7 @@
   input_term?: InputTerm;
   slug?: string;
   topic_ids?: string[];
+  include_all_areas?: boolean;
 }
 
 export interface IProjectFormState {
@@ -246,10 +247,6 @@
   apiErrors: { [fieldName: string]: CLError[] };
   saved: boolean;
   areas: IAreaData[];
-<<<<<<< HEAD
-=======
-  areaType: 'none' | 'all' | 'selection';
->>>>>>> 2853f06e
   locale: Locale;
   currentTenant: IAppConfiguration | null;
   submitState: ISubmitState;
