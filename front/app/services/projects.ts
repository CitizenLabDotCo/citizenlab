--- conflicted
+++ resolved
@@ -23,36 +23,30 @@
 import { TProjectCardSize } from 'components/ProjectCard';
 
 export const apiEndpoint = `${API_PATH}/projects`;
-<<<<<<< HEAD
-export const HEADER_BG_ASPECT_RATIO = 4 / 1;
-export const CARD_IMAGE_ASPECT_RATIO = 2 / 1;
+export const PROJECTABLE_HEADER_BG_ASPECT_RATIO_WIDTH = 4;
+export const PROJECTABLE_HEADER_BG_ASPECT_RATIO_HEIGHT = 1;
+export const PROJECTABLE_HEADER_BG_ASPECT_RATIO =
+  PROJECTABLE_HEADER_BG_ASPECT_RATIO_WIDTH /
+  PROJECTABLE_HEADER_BG_ASPECT_RATIO_HEIGHT;
+
+export const CARD_IMAGE_ASPECT_RATIO_WIDTH = 4;
+export const CARD_IMAGE_ASPECT_RATIO_HEIGHT = 3;
+export const CARD_IMAGE_ASPECT_RATIO =
+  CARD_IMAGE_ASPECT_RATIO_WIDTH / CARD_IMAGE_ASPECT_RATIO_HEIGHT;
+
 export const getCardImageUrl = (
   imageVersions: ImageSizes,
   isPhone: boolean,
   size?: TProjectCardSize
 ) => {
-  if (isPhone) {
-    return imageVersions.medium;
-  } else if (size === 'small') {
-    return imageVersions.small;
-  } else {
+  if (isPhone || size !== 'small') {
     // image size is approximately the same for both medium and large desktop card sizes
     return imageVersions.large;
+  } else {
+    return imageVersions.small;
   }
 };
-=======
-export const PROJECTABLE_HEADER_BG_ASPECT_RATIO_WIDTH = 4;
-export const PROJECTABLE_HEADER_BG_ASPECT_RATIO_HEIGHT = 1;
-export const PROJECTABLE_HEADER_BG_ASPECT_RATIO =
-  PROJECTABLE_HEADER_BG_ASPECT_RATIO_WIDTH /
-  PROJECTABLE_HEADER_BG_ASPECT_RATIO_HEIGHT;
-
-export const CARD_IMAGE_ASPECT_RATIO_WIDTH = 4;
-export const CARD_IMAGE_ASPECT_RATIO_HEIGHT = 3;
-export const CARD_IMAGE_ASPECT_RATIO =
-  CARD_IMAGE_ASPECT_RATIO_WIDTH / CARD_IMAGE_ASPECT_RATIO_HEIGHT;
-
->>>>>>> 97b497ea
+
 type Visibility = 'public' | 'groups' | 'admins';
 export type ProcessType = 'continuous' | 'timeline';
 type PresentationMode = 'map' | 'card';
