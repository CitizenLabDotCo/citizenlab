--- conflicted
+++ resolved
@@ -72,17 +72,10 @@
 };
 export interface IAppConfigurationSettings {
   core: IAppConfigurationSettingsCore;
-<<<<<<< HEAD
-=======
-  customizable_homepage_banner: {
-    allowed: boolean;
-    enabled: boolean;
-  };
   advanced_custom_pages: {
     allowed: boolean;
     enabled: boolean;
   };
->>>>>>> 066d2430
   demographic_fields?: {
     allowed: boolean;
     enabled: boolean;
