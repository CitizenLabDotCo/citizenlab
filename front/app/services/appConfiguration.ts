import { API_PATH } from 'containers/App/constants';
import streams from 'utils/streams';
import { ImageSizes, Multiloc, Locale } from 'typings';
import { TCategory } from 'components/ConsentManager/destinations';

export const currentAppConfigurationEndpoint = `${API_PATH}/app_configuration`;

interface AppConfigurationFeature {
  allowed: boolean;
  enabled: boolean;
}

export type ISuccessStory = {
  image_url: string;
  location: string;
  page_slug: string;
};
export type AppConfigurationSettingsFeatureNames = keyof IAppConfigurationSettings;

export type IAppConfigurationSettingsCore = {
  allowed: boolean;
  enabled: boolean;
  locales: Locale[];
  timezone: string;
  organization_name: Multiloc;
  organization_site?: string;
  organization_type: 'small_city' | 'medium_city' | 'large_city' | 'generic';
  lifecycle_stage:
    | 'trial'
    | 'expired_trial'
    | 'demo'
    | 'active'
    | 'churned'
    | 'not_applicable';
  header_title?: Multiloc | null;
  header_slogan?: Multiloc | null;
  meta_title?: Multiloc | null;
  meta_description?: Multiloc | null;
  signup_helper_text?: Multiloc | null;
  custom_fields_signup_helper_text?: Multiloc | null;
  color_main: string | null;
  color_secondary: string | null;
  color_text: string | null;
  color_menu_bg?: string | null;
  currency: string;
  reply_to_email: string;
  custom_onboarding_fallback_message?: Multiloc | null;
  custom_onboarding_message?: Multiloc | null;
  custom_onboarding_button?: Multiloc | null;
  custom_onboarding_link?: string | null;
  currently_working_on_text?: Multiloc | null;
  segment_destinations_blacklist: string[] | null;
  areas_term?: Multiloc;
  area_term?: Multiloc;
};

export interface IAppConfigurationSettings {
  core: IAppConfigurationSettingsCore;
  demographic_fields?: {
    allowed: boolean;
    enabled: boolean;
    gender: boolean;
    birthyear: boolean;
    domicile: boolean;
    education: boolean;
  };
  password_login?: {
    allowed: boolean;
    enabled: boolean;
    phone?: boolean;
    minimum_length?: number;
    phone_email_pattern?: string;
  };
  facebook_login?: {
    allowed: boolean;
    app_id: string;
    app_secret?: string;
    enabled: boolean;
  };
  google_login?: {
    allowed: boolean;
    client_id: string;
    enabled: boolean;
  };
  azure_ad_login?: {
    allowed: boolean;
    enabled: boolean;
    tenant: string;
    client_id: string;
    logo_url: string;
    login_mechanism_name: string;
  };
  franceconnect_login?: {
    allowed: boolean;
    enabled: boolean;
    environment: string;
    identifier: string;
    secret: string;
  };
  custom_accessibility_statement_link: {
    allowed: boolean;
    enabled: boolean;
    url?: string;
  };
  manual_project_sorting?: AppConfigurationFeature;
  admin_project_templates?: AppConfigurationFeature;
  pages?: AppConfigurationFeature;
  project_reports?: AppConfigurationFeature;
  private_projects?: AppConfigurationFeature;
  maps?: AppConfigurationMapSettings;
  participatory_budgeting?: AppConfigurationFeature;
  initiatives?: {
    allowed: boolean;
    enabled: boolean;
    days_limit: number;
    eligibility_criteria: Multiloc;
    success_stories?: ISuccessStory[];
    threshold_reached_message: Multiloc;
    voting_threshold: number;
  };
  fragments?: {
    allowed: boolean;
    enabled: boolean;
    enabled_fragments: string[];
  };
  verification?: {
    allowed: boolean;
    enabled: boolean;
    verification_methods: string[];
  };
  idea_custom_fields?: AppConfigurationFeature;
  user_custom_fields?: AppConfigurationFeature;
  volunteering?: AppConfigurationFeature;
  workshops?: AppConfigurationFeature;
  ideas_overview?: AppConfigurationFeature;
  smart_groups?: AppConfigurationFeature;
  manual_emailing?: AppConfigurationFeature;
  manual_tagging?: AppConfigurationFeature;
  automatic_tagging?: AppConfigurationFeature;
<<<<<<< HEAD
  manual_insights?: AppConfigurationFeature;
=======
  insights_manual_flow?: AppConfigurationFeature;
>>>>>>> 3c19684c
  automated_emailing_control?: AppConfigurationFeature;
  typeform_surveys?: {
    allowed: boolean;
    enabled: boolean;
    user_token: string;
  };
  surveys?: AppConfigurationFeature;
  google_forms_surveys?: AppConfigurationFeature;
  surveymonkey_surveys?: AppConfigurationFeature;
  enalyzer_surveys?: AppConfigurationFeature;
  survey_xact_surveys?: AppConfigurationFeature;
  project_folders?: AppConfigurationFeature;
  clustering?: AppConfigurationFeature;
  geographic_dashboard?: AppConfigurationFeature;
  widgets?: AppConfigurationFeature;
  granular_permissions?: AppConfigurationFeature;
  ideaflow_social_sharing?: AppConfigurationFeature;
  initiativeflow_social_sharing?: AppConfigurationFeature;
  machine_translations?: AppConfigurationFeature;
  custom_topics?: AppConfigurationFeature;
  custom_maps?: AppConfigurationFeature;
  similar_ideas?: AppConfigurationFeature;
  polls?: AppConfigurationFeature;
  moderation?: AppConfigurationFeature;
  disable_downvoting?: AppConfigurationFeature;
  project_visibility?: AppConfigurationFeature;
  project_management?: AppConfigurationFeature;
  idea_assignment?: AppConfigurationFeature;
  custom_idea_statuses?: AppConfigurationFeature;
  idea_author_change?: AppConfigurationFeature;
  idea_custom_copy?: AppConfigurationFeature;
  intercom?: AppConfigurationFeature;
  satismeter?: AppConfigurationFeature & {
    write_key: string;
  };
  google_analytics?: AppConfigurationFeature & {
    tracking_id: string;
  };
  segment?: AppConfigurationFeature & {
    destinations: string;
  };
  google_tag_manager?: AppConfigurationFeature & {
    destinations: string;
    container_id: string;
    category: TCategory;
  };
  matomo?: AppConfigurationFeature & {
    tenant_site_id: string;
    product_site_id: string;
  };
  redirects?: {
    enabled: boolean;
    allowed: boolean;
    rules: {
      path: string;
      target: string;
    }[];
  };
}

interface AppConfigurationMapSettings extends AppConfigurationFeature {
  map_center: {
    lat: string;
    long: string;
  };
  tile_provider: string;
  zoom_level: number;
}

export interface IAppConfigurationStyle {
  invertedNavbarColors: boolean;
  navbarBackgroundColor?: string;
  navbarActiveItemBackgroundColor?: string;
  navbarActiveItemBorderColor?: string;
  navbarTextColor?: string;
  navbarHighlightedItemBackgroundColor?: string;
  navbarBorderColor?: string;
  signedOutHeaderOverlayColor?: string;
  signedOutHeaderTitleFontSize?: number;
  signedOutHeaderTitleFontWeight?: number;
  signedOutHeaderOverlayOpacity?: number;
  signedInHeaderOverlayColor?: string;
  signedInHeaderOverlayOpacity?: number;
  customFontName?: string;
  customFontAdobeId?: string;
  projectNavbarBackgroundColor?: string;
  projectNavbarTextColor?: string;
  projectNavbarIdeaButtonBackgroundColor?: string;
  projectNavbarIdeaButtonTextColor?: string;
}

export interface IAppConfigurationAttributes {
  name: string;
  host: string;
  settings: IAppConfigurationSettings;
  logo: ImageSizes | null;
  header_bg: ImageSizes | null;
  favicon?: ImageSizes | null;
  style?: IAppConfigurationStyle;
  homepage_info?: Multiloc;
}

export interface IAppConfigurationData {
  id: string;
  type: string;
  attributes: IAppConfigurationAttributes;
}

export interface IAppConfiguration {
  data: IAppConfigurationData;
}

export interface IUpdatedAppConfigurationProperties {
  settings?: Partial<
    {
      [P in keyof IAppConfigurationSettings]: Partial<
        IAppConfigurationSettings[P]
      >;
    }
  >;
  logo?: string;
  header_bg?: string;
  favicon?: string;
}

export function currentAppConfigurationStream() {
  return streams.get<IAppConfiguration>({
    apiEndpoint: currentAppConfigurationEndpoint,
  });
}

export async function updateAppConfiguration(
  object: IUpdatedAppConfigurationProperties
) {
  const tenant = await streams.update<IAppConfiguration>(
    currentAppConfigurationEndpoint,
    'app_configuration',
    { app_configuration: object }
  );
  await currentAppConfigurationStream().fetch();
  return tenant;
}<|MERGE_RESOLUTION|>--- conflicted
+++ resolved
@@ -137,11 +137,7 @@
   manual_emailing?: AppConfigurationFeature;
   manual_tagging?: AppConfigurationFeature;
   automatic_tagging?: AppConfigurationFeature;
-<<<<<<< HEAD
-  manual_insights?: AppConfigurationFeature;
-=======
   insights_manual_flow?: AppConfigurationFeature;
->>>>>>> 3c19684c
   automated_emailing_control?: AppConfigurationFeature;
   typeform_surveys?: {
     allowed: boolean;
