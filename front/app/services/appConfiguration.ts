--- conflicted
+++ resolved
@@ -201,11 +201,8 @@
     widget_title?: Multiloc;
   };
   customizable_navbar?: AppConfigurationFeature;
-<<<<<<< HEAD
   texting?: AppConfigurationFeature;
-=======
   content_builder?: AppConfigurationFeature;
->>>>>>> b1650079
 }
 
 interface AppConfigurationMapSettings extends AppConfigurationFeature {
