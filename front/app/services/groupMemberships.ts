--- conflicted
+++ resolved
@@ -1,10 +1,5 @@
 import { API_PATH } from 'containers/App/constants';
 import streams, { IStreamParams } from 'utils/streams';
-<<<<<<< HEAD
-import { ImageSizes } from 'typings';
-import { TRole } from './permissions/roles';
-=======
->>>>>>> 47cc1ccb
 
 export interface IGroupMembership {
   id: string;
@@ -23,26 +18,6 @@
   data: IGroupMembership[];
 }
 
-<<<<<<< HEAD
-export interface IGroupMembershipsFoundUserData {
-  id: string;
-  type: 'user';
-  attributes: {
-    first_name: string;
-    last_name: string;
-    slug: string;
-    avatar?: ImageSizes;
-    is_member?: boolean;
-    // the is_moderator attribute is absent, except in moderators/users_search if the project_id was provided as a parameter
-    // this is only the case in the findMembership function in moderators.ts at the time of this writing
-    is_moderator?: boolean;
-    email: string;
-    roles: TRole[];
-  };
-}
-
-=======
->>>>>>> 47cc1ccb
 export function getGroupMemberships(
   groupId: string,
   streamParams: IStreamParams | null = null
