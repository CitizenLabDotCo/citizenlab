--- conflicted
+++ resolved
@@ -31,11 +31,7 @@
     true
   );
 
-<<<<<<< HEAD
-  queryClient.invalidateQueries({ queryKey: seatsKeys.items() });
-=======
   invalidateSeatsCache();
->>>>>>> 47cc1ccb
 
   await streams.fetchAllWith({
     apiEndpoint: [indexPath(projectFolderId)],
@@ -53,12 +49,7 @@
     },
   });
 
-<<<<<<< HEAD
-  queryClient.invalidateQueries({ queryKey: seatsKeys.items() });
-
-=======
   invalidateSeatsCache();
->>>>>>> 47cc1ccb
   await streams.fetchAllWith({
     apiEndpoint: [`${API_PATH}/users`],
   });
