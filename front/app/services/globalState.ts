import { Observer, Observable } from 'rxjs';
import {
  distinctUntilChanged,
  filter,
  map,
  startWith,
  scan,
  refCount,
  publishReplay,
  first,
} from 'rxjs/operators';
import { isObject, isEmpty, has } from 'lodash-es';

// utils
import shallowCompare from 'utils/shallowCompare';

// typings
import { UploadFile } from 'typings';

export interface IIdeasPageGlobalState {
  title: string | null;
  description: string | null;
  selectedTopics: string[];
  budget: number | null;
  proposedBudget: number | null;
  position: string;
  position_coordinates: GeoJSON.Point | null;
  submitError: boolean;
<<<<<<< HEAD
  profanityError: boolean;
=======
  titleProfanityError: boolean;
  descriptionProfanityError: boolean;
>>>>>>> d6d51b13
  fileOrImageError: boolean;
  processing: boolean;
  ideaId: string | null;
  ideaSlug: string | null;
  imageFile: UploadFile[];
  imageId: string | null;
  ideaFiles: UploadFile[];
}

export interface IAdminFullWidth {
  enabled: boolean;
}

export interface IAdminNoPadding {
  enabled: boolean;
}

type valueof<T> = T[keyof T];

type State = {
  IdeasNewPage?: IIdeasPageGlobalState;
  IdeasEditPage?: IIdeasPageGlobalState;
  AdminFullWidth?: IAdminFullWidth;
  AdminNoPadding?: IAdminNoPadding;
};

interface IStateInput {
  propertyName: keyof State;
  updatedStateProperties: valueof<State>;
}

interface IStream<T> {
  observer: Observer<T>;
  observable: Observable<T>;
}

export interface IGlobalStateService<T> {
  observable: Observable<T>;
  set: (newState: Partial<T>) => void;
  get: () => Promise<T>;
}

class GlobalState {
  private stream: IStream<any>;

  constructor() {
    this.stream = {
      observer: null as any,
      observable: null as any,
    };

    this.stream.observable = new Observable<State>((observer) => {
      this.stream.observer = observer;
    }).pipe(
      startWith({}),
      scan((oldState: State, stateInput: IStateInput) => {
        const { propertyName, updatedStateProperties } = stateInput;

        const newState = {
          ...oldState,
          [propertyName]: {
            ...oldState[propertyName],
            ...updatedStateProperties,
          },
        };

        return newState;
      }),
      filter((state) => isObject(state) && !isEmpty(state)),
      publishReplay(1),
      refCount()
    );

    // keep stream hot
    this.stream.observable.subscribe();
  }

  init<T>(propertyName: keyof State, initialState?: T) {
    const observable: Observable<T> = this.stream.observable.pipe(
      map((state) => state[propertyName]),
      filter(
        (filteredState) => isObject(filteredState) && !isEmpty(filteredState)
      ),
      distinctUntilChanged((filteredState, newFilteredState) =>
        shallowCompare(filteredState, newFilteredState)
      )
    );

    const set = (newState: Partial<T>) => this.set(propertyName, newState);

    const get = () => this.get<T>(propertyName);

    if (initialState && isObject(initialState) && !isEmpty(initialState)) {
      if (!this.stream.observer) {
        setTimeout(() => set(initialState), 0);
      } else {
        set(initialState);
      }
    }

    return {
      observable,
      set,
      get,
    } as IGlobalStateService<T>;
  }

  set<T>(propertyName: keyof State, updatedStateProperties: Partial<T>) {
    this.stream.observer.next({
      propertyName,
      updatedStateProperties,
    });
  }

  get<T>(propertyName: keyof State) {
    return this.stream.observable
      .pipe(
        map((state) => (has(state, propertyName) ? state[propertyName] : null)),
        first()
      )
      .toPromise() as Promise<T>;
  }
}

export const globalState = new GlobalState();<|MERGE_RESOLUTION|>--- conflicted
+++ resolved
@@ -26,12 +26,8 @@
   position: string;
   position_coordinates: GeoJSON.Point | null;
   submitError: boolean;
-<<<<<<< HEAD
-  profanityError: boolean;
-=======
   titleProfanityError: boolean;
   descriptionProfanityError: boolean;
->>>>>>> d6d51b13
   fileOrImageError: boolean;
   processing: boolean;
   ideaId: string | null;
