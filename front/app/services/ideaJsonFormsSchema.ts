--- conflicted
+++ resolved
@@ -35,11 +35,7 @@
 const getInputFormsSchemaEndpoint = (
   projectId: string,
   phaseId?: string | null,
-<<<<<<< HEAD
   inputId?: string | null
-=======
-  inputId?: string
->>>>>>> 4de98862
 ) => {
   // If we have the input id, we access the schema directly through the ideas endpoint
   if (inputId) {
@@ -53,7 +49,7 @@
 export function ideaJsonFormsSchemaStream(
   projectId: string,
   phaseId?: string | null,
-  inputId?: string,
+  inputId?: string | null,
   streamParams: IStreamParams | null = null
 ) {
   const apiEndpoint = getInputFormsSchemaEndpoint(projectId, phaseId, inputId);
