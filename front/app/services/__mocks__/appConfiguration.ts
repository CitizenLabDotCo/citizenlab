--- conflicted
+++ resolved
@@ -37,17 +37,10 @@
         reply_to_email: 'not-support@citizenlab.co',
         authentication_token_lifetime_in_days: 30,
       },
-<<<<<<< HEAD
-=======
-      customizable_homepage_banner: {
-        allowed: true,
-        enabled: true,
-      },
       advanced_custom_pages: {
         allowed: true,
         enabled: true,
       },
->>>>>>> 066d2430
       participatory_budgeting: {
         allowed: true,
         enabled: true,
