--- conflicted
+++ resolved
@@ -57,13 +57,8 @@
     reacting_like_method: 'limited',
     reacting_like_limited_max: 0,
     presentation_mode: 'card',
-<<<<<<< HEAD
     voting_max_total: 3,
-    downvoting_method: 'limited',
-=======
-    max_budget: 3,
-    reacting_dislike_method: 'limited',
->>>>>>> cafc7078
+    reacting_dislike_method: 'limited',
     input_term: 'idea',
     reacting_dislike_enabled: false,
     reacting_dislike_limited_max: 0,
