import { IRelationship, Multiloc } from 'typings';
import { API_PATH } from 'containers/App/constants';
import streams, { IStreamParams } from 'utils/streams';

const apiEndpoint = `${API_PATH}/pages`;

export type TFixedPage = 'information' | 'faq' | 'accessibility-statement';
export const FIXED_PAGES = ['information', 'faq', 'accessibility-statement'];
export const FIXED_PAGES_ALLOWED_TO_EDIT = ['information', 'faq'];

export type TPolicyPage =
  | 'terms-and-conditions'
  | 'privacy-policy'
  | 'cookie-policy';
export const POLICY_PAGES = [
  'terms-and-conditions',
  'privacy-policy',
  'cookie-policy',
];
export const POLICY_PAGES_ALLOWED_TO_EDIT = [
  'terms-and-conditions',
  'privacy-policy',
];

<<<<<<< HEAD
export type TFooterPage = TFixedPage | TPolicyPage;
export const FOOTER_PAGES = [
  'information',
=======
export const FOOTER_PAGES: TFooterPage[] = [
>>>>>>> 83d4fa4e
  'terms-and-conditions',
  'privacy-policy',
  'accessibility-statement',
  'cookie-policy',
];

export type TPageSlug =
  // to be found in cl2-back: config/tenant_templates/base.yml
  | 'information'
  | 'cookie-policy'
  | 'privacy-policy'
  | 'terms-and-conditions'
  | 'accessibility-statement'
  | 'homepage-info'
  | 'faq'
  | 'initiatives'
  | 'initiatives-success-1'
  | 'initiatives-success-2'
  | 'initiatives-success-3'
  // if a custom page gets added, it can be different than the strings above
  | string;

export interface IPageData {
  id: string;
  type: string;
  attributes: {
    title_multiloc: Multiloc;
    body_multiloc: Multiloc;
    slug: TPageSlug;
    created_at: string;
    updated_at: string;
  };
  relationships: {
    project: {
      data: IRelationship[];
    };
    page_links: {
      data: IRelationship[];
    };
  };
}

export interface PageLink {
  type: 'page_links';
  id: string;
  attributes: {
    linked_page_slug: string;
    linked_page_title_multiloc: Multiloc;
    ordering: number;
  };
}

interface IPageUpdate {
  title_multiloc?: Multiloc;
  body_multiloc?: Multiloc;
  slug?: TPageSlug;
  publication_status?: 'draft' | 'published';
}

export interface IPage {
  data: IPageData;
}

export function listPages(streamParams: IStreamParams | null = null) {
  return streams.get<{ data: IPageData[] }>({
    apiEndpoint: `${apiEndpoint}`,
    ...streamParams,
  });
}

export function pageBySlugStream(
  pageSlug: string,
  streamParams: IStreamParams | null = null
) {
  return streams.get<IPage>({
    apiEndpoint: `${apiEndpoint}/by_slug/${pageSlug}`,
    ...streamParams,
  });
}

export async function createPage(pageData: IPageUpdate) {
  const response = await streams.add<IPage>(`${apiEndpoint}`, pageData);

  return response;
}

export async function updatePage(pageId: string, pageData: IPageUpdate) {
  const response = await streams.update<IPage>(
    `${apiEndpoint}/${pageId}`,
    pageId,
    pageData
  );

  return response;
}

export function deletePage(pageId: string) {
  return streams.delete(`${apiEndpoint}/${pageId}`, pageId);
}

export function pageByIdStream(
  pageId: string,
  streamParams: IStreamParams | null = null
) {
  return streams.get<IPage>({
    apiEndpoint: `${apiEndpoint}/${pageId}`,
    ...streamParams,
  });
}<|MERGE_RESOLUTION|>--- conflicted
+++ resolved
@@ -22,13 +22,8 @@
   'privacy-policy',
 ];
 
-<<<<<<< HEAD
 export type TFooterPage = TFixedPage | TPolicyPage;
 export const FOOTER_PAGES = [
-  'information',
-=======
-export const FOOTER_PAGES: TFooterPage[] = [
->>>>>>> 83d4fa4e
   'terms-and-conditions',
   'privacy-policy',
   'accessibility-statement',
