import { IRelationship, Multiloc } from 'typings';
import { API_PATH } from 'containers/App/constants';
import streams, { IStreamParams } from 'utils/streams';

const apiEndpoint = `${API_PATH}/pages`;

export type TFixedPage = 'information' | 'faq' | 'accessibility-statement';

export type TPolicyPage =
  | 'terms-and-conditions'
  | 'privacy-policy'
  | 'cookie-policy';

export type TFooterPage = TFixedPage | TPolicyPage;

<<<<<<< HEAD
export const LEGAL_PAGES = [
=======
export const FIXED_PAGES: TFixedPage[] = [
>>>>>>> a11f9002
  'information',
  'faq',
  'accessibility-statement',
];

export const POLICY_PAGES: TPolicyPage[] = [
  'terms-and-conditions',
  'privacy-policy',
  'cookie-policy',
];

<<<<<<< HEAD
export const LEGAL_PAGES_ALLOWED_TO_EDIT = [
=======
export const FOOTER_PAGES: TFooterPage[] = [
>>>>>>> a11f9002
  'information',
  'terms-and-conditions',
  'privacy-policy',
  'cookie-policy',
  'faq',
  'accessibility-statement',
];

export const FIXED_PAGES_ALLOWED_TO_EDIT: TFixedPage[] = ['information', 'faq'];

export const POLICY_PAGES_ALLOWED_TO_EDIT: TPolicyPage[] = [
  'terms-and-conditions',
  'privacy-policy',
];

export type TPageSlug =
  // to be found in cl2-back: config/tenant_templates/base.yml
  | 'information'
  | 'cookie-policy'
  | 'privacy-policy'
  | 'terms-and-conditions'
  | 'accessibility-statement'
  | 'homepage-info'
  | 'faq'
  | 'initiatives'
  | 'initiatives-success-1'
  | 'initiatives-success-2'
  | 'initiatives-success-3'
  // if a custom page gets added, it can be different than the strings above
  | string;

export interface IPageData {
  id: string;
  type: string;
  attributes: {
    title_multiloc: Multiloc;
    body_multiloc: Multiloc;
    slug: TPageSlug;
    created_at: string;
    updated_at: string;
  };
  relationships: {
    project: {
      data: IRelationship[];
    };
    page_links: {
      data: IRelationship[];
    };
  };
}

export interface PageLink {
  type: 'page_links';
  id: string;
  attributes: {
    linked_page_slug: string;
    linked_page_title_multiloc: Multiloc;
    ordering: number;
  };
}

interface IPageUpdate {
  title_multiloc?: Multiloc;
  body_multiloc?: Multiloc;
  slug?: TPageSlug;
  publication_status?: 'draft' | 'published';
}

export interface IPage {
  data: IPageData;
}

export function listPages(streamParams: IStreamParams | null = null) {
  return streams.get<{ data: IPageData[] }>({
    apiEndpoint: `${apiEndpoint}`,
    ...streamParams,
  });
}

export function pageBySlugStream(
  pageSlug: string,
  streamParams: IStreamParams | null = null
) {
  return streams.get<IPage>({
    apiEndpoint: `${apiEndpoint}/by_slug/${pageSlug}`,
    ...streamParams,
  });
}

export async function createPage(pageData: IPageUpdate) {
  const response = await streams.add<IPage>(`${apiEndpoint}`, pageData);

  return response;
}

export async function updatePage(pageId: string, pageData: IPageUpdate) {
  const response = await streams.update<IPage>(
    `${apiEndpoint}/${pageId}`,
    pageId,
    pageData
  );

  return response;
}

export function deletePage(pageId: string) {
  return streams.delete(`${apiEndpoint}/${pageId}`, pageId);
}

export function pageByIdStream(
  pageId: string,
  streamParams: IStreamParams | null = null
) {
  return streams.get<IPage>({
    apiEndpoint: `${apiEndpoint}/${pageId}`,
    ...streamParams,
  });
}<|MERGE_RESOLUTION|>--- conflicted
+++ resolved
@@ -13,11 +13,7 @@
 
 export type TFooterPage = TFixedPage | TPolicyPage;
 
-<<<<<<< HEAD
-export const LEGAL_PAGES = [
-=======
 export const FIXED_PAGES: TFixedPage[] = [
->>>>>>> a11f9002
   'information',
   'faq',
   'accessibility-statement',
@@ -29,11 +25,7 @@
   'cookie-policy',
 ];
 
-<<<<<<< HEAD
-export const LEGAL_PAGES_ALLOWED_TO_EDIT = [
-=======
 export const FOOTER_PAGES: TFooterPage[] = [
->>>>>>> a11f9002
   'information',
   'terms-and-conditions',
   'privacy-policy',
