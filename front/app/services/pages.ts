import { IRelationship, Multiloc } from 'typings';
import { API_PATH } from 'containers/App/constants';
import streams, { IStreamParams } from 'utils/streams';

const apiEndpoint = `${API_PATH}/static_pages`;

// The following types all refer to the 'code' attribute of the page.

// The 'standard page' distinction is only relevant for non-commercial
// customers: they can edit the content of these pages, but nothing else.
// For commercial customers, these behave as 'custom' pages
type TStandardPage = 'about' | 'faq';

export const STANDARD_PAGES: TStandardPage[] = ['about', 'faq'];

// Policy pages of which only the content can be edited
// in 'policy' tab in settings (both for non-commercial and
// commercial customers)
type TPolicyPage = 'terms-and-conditions' | 'privacy-policy';

export const POLICY_PAGES: TPolicyPage[] = [
  'terms-and-conditions',
  'privacy-policy',
];

// Pages in the footer (confusingly, cookie-policy is not a policy page
// since it doesn't show up in the 'policies' tab)
export type TFooterPage =
  | TPolicyPage
  | 'cookie-policy'
  | 'accessibility-statement';

export const FOOTER_PAGES: TFooterPage[] = [
  'terms-and-conditions',
  'privacy-policy',
  'cookie-policy',
  'accessibility-statement',
];

// Pages that do not have a corresponding navbar item
<<<<<<< HEAD
export type TFixedPage = TFooterPage | 'homepage-info' | 'proposals';
=======
export type TFixedPage = TFooterPage | 'proposals';
>>>>>>> cb1a516e

export const FIXED_PAGES: TFixedPage[] = [
  'terms-and-conditions',
  'privacy-policy',
  'cookie-policy',
  'accessibility-statement',
<<<<<<< HEAD
  'homepage-info',
=======
>>>>>>> cb1a516e
  'proposals',
];

export type TPageCode = TStandardPage | TFixedPage | 'custom';

type TPublicationStatus = 'draft' | 'published';

export interface IPageData {
  id: string;
  type: 'static_page';
  attributes: {
    title_multiloc: Multiloc;
    body_multiloc: Multiloc;
    code: TPageCode;
    slug: string;
    publication_status: TPublicationStatus;
    created_at: string;
    updated_at: string;
  };
  relationships: {
    navbar_item: {
      data: IRelationship | null;
    };
    page_links: {
      data: IRelationship[];
    };
  };
}

export interface PageLink {
  type: 'page_links';
  id: string;
  attributes: {
    linked_page_slug: string;
    linked_page_title_multiloc: Multiloc;
    ordering: number;
  };
}

interface IPageCreate {
  title_multiloc: Multiloc;
  body_multiloc: Multiloc;
  slug?: string;
}

export interface IPageUpdate {
  title_multiloc?: Multiloc;
  body_multiloc?: Multiloc;
  slug?: string;
  publication_status?: TPublicationStatus;
}

export interface IPage {
  data: IPageData;
}

export function listPages(streamParams: IStreamParams | null = null) {
  return streams.get<{ data: IPageData[] }>({
    apiEndpoint: `${apiEndpoint}`,
    ...streamParams,
  });
}

export function pageBySlugStream(
  pageSlug: string,
  streamParams: IStreamParams | null = null
) {
  return streams.get<IPage>({
    apiEndpoint: `${apiEndpoint}/by_slug/${pageSlug}`,
    ...streamParams,
  });
}

export function createPage(pageData: IPageCreate) {
  return streams.add<IPage>(`${apiEndpoint}`, pageData);
}

export function updatePage(pageId: string, pageData: IPageUpdate) {
  return streams.update<IPage>(`${apiEndpoint}/${pageId}`, pageId, pageData);
}

export async function deletePage(pageId: string) {
  const response = await streams.delete(`${apiEndpoint}/${pageId}`, pageId);
  await streams.fetchAllWith({ apiEndpoint: [`${API_PATH}/navbar_items`] });

  return response;
}

export function pageByIdStream(
  pageId: string,
  streamParams: IStreamParams | null = null
) {
  return streams.get<IPage>({
    apiEndpoint: `${apiEndpoint}/${pageId}`,
    ...streamParams,
  });
}<|MERGE_RESOLUTION|>--- conflicted
+++ resolved
@@ -38,21 +38,13 @@
 ];
 
 // Pages that do not have a corresponding navbar item
-<<<<<<< HEAD
-export type TFixedPage = TFooterPage | 'homepage-info' | 'proposals';
-=======
 export type TFixedPage = TFooterPage | 'proposals';
->>>>>>> cb1a516e
 
 export const FIXED_PAGES: TFixedPage[] = [
   'terms-and-conditions',
   'privacy-policy',
   'cookie-policy',
   'accessibility-statement',
-<<<<<<< HEAD
-  'homepage-info',
-=======
->>>>>>> cb1a516e
   'proposals',
 ];
 
