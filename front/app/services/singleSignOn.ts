<<<<<<< HEAD
import { ISignUpInMetaData } from 'components/SignUpIn';
=======
import { AUTH_PATH } from 'containers/App/constants';
import { ISignUpInMetaData, TSignUpInError } from 'components/SignUpIn';
import { stringify } from 'qs';
import { omitBy, isNil } from 'lodash-es';
>>>>>>> d487287d
import { isProjectContext } from 'components/Verification/verificationModalEvents';
import { AUTH_PATH } from 'containers/App/constants';
import { isNil, omitBy } from 'lodash-es';
import { stringify } from 'qs';

export interface SSOProviderMap {
  azureactivedirectory: 'azureactivedirectory';
  facebook: 'facebook';
  franceconnect: 'franceconnect';
  google: 'google';
}

export type SSOProvider = SSOProviderMap[keyof SSOProviderMap];

// Note: these are url parameters so therefore all typed as strings
export interface SSOParams {
  sso_response: 'true';
  sso_flow: 'signup' | 'signin';
  sso_pathname: string;
  sso_verification?: string;
  sso_verification_action?: string;
  sso_verification_id?: string;
  sso_verification_type?: string;
  error_code?: TSignUpInError;
}

export const handleOnSSOClick = (
  provider: SSOProvider,
  metaData: ISignUpInMetaData,
  setHrefFromModule?: () => void
) => {
  setHrefFromModule ? setHrefFromModule() : setHref(provider, metaData);
};

function setHref(provider: SSOProvider, metaData: ISignUpInMetaData) {
  const { pathname, verification, verificationContext } = metaData;

  const ssoParams: SSOParams = {
    sso_response: 'true',
    sso_flow: metaData.flow,
    sso_pathname: pathname, // Also used by back-end to set user.locale following succesful signup
    sso_verification: verification === true ? 'true' : undefined,
    sso_verification_action: verificationContext?.action,
    sso_verification_id: isProjectContext(verificationContext)
      ? verificationContext.id
      : undefined,
    sso_verification_type: verificationContext?.type,
  };
  const urlSearchParams = stringify(omitBy(ssoParams, isNil));
  window.location.href = `${AUTH_PATH}/${provider}?${urlSearchParams}`;
}<|MERGE_RESOLUTION|>--- conflicted
+++ resolved
@@ -1,11 +1,7 @@
-<<<<<<< HEAD
-import { ISignUpInMetaData } from 'components/SignUpIn';
-=======
 import { AUTH_PATH } from 'containers/App/constants';
 import { ISignUpInMetaData, TSignUpInError } from 'components/SignUpIn';
 import { stringify } from 'qs';
 import { omitBy, isNil } from 'lodash-es';
->>>>>>> d487287d
 import { isProjectContext } from 'components/Verification/verificationModalEvents';
 import { AUTH_PATH } from 'containers/App/constants';
 import { isNil, omitBy } from 'lodash-es';
