--- conflicted
+++ resolved
@@ -28,10 +28,7 @@
 
 export interface IIdeaFormSchemas {
   data: {
-<<<<<<< HEAD
-=======
     type: 'json_forms_schema';
->>>>>>> 33e2c3ee
     attributes: {
       json_schema_multiloc: {
         [locale: string]: {
