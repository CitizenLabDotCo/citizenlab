--- conflicted
+++ resolved
@@ -1,14 +1,14 @@
+import streams, { IStreamParams } from 'utils/streams';
+import { getFilesToRemove, getFilesToAdd } from 'utils/fileUtils';
+import { isNilOrError } from 'utils/helperUtils';
+import { UploadFile } from 'typings';
+import { customPagesEndpoint as apiEndpoint } from './customPages';
 import { isString } from 'lodash-es';
 import { UploadFile } from 'typings';
-<<<<<<< HEAD
 import { getFilesToAdd, getFilesToRemove } from 'utils/fileUtils';
 import { isNilOrError } from 'utils/helperUtils';
 import streams, { IStreamParams } from 'utils/streams';
 import { apiEndpoint } from './pages';
-=======
-import { customPagesEndpoint as apiEndpoint } from './customPages';
-import { isString } from 'lodash-es';
->>>>>>> d487287d
 
 export interface ICustomPageFileData {
   id: string;
