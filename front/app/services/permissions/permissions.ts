<<<<<<< HEAD
import authUserStream from 'api/me/authUserStream';
import { IUser } from 'services/users';
=======
import { authUserStream } from 'services/auth';
import { IUser } from 'api/users/types';
>>>>>>> 685244a9
import { isObject } from 'lodash-es';
import { map } from 'rxjs/operators';
import useAuthUser from 'api/me/useAuthUser';
import { isNilOrError } from 'utils/helperUtils';

import {
  IAppConfiguration,
  IAppConfigurationData,
} from 'api/app_configuration/types';
import useAppConfiguration from 'api/app_configuration/useAppConfiguration';
import appConfigurationStream from 'api/app_configuration/appConfigurationStream';
export interface IRouteItem {
  type: 'route';
  path: string;
}

export type TPermissionItem = IResourceData | IRouteItem | TResourceType;
interface IResourceData {
  type: string;
  [key: string]: any;
}

interface IPermissionRule {
  (
    resource: TPermissionItem | null,
    user: IUser | null,
    tenant: IAppConfigurationData,
    context?: any
  ): boolean;
}

interface IPermissionRules {
  [key: string]: {
    [key: string]: IPermissionRule;
  };
}

type TResourceType = string;
type TAction = string;

const permissionRules: IPermissionRules = {};

const isResource = (object: any): object is IResourceData => {
  return isObject(object) && 'type' in object;
};

const definePermissionRule = (
  resourceType: TResourceType,
  action: TAction,
  rule: IPermissionRule
) => {
  permissionRules[resourceType] = {
    ...(permissionRules[resourceType] || {}),
    [action]: rule,
  };
};

const getPermissionRule = (resourceType: TResourceType, action: TAction) => {
  return permissionRules[resourceType][action];
};

let appConfiguration: IAppConfiguration | undefined = undefined;
appConfigurationStream.subscribe((appConfig) => {
  appConfiguration = appConfig;
});

/**
 *
 * @param param0.item The data item
 * @param param0.action The action to apply to the item, typically a verb
 * @param param0.context Optional context argument that can be used to pass in aditional context to make the permissions decision
 */
const hasPermission = ({
  item,
  action,
  context,
}: {
  item: TPermissionItem | null;
  action: string;
  context?: any;
}) => {
  return authUserStream.pipe(
    map((user) => {
      if (!item) {
        return false;
      }

      const resourceType = isResource(item) ? item.type : item;
      const rule = getPermissionRule(resourceType, action);

      if (rule && appConfiguration) {
        return rule(item, user || null, appConfiguration.data, context);
      } else {
        throw `No permission rule is specified on resource '${resourceType}' for action '${action}'`;
      }
    })
  );
};

const usePermission = ({
  item,
  action,
  context,
}: {
  item: TPermissionItem | null;
  action: string;
  context?: any;
}) => {
  const { data: user } = useAuthUser();
  const { data: appConfig } = useAppConfiguration();

  if (!item) {
    return false;
  }

  const resourceType = isResource(item) ? item.type : item;
  const rule = getPermissionRule(resourceType, action);

  if (rule) {
    return (
      !isNilOrError(user) &&
      !isNilOrError(appConfig) &&
      rule(item, user, appConfig?.data, context)
    );
  } else {
    throw `No permission rule is specified on resource '${resourceType}' for action '${action}'`;
  }
};

export { definePermissionRule, hasPermission, usePermission };<|MERGE_RESOLUTION|>--- conflicted
+++ resolved
@@ -1,10 +1,5 @@
-<<<<<<< HEAD
 import authUserStream from 'api/me/authUserStream';
-import { IUser } from 'services/users';
-=======
-import { authUserStream } from 'services/auth';
 import { IUser } from 'api/users/types';
->>>>>>> 685244a9
 import { isObject } from 'lodash-es';
 import { map } from 'rxjs/operators';
 import useAuthUser from 'api/me/useAuthUser';
