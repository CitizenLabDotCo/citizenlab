--- conflicted
+++ resolved
@@ -41,11 +41,7 @@
   };
 }
 
-<<<<<<< HEAD
-export function navbarItemsStream({ standard = false } = {}) {
-=======
 export function navbarItemsStream({ standard } = { standard: false }) {
->>>>>>> 3c4fe7d1
   return streams.get<{ data: INavbarItem[] }>({
     apiEndpoint,
     queryParameters: { standard },
