--- conflicted
+++ resolved
@@ -41,17 +41,10 @@
   };
 }
 
-<<<<<<< HEAD
-export function navbarItemsStream({ standard = false } = {}) {
-  return streams.get<{ data: INavbarItem[] }>({
-    apiEndpoint,
-    queryParameters: { standard },
-=======
 export function navbarItemsStream({ onlyDefault } = { onlyDefault: false }) {
   return streams.get<{ data: INavbarItem[] }>({
     apiEndpoint,
     queryParameters: { only_default: onlyDefault },
->>>>>>> aa3cb57a
   });
 }
 
