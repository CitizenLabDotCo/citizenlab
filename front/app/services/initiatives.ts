--- conflicted
+++ resolved
@@ -76,35 +76,6 @@
   });
 }
 
-<<<<<<< HEAD
-export function initiativesMarkersStream(
-  streamParams: IStreamParams | null = null
-) {
-  return streams.get<{
-    data: IGeotaggedInitiativeData[];
-    links: IInitiativeLinks;
-  }>({
-    apiEndpoint: `${API_PATH}/initiatives/as_markers`,
-    ...streamParams,
-    cacheStream: false,
-  });
-}
-
-export async function addInitiative(object: IInitiativeAdd) {
-  const response = await streams.add<IInitiative>(`${API_PATH}/initiatives`, {
-    initiative: object,
-  });
-  return response;
-}
-
-=======
-export function initiativeBySlugStream(initiativeSlug: string) {
-  return streams.get<IInitiative>({
-    apiEndpoint: `${API_PATH}/initiatives/by_slug/${initiativeSlug}`,
-  });
-}
-
->>>>>>> 8ac662f6
 export async function updateInitiative(
   initiativeId: string,
   object: Partial<IInitiativeAdd>
