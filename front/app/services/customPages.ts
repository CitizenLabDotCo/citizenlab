--- conflicted
+++ resolved
@@ -19,17 +19,10 @@
     nav_bar_item: {
       data: IRelationship | null;
     };
-<<<<<<< HEAD
-    areas?: {
-      data: IRelationship[];
-    };
-    topics?: {
-=======
     topics: {
       data: IRelationship[];
     };
     areas: {
->>>>>>> 95019614
       data: IRelationship[];
     };
   };
