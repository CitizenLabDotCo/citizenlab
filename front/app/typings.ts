import {
  appLocalePairs,
  appGraphqlLocalePairs,
} from 'containers/App/constants';
import { Messages } from 'react-intl';
import { IProjectAction } from 'services/projects';
import { IIdeaAction } from 'services/ideas';
import { FormikActions } from 'formik';
import { FC } from 'react';
import { TableCellProps } from 'semantic-ui-react';
import {
  TAppConfigurationSetting,
  TAppConfigurationSettingWithEnabled,
} from 'services/appConfiguration';
import { TFieldName } from 'components/UI/Error';

declare global {
  interface Function {
    displayName?: string;
  }
  interface Window {
    Intercom?: any;
    Weglot?: any;
    _paq: any;
    attachEvent?: any;
    dataLayer?: any[];
    googleMaps?: boolean;
    intercomSettings: any;
    satismeter?: any;
  }
}

export interface IRelationship {
  id: string;
  type: string;
}

export interface IHttpMethod {
  method: 'PUT' | 'POST' | 'GET' | 'PATCH' | 'DELETE';
}

export type ILocationInfo =
  | {
      location_description: string | undefined;
      location_point_geojson: {
        type: 'Point';
        coordinates: number[];
      };
    }
  | {
      location_description: undefined;
      error: 'not_found';
      location_point_geojson: {
        type: 'Point';
        coordinates: number[];
      };
    };

export type IParticipationContextType = 'project' | 'phase';

export type IPCAction = IProjectAction | IIdeaAction;

export interface ITab {
  name: string;
  label: string;
  url: string;
  active?: boolean | ((pathname: string) => boolean);
  feature?: TAppConfigurationSettingWithEnabled;
  statusLabel?: string;
}

export type CellConfiguration<ComponentProps> = {
  name: string;
  onChange?: (event: unknown) => void;
  onClick?: (event: unknown) => void;
  featureFlag?: TAppConfigurationSetting;
  cellProps?: TableCellProps;
  Component: FC<ComponentProps>;
};

export interface InsertConfigurationOptions<T extends { name: string }> {
  configuration: T;
  insertAfterName?: string;
  insertBeforeName?: string;
}

export interface ILinks {
  self: string;
  first: string;
  prev: string;
  next: string;
  last: string;
}

export interface UploadFile extends File {
  id?: string;
  filename: string;
  base64: string;
  url: string;
  remote: boolean;
  extension?: string;
  error?: string[];
}

export interface IOption {
  value: any;
  label: string;
  disabled?: boolean;
}

export function isIOption(
  maybeOption: {
    value: string;
    label: string;
  } | null
): maybeOption is IOption {
  return maybeOption !== null;
}

export interface Message {
  id: string;
  defaultMessage: string;
}

<<<<<<< HEAD
=======
import { Messages } from 'react-intl';
import { IProjectAction } from 'services/projects';
import { IIdeaAction } from 'services/ideas';
import { FC } from 'react';
import { TableCellProps } from 'semantic-ui-react';
import { TAppConfigurationSetting } from 'services/appConfiguration';
import { TFieldName } from 'components/UI/Error';
>>>>>>> d478bef5
export type MessageDescriptor = Messages['key'];

export type Locale = keyof typeof appLocalePairs;

export type GraphqlLocale = keyof typeof appGraphqlLocalePairs;

export type Multiloc = {
  [key in Locale]?: string;
};

export type GraphqlMultiloc = {
  content: string;
  locale: Locale;
}[];

export type MultilocFormValues = {
  [field: string]: Multiloc | null | undefined;
};

export interface CLError {
  error: string;
  value?: string;
  row?: number;
  rows?: number[];
  ideas_count?: number;
  blocked_words?: any;
  payload?: Record<string, any>;
}

export interface CLErrors {
  [fieldName: TFieldName | string]: CLError[];
}

export interface CLErrorsJSON {
  json: {
    errors: CLErrors;
  };
}

export interface ImageSizes {
  small: string | null;
  medium: string | null;
  large: string | null;
  fb?: string | null;
}

export interface CRUDParams {
  loading: boolean;
  errors: CLErrors | null;
  saved: boolean;
}

export type Omit<T, K extends keyof T> = Pick<T, Exclude<keyof T, K>>;

export type IGraphPoint = {
  name: string;
  value: number;
  code?: string;
  color?: string;
  ordering?: number;
};

export type ITopicSingleValue = {
  nameMultiloc: Multiloc;
  value: number;
  code: string;
};

export type IParticipationByTopic = ITopicSingleValue[];

export type IGraphFormat = IGraphPoint[];

export type Override<T, U> = Pick<T, Exclude<keyof T, keyof U>> & U;

export type Percentage = `${number}%`;<|MERGE_RESOLUTION|>--- conflicted
+++ resolved
@@ -1,18 +1,17 @@
+import { TFieldName } from 'components/UI/Error';
 import {
+  appGraphqlLocalePairs,
   appLocalePairs,
-  appGraphqlLocalePairs,
 } from 'containers/App/constants';
+import { FC } from 'react';
 import { Messages } from 'react-intl';
-import { IProjectAction } from 'services/projects';
-import { IIdeaAction } from 'services/ideas';
-import { FormikActions } from 'formik';
-import { FC } from 'react';
 import { TableCellProps } from 'semantic-ui-react';
 import {
   TAppConfigurationSetting,
   TAppConfigurationSettingWithEnabled,
 } from 'services/appConfiguration';
-import { TFieldName } from 'components/UI/Error';
+import { IIdeaAction } from 'services/ideas';
+import { IProjectAction } from 'services/projects';
 
 declare global {
   interface Function {
@@ -122,16 +121,6 @@
   defaultMessage: string;
 }
 
-<<<<<<< HEAD
-=======
-import { Messages } from 'react-intl';
-import { IProjectAction } from 'services/projects';
-import { IIdeaAction } from 'services/ideas';
-import { FC } from 'react';
-import { TableCellProps } from 'semantic-ui-react';
-import { TAppConfigurationSetting } from 'services/appConfiguration';
-import { TFieldName } from 'components/UI/Error';
->>>>>>> d478bef5
 export type MessageDescriptor = Messages['key'];
 
 export type Locale = keyof typeof appLocalePairs;
