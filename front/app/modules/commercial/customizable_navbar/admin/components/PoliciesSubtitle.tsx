--- conflicted
+++ resolved
@@ -11,11 +11,7 @@
 import messages from './messages';
 
 // utils
-<<<<<<< HEAD
-import { NAVIGATION_PATH } from 'containers/Admin/pages-menu';
-=======
 import { PAGES_MENU_PATH } from 'containers/Admin/pages-menu/routes';
->>>>>>> 77ae817f
 
 export default () => {
   const featureEnabled = useFeatureFlag({ name: 'customizable_navbar' });
