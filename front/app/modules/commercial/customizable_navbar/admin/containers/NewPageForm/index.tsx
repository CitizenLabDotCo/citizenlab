--- conflicted
+++ resolved
@@ -22,11 +22,7 @@
 import clHistory from 'utils/cl-router/history';
 import { isNilOrError } from 'utils/helperUtils';
 import getInitialValues from './getInitialValues';
-<<<<<<< HEAD
-import { NAVIGATION_PATH } from 'containers/Admin/pages-menu';
-=======
 import { PAGES_MENU_PATH } from 'containers/Admin/pages-menu/routes';
->>>>>>> 77ae817f
 
 const PageTitle = styled.h1`
   width: 100%;
