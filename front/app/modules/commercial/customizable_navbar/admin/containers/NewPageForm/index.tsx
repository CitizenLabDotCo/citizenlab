--- conflicted
+++ resolved
@@ -9,15 +9,9 @@
 import usePageSlugs from 'hooks/usePageSlugs';
 
 // components
-<<<<<<< HEAD
-import GoBackButton from 'components/UI/GoBackButton';
 import PageForm, { FormValues } from 'components/PageForm';
-=======
-import { Formik, FormikProps } from 'formik';
-import PageForm, { FormValues, validatePageForm } from 'components/PageForm';
 import SectionFormWrapper from 'containers/Admin/pagesAndMenu/components/SectionFormWrapper';
 import { pagesAndMenuBreadcrumb } from 'containers/Admin/pagesAndMenu/breadcrumbs';
->>>>>>> b83d0cb7
 
 // i18n
 import { InjectedIntlProps } from 'react-intl';
@@ -27,12 +21,7 @@
 // utils
 import clHistory from 'utils/cl-router/history';
 import { isNilOrError } from 'utils/helperUtils';
-<<<<<<< HEAD
-import { NAVIGATION_PATH } from '..';
-=======
-import getInitialValues from './getInitialValues';
 import { PAGES_MENU_PATH } from 'containers/Admin/pagesAndMenu/routes';
->>>>>>> b83d0cb7
 
 const NewPageForm = ({ intl: { formatMessage } }: InjectedIntlProps) => {
   const appConfigurationLocales = useAppConfigurationLocales();
@@ -59,15 +48,6 @@
   };
 
   return (
-<<<<<<< HEAD
-    <div>
-      <GoBackButton onClick={goBack} />
-      <PageTitle>
-        <FormattedMessage {...messages.addPageButton} />
-      </PageTitle>
-      <PageForm onSubmit={handleSubmit} hideSlugInput pageId={null} />
-    </div>
-=======
     <SectionFormWrapper
       breadcrumbs={[
         {
@@ -80,16 +60,8 @@
       ]}
       title={<FormattedMessage {...messages.addPageButton} />}
     >
-      <Formik
-        initialValues={getInitialValues(appConfigurationLocales)}
-        onSubmit={handleSubmit}
-        render={renderFn}
-        validate={validatePageForm(appConfigurationLocales, pageSlugs)}
-        validateOnChange={false}
-        validateOnBlur={false}
-      />
+      <PageForm onSubmit={handleSubmit} hideSlugInput pageId={null} />
     </SectionFormWrapper>
->>>>>>> b83d0cb7
   );
 };
 
