import React from 'react';

// hooks
import useFeatureFlag from 'hooks/useFeatureFlag';

// components
import SectionFormWrapper from 'containers/Admin/pagesAndMenu/components/SectionFormWrapper';
import Button from 'components/UI/Button';
import { Outlet as RouterOutlet } from 'react-router-dom';
<<<<<<< HEAD
import { WrappedComponentProps } from 'react-intl';
import { injectIntl } from 'utils/cl-intl';
import messages from './messages';

const PagesMenu = ({ intl: { formatMessage } }: WrappedComponentProps) => {
=======

// i18n
import { InjectedIntlProps } from 'react-intl';
import { injectIntl } from 'utils/cl-intl';
import messages from './messages';

const PagesMenu = ({ intl: { formatMessage } }: InjectedIntlProps) => {
  const previewNewCustomPages = useFeatureFlag({
    name: 'preview_new_custom_pages',
  });

>>>>>>> e1d81c93
  return (
    <SectionFormWrapper
      title={formatMessage(messages.pageHeader)}
      subtitle={formatMessage(messages.pageSubtitle)}
      rightSideCTA={
        previewNewCustomPages && (
          <Button
            buttonStyle="cl-blue"
            icon="plus-circle"
            id="create-custom-page"
            linkTo={'/admin/pages-menu/custom/new'}
          >
            {formatMessage(messages.createCustomPageButton)}
          </Button>
        )
      }
    >
      <RouterOutlet />
    </SectionFormWrapper>
  );
};

export default injectIntl(PagesMenu);<|MERGE_RESOLUTION|>--- conflicted
+++ resolved
@@ -7,25 +7,15 @@
 import SectionFormWrapper from 'containers/Admin/pagesAndMenu/components/SectionFormWrapper';
 import Button from 'components/UI/Button';
 import { Outlet as RouterOutlet } from 'react-router-dom';
-<<<<<<< HEAD
 import { WrappedComponentProps } from 'react-intl';
 import { injectIntl } from 'utils/cl-intl';
 import messages from './messages';
 
 const PagesMenu = ({ intl: { formatMessage } }: WrappedComponentProps) => {
-=======
-
-// i18n
-import { InjectedIntlProps } from 'react-intl';
-import { injectIntl } from 'utils/cl-intl';
-import messages from './messages';
-
-const PagesMenu = ({ intl: { formatMessage } }: InjectedIntlProps) => {
   const previewNewCustomPages = useFeatureFlag({
     name: 'preview_new_custom_pages',
   });
 
->>>>>>> e1d81c93
   return (
     <SectionFormWrapper
       title={formatMessage(messages.pageHeader)}
