--- conflicted
+++ resolved
@@ -10,18 +10,11 @@
 
 // utils
 import { isNilOrError } from 'utils/helperUtils';
-<<<<<<< HEAD
-import { fontSizes } from 'utils/styleUtils';
-import clHistory from 'utils/cl-router/history';
 import { createPageUpdateData, getInitialFormValues } from './utils';
-import { NAVIGATION_PATH } from '..';
-=======
-import { getInitialFormValues, createPageUpdateData } from './utils';
 
 // i18n
 import { injectIntl } from 'utils/cl-intl';
 import { InjectedIntlProps } from 'react-intl';
->>>>>>> b83d0cb7
 
 // services
 import { updatePage } from 'services/pages';
@@ -31,7 +24,6 @@
 import useAppConfigurationLocales from 'hooks/useAppConfigurationLocales';
 import useRemoteFiles from 'hooks/useRemoteFiles';
 import usePage from 'hooks/usePage';
-import usePageSlugs from 'hooks/usePageSlugs';
 import useLocalize from 'hooks/useLocalize';
 
 const EditPageFormNavbar = ({
@@ -46,13 +38,8 @@
     resourceType: 'page',
     resourceId: !isNilOrError(page) ? page.id : null,
   });
-  const pageSlugs = usePageSlugs();
 
-  if (
-    isNilOrError(page) ||
-    isNilOrError(appConfigurationLocales) ||
-    isNilOrError(pageSlugs)
-  ) {
+  if (isNilOrError(page) || isNilOrError(appConfigurationLocales)) {
     return null;
   }
 
@@ -81,24 +68,6 @@
     await Promise.all(promises);
   };
 
-<<<<<<< HEAD
-  const goBack = () => {
-    clHistory.push(NAVIGATION_PATH);
-  };
-
-  return (
-    <div>
-      <GoBackButton onClick={goBack} />
-      <Title>
-        <T value={page.attributes.title_multiloc} />
-      </Title>
-      <PageFormWithNavbarNameField
-        pageId={pageId}
-=======
-  const renderFn = (props: FormikProps<FormValues>) => {
-    return <PageFormWithNavbarNameField {...props} pageId={pageId} />;
-  };
-
   return (
     <SectionFormWrapper
       title={localize(page.attributes.title_multiloc)}
@@ -112,9 +81,8 @@
         },
       ]}
     >
-      <Formik
-        initialValues={getInitialFormValues(page, remotePageFiles)}
->>>>>>> b83d0cb7
+      <PageFormWithNavbarNameField
+        pageId={pageId}
         onSubmit={handleSubmit}
         defaultValues={getInitialFormValues(page, remotePageFiles)}
       />
