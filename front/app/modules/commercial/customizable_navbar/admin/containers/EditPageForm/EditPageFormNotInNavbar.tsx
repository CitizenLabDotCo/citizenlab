import React from 'react';
import styled from 'styled-components';
import { withRouter, WithRouterProps } from 'utils/cl-router/withRouter';
import { Formik, FormikProps } from 'formik';

// components
import PageForm, { validatePageForm, FormValues } from 'components/PageForm';
import GoBackButton from 'components/UI/GoBackButton';
import T from 'components/T';

// utils
import { isNilOrError } from 'utils/helperUtils';
import { fontSizes } from 'utils/styleUtils';
import clHistory from 'utils/cl-router/history';
<<<<<<< HEAD
import { NAVIGATION_PATH } from 'containers/Admin/flexible-pages';
=======
import { NAVIGATION_PATH } from 'containers/Admin/pages-menu';
>>>>>>> aa3cb57a

// services
import { updatePage } from 'services/pages';
import { handleAddPageFiles, handleRemovePageFiles } from 'services/pageFiles';

// hooks
import useAppConfigurationLocales from 'hooks/useAppConfigurationLocales';
import useRemoteFiles from 'hooks/useRemoteFiles';
import usePage from 'hooks/usePage';
import usePageSlugs from 'hooks/usePageSlugs';

const Title = styled.h1`
  font-size: ${fontSizes.xxxl}px;
  padding: 0;
  width: 100%;
  margin: 1rem 0 3rem 0;
`;

const EditPageFormNotInNavbar = ({ params: { pageId } }: WithRouterProps) => {
  const appConfigurationLocales = useAppConfigurationLocales();
  const page = usePage({ pageId });
  const remotePageFiles = useRemoteFiles({
    resourceType: 'page',
    resourceId: !isNilOrError(page) ? page.id : null,
  });
  const pageSlugs = usePageSlugs();

  if (
    isNilOrError(page) ||
    isNilOrError(appConfigurationLocales) ||
    isNilOrError(pageSlugs)
  ) {
    return null;
  }

  const handleSubmit = async (
    { local_page_files, ...pageUpdate }: FormValues,
    { setSubmitting, setStatus }
  ) => {
    try {
      const promises: Promise<any>[] = [updatePage(pageId, pageUpdate)];

      if (!isNilOrError(local_page_files)) {
        const addPromise = handleAddPageFiles(
          pageId,
          local_page_files,
          remotePageFiles
        );
        const removePromise = handleRemovePageFiles(
          pageId,
          local_page_files,
          remotePageFiles
        );

        promises.push(addPromise, removePromise);
      }

      await Promise.all(promises);

      setStatus('success');
      setSubmitting(false);
    } catch (error) {
      setStatus('error');
      setSubmitting(false);
    }
  };

  const goBack = () => {
    clHistory.push(NAVIGATION_PATH);
  };

  const renderFn = (props: FormikProps<FormValues>) => {
    return <PageForm {...props} pageId={pageId} />;
  };

  return (
    <div>
      <GoBackButton onClick={goBack} />
      <Title>
        <T value={page.attributes.title_multiloc} />
      </Title>
      <Formik
        initialValues={{
          title_multiloc: page.attributes.title_multiloc,
          body_multiloc: page.attributes.body_multiloc,
          slug: page.attributes.slug,
          local_page_files: remotePageFiles,
        }}
        onSubmit={handleSubmit}
        render={renderFn}
        validate={validatePageForm(
          appConfigurationLocales,
          pageSlugs,
          page.attributes.slug
        )}
        validateOnChange={false}
        validateOnBlur={false}
      />
    </div>
  );
};

export default withRouter(EditPageFormNotInNavbar);<|MERGE_RESOLUTION|>--- conflicted
+++ resolved
@@ -12,11 +12,7 @@
 import { isNilOrError } from 'utils/helperUtils';
 import { fontSizes } from 'utils/styleUtils';
 import clHistory from 'utils/cl-router/history';
-<<<<<<< HEAD
-import { NAVIGATION_PATH } from 'containers/Admin/flexible-pages';
-=======
 import { NAVIGATION_PATH } from 'containers/Admin/pages-menu';
->>>>>>> aa3cb57a
 
 // services
 import { updatePage } from 'services/pages';
