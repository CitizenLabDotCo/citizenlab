--- conflicted
+++ resolved
@@ -12,11 +12,7 @@
 import { isNilOrError } from 'utils/helperUtils';
 import { fontSizes } from 'utils/styleUtils';
 import clHistory from 'utils/cl-router/history';
-<<<<<<< HEAD
-import { NAVIGATION_PATH } from 'containers/Admin/pages-menu';
-=======
 import { PAGES_MENU_PATH } from 'containers/Admin/pages-menu/routes';
->>>>>>> 77ae817f
 
 // services
 import { updatePage } from 'services/pages';
