import React, { useMemo } from 'react';

// services
import { addNavbarItem } from '../../../../services/navbar';
import { deletePage, IPageData, FIXED_PAGES, TPageCode } from 'services/pages';
import { getNavbarItemSlug } from 'services/navbar';

// hooks
import useNavbarItems from 'hooks/useNavbarItems';
import useRemovedDefaultNavbarItems from '../../../../hooks/useRemovedDefaultNavbarItems';
import usePages from 'hooks/usePages';
import usePageSlugById from 'hooks/usePageSlugById';

// components
import { List, Row } from 'components/admin/ResourceList';
<<<<<<< HEAD
import NavbarItemRow from 'containers/Admin/flexible-pages/NavbarItemRow';
=======
import NavbarItemRow from 'containers/Admin/pages-menu/NavbarItemRow';
>>>>>>> 3c4fe7d1
import Header from './Header';

// i18n
import { injectIntl } from 'utils/cl-intl';
import { InjectedIntlProps } from 'react-intl';
import messages from './messages';

// utils
import { isNilOrError } from 'utils/helperUtils';
import getItemsNotInNavbar, { IItemNotInNavbar } from './getItemsNotInNavbar';
import clHistory from 'utils/cl-router/history';
<<<<<<< HEAD
import { NAVIGATION_PATH } from 'containers/Admin/flexible-pages';
=======
import { NAVIGATION_PATH } from 'containers/Admin/pages-menu';
>>>>>>> 3c4fe7d1

const FIXED_PAGES_SET = new Set<TPageCode>(FIXED_PAGES);
const removeFixedPages = (page: IPageData) =>
  !FIXED_PAGES_SET.has(page.attributes.code);

const HiddenNavbarItemList = ({
  intl: { formatMessage },
}: InjectedIntlProps) => {
  const navbarItems = useNavbarItems();
  const removedDefaultNavbarItems = useRemovedDefaultNavbarItems();
  const pages = usePages();
  const pageSlugById = usePageSlugById();

  const notAllHooksRendered =
    isNilOrError(navbarItems) ||
    isNilOrError(removedDefaultNavbarItems) ||
    isNilOrError(pages) ||
    isNilOrError(pageSlugById);

  const itemsNotInNavbar = useMemo(() => {
    if (notAllHooksRendered) return null;

    return getItemsNotInNavbar(
      navbarItems,
      removedDefaultNavbarItems,
      pages.filter(removeFixedPages)
    );
    // eslint-disable-next-line react-hooks/exhaustive-deps
  }, [notAllHooksRendered, navbarItems, removedDefaultNavbarItems, pages]);

  if (notAllHooksRendered || isNilOrError(itemsNotInNavbar)) {
    return null;
  }

  const handleClickEditButton = (item: IItemNotInNavbar) => () => {
    if (item.type !== 'page') return;
    clHistory.push(`${NAVIGATION_PATH}/pages/edit/${item.pageId}`);
  };

  const handleClickAdd = (item: IItemNotInNavbar) => () => {
    addNavbarItem(item);
  };

  const handleClickDelete = (pageId?: string) => () => {
    if (pageId === undefined) return;

    if (window.confirm(formatMessage(messages.deletePageConfirmationHidden))) {
      deletePage(pageId);
    }
  };

  const getViewButtonLink = (item: IItemNotInNavbar) => {
    return (
      getNavbarItemSlug(
        item.type === 'default_item' ? item.navbarCode : 'custom',
        pageSlugById,
        item.type === 'page' ? item.pageId : undefined
      ) || '/'
    );
  };

  return (
    <>
      <Header />

      <List key={itemsNotInNavbar.length}>
        {itemsNotInNavbar.map((item, i) => (
          <Row key={i} isLastItem={i === itemsNotInNavbar.length - 1}>
            <NavbarItemRow
              title={
                item.type === 'default_item'
                  ? item.navbarTitleMultiloc
                  : item.pageTitleMultiloc
              }
              isDefaultPage={item.type === 'default_item'}
              showEditButton={item.type !== 'default_item'}
              showAddButton
              showDeleteButton
              viewButtonLink={getViewButtonLink(item)}
              onClickEditButton={handleClickEditButton(item)}
              onClickAddButton={handleClickAdd(item)}
              addButtonDisabled={navbarItems.length >= 7}
              onClickDeleteButton={handleClickDelete(
                item.type === 'page' ? item.pageId : undefined
              )}
            />
          </Row>
        ))}
      </List>
    </>
  );
};

export default injectIntl(HiddenNavbarItemList);<|MERGE_RESOLUTION|>--- conflicted
+++ resolved
@@ -13,11 +13,7 @@
 
 // components
 import { List, Row } from 'components/admin/ResourceList';
-<<<<<<< HEAD
-import NavbarItemRow from 'containers/Admin/flexible-pages/NavbarItemRow';
-=======
 import NavbarItemRow from 'containers/Admin/pages-menu/NavbarItemRow';
->>>>>>> 3c4fe7d1
 import Header from './Header';
 
 // i18n
@@ -29,11 +25,7 @@
 import { isNilOrError } from 'utils/helperUtils';
 import getItemsNotInNavbar, { IItemNotInNavbar } from './getItemsNotInNavbar';
 import clHistory from 'utils/cl-router/history';
-<<<<<<< HEAD
-import { NAVIGATION_PATH } from 'containers/Admin/flexible-pages';
-=======
 import { NAVIGATION_PATH } from 'containers/Admin/pages-menu';
->>>>>>> 3c4fe7d1
 
 const FIXED_PAGES_SET = new Set<TPageCode>(FIXED_PAGES);
 const removeFixedPages = (page: IPageData) =>
