import { ADMIN_PAGES_MENU_PATH } from 'containers/Admin/pagesAndMenu/routes';
import allNavbarItems from 'hooks/fixtures/navbarItems';
import React from 'react';
import { deletePage } from 'services/pages';
import clHistory from 'utils/cl-router/history';
import { fireEvent, render, screen } from 'utils/testUtils/rtl';
import HiddenNavbarItemList from '.';
import { addNavbarItem } from '../../../../services/navbar';

jest.mock('services/locale');
jest.mock('services/appConfiguration');

let mockNavbarItems = allNavbarItems;
const mockRemovedDefaultNavbarItems = [];

jest.mock('hooks/useNavbarItems', () => jest.fn(() => mockNavbarItems));
jest.mock('../../../../hooks/useRemovedDefaultNavbarItems', () =>
  jest.fn(() => mockRemovedDefaultNavbarItems)
);

jest.mock('hooks/usePages');
jest.mock('hooks/usePageSlugById');
jest.mock('hooks/useLocale');

jest.mock('../../../../services/navbar', () => ({
  addNavbarItem: jest.fn(),
}));

jest.mock('services/pages', () => {
  const original = jest.requireActual('services/pages');

  return {
    ...original,
    deletePage: jest.fn(),
  };
});

jest.mock('utils/cl-router/history');

describe('<HiddenNavbarItemList />', () => {
  it('renders', () => {
    render(<HiddenNavbarItemList />);

    expect(screen.getByText('Other available pages')).toBeInTheDocument();
  });

  it('renders correct number of rows', () => {
    render(<HiddenNavbarItemList />);
    expect(screen.getAllByTestId('navbar-item-row')).toHaveLength(2);
  });

  it('calls clHistory.push on click edit with correct arg (page)', () => {
    render(<HiddenNavbarItemList />);

    const editButtons = screen.getAllByText('Edit');

    fireEvent.click(editButtons[0]);

    expect(clHistory.push).toHaveBeenCalledWith(
<<<<<<< HEAD
      `${PAGES_MENU_PATH}/pages/1b095a31-72e1-450a-81be-f6e7a9296553/settings`
=======
      `${ADMIN_PAGES_MENU_PATH}/pages/edit/1b095a31-72e1-450a-81be-f6e7a9296553`
>>>>>>> 97d8124d
    );
  });

  it('does not call addNavbarItem on click Add button if navbar is full', () => {
    render(<HiddenNavbarItemList />);

    const addButtons = screen.getAllByText('Add to navbar');

    fireEvent.click(addButtons[0]);
    expect(addNavbarItem).not.toHaveBeenCalled();

    fireEvent.click(addButtons[1]);
    expect(addNavbarItem).not.toHaveBeenCalled();
  });

  it('calls addNavbarItem on click add button with correct data', () => {
    mockNavbarItems = allNavbarItems.slice(0, 5);

    render(<HiddenNavbarItemList />);

    const addButtons = screen.getAllByText('Add to navbar');

    const faqItem = {
      pageCode: 'faq',
      pageId: '793d56cc-c8b3-4422-b393-972b71f82aa2',
      pageTitleMultiloc: { en: 'FAQ' },
      type: 'page',
    };

    fireEvent.click(addButtons[0]);
    expect(addNavbarItem).toHaveBeenCalledWith(faqItem);

    const aboutItem = {
      pageCode: 'about',
      pageId: 'e7854e94-3074-4607-b66e-0422aa3d8359',
      pageTitleMultiloc: { en: 'About' },
      type: 'page',
    };

    fireEvent.click(addButtons[1]);
    expect(addNavbarItem).toHaveBeenCalledWith(aboutItem);
  });

  it('calls deletePage on click delete button with correct page id', () => {
    render(<HiddenNavbarItemList />);

    const deleteButtons = screen.getAllByText('Delete');

    fireEvent.click(deleteButtons[0]);
    expect(deletePage).toHaveBeenCalledWith(
      '793d56cc-c8b3-4422-b393-972b71f82aa2'
    );

    fireEvent.click(deleteButtons[1]);
    expect(deletePage).toHaveBeenCalledWith(
      'e7854e94-3074-4607-b66e-0422aa3d8359'
    );
  });

  it('has view buttons', () => {
    render(<HiddenNavbarItemList />);

    const viewButtons = screen.getAllByText('View');
    expect(viewButtons).toHaveLength(4);
  });
});<|MERGE_RESOLUTION|>--- conflicted
+++ resolved
@@ -57,11 +57,7 @@
     fireEvent.click(editButtons[0]);
 
     expect(clHistory.push).toHaveBeenCalledWith(
-<<<<<<< HEAD
-      `${PAGES_MENU_PATH}/pages/1b095a31-72e1-450a-81be-f6e7a9296553/settings`
-=======
-      `${ADMIN_PAGES_MENU_PATH}/pages/edit/1b095a31-72e1-450a-81be-f6e7a9296553`
->>>>>>> 97d8124d
+      `${ADMIN_PAGES_MENU_PATH}/pages/1b095a31-72e1-450a-81be-f6e7a9296553/settings`
     );
   });
 
