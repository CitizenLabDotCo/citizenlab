import React from 'react';

// services
import {
  reorderNavbarItem,
  removeNavbarItem,
} from '../../../../services/navbar';
import { deletePage } from 'services/pages';
import { INavbarItem, getNavbarItemSlug } from 'services/navbar';

// components
import {
  SortableList,
  SortableRow,
  LockedRow,
} from 'components/admin/ResourceList';
import { SubSectionTitle } from 'components/admin/Section';
import NavbarItemRow from '../../../components/NavbarItemRow';

// hooks
import useNavbarItems from 'hooks/useNavbarItems';
import usePageSlugById from 'hooks/usePageSlugById';

// i18n
import { injectIntl, FormattedMessage } from 'utils/cl-intl';
import { InjectedIntlProps } from 'react-intl';
import messages from './messages';

// utils
import { isNilOrError } from 'utils/helperUtils';
import clHistory from 'utils/cl-router/history';
import { NAVIGATION_PATH } from '../..';

const VisibleNavbarItemList = ({
  intl: { formatMessage },
}: InjectedIntlProps) => {
  const navbarItems = useNavbarItems();
  const pageSlugById = usePageSlugById();

  if (isNilOrError(navbarItems) || isNilOrError(pageSlugById)) {
    return null;
  }

  const handleClickEdit = (navbarItem: INavbarItem) => () => {
    const pageData = navbarItem.relationships.static_page.data;

    pageData
      ? clHistory.push(`${NAVIGATION_PATH}/pages/edit/${pageData.id}`)
      : clHistory.push(`${NAVIGATION_PATH}/navbar-items/edit/${navbarItem.id}`);
  };

  const getViewButtonLink = (navbarItem: INavbarItem) => {
    return (
      getNavbarItemSlug(
        navbarItem.attributes.code,
        pageSlugById,
        navbarItem.relationships.static_page.data?.id
      ) || '/'
    );
  };

  const handleClickRemove = (navbarItemId: string) => () => {
    removeNavbarItem(navbarItemId);
  };

  const handleClickDelete = (pageId?: string) => () => {
    if (pageId === undefined) return;

    if (window.confirm(formatMessage(messages.deletePageConfirmationVisible))) {
      deletePage(pageId);
    }
  };

  return (
    <>
      <SubSectionTitle>
        <FormattedMessage {...messages.navigationItems} />
      </SubSectionTitle>

      <SortableList
        items={navbarItems}
        onReorder={reorderNavbarItem}
        lockFirstNItems={2}
      >
        {({ lockedItemsList, itemsList, handleDragRow, handleDropRow }) => (
          <>
<<<<<<< HEAD
            {lockedItemsList
              ? lockedItemsList.map((navbarItem: INavbarItem, i: number) => (
                  <LockedRow
                    key={navbarItem.id}
                    isLastItem={i === itemsList.length - 1}
                    data-testid="locked-row"
                  >
                    <NavbarItemRow
                      title={navbarItem.attributes.title_multiloc}
                      isDefaultPage={navbarItem.attributes.code !== 'custom'}
                      showEditButton={navbarItem.attributes.code !== 'home'}
                      onClickEditButton={handleClickEdit(navbarItem)}
                      onClickViewButton={handleClickView(navbarItem)}
                    />
                  </LockedRow>
                ))
              : null}
=======
            {lockedItemsList.map((navbarItem: INavbarItem, i: number) => (
              <LockedRow
                key={navbarItem.id}
                isLastItem={i === itemsList.length - 1}
                data-testid="locked-row"
              >
                <NavbarItemRow
                  title={navbarItem.attributes.title_multiloc}
                  isDefaultPage={navbarItem.attributes.code !== 'custom'}
                  showEditButton={navbarItem.attributes.code !== 'home'}
                  viewButtonLink={getViewButtonLink(navbarItem)}
                  onClickEditButton={handleClickEdit(navbarItem)}
                />
              </LockedRow>
            ))}
>>>>>>> d07cddf7

            {itemsList.map((navbarItem: INavbarItem, i: number) => (
              <SortableRow
                key={navbarItem.id}
                id={navbarItem.id}
                index={i}
                moveRow={handleDragRow}
                dropRow={handleDropRow}
                isLastItem={i === itemsList.length - 1}
              >
                <NavbarItemRow
                  title={navbarItem.attributes.title_multiloc}
                  isDefaultPage={navbarItem.attributes.code !== 'custom'}
                  showEditButton
                  showRemoveButton
                  viewButtonLink={getViewButtonLink(navbarItem)}
                  onClickEditButton={handleClickEdit(navbarItem)}
                  onClickRemoveButton={handleClickRemove(navbarItem.id)}
                  onClickDeleteButton={handleClickDelete(
                    navbarItem.relationships.static_page.data?.id
                  )}
                />
              </SortableRow>
            ))}
          </>
        )}
      </SortableList>
    </>
  );
};

export default injectIntl(VisibleNavbarItemList);<|MERGE_RESOLUTION|>--- conflicted
+++ resolved
@@ -84,7 +84,6 @@
       >
         {({ lockedItemsList, itemsList, handleDragRow, handleDropRow }) => (
           <>
-<<<<<<< HEAD
             {lockedItemsList
               ? lockedItemsList.map((navbarItem: INavbarItem, i: number) => (
                   <LockedRow
@@ -96,29 +95,12 @@
                       title={navbarItem.attributes.title_multiloc}
                       isDefaultPage={navbarItem.attributes.code !== 'custom'}
                       showEditButton={navbarItem.attributes.code !== 'home'}
+                      viewButtonLink={getViewButtonLink(navbarItem)}
                       onClickEditButton={handleClickEdit(navbarItem)}
-                      onClickViewButton={handleClickView(navbarItem)}
                     />
                   </LockedRow>
                 ))
               : null}
-=======
-            {lockedItemsList.map((navbarItem: INavbarItem, i: number) => (
-              <LockedRow
-                key={navbarItem.id}
-                isLastItem={i === itemsList.length - 1}
-                data-testid="locked-row"
-              >
-                <NavbarItemRow
-                  title={navbarItem.attributes.title_multiloc}
-                  isDefaultPage={navbarItem.attributes.code !== 'custom'}
-                  showEditButton={navbarItem.attributes.code !== 'home'}
-                  viewButtonLink={getViewButtonLink(navbarItem)}
-                  onClickEditButton={handleClickEdit(navbarItem)}
-                />
-              </LockedRow>
-            ))}
->>>>>>> d07cddf7
 
             {itemsList.map((navbarItem: INavbarItem, i: number) => (
               <SortableRow
