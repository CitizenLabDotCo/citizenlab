import { ADMIN_PAGES_MENU_PATH } from 'containers/Admin/pagesAndMenu/routes';
import navbarItems from 'hooks/fixtures/navbarItems';
import React from 'react';
import { deletePage } from 'services/pages';
import clHistory from 'utils/cl-router/history';
import { fireEvent, render, screen } from 'utils/testUtils/rtl';
import VisibleNavbarItemList from '.';
import {
  removeNavbarItem,
  reorderNavbarItem,
} from '../../../../services/navbar';

jest.mock('services/locale');
jest.mock('services/appConfiguration');
jest.mock('hooks/useNavbarItems');
jest.mock('hooks/usePageSlugById');
jest.mock('hooks/useLocale');

jest.mock('../../../../services/navbar', () => ({
  reorderNavbarItem: jest.fn(),
  removeNavbarItem: jest.fn(),
}));

jest.mock('services/pages', () => ({
  deletePage: jest.fn(),
}));

jest.mock('utils/cl-router/history');

describe('<VisibleNavbarItemList />', () => {
  it('renders', () => {
    render(<VisibleNavbarItemList />);

    expect(
      screen.getByText('Pages shown on your navigation bar')
    ).toBeInTheDocument();
  });

  it('renders correct number of rows', () => {
    render(<VisibleNavbarItemList />);
    expect(screen.getAllByTestId('navbar-item-row')).toHaveLength(7);
  });

  it('render correct number of locked rows', () => {
    render(<VisibleNavbarItemList />);
    expect(screen.getAllByTestId('locked-row')).toHaveLength(2);
  });

  it('calls onReorder with correct id and position on reorder', () => {
    render(<VisibleNavbarItemList />);

    const rows = screen.getAllByTestId('navbar-item-row');

    const thirdItem = rows[2];
    const fifthItem = rows[4];

    fireEvent.dragStart(thirdItem);
    fireEvent.dragEnter(fifthItem);
    fireEvent.dragOver(fifthItem);
    fireEvent.drop(fifthItem);

    expect(reorderNavbarItem).toHaveBeenCalledTimes(1);
    expect(reorderNavbarItem).toHaveBeenCalledWith(
      '2003e851-6cae-4ce8-a0e4-4b930fe73009',
      4
    );
  });

  it('calls clHistory.push on click edit with correct arg (default item)', () => {
    render(<VisibleNavbarItemList />);

    const editButtons = screen.getAllByText('Edit');

    // 'All projects' edit button, 'Home' is index zero  one
    fireEvent.click(editButtons[1]);

    expect(clHistory.push).toHaveBeenCalledWith(
      `${ADMIN_PAGES_MENU_PATH}/navbar-items/edit/${navbarItems[1].id}`
    );
  });

  it('calls clHistory.push on click edit with correct arg (page)', () => {
    render(<VisibleNavbarItemList />);

    const editButtons = screen.getAllByText('Edit');

    // 'About' edit button, 'Home' doesn't have one
    fireEvent.click(editButtons[6]);

    expect(clHistory.push).toHaveBeenCalledWith(
<<<<<<< HEAD
      `${PAGES_MENU_PATH}/pages/${navbarItems[6].relationships.static_page.data?.id}/settings`
=======
      `${ADMIN_PAGES_MENU_PATH}/pages/edit/${navbarItems[6].relationships.static_page.data?.id}`
>>>>>>> 97d8124d
    );
  });

  it('has view buttons', () => {
    render(<VisibleNavbarItemList />);

    const viewButtons = screen.getAllByText('View');
    expect(viewButtons).toHaveLength(7);
  });

  it('calls deletePage on click delete button with correct page id', () => {
    render(<VisibleNavbarItemList />);

    const deleteButtons = screen.getAllByText('Delete');

    fireEvent.click(deleteButtons[0]);
    expect(deletePage).toHaveBeenCalledWith(
      'e7854e94-3074-4607-b66e-0422aa3d8359'
    );

    fireEvent.click(deleteButtons[1]);
    expect(deletePage).toHaveBeenCalledWith(
      '793d56cc-c8b3-4422-b393-972b71f82aa2'
    );
  });

  it('calls removeNavbarItem on click remove button with correct id', () => {
    render(<VisibleNavbarItemList />);

    const removeButtons = screen.getAllByText('Remove from navbar');

    fireEvent.click(removeButtons[0]);
    expect(removeNavbarItem).toHaveBeenCalledWith(
      '2003e851-6cae-4ce8-a0e4-4b930fe73009'
    );
    fireEvent.click(removeButtons[1]);
    expect(removeNavbarItem).toHaveBeenLastCalledWith(
      '037c953a-f717-4d17-beca-b0b684335b7b'
    );
  });
});<|MERGE_RESOLUTION|>--- conflicted
+++ resolved
@@ -88,11 +88,7 @@
     fireEvent.click(editButtons[6]);
 
     expect(clHistory.push).toHaveBeenCalledWith(
-<<<<<<< HEAD
-      `${PAGES_MENU_PATH}/pages/${navbarItems[6].relationships.static_page.data?.id}/settings`
-=======
-      `${ADMIN_PAGES_MENU_PATH}/pages/edit/${navbarItems[6].relationships.static_page.data?.id}`
->>>>>>> 97d8124d
+      `${ADMIN_PAGES_MENU_PATH}/pages/${navbarItems[6].relationships.static_page.data?.id}/settings`
     );
   });
 
