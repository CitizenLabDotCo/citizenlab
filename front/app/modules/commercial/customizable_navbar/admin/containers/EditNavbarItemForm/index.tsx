--- conflicted
+++ resolved
@@ -16,11 +16,7 @@
 import { fontSizes } from 'utils/styleUtils';
 import clHistory from 'utils/cl-router/history';
 import { getInitialFormValues, createNavbarItemUpdateData } from './utils';
-<<<<<<< HEAD
-import { NAVIGATION_PATH } from 'containers/Admin/flexible-pages';
-=======
 import { NAVIGATION_PATH } from 'containers/Admin/pages-menu';
->>>>>>> aa3cb57a
 
 // services
 import { updateNavbarItem } from '../../../services/navbar';
