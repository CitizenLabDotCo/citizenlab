--- conflicted
+++ resolved
@@ -1,11 +1,6 @@
 import React, { FC, useEffect } from 'react';
 
 import AssigneeSelect from 'components/admin/PostManager/components/PostTable/AssigneeSelect';
-<<<<<<< HEAD
-import { IIdeaData } from 'services/ideas';
-=======
-import { updateIdea } from 'services/ideas';
->>>>>>> 521c4f48
 import {
   InsertConfigurationOptions,
   CellConfiguration,
@@ -15,12 +10,9 @@
 import tracks from 'components/admin/PostManager/tracks';
 
 import { IdeaCellComponentProps } from 'components/admin/PostManager/components/PostTable/Row/IdeaRow';
-<<<<<<< HEAD
 import useUpdateIdea from 'api/ideas/useUpdateIdea';
-=======
 import { IIdeaData } from 'api/ideas/types';
 
->>>>>>> 521c4f48
 type Props = {
   onData: (
     data: InsertConfigurationOptions<CellConfiguration<IdeaCellComponentProps>>
