import { defineMessages } from 'react-intl';

export default defineMessages({
  addCondition: {
    id: 'app.components.admin.UserFilterConditions.addCondition',
    defaultMessage: 'Add condition',
  },
  field_email: {
    id: 'app.components.admin.UserFilterConditions.field_email',
    defaultMessage: 'Email',
  },
  field_event_attendances: {
    id: 'app.components.admin.UserFilterConditions.field_event_attendance',
    defaultMessage: 'Event registrations',
  },
  field_follow: {
    id: 'app.components.admin.UserFilterConditions.field_follow',
    defaultMessage: 'Follow',
  },
  field_lives_in: {
    id: 'app.components.admin.UserFilterConditions.field_lives_in',
    defaultMessage: 'Lives in',
  },
  field_registration_completed_at: {
    id: 'app.components.admin.UserFilterConditions.field_registration_completed_at',
    defaultMessage: 'Registration date',
  },
  field_role: {
    id: 'app.components.admin.UserFilterConditions.field_role',
    defaultMessage: 'Role',
  },
  field_participated_in_project: {
    id: 'app.components.admin.UserFilterConditions.field_participated_in_project',
    defaultMessage: 'Contributed to project',
  },
  field_participated_in_topic: {
    id: 'app.components.admin.UserFilterConditions.field_participated_in_topic',
    defaultMessage: 'Contributed to topic',
  },
  field_participated_in_input_status: {
    id: 'app.components.admin.UserFilterConditions.field_participated_in_input_status',
    defaultMessage: 'Interacted with an input with status',
  },
  field_verified: {
    id: 'app.components.admin.UserFilterConditions.field_verified',
    defaultMessage: 'Verification',
  },
  predicate_is: {
    id: 'app.components.admin.UserFilterConditions.predicate_is',
    defaultMessage: 'is',
  },
  predicate_not_is: {
    id: 'app.components.admin.UserFilterConditions.predicate_not_is',
    defaultMessage: 'is not',
  },
  predicate_contains: {
    id: 'app.components.admin.UserFilterConditions.predicate_contains',
    defaultMessage: 'contains',
  },
  predicate_not_contains: {
    id: 'app.components.admin.UserFilterConditions.predicate_not_contains',
    defaultMessage: 'does not contain',
  },
  predicate_begins_with: {
    id: 'app.components.admin.UserFilterConditions.predicate_begins_with',
    defaultMessage: 'begins with',
  },
  predicate_not_begins_with: {
    id: 'app.components.admin.UserFilterConditions.predicate_not_begins_with',
    defaultMessage: 'does not begin with',
  },
  predicate_ends_on: {
    id: 'app.components.admin.UserFilterConditions.predicate_ends_on',
    defaultMessage: 'ends on',
  },
  predicate_not_ends_on: {
    id: 'app.components.admin.UserFilterConditions.predicate_not_ends_on',
    defaultMessage: 'does not end on',
  },
  predicate_is_empty: {
    id: 'app.components.admin.UserFilterConditions.predicate_is_empty',
    defaultMessage: 'is empty',
  },
  predicate_not_is_empty: {
    id: 'app.components.admin.UserFilterConditions.predicate_not_is_empty',
    defaultMessage: 'is not empty',
  },
  predicate_has_value: {
    id: 'app.components.admin.UserFilterConditions.predicate_has_value',
    defaultMessage: 'has value',
  },
  predicate_not_has_value: {
    id: 'app.components.admin.UserFilterConditions.predicate_not_has_value',
    defaultMessage: 'does not have value',
  },
  predicate_is_one_of: {
    id: 'app.components.admin.UserFilterConditions.predicate_is_one_of',
    defaultMessage: 'is one of',
  },
  predicate_not_is_one_of: {
    id: 'app.components.admin.UserFilterConditions.predicate_not_is_one_of',
    defaultMessage: 'is not one of',
  },
  predicate_is_checked: {
    id: 'app.components.admin.UserFilterConditions.predicate_is_checked',
    defaultMessage: 'is checked',
  },
  predicate_not_is_checked: {
    id: 'app.components.admin.UserFilterConditions.predicate_not_is_checked',
    defaultMessage: 'is not checked',
  },
  predicate_is_before: {
    id: 'app.components.admin.UserFilterConditions.predicate_is_before',
    defaultMessage: 'is before',
  },
  predicate_is_exactly: {
    id: 'app.components.admin.UserFilterConditions.predicate_is_exactly',
    defaultMessage: 'is exactly',
  },
  predicate_is_after: {
    id: 'app.components.admin.UserFilterConditions.predicate_is_after',
    defaultMessage: 'is after',
  },
  predicate_is_equal: {
    id: 'app.components.admin.UserFilterConditions.predicate_is_equal',
    defaultMessage: 'is',
  },
  predicate_not_is_equal: {
    id: 'app.components.admin.UserFilterConditions.predicate_not_is_equal',
    defaultMessage: 'is not',
  },
  predicate_is_larger_than: {
    id: 'app.components.admin.UserFilterConditions.predicate_is_larger_than',
    defaultMessage: 'is larger than',
  },
  predicate_is_larger_than_or_equal: {
    id: 'app.components.admin.UserFilterConditions.predicate_is_larger_than_or_equal',
    defaultMessage: 'is larger than or equal to',
  },
  predicate_is_smaller_than: {
    id: 'app.components.admin.UserFilterConditions.predicate_is_smaller_than',
    defaultMessage: 'is smaller than',
  },
  predicate_is_smaller_than_or_equal: {
    id: 'app.components.admin.UserFilterConditions.predicate_is_smaller_than_or_equal',
    defaultMessage: 'is smaller than or equal to',
  },
  predicate_is_admin: {
    id: 'app.components.admin.UserFilterConditions.predicate_is_admin',
    defaultMessage: 'is an admin',
  },
  predicate_not_is_admin: {
    id: 'app.components.admin.UserFilterConditions.predicate_not_is_admin',
    defaultMessage: 'is not an admin',
  },
  predicate_is_project_moderator: {
    id: 'app.components.admin.UserFilterConditions.predicate_is_project_moderator',
    defaultMessage: 'is a moderator',
  },
  predicate_not_is_project_moderator: {
    id: 'app.components.admin.UserFilterConditions.predicate_not_is_project_moderator',
    defaultMessage: 'is not a moderator',
  },
  predicate_is_normal_user: {
    id: 'app.components.admin.UserFilterConditions.predicate_is_normal_user',
    defaultMessage: 'is a normal user',
  },
  predicate_not_is_normal_user: {
    id: 'app.components.admin.UserFilterConditions.predicate_not_is_normal_user',
    defaultMessage: 'is not a normal user',
  },

  predicate_in: {
    id: 'app.components.admin.UserFilterConditions.predicate_in',
    defaultMessage: 'performed any action',
  },
  predicate_not_in: {
    id: 'app.components.admin.UserFilterConditions.predicate_not_in',
    defaultMessage: "didn't contribute",
  },
  predicate_posted_input: {
    id: 'app.components.admin.UserFilterConditions.predicate_posted_input',
    defaultMessage: 'posted an input',
  },
  predicate_not_posted_input: {
    id: 'app.components.admin.UserFilterConditions.predicate_not_posted_input',
    defaultMessage: "didn't post an input",
  },
  predicate_commented_in: {
    id: 'app.components.admin.UserFilterConditions.predicate_commented_in',
    defaultMessage: 'commented',
  },
  predicate_not_commented_in: {
    id: 'app.components.admin.UserFilterConditions.predicate_not_commented_in',
    defaultMessage: "didn't comment",
  },
  predicate_reacted_input_in: {
    id: 'app.components.admin.UserFilterConditions.predicate_reacted_input_in',
    defaultMessage: 'reacted to input',
  },
  predicate_not_reacted_input_in: {
    id: 'app.components.admin.UserFilterConditions.predicate_not_reacted_input_in',
    defaultMessage: "didn't react to input",
  },
  predicate_reacted_comment_in: {
    id: 'app.components.admin.UserFilterConditions.predicate_reacted_comment_in',
    defaultMessage: 'reacted to comment',
  },
  predicate_not_reacted_comment_in: {
    id: 'app.components.admin.UserFilterConditions.predicate_not_reacted_comment_in',
    defaultMessage: "didn't react to comment",
  },
  predicate_voted_in: {
    id: 'app.components.admin.UserFilterConditions.predicate_voted_in3',
    defaultMessage: 'participated in voting',
  },
  predicate_not_voted_in: {
    id: 'app.components.admin.UserFilterConditions.predicate_not_voted_in3',
    defaultMessage: "didn't participate in voting",
  },
  predicate_volunteered_in: {
    id: 'app.components.admin.UserFilterConditions.predicate_volunteered_in',
    defaultMessage: 'volunteered',
  },
  predicate_not_volunteered_in: {
    id: 'app.components.admin.UserFilterConditions.predicate_not_volunteered_in',
    defaultMessage: "didn't volunteer",
  },
  predicate_is_verified: {
    id: 'app.components.admin.UserFilterConditions.predicate_is_verified',
    defaultMessage: 'is verified',
  },
  predicate_not_is_verified: {
    id: 'app.components.admin.UserFilterConditions.predicate_not_is_verified',
    defaultMessage: 'is not verified',
  },
  predicate_something: {
    id: 'app.components.admin.UserFilterConditions.predicate_something',
    defaultMessage: 'something',
  },
  predicate_nothing: {
    id: 'app.components.admin.UserFilterConditions.predicate_nothing',
    defaultMessage: 'nothing',
  },
  predicate_is_one_of_projects: {
    id: 'app.components.admin.UserFilterConditions.predicate_is_one_of_projects',
    defaultMessage: 'one of the projects',
  },
  predicate_is_not_project: {
    id: 'app.components.admin.UserFilterConditions.predicate_is_not_project',
    defaultMessage: 'excludes project',
  },
  predicate_is_one_of_folders: {
    id: 'app.components.admin.UserFilterConditions.predicate_is_one_of_folders',
    defaultMessage: 'one of the folders',
  },
  predicate_is_not_folder: {
    id: 'app.components.admin.UserFilterConditions.predicate_is_not_folder',
    defaultMessage: 'excludes folder',
  },
  predicate_is_one_of_ideas: {
    id: 'app.components.admin.UserFilterConditions.predicate_is_one_of_ideas',
    defaultMessage: 'one of the ideas',
  },
  predicate_is_not_idea: {
    id: 'app.components.admin.UserFilterConditions.predicate_is_not_idea',
    defaultMessage: 'excludes idea',
  },
  predicate_is_one_of_initiatives: {
    id: 'app.components.admin.UserFilterConditions.predicate_is_one_of_initiatives',
    defaultMessage: 'one of the proposals',
  },
  predicate_is_not_initiative: {
    id: 'app.components.admin.UserFilterConditions.predicate_is_not_initiative',
    defaultMessage: 'excludes proposal',
  },
<<<<<<< HEAD
  predicate_is_one_of_topics: {
    id: 'app.components.admin.UserFilterConditions.predicate_is_one_of_topics',
    defaultMessage: 'one of the topics',
  },
  predicate_is_not_topic: {
    id: 'app.components.admin.UserFilterConditions.predicate_is_not_topic',
    defaultMessage: 'excludes topic',
  },
  predicate_is_one_of_areas: {
    id: 'app.components.admin.UserFilterConditions.predicate_is_one_of_areas',
    defaultMessage: 'one of the areas',
  },
  predicate_is_not_area: {
    id: 'app.components.admin.UserFilterConditions.predicate_is_not_area',
    defaultMessage: 'excludes area',
=======
  predicate_attends_something: {
    id: 'app.components.admin.UserFilterConditions.predicate_attends_something',
    defaultMessage: 'is registered for at least one event',
  },
  predicate_attends_nothing: {
    id: 'app.components.admin.UserFilterConditions.predicate_attends_nothing',
    defaultMessage: 'is not registered for any event',
  },
  predicate_attends_some_of: {
    id: 'app.components.admin.UserFilterConditions.predicate_attends_some_of',
    defaultMessage: 'is registered for one of these events',
  },
  predicate_attends_none_of: {
    id: 'app.components.admin.UserFilterConditions.predicate_attends_none_of',
    defaultMessage: 'is not registered for any of these events',
>>>>>>> 0c14f813
  },

  rulesFormLabelField: {
    id: 'app.components.admin.UserFilterConditions.rulesFormLabelField',
    defaultMessage: 'Attribute',
  },
  rulesFormLabelPredicate: {
    id: 'app.components.admin.UserFilterConditions.rulesFormLabelPredicate',
    defaultMessage: 'Condition',
  },
  rulesFormLabelValue: {
    id: 'app.components.admin.UserFilterConditions.rulesFormLabelValue',
    defaultMessage: 'Value',
  },
});<|MERGE_RESOLUTION|>--- conflicted
+++ resolved
@@ -274,7 +274,22 @@
     id: 'app.components.admin.UserFilterConditions.predicate_is_not_initiative',
     defaultMessage: 'excludes proposal',
   },
-<<<<<<< HEAD
+  predicate_attends_something: {
+    id: 'app.components.admin.UserFilterConditions.predicate_attends_something',
+    defaultMessage: 'is registered for at least one event',
+  },
+  predicate_attends_nothing: {
+    id: 'app.components.admin.UserFilterConditions.predicate_attends_nothing',
+    defaultMessage: 'is not registered for any event',
+  },
+  predicate_attends_some_of: {
+    id: 'app.components.admin.UserFilterConditions.predicate_attends_some_of',
+    defaultMessage: 'is registered for one of these events',
+  },
+  predicate_attends_none_of: {
+    id: 'app.components.admin.UserFilterConditions.predicate_attends_none_of',
+    defaultMessage: 'is not registered for any of these events',
+  },
   predicate_is_one_of_topics: {
     id: 'app.components.admin.UserFilterConditions.predicate_is_one_of_topics',
     defaultMessage: 'one of the topics',
@@ -290,23 +305,6 @@
   predicate_is_not_area: {
     id: 'app.components.admin.UserFilterConditions.predicate_is_not_area',
     defaultMessage: 'excludes area',
-=======
-  predicate_attends_something: {
-    id: 'app.components.admin.UserFilterConditions.predicate_attends_something',
-    defaultMessage: 'is registered for at least one event',
-  },
-  predicate_attends_nothing: {
-    id: 'app.components.admin.UserFilterConditions.predicate_attends_nothing',
-    defaultMessage: 'is not registered for any event',
-  },
-  predicate_attends_some_of: {
-    id: 'app.components.admin.UserFilterConditions.predicate_attends_some_of',
-    defaultMessage: 'is registered for one of these events',
-  },
-  predicate_attends_none_of: {
-    id: 'app.components.admin.UserFilterConditions.predicate_attends_none_of',
-    defaultMessage: 'is not registered for any of these events',
->>>>>>> 0c14f813
   },
 
   rulesFormLabelField: {
