--- conflicted
+++ resolved
@@ -7,23 +7,8 @@
 
 export interface Props {
   value: string;
-<<<<<<< HEAD
-  onChange: (string) => void;
-  ideaStatuses: GetIdeaStatusesChildProps;
-};
-
-interface State {}
-
-class IdeaStatusValueSelector extends React.PureComponent<
-  Props & InjectedLocalized,
-  State
-> {
-  generateOptions = (): IOption[] => {
-    const { ideaStatuses, localize } = this.props;
-=======
   onChange: (value: string) => void;
 }
->>>>>>> 97f630ef
 
 const IdeaStatusValueSelector = memo(({ value, onChange }: Props) => {
   const ideaStatuses = useIdeaStatuses();
