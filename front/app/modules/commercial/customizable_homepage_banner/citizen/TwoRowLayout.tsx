import ContentContainer from 'components/ContentContainer';
<<<<<<< HEAD
import Image from 'components/UI/Image';
import { homepageBannerLayoutHeights } from 'containers/Admin/pagesAndMenu/containers/GenericHeroBannerForm/HeaderImageDropzone';
import HeaderContent from 'containers/LandingPage/SignedOutHeader/HeaderContent';
import useHomepageSettings from 'hooks/useHomepageSettings';
import React from 'react';
import styled from 'styled-components';
import { isNilOrError } from 'utils/helperUtils';
import { media } from 'utils/styleUtils';

const Container = styled.div`
  display: flex;
  flex-direction: column;
  align-items: center;
  padding: 20px 0;

  ${media.tablet`
    padding: 0;
  `}
`;

const HeaderImage = styled(Image)`
  width: 100%;
  height: ${homepageBannerLayoutHeights['two_row_layout'].desktop}px;
  overflow: hidden;

  ${media.tablet`
    height: ${homepageBannerLayoutHeights['two_row_layout'].tablet}px;
  `}
`;
=======
import {
  Container,
  HeaderImage,
} from 'components/LandingPages/citizen/TwoRowLayout';
import HeaderContent from 'containers/HomePage/SignedOutHeader/HeaderContent';
import useHomepageSettings from 'hooks/useHomepageSettings';
import React from 'react';
import { isNilOrError } from 'utils/helperUtils';
>>>>>>> d487287d

const TwoRowLayout = () => {
  const homepageSettings = useHomepageSettings();

  if (!isNilOrError(homepageSettings)) {
    const headerImage = homepageSettings.attributes.header_bg?.large;

    return (
      <>
        {headerImage && (
          <HeaderImage
            src={headerImage}
            cover={true}
            fadeIn={false}
            isLazy={false}
            placeholderBg="transparent"
            alt=""
          />
        )}
        <ContentContainer mode="page">
          <Container>
            <HeaderContent fontColors="dark" />
          </Container>
        </ContentContainer>
      </>
    );
  }

  return null;
};

export default TwoRowLayout;<|MERGE_RESOLUTION|>--- conflicted
+++ resolved
@@ -1,35 +1,4 @@
 import ContentContainer from 'components/ContentContainer';
-<<<<<<< HEAD
-import Image from 'components/UI/Image';
-import { homepageBannerLayoutHeights } from 'containers/Admin/pagesAndMenu/containers/GenericHeroBannerForm/HeaderImageDropzone';
-import HeaderContent from 'containers/LandingPage/SignedOutHeader/HeaderContent';
-import useHomepageSettings from 'hooks/useHomepageSettings';
-import React from 'react';
-import styled from 'styled-components';
-import { isNilOrError } from 'utils/helperUtils';
-import { media } from 'utils/styleUtils';
-
-const Container = styled.div`
-  display: flex;
-  flex-direction: column;
-  align-items: center;
-  padding: 20px 0;
-
-  ${media.tablet`
-    padding: 0;
-  `}
-`;
-
-const HeaderImage = styled(Image)`
-  width: 100%;
-  height: ${homepageBannerLayoutHeights['two_row_layout'].desktop}px;
-  overflow: hidden;
-
-  ${media.tablet`
-    height: ${homepageBannerLayoutHeights['two_row_layout'].tablet}px;
-  `}
-`;
-=======
 import {
   Container,
   HeaderImage,
@@ -38,7 +7,6 @@
 import useHomepageSettings from 'hooks/useHomepageSettings';
 import React from 'react';
 import { isNilOrError } from 'utils/helperUtils';
->>>>>>> d487287d
 
 const TwoRowLayout = () => {
   const homepageSettings = useHomepageSettings();
