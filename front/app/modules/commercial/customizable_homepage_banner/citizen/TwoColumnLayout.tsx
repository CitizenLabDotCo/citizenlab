<<<<<<< HEAD
import Image from 'components/UI/Image';
import { homepageBannerLayoutHeights } from 'containers/Admin/pagesAndMenu/containers/GenericHeroBannerForm/HeaderImageDropzone';
import HeaderContent from 'containers/LandingPage/SignedOutHeader/HeaderContent';
import useHomepageSettings from 'hooks/useHomepageSettings';
import React from 'react';
import styled from 'styled-components';
import { isNilOrError } from 'utils/helperUtils';
import { media } from 'utils/styleUtils';

const Container = styled.div`
  width: 100%;
  display: flex;
  align-items: center;

  ${media.phone`
    flex-direction: column;
    align-items: normal;
  `}
`;

const HeaderImage = styled(Image)`
  height: ${homepageBannerLayoutHeights.two_column_layout.desktop}px;
  max-width: 50%;
  overflow: hidden;

  ${media.phone`
    max-width: 100%;
    height: ${homepageBannerLayoutHeights.two_column_layout.phone}px;
  `}
`;
=======
import {
  Container,
  HeaderImage,
} from 'components/LandingPages/citizen/TwoColumnLayout';
import HeaderContent from 'containers/HomePage/SignedOutHeader/HeaderContent';
import useHomepageSettings from 'hooks/useHomepageSettings';
import React from 'react';
import { isNilOrError } from 'utils/helperUtils';
>>>>>>> d487287d

const TwoColumnLayout = () => {
  const homepageSettings = useHomepageSettings();

  if (!isNilOrError(homepageSettings)) {
    const headerImage = homepageSettings.attributes.header_bg?.large;

    return (
      <Container data-cy="e2e-two-column-layout-container">
        {headerImage && (
          <HeaderImage
            src={headerImage}
            cover={true}
            fadeIn={false}
            isLazy={false}
            placeholderBg="transparent"
            alt=""
          />
        )}
        <HeaderContent fontColors="dark" align="left" />
      </Container>
    );
  }

  return null;
};

export default TwoColumnLayout;<|MERGE_RESOLUTION|>--- conflicted
+++ resolved
@@ -1,35 +1,3 @@
-<<<<<<< HEAD
-import Image from 'components/UI/Image';
-import { homepageBannerLayoutHeights } from 'containers/Admin/pagesAndMenu/containers/GenericHeroBannerForm/HeaderImageDropzone';
-import HeaderContent from 'containers/LandingPage/SignedOutHeader/HeaderContent';
-import useHomepageSettings from 'hooks/useHomepageSettings';
-import React from 'react';
-import styled from 'styled-components';
-import { isNilOrError } from 'utils/helperUtils';
-import { media } from 'utils/styleUtils';
-
-const Container = styled.div`
-  width: 100%;
-  display: flex;
-  align-items: center;
-
-  ${media.phone`
-    flex-direction: column;
-    align-items: normal;
-  `}
-`;
-
-const HeaderImage = styled(Image)`
-  height: ${homepageBannerLayoutHeights.two_column_layout.desktop}px;
-  max-width: 50%;
-  overflow: hidden;
-
-  ${media.phone`
-    max-width: 100%;
-    height: ${homepageBannerLayoutHeights.two_column_layout.phone}px;
-  `}
-`;
-=======
 import {
   Container,
   HeaderImage,
@@ -38,7 +6,6 @@
 import useHomepageSettings from 'hooks/useHomepageSettings';
 import React from 'react';
 import { isNilOrError } from 'utils/helperUtils';
->>>>>>> d487287d
 
 const TwoColumnLayout = () => {
   const homepageSettings = useHomepageSettings();
