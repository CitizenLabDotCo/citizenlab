--- conflicted
+++ resolved
@@ -1,11 +1,6 @@
 import React from 'react';
-<<<<<<< HEAD
-import { CTASignedOutType, CTASignedInType } from 'services/appConfiguration';
 import { Multiloc, CLErrors } from 'typings';
-=======
-import { CustomizedButtonConfig } from 'services/appConfiguration';
 import { CTASignedOutType, CTASignedInType } from 'services/homepageSettings';
->>>>>>> 7faaf4ef
 import messages from '../messages';
 import { FormattedMessage } from 'utils/cl-intl';
 import { Radio } from '@citizenlab/cl2-component-library';
