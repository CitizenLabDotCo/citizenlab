--- conflicted
+++ resolved
@@ -2,13 +2,8 @@
 import { SectionField } from 'components/admin/Section';
 import { FormattedMessage } from 'utils/cl-intl';
 import messages from '../messages';
-<<<<<<< HEAD
-import { CTASignedInType } from 'services/appConfiguration';
-=======
-import { CustomizedButtonConfig } from 'services/appConfiguration';
 import { CTASignedInType } from 'services/homepageSettings';
 
->>>>>>> 7faaf4ef
 import SettingRadioButtons from './SettingRadioButtons';
 import { CLErrors, Multiloc } from 'typings';
 import SettingsLabel from './SettingsLabel';
