--- conflicted
+++ resolved
@@ -13,10 +13,7 @@
 import permissionsMessages from 'containers/Admin/projects/project/permissions/messages';
 import { IPermissionData } from 'services/actionPermissions';
 import Warning from 'components/UI/Warning';
-<<<<<<< HEAD
-=======
 import useFeatureFlag from 'hooks/useFeatureFlag';
->>>>>>> 25670851
 
 const StyledFieldset = styled.fieldset`
   border: none;
@@ -52,12 +49,9 @@
   localize,
 }: Props) => {
   const { formatMessage } = useIntl();
-<<<<<<< HEAD
-=======
   const includeEmailConfirmedOption = useFeatureFlag({
     name: 'permission_option_email_confirmation',
   });
->>>>>>> 25670851
   const groupsOptions = () => {
     if (isNilOrError(groupsList)) {
       return [];
@@ -116,16 +110,6 @@
             id={`participation-permission-users-${permissionId}`}
           />
         )}
-        <Radio
-          name={`permittedBy-${permissionId}`}
-          value="everyone_confirmed_email"
-          currentValue={permittedBy}
-          label={
-            <FormattedMessage {...messages.permissionsEveryoneEmailLabel} />
-          }
-          onChange={handlePermittedByUpdate('everyone_confirmed_email')}
-          id={`participation-permission-users-${permissionId}`}
-        />
         <Radio
           name={`permittedBy-${permissionId}`}
           value="users"
