import React from 'react';
import styled from 'styled-components';

import MultipleSelect from 'components/UI/MultipleSelect';
import {
  Box,
  IconTooltip,
  Toggle,
  colors,
  Title,
} from '@citizenlab/cl2-component-library';

import { FormattedMessage, useIntl } from 'utils/cl-intl';
import messages from './messages';
import permissionsMessages from 'containers/Admin/projects/project/permissions/messages';
import { IPermissionData } from 'services/actionPermissions';
import Warning from 'components/UI/Warning';
import useFeatureFlag from 'hooks/useFeatureFlag';
<<<<<<< HEAD
import useGroups from 'api/groups/useGroups';
import useLocalize from 'hooks/useLocalize';

const StyledFieldset = styled.fieldset`
  border: none;
  padding: 0;
`;
=======
import { PermissionCardButton } from 'components/admin/GranularPermissions/PermissionCardButton';
>>>>>>> b8201ca1

const StyledMultipleSelect = styled(MultipleSelect)`
  width: 300px;
`;

interface Props {
  permissionData: IPermissionData;
  groupIds?: string[];
  projectType?: 'defaultInput' | 'initiative' | 'nativeSurvey';
  onChange: (
    permittedBy:
      | IPermissionData['attributes']['permitted_by']
      | IPermissionData['attributes']['global_custom_fields'],
    groupIds: Props['groupIds']
  ) => void;
}

const ActionForm = ({
  permissionData,
  groupIds,
  projectType,
  onChange,
}: Props) => {
  const localize = useLocalize();
  const { formatMessage } = useIntl();
<<<<<<< HEAD
  const { data: groups } = useGroups({});
  const includeEmailConfirmedOption = useFeatureFlag({
=======
  const emailConfirmPermissionEnabled = useFeatureFlag({
>>>>>>> b8201ca1
    name: 'permission_option_email_confirmation',
  });

  const groupsOptions = () => {
    if (!groups) {
      return [];
    } else {
      return groups.data.map((group) => ({
        label: localize(group.attributes.title_multiloc),
        value: group.id,
      }));
    }
  };

  const handlePermittedByUpdate =
    (value: IPermissionData['attributes']['permitted_by']) => () => {
      onChange(value, groupIds);
    };

  const handleGroupIdsUpdate = (options: { value: string }[]) => {
    onChange(
      permissionData.attributes.permitted_by,
      options.map((o) => o.value)
    );
  };

  const {
    id: permissionId,
    attributes: { permitted_by: permittedBy, action },
  } = permissionData;
  return (
    <form>
      <Box mb="10px">
        <Toggle
          checked={permittedBy === 'admins_moderators'}
          label={
            <Box display="flex">
              <span style={{ color: colors.primary }}>
                <FormattedMessage
                  {...permissionsMessages.permissionsAdminsAndCollaborators}
                />
              </span>

              <IconTooltip
                ml="4px"
                icon="info-solid"
                content={formatMessage(
                  permissionsMessages.permissionsAdminsAndCollaboratorsTooltip
                )}
              />
            </Box>
          }
          onChange={handlePermittedByUpdate(
            permittedBy === 'admins_moderators' ? 'users' : 'admins_moderators'
          )}
          id={`participation-permission-admins-${permissionId}`}
        />
      </Box>
      {permittedBy !== 'admins_moderators' && (
        <Box mt="20px">
          <Box display="flex" gap="16px" mb="20px">
            {/* TODO: Take a decision on which action we should use for native surveys versus ideation. One or separate?
            If separate, we will need to update code where we check for attributes.posting_idea */}
            {(action === 'taking_survey' || projectType === 'nativeSurvey') && (
              <PermissionCardButton
                title={permissionsMessages.permissionsAnyoneLabel}
                subtitle={permissionsMessages.permissionsAnyoneLabelDescription}
                onClick={handlePermittedByUpdate('everyone')}
                selected={permittedBy === 'everyone'}
              />
            )}
            {emailConfirmPermissionEnabled && (
              <PermissionCardButton
                id="e2e-permission-email-confirmed-users"
                iconName="email"
                title={permissionsMessages.permissionsEmailConfirmLabel}
                subtitle={
                  permissionsMessages.permissionsEmailConfirmLabelDescription
                }
                onClick={handlePermittedByUpdate('everyone_confirmed_email')}
                selected={permittedBy === 'everyone_confirmed_email'}
              />
            )}
            <PermissionCardButton
              id="e2e-permission-registered-users"
              iconName="user-circle"
              title={messages.permissionsUsersLabel}
              subtitle={messages.permissionsUsersLabelDescription}
              onClick={handlePermittedByUpdate('users')}
              selected={permittedBy === 'users'}
            />
            <PermissionCardButton
              iconName="group"
              title={permissionsMessages.permissionsSelectionLabel}
              subtitle={
                permissionsMessages.permissionsSelectionLabelDescription
              }
              onClick={handlePermittedByUpdate('groups')}
              selected={permittedBy === 'groups'}
            />
          </Box>
          {permittedBy === 'groups' && (
            <Box
              mt="10px"
              borderLeft={`solid 1px ${colors.grey300}`}
              px="20px"
              pt="10px"
              pb="20px"
            >
              <Title
                variant="h4"
                color="primary"
                style={{ fontWeight: 600 }}
                mt="5px"
              >
                <FormattedMessage {...messages.selectUserGroups} />
              </Title>
              <StyledMultipleSelect
                value={groupIds || []}
                options={groupsOptions()}
                onChange={handleGroupIdsUpdate}
                placeholder={<FormattedMessage {...messages.selectGroups} />}
              />
            </Box>
          )}
          {permittedBy === 'everyone_confirmed_email' && (
            <Box mt="16px" maxWidth="740px" mb="20px">
              <Warning>
                {formatMessage(messages.permissionEveryoneEmailWarning)}
              </Warning>
            </Box>
          )}
        </Box>
      )}
    </form>
  );
};

export default ActionForm;<|MERGE_RESOLUTION|>--- conflicted
+++ resolved
@@ -16,17 +16,9 @@
 import { IPermissionData } from 'services/actionPermissions';
 import Warning from 'components/UI/Warning';
 import useFeatureFlag from 'hooks/useFeatureFlag';
-<<<<<<< HEAD
 import useGroups from 'api/groups/useGroups';
 import useLocalize from 'hooks/useLocalize';
-
-const StyledFieldset = styled.fieldset`
-  border: none;
-  padding: 0;
-`;
-=======
 import { PermissionCardButton } from 'components/admin/GranularPermissions/PermissionCardButton';
->>>>>>> b8201ca1
 
 const StyledMultipleSelect = styled(MultipleSelect)`
   width: 300px;
@@ -52,12 +44,8 @@
 }: Props) => {
   const localize = useLocalize();
   const { formatMessage } = useIntl();
-<<<<<<< HEAD
   const { data: groups } = useGroups({});
-  const includeEmailConfirmedOption = useFeatureFlag({
-=======
   const emailConfirmPermissionEnabled = useFeatureFlag({
->>>>>>> b8201ca1
     name: 'permission_option_email_confirmation',
   });
 
