import FeatureFlag from 'components/FeatureFlag';
import React from 'react';
import { ModuleConfiguration } from 'utils/moduleUtils';
<<<<<<< HEAD
import SimilarIdeas from './components/SimilarIdeas';
=======
const SimilarIdeas = React.lazy(() => import('./components/SimilarIdeas'));
const FeatureFlag = React.lazy(() => import('components/FeatureFlag'));
>>>>>>> d487287d

const configuration: ModuleConfiguration = {
  outlets: {
    'app.containers.IdeasShow.MetaInformation': (props) => (
      <FeatureFlag name="similar_ideas">
        <SimilarIdeas {...props} />
      </FeatureFlag>
    ),
  },
};

export default configuration;<|MERGE_RESOLUTION|>--- conflicted
+++ resolved
@@ -1,12 +1,8 @@
 import FeatureFlag from 'components/FeatureFlag';
 import React from 'react';
 import { ModuleConfiguration } from 'utils/moduleUtils';
-<<<<<<< HEAD
-import SimilarIdeas from './components/SimilarIdeas';
-=======
 const SimilarIdeas = React.lazy(() => import('./components/SimilarIdeas'));
 const FeatureFlag = React.lazy(() => import('components/FeatureFlag'));
->>>>>>> d487287d
 
 const configuration: ModuleConfiguration = {
   outlets: {
