// Libraries
import React from 'react';

// i18n
import { injectIntl } from 'utils/cl-intl';
import { InjectedIntlProps } from 'react-intl';
import messages from 'containers/Admin/dashboard/messages';

// services
import {
  IUsersByBirthyear,
  usersByBirthyearStream,
  usersByBirthyearXlsxEndpoint,
} from 'modules/commercial/user_custom_fields/services/stats';

// components
import BarChartByCategory from 'containers/Admin/dashboard/users/charts/BarChartByCategory';

// utils
import { isNilOrError } from 'utils/helperUtils';
import { binBirthyear } from '../../utils/data';

interface Props {
  startAt: string | null | undefined;
  endAt: string | null;
  currentGroupFilter: string | undefined;
  currentGroupFilterLabel: string | undefined;
  className?: string;
}

const AgeChart = (props: Props & InjectedIntlProps) => {
  const convertToGraphFormat = (data: IUsersByBirthyear) => {
    if (isNilOrError(data)) return null;

    return binBirthyear(data.series.users, {
<<<<<<< HEAD
      missing: props.intl.formatMessage(messages._blank),
=======
      missingBin: props.intl.formatMessage(messages._blank),
>>>>>>> b2fcde28
    });
  };

  return (
    <BarChartByCategory
      {...props}
      graphTitleString={props.intl.formatMessage(messages.usersByAgeTitle)}
      graphUnit="users"
      stream={usersByBirthyearStream}
      xlsxEndpoint={usersByBirthyearXlsxEndpoint}
      convertToGraphFormat={convertToGraphFormat}
    />
  );
};

export default injectIntl<Props>(AgeChart);<|MERGE_RESOLUTION|>--- conflicted
+++ resolved
@@ -33,11 +33,7 @@
     if (isNilOrError(data)) return null;
 
     return binBirthyear(data.series.users, {
-<<<<<<< HEAD
-      missing: props.intl.formatMessage(messages._blank),
-=======
       missingBin: props.intl.formatMessage(messages._blank),
->>>>>>> b2fcde28
     });
   };
 
