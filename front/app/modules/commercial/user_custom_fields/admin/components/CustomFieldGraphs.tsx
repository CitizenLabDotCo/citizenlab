--- conflicted
+++ resolved
@@ -175,11 +175,7 @@
     } = this.props;
 
     if (customField.attributes.code === 'birthyear') {
-<<<<<<< HEAD
-      const options = { missing: formatMessage(messages._blank) };
-=======
       const options = { missingBin: formatMessage(messages._blank) };
->>>>>>> 3e3460c8
 
       const binnedTotal = binBirthyear(totalSerie.series.users, options);
       const binnedParticipants = binBirthyear(
