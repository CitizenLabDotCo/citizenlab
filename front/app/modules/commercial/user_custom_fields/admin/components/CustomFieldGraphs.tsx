--- conflicted
+++ resolved
@@ -3,13 +3,8 @@
 import { isEmpty, map, orderBy } from 'lodash-es';
 import { Subscription, combineLatest } from 'rxjs';
 
-<<<<<<< HEAD
-// i18n
-import { injectIntl, FormattedMessage } from 'utils/cl-intl';
-=======
 // intl
 import { injectIntl } from 'utils/cl-intl';
->>>>>>> 7d5300e2
 import { InjectedIntlProps } from 'react-intl';
 import messages from 'containers/Admin/dashboard/messages';
 import injectLocalize, { InjectedLocalized } from 'utils/localize';
