import React from 'react';

import RangeInput from 'components/UI/RangeInput';
<<<<<<< HEAD
import messages from 'containers/Admin/settings/messages';
=======
import messages from '../../messages';
import { ColorPickerSectionField } from 'containers/Admin/settings/customize';
>>>>>>> 9ef4c014
import { IAppConfigurationStyle } from 'services/appConfiguration';
import { Label, ColorPickerInput } from 'cl2-component-library';
import { FormattedMessage } from 'utils/cl-intl';

import { SectionField } from 'components/admin/Section';

type Props = {
  onChange: (key: string) => (value: unknown) => void;
  latestAppConfigStyleSettings?: IAppConfigurationStyle | null;
  theme: any;
};

const CustomStyleInputs = ({
  theme,
  onChange,
  latestAppConfigStyleSettings,
}: Props) => {
  return (
    <>
      <SectionField>
        <Label>
          <FormattedMessage {...messages.imageOverlayColor} />
        </Label>
        <ColorPickerInput
          type="text"
          value={
            latestAppConfigStyleSettings?.signedOutHeaderOverlayColor ||
            theme.colorMain
          }
          onChange={onChange('signedOutHeaderOverlayColor')}
        />
      </SectionField>
      <SectionField>
        <Label>
          <FormattedMessage {...messages.imageOverlayOpacity} />
        </Label>
        <RangeInput
          step={1}
          min={0}
          max={100}
          value={
            latestAppConfigStyleSettings?.signedOutHeaderOverlayOpacity || 90
          }
          onChange={onChange('signedOutHeaderOverlayOpacity')}
        />
      </SectionField>
    </>
  );
};

export default CustomStyleInputs;<|MERGE_RESOLUTION|>--- conflicted
+++ resolved
@@ -1,12 +1,8 @@
 import React from 'react';
 
 import RangeInput from 'components/UI/RangeInput';
-<<<<<<< HEAD
-import messages from 'containers/Admin/settings/messages';
-=======
 import messages from '../../messages';
 import { ColorPickerSectionField } from 'containers/Admin/settings/customize';
->>>>>>> 9ef4c014
 import { IAppConfigurationStyle } from 'services/appConfiguration';
 import { Label, ColorPickerInput } from 'cl2-component-library';
 import { FormattedMessage } from 'utils/cl-intl';
@@ -26,7 +22,7 @@
 }: Props) => {
   return (
     <>
-      <SectionField>
+      <ColorPickerSectionField>
         <Label>
           <FormattedMessage {...messages.imageOverlayColor} />
         </Label>
@@ -38,7 +34,7 @@
           }
           onChange={onChange('signedOutHeaderOverlayColor')}
         />
-      </SectionField>
+      </ColorPickerSectionField>
       <SectionField>
         <Label>
           <FormattedMessage {...messages.imageOverlayOpacity} />
