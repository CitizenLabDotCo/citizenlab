--- conflicted
+++ resolved
@@ -75,7 +75,6 @@
   );
 }
 
-<<<<<<< HEAD
 export async function deleteInsightsCategories(insightsViewId: string) {
   const response = await streams.delete(
     `${API_PATH}/${getInsightsCategoriesEndpoint(insightsViewId)}`,
@@ -84,7 +83,19 @@
 
   const categoriesEndpointRegexp = new RegExp(
     `\/insights\/views\/${uuidRegExp}\/categories$`
-=======
+  );
+  const inputsEndpointRegexp = new RegExp(
+    `\/insights\/views\/${uuidRegExp}\/inputs$`
+  );
+
+  await streams.fetchAllWith({
+    regexApiEndpoint: [categoriesEndpointRegexp, inputsEndpointRegexp],
+    onlyFetchActiveStreams: true,
+  });
+
+  return response;
+}
+
 export function deleteInsightsCategory(
   insightsViewId: string,
   insightsCategoryId: string
@@ -94,12 +105,5 @@
       insightsViewId
     )}/${insightsCategoryId}`,
     insightsCategoryId
->>>>>>> f1a69793
   );
-  await streams.fetchAllWith({
-    regexApiEndpoint: [categoriesEndpointRegexp],
-    onlyFetchActiveStreams: true,
-  });
-
-  return response;
 }