--- conflicted
+++ resolved
@@ -90,10 +90,7 @@
     partialApiEndpoint: [
       `insights/views/${insightsViewId}/inputs`,
       `insights/views/${insightsViewId}/categories`,
-<<<<<<< HEAD
-=======
       `insights/views/${insightsViewId}/stats/inputs_count`,
->>>>>>> 13b8527c
     ],
   });
 
