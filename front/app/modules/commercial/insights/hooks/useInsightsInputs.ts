import { useState, useEffect } from 'react';
import { getPageNumberFromUrl } from 'utils/paginationUtils';
import {
  insightsInputsStream,
  IInsightsInputData,
} from '../services/insightsInputs';

<<<<<<< HEAD
type QueryParameters = { category?: string; search?: string };

=======
const defaultPageSize = 20;

type QueryParameters = {
  category: string;
  pageSize: number;
  pageNumber: number;
};

export interface IUseInpightsInputsOutput {
  list: IInsightsInputData[] | undefined | null;
  loading: boolean;
  onChangePage: (pageNumber: number) => void;
  currentPage: number;
}

>>>>>>> 5e61ad9b
const useInsightsInputs = (
  viewId: string,
  queryParameters?: Partial<QueryParameters>
) => {
  const [insightsInputs, setInsightsInputs] = useState<
    IInsightsInputData[] | undefined | null | Error
  >(undefined);

  const pageNumber = queryParameters?.pageNumber;
  const category = queryParameters?.category;
  const search = queryParameters?.search;

  const [lastPage, setLastPage] = useState<number | null>(null);
  const [loading, setLoading] = useState<boolean>(true);

  useEffect(() => {
    setLoading(true);
    const subscription = insightsInputsStream(viewId, {
<<<<<<< HEAD
      queryParameters,
    }).observable.subscribe((insightsInputs) => {
      setInsightsInputs(insightsInputs.data);
    });

    return () => subscription.unsubscribe();
  }, [viewId, category, search]);

  return insightsInputs;
=======
      queryParameters: {
        category,
        'page[number]': queryParameters?.pageNumber || 1,
        'page[size]': queryParameters?.pageSize || defaultPageSize,
      },
    }).observable.subscribe((insightsInputs) => {
      setInsightsInputs(insightsInputs.data);
      setLastPage(getPageNumberFromUrl(insightsInputs.links?.last));
      setLoading(false);
    });

    return () => subscription.unsubscribe();
  }, [viewId, pageNumber, category]);
  return {
    lastPage,
    loading,
    list: insightsInputs,
  };
>>>>>>> 5e61ad9b
};

export default useInsightsInputs;<|MERGE_RESOLUTION|>--- conflicted
+++ resolved
@@ -5,16 +5,13 @@
   IInsightsInputData,
 } from '../services/insightsInputs';
 
-<<<<<<< HEAD
-type QueryParameters = { category?: string; search?: string };
-
-=======
 const defaultPageSize = 20;
 
 type QueryParameters = {
   category: string;
   pageSize: number;
   pageNumber: number;
+  search: string;
 };
 
 export interface IUseInpightsInputsOutput {
@@ -24,7 +21,6 @@
   currentPage: number;
 }
 
->>>>>>> 5e61ad9b
 const useInsightsInputs = (
   viewId: string,
   queryParameters?: Partial<QueryParameters>
@@ -43,19 +39,9 @@
   useEffect(() => {
     setLoading(true);
     const subscription = insightsInputsStream(viewId, {
-<<<<<<< HEAD
-      queryParameters,
-    }).observable.subscribe((insightsInputs) => {
-      setInsightsInputs(insightsInputs.data);
-    });
-
-    return () => subscription.unsubscribe();
-  }, [viewId, category, search]);
-
-  return insightsInputs;
-=======
       queryParameters: {
         category,
+        search,
         'page[number]': queryParameters?.pageNumber || 1,
         'page[size]': queryParameters?.pageSize || defaultPageSize,
       },
@@ -66,13 +52,12 @@
     });
 
     return () => subscription.unsubscribe();
-  }, [viewId, pageNumber, category]);
+  }, [viewId, pageNumber, category, search]);
   return {
     lastPage,
     loading,
     list: insightsInputs,
   };
->>>>>>> 5e61ad9b
 };
 
 export default useInsightsInputs;