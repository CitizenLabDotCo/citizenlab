--- conflicted
+++ resolved
@@ -5,16 +5,13 @@
   IInsightsInputData,
 } from '../services/insightsInputs';
 
-<<<<<<< HEAD
-type QueryParameters = { category?: string; sort?: 'approval' | '-approval' };
-=======
 const defaultPageSize = 20;
->>>>>>> 18187728
 
 type QueryParameters = {
   category: string;
   pageSize: number;
   pageNumber: number;
+  sort?: 'approval' | '-approval';
 };
 
 export interface IUseInpightsInputsOutput {
@@ -44,6 +41,7 @@
     const subscription = insightsInputsStream(viewId, {
       queryParameters: {
         category,
+        sort,
         'page[number]': queryParameters?.pageNumber || 1,
         'page[size]': queryParameters?.pageSize || defaultPageSize,
       },
@@ -54,18 +52,12 @@
     });
 
     return () => subscription.unsubscribe();
-<<<<<<< HEAD
-  }, [viewId, category, sort]);
-
-  return insightsViews;
-=======
-  }, [viewId, pageNumber, category]);
+  }, [viewId, pageNumber, category, sort]);
   return {
     lastPage,
     loading,
     list: insightsInputs,
   };
->>>>>>> 18187728
 };
 
 export default useInsightsInputs;