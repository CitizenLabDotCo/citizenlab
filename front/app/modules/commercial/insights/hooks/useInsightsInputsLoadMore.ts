import { useState, useEffect } from 'react';
import {
  insightsInputsStream,
  IInsightsInputData,
} from '../services/insightsInputs';
import { isNilOrError } from 'utils/helperUtils';
import { unionBy } from 'lodash-es';

const defaultPageSize = 20;

export type QueryParameters = {
  category: string;
  search: string;
};

<<<<<<< HEAD
export interface IUseInpightsInputsLoadMoreOutput {
  list: IInsightsInputData[] | Error | undefined | null;
  loading: boolean;
  hasMore: boolean | null;
}

const useInsightsInputs = (
=======
const useInsightsInputsLoadMore = (
>>>>>>> af0f1106
  viewId: string,
  queryParameters?: Partial<QueryParameters>
) => {
  const [insightsInputs, setInsightsInputs] = useState<
    IInsightsInputData[] | undefined | null | Error
  >(undefined);
  const [hasMore, setHasMore] = useState<boolean | null>(null);
  const [loading, setLoading] = useState<boolean>(true);
  const [pageNumber, setPageNumber] = useState(1);

  const category = queryParameters?.category;
  const search = queryParameters?.search;

  // Reset page number on search and category change
  useEffect(() => {
    setPageNumber(1);
  }, [category, search]);

  useEffect(() => {
    setLoading(true);
    const subscription = insightsInputsStream(viewId, {
      queryParameters: {
        category,
        search,
        'page[number]': pageNumber || 1,
        'page[size]': defaultPageSize,
      },
    }).observable.subscribe((insightsInputs) => {
      setInsightsInputs((prevInsightsInputs) =>
        !isNilOrError(prevInsightsInputs) && pageNumber !== 1
          ? unionBy(prevInsightsInputs, insightsInputs.data, 'id')
          : insightsInputs.data
      );
      setHasMore(!isNilOrError(insightsInputs.links?.next));
      setLoading(false);
    });

    return () => subscription.unsubscribe();
  }, [viewId, pageNumber, category, search]);

  const onLoadMore = () => {
    setPageNumber(pageNumber + 1);
  };

  return {
    hasMore,
    loading,
    onLoadMore,
    list: insightsInputs,
  };
};

export default useInsightsInputsLoadMore;<|MERGE_RESOLUTION|>--- conflicted
+++ resolved
@@ -13,17 +13,7 @@
   search: string;
 };
 
-<<<<<<< HEAD
-export interface IUseInpightsInputsLoadMoreOutput {
-  list: IInsightsInputData[] | Error | undefined | null;
-  loading: boolean;
-  hasMore: boolean | null;
-}
-
-const useInsightsInputs = (
-=======
 const useInsightsInputsLoadMore = (
->>>>>>> af0f1106
   viewId: string,
   queryParameters?: Partial<QueryParameters>
 ) => {
