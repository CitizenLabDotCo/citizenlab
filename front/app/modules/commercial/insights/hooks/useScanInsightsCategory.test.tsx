import { renderHook, act } from '@testing-library/react-hooks';
import useScanInsightsCategory from './useScanInsightsCategory';
import { Observable } from 'rxjs';
import { waitFor } from 'utils/testUtils/rtl';

import { insightsCategoriesSuggestionsTasksStream } from 'modules/commercial/insights/services/insightsCategoriesSuggestionsTasks';

const viewId = '1';
const processed = true;
let categoryId = '3';

const categoriesSuggestionsTasks = {
  data: [
    {
      id: '58ed4a03-155b-4b60-ac9e-cf101e6d94d0',
      type: 'zeroshot_classification_task',
      attributes: {
        created_at: '2021-07-08T12:01:53.254Z',
      },
      relationships: {
        categories: {
          data: [
            {
              id: 'e499e92b-3d9a-4147-99ed-4abdc4fe558f',
              type: 'category',
            },
          ],
        },
        inputs: {
          data: [
            {
              id: '20c7e056-7c7c-477f-bf0e-72a7ce6fb515',
              type: 'input',
            },
          ],
        },
      },
    },
    {
      id: '140b1468-8b49-4999-a51c-084d8e17eefa',
      type: 'zeroshot_classification_task',
      attributes: {
        created_at: '2021-07-08T12:01:53.330Z',
      },
      relationships: {
        categories: {
          data: [
            {
              id: 'e499e92b-3d9a-4147-99ed-4abdc4fe558f',
              type: 'category',
            },
          ],
        },
        inputs: {
          data: [
            {
              id: 'e8b3aa62-4ea2-474b-a97b-872e7ca47b73',
              type: 'input',
            },
          ],
        },
      },
    },
  ],
};

let mockCategoriesSuggestionsTasks = categoriesSuggestionsTasks;

jest.mock('utils/streams', () => {
  return { fetchAllWith: jest.fn() };
});

jest.mock('utils/analytics');

const mockObservable = new Observable((subscriber) => {
  subscriber.next(mockCategoriesSuggestionsTasks);
});

jest.mock(
  'modules/commercial/insights/services/insightsCategoriesSuggestionsTasks',
  () => {
    return {
      insightsTriggerCategoriesSuggestionsTasks: jest.fn(),
      insightsCategoriesSuggestionsTasksStream: jest.fn(() => {
        return {
          observable: mockObservable,
        };
      }),
    };
  }
);

describe('useScanInsightsCategory', () => {
  beforeEach(() => {
    jest.useFakeTimers();
  });

  it('should return correct status when there are no more tasks', async () => {
    mockCategoriesSuggestionsTasks = categoriesSuggestionsTasks;
    const { result } = renderHook(() =>
      useScanInsightsCategory(viewId, categoryId)
    );
    mockCategoriesSuggestionsTasks = { data: [] };
<<<<<<< HEAD
    renderHook(() => useScanInsightsCategory(viewId, categoryId, processed));

    expect(insightsCategoriesSuggestionsTasksStream).toHaveBeenCalledWith(
      viewId,
      {
        queryParameters: { categories: [categoryId], processed },
      }
    );
  });

  it('should call insightsCategoriesSuggestionsTasksStream with correct arguments on categories change', async () => {
    const { rerender } = renderHook(() =>
      useScanInsightsCategory(viewId, categoryId, processed)
    );

    expect(insightsCategoriesSuggestionsTasksStream).toHaveBeenCalledWith(
      viewId,
      {
        queryParameters: { categories: [categoryId], processed },
      }
    );
=======

    act(() => {
      jest.advanceTimersByTime(8000);
    });

    await waitFor(() => {
      expect(result.current.status).toEqual('isFinished');
    });
>>>>>>> 83ea9a35

    act(() => {
      result.current.onDone();
      jest.advanceTimersByTime(4000);
    });

<<<<<<< HEAD
    expect(insightsCategoriesSuggestionsTasksStream).toHaveBeenCalledWith(
      viewId,
      {
        queryParameters: { categories: [categoryId], processed },
      }
    );
    expect(insightsCategoriesSuggestionsTasksStream).toHaveBeenCalledTimes(2);
=======
    await waitFor(() => {
      expect(result.current.status).toEqual('isIdle');
    });
>>>>>>> 83ea9a35
  });

  it('should return correct status and progress when no tasks', async () => {
    const { result } = renderHook(() =>
      useScanInsightsCategory(viewId, categoryId, processed)
    );

    await waitFor(() => {
      expect(result.current.status).toEqual('isIdle');
    });
  });

  it('should return correct status when there are tasks', async () => {
    mockCategoriesSuggestionsTasks = categoriesSuggestionsTasks;
    const { result } = renderHook(() =>
      useScanInsightsCategory(viewId, categoryId, processed)
    );
    act(() => {
      jest.advanceTimersByTime(4000);
    });
    expect(result.current.status).toEqual('isScanning');
  });

  it('should return correct status when scan is triggered', async () => {
    const { result } = renderHook(() =>
      useScanInsightsCategory(viewId, categoryId, processed)
    );

    act(() => {
      result.current.triggerScan();
    });

    await waitFor(() => {
      expect(result.current.status).toEqual('isInitializingScanning');
    });
  });

  it('should call insightsCategoriesSuggestionsTasksStream with correct viewId and categoryId', async () => {
    mockCategoriesSuggestionsTasks = { data: [] };
    renderHook(() => useScanInsightsCategory(viewId, categoryId));

    expect(insightsCategoriesSuggestionsTasksStream).toHaveBeenCalledWith(
      viewId,
      {
        queryParameters: { categories: [categoryId] },
      }
    );
  });

<<<<<<< HEAD
  it('should return correct status when scan is triggered', async () => {
    const { result } = renderHook(() =>
      useScanInsightsCategory(viewId, categoryId, processed)
=======
  it('should call insightsCategoriesSuggestionsTasksStream with correct arguments on categories change', async () => {
    const { rerender } = renderHook(() =>
      useScanInsightsCategory(viewId, categoryId)
>>>>>>> 83ea9a35
    );

    expect(insightsCategoriesSuggestionsTasksStream).toHaveBeenCalledWith(
      viewId,
      {
        queryParameters: { categories: [categoryId] },
      }
    );

    // Categories change
    categoryId = '10';
    rerender();

    expect(insightsCategoriesSuggestionsTasksStream).toHaveBeenCalledWith(
      viewId,
      {
        queryParameters: { categories: [categoryId] },
      }
    );
    expect(insightsCategoriesSuggestionsTasksStream).toHaveBeenCalledTimes(2);
  });

  afterEach(() => {
    jest.runOnlyPendingTimers();
    jest.useRealTimers();
  });
});<|MERGE_RESOLUTION|>--- conflicted
+++ resolved
@@ -6,7 +6,6 @@
 import { insightsCategoriesSuggestionsTasksStream } from 'modules/commercial/insights/services/insightsCategoriesSuggestionsTasks';
 
 const viewId = '1';
-const processed = true;
 let categoryId = '3';
 
 const categoriesSuggestionsTasks = {
@@ -101,29 +100,6 @@
       useScanInsightsCategory(viewId, categoryId)
     );
     mockCategoriesSuggestionsTasks = { data: [] };
-<<<<<<< HEAD
-    renderHook(() => useScanInsightsCategory(viewId, categoryId, processed));
-
-    expect(insightsCategoriesSuggestionsTasksStream).toHaveBeenCalledWith(
-      viewId,
-      {
-        queryParameters: { categories: [categoryId], processed },
-      }
-    );
-  });
-
-  it('should call insightsCategoriesSuggestionsTasksStream with correct arguments on categories change', async () => {
-    const { rerender } = renderHook(() =>
-      useScanInsightsCategory(viewId, categoryId, processed)
-    );
-
-    expect(insightsCategoriesSuggestionsTasksStream).toHaveBeenCalledWith(
-      viewId,
-      {
-        queryParameters: { categories: [categoryId], processed },
-      }
-    );
-=======
 
     act(() => {
       jest.advanceTimersByTime(8000);
@@ -132,31 +108,20 @@
     await waitFor(() => {
       expect(result.current.status).toEqual('isFinished');
     });
->>>>>>> 83ea9a35
 
     act(() => {
       result.current.onDone();
       jest.advanceTimersByTime(4000);
     });
 
-<<<<<<< HEAD
-    expect(insightsCategoriesSuggestionsTasksStream).toHaveBeenCalledWith(
-      viewId,
-      {
-        queryParameters: { categories: [categoryId], processed },
-      }
-    );
-    expect(insightsCategoriesSuggestionsTasksStream).toHaveBeenCalledTimes(2);
-=======
     await waitFor(() => {
       expect(result.current.status).toEqual('isIdle');
     });
->>>>>>> 83ea9a35
   });
 
   it('should return correct status and progress when no tasks', async () => {
     const { result } = renderHook(() =>
-      useScanInsightsCategory(viewId, categoryId, processed)
+      useScanInsightsCategory(viewId, categoryId)
     );
 
     await waitFor(() => {
@@ -167,7 +132,7 @@
   it('should return correct status when there are tasks', async () => {
     mockCategoriesSuggestionsTasks = categoriesSuggestionsTasks;
     const { result } = renderHook(() =>
-      useScanInsightsCategory(viewId, categoryId, processed)
+      useScanInsightsCategory(viewId, categoryId)
     );
     act(() => {
       jest.advanceTimersByTime(4000);
@@ -177,7 +142,7 @@
 
   it('should return correct status when scan is triggered', async () => {
     const { result } = renderHook(() =>
-      useScanInsightsCategory(viewId, categoryId, processed)
+      useScanInsightsCategory(viewId, categoryId)
     );
 
     act(() => {
@@ -201,15 +166,9 @@
     );
   });
 
-<<<<<<< HEAD
-  it('should return correct status when scan is triggered', async () => {
-    const { result } = renderHook(() =>
-      useScanInsightsCategory(viewId, categoryId, processed)
-=======
   it('should call insightsCategoriesSuggestionsTasksStream with correct arguments on categories change', async () => {
     const { rerender } = renderHook(() =>
       useScanInsightsCategory(viewId, categoryId)
->>>>>>> 83ea9a35
     );
 
     expect(insightsCategoriesSuggestionsTasksStream).toHaveBeenCalledWith(
