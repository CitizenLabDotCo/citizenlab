--- conflicted
+++ resolved
@@ -30,11 +30,8 @@
 const queryParameters: QueryParameters = {
   category: '3',
   search: 'search',
-<<<<<<< HEAD
   categories: [],
-=======
   keywords: [],
->>>>>>> dcfe42fc
 };
 
 const expectedQueryParameters = {
@@ -42,11 +39,8 @@
   'page[number]': 1,
   'page[size]': 20,
   search: queryParameters.search,
-<<<<<<< HEAD
   categories: [],
-=======
   keywords: [],
->>>>>>> dcfe42fc
 };
 
 let mockObservable = new Observable((subscriber) => {
@@ -131,37 +125,38 @@
     });
     expect(insightsInputsStream).toHaveBeenCalledTimes(2);
   });
-
-<<<<<<< HEAD
   it('should call useInsightsInputsLoadMore with correct arguments on categories change', async () => {
     let categories: string[] = [];
     const { rerender } = renderHook(() =>
       useInsightsInputsLoadMore(viewId, {
         ...queryParameters,
         categories,
-=======
+      })
+    );
+
+    expect(insightsInputsStream).toHaveBeenCalledWith(viewId, {
+      queryParameters: { ...expectedQueryParameters, categories },
+    });
+
+    // categories change
+    categories = ['a', 'b'];
+    rerender();
+
+    expect(insightsInputsStream).toHaveBeenCalledWith(viewId, {
+      queryParameters: { ...expectedQueryParameters, categories },
+    });
+    expect(insightsInputsStream).toHaveBeenCalledTimes(2);
+  });
   it('should call useInsightsInputsLoadMore with correct arguments on keywords change', async () => {
     let keywords: string[] = [];
     const { rerender } = renderHook(() =>
       useInsightsInputsLoadMore(viewId, {
         ...queryParameters,
         keywords,
->>>>>>> dcfe42fc
       })
     );
 
     expect(insightsInputsStream).toHaveBeenCalledWith(viewId, {
-<<<<<<< HEAD
-      queryParameters: { ...expectedQueryParameters, categories },
-    });
-
-    // categories change
-    categories = ['a', 'b'];
-    rerender();
-
-    expect(insightsInputsStream).toHaveBeenCalledWith(viewId, {
-      queryParameters: { ...expectedQueryParameters, categories },
-=======
       queryParameters: { ...expectedQueryParameters, keywords },
     });
 
@@ -171,7 +166,6 @@
 
     expect(insightsInputsStream).toHaveBeenCalledWith(viewId, {
       queryParameters: { ...expectedQueryParameters, keywords },
->>>>>>> dcfe42fc
     });
     expect(insightsInputsStream).toHaveBeenCalledTimes(2);
   });
