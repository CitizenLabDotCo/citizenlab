import { useEffect, useState, useRef } from 'react';
import { API_PATH } from 'containers/App/constants';

// services
import {
  insightsCategoriesSuggestionsTasksStream,
  insightsTriggerCategoriesSuggestionsTasks,
} from 'modules/commercial/insights/services/insightsCategoriesSuggestionsTasks';

// tracking
import { trackEventByName } from 'utils/analytics';
import tracks from 'modules/commercial/insights/admin/containers/Insights/tracks';

import { BehaviorSubject } from 'rxjs';
import { tap, delay } from 'rxjs/operators';

import streams from 'utils/streams';

export type ScanStatus =
  | 'isIdle'
  | 'isInitializingScanning'
  | 'isScanning'
  | 'isFinished'
  | 'isError';

type ScanProps = Record<
  string,
  {
    status: ScanStatus;
    initialTasksCount: number;
    completedTasksCount: number;
  }
>;

const $scanCategory: BehaviorSubject<ScanProps> = new BehaviorSubject({});

export const scanCategoriesStream = () => ({
  observable: $scanCategory,
});

const useInsightsCategoriesSuggestionsTasks = (
  viewId: string,
  category: string,
  processed?: boolean
) => {
  const scannedCategories = useRef<ScanProps>({});

  const [status, setStatus] = useState<ScanStatus>('isIdle');
  const [initialTasksCount, setInitialTasksCount] = useState(0);
  const [completedTasksCount, setCompletedTasksCount] = useState(0);

  const hash = `${category}-${processed}`;
  // Initialize category
  useEffect(() => {
    if (!scannedCategories.current[hash]) {
      $scanCategory.next({
        ...scannedCategories.current,
        [hash]: {
          status: 'isIdle',
          initialTasksCount: 0,
          completedTasksCount: 0,
        },
      });
    }
  }, [hash, scannedCategories]);

  // Subscribe to scannedCategoryStream
  useEffect(() => {
    const subscription = scanCategoriesStream().observable.subscribe(
      (result) => {
        scannedCategories.current = result;
        setStatus(result[hash].status);
        setInitialTasksCount(result[hash].initialTasksCount);
        setCompletedTasksCount(result[hash].completedTasksCount);
      }
    );

    return () => subscription.unsubscribe();
  }, [hash]);

  // Implement scan
  useEffect(() => {
    const subscription = insightsCategoriesSuggestionsTasksStream(viewId, {
      queryParameters: { categories: [category], processed },
    })
      .observable.pipe(
        delay(
          status === 'isScanning' || status === 'isInitializingScanning'
            ? 5000
            : 0
        ),
        tap(async (tasks) => {
          if (tasks.data.length > 0 || status === 'isInitializingScanning') {
            if (initialTasksCount > 0) {
              $scanCategory.next({
                ...scannedCategories.current,
                [hash]: {
                  status: 'isScanning',
                  initialTasksCount:
                    tasks.data.length > initialTasksCount
                      ? tasks.data.length
                      : initialTasksCount,
                  completedTasksCount: initialTasksCount - tasks.data.length,
                },
              });
            } else {
              $scanCategory.next({
                ...scannedCategories.current,
                [hash]: {
                  status: 'isScanning',
                  initialTasksCount: tasks.data.length,
                  completedTasksCount: 0,
                },
              });
            }

            await streams.fetchAllWith({
              apiEndpoint: [`${API_PATH}/insights/views/${viewId}/categories`],
              partialApiEndpoint: [
                `insights/views/${viewId}/tasks/category_suggestions`,
                `insights/views/${viewId}/inputs`,
              ],
              onlyFetchActiveStreams: true,
            });
<<<<<<< HEAD
          } else {
            if (status === 'isScanning') {
              $scanCategory.next({
                ...scannedCategories.current,
                [hash]: {
                  status: 'isFinished',
                  initialTasksCount: 0,
                  completedTasksCount: 0,
                },
              });
            }
=======
          } else if (status === 'isScanning') {
            $scanCategory.next({
              ...scannedCategories.current,
              [category]: {
                status: 'isFinished',
                initialTasksCount: 0,
                completedTasksCount: 0,
              },
            });
>>>>>>> 83ea9a35
          }
        })
      )
      .subscribe();

    return () => {
      subscription.unsubscribe();
    };
  }, [viewId, category, initialTasksCount, status, processed, hash]);

  // Trigger scan
  const triggerScan = async () => {
    try {
      $scanCategory.next({
        ...scannedCategories.current,
        [hash]: {
          status: 'isInitializingScanning',
          initialTasksCount: 0,
          completedTasksCount: 0,
        },
      });
      await insightsTriggerCategoriesSuggestionsTasks(viewId, [category]);
    } catch {
      $scanCategory.next({
        ...scannedCategories.current,
        [category]: {
          status: 'isError',
          initialTasksCount: 0,
          completedTasksCount: 0,
        },
      });
    }
    trackEventByName(tracks.scanForSuggestions);
  };

  // Done
  const onDone = () => {
    $scanCategory.next({
      ...scannedCategories.current,
      [hash]: {
        status: 'isIdle',
        initialTasksCount: 0,
        completedTasksCount: 0,
      },
    });
  };

  return {
    triggerScan,
    onDone,
    status,
    progress: completedTasksCount / initialTasksCount || 0,
  };
};

export default useInsightsCategoriesSuggestionsTasks;<|MERGE_RESOLUTION|>--- conflicted
+++ resolved
@@ -81,7 +81,7 @@
   // Implement scan
   useEffect(() => {
     const subscription = insightsCategoriesSuggestionsTasksStream(viewId, {
-      queryParameters: { categories: [category], processed },
+      queryParameters: { inputs: { categories: [category], processed } },
     })
       .observable.pipe(
         delay(
@@ -122,19 +122,6 @@
               ],
               onlyFetchActiveStreams: true,
             });
-<<<<<<< HEAD
-          } else {
-            if (status === 'isScanning') {
-              $scanCategory.next({
-                ...scannedCategories.current,
-                [hash]: {
-                  status: 'isFinished',
-                  initialTasksCount: 0,
-                  completedTasksCount: 0,
-                },
-              });
-            }
-=======
           } else if (status === 'isScanning') {
             $scanCategory.next({
               ...scannedCategories.current,
@@ -144,7 +131,6 @@
                 completedTasksCount: 0,
               },
             });
->>>>>>> 83ea9a35
           }
         })
       )
@@ -166,7 +152,11 @@
           completedTasksCount: 0,
         },
       });
-      await insightsTriggerCategoriesSuggestionsTasks(viewId, [category]);
+      await insightsTriggerCategoriesSuggestionsTasks(
+        viewId,
+        [category],
+        processed
+      );
     } catch {
       $scanCategory.next({
         ...scannedCategories.current,
