import React from 'react';
<<<<<<< HEAD
import {
  render,
  screen,
  fireEvent,
  act,
  within,
  waitFor,
} from 'utils/testUtils/rtl';
=======
import { render, screen, fireEvent, act } from 'utils/testUtils/rtl';
>>>>>>> 4c33657d
import * as service from 'modules/commercial/insights/services/insightsCategories';
import clHistory from 'utils/cl-router/history';

import InsightsEdit from './';

let mockData = [
  {
    id: '1aa8a788-3aee-4ada-a581-6d934e49784b',
    type: 'category',
    attributes: {
      name: 'Test',
    },
  },
  {
    id: '4b429681-1744-456f-8550-e89a2c2c74b2',
    type: 'category',
    attributes: {
      name: 'Test 2',
    },
  },
];

jest.mock('utils/cl-intl');

jest.mock('modules/commercial/insights/services/insightsCategories', () => ({
  addInsightsCategory: jest.fn(),
  deleteInsightsCategories: jest.fn(),
  deleteInsightsCategory: jest.fn(),
}));

jest.mock('modules/commercial/insights/hooks/useInsightsCategories', () => {
  return jest.fn(() => mockData);
});

jest.mock('hooks/useLocale', () => jest.fn(() => 'en'));

const viewId = '1';

const mockLocationData = { pathname: '', query: {} };

jest.mock('react-router', () => {
  return {
    withRouter: (Component) => {
      return (props) => {
        return (
          <Component
            {...props}
            params={{ viewId }}
            location={mockLocationData}
          />
        );
      };
    },
    Link: () => 'Link',
  };
});

window.confirm = jest.fn(() => true);

describe('Insights Edit', () => {
  it('renders Edit screen', () => {
    render(<InsightsEdit />);
    expect(screen.getByTestId('insightsEdit')).toBeInTheDocument();
  });
  it('adds search query to url', () => {
    const spy = jest.spyOn(clHistory, 'push');
    render(<InsightsEdit />);
    fireEvent.change(screen.getByPlaceholderText('Search'), {
      target: {
        value: 'search',
      },
    });

    waitFor(() => {
      expect(spy).toHaveBeenCalledWith({
        pathname: '',
        search: `?search=search`,
      });
    });
  });
  describe('Categories', () => {
    it('renders correct number of categories', () => {
      render(<InsightsEdit />);
      expect(screen.getAllByTestId('insightsCategory')).toHaveLength(2);
    });
    it('selects category correctly', () => {
      const spy = jest.spyOn(clHistory, 'push');
      render(<InsightsEdit />);
      fireEvent.click(screen.getByText(mockData[0].attributes.name));
      expect(spy).toHaveBeenCalledWith({
        pathname: '',
        search: `?pageNumber=1&category=${mockData[0].id}`,
      });
    });

    it('selects all input correctly', () => {
      const spy = jest.spyOn(clHistory, 'push');
      render(<InsightsEdit />);
      fireEvent.click(screen.getAllByText('All input')[0]);
      expect(spy).toHaveBeenCalledWith({
        pathname: '',
        search: `?pageNumber=1`,
      });
    });

    it('selects uncategorized input correctly', () => {
      const spy = jest.spyOn(clHistory, 'push');
      render(<InsightsEdit />);
      fireEvent.click(screen.getAllByText('Not categorized')[0]);
      expect(spy).toHaveBeenCalledWith({
        pathname: '',
        search: `?pageNumber=1&category=`,
      });
    });

    it('renders Infobox when no categories are available', () => {
      mockData = [];
      render(<InsightsEdit />);
      expect(screen.getByTestId('insightsNoCategories')).toBeInTheDocument();
    });
    it('adds category with correct view id and name', async () => {
      const categoryName = 'New category';

      render(<InsightsEdit />);

      fireEvent.input(screen.getByPlaceholderText('Add category'), {
        target: {
          value: categoryName,
        },
      });

      await act(async () => {
        fireEvent.click(screen.getByText('+'));
      });

      expect(service.addInsightsCategory).toHaveBeenCalledWith(
        viewId,
        categoryName
      );
    });
    it('resets categories', async () => {
      const spy = jest.spyOn(service, 'deleteInsightsCategories');
      render(<InsightsEdit />);

      await act(async () => {
        fireEvent.click(screen.getByText('Reset categories'));
      });

      expect(spy).toHaveBeenCalledWith(viewId);
    });
  });
});<|MERGE_RESOLUTION|>--- conflicted
+++ resolved
@@ -1,16 +1,5 @@
 import React from 'react';
-<<<<<<< HEAD
-import {
-  render,
-  screen,
-  fireEvent,
-  act,
-  within,
-  waitFor,
-} from 'utils/testUtils/rtl';
-=======
-import { render, screen, fireEvent, act } from 'utils/testUtils/rtl';
->>>>>>> 4c33657d
+import { render, screen, fireEvent, act, waitFor } from 'utils/testUtils/rtl';
 import * as service from 'modules/commercial/insights/services/insightsCategories';
 import clHistory from 'utils/cl-router/history';
 
