import React from 'react';
import { withRouter, WithRouterProps } from 'react-router';

// styles
import styled from 'styled-components';
import { fontSizes, colors } from 'utils/styleUtils';

// intl
import messages from '../../messages';
import { injectIntl } from 'utils/cl-intl';
import { InjectedIntlProps } from 'react-intl';

// components
import { Icon } from 'cl2-component-library';
import ScanCategory from './ScanCategory';

import getInputsCategoryFilter from 'modules/commercial/insights/utils/getInputsCategoryFilter';

const StyledEmptyState = styled.div`
  display: flex;
  flex-grow: 1;
  flex-direction: column;
  align-items: center;
  text-align: center;
  svg {
    margin-top: 92px;
    margin-bottom: 20px;
    height: 35px;
  }
  h1 {
    font-weight: bold;
    line-height: 25px;
    font-size: ${fontSizes.base}px;
    color: ${colors.label};
  }
  p {
    font-weight: normal;
    font-size: ${fontSizes.small}px;
  }
`;

const EmptyState = ({
  intl: { formatMessage },
  location: { query },
}: InjectedIntlProps & WithRouterProps) => {
  const inputsCategoryFilter = getInputsCategoryFilter(
    query.category,
    query.processed
  );
  return (
    <StyledEmptyState data-testid="insightsInputsTableEmptyState">
      {selectedCategoryFilter === 'category' && <ScanCategory />}
      <Icon name="blankPage" />
<<<<<<< HEAD
      {query.search ? (
        <div data-testid="insightsInputsTableEmptyNoResults">
          <h1>{formatMessage(messages.inputsTableNoResults)}</h1>
          <p>{formatMessage(messages.inputsTableNoResultsDescription)}</p>
        </div>
      ) : (
        <>
          {selectedCategoryFilter === 'allInput' && (
            <p data-testid="insightsInputsTableEmptyAllInputs">
              {formatMessage(messages.inputsTableEmpty)}
            </p>
          )}
          {selectedCategoryFilter === 'notCategorized' && (
            <p data-testid="insightsInputsTableEmptyNotCategorized">
              {formatMessage(messages.inputsTableNotCategorized)}
            </p>
          )}
          {selectedCategoryFilter === 'category' && (
            <div data-testid="insightsInputsTableEmptyNoInputInCategory">
              <h1>{formatMessage(messages.inputsTableCategoryTitle)}</h1>
              <p>{formatMessage(messages.inputsTableCategoryDescription)}</p>
            </div>
          )}
        </>
      )}
=======
      <>
        {query.search ? (
          <div data-testid="insightsInputsTableEmptyNoResults">
            <h1>{formatMessage(messages.inputsTableNoResults)}</h1>
            <p>{formatMessage(messages.inputsTableNoResultsDescription)}</p>
          </div>
        ) : (
          <>
            {inputsCategoryFilter === 'allInput' && (
              <p data-testid="insightsInputsTableEmptyAllInputs">
                {formatMessage(messages.inputsTableEmpty)}
              </p>
            )}
            {inputsCategoryFilter === 'notCategorized' && (
              <p data-testid="insightsInputsTableEmptyNotCategorized">
                {formatMessage(messages.inputsTableNotCategorized)}
              </p>
            )}
            {inputsCategoryFilter === 'category' && (
              <div data-testid="insightsInputsTableEmptyNoInputInCategory">
                <h1>{formatMessage(messages.inputsTableCategoryTitle)}</h1>
                <p>{formatMessage(messages.inputsTableCategoryDescription)}</p>
              </div>
            )}
            {inputsCategoryFilter === 'recentlyPosted' && (
              <div data-testid="insightsInputsTableRecentlyPosted">
                <p>{formatMessage(messages.inputsTableRecentlyPosted)}</p>
              </div>
            )}
          </>
        )}
      </>
>>>>>>> 13b8527c
    </StyledEmptyState>
  );
};

export default withRouter(injectIntl(EmptyState));<|MERGE_RESOLUTION|>--- conflicted
+++ resolved
@@ -49,9 +49,8 @@
   );
   return (
     <StyledEmptyState data-testid="insightsInputsTableEmptyState">
-      {selectedCategoryFilter === 'category' && <ScanCategory />}
+      {inputsCategoryFilter === 'category' && <ScanCategory />}
       <Icon name="blankPage" />
-<<<<<<< HEAD
       {query.search ? (
         <div data-testid="insightsInputsTableEmptyNoResults">
           <h1>{formatMessage(messages.inputsTableNoResults)}</h1>
@@ -59,58 +58,29 @@
         </div>
       ) : (
         <>
-          {selectedCategoryFilter === 'allInput' && (
+          {inputsCategoryFilter === 'allInput' && (
             <p data-testid="insightsInputsTableEmptyAllInputs">
               {formatMessage(messages.inputsTableEmpty)}
             </p>
           )}
-          {selectedCategoryFilter === 'notCategorized' && (
+          {inputsCategoryFilter === 'notCategorized' && (
             <p data-testid="insightsInputsTableEmptyNotCategorized">
               {formatMessage(messages.inputsTableNotCategorized)}
             </p>
           )}
-          {selectedCategoryFilter === 'category' && (
+          {inputsCategoryFilter === 'category' && (
             <div data-testid="insightsInputsTableEmptyNoInputInCategory">
               <h1>{formatMessage(messages.inputsTableCategoryTitle)}</h1>
               <p>{formatMessage(messages.inputsTableCategoryDescription)}</p>
             </div>
           )}
+          {inputsCategoryFilter === 'recentlyPosted' && (
+            <div data-testid="insightsInputsTableRecentlyPosted">
+              <p>{formatMessage(messages.inputsTableRecentlyPosted)}</p>
+            </div>
+          )}
         </>
       )}
-=======
-      <>
-        {query.search ? (
-          <div data-testid="insightsInputsTableEmptyNoResults">
-            <h1>{formatMessage(messages.inputsTableNoResults)}</h1>
-            <p>{formatMessage(messages.inputsTableNoResultsDescription)}</p>
-          </div>
-        ) : (
-          <>
-            {inputsCategoryFilter === 'allInput' && (
-              <p data-testid="insightsInputsTableEmptyAllInputs">
-                {formatMessage(messages.inputsTableEmpty)}
-              </p>
-            )}
-            {inputsCategoryFilter === 'notCategorized' && (
-              <p data-testid="insightsInputsTableEmptyNotCategorized">
-                {formatMessage(messages.inputsTableNotCategorized)}
-              </p>
-            )}
-            {inputsCategoryFilter === 'category' && (
-              <div data-testid="insightsInputsTableEmptyNoInputInCategory">
-                <h1>{formatMessage(messages.inputsTableCategoryTitle)}</h1>
-                <p>{formatMessage(messages.inputsTableCategoryDescription)}</p>
-              </div>
-            )}
-            {inputsCategoryFilter === 'recentlyPosted' && (
-              <div data-testid="insightsInputsTableRecentlyPosted">
-                <p>{formatMessage(messages.inputsTableRecentlyPosted)}</p>
-              </div>
-            )}
-          </>
-        )}
-      </>
->>>>>>> 13b8527c
     </StyledEmptyState>
   );
 };
