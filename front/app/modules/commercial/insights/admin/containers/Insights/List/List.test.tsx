import React from 'react';
import { render, screen, fireEvent } from 'utils/testUtils/rtl';
import views from 'modules/commercial/insights/fixtures/views';

import InsightsList from './';

<<<<<<< HEAD
jest.mock('utils/cl-intl');

let mockData = { data: views };

const mockDeleteView = jest.fn();
jest.mock('modules/commercial/insights/api/views', () => {
  return {
    useViews: jest.fn(() => {
      return { data: mockData };
    }),
    useDeleteView: () => ({ mutate: mockDeleteView }),
    useCreateView: () => ({ mutate: jest.fn() }),
  };
=======
jest.mock('modules/commercial/insights/services/insightsViews', () => ({
  deleteInsightsView: jest.fn(),
}));

let mockData = views;

jest.mock('modules/commercial/insights/hooks/useInsightsViews', () => {
  return jest.fn(() => mockData);
>>>>>>> 2fadeae0
});

jest.mock('hooks/useLocale', () => jest.fn(() => 'en'));

describe('Insights List', () => {
  describe('List', () => {
    it('renders list when data is available', () => {
      render(<InsightsList />);
      expect(screen.getByTestId('insightsList')).toBeInTheDocument();
    });
    it('renders correct number of list items', () => {
      render(<InsightsList />);
      expect(screen.getAllByTestId('insightsListItem')).toHaveLength(2);
    });
    it('opens create modal on button click', () => {
      render(<InsightsList />);
      fireEvent.click(screen.getByText('Create insights'));
      expect(screen.getByTestId('insightsCreateModal')).toBeInTheDocument();
    });
    it('deletes item on button click', () => {
      render(<InsightsList />);
      fireEvent.click(screen.getAllByText('Delete')[0]);
      expect(mockDeleteView).toHaveBeenCalledWith(mockData.data[0].id);
    });
  });

  describe('Empty State', () => {
    it('renders empty state when no data is available', () => {
      mockData = { data: [] };
      render(<InsightsList />);
      expect(screen.getByTestId('insightsListEmptyState')).toBeInTheDocument();
      expect(screen.getAllByRole('button')).toHaveLength(1);
      expect(screen.getAllByRole('link')).toHaveLength(1);
    });
    it('opens create modal on button click', () => {
      render(<InsightsList />);
      fireEvent.click(screen.getByText('Create my first insights'));
      expect(screen.getByTestId('insightsCreateModal')).toBeInTheDocument();
    });
  });
});<|MERGE_RESOLUTION|>--- conflicted
+++ resolved
@@ -3,9 +3,6 @@
 import views from 'modules/commercial/insights/fixtures/views';
 
 import InsightsList from './';
-
-<<<<<<< HEAD
-jest.mock('utils/cl-intl');
 
 let mockData = { data: views };
 
@@ -18,16 +15,6 @@
     useDeleteView: () => ({ mutate: mockDeleteView }),
     useCreateView: () => ({ mutate: jest.fn() }),
   };
-=======
-jest.mock('modules/commercial/insights/services/insightsViews', () => ({
-  deleteInsightsView: jest.fn(),
-}));
-
-let mockData = views;
-
-jest.mock('modules/commercial/insights/hooks/useInsightsViews', () => {
-  return jest.fn(() => mockData);
->>>>>>> 2fadeae0
 });
 
 jest.mock('hooks/useLocale', () => jest.fn(() => 'en'));
