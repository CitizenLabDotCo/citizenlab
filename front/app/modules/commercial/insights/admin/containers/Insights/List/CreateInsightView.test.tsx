import React from 'react';
import { render, screen, fireEvent } from 'utils/testUtils/rtl';

jest.mock('utils/cl-router/Link', () => 'Link');
jest.mock('resources/GetProjects', () => {});
<<<<<<< HEAD
jest.mock('hooks/useLocalize');
jest.mock('services/locale');
const mockMutate = jest.fn();
jest.mock('modules/commercial/insights/api/views', () => {
  return {
    useCreateView: () => ({ mutate: mockMutate, reset: jest.fn() }),
  };
});
=======
>>>>>>> 2fadeae0

import { CreateInsightsView } from './CreateInsightsView';
import { GetProjectsChildProps } from 'resources/GetProjects';

const closeModal = jest.fn();

const project1Id = '1aa8a788-3aee-4ada-a581-6d934e49784b';

const project2Id = '4b429681-1744-456f-8550-e89a2c2c74b2';

const mockProjectsData = {
  projectsList: [
    {
      id: project1Id,
      type: 'project',
      attributes: {
        ideas_count: 5,
        title_multiloc: {
          en: 'Project 1',
        },
        updated_at: '2021-05-18T16:07:27.123Z',
      },
    },
    {
      id: project2Id,
      type: 'project',
      attributes: {
        ideas_count: 5,
        title_multiloc: {
          en: 'Project 2',
        },
        updated_at: '2021-05-18T16:07:49.156Z',
      },
    },
    {
      id: '1aa8a788-3aee',
      type: 'project',
      attributes: {
        ideas_count: 0,
        title_multiloc: {
          en: 'Project 3',
        },
        updated_at: '2021-05-18T16:07:49.156Z',
      },
    },
  ],
} as GetProjectsChildProps;

describe('Create Insights View', () => {
  it('renders Create Insights View', () => {
    render(
      <CreateInsightsView
        projects={mockProjectsData}
        closeCreateModal={closeModal}
      />
    );
    expect(screen.getByTestId('insightsCreateModal')).toBeInTheDocument();
  });
  it('filters out projects with no ideas', () => {
    render(
      <CreateInsightsView
        projects={mockProjectsData}
        closeCreateModal={closeModal}
      />
    );
    expect(screen.getAllByRole('checkbox')).toHaveLength(2);
  });
  it('creates a view with correct viewName and projectId', () => {
    const viewName = 'New name';

    render(
      <CreateInsightsView
        projects={mockProjectsData}
        closeCreateModal={closeModal}
      />
    );

    fireEvent.input(screen.getByLabelText('Name'), {
      target: {
        value: viewName,
      },
    });
    screen.getAllByRole('checkbox')[1].click();
    fireEvent.click(screen.getByText('Create my insights'));

    expect(mockMutate).toHaveBeenCalledWith({
      view: {
        name: viewName,
        data_sources: [{ origin_id: project2Id }],
      },
    });
  });

  it('creates a view with correct viewName and multiple project ids', () => {
    const viewName = 'New name';

    render(
      <CreateInsightsView
        projects={mockProjectsData}
        closeCreateModal={closeModal}
      />
    );

    fireEvent.input(screen.getByLabelText('Name'), {
      target: {
        value: viewName,
      },
    });
    screen.getAllByRole('checkbox')[0].click();
    screen.getAllByRole('checkbox')[1].click();
    fireEvent.click(screen.getByText('Create my insights'));

    expect(mockMutate).toHaveBeenCalledWith({
      view: {
        name: viewName,
        data_sources: [{ origin_id: project1Id }, { origin_id: project2Id }],
      },
    });
  });

  it('cannot save without projects being selected', () => {
    const viewName = 'New name';

    render(
      <CreateInsightsView
        projects={mockProjectsData}
        closeCreateModal={closeModal}
      />
    );

    fireEvent.input(screen.getByRole('textbox'), {
      target: {
        value: viewName,
      },
    });

    expect(screen.getAllByRole('button')[0]).toBeDisabled();
  });
});<|MERGE_RESOLUTION|>--- conflicted
+++ resolved
@@ -3,17 +3,13 @@
 
 jest.mock('utils/cl-router/Link', () => 'Link');
 jest.mock('resources/GetProjects', () => {});
-<<<<<<< HEAD
-jest.mock('hooks/useLocalize');
-jest.mock('services/locale');
+
 const mockMutate = jest.fn();
 jest.mock('modules/commercial/insights/api/views', () => {
   return {
     useCreateView: () => ({ mutate: mockMutate, reset: jest.fn() }),
   };
 });
-=======
->>>>>>> 2fadeae0
 
 import { CreateInsightsView } from './CreateInsightsView';
 import { GetProjectsChildProps } from 'resources/GetProjects';
