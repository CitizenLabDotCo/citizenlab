--- conflicted
+++ resolved
@@ -8,7 +8,7 @@
 
 // styles
 import styled from 'styled-components';
-import { colors } from 'utils/styleUtils';
+import { colors, fontSizes } from 'utils/styleUtils';
 
 // components
 import { Box, IconTooltip } from 'cl2-component-library';
@@ -55,6 +55,12 @@
   margin-bottom: 12px;
 `;
 
+const StyledInputCount = styled.span`
+  font-weight: normal;
+  font-size: ${fontSizes.small}px;
+  margin-left: 8px;
+`;
+
 type InputsProps = {
   onPreviewInput: (input: IInsightsInputData) => void;
   inputs: IInsightsInputData[];
@@ -148,23 +154,11 @@
   return (
     <InputsContainer data-testid="insightsDetailsInputs">
       <Box display="flex" justifyContent="space-between" alignItems="center">
-<<<<<<< HEAD
-        {!isNilOrError(inputsCount) && <span> {inputsCount?.count}</span>}
-        {inputs.length > 0 && <Export />}
-      </Box>
-      <StyledSearch onChange={onSearch} size="small" />
-      <Box mb="8px">
-        {selectedCategories.map((category) => (
-          <Tag
-            key={category.id}
-            mr="4px"
-            mb="4px"
-            variant="primary"
-            label={category.attributes.name}
-            onIconClick={onCategoryIconClick(category.id)}
-=======
         <SectionTitle>
           {formatMessage(messages.inputsSectionTitle)}
+          {!isNilOrError(inputsCount) && (
+            <StyledInputCount>{inputsCount?.count}</StyledInputCount>
+          )}
           <IconTooltip
             ml="8px"
             placement="bottom-start"
@@ -173,7 +167,6 @@
                 {formatMessage(messages.inputsSectionTitleTooltip)}
               </TooltipContent>
             }
->>>>>>> b87d73f3
           />
         </SectionTitle>
         {inputs.length > 0 && <Export />}
