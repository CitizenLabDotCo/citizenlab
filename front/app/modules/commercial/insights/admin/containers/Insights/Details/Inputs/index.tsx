import React, { useCallback } from 'react';
import { withRouter, WithRouterProps } from 'react-router';

// utils
import { isNilOrError } from 'utils/helperUtils';
import clHistory from 'utils/cl-router/history';
import { stringify } from 'qs';

// styles
import styled from 'styled-components';
import { colors } from 'utils/styleUtils';

// components
import Search from 'components/UI/SearchInput';
import InputCard from './InputCard';
import Empty from './Empty';
import Button from 'components/UI/Button';

// hooks
import { IUseInpightsInputsLoadMoreOutput } from 'modules/commercial/insights/hooks/useInsightsInputsLoadMore';

// intl
import { injectIntl } from 'utils/cl-intl';
import { InjectedIntlProps } from 'react-intl';
import messages from '../../messages';

// types
import { IInsightsInputData } from 'modules/commercial/insights/services/insightsInputs';

const InputsContainer = styled.div`
  flex: 0 0 420px;
  overflow-x: auto;
  padding: 20px;
  background-color: ${colors.emailBg};
  border-left: 1px solid ${colors.separation};
`;

const StyledSearch = styled(Search)`
  margin-bottom: 20px;
`;

type InputsProps = {
  onPreviewInput: (input: IInsightsInputData) => void;
  inputs: IUseInpightsInputsLoadMoreOutput;
} & WithRouterProps &
  InjectedIntlProps;

const Inputs = ({
  location: { pathname, query },
  intl: { formatMessage },
  onPreviewInput,
  inputs,
}: InputsProps) => {
  const category = query.category;
  const previewedInputId = query.previewedInputId;
  const search = query.search;

<<<<<<< HEAD
  const { list, loading, hasMore } = inputs;
=======
  const { list, loading, hasMore, onLoadMore } = useInsightsInputsLoadMore(
    viewId,
    {
      category,
      search,
    }
  );
>>>>>>> af0f1106

  const onSearch = useCallback(
    (search: string) => {
      clHistory.replace({
        pathname,
<<<<<<< HEAD
        search: stringify(
          { previewedInputId, category, search, pageNumber: 1 },
          { addQueryPrefix: true }
        ),
=======
        search: stringify({ category, search }, { addQueryPrefix: true }),
>>>>>>> af0f1106
      });
    },
    [previewedInputId, category, pathname]
  );

  if (isNilOrError(list)) {
    return null;
  }

  return (
    <InputsContainer data-testid="insightsDetailsInputs">
      <StyledSearch onChange={onSearch} size="small" />
      {list.length === 0 ? (
        <Empty />
      ) : (
        list.map((input) => (
          <InputCard key={input.id} input={input} onReadMore={onPreviewInput} />
        ))
      )}
      {hasMore && (
        <div data-testid="insightsDetailsLoadMore">
          <Button
            processing={loading}
            onClick={onLoadMore}
            buttonStyle="white"
            textColor={colors.adminTextColor}
          >
            {formatMessage(messages.inputsLoadMore)}
          </Button>
        </div>
      )}
    </InputsContainer>
  );
};

export default withRouter(injectIntl(Inputs));<|MERGE_RESOLUTION|>--- conflicted
+++ resolved
@@ -17,7 +17,7 @@
 import Button from 'components/UI/Button';
 
 // hooks
-import { IUseInpightsInputsLoadMoreOutput } from 'modules/commercial/insights/hooks/useInsightsInputsLoadMore';
+import useInsightsInputsLoadMore from 'modules/commercial/insights/hooks/useInsightsInputsLoadMore';
 
 // intl
 import { injectIntl } from 'utils/cl-intl';
@@ -41,7 +41,6 @@
 
 type InputsProps = {
   onPreviewInput: (input: IInsightsInputData) => void;
-  inputs: IUseInpightsInputsLoadMoreOutput;
 } & WithRouterProps &
   InjectedIntlProps;
 
@@ -49,15 +48,12 @@
   location: { pathname, query },
   intl: { formatMessage },
   onPreviewInput,
-  inputs,
+  params: { viewId },
 }: InputsProps) => {
   const category = query.category;
   const previewedInputId = query.previewedInputId;
   const search = query.search;
 
-<<<<<<< HEAD
-  const { list, loading, hasMore } = inputs;
-=======
   const { list, loading, hasMore, onLoadMore } = useInsightsInputsLoadMore(
     viewId,
     {
@@ -65,20 +61,15 @@
       search,
     }
   );
->>>>>>> af0f1106
 
   const onSearch = useCallback(
     (search: string) => {
       clHistory.replace({
         pathname,
-<<<<<<< HEAD
         search: stringify(
           { previewedInputId, category, search, pageNumber: 1 },
           { addQueryPrefix: true }
         ),
-=======
-        search: stringify({ category, search }, { addQueryPrefix: true }),
->>>>>>> af0f1106
       });
     },
     [previewedInputId, category, pathname]
