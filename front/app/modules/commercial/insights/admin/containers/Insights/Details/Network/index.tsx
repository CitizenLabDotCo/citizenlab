import { withRouter, WithRouterProps } from 'react-router';
import React, {
  useEffect,
  useRef,
  useState,
  useMemo,
  useCallback,
} from 'react';

// graph
import { forceCollide } from 'd3-force';
import ForceGraph2D, {
  ForceGraphMethods,
  NodeObject,
} from 'react-force-graph-2d';

// hooks
import useInsightsView from 'modules/commercial/insights/hooks/useInsightsView';
import useNetwork from 'modules/commercial/insights/hooks/useInsightsNetwork';

// types
import { IInsightsNetworkNode } from 'modules/commercial/insights/services/insightsNetwork';

// utils
import { isNilOrError } from 'utils/helperUtils';
import { cloneDeep } from 'lodash-es';
import { colors } from 'utils/styleUtils';
<<<<<<< HEAD
import clHistory from 'utils/cl-router/history';
import { stringify } from 'qs';
=======
import { saveAs } from 'file-saver';
>>>>>>> 75f6dd07

// components
import { Box } from 'cl2-component-library';
import Button from 'components/UI/Button';

// intl
import { injectIntl } from 'utils/cl-intl';
import { InjectedIntlProps } from 'react-intl';
import messages from '../../messages';

type CanvasCustomRenderMode = 'replace' | 'before' | 'after';
type Node = NodeObject & IInsightsNetworkNode;

const zoomStep = 0.2;
const chargeStrength = -25;
const chargeDistanceMax = 80;
const linkDistance = 40;

const nodeColors = [
  colors.clGreen,
  colors.clBlue,
  colors.clRed,
  colors.adminOrangeIcons,
  colors.adminTextColor,
  colors.facebookMessenger,
  colors.facebook,
  colors.label,
  '#0DA796',
  '#934E6F',
];

const Network = ({
  params: { viewId },
<<<<<<< HEAD
  location: { query, pathname },
}: WithRouterProps) => {
=======
  intl: { formatMessage, formatDate },
}: WithRouterProps & InjectedIntlProps) => {
>>>>>>> 75f6dd07
  const [initialCenter, setInitialCenter] = useState(true);
  const [height, setHeight] = useState(0);
  const [width, setWidth] = useState(0);
  const [zoomLevel, setZoomLevel] = useState(0);

  const [collapsedClusters, setCollapsedClusters] = useState<string[]>([]);
  const networkRef = useRef<ForceGraphMethods>();
  const network = useNetwork(viewId);
  const view = useInsightsView(viewId);

  useEffect(() => {
    if (networkRef.current) {
      networkRef.current.d3Force('charge')?.strength(chargeStrength);
      networkRef.current.d3Force('link')?.distance(linkDistance);
      networkRef.current.d3Force('charge')?.distanceMax(chargeDistanceMax);
      networkRef.current.d3Force(
        'collide',
        forceCollide().radius((node: IInsightsNetworkNode) => {
          const isClusterNode = node.cluster_id === null;
          // This value determines the collision force. For clusters, it depends on the cluster size only.
          // For keywords, it includes a constant in order to give more weight to small key words and avoid overlap
          return isClusterNode ? node.val / 4 : node.val * 3 + 8;
        })
      );
    }
  });

  const clusterIds = useMemo(() => {
    if (!isNilOrError(network)) {
      return network.attributes.nodes
        .filter((node) => node.cluster_id === null)
        .map((node) => node.id);
    } else return [];
  }, [network]);

  useEffect(() => {
    setCollapsedClusters(clusterIds);
    setInitialCenter(true);
  }, [clusterIds]);

  const networkAttributes = useMemo(() => {
    if (!isNilOrError(network)) {
      return cloneDeep(network.attributes);
    } else return { nodes: [], links: [] };
  }, [network]);

  const containerRef = useCallback((node) => {
    if (node !== null) {
      setHeight(node.getBoundingClientRect().height);
      setWidth(node.getBoundingClientRect().width);
    }
  }, []);

  if (isNilOrError(network) || isNilOrError(view)) {
    return null;
  }

  const handleEngineStop = () => {
    if (initialCenter && networkRef.current) {
      networkRef.current.zoomToFit();
    }
    setInitialCenter(false);
  };

  const nodeCanvasObjectMode = () => 'after' as CanvasCustomRenderMode;
  const nodeCanvasObject = (
    node: Node,
    ctx: CanvasRenderingContext2D,
    globalScale: number
  ) => {
    if (node.x && node.y) {
      const isClusterNode = node.cluster_id === null;
      const label = node.name;
      const fontSize = isClusterNode
        ? 14 * (node.val / 500)
        : 12 / (globalScale * 1.2);
      ctx.font = `${fontSize}px Sans-Serif`;
      ctx.textAlign = 'center';
      ctx.textBaseline = 'middle';
      ctx.fillStyle = isClusterNode ? '#fff' : '#000';

      if (isClusterNode) {
        const lineHeight = fontSize * 1.2;
        const lines = label.split(',');
        const x = node.x;
        let y = node.y - lineHeight;
        for (let i = 0; i < lines.length; i = i + 1) {
          ctx.fillText(lines[i], x, y);
          y += lineHeight;
        }
      } else if (globalScale >= 2) {
        ctx.fillText(label, node.x, node.y - node.val - 3);
      }
    }
  };

  const nodeVisibility = (node: Node) => {
    if (node.cluster_id && collapsedClusters.includes(node.cluster_id)) {
      return false;
    } else return true;
  };

  const toggleCluster = (node: Node) => {
    if (collapsedClusters.includes(node.id)) {
      setCollapsedClusters(collapsedClusters.filter((id) => id !== node.id));
      forceRef.current?.zoom(2, 400);
      forceRef.current?.centerAt(node.x, node.y, 400);
    } else {
      setCollapsedClusters([...collapsedClusters, node.id]);
    }
  };
  const handleNodeClick = (node: Node) => {
<<<<<<< HEAD
    const isClusterNode = node.cluster_id === null;
    if (isClusterNode) {
      toggleCluster(node);
    } else {
      clHistory.replace({
        pathname,
        search: stringify(
          // Only add unique keywords to url query
          {
            ...query,
            keywords: query.keywords
              ? !query.keywords.includes(node.id)
                ? [query.keywords, node.id]
                : query.keywords
              : node.id,
          },
          { addQueryPrefix: true, indices: false }
        ),
      });
=======
    toggleClusterCollapse(node.id);
    if (collapsedClusters.includes(node.id)) {
      networkRef.current?.zoom(2, 400);
      networkRef.current?.centerAt(node.x, node.y, 400);
>>>>>>> 75f6dd07
    }
  };

  const linkVisibility = (link: { source: Node; target: Node }) => {
    if (
      collapsedClusters.includes(link.source?.id) &&
      link.target.cluster_id !== null
    ) {
      return false;
    } else return true;
  };

  const onZoomEnd = ({ k }: { k: number }) => setZoomLevel(k);

  const onZoomIn = () => {
    networkRef.current?.zoom(zoomLevel + zoomStep);
  };

  const onZoomOut = () => {
    zoomLevel - zoomStep > zoomStep
      ? networkRef.current?.zoom(zoomLevel - zoomStep)
      : networkRef.current?.zoom(zoomStep);
  };

  const nodeColor = (node: Node) =>
    nodeColors[node.color_index % nodeColors.length];

  const exportNetwork = () => {
    const srcCanvas = document.getElementsByTagName('canvas')[0];
    const destinationCanvas = document.createElement('canvas');
    destinationCanvas.width = width * 2;
    destinationCanvas.height = height * 2;

    const destinationCanvasCtx = destinationCanvas.getContext('2d');

    // Creates a destination canvas with white background
    // and draws the original canvas on it to ensure the
    // exported image has white background
    if (destinationCanvasCtx) {
      destinationCanvasCtx.fillStyle = '#FFF';
      destinationCanvasCtx.fillRect(0, 0, srcCanvas.width, srcCanvas.height);
      destinationCanvasCtx.drawImage(srcCanvas, 0, 0);
    }

    destinationCanvas.toBlob((blob: Blob) => {
      saveAs(
        blob,
        `${formatMessage(messages.network)}_${
          view.attributes.name
        }_${formatDate(Date.now())}.png`
      );
    });
  };

  return (
    <Box ref={containerRef} h="100%" position="relative">
<<<<<<< HEAD
      {height && width && (
=======
      {width && height && (
>>>>>>> 75f6dd07
        <ForceGraph2D
          height={height}
          width={width}
          cooldownTicks={50}
          nodeRelSize={2}
<<<<<<< HEAD
          ref={forceRef}
=======
          ref={networkRef}
>>>>>>> 75f6dd07
          onNodeClick={handleNodeClick}
          graphData={networkAttributes}
          onEngineStop={handleEngineStop}
          nodeCanvasObjectMode={nodeCanvasObjectMode}
          nodeCanvasObject={nodeCanvasObject}
          enableNodeDrag={false}
          nodeVisibility={nodeVisibility}
          linkVisibility={linkVisibility}
          onZoomEnd={onZoomEnd}
          nodeColor={nodeColor}
        />
      )}
      <Box
        display="flex"
        flexDirection="column"
        minHeight="76px"
        justifyContent="space-between"
        position="absolute"
        bottom="8px"
        right="8px"
      >
        <Button
          buttonStyle="white"
          textColor={colors.adminTextColor}
          onClick={onZoomIn}
          width="36px"
          height="36px"
        >
          +
        </Button>
        <Button
          buttonStyle="white"
          textColor={colors.adminTextColor}
          onClick={onZoomOut}
          width="36px"
          height="36px"
        >
          -
        </Button>
      </Box>
      <Button
        position="absolute"
        left="8px"
        bottom="8px"
        buttonStyle="text"
        onClick={exportNetwork}
      >
        {formatMessage(messages.export)}
      </Button>
    </Box>
  );
};

export default withRouter(injectIntl(Network));<|MERGE_RESOLUTION|>--- conflicted
+++ resolved
@@ -25,12 +25,9 @@
 import { isNilOrError } from 'utils/helperUtils';
 import { cloneDeep } from 'lodash-es';
 import { colors } from 'utils/styleUtils';
-<<<<<<< HEAD
 import clHistory from 'utils/cl-router/history';
 import { stringify } from 'qs';
-=======
 import { saveAs } from 'file-saver';
->>>>>>> 75f6dd07
 
 // components
 import { Box } from 'cl2-component-library';
@@ -64,13 +61,9 @@
 
 const Network = ({
   params: { viewId },
-<<<<<<< HEAD
+  intl: { formatMessage, formatDate },
   location: { query, pathname },
-}: WithRouterProps) => {
-=======
-  intl: { formatMessage, formatDate },
 }: WithRouterProps & InjectedIntlProps) => {
->>>>>>> 75f6dd07
   const [initialCenter, setInitialCenter] = useState(true);
   const [height, setHeight] = useState(0);
   const [width, setWidth] = useState(0);
@@ -176,14 +169,13 @@
   const toggleCluster = (node: Node) => {
     if (collapsedClusters.includes(node.id)) {
       setCollapsedClusters(collapsedClusters.filter((id) => id !== node.id));
-      forceRef.current?.zoom(2, 400);
-      forceRef.current?.centerAt(node.x, node.y, 400);
+      networkRef.current?.zoom(2, 400);
+      networkRef.current?.centerAt(node.x, node.y, 400);
     } else {
       setCollapsedClusters([...collapsedClusters, node.id]);
     }
   };
   const handleNodeClick = (node: Node) => {
-<<<<<<< HEAD
     const isClusterNode = node.cluster_id === null;
     if (isClusterNode) {
       toggleCluster(node);
@@ -203,12 +195,6 @@
           { addQueryPrefix: true, indices: false }
         ),
       });
-=======
-    toggleClusterCollapse(node.id);
-    if (collapsedClusters.includes(node.id)) {
-      networkRef.current?.zoom(2, 400);
-      networkRef.current?.centerAt(node.x, node.y, 400);
->>>>>>> 75f6dd07
     }
   };
 
@@ -265,21 +251,13 @@
 
   return (
     <Box ref={containerRef} h="100%" position="relative">
-<<<<<<< HEAD
       {height && width && (
-=======
-      {width && height && (
->>>>>>> 75f6dd07
         <ForceGraph2D
           height={height}
           width={width}
           cooldownTicks={50}
           nodeRelSize={2}
-<<<<<<< HEAD
-          ref={forceRef}
-=======
           ref={networkRef}
->>>>>>> 75f6dd07
           onNodeClick={handleNodeClick}
           graphData={networkAttributes}
           onEngineStop={handleEngineStop}
