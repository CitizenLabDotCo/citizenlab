import React, { useState, useEffect, useCallback } from 'react';
import { withRouter, WithRouterProps } from 'react-router';

<<<<<<< HEAD
// styles
import styled from 'styled-components';
=======
// utils
import { isNilOrError } from 'utils/helperUtils';
import clHistory from 'utils/cl-router/history';
import { stringify } from 'qs';

// styles
>>>>>>> 036f02a9
import { stylingConsts, media } from 'utils/styleUtils';
import styled from 'styled-components';

// components
import TopBar, {
  topBarHeight,
} from 'modules/commercial/insights/admin/components/TopBar';
import Categories from './Categories';
import Network from './Network';
import Inputs from './Inputs';
<<<<<<< HEAD
=======
import Preview from './Preview';
import Navigation from 'modules/commercial/insights/admin/components/Navigation';

// hooks
import useInsightsInputsLoadMore from 'modules/commercial/insights/hooks/useInsightsInputsLoadMore';

// types
import { IInsightsInputData } from 'modules/commercial/insights/services/insightsInputs';
>>>>>>> 036f02a9

const Container = styled.div`
  height: calc(100vh - ${stylingConsts.menuHeight + topBarHeight}px);
  display: flex;
  position: fixed;
  right: 0;
  top: ${stylingConsts.menuHeight + topBarHeight}px;
  left: 210px;
  bottom: 0;
  ${media.smallerThan1280px`
    left: 80px;
  `}
`;

const Left = styled.div`
  position: relative;
  width: 100%;
`;

const DetailsInsightsView = ({
  params: { viewId },
  location: { pathname, query },
}: WithRouterProps) => {
  const [isPreviewOpen, setIsPreviewOpen] = useState(false);
  const [previewedInputIndex, setPreviewedInputIndex] = useState<number | null>(
    null
  );

  const [movedUpDown, setMovedUpDown] = useState(false);

  const category = query.category;
  const search = query.search;

  const {
    list: inputs,
    loading,
    hasMore,
    onLoadMore,
  } = useInsightsInputsLoadMore(viewId, {
    category,
    search,
  });

  // Navigate to correct index when moving up and down
  useEffect(() => {
    if (
      !isNilOrError(inputs) &&
      !isNilOrError(previewedInputIndex) &&
      movedUpDown
    ) {
      clHistory.replace({
        pathname,
        search: stringify(
          {
            ...query,
            previewedInputId: inputs[previewedInputIndex].id,
          },
          { addQueryPrefix: true }
        ),
      });
      setMovedUpDown(false);
    }
  }, [inputs, previewedInputIndex, query, movedUpDown]);

  // Use callback to keep references for moveUp and moveDown stable
  const moveUp = useCallback(() => {
    setPreviewedInputIndex((prevSelectedIndex) =>
      !isNilOrError(prevSelectedIndex)
        ? prevSelectedIndex - 1
        : prevSelectedIndex
    );
    setMovedUpDown(true);
  }, []);

  const moveDown = useCallback(() => {
    setPreviewedInputIndex((prevSelectedIndex) =>
      !isNilOrError(prevSelectedIndex)
        ? prevSelectedIndex + 1
        : prevSelectedIndex
    );

    setMovedUpDown(true);
  }, []);

  const closePreview = () => setIsPreviewOpen(false);

  if (isNilOrError(inputs)) {
    return null;
  }

  const onPreviewInput = (input: IInsightsInputData) => {
    setPreviewedInputIndex(inputs.indexOf(input));

    clHistory.replace({
      pathname,
      search: stringify(
        { ...query, previewedInputId: input.id },
        { addQueryPrefix: true }
      ),
    });
    setIsPreviewOpen(true);
  };

  return (
    <>
      <TopBar />
<<<<<<< HEAD
      <Container>
        <Categories>
          <Network />
        </Categories>
        <Inputs />
=======
      <Container data-testid="insightsDetails">
        <Left>
          {isPreviewOpen ? (
            <>
              <Preview closePreview={closePreview} />
              <Navigation
                moveUp={moveUp}
                moveDown={moveDown}
                isMoveUpDisabled={previewedInputIndex === 0}
                isMoveDownDisabled={previewedInputIndex === inputs.length - 1}
              />
            </>
          ) : (
            <Categories />
          )}
        </Left>
        <Inputs
          hasMore={hasMore}
          inputs={inputs}
          loading={loading}
          onLoadMore={onLoadMore}
          onPreviewInput={onPreviewInput}
        />
>>>>>>> 036f02a9
      </Container>
    </>
  );
};

export default withRouter(DetailsInsightsView);<|MERGE_RESOLUTION|>--- conflicted
+++ resolved
@@ -1,17 +1,12 @@
 import React, { useState, useEffect, useCallback } from 'react';
 import { withRouter, WithRouterProps } from 'react-router';
 
-<<<<<<< HEAD
-// styles
-import styled from 'styled-components';
-=======
 // utils
 import { isNilOrError } from 'utils/helperUtils';
 import clHistory from 'utils/cl-router/history';
 import { stringify } from 'qs';
 
 // styles
->>>>>>> 036f02a9
 import { stylingConsts, media } from 'utils/styleUtils';
 import styled from 'styled-components';
 
@@ -22,8 +17,6 @@
 import Categories from './Categories';
 import Network from './Network';
 import Inputs from './Inputs';
-<<<<<<< HEAD
-=======
 import Preview from './Preview';
 import Navigation from 'modules/commercial/insights/admin/components/Navigation';
 
@@ -32,7 +25,6 @@
 
 // types
 import { IInsightsInputData } from 'modules/commercial/insights/services/insightsInputs';
->>>>>>> 036f02a9
 
 const Container = styled.div`
   height: calc(100vh - ${stylingConsts.menuHeight + topBarHeight}px);
@@ -139,13 +131,6 @@
   return (
     <>
       <TopBar />
-<<<<<<< HEAD
-      <Container>
-        <Categories>
-          <Network />
-        </Categories>
-        <Inputs />
-=======
       <Container data-testid="insightsDetails">
         <Left>
           {isPreviewOpen ? (
@@ -159,7 +144,9 @@
               />
             </>
           ) : (
-            <Categories />
+            <Categories>
+              <Network />
+            </Categories>
           )}
         </Left>
         <Inputs
@@ -169,7 +156,6 @@
           onLoadMore={onLoadMore}
           onPreviewInput={onPreviewInput}
         />
->>>>>>> 036f02a9
       </Container>
     </>
   );
