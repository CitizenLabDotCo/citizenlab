import React from 'react';

<<<<<<< HEAD
// styles
import styled from 'styled-components';
import { stylingConsts, media } from 'utils/styleUtils';

import TopBar, { topBarHeight } from '../../../components/TopBar';
import Categories from './Categories';
import Network from './Network';
=======
import { stylingConsts, media } from 'utils/styleUtils';

// components
import TopBar, { topBarHeight } from '../../../components/TopBar';
import Categories from './Categories';
import Inputs from './Inputs';
import styled from 'styled-components';
>>>>>>> 5ec315c9

const Container = styled.div`
  height: calc(100vh - ${stylingConsts.menuHeight + topBarHeight}px);
  display: flex;
<<<<<<< HEAD
  flex-direction: column;
=======
>>>>>>> 5ec315c9
  position: fixed;
  right: 0;
  top: ${stylingConsts.menuHeight + topBarHeight}px;
  left: 210px;
  bottom: 0;
  ${media.smallerThan1280px`
<<<<<<< HEAD
    left: 80px;
  `}
=======
  left: 80px;
`}
>>>>>>> 5ec315c9
`;

const DetailsInsightsView = () => {
  return (
    <>
      <TopBar />
      <Container>
<<<<<<< HEAD
        <Categories>
          <Network />
        </Categories>
=======
        <Categories />
        <Inputs />
>>>>>>> 5ec315c9
      </Container>
    </>
  );
};

export default DetailsInsightsView;<|MERGE_RESOLUTION|>--- conflicted
+++ resolved
@@ -1,43 +1,26 @@
 import React from 'react';
 
-<<<<<<< HEAD
 // styles
 import styled from 'styled-components';
-import { stylingConsts, media } from 'utils/styleUtils';
-
-import TopBar, { topBarHeight } from '../../../components/TopBar';
-import Categories from './Categories';
-import Network from './Network';
-=======
 import { stylingConsts, media } from 'utils/styleUtils';
 
 // components
 import TopBar, { topBarHeight } from '../../../components/TopBar';
 import Categories from './Categories';
+import Network from './Network';
 import Inputs from './Inputs';
-import styled from 'styled-components';
->>>>>>> 5ec315c9
 
 const Container = styled.div`
   height: calc(100vh - ${stylingConsts.menuHeight + topBarHeight}px);
   display: flex;
-<<<<<<< HEAD
-  flex-direction: column;
-=======
->>>>>>> 5ec315c9
   position: fixed;
   right: 0;
   top: ${stylingConsts.menuHeight + topBarHeight}px;
   left: 210px;
   bottom: 0;
   ${media.smallerThan1280px`
-<<<<<<< HEAD
     left: 80px;
   `}
-=======
-  left: 80px;
-`}
->>>>>>> 5ec315c9
 `;
 
 const DetailsInsightsView = () => {
@@ -45,14 +28,12 @@
     <>
       <TopBar />
       <Container>
-<<<<<<< HEAD
-        <Categories>
-          <Network />
-        </Categories>
-=======
-        <Categories />
+        <div>
+          <Categories>
+            <Network />
+          </Categories>
+        </div>
         <Inputs />
->>>>>>> 5ec315c9
       </Container>
     </>
   );
