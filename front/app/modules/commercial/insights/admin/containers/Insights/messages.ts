import { defineMessages } from 'react-intl';

export default defineMessages({
  emptyStateTitle: {
    id: 'app.containers.Admin.Insights.emptyStateTitle',
    defaultMessage: 'Easily understand what participants are { accentText }',
  },
  emptyStateAccentText: {
    id: 'app.containers.Admin.Insights.emptyStateAccentText',
    defaultMessage: 'talking about',
  },
  emptyStateCreate: {
    id: 'app.containers.Admin.Insights.emptyStateCreate',
    defaultMessage: 'Create my first insights',
  },
  emptyStateDiscover: {
    id: 'app.containers.Admin.Insights.discover',
    defaultMessage: 'Discover how it works',
  },
  title: {
    id: 'app.containers.Admin.Insights.title',
    defaultMessage: 'Insights',
  },
  description: {
    id: 'app.containers.Admin.Insights.description',
    defaultMessage:
      'Efficiently analyse the textual input on your platform. Group individual contributions that belong together. Understand what participants are really saying.',
  },
  link: {
    id: 'app.containers.Admin.Insights.link',
    defaultMessage: 'Read our support guide',
  },
  listTitle: {
    id: 'app.containers.Admin.Insights.listTitle',
    defaultMessage: 'Insights',
  },
  listDescription: {
    id: 'app.containers.Admin.Insights.listDescription',
    defaultMessage:
      'An insight is a textual or visual summary of the input. It is a starting point to formulate conclusions and a building block for reports. Actions taken here don’t impact the rest of the platform and are not visible to participants.',
  },
  listCreate: {
    id: 'app.containers.Admin.Insights.listCreate',
    defaultMessage: 'Create insights',
  },
  listManage: {
    id: 'app.containers.Admin.Insights.listManage',
    defaultMessage: 'Manage',
  },
  listDelete: {
    id: 'app.containers.Admin.Insights.listDelete',
    defaultMessage: 'Delete',
  },
  listDuplicate: {
    id: 'app.containers.Admin.Insights.listDuplicate',
    defaultMessage: 'Duplicate',
  },
  listDeleteConfirmation: {
    id: 'app.containers.Admin.Insights.listDeleteConfirmation',
    defaultMessage: 'Are you sure?',
  },
  createModalTitle: {
    id: 'app.containers.Admin.Reporting.Insights.createModalTitle',
    defaultMessage: 'Start analyzing your inputs',
  },
  createModalDescription: {
    id: 'app.containers.Admin.Reporting.Insights.createModalDescription',
    defaultMessage:
      'You’re about to have your first insights on what participants are talking about. These insights will be saved so you can continue working on them later.',
  },
  createModalNameLabel: {
    id: 'app.containers.Admin.Reporting.Insights.createModalNameLabel',
    defaultMessage: 'Name',
  },
  createModalProjectScopeLabel: {
    id: 'app.containers.Admin.Reporting.Insights.createModalProjectScopeLabel',
    defaultMessage: 'Project',
  },
  createModalSaveView: {
    id: 'app.containers.Admin.Reporting.Insights.createModalSaveView',
    defaultMessage: 'Create my insights',
  },
  createModalCancel: {
    id: 'app.containers.Admin.Reporting.Insights.createModalCancel',
    defaultMessage: 'Cancel',
  },
<<<<<<< HEAD
  inputsTableInputs: {
    id: 'app.containers.Admin.Insights.Edit.inputsTableInputs',
    defaultMessage: 'Inputs',
  },
  inputsTableCategories: {
    id: 'app.containers.Admin.Insights.Edit.inputsTableCategories',
    defaultMessage: 'Categories',
  },
  inputsTableDeleteCategoryConfirmation: {
    id:
      'app.containers.Admin.Insights.Edit.inputsTableDeleteCategoryConfirmation',
    defaultMessage: 'Are you sure?',
  },
  inputsTableEmpty: {
    id: 'app.containers.Admin.Insights.Edit.inputsEmptyState',
    defaultMessage: 'You have no inputs for this view yet',
=======
  categories: {
    id: 'app.containers.Admin.Reporting.Insights.Edit.categories',
    defaultMessage: 'Categories',
  },
  detectCategories: {
    id: 'app.containers.Admin.Reporting.Insights.Edit.detectCategories',
    defaultMessage: 'Detect new categories',
  },
  resetCategories: {
    id: 'app.containers.Admin.Reporting.Insights.Edit.resetCategories',
    defaultMessage: 'Reset categories',
  },
  addCategory: {
    id: 'app.containers.Admin.Reporting.Insights.Edit.addCategory',
    defaultMessage: 'Add category',
  },
  categoryInfoBoxBold: {
    id: 'app.containers.Admin.Insights.Edit.categoryInfoBoxBold',
    defaultMessage: 'Add your first category',
  },
  categoryInfoBox: {
    id: 'app.containers.Admin.Insights.Edit.categoryInfoBox',
    defaultMessage: '{bold} to organize and analyze input',
>>>>>>> 5159e8aa
  },
});<|MERGE_RESOLUTION|>--- conflicted
+++ resolved
@@ -84,7 +84,6 @@
     id: 'app.containers.Admin.Reporting.Insights.createModalCancel',
     defaultMessage: 'Cancel',
   },
-<<<<<<< HEAD
   inputsTableInputs: {
     id: 'app.containers.Admin.Insights.Edit.inputsTableInputs',
     defaultMessage: 'Inputs',
@@ -101,7 +100,7 @@
   inputsTableEmpty: {
     id: 'app.containers.Admin.Insights.Edit.inputsEmptyState',
     defaultMessage: 'You have no inputs for this view yet',
-=======
+  },
   categories: {
     id: 'app.containers.Admin.Reporting.Insights.Edit.categories',
     defaultMessage: 'Categories',
@@ -125,6 +124,5 @@
   categoryInfoBox: {
     id: 'app.containers.Admin.Insights.Edit.categoryInfoBox',
     defaultMessage: '{bold} to organize and analyze input',
->>>>>>> 5159e8aa
   },
 });