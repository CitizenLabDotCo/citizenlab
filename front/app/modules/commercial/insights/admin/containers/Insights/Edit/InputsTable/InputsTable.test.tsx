--- conflicted
+++ resolved
@@ -2,11 +2,8 @@
 import { render, screen, fireEvent, within, act } from 'utils/testUtils/rtl';
 import * as service from 'modules/commercial/insights/services/insightsInputs';
 import useInsightsInputs from 'modules/commercial/insights/hooks/useInsightsInputs';
-<<<<<<< HEAD
-=======
 import * as batchService from 'modules/commercial/insights/services/batchAssignment';
 
->>>>>>> 4c33657d
 import clHistory from 'utils/cl-router/history';
 
 jest.mock('modules/commercial/insights/services/insightsInputs', () => ({
@@ -399,6 +396,7 @@
         search: '?pageNumber=2',
       });
     });
+
     it('loads the page passed in url params', () => {
       mockLocationData = {
         ...mockLocationData,
@@ -412,17 +410,6 @@
       });
     });
   });
-<<<<<<< HEAD
-  it('loads the page passed in url params', () => {
-    mockLocationData = {
-      ...mockLocationData,
-      pathname: 'editViewPagePath',
-      query: { pageNumber: 2 },
-    };
-    render(<InputsTable />);
-    expect(useInsightsInputs).toHaveBeenCalledWith(viewId, {
-      pageNumber: 2,
-=======
 
   describe('Sorting', () => {
     it('sorts categories for -approval when category is selected', () => {
@@ -468,7 +455,6 @@
       expect(
         screen.queryByTestId('insightsSortButton')
       ).not.toBeInTheDocument();
->>>>>>> 4c33657d
     });
   });
 
