--- conflicted
+++ resolved
@@ -154,7 +154,6 @@
   return jest.fn(() => undefined);
 });
 
-<<<<<<< HEAD
 jest.mock(
   'modules/commercial/insights/hooks/useInsightsCategorySuggestions',
   () => {
@@ -162,10 +161,6 @@
   }
 );
 
-window.confirm = jest.fn(() => true);
-
-=======
->>>>>>> d8e68da1
 describe('Insights Input Table', () => {
   it('renders', () => {
     render(<InputsTable />);
