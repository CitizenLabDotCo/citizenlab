import React from 'react';
import { render, screen, fireEvent, within } from 'utils/testUtils/rtl';
import * as service from 'modules/commercial/insights/services/insightsInputs';
<<<<<<< HEAD
=======
import * as hook from 'modules/commercial/insights/hooks/useInsightsInputs';
>>>>>>> 18187728
import clHistory from 'utils/cl-router/history';

jest.mock('modules/commercial/insights/services/insightsInputs', () => ({
  deleteInsightsInputCategory: jest.fn(),
}));

import InputsTable from './';

const viewId = '1';

let mockInputData = {
  currentPage: 1,
  lastPage: 2,
  list: [
    {
      id: '4e9ac1f1-6928-45e9-9ac9-313e86ad636f',
      type: 'input',
      relationships: {
        source: {
          data: {
            id: '4e9ac1f1-6928-45e9-9ac9-313e86ad636f',
            type: 'idea',
          },
        },
        categories: {
          data: [
            {
              id: '94a649b5-23fe-4d47-9165-9beceef2dcad',
              type: 'category',
            },
            {
              id: '94a649b5-23fe-4d47-9165-9becedfg45sd',
              type: 'category',
            },
          ],
        },
        suggested_categories: {
          data: [],
        },
      },
    },
    {
      id: '54438f73-12f4-4b16-84f3-a55bd118de7e',
      type: 'input',
      relationships: {
        source: {
          data: {
            id: '54438f73-12f4-4b16-84f3-a55bd118de7e',
            type: 'idea',
          },
        },
        categories: {
          data: [],
        },
        suggested_categories: {
          data: [],
        },
      },
    },
  ],
};

const mockIdeaData = {
  id: '2',
  type: 'idea',
  attributes: {
    title_multiloc: { en: 'Test Idea' },
  },
};

const mockCategoryData = {
  id: '94a649b5-23fe-4d47-9165-9beceef2dcad',
  type: 'category',
  attributes: {
    name: 'Category 1',
  },
};

let mockLocationData = { pathname: '', query: {} };

jest.mock('hooks/useIdea', () => {
  return jest.fn(() => mockIdeaData);
});

jest.mock('modules/commercial/insights/hooks/useInsightsCategory', () => {
  return jest.fn(() => mockCategoryData);
});

jest.mock('modules/commercial/insights/hooks/useInsightsInputs', () => {
  return jest.fn(() => mockInputData);
});

jest.mock('hooks/useLocale', () => jest.fn(() => 'en'));

jest.mock('utils/cl-intl');

jest.mock('react-router', () => {
  return {
    withRouter: (Component) => {
      return (props) => {
        return (
          <Component
            {...props}
            params={{ viewId }}
            location={mockLocationData}
          />
        );
      };
    },
  };
});

jest.mock('utils/cl-router/history');

window.confirm = jest.fn(() => true);

describe('Insights Input Table', () => {
  it('renders', () => {
    render(<InputsTable />);
    expect(screen.getByTestId('insightsInputsTable')).toBeInTheDocument();
  });
  it('renders correct number of rows', () => {
    render(<InputsTable />);
    expect(screen.getAllByTestId('insightsInputsTableRow')).toHaveLength(2);
  });
  it('renders list of categories correctly', () => {
    render(<InputsTable />);
    const firstRow = screen.getAllByTestId('insightsInputsTableRow')[0];
    const secondRow = screen.getAllByTestId('insightsInputsTableRow')[1];
    expect(within(firstRow).getAllByTestId('insightsTag')).toHaveLength(2);
    expect(within(secondRow).queryAllByTestId('insightsTag')).toHaveLength(0);
  });
  it('calls onDelete category with correct arguments', () => {
    const spy = jest.spyOn(service, 'deleteInsightsInputCategory');
    render(<InputsTable />);
    const firstTagDeleteIcon = screen
      .getAllByTestId('insightsTag')[0]
      .querySelector('.insightsTagCloseIcon');
    if (firstTagDeleteIcon) {
      fireEvent.click(firstTagDeleteIcon);
    }

    expect(spy).toHaveBeenCalledWith(
      viewId,
      mockInputData.list[0].id,
      mockInputData.list[0].relationships.categories.data[0].id
    );
  });
<<<<<<< HEAD

  it('renders additional table column when category is selected', () => {
    mockLocationData = { pathname: '', query: { category: 'Category 1' } };

    render(<InputsTable />);
    expect(screen.getAllByRole('columnheader')).toHaveLength(4);
    expect(screen.getByText('Also in')).toBeInTheDocument();
  });
  it('does not render additional table column when category is not selected', () => {
    mockLocationData = { pathname: '', query: { category: '' } };

    render(<InputsTable />);

    expect(screen.getAllByRole('columnheader')).toHaveLength(3);
    expect(screen.queryByText('Also in')).not.toBeInTheDocument();
  });
  it('sorts categories for -approval when category is selected', () => {
    const spy = jest.spyOn(clHistory, 'push');
    mockLocationData = {
      pathname: '',
      query: { category: mockInputData[0].relationships.categories.data[0].id },
    };

    render(<InputsTable />);
    fireEvent.click(screen.getByTestId('insightsSortButton'));
    expect(spy).toHaveBeenCalledWith({
      pathname: '',
      search: '?category=94a649b5-23fe-4d47-9165-9beceef2dcad&sort=-approval',
    });
  });
  it('sorts categories for approval when category is selected and inputs sorted by -approval', () => {
    const spy = jest.spyOn(clHistory, 'push');
    mockLocationData = {
      pathname: '',
      query: {
        category: mockInputData[0].relationships.categories.data[0].id,
        sort: '-approval',
      },
    };

    render(<InputsTable />);
    fireEvent.click(screen.getByTestId('insightsSortButton'));
    expect(spy).toHaveBeenCalledWith({
      pathname: '',
      search: '?category=94a649b5-23fe-4d47-9165-9beceef2dcad&sort=approval',
    });
  });
  it('sort categories button does not render when category is not selected', () => {
    mockLocationData = {
      pathname: '',
      query: { category: '' },
    };

    render(<InputsTable />);
    expect(screen.queryByTestId('insightsSortButton')).not.toBeInTheDocument();
  });
  it('renders table empty state when there are no inputs', () => {
    mockInputData = [];
    mockLocationData = { pathname: '', query: { category: '' } };
=======
  it("doesn't show pagination when there's only one page", () => {
    mockInputData = { ...mockInputData, currentPage: 1, lastPage: 1 };
    render(<InputsTable />);
    expect(screen.queryByTestId('pagination')).toBeNull();
  });
  it('shows pagination when there are multiple pages', () => {
    mockInputData = { ...mockInputData, currentPage: 1, lastPage: 2 };
    render(<InputsTable />);
    expect(screen.getByTestId('pagination')).toBeInTheDocument();
  });
  it('clicks on pagination navigate to the right page', () => {
    mockLocationData = { ...mockLocationData, pathname: 'editViewPagePath' };
    mockInputData = { ...mockInputData, currentPage: 1, lastPage: 2 };
    const spy = jest.spyOn(clHistory, 'push');
    render(<InputsTable />);
    fireEvent.click(within(screen.getByTestId('pagination')).getByText('2'));
    expect(spy).toHaveBeenCalledWith({
      pathname: 'editViewPagePath',
      search: '?pageNumber=2',
    });
  });
  it('loads the page passed in url params', () => {
    mockLocationData = {
      ...mockLocationData,
      pathname: 'editViewPagePath',
      query: { pageNumber: 2 },
    };
    const spy = jest.spyOn(hook, 'default');
    render(<InputsTable />);
    expect(spy).toHaveBeenCalledWith(viewId, {
      pageNumber: 2,
    });
  });
  it('renders table empty state when there are no inputs', () => {
    mockInputData = { currentPage: 1, lastPage: 1, list: [] };
>>>>>>> 18187728
    render(<InputsTable />);
    expect(
      screen.getByTestId('insightsInputsTableEmptyState')
    ).toBeInTheDocument();
    expect(
      screen.getByText("This project doesn't seem to contain any input.")
    ).toBeInTheDocument();
  });
  it('renders correct table empty state when are no input for category', () => {
    mockLocationData = { pathname: '', query: { category: 'category' } };
    mockInputData = { currentPage: 1, lastPage: 1, list: [] };

    render(<InputsTable />);
    expect(
      screen.getByTestId('insightsInputsTableEmptyState')
    ).toBeInTheDocument();
    expect(
      screen.getByText('You have no input assigned to this category yet')
    ).toBeInTheDocument();
  });
});<|MERGE_RESOLUTION|>--- conflicted
+++ resolved
@@ -1,10 +1,8 @@
 import React from 'react';
 import { render, screen, fireEvent, within } from 'utils/testUtils/rtl';
 import * as service from 'modules/commercial/insights/services/insightsInputs';
-<<<<<<< HEAD
-=======
-import * as hook from 'modules/commercial/insights/hooks/useInsightsInputs';
->>>>>>> 18187728
+import useInsightsInputs from 'modules/commercial/insights/hooks/useInsightsInputs';
+
 import clHistory from 'utils/cl-router/history';
 
 jest.mock('modules/commercial/insights/services/insightsInputs', () => ({
@@ -153,67 +151,6 @@
       mockInputData.list[0].relationships.categories.data[0].id
     );
   });
-<<<<<<< HEAD
-
-  it('renders additional table column when category is selected', () => {
-    mockLocationData = { pathname: '', query: { category: 'Category 1' } };
-
-    render(<InputsTable />);
-    expect(screen.getAllByRole('columnheader')).toHaveLength(4);
-    expect(screen.getByText('Also in')).toBeInTheDocument();
-  });
-  it('does not render additional table column when category is not selected', () => {
-    mockLocationData = { pathname: '', query: { category: '' } };
-
-    render(<InputsTable />);
-
-    expect(screen.getAllByRole('columnheader')).toHaveLength(3);
-    expect(screen.queryByText('Also in')).not.toBeInTheDocument();
-  });
-  it('sorts categories for -approval when category is selected', () => {
-    const spy = jest.spyOn(clHistory, 'push');
-    mockLocationData = {
-      pathname: '',
-      query: { category: mockInputData[0].relationships.categories.data[0].id },
-    };
-
-    render(<InputsTable />);
-    fireEvent.click(screen.getByTestId('insightsSortButton'));
-    expect(spy).toHaveBeenCalledWith({
-      pathname: '',
-      search: '?category=94a649b5-23fe-4d47-9165-9beceef2dcad&sort=-approval',
-    });
-  });
-  it('sorts categories for approval when category is selected and inputs sorted by -approval', () => {
-    const spy = jest.spyOn(clHistory, 'push');
-    mockLocationData = {
-      pathname: '',
-      query: {
-        category: mockInputData[0].relationships.categories.data[0].id,
-        sort: '-approval',
-      },
-    };
-
-    render(<InputsTable />);
-    fireEvent.click(screen.getByTestId('insightsSortButton'));
-    expect(spy).toHaveBeenCalledWith({
-      pathname: '',
-      search: '?category=94a649b5-23fe-4d47-9165-9beceef2dcad&sort=approval',
-    });
-  });
-  it('sort categories button does not render when category is not selected', () => {
-    mockLocationData = {
-      pathname: '',
-      query: { category: '' },
-    };
-
-    render(<InputsTable />);
-    expect(screen.queryByTestId('insightsSortButton')).not.toBeInTheDocument();
-  });
-  it('renders table empty state when there are no inputs', () => {
-    mockInputData = [];
-    mockLocationData = { pathname: '', query: { category: '' } };
-=======
   it("doesn't show pagination when there's only one page", () => {
     mockInputData = { ...mockInputData, currentPage: 1, lastPage: 1 };
     render(<InputsTable />);
@@ -241,15 +178,73 @@
       pathname: 'editViewPagePath',
       query: { pageNumber: 2 },
     };
-    const spy = jest.spyOn(hook, 'default');
-    render(<InputsTable />);
-    expect(spy).toHaveBeenCalledWith(viewId, {
+
+    render(<InputsTable />);
+    expect(useInsightsInputs).toHaveBeenCalledWith(viewId, {
       pageNumber: 2,
     });
+  });
+
+  it('renders additional table column when category is selected', () => {
+    mockLocationData = { pathname: '', query: { category: 'Category 1' } };
+
+    render(<InputsTable />);
+    expect(screen.getAllByRole('columnheader')).toHaveLength(4);
+    expect(screen.getByText('Also in')).toBeInTheDocument();
+  });
+  it('does not render additional table column when category is not selected', () => {
+    mockLocationData = { pathname: '', query: { category: '' } };
+
+    render(<InputsTable />);
+
+    expect(screen.getAllByRole('columnheader')).toHaveLength(3);
+    expect(screen.queryByText('Also in')).not.toBeInTheDocument();
+  });
+  it('sorts categories for -approval when category is selected', () => {
+    const spy = jest.spyOn(clHistory, 'push');
+    mockLocationData = {
+      pathname: '',
+      query: {
+        category: mockInputData.list[0].relationships.categories.data[0].id,
+      },
+    };
+
+    render(<InputsTable />);
+    fireEvent.click(screen.getByTestId('insightsSortButton'));
+    expect(spy).toHaveBeenCalledWith({
+      pathname: '',
+      search: '?category=94a649b5-23fe-4d47-9165-9beceef2dcad&sort=-approval',
+    });
+  });
+  it('sorts categories for approval when category is selected and inputs sorted by -approval', () => {
+    const spy = jest.spyOn(clHistory, 'push');
+    mockLocationData = {
+      pathname: '',
+      query: {
+        category: mockInputData.list[0].relationships.categories.data[0].id,
+        sort: '-approval',
+      },
+    };
+
+    render(<InputsTable />);
+    fireEvent.click(screen.getByTestId('insightsSortButton'));
+    expect(spy).toHaveBeenCalledWith({
+      pathname: '',
+      search: '?category=94a649b5-23fe-4d47-9165-9beceef2dcad&sort=approval',
+    });
+  });
+  it('sort categories button does not render when category is not selected', () => {
+    mockLocationData = {
+      pathname: '',
+      query: { category: '' },
+    };
+
+    render(<InputsTable />);
+    expect(screen.queryByTestId('insightsSortButton')).not.toBeInTheDocument();
   });
   it('renders table empty state when there are no inputs', () => {
     mockInputData = { currentPage: 1, lastPage: 1, list: [] };
->>>>>>> 18187728
+    mockLocationData = { pathname: '', query: { category: '' } };
     render(<InputsTable />);
     expect(
       screen.getByTestId('insightsInputsTableEmptyState')
