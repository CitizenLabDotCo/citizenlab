import React from 'react';
import { render, screen, fireEvent, within } from 'utils/testUtils/rtl';
import * as service from 'modules/commercial/insights/services/insightsInputs';
import * as hook from 'modules/commercial/insights/hooks/useInsightsInputs';
import clHistory from 'utils/cl-router/history';

jest.mock('modules/commercial/insights/services/insightsInputs', () => ({
  deleteInsightsInputCategory: jest.fn(),
}));

import InputsTable from './';
import { WithRouterProps } from 'react-router';

const viewId = '1';

let mockInputData = {
  currentPage: 1,
  lastPage: 2,
  list: [
    {
      id: '4e9ac1f1-6928-45e9-9ac9-313e86ad636f',
      type: 'input',
      relationships: {
        source: {
          data: {
            id: '4e9ac1f1-6928-45e9-9ac9-313e86ad636f',
            type: 'idea',
          },
        },
        categories: {
          data: [
            {
              id: '94a649b5-23fe-4d47-9165-9beceef2dcad',
              type: 'category',
            },
            {
              id: '94a649b5-23fe-4d47-9165-9becedfg45sd',
              type: 'category',
            },
          ],
        },
        suggested_categories: {
          data: [],
        },
      },
    },
    {
      id: '54438f73-12f4-4b16-84f3-a55bd118de7e',
      type: 'input',
      relationships: {
        source: {
          data: {
            id: '54438f73-12f4-4b16-84f3-a55bd118de7e',
            type: 'idea',
          },
        },
        categories: {
          data: [],
        },
        suggested_categories: {
          data: [],
        },
      },
    },
  ],
};

const mockIdeaData = {
  id: '2',
  type: 'idea',
  attributes: {
    title_multiloc: { en: 'Test Idea' },
  },
};

const mockCategoryData = {
  id: '3612e489-a631-4e7d-8bdb-63be407ea123',
  type: 'category',
  attributes: {
    name: 'Category 1',
  },
};

let mockLocationData = { pathname: '', query: {} };

jest.mock('hooks/useIdea', () => {
  return jest.fn(() => mockIdeaData);
});

jest.mock('modules/commercial/insights/hooks/useInsightsCategory', () => {
  return jest.fn(() => mockCategoryData);
});

jest.mock('modules/commercial/insights/hooks/useInsightsInputs', () => {
  return jest.fn(() => mockInputData);
});

jest.mock('hooks/useLocale', () => jest.fn(() => 'en'));

jest.mock('utils/cl-intl');

let mockLocation: WithRouterProps['location'] = {
  pathname: 'editViewPagePath',
  query: {},
  search: '',
  hash: '',
  state: undefined,
  action: 'POP',
  key: '',
};
jest.mock('react-router', () => {
  return {
    withRouter: (Component) => {
      return (props) => {
        return (
<<<<<<< HEAD
          <Component {...props} params={{ viewId }} location={mockLocation} />
=======
          <Component
            {...props}
            params={{ viewId }}
            location={mockLocationData}
          />
>>>>>>> 486888a7
        );
      };
    },
  };
});

jest.mock('utils/cl-router/history');

window.confirm = jest.fn(() => true);

describe('Insights Input Table', () => {
  it('renders', () => {
    render(<InputsTable />);
    expect(screen.getByTestId('insightsInputsTable')).toBeInTheDocument();
  });
  it('renders correct number of rows', () => {
    render(<InputsTable />);
    expect(screen.getAllByTestId('insightsInputsTableRow')).toHaveLength(2);
  });
  it('renders list of categories correctly', () => {
    render(<InputsTable />);
    const firstRow = screen.getAllByTestId('insightsInputsTableRow')[0];
    const secondRow = screen.getAllByTestId('insightsInputsTableRow')[1];
    expect(within(firstRow).getAllByTestId('insightsTag')).toHaveLength(2);
    expect(within(secondRow).queryAllByTestId('insightsTag')).toHaveLength(0);
  });
  it('calls onDelete category with correct arguments', () => {
    const spy = jest.spyOn(service, 'deleteInsightsInputCategory');
    render(<InputsTable />);
    const firstTagDeleteIcon = screen
      .getAllByTestId('insightsTag')[0]
      .querySelector('.insightsTagCloseIcon');
    if (firstTagDeleteIcon) {
      fireEvent.click(firstTagDeleteIcon);
    }

    expect(spy).toHaveBeenCalledWith(
      viewId,
      mockInputData.list[0].id,
      mockInputData.list[0].relationships.categories.data[0].id
    );
  });
  it("doesn't show pagination when there's only one page", () => {
    mockInputData = { ...mockInputData, currentPage: 1, lastPage: 1 };
    render(<InputsTable />);
    expect(screen.queryByTestId('pagination')).toBeNull();
  });
  it('shows pagination when there are multiple pages', () => {
    mockInputData = { ...mockInputData, currentPage: 1, lastPage: 2 };
    render(<InputsTable />);
    expect(screen.getByTestId('pagination')).toBeInTheDocument();
  });
  it('clicks on pagination navigate to the right page', () => {
    mockLocation = { ...mockLocation, pathname: 'editViewPagePath' };
    mockInputData = { ...mockInputData, currentPage: 1, lastPage: 2 };
    const spy = jest.spyOn(clHistory, 'push');
    render(<InputsTable />);
    fireEvent.click(within(screen.getByTestId('pagination')).getByText('2'));
    expect(spy).toHaveBeenCalledWith({
      pathname: 'editViewPagePath',
      search: '?pageNumber=2',
    });
  });
  it('loads the page passed in url params', () => {
    mockLocation = {
      ...mockLocation,
      pathname: 'editViewPagePath',
      query: { pageNumber: 2 },
    };
    const spy = jest.spyOn(hook, 'default');
    render(<InputsTable />);
    expect(spy).toHaveBeenCalledWith('1', {
      pageNumber: 2,
    });
  });
  it('renders table empty state when there are no inputs', () => {
    mockInputData = { currentPage: 1, lastPage: 1, list: [] };
    render(<InputsTable />);
    expect(
      screen.getByTestId('insightsInputsTableEmptyState')
    ).toBeInTheDocument();
    expect(
      screen.getByText("This project doesn't seem to contain any input.")
    ).toBeInTheDocument();
  });
  it('renders correct table empty state when are no categories for input', () => {
    mockLocationData = { pathname: '', query: { category: 'category' } };
    mockInputData = [];

    render(<InputsTable />);
    expect(
      screen.getByTestId('insightsInputsTableEmptyState')
    ).toBeInTheDocument();
    expect(
      screen.getByText('You have no input assigned to this category yet')
    ).toBeInTheDocument();
  });
});<|MERGE_RESOLUTION|>--- conflicted
+++ resolved
@@ -113,15 +113,11 @@
     withRouter: (Component) => {
       return (props) => {
         return (
-<<<<<<< HEAD
-          <Component {...props} params={{ viewId }} location={mockLocation} />
-=======
           <Component
             {...props}
             params={{ viewId }}
             location={mockLocationData}
           />
->>>>>>> 486888a7
         );
       };
     },
@@ -207,9 +203,9 @@
       screen.getByText("This project doesn't seem to contain any input.")
     ).toBeInTheDocument();
   });
-  it('renders correct table empty state when are no categories for input', () => {
+  it('renders correct table empty state when are no input for category', () => {
     mockLocationData = { pathname: '', query: { category: 'category' } };
-    mockInputData = [];
+    mockInputData = { currentPage: 1, lastPage: 1, list: [] };
 
     render(<InputsTable />);
     expect(
