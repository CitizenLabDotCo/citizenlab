--- conflicted
+++ resolved
@@ -3,6 +3,7 @@
 
 import { render, screen } from 'utils/testUtils/rtl';
 import inputs from 'modules/commercial/insights/fixtures/inputs';
+import useInsightsInputsLoadMore from 'modules/commercial/insights/hooks/useInsightsInputsLoadMore';
 
 const viewId = '1';
 
@@ -20,7 +21,7 @@
   },
 };
 
-const mockLocationData = { pathname: '', query: {} };
+let mockLocationData = { pathname: '', query: {} };
 
 jest.mock('hooks/useIdea', () => {
   return jest.fn(() => mockIdeaData);
@@ -57,33 +58,29 @@
 
 describe('Insights Details Inputs', () => {
   it('renders', () => {
-    render(<Inputs onPreviewInput={onPreviewInput} inputs={mockInputsData} />);
+    render(<Inputs onPreviewInput={onPreviewInput} />);
     expect(screen.getByTestId('insightsDetailsInputs')).toBeInTheDocument();
   });
-<<<<<<< HEAD
-
-=======
   it('calls useInsightsInputsLoadMore with correct arguments', () => {
     mockLocationData = {
       pathname: '',
       query: { search: 'search', category: 'category' },
     };
-    render(<Inputs />);
+    render(<Inputs onPreviewInput={onPreviewInput} />);
     expect(useInsightsInputsLoadMore).toHaveBeenCalledWith(
       viewId,
       mockLocationData.query
     );
   });
->>>>>>> af0f1106
   it('renders correct number of input cards', () => {
-    render(<Inputs onPreviewInput={onPreviewInput} inputs={mockInputsData} />);
+    render(<Inputs onPreviewInput={onPreviewInput} />);
     expect(screen.getAllByTestId('insightsInputCard')).toHaveLength(
       mockInputsData.list.length
     );
   });
 
   it('shows load more button when there is a next page', () => {
-    render(<Inputs onPreviewInput={onPreviewInput} inputs={mockInputsData} />);
+    render(<Inputs onPreviewInput={onPreviewInput} />);
     expect(screen.getByTestId('insightsDetailsLoadMore')).toBeInTheDocument();
   });
 
@@ -93,7 +90,7 @@
       list: inputs,
       loading: false,
     };
-    render(<Inputs onPreviewInput={onPreviewInput} inputs={mockInputsData} />);
+    render(<Inputs onPreviewInput={onPreviewInput} />);
     expect(
       screen.queryByTestId('insightsDetailsLoadMore')
     ).not.toBeInTheDocument();
@@ -105,9 +102,7 @@
       list: [],
       loading: false,
     };
-    render(<Inputs onPreviewInput={onPreviewInput} inputs={mockInputsData} />);
+    render(<Inputs onPreviewInput={onPreviewInput} />);
     expect(screen.getByTestId('insightsDetailsEmpty')).toBeInTheDocument();
   });
-});
-
-// test loader+});