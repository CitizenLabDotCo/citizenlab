--- conflicted
+++ resolved
@@ -6,18 +6,10 @@
 const viewId = '1';
 const categoryId = '1';
 
-<<<<<<< HEAD
-jest.mock('utils/cl-intl');
-jest.mock('utils/analytics');
-
 const mockUpdateCategory = jest.fn();
 
 jest.mock('modules/commercial/insights/api/categories', () => ({
   useUpdateCategory: () => ({ mutate: mockUpdateCategory, reset: jest.fn() }),
-=======
-jest.mock('modules/commercial/insights/services/insightsCategories', () => ({
-  updateInsightsCategory: jest.fn(),
->>>>>>> 2fadeae0
 }));
 
 jest.mock('hooks/useLocale', () => jest.fn(() => 'en'));
