--- conflicted
+++ resolved
@@ -18,21 +18,7 @@
 
 let mockLocationData = { pathname: '', query: {} };
 
-<<<<<<< HEAD
-jest.mock('utils/cl-router/history');
-
 jest.mock('modules/commercial/insights/api/categories');
-=======
-const mockInputData = inputs[0];
-
-jest.mock('modules/commercial/insights/hooks/useInsightsInputsLoadMore', () => {
-  return jest.fn(() => mockInputsData);
-});
-
-jest.mock('modules/commercial/insights/hooks/useInsightsCategories', () => {
-  return jest.fn(() => mockCategories);
-});
->>>>>>> 2fadeae0
 
 jest.mock('utils/cl-router/withRouter', () => {
   return {
