--- conflicted
+++ resolved
@@ -112,11 +112,11 @@
   it('calls useInsightsInputsLoadMore with correct arguments', () => {
     mockLocationData = {
       pathname: '',
-<<<<<<< HEAD
-      query: { search: 'search', categories: ['category1', 'category2'] },
-=======
-      query: { search: 'search', category: 'category', keywords: ['keyword'] },
->>>>>>> dcfe42fc
+      query: {
+        search: 'search',
+        categories: ['category1', 'category2'],
+        keywords: ['keyword'],
+      },
     };
     render(<Details />);
     expect(useInsightsInputsLoadMore).toHaveBeenCalledWith(
