--- conflicted
+++ resolved
@@ -42,11 +42,8 @@
 // services
 import {
   addInsightsCategory,
-<<<<<<< HEAD
   deleteInsightsCategories,
-=======
   deleteInsightsCategory,
->>>>>>> f1a69793
 } from 'modules/commercial/insights/services/insightsCategories';
 
 const Container = styled.div`
@@ -157,13 +154,8 @@
   location: { query, pathname },
 }: InjectedIntlProps & WithRouterProps) => {
   const locale = useLocale();
-<<<<<<< HEAD
   const [loadingAdd, setLoadingAdd] = useState(false);
   const [loadingReset, setLoadingReset] = useState(false);
-=======
-
-  const [loading, setLoading] = useState(false);
->>>>>>> f1a69793
   const [errors, setErrors] = useState<CLErrors | undefined>();
 
   const categories = useInsightsCategories(viewId);
@@ -238,11 +230,15 @@
   );
 
   const handleResetCategories = async () => {
+    const deleteMessage = formatMessage(messages.resetCategoriesConfimation);
+
     setLoadingReset(true);
-    try {
-      await deleteInsightsCategories(viewId);
-    } catch {
-      // Do nothing
+    if (window.confirm(deleteMessage)) {
+      try {
+        await deleteInsightsCategories(viewId);
+      } catch {
+        // Do nothing
+      }
     }
     setLoadingReset(false);
   };
