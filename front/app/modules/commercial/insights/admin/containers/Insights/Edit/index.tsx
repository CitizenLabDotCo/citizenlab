import React, { useState } from 'react';
import { withRouter, WithRouterProps } from 'react-router';
import { stringify } from 'qs';

// styles
import styled from 'styled-components';
import { darken } from 'polished';

// components
import { Button, Input, Spinner } from 'cl2-component-library';
import Divider from 'components/admin/Divider';
<<<<<<< HEAD
import Modal from 'components/UI/Modal';
import SearchInput from 'components/UI/SearchInput';
=======
>>>>>>> 4c33657d
import TopBar, { topBarHeight } from '../../../components/TopBar';
import Error from 'components/UI/Error';
import InputsTable from './InputsTable';

// utils
import { isNilOrError } from 'utils/helperUtils';
import { injectIntl, FormattedMessage } from 'utils/cl-intl';
import { colors, fontSizes, stylingConsts, media } from 'utils/styleUtils';
import clHistory from 'utils/cl-router/history';

// hooks
import useLocale from 'hooks/useLocale';
import useInsightsCategories from 'modules/commercial/insights/hooks/useInsightsCategories';

// intl
import { InjectedIntlProps } from 'react-intl';
import messages from '../messages';

// types
import { CLErrors } from 'typings';

// services
import {
  addInsightsCategory,
  deleteInsightsCategories,
} from 'modules/commercial/insights/services/insightsCategories';

const Container = styled.div`
  height: calc(100vh - ${stylingConsts.menuHeight + topBarHeight}px);
  display: flex;
  position: fixed;
  right: 0;
  top: ${stylingConsts.menuHeight + topBarHeight}px;
  left: 210px;
  bottom: 0;
  ${media.smallerThan1280px`
    left: 80px;
  `}
`;

const Categories = styled.aside`
  padding: 24px;
  max-width: 300px;
  flex: 0 0 300px;
  display: flex;
  flex-direction: column;
  align-items: stretch;
`;

const DetectButton = styled(Button)`
  margin-bottom: 8px;
`;

const ResetButton = styled(Button)`
  margin-bottom: 20px;
`;

const CategoriesLabel = styled.p`
  text-transform: uppercase;
  font-size: ${fontSizes.xs}px;
  color: ${colors.adminTextColor};
  font-weight: bold;
  padding: 16px;
`;

const FormContainer = styled.form`
  display: flex;
  align-items: center;
  margin-bottom: 28px;
  .addButton {
    margin-left: 4px;
  }
`;

const CategoryButton = styled(Button)`
  display: block;
  .button {
    display: flex;
    justify-content: space-between;
  }
  .buttonText {
    white-space: normal !important;
  }
`;

const CategoryInfoBox = styled.div`
  background-color: ${colors.clBlueLightest};
  font-size: ${fontSizes.base};
  color: ${colors.adminTextColor};
  border-radius: 3px;
  padding: 8px 20px;
`;

const CategoriesList = styled.div`
  overflow-y: auto;
`;

const StyledPlus = styled.div`
  width: 22px;
  text-align: center;
`;

const ButtonsContainer = styled.div`
  margin-top: 20px;
  margin-bottom: 20px;
`;

export const getSelectedCategoryFilter = (categoryQuery: string) =>
  categoryQuery
    ? 'category'
    : categoryQuery === ''
    ? 'notCategorized'
    : 'allInput';

const SearchContainer = styled.div`
  display: flex;
  justify-content: space-between;
  align-content: center;
  margin-bottom: 40px;
`;

const EditInsightsView = ({
  intl: { formatMessage },
  params: { viewId },
  location: { query, pathname },
}: InjectedIntlProps & WithRouterProps) => {
  const locale = useLocale();
  const [loadingAdd, setLoadingAdd] = useState(false);
  const [loadingReset, setLoadingReset] = useState(false);
  const [errors, setErrors] = useState<CLErrors | undefined>();

  const categories = useInsightsCategories(viewId);
  const [name, setName] = useState<string | null>();

  if (isNilOrError(locale) || isNilOrError(categories)) {
    return null;
  }

  const onChangeName = (value: string) => {
    setName(value);
    setErrors(undefined);
  };

  const handleCategorySubmit = async () => {
    if (name) {
      setLoadingAdd(true);
      try {
        await addInsightsCategory(viewId, name);
      } catch (errors) {
        setErrors(errors.json.errors);
      }
      setLoadingAdd(false);
      setName('');
    }
  };

  const selectCategory = (categoryId?: string) => () => {
    clHistory.push({
      pathname,
      search: stringify(
        { ...query, pageNumber: 1, category: categoryId },
        { addQueryPrefix: true }
      ),
    });
  };

  const selectedCategoryFilter = getSelectedCategoryFilter(query.category);

  const handleResetCategories = async () => {
    const deleteMessage = formatMessage(messages.resetCategoriesConfimation);

    setLoadingReset(true);
    if (window.confirm(deleteMessage)) {
      try {
        await deleteInsightsCategories(viewId);
      } catch {
        // Do nothing
      }
    }
    setLoadingReset(false);
  };

  const onSearch = (search: string) => {
    clHistory.replace({
      pathname,
      search: stringify({ ...query, search }, { addQueryPrefix: true }),
    });
  };

  return (
    <div data-testid="insightsEdit">
      <TopBar />
      <Container>
        <Categories>
          <DetectButton
            buttonStyle="white"
            locale={locale}
            textColor={colors.adminTextColor}
          >
            {formatMessage(messages.detectCategories)}
          </DetectButton>
          <ResetButton
            buttonStyle="white"
            locale={locale}
            textColor={colors.adminTextColor}
            onClick={handleResetCategories}
          >
            {loadingReset ? (
              <Spinner size="22px" />
            ) : (
              formatMessage(messages.resetCategories)
            )}
          </ResetButton>
          <Divider />
          <ButtonsContainer>
            <CategoryButton
              locale={locale}
              bgColor={
                selectedCategoryFilter === 'allInput'
                  ? darken(0.05, colors.lightGreyishBlue)
                  : 'transparent'
              }
              textColor={colors.label}
              textHoverColor={colors.adminTextColor}
              bgHoverColor={darken(0.05, colors.lightGreyishBlue)}
              onClick={selectCategory()}
            >
              {formatMessage(messages.allInput)}
            </CategoryButton>
            <CategoryButton
              locale={locale}
              bgColor={
                selectedCategoryFilter === 'notCategorized'
                  ? darken(0.05, colors.lightGreyishBlue)
                  : 'transparent'
              }
              textColor={colors.label}
              textHoverColor={colors.adminTextColor}
              bgHoverColor={darken(0.05, colors.lightGreyishBlue)}
              onClick={selectCategory('')}
            >
              {formatMessage(messages.notCategorized)}
            </CategoryButton>
          </ButtonsContainer>
          <CategoriesLabel>
            {formatMessage(messages.categories)}
          </CategoriesLabel>
          <FormContainer>
            <Input
              type="text"
              value={name}
              onChange={onChangeName}
              placeholder={formatMessage(messages.addCategory)}
              size="small"
            />
            <Button
              locale={locale}
              fontSize={`${fontSizes.xxxl}px`}
              bgColor={colors.adminTextColor}
              className="addButton"
              padding="8px"
              onClick={handleCategorySubmit}
              disabled={!name || loadingAdd}
            >
              {loadingAdd ? (
                <Spinner size="22px" />
              ) : (
                <StyledPlus>+</StyledPlus>
              )}
            </Button>
          </FormContainer>
          {errors && (
            <Error apiErrors={errors['name']} fieldName="category_name" />
          )}
          <CategoriesList>
            {categories.length === 0 ? (
              <CategoryInfoBox data-testid="insightsNoCategories">
                <p>
                  <FormattedMessage
                    {...messages.categoryInfoBox}
                    values={{
                      bold: (
                        <b>{formatMessage(messages.categoryInfoBoxBold)}</b>
                      ),
                    }}
                  />
                </p>
              </CategoryInfoBox>
            ) : (
              categories.map((category) => (
                <div data-testid="insightsCategory" key={category.id}>
                  <CategoryButton
                    locale={locale}
                    bgColor={
                      category.id === query.category
                        ? darken(0.05, colors.lightGreyishBlue)
                        : 'transparent'
                    }
                    textColor={colors.label}
                    textHoverColor={colors.adminTextColor}
                    bgHoverColor={darken(0.05, colors.lightGreyishBlue)}
                    onClick={selectCategory(category.id)}
                  >
                    {category.attributes.name}
                  </CategoryButton>
                </div>
              ))
            )}
          </CategoriesList>
        </Categories>
<<<<<<< HEAD
        <Inputs>
          <SearchContainer>
            <SearchInput onChange={onSearch} />
            <Button
              locale={locale}
              buttonStyle="admin-dark"
              bgColor={colors.clBlue}
              linkTo={`/admin/insights/${viewId}`}
            >
              {formatMessage(messages.inputsDone)}
            </Button>
          </SearchContainer>
          <StyledHeader data-testid="insightsInputsHeader">
            {selectedCategory ? (
              <>
                {selectedCategory.attributes.name}
                <Button
                  icon="more-options"
                  locale={locale}
                  iconColor={colors.label}
                  iconHoverColor={colors.label}
                  boxShadow="none"
                  boxShadowHover="none"
                  bgColor="transparent"
                  bgHoverColor="transparent"
                  padding="0px 20px"
                  onClick={toggleCategoryMenu}
                />
              </>
            ) : (
              <>
                {formatMessage(messages.allInput)}
                <IconTooltip
                  content={formatMessage(messages.allInputTooltip)}
                />
              </>
            )}
          </StyledHeader>
          <Dropdown
            opened={isCategoryMenuOpened}
            onClickOutside={closeCategoryMenu}
            className="dropdown"
            content={
              <>
                <DropdownListItem onClick={openCategoryRenameModal}>
                  {formatMessage(messages.editCategoryName)}
                </DropdownListItem>
                <DropdownListItem onClick={handleDeleteCategory}>
                  {formatMessage(messages.deleteCategory)}
                </DropdownListItem>
              </>
            }
          />
          <Divider />
          <InputsTable />
        </Inputs>
        <Modal
          opened={renameCategoryModalOpened}
          close={closeCategoryRenameModal}
        >
          {selectedCategory && (
            <RenameCategory
              closeRenameModal={closeCategoryRenameModal}
              originalCategoryName={selectedCategory.attributes.name}
            />
          )}
        </Modal>
=======
        <InputsTable />
>>>>>>> 4c33657d
      </Container>
    </div>
  );
};

export default withRouter(injectIntl(EditInsightsView));<|MERGE_RESOLUTION|>--- conflicted
+++ resolved
@@ -9,11 +9,6 @@
 // components
 import { Button, Input, Spinner } from 'cl2-component-library';
 import Divider from 'components/admin/Divider';
-<<<<<<< HEAD
-import Modal from 'components/UI/Modal';
-import SearchInput from 'components/UI/SearchInput';
-=======
->>>>>>> 4c33657d
 import TopBar, { topBarHeight } from '../../../components/TopBar';
 import Error from 'components/UI/Error';
 import InputsTable from './InputsTable';
@@ -127,13 +122,6 @@
     : categoryQuery === ''
     ? 'notCategorized'
     : 'allInput';
-
-const SearchContainer = styled.div`
-  display: flex;
-  justify-content: space-between;
-  align-content: center;
-  margin-bottom: 40px;
-`;
 
 const EditInsightsView = ({
   intl: { formatMessage },
@@ -194,13 +182,6 @@
       }
     }
     setLoadingReset(false);
-  };
-
-  const onSearch = (search: string) => {
-    clHistory.replace({
-      pathname,
-      search: stringify({ ...query, search }, { addQueryPrefix: true }),
-    });
   };
 
   return (
@@ -324,77 +305,7 @@
             )}
           </CategoriesList>
         </Categories>
-<<<<<<< HEAD
-        <Inputs>
-          <SearchContainer>
-            <SearchInput onChange={onSearch} />
-            <Button
-              locale={locale}
-              buttonStyle="admin-dark"
-              bgColor={colors.clBlue}
-              linkTo={`/admin/insights/${viewId}`}
-            >
-              {formatMessage(messages.inputsDone)}
-            </Button>
-          </SearchContainer>
-          <StyledHeader data-testid="insightsInputsHeader">
-            {selectedCategory ? (
-              <>
-                {selectedCategory.attributes.name}
-                <Button
-                  icon="more-options"
-                  locale={locale}
-                  iconColor={colors.label}
-                  iconHoverColor={colors.label}
-                  boxShadow="none"
-                  boxShadowHover="none"
-                  bgColor="transparent"
-                  bgHoverColor="transparent"
-                  padding="0px 20px"
-                  onClick={toggleCategoryMenu}
-                />
-              </>
-            ) : (
-              <>
-                {formatMessage(messages.allInput)}
-                <IconTooltip
-                  content={formatMessage(messages.allInputTooltip)}
-                />
-              </>
-            )}
-          </StyledHeader>
-          <Dropdown
-            opened={isCategoryMenuOpened}
-            onClickOutside={closeCategoryMenu}
-            className="dropdown"
-            content={
-              <>
-                <DropdownListItem onClick={openCategoryRenameModal}>
-                  {formatMessage(messages.editCategoryName)}
-                </DropdownListItem>
-                <DropdownListItem onClick={handleDeleteCategory}>
-                  {formatMessage(messages.deleteCategory)}
-                </DropdownListItem>
-              </>
-            }
-          />
-          <Divider />
-          <InputsTable />
-        </Inputs>
-        <Modal
-          opened={renameCategoryModalOpened}
-          close={closeCategoryRenameModal}
-        >
-          {selectedCategory && (
-            <RenameCategory
-              closeRenameModal={closeCategoryRenameModal}
-              originalCategoryName={selectedCategory.attributes.name}
-            />
-          )}
-        </Modal>
-=======
         <InputsTable />
->>>>>>> 4c33657d
       </Container>
     </div>
   );
