--- conflicted
+++ resolved
@@ -151,30 +151,6 @@
     }
   };
 
-<<<<<<< HEAD
-=======
-  const handleDeleteCategory = async () => {
-    {
-      const deleteMessage = formatMessage(messages.deleteCategoryConfirmation);
-      if (window.confirm(deleteMessage)) {
-        try {
-          await deleteInsightsCategory(viewId, query.category);
-        } catch {
-          // Do nothing
-        }
-      }
-      clHistory.push({
-        pathname,
-        search: stringify(
-          { ...query, pageNumber: 1, category: undefined },
-          { addQueryPrefix: true }
-        ),
-      });
-      setCategoryMenuOpened(false);
-    }
-  };
-
->>>>>>> 5e61ad9b
   const selectCategory = (categoryId: string) => () => {
     clHistory.push({
       pathname,
