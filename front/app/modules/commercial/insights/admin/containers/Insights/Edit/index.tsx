--- conflicted
+++ resolved
@@ -31,15 +31,10 @@
 import { CLErrors } from 'typings';
 
 // services
-<<<<<<< HEAD
-import { addInsightsCategory } from 'modules/commercial/insights/services/insightsCategories';
-=======
 import {
   addInsightsCategory,
   deleteInsightsCategories,
-  deleteInsightsCategory,
 } from 'modules/commercial/insights/services/insightsCategories';
->>>>>>> 1e6ec380
 
 const Container = styled.div`
   height: calc(100vh - ${stylingConsts.menuHeight + topBarHeight}px);
@@ -102,7 +97,7 @@
 const CategoryInfoBox = styled.div`
   background-color: ${colors.clBlueLightest};
   font-size: ${fontSizes.base};
-  font-color: ${colors.adminTextColor};
+  color: ${colors.adminTextColor};
   border-radius: 3px;
   padding: 8px 20px;
 `;
@@ -127,19 +122,12 @@
   location: { query, pathname },
 }: InjectedIntlProps & WithRouterProps) => {
   const locale = useLocale();
-<<<<<<< HEAD
-  const [loading, setLoading] = useState(false);
-=======
   const [loadingAdd, setLoadingAdd] = useState(false);
   const [loadingReset, setLoadingReset] = useState(false);
   const [errors, setErrors] = useState<CLErrors | undefined>();
 
   const categories = useInsightsCategories(viewId);
->>>>>>> 1e6ec380
   const [name, setName] = useState<string | null>();
-
-  const categories = useInsightsCategories(viewId);
-  const [errors, setErrors] = useState<CLErrors | undefined>();
 
   if (isNilOrError(locale) || isNilOrError(categories)) {
     return null;
@@ -173,12 +161,6 @@
     });
   };
 
-<<<<<<< HEAD
-=======
-  const selectedCategory = categories?.find(
-    (category) => category.id === query.category
-  );
-
   const handleResetCategories = async () => {
     const deleteMessage = formatMessage(messages.resetCategoriesConfimation);
 
@@ -193,7 +175,6 @@
     setLoadingReset(false);
   };
 
->>>>>>> 1e6ec380
   return (
     <div data-testid="insightsEdit">
       <TopBar />
