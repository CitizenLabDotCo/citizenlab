--- conflicted
+++ resolved
@@ -112,19 +112,6 @@
       </h1>
       {categories.length > 0 ? (
         <CategoriesContainer>
-<<<<<<< HEAD
-          <div>
-            {categories.map((category) => (
-              <Tag
-                key={category.id}
-                label={category.attributes.name}
-                variant={query.category === category.id ? 'primary' : 'default'}
-                count={category.attributes.inputs_count}
-                className="categoryTag"
-                onClick={handleCategoryClick(category.id)}
-              />
-            ))}
-=======
           <div className="categoriesList">
             {categories
               // Filter visible categories
@@ -136,7 +123,7 @@
                   key={category.id}
                   label={category.attributes.name}
                   variant={
-                    query.category === category.id ? 'primary' : 'secondary'
+                    query.category === category.id ? 'primary' : 'default'
                   }
                   count={category.attributes.inputs_count}
                   className="categoryTag"
@@ -156,7 +143,6 @@
                 </Button>
               )}
             </CategoriesButtonContainer>
->>>>>>> 0456cce9
           </div>
           <Button
             buttonStyle="admin-dark"
