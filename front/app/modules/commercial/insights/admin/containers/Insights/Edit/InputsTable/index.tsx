import React, { useState, useCallback, useEffect, useRef } from 'react';
import { withRouter, WithRouterProps } from 'react-router';
import { stringify } from 'qs';

// utils
import { isNilOrError } from 'utils/helperUtils';
import clHistory from 'utils/cl-router/history';
import getInputsCategoryFilter from 'modules/commercial/insights/utils/getInputsCategoryFilter';

// hooks
import useInsightsInputs, {
  defaultPageSize,
} from 'modules/commercial/insights/hooks/useInsightsInputs';
import { IInsightsInputData } from 'modules/commercial/insights/services/insightsInputs';
import useScanInsightsCategory from 'modules/commercial/insights/hooks/useScanInsightsCategory';
import useFeatureFlag from 'hooks/useFeatureFlag';

// components
import { Table, Icon, Box } from 'cl2-component-library';
import Button from 'components/UI/Button';
import InputsTableRow from './InputsTableRow';
import EmptyState from './EmptyState';
import CheckboxWithPartialCheck from 'components/UI/CheckboxWithPartialCheck';
import SideModal from 'components/UI/SideModal';
import InputDetails from '../InputDetails';
import Divider from 'components/admin/Divider';
import Actions from './Actions';
import Pagination from 'components/Pagination';
import SearchInput from 'components/UI/SearchInput';
import TableTitle from './TableTitle';
import Export from './Export';
import ScanCategory from './ScanCategory';

// styles
import styled from 'styled-components';
import { colors } from 'utils/styleUtils';

// intl
import { injectIntl } from 'utils/cl-intl';
import { InjectedIntlProps } from 'react-intl';
import messages from '../../messages';

const Inputs = styled.div`
  flex: 1;
  background: #fff;
  overflow-x: auto;
  overflow-y: auto;
  padding: 40px;
  border-left: 1px solid ${colors.separation};
`;

const StyledActions = styled(Actions)`
  margin-left: 60px;
`;

const StyledDivider = styled(Divider)`
  margin-top: 6px;
`;

const StyledTable = styled(Table)`
  thead {
    tr {
      th {
        padding: 12px 4px;
        font-weight: bold;
      }
    }
  }
`;

const StyledSort = styled.div`
  display: flex;
  align-items: center !important;
  cursor: pointer;
  font-weight: bold;
  svg {
    width: 10px;
    margin-left: 4px;
  }
`;

const StyledPagination = styled(Pagination)`
  display: block;
  margin-top: 12px;
`;

const SearchContainer = styled.div`
  display: flex;
  justify-content: space-between;
  align-content: center;
  margin-bottom: 40px;
`;

const RecentlyPostedInfoBox = styled.div`
  color: ${colors.adminTextColor};
  background-color: ${colors.clBlueLightest};
  padding: 20px;
  border-radius: 3px;
  text-align: center;
  margin-bottom: 28px;
  svg {
    fill: ${colors.clBlue};
    margin-right: 8px;
  }
`;

const InputsTable = ({
  params: { viewId },
  location: { pathname, query },
  intl: { formatMessage },
}: WithRouterProps & InjectedIntlProps) => {
  // State
  const [selectedRows, setSelectedRows] = useState<Set<string>>(new Set());
  const [isSideModalOpen, setIsSideModalOpen] = useState(false);
  const [previewedInputIndex, setPreviewedInputIndex] = useState<number | null>(
    null
  );
  // Use ref for isPreviewedInputInTable to avoid dependencies in moveUp and moveDown
  const isPreviewedInputInTable = useRef(true);
  const [isMoveDownDisabled, setIsMoveDownDisabled] = useState(false);
  const [movedUpDown, setMovedUpDown] = useState(false);

  // Data fetching -------------------------------------------------------------
  const pageNumber = parseInt(query?.pageNumber, 10);
  const selectedCategory = query.category;
  const search = query.search;
  const inputsCategoryFilter = getInputsCategoryFilter(
    selectedCategory,
    query.processed
  );
  const sort = query.sort;

<<<<<<< HEAD
  const processed =
    // Include non-processed input in recently posted
    inputsCategoryFilter === 'recentlyPosted'
      ? false
      : // Include both processed and unprocessed input in category
      inputsCategoryFilter === 'category'
      ? undefined
      : // Include only processed input everywhere else
        true;

=======
>>>>>>> 21e518fc
  const { list: inputs, lastPage, loading, setLoading } = useInsightsInputs(
    viewId,
    {
      pageNumber,
      search,
      sort,
<<<<<<< HEAD
      processed,
=======
      processed:
        // Include non-processed input in recently posted
        inputsCategoryFilter === 'recentlyPosted'
          ? false
          : // Include both processed and unprocessed input in category
          inputsCategoryFilter === 'category'
          ? undefined
          : // Include only processed input everywhere else
            true,
>>>>>>> 21e518fc

      category: selectedCategory,
    }
  );

  const { status, progress, triggerScan, onDone } = useScanInsightsCategory(
    viewId,
    query.category,
    processed
  );

  const nlpFeatureFlag = useFeatureFlag({ name: 'insights_nlp_flow' });
  // Callbacks and Effects -----------------------------------------------------

  // Table Selection
  // Reset selection on page change
  useEffect(() => {
    setSelectedRows(new Set());
  }, [selectedCategory, pageNumber]);

  // Update isPreviewedInputInTable ref value
  useEffect(() => {
    if (!isNilOrError(inputs)) {
      const inputsIds = inputs.map((input) => input.id);
      const isInTable = inputsIds.includes(query.previewedInputId);

      isPreviewedInputInTable.current = isInTable;

      setIsMoveDownDisabled(
        isInTable && pageNumber === lastPage
          ? previewedInputIndex === inputs.length - 1
          : previewedInputIndex === inputs.length
      );
    }
  }, [
    inputs,
    query.previewedInputId,
    previewedInputIndex,
    pageNumber,
    lastPage,
  ]);

  // Navigate to correct index when moving up and down
  useEffect(() => {
    if (
      !isNilOrError(inputs) &&
      !isNilOrError(previewedInputIndex) &&
      !isNilOrError(inputs[previewedInputIndex]) &&
      movedUpDown &&
      !loading
    ) {
      clHistory.replace({
        pathname,
        search: stringify(
          {
            ...query,
            previewedInputId: inputs[previewedInputIndex].id,
          },
          { addQueryPrefix: true }
        ),
      });
      setMovedUpDown(false);
    }
  }, [inputs, pathname, previewedInputIndex, query, movedUpDown, loading]);

  // Side Modal Preview
  // Use callback to keep references for moveUp and moveDown stable
  const moveUp = useCallback(() => {
    let hasToLoadPrevPage = false;

    setPreviewedInputIndex((prevSelectedIndex) => {
      hasToLoadPrevPage = pageNumber !== 1 && prevSelectedIndex === 0;

      return hasToLoadPrevPage
        ? defaultPageSize - 1
        : !isNilOrError(prevSelectedIndex)
        ? prevSelectedIndex - 1
        : prevSelectedIndex;
    });
    setMovedUpDown(true);

    if (hasToLoadPrevPage) {
      clHistory.replace({
        pathname,
        search: stringify(
          {
            sort,
            search,
            category: selectedCategory,
            processed: query.processed,
            pageNumber: pageNumber - 1,
          },
          { addQueryPrefix: true }
        ),
      });
      // Setting the loading state here to ensure it is true in the useEffect that navigates to the selected index
      setLoading(true);
    }
  }, [
    pageNumber,
    pathname,
    selectedCategory,
    sort,
    search,
    query.processed,
    setLoading,
  ]);

  const moveDown = useCallback(() => {
    let hasToLoadNextPage = false;

    setPreviewedInputIndex((prevSelectedIndex) => {
      hasToLoadNextPage = !isNilOrError(inputs)
        ? lastPage !== pageNumber && isPreviewedInputInTable.current
          ? prevSelectedIndex === inputs.length - 1
          : prevSelectedIndex === inputs.length
        : false;

      return hasToLoadNextPage
        ? 0
        : !isNilOrError(prevSelectedIndex) && isPreviewedInputInTable.current
        ? prevSelectedIndex + 1
        : prevSelectedIndex;
    });

    setMovedUpDown(true);

    if (hasToLoadNextPage) {
      clHistory.replace({
        pathname,
        search: stringify(
          {
            sort,
            search,
            category: selectedCategory,
            processed: query.processed,
            pageNumber: pageNumber + 1,
          },
          { addQueryPrefix: true }
        ),
      });
      // Setting the loading state here to ensure it is true in the useEffect that navigates to the selected index
      setLoading(true);
    }
  }, [
    inputs,
    pageNumber,
    lastPage,
    pathname,
    selectedCategory,
    sort,
    search,
    query.processed,
    setLoading,
  ]);

  // Search
  const onSearch = useCallback(
    (newSearch: string) => {
      if (newSearch !== search) {
        clHistory.replace({
          pathname,
          search: stringify(
            {
              sort,
              search: newSearch,
              category: selectedCategory,
              processed: query.processed,
              pageNumber: 1,
            },
            { addQueryPrefix: true }
          ),
        });
      }
    },
    [pathname, selectedCategory, sort, search, query.processed]
  );

  // From this point we need data ----------------------------------------------
  if (isNilOrError(inputs)) {
    return null;
  }

  // Pagination ----------------------------------------------------------------
  const handlePaginationClick = (newPageNumber: number) => {
    clHistory.push({
      pathname,
      search: stringify(
        { ...query, pageNumber: newPageNumber },
        { addQueryPrefix: true }
      ),
    });
  };

  // Selection and Actions -----------------------------------------------------
  const handleCheckboxChange = () => {
    if (selectedRows.size === 0) {
      const newSelection = new Set(inputs.map((input) => input.id));
      setSelectedRows(newSelection);
    } else {
      const newSelection = new Set<string>();
      setSelectedRows(newSelection);
    }
  };

  const toggleInputSelected = (input: IInsightsInputData) => () => {
    const newSelection = new Set(selectedRows);
    if (selectedRows.has(input.id)) {
      newSelection.delete(input.id);
      setSelectedRows(newSelection);
    } else {
      newSelection.add(input.id);
      setSelectedRows(newSelection);
    }
  };

  // Side Modal Preview --------------------------------------------------------
  const closeSideModal = () => setIsSideModalOpen(false);

  const openSideModal = () => setIsSideModalOpen(true);

  const previewInput = (input: IInsightsInputData) => () => {
    setPreviewedInputIndex(inputs.indexOf(input));
    clHistory.replace({
      pathname,
      search: stringify(
        { ...query, previewedInputId: input.id },
        { addQueryPrefix: true }
      ),
    });
    openSideModal();
  };

  const onSort = () => {
    clHistory.push({
      pathname,
      search: stringify(
        {
          ...query,
          sort: query.sort === '-approval' ? 'approval' : '-approval',
        },
        { addQueryPrefix: true }
      ),
    });
  };

  return (
    <Inputs data-testid="insightsInputsTable">
      <SearchContainer>
        <SearchInput onChange={onSearch} />
        <Box display="flex" alignItems="center">
          {inputs.length > 0 && nlpFeatureFlag && status === 'isIdle' && (
            <Box alignItems="center" mr="16px">
              <Button
                buttonStyle="secondary"
                textColor={colors.adminTextColor}
                onClick={triggerScan}
                data-testid="insightsScanCategory-button"
              >
                {formatMessage(messages.categoriesScanButton)}
              </Button>
            </Box>
          )}
          <Button
            buttonStyle="admin-dark"
            bgColor={colors.clBlue}
            linkTo={`/admin/insights/${viewId}`}
          >
            {formatMessage(messages.inputsDone)}
          </Button>
        </Box>
      </SearchContainer>
      {inputsCategoryFilter === 'recentlyPosted' && inputs.length !== 0 && (
        <RecentlyPostedInfoBox data-testid="insightsRecentlyAddedInfobox">
          <Icon name="showMore" />
          {formatMessage(messages.inputsTableRecentlyPostedInfoBox)}
        </RecentlyPostedInfoBox>
      )}
      <Box display="flex" justifyContent="space-between">
        <Box display="flex" minHeight="44px">
          <TableTitle />
          {inputs.length !== 0 && (
            <StyledActions
              selectedInputs={inputs.filter((input) =>
                selectedRows.has(input.id)
              )}
            />
          )}
        </Box>
        {inputs.length !== 0 && <Export />}
      </Box>
      <StyledDivider />
      {((inputs.length === 0 && inputsCategoryFilter === 'category') ||
        status !== 'isIdle') && (
        <ScanCategory
          status={status}
          progress={progress}
          triggerScan={triggerScan}
          onClose={onDone}
        />
      )}
      {inputs.length === 0 ? (
        <EmptyState />
      ) : (
        <>
          <StyledTable>
            <colgroup>
              <col span={1} style={{ width: '2.5%' }} />
              <col span={1} style={{ width: '30%' }} />
              {query.category ? (
                <col span={1} style={{ width: '2.5%' }} />
              ) : null}
              <col span={1} style={{ width: '65%' }} />
            </colgroup>
            <thead>
              <tr>
                <th>
                  <CheckboxWithPartialCheck
                    onChange={handleCheckboxChange}
                    checked={
                      selectedRows.size === inputs.length
                        ? true
                        : selectedRows.size === 0
                        ? false
                        : 'mixed'
                    }
                    data-testid="headerCheckBox"
                  />
                </th>
                <th>{formatMessage(messages.inputsTableInputs)}</th>
                <th>
                  {query.category ? (
                    <StyledSort
                      onClick={onSort}
                      as="button"
                      data-testid="insightsSortButton"
                    >
                      {formatMessage(messages.inputsTableCategories)}
                      <Icon
                        name={
                          query.sort === '-approval'
                            ? 'chevron-up'
                            : 'chevron-down'
                        }
                      />
                    </StyledSort>
                  ) : (
                    formatMessage(messages.inputsTableCategories)
                  )}
                </th>
                {query.category ? (
                  <th>{formatMessage(messages.inputsTableAlsoIn)}</th>
                ) : null}
              </tr>
            </thead>
            <tbody>
              {inputs.map((input) => (
                <InputsTableRow
                  input={input}
                  key={input.id}
                  selected={selectedRows.has(input.id)}
                  changeSelected={toggleInputSelected(input)}
                  onPreview={previewInput(input)}
                />
              ))}
            </tbody>
          </StyledTable>
          <StyledPagination
            currentPage={pageNumber || 1}
            totalPages={lastPage || 1}
            loadPage={handlePaginationClick}
          />
        </>
      )}
      <SideModal opened={isSideModalOpen} close={closeSideModal}>
        {query.previewedInputId && (
          <InputDetails
            // Rely on url query for previewedInputId
            previewedInputId={query.previewedInputId}
            moveUp={moveUp}
            moveDown={moveDown}
            isMoveUpDisabled={previewedInputIndex === 0 && pageNumber === 1}
            isMoveDownDisabled={isMoveDownDisabled}
          />
        )}
      </SideModal>
    </Inputs>
  );
};

export default withRouter(injectIntl(InputsTable));<|MERGE_RESOLUTION|>--- conflicted
+++ resolved
@@ -130,7 +130,6 @@
   );
   const sort = query.sort;
 
-<<<<<<< HEAD
   const processed =
     // Include non-processed input in recently posted
     inputsCategoryFilter === 'recentlyPosted'
@@ -141,28 +140,13 @@
       : // Include only processed input everywhere else
         true;
 
-=======
->>>>>>> 21e518fc
   const { list: inputs, lastPage, loading, setLoading } = useInsightsInputs(
     viewId,
     {
       pageNumber,
       search,
       sort,
-<<<<<<< HEAD
       processed,
-=======
-      processed:
-        // Include non-processed input in recently posted
-        inputsCategoryFilter === 'recentlyPosted'
-          ? false
-          : // Include both processed and unprocessed input in category
-          inputsCategoryFilter === 'category'
-          ? undefined
-          : // Include only processed input everywhere else
-            true,
->>>>>>> 21e518fc
-
       category: selectedCategory,
     }
   );
@@ -461,6 +445,7 @@
           progress={progress}
           triggerScan={triggerScan}
           onClose={onDone}
+          key={query.category}
         />
       )}
       {inputs.length === 0 ? (
