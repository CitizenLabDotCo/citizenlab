import React, { useState, useCallback } from 'react';
import { withRouter, WithRouterProps } from 'react-router';
import { stringify } from 'qs';

// utils
import { isNilOrError } from 'utils/helperUtils';
import clHistory from 'utils/cl-router/history';

// hooks
import useInsightsInputs from 'modules/commercial/insights/hooks/useInsightsInputs';
import { IInsightsInputData } from 'modules/commercial/insights/services/insightsInputs';

// components
import { Table, Checkbox, Icon } from 'cl2-component-library';
import InputsTableRow from './InputsTableRow';
import EmptyState from './EmptyState';
import SideModal from 'components/UI/SideModal';
import InputDetails from '../InputDetails';
import Pagination from 'components/admin/Pagination/Pagination';

// styles
import styled from 'styled-components';
import { colors, fontSizes } from 'utils/styleUtils';

// intl
import { injectIntl } from 'utils/cl-intl';
import { InjectedIntlProps } from 'react-intl';
import messages from '../../messages';
<<<<<<< HEAD
import clHistory from 'utils/cl-router/history';
=======
import { stringify } from 'qs';
>>>>>>> 18187728

const StyledTable = styled(Table)`
  thead {
    tr {
      th {
        padding: 12px;
        font-weight: bold;
      }
    }
  }
  tbody {
    tr {
      cursor: pointer;
      height: 56px;

      td {
        padding: 12px;
        color: ${colors.label};
        font-size: ${fontSizes.small}px;
      }
    }
    tr:hover {
      background-color: ${colors.background};
    }
  }
`;

<<<<<<< HEAD
const StyledSort = styled.div`
  display: flex;
  align-items: center !important;
  cursor: pointer;
  font-weight: bold;
  svg {
    width: 10px;
    margin-left: 4px;
  }
=======
const StyledPagination = styled(Pagination)`
  margin-top: 12px;
>>>>>>> 18187728
`;

const InputsTable = ({
  location,
  params: { viewId },
  location: { query, pathname },
  intl: { formatMessage },
}: WithRouterProps & InjectedIntlProps) => {
  const [isSideModalOpen, setIsSideModalOpen] = useState(false);
  const [selectedInputIndex, setSelectedInputIndex] = useState<number | null>(
    null
  );

  const closeSideModal = () => setIsSideModalOpen(false);
  const openSideModal = () => setIsSideModalOpen(true);

<<<<<<< HEAD
  const inputs = useInsightsInputs(viewId, {
    category: query.category,
    sort: query.sort,
  });
=======
  const pageNumber = parseInt(location?.query?.pageNumber, 10);

  const { list: inputs, lastPage } = useInsightsInputs(viewId, {
    pageNumber,
    category: query.category,
  });

  const handlePaginationClick = (newPageNumber) => {
    clHistory.push({
      pathname: location.pathname,
      search: `?${stringify({ ...location.query, pageNumber: newPageNumber })}`,
    });
  };
>>>>>>> 18187728

  // Use callback to keep references for moveUp and moveDown stable
  const moveUp = useCallback(() => {
    setSelectedInputIndex((prevSelectedIndex) => {
      if (!isNilOrError(prevSelectedIndex)) {
        return prevSelectedIndex - 1;
      } else return prevSelectedIndex;
    });
  }, []);

  const moveDown = useCallback(() => {
    setSelectedInputIndex((prevSelectedIndex) => {
      if (!isNilOrError(prevSelectedIndex)) {
        return prevSelectedIndex + 1;
      } else return prevSelectedIndex;
    });
  }, []);

  if (isNilOrError(inputs)) {
    return null;
  }

  // TODO: Implement checkbox logic
  const handleCheckboxChange = () => {};

  const selectInput = (input: IInsightsInputData) => () => {
    setSelectedInputIndex(inputs.indexOf(input));
    openSideModal();
  };

  const onSort = () => {
    clHistory.push({
      pathname,
      search: stringify(
        {
          ...query,
          sort: query.sort === '-approval' ? 'approval' : '-approval',
        },
        { addQueryPrefix: true }
      ),
    });
  };

  return (
    <div data-testid="insightsInputsTable">
      {inputs.length === 0 ? (
        <EmptyState />
      ) : (
<<<<<<< HEAD
        <StyledTable>
          <colgroup>
            <col span={1} style={{ width: '5%' }} />
            <col span={1} style={{ width: '30%' }} />
            {query.category && <col span={1} style={{ width: '20%' }} />}
            <col span={1} style={{ width: query.category ? '45%' : '65%' }} />
          </colgroup>
          <thead>
            <tr>
              <th>
                <Checkbox checked={false} onChange={handleCheckboxChange} />
              </th>
              <th>{formatMessage(messages.inputsTableInputs)}</th>
              <th>
                {query.category ? (
                  <StyledSort
                    onClick={onSort}
                    as="button"
                    data-testid="insightsSortButton"
                  >
                    {formatMessage(messages.inputsTableCategories)}
                    <Icon
                      name={
                        query.sort === '-approval'
                          ? 'chevron-up'
                          : 'chevron-down'
                      }
                    />
                  </StyledSort>
                ) : (
                  formatMessage(messages.inputsTableCategories)
                )}
              </th>
              {query.category && (
                <th>{formatMessage(messages.inputsTableAlsoIn)}</th>
              )}
            </tr>
          </thead>
          <tbody>
            {inputs.map((input) => (
              <InputsTableRow
                input={input}
                key={input.id}
                onSelect={selectInput(input)}
              />
            ))}
          </tbody>
        </StyledTable>
=======
        <>
          <StyledTable>
            <colgroup>
              <col span={1} style={{ width: '5%' }} />
              <col span={1} style={{ width: '30%' }} />
              <col span={1} style={{ width: '65%' }} />
            </colgroup>
            <thead>
              <tr>
                <th>
                  <Checkbox checked={false} onChange={handleCheckboxChange} />
                </th>
                <th>{formatMessage(messages.inputsTableInputs)}</th>
                <th>{formatMessage(messages.inputsTableCategories)}</th>
              </tr>
            </thead>
            <tbody>
              {inputs.map((input) => (
                <InputsTableRow
                  input={input}
                  key={input.id}
                  onSelect={selectInput(input)}
                />
              ))}
            </tbody>
          </StyledTable>
          <StyledPagination
            currentPage={pageNumber || 1}
            totalPages={lastPage || 1}
            loadPage={handlePaginationClick}
          />
        </>
>>>>>>> 18187728
      )}
      {!isNilOrError(selectedInputIndex) &&
        !isNilOrError(inputs[selectedInputIndex]) && (
          <SideModal opened={isSideModalOpen} close={closeSideModal}>
            <InputDetails
              selectedInput={inputs[selectedInputIndex]}
              moveUp={moveUp}
              moveDown={moveDown}
              isMoveUpDisabled={selectedInputIndex === 0}
              isMoveDownDisabled={selectedInputIndex === inputs.length - 1}
            />
          </SideModal>
        )}
    </div>
  );
};

export default withRouter(injectIntl(InputsTable));<|MERGE_RESOLUTION|>--- conflicted
+++ resolved
@@ -26,11 +26,6 @@
 import { injectIntl } from 'utils/cl-intl';
 import { InjectedIntlProps } from 'react-intl';
 import messages from '../../messages';
-<<<<<<< HEAD
-import clHistory from 'utils/cl-router/history';
-=======
-import { stringify } from 'qs';
->>>>>>> 18187728
 
 const StyledTable = styled(Table)`
   thead {
@@ -58,7 +53,6 @@
   }
 `;
 
-<<<<<<< HEAD
 const StyledSort = styled.div`
   display: flex;
   align-items: center !important;
@@ -68,14 +62,13 @@
     width: 10px;
     margin-left: 4px;
   }
-=======
+`;
+
 const StyledPagination = styled(Pagination)`
   margin-top: 12px;
->>>>>>> 18187728
 `;
 
 const InputsTable = ({
-  location,
   params: { viewId },
   location: { query, pathname },
   intl: { formatMessage },
@@ -88,26 +81,23 @@
   const closeSideModal = () => setIsSideModalOpen(false);
   const openSideModal = () => setIsSideModalOpen(true);
 
-<<<<<<< HEAD
-  const inputs = useInsightsInputs(viewId, {
-    category: query.category,
-    sort: query.sort,
-  });
-=======
-  const pageNumber = parseInt(location?.query?.pageNumber, 10);
+  const pageNumber = parseInt(query?.pageNumber, 10);
 
   const { list: inputs, lastPage } = useInsightsInputs(viewId, {
     pageNumber,
     category: query.category,
   });
 
-  const handlePaginationClick = (newPageNumber) => {
+  if (isNilOrError(inputs)) {
+    return null;
+  }
+
+  const handlePaginationClick = (newPageNumber: number) => {
     clHistory.push({
-      pathname: location.pathname,
-      search: `?${stringify({ ...location.query, pageNumber: newPageNumber })}`,
+      pathname,
+      search: `?${stringify({ ...query, pageNumber: newPageNumber })}`,
     });
   };
->>>>>>> 18187728
 
   // Use callback to keep references for moveUp and moveDown stable
   const moveUp = useCallback(() => {
@@ -125,10 +115,6 @@
       } else return prevSelectedIndex;
     });
   }, []);
-
-  if (isNilOrError(inputs)) {
-    return null;
-  }
 
   // TODO: Implement checkbox logic
   const handleCheckboxChange = () => {};
@@ -156,62 +142,13 @@
       {inputs.length === 0 ? (
         <EmptyState />
       ) : (
-<<<<<<< HEAD
-        <StyledTable>
-          <colgroup>
-            <col span={1} style={{ width: '5%' }} />
-            <col span={1} style={{ width: '30%' }} />
-            {query.category && <col span={1} style={{ width: '20%' }} />}
-            <col span={1} style={{ width: query.category ? '45%' : '65%' }} />
-          </colgroup>
-          <thead>
-            <tr>
-              <th>
-                <Checkbox checked={false} onChange={handleCheckboxChange} />
-              </th>
-              <th>{formatMessage(messages.inputsTableInputs)}</th>
-              <th>
-                {query.category ? (
-                  <StyledSort
-                    onClick={onSort}
-                    as="button"
-                    data-testid="insightsSortButton"
-                  >
-                    {formatMessage(messages.inputsTableCategories)}
-                    <Icon
-                      name={
-                        query.sort === '-approval'
-                          ? 'chevron-up'
-                          : 'chevron-down'
-                      }
-                    />
-                  </StyledSort>
-                ) : (
-                  formatMessage(messages.inputsTableCategories)
-                )}
-              </th>
-              {query.category && (
-                <th>{formatMessage(messages.inputsTableAlsoIn)}</th>
-              )}
-            </tr>
-          </thead>
-          <tbody>
-            {inputs.map((input) => (
-              <InputsTableRow
-                input={input}
-                key={input.id}
-                onSelect={selectInput(input)}
-              />
-            ))}
-          </tbody>
-        </StyledTable>
-=======
         <>
           <StyledTable>
             <colgroup>
               <col span={1} style={{ width: '5%' }} />
               <col span={1} style={{ width: '30%' }} />
-              <col span={1} style={{ width: '65%' }} />
+              {query.category && <col span={1} style={{ width: '20%' }} />}
+              <col span={1} style={{ width: query.category ? '45%' : '65%' }} />
             </colgroup>
             <thead>
               <tr>
@@ -219,7 +156,29 @@
                   <Checkbox checked={false} onChange={handleCheckboxChange} />
                 </th>
                 <th>{formatMessage(messages.inputsTableInputs)}</th>
-                <th>{formatMessage(messages.inputsTableCategories)}</th>
+                <th>
+                  {query.category ? (
+                    <StyledSort
+                      onClick={onSort}
+                      as="button"
+                      data-testid="insightsSortButton"
+                    >
+                      {formatMessage(messages.inputsTableCategories)}
+                      <Icon
+                        name={
+                          query.sort === '-approval'
+                            ? 'chevron-up'
+                            : 'chevron-down'
+                        }
+                      />
+                    </StyledSort>
+                  ) : (
+                    formatMessage(messages.inputsTableCategories)
+                  )}
+                </th>
+                {query.category && (
+                  <th>{formatMessage(messages.inputsTableAlsoIn)}</th>
+                )}
               </tr>
             </thead>
             <tbody>
@@ -238,7 +197,6 @@
             loadPage={handlePaginationClick}
           />
         </>
->>>>>>> 18187728
       )}
       {!isNilOrError(selectedInputIndex) &&
         !isNilOrError(inputs[selectedInputIndex]) && (
