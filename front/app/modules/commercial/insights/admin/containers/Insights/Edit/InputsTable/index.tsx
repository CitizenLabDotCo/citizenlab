import React, { useState, useCallback, useEffect } from 'react';
import { withRouter, WithRouterProps } from 'react-router';
import { stringify } from 'qs';

// utils
import { isNilOrError } from 'utils/helperUtils';
import clHistory from 'utils/cl-router/history';

// hooks
import useInsightsInputs from 'modules/commercial/insights/hooks/useInsightsInputs';
import { IInsightsInputData } from 'modules/commercial/insights/services/insightsInputs';

// components
<<<<<<< HEAD
import { Table } from 'cl2-component-library';
=======
import { Table, Checkbox, Icon } from 'cl2-component-library';
>>>>>>> 1e6ec380
import InputsTableRow from './InputsTableRow';
import EmptyState from './EmptyState';
import CheckboxWithPartialCheck from 'components/UI/CheckboxWithPartialCheck';
import SideModal from 'components/UI/SideModal';
import InputDetails from '../InputDetails';
import Divider from 'components/admin/Divider';
import Actions from './Actions';
import Pagination from 'components/admin/Pagination/Pagination';

// styles
import styled from 'styled-components';
import { colors, fontSizes } from 'utils/styleUtils';

// intl
import { injectIntl } from 'utils/cl-intl';
import { InjectedIntlProps } from 'react-intl';
import messages from '../../messages';
<<<<<<< HEAD
import TableTitle from './TableTitle';

const Inputs = styled.div`
  flex: 1;
  background: #fff;
  overflow-x: auto;
  overflow-y: auto;
  padding: 40px;
`;

const TitleRow = styled.div`
  display: flex;
  min-height: 43px;
`;

const StyledActions = styled(Actions)`
  margin-left: 60px;
`;

const StyledDivider = styled(Divider)`
  margin-top: 6px;
`;
=======
>>>>>>> 1e6ec380

const StyledTable = styled(Table)`
  thead {
    tr {
      th {
        padding: 12px 4px;
        font-weight: bold;
      }
    }
  }
  tbody {
    tr {
      cursor: pointer;
      height: 56px;

      td {
        padding: 12px 4px;
        color: ${colors.label};
        font-size: ${fontSizes.small}px;
        > * {
          margin: 0;
        }
      }
    }
    tr:hover {
      background-color: ${colors.background};
    }
  }
`;

const StyledSort = styled.div`
  display: flex;
  align-items: center !important;
  cursor: pointer;
  font-weight: bold;
  svg {
    width: 10px;
    margin-left: 4px;
  }
`;

const StyledPagination = styled(Pagination)`
  margin-top: 12px;
`;

const InputsTable = ({
  params: { viewId },
  location: { query, pathname },
  intl: { formatMessage },
}: WithRouterProps & InjectedIntlProps) => {
  // State
  const [selectedRows, setSelectedRows] = useState<Set<string>>(new Set());
  const [isSideModalOpen, setIsSideModalOpen] = useState(false);
  const [previewedInputIndex, setPreviewedInputIndex] = useState<number | null>(
    null
  );

<<<<<<< HEAD
  // Data fetching -------------------------------------------------------------
  const pageNumber = parseInt(location?.query?.pageNumber, 10);
  const selectedCategory = query.category;
=======
  const closeSideModal = () => setIsSideModalOpen(false);
  const openSideModal = () => setIsSideModalOpen(true);

  const pageNumber = parseInt(query?.pageNumber, 10);
>>>>>>> 1e6ec380

  const { list: inputs, lastPage } = useInsightsInputs(viewId, {
    pageNumber,
    category: selectedCategory,
  });

<<<<<<< HEAD
  // Callbacks and Effects -----------------------------------------------------
=======
  const handlePaginationClick = (newPageNumber: number) => {
    clHistory.push({
      pathname,
      search: `?${stringify({ ...query, pageNumber: newPageNumber })}`,
    });
  };
>>>>>>> 1e6ec380

  // Table Selection
  // Reset selection on page change
  useEffect(() => {
    setSelectedRows(new Set());
  }, [selectedCategory, pageNumber]);

  // Side Modal Preview
  // Use callback to keep references for moveUp and moveDown stable
  const moveUp = useCallback(() => {
    setPreviewedInputIndex((prevSelectedIndex) => {
      if (!isNilOrError(prevSelectedIndex)) {
        return prevSelectedIndex - 1;
      } else return prevSelectedIndex;
    });
  }, []);

  const moveDown = useCallback(() => {
    setPreviewedInputIndex((prevSelectedIndex) => {
      if (!isNilOrError(prevSelectedIndex)) {
        return prevSelectedIndex + 1;
      } else return prevSelectedIndex;
    });
  }, []);

  // From this point we need data ----------------------------------------------
  if (isNilOrError(inputs)) {
    return null;
  }

  // Pagination ----------------------------------------------------------------
  const handlePaginationClick = (newPageNumber) => {
    clHistory.push({
      pathname: location.pathname,
      search: `?${stringify({ ...location.query, pageNumber: newPageNumber })}`,
    });
  };

  // Selection and Actions -----------------------------------------------------
  const handleCheckboxChange = () => {
    if (selectedRows.size === 0) {
      const newSelection = new Set(inputs.map((input) => input.id));
      setSelectedRows(newSelection);
    } else {
      const newSelection = new Set<string>();
      setSelectedRows(newSelection);
    }
  };

  const toggleInputSelected = (input: IInsightsInputData) => () => {
    const newSelection = new Set(selectedRows);
    if (selectedRows.has(input.id)) {
      newSelection.delete(input.id);
      setSelectedRows(newSelection);
    } else {
      newSelection.add(input.id);
      setSelectedRows(newSelection);
    }
  };

  // Side Modal Preview --------------------------------------------------------
  const closeSideModal = () => setIsSideModalOpen(false);
  const openSideModal = () => setIsSideModalOpen(true);

  const previewInput = (input: IInsightsInputData) => () => {
    setPreviewedInputIndex(inputs.indexOf(input));
    openSideModal();
  };

  const onSort = () => {
    clHistory.push({
      pathname,
      search: stringify(
        {
          ...query,
          sort: query.sort === '-approval' ? 'approval' : '-approval',
        },
        { addQueryPrefix: true }
      ),
    });
  };

  return (
    <Inputs data-testid="insightsInputsTable">
      <TitleRow>
        <TableTitle />
        <StyledActions selectedInputs={selectedRows} />
      </TitleRow>
      <StyledDivider />
      {inputs.length === 0 ? (
        <EmptyState />
      ) : (
        <>
          <StyledTable>
            <colgroup>
              <col span={1} style={{ width: '2.5%' }} />
              <col span={1} style={{ width: '30%' }} />
              {query.category && <col span={1} style={{ width: '2.5%' }} />}
              <col span={1} style={{ width: '65%' }} />
            </colgroup>
            <thead>
              <tr>
                <th>
                  <CheckboxWithPartialCheck
                    onChange={handleCheckboxChange}
                    checked={
                      selectedRows.size === inputs.length
                        ? true
                        : selectedRows.size === 0
                        ? false
                        : 'mixed'
                    }
                    data-testid="headerCheckBox"
                  />
                </th>
                <th>{formatMessage(messages.inputsTableInputs)}</th>
                <th>
                  {query.category ? (
                    <StyledSort
                      onClick={onSort}
                      as="button"
                      data-testid="insightsSortButton"
                    >
                      {formatMessage(messages.inputsTableCategories)}
                      <Icon
                        name={
                          query.sort === '-approval'
                            ? 'chevron-up'
                            : 'chevron-down'
                        }
                      />
                    </StyledSort>
                  ) : (
                    formatMessage(messages.inputsTableCategories)
                  )}
                </th>
                {query.category && (
                  <th>{formatMessage(messages.inputsTableAlsoIn)}</th>
                )}
              </tr>
            </thead>
            <tbody>
              {inputs.map((input) => (
                <InputsTableRow
                  input={input}
                  key={input.id}
                  selected={selectedRows.has(input.id)}
                  changeSelected={toggleInputSelected(input)}
                  onPreview={previewInput(input)}
                />
              ))}
            </tbody>
          </StyledTable>
          <StyledPagination
            currentPage={pageNumber || 1}
            totalPages={lastPage || 1}
            loadPage={handlePaginationClick}
          />
        </>
      )}
<<<<<<< HEAD
      <SideModal opened={isSideModalOpen} close={closeSideModal}>
        {!isNilOrError(previewedInputIndex) && (
          <InputDetails
            selectedInput={inputs[previewedInputIndex]}
            moveUp={moveUp}
            moveDown={moveDown}
            isMoveUpDisabled={previewedInputIndex === 0}
            isMoveDownDisabled={previewedInputIndex === inputs.length - 1}
          />
        )}
      </SideModal>
    </Inputs>
=======
      {!isNilOrError(selectedInputIndex) &&
        !isNilOrError(inputs[selectedInputIndex]) && (
          <SideModal opened={isSideModalOpen} close={closeSideModal}>
            <InputDetails
              selectedInput={inputs[selectedInputIndex]}
              moveUp={moveUp}
              moveDown={moveDown}
              isMoveUpDisabled={selectedInputIndex === 0}
              isMoveDownDisabled={selectedInputIndex === inputs.length - 1}
            />
          </SideModal>
        )}
    </div>
>>>>>>> 1e6ec380
  );
};

export default withRouter(injectIntl(InputsTable));<|MERGE_RESOLUTION|>--- conflicted
+++ resolved
@@ -11,11 +11,7 @@
 import { IInsightsInputData } from 'modules/commercial/insights/services/insightsInputs';
 
 // components
-<<<<<<< HEAD
-import { Table } from 'cl2-component-library';
-=======
 import { Table, Checkbox, Icon } from 'cl2-component-library';
->>>>>>> 1e6ec380
 import InputsTableRow from './InputsTableRow';
 import EmptyState from './EmptyState';
 import CheckboxWithPartialCheck from 'components/UI/CheckboxWithPartialCheck';
@@ -33,7 +29,6 @@
 import { injectIntl } from 'utils/cl-intl';
 import { InjectedIntlProps } from 'react-intl';
 import messages from '../../messages';
-<<<<<<< HEAD
 import TableTitle from './TableTitle';
 
 const Inputs = styled.div`
@@ -56,8 +51,6 @@
 const StyledDivider = styled(Divider)`
   margin-top: 6px;
 `;
-=======
->>>>>>> 1e6ec380
 
 const StyledTable = styled(Table)`
   thead {
@@ -115,32 +108,16 @@
     null
   );
 
-<<<<<<< HEAD
   // Data fetching -------------------------------------------------------------
-  const pageNumber = parseInt(location?.query?.pageNumber, 10);
+  const pageNumber = parseInt(query?.pageNumber, 10);
   const selectedCategory = query.category;
-=======
-  const closeSideModal = () => setIsSideModalOpen(false);
-  const openSideModal = () => setIsSideModalOpen(true);
-
-  const pageNumber = parseInt(query?.pageNumber, 10);
->>>>>>> 1e6ec380
 
   const { list: inputs, lastPage } = useInsightsInputs(viewId, {
     pageNumber,
     category: selectedCategory,
   });
 
-<<<<<<< HEAD
   // Callbacks and Effects -----------------------------------------------------
-=======
-  const handlePaginationClick = (newPageNumber: number) => {
-    clHistory.push({
-      pathname,
-      search: `?${stringify({ ...query, pageNumber: newPageNumber })}`,
-    });
-  };
->>>>>>> 1e6ec380
 
   // Table Selection
   // Reset selection on page change
@@ -174,8 +151,11 @@
   // Pagination ----------------------------------------------------------------
   const handlePaginationClick = (newPageNumber) => {
     clHistory.push({
-      pathname: location.pathname,
-      search: `?${stringify({ ...location.query, pageNumber: newPageNumber })}`,
+      pathname,
+      search: stringify(
+        { ...query, pageNumber: newPageNumber },
+        { addQueryPrefix: true }
+      ),
     });
   };
 
@@ -301,34 +281,19 @@
           />
         </>
       )}
-<<<<<<< HEAD
-      <SideModal opened={isSideModalOpen} close={closeSideModal}>
-        {!isNilOrError(previewedInputIndex) && (
-          <InputDetails
-            selectedInput={inputs[previewedInputIndex]}
-            moveUp={moveUp}
-            moveDown={moveDown}
-            isMoveUpDisabled={previewedInputIndex === 0}
-            isMoveDownDisabled={previewedInputIndex === inputs.length - 1}
-          />
-        )}
-      </SideModal>
-    </Inputs>
-=======
-      {!isNilOrError(selectedInputIndex) &&
-        !isNilOrError(inputs[selectedInputIndex]) && (
+      {!isNilOrError(previewedInputIndex) &&
+        !isNilOrError(inputs[previewedInputIndex]) && (
           <SideModal opened={isSideModalOpen} close={closeSideModal}>
             <InputDetails
-              selectedInput={inputs[selectedInputIndex]}
+              selectedInput={inputs[previewedInputIndex]}
               moveUp={moveUp}
               moveDown={moveDown}
-              isMoveUpDisabled={selectedInputIndex === 0}
-              isMoveDownDisabled={selectedInputIndex === inputs.length - 1}
+              isMoveUpDisabled={previewedInputIndex === 0}
+              isMoveDownDisabled={previewedInputIndex === inputs.length - 1}
             />
           </SideModal>
         )}
-    </div>
->>>>>>> 1e6ec380
+    </Inputs>
   );
 };
 
