--- conflicted
+++ resolved
@@ -221,12 +221,7 @@
       });
       setMovedUpDown(false);
     }
-<<<<<<< HEAD
-  }, [inputs, previewedInputIndex, query, movedUpDown, loading]);
-=======
-    // eslint-disable-next-line react-hooks/exhaustive-deps
-  }, [inputs, previewedInputIndex, query, movedUpDown]);
->>>>>>> 9cc431e5
+  }, [inputs, pathname, previewedInputIndex, query, movedUpDown, loading]);
 
   // Side Modal Preview
   // Use callback to keep references for moveUp and moveDown stable
@@ -262,13 +257,13 @@
       setLoading(true);
     }
   }, [
-    inputs,
     pageNumber,
     pathname,
     selectedCategory,
     sort,
     search,
     query.processed,
+    setLoading,
   ]);
 
   const moveDown = useCallback(() => {
@@ -316,6 +311,7 @@
     sort,
     search,
     query.processed,
+    setLoading,
   ]);
 
   // Search
