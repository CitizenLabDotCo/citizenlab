import React, { useState, useCallback, useEffect, useRef } from 'react';
import { withRouter, WithRouterProps } from 'react-router';
import { stringify } from 'qs';

// utils
import { isNilOrError } from 'utils/helperUtils';
import clHistory from 'utils/cl-router/history';
import getInputsCategoryFilter from 'modules/commercial/insights/utils/getInputsCategoryFilter';

// hooks
import useInsightsInputs from 'modules/commercial/insights/hooks/useInsightsInputs';
import { IInsightsInputData } from 'modules/commercial/insights/services/insightsInputs';

// components
import { Table, Icon } from 'cl2-component-library';
import Button from 'components/UI/Button';
import InputsTableRow from './InputsTableRow';
import EmptyState from './EmptyState';
import CheckboxWithPartialCheck from 'components/UI/CheckboxWithPartialCheck';
import SideModal from 'components/UI/SideModal';
import InputDetails from '../InputDetails';
import Divider from 'components/admin/Divider';
import Actions from './Actions';
import Pagination from 'components/admin/Pagination/Pagination';
import SearchInput from 'components/UI/SearchInput';
import TableTitle from './TableTitle';

// styles
import styled from 'styled-components';
import { colors, fontSizes } from 'utils/styleUtils';

// intl
import { injectIntl } from 'utils/cl-intl';
import { InjectedIntlProps } from 'react-intl';
import messages from '../../messages';

const Inputs = styled.div`
  flex: 1;
  background: #fff;
  overflow-x: auto;
  overflow-y: auto;
  padding: 40px;
  border-left: 1px solid ${colors.separation};
`;

const TitleRow = styled.div`
  display: flex;
  min-height: 43px;
`;

const StyledActions = styled(Actions)`
  margin-left: 60px;
`;

const StyledDivider = styled(Divider)`
  margin-top: 6px;
`;

const StyledTable = styled(Table)`
  thead {
    tr {
      th {
        padding: 12px 4px;
        font-weight: bold;
      }
    }
  }
  tbody {
    tr {
      cursor: pointer;
      height: 56px;

      td {
        padding: 12px 4px;
        color: ${colors.label};
        font-size: ${fontSizes.small}px;
        > * {
          margin: 0;
        }
      }
    }
    tr:hover {
      background-color: ${colors.background};
    }
  }
`;

const StyledSort = styled.div`
  display: flex;
  align-items: center !important;
  cursor: pointer;
  font-weight: bold;
  svg {
    width: 10px;
    margin-left: 4px;
  }
`;

const StyledPagination = styled(Pagination)`
  display: block;
  margin-top: 12px;
`;

const SearchContainer = styled.div`
  display: flex;
  justify-content: space-between;
  align-content: center;
  margin-bottom: 40px;
`;

const RecentlyPostedInfoBox = styled.div`
  color: ${colors.adminTextColor};
  background-color: ${colors.clBlueLightest};
  padding: 20px;
  border-radius: 3px;
  text-align: center;
  margin-bottom: 28px;
  svg {
    fill: ${colors.clBlue};
    margin-right: 8px;
  }
`;

const InputsTable = ({
  params: { viewId },
  location: { pathname, query },
  intl: { formatMessage },
}: WithRouterProps & InjectedIntlProps) => {
  // State
  const [selectedRows, setSelectedRows] = useState<Set<string>>(new Set());
  const [isSideModalOpen, setIsSideModalOpen] = useState(false);
  const [previewedInputIndex, setPreviewedInputIndex] = useState<number | null>(
    null
  );
  // Use ref for isPreviewedInputInTable to avoid dependencies in moveUp and moveDown
  const isPreviewedInputInTable = useRef(true);
  const [isMoveDownDisabled, setIsMoveDownDisabled] = useState(false);
  const [movedUpDown, setMovedUpDown] = useState(false);

  // Data fetching -------------------------------------------------------------
  const pageNumber = parseInt(query?.pageNumber, 10);
  const selectedCategory = query.category;
  const search = query.search;
<<<<<<< HEAD
  const inputsCategoryFilter = getInputsCategoryFilter(
    selectedCategory,
    query.processed
  );
=======
  const sort = query.sort;
>>>>>>> f10dfc05

  const { list: inputs, lastPage } = useInsightsInputs(viewId, {
    pageNumber,
    search,
<<<<<<< HEAD
    processed: !(inputsCategoryFilter === 'recentlyPosted'),
=======
    sort,
>>>>>>> f10dfc05
    category: selectedCategory,
  });

  // Callbacks and Effects -----------------------------------------------------

  // Table Selection
  // Reset selection on page change
  useEffect(() => {
    setSelectedRows(new Set());
  }, [selectedCategory, pageNumber]);

  // Update isPreviewedInputInTable ref value
  useEffect(() => {
    if (!isNilOrError(inputs)) {
      const inputsIds = inputs.map((input) => input.id);
      const isInTable = inputsIds.includes(query.previewedInputId);

      isPreviewedInputInTable.current = isInTable;

      setIsMoveDownDisabled(
        isInTable
          ? previewedInputIndex === inputs.length - 1
          : previewedInputIndex === inputs.length
      );
    }
  }, [inputs, query.previewedInputId]);

  // Navigate to correct index when moving up and down
  useEffect(() => {
    if (
      !isNilOrError(inputs) &&
      !isNilOrError(previewedInputIndex) &&
      movedUpDown
    ) {
      clHistory.replace({
        pathname,
        search: stringify(
          {
            ...query,
            previewedInputId: inputs[previewedInputIndex].id,
          },
          { addQueryPrefix: true }
        ),
      });
      setMovedUpDown(false);
    }
  }, [inputs, previewedInputIndex, query, movedUpDown]);

  // Side Modal Preview
  // Use callback to keep references for moveUp and moveDown stable
  const moveUp = useCallback(() => {
    let index: number | null = null;

    setPreviewedInputIndex((prevSelectedIndex) => {
      index = !isNilOrError(prevSelectedIndex)
        ? prevSelectedIndex - 1
        : prevSelectedIndex;

      return index;
    });
    setMovedUpDown(true);
  }, []);

  const moveDown = useCallback(() => {
    let index: number | null = null;

    setPreviewedInputIndex((prevSelectedIndex) => {
      index =
        !isNilOrError(prevSelectedIndex) && isPreviewedInputInTable.current
          ? prevSelectedIndex + 1
          : prevSelectedIndex;

      return index;
    });

    setMovedUpDown(true);
  }, []);

  // Search
  const onSearch = useCallback((search: string) => {
    clHistory.replace({
      pathname,
      search: stringify({ ...query, search }, { addQueryPrefix: true }),
    });
  }, []);

  // From this point we need data ----------------------------------------------
  if (isNilOrError(inputs)) {
    return null;
  }

  // Pagination ----------------------------------------------------------------
  const handlePaginationClick = (newPageNumber: number) => {
    clHistory.push({
      pathname,
      search: stringify(
        { ...query, pageNumber: newPageNumber },
        { addQueryPrefix: true }
      ),
    });
  };

  // Selection and Actions -----------------------------------------------------
  const handleCheckboxChange = () => {
    if (selectedRows.size === 0) {
      const newSelection = new Set(inputs.map((input) => input.id));
      setSelectedRows(newSelection);
    } else {
      const newSelection = new Set<string>();
      setSelectedRows(newSelection);
    }
  };

  const toggleInputSelected = (input: IInsightsInputData) => () => {
    const newSelection = new Set(selectedRows);
    if (selectedRows.has(input.id)) {
      newSelection.delete(input.id);
      setSelectedRows(newSelection);
    } else {
      newSelection.add(input.id);
      setSelectedRows(newSelection);
    }
  };

  // Side Modal Preview --------------------------------------------------------
  const closeSideModal = () => setIsSideModalOpen(false);

  const openSideModal = () => setIsSideModalOpen(true);

  const previewInput = (input: IInsightsInputData) => () => {
    setPreviewedInputIndex(inputs.indexOf(input));
    clHistory.replace({
      pathname,
      search: stringify(
        { ...query, previewedInputId: input.id },
        { addQueryPrefix: true }
      ),
    });
    openSideModal();
  };

  const onSort = () => {
    clHistory.push({
      pathname,
      search: stringify(
        {
          ...query,
          sort: query.sort === '-approval' ? 'approval' : '-approval',
        },
        { addQueryPrefix: true }
      ),
    });
  };

  return (
    <Inputs data-testid="insightsInputsTable">
      <SearchContainer>
        <SearchInput onChange={onSearch} />
        <Button
          buttonStyle="admin-dark"
          bgColor={colors.clBlue}
          linkTo={`/admin/insights`}
        >
          {formatMessage(messages.inputsDone)}
        </Button>
      </SearchContainer>
      {inputsCategoryFilter === 'recentlyPosted' && inputs.length !== 0 && (
        <RecentlyPostedInfoBox data-testid="insightsRecentlyAddedInfobox">
          <Icon name="showMore" />
          {formatMessage(messages.inputsTableRecentlyPostedInfoBox)}
        </RecentlyPostedInfoBox>
      )}
      <TitleRow>
        <TableTitle />
        {inputs.length !== 0 && <StyledActions selectedInputs={selectedRows} />}
      </TitleRow>
      <StyledDivider />
      {inputs.length === 0 ? (
        <EmptyState />
      ) : (
        <>
          <StyledTable>
            <colgroup>
              <col span={1} style={{ width: '2.5%' }} />
              <col span={1} style={{ width: '30%' }} />
              {query.category ? (
                <col span={1} style={{ width: '2.5%' }} />
              ) : null}
              <col span={1} style={{ width: '65%' }} />
            </colgroup>
            <thead>
              <tr>
                <th>
                  <CheckboxWithPartialCheck
                    onChange={handleCheckboxChange}
                    checked={
                      selectedRows.size === inputs.length
                        ? true
                        : selectedRows.size === 0
                        ? false
                        : 'mixed'
                    }
                    data-testid="headerCheckBox"
                  />
                </th>
                <th>{formatMessage(messages.inputsTableInputs)}</th>
                <th>
                  {query.category ? (
                    <StyledSort
                      onClick={onSort}
                      as="button"
                      data-testid="insightsSortButton"
                    >
                      {formatMessage(messages.inputsTableCategories)}
                      <Icon
                        name={
                          query.sort === '-approval'
                            ? 'chevron-up'
                            : 'chevron-down'
                        }
                      />
                    </StyledSort>
                  ) : (
                    formatMessage(messages.inputsTableCategories)
                  )}
                </th>
                {query.category ? (
                  <th>{formatMessage(messages.inputsTableAlsoIn)}</th>
                ) : null}
              </tr>
            </thead>
            <tbody>
              {inputs.map((input) => (
                <InputsTableRow
                  input={input}
                  key={input.id}
                  selected={selectedRows.has(input.id)}
                  changeSelected={toggleInputSelected(input)}
                  onPreview={previewInput(input)}
                />
              ))}
            </tbody>
          </StyledTable>
          <StyledPagination
            currentPage={pageNumber || 1}
            totalPages={lastPage || 1}
            loadPage={handlePaginationClick}
          />
        </>
      )}
      <SideModal opened={isSideModalOpen} close={closeSideModal}>
        <InputDetails
          // Rely on url query for previewedInputId
          previewedInputId={query.previewedInputId}
          moveUp={moveUp}
          moveDown={moveDown}
          isMoveUpDisabled={previewedInputIndex === 0}
          isMoveDownDisabled={isMoveDownDisabled}
        />
      </SideModal>
    </Inputs>
  );
};

export default withRouter(injectIntl(InputsTable));<|MERGE_RESOLUTION|>--- conflicted
+++ resolved
@@ -141,23 +141,17 @@
   const pageNumber = parseInt(query?.pageNumber, 10);
   const selectedCategory = query.category;
   const search = query.search;
-<<<<<<< HEAD
   const inputsCategoryFilter = getInputsCategoryFilter(
     selectedCategory,
     query.processed
   );
-=======
   const sort = query.sort;
->>>>>>> f10dfc05
 
   const { list: inputs, lastPage } = useInsightsInputs(viewId, {
     pageNumber,
     search,
-<<<<<<< HEAD
+    sort,
     processed: !(inputsCategoryFilter === 'recentlyPosted'),
-=======
-    sort,
->>>>>>> f10dfc05
     category: selectedCategory,
   });
 
