import React from 'react';

import Link from 'utils/cl-router/Link';
import { withRouter, WithRouterProps } from 'react-router';

// components
import HelmetIntl from 'components/HelmetIntl';
import NavigationTabs, {
  Tab,
  TabsPageLayout,
} from 'components/admin/NavigationTabs';

// utils
import { matchPathToUrl } from 'utils/helperUtils';

// i18n
import { injectIntl } from 'utils/cl-intl';
import { InjectedIntlProps } from 'react-intl';
import messages from '../../messages';

// hooks
import useFeatureFlag from 'hooks/useFeatureFlag';

const Insights: React.FC<InjectedIntlProps & WithRouterProps> = ({
  location: { pathname },
  intl: { formatMessage },
  children,
}) => {
<<<<<<< HEAD
  const projectReportsFeatureFlag = useFeatureFlag({ name: 'project_reports' });
=======
  const projectReportsFeatureFlag = useFeatureFlag('project_reports');
  const manualInsightsFeatureFlag = useFeatureFlag('insights_manual_flow');
>>>>>>> 7e872fb5
  const tabs = [
    ...(manualInsightsFeatureFlag
      ? [{ label: messages.tabInsights, url: '/admin/insights' }]
      : []),
    ...(projectReportsFeatureFlag
      ? [{ label: messages.tabReports, url: '/admin/insights/reports' }]
      : []),
  ];
  return (
    <div>
      <HelmetIntl
        title={messages.helmetTitle}
        description={messages.helmetDescription}
      />
      {tabs.some(
        (tab) =>
          matchPathToUrl(tab.url).test(pathname) ||
          pathname.includes('/reports/')
      ) ? (
        <>
          <NavigationTabs>
            {tabs.map((tab) => (
              <Tab
                key={tab.url}
                active={matchPathToUrl(tab.url).test(pathname)}
              >
                <Link to={tab.url}>{formatMessage(tab.label)}</Link>
              </Tab>
            ))}
          </NavigationTabs>
          <TabsPageLayout>{children}</TabsPageLayout>
        </>
      ) : (
        children
      )}
    </div>
  );
};

export default withRouter(injectIntl(Insights));<|MERGE_RESOLUTION|>--- conflicted
+++ resolved
@@ -26,12 +26,10 @@
   intl: { formatMessage },
   children,
 }) => {
-<<<<<<< HEAD
   const projectReportsFeatureFlag = useFeatureFlag({ name: 'project_reports' });
-=======
-  const projectReportsFeatureFlag = useFeatureFlag('project_reports');
-  const manualInsightsFeatureFlag = useFeatureFlag('insights_manual_flow');
->>>>>>> 7e872fb5
+  const manualInsightsFeatureFlag = useFeatureFlag({
+    name: 'insights_manual_flow',
+  });
   const tabs = [
     ...(manualInsightsFeatureFlag
       ? [{ label: messages.tabInsights, url: '/admin/insights' }]
