import React from 'react';
<<<<<<< HEAD
import { render, screen, fireEvent, waitFor } from 'utils/testUtils/rtl';
=======
import { render, screen, fireEvent } from 'utils/testUtils/rtl';
import { deleteInsightsView } from 'modules/commercial/insights/services/insightsViews';
>>>>>>> 2fadeae0
import clHistory from 'utils/cl-router/history';

import TopBar from './';

const DEFAULT_MOCK_VIEW_DATA = {
  data: {
    id: '1',
    type: 'view',
    attributes: {
      name: 'Test View',
      updated_at: '2021-05-31T11:02:44.608Z',
    },
    relationships: {
      data_sources: {
        data: [{ id: '2' }],
      },
    },
  },
};

const MOCK_VIEW_DATA_TWO_PROJECTS = {
  data: {
    id: '1',
    type: 'view',
    attributes: {
      name: 'Test View',
      updated_at: '2021-05-31T11:02:44.608Z',
    },
    relationships: {
      data_sources: {
        data: [{ id: '2' }, { id: '3' }],
      },
    },
  },
};

let mockViewData: any = DEFAULT_MOCK_VIEW_DATA;

const mockProjectData2 = {
  id: '2',
  type: 'project',
  attributes: {
    title_multiloc: { en: 'Test Project' },
    slug: 'test',
  },
};

const mockProjectData3 = {
  id: '3',
  type: 'project',
  attributes: {
    title_multiloc: { en: 'Another Project' },
    slug: 'test2',
  },
};

const viewId = '1';

<<<<<<< HEAD
jest.mock('utils/cl-router/Link');
jest.mock('modules');

jest.mock('utils/cl-intl');
=======
jest.mock('modules/commercial/insights/services/insightsViews', () => ({
  deleteInsightsView: jest.fn(),
}));

>>>>>>> 2fadeae0
jest.mock('utils/analytics');

const mockDeleteView = jest.fn();
jest.mock('modules/commercial/insights/api/views', () => {
  return {
    useView: jest.fn(() => {
      return { data: mockViewData };
    }),
    useDeleteView: jest.fn(() => {
      return { mutate: mockDeleteView };
    }),
  };
});

jest.mock('hooks/useProject', () => {
  return jest.fn(({ projectId }) =>
    projectId === '2' ? mockProjectData2 : mockProjectData3
  );
});

jest.mock('utils/cl-router/withRouter', () => {
  return {
    withRouter: (Component) => {
      return (props) => {
        return <Component {...props} params={{ viewId }} />;
      };
    },
  };
});

describe('Insights Top Bar', () => {
  it('renders Top Bar', () => {
    render(<TopBar />);
    expect(screen.getByTestId('insightsTopBar')).toBeInTheDocument();
  });

  it('renders View name correctly', () => {
    render(<TopBar />);
    expect(
      screen.getByText(mockViewData.data.attributes.name)
    ).toBeInTheDocument();
  });

  it('if only one project: renders Project button with correct slug', () => {
    render(<TopBar />);
    expect(screen.getByTestId('insightsProjectButton')).toBeInTheDocument();
    expect(
      screen.queryByTestId('insightsProjectDropdown')
    ).not.toBeInTheDocument();
    expect(screen.getByRole('link')).toHaveAttribute(
      'href',
      '/en/projects/test'
    );
  });

  it('if multiple projects: renders Project dropdown with correct content', () => {
    mockViewData = MOCK_VIEW_DATA_TWO_PROJECTS;
    render(<TopBar />);
    expect(screen.getByTestId('insightsProjectDropdown')).toBeInTheDocument();
    expect(
      screen.queryByTestId('insightsProjectButton')
    ).not.toBeInTheDocument();

    const dropdown = screen.getByTestId('insightsProjectDropdown');
    fireEvent.click(dropdown);

    expect(screen.getByText('Test Project')).toBeInTheDocument();
    expect(screen.getByText('Another Project')).toBeInTheDocument();
    expect(screen.getByText('Test Project')).toHaveAttribute(
      'href',
      '/en/projects/test'
    );
    expect(screen.getByText('Another Project')).toHaveAttribute(
      'href',
      '/en/projects/test2'
    );
  });

  it('deletes view on menu item click', () => {
    mockViewData = DEFAULT_MOCK_VIEW_DATA;
    render(<TopBar />);
    fireEvent.click(screen.getByRole('button'));
    fireEvent.click(screen.getByText('Delete'));
    expect(mockDeleteView).toHaveBeenCalledWith(mockViewData.data.id);
  });

  it('redirects to main screen there is view error', () => {
    mockViewData = new Error();
    render(<TopBar />);

    expect(clHistory.push).toHaveBeenCalledWith('/admin/reporting/insights');
  });
});<|MERGE_RESOLUTION|>--- conflicted
+++ resolved
@@ -1,10 +1,5 @@
 import React from 'react';
-<<<<<<< HEAD
-import { render, screen, fireEvent, waitFor } from 'utils/testUtils/rtl';
-=======
 import { render, screen, fireEvent } from 'utils/testUtils/rtl';
-import { deleteInsightsView } from 'modules/commercial/insights/services/insightsViews';
->>>>>>> 2fadeae0
 import clHistory from 'utils/cl-router/history';
 
 import TopBar from './';
@@ -63,17 +58,6 @@
 
 const viewId = '1';
 
-<<<<<<< HEAD
-jest.mock('utils/cl-router/Link');
-jest.mock('modules');
-
-jest.mock('utils/cl-intl');
-=======
-jest.mock('modules/commercial/insights/services/insightsViews', () => ({
-  deleteInsightsView: jest.fn(),
-}));
-
->>>>>>> 2fadeae0
 jest.mock('utils/analytics');
 
 const mockDeleteView = jest.fn();
