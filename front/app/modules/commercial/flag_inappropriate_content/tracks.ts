export default {
  settingToggled: {
<<<<<<< HEAD
    name: 'Toggled inappropriate content flag (NLP) setting',
=======
    name: 'Toggled inappropriate content detection (NLP) setting',
>>>>>>> c0148188
  },
};<|MERGE_RESOLUTION|>--- conflicted
+++ resolved
@@ -1,9 +1,5 @@
 export default {
   settingToggled: {
-<<<<<<< HEAD
-    name: 'Toggled inappropriate content flag (NLP) setting',
-=======
-    name: 'Toggled inappropriate content detection (NLP) setting',
->>>>>>> c0148188
+    name: 'Changed inappropriate content flag (NLP) setting',
   },
 };