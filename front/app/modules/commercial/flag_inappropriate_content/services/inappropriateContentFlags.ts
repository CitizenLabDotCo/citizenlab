--- conflicted
+++ resolved
@@ -2,13 +2,6 @@
 import streams from 'utils/streams';
 import { IRelationship } from 'typings';
 
-<<<<<<< HEAD
-export interface IInappropriateContentFlagData {
-  flaggable_type: string;
-  flaggable_id: string;
-  deleted_at: string;
-  toxicity_label: string | null;
-=======
 type TReasonCode = 'inappropriate' | 'wrong' | 'other';
 
 export interface IInappropriateContentFlagData {
@@ -28,7 +21,6 @@
       data: IRelationship;
     };
   };
->>>>>>> 20fc37ce
 }
 
 export interface IInappropriateContentFlag {
@@ -39,7 +31,7 @@
   // A flag could be both user and NLP flagged
   // If flag has toxicity_label, we know it's NLP flagged
   // If toxicity_label is null, yet we have a flag, we know it's user reported
-  if (flag.toxicity_label) {
+  if (flag.attributes.toxicity_label) {
     return 'nlp_flagged';
   } else {
     return 'user_flagged';
@@ -48,22 +40,12 @@
 
 const apiEndpoint = `${API_PATH}/inappropriate_content_flag`;
 
-<<<<<<< HEAD
-=======
 export function removeInappropriateContentFlag(flagId: string) {
   return streams.delete(`${apiEndpoint}/${flagId}#mark_as_deleted`, flagId);
 }
 
->>>>>>> 20fc37ce
 export function inappropriateContentFlagByIdStream(flagId: string) {
   return streams.get<IInappropriateContentFlag>({
     apiEndpoint: `${apiEndpoint}/${flagId}`,
   });
-<<<<<<< HEAD
-}
-
-export function removeInappropriateContentFlag(flagId: string) {
-  return streams.delete(`${apiEndpoint}/${flagId}#mark_as_deleted`, flagId);
-=======
->>>>>>> 20fc37ce
 }