--- conflicted
+++ resolved
@@ -33,13 +33,9 @@
 
 // images
 import { TVerificationMethod } from 'services/verificationMethods';
-<<<<<<< HEAD
-import { queryClient } from 'utils/cl-react-query/queryClient';
 import meKeys from 'api/me/keys';
-=======
 import usersKeys from 'api/users/keys';
 import { useQueryClient } from '@tanstack/react-query';
->>>>>>> 685244a9
 
 interface Props {
   onCancel: () => void;
@@ -50,13 +46,8 @@
 
 const VerificationFormOostendeRrn = memo<Props & WrappedComponentProps>(
   ({ onCancel, onVerified, className, intl }) => {
-<<<<<<< HEAD
     const { data: authUser } = useAuthUser();
-
-=======
-    const authUser = useAuthUser();
     const queryClient = useQueryClient();
->>>>>>> 685244a9
     const [rrn, setRrn] = useState('');
     const [rrnError, setRrnError] = useState<string | null>(null);
     const [formError, setFormError] = useState<string | null>(null);
@@ -96,13 +87,9 @@
             ];
 
             if (!isNilOrError(authUser)) {
-<<<<<<< HEAD
-              endpointsToRefetch.push(`${API_PATH}/users/${authUser.data.id}`);
-=======
               queryClient.invalidateQueries(
-                usersKeys.item({ id: authUser.id })
+                usersKeys.item({ id: authUser.data.id })
               );
->>>>>>> 685244a9
             }
 
             queryClient.invalidateQueries({ queryKey: meKeys.all() });
