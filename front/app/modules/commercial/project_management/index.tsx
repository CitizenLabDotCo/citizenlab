--- conflicted
+++ resolved
@@ -2,16 +2,11 @@
 import useFeatureFlag from 'hooks/useFeatureFlag';
 import React, { ReactNode } from 'react';
 import { ModuleConfiguration } from 'utils/moduleUtils';
-<<<<<<< HEAD
-import Tab from './admin/components/Tab';
-import ProjectManagement from './admin/containers/ProjectManagement';
-=======
 const ProjectManagement = React.lazy(
   () => import('./admin/containers/ProjectManagement')
 );
 const Tab = React.lazy(() => import('./admin/components/Tab'));
 const FeatureFlag = React.lazy(() => import('components/FeatureFlag'));
->>>>>>> d487287d
 
 type RenderOnTabHideConditionProps = {
   children: ReactNode;
