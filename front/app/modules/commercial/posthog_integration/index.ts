/**
 * PostHog is a data analytics tool. This module listens to events (user, event,
 * pageChange) and submits these events, enriched with some extra data , to
 * PostHog. We are __only__ activating PostHog for admins and moderators, so
 * care has been taken to not load its rather large bundle size or submit any
 * data for visitors or regular users
 */

import { combineLatest, pairwise, startWith, Subscription } from 'rxjs';
import { authUserStream } from 'services/auth';
import { events$, pageChanges$ } from 'utils/analytics';
import { isNilOrError } from 'utils/helperUtils';

import { isAdmin, isModerator } from 'services/permissions/roles';
import { ModuleConfiguration } from 'utils/moduleUtils';
<<<<<<< HEAD
import { IUser } from 'services/users';
import appConfigurationStream from 'api/app_configuration/appConfigurationStream';
import { IAppConfiguration } from 'api/app_configuration/types';
=======
import appConfigurationStream from 'api/app_configuration/appConfigurationStream';
>>>>>>> ea177e00

const POSTHOG_API_KEY = process.env.POSTHOG_API_KEY;

let eventsSubscription: Subscription | null = null;
let pagesSubscription: Subscription | null = null;

/** There seems to be no documented way to check whether posthog is initialized
 * already, so we'll just do some manual state management 🤷‍♂️ */
let posthogInitialized = false;

/** Posthog has a large bundle size, so we don't just import it, but only
 * when we actually need it */
const lazyLoadedPosthog = async () => {
  const ph = await import('posthog-js');
  return ph.default;
};

const initializePosthog = async (
  token: string,
  user: IUser,
  appConfig: IAppConfiguration
) => {
  const posthog = await lazyLoadedPosthog();

  posthog.init(token, {
    api_host: 'https://eu.posthog.com',
    autocapture: false,
    persistence: 'memory', // no cookies
    loaded(ph) {
      posthogInitialized = true;

      if (posthog.has_opted_out_capturing({ enable_persistence: false })) {
        posthog.opt_in_capturing({ enable_persistence: false });
      }

      // This sets the user for all subsequent events, and sets/updates her attributes
      ph.identify(user.data.id, {
        email: user.data.attributes.email,
        name: `${user.data.attributes.first_name} ${user.data.attributes.last_name}`,
        first_name: user.data.attributes.first_name,
        last_name: user.data.attributes.last_name,
        locale: user.data.attributes.locale,
        highest_role: user.data.attributes.highest_role,
      });

      // These are the groups we're associating the user with
      ph.group('tenant', appConfig.data.id, {
        name: appConfig.data.attributes.name,
        host: appConfig.data.attributes.host,
        lifecycle_stage:
          appConfig.data.attributes.settings.core.lifecycle_stage,
      });

      // These properties will be sent along with all events
      ph.register({
        tenantId: appConfig.data.id,
      });
    },
  });

  if (!eventsSubscription || eventsSubscription.closed) {
    eventsSubscription = events$.subscribe((event) => {
      posthog.capture(event.name, event.properties);
    });
  }

  if (!pagesSubscription || pagesSubscription.closed) {
    pagesSubscription = pageChanges$.subscribe((_pageChange) => {
      posthog.capture('$pageview');
    });
  }
};

const configuration: ModuleConfiguration = {
  beforeMountApplication: () => {
    if (!POSTHOG_API_KEY) return;

    combineLatest([
      appConfigurationStream,
      authUserStream().observable.pipe(startWith(null), pairwise()),
    ]).subscribe(async ([appConfig, [prevUser, user]]) => {
      if (appConfig) {
        // Check the feature flag
        const posthogSettings =
          appConfig.data.attributes.settings.posthog_integration;
        if (!posthogSettings?.allowed || !posthogSettings.enabled) return;

        // In case the user signs in or visits signed in as an admin/moderator
        if (!isNilOrError(user) && (isAdmin(user) || isModerator(user))) {
          initializePosthog(POSTHOG_API_KEY, user, appConfig);
        }

        // In case the user signs out
        if (prevUser && !user && posthogInitialized) {
          const posthog = await lazyLoadedPosthog();
          pagesSubscription?.unsubscribe();
          eventsSubscription?.unsubscribe();

          // There seems to be no way to call opt_out_capturing without posthog
          // writing to localstorage. Clearing it, instead, seems to work fine.
          posthog.clear_opt_in_out_capturing({ enable_persistence: false });

          posthogInitialized = false;
        }
      }
    });
  },
};

export default configuration;<|MERGE_RESOLUTION|>--- conflicted
+++ resolved
@@ -8,18 +8,16 @@
 
 import { combineLatest, pairwise, startWith, Subscription } from 'rxjs';
 import { authUserStream } from 'services/auth';
+import {
+  currentAppConfigurationStream,
+  IAppConfiguration,
+} from 'services/appConfiguration';
 import { events$, pageChanges$ } from 'utils/analytics';
 import { isNilOrError } from 'utils/helperUtils';
 
 import { isAdmin, isModerator } from 'services/permissions/roles';
 import { ModuleConfiguration } from 'utils/moduleUtils';
-<<<<<<< HEAD
 import { IUser } from 'services/users';
-import appConfigurationStream from 'api/app_configuration/appConfigurationStream';
-import { IAppConfiguration } from 'api/app_configuration/types';
-=======
-import appConfigurationStream from 'api/app_configuration/appConfigurationStream';
->>>>>>> ea177e00
 
 const POSTHOG_API_KEY = process.env.POSTHOG_API_KEY;
 
@@ -98,32 +96,30 @@
     if (!POSTHOG_API_KEY) return;
 
     combineLatest([
-      appConfigurationStream,
+      currentAppConfigurationStream().observable,
       authUserStream().observable.pipe(startWith(null), pairwise()),
     ]).subscribe(async ([appConfig, [prevUser, user]]) => {
-      if (appConfig) {
-        // Check the feature flag
-        const posthogSettings =
-          appConfig.data.attributes.settings.posthog_integration;
-        if (!posthogSettings?.allowed || !posthogSettings.enabled) return;
+      // Check the feature flag
+      const posthogSettings =
+        appConfig.data.attributes.settings.posthog_integration;
+      if (!posthogSettings?.allowed || !posthogSettings.enabled) return;
 
-        // In case the user signs in or visits signed in as an admin/moderator
-        if (!isNilOrError(user) && (isAdmin(user) || isModerator(user))) {
-          initializePosthog(POSTHOG_API_KEY, user, appConfig);
-        }
+      // In case the user signs in or visits signed in as an admin/moderator
+      if (!isNilOrError(user) && (isAdmin(user) || isModerator(user))) {
+        initializePosthog(POSTHOG_API_KEY, user, appConfig);
+      }
 
-        // In case the user signs out
-        if (prevUser && !user && posthogInitialized) {
-          const posthog = await lazyLoadedPosthog();
-          pagesSubscription?.unsubscribe();
-          eventsSubscription?.unsubscribe();
+      // In case the user signs out
+      if (prevUser && !user && posthogInitialized) {
+        const posthog = await lazyLoadedPosthog();
+        pagesSubscription?.unsubscribe();
+        eventsSubscription?.unsubscribe();
 
-          // There seems to be no way to call opt_out_capturing without posthog
-          // writing to localstorage. Clearing it, instead, seems to work fine.
-          posthog.clear_opt_in_out_capturing({ enable_persistence: false });
+        // There seems to be no way to call opt_out_capturing without posthog
+        // writing to localstorage. Clearing it, instead, seems to work fine.
+        posthog.clear_opt_in_out_capturing({ enable_persistence: false });
 
-          posthogInitialized = false;
-        }
+        posthogInitialized = false;
       }
     });
   },
