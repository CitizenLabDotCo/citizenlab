--- conflicted
+++ resolved
@@ -1,7 +1,3 @@
-<<<<<<< HEAD
-import { NavItem } from 'containers/Admin/sideBar/navItems';
-=======
->>>>>>> e7619191
 import { FC, useEffect } from 'react';
 import { ITabsOutlet } from 'utils/moduleUtils';
 import messages from './messages';
