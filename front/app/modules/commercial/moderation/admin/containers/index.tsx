import React, { memo, useState, useEffect, useCallback } from 'react';

import { isNilOrError } from 'utils/helperUtils';
import { insertConfiguration } from 'utils/moduleUtils';

// components
import Table from 'components/UI/Table';
import ModerationRow from './ModerationRow';
import Pagination from 'components/Pagination';
import Checkbox from 'components/UI/Checkbox';
import {
  Icon,
  IconTooltip,
  Select,
  Error,
} from '@citizenlab/cl2-component-library';
import Button from 'components/UI/Button';
import Tabs, { ITabItem } from 'components/UI/Tabs';
import { PageTitle } from 'components/admin/Section';
import SelectType from './SelectType';
import SelectProject from './SelectProject';
import SearchInput from 'components/UI/SearchInput';
import Outlet from 'components/Outlet';

// hooks
import useModerations from '../../hooks/useModerations';
import useModerationsCount from '../../hooks/useModerationsCount';

// services
import {
  updateModerationStatus,
  IModerationData,
  TModeratableType,
} from '../../services/moderations';
import { removeInappropriateContentFlag } from 'modules/commercial/flag_inappropriate_content/services/inappropriateContentFlags';

// i18n
import { FormattedMessage, injectIntl } from 'utils/cl-intl';
import { WrappedComponentProps } from 'react-intl';
import messages from './messages';

// analytics
import { trackEventByName } from 'utils/analytics';
import tracks from './tracks';

// styling
import styled from 'styled-components';
import { colors, fontSizes } from 'utils/styleUtils';

// typings
import { IOption, InsertConfigurationOptions } from 'typings';

const Container = styled.div`
  display: flex;
  flex-direction: column;
  align-items: stretch;
  margin-bottom: 80px;
`;

const PageTitleWrapper = styled.div`
  display: flex;
  align-items: flex-end;
  margin-bottom: 40px;
`;

const StyledPageTitle = styled(PageTitle)`
  line-height: ${fontSizes.xxxl}px;
  margin-bottom: 0px;
`;

const StyledIconTooltip = styled(IconTooltip)`
  margin-left: 8px;
  margin-bottom: 3px;
`;

const ActionBar = styled.div`
  display: flex;
  flex-direction: column;
  margin-bottom: 55px;
`;

const ActionBarTop = styled.div`
  min-height: 50px;
  display: flex;
  align-items: center;
`;

const ActionBarBottom = styled.div``;

const Buttons = styled.div`
  display: flex;
`;

const MarkAsButton = styled(Button)`
  margin-right: 20px;
`;

const StyledTabs = styled(Tabs)`
  margin-right: 20px;
`;

const StyledTable = styled(Table)`
  th,
  td {
    text-align: left;
    vertical-align: top;
    padding-left: 0px;
    padding-right: 20px;

    &.checkbox {
      width: 70px;
      padding-left: 8px;
    }

    &.content {
      width: 50%;
      padding-right: 25px;
    }
  }
`;

const StyledCheckbox = styled(Checkbox)`
  margin-top: -3px;
`;

const Footer = styled.div`
  display: flex;
  align-items: center;
  justify-content: space-between;
  margin-top: 30px;
`;

const StyledPagination = styled(Pagination)`
  margin-left: -12px;
`;

const Spacer = styled.div`
  flex: 1;
`;

const RowsPerPage = styled.div`
  display: flex;
  align-items: center;
`;

const RowsPerPageLabel = styled.div`
  color: ${colors.primary};
  font-size: ${fontSizes.base}px;
  font-weight: 500;
  margin-right: 10px;
`;

const PageSizeSelect = styled(Select)`
  select {
    padding-top: 8px;
    padding-bottom: 8px;
  }
`;

const Empty = styled.div`
  height: 50vh;
  display: flex;
  flex-direction: column;
  align-items: center;
  justify-content: center;
`;

const EmptyIcon = styled(Icon)`
  height: 60px;
  fill: #bfe7eb;
  margin-bottom: 18px;
`;

const EmptyMessage = styled.div`
  max-width: 350px;
  color: ${colors.primary};
  font-size: ${fontSizes.m}px;
  line-height: normal;
  font-weight: 500;
  text-align: center;
`;

const StyledSearchInput = styled(SearchInput)`
  margin-left: auto;
  width: 320px;
`;

interface Props {
  className?: string;
}

export interface ITabNamesMap {
  read: 'read';
  unread: 'unread';
}

export type TActivityTabName = ITabNamesMap[keyof ITabNamesMap];

const Moderation = memo<Props & WrappedComponentProps>(
  ({ className, intl }) => {
    const pageSizes = [
      {
        value: 10,
        label: '10',
      },
      {
        value: 25,
        label: '25',
      },
      {
        value: 50,
        label: '50',
      },
      {
        value: 100,
        label: '100',
      },
    ];

    const [selectedModerations, setSelectedModerations] = useState<
      IModerationData[]
    >([]);
    const [processing, setProcessing] = useState(false);
    const [selectedTypes, setSelectedTypes] = useState<TModeratableType[]>([]);
    const [selectedProjectIds, setSelectedProjectIds] = useState<string[]>([]);
    const [selectedPageNumber, setSelectedPageNumber] = useState<number>(1);
    const [selectedPageSize, setSelectedPageSize] = useState<number>(
      pageSizes[1].value
    );
    const [searchTerm, setSearchTerm] = useState<string>('');
    const [selectedTab, setSelectedTab] = useState<TActivityTabName>('unread');
    const [actionBarErrorMessage, setActionBarErrorMessage] = useState<
      string | null
    >(null);
    const [tabs, setTabs] = useState<ITabItem[]>([
      {
        name: 'unread',
        label: intl.formatMessage(messages.unread),
      },
      {
        name: 'read',
        label: intl.formatMessage(messages.read),
      },
    ]);

    const {
      list: moderations,
      pageSize,
      pageNumber,
      moderationStatus,
      lastPage,
      onModerationStatusChange,
      onPageNumberChange,
      onPageSizeChange,
      onModeratableTypesChange,
      onProjectIdsChange,
      onSearchTermChange,
      onIsFlaggedChange,
    } = useModerations({
      pageSize: selectedPageSize,
      moderationStatus: 'unread',
    });
    const moderationsWithActiveFlagCount = useModerationsCount({
      isFlagged: true,
    });

    const handleOnSelectAll = (_event: React.ChangeEvent) => {
      if (!processing && !isNilOrError(moderations)) {
        setSelectedModerations(
          selectedModerations.length < moderations.length ? moderations : []
        );
      }
    };

    const handleOnTabChange = (tabName: TActivityTabName) => {
      setSelectedTab(tabName);
      trackEventByName(tracks.tabClicked, {
        tabName,
      });
    };

    useEffect(() => {
      if (selectedTab === 'read' || selectedTab === 'unread') {
        onIsFlaggedChange(false);
        onModerationStatusChange(selectedTab);
      }

      // OS: how to?
      if (selectedTab === 'warnings') {
        onIsFlaggedChange(true);
        onModerationStatusChange(null);
      }
    }, [selectedTab, onIsFlaggedChange, onModerationStatusChange]);

    const handleOnPageNumberChange = (pageNumber: number) => {
      trackEventByName(tracks.pageNumberClicked);
      setSelectedPageNumber(pageNumber);
    };

    useEffect(() => {
      onPageNumberChange(selectedPageNumber);
    }, [selectedPageNumber, onPageNumberChange]);

    const handleOnPageSizeChange = (option: IOption) => {
      setSelectedPageSize(option.value);
    };

    useEffect(() => {
      onPageSizeChange(selectedPageSize);
    }, [selectedPageSize, onPageSizeChange]);

    const handleOnModeratableTypesChange = (
      newSelectedTypes: TModeratableType[]
    ) => {
      setSelectedTypes(newSelectedTypes);
      trackEventByName(tracks.typeFilterUsed);
    };

    useEffect(() => {
      onModeratableTypesChange(selectedTypes);
    }, [selectedTypes, onModeratableTypesChange]);

    const handleOnProjectIdsChange = (newProjectIds: string[]) => {
      setSelectedProjectIds(newProjectIds);
      trackEventByName(tracks.projectFilterUsed);
    };

    useEffect(() => {
      onProjectIdsChange(selectedProjectIds);
    }, [selectedProjectIds, onProjectIdsChange]);

    const handleSearchTermChange = (searchTerm: string) => {
      setSearchTerm(searchTerm);
      trackEventByName(tracks.searchUsed, {
        searchTerm,
      });
    };

    useEffect(() => {
      onSearchTermChange(searchTerm);
    }, [searchTerm, onSearchTermChange]);

    const isModerationSelected = (
      selectedModeration: IModerationData,
      selectedModerations: IModerationData[]
    ) =>
      selectedModerations
        .map((moderation) => moderation.id)
        .includes(selectedModeration.id);

    const handleRowOnSelectChange = (
      newSelectedModeration: IModerationData
    ) => {
      if (!processing) {
        setSelectedModerations((prevSelectedModerations) => {
          if (
            isModerationSelected(newSelectedModeration, prevSelectedModerations)
          ) {
            return prevSelectedModerations.filter(
              (moderation) => moderation.id !== newSelectedModeration.id
            );
          }

          return [...prevSelectedModerations, newSelectedModeration];
        });
      }
    };

    // OS: how to?
    const removeFlags = async () => {
      if (!processing) {
        const selectedActiveInappropriateContentFlagIds =
          selectedModerations.map(
            // we can be sure the flag is here. With the is_flagged param in the request
            // only moderations with active flags will be returned
            (mod) =>
              mod.relationships.inappropriate_content_flag?.data.id as string
          );

        const promises = selectedActiveInappropriateContentFlagIds.map(
          (flagId) => {
            return removeInappropriateContentFlag(flagId);
          }
        );

        try {
          setActionBarErrorMessage(null);
          setProcessing(true);

          await Promise.all(promises);

          setProcessing(false);
          setSelectedModerations([]);
        } catch {
          setActionBarErrorMessage(
            intl.formatMessage(messages.removeFlagsError)
          );
          setProcessing(false);
        }
      }
    };

    const markAs = async (event: React.FormEvent) => {
      if (selectedModerations.length > 0 && moderationStatus && !processing) {
        event.preventDefault();
        const updatedModerationStatus =
          moderationStatus === 'read' ? 'unread' : 'read';
        const promises = selectedModerations.map((moderation) =>
          updateModerationStatus(
            moderation.id,
            moderation.attributes.moderatable_type,
            updatedModerationStatus
          )
        );

        try {
          setActionBarErrorMessage(null);
          setProcessing(true);

          await Promise.all(promises);

          setProcessing(false);
          setSelectedModerations([]);

          trackEventByName(
            moderationStatus === 'read'
              ? tracks.markedAsNotViewedButtonClicked
              : tracks.markedAsNotViewedButtonClicked,
            { selectedItemsCount: selectedModerations.length }
          );
        } catch {
          setActionBarErrorMessage(intl.formatMessage(messages.markFlagsError));
          setProcessing(false);
        }
      }
    };

    const handleData = useCallback(
      (data: InsertConfigurationOptions<ITabItem>) =>
        setTabs((tabs) => insertConfiguration(data)(tabs)),
      []
    );

    useEffect(() => {
      if (!processing) {
        setSelectedModerations([]);
      }
    }, [pageNumber, moderationStatus, pageSize, processing]);

    if (!isNilOrError(moderations)) {
      return (
        <Container className={className} id="e2e-moderation-container">
          <PageTitleWrapper>
            <StyledPageTitle>
              <FormattedMessage {...messages.pageTitle} />
            </StyledPageTitle>
            <StyledIconTooltip
              content={<FormattedMessage {...messages.moderationsTooltip} />}
              iconSize="20px"
              placement="right"
            />
          </PageTitleWrapper>

          <ActionBar>
            <ActionBarTop>
              {selectedModerations.length === 0 ? (
                <>
                  <Outlet
                    id="app.modules.commercial.moderation.admin.containers.tabs"
                    onData={handleData}
                    activeFlagsCount={
                      !isNilOrError(moderationsWithActiveFlagCount)
                        ? moderationsWithActiveFlagCount.count
                        : 0
                    }
                  />
                  <StyledTabs
                    items={tabs}
                    selectedValue={selectedTab}
                    onClick={handleOnTabChange}
                  />
                  <SelectType
                    selectedTypes={selectedTypes}
                    onChange={handleOnModeratableTypesChange}
                  />
                  <SelectProject
                    selectedProjectIds={selectedProjectIds}
                    onChange={handleOnProjectIdsChange}
                  />
                </>
              ) : (
                <Buttons>
                  {selectedModerations.length > 0 &&
                    (selectedTab === 'read' || selectedTab === 'unread') && (
                      <MarkAsButton
                        icon={
                          moderationStatus === 'unread'
                            ? 'eyeOpened-unfilled'
                            : 'eyeClosed-unfilled'
                        }
                        buttonStyle="cl-blue"
                        processing={processing}
                        onClick={markAs}
                      >
                        {intl.formatMessage(
                          {
                            unread: messages.markSeen,
                            read: messages.markNotSeen,
                          }[selectedTab],
                          {
                            selectedItemsCount: selectedModerations.length,
                          }
                        )}
                      </MarkAsButton>
                    )}

                  <Outlet
                    id="app.modules.commercial.moderation.admin.containers.actionbar.buttons"
                    selectedActiveFlagsCount={selectedModerations.length}
                    processing={processing}
                    onRemoveFlags={removeFlags}
                    isWarningsTabSelected={selectedTab === 'warnings'}
                  />
                </Buttons>
              )}
              <StyledSearchInput
                onChange={handleSearchTermChange}
                a11y_numberOfSearchResults={moderations.length}
              />
            </ActionBarTop>
            <ActionBarBottom>
              <Error text={actionBarErrorMessage} />
            </ActionBarBottom>
          </ActionBar>

          <StyledTable>
            <thead>
              <tr>
                <th className="checkbox">
                  <StyledCheckbox
                    checked={
                      moderations.length > 0 &&
                      selectedModerations.length === moderations.length
                    }
                    indeterminate={
                      selectedModerations.length > 0 &&
                      selectedModerations.length < moderations.length
                    }
                    disabled={moderations.length === 0}
                    onChange={handleOnSelectAll}
                  />
                </th>
                <th className="date">
                  <FormattedMessage {...messages.date} />
                </th>
                <th className="type">
                  <FormattedMessage {...messages.type} />
                </th>
                <th className="belongsTo">
                  <FormattedMessage {...messages.belongsTo} />
                </th>
                <th className="content">
                  <FormattedMessage {...messages.content} />
                </th>
                <th className="goto">&nbsp;</th>
              </tr>
            </thead>
            {moderations.length > 0 && (
              <tbody>
                {moderations.map((moderationItem) => (
                  <ModerationRow
                    key={moderationItem.id}
                    moderation={moderationItem}
                    selected={isModerationSelected(
                      moderationItem,
                      selectedModerations
                    )}
                    onSelect={handleRowOnSelectChange}
                    inappropriateContentFlagId={
                      moderationItem.relationships.inappropriate_content_flag
                        ?.data.id
                    }
                  />
                ))}
              </tbody>
            )}
          </StyledTable>

          {moderations.length > 0 && (
            <Footer>
              <StyledPagination
                currentPage={pageNumber}
                totalPages={lastPage}
                loadPage={handleOnPageNumberChange}
              />

              <Spacer />

              <RowsPerPage>
                <RowsPerPageLabel>
                  <FormattedMessage {...messages.rowsPerPage} />:
                </RowsPerPageLabel>
                <PageSizeSelect
                  options={pageSizes}
                  onChange={handleOnPageSizeChange}
                  value={pageSizes.find((item) => item.value === pageSize)}
                />
<<<<<<< HEAD
              </RowsPerPage>
            </Footer>
          )}
=======
              </>
            ) : (
              <Buttons>
                {selectedModerations.length > 0 &&
                  (selectedTab === 'read' || selectedTab === 'unread') && (
                    <MarkAsButton
                      icon={moderationStatus === 'unread' ? 'eye' : 'eye-off'}
                      buttonStyle="cl-blue"
                      processing={processing}
                      onClick={markAs}
                    >
                      {intl.formatMessage(
                        {
                          unread: messages.markSeen,
                          read: messages.markNotSeen,
                        }[selectedTab],
                        {
                          selectedItemsCount: selectedModerations.length,
                        }
                      )}
                    </MarkAsButton>
                  )}
>>>>>>> e1d81c93

          {moderations.length === 0 && (
            <Empty>
              <EmptyIcon name="inbox" />
              <EmptyMessage>
                {
                  {
                    read: <FormattedMessage {...messages.noViewedItems} />,
                    unread: <FormattedMessage {...messages.noUnviewedItems} />,
                  }[selectedTab]
                }
                <Outlet
                  id="app.modules.commercial.moderation.admin.components.EmptyMessage"
                  isWarningsTabSelected={selectedTab === 'warnings'}
                />
              </EmptyMessage>
            </Empty>
          )}
        </Container>
      );
    }

    return null;
  }
);

export default injectIntl(Moderation);<|MERGE_RESOLUTION|>--- conflicted
+++ resolved
@@ -493,11 +493,7 @@
                   {selectedModerations.length > 0 &&
                     (selectedTab === 'read' || selectedTab === 'unread') && (
                       <MarkAsButton
-                        icon={
-                          moderationStatus === 'unread'
-                            ? 'eyeOpened-unfilled'
-                            : 'eyeClosed-unfilled'
-                        }
+                        icon={moderationStatus === 'unread' ? 'eye' : 'eye-off'}
                         buttonStyle="cl-blue"
                         processing={processing}
                         onClick={markAs}
@@ -605,34 +601,9 @@
                   onChange={handleOnPageSizeChange}
                   value={pageSizes.find((item) => item.value === pageSize)}
                 />
-<<<<<<< HEAD
               </RowsPerPage>
             </Footer>
           )}
-=======
-              </>
-            ) : (
-              <Buttons>
-                {selectedModerations.length > 0 &&
-                  (selectedTab === 'read' || selectedTab === 'unread') && (
-                    <MarkAsButton
-                      icon={moderationStatus === 'unread' ? 'eye' : 'eye-off'}
-                      buttonStyle="cl-blue"
-                      processing={processing}
-                      onClick={markAs}
-                    >
-                      {intl.formatMessage(
-                        {
-                          unread: messages.markSeen,
-                          read: messages.markNotSeen,
-                        }[selectedTab],
-                        {
-                          selectedItemsCount: selectedModerations.length,
-                        }
-                      )}
-                    </MarkAsButton>
-                  )}
->>>>>>> e1d81c93
 
           {moderations.length === 0 && (
             <Empty>
