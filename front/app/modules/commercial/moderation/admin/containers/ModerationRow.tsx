--- conflicted
+++ resolved
@@ -173,21 +173,12 @@
       []
     );
 
-<<<<<<< HEAD
-    const inappropriateContentFlagId =
-      moderation.relationships.inappropriate_content_flag?.data.id;
-    const flagged = !!inappropriateContentFlagId;
-
-    return (
-      <Container className={`${className}`} flagged={flagged} bgColor={bgColor}>
-=======
     return (
       <Container
         className={`${className}`}
         flagged={hasActiveInappropriateContentFlag}
         bgColor={bgColor}
       >
->>>>>>> 20fc37ce
         <td className="checkbox">
           <StyledCheckbox checked={selected} onChange={handleOnChecked} />
         </td>
@@ -242,11 +233,7 @@
           />
           <Outlet
             id="app.modules.commercial.moderation.admin.containers.ModerationRow.content"
-<<<<<<< HEAD
-            inappropriateContentFlagId={inappropriateContentFlagId}
-=======
             inappropriateContentFlag={hasActiveInappropriateContentFlag}
->>>>>>> 20fc37ce
           />
         </td>
         <td>
