import { isNilOrError } from 'utils/helperUtils';
import { IAppConfigurationData } from 'api/app_configuration/types';
import { Locale } from 'typings';
import { LatLngTuple } from 'leaflet';
import { isNumber } from 'lodash-es';
import {
  getCenter as baseGetCenter,
  getZoomLevel as baseGetZoomLevel,
  getTileProvider as baseGetTileProvider,
  getTileOptions as baseGetTileOptions,
} from 'utils/map';
import {
  MAPTILER_DEFAULT_OPTIONS,
  BASEMAP_AT_DEFAULT_OPTIONS,
} from './tileProviderDefaultOptions';
import { IMapLayerAttributes } from '../api/map_layers/types';
import { IMapConfigData } from '../api/map_config/types';

export const getCenter = (
  centerLatLng: LatLngTuple | null | undefined,
<<<<<<< HEAD
  appConfig: IAppConfigurationData | undefined | null | Error,
  mapConfig: IMapConfigData | undefined
=======
  appConfig: IAppConfigurationData | undefined,
  mapConfig: IMapConfigState
>>>>>>> 0228c799
) => {
  const mapConfigLat = !isNilOrError(mapConfig)
    ? mapConfig?.attributes.center_geojson?.coordinates[1]
    : null;
  const mapConfigLng = !isNilOrError(mapConfig)
    ? mapConfig?.attributes.center_geojson?.coordinates[0]
    : null;

  if (centerLatLng) {
    return centerLatLng as LatLngTuple;
  } else if (!isNilOrError(mapConfigLng) && !isNilOrError(mapConfigLat)) {
    return [mapConfigLat, mapConfigLng] as LatLngTuple;
  }

  return baseGetCenter(undefined, appConfig);
};

export const getZoomLevel = (
  zoom: number | undefined,
  appConfig: IAppConfigurationData | undefined | null | Error,
  mapConfig: IMapConfigData | undefined
) => {
  const mapConfigZoom = !isNilOrError(mapConfig)
    ? mapConfig?.attributes.zoom_level
    : null;

  if (isNumber(zoom)) {
    return zoom;
  } else if (!isNilOrError(mapConfigZoom)) {
    return parseInt(mapConfigZoom, 10);
  }

  return baseGetZoomLevel(undefined, appConfig);
};

export const getTileProvider = (
  appConfig: IAppConfigurationData | undefined | null | Error,
  mapConfig: IMapConfigData | undefined
) => {
  const mapConfigTileProvider = !isNilOrError(mapConfig)
    ? mapConfig?.attributes.tile_provider
    : null;

  if (!isNilOrError(mapConfigTileProvider)) {
    return mapConfigTileProvider;
  }

  return baseGetTileProvider(appConfig);
};

export const getTileOptions = (tileProvider: string) => {
  if (tileProvider?.includes('maptiler')) {
    return MAPTILER_DEFAULT_OPTIONS;
  }

  if (tileProvider?.includes('wien.gv.at/basemap')) {
    return BASEMAP_AT_DEFAULT_OPTIONS;
  }

  return baseGetTileOptions();
};

export const getLayerType = (mapLayer: IMapLayerAttributes | undefined) => {
  return mapLayer?.geojson?.features?.[0]?.geometry?.type || 'Point';
};

export const getLayerColor = (mapLayer: IMapLayerAttributes | undefined) => {
  const type = getLayerType(mapLayer);
  const fillColor: string | undefined =
    mapLayer?.geojson?.features?.[0]?.properties?.fill;
  const markerColor: string | undefined =
    mapLayer?.geojson?.features?.[0]?.properties?.['marker-color'];
  const fallbackColor = '#7D7D7D';

  if (type === 'Point') {
    return markerColor || fillColor || fallbackColor;
  }

  return fillColor || fallbackColor;
};

export const getLayerIcon = (mapLayer: IMapLayerAttributes | undefined) => {
  const layerType = getLayerType(mapLayer);
  let iconName: 'location-simple' | 'line' | 'rectangle' = 'rectangle';

  if (layerType === 'Point') {
    iconName = 'location-simple';
  } else if (layerType === 'LineString') {
    iconName = 'line';
  }

  return iconName;
};

export const getUnnamedLayerTitleMultiloc = (tenantLocales: Locale[]) => {
  const newUnnamedLayerTitle = 'Unnamed layer';
  const title_multiloc = {};
  tenantLocales.forEach(
    (tenantLocale) => (title_multiloc[tenantLocale] = newUnnamedLayerTitle)
  );
  return title_multiloc;
};

export const makiIconNames = [
  'aerialway',
  'airfield',
  'airport',
  'alcohol-shop',
  'america-football',
  'amusement-park',
  'aquarium',
  'art-gallery',
  'attraction',
  'bakery',
  'bank',
  'bar',
  'baseball',
  'basketball',
  'beer',
  'bicycle',
  'bicycle-share',
  'building',
  'bus',
  'cafe',
  'campsite',
  'car',
  'cemetery',
  'cinema',
  'circle',
  'circle-stroked',
  'clothing-store',
  'college',
  'commercial',
  'cricket',
  'cross',
  'dam',
  'danger',
  'dentist',
  'doctor',
  'dog-park',
  'drinking-water',
  'embassy',
  'entrance',
  'fast-food',
  'ferry',
  'fire-station',
  'fuel',
  'garden',
  'gift',
  'golf',
  'grocery',
  'hairdresser',
  'harbor',
  'heart',
  'heliport',
  'hospital',
  'ice-cream',
  'industry',
  'information',
  'laundry',
  'library',
  'lighthouse',
  'lodging',
  'marker',
  'monument',
  'mountain',
  'museum',
  'music',
  'park',
  'parking',
  'parking-garage',
  'pharmacy',
  'picnic-site',
  'pitch',
  'place-of-worship',
  'playground',
  'police',
  'post',
  'prison',
  'rail',
  'rail-light',
  'rail-metro',
  'ranger-station',
  'religious-christian',
  'religious-jewish',
  'religious-muslim',
  'restaurant',
  'roadblock',
  'rocket',
  'school',
  'shelter',
  'shop',
  'skiing',
  'soccer',
  'square',
  'square-stroke',
  'stadium',
  'star',
  'star-stroke',
  'suitcase',
  'sushi',
  'swimming',
  'telephone',
  'tennis',
  'theatre',
  'toilets',
  'town-hall',
  'triangle',
  'triangle-stroked',
  'veterinary',
  'volcano',
  'warehouse',
  'waste-basket',
  'water',
  'wetland',
  'zoo',
];<|MERGE_RESOLUTION|>--- conflicted
+++ resolved
@@ -18,13 +18,8 @@
 
 export const getCenter = (
   centerLatLng: LatLngTuple | null | undefined,
-<<<<<<< HEAD
-  appConfig: IAppConfigurationData | undefined | null | Error,
-  mapConfig: IMapConfigData | undefined
-=======
-  appConfig: IAppConfigurationData | undefined,
-  mapConfig: IMapConfigState
->>>>>>> 0228c799
+  mapConfig: IMapConfigData | undefined,
+  appConfig: IAppConfigurationData | undefined
 ) => {
   const mapConfigLat = !isNilOrError(mapConfig)
     ? mapConfig?.attributes.center_geojson?.coordinates[1]
