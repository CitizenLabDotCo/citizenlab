--- conflicted
+++ resolved
@@ -74,20 +74,9 @@
     ),
     'app.containers.Admin.projects.edit': (props) => {
       return (
-<<<<<<< HEAD
-        <RenderOnFeatureFlag>
-          <RenderOnHideTabCondition
-            project={props.project}
-            phases={props.phases}
-          >
-            <Tab {...props} />,
-          </RenderOnHideTabCondition>
-        </RenderOnFeatureFlag>
-=======
         <RenderOnHideTabCondition project={props.project} phases={props.phases}>
           <Tab {...props} />,
         </RenderOnHideTabCondition>
->>>>>>> 581b33cc
       );
     },
   },
