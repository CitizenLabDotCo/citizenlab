import { some } from 'lodash-es';
import React from 'react';
import { ModuleConfiguration } from 'utils/moduleUtils';
<<<<<<< HEAD
=======
const Tab = React.lazy(() => import('./admin/components/Tab'));
>>>>>>> d487287d
import {
  getAllParticipationMethods,
  getMethodConfig,
} from 'utils/participationMethodUtils';
import Tab from './admin/components/Tab';

const AdminProjectIdeaEditFormComponent = React.lazy(
  () => import('./admin/containers/projects/edit/ideaform')
);

const configuration: ModuleConfiguration = {
  routes: {
    'admin.projects.project': [
      {
        path: 'ideaform',
        element: <AdminProjectIdeaEditFormComponent />,
      },
    ],
  },
  outlets: {
    'app.containers.Admin.projects.edit': (props) => {
      const { project, phases } = props;
      const allParticipationMethods = getAllParticipationMethods(
        project,
        phases
      );
      const showTab = some(
        allParticipationMethods,
        (method) => getMethodConfig(method).formEditor === 'simpleFormEditor'
      );
      if (showTab) {
        return (
          <div id="e2e-ideaform-settings-container">
            <Tab {...props} />
          </div>
        );
      }
      return null;
    },
  },
};

export default configuration;<|MERGE_RESOLUTION|>--- conflicted
+++ resolved
@@ -1,10 +1,7 @@
 import { some } from 'lodash-es';
 import React from 'react';
 import { ModuleConfiguration } from 'utils/moduleUtils';
-<<<<<<< HEAD
-=======
 const Tab = React.lazy(() => import('./admin/components/Tab'));
->>>>>>> d487287d
 import {
   getAllParticipationMethods,
   getMethodConfig,
