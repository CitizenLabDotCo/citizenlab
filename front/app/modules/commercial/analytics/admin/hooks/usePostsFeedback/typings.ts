import { LegendItem } from 'components/admin/Graphs/_components/Legend/typings';
import { XlsxData } from 'components/admin/ReportExportMenu';
<<<<<<< HEAD
import { Moment } from 'moment';
import { Multiloc } from 'typings';
=======
import { ProjectId, Dates } from '../../typings';
>>>>>>> d487287d

export type QueryParameters = ProjectId & Dates;

// Response
export type Response = {
  data: [[FeedbackRow], StatusRow[]];
};

export type EmptyResponse = {
  data: [
    {
      sum_feedback_none: null;
      sum_feedback_official: null;
      sum_feedback_status_change: null;
      avg_feedback_time_taken: null;
    },
    []
  ];
};

export interface FeedbackRow {
  sum_feedback_none: number;
  sum_feedback_official: number;
  sum_feedback_status_change: number;
  avg_feedback_time_taken: number;
}

export interface StatusRow {
  count: number;
  'dimension_status.id': string;
  first_dimension_status_title_multiloc: Multiloc;
  first_dimension_status_color: string;
}

// Hook return value
export interface PostFeedback {
  pieData: PieRow[];
  progressBarsData: ProgressBarsRow[];
  stackedBarsData: [StackedBarsRow];
  pieCenterValue: string;
  days: number;
  stackedBarColumns: string[];
  statusColorById: Record<string, string>;
  stackedBarPercentages: number[];
  stackedBarsLegendItems: LegendItem[];
  xlsxData: XlsxData;
}

interface PieRow {
  name: string;
  value: number;
  color: string;
}

interface ProgressBarsRow {
  name: string;
  label: string;
  value: number;
  total: number;
}

export type StackedBarsRow = Record<string, number>;<|MERGE_RESOLUTION|>--- conflicted
+++ resolved
@@ -1,11 +1,6 @@
 import { LegendItem } from 'components/admin/Graphs/_components/Legend/typings';
 import { XlsxData } from 'components/admin/ReportExportMenu';
-<<<<<<< HEAD
-import { Moment } from 'moment';
-import { Multiloc } from 'typings';
-=======
 import { ProjectId, Dates } from '../../typings';
->>>>>>> d487287d
 
 export type QueryParameters = ProjectId & Dates;
 
