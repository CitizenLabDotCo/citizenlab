import { useEffect, useState } from 'react';

// services
import {
  analyticsStream,
  Query,
  QuerySchema,
} from '../../services/analyticsFacts';

// i18n
import useLocalize from 'hooks/useLocalize';
import { useIntl } from 'utils/cl-intl';
import { getTranslations } from './translations';

// parsing
import {
  getDays,
  getPieCenterValue,
  getStatusColorById,
  parseExcelData,
  parsePieData,
  parseProgressBarsData,
  parseStackedBarsData,
  parseStackedBarsLegendItems,
  parseStackedBarsPercentages,
} from './parse';

// utils
import { isNilOrError, NilOrError } from 'utils/helperUtils';
<<<<<<< HEAD
import { getDateFilter, getProjectFilter } from '../../utils/query';
import { getTranslations, isEmptyResponse } from './utils';
=======
import { isEmptyResponse } from './utils';
import { getProjectFilter, getDateFilter } from '../../utils/query';
>>>>>>> d487287d

// typings
import {
  EmptyResponse,
  PostFeedback,
  QueryParameters,
  Response,
} from './typings';

const query = ({
  projectId,
  startAtMoment,
  endAtMoment,
}: QueryParameters): Query => {
  const queryFeedback: QuerySchema = {
    fact: 'post',
    aggregations: {
      feedback_none: 'sum',
      feedback_official: 'sum',
      feedback_status_change: 'sum',
      feedback_time_taken: 'avg',
    },
    filters: {
      'dimension_type.name': 'idea',
      ...getProjectFilter('dimension_project', projectId),
      ...getDateFilter('dimension_date_created', startAtMoment, endAtMoment),
    },
  };

  const queryStatus: QuerySchema = {
    fact: 'post',
    groups: 'dimension_status.id',
    aggregations: {
      all: 'count',
      'dimension_status.title_multiloc': 'first',
      'dimension_status.color': 'first',
    },
    filters: {
      'dimension_type.name': 'idea',
      ...getProjectFilter('dimension_project', projectId),
      ...getDateFilter('dimension_date_created', startAtMoment, endAtMoment),
    },
  };

  return { query: [queryFeedback, queryStatus] };
};

export default function usePostsFeedback({
  projectId,
  startAtMoment,
  endAtMoment,
}: QueryParameters) {
  const localize = useLocalize();
  const { formatMessage } = useIntl();

  const [postsWithFeedback, setPostsWithFeedback] = useState<
    PostFeedback | NilOrError
  >(undefined);

  useEffect(() => {
    const { observable } = analyticsStream<Response | EmptyResponse>(
      query({ projectId, startAtMoment, endAtMoment })
    );
    const subscription = observable.subscribe(
      (response: Response | EmptyResponse | NilOrError) => {
        if (isNilOrError(response)) {
          setPostsWithFeedback(response);
          return;
        }

        if (isEmptyResponse(response)) {
          setPostsWithFeedback(null);
          return;
        }

        const [feedbackRows, statusRows] = response.data;
        const feedbackRow = feedbackRows[0];

        const translations = getTranslations(formatMessage);

        const pieData = parsePieData(feedbackRow);
        const progressBarsData = parseProgressBarsData(
          feedbackRow,
          translations
        );

        const stackedBarsData = parseStackedBarsData(statusRows);

        const pieCenterValue = getPieCenterValue(feedbackRow);

        const days = getDays(feedbackRow);

        const statusColorById = getStatusColorById(statusRows);
        const stackedBarColumns = statusRows.map(
          (row) => row['dimension_status.id']
        );
        const stackedBarPercentages = parseStackedBarsPercentages(statusRows);

        const stackedBarsLegendItems = parseStackedBarsLegendItems(
          statusRows,
          localize
        );

        const xlsxData = parseExcelData(
          feedbackRow,
          statusRows,
          stackedBarPercentages,
          translations,
          localize
        );

        setPostsWithFeedback({
          pieData,
          progressBarsData,
          stackedBarsData,
          pieCenterValue,
          days,
          stackedBarColumns,
          statusColorById,
          stackedBarPercentages,
          stackedBarsLegendItems,
          xlsxData,
        });
      }
    );

    return () => subscription.unsubscribe();
  }, [projectId, startAtMoment, endAtMoment, formatMessage, localize]);

  return postsWithFeedback;
}<|MERGE_RESOLUTION|>--- conflicted
+++ resolved
@@ -27,13 +27,8 @@
 
 // utils
 import { isNilOrError, NilOrError } from 'utils/helperUtils';
-<<<<<<< HEAD
-import { getDateFilter, getProjectFilter } from '../../utils/query';
-import { getTranslations, isEmptyResponse } from './utils';
-=======
 import { isEmptyResponse } from './utils';
 import { getProjectFilter, getDateFilter } from '../../utils/query';
->>>>>>> d487287d
 
 // typings
 import {
