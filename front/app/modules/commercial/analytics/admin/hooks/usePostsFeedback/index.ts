import { useState, useEffect } from 'react';

// services
import {
  analyticsStream,
  Query,
  QuerySchema,
} from '../../services/analyticsFacts';

// hooks
import useLocalize from 'hooks/useLocalize';

// parsing
import {
  parsePieData,
  parseProgressBarsData,
  parseStackedBarsData,
  getPieCenterValue,
  getDays,
  getStatusColorById,
  parseStackedBarsPercentages,
  parseStackedBarsLegendItems,
  parseExcelData,
} from './parse';

// utils
import { isNilOrError, NilOrError } from 'utils/helperUtils';
import { isEmptyResponse, getTranslations } from './utils';
import { getProjectFilter, getDateFilter } from '../../utils/query';

// typings
<<<<<<< HEAD
import { Multiloc } from 'typings';
import { WrappedComponentProps } from 'react-intl';
import { LegendItem } from 'components/admin/Graphs/_components/Legend/typings';

interface QueryProps {
  projectId: string | undefined;
  startAt: string | null | undefined;
  endAt: string | null | undefined;
}

// Response
export type Response = {
  data: [[FeedbackRow], StatusRow[]];
};

export type EmptyResponse = {
  data: [
    {
      sum_feedback_none: null;
      sum_feedback_official: null;
      sum_feedback_status_change: null;
      avg_feedback_time_taken: null;
    },
    []
  ];
};
=======
import { InjectedIntlProps } from 'react-intl';
import {
  QueryParameters,
  PostFeedback,
  Response,
  EmptyResponse,
} from './typings';

const query = ({
  projectId,
  startAtMoment,
  endAtMoment,
}: QueryParameters): Query => {
  const startAt = startAtMoment?.toISOString();
  const endAt = endAtMoment?.toISOString();
>>>>>>> e1d81c93

  const queryFeedback: QuerySchema = {
    fact: 'post',
    aggregations: {
      feedback_none: 'sum',
      feedback_official: 'sum',
      feedback_status_change: 'sum',
      feedback_time_taken: 'avg',
    },
    filters: {
      type: { name: 'idea' },
      ...getProjectFilter('project', projectId),
      ...getDateFilter('created_date', startAt, endAt),
    },
  };

  const queryStatus: QuerySchema = {
    fact: 'post',
    groups: 'status.id',
    aggregations: {
      all: 'count',
      'status.title_multiloc': 'first',
      'status.color': 'first',
    },
    filters: {
      type: { name: 'idea' },
      ...getProjectFilter('project', projectId),
      ...getDateFilter('created_date', startAt, endAt),
    },
  };

  return { query: [queryFeedback, queryStatus] };
};

export default function usePostsWithFeedback(
<<<<<<< HEAD
  formatMessage: WrappedComponentProps['intl']['formatMessage'],
  { projectId, startAt, endAt }: QueryProps
=======
  formatMessage: InjectedIntlProps['intl']['formatMessage'],
  { projectId, startAtMoment, endAtMoment }: QueryParameters
>>>>>>> e1d81c93
) {
  const localize = useLocalize();

  const [postsWithFeedback, setPostsWithFeedback] = useState<
    PostFeedback | NilOrError
  >(undefined);

  useEffect(() => {
    const { observable } = analyticsStream<Response | EmptyResponse>(
      query({ projectId, startAtMoment, endAtMoment })
    );
    const subscription = observable.subscribe(
      (response: Response | EmptyResponse | NilOrError) => {
        if (isNilOrError(response)) {
          setPostsWithFeedback(response);
          return;
        }

        if (isEmptyResponse(response)) {
          setPostsWithFeedback(null);
          return;
        }

        const [feedbackRows, statusRows] = response.data;
        const feedbackRow = feedbackRows[0];

        const translations = getTranslations(formatMessage);

        const pieData = parsePieData(feedbackRow);
        const progressBarsData = parseProgressBarsData(
          feedbackRow,
          translations
        );

        const stackedBarsData = parseStackedBarsData(statusRows);

        const pieCenterValue = getPieCenterValue(feedbackRow);
        const pieCenterLabel = translations.feedbackGiven;

        const days = getDays(feedbackRow);

        const statusColorById = getStatusColorById(statusRows);
        const stackedBarColumns = statusRows.map((row) => row['status.id']);
        const stackedBarPercentages = parseStackedBarsPercentages(statusRows);

        const stackedBarsLegendItems = parseStackedBarsLegendItems(
          statusRows,
          localize
        );

        const xlsxData = parseExcelData(
          feedbackRow,
          statusRows,
          stackedBarPercentages,
          translations,
          localize
        );

        setPostsWithFeedback({
          pieData,
          progressBarsData,
          stackedBarsData,
          pieCenterValue,
          pieCenterLabel,
          days,
          stackedBarColumns,
          statusColorById,
          stackedBarPercentages,
          stackedBarsLegendItems,
          xlsxData,
        });
      }
    );

    return () => subscription.unsubscribe();
  }, [projectId, startAtMoment, endAtMoment, formatMessage, localize]);

  return postsWithFeedback;
}<|MERGE_RESOLUTION|>--- conflicted
+++ resolved
@@ -29,35 +29,7 @@
 import { getProjectFilter, getDateFilter } from '../../utils/query';
 
 // typings
-<<<<<<< HEAD
-import { Multiloc } from 'typings';
 import { WrappedComponentProps } from 'react-intl';
-import { LegendItem } from 'components/admin/Graphs/_components/Legend/typings';
-
-interface QueryProps {
-  projectId: string | undefined;
-  startAt: string | null | undefined;
-  endAt: string | null | undefined;
-}
-
-// Response
-export type Response = {
-  data: [[FeedbackRow], StatusRow[]];
-};
-
-export type EmptyResponse = {
-  data: [
-    {
-      sum_feedback_none: null;
-      sum_feedback_official: null;
-      sum_feedback_status_change: null;
-      avg_feedback_time_taken: null;
-    },
-    []
-  ];
-};
-=======
-import { InjectedIntlProps } from 'react-intl';
 import {
   QueryParameters,
   PostFeedback,
@@ -72,7 +44,6 @@
 }: QueryParameters): Query => {
   const startAt = startAtMoment?.toISOString();
   const endAt = endAtMoment?.toISOString();
->>>>>>> e1d81c93
 
   const queryFeedback: QuerySchema = {
     fact: 'post',
@@ -108,13 +79,8 @@
 };
 
 export default function usePostsWithFeedback(
-<<<<<<< HEAD
   formatMessage: WrappedComponentProps['intl']['formatMessage'],
-  { projectId, startAt, endAt }: QueryProps
-=======
-  formatMessage: InjectedIntlProps['intl']['formatMessage'],
   { projectId, startAtMoment, endAtMoment }: QueryParameters
->>>>>>> e1d81c93
 ) {
   const localize = useLocalize();
 
