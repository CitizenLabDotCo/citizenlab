--- conflicted
+++ resolved
@@ -1,12 +1,5 @@
-<<<<<<< HEAD
-import { TimeSeriesResponseRow } from './typings';
-import { resolutionDeducer } from '../../utils/resolution';
-
-export const deduceResolution = resolutionDeducer<TimeSeriesResponseRow>(
-=======
 import { resolutionDeducer } from '../../utils/resolution';
 
 export const deduceResolution = resolutionDeducer(
->>>>>>> 307995da
   'dimension_date_registration'
 );