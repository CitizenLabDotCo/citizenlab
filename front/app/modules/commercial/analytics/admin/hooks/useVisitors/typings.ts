--- conflicted
+++ resolved
@@ -1,6 +1,3 @@
-<<<<<<< HEAD
-import { ProjectId, Dates, Resolution, Stat } from '../../typings';
-=======
 import {
   ProjectId,
   Dates,
@@ -8,7 +5,6 @@
   Stat,
   GetTimeSeriesResponse,
 } from '../../typings';
->>>>>>> 307995da
 
 export type QueryParameters = ProjectId & Dates & Resolution;
 
