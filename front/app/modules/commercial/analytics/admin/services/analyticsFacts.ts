import { API_PATH } from 'containers/App/constants';
import streams from 'utils/streams';

export const apiEndpoint = `${API_PATH}/analytics`;

// Query
export interface Query {
  query: QuerySchema | QuerySchema[];
}

export interface QuerySchema {
  fields?: string | string[];
<<<<<<< HEAD
  fact: 'post' | 'participation' | 'visit' | 'registration' | 'email_delivery';
=======
  fact:
    | 'post'
    | 'participation'
    | 'visit'
    | 'registration'
    | 'event'
    | 'project_status';
>>>>>>> afd73884
  filters?: {
    [k: string]:
      | string
      | unknown[]
      | unknown
      | {
          from: number | string;
          to: number | string;
        };
  };
  groups?: string | string[];
  aggregations?: AggregationsConfig;
  sort?: {
    [k: string]: 'ASC' | 'DESC';
  };
  page?: {
    size?: number;
    number?: number;
  };
}

export type AggregationsConfig = {
  [k: string]: Aggregation | Aggregation[];
};

type Aggregation = 'min' | 'max' | 'avg' | 'sum' | 'count' | 'first';

export function analyticsStream<Response>(query: Query) {
  return streams.get<Response>({
    apiEndpoint,
    queryParameters: query,
  });
}<|MERGE_RESOLUTION|>--- conflicted
+++ resolved
@@ -10,17 +10,14 @@
 
 export interface QuerySchema {
   fields?: string | string[];
-<<<<<<< HEAD
-  fact: 'post' | 'participation' | 'visit' | 'registration' | 'email_delivery';
-=======
   fact:
     | 'post'
     | 'participation'
     | 'visit'
     | 'registration'
     | 'event'
-    | 'project_status';
->>>>>>> afd73884
+    | 'project_status'
+    | 'email_delivery';
   filters?: {
     [k: string]:
       | string
