--- conflicted
+++ resolved
@@ -70,17 +70,9 @@
   const lastPeriod = getLastPeriod(resolution);
 
   return {
-<<<<<<< HEAD
-    [filter]: {
-      date: {
-        from: lastPeriod,
-        to: today,
-      },
-=======
     [`${filter}.date`]: {
       from: lastPeriod,
       to: today,
->>>>>>> 5d40461d
     },
   };
 };