import React, { useRef } from 'react';

// components
import {
  GraphCardHeader,
  GraphCardTitle,
  GraphCard,
  GraphCardInner,
} from 'components/admin/GraphWrappers';
import ReportExportMenu from 'components/admin/ReportExportMenu';
import { Box, Icon } from '@citizenlab/cl2-component-library';
import PieChart from 'components/admin/Graphs/PieChart';
import ProgressBars from 'components/admin/Graphs/ProgressBars';
// import StackedBarChart from 'components/admin/Graphs/StackedBarChart';
import CenterLabel from './CenterLabel';
// import Button from 'components/UI/Button';

// styling
import styled from 'styled-components';
import { colors, fontSizes, media } from 'utils/styleUtils';

// i18n
import { injectIntl } from 'utils/cl-intl';
import messages from '../../hooks/usePostsFeedback/messages';

// hooks
import usePostsWithFeedback from '../../hooks/usePostsFeedback';

// utils
import { isNilOrError } from 'utils/helperUtils';

// typings
import { InjectedIntlProps } from 'react-intl';
import { Props } from './typings';

<<<<<<< HEAD
interface Props {
  projectId?: string;
}

const Container = styled.div`
  width: 100%;
  display: flex;
  flex-direction: row;
  min-height: 240px;

  ${media.smallerThan1100px`
    flex-direction: column;
  `}
`;

const DonutChartContainer = styled.div`
  width: 50%;
  height: 100%;
  padding: 8px;

  ${media.smallerThan1100px`
    width: 100%;
    height: 50%;
  `}
`;

const ProgressBarsContainer = styled.div`
  width: 50%;
  height: 100%;
  display: flex;
  align-items: center;
  justify-content: center;
  padding: 8px;

  ${media.smallerThan1100px`
    width: 100%;
    height: 50%;
  `}
`;
=======
// i18n
import { injectIntl } from 'utils/cl-intl';
import messages from './messages';
>>>>>>> 26c3f49a

const PostFeedback = ({
  projectId,
  startAt,
  endAt,
  intl: { formatMessage },
}: Props & InjectedIntlProps) => {
  const currentPieChart = useRef();
  const currentProgressBarsChart = useRef();
<<<<<<< HEAD
  const data = usePostsWithFeedback(formatMessage, projectId);

  if (isNilOrError(data)) return null;

=======
  const data = usePostsWithFeedback({
    projectId,
    startAt,
    endAt,
    formatMessage,
  });
  const largeTablet = useBreakpoint('largeTablet');
  if (!data) return null;
>>>>>>> 26c3f49a
  const {
    pieData,
    progressBarsData,
    // stackedBarsData,
    pieCenterValue,
    pieCenterLabel,
    days,
    xlsxData,
  } = data;

  return (
    <GraphCard className="fullWidth dynamicHeight">
      <GraphCardInner>
        <GraphCardHeader>
          <GraphCardTitle>
            {formatMessage(messages.postFeedback)}
          </GraphCardTitle>
          <ReportExportMenu
            name={formatMessage(messages.postFeedback)
              .toLowerCase()
              .replace(' ', '_')}
            svgNode={[currentPieChart, currentProgressBarsChart]}
            xlsxData={xlsxData}
          />
        </GraphCardHeader>
        <Container>
          <DonutChartContainer>
            <PieChart
              data={pieData}
              mapping={{
                angle: 'value',
                name: 'name',
                fill: ({ row: { color } }) => color,
              }}
              pie={{
                innerRadius: '85%',
              }}
              centerLabel={({ viewBox: { cy } }) => (
                <CenterLabel
                  y={cy - 5}
                  value={pieCenterValue}
                  label={pieCenterLabel}
                />
              )}
              innerRef={currentPieChart}
            />
          </DonutChartContainer>
          <ProgressBarsContainer>
            <Box
              width="100%"
              maxWidth="256px"
              display="flex"
              flexDirection="column"
              justifyContent="center"
              alignItems="center"
            >
              <ProgressBars
                height={136}
                data={progressBarsData}
                innerRef={currentProgressBarsChart}
              />
              <Box
                m="0 0 0 0"
                style={{
                  color: colors.adminTextColor,
                  fontSize: fontSizes.s,
                }}
                width="100%"
              >
                <Icon
                  name="calendar"
                  fill={colors.adminTextColor}
                  width="13px"
                  height="13px"
                  mr="11px"
                />
                {formatMessage(messages.averageTime, { days })}
              </Box>
            </Box>
          </ProgressBarsContainer>
        </Container>
        <Box width="50%" height="100px" mt="30px">
          {/* <StackedBarChart
            data={stackedBarsData}
            mapping={{
              stackedLength: Object.keys(stackedBarsData[0]),
              // category: 'label',
              // fill: ({ stackIndex }) => colors[stackIndex],
              // cornerRadius: ({ stackIndex }) => radii[stackIndex],
            }}
            layout="horizontal"
            // labels={centerLabels}
            xaxis={{ hide: true, domain: [0, 'dataMax'] }}
            yaxis={{ hide: true }}
            // legend={{
            //   position: 'bottom-center',
            //   items: [legendItems, legendItems.slice(0, 2)],
            // }}
          /> */}
        </Box>
      </GraphCardInner>

      {/* <Button linkTo="/" /> */}
    </GraphCard>
  );
};

export default injectIntl(PostFeedback);<|MERGE_RESOLUTION|>--- conflicted
+++ resolved
@@ -31,11 +31,11 @@
 
 // typings
 import { InjectedIntlProps } from 'react-intl';
-import { Props } from './typings';
-
-<<<<<<< HEAD
+
 interface Props {
   projectId?: string;
+  startAt?: string;
+  endAt?: string;
 }
 
 const Container = styled.div`
@@ -73,11 +73,6 @@
     height: 50%;
   `}
 `;
-=======
-// i18n
-import { injectIntl } from 'utils/cl-intl';
-import messages from './messages';
->>>>>>> 26c3f49a
 
 const PostFeedback = ({
   projectId,
@@ -87,21 +82,14 @@
 }: Props & InjectedIntlProps) => {
   const currentPieChart = useRef();
   const currentProgressBarsChart = useRef();
-<<<<<<< HEAD
-  const data = usePostsWithFeedback(formatMessage, projectId);
-
-  if (isNilOrError(data)) return null;
-
-=======
-  const data = usePostsWithFeedback({
+  const data = usePostsWithFeedback(formatMessage, {
     projectId,
     startAt,
     endAt,
-    formatMessage,
   });
-  const largeTablet = useBreakpoint('largeTablet');
-  if (!data) return null;
->>>>>>> 26c3f49a
+
+  if (isNilOrError(data)) return null;
+
   const {
     pieData,
     progressBarsData,
