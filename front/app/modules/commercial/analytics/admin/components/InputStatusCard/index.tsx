--- conflicted
+++ resolved
@@ -24,16 +24,7 @@
 import { isNilOrError } from 'utils/helperUtils';
 import { ProjectId, Dates, Resolution } from '../../typings';
 
-<<<<<<< HEAD
-interface Props {
-  projectId: string | undefined;
-  startAtMoment: Moment | null | undefined;
-  endAtMoment: Moment | null;
-  resolution: IResolution;
-}
-=======
 type Props = ProjectId & Dates & Resolution;
->>>>>>> 5b74f7a3
 
 const Container = styled.div`
   width: 100%;
