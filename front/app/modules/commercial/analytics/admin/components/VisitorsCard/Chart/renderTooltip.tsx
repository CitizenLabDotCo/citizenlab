--- conflicted
+++ resolved
@@ -16,14 +16,8 @@
 import { toFullMonth } from 'utils/dateUtils';
 
 // typings
-<<<<<<< HEAD
-import { IResolution } from 'components/admin/ResolutionControl';
-import {} from 'typings';
-import { TimeSeriesRow } from '../../../hooks/useVisitorsData/typings';
-=======
 import { TimeSeriesRow } from '../../../hooks/useVisitors/typings';
 import { IResolution } from 'components/admin/ResolutionControl';
->>>>>>> d487287d
 
 type DataKey = 'visitors' | 'visits';
 
