--- conflicted
+++ resolved
@@ -3,10 +3,7 @@
 import { emptyDateRange } from '../../../utils/timeSeries';
 
 // typings
-<<<<<<< HEAD
-=======
 import { Moment } from 'moment';
->>>>>>> d487287d
 import { IResolution } from 'components/admin/ResolutionControl';
 import moment, { Moment } from 'moment';
 
