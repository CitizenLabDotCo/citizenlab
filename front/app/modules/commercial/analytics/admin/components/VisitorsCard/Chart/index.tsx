import React, { useMemo } from 'react';

// styling
import { colors } from 'components/admin/Graphs/styling';

// components
import LineChart from 'components/admin/Graphs/LineChart';
import renderTooltip from './renderTooltip';

// i18n
<<<<<<< HEAD
import { WrappedComponentProps } from 'react-intl';
import { injectIntl } from 'utils/cl-intl';
import messages from '../messages';
=======
import messages from '../messages';
import { useIntl } from 'utils/cl-intl';
>>>>>>> d487287d

// utils
import { toThreeLetterMonth } from 'utils/dateUtils';
import { isNilOrError, NilOrError } from 'utils/helperUtils';
import { generateEmptyData } from './generateEmptyData';

// typings
<<<<<<< HEAD
import { LegendItem } from 'components/admin/Graphs/_components/Legend/typings';
import { IResolution } from 'components/admin/ResolutionControl';
import { Moment } from 'moment';
import { TimeSeries } from '../../../hooks/useVisitorsData/typings';
=======
import { Dates, Resolution } from '../../../typings';
import { LegendItem } from 'components/admin/Graphs/_components/Legend/typings';
import { TimeSeries } from '../../../hooks/useVisitors/typings';
>>>>>>> d487287d

type Props = Dates &
  Resolution & {
    timeSeries: TimeSeries | NilOrError;
    innerRef: React.RefObject<any>;
  };

const emptyLineConfig = { strokeWidths: [0, 0] };
const lineConfig = {
  strokes: [colors.categorical01, colors.categorical03],
  activeDot: { r: 4 },
};

const Chart = ({
  timeSeries,
  startAtMoment,
  endAtMoment,
  resolution,
  innerRef,
}: Props) => {
  const { formatMessage } = useIntl();

  const emptyData = useMemo(
    () => generateEmptyData(startAtMoment, endAtMoment, resolution),
    [startAtMoment, endAtMoment, resolution]
  );

  const legendItems: LegendItem[] = [
    {
      icon: 'circle',
      color: colors.categorical01,
      label: formatMessage(messages.visitors),
    },
    {
      icon: 'circle',
      color: colors.categorical03,
      label: formatMessage(messages.visits),
    },
  ];

  const formatTick = (date: string) => {
    return toThreeLetterMonth(date, resolution);
  };

  // Avoids unmounted component state update warning
  if (timeSeries === undefined) {
    return null;
  }

  const noData = isNilOrError(timeSeries);

  return (
    <LineChart
      width="100%"
      height="100%"
      data={noData ? emptyData : timeSeries}
      mapping={{
        x: 'date',
        y: ['visitors', 'visits'],
      }}
      lines={noData ? emptyLineConfig : lineConfig}
      grid={{ vertical: true }}
      xaxis={{ tickFormatter: formatTick }}
      tooltip={noData ? undefined : renderTooltip(resolution)}
      legend={{
        marginTop: 16,
        items: legendItems,
      }}
      innerRef={noData ? undefined : innerRef}
    />
  );
};

export default Chart;<|MERGE_RESOLUTION|>--- conflicted
+++ resolved
@@ -8,14 +8,8 @@
 import renderTooltip from './renderTooltip';
 
 // i18n
-<<<<<<< HEAD
-import { WrappedComponentProps } from 'react-intl';
-import { injectIntl } from 'utils/cl-intl';
-import messages from '../messages';
-=======
 import messages from '../messages';
 import { useIntl } from 'utils/cl-intl';
->>>>>>> d487287d
 
 // utils
 import { toThreeLetterMonth } from 'utils/dateUtils';
@@ -23,16 +17,9 @@
 import { generateEmptyData } from './generateEmptyData';
 
 // typings
-<<<<<<< HEAD
-import { LegendItem } from 'components/admin/Graphs/_components/Legend/typings';
-import { IResolution } from 'components/admin/ResolutionControl';
-import { Moment } from 'moment';
-import { TimeSeries } from '../../../hooks/useVisitorsData/typings';
-=======
 import { Dates, Resolution } from '../../../typings';
 import { LegendItem } from 'components/admin/Graphs/_components/Legend/typings';
 import { TimeSeries } from '../../../hooks/useVisitors/typings';
->>>>>>> d487287d
 
 type Props = Dates &
   Resolution & {
