import React from 'react';
import { ModuleConfiguration } from 'utils/moduleUtils';

const InputStatusCard = React.lazy(
  () => import('./admin/components/InputStatusCard')
);

const EmailDeliveriesCard = React.lazy(
  () => import('./admin/components/EmailDeliveriesCard')
);

const Tab = React.lazy(() => import('./admin/components/Tab'));
const VisitorsContainer = React.lazy(
  () => import('./admin/containers/Visitors')
);
const Proposals = React.lazy(() => import('./admin/containers/Proposals'));
const Invitations = React.lazy(() => import('./admin/containers/Invitations'));
const Events = React.lazy(() => import('./admin/containers/Events'));
const ProjectStatus = React.lazy(
  () => import('./admin/containers/ProjectStatus')
);

const configuration: ModuleConfiguration = {
  routes: {
    'admin.dashboards': [
      {
        path: 'visitors',
        element: <VisitorsContainer />,
      },
    ],
  },
  outlets: {
    'app.containers.Admin.dashboard.summary.inputStatus': InputStatusCard,
    'app.containers.Admin.dashboards.tabs': Tab,
<<<<<<< HEAD
    'app.containers.Admin.dashboard.summary.emailDeliveries':
      EmailDeliveriesCard,
=======
    'app.containers.Admin.dashboard.summary.proposals': Proposals,
    'app.containers.Admin.dashboard.summary.invitations': Invitations,
    'app.containers.Admin.dashboard.summary.events': Events,
    'app.containers.Admin.dashboard.summary.projectStatus': ProjectStatus,
>>>>>>> afd73884
  },
};

export default configuration;<|MERGE_RESOLUTION|>--- conflicted
+++ resolved
@@ -32,15 +32,12 @@
   outlets: {
     'app.containers.Admin.dashboard.summary.inputStatus': InputStatusCard,
     'app.containers.Admin.dashboards.tabs': Tab,
-<<<<<<< HEAD
     'app.containers.Admin.dashboard.summary.emailDeliveries':
       EmailDeliveriesCard,
-=======
     'app.containers.Admin.dashboard.summary.proposals': Proposals,
     'app.containers.Admin.dashboard.summary.invitations': Invitations,
     'app.containers.Admin.dashboard.summary.events': Events,
     'app.containers.Admin.dashboard.summary.projectStatus': ProjectStatus,
->>>>>>> afd73884
   },
 };
 
