--- conflicted
+++ resolved
@@ -4,15 +4,9 @@
 import Link from 'utils/cl-router/Link';
 
 // i18n
-<<<<<<< HEAD
 import messages from 'containers/HomePage/messages';
-import { InjectedIntlProps } from 'react-intl';
-import { injectIntl } from 'utils/cl-intl';
-=======
-import messages from 'containers/LandingPage/messages';
 import { injectIntl } from 'utils/cl-intl';
 import { WrappedComponentProps } from 'react-intl';
->>>>>>> 32391b13
 
 // styling
 import styled from 'styled-components';
