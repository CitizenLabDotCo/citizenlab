import React from 'react';

// components
import Link from 'utils/cl-router/Link';

// i18n
<<<<<<< HEAD
import messages from 'containers/LandingPage/messages';
=======
import messages from 'containers/HomePage/messages';
import { injectIntl } from 'utils/cl-intl';
>>>>>>> d487287d
import { WrappedComponentProps } from 'react-intl';
import { injectIntl } from 'utils/cl-intl';

// styling
import styled from 'styled-components';
import { colors, fontSizes, isRtl, media } from 'utils/styleUtils';

const Header = styled.div`
  width: 100%;
  display: flex;
  flex-direction: row;
  justify-content: space-between;
  padding-bottom: 30px;
  border-bottom: 1px solid #d1d1d1;
  margin-bottom: 30px;

  ${media.phone`
    margin-bottom: 21px;
  `}

  ${isRtl`
    flex-direction: row-reverse;
  `}
`;

const Title = styled.h2`
  color: ${({ theme }) => theme.colors.tenantText};
  font-size: ${fontSizes.xl}px;
  font-weight: 500;
  line-height: normal;
  padding: 0;
  margin: 0;

  ${media.phone`
    text-align: center;
    margin: 0;
  `};
`;

const EventPageLink = styled(Link)`
  color: ${colors.textSecondary};
  margin-top: auto;
`;

export default injectIntl<WrappedComponentProps>(({ intl }) => (
  <Header>
    <Title>{intl.formatMessage(messages.upcomingEventsWidgetTitle)}</Title>
    <EventPageLink to="/events">
      {intl.formatMessage(messages.viewAllEventsText)}
    </EventPageLink>
  </Header>
));<|MERGE_RESOLUTION|>--- conflicted
+++ resolved
@@ -4,12 +4,8 @@
 import Link from 'utils/cl-router/Link';
 
 // i18n
-<<<<<<< HEAD
-import messages from 'containers/LandingPage/messages';
-=======
 import messages from 'containers/HomePage/messages';
 import { injectIntl } from 'utils/cl-intl';
->>>>>>> d487287d
 import { WrappedComponentProps } from 'react-intl';
 import { injectIntl } from 'utils/cl-intl';
 
