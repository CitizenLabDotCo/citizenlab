import React from 'react';
import { ModuleConfiguration } from 'utils/moduleUtils';
import useHomepageSettingsFeatureFlag from 'hooks/useHomepageSettingsFeatureFlag';
import useFeatureFlag from 'hooks/useFeatureFlag';
import EventsWidget from './citizen';
import EventsWidgetSwitch from './admin/EventsWidgetSwitch';
import messages from './messages';
import SectionToggle, {
  Props as SectionToggleProps,
} from 'containers/Admin/pages-menu/SectionToggle';
import {
  IHomepageSettingsAttributes,
  THomepageSection,
} from 'services/homepageSettings';

const RenderOnFeatureFlag = ({ children }) => {
  const featureFlag = useHomepageSettingsFeatureFlag({
    sectionEnabledSettingName: 'events_widget_enabled',
    appConfigSettingName: 'events_widget',
  });

  return featureFlag ? <>{children}</> : null;
};

const RenderOnAllowed = ({ children }) => {
  const allowed = useFeatureFlag({
    name: 'events_widget',
    onlyCheckAllowed: true,
  });

  return allowed ? <>{children}</> : null;
};

const RenderOnFeatureFlag = ({ children }) => {
  const featureFlag = useHomepageSettingsFeatureFlag({
    sectionEnabledSettingName: 'events_widget_enabled',
    appConfigSettingName: 'events_widget',
  });

  return featureFlag ? <>{children}</> : null;
};

const RenderOnAllowed = ({ children }) => {
  const allowed = useFeatureFlag({
    name: 'events_widget',
    onlyCheckAllowed: true,
  });

  return allowed ? <>{children}</> : null;
};

const configuration: ModuleConfiguration = {
  outlets: {
<<<<<<< HEAD
    'app.containers.Admin.flexible-pages.EditHomepage.sectionToggles': ({
      homepageSettingsAttributes,
      onChangeSectionToggle,
      ...otherProps
    }) => {
      // still add new feature flag mechanism
      return (
        <SectionToggle
          titleMessageDescriptor={messages.eventsWidget}
          tooltipMessageDescriptor={messages.eventsWidgetTooltip}
          checked={homepageSettingsAttributes['events_widget_enabled']}
          onChangeSectionToggle={onChangeSectionToggle('events_widget')}
          {...otherProps}
        />
      );
    },
=======
>>>>>>> 9ab5193d
    'app.containers.LandingPage.EventsWidget': () => {
      return (
        <RenderOnFeatureFlag>
          <EventsWidget />
        </RenderOnFeatureFlag>
      );
    },
    'app.containers.Admin.settings.customize.eventsSectionEnd': (props) => {
      return (
        <RenderOnAllowed>
          <EventsWidgetSwitch {...props} />
        </RenderOnAllowed>
      );
    },
  },
};

export default configuration;

declare module 'utils/moduleUtils' {
  export interface OutletsPropertyMap {
    'app.containers.Admin.flexible-pages.EditHomepage.sectionToggles': Pick<
      SectionToggleProps,
      'disabled'
    > & {
      onChangeSectionToggle: (
        sectionName: THomepageSection
      ) => () => Promise<void>;
      homepageSettingsAttributes: IHomepageSettingsAttributes;
    };
  }
}<|MERGE_RESOLUTION|>--- conflicted
+++ resolved
@@ -51,7 +51,6 @@
 
 const configuration: ModuleConfiguration = {
   outlets: {
-<<<<<<< HEAD
     'app.containers.Admin.flexible-pages.EditHomepage.sectionToggles': ({
       homepageSettingsAttributes,
       onChangeSectionToggle,
@@ -68,8 +67,6 @@
         />
       );
     },
-=======
->>>>>>> 9ab5193d
     'app.containers.LandingPage.EventsWidget': () => {
       return (
         <RenderOnFeatureFlag>
