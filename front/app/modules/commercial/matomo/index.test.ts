--- conflicted
+++ resolved
@@ -1,12 +1,9 @@
 import { trackPage } from 'utils/analytics';
 import eventEmitter from 'utils/eventEmitter';
 
+import { mockRoutes } from '../../../utils/mockRoutes.mock';
+
 import { trackPageChange } from './actions';
-<<<<<<< HEAD
-import { mockRoutes } from '../../../utils/mockRoutes.mock';
-=======
-import { mockRoutes } from '../../../utils/__mocks__/mockRoutes.mock';
->>>>>>> 5587b674
 import { setupMatomo } from './setup';
 
 import config from '.';
