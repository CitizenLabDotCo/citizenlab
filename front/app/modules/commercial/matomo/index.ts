--- conflicted
+++ resolved
@@ -43,11 +43,7 @@
   beforeMountApplication: () => {
     const allAppPaths = getAllPathsFromRoutes(createRoutes()[0]);
 
-<<<<<<< HEAD
     function trackMatomoPageview(path: string) {
-=======
-    function trackMatomoPageview(path) {
->>>>>>> eb471d69
       const locale = getUrlLocale(path);
       locale && window._paq.push(['setCustomDimension', 3, locale]);
       window._paq.push(['setCustomUrl', path]);
@@ -144,11 +140,6 @@
         }
         trackMatomoPageview(window.location.pathname); // Track first path hit onload
       }
-<<<<<<< HEAD
-
-      trackMatomoPageview(window.location.pathname);
-=======
->>>>>>> eb471d69
     });
 
     shutdownFor('matomo').subscribe(() => {
