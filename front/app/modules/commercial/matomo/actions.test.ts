--- conflicted
+++ resolved
@@ -1,13 +1,10 @@
 import ideasKeys from 'api/ideas/keys';
 
-import { mockRoutes } from 'utils/__mocks__/mockRoutes.mock';
 import { queryClient } from 'utils/cl-react-query/queryClient';
 
+import { mockRoutes } from '../../../utils/mockRoutes.mock';
+
 import { trackPageChange } from './actions';
-<<<<<<< HEAD
-import { mockRoutes } from '../../../utils/mockRoutes.mock';
-=======
->>>>>>> 5587b674
 
 jest.mock('routes', () => ({
   __esModule: true,
