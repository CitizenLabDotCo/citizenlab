import React, { ReactNode } from 'react';
import { ModuleConfiguration } from 'utils/moduleUtils';
import { isNilOrError } from 'utils/helperUtils';

import NewProjectFolderButton from './admin/components/NewProjectFolderButton';
import ProjectFolderRow from './admin/components/ProjectFolderRow';
import ProjectFolderTitle from './admin/components/ProjectFolderTitle';
import ProjectFolderSelect from './admin/components/ProjectFolderSelect';

import ProjectFolderCard from './citizen/components/ProjectFolderCard';
import ProjectFolderSiteMap from './citizen/components/ProjectFolderSiteMap';
import ProjectFolderModerationRightsReceivedNotification from './citizen/components/ProjectFolderModerationRightsReceivedNotification';
import CreateProject from 'containers/Admin/projects/all/CreateProject';

import ProjectsListItem from 'containers/Navbar/components/ProjectsListItem';

import { isProjectFolderModerator } from './permissions/roles';
import useAuthUser from 'hooks/useAuthUser';
import { IAdminPublicationContent } from 'hooks/useAdminPublications';
import {
  TNotificationData,
  IProjectFolderModerationRightsReceivedNotificationData,
  TNotificationType,
} from 'services/notifications';

import FeatureFlag from 'components/FeatureFlag';

type RenderOnPublicationTypeProps = {
  publication: IAdminPublicationContent;
  children: ReactNode;
};

type RenderOnProjectFolderModeratorProps = {
  children: ReactNode;
};

const RenderOnPublicationType = ({
  publication,
  children,
}: RenderOnPublicationTypeProps) => {
  if (publication.publicationType !== 'folder') return null;
  return <>{children}</>;
};

<<<<<<< HEAD
=======
type RenderOnFeatureFlagProps = {
  children: ReactNode;
};

type RenderOnNotificationTypeProps = {
  children: ReactNode;
  notification: TNotificationData;
  notificationType: TNotificationType;
};

const RenderOnFeatureFlag = ({ children }: RenderOnFeatureFlagProps) => {
  const isProjectFoldersEnabled = useFeatureFlag('project_folders');
  if (isProjectFoldersEnabled) {
    return <>{children}</>;
  }
  return null;
};

>>>>>>> 1c5cded2
const RenderOnProjectFolderModerator = ({
  children,
}: RenderOnProjectFolderModeratorProps) => {
  const authUser = useAuthUser();

  if (!isNilOrError(authUser) && isProjectFolderModerator(authUser)) {
    return <>{children}</>;
  }

  return null;
};

const RenderOnNotificationType = ({
  children,
  notification,
  notificationType,
}: RenderOnNotificationTypeProps) => {
  if (notification.attributes.type === notificationType) {
    return <>{children}</>;
  }

  return null;
};

const configuration: ModuleConfiguration = {
  afterMountApplication: () => {
    import('./permissions/rules');
  },
  outlets: {
    'app.containers.Navbar.projectlist.item': (props) => {
      const { localize, publication } = props;
      return (
        <RenderOnPublicationType publication={publication}>
          <ProjectsListItem
            to={`/folders/${publication.attributes.publication_slug}`}
            {...props}
          >
            {localize(publication.attributes.publication_title_multiloc)}
          </ProjectsListItem>
        </RenderOnPublicationType>
      );
    },
    'app.containers.AdminPage.projects.all.projectsAndFolders.title': () => (
      <FeatureFlag name="project_folders">
        <ProjectFolderTitle />
      </FeatureFlag>
    ),
    'app.containers.AdminPage.projects.all.projectsAndFolders.actions': () => (
      <FeatureFlag name="project_folders">
        <NewProjectFolderButton />
      </FeatureFlag>
    ),
    'app.containers.AdminPage.projects.all.projectsAndFolders.row': (props) => (
      <RenderOnPublicationType publication={props.publication}>
        <ProjectFolderRow {...props} />
      </RenderOnPublicationType>
    ),
    'app.components.ProjectAndFolderCards.card': (props) => (
      <RenderOnPublicationType publication={props.publication}>
        <ProjectFolderCard {...props} />
      </RenderOnPublicationType>
    ),
    'app.containers.SiteMap.ProjectsSection.listitem': (props) => (
      <RenderOnPublicationType publication={props.adminPublication}>
        <ProjectFolderSiteMap {...props} />
      </RenderOnPublicationType>
    ),
    'app.components.AdminPage.projects.form.additionalInputs.inputs': ({
      onChange,
      projectAttrs,
      authUser,
    }) => (
      <FeatureFlag name="project_folders">
        <ProjectFolderSelect
          onChange={onChange}
          projectAttrs={projectAttrs}
          authUser={authUser}
        />
      </FeatureFlag>
    ),
    'app.containers.AdminPage.projects.all.createProjectNotAdmin': () => (
      <FeatureFlag name="project_folders">
        <RenderOnProjectFolderModerator>
          <CreateProject />
        </RenderOnProjectFolderModerator>
      </FeatureFlag>
    ),
    'app.components.NotificationMenu.Notification': ({ notification }) => (
      <RenderOnFeatureFlag>
        <RenderOnNotificationType
          notification={notification}
          notificationType="project_folder_moderation_rights_received"
        >
          <ProjectFolderModerationRightsReceivedNotification
            notification={
              notification as IProjectFolderModerationRightsReceivedNotificationData
            }
          />
        </RenderOnNotificationType>
      </RenderOnFeatureFlag>
    ),
  },
  routes: {
    citizen: [
      {
        path: 'folders/:slug',
        name: 'Project folder page',
        container: () => import('./citizen/containers/ProjectFolderShowPage'),
      },
    ],
    admin: [
      {
        path: 'projects/folders/new',
        name: 'admin projects single project',
        container: () => import('./admin/containers/settings'),
      },
      {
        path: 'projects/folders/:projectFolderId',
        name: 'admin projects edit folder',
        container: () => import('./admin/containers'),
        indexRoute: {
          name: 'admin projects edit folder projects',
          container: () => import('./admin/containers/projects'),
        },
        childRoutes: [
          {
            path: 'settings',
            name: 'admin projects edit folder settings',
            container: () => import('./admin/containers/settings'),
          },
          {
            path: 'permissions',
            name: 'admin projects edit folder permissions',
            container: () => import('./admin/containers/permissions'),
          },
        ],
      },
    ],
  },
};

export default configuration;<|MERGE_RESOLUTION|>--- conflicted
+++ resolved
@@ -42,27 +42,6 @@
   return <>{children}</>;
 };
 
-<<<<<<< HEAD
-=======
-type RenderOnFeatureFlagProps = {
-  children: ReactNode;
-};
-
-type RenderOnNotificationTypeProps = {
-  children: ReactNode;
-  notification: TNotificationData;
-  notificationType: TNotificationType;
-};
-
-const RenderOnFeatureFlag = ({ children }: RenderOnFeatureFlagProps) => {
-  const isProjectFoldersEnabled = useFeatureFlag('project_folders');
-  if (isProjectFoldersEnabled) {
-    return <>{children}</>;
-  }
-  return null;
-};
-
->>>>>>> 1c5cded2
 const RenderOnProjectFolderModerator = ({
   children,
 }: RenderOnProjectFolderModeratorProps) => {
