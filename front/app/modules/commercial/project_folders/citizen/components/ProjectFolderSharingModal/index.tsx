--- conflicted
+++ resolved
@@ -13,13 +13,7 @@
 
 // i18n
 import T from 'components/T';
-<<<<<<< HEAD
-import messages from './messages';
-import { injectIntl } from 'react-intl';
-=======
->>>>>>> 2f87d6f5
-import { WrappedComponentProps } from 'react-intl';
-import { injectIntl } from 'utils/cl-intl';
+import { injectIntl, WrappedComponentProps } from 'react-intl';
 import injectLocalize, { InjectedLocalized } from 'utils/localize';
 import messages from './messages';
 
