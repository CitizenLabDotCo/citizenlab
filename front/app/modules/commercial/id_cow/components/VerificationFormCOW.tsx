--- conflicted
+++ resolved
@@ -1,8 +1,6 @@
 import React, { memo, useCallback, useState } from 'react';
 import { isEmpty, get } from 'lodash-es';
 import { reportError } from 'utils/loggingUtils';
-import { API_PATH } from 'containers/App/constants';
-import streams from 'utils/streams';
 import { isNilOrError } from 'utils/helperUtils';
 
 // components
@@ -34,13 +32,9 @@
 
 // images
 import helpImage from './COWHelpImage.png';
-<<<<<<< HEAD
-import { queryClient } from 'utils/cl-react-query/queryClient';
 import meKeys from 'api/me/keys';
-=======
 import usersKeys from 'api/users/keys';
 import { useQueryClient } from '@tanstack/react-query';
->>>>>>> 685244a9
 
 interface Props {
   onCancel: () => void;
@@ -50,13 +44,8 @@
 
 const VerificationFormCOW = memo<Props & WrappedComponentProps>(
   ({ onCancel, onVerified, className, intl }) => {
-<<<<<<< HEAD
     const { data: authUser } = useAuthUser();
-
-=======
-    const authUser = useAuthUser();
     const queryClient = useQueryClient();
->>>>>>> 685244a9
     const [run, setRun] = useState('');
     const [idSerial, setIdSerial] = useState('');
     const [runError, setRunError] = useState<string | null>(null);
@@ -102,22 +91,13 @@
             setProcessing(true);
             await verifyCOW(run, idSerial);
 
-            const endpointsToRefetch: string[] = [];
             if (!isNilOrError(authUser)) {
-<<<<<<< HEAD
-              endpointsToRefetch.push(`${API_PATH}/users/${authUser.data.id}`);
-=======
               queryClient.invalidateQueries(
-                usersKeys.item({ id: authUser.id })
+                usersKeys.item({ id: authUser.data.id })
               );
->>>>>>> 685244a9
             }
 
             queryClient.invalidateQueries({ queryKey: meKeys.all() });
-            await streams.fetchAllWith({
-              apiEndpoint: endpointsToRefetch,
-            });
-
             setProcessing(false);
 
             onVerified();
