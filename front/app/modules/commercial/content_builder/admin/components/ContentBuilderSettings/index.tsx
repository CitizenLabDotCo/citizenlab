import React from 'react';

// styles
import styled from 'styled-components';
import { colors } from 'utils/styleUtils';

// components
import { Box } from '@citizenlab/cl2-component-library';
import Button from 'components/UI/Button';

// craft
import { useEditor } from '@craftjs/core';
import { ROOT_NODE } from '@craftjs/utils';
import { getComponentNameMessage } from '../RenderNode';

// intl
import messages from '../../messages';
import { FormattedMessage } from 'utils/cl-intl';

const StyledBox = styled(Box)`
  box-shadow: -2px 0px 1px 0px rgba(0, 0, 0, 0.06);
`;

const ContentBuilderSettings = () => {
  const { actions, selected, isEnabled } = useEditor((state, query) => {
    const currentNodeId: string = query.getEvent('selected').last();
    let selected;

    if (currentNodeId) {
      selected = {
        id: currentNodeId,
        name: state.nodes[currentNodeId].data.name,
        settings:
          state.nodes[currentNodeId].related &&
          state.nodes[currentNodeId].related.settings,
        isDeletable: query.node(currentNodeId).isDeletable(),
      };
    }

    return {
      selected,
      isEnabled: state.options.enabled,
    };
  });

<<<<<<< HEAD
  const getComponentNameMessage = (name: 'Container' | 'Text') => {
    switch (name) {
      case 'Container':
        return messages.oneColumn;
      case 'Text':
        return messages.text;
      default:
        return messages.oneColumn;
    }
  };

=======
>>>>>>> 8b55bce9
  return selected && isEnabled && selected.id !== ROOT_NODE ? (
    <StyledBox bgColor={colors.adminDarkBackground} p="20px" w="400px">
      <Box pb="20px">
        <h2>
          <FormattedMessage {...getComponentNameMessage(selected.name)} />
        </h2>
      </Box>
      {selected.settings && React.createElement(selected.settings)}
      {selected.isDeletable ? (
        <Box display="flex">
          <Button
            icon="delete"
            buttonStyle="primary-outlined"
            borderColor={colors.clRed}
            textColor={colors.clRed}
            iconColor={colors.clRed}
            onClick={() => {
              actions.delete(selected.id);
            }}
          >
            <FormattedMessage {...messages.delete} />
          </Button>
        </Box>
      ) : null}
    </StyledBox>
  ) : null;
};

export default ContentBuilderSettings;<|MERGE_RESOLUTION|>--- conflicted
+++ resolved
@@ -43,20 +43,6 @@
     };
   });
 
-<<<<<<< HEAD
-  const getComponentNameMessage = (name: 'Container' | 'Text') => {
-    switch (name) {
-      case 'Container':
-        return messages.oneColumn;
-      case 'Text':
-        return messages.text;
-      default:
-        return messages.oneColumn;
-    }
-  };
-
-=======
->>>>>>> 8b55bce9
   return selected && isEnabled && selected.id !== ROOT_NODE ? (
     <StyledBox bgColor={colors.adminDarkBackground} p="20px" w="400px">
       <Box pb="20px">
