import React from 'react';

// Craft
import { useEditor, Element } from '@craftjs/core';
<<<<<<< HEAD
=======
import Container from '../CraftComponents/Container';
import TwoColumn from '../CraftComponents/TwoColumn';
>>>>>>> 8b55bce9

// Intl
import { injectIntl } from 'utils/cl-intl';
import { InjectedIntlProps } from 'react-intl';

// Components
import ToolboxItem from './ToolboxItem';
import { Box } from '@citizenlab/cl2-component-library';
import Container from '../CraftComponents/Container';
import Text from '../CraftComponents/Text';

// Intl
import messages from '../../messages';

const ContentBuilderToolbox = ({
  intl: { formatMessage },
}: InjectedIntlProps) => {
  const { connectors } = useEditor();

  return (
    <Box w="100%" display="inline" marginTop="20px">
      <div
        ref={(ref) =>
          ref &&
          connectors.create(
            ref,
            <Element canvas is={Container} id="container" />
          )
        }
      >
<<<<<<< HEAD
        <ToolboxItem icon="column1" label={formatMessage(messages.oneColumn)} />
      </div>
      <div
        ref={(ref) =>
          ref &&
          connectors.create(ref, <Element canvas is={Text} id="text" text="" />)
        }
      >
        <ToolboxItem icon="text" label={formatMessage(messages.text)} />
      </div>
=======
        {formatMessage(messages.oneColumn)}
      </button>
      <br />
      <button ref={(ref) => ref && connectors.create(ref, <TwoColumn />)}>
        {formatMessage(messages.twoColumn)}
      </button>
>>>>>>> 8b55bce9
    </Box>
  );
};

export default injectIntl(ContentBuilderToolbox);<|MERGE_RESOLUTION|>--- conflicted
+++ resolved
@@ -2,11 +2,6 @@
 
 // Craft
 import { useEditor, Element } from '@craftjs/core';
-<<<<<<< HEAD
-=======
-import Container from '../CraftComponents/Container';
-import TwoColumn from '../CraftComponents/TwoColumn';
->>>>>>> 8b55bce9
 
 // Intl
 import { injectIntl } from 'utils/cl-intl';
@@ -17,6 +12,7 @@
 import { Box } from '@citizenlab/cl2-component-library';
 import Container from '../CraftComponents/Container';
 import Text from '../CraftComponents/Text';
+import TwoColumn from '../CraftComponents/TwoColumn';
 
 // Intl
 import messages from '../../messages';
@@ -37,8 +33,18 @@
           )
         }
       >
-<<<<<<< HEAD
         <ToolboxItem icon="column1" label={formatMessage(messages.oneColumn)} />
+      </div>
+      <div
+        ref={(ref) =>
+          ref &&
+          connectors.create(
+            ref,
+            <Element canvas is={TwoColumn} id="twoColumn" />
+          )
+        }
+      >
+        <ToolboxItem icon="column2" label={formatMessage(messages.twoColumn)} />
       </div>
       <div
         ref={(ref) =>
@@ -48,14 +54,6 @@
       >
         <ToolboxItem icon="text" label={formatMessage(messages.text)} />
       </div>
-=======
-        {formatMessage(messages.oneColumn)}
-      </button>
-      <br />
-      <button ref={(ref) => ref && connectors.create(ref, <TwoColumn />)}>
-        {formatMessage(messages.twoColumn)}
-      </button>
->>>>>>> 8b55bce9
     </Box>
   );
 };
