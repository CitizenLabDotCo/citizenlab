--- conflicted
+++ resolved
@@ -20,7 +20,7 @@
 import Image from '../CraftComponents/Image';
 import Iframe from '../CraftComponents/Iframe';
 import AboutBox from '../CraftComponents/AboutBox';
-import Accordion from '../CraftComponents/Accordion';
+import SimpleAccordion from '../CraftComponents/Accordion';
 
 // Intl
 import messages from '../../messages';
@@ -122,60 +122,6 @@
                   selectNode(node.rootNodeId);
                 },
               }
-<<<<<<< HEAD
-            );
-        }}
-      >
-        <ToolboxItem icon="image" label={formatMessage(messages.image)} />
-      </DraggableElement>
-      <DraggableElement
-        id="e2e-draggable-iframe"
-        ref={(ref) =>
-          ref &&
-          connectors.create(
-            ref,
-            <Element
-              is={Iframe}
-              id="Iframe"
-              url=""
-              height={500}
-              hasError={false}
-            />,
-            {
-              onCreate: (node) => {
-                selectNode(node.rootNodeId);
-              },
-            }
-          )
-        }
-      >
-        <ToolboxItem icon="code" label={formatMessage(messages.url)} />
-      </DraggableElement>
-      <DraggableElement
-        id="e2e-draggable-about-box"
-        ref={(ref) =>
-          ref &&
-          connectors.create(
-            ref,
-            <Element is={AboutBox} id="AboutBox" projectId={projectId} />
-          )
-        }
-      >
-        <ToolboxItem icon="info3" label={formatMessage(messages.aboutBox)} />
-      </DraggableElement>
-      <DraggableElement
-        id="e2e-draggable-accordion"
-        ref={(ref) =>
-          ref &&
-          connectors.create(
-            ref,
-            <Element is={Accordion} id="Accordion" text="Text" />
-          )
-        }
-      >
-        <ToolboxItem icon="info3" label={formatMessage(messages.accordion)} />
-      </DraggableElement>
-=======
             )
           }
         >
@@ -233,8 +179,30 @@
         >
           <ToolboxItem icon="info3" label={formatMessage(messages.aboutBox)} />
         </DraggableElement>
+        <DraggableElement
+          id="e2e-draggable-accordion"
+          ref={(ref) =>
+            ref &&
+            connectors.create(
+              ref,
+              <Element
+                is={SimpleAccordion}
+                title={formatMessage(messages.accordionTitleValue)}
+                text={formatMessage(messages.accordionTextValue)}
+                tooltipContent={formatMessage(messages.accordionTooltipValue)}
+                openByDefault={false}
+                showTooltip={false}
+                id="Accordion"
+              />
+            )
+          }
+        >
+          <ToolboxItem
+            icon="accordion"
+            label={formatMessage(messages.accordion)}
+          />
+        </DraggableElement>
       </Box>
->>>>>>> b8db6eeb
     </Box>
   );
 };
