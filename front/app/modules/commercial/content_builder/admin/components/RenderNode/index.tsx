import React, { useEffect } from 'react';
import styled from 'styled-components';

// components
import { Box } from '@citizenlab/cl2-component-library';

// styles
import { colors } from 'utils/styleUtils';

// craft
import { useNode, useEditor, ROOT_NODE } from '@craftjs/core';

// intl
import { FormattedMessage } from 'utils/cl-intl';
import messages from '../../messages';

const CONTAINER = 'Container';
const TWO_COLUMNS = 'TwoColumn';
const THREE_COLUMNS = 'ThreeColumn';
const TEXT = 'Text';
const IMAGE = 'Image';
const IFRAME = 'Iframe';
const ABOUT_BOX = 'AboutBox';
const ACCORDION = 'Accordion';

type ComponentNamesType =
  | typeof CONTAINER
  | typeof TWO_COLUMNS
  | typeof THREE_COLUMNS
  | typeof TEXT
  | typeof IMAGE
  | typeof IFRAME
  | typeof ABOUT_BOX
  | typeof ACCORDION;

export const getComponentNameMessage = (name: ComponentNamesType) => {
  switch (name) {
    case CONTAINER:
      return messages.oneColumn;
    case TWO_COLUMNS:
      return messages.twoColumn;
    case THREE_COLUMNS:
      return messages.threeColumn;
    case TEXT:
      return messages.text;
    case IMAGE:
      return messages.image;
    case IFRAME:
      return messages.url;
    case ABOUT_BOX:
      return messages.aboutBox;
    case ACCORDION:
      return messages.accordion;
  }
};

const StyledBox = styled(Box)`
  ${({ isRoot }: { isRoot: boolean }) =>
<<<<<<< HEAD
    isRoot ? `cursor: auto;` : `cursor:move;`}
=======
    isRoot
      ? `cursor: auto;
          padding: 4px;
          width: 100%;
          max-width: 1000px;
          background-color: #fff;
          min-height: 160px;`
      : `cursor:move;`}
>>>>>>> b8db6eeb
`;

const RenderNode = ({ render }) => {
  const {
    isActive,
    isDeletable,
    parentId,
    actions: { selectNode },
    query: { node },
  } = useEditor((_, query) => ({
    isActive: query.getEvent('selected').contains(id),
    parentId: id && query.node(id).ancestors()[0],
    isDeletable: id && query.node(id).isDeletable(),
  }));

  const {
    id,
    name,
    isHover,
    hasError,
    connectors: { connect, drag },
  } = useNode((node) => ({
    isHover: node.events.hovered,
    name: node.data.name as ComponentNamesType,
    hasError: node.data.props.hasError,
  }));

  const parentNode = parentId && node(parentId).get();
  const parentNodeName = parentNode && parentNode.data.name;

  // Handle multi-column hover state
  useEffect(() => {
    const parentNodeElement = document.getElementById(parentId);

    if (
      (parentNodeName === TWO_COLUMNS && isHover) ||
      (parentNodeName === THREE_COLUMNS && isHover)
    ) {
      parentNodeElement?.setAttribute(
        'style',
        `border: 1px solid ${colors.adminTextColor} `
      );
    } else {
      parentNodeElement?.removeAttribute('style');
    }
  }, [isHover, id, parentNodeName, parentId]);

  // Handle selected state
  useEffect(() => {
    if (isActive && name === CONTAINER && parentNode) {
      parentNodeName === TWO_COLUMNS && selectNode(parentId);
      parentNodeName === THREE_COLUMNS && selectNode(parentId);
    }
  });

  const nodeIsSelected = isActive && id !== ROOT_NODE && isDeletable;
  const nodeIsHovered =
    isHover &&
    id !== ROOT_NODE &&
    parentNodeName !== TWO_COLUMNS &&
    parentNodeName !== THREE_COLUMNS;

  const solidBorderIsVisible = nodeIsSelected || nodeIsHovered;

  return (
    <StyledBox
      ref={(ref) => ref && connect(drag(ref))}
      id={id}
      position="relative"
      borderStyle={solidBorderIsVisible ? 'solid' : 'dashed'}
      minHeight={id === ROOT_NODE ? '160px' : '0px'}
      background="#fff"
      borderWidth="1px"
      borderColor={
        hasError
          ? colors.clRedError
          : solidBorderIsVisible
          ? colors.adminTextColor
          : name !== TWO_COLUMNS && name !== THREE_COLUMNS
          ? colors.separation
          : 'transparent'
      }
      m="4px"
      isRoot={id === ROOT_NODE}
    >
      {nodeIsSelected && (
        <Box
          p="4px"
          bgColor={hasError ? colors.clRedError : colors.adminTextColor}
          color="#fff"
          position="absolute"
          top="-28px"
          left="-1px"
        >
          <FormattedMessage {...getComponentNameMessage(name)} />
        </Box>
      )}
      <div style={{ pointerEvents: name === IFRAME ? 'none' : 'auto' }}>
        {render}
      </div>
    </StyledBox>
  );
};

export default RenderNode;<|MERGE_RESOLUTION|>--- conflicted
+++ resolved
@@ -21,7 +21,7 @@
 const IMAGE = 'Image';
 const IFRAME = 'Iframe';
 const ABOUT_BOX = 'AboutBox';
-const ACCORDION = 'Accordion';
+const ACCORDION = 'SimpleAccordion';
 
 type ComponentNamesType =
   | typeof CONTAINER
@@ -56,9 +56,6 @@
 
 const StyledBox = styled(Box)`
   ${({ isRoot }: { isRoot: boolean }) =>
-<<<<<<< HEAD
-    isRoot ? `cursor: auto;` : `cursor:move;`}
-=======
     isRoot
       ? `cursor: auto;
           padding: 4px;
@@ -67,7 +64,6 @@
           background-color: #fff;
           min-height: 160px;`
       : `cursor:move;`}
->>>>>>> b8db6eeb
 `;
 
 const RenderNode = ({ render }) => {
