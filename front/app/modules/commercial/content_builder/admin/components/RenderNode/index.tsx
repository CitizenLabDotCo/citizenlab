import React, { useEffect } from 'react';

// components
import { Box } from '@citizenlab/cl2-component-library';

// styles
import { colors } from 'utils/styleUtils';

// craft
import { useNode, useEditor, ROOT_NODE } from '@craftjs/core';

// intl
import { FormattedMessage } from 'utils/cl-intl';
import messages from '../../messages';

const CONTAINER = 'Container';
const TWO_COLUMNS = 'TwoColumn';

type ComponentNamesType = typeof CONTAINER | typeof TWO_COLUMNS;

export const getComponentNameMessage = (name: ComponentNamesType) => {
  switch (name) {
    case CONTAINER:
      return messages.oneColumn;
    case TWO_COLUMNS:
      return messages.twoColumn;
  }
};

const RenderNode = ({ render }) => {
  const {
    isActive,
    isDeletable,
    parentId,
    actions: { selectNode },
    query: { node },
  } = useEditor((_, query) => ({
    isActive: query.getEvent('selected').contains(id),
    parentId: id && query.node(id).ancestors()[0],
    isDeletable: id && query.node(id).isDeletable(),
  }));

  const { id, name } = useNode((node) => ({
    name: node.data.name as ComponentNamesType,
  }));

<<<<<<< HEAD
  const nodeNameIsVisible = isActive && id !== ROOT_NODE;

  const getComponentNameMessage = (name: 'Container' | 'Text') => {
    switch (name) {
      case 'Container':
        return messages.oneColumn;
      case 'Text':
        return messages.text;
      default:
        return messages.oneColumn;
=======
  useEffect(() => {
    if (isActive && parentId && name === CONTAINER) {
      const parentNode = node(parentId).get();
      parentNode.data.name === TWO_COLUMNS && selectNode(parentId);
>>>>>>> 8b55bce9
    }
  });

  const nodeNameIsVisible = isActive && id !== ROOT_NODE && isDeletable;
  const isTwoColumn = name === TWO_COLUMNS;

  return (
    <Box position="relative">
      {nodeNameIsVisible && (
        <Box
          p="4px"
          bgColor={colors.adminTextColor}
          color="#fff"
          position="absolute"
          top="-28px"
          left="4px"
        >
          <FormattedMessage {...getComponentNameMessage(name)} />
        </Box>
      )}
      <Box
        border={`1px solid${
          nodeNameIsVisible
            ? colors.adminTextColor
            : !isTwoColumn
            ? colors.separation
            : undefined
        }`}
        m={!isTwoColumn ? '4px' : undefined}
      >
        {render}
      </Box>
    </Box>
  );
};

export default RenderNode;<|MERGE_RESOLUTION|>--- conflicted
+++ resolved
@@ -15,8 +15,9 @@
 
 const CONTAINER = 'Container';
 const TWO_COLUMNS = 'TwoColumn';
+const TEXT = 'Text';
 
-type ComponentNamesType = typeof CONTAINER | typeof TWO_COLUMNS;
+type ComponentNamesType = typeof CONTAINER | typeof TWO_COLUMNS | typeof TEXT;
 
 export const getComponentNameMessage = (name: ComponentNamesType) => {
   switch (name) {
@@ -24,6 +25,8 @@
       return messages.oneColumn;
     case TWO_COLUMNS:
       return messages.twoColumn;
+    case TEXT:
+      return messages.text;
   }
 };
 
@@ -44,23 +47,10 @@
     name: node.data.name as ComponentNamesType,
   }));
 
-<<<<<<< HEAD
-  const nodeNameIsVisible = isActive && id !== ROOT_NODE;
-
-  const getComponentNameMessage = (name: 'Container' | 'Text') => {
-    switch (name) {
-      case 'Container':
-        return messages.oneColumn;
-      case 'Text':
-        return messages.text;
-      default:
-        return messages.oneColumn;
-=======
   useEffect(() => {
     if (isActive && parentId && name === CONTAINER) {
       const parentNode = node(parentId).get();
       parentNode.data.name === TWO_COLUMNS && selectNode(parentId);
->>>>>>> 8b55bce9
     }
   });
 
