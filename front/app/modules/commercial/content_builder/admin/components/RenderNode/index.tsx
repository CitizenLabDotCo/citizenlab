import React, { useEffect } from 'react';

// components
import { Box } from '@citizenlab/cl2-component-library';

// styles
import { colors } from 'utils/styleUtils';

// craft
import { useNode, useEditor, ROOT_NODE } from '@craftjs/core';

// intl
import { FormattedMessage } from 'utils/cl-intl';
import messages from '../../messages';

const CONTAINER = 'Container';
const TWO_COLUMNS = 'TwoColumn';
<<<<<<< HEAD

type ComponentNamesType = typeof CONTAINER | typeof TWO_COLUMNS;
=======
const TEXT = 'Text';

type ComponentNamesType = typeof CONTAINER | typeof TWO_COLUMNS | typeof TEXT;
>>>>>>> e312764d

export const getComponentNameMessage = (name: ComponentNamesType) => {
  switch (name) {
    case CONTAINER:
      return messages.oneColumn;
    case TWO_COLUMNS:
      return messages.twoColumn;
<<<<<<< HEAD
=======
    case TEXT:
      return messages.text;
>>>>>>> e312764d
  }
};

const RenderNode = ({ render }) => {
  const {
    isActive,
    isDeletable,
    parentId,
    actions: { selectNode },
    query: { node },
  } = useEditor((_, query) => ({
    isActive: query.getEvent('selected').contains(id),
    parentId: id && query.node(id).ancestors()[0],
    isDeletable: id && query.node(id).isDeletable(),
  }));

  const { id, name } = useNode((node) => ({
    name: node.data.name as ComponentNamesType,
  }));

  useEffect(() => {
    if (isActive && parentId && name === CONTAINER) {
      const parentNode = node(parentId).get();
      parentNode.data.name === TWO_COLUMNS && selectNode(parentId);
    }
  });

  const nodeNameIsVisible = isActive && id !== ROOT_NODE && isDeletable;
  const isTwoColumn = name === TWO_COLUMNS;

  return (
    <Box position="relative">
      {nodeNameIsVisible && (
        <Box
          p="4px"
          bgColor={colors.adminTextColor}
          color="#fff"
          position="absolute"
          top="-28px"
          left="4px"
        >
          <FormattedMessage {...getComponentNameMessage(name)} />
        </Box>
      )}
      <Box
        border={`1px solid${
          nodeNameIsVisible
            ? colors.adminTextColor
            : !isTwoColumn
            ? colors.separation
            : undefined
        }`}
        m={!isTwoColumn ? '4px' : undefined}
      >
        {render}
      </Box>
    </Box>
  );
};

export default RenderNode;<|MERGE_RESOLUTION|>--- conflicted
+++ resolved
@@ -15,14 +15,9 @@
 
 const CONTAINER = 'Container';
 const TWO_COLUMNS = 'TwoColumn';
-<<<<<<< HEAD
-
-type ComponentNamesType = typeof CONTAINER | typeof TWO_COLUMNS;
-=======
 const TEXT = 'Text';
 
 type ComponentNamesType = typeof CONTAINER | typeof TWO_COLUMNS | typeof TEXT;
->>>>>>> e312764d
 
 export const getComponentNameMessage = (name: ComponentNamesType) => {
   switch (name) {
@@ -30,11 +25,8 @@
       return messages.oneColumn;
     case TWO_COLUMNS:
       return messages.twoColumn;
-<<<<<<< HEAD
-=======
     case TEXT:
       return messages.text;
->>>>>>> e312764d
   }
 };
 
