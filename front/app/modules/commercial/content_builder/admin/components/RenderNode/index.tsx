--- conflicted
+++ resolved
@@ -19,11 +19,8 @@
 const THREE_COLUMNS = 'ThreeColumn';
 const TEXT = 'Text';
 const IMAGE = 'Image';
-<<<<<<< HEAD
 const IFRAME = 'CraftIframe';
-=======
 const ABOUT_BOX = 'AboutBox';
->>>>>>> 15229e27
 
 type ComponentNamesType =
   | typeof CONTAINER
@@ -31,11 +28,8 @@
   | typeof THREE_COLUMNS
   | typeof TEXT
   | typeof IMAGE
-<<<<<<< HEAD
-  | typeof IFRAME;
-=======
+  | typeof IFRAME
   | typeof ABOUT_BOX;
->>>>>>> 15229e27
 
 export const getComponentNameMessage = (name: ComponentNamesType) => {
   switch (name) {
@@ -49,18 +43,19 @@
       return messages.text;
     case IMAGE:
       return messages.image;
-<<<<<<< HEAD
     case IFRAME:
       return messages.url;
-=======
     case ABOUT_BOX:
       return messages.aboutBox;
->>>>>>> 15229e27
   }
 };
 
 const StyledBox = styled(Box)`
-  cursor: ${({ isRoot }: { isRoot: boolean }) => (isRoot ? 'auto' : 'move')};
+  ${({ isRoot }: { isRoot: boolean }) =>
+    isRoot
+      ? `cursor: auto;
+     min-width:1000px;`
+      : `cursor:move;`}
 `;
 
 const RenderNode = ({ render }) => {
