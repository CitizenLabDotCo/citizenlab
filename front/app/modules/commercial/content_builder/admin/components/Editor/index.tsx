import React from 'react';
import { withRouter } from 'react-router';
import { Editor as CraftEditor } from '@craftjs/core';

// components
import { Box } from '@citizenlab/cl2-component-library';

// craft

import Container from '../CraftComponents/Container';
import Text from '../CraftComponents/Text';
import TwoColumn from '../CraftComponents/TwoColumn';
<<<<<<< HEAD
import ThreeColumn from '../CraftComponents/ThreeColumn';
=======
import Image from '../CraftComponents/Image';
>>>>>>> 5f57230a
import RenderNode from '../RenderNode';

type EditorProps = {
  isPreview: boolean;
};

const Editor: React.FC<EditorProps> = ({ isPreview, children }) => {
  return (
    <CraftEditor
<<<<<<< HEAD
      resolver={{ Box, Container, TwoColumn, ThreeColumn, Text }}
=======
      resolver={{ Box, Container, TwoColumn, Text, Image }}
>>>>>>> 5f57230a
      onRender={isPreview ? undefined : RenderNode}
    >
      {children}
    </CraftEditor>
  );
};

export default withRouter(Editor);<|MERGE_RESOLUTION|>--- conflicted
+++ resolved
@@ -6,15 +6,11 @@
 import { Box } from '@citizenlab/cl2-component-library';
 
 // craft
-
 import Container from '../CraftComponents/Container';
 import Text from '../CraftComponents/Text';
 import TwoColumn from '../CraftComponents/TwoColumn';
-<<<<<<< HEAD
 import ThreeColumn from '../CraftComponents/ThreeColumn';
-=======
 import Image from '../CraftComponents/Image';
->>>>>>> 5f57230a
 import RenderNode from '../RenderNode';
 
 type EditorProps = {
@@ -24,11 +20,7 @@
 const Editor: React.FC<EditorProps> = ({ isPreview, children }) => {
   return (
     <CraftEditor
-<<<<<<< HEAD
-      resolver={{ Box, Container, TwoColumn, ThreeColumn, Text }}
-=======
-      resolver={{ Box, Container, TwoColumn, Text, Image }}
->>>>>>> 5f57230a
+      resolver={{ Box, Container, TwoColumn, ThreeColumn, Text, Image }}
       onRender={isPreview ? undefined : RenderNode}
     >
       {children}
