import React from 'react';
<<<<<<< HEAD
import { withRouter } from 'utils/withRouter';
import { Editor as CraftEditor } from '@craftjs/core';
=======
import { withRouter } from 'react-router';
import { Editor as CraftEditor, SerializedNodes } from '@craftjs/core';
>>>>>>> f12ecf0e

// components
import { Box } from '@citizenlab/cl2-component-library';

// craft
import Container from '../CraftComponents/Container';
import Text from '../CraftComponents/Text';
import TwoColumn from '../CraftComponents/TwoColumn';
import ThreeColumn from '../CraftComponents/ThreeColumn';
import Image from '../CraftComponents/Image';
import RenderNode from '../RenderNode';
import Iframe from '../CraftComponents/Iframe';
import AboutBox from '../CraftComponents/AboutBox';

type EditorProps = {
  isPreview: boolean;
  onNodesChange?: (nodes: SerializedNodes) => void;
};

const Editor: React.FC<EditorProps> = ({
  onNodesChange,
  isPreview,
  children,
}) => {
  return (
    <CraftEditor
      resolver={{
        Box,
        Container,
        TwoColumn,
        ThreeColumn,
        Text,
        Image,
        Iframe,
        AboutBox,
      }}
      onRender={isPreview ? undefined : RenderNode}
      enabled={isPreview ? false : true}
      onNodesChange={(data) =>
        onNodesChange && onNodesChange(data.getSerializedNodes())
      }
    >
      {children}
    </CraftEditor>
  );
};

export default withRouter(Editor);<|MERGE_RESOLUTION|>--- conflicted
+++ resolved
@@ -1,11 +1,6 @@
 import React from 'react';
-<<<<<<< HEAD
 import { withRouter } from 'utils/withRouter';
-import { Editor as CraftEditor } from '@craftjs/core';
-=======
-import { withRouter } from 'react-router';
 import { Editor as CraftEditor, SerializedNodes } from '@craftjs/core';
->>>>>>> f12ecf0e
 
 // components
 import { Box } from '@citizenlab/cl2-component-library';
