import React from 'react';
import { withRouter } from 'react-router';
import { Editor as CraftEditor } from '@craftjs/core';

// components
import { Box } from '@citizenlab/cl2-component-library';

// craft
import Container from '../CraftComponents/Container';
import Text from '../CraftComponents/Text';
import TwoColumn from '../CraftComponents/TwoColumn';
import ThreeColumn from '../CraftComponents/ThreeColumn';
import Image from '../CraftComponents/Image';
import RenderNode from '../RenderNode';
<<<<<<< HEAD
import CraftIframe from '../CraftComponents/Iframe';
=======
import AboutBox from '../CraftComponents/AboutBox';
>>>>>>> 15229e27

type EditorProps = {
  isPreview: boolean;
};

const Editor: React.FC<EditorProps> = ({ isPreview, children }) => {
  return (
    <CraftEditor
      resolver={{
        Box,
        Container,
        TwoColumn,
        ThreeColumn,
        Text,
        Image,
<<<<<<< HEAD
        CraftIframe,
=======
        AboutBox,
>>>>>>> 15229e27
      }}
      onRender={isPreview ? undefined : RenderNode}
      enabled={isPreview ? false : true}
    >
      {children}
    </CraftEditor>
  );
};

export default withRouter(Editor);<|MERGE_RESOLUTION|>--- conflicted
+++ resolved
@@ -12,11 +12,8 @@
 import ThreeColumn from '../CraftComponents/ThreeColumn';
 import Image from '../CraftComponents/Image';
 import RenderNode from '../RenderNode';
-<<<<<<< HEAD
 import CraftIframe from '../CraftComponents/Iframe';
-=======
 import AboutBox from '../CraftComponents/AboutBox';
->>>>>>> 15229e27
 
 type EditorProps = {
   isPreview: boolean;
@@ -32,11 +29,8 @@
         ThreeColumn,
         Text,
         Image,
-<<<<<<< HEAD
         CraftIframe,
-=======
         AboutBox,
->>>>>>> 15229e27
       }}
       onRender={isPreview ? undefined : RenderNode}
       enabled={isPreview ? false : true}
