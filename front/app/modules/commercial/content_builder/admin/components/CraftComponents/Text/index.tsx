--- conflicted
+++ resolved
@@ -15,17 +15,8 @@
   const theme: any = useTheme();
 
   return (
-<<<<<<< HEAD
-    <Box
-      id="e2e-text-box"
-      minHeight="26px"
-      ref={(ref: any) => connect(drag(ref))}
-    >
-      <QuillEditedContent>
-=======
-    <Box minHeight="26px">
+    <Box id="e2e-text-box" minHeight="26px">
       <QuillEditedContent textColor={theme.colorText}>
->>>>>>> 2a3b4044
         <div dangerouslySetInnerHTML={{ __html: text }} />
       </QuillEditedContent>
     </Box>
