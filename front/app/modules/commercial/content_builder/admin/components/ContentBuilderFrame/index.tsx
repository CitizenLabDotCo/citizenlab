import React, { useEffect } from 'react';
import { Frame, Element, useEditor } from '@craftjs/core';

// utils
import { isNilOrError } from 'utils/helperUtils';

// hooks
import useLocale from 'hooks/useLocale';
import useContentBuilderLayout from '../../../hooks/useContentBuilder';
import { PROJECT_DESCRIPTION_CODE } from '../../../services/contentBuilder';
import { Box } from '@citizenlab/cl2-component-library';

const ContentBuilderFrame = ({ projectId }: { projectId: string }) => {
  const { actions } = useEditor();
  const data = useContentBuilderLayout({
    projectId,
    code: PROJECT_DESCRIPTION_CODE,
  });
  const locale = useLocale();

  useEffect(() => {
    const editorData =
      !isNilOrError(data) && !isNilOrError(locale)
        ? data.data.attributes.craftjs_jsonmultiloc[locale]
        : undefined;
    if (editorData) {
      actions.deserialize(editorData);
    }
  }, [actions, data, locale]);

  return (
<<<<<<< HEAD
    <Box w="1000px">
      <Frame>
        <Element
          is="div"
          canvas
          style={{
            padding: '4px',
            minHeight: '160px',
            backgroundColor: '#fff',
            width: '1000px',
          }}
        />
      </Frame>
    </Box>
=======
    <Frame>
      <Element
        id="e2e-content-builder-frame"
        is="div"
        canvas
        style={{
          padding: '4px',
          minHeight: '160px',
          backgroundColor: '#fff',
        }}
      />
    </Frame>
>>>>>>> 916afd0f
  );
};

export default ContentBuilderFrame;<|MERGE_RESOLUTION|>--- conflicted
+++ resolved
@@ -29,10 +29,10 @@
   }, [actions, data, locale]);
 
   return (
-<<<<<<< HEAD
     <Box w="1000px">
       <Frame>
         <Element
+          id="e2e-content-builder-frame"
           is="div"
           canvas
           style={{
@@ -44,20 +44,6 @@
         />
       </Frame>
     </Box>
-=======
-    <Frame>
-      <Element
-        id="e2e-content-builder-frame"
-        is="div"
-        canvas
-        style={{
-          padding: '4px',
-          minHeight: '160px',
-          backgroundColor: '#fff',
-        }}
-      />
-    </Frame>
->>>>>>> 916afd0f
   );
 };
 
