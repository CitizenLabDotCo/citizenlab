import React, { useState } from 'react';

// hooks
import useProject from 'hooks/useProject';
import useLocalize from 'hooks/useLocalize';
import { useEditor, SerializedNodes } from '@craftjs/core';
import useAppConfigurationLocales from 'hooks/useAppConfigurationLocales';

// components
import GoBackButton from 'components/UI/GoBackButton';
import Button from 'components/UI/Button';

// styling
import { colors } from 'utils/styleUtils';
import {
  Box,
  stylingConsts,
  Spinner,
  Text,
  Title,
  Toggle,
  LocaleSwitcher,
} from '@citizenlab/cl2-component-library';

// utils
import { isNilOrError } from 'utils/helperUtils';

// i18n
import messages from './messages';
import { FormattedMessage } from 'utils/cl-intl';

// routing
import clHistory from 'utils/cl-router/history';
import { withRouter, WithRouterProps } from 'utils/cl-router/withRouter';

// services
import {
  addContentBuilderLayout,
  PROJECT_DESCRIPTION_CODE,
} from '../../../services/contentBuilder';

// types
import { Locale } from 'typings';

type ContentBuilderTopBarProps = {
  hasPendingState?: boolean;
  localesWithError: Locale[];
  previewEnabled: boolean;
  setPreviewEnabled: React.Dispatch<React.SetStateAction<boolean>>;
  selectedLocale: Locale | undefined;
  draftEditorData?: Record<string, SerializedNodes>;
  onSelectLocale: (args: {
    locale: Locale;
    editorData: SerializedNodes;
  }) => void;
} & WithRouterProps;

const ContentBuilderTopBar = ({
  params: { projectId },
  previewEnabled,
  setPreviewEnabled,
  selectedLocale,
  onSelectLocale,
  draftEditorData,
  localesWithError,
  hasPendingState,
}: ContentBuilderTopBarProps) => {
  const [loading, setLoading] = useState(false);
  const { query } = useEditor();
  const localize = useLocalize();
  const project = useProject({ projectId });
  const locales = useAppConfigurationLocales();

  if (isNilOrError(locales)) {
    return null;
  }
  const disableSave = localesWithError.length > 0;

  const localesValues = locales.reduce((acc, locale) => {
    return {
      ...acc,
      [locale]: localesWithError.includes(locale) ? '' : 'NON-EMPTY-VALUE',
    };
  }, {});

  const goBack = () => {
    clHistory.push(`/admin/projects/${projectId}/description`);
  };

  const handleSave = async () => {
    if (selectedLocale) {
      try {
        setLoading(true);
        await addContentBuilderLayout(
          { projectId, code: PROJECT_DESCRIPTION_CODE },
          {
            craftjs_jsonmultiloc: {
              ...draftEditorData,
              [selectedLocale]: query.getSerializedNodes(),
            },
          }
        );
      } catch {
        // Do nothing
      }
      setLoading(false);
    }
  };

  const redirectToProject = async () => {
    await handleSave();
    window.open(`/projects/${project?.attributes.slug}`, '_blank');
  };

  const handleSelectLocale = (locale: Locale) => {
    const editorData = query.getSerializedNodes();
    onSelectLocale({ locale, editorData });
  };

  return (
    <Box
      position="fixed"
      zIndex="3"
      alignItems="center"
      w="100%"
      h={`${stylingConsts.menuHeight}px`}
      display="flex"
      background={`${colors.adminContentBackground}`}
      borderBottom={`1px solid ${colors.mediumGrey}`}
    >
      <Box
        p="15px"
        w="210px"
        h="100%"
        borderRight={`1px solid ${colors.mediumGrey}`}
        display="flex"
        alignItems="center"
      >
        <GoBackButton onClick={goBack} />
      </Box>
      <Box display="flex" p="15px" flexGrow={1} alignItems="center">
        <Box flexGrow={2}>
          {isNilOrError(project) ? (
            <Spinner />
          ) : (
            <>
              <Text mb="0px" color="adminSecondaryTextColor">
                {localize(project.attributes.title_multiloc)}
              </Text>
              <Title variant="h4" as="h1">
                <FormattedMessage {...messages.descriptionTopicManagerText} />
              </Title>
            </>
          )}
        </Box>
        {selectedLocale && locales.length > 1 && (
          <Box
            borderLeft={`1px solid ${colors.separation}`}
            borderRight={`1px solid ${colors.separation}`}
            h="100%"
            p="24px"
          >
            <LocaleSwitcher
              data-testid="contentBuilderLocaleSwitcher"
              locales={locales}
              selectedLocale={selectedLocale}
              onSelectedLocaleChange={handleSelectLocale}
              values={{ localesValues }}
            />
          </Box>
        )}
        <Box ml="24px" />
        <Toggle
          id="e2e-preview-toggle"
          label={<FormattedMessage {...messages.preview} />}
          checked={previewEnabled}
          onChange={() => setPreviewEnabled(!previewEnabled)}
        />
        <Button
<<<<<<< HEAD
          buttonStyle="secondary"
          icon="eye"
          mx="20px"
          disabled={!project}
          onClick={redirectToProject}
        >
          <FormattedMessage {...messages.viewProject} />
        </Button>
        <Button
          disabled={disableSave}
=======
          disabled={disableSave || hasPendingState}
>>>>>>> cb5e0af7
          id="e2e-content-builder-topbar-save"
          buttonStyle="primary"
          processing={loading}
          onClick={handleSave}
          data-testid="contentBuilderTopBarSaveButton"
        >
          <FormattedMessage {...messages.contentBuilderSave} />
        </Button>
      </Box>
    </Box>
  );
};

export default withRouter(ContentBuilderTopBar);<|MERGE_RESOLUTION|>--- conflicted
+++ resolved
@@ -177,7 +177,6 @@
           onChange={() => setPreviewEnabled(!previewEnabled)}
         />
         <Button
-<<<<<<< HEAD
           buttonStyle="secondary"
           icon="eye"
           mx="20px"
@@ -187,10 +186,7 @@
           <FormattedMessage {...messages.viewProject} />
         </Button>
         <Button
-          disabled={disableSave}
-=======
           disabled={disableSave || hasPendingState}
->>>>>>> cb5e0af7
           id="e2e-content-builder-topbar-save"
           buttonStyle="primary"
           processing={loading}
