--- conflicted
+++ resolved
@@ -139,11 +139,8 @@
           )}
         </Box>
         <Button
-<<<<<<< HEAD
           disabled={disableSave}
-=======
           id="e2e-content-builder-topbar-save"
->>>>>>> 15229e27
           buttonStyle="primary"
           processing={loading}
           onClick={handleSave}
