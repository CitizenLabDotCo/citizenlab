--- conflicted
+++ resolved
@@ -33,7 +33,6 @@
     id: 'app.containers.admin.ContentBuilder.text',
     defaultMessage: 'Text',
   },
-<<<<<<< HEAD
   url: {
     id: 'app.containers.admin.ContentBuilder.url',
     defaultMessage: 'Embed Url',
@@ -62,11 +61,10 @@
   iframeHeightPlaceholder: {
     id: 'app.containers.admin.ContentBuilder.iframeHeightPlaceholder',
     defaultMessage: 'e.g. 120px',
-=======
+  },
   aboutBox: {
     id: 'app.containers.admin.ContentBuilder.aboutBox',
     defaultMessage: 'About Box',
->>>>>>> 15229e27
   },
   image: {
     id: 'app.containers.admin.ContentBuilder.image',
