import { defineMessages } from 'react-intl';

export default defineMessages({
  projectDescription: {
    id: 'app.containers.admin.ContentBuilder.projectDescription',
    defaultMessage: 'Project description',
  },
  oneColumn: {
    id: 'app.containers.admin.ContentBuilder.oneColumnLayout',
    defaultMessage: '1 column',
  },
  twoColumn: {
    id: 'app.containers.admin.ContentBuilder.twoColumnLayout',
    defaultMessage: '2 column',
  },
<<<<<<< HEAD
=======
  text: {
    id: 'app.containers.admin.ContentBuilder.text',
    defaultMessage: 'Text',
  },
>>>>>>> e312764d
  delete: {
    id: 'app.containers.admin.ContentBuilder.delete',
    defaultMessage: 'Delete',
  },
  toggleLabel: {
    id: 'app.containers.AdminPage.ProjectDescription.toggleLabel',
    defaultMessage: 'Use page builder for description',
  },
  toggleTooltip: {
    id: 'app.containers.AdminPage.ProjectDescription.toggleTooltip',
    defaultMessage:
      'Using the page builder will let you use more advanced layout options.',
  },
  linkText: {
    id: 'app.containers.AdminPage.ProjectDescription.linkText',
    defaultMessage: 'Edit description in page builder',
  },
});<|MERGE_RESOLUTION|>--- conflicted
+++ resolved
@@ -13,13 +13,10 @@
     id: 'app.containers.admin.ContentBuilder.twoColumnLayout',
     defaultMessage: '2 column',
   },
-<<<<<<< HEAD
-=======
   text: {
     id: 'app.containers.admin.ContentBuilder.text',
     defaultMessage: 'Text',
   },
->>>>>>> e312764d
   delete: {
     id: 'app.containers.admin.ContentBuilder.delete',
     defaultMessage: 'Delete',
