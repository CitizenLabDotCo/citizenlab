import React from 'react';
import { ModuleConfiguration } from 'utils/moduleUtils';
<<<<<<< HEAD
import ContentBuilderToggle from 'modules/commercial/content_builder/admin/components/contentBuilderToggle';
import ContentBuilderLayout from 'modules/commercial/content_builder/admin/components/ContentBuilderLayout';
=======
import ContentBuilderToggle from 'modules/commercial/content_builder/admin/components/ContentBuilderToggle';
>>>>>>> 9afe7ef3

const configuration: ModuleConfiguration = {
  routes: {
    admin: [
      {
        path: 'content-builder/projects/:projectId/description',
        name: 'content_builder',
        container: () => import('./admin/containers/index'),
      },
    ],
  },
  outlets: {
<<<<<<< HEAD
    'app.containers.Admin.projects.edit.description.contentBuilder': () => {
      return <ContentBuilderToggle />;
    },
    'app.containers.Admin.contentBuilderLayout': ({
      onMount,
      // The <Outlet> has a special mechanism to handle the children prop that we do not use here
      // so we name the children childrenToRender to avoid a it
      childrenToRender,
    }) => {
      return (
        <>
          <ContentBuilderLayout onMount={onMount}>
            {childrenToRender}
          </ContentBuilderLayout>
=======
    'app.containers.Admin.projects.edit.description.contentBuilder': (
      props
    ) => {
      return (
        <>
          <ContentBuilderToggle {...props} />
>>>>>>> 9afe7ef3
        </>
      );
    },
  },
};

export default configuration;<|MERGE_RESOLUTION|>--- conflicted
+++ resolved
@@ -1,11 +1,7 @@
 import React from 'react';
 import { ModuleConfiguration } from 'utils/moduleUtils';
-<<<<<<< HEAD
 import ContentBuilderToggle from 'modules/commercial/content_builder/admin/components/contentBuilderToggle';
 import ContentBuilderLayout from 'modules/commercial/content_builder/admin/components/ContentBuilderLayout';
-=======
-import ContentBuilderToggle from 'modules/commercial/content_builder/admin/components/ContentBuilderToggle';
->>>>>>> 9afe7ef3
 
 const configuration: ModuleConfiguration = {
   routes: {
@@ -18,9 +14,10 @@
     ],
   },
   outlets: {
-<<<<<<< HEAD
-    'app.containers.Admin.projects.edit.description.contentBuilder': () => {
-      return <ContentBuilderToggle />;
+    'app.containers.Admin.projects.edit.description.contentBuilder': (
+      props
+    ) => {
+      return <ContentBuilderToggle {...props} />;
     },
     'app.containers.Admin.contentBuilderLayout': ({
       onMount,
@@ -33,14 +30,6 @@
           <ContentBuilderLayout onMount={onMount}>
             {childrenToRender}
           </ContentBuilderLayout>
-=======
-    'app.containers.Admin.projects.edit.description.contentBuilder': (
-      props
-    ) => {
-      return (
-        <>
-          <ContentBuilderToggle {...props} />
->>>>>>> 9afe7ef3
         </>
       );
     },
