--- conflicted
+++ resolved
@@ -106,14 +106,6 @@
     isEnabled: CITIZENLAB_EE,
   },
   {
-<<<<<<< HEAD
-    configuration: customTopicsConfiguration,
-=======
-    configuration: customizableHomepageBannerConfiguration,
->>>>>>> 88ed593c
-    isEnabled: CITIZENLAB_EE,
-  },
-  {
     configuration: adminProjectTemplatesConfiguration,
     isEnabled: CITIZENLAB_EE,
   },
