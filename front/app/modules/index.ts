--- conflicted
+++ resolved
@@ -83,14 +83,6 @@
     configuration: granularPermissionsConfiguration,
     isEnabled: CITIZENLAB_EE,
   },
-<<<<<<< HEAD
-
-=======
-  {
-    configuration: projectVisibilityConfiguration,
-    isEnabled: true,
-  },
->>>>>>> be21740f
   {
     configuration: moderationConfiguration,
     isEnabled: CITIZENLAB_EE,
