--- conflicted
+++ resolved
@@ -117,15 +117,6 @@
     isEnabled: CL_CONFIG['modules']['commercial/custom_topics'],
   },
   {
-<<<<<<< HEAD
-    configuration: geographicDashboardConfiguration,
-    isEnabled: CL_CONFIG['modules']['commercial/geographic_dashboard'],
-=======
-    configuration: customizableHomepageBannerConfiguration,
-    isEnabled: CL_CONFIG['modules']['commercial/customizable_homepage_banner'],
->>>>>>> 066d2430
-  },
-  {
     configuration: adminProjectTemplatesConfiguration,
     isEnabled: CL_CONFIG['modules']['commercial/admin_project_templates'],
   },
