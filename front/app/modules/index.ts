import { loadModules } from 'utils/moduleUtils';

import smartGroupsConfiguration from './commercial/smart_groups';
import ideaCustomFieldsConfiguration from './commercial/idea_custom_fields';
import granularPermissionsConfiguration from './commercial/granular_permissions';
import ideaAssignmentConfiguration from './commercial/idea_assignment';
import moderationConfiguration from './commercial/moderation';
import flagInappropriateContentConfiguration from './commercial/flag_inappropriate_content';
import adminProjectTemplatesConfiguration from './commercial/admin_project_templates';
import machineTranslationsConfiguration from './commercial/machine_translations';
import similarIdeaConfiguration from './commercial/similar_ideas';

import customMapsConfiguration from './commercial/custom_maps';
import googleTagManagerConfiguration from './commercial/google_tag_manager';
import googleAnalyticsConfiguration from './commercial/google_analytics';
import intercomConfiguration from './commercial/intercom';
import satismeterConfiguration from './commercial/satismeter';
import segmentConfiguration from './commercial/segment';
import matomoConfiguration from './commercial/matomo';
import contentBuilderConfiguration from './commercial/content_builder';
import customIdeaStatusesConfiguration from './commercial/custom_idea_statuses';
import bulkIdeaImportConfiguration from './commercial/bulk_idea_import';
import impactTrackingConfiguration from './commercial/impact_tracking';

import widgetsConfiguration from './commercial/widgets';
import eventsWidgetConfiguration from './commercial/events_widget';

import insightsConfiguration from './commercial/insights';
import analyticsConfiguration from './commercial/analytics';

import representativenessConfiguration from './commercial/representativeness';

// eslint-disable-next-line no-var
declare var CITIZENLAB_EE: string;

const isEnabled = CITIZENLAB_EE === 'true';

export default loadModules([
  {
    configuration: smartGroupsConfiguration,
    isEnabled,
  },
  {
    configuration: ideaCustomFieldsConfiguration,
    isEnabled,
  },
  {
    configuration: googleTagManagerConfiguration,
    isEnabled,
  },
  {
    configuration: matomoConfiguration,
    isEnabled,
  },
  {
    configuration: googleAnalyticsConfiguration,
    isEnabled,
  },
  {
    configuration: intercomConfiguration,
    isEnabled,
  },
  {
    configuration: satismeterConfiguration,
    isEnabled,
  },
  {
    configuration: segmentConfiguration,
    isEnabled,
  },
  {
    configuration: granularPermissionsConfiguration,
    isEnabled,
  },
  {
    configuration: moderationConfiguration,
    isEnabled,
  },
  {
    configuration: flagInappropriateContentConfiguration,
    isEnabled,
  },
  {
    configuration: ideaAssignmentConfiguration,
    isEnabled,
  },
  {
    configuration: contentBuilderConfiguration,
    isEnabled,
  },
  {
    configuration: customIdeaStatusesConfiguration,
    isEnabled,
  },
  {
    configuration: bulkIdeaImportConfiguration,
    isEnabled,
  },
  {
    configuration: adminProjectTemplatesConfiguration,
    isEnabled,
  },
  {
    configuration: similarIdeaConfiguration,
    isEnabled,
  },
  {
    configuration: customMapsConfiguration,
    isEnabled,
  },
<<<<<<< HEAD

=======
  {
    configuration: idAuth0Configuration,
    isEnabled,
  },
  {
    configuration: idBosaFasConfiguration,
    isEnabled,
  },
  {
    configuration: idCowConfiguration,
    isEnabled,
  },
  {
    configuration: idBogusConfiguration,
    isEnabled,
  },
  {
    configuration: idIdCardLookupConfiguration,
    isEnabled,
  },
  {
    configuration: IdFranceConnectConfiguration,
    isEnabled,
  },
  {
    configuration: IdGentRrnConfiguration,
    isEnabled,
  },
  {
    configuration: IdOostendeRrnConfiguration,
    isEnabled,
  },
  {
    configuration: IdClaveUnicaConfiguration,
    isEnabled,
  },
>>>>>>> 7b364ff9
  {
    configuration: machineTranslationsConfiguration,
    isEnabled,
  },
  {
    configuration: widgetsConfiguration,
    isEnabled,
  },
  {
    configuration: eventsWidgetConfiguration,
    isEnabled,
  },
  {
    configuration: insightsConfiguration,
    isEnabled,
  },
  {
    configuration: analyticsConfiguration,
    isEnabled,
  },
  {
<<<<<<< HEAD
=======
    configuration: idViennaSamlConfiguration,
    isEnabled,
  },
  {
>>>>>>> 7b364ff9
    configuration: representativenessConfiguration,
    isEnabled,
  },
  {
    configuration: impactTrackingConfiguration,
    isEnabled,
  },
]);<|MERGE_RESOLUTION|>--- conflicted
+++ resolved
@@ -108,46 +108,6 @@
     configuration: customMapsConfiguration,
     isEnabled,
   },
-<<<<<<< HEAD
-
-=======
-  {
-    configuration: idAuth0Configuration,
-    isEnabled,
-  },
-  {
-    configuration: idBosaFasConfiguration,
-    isEnabled,
-  },
-  {
-    configuration: idCowConfiguration,
-    isEnabled,
-  },
-  {
-    configuration: idBogusConfiguration,
-    isEnabled,
-  },
-  {
-    configuration: idIdCardLookupConfiguration,
-    isEnabled,
-  },
-  {
-    configuration: IdFranceConnectConfiguration,
-    isEnabled,
-  },
-  {
-    configuration: IdGentRrnConfiguration,
-    isEnabled,
-  },
-  {
-    configuration: IdOostendeRrnConfiguration,
-    isEnabled,
-  },
-  {
-    configuration: IdClaveUnicaConfiguration,
-    isEnabled,
-  },
->>>>>>> 7b364ff9
   {
     configuration: machineTranslationsConfiguration,
     isEnabled,
@@ -169,13 +129,6 @@
     isEnabled,
   },
   {
-<<<<<<< HEAD
-=======
-    configuration: idViennaSamlConfiguration,
-    isEnabled,
-  },
-  {
->>>>>>> 7b364ff9
     configuration: representativenessConfiguration,
     isEnabled,
   },
