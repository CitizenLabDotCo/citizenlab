import { loadModules } from 'utils/moduleUtils';

import smartGroupsConfiguration from './commercial/smart_groups';
import ideaCustomFieldsConfiguration from './commercial/idea_custom_fields';
import granularPermissionsConfiguration from './commercial/granular_permissions';
import ideaAssignmentConfiguration from './commercial/idea_assignment';
import moderationConfiguration from './commercial/moderation';
import flagInappropriateContentConfiguration from './commercial/flag_inappropriate_content';
import adminProjectTemplatesConfiguration from './commercial/admin_project_templates';
import machineTranslationsConfiguration from './commercial/machine_translations';
import similarIdeaConfiguration from './commercial/similar_ideas';

import customMapsConfiguration from './commercial/custom_maps';
import googleTagManagerConfiguration from './commercial/google_tag_manager';
import googleAnalyticsConfiguration from './commercial/google_analytics';
import intercomConfiguration from './commercial/intercom';
import satismeterConfiguration from './commercial/satismeter';
import segmentConfiguration from './commercial/segment';
import matomoConfiguration from './commercial/matomo';
import contentBuilderConfiguration from './commercial/content_builder';
import customIdeaStatusesConfiguration from './commercial/custom_idea_statuses';
import bulkIdeaImportConfiguration from './commercial/bulk_idea_import';
import impactTrackingConfiguration from './commercial/impact_tracking';

import idAuth0Configuration from './commercial/id_auth0';
import idBosaFasConfiguration from './commercial/id_bosa_fas';
import idCowConfiguration from './commercial/id_cow';
import idBogusConfiguration from './commercial/id_bogus';
import idIdCardLookupConfiguration from './commercial/id_id_card_lookup';
import IdFranceConnectConfiguration from './commercial/id_franceconnect';
import IdGentRrnConfiguration from './commercial/id_gent_rrn';
import IdOostendeRrnConfiguration from './commercial/id_oostende_rrn';
import IdClaveUnicaConfiguration from './commercial/id_clave_unica';

import widgetsConfiguration from './commercial/widgets';
import eventsWidgetConfiguration from './commercial/events_widget';

import insightsConfiguration from './commercial/insights';
import analyticsConfiguration from './commercial/analytics';

import idViennaSamlConfiguration from './commercial/id_vienna_saml';
import representativenessConfiguration from './commercial/representativeness';

// eslint-disable-next-line no-var
declare var CITIZENLAB_EE: string;

const isEnabled = CITIZENLAB_EE === 'true';

export default loadModules([
  {
    configuration: smartGroupsConfiguration,
    isEnabled,
  },
  {
    configuration: ideaCustomFieldsConfiguration,
    isEnabled,
  },
  {
    configuration: googleTagManagerConfiguration,
    isEnabled,
  },
  {
    configuration: matomoConfiguration,
    isEnabled,
  },
  {
    configuration: googleAnalyticsConfiguration,
    isEnabled,
  },
  {
    configuration: intercomConfiguration,
    isEnabled,
  },
  {
    configuration: satismeterConfiguration,
    isEnabled,
  },
  {
    configuration: segmentConfiguration,
    isEnabled,
  },
  {
    configuration: granularPermissionsConfiguration,
    isEnabled,
  },
  {
    configuration: moderationConfiguration,
    isEnabled,
  },
  {
    configuration: flagInappropriateContentConfiguration,
    isEnabled,
  },
  {
    configuration: ideaAssignmentConfiguration,
    isEnabled,
  },
  {
    configuration: contentBuilderConfiguration,
    isEnabled,
  },
  {
    configuration: customIdeaStatusesConfiguration,
    isEnabled,
  },
  {
    configuration: bulkIdeaImportConfiguration,
    isEnabled,
  },
  {
<<<<<<< HEAD
=======
    configuration: customizableHomepageBannerConfiguration,
    isEnabled,
  },
  {
>>>>>>> e412c2c3
    configuration: adminProjectTemplatesConfiguration,
    isEnabled,
  },
  {
    configuration: similarIdeaConfiguration,
    isEnabled,
  },
  {
    configuration: customMapsConfiguration,
    isEnabled,
  },
  {
    configuration: idAuth0Configuration,
    isEnabled,
  },
  {
    configuration: idBosaFasConfiguration,
    isEnabled,
  },
  {
    configuration: idCowConfiguration,
    isEnabled,
  },
  {
    configuration: idBogusConfiguration,
    isEnabled,
  },
  {
    configuration: idIdCardLookupConfiguration,
    isEnabled,
  },
  {
    configuration: IdFranceConnectConfiguration,
    isEnabled,
  },
  {
    configuration: IdGentRrnConfiguration,
    isEnabled,
  },
  {
    configuration: IdOostendeRrnConfiguration,
    isEnabled,
  },
  {
    configuration: IdClaveUnicaConfiguration,
    isEnabled,
  },
  {
    configuration: machineTranslationsConfiguration,
    isEnabled,
  },
  {
    configuration: widgetsConfiguration,
    isEnabled,
  },
  {
    configuration: eventsWidgetConfiguration,
    isEnabled,
  },
  {
    configuration: insightsConfiguration,
    isEnabled,
  },
  {
    configuration: analyticsConfiguration,
    isEnabled,
  },
  {
    configuration: idViennaSamlConfiguration,
    isEnabled,
  },
  {
    configuration: representativenessConfiguration,
    isEnabled,
  },
  {
    configuration: impactTrackingConfiguration,
    isEnabled,
  },
]);<|MERGE_RESOLUTION|>--- conflicted
+++ resolved
@@ -108,13 +108,6 @@
     isEnabled,
   },
   {
-<<<<<<< HEAD
-=======
-    configuration: customizableHomepageBannerConfiguration,
-    isEnabled,
-  },
-  {
->>>>>>> e412c2c3
     configuration: adminProjectTemplatesConfiguration,
     isEnabled,
   },
