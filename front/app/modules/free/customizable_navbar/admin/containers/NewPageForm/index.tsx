--- conflicted
+++ resolved
@@ -1,12 +1,8 @@
 import React from 'react';
 
 // services
-<<<<<<< HEAD
 import { createCustomPage } from 'services/customPages';
-=======
->>>>>>> 519cc20e
 import { handleAddPageFiles } from 'services/pageFiles';
-import { createPage } from 'services/pages';
 
 // components
 import PageForm, { FormValues } from 'components/PageForm';
