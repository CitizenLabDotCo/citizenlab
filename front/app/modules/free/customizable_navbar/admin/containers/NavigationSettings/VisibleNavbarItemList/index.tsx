import React from 'react';

// services
import { getNavbarItemSlug, INavbarItem } from 'services/navbar';
import { deletePage } from 'services/pages';
import {
  removeNavbarItem,
  reorderNavbarItem,
} from '../../../../services/navbar';
<<<<<<< HEAD
import { deleteCustomPage } from 'services/customPages';
import { getNavbarItemSlug, INavbarItem } from 'services/navbar';
=======
>>>>>>> 519cc20e

// components
import {
  LockedRow,
  SortableList,
  SortableRow,
} from 'components/admin/ResourceList';
import { SubSectionTitle } from 'components/admin/Section';
import NavbarItemRow from 'containers/Admin/pagesAndMenu/containers/NavigationSettings/NavbarItemRow';

// hooks
import useNavbarItems from 'hooks/useNavbarItems';
import usePageSlugById from 'hooks/usePageSlugById';

// i18n
import { InjectedIntlProps } from 'react-intl';
import { FormattedMessage, injectIntl } from 'utils/cl-intl';
import messages from './messages';

// utils
import { ADMIN_PAGES_MENU_PATH } from 'containers/Admin/pagesAndMenu/routes';
import clHistory from 'utils/cl-router/history';
import { isNilOrError } from 'utils/helperUtils';

const VisibleNavbarItemList = ({
  intl: { formatMessage },
}: InjectedIntlProps) => {
  const navbarItems = useNavbarItems();
  const pageSlugById = usePageSlugById();

  if (isNilOrError(navbarItems) || isNilOrError(pageSlugById)) {
    return null;
  }

  const handleClickEdit = (navbarItem: INavbarItem) => () => {
    // redirect to homepage toggle page
    if (navbarItem?.attributes?.code && navbarItem.attributes.code === 'home') {
      clHistory.push(`${ADMIN_PAGES_MENU_PATH}/homepage/`);
      return;
    }

    const pageData = navbarItem.relationships.static_page.data;

    pageData
      ? clHistory.push(`${ADMIN_PAGES_MENU_PATH}/pages/${pageData.id}/settings`)
      : clHistory.push(
          `${ADMIN_PAGES_MENU_PATH}/navbar-items/edit/${navbarItem.id}`
        );
  };

  const getViewButtonLink = (navbarItem: INavbarItem) => {
    return (
      getNavbarItemSlug(
        navbarItem.attributes.code,
        pageSlugById,
        navbarItem.relationships.static_page.data?.id
      ) || '/'
    );
  };

  const handleClickRemove = (navbarItemId: string) => () => {
    removeNavbarItem(navbarItemId);
  };

  const handleClickDelete = (pageId?: string) => () => {
    if (pageId === undefined) return;

    if (window.confirm(formatMessage(messages.deletePageConfirmationVisible))) {
      deleteCustomPage(pageId);
    }
  };

  return (
    <>
      <SubSectionTitle>
        <FormattedMessage {...messages.navigationItems} />
      </SubSectionTitle>

      <SortableList
        items={navbarItems}
        onReorder={reorderNavbarItem}
        lockFirstNItems={2}
      >
        {({ lockedItemsList, itemsList, handleDragRow, handleDropRow }) => (
          <>
            {lockedItemsList?.map((navbarItem: INavbarItem, i: number) => (
              <LockedRow
                key={navbarItem.id}
                isLastItem={i === itemsList.length - 1}
                data-testid="locked-row"
              >
                <NavbarItemRow
                  title={navbarItem.attributes.title_multiloc}
                  isDefaultPage={navbarItem.attributes.code !== 'custom'}
                  showEditButton
                  viewButtonLink={getViewButtonLink(navbarItem)}
                  onClickEditButton={handleClickEdit(navbarItem)}
                />
              </LockedRow>
            ))}

            {itemsList.map((navbarItem: INavbarItem, i: number) => (
              <SortableRow
                key={navbarItem.id}
                id={navbarItem.id}
                index={i}
                moveRow={handleDragRow}
                dropRow={handleDropRow}
                isLastItem={i === itemsList.length - 1}
              >
                <NavbarItemRow
                  title={navbarItem.attributes.title_multiloc}
                  isDefaultPage={navbarItem.attributes.code !== 'custom'}
                  showEditButton
                  showRemoveButton
                  viewButtonLink={getViewButtonLink(navbarItem)}
                  onClickEditButton={handleClickEdit(navbarItem)}
                  onClickRemoveButton={handleClickRemove(navbarItem.id)}
                  onClickDeleteButton={handleClickDelete(
                    navbarItem.relationships.static_page.data?.id
                  )}
                />
              </SortableRow>
            ))}
          </>
        )}
      </SortableList>
    </>
  );
};

export default injectIntl(VisibleNavbarItemList);<|MERGE_RESOLUTION|>--- conflicted
+++ resolved
@@ -2,16 +2,11 @@
 
 // services
 import { getNavbarItemSlug, INavbarItem } from 'services/navbar';
-import { deletePage } from 'services/pages';
 import {
   removeNavbarItem,
   reorderNavbarItem,
 } from '../../../../services/navbar';
-<<<<<<< HEAD
 import { deleteCustomPage } from 'services/customPages';
-import { getNavbarItemSlug, INavbarItem } from 'services/navbar';
-=======
->>>>>>> 519cc20e
 
 // components
 import {
