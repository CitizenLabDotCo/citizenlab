--- conflicted
+++ resolved
@@ -42,16 +42,8 @@
 
 const ToggleUserConfirmation = ({
   onSettingChange,
-<<<<<<< HEAD
-  latestAppConfigSettings,
-}: IAdminSettingsRegistrationSectionEndOutletProps) => {
-  const isUserConfirmationEnabled = !!latestAppConfigSettings?.user_confirmation
-    ?.enabled;
-
-=======
   userConfirmationSetting,
 }: Props) => {
->>>>>>> 2892db99
   function handleToggleOnChange() {
     const newUserConfirmationSetting = {
       ...userConfirmationSetting,
