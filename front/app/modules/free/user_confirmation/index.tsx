--- conflicted
+++ resolved
@@ -6,9 +6,7 @@
 import { modifyMetaData } from 'components/SignUpIn/events';
 import useAuthUser from 'hooks/useAuthUser';
 import { isNilOrError } from 'utils/helperUtils';
-<<<<<<< HEAD
 import FeatureFlag from 'components/FeatureFlag';
-=======
 import useAppConfiguration from 'hooks/useAppConfiguration';
 
 export const CONFIRMATION_STEP_NAME = 'confirmation';
@@ -38,7 +36,6 @@
 
   return <>{children}</>;
 };
->>>>>>> 69fec528
 
 const configuration: ModuleConfiguration = {
   outlets: {
