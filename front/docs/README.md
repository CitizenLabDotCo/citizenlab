--- conflicted
+++ resolved
@@ -2,11 +2,10 @@
  
 ## Next release
 
-<<<<<<< HEAD
-### Fixed
-
+
+### Fixed
 - Customizable Banner Fields no longer get emptied/reset when changing another.
-=======
+
 ### Added
 - When a client-side validation error happens for the project title in the admin, there will be an error next to the submit button in addition to the error message next to the input field.
 
@@ -14,7 +13,6 @@
 
 ### Fixed
 - After the project title error appears, it disappears again after you start correcting the error
->>>>>>> df910271
 
 ## 2021-03-25
 
