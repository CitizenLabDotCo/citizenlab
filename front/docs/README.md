# Changelog

<<<<<<< HEAD
## 2021-07-16

### Added
- Auto-detection of inappropriate content (in beta for certain languages). Flagged content can be inspected on the admin Activity page. The setting can be toggled in the General settings tab.
=======
## Next release

### Fixed
- On the admin activity page (/admin/moderation), items about proposals now correctly link to proposals (instead of to projects). Also, the copy of the links at the end of the item rows is now correct for different types of content (correct conjugation of 'this post', 'this project', etc. for all languages).
>>>>>>> f425afc0

## 2021-07-14

### Added
- Project phases now have their own URLs, which makes it possible to link to a specific phase

### Fixed
- Blocked words for content that can contain HTML
- Searching users after sorting (e.g. by role)

## 2021-07-09

### Changed
- The admin Guide link goes to the support center now instead of to /admin/guide

## 2021-07-02

### Fixed
- Instances where the user name was "unknown author"

### Changed
- Removed the slogan from the homepage footer

## 2021-06-30

### Changed
- Users can no longer leave registration before confirming their account. This should prevent bugs relative to unconfirmed users navigating the platform.

## 2021-06-29

### Fixed
- Map: Fix for ideas that only have coordinates but no address not being shown on the map
- Map: Fix for 'click on the map to add your input' message wrongfully being shown when idea posting is not allowed
- Sign-up flow: Fix for bug that could cause the browser to freeze when the user tried to complete the custom fields step
- Project description: Fix for numbered and unnumbered lists being cut off
- Project Managers can now upload map layers.

### Changed
- Map: When an idea is selected that is hidden behind a cluster the map now zooms in to show that marker
- Map: Idea marker gets centered on map when clicked
- Map: Larger idea box on bigger desktop screens (width > 1440 pixels)
- Idea location: Display idea location in degrees (°) minutes (') seconds ('') when the idea only has coordinates but no address
- Sign-up flow: Show loading spinner when the user clicks on 'skip this step' in the sign-up custom fields step
- Image upload: The default max allowed file size for an image is now 10 Mb instead of 5 Mb

### Added
- 'Go back' button from project to project folder (if appropriate).

## 2021-06-22

### Changed

- Project managers that are assigned to a project and/or its input now lose those assignments when losing project management rights over that project.

### Fixed

- Input manager side modal scroll.

## 2021-06-18

### Fixed

- Privacy policy now opens in new tab.
- Landing page custom section now uses theme colors.
- Buttons and links in project description now open internal links in the same tab, and external links in a new tab.

## 2021-06-16

### Fixed
- Project moderators can no longer see draft projects they don't moderate in the project listing.
- The content and subject of the emails used to share an input (idea/issue/option/contribution/...) do now include the correct input title and URL.
- Sharing new ideas on Facebook goes faster
- Manual campaigns now have the layout content in all available languages.

## 2021-06-11

### Fixed
- Facebook button no longer shows when not configured.

## 2021-06-10

### Fixed
- Creating invites on a platform with many heavy custom registration fields is no longer unworkably slow

## 2021-06-09

### Added
- New citizen-facing map view

## 2021-06-08

### Fixed
- Ordering by ideas by trending is now working.
- Ordering by ideas votes in the input manager is now working.

## 2021-06-07

### Added
- Qualtrics surveys integration.

### Changed
- Project Events are now ordered chronologically from latest to soonest.

### Fixed
- Visibility Labels in the admin projects list are now visible.
- Tagged ideas export is fixed.
- Updating an idea in one locale does not overwrite other locales anymore

## 2021-05-28

### Fixed
- Project Events are now ordered chronologically from soonest to latest.

## 2021-05-27

### Fixed
- Project access rights management are now visible again.

## 2021-05-21

### Added
- Profanity blocker: when posting comments, input, proposals that contain profane words, posting will not be possible and a warning will be shown.

## 2021-05-20

### Fixed
- Excel exports of ideas without author

## 2021-05-19

### Added
- Support for Auth0 as a verification method

## 2021-05-18

### Fixed
- Active users no longer need confirmation

## 2021-05-14

### Fixed
- Fixed an issue causing already registered users to be prompted with the post-registration welcome screen.

## 2021-05-11

### Added
- Added polls to the reporting section of the dashboards

## 2021-05-10

### Changed
- Invited or verified users no longer require confirmation.

## 2021-05-07

### Fixed
- Spreasheet exports throughout the platform are improved.

### Added
- City Admins can now assign any user as the author of an idea when creating or updating.
- Email confirmation now happens in survey and signup page sign up forms.

## 2021-05-06

### Fixed
- Idea export to excel is no longer limited to 250 ideas.

## 2021-05-04

### Fixed
- Fixed issues causing email campaigns not to be sent.

## 2021-05-03

### Changed
- Users are now prompted to confirm their account after creating it, by receiving a confirmation code in their email address.

### Added
- SurveyXact Integration.

## 2021-05-01

### Added
- New module to plug email confirmation to users.

## 2021-04-29

### Fixed
- Editing the banner header in Admin > Settings > General, doesn't cause the other header fields to be cleared anymore

## 2021-04-22

### Fixed
- After the project title error appears, it disappears again after you start correcting the error

## 2021-03-31

### Fixed
- Customizable Banner Fields no longer get emptied/reset when changing another.

### Added
- When a client-side validation error happens for the project title in the admin, there will be an error next to the submit button in addition to the error message next to the input field.

## 2021-03-25

### Fixed
- The input fields for multiple locales provides an error messages when there's an error for at least one of the languages.

## 2021-03-23

### Fixed
- Fix for broken sign-up flow when signing-up through social sign-on

## 2021-03-19

### Fixed
- Admin>Dashboard>Users tab is no longer hidden for admins that manage projects.
- The password input no longer shows the password when hitting ENTER.
- Admin > Settings displays the tabs again

### Changed
- Empty folders are now shown in the landing page, navbar, projects page and sitemap.
- The sitemap no longer shows all projects and folder under each folder.
- Images added to folder descriptions are now compressed, reducing load times in project and folder pages.

### Added
- Allows for sending front-end events to our self-hosted matomo analytics tool

## 2021-03-16

### Changed
- Automatic tagging is functional for all clusters, and enabled for all premium customers

### Added
- Matomo is enabled for all platforms, tracking page views and front-end events (no workshops or back-end events yet)

## 2021-03-11

### Changed
- Tenants are now ordered alphabetically in AdminHQ
- Serbian (Latin) is now a language option.

## 2021-03-10

### Added
- CitizenLab admins can now change the link to the accessibility statement via AdminHQ.
- "Reply-to" field in emails from campaigns can be customized for each platform
- Customizable minimal required password length for each platform

## 2021-03-09

### Fixed
- Fixed a crash that would occur when tring to add tags to an idea

## 2021-03-08

### Fixed
- Phase pages now display the correct count of ideas (not retroactive - will only affect phases modified from today onwards).

## 2021-03-05

### Changed
- Changed the default style of the map
- Proposals/Initiatives are now sorted by most recent by default

### Added
- Custom maps (Project settings > Map): Admins now have the capability to customize the map shown inside of a project. They can do so by uploading geoJson files as layers on the map, and customizing those layers through the back-office UI (e.g. changing colors, marker icons, tooltip text, sort order, map legend, default zoom level, default center point).

### Fixed
- Fixed a crash that could potentially occur when opening an idea page and afterwards going back to the project page

## 2021-03-04

### Added
- In the admin (Settings > Registration tab), admins can now directly set the helper texts on top of the sign-up form (both for step 1 and 2).
- The admin Settings > Homepage and style tab has two new fields: one to allow customization for copy of the banner signed-in users see (on the landing page) and one to set the copy that's shown underneath this banner and above the projects/folders (also on the landing page).
- Copy to clarify sign up/log in possibilities with phone number

### Changed
- The admin Settings > Homepage and style tab has undergone copy improvements and has been rearranged
- The FranceConnect button to login, signup or verify your account now displays the messages required by the vendor.
- Updated the look of the FranceConnect button to login, signup or verify your account to feature the latests changes required by the vendor.

### Fixed
- Downvote button (thumbs down) on input card is displayed for archived projects

## 2021-03-03

### Added
- Users are now notified in app and via email when they're assigned as folder administrators.

## 2021-03-02

### Fixed
- Don't show empty space inside of the idea card when no avatar is present

### Added

- Maori as languages option

### Changed
- Improved layout of project event listings on mobile devices

## 2021-02-26

### Fixed
- France Connect button hover state now complies with the vendor's guidelines.

## 2021-02-24

### Fixed
- The project page no longer shows an eternal spinner when the user has no access to see the project

## 2021-02-18

### Added
- The password fields show an error when the password is too short
- The password fields have a 'show password' button to let people check their password while typing
- The password fields have a strength checker with appropriate informative message on how to increase the strength
- France Connect as a verification method.

### Fixed
- Notifications for started phases are no longer triggered for unpublished projects and folders.

## 2021-02-17

### Changed
- All input fields for multiple locales now use the components with locale switchers, resulting in a cleaner and more compact UI.
- Copy improvements

## 2021-02-12

### Fixed
- Fixed Azure AD login for some Azure setups (Schagen)

### Changed
- When searching for an idea, the search operation no longer searches on the author's name. This was causing severe performance issues and slowness of the paltforms.

## 2021-02-10

### Added
- Automatic tagging

## 2021-02-08

### Fixed
- Fixed a bug preventing registration fields and poll questions from reordering correctly.
- Fixed a bug causing errors in new platforms.

## 2021-02-04
### Fixed
- Fixed a bug causing the projects list in the navbar and projects page to display projects outside of folders when they're contained within them.

## 2021-01-29

### Added
- Ability to redirect URLs through AdminHQ
- Accessibility statement link in the footer

### Fixed
- Fixed issue affecting project managers that blocked access to their managed projects, when these are placed inside a folder.

## 2021-01-28

### Fixed
- A bug in Admin project edit page that did not allow a user to Go Back to the projects list after switching tabs
- Scrolling on the admin users page

## 2021-01-26

### Added
- Folder admin rights. Folder admins or 'managers' can be assigned per folder. They can create projects inside folders they have rights for, and moderate/change the folder and all projects that are inside.
- The 'from' and 'reply-to' emails can be customized by cluster (by our developers, not in Admin HQ). E.g. Benelux notification emails could be sent out by notifications@citizenlab.eu, US emails could be sent out by notifications@citizenlab.us etc., as long as those emails are owned by us. We can choose any email for "reply-to", so also email addresses we don't own. This means "reply-to" could potentially be configured to be an email address of the city, e.g. support@leuven.be. It is currently not possible to customize the reply-to (except for manual campaigns) and from fields for individual tenants.
- When a survey requires the user to be signed-in, we now show the sign in/up form directly on the page when not logged in (instead of the green infobox with a link to the sign-up popup)

### Fixed
- The 'reply-to' field of our emails showed up twice in recipient's email clients, now only once.

### Changed
- Added the recipient first and last name to the 'to' email field in their email client, so not only their email adress is shown.
- The links in the footer can now expand to multiple lines, and therefore accomodate more items (e.g. soon the addition of a link to the accesibility statement)

## 2021-01-21

### Added
- Added right-to-left rendering to emails

## 2021-01-18

### Fixed
- Access rights tab for participatory budget projects
- Admin moderation page access

## 2021-01-15

### Changed
- Copy improvements across different languages

## 2021-01-14

### Added
- Ability to customize the input term for a project

### Changed
- The word 'idea' was removed from as many places as possible from the platform, replaced with more generic copy.

## 2021-01-13

### Changed
- Idea cards redesign
- Project folder page redesign
- Project folders now have a single folder card image instead of 5 folder images in the admin settings
- By default 24 instead of 12 ideas or shown now on the project page

## 2020-12-17

### Fixed
- When creating a project from a template, only templates that are supported by the tenant's locale will show up
- Fixed several layout, interaction and data issues in the manual tagging feature of the Admin Processing page, making it ready for external use.
- Fixed project managers access of the Admin Processing page.

### Added
- Admin activity feed access for project managers
- Added empty state to processing list when no project is selected
- Keyboard shortcut tooltip for navigation buttons of the Admin Processing page

### Changed
- Reduced spacing in sidebar menu, allowing for more items to be displayed
- Style changes on the Admin Processing page

## 2020-12-08

### Fixed
- Issues with password reset and invitation emails
- No more idea duplicates showing up on idea overview pages
- Images no longer disappear from a body of an idea, or description of a project on phase, if placed at the bottom.

### Changed
- Increased color contrast of inactive timeline phases text to meet accesibility standard
- Increased color contrast of event card left-hand event dates to meet accesibility standard
- Increased color contrast of List/Map toggle component to meet accesibility standard

### Added
- Ability to tag ideas manually and automatically in the admin.

## 2020-12-02

### Changed
- By default the last active phase instead of the last phase is now selected when a timeline project has no active phase

### Fixed
- The empty white popup box won't pop up anymore after clicking the map view in non-ideation phases.
- Styling mistakes in the idea page voting and participatory budget boxes.
- The tooltip shown when hovering over a disabled idea posting button in the project page sticky top bar is no longer partially hidden

## 2020-12-01

### Changed
- Ideas are now still editable when idea posting is disabled for a project.

## 2020-11-30

### Added
- Ability to create new and edit existing idea statuses

### Fixed
- The page no longer refreshes when accepting the cookie policy

### Changed
- Segment is no longer used to connect other tools, instead following tools are integrated natively
  - Google Analytics
  - Google Tag Manager
  - Intercom
  - Satismeter
  - Segment, disabled by default
- Error messages for invitations, logins and password resets are now clearer.

## 2020-11-27

### Fixed

- Social authentication with Google when the user has no avatar.

### Changed

- Random user demographics on project copy.

## 2020-11-26

### Added
- Some specific copy for Vitry-sur-Seine

## 2020-11-25

### Fixed
- Sections with extra padding or funky widths in Admin were returned to normal
- Added missing copy from previous release
- Copy improvements in French

### Changed
- Proposal and idea descriptions now require 30 characters instead of the previous 500

## 2020-11-23

### Added
- Some specific copy for Sterling Council

### Fixed
- The Admin UI is no longer exposed to regular (and unauthenticated) users
- Clicking the toggle button of a custom registration field (in Admin > Settings > Registration fields) no longer duplicated the row
- Buttons added in the WYSIWYG editor now have the correct color when hovered
- The cookie policy and accessibility statement are not editable anymore from Admin > Settings > Pages

### Changed

**Project page:**

- Show all events at bottom of page instead of only upcoming events
- Reduced padding of sticky top bar
- Only show sticky top bar when an action button (e.g. 'Post an idea') is present, and you've scrolled past it.

**Project page right-hand sidebar:**

- Show 'See the ideas' button when the project has ended and the last phase was an ideation phase
- Show 'X ideas in the final phase' when the project has ended and the last phase was an ideation phase
- 'X phases' is now clickable and scrolls to the timeline when clicked
- 'X upcoming events' changed to 'X events', and event count now counts all events, not only upcoming events

**Admin project configuration page:**

- Replaced 'Project images' upload widget in back-office (Project > General) with 'Project card image', reduced the max count from 5 to 1 and updated the corresponding tooltip with new recommended image dimensions

**Idea page:**

- The map modal now shows address on top of the map when opened
- Share button copy change from "share idea" to "share"
- Right-hand sidebar is sticky now when its height allows it (= when the viewport is taller than the sidebar)
- Comment box now has an animation when it expands
- Adjusted scroll-to position when pressing 'Add a comment' to make sure the comment box is always fully visible in the viewport.

**Other:**

- Adjusted FileDisplay (downloadable files for a project or idea) link style to show underline by default, and increased contrast of hover color
- Reduced width of DateTimePicker, and always show arrows for time input

## 2020-11-20 (2)

### Fixed
- The project header image is screen reader friendly.
- The similar ideas feature doesn't make backend requests anymore when it's not enabled.

### Changed
- Areas are requested with a max. of 500 now, so more areas are visible in e.g. the admin dashboard.

## 2020-11-18

### Added
- Archived project folder cards on the homepage will now have an "Archived" label, the same way archived projects do\
- Improved support for right-to-left layout
- Experimental processing feature that allows admins and project managers to automatically assign tags to a set of ideas.

### Fixed
- Projects without idea sorting methods are no longer invalid.
- Surveys tab now shows for projects with survey phases.

### Changed
- Moved welcome email from cl2-emails to cl2-back

## 2020-11-16

### Added
- Admins can now select the default sort order for ideas in ideation and participatory budgeting projects, per project

### Changed
- The default sort order of ideas is now "Trending" instead of "Random" for every project if left unchanged
- Improved sign in/up loading speed
- Removed link to survey in the project page sidebar when not logged in. Instead it will show plain none-clickable text (e.g. '1 survey')

### Fixed
- Custom project slugs can now contain alphanumeric Arabic characters
- Project Topics table now updates if a topic is deleted or reordered.
- Empty lines with formatting (like bold or italic) in a Quill editor are now removed if not used as paragraphs.

## 2020-11-10

### Added

#### Integration of trial management into AdminHQ
- The lifecycle of the trials created from AdminHQ and from the website has been unified.
- After 14 days, a trial platform goes to Purgatory (`expired_trial`) and is no longer accessible. Fourteen days later, the expired trial will be removed altogether (at this point, there is no way back).
- The end date of a trial can be modified in AdminHQ (> Edit tenant > Internal tab).

## 2020-11-06

### Added
- Social sharing via WhatsApp
- Ability to edit the project URL
- Fragment to embed a form directly into the new proposal page, for regular users only

### Fixed
- The project about section is visibile in mobile view again
- Maps will no longer overflow on page resizes

## 2020-11-05

### Added
- Reordering of and cleaner interface for managing custom registration field options
- An 'add proposal' button in the proposals admin
- Fragment to user profile page to manage party membership settings (CD&V)
- "User not found" message when visiting a profile for a user that was deleted or could not be found

### Changed
- Proposal title max. length error message
- Moved delete functionality for projects and project folders to the admin overview

### Fixed
- The automatic scroll to the survey on survey project page

## 2020-11-03

### Fixed
- Fixed broken date picker for phase start and end date

## 2020-10-30

### Added

- Initial Right to left layout for Arabic language
- Idea description WYSIWYG editor now supports adding images and/or buttons

## 2020-10-27

### Added

- Support for Arabic

## 2020-10-22

### Added
- Project edit button on project page for admins/project manager
- Copy for Sterling Council

### Fixed
- Links will open in a new tab or stay on the same page depending on their context. Links to places on the platform will open on the same page, unless it breaks the flow (i.e. going to the T&C policy while signing up). Otherwise, they will open in a new tab.

### Changed
- In the project management rights no ambiguous 'no options' message will be shown anymore when you place your cursor in the search field

## 2020-10-16

### Added
- Ability to reorder geographic areas

### Fixed
- Stretched images in 'avatar bubbles'
- Input fields where other people can be @mentioned don't grow too wide anymore
- Linebar charts overlapping elements in the admin dashboard

## 2020-10-14

### Changed
- Project page redesign

## 2020-10-09

### Added
- Map configuration tool in AdminHQ (to configure maps and layers at the project level).

## 2020-10-08

### Added
- Project reports

### Changed
- Small styling fixes
- Smart group support multiple area codes
- Layout refinements for the new idea page
- More compact idea/proposal comment input
- Proposal 'how does it work' redesign

## 2020-10-01

### Changed
- Idea page redesign

## 2020-09-25

### Fixed
- The "Go to platform" button in custom email campaigns now works in Norwegian

### Added
- Granular permissions for proposals
- Possibility to restrict survey access to registered users only
- Logging project published events

### Changed
- Replaced `posting_enabled` in the proposal settings by the posting proposal granular permission
- Granular permissions are always granted to admins

## 2020-09-22

### Added
- Accessibility statement

## 2020-09-17

### Added
- Support for checkbox, number and (free) text values when initializing custom fields through excel invites.

### Changed
- Copy update for German, Romanian, Spanish (CL), and French (BE).

## 2020-09-15

### Added
- Support Enalyzer as a new survey provider
- Registration fields can now be hidden, meaning the user can't see or change them, typically controlled by an outside integration. They can still be used in smart groups.
- Registration fields can now be pre-populated using the invites excel

## 2020-09-08

### Fixed
- Custom buttons (e.g. in project descriptions) have correct styling in Safari.
- Horizontal bar chart overflow in Admin > Dashboard > Users tab
- User graphs for registration fields that are not used are not shown anymore in Admin > Dashboard > Users tab

### Added
- Pricing plan feature flags for smart groups and project access rights

## 2020-09-01

### Fixed
- IE11 no longer gives an error on places that use the intersection observer: project cards, most images, ...

### Added

- New platform setting: 'Abbreviated user names'. When enabled, user names are shown on the platform as first name + initial of last name (Jane D. instead of Jane Doe). This setting is intended for new platforms only. Once this options has been enabled, you MUST NOT change it back.
- You can now export all charts in the admin dashboard as xlsx or svg.
- Translation improvements (email nl...)

### Changed
- The about us (CitizenLab) section has been removed from the cookie policy

## 2020-08-27

### Added

- Support for rich text in field descriptions in the idea form.
- New "Proposed Budget" field in the idea form.

### Changed

- Passwords are checked against a list of common passwords before validation.
- Improving the security around xlsx exports (escaping formulas, enforcing access restrictions, etc.)
- Adding request throttling (rate-limiting) rules.
- Improving the consistency of the focus style.

## 2020-07-30

### Added
- Pricing plans in AdminHQ (Pricing plan limitations are not enforced).
- Showing the number of deviations from the pricing plan defaults in the tenant listing of AdminHQ.

### Changed
- Tidying up the form for creating new tenants in AdminHQ (removing unused features, adding titles and descriptions, reordering features, adding new feature flags, removing fields for non-relevant locales).

## 2020-07-10

### Added
- Project topics

### Changed
- Userid instead of email is used for hidden field in surveys (Leiden)
- New projects have 'draft' status by default

### Fixed
- Topics filter in ideas overview works again

## 2020-07-09 - Workshops

### Fixed
- Speps are scrollable

### Added
- Ability to export the inputs as an exel sheet
- Polish translations
- Portugese (pt-BR) translations

## 2020-06-26

### Fixed
- No longer possible to invite a project manager without selecting a project
- The button on the homepage now also respects the 'disable posting' setting in proposals
- Using project copy or a tenant template that contains a draft initiative no longer fails

### Added
- Romanian

## 2020-06-19

### Fixed
- Polish characters not being rendered correctly

### Added
- Back-office toggle to turn on/off the ability to add new proposals to the platform

## 2020-06-17

### Fixed
- It's no longer needed to manually refresh after deleting your account for a consistent UI
- It's no longer needed to manually refresh after using the admin toggle in the user overview
- The sign-in/up flow now correctly asks the user to verify if the smart group has other rules besides verification
-


demo` is no longer an available option for `organization_type` in admin HQ
- An error is shown when saving a typeform URL with `?email=xxxx` in the URL, which prevented emails to be linked to survey results
- On mobile, the info container in the proposal info page now has the right width
- A general issue with storing cookies if fixed, noticable by missing data in GA, Intercom not showing and the cookie consent repeatedly appearing
- Accessibility fix for the search field
- The `signup_helper_text` setting in admin HQ is again displayed in step 1 of the sign up flow
### Added
- There's a new field in admin HQ to configure custom copy in step 2 of the sign up flow called `custom_fields_signup_helper_text`
- `workshops` can be turned on/off in admin HQ, displayed as a new page in the admin interface

### Changed
- The copy for `project moderator` has changed to `project manager` everywhere
- The info image in the proposals header has changed

## 2020-06-03

### Fixed

- Maps with markers don't lose their center/zoom settings anymore
- English placeholders in idea form are gone for Spanish platforms

## 2020-05-26

### Changed
- Lots of small UI improvements throughout the platform
- Completely overhauled sign up/in flow:
  - Improved UI
  - Opens in a modal on top of existing page
  - Opens when an unauthenticaed user tries to perform an action that requires authentication (e.g. voting)
  - Automatically executes certain actions (e.g. voting) after the sign in/up flow has been completed (note: does not work for social sign-on, only email/password sign-on)
  - Includes a verification step in the sign up flow when the action requires it (e.g. voting is only allowed for verified users)

## 2020-05-20

### Fixed

- Budget field is shown again in idea form for participatory budget projects

## 2020-05-14

### Added

- Idea configurability: disabling/requiring certain fields in the idea form
- The footer has our new logo

### Changed

- Admins will receive a warning and need to confirm before sending a custom email to all users
- A survey project link in the top navigation will link to /info instead of to /survey

## 2020-04-29

### Fixed

- Folders are again shown in the navbar
- Adding an image to the description text now works when creating a project or a phase

### Added

- Support for Polish, Hungarian and Greenlandic

## 2020-04-23

### Fixed

- Long timeline phase names show properly

### Changed

- Redirect to project settings after creating the project
- Links to projects in the navigation menu link to the timeline for timeline projects

## 2020-04-21

### Fixed

- Fixed overlapping issue with idea vote bar on mobile
- Fixed an issue where images were used for which the filename contained special characters

### Added

- The overview (moderation) in the admin now has filters
  - Seen/not seen
  - Type: Comment/Idea/Proposal
  - Project
  - Search
- The idea xlsx export contains extra columns on location, number of comments and number of attachments

### Changed

- The permissions tab in the project settings has reordered content, to be more logical
- In German, the formal 'Sie' form has been replaced with the informal 'Du' form

## 2020-03-31

### Fixed

- Signing up with keyboard keys (Firefox)
- Composing manual emails with text images
- Exporting sheet of volunteers with long cause titles

### Added

- Folder attachments
- Publication status for folders

### Changed

- Show folder projects within admin project page

## 2020-03-20

### Added

- Volunteering as a new participation method

## 2020-03-16

### Fixed

- The project templates in the admin load again

## 2020-03-13

### Fixed

- The folder header image is not overly compressed when making changes to the folder settings
- The loading spinner on the idea page is centered

### Added

- Add images to folders, shown in cards.

### Changed

- Admins can now comment on ideas.

## 2020-03-10

### Fixed

- Fixed consent banner popping up every time you log in as admin
- Fixed back-office initiative status change 'Use latest official updates' radio button not working
- Fixed broken copy in Initiative page right-hand widget

### Added

- Add tooltip explaining what the city will do when the voting threshold is reached for a successful initiative
- Added verification step to the signup flow
- New continuous flow from vote button clicked to vote casted for unauthenticated, unverified users (click vote button -> account creation -> verification -> optional/required custom signup fields -> programmatically cast vote -> successfully voted message appears)
- The rich text editor in the admin now supports buttons

### Changed

- Admin HQ: new and improved list of timezones

## 2020-03-05

### Fixed

- Signup step 2 can no longer be skipped when there are required fields
- Correct tooltip link for support article on invitations
- Correct error messages when not filling in start/end date of a phase

### Added

- Setting to disable downvoting in a phase/project, feature flagged
- When a non-logged in visitor tries to vote on an idea that requires verification, the verification modal automatically appears after registering

## 2020-02-24

### Fixed

- Initiative image not found errors
- Templates generator out of disk space

### Added

- Folders i1
  - When enabled, an admin can create, edit, delete folders and move projects into and out of folders
  - Folders show in the project lists and can be ordered within projects

### Changed

- Initiative explanatory texts show on mobile views
- Existing platforms have a moderator@citizenlab.co admin user with a strong password in LastPass
- In the admin section, projects are no longer presented by publication status (Folders i1)

## 2020-02-19

### Fixed

- Loading more comments on the user profile page works again
- Accessibility improvements
- Adding an image no longer pops up the file dialog twice
- Changed to dedicated IP in mailgun to improve general deliverability of emails

### Added

- Improvements to the PB UI to make sure users confirm their basket at the end
- Ideation configurability i1
  - The idea form can be customized, on a project level, to display custom description texts for every field
- People filling out a poll are now included in the 'participated in' smart group rules
- Make me admin section in Admin HQ

### Changed

- When a platform no longer is available at a url, the application redirects to the CitizenLab website
- New platforms automatically get a moderator@citizenlab.co admin user with a strong password in LastPass

## 2020-01-29

### Fixed

- Rich text editor no longer allows non-video iframe content
- Smart groups that refer to a deleted project now get cleaned up when deleting a project
- All cookie consent buttons are now reachable on IE11
- More accessibility fixes
- The organization name is no longer missing in the password reset email

### Added

- CSAM verification
  - Users can authenticate and verify using BeID or itsme
  - User properties controlled by a verification method are locked in the user profile
  - Base layer of support for other similar verification methods in the future
- The order of project templates can now be changed in Templates HQ

### Changed

- Project templates overview no longer shows the filters

## 2020-01-17

### Fixed

- Further accesibility improvements:
  - Screen reader improvement for translations
  - Some color contrast improvements

### Added

- A hidden topics manager available at https://myfavouriteplatform.citizenlab.co/admin/topics

## 2020-01-15

### Fixed

- In the admin, the project title is now always displayed when editing a project
- Further accesibility improvements:
  - Site map improvements (navigation, clearer for screen readers)
  - Improved colors in several places for users with sight disability
  - Improved HTML to better inform screen reader users
  - Added keyboard functionality of password recovery
  - Improved forms (easier to use for users with motoric disabilities, better and more consistent validation, tips and tricks on mobile initiative form)
  - Improvements for screen reader in different languages (language picker, comment translations)
  - Added title (visible in your tab) for user settings page
  - Improved screen reader experience for comment posting, deleting, upvoting and idea voting

### Added

- The email notification settings on the user profile are now grouped in categories
- Unsubscribing through an email link now works without having to sign in first

### Changed

- The idea manager now shows all ideas by default, instead of filtered by the current user as assignee

## 2020-01-07

### Added

- Go to idea manager when clicking 'idea assigned to you' notification
- 2th iteration of the new admin moderation feature:
  - Not viewed/Viewed filtering
  - The ability to select one or more items and mark them as viewed/not viewed
  - 'Belongs to' table column, which shows the context that a piece of content belongs to (e.g. the idea and project that a comment belongs to)
  - 'Read more' expand mechanism for longer pieces of content
  - Language selector for multilingual content
  - 'Go to' link that will open a new tab and navigate you to the idea/iniative/comment that was posted

### Changed

- Improve layout (and more specifically width) of idea/iniatiatve forms on mobile
- Separate checkboxes for privacy policy and cookie policy
- Make the emails opt-in at registration

### Fixed

- Fix for unreadable password reset error message on Firefox
- Fix for project granular permission radio buttons not working

## 2019-12-12

### Added

- Polls now support questions for which a user can check multiple options, with a configurable maximum
- It's now possible to make a poll anonymous, which hides the user from the response excel export
- New verification method `id_card_lookup`, which supports the generic flow of verifying a user using a predined list of ID card numbers.
  - The copy can be configured in Admin HQ
  - The id cards CSV can be uploaded through Admin HQ

## 2019-12-11

### Added

- Admin moderation iteration 1 (feature flagged, turned on for a selected number of test clients)
- New verification onboarding campaign

### Changed

- Improved timeline composer
- Wysiwyg accessibility improvement

### Fixed

- English notifications when you have French as your language

## 2019-12-06

### Fixed

- Accessibility improvements:
  - Polls
  - Idea/initiative filter boxes
- Uploading a file in admin project page now shows the loading spinner when in progress
- Fixed English copy in notifications when other language selected
- Fixed project copy in Admin HQ not being saved

## 2019-12-05

### Fixed

- Small popups (popovers) no longer go off-screen on smaller screens
- Tooltips are no longer occluded by the checkbox in the idea manager
- The info icon on the initiatives voting box has improved alignment
- Project templates now display when there's only `en` is configured as a tenant locale
- When changing the lifecycle stage of a tenant, the update is now sent right away to segment
- When users accept an inivitation and are in a group, the group count is correctly updated
- Dropdowns in the registration flow can again support empty values
- Accessibility:
  - Various color changes to improve color contrasts
  - Color warning when picking too low contrast
  - Improvements to radio buttons, checkboxes, links and buttons for keyboard accessibility
  - Default built-in pages for new tenants have a better hierarchy for screen readers
- User posted an idea/initiative notification for admins will be in the correct language

## 2019-11-25

### Changed

- Updated translations
- Area filter not shown when no areas are configured
- Overall accessibility improvements for screen readers
- Improved accessibility of the select component, radio button, image upload and tooltip

### Fixed

- When adding a vote that triggers the voting limit on a project/phase, the other idea cards now automatically get updated with disabled vote buttons
- Fix for mobile bottom menu not being clickable when idea page was opened
- Navigating directly between projects via the menu no longer results in faulty idea card collections
- Display toggle (map or list view) of idea and initiative cards works again

## 2019-11-19

### Added

- New ideation project/phase setting called 'Idea location', which enables or disabled the ability to add a location to an idea and show the ideas on a map

### Changed

- Improved accessibility of the image upload component
- COW tooltipy copy
- Sharing modal layout improvement

### Fixed

- Checkboxes have unique ids to correctly identify their corresponding label, which improves screen reader friendliness when you have multiple checkboxes on one page.
- Avatar layout is back to the previous, smaller version

## 2019-11-15

### Fixed

- Fix for 'Click on map to add an idea' functionality not working
- Fix for notifications not showing

## 2019-11-12

### Fixed

- An email with subject `hihi` is no longer sent to admins that had their invite accepted
- Whe clicking the delete button in the file uploader, the page no longer refreshes
- Project templates no longer show with empty copy when the language is missing
- The countdown timer on initiatives now shows the correct value for days
- The radio buttons in the cookie manager are clickable again
- Changing the host of a tenant no longer breaks images embedded in texts
- It's possible again to unassign an idea in the idea manager
- The popup for adding a video or link URL is no longer invisible or unusable in some situations
- Uploading files is no longer failing for various filetypes we want to support
- Keyboard accessibility for modals

### Added

- ID Verification iteration 1
  - Users can verify their account by entering their ID card numbers (currently Chile only)
  - Verification is feature flagged and off by default
  - Smart groups can include the criterium 'is verified'
  - Users are prompted to verify their account when taking an actions that requires verification
- Total population for a tenant can now be entered in Admin HQ
- It's now possible to configure the word used for areas towards citizens from the areas admin
- Improvements to accessibility:
  - Idea and initiative forms: clearer for screen readers, keyboard accessibility, and more accessible input fields
  - Nav bar: clearer for screen readers and improved keyboard navigation
  - Project navigation and phases: clearer for screen readers
  - Sign-in, password reset and recovery pages: labeling of the input fields, clearer for screen readers
  - Participatory budgeting: clearer for screen readers

### Changed

- The organization name is now the default author in an official update

## 2019-10-22

### Fixed

- The sharing title on the idea page is now vertically aligned
- Improvements to the 'bad gateway' message sometimes affecting social sharing
- The map and markers are again visible in the admin dashboard
- First round of accessibility fixes and improvements
  - Dynamics of certain interactions are picked up by screen readers (PB, voting, ...)
  - Overall clarity for screen readers has improved
  - Improvements to information structure: HTML structure, W3C errors, head element with correct titles
  - Keyboard accessibility has generally improved: sign-up problems, login links, PB assignment, ...

### Added

- Initiatives iteration 3
  - Automatic status changes on threshold reached or time expired
  - When updating the status, official feedback needs to be provided simultaneously
  - Users receive emails and notifications related to (their) initiative
  - Initiatives support images in their body text
- Project templates
  - Admins can now create projects starting from a template
  - Templates contain images, a description and a timeline and let admin filter them by tags
  - Admins can share template descriptions with a publically accessible link
- It's now possible to configure the banner overlay color from the customize settings
- A custom email campaign now contains a CTA button by default

### Changed

- Complete copy overhaul of all emails

## 2019-10-03

### Fixed

- PB phase now has a basket button in the project navbar
- The datepicker in the timeline admin now works in IE11

### Changed

- For fragments (small pieces of UI that can be overridden per tenant) to work, they need to be enabled individually in admin HQ.

## 2019-09-25

### Fixed

- It's again possible to change a ideation/PB phase to something else when it contains no ideas
- Older browsers no longer crash when scrolling through comments (intersection observer error)
- Pagination controls are now correctly shown when there's multiple pages of users in the users manager
- The user count of groups in the users manager no longer includes invitees and matches the data shown
- Transition of timeline phases now happen at midnight, properly respecting the tenant timezone
- When looking at the map of an idea or initiative, the map marker is visible again
- The initiatives overview pages now uses the correct header and text colors
- The vote control on an initiative is no longer invisible on a tablet screen size
- The idea page in a budgeting context now shows the idea's budget
- The assign button on an idea card in a budgeting context behaves as expected when not logged in
- Project copy in Admin HQ that includes comments no longer fails
- Changing granular permissions by project moderator no longer fails

### Added

- Polling is now supported as a new participation method in a continuous project or a phase
  - A poll consists of multiple question with predefined answers
  - Users can only submit a poll once
  - Taking a poll can be restricted to certain groups, using granular permissions
  - The poll results can be exported to excel from the project settings
- It's now possible to disable Google Analytics, Google Tag Manager, Facebook Pixel and AdWords for specific tenants through Admin HQ

### Changed

- Large amount of copy improvements throughout to improve consistency and experience
- The ideas overview page is no longer enabled by default for new tenants
- The built-in 'Open idea project' can now be deleted in the project admin

## 2019-08-30

### Fixed

- The map preview box no longer overflows on mobile devices
- You're now correctly directed back to the idea/initiatives page after signing in/up through commenting

### Changed

- The height of the rich text editor is now limited to your screen height, to limit the scrolling when applying styles

## 2019-08-29

### Fixed

- Uploaded animated gifs are no longer displayed with weird artifacts
- Features that depend on NLP are less likely to be missing some parts of the data

### Added

- Citizen initiatives
  - Citizens can post view and post initiatives
  - Admins can manage initiatives, similar to how they manage ideas
  - Current limitation to be aware of, coming very soon:
    - No emails and notifications related to initiatives yet
    - No automated status changes when an initiative reaches enough votes or expires yet

## 2019-08-09

### Fixed

- Fixed a bug that sometimes prevented voting on comments
- When editing a comment, a mention in the comment no longer shows up as html
- In the dashboard, the domicile value 'outside' is now properly translated
- Some fixes were made to improve loading of the dashboard map with data edge cases
- Deleting a phase now still works when users that reveived notifications about the phase have deleted their account
- New releases should no longer require a hard refresh, avoiding landing page crashing issues we had

### Added

- File input on the idea form now works on mobile, if the device supports it

## 2019-07-26

### Fixed

- The project moderator email and notification now link to the admin idea manager instead of citizen side
- The widget no longer shows the `Multiloc`, but the real idea titles for some platforms

### Added

- Speed improvements to data requests to the backend throughout the whole paltform
- Changing the participation method from ideation to information/survey when there are ideas present is now prevented by the UI
- It's now possible to manually reorder archived projects
- There's new in-platform notifications for a status change on an idea you commented or voted on

## 2019-07-18

### Fixed

- It's no longer possible to change the participation method to information or survey if a phase/project already contains ideas
- The 'Share your idea modal' is now properly centered
- It's no longer possible to send out a manual email campaign when the author is not properly defined
- Invite emails are being sent out again
- Imported ideas no longer cause incomplete pages of idea cards
- Invited users who did not accept yet no longer receive any automated digest emails

## 2019-07-08

### Fixed

- When changing images like the project header, it's no longer needed to refresh to see the result
- The comments now display with a shorter date format to work better on smaller screens
- The code snippet from the widget will now work in some website that are strict on valid html
- The number of days in the assignee digest email is no longer 'null'
- The project preview description input is displayed again in the projects admin
- The idea status is no longer hidden when no vote buttons are displayed on the idea page
- Duplicate idea cards no longer appear when loading new pages

### Added

- Performance optimizations on the initial loading of the platform
- Performance optimizations on loading new pages of ideas and projects
- Newly uploaded images are automatically optimized to be smaller in filesize and load faster
- The 'Add an idea' button is now shown in every tab of the projects admin
- It's now possible to add videos to the idea body text
- E-mails are no longer sent out through Vero, but are using the internal cl2-emails server

### Changed

- The automated emails in the admin no longer show the time schedule, to work around the broken translations
- The rights for voting on comments now follow the same rights than commenting itself, instead of following the rights for idea voting
- On smaller desktop screens, 3 columns of idea cards are now shown instead of 2
- When adding an idea from the map, the idea will now be positioned on the exact location that was clicked instead of to the nearest detectable address
- Using the project copy tool in admin HQ is more tolerant about making copies of inconsistent source projects

## 2019-06-19

### Fixed

- Show 3-column instead of 2-column layout for ideas overview page on smaller desktop screens
- Don't hide status label on idea page when voting buttons are not shown

### Changed

- Small improvement in loading speed

## 2019-06-17

## Fixed

- The column titles in comments excel export are aligned with the content
- There's now enough space between voting anc translate links under a comment
- Vote button on an idea no longer stays active when a vote on that idea causes the voting treshold of the project to be reached

## Added

- The admin part of the new citizen initiatives is available (set initiatives feature on `allowed`)
  - Cities can configure how they plan to use initiatives
- A preview of how initiatives will look like city side is available, not yet ready for prime time (set initiatives feature on `allowed` and `enabled`)
- The ideas overview page has a new filtering sidebar, which will be used for other idea and initiative listings in the future
  - On idea status
  - On topic
  - Search
- Comments now load automatically while scrolling down, so the first comments appear faster

## 2019-06-05

### Fixed

- Fix an issue that when showing some ideas in an idea card would make the application crash

## 2019-05-21

### Fixed

- The idea page does no longer retain its previous scroll position when closing and reopening it
- The Similar Ideas box no longer has a problem with long idea titles not fitting inside of the box
- The Similar Ideas box content did not update when directly navigating from one idea page to the next
- The 'What were you looking for?' modal no longer gives an error when trying to open it

### Changed

- You now get redirected to the previously visited page instead of the landing page after you've completed the signup process

## 2019-05-20

### Fixed

- Closing the notification menu after scrolling no longer results in a navbar error
- When accessing the idea manager as a moderator, the assignee filter defaults to 'assigned to me'
- The idea and comment counts on the profile page now update as expected
- It's now possible to use a dropdown input in the 2nd registration step with a screen reader
- An invited user can no longer request a password reset, thereby becoming an inconsistent user that resulted in lots of problems

### Added

- Restyle of the idea page
  - Cleaner new style
  - Opening an idea no longer appears to be a modal
  - Properly styled similar ideas section
  - Showing comment count and avatars of contributors

### Changed

- When clicking the edit button in the idea manager, the edit form now opens in the sidemodal

## 2019-05-15

### Fixed

- Opening the projects dropdown no longer shows all menu items hovered when opened
- Users that can't contribute (post/comment/vote/survey) no longer get an email when a phase starts
- When a project has an ideation and a PB phase, the voting buttons are now shown during the ideation phase
- The admin navigation menu for moderators is now consistent with that for admins
- Moderators that try to access pages only accessible for admins, now get redirected to the dashboard
- The details tab in clustering doesn't cause the info panel to freeze anymore
- When writing an official update, the sbumit button now only becomes active when submission is possible
- The 'no options' copy in a dropdown without anything inside is now correctly translated
- Making a field empty in Admin HQ now correctly saves the empty value
- The active users graph no longer includes users that received an email as being active
- The translation button in an idea is no longer shown when there's only one platform language
- After changing granular permission, a refresh is no longer needed to see the results on ideas
- The sideview in the idea manager now shows the status dropdown in the correct language
- The layout of the sideview in the idea manager is now corrected
- A digest email to idea assignees is no longer sent out when no ideas are assigned to the admin/moderator
- Signing in with VUB Net ID works again
- Loading the insights map can no longer be infinite, it will now show an error message when the request fails

### Added

- The profile page of a user now also shows the comments by that user
- Users can now delete their own profile from their edit profile page
- Similar ideas, clustering and location detection now work in Spanish, German, Danish and Norwegian
- Facebooks bot coming from `tfbnw.net` are now blocked from signing up
- Moderators now also have a global idea manager, showing all the ideas from the projects they're moderating
- Loading the insights map, which can be slow, now shows a loading indicator

### Changed

- Voting buttons are no longer shown when voting is not enabled
- Improved and more granular copy text for several voting and commenting disabled messages

## 2019-04-30

### Fixed

- Time remaning on project card is no longer Capitalized
- Non-admin users no longer get pushed to intercom
- Improvements to the idea manager for IE11
- When filtering on a project in the idea manager, the selected project is highlighted again
- @citizenlab.cl admins can now also access churned platforms
- The user count in the user manager now includes migrated cl1 users
- Sending invitations will no longer fail on duplicate mixed-case email addresses

### Added

- Ideas can now be assigned to moderators and admins in the idea manager
  - Added filter on assignee, set by default to 'assigned to me'
  - Added filter to only show ideas that need feedback
  - When clicking an idea, it now opens in and can be partially edited from a half screen modal
  - Admins and moderators get a weekly digest email with their ideas that need feedback
- Completely new comments UI with support for comment upvotes
  - Comments are visually clearly grouped per parent comment
  - Sub-comments use @mentions to target which other subcomment they reply to
  - Comments can be sorted by time or by votes
- Ideas can now be sorted randomly, which is the new default
- New smart group rule for users that contributed to a specific topic
- New smart group rule for users that contributed to ideas with a specific status
- Clear error message when an invitee does a normal sign up

### Changed

- The idea grid no longer shows a 'post an idea' button when there are no ideas yet

## 2019-04-24

### Fixed

- Project cards now show correct time remaining until midnight

## 2019-04-23

### Fixed

- Closing the notification menu does not cause an error anymore
- The unread notifications count is now displayed correctly on IE11
- Clicking on an invite link will now show an immediate error if the invite is no longer valid

### Changed

- The admin guide is now under the Get Started link and the dashboards is the admin index
- The project cards give feedback CTA was removed
- An idea can now be deleted on the idea page
- The default border radius throughout the platform now is 3px instead of 5px
- The areas filter on the project cards is only shown when there is more than one area

## 2019-04-16

### Fixed

- The comment count of a project remains correct when moving an idea to a different project
- Fixed an issue when copying projects (through the admin HQ) to tenants with conflicting locales
- Only count people who posted/voted/commented/... as participants (this is perceived as a fix in the dashboards)
- Invites are still sent out when some emails correspond to existing users/invitees
- Phase started/upcoming notifications are only sent out for published projects

### Added

- Posting text with a URL will turn the URL part into a link
- Added smart group rules for topic and idea status participants

### Changed

- New configuration for which email campaigns are enabled by default
- Changed project image medium size to 575x575

## 2019-04-02

### Fixed

- The new idea button now shows the tooltip on focus
- The gender graph in clustering is now translated
- Tooltips on the right of the screen no longer fall off
- Text in tooltips no longer overflows the tooltip borders
- When there are no ideas, the 'post an idea' button is no longer shown on a user profile or the ideas overview page
- The project card no longer displays a line on the bottom when there is no meta information available
- Downloading the survey results now consistently triggers a browser download
- The bottom of the left sidebar of the idea manager can now be reached when there are a lot of projects
- The time control in the admin dashboard is now translated
- Various fixes to improve resilience of project copy tool

### Added

- The ideas overview page now has a project filter
- The various pages now support the `$|orgName|` variable, which is replaced by the organization name of the tenant
- Non-CitizenLab admins can no longer access the admin when the lifecycle stage is set to churned
- A new style variable controls the header opacity when signed in
- New email as a reminder to an invitee after 3 days
- New email when a project phase will start in a week
- New email when a new project phase has started
- The ideas link in the navbar is now feature flagged as `ideas_overview`

### Changed

- When filtering projects by multiple areas, all projects that have one of the areas or no area are now shown
- The user search box for adding a moderator now shows a better placeholder text, explaining the goal

## 2019-03-20

### Fixed

- Fixed mobile layout issues with cookie policy, idea image and idea title for small screens (IPhone 5S)
- Posting an idea in a timeline that hasn't started yet (as an admin) now puts the idea in the first phase
- Notifications menu renders properly in IE11
- The CTA on project cards is no longer shown for archived and finished projects
- Invited users that sign up with another authentication provider now automatically redeem their invitation
- When the tenant only has one locale, no language switcher is shown in the official feedback form

### Added

- Capabilities have been added to apply custom styling to the platform header
  - Styling can be changed through a new style tab in admin HQ
  - It's also possible to configure a different platform-wide font
  - Styling changes should only be done by a designer or front-end developer, as there are a lot of things that could go wrong
- The initial loading speed of the platform has increased noticably due to no longer loading things that are not immediately needed right away.
- Tenant templates are now automatically updated from the `.template` platforms every night
- The project copy tool in admin HQ now supports time shifting and automatically tries to solve language conflicts in the data
- New notifications and emails for upcoming (1 week before) and starting phases

### Changed

- Archived ieas are no longer displayed on the general ideas page
- The time remaining on project cards is no longer shown on 2 lines if there's enough space
- New platforms will show the 'manual project sorting' toggle by default
- Some changes were made to modals throughout to make them more consistent and responsiveness
- New ideas now have a minimal character limit of 10 for the title and 30 for the body
- User pages have a more elaborate meta title and description for SEO purposes

## 2019-03-11

### Fixed

- Notifications layout on IE11
- Errors due to loading the page during a deployment

## 2019-03-11

### Fixed

- Similar ideas is now fast enough to enable in production
- NLP insights will no longer keep on loading when creating a new clusgtering graph
- The comment count on project cards now correctly updates on deleted comments
- Various spacing issues with the new landing page on mobile are fixed
- When logging out, the avatars on the project card no longer disappear
- The widget no longer cuts off the title when it's too long
- In admin > settings > pages, all inputs are now correctly displayed using the rich text editor
- The notifications are no longer indented inconsistently
- Exporting typeform survey results now also work when the survey embed url contains `?source=xxxxx`
- When there's a dropdown with a lot of options during signup, these options are no longer unreachable when scrolling down
- The cookie policy no longer displays overlapping text on mobile
- The `isSuperAdmin`, `isProjectModerator` and `highestRole` user properties are now always named using camelCasing

### Added

- Official feedback
  - Admins and moderators can react to ideas with official feedback from the idea page
  - Users contributing to the idea receive a notification and email
  - Feedback can be posted using a free text name
  - Feedback can be updated later on
  - Admin and moderators can no longer write top-level comments
  - Comments by admins or moderators carry an `Official` badge
- When giving product feedback from the footer, a message and email can be provided for negative feedback
- CTA on project card now takes granular permissions into account
- CTA on project card is now also shown on mobile
- Projects for which the final phase has finished are marked as finished on their project card
- Projects on the landing page and all projects page can now be filtered on area through the URL

### Changed

- The avatars on a project card now include all users that posted, voted or commented
- Commenting is no longer possible on ideas not in the active phase

## 2019-03-03

### Fixed

- Manually sorting projects in the admin works as expected

### Added

- Support for Spanish
- The copy of 'x is currently working on' can be customized in admin HQ
- Extra caching layer in cl2-nlp speeds up similar ideas and creating clusters

## 2019-02-28

### Fixed

- In the dashboard, the labels on the users by gender donut chart are no longer cut off
- Adding file attachments with multiple consecutive spaces in the filename no longer fails
- Project copy in admin HQ no longer fails when users have mismatching locales with the new platform

### Added

- New landing page redesign
  - Project cards have a new layout and show the time remaining, a CTA and a metric related to the type of phase
  - The bottom of the landing page displays a new custom info text, configurable in the admin settings
  - New smarter project sorting algorithm, which can be changed to manual ordering in the projects admin
  - Ideas are no longer shown on the landing page
  - The `Show all projects` link is only shown when there are more than 10 projects
- New attributes are added to segment, available in all downstream tools:
  - `isSuperAdmin`: Set to true when the user is an admin with a citizenlab email
  - `isProjectModerator`
  - `highestRole`: Either `super_admin`, `admin`, `project_moderator` or `user`

### Changed

- Intercom now only receives users that are admin or project moderator (excluding citizenlab users)

## 2019-02-20

### Fixed

- User digest email events are sent out again
- The user statistics on the admin dashboard are back to the correct values
- Creating a new project page as an admin does not result in a blank page anymore
- Improved saving behaviour when saving images in a phase's description
- When logged in and visiting a url containing another locale than the one you previously picked, your locale choice is no longer overwritten

### Added

- Project copy feature (in admin HQ) now also supports copying ideas (including comments and votes) and allows you to specify a new slug for the project URL
- Unlogged users locale preference is saved in their browser

## 2019-02-14

### Fixed

- Project/new is no longer a blank page

## 2019-02-13

### Fixed

- Texts written with the rich text editor are shown more consistently in and outside of the editor
- Opening a dropdown of the smart group conditions form now scrolls down the modal
- When changing the sorting method in the ideas overview, the pagination now resets as expected
- Google login no longer uses the deprecated Google+ authentication API

### Added

- Typeform survey for typeform can now be downloaded as xlsx from a tab in the project settings
  - The Segment user token needs to be filled out in Admin HQ
  - New survey responses generate an event in segment
- Survey providers can be feature flagged individually
- New \*.template.citizenlab.co platforms now serve as definitions of the tenant template
- The registration fields overview in admin now shows a badge when fields are required

### Changed

- Surveymonkey is now feature-flagged off by default for new platforms

## 2019-01-30

### Fixed

- Long topic names no longer overlap in the admin dashboards
- Video no longer pops out of the phase description text
- Added event tracking for widget code copy and changing notification settings
- Saving admin settings no longer fails because of a mismatch between platform and user languages
- The password reset message now renders correctly on IE11
- It's easier to delete a selected image in the rich text editor
- The copy in the modal to create a new group now renders correctly in IE11
- Texts used in the the dashboard insights are no longer only shown in English
- Tracking of the 'Did you find what you're looking for?' footer not works correctly

### Added

- Tooltips have been added throughout the whole admin interface
- A new homepage custom text section can be configured in the admin settings, it will appear on the landing page in a future release
- New experimental notifications have been added that notify admins/moderators on every single idea and comment
- New tenant properties are being logged to Google Analytics

## 2019-01-19

### Fixed

- Registration fields of the type 'multiple select' can again be set in the 2nd step of the signup flow
- Creating invitations through an excel file no longer fails when there are multiple users with the same first and last name

## 2019-01-18

### Fixed

- Overflowing text in project header
- Fixed color overlay full opaque for non-updated tenant settings
- Fixed avatar layout in IE11
- Fixed idea page scrolling not working in some cases on iPad
- Pressing the enter key inside of a project settings page will no longer trigger a dialog to delet the project

### Changed

- Reduced the size of the avatars on the landing page header and footer
- Made 'alt' text inside avatar invisible
- Better cross-browser scaling of the background image of the header that's being shown to signed-in users
- Added more spacing underneath Survey, as not to overlap the new feedback buttons
- Increased width of author header inside of a comment to better accomodate long names
- Adjusted avatar hover effect to be inline with design spec￼

## 2019-01-17

### Added

- `header_overlay_opacity` in admin HQ allows to configure how transparent header color is when not signed in
- `custom_onboarding_fallback_message` in admin HQ allows to override the message shown in the header when signed in

## 2019-01-16

### Fixed

- The clustering prototype no longer shows labels behind other content
- Removing a project header image is again possible
- New active platforms get properly submitted to google search console again
- Scrolling issues with an iPad on the idea modal have been resolved
- Signing up through Google is working again
- The line underneath active elements in the project navbar now has the correct length
- A long location does no longer break the lay-out of an event card
- The dashboards are visible again by project moderators
- The admin toggle in the users manager is working again

### Added

- When logged in, a user gets to see a dynamic call to action, asking to
  - Complete their profile
  - Display a custom message configurable through admin HQ
  - Display the default fallback engagement motivator
- The landing page header now shows user avatars
- It's now possible to post an idea from the admin idea manager
- The footer now shows a feedback element for citizens
- A new 'map' dashboard now shows the ideas on their locations detected from the text using NLP
- The clustering prototype now shows the detected keywords when clustering is used

### Changed

- The navbar and landing page have a completely refreshed design
  - The font has changed all over the platform
  - 3 different colors (main, secondary, text) are configurable in Admin HQ
- The clustering prototype has been moved to its own dashboard tab
- Project cards for continuous projects now link to the information page instead of ideas

## 2018-12-26

### Fixed

- The rich text editor now formats more content the same way as they will be shown in the platform

### Added

- Admin onboarding guide
  - Shown as the first page in the admin, guiding users on steps to take
- The idea page now shows similar ideas, based on NLP
  - Feature flagged as `similar_ideas`, turned off by default
  - Experimental, intended to evaluate NLP similarity performance
- A user is now automatically signed out from FranceConnect when signing out of the platform

### Changed

- When a user signs in using FranceConnect, names and some signup fields can no longer be changed manually
- The FranceConnect button now has the official size and dimensions and no T&C
- SEO improvements to the "Powered by CitizenLab" logo

## 2018-12-13

### Fixed

- User digest email campaigns is sent out again
- IE11 UI fixes:
  - Project card text overflow bug
  - Project header text wrapping/centering bug
  - Timeline header broken layout bug
  - Dropdown not correctly positioned bug
- Creating new tenants and changing the host of existing tenants makes automatic DNS changes again

### Added

- SEO improvements: project pages and info pages are now included in sitemap
- Surveys now have Google Forms support

## 2018-12-11-2

### Fixed

- A required registration field of type number no longer blocks users on step 2 of the registration flow

## 2018-12-11

### Fixed

- Loading an idea page with a deleted comment no longer results in an error being shown
- Assigning a first bedget to a PB project as a new user no longer shows an infinite spinner
- Various dropdowns, most famously users group selection dropdown, no longer overlap menu items

## 2018-12-07

### Fixed

- It's again possible to write a comment to a comment on mobile
- When logged in and trying to log in again, the user is now redirected to the homepage
- A deleted user no longer generates a link going nowhere in the comments
- The dropdown menu for granular permissions no longer disappears behind the user search field
- After deleting an idea, the edit and delete buttons are no longer shown in the idea manager
- Long event title no longer pass out of the event box
- Notifications from a user that got deleted now show 'deleted user' instead of nothing

### Added

- Machine translations on the idea page
  - The idea body and every comment not in the user's language shows a button to translate
  - Feature flagged as `machine_translations`
  - Works for all languages
- Show the currency in the amount field for participatory budgeting in the admin
- Built-in registration fields can now be made required in the admin
- FranceConnect now shows a "What is FranceConnect?" link under the button

### Changed

- The picks column in the idea manager no longer shows a euro icon

## 2018-11-28

### Fixed

- IE11 graphical fixes in text editor, status badges and file drag&drop area fixed
- The idea tab is visible again within the admin of a continuous PB project
- The checkbox within 3rd party login buttons is now clickable in Firefox

## 2018-11-27

### Fixed

- When all registration fields are disabled, signing up through invite no longer blocks on the first step
- A moderator that has not yet accepted their invitation, is no longer shown as 'null null' in the moderators list
- Adding an idea by clicking on the map is possible again

### Changed

- When there are no events in a project, the events title is no longer shown
- The logo for Azure AD login (VUB Net ID) is shown as a larger image
- When logging in through a 3rd party login provider, the user needs to confirm that they've already accepted the terms and conditions

## 2018-11-22

### Fixed

- In the clustering prototype, comparing clusters using the CTRL key now also works on Mac
- Widget HTML code can now be copied again
- Long consequent lines of text now get broken up in multiple lines on the idea page
- Admin pages are no longer accessible for normal users
- Reduced problems with edge cases for uploading images and attachments

### Added

- Participatory budgeting (PB)
  - A new participation method in continuous and timeline projects
  - Admins and moderators can set budget on ideas and a maximum budget on the PB phase
  - Citizens can fill their basket with ideas, until they hit the limit
  - Citizens can submit their basket when they're done
  - Admins and moderators can process the results through the idea manager and excel export
- Advanced dashboards: iteration 1
  - The summary tab shows statistics on idea/comment/vote and registration activities
  - The users tab shows information on user demographics and a leaderboard
  - The time filter can be controller with the precision of a day
  - Project, group and topic filters are available when applicable
  - Project moderators can access the summary tabs with enforced project filter
- Social sharing through the modal is now separately trackable from sharing through the idea page
- The ideas excel export now contains the idea status
- A new smart group rule allows for filtering on project moderators and normal users

### Changed

- Project navigation is now shown in new navigation bar on top
- The content of the 'Open idea project' for new tenants has changed
- After posting an idea, the user is redirected towards the idea page of the new idea, instead of the landing page

## 2018-11-07

### Fixed

- The widget HTML snippet can be copied again

## 2018-11-05

### Fixed

- Clicking Terms & Conditions links during sign up now opens in a new tab

### Added

- Azure Active Directory login support, used for VUB Net ID

## 2018-10-25

### Fixed

- Resizing and alignment of images and video in the editor now works as expected
- Language selector is now updating the saved locale of a signed in user
- When clicking "view project" in the project admin in a new tab, the projects loads as expected
- The navbar user menu is now keyboard accessible
- Radio buttons in forms are now keyboard accessible
- The link to the terms and conditions from social sign in buttons is fixed
- In admin > settings > pages, the editors now have labels that show the language they're in
- Emails are no longer case sensitive, resolving recurring password reset issues
- The widget now renders properly in IE11
- Videos are no longer possible in the invitation editor

### Added

- Cookie consent manager
  - A cookie consent footer is shown when the user has not yet accepted cookies
  - The user can choose to accept all cookies, or open the manager and approve only some use cases
  - The consent settings are automatically derived from Segment
  - When the user starts using the platform, they silently accept cookies
- A new cookie policy page is easier to understand and can no longer be customized through the admin
- Granular permissions
  - In the project permissions, an admin or project moderator can choose which citizens can take which actions (posting/voting/comments/taking survey)
  - Feature flagged as 'granular_permissions', turned off by default
- Ideas excel export now contains links to the ideas
- Ideas and comments can now be exported from within a project, also by project moderators
- Ideas and comments can now be exported for a selection of ideas
- When signing up, a user gets to see which signup fields are optional

### Changed

- Published projects are now shown first in the admin projects overview
- It's now more clear that the brand color can not be changed through the initial input box
- All "Add <something>" buttons in the admin have moved to the top, for consistency
- The widget no longer shows the vote count when there are no votes
- When a project contains no ideas, the project card no longer shows "no ideas yet"

## 2018-10-09

### Fixed

- UTM tags are again present on social sharing
- Start an idea button is no longer shown in the navbar on mobile
- Exceptionally slow initial loading has been fixed
- Sharing on facebook is again able to (quite) consistently scrape the images
- When using the project copy tool in Admin HQ, attachments are now copied over as well

### Added

- Email engine in the admin (feature flagged)
  - Direct emails can be sent to specific groups by admins and moderators
  - Delivered/Opened/Clicked statistics can be seen for every campaign
  - An overview of all automated emails is shown and some can be disabled for the whole platform

## 2018-09-26

### Fixed

- Error messages are no longer cut off when they are longer than the red box
- The timeline dropdown on mobile shows the correct phase names again
- Adding an idea by clicking on the map works again
- Filip peeters is no longer sending out spam reports
- Reordering projects on the projects admin no longer behaves unexpectedly
- Fixes to the idea manager
  - Tabs on the left no longer overlap the idea table
  - Idea status tooltips no longer have an arrow that points too much to the right
  - When the screen in not wide enough, the preview panel on the right is no longer shown
  - Changing an idea status through the idea manager is possible again

### Added

- Social sharing modal is now shown after posting an idea
  - Feature flagged as `ideaflow_social_sharing`
  - Offers sharing buttons for facebook, twitter and email
- File attachments can now be added to
  - Ideas, shown on the idea page. Also works for citizens.
  - Projects, shown in the information page, for admins and moderators
  - Phases, shown under the phase description under the timeline, for admins and moderators
  - Events, shown under the event description, for admins and moderators
  - Pages, shown under the text, for admins
- Some limited rich text options can now be used in email invitation texts

### Changed

- The admin projects page now shows 3 seperate sections for published, draft and archived
- When there are no voting buttons, comment icon and count are now also aligned to the right
- It's now possible to remove your avatar

## 2018-09-07

### Fixed

- Submit idea button is now aligned with idea form
- An error caused by social sign in on French platforms not longer has an English error message
- Checkboxes are now keyboard navigable
- Projects that currently don't accept ideas can no longer be selected when posting an idea
- Deleting an idea no longer results in a blank page
- Deleting a comment no longer results in a blank page
- When sign in fails, the error message no longer says the user doesn't exist
- `null` is no longer shown as a lastname for migrated cl1 users without last name
- Clicking on the table headers in the idea managers again swaps the sorting order as expected
- Typeform Survey now is properly usable on mobile

### Added

- Email notification control
  - Every user can opt-out from all recurring types of e-mails sent out by the platform by editing their profile
  - Emails can be fully disabled per type and per tenant (through S&S ticket)
- An widget that shows platform ideas can now be embedded on external sites
  - The style and content of the widget can be configured through admin > settings > widgets
  - Widget functionality is feature flagged as "widgets", on by default

### Changed

- Initial loading speed of the platform has drastically improved, particulary noticable on mobile
- New tenants have custom signup fields and survey feature enabled by default

## 2018-08-20

### Fixed

- The idea sidepane on the map correctly displays HTML again
- Editing your own comment no longer turns the screen blank
- Page tracking to segment no longer tracks the previous page instead of the current one
- Some browsers no longer break because of missing internationalization support
- The options of a custom field are now shown in the correct order

### Added

- A major overhaul of all citizen-facing pages to have significantly better accessibility (almost WCAG2 Level A compliant)
  - Keyboard navigation supported everywhere
  - Forms and images will work better with screen readers
  - Color constrasts have been increased throughout
  - A warning is shown when the color in admin settings is too low on constrast
  - And a lot of very small changes to increase WCAG2 compliance
- Archived projects are visible by citizens
  - Citizens can filter to see all, active or archived projects
  - Projects and project cards show a badge indicating a project is archived
  - In the admin, active and archived projects are shown separately
- A favicon can now be configured at the hidden location `/admin/favicon`
  - On android in Chrome, the platform can be added to the Android homescreen and will use the favicon as an icon
- Visitors coming through Onze Stad App now are trackable in analytics

### Changed

- All dropdown menus now have the same style
- The style of all form select fields has changed
- Page tracking to segment no longer includes the url as the `name` property (salesmachine)
- Font sizes throughout the citizen-facing side are more consistent

## 2018-08-03

### Fixed

- The landingpage header layout is no longer broken on mobile devices
- Yet another bug related to the landingpage not correctly redirecting the user to the correct locale
- The Page not found page was not found when a page was not found

### Added

- The 'Create an account' call to action button on the landing page now gets tracked

## 2018-08-02

### Fixed

- The browser no longer goes blank when editing a comment
- Redirect to the correct locale in the URL no longer goes incorrectly to `en`

## 2018-07-31

### Fixed

- The locale in the URL no longer gets added twice in certain conditions
- Various fixes to the rich text editor
  - The controls are now translated
  - Line breaks in the editor and the resulting page are now consistent
  - The editor no longer breaks form keyboard accessibility
  - The images can no longer have inconsistent widht/height ratio wich used to happen in some cases
  - The toolbar buttons have a label for accessibility
- A new tenant created in French no longer contains some untranslated content
- The tenant lifecycle stage is now properly included in `group()` calls to segment
- Comment body and various dynamic titles are secured against XSS attacks

### Added

- Ideas published on CitizenLab can now also be pushed to Onze Stad App news stream
- The rich text editor
  - Now support copy/paste of images
- Event descriptions now also support rich text
- When not signed in, the header shows a CTA to create an account
- A new smart group rule allows you to specify members than have participated (vote, comment, idea) in a certain project
- The admin now shows a "Get started" link to the knowledge base on the bottom left
- The Dutch platforms show a "fake door" to Agenda Setting in the admin navigation

### Changed

- The idea card now shows name and date on 2 lines
- The navbar now shows the user name next to the avatar
- The user menu now shows "My ideas" instead of "Profile page"

## 2018-07-12

### Fixed

- New text editor fixes various bugs present in old editor:
  - Typing idea texts on Android phones now works as expected
  - Adding a link to a text field now opens the link in a new window
  - Resizing images now works as expected
  - When saving, the editor no longer causes extra whitespace to appear
- A (too) long list of IE11 fixes: The platform is now fully usable on IE11
- The group count in the smart groups now always shows the correct number
- The admin dashboard is no longer too wide on smaller screens
- The home button on mobile is no longer always active
- Fix for page crash when trying to navigate away from 2nd signup step when one or more required fields are present

### Added

- The language is now shown in the URL at all times (e.g. `/en/ideas`)
- The new text editor enables following extras:
  - It's now possible to upload images through the text editor
  - It's now possible to add youtube videos through the text editor
- `recruiter` has been added to the UTM campaign parameters

### Know issues

- The controls of the text editor are not yet translated
- Posting images through a URL in the text editor is no longer possible
- Images that have been resized by IE11 in the text editor, can subsequently no longer be resized by other browsers

## 2018-06-29

### Fixed

- Facebook now correctly shows the idea image on the very first share
- Signing up with a google account that has no avatar configured now works again
- Listing the projects and ideas for projects that have more than 1 group linked to them now works again

### Added

- Voting Insights [beta]: Get inisghts into who's voting for which content
  - Feature flagged as 'clustering', disabled by default
  - Admin dashboard shows a link to the prototype
- Social sharing buttons on the project info page
- Usage of `utm_` parameters on social sharing to track sharing performance
- Various improvements to meta tags throughout the platform
  - Page title shows the unread notification count
  - More descriptive page titles on home/projects/ideas
  - Engaging generic default texts when no meta title/description are provided
  - Search engines now understand what language and region the platform is targeting
- Optimized idea image size for facebook sharing
- Sharing button for facebook messenger on mobile
- When you receive admin rights, a notification is shown
- `tenantLifecycleStage` property is now present in all tracked events to segment

### Changed

- Meta tags can't be changed through the admin panel anymore
- Social sharing buttons changed aspect to be more visible

## 2018-06-20

### Fixed

- Visual fixes for IE11 (more to come)
  - The text on the homepage doesn't fall outside the text box anymore
  - The buttons on the project page are now in the right place
  - In the projects pages, the footer is no longer behaving like a header
- When trying to add a timeline phase that overlaps with another phase, a more descriptive error is shown
- larsseit font is now always being loaded

### Added

- Smart groups allow admins to automatically and continuously make users part of groups based on conditions
- New user manager allows
  - Navigating through users by group
  - Moving, adding and removing users from/to (manual) groups
  - Editing the group details from within the user manager
  - Creating groups from within the user manager
  - Exporting users to excel by group or by selection
- Custom registration fields now support the new type "number"
- The city website url can now be specified in admin settings, which is used as a link in the footer logo

### Changed

- The checkbox copy at signup has changed and now links to both privacy policy and terms and conditions
- Improved styling of usermenu dropdown (the menu that opens when you click on the avatar in the navigation bar)

### Removed

- The groups page is no longer a separate page, but the functionality is part of the user manager

## 2018-06-11

### Fixed

- Notifications that indicate a status change now show the correct status name
- The admin pages editors support changing content and creating new pages again
- When searching in the invites, filters still work as expected
- The font has changed again to larsseit

### Added

- Accessibility improvements:
  - All images have an 'alt' attributes
  - The whole navbar is now usable with a keyboard
  - Modals can be closed with the escape key
  - The contrast of labels on white backgrounds has increased
- New ideas will now immediately be scraped by facebook
- When inviting a user, you can now pick projects for which the user becomes a moderator

### Changed

- The language switcher is now shown on the top right in the navbar

## 2018-05-27

### Fixed

- Sitemap now has the correct date format
- Empty invitation rows are no longer created when the given excel file contains empty rows
- Hitting enter while editing a project no longer triggers the delete button
- Registration fields on signup and profile editing are now always shown in the correct language
- The dropdown menu for idea sorting no longer gets cut off by the edge of the screen on small screens
- Saving a phase or continuous project no longer fails when participation method is not ideation

### Added

- Language selection now also has a regional component (e.g. Dutch (Belgium) instead of Dutch)
- Added noindex tag on pages that should be shown in Google
- A new 'user created' event is now being tracked from the frontend side
- It's now possible to use HTML in the field description of custom fields (no editor, only for internal usage)

## 2018-05-16

### Fixed

- Phases are now correctly active during the day specified in their end date
- On the new idea page, the continue button is now shown at all resolutions
- On the idea list the order-by dropdown is now correctly displayed at all resolutions.

### Added

- Project moderators can be specified in project permissions, giving them admin and moderation capabilities within that project only
  - Moderators can access all admin settings of their projects
  - Moderators can see they are moderating certain projects through icons
  - Moderators can edit/delete ideas and delete comments in their projects
- A correct meta description tag for SEO is now rendered
- The platforms now render sitemaps at sitemap.xml
- It is now possible to define the default view (map/cards) for every phase individually
- The tenant can now be configured with an extra `lifecycle_stage` property, visible in Admin HQ.
- Downloading ideas and comments xlsx from admin is now tracked with events
- The fragment system, to experiment with custom content per tenant, now also covers custom project descriptions, pages and individual ideas

### Changed

- It is no longer possible to define phases with overlapping dates
- Initial loading speed of the platform has improved

## 2018-04-30

### Fixed

- When posting an idea and only afterward signing in, the content originally typed is no longer lost
- An error is no longer shown on the homepage when using Internet Explorer
- Deleting a user is possible again

### Changed

- The idea manager again shows 10 ideas on one page, instead of 5
- Submit buttons in the admin no longer show 'Error' on the buttons themselves

### Removed

- The project an idea belongs to can no longer be changed through the edit idea form, only through the idea manager

## 2018-04-26

### Added

- Areas can now be created, edited and deleted in the admin settings
- The order of projects can now be changed through drag&drop in the admin projects overview
- Before signing up, the user is requested to accept the terms and conditions
- It's possible to experiment with platform-specific content on the landing page footer, currently through setup & support
- Images are only loaded when they appear on screen, improving page loading speed

### Fixed

- You can no longer click a disabled "add an idea" button on the timeline
- When accessing a removed idea or project, a message is shown

### Known issues

- Posting an idea before logging in is currently broken; the user is redirected to an empty posting form
- Social sharing is not consistently showing all metadata

## 2018-04-18

### Fixed

- Adding an idea at a specific location by clicking on the map is fixed

## 2018-04-09

### Fixed

- An idea with a location now centers on that location
- Map markers far west or east (e.g. Vancouver) are now positioned as expected
- Links in comment now correctly break to a new line when they're too long
- Hitting enter in the idea search box no longer reloads the page
- A survey project no longer shows the amount of ideas on the project card
- The navbar no longer shows empty space above it on mobile
- The report as spam window no longer scrolls in a weird way
- The project listing on the homepage no longer repeats the same project for some non-admin users
- Google/Facebook login errors are captured and shown on an error page
- Some rendering issues were fixed for IE11 and Edge, some remain
- An idea body with very long words no longer overlaps the controls on the right
- Project cards no longer overlap the notification menu

### Added

- A user can now edit and delete its own comments
- An admin can now delete a user's comment and specify the reason, notifying the user by notification
- Invitations
  - Admins can invite users by specifying comma separated email addresses
  - Admins can invite users with extra information by uploading an excel file
  - Invited users can be placed in groups, made admin, and given a specific language
  - Admins can specify a message that will be included in the email to the invited users
  - Admins receive a notification when invited users sign up
- Users receive a notification and email when their idea changes status
- Idea titles are now limited to 80 characters

### Known issues

- Adding an idea through the map does not position it correctly

## 2018-03-23

### Fixed

- Fixed padding being added on top of navigation bar on mobile devices

## 2018-03-22

### Fixed

- Idea creation page would not load when no published projects where present. Instead of the loading indicator the page now shows a message telling the user there are no projects.

## 2018-03-20

### Fixed

- Various visual glitches on IE11 and Edge
- Scrolling behviour on mobile devices is back to normal
- The admin idea manager no longer shows an empty right column by default

### Added

- Experimental raw HTML editing for pages in the admin at `/admin/pages`

## 2018-03-14

### Fixed

- When making a registration field required, the user can't skip the second sign up step
- When adding a registration field of the "date" type, a date in the past can now be chosen
- The project listing on the landing page for logged in users that aren't admin is fixed

### Added

- When something goes wrong while authenticating through social networks, an error page is shown

## 2018-03-05

### Added

- Limited voting in timeline phases
- Facebook app id is included in the meta headers

### Known issues

- When hitting your maimum vote count as a citizen, other idea cards are not properly updating untill you try voting on them
- Changing the participation settings on a continuous project is impossible

## 2018-02-26

### Fixed

- Project pages
  - Fixed header image not being centered
- Project timeline page
  - Fixed currently active phase not being selected by default
  - Fixed 'start an idea' button not being shown insde the empty idea container
  - Fixed 'start an idea' button not linking to the correct idea creation step
- Ideas and Projects filter dropdown
  - Fixed the dropdown items not always being clickable
- Navigation bar
  - Fixed avatar and options menu not showing on mobile devices

### Added

- Responsive admin sidebar
- Top navigation menu stays in place when scrolling in admin section on mobile devices

### Changed

- Project timeline
  - Better word-breaking of phases titles in the timeline

## 2018-02-22

### Fixed

- Idea page
  - Fixed voting buttons not being displayed when page is accessed directly
- Edit profile form page
  - Fixed broken input fields (first name, last name, password, ...)
  - Fixed broken submit button behavior
- Admin project section
  - Fixed default view (map or card) not being saved
  - Fixed save button not being enabled when an image is added or removed
- Project page
  - Fixed header navigation button of the current page not being highlighted in certain scenarios
  - Fixed no phase selected in certain scenarios
  - Fixed mobile timeline phase selection not working
- Idea cards
  - Fixed 'Load more' button being shown when no more ideas
- Project cards
  - Fixed 'Load more' button being shown when no more projects
- Idea page
  - Fixed faulty link to project page
- Add an idea > project selection page
  - Fixed broken layout on mobile devices

### Added

- Landing page
  - Added 'load more' button to project and idea cards
  - Added search, sort and filter by topic to idea cards
- Project card
  - Added ideas count
- Idea card
  - Added author avatar
  - Added comment count and icon
- Idea page
  - Added loading indicator
- Project page
  - Added loading indicator
  - Added border to project header buttons to make them more visible
- Admin page section
  - Added header options in rich-text editors

### Changed

- Navigation bar
  - Removed 'ideas' menu item
  - Converted 'projects' menu item into dropdown
  - Changed style of the 'Start an idea' button
- Landing page
  - Header style changes (larger image dimensions, text centered)
  - Removed 'Projects' title on top of project cards
- Project card
  - Changed project image dimensions
  - Changed typography
- Idea card
  - Removed image placeholder
  - Reduced idea image height
- Filter dropdowns
  - Height, width and alignment changes for mobile version (to ensure the dropdown is fully visible on smaller screens)
- Idea page
  - Improved loading behavior
  - Relocated 'show on map' button to sidebar (above sharing buttons)
  - Automatically scroll to map when 'show on map' button is clicked
  - Larger font sizes and better overall typography for idea and comment text
  - Child comments style changes
  - Child commenting form style change
  - Comment options now only visible on hover on desktop
- Project page
  - Improved loading behavior
  - Timeline style changes to take into account longer project titles
  - Changed copy from 'timeline' to 'process'
  - Changed link from projects/<projectname>/timeline to projects/<projectname>/process
  - Events header button not being shown if there are no events
- Add an idea > project selection page
  - Improved project cards layout
  - Improved mobile page layout

## 2018-01-03

### Fixed

- Updating the bio on the profile page works again
- 2018 can be selected as the year of events/phases
- The project dropdown in the idea posting form no longer shows blank values
- Reset password email

### Added

- Ideas can be edited by admins and by their author
- An idea shows a changelog with its latest updates
- Improved admin idea manager
  - Bulk update project, topics and statuses of ideas
  - Bulk delete ideas
  - Preview the idea content
  - Links through to viewing and editing the idea
- When on a multi-lingual platform, the language can be changed in the footer
- The project pages now show previews of the project events in the footer
- The project card now shows a description preview text, which is changeable through the admin
- Images are automatically optimized after uploading, to reduce the file size

### Changed

- Image dimensions have changed to more optimal dimensions

## 2017-12-13

### Fixed

- The ideas of deleted users are properly shown
- Slider to make users admins is again functional

### Added

- The idea show page shows a project link
- Mentions are operational in comments
- Projects can be deleted in the admin

### Changed

- Ideas and projects sections switched positions on the landing page

## 2017-12-06

### Fixed

- Phases and events date-picker no longer overlaps with the description text
- No longer needed to hard refresh if you visited al old version of the platform
- Inconsistency when saving project permissions has been fixed
- Bullet lists are now working in project description, phases and events
- The notifications show the currect user as the one taking the action

### Added

- Translators can use `orgName` and `orgType` variables everywhere
- Previews of the correct image dimension when uploading images

### Changed

- Lots of styling tweaks to the admin interface
- Behaviour of image uploads has improved

## 2017-11-23

### Fixed

- Loading the customize tab in the admin no longer requires a hard refresh

## 2017-11-22

### Fixed

- When saving a phase in the admin, the spinner stops on success or errors
- Deleting a user no longer breaks the idea listing, idea page and comments
- Better error handling in the signup flow
- Various bug fixes to the projects admin
- The switches that control age, gender, ... now have an effect on the signup flow.
- For new visitors, hard reloading will no longer be required

### Added

- Social Sign In with facebook and google. (Needs to be setup individually per customer)
- Information pages are reachable through the navbar and editable through the admin
- A partner API that allows our partners to list ideas and projects programmatically
- Ideas with a location show a map on the idea show page
- Activation of welcome and reset password e-mails

### Changed

- Changes to mobile menu layout
- Changes to the style of switches
- Better overall mobile experience for citizen-facing site

### Known issues

- If you visited the site before and the page did not load, you need to hard refresh.
- If the "Customize" tab in the admin settings does not load, reload the browser on that page

## 2017-11-01

### Fixed

- Various copy added to the translation system
- Fixed bug where image was not shown after posting an idea
- Loading behaviour of the information pages
- Fixed bug where the app no longer worked after visiting some projects

### Added

- Added groups to the admin
- Added permissions to projects
- Social sharing of ideas on twitter and (if configured for the platform) facebook
- Projects can be linked to certain areas in the admin
- Projects can be filtered by area on the projects page
- Backend events are logged to segment

### Changed

- Improved the styling of the filters
- Project description in the admin has its own tab
- Restored the landing page header with an image and configurable text
- Improved responsiveness for idea show page
- Maximum allowed password length has increased to 72 characters
- Newest projects are list first

## 2017-10-09

### Fixed

- The male/female gender selection is no longer reversed after registration
- On firefox, the initial loading animation is properly scaled
- After signing in, the state of the vote buttons on idea cards is now correct for the current user
- Fixed bug were some text would disappear, because it was not available in the current language
- Fixed bug where adding an idea failed because of a wrongly stored user language
- Fixed bug where removing a language in the admin settings fails
- Graphical glitches on the project pages

### Added

- End-to-end test coverage for the happy flow of most of the citizen-facing app interaction
- Automated browser error logging to be proactive on bugs
- An idea can be removed through the admin

### Changed

- The modal that shows an idea is now fullscreen and has a new animation
- New design for the idea show page
- New design for the comments, with animation and better error handling
- The "Trending" sorting algorithm has changed to be more balanced and give new ideas a better chance
- Slightly improved design of the page that shows the user profile

## 2017-09-22

### Fixed

- Bug where multiple form inputs didn't accept typed input
- Issues blocking the login process
- The success message when commenting no longer blocks you from adding another comment
- Clicking an internal link from the idea modal didn't work
- Responsiveness of filters on the ideas page
- Updating an idea status through the admin failed

### Added

- Initial loading animation on page load
- Initial version of the legal pages (T&C, privacy policy, cookie policy)
- All forms give more detailed error information when something goes wrong
- Full caching and significant speed improvements for all data resources

### Changed

- Refactoring and restyling of the landing page, idea cards and project cards
- Added separate sign in and sign up components
- Cleaned up old and unused code
- The navbar is no longer shown when opening a modal
- Lots of little tweaks to styling, UX and responsiveness

## 2017-09-01

### Fixed

- Saving forms in the admin of Projects will now show success or error messages appropriately
- The link to the guide has been hidden from the admin sidebar until we have a guide to link to

### Added

- Adding an idea from a project page will pre-fill parts of the new idea form
- The landing page now prompts user to add an Idea if there are none
- The landing page will hide the Projects block if there are none

### Changed

- Under-the-hood optimizations to increase the loading speed of the platform

## 2017-08-27

### Fixed

- Changing the logo and background image in admin settings works
- Platform works for users with an unsupported OS language

### Added

- Admin dashboard
- Default topics and idea statuses for newly deployed platforms
- Proper UX for handling voting without being signed in
- Meta tags for SEO and social sharing
- Better error handling in project admin

### Changed

- Projects and user profile pages now use slugs in the URL

## 2017-08-18

### Fixed

- Changing idea status in admin
- Signing up
- Proper rending of menu bar within a project
- Admin settings are properly rendered within the tab container
- Lots of small tweaks to rendering on mobile
- Default sort ideas on trending on the ideas index page

### Added

- Admin section in projects to CRUD phases
- Admin section in projects to CRUD events
- New navbar on mobile
- Responsive version of idea show page

### Changed

- Navbar design updated
- One single login flow experience instead of 2 separate ones (posting idea/direct)
- Admins can only specify light/dark for menu color, not the exact color

### Removed

- Facebook login (Yet to be added to new login flow, will be back soon)

## 2017-08-13

### Fixed

- Voting on cards and in an idea page
- Idea modal loading speed
- Unread notification counter

### Added

- New improved flow for posting an idea
- Admin interface for projects
- New design for idea and project cards
- Consistenly applied modal, with new design, for ideas
- Segment.io integration, though not all events are tracked yet

### Changed

- Idea URls now using slugs for SEO<|MERGE_RESOLUTION|>--- conflicted
+++ resolved
@@ -1,16 +1,15 @@
 # Changelog
 
-<<<<<<< HEAD
+## Next release
+/
+
 ## 2021-07-16
 
 ### Added
 - Auto-detection of inappropriate content (in beta for certain languages). Flagged content can be inspected on the admin Activity page. The setting can be toggled in the General settings tab.
-=======
-## Next release
 
 ### Fixed
 - On the admin activity page (/admin/moderation), items about proposals now correctly link to proposals (instead of to projects). Also, the copy of the links at the end of the item rows is now correct for different types of content (correct conjugation of 'this post', 'this project', etc. for all languages).
->>>>>>> f425afc0
 
 ## 2021-07-14
 
