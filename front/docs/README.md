# Changelog

## Next Release

/

<<<<<<< HEAD
## 2021-05-20

### Fixed
- Exports of ideas without author

## 2021-05-19

### Fixed

### Added
- Support for Auth0 as a verification method

## 2021-05-18

### Fixed
- Active users no longer need confirmation

## 2021-05-14



## 2021-05-12


=======
## 2021-06-16

### Fixed
- Project moderators can no longer see draft projects they don't moderate in the project listing.
- The content and subject of the emails used to share an input (idea/issue/option/contribution/...) do now include the correct input title and URL.
- Sharing new ideas on Facebook goes faster
- Manual campaigns now have the layout content in all available languages.

## 2021-06-11

### Fixed
- Facebook button no longer shows when not configured.

## 2021-06-10

### Fixed
- Creating invites on a platform with many heavy custom registration fields is no longer unworkably slow

## 2021-06-09

### Added
- New citizen-facing map view

## 2021-06-08

### Fixed
- Ordering by ideas by trending is now working.
- Ordering by ideas votes in the input manager is now working.

## 2021-06-07

### Added
- Qualtrics surveys integration.

### Changed
- Project Events are now ordered chronologically from latest to soonest.

### Fixed
- Visibility Labels in the admin projects list are now visible.
- Tagged ideas export is fixed.
- Updating an idea in one locale does not overwrite other locales anymore

## 2021-05-28

### Fixed
- Project Events are now ordered chronologically from soonest to latest.

## 2021-05-27

### Fixed
- Project access rights management are now visible again.

## 2021-05-21

### Added
- Profanity blocker: when posting comments, input, proposals that contain profane words, posting will not be possible and a warning will be shown.
>>>>>>> bf7a808f

## 2021-05-11

### Added
- Added polls to the reporting section of the dashboards

## 2021-05-10




## 2021-05-07

### Fixed
- Spreasheet exports throughout the platform are improved.
- Idea export to excel is no longer limited to 250 ideas.

### Added
- City Admins can now assign any user as the author of an idea when creating or updating.
- Email confirmation now happens in survey and signup page sign up forms.

## 2021-05-06



## 2021-05-04



## 2021-05-03

### Changed
- Users are now prompted to confirm their account after creating it, by receiving a confirmation code in their email address.

### Added
- SurveyXact Integration.

## 2021-05-01

### Added
- New module to plug email confirmation to users.

## 2021-03-31

### Fixed
- Customizable Banner Fields no longer get emptied/reset when changing another.

### Added
- When a client-side validation error happens for the project title in the admin, there will be an error next to the submit button in addition to the error message next to the input field.


## 2021-03-25

### Fixed
- The input fields for multiple locales provides an error messages when there's an error for at least one of the languages.

## 2021-03-23

### Fixed
- Fix for broken sign-up flow when signing-up through social sign-on

## 2021-04-22

### Fixed
- After the project title error appears, it disappears again after you start correcting the error

## 2021-03-19

### Fixed
- Admin>Dashboard>Users tab is no longer hidden for admins that manage projects.
- The password input no longer shows the password when hitting ENTER.
- Admin > Settings displays the tabs again

### Changed
- Empty folders are now shown in the landing page, navbar, projects page and sitemap.
- The sitemap no longer shows all projects and folder under each folder.
- Images added to folder descriptions are now compressed, reducing load times in project and folder pages.

### Added
- Allows for sending front-end events to our self-hosted matomo analytics tool

## 2021-03-16

### Changed
- Automatic tagging is functional for all clusters, and enabled for all premium customers

### Added
- Matomo is enabled for all platforms, tracking page views and front-end events (no workshops or back-end events yet)

## 2021-03-11

### Changed
- Tenants are now ordered alphabetically in AdminHQ
- Serbian (Latin) is now a language option.

## 2021-03-10

### Added
- CitizenLab admins can now change the link to the accessibility statement via AdminHQ.
- "Reply-to" field in emails from campaigns can be customized for each platform
- Customizable minimal required password length for each platform

## 2021-03-09

### Fixed
- Fixed a crash that would occur when tring to add tags to an idea

## 2021-03-08

### Fixed
- Phase pages now display the correct count of ideas (not retroactive - will only affect phases modified from today onwards).

## 2021-03-05

### Changed
- Changed the default style of the map
- Proposals/Initiatives are now sorted by most recent by default

### Added
- Custom maps (Project settings > Map): Admins now have the capability to customize the map shown inside of a project. They can do so by uploading geoJson files as layers on the map, and customizing those layers through the back-office UI (e.g. changing colors, marker icons, tooltip text, sort order, map legend, default zoom level, default center point).

### Fixed
- Fixed a crash that could potentially occur when opening an idea page and afterwards going back to the project page

## 2021-03-04

### Added
- In the admin (Settings > Registration tab), admins can now directly set the helper texts on top of the sign-up form (both for step 1 and 2).
- The admin Settings > Homepage and style tab has two new fields: one to allow customization for copy of the banner signed-in users see (on the landing page) and one to set the copy that's shown underneath this banner and above the projects/folders (also on the landing page).
- Copy to clarify sign up/log in possibilities with phone number

### Changed
- The admin Settings > Homepage and style tab has undergone copy improvements and has been rearranged
- The FranceConnect button to login, signup or verify your account now displays the messages required by the vendor.
- Updated the look of the FranceConnect button to login, signup or verify your account to feature the latests changes required by the vendor.

### Fixed
- Downvote button (thumbs down) on input card is displayed for archived projects

## 2021-03-03

### Added
- Users are now notified in app and via email when they're assigned as folder administrators.

## 2021-03-02

### Fixed
- Don't show empty space inside of the idea card when no avatar is present

### Added

- Maori as languages option

### Changed
- Improved layout of project event listings on mobile devices

## 2021-02-26

### Fixed
- France Connect button hover state now complies with the vendor's guidelines.

## 2021-02-24

### Fixed
- The project page no longer shows an eternal spinner when the user has no access to see the project

## 2021-02-18

### Added
- The password fields show an error when the password is too short
- The password fields have a 'show password' button to let people check their password while typing
- The password fields have a strength checker with appropriate informative message on how to increase the strength
- France Connect as a verification method.

### Fixed
- Notifications for started phases are no longer triggered for unpublished projects and folders.

## 2021-02-17

### Changed
- All input fields for multiple locales now use the components with locale switchers, resulting in a cleaner and more compact UI.
- Copy improvements

## 2021-02-12

### Fixed
- Fixed Azure AD login for some Azure setups (Schagen)

### Changed
- When searching for an idea, the search operation no longer searches on the author's name. This was causing severe performance issues and slowness of the paltforms.

## 2021-02-10

### Added
- Automatic tagging

## 2021-02-08

### Fixed
- Fixed a bug preventing registration fields and poll questions from reordering correctly.
- Fixed a bug causing errors in new platforms.

## 2021-02-04
### Fixed
- Fixed a bug causing the projects list in the navbar and projects page to display projects outside of folders when they're contained within them.

## 2021-01-29

### Added
- Ability to redirect URLs through AdminHQ
- Accessibility statement link in the footer

### Fixed
- Fixed issue affecting project managers that blocked access to their managed projects, when these are placed inside a folder.

## 2021-01-28

### Fixed
- A bug in Admin project edit page that did not allow a user to Go Back to the projects list after switching tabs
- Scrolling on the admin users page

## 2021-01-26

### Added
- Folder admin rights. Folder admins or 'managers' can be assigned per folder. They can create projects inside folders they have rights for, and moderate/change the folder and all projects that are inside.
- The 'from' and 'reply-to' emails can be customized by cluster (by our developers, not in Admin HQ). E.g. Benelux notification emails could be sent out by notifications@citizenlab.eu, US emails could be sent out by notifications@citizenlab.us etc., as long as those emails are owned by us. We can choose any email for "reply-to", so also email addresses we don't own. This means "reply-to" could potentially be configured to be an email address of the city, e.g. support@leuven.be. It is currently not possible to customize the reply-to (except for manual campaigns) and from fields for individual tenants.
- When a survey requires the user to be signed-in, we now show the sign in/up form directly on the page when not logged in (instead of the green infobox with a link to the sign-up popup)

### Fixed
- The 'reply-to' field of our emails showed up twice in recipient's email clients, now only once.

### Changed
- Added the recipient first and last name to the 'to' email field in their email client, so not only their email adress is shown.
- The links in the footer can now expand to multiple lines, and therefore accomodate more items (e.g. soon the addition of a link to the accesibility statement)

## 2021-01-21

### Added
- Added right-to-left rendering to emails

## 2021-01-18

### Fixed
- Access rights tab for participatory budget projects
- Admin moderation page access

## 2021-01-15

### Changed
- Copy improvements across different languages

## 2021-01-14

### Added
- Ability to customize the input term for a project

### Changed
- The word 'idea' was removed from as many places as possible from the platform, replaced with more generic copy.

## 2021-01-13

### Changed
- Idea cards redesign
- Project folder page redesign
- Project folders now have a single folder card image instead of 5 folder images in the admin settings
- By default 24 instead of 12 ideas or shown now on the project page

## 2020-12-17

### Fixed
- When creating a project from a template, only templates that are supported by the tenant's locale will show up
- Fixed several layout, interaction and data issues in the manual tagging feature of the Admin Processing page, making it ready for external use.
- Fixed project managers access of the Admin Processing page.

### Added
- Admin activity feed access for project managers
- Added empty state to processing list when no project is selected
- Keyboard shortcut tooltip for navigation buttons of the Admin Processing page

### Changed
- Reduced spacing in sidebar menu, allowing for more items to be displayed
- Style changes on the Admin Processing page

## 2020-12-08

### Fixed
- Issues with password reset and invitation emails
- No more idea duplicates showing up on idea overview pages
- Images no longer disappear from a body of an idea, or description of a project on phase, if placed at the bottom.

### Changed
- Increased color contrast of inactive timeline phases text to meet accesibility standard
- Increased color contrast of event card left-hand event dates to meet accesibility standard
- Increased color contrast of List/Map toggle component to meet accesibility standard

### Added
- Ability to tag ideas manually and automatically in the admin.

## 2020-12-02

### Changed
- By default the last active phase instead of the last phase is now selected when a timeline project has no active phase

### Fixed
- The empty white popup box won't pop up anymore after clicking the map view in non-ideation phases.
- Styling mistakes in the idea page voting and participatory budget boxes.
- The tooltip shown when hovering over a disabled idea posting button in the project page sticky top bar is no longer partially hidden

## 2020-12-01

### Changed
- Ideas are now still editable when idea posting is disabled for a project.

## 2020-11-30

### Added
- Ability to create new and edit existing idea statuses

### Fixed
- The page no longer refreshes when accepting the cookie policy

### Changed
- Segment is no longer used to connect other tools, instead following tools are integrated natively
  - Google Analytics
  - Google Tag Manager
  - Intercom
  - Satismeter
  - Segment, disabled by default
- Error messages for invitations, logins and password resets are now clearer.

## 2020-11-27

### Fixed

- Social authentication with Google when the user has no avatar.

### Changed

- Random user demographics on project copy.

## 2020-11-26

### Added
- Some specific copy for Vitry-sur-Seine

## 2020-11-25

### Fixed
- Sections with extra padding or funky widths in Admin were returned to normal
- Added missing copy from previous release
- Copy improvements in French

### Changed
- Proposal and idea descriptions now require 30 characters instead of the previous 500

## 2020-11-23

### Added
- Some specific copy for Sterling Council

### Fixed
- The Admin UI is no longer exposed to regular (and unauthenticated) users
- Clicking the toggle button of a custom registration field (in Admin > Settings > Registration fields) no longer duplicated the row
- Buttons added in the WYSIWYG editor now have the correct color when hovered
- The cookie policy and accessibility statement are not editable anymore from Admin > Settings > Pages

### Changed

**Project page:**

- Show all events at bottom of page instead of only upcoming events
- Reduced padding of sticky top bar
- Only show sticky top bar when an action button (e.g. 'Post an idea') is present, and you've scrolled past it.

**Project page right-hand sidebar:**

- Show 'See the ideas' button when the project has ended and the last phase was an ideation phase
- Show 'X ideas in the final phase' when the project has ended and the last phase was an ideation phase
- 'X phases' is now clickable and scrolls to the timeline when clicked
- 'X upcoming events' changed to 'X events', and event count now counts all events, not only upcoming events

**Admin project configuration page:**

- Replaced 'Project images' upload widget in back-office (Project > General) with 'Project card image', reduced the max count from 5 to 1 and updated the corresponding tooltip with new recommended image dimensions

**Idea page:**

- The map modal now shows address on top of the map when opened
- Share button copy change from "share idea" to "share"
- Right-hand sidebar is sticky now when its height allows it (= when the viewport is taller than the sidebar)
- Comment box now has an animation when it expands
- Adjusted scroll-to position when pressing 'Add a comment' to make sure the comment box is always fully visible in the viewport.

**Other:**

- Adjusted FileDisplay (downloadable files for a project or idea) link style to show underline by default, and increased contrast of hover color
- Reduced width of DateTimePicker, and always show arrows for time input

## 2020-11-20 (2)

### Fixed
- The project header image is screen reader friendly.
- The similar ideas feature doesn't make backend requests anymore when it's not enabled.

### Changed
- Areas are requested with a max. of 500 now, so more areas are visible in e.g. the admin dashboard.

## 2020-11-18

### Added
- Archived project folder cards on the homepage will now have an "Archived" label, the same way archived projects do\
- Improved support for right-to-left layout
- Experimental processing feature that allows admins and project managers to automatically assign tags to a set of ideas.

### Fixed
- Projects without idea sorting methods are no longer invalid.
- Surveys tab now shows for projects with survey phases.

### Changed
- Moved welcome email from cl2-emails to cl2-back

## 2020-11-16

### Added
- Admins can now select the default sort order for ideas in ideation and participatory budgeting projects, per project

### Changed
- The default sort order of ideas is now "Trending" instead of "Random" for every project if left unchanged
- Improved sign in/up loading speed
- Removed link to survey in the project page sidebar when not logged in. Instead it will show plain none-clickable text (e.g. '1 survey')

### Fixed
- Custom project slugs can now contain alphanumeric Arabic characters
- Project Topics table now updates if a topic is deleted or reordered.
- Empty lines with formatting (like bold or italic) in a Quill editor are now removed if not used as paragraphs.

## 2020-11-10

### Added

#### Integration of trial management into AdminHQ
- The lifecycle of the trials created from AdminHQ and from the website has been unified.
- After 14 days, a trial platform goes to Purgatory (`expired_trial`) and is no longer accessible. Fourteen days later, the expired trial will be removed altogether (at this point, there is no way back).
- The end date of a trial can be modified in AdminHQ (> Edit tenant > Internal tab).

## 2020-11-06

### Added
- Social sharing via WhatsApp
- Ability to edit the project URL
- Fragment to embed a form directly into the new proposal page, for regular users only

### Fixed
- The project about section is visibile in mobile view again
- Maps will no longer overflow on page resizes

## 2020-11-05

### Added
- Reordering of and cleaner interface for managing custom registration field options
- An 'add proposal' button in the proposals admin
- Fragment to user profile page to manage party membership settings (CD&V)
- "User not found" message when visiting a profile for a user that was deleted or could not be found

### Changed
- Proposal title max. length error message
- Moved delete functionality for projects and project folders to the admin overview

### Fixed
- The automatic scroll to the survey on survey project page

## 2020-11-03

### Fixed
- Fixed broken date picker for phase start and end date

## 2020-10-30

### Added

- Initial Right to left layout for Arabic language
- Idea description WYSIWYG editor now supports adding images and/or buttons

## 2020-10-27

### Added

- Support for Arabic

## 2020-10-22

### Added
- Project edit button on project page for admins/project manager
- Copy for Sterling Council

### Fixed
- Links will open in a new tab or stay on the same page depending on their context. Links to places on the platform will open on the same page, unless it breaks the flow (i.e. going to the T&C policy while signing up). Otherwise, they will open in a new tab.

### Changed
- In the project management rights no ambiguous 'no options' message will be shown anymore when you place your cursor in the search field

## 2020-10-16

### Added
- Ability to reorder geographic areas

### Fixed
- Stretched images in 'avatar bubbles'
- Input fields where other people can be @mentioned don't grow too wide anymore
- Linebar charts overlapping elements in the admin dashboard

## 2020-10-14

### Changed
- Project page redesign

## 2020-10-09

### Added
- Map configuration tool in AdminHQ (to configure maps and layers at the project level).

## 2020-10-08

### Added
- Project reports

### Changed
- Small styling fixes
- Smart group support multiple area codes
- Layout refinements for the new idea page
- More compact idea/proposal comment input
- Proposal 'how does it work' redesign

## 2020-10-01

### Changed
- Idea page redesign

## 2020-09-25

### Fixed
- The "Go to platform" button in custom email campaigns now works in Norwegian

### Added
- Granular permissions for proposals
- Possibility to restrict survey access to registered users only
- Logging project published events

### Changed
- Replaced `posting_enabled` in the proposal settings by the posting proposal granular permission
- Granular permissions are always granted to admins

## 2020-09-22

### Added
- Accessibility statement

## 2020-09-17

### Added
- Support for checkbox, number and (free) text values when initializing custom fields through excel invites.

### Changed
- Copy update for German, Romanian, Spanish (CL), and French (BE).

## 2020-09-15

### Added
- Support Enalyzer as a new survey provider
- Registration fields can now be hidden, meaning the user can't see or change them, typically controlled by an outside integration. They can still be used in smart groups.
- Registration fields can now be pre-populated using the invites excel

## 2020-09-08

### Fixed
- Custom buttons (e.g. in project descriptions) have correct styling in Safari.
- Horizontal bar chart overflow in Admin > Dashboard > Users tab
- User graphs for registration fields that are not used are not shown anymore in Admin > Dashboard > Users tab

### Added
- Pricing plan feature flags for smart groups and project access rights

## 2020-09-01

### Fixed
- IE11 no longer gives an error on places that use the intersection observer: project cards, most images, ...

### Added

- New platform setting: 'Abbreviated user names'. When enabled, user names are shown on the platform as first name + initial of last name (Jane D. instead of Jane Doe). This setting is intended for new platforms only. Once this options has been enabled, you MUST NOT change it back.
- You can now export all charts in the admin dashboard as xlsx or svg.
- Translation improvements (email nl...)

### Changed
- The about us (CitizenLab) section has been removed from the cookie policy

## 2020-08-27

### Added

- Support for rich text in field descriptions in the idea form.
- New "Proposed Budget" field in the idea form.

### Changed

- Passwords are checked against a list of common passwords before validation.
- Improving the security around xlsx exports (escaping formulas, enforcing access restrictions, etc.)
- Adding request throttling (rate-limiting) rules.
- Improving the consistency of the focus style.

## 2020-07-30

### Added
- Pricing plans in AdminHQ (Pricing plan limitations are not enforced).
- Showing the number of deviations from the pricing plan defaults in the tenant listing of AdminHQ.

### Changed
- Tidying up the form for creating new tenants in AdminHQ (removing unused features, adding titles and descriptions, reordering features, adding new feature flags, removing fields for non-relevant locales).

## 2020-07-10

### Added
- Project topics

### Changed
- Userid instead of email is used for hidden field in surveys (Leiden)
- New projects have 'draft' status by default

### Fixed
- Topics filter in ideas overview works again

## 2020-07-09 - Workshops

### Fixed
- Speps are scrollable

### Added
- Ability to export the inputs as an exel sheet
- Polish translations
- Portugese (pt-BR) translations

## 2020-06-26

### Fixed
- No longer possible to invite a project manager without selecting a project
- The button on the homepage now also respects the 'disable posting' setting in proposals
- Using project copy or a tenant template that contains a draft initiative no longer fails

### Added
- Romanian

## 2020-06-19

### Fixed
- Polish characters not being rendered correctly

### Added
- Back-office toggle to turn on/off the ability to add new proposals to the platform

## 2020-06-17

### Fixed
- It's no longer needed to manually refresh after deleting your account for a consistent UI
- It's no longer needed to manually refresh after using the admin toggle in the user overview
- The sign-in/up flow now correctly asks the user to verify if the smart group has other rules besides verification
-


demo` is no longer an available option for `organization_type` in admin HQ
- An error is shown when saving a typeform URL with `?email=xxxx` in the URL, which prevented emails to be linked to survey results
- On mobile, the info container in the proposal info page now has the right width
- A general issue with storing cookies if fixed, noticable by missing data in GA, Intercom not showing and the cookie consent repeatedly appearing
- Accessibility fix for the search field
- The `signup_helper_text` setting in admin HQ is again displayed in step 1 of the sign up flow
### Added
- There's a new field in admin HQ to configure custom copy in step 2 of the sign up flow called `custom_fields_signup_helper_text`
- `workshops` can be turned on/off in admin HQ, displayed as a new page in the admin interface

### Changed
- The copy for `project moderator` has changed to `project manager` everywhere
- The info image in the proposals header has changed

## 2020-06-03

### Fixed

- Maps with markers don't lose their center/zoom settings anymore
- English placeholders in idea form are gone for Spanish platforms

## 2020-05-26

### Changed
- Lots of small UI improvements throughout the platform
- Completely overhauled sign up/in flow:
  - Improved UI
  - Opens in a modal on top of existing page
  - Opens when an unauthenticaed user tries to perform an action that requires authentication (e.g. voting)
  - Automatically executes certain actions (e.g. voting) after the sign in/up flow has been completed (note: does not work for social sign-on, only email/password sign-on)
  - Includes a verification step in the sign up flow when the action requires it (e.g. voting is only allowed for verified users)

## 2020-05-20

### Fixed

- Budget field is shown again in idea form for participatory budget projects

## 2020-05-14

### Added

- Idea configurability: disabling/requiring certain fields in the idea form
- The footer has our new logo

### Changed

- Admins will receive a warning and need to confirm before sending a custom email to all users
- A survey project link in the top navigation will link to /info instead of to /survey

## 2020-04-29

### Fixed

- Folders are again shown in the navbar
- Adding an image to the description text now works when creating a project or a phase

### Added

- Support for Polish, Hungarian and Greenlandic

## 2020-04-23

### Fixed

- Long timeline phase names show properly

### Changed

- Redirect to project settings after creating the project
- Links to projects in the navigation menu link to the timeline for timeline projects

## 2020-04-21

### Fixed

- Fixed overlapping issue with idea vote bar on mobile
- Fixed an issue where images were used for which the filename contained special characters

### Added

- The overview (moderation) in the admin now has filters
  - Seen/not seen
  - Type: Comment/Idea/Proposal
  - Project
  - Search
- The idea xlsx export contains extra columns on location, number of comments and number of attachments

### Changed

- The permissions tab in the project settings has reordered content, to be more logical
- In German, the formal 'Sie' form has been replaced with the informal 'Du' form

## 2020-03-31

### Fixed

- Signing up with keyboard keys (Firefox)
- Composing manual emails with text images
- Exporting sheet of volunteers with long cause titles

### Added

- Folder attachments
- Publication status for folders

### Changed

- Show folder projects within admin project page

## 2020-03-20

### Added

- Volunteering as a new participation method

## 2020-03-16

### Fixed

- The project templates in the admin load again

## 2020-03-13

### Fixed

- The folder header image is not overly compressed when making changes to the folder settings
- The loading spinner on the idea page is centered

### Added

- Add images to folders, shown in cards.

### Changed

- Admins can now comment on ideas.

## 2020-03-10

### Fixed

- Fixed consent banner popping up every time you log in as admin
- Fixed back-office initiative status change 'Use latest official updates' radio button not working
- Fixed broken copy in Initiative page right-hand widget

### Added

- Add tooltip explaining what the city will do when the voting threshold is reached for a successful initiative
- Added verification step to the signup flow
- New continuous flow from vote button clicked to vote casted for unauthenticated, unverified users (click vote button -> account creation -> verification -> optional/required custom signup fields -> programmatically cast vote -> successfully voted message appears)
- The rich text editor in the admin now supports buttons

### Changed

- Admin HQ: new and improved list of timezones

## 2020-03-05

### Fixed

- Signup step 2 can no longer be skipped when there are required fields
- Correct tooltip link for support article on invitations
- Correct error messages when not filling in start/end date of a phase

### Added

- Setting to disable downvoting in a phase/project, feature flagged
- When a non-logged in visitor tries to vote on an idea that requires verification, the verification modal automatically appears after registering

## 2020-02-24

### Fixed

- Initiative image not found errors
- Templates generator out of disk space

### Added

- Folders i1
  - When enabled, an admin can create, edit, delete folders and move projects into and out of folders
  - Folders show in the project lists and can be ordered within projects

### Changed

- Initiative explanatory texts show on mobile views
- Existing platforms have a moderator@citizenlab.co admin user with a strong password in LastPass
- In the admin section, projects are no longer presented by publication status (Folders i1)

## 2020-02-19

### Fixed

- Loading more comments on the user profile page works again
- Accessibility improvements
- Adding an image no longer pops up the file dialog twice
- Changed to dedicated IP in mailgun to improve general deliverability of emails

### Added

- Improvements to the PB UI to make sure users confirm their basket at the end
- Ideation configurability i1
  - The idea form can be customized, on a project level, to display custom description texts for every field
- People filling out a poll are now included in the 'participated in' smart group rules
- Make me admin section in Admin HQ

### Changed

- When a platform no longer is available at a url, the application redirects to the CitizenLab website
- New platforms automatically get a moderator@citizenlab.co admin user with a strong password in LastPass

## 2020-01-29

### Fixed

- Rich text editor no longer allows non-video iframe content
- Smart groups that refer to a deleted project now get cleaned up when deleting a project
- All cookie consent buttons are now reachable on IE11
- More accessibility fixes
- The organization name is no longer missing in the password reset email

### Added

- CSAM verification
  - Users can authenticate and verify using BeID or itsme
  - User properties controlled by a verification method are locked in the user profile
  - Base layer of support for other similar verification methods in the future
- The order of project templates can now be changed in Templates HQ

### Changed

- Project templates overview no longer shows the filters

## 2020-01-17

### Fixed

- Further accesibility improvements:
  - Screen reader improvement for translations
  - Some color contrast improvements

### Added

- A hidden topics manager available at https://myfavouriteplatform.citizenlab.co/admin/topics

## 2020-01-15

### Fixed

- In the admin, the project title is now always displayed when editing a project
- Further accesibility improvements:
  - Site map improvements (navigation, clearer for screen readers)
  - Improved colors in several places for users with sight disability
  - Improved HTML to better inform screen reader users
  - Added keyboard functionality of password recovery
  - Improved forms (easier to use for users with motoric disabilities, better and more consistent validation, tips and tricks on mobile initiative form)
  - Improvements for screen reader in different languages (language picker, comment translations)
  - Added title (visible in your tab) for user settings page
  - Improved screen reader experience for comment posting, deleting, upvoting and idea voting

### Added

- The email notification settings on the user profile are now grouped in categories
- Unsubscribing through an email link now works without having to sign in first

### Changed

- The idea manager now shows all ideas by default, instead of filtered by the current user as assignee

## 2020-01-07

### Added

- Go to idea manager when clicking 'idea assigned to you' notification
- 2th iteration of the new admin moderation feature:
  - Not viewed/Viewed filtering
  - The ability to select one or more items and mark them as viewed/not viewed
  - 'Belongs to' table column, which shows the context that a piece of content belongs to (e.g. the idea and project that a comment belongs to)
  - 'Read more' expand mechanism for longer pieces of content
  - Language selector for multilingual content
  - 'Go to' link that will open a new tab and navigate you to the idea/iniative/comment that was posted

### Changed

- Improve layout (and more specifically width) of idea/iniatiatve forms on mobile
- Separate checkboxes for privacy policy and cookie policy
- Make the emails opt-in at registration

### Fixed

- Fix for unreadable password reset error message on Firefox
- Fix for project granular permission radio buttons not working

## 2019-12-12

### Added

- Polls now support questions for which a user can check multiple options, with a configurable maximum
- It's now possible to make a poll anonymous, which hides the user from the response excel export
- New verification method `id_card_lookup`, which supports the generic flow of verifying a user using a predined list of ID card numbers.
  - The copy can be configured in Admin HQ
  - The id cards CSV can be uploaded through Admin HQ

## 2019-12-11

### Added

- Admin moderation iteration 1 (feature flagged, turned on for a selected number of test clients)
- New verification onboarding campaign

### Changed

- Improved timeline composer
- Wysiwyg accessibility improvement

### Fixed

- English notifications when you have French as your language

## 2019-12-06

### Fixed

- Accessibility improvements:
  - Polls
  - Idea/initiative filter boxes
- Uploading a file in admin project page now shows the loading spinner when in progress
- Fixed English copy in notifications when other language selected
- Fixed project copy in Admin HQ not being saved

## 2019-12-05

### Fixed

- Small popups (popovers) no longer go off-screen on smaller screens
- Tooltips are no longer occluded by the checkbox in the idea manager
- The info icon on the initiatives voting box has improved alignment
- Project templates now display when there's only `en` is configured as a tenant locale
- When changing the lifecycle stage of a tenant, the update is now sent right away to segment
- When users accept an inivitation and are in a group, the group count is correctly updated
- Dropdowns in the registration flow can again support empty values
- Accessibility:
  - Various color changes to improve color contrasts
  - Color warning when picking too low contrast
  - Improvements to radio buttons, checkboxes, links and buttons for keyboard accessibility
  - Default built-in pages for new tenants have a better hierarchy for screen readers
- User posted an idea/initiative notification for admins will be in the correct language

## 2019-11-25

### Changed

- Updated translations
- Area filter not shown when no areas are configured
- Overall accessibility improvements for screen readers
- Improved accessibility of the select component, radio button, image upload and tooltip

### Fixed

- When adding a vote that triggers the voting limit on a project/phase, the other idea cards now automatically get updated with disabled vote buttons
- Fix for mobile bottom menu not being clickable when idea page was opened
- Navigating directly between projects via the menu no longer results in faulty idea card collections
- Display toggle (map or list view) of idea and initiative cards works again

## 2019-11-19

### Added

- New ideation project/phase setting called 'Idea location', which enables or disabled the ability to add a location to an idea and show the ideas on a map

### Changed

- Improved accessibility of the image upload component
- COW tooltipy copy
- Sharing modal layout improvement

### Fixed

- Checkboxes have unique ids to correctly identify their corresponding label, which improves screen reader friendliness when you have multiple checkboxes on one page.
- Avatar layout is back to the previous, smaller version

## 2019-11-15

### Fixed

- Fix for 'Click on map to add an idea' functionality not working
- Fix for notifications not showing

## 2019-11-12

### Fixed

- An email with subject `hihi` is no longer sent to admins that had their invite accepted
- Whe clicking the delete button in the file uploader, the page no longer refreshes
- Project templates no longer show with empty copy when the language is missing
- The countdown timer on initiatives now shows the correct value for days
- The radio buttons in the cookie manager are clickable again
- Changing the host of a tenant no longer breaks images embedded in texts
- It's possible again to unassign an idea in the idea manager
- The popup for adding a video or link URL is no longer invisible or unusable in some situations
- Uploading files is no longer failing for various filetypes we want to support
- Keyboard accessibility for modals

### Added

- ID Verification iteration 1
  - Users can verify their account by entering their ID card numbers (currently Chile only)
  - Verification is feature flagged and off by default
  - Smart groups can include the criterium 'is verified'
  - Users are prompted to verify their account when taking an actions that requires verification
- Total population for a tenant can now be entered in Admin HQ
- It's now possible to configure the word used for areas towards citizens from the areas admin
- Improvements to accessibility:
  - Idea and initiative forms: clearer for screen readers, keyboard accessibility, and more accessible input fields
  - Nav bar: clearer for screen readers and improved keyboard navigation
  - Project navigation and phases: clearer for screen readers
  - Sign-in, password reset and recovery pages: labeling of the input fields, clearer for screen readers
  - Participatory budgeting: clearer for screen readers

### Changed

- The organization name is now the default author in an official update

## 2019-10-22

### Fixed

- The sharing title on the idea page is now vertically aligned
- Improvements to the 'bad gateway' message sometimes affecting social sharing
- The map and markers are again visible in the admin dashboard
- First round of accessibility fixes and improvements
  - Dynamics of certain interactions are picked up by screen readers (PB, voting, ...)
  - Overall clarity for screen readers has improved
  - Improvements to information structure: HTML structure, W3C errors, head element with correct titles
  - Keyboard accessibility has generally improved: sign-up problems, login links, PB assignment, ...

### Added

- Initiatives iteration 3
  - Automatic status changes on threshold reached or time expired
  - When updating the status, official feedback needs to be provided simultaneously
  - Users receive emails and notifications related to (their) initiative
  - Initiatives support images in their body text
- Project templates
  - Admins can now create projects starting from a template
  - Templates contain images, a description and a timeline and let admin filter them by tags
  - Admins can share template descriptions with a publically accessible link
- It's now possible to configure the banner overlay color from the customize settings
- A custom email campaign now contains a CTA button by default

### Changed

- Complete copy overhaul of all emails

## 2019-10-03

### Fixed

- PB phase now has a basket button in the project navbar
- The datepicker in the timeline admin now works in IE11

### Changed

- For fragments (small pieces of UI that can be overridden per tenant) to work, they need to be enabled individually in admin HQ.

## 2019-09-25

### Fixed

- It's again possible to change a ideation/PB phase to something else when it contains no ideas
- Older browsers no longer crash when scrolling through comments (intersection observer error)
- Pagination controls are now correctly shown when there's multiple pages of users in the users manager
- The user count of groups in the users manager no longer includes invitees and matches the data shown
- Transition of timeline phases now happen at midnight, properly respecting the tenant timezone
- When looking at the map of an idea or initiative, the map marker is visible again
- The initiatives overview pages now uses the correct header and text colors
- The vote control on an initiative is no longer invisible on a tablet screen size
- The idea page in a budgeting context now shows the idea's budget
- The assign button on an idea card in a budgeting context behaves as expected when not logged in
- Project copy in Admin HQ that includes comments no longer fails
- Changing granular permissions by project moderator no longer fails

### Added

- Polling is now supported as a new participation method in a continuous project or a phase
  - A poll consists of multiple question with predefined answers
  - Users can only submit a poll once
  - Taking a poll can be restricted to certain groups, using granular permissions
  - The poll results can be exported to excel from the project settings
- It's now possible to disable Google Analytics, Google Tag Manager, Facebook Pixel and AdWords for specific tenants through Admin HQ

### Changed

- Large amount of copy improvements throughout to improve consistency and experience
- The ideas overview page is no longer enabled by default for new tenants
- The built-in 'Open idea project' can now be deleted in the project admin

## 2019-08-30

### Fixed

- The map preview box no longer overflows on mobile devices
- You're now correctly directed back to the idea/initiatives page after signing in/up through commenting

### Changed

- The height of the rich text editor is now limited to your screen height, to limit the scrolling when applying styles

## 2019-08-29

### Fixed

- Uploaded animated gifs are no longer displayed with weird artifacts
- Features that depend on NLP are less likely to be missing some parts of the data

### Added

- Citizen initiatives
  - Citizens can post view and post initiatives
  - Admins can manage initiatives, similar to how they manage ideas
  - Current limitation to be aware of, coming very soon:
    - No emails and notifications related to initiatives yet
    - No automated status changes when an initiative reaches enough votes or expires yet

## 2019-08-09

### Fixed

- Fixed a bug that sometimes prevented voting on comments
- When editing a comment, a mention in the comment no longer shows up as html
- In the dashboard, the domicile value 'outside' is now properly translated
- Some fixes were made to improve loading of the dashboard map with data edge cases
- Deleting a phase now still works when users that reveived notifications about the phase have deleted their account
- New releases should no longer require a hard refresh, avoiding landing page crashing issues we had

### Added

- File input on the idea form now works on mobile, if the device supports it

## 2019-07-26

### Fixed

- The project moderator email and notification now link to the admin idea manager instead of citizen side
- The widget no longer shows the `Multiloc`, but the real idea titles for some platforms

### Added

- Speed improvements to data requests to the backend throughout the whole paltform
- Changing the participation method from ideation to information/survey when there are ideas present is now prevented by the UI
- It's now possible to manually reorder archived projects
- There's new in-platform notifications for a status change on an idea you commented or voted on

## 2019-07-18

### Fixed

- It's no longer possible to change the participation method to information or survey if a phase/project already contains ideas
- The 'Share your idea modal' is now properly centered
- It's no longer possible to send out a manual email campaign when the author is not properly defined
- Invite emails are being sent out again
- Imported ideas no longer cause incomplete pages of idea cards
- Invited users who did not accept yet no longer receive any automated digest emails

## 2019-07-08

### Fixed

- When changing images like the project header, it's no longer needed to refresh to see the result
- The comments now display with a shorter date format to work better on smaller screens
- The code snippet from the widget will now work in some website that are strict on valid html
- The number of days in the assignee digest email is no longer 'null'
- The project preview description input is displayed again in the projects admin
- The idea status is no longer hidden when no vote buttons are displayed on the idea page
- Duplicate idea cards no longer appear when loading new pages

### Added

- Performance optimizations on the initial loading of the platform
- Performance optimizations on loading new pages of ideas and projects
- Newly uploaded images are automatically optimized to be smaller in filesize and load faster
- The 'Add an idea' button is now shown in every tab of the projects admin
- It's now possible to add videos to the idea body text
- E-mails are no longer sent out through Vero, but are using the internal cl2-emails server

### Changed

- The automated emails in the admin no longer show the time schedule, to work around the broken translations
- The rights for voting on comments now follow the same rights than commenting itself, instead of following the rights for idea voting
- On smaller desktop screens, 3 columns of idea cards are now shown instead of 2
- When adding an idea from the map, the idea will now be positioned on the exact location that was clicked instead of to the nearest detectable address
- Using the project copy tool in admin HQ is more tolerant about making copies of inconsistent source projects

## 2019-06-19

### Fixed

- Show 3-column instead of 2-column layout for ideas overview page on smaller desktop screens
- Don't hide status label on idea page when voting buttons are not shown

### Changed

- Small improvement in loading speed

## 2019-06-17

## Fixed

- The column titles in comments excel export are aligned with the content
- There's now enough space between voting anc translate links under a comment
- Vote button on an idea no longer stays active when a vote on that idea causes the voting treshold of the project to be reached

## Added

- The admin part of the new citizen initiatives is available (set initiatives feature on `allowed`)
  - Cities can configure how they plan to use initiatives
- A preview of how initiatives will look like city side is available, not yet ready for prime time (set initiatives feature on `allowed` and `enabled`)
- The ideas overview page has a new filtering sidebar, which will be used for other idea and initiative listings in the future
  - On idea status
  - On topic
  - Search
- Comments now load automatically while scrolling down, so the first comments appear faster

## 2019-06-05

### Fixed

- Fix an issue that when showing some ideas in an idea card would make the application crash

## 2019-05-21

### Fixed

- The idea page does no longer retain its previous scroll position when closing and reopening it
- The Similar Ideas box no longer has a problem with long idea titles not fitting inside of the box
- The Similar Ideas box content did not update when directly navigating from one idea page to the next
- The 'What were you looking for?' modal no longer gives an error when trying to open it

### Changed

- You now get redirected to the previously visited page instead of the landing page after you've completed the signup process

## 2019-05-20

### Fixed

- Closing the notification menu after scrolling no longer results in a navbar error
- When accessing the idea manager as a moderator, the assignee filter defaults to 'assigned to me'
- The idea and comment counts on the profile page now update as expected
- It's now possible to use a dropdown input in the 2nd registration step with a screen reader
- An invited user can no longer request a password reset, thereby becoming an inconsistent user that resulted in lots of problems

### Added

- Restyle of the idea page
  - Cleaner new style
  - Opening an idea no longer appears to be a modal
  - Properly styled similar ideas section
  - Showing comment count and avatars of contributors

### Changed

- When clicking the edit button in the idea manager, the edit form now opens in the sidemodal

## 2019-05-15

### Fixed

- Opening the projects dropdown no longer shows all menu items hovered when opened
- Users that can't contribute (post/comment/vote/survey) no longer get an email when a phase starts
- When a project has an ideation and a PB phase, the voting buttons are now shown during the ideation phase
- The admin navigation menu for moderators is now consistent with that for admins
- Moderators that try to access pages only accessible for admins, now get redirected to the dashboard
- The details tab in clustering doesn't cause the info panel to freeze anymore
- When writing an official update, the sbumit button now only becomes active when submission is possible
- The 'no options' copy in a dropdown without anything inside is now correctly translated
- Making a field empty in Admin HQ now correctly saves the empty value
- The active users graph no longer includes users that received an email as being active
- The translation button in an idea is no longer shown when there's only one platform language
- After changing granular permission, a refresh is no longer needed to see the results on ideas
- The sideview in the idea manager now shows the status dropdown in the correct language
- The layout of the sideview in the idea manager is now corrected
- A digest email to idea assignees is no longer sent out when no ideas are assigned to the admin/moderator
- Signing in with VUB Net ID works again
- Loading the insights map can no longer be infinite, it will now show an error message when the request fails

### Added

- The profile page of a user now also shows the comments by that user
- Users can now delete their own profile from their edit profile page
- Similar ideas, clustering and location detection now work in Spanish, German, Danish and Norwegian
- Facebooks bot coming from `tfbnw.net` are now blocked from signing up
- Moderators now also have a global idea manager, showing all the ideas from the projects they're moderating
- Loading the insights map, which can be slow, now shows a loading indicator

### Changed

- Voting buttons are no longer shown when voting is not enabled
- Improved and more granular copy text for several voting and commenting disabled messages

## 2019-04-30

### Fixed

- Time remaning on project card is no longer Capitalized
- Non-admin users no longer get pushed to intercom
- Improvements to the idea manager for IE11
- When filtering on a project in the idea manager, the selected project is highlighted again
- @citizenlab.cl admins can now also access churned platforms
- The user count in the user manager now includes migrated cl1 users
- Sending invitations will no longer fail on duplicate mixed-case email addresses

### Added

- Ideas can now be assigned to moderators and admins in the idea manager
  - Added filter on assignee, set by default to 'assigned to me'
  - Added filter to only show ideas that need feedback
  - When clicking an idea, it now opens in and can be partially edited from a half screen modal
  - Admins and moderators get a weekly digest email with their ideas that need feedback
- Completely new comments UI with support for comment upvotes
  - Comments are visually clearly grouped per parent comment
  - Sub-comments use @mentions to target which other subcomment they reply to
  - Comments can be sorted by time or by votes
- Ideas can now be sorted randomly, which is the new default
- New smart group rule for users that contributed to a specific topic
- New smart group rule for users that contributed to ideas with a specific status
- Clear error message when an invitee does a normal sign up

### Changed

- The idea grid no longer shows a 'post an idea' button when there are no ideas yet

## 2019-04-24

### Fixed

- Project cards now show correct time remaining until midnight

## 2019-04-23

### Fixed

- Closing the notification menu does not cause an error anymore
- The unread notifications count is now displayed correctly on IE11
- Clicking on an invite link will now show an immediate error if the invite is no longer valid

### Changed

- The admin guide is now under the Get Started link and the dashboards is the admin index
- The project cards give feedback CTA was removed
- An idea can now be deleted on the idea page
- The default border radius throughout the platform now is 3px instead of 5px
- The areas filter on the project cards is only shown when there is more than one area

## 2019-04-16

### Fixed

- The comment count of a project remains correct when moving an idea to a different project
- Fixed an issue when copying projects (through the admin HQ) to tenants with conflicting locales
- Only count people who posted/voted/commented/... as participants (this is perceived as a fix in the dashboards)
- Invites are still sent out when some emails correspond to existing users/invitees
- Phase started/upcoming notifications are only sent out for published projects

### Added

- Posting text with a URL will turn the URL part into a link
- Added smart group rules for topic and idea status participants

### Changed

- New configuration for which email campaigns are enabled by default
- Changed project image medium size to 575x575

## 2019-04-02

### Fixed

- The new idea button now shows the tooltip on focus
- The gender graph in clustering is now translated
- Tooltips on the right of the screen no longer fall off
- Text in tooltips no longer overflows the tooltip borders
- When there are no ideas, the 'post an idea' button is no longer shown on a user profile or the ideas overview page
- The project card no longer displays a line on the bottom when there is no meta information available
- Downloading the survey results now consistently triggers a browser download
- The bottom of the left sidebar of the idea manager can now be reached when there are a lot of projects
- The time control in the admin dashboard is now translated
- Various fixes to improve resilience of project copy tool

### Added

- The ideas overview page now has a project filter
- The various pages now support the `$|orgName|` variable, which is replaced by the organization name of the tenant
- Non-CitizenLab admins can no longer access the admin when the lifecycle stage is set to churned
- A new style variable controls the header opacity when signed in
- New email as a reminder to an invitee after 3 days
- New email when a project phase will start in a week
- New email when a new project phase has started
- The ideas link in the navbar is now feature flagged as `ideas_overview`

### Changed

- When filtering projects by multiple areas, all projects that have one of the areas or no area are now shown
- The user search box for adding a moderator now shows a better placeholder text, explaining the goal

## 2019-03-20

### Fixed

- Fixed mobile layout issues with cookie policy, idea image and idea title for small screens (IPhone 5S)
- Posting an idea in a timeline that hasn't started yet (as an admin) now puts the idea in the first phase
- Notifications menu renders properly in IE11
- The CTA on project cards is no longer shown for archived and finished projects
- Invited users that sign up with another authentication provider now automatically redeem their invitation
- When the tenant only has one locale, no language switcher is shown in the official feedback form

### Added

- Capabilities have been added to apply custom styling to the platform header
  - Styling can be changed through a new style tab in admin HQ
  - It's also possible to configure a different platform-wide font
  - Styling changes should only be done by a designer or front-end developer, as there are a lot of things that could go wrong
- The initial loading speed of the platform has increased noticably due to no longer loading things that are not immediately needed right away.
- Tenant templates are now automatically updated from the `.template` platforms every night
- The project copy tool in admin HQ now supports time shifting and automatically tries to solve language conflicts in the data
- New notifications and emails for upcoming (1 week before) and starting phases

### Changed

- Archived ieas are no longer displayed on the general ideas page
- The time remaining on project cards is no longer shown on 2 lines if there's enough space
- New platforms will show the 'manual project sorting' toggle by default
- Some changes were made to modals throughout to make them more consistent and responsiveness
- New ideas now have a minimal character limit of 10 for the title and 30 for the body
- User pages have a more elaborate meta title and description for SEO purposes

## 2019-03-11

### Fixed

- Notifications layout on IE11
- Errors due to loading the page during a deployment

## 2019-03-11

### Fixed

- Similar ideas is now fast enough to enable in production
- NLP insights will no longer keep on loading when creating a new clusgtering graph
- The comment count on project cards now correctly updates on deleted comments
- Various spacing issues with the new landing page on mobile are fixed
- When logging out, the avatars on the project card no longer disappear
- The widget no longer cuts off the title when it's too long
- In admin > settings > pages, all inputs are now correctly displayed using the rich text editor
- The notifications are no longer indented inconsistently
- Exporting typeform survey results now also work when the survey embed url contains `?source=xxxxx`
- When there's a dropdown with a lot of options during signup, these options are no longer unreachable when scrolling down
- The cookie policy no longer displays overlapping text on mobile
- The `isSuperAdmin`, `isProjectModerator` and `highestRole` user properties are now always named using camelCasing

### Added

- Official feedback
  - Admins and moderators can react to ideas with official feedback from the idea page
  - Users contributing to the idea receive a notification and email
  - Feedback can be posted using a free text name
  - Feedback can be updated later on
  - Admin and moderators can no longer write top-level comments
  - Comments by admins or moderators carry an `Official` badge
- When giving product feedback from the footer, a message and email can be provided for negative feedback
- CTA on project card now takes granular permissions into account
- CTA on project card is now also shown on mobile
- Projects for which the final phase has finished are marked as finished on their project card
- Projects on the landing page and all projects page can now be filtered on area through the URL

### Changed

- The avatars on a project card now include all users that posted, voted or commented
- Commenting is no longer possible on ideas not in the active phase

## 2019-03-03

### Fixed

- Manually sorting projects in the admin works as expected

### Added

- Support for Spanish
- The copy of 'x is currently working on' can be customized in admin HQ
- Extra caching layer in cl2-nlp speeds up similar ideas and creating clusters

## 2019-02-28

### Fixed

- In the dashboard, the labels on the users by gender donut chart are no longer cut off
- Adding file attachments with multiple consecutive spaces in the filename no longer fails
- Project copy in admin HQ no longer fails when users have mismatching locales with the new platform

### Added

- New landing page redesign
  - Project cards have a new layout and show the time remaining, a CTA and a metric related to the type of phase
  - The bottom of the landing page displays a new custom info text, configurable in the admin settings
  - New smarter project sorting algorithm, which can be changed to manual ordering in the projects admin
  - Ideas are no longer shown on the landing page
  - The `Show all projects` link is only shown when there are more than 10 projects
- New attributes are added to segment, available in all downstream tools:
  - `isSuperAdmin`: Set to true when the user is an admin with a citizenlab email
  - `isProjectModerator`
  - `highestRole`: Either `super_admin`, `admin`, `project_moderator` or `user`

### Changed

- Intercom now only receives users that are admin or project moderator (excluding citizenlab users)

## 2019-02-20

### Fixed

- User digest email events are sent out again
- The user statistics on the admin dashboard are back to the correct values
- Creating a new project page as an admin does not result in a blank page anymore
- Improved saving behaviour when saving images in a phase's description
- When logged in and visiting a url containing another locale than the one you previously picked, your locale choice is no longer overwritten

### Added

- Project copy feature (in admin HQ) now also supports copying ideas (including comments and votes) and allows you to specify a new slug for the project URL
- Unlogged users locale preference is saved in their browser

## 2019-02-14

### Fixed

- Project/new is no longer a blank page

## 2019-02-13

### Fixed

- Texts written with the rich text editor are shown more consistently in and outside of the editor
- Opening a dropdown of the smart group conditions form now scrolls down the modal
- When changing the sorting method in the ideas overview, the pagination now resets as expected
- Google login no longer uses the deprecated Google+ authentication API

### Added

- Typeform survey for typeform can now be downloaded as xlsx from a tab in the project settings
  - The Segment user token needs to be filled out in Admin HQ
  - New survey responses generate an event in segment
- Survey providers can be feature flagged individually
- New \*.template.citizenlab.co platforms now serve as definitions of the tenant template
- The registration fields overview in admin now shows a badge when fields are required

### Changed

- Surveymonkey is now feature-flagged off by default for new platforms

## 2019-01-30

### Fixed

- Long topic names no longer overlap in the admin dashboards
- Video no longer pops out of the phase description text
- Added event tracking for widget code copy and changing notification settings
- Saving admin settings no longer fails because of a mismatch between platform and user languages
- The password reset message now renders correctly on IE11
- It's easier to delete a selected image in the rich text editor
- The copy in the modal to create a new group now renders correctly in IE11
- Texts used in the the dashboard insights are no longer only shown in English
- Tracking of the 'Did you find what you're looking for?' footer not works correctly

### Added

- Tooltips have been added throughout the whole admin interface
- A new homepage custom text section can be configured in the admin settings, it will appear on the landing page in a future release
- New experimental notifications have been added that notify admins/moderators on every single idea and comment
- New tenant properties are being logged to Google Analytics

## 2019-01-19

### Fixed

- Registration fields of the type 'multiple select' can again be set in the 2nd step of the signup flow
- Creating invitations through an excel file no longer fails when there are multiple users with the same first and last name

## 2019-01-18

### Fixed

- Overflowing text in project header
- Fixed color overlay full opaque for non-updated tenant settings
- Fixed avatar layout in IE11
- Fixed idea page scrolling not working in some cases on iPad
- Pressing the enter key inside of a project settings page will no longer trigger a dialog to delet the project

### Changed

- Reduced the size of the avatars on the landing page header and footer
- Made 'alt' text inside avatar invisible
- Better cross-browser scaling of the background image of the header that's being shown to signed-in users
- Added more spacing underneath Survey, as not to overlap the new feedback buttons
- Increased width of author header inside of a comment to better accomodate long names
- Adjusted avatar hover effect to be inline with design spec￼

## 2019-01-17

### Added

- `header_overlay_opacity` in admin HQ allows to configure how transparent header color is when not signed in
- `custom_onboarding_fallback_message` in admin HQ allows to override the message shown in the header when signed in

## 2019-01-16

### Fixed

- The clustering prototype no longer shows labels behind other content
- Removing a project header image is again possible
- New active platforms get properly submitted to google search console again
- Scrolling issues with an iPad on the idea modal have been resolved
- Signing up through Google is working again
- The line underneath active elements in the project navbar now has the correct length
- A long location does no longer break the lay-out of an event card
- The dashboards are visible again by project moderators
- The admin toggle in the users manager is working again

### Added

- When logged in, a user gets to see a dynamic call to action, asking to
  - Complete their profile
  - Display a custom message configurable through admin HQ
  - Display the default fallback engagement motivator
- The landing page header now shows user avatars
- It's now possible to post an idea from the admin idea manager
- The footer now shows a feedback element for citizens
- A new 'map' dashboard now shows the ideas on their locations detected from the text using NLP
- The clustering prototype now shows the detected keywords when clustering is used

### Changed

- The navbar and landing page have a completely refreshed design
  - The font has changed all over the platform
  - 3 different colors (main, secondary, text) are configurable in Admin HQ
- The clustering prototype has been moved to its own dashboard tab
- Project cards for continuous projects now link to the information page instead of ideas

## 2018-12-26

### Fixed

- The rich text editor now formats more content the same way as they will be shown in the platform

### Added

- Admin onboarding guide
  - Shown as the first page in the admin, guiding users on steps to take
- The idea page now shows similar ideas, based on NLP
  - Feature flagged as `similar_ideas`, turned off by default
  - Experimental, intended to evaluate NLP similarity performance
- A user is now automatically signed out from FranceConnect when signing out of the platform

### Changed

- When a user signs in using FranceConnect, names and some signup fields can no longer be changed manually
- The FranceConnect button now has the official size and dimensions and no T&C
- SEO improvements to the "Powered by CitizenLab" logo

## 2018-12-13

### Fixed

- User digest email campaigns is sent out again
- IE11 UI fixes:
  - Project card text overflow bug
  - Project header text wrapping/centering bug
  - Timeline header broken layout bug
  - Dropdown not correctly positioned bug
- Creating new tenants and changing the host of existing tenants makes automatic DNS changes again

### Added

- SEO improvements: project pages and info pages are now included in sitemap
- Surveys now have Google Forms support

## 2018-12-11-2

### Fixed

- A required registration field of type number no longer blocks users on step 2 of the registration flow

## 2018-12-11

### Fixed

- Loading an idea page with a deleted comment no longer results in an error being shown
- Assigning a first bedget to a PB project as a new user no longer shows an infinite spinner
- Various dropdowns, most famously users group selection dropdown, no longer overlap menu items

## 2018-12-07

### Fixed

- It's again possible to write a comment to a comment on mobile
- When logged in and trying to log in again, the user is now redirected to the homepage
- A deleted user no longer generates a link going nowhere in the comments
- The dropdown menu for granular permissions no longer disappears behind the user search field
- After deleting an idea, the edit and delete buttons are no longer shown in the idea manager
- Long event title no longer pass out of the event box
- Notifications from a user that got deleted now show 'deleted user' instead of nothing

### Added

- Machine translations on the idea page
  - The idea body and every comment not in the user's language shows a button to translate
  - Feature flagged as `machine_translations`
  - Works for all languages
- Show the currency in the amount field for participatory budgeting in the admin
- Built-in registration fields can now be made required in the admin
- FranceConnect now shows a "What is FranceConnect?" link under the button

### Changed

- The picks column in the idea manager no longer shows a euro icon

## 2018-11-28

### Fixed

- IE11 graphical fixes in text editor, status badges and file drag&drop area fixed
- The idea tab is visible again within the admin of a continuous PB project
- The checkbox within 3rd party login buttons is now clickable in Firefox

## 2018-11-27

### Fixed

- When all registration fields are disabled, signing up through invite no longer blocks on the first step
- A moderator that has not yet accepted their invitation, is no longer shown as 'null null' in the moderators list
- Adding an idea by clicking on the map is possible again

### Changed

- When there are no events in a project, the events title is no longer shown
- The logo for Azure AD login (VUB Net ID) is shown as a larger image
- When logging in through a 3rd party login provider, the user needs to confirm that they've already accepted the terms and conditions

## 2018-11-22

### Fixed

- In the clustering prototype, comparing clusters using the CTRL key now also works on Mac
- Widget HTML code can now be copied again
- Long consequent lines of text now get broken up in multiple lines on the idea page
- Admin pages are no longer accessible for normal users
- Reduced problems with edge cases for uploading images and attachments

### Added

- Participatory budgeting (PB)
  - A new participation method in continuous and timeline projects
  - Admins and moderators can set budget on ideas and a maximum budget on the PB phase
  - Citizens can fill their basket with ideas, until they hit the limit
  - Citizens can submit their basket when they're done
  - Admins and moderators can process the results through the idea manager and excel export
- Advanced dashboards: iteration 1
  - The summary tab shows statistics on idea/comment/vote and registration activities
  - The users tab shows information on user demographics and a leaderboard
  - The time filter can be controller with the precision of a day
  - Project, group and topic filters are available when applicable
  - Project moderators can access the summary tabs with enforced project filter
- Social sharing through the modal is now separately trackable from sharing through the idea page
- The ideas excel export now contains the idea status
- A new smart group rule allows for filtering on project moderators and normal users

### Changed

- Project navigation is now shown in new navigation bar on top
- The content of the 'Open idea project' for new tenants has changed
- After posting an idea, the user is redirected towards the idea page of the new idea, instead of the landing page

## 2018-11-07

### Fixed

- The widget HTML snippet can be copied again

## 2018-11-05

### Fixed

- Clicking Terms & Conditions links during sign up now opens in a new tab

### Added

- Azure Active Directory login support, used for VUB Net ID

## 2018-10-25

### Fixed

- Resizing and alignment of images and video in the editor now works as expected
- Language selector is now updating the saved locale of a signed in user
- When clicking "view project" in the project admin in a new tab, the projects loads as expected
- The navbar user menu is now keyboard accessible
- Radio buttons in forms are now keyboard accessible
- The link to the terms and conditions from social sign in buttons is fixed
- In admin > settings > pages, the editors now have labels that show the language they're in
- Emails are no longer case sensitive, resolving recurring password reset issues
- The widget now renders properly in IE11
- Videos are no longer possible in the invitation editor

### Added

- Cookie consent manager
  - A cookie consent footer is shown when the user has not yet accepted cookies
  - The user can choose to accept all cookies, or open the manager and approve only some use cases
  - The consent settings are automatically derived from Segment
  - When the user starts using the platform, they silently accept cookies
- A new cookie policy page is easier to understand and can no longer be customized through the admin
- Granular permissions
  - In the project permissions, an admin or project moderator can choose which citizens can take which actions (posting/voting/comments/taking survey)
  - Feature flagged as 'granular_permissions', turned off by default
- Ideas excel export now contains links to the ideas
- Ideas and comments can now be exported from within a project, also by project moderators
- Ideas and comments can now be exported for a selection of ideas
- When signing up, a user gets to see which signup fields are optional

### Changed

- Published projects are now shown first in the admin projects overview
- It's now more clear that the brand color can not be changed through the initial input box
- All "Add <something>" buttons in the admin have moved to the top, for consistency
- The widget no longer shows the vote count when there are no votes
- When a project contains no ideas, the project card no longer shows "no ideas yet"

## 2018-10-09

### Fixed

- UTM tags are again present on social sharing
- Start an idea button is no longer shown in the navbar on mobile
- Exceptionally slow initial loading has been fixed
- Sharing on facebook is again able to (quite) consistently scrape the images
- When using the project copy tool in Admin HQ, attachments are now copied over as well

### Added

- Email engine in the admin (feature flagged)
  - Direct emails can be sent to specific groups by admins and moderators
  - Delivered/Opened/Clicked statistics can be seen for every campaign
  - An overview of all automated emails is shown and some can be disabled for the whole platform

## 2018-09-26

### Fixed

- Error messages are no longer cut off when they are longer than the red box
- The timeline dropdown on mobile shows the correct phase names again
- Adding an idea by clicking on the map works again
- Filip peeters is no longer sending out spam reports
- Reordering projects on the projects admin no longer behaves unexpectedly
- Fixes to the idea manager
  - Tabs on the left no longer overlap the idea table
  - Idea status tooltips no longer have an arrow that points too much to the right
  - When the screen in not wide enough, the preview panel on the right is no longer shown
  - Changing an idea status through the idea manager is possible again

### Added

- Social sharing modal is now shown after posting an idea
  - Feature flagged as `ideaflow_social_sharing`
  - Offers sharing buttons for facebook, twitter and email
- File attachments can now be added to
  - Ideas, shown on the idea page. Also works for citizens.
  - Projects, shown in the information page, for admins and moderators
  - Phases, shown under the phase description under the timeline, for admins and moderators
  - Events, shown under the event description, for admins and moderators
  - Pages, shown under the text, for admins
- Some limited rich text options can now be used in email invitation texts

### Changed

- The admin projects page now shows 3 seperate sections for published, draft and archived
- When there are no voting buttons, comment icon and count are now also aligned to the right
- It's now possible to remove your avatar

## 2018-09-07

### Fixed

- Submit idea button is now aligned with idea form
- An error caused by social sign in on French platforms not longer has an English error message
- Checkboxes are now keyboard navigable
- Projects that currently don't accept ideas can no longer be selected when posting an idea
- Deleting an idea no longer results in a blank page
- Deleting a comment no longer results in a blank page
- When sign in fails, the error message no longer says the user doesn't exist
- `null` is no longer shown as a lastname for migrated cl1 users without last name
- Clicking on the table headers in the idea managers again swaps the sorting order as expected
- Typeform Survey now is properly usable on mobile

### Added

- Email notification control
  - Every user can opt-out from all recurring types of e-mails sent out by the platform by editing their profile
  - Emails can be fully disabled per type and per tenant (through S&S ticket)
- An widget that shows platform ideas can now be embedded on external sites
  - The style and content of the widget can be configured through admin > settings > widgets
  - Widget functionality is feature flagged as "widgets", on by default

### Changed

- Initial loading speed of the platform has drastically improved, particulary noticable on mobile
- New tenants have custom signup fields and survey feature enabled by default

## 2018-08-20

### Fixed

- The idea sidepane on the map correctly displays HTML again
- Editing your own comment no longer turns the screen blank
- Page tracking to segment no longer tracks the previous page instead of the current one
- Some browsers no longer break because of missing internationalization support
- The options of a custom field are now shown in the correct order

### Added

- A major overhaul of all citizen-facing pages to have significantly better accessibility (almost WCAG2 Level A compliant)
  - Keyboard navigation supported everywhere
  - Forms and images will work better with screen readers
  - Color constrasts have been increased throughout
  - A warning is shown when the color in admin settings is too low on constrast
  - And a lot of very small changes to increase WCAG2 compliance
- Archived projects are visible by citizens
  - Citizens can filter to see all, active or archived projects
  - Projects and project cards show a badge indicating a project is archived
  - In the admin, active and archived projects are shown separately
- A favicon can now be configured at the hidden location `/admin/favicon`
  - On android in Chrome, the platform can be added to the Android homescreen and will use the favicon as an icon
- Visitors coming through Onze Stad App now are trackable in analytics

### Changed

- All dropdown menus now have the same style
- The style of all form select fields has changed
- Page tracking to segment no longer includes the url as the `name` property (salesmachine)
- Font sizes throughout the citizen-facing side are more consistent

## 2018-08-03

### Fixed

- The landingpage header layout is no longer broken on mobile devices
- Yet another bug related to the landingpage not correctly redirecting the user to the correct locale
- The Page not found page was not found when a page was not found

### Added

- The 'Create an account' call to action button on the landing page now gets tracked

## 2018-08-02

### Fixed

- The browser no longer goes blank when editing a comment
- Redirect to the correct locale in the URL no longer goes incorrectly to `en`

## 2018-07-31

### Fixed

- The locale in the URL no longer gets added twice in certain conditions
- Various fixes to the rich text editor
  - The controls are now translated
  - Line breaks in the editor and the resulting page are now consistent
  - The editor no longer breaks form keyboard accessibility
  - The images can no longer have inconsistent widht/height ratio wich used to happen in some cases
  - The toolbar buttons have a label for accessibility
- A new tenant created in French no longer contains some untranslated content
- The tenant lifecycle stage is now properly included in `group()` calls to segment
- Comment body and various dynamic titles are secured against XSS attacks

### Added

- Ideas published on CitizenLab can now also be pushed to Onze Stad App news stream
- The rich text editor
  - Now support copy/paste of images
- Event descriptions now also support rich text
- When not signed in, the header shows a CTA to create an account
- A new smart group rule allows you to specify members than have participated (vote, comment, idea) in a certain project
- The admin now shows a "Get started" link to the knowledge base on the bottom left
- The Dutch platforms show a "fake door" to Agenda Setting in the admin navigation

### Changed

- The idea card now shows name and date on 2 lines
- The navbar now shows the user name next to the avatar
- The user menu now shows "My ideas" instead of "Profile page"

## 2018-07-12

### Fixed

- New text editor fixes various bugs present in old editor:
  - Typing idea texts on Android phones now works as expected
  - Adding a link to a text field now opens the link in a new window
  - Resizing images now works as expected
  - When saving, the editor no longer causes extra whitespace to appear
- A (too) long list of IE11 fixes: The platform is now fully usable on IE11
- The group count in the smart groups now always shows the correct number
- The admin dashboard is no longer too wide on smaller screens
- The home button on mobile is no longer always active
- Fix for page crash when trying to navigate away from 2nd signup step when one or more required fields are present

### Added

- The language is now shown in the URL at all times (e.g. `/en/ideas`)
- The new text editor enables following extras:
  - It's now possible to upload images through the text editor
  - It's now possible to add youtube videos through the text editor
- `recruiter` has been added to the UTM campaign parameters

### Know issues

- The controls of the text editor are not yet translated
- Posting images through a URL in the text editor is no longer possible
- Images that have been resized by IE11 in the text editor, can subsequently no longer be resized by other browsers

## 2018-06-29

### Fixed

- Facebook now correctly shows the idea image on the very first share
- Signing up with a google account that has no avatar configured now works again
- Listing the projects and ideas for projects that have more than 1 group linked to them now works again

### Added

- Voting Insights [beta]: Get inisghts into who's voting for which content
  - Feature flagged as 'clustering', disabled by default
  - Admin dashboard shows a link to the prototype
- Social sharing buttons on the project info page
- Usage of `utm_` parameters on social sharing to track sharing performance
- Various improvements to meta tags throughout the platform
  - Page title shows the unread notification count
  - More descriptive page titles on home/projects/ideas
  - Engaging generic default texts when no meta title/description are provided
  - Search engines now understand what language and region the platform is targeting
- Optimized idea image size for facebook sharing
- Sharing button for facebook messenger on mobile
- When you receive admin rights, a notification is shown
- `tenantLifecycleStage` property is now present in all tracked events to segment

### Changed

- Meta tags can't be changed through the admin panel anymore
- Social sharing buttons changed aspect to be more visible

## 2018-06-20

### Fixed

- Visual fixes for IE11 (more to come)
  - The text on the homepage doesn't fall outside the text box anymore
  - The buttons on the project page are now in the right place
  - In the projects pages, the footer is no longer behaving like a header
- When trying to add a timeline phase that overlaps with another phase, a more descriptive error is shown
- larsseit font is now always being loaded

### Added

- Smart groups allow admins to automatically and continuously make users part of groups based on conditions
- New user manager allows
  - Navigating through users by group
  - Moving, adding and removing users from/to (manual) groups
  - Editing the group details from within the user manager
  - Creating groups from within the user manager
  - Exporting users to excel by group or by selection
- Custom registration fields now support the new type "number"
- The city website url can now be specified in admin settings, which is used as a link in the footer logo

### Changed

- The checkbox copy at signup has changed and now links to both privacy policy and terms and conditions
- Improved styling of usermenu dropdown (the menu that opens when you click on the avatar in the navigation bar)

### Removed

- The groups page is no longer a separate page, but the functionality is part of the user manager

## 2018-06-11

### Fixed

- Notifications that indicate a status change now show the correct status name
- The admin pages editors support changing content and creating new pages again
- When searching in the invites, filters still work as expected
- The font has changed again to larsseit

### Added

- Accessibility improvements:
  - All images have an 'alt' attributes
  - The whole navbar is now usable with a keyboard
  - Modals can be closed with the escape key
  - The contrast of labels on white backgrounds has increased
- New ideas will now immediately be scraped by facebook
- When inviting a user, you can now pick projects for which the user becomes a moderator

### Changed

- The language switcher is now shown on the top right in the navbar

## 2018-05-27

### Fixed

- Sitemap now has the correct date format
- Empty invitation rows are no longer created when the given excel file contains empty rows
- Hitting enter while editing a project no longer triggers the delete button
- Registration fields on signup and profile editing are now always shown in the correct language
- The dropdown menu for idea sorting no longer gets cut off by the edge of the screen on small screens
- Saving a phase or continuous project no longer fails when participation method is not ideation

### Added

- Language selection now also has a regional component (e.g. Dutch (Belgium) instead of Dutch)
- Added noindex tag on pages that should be shown in Google
- A new 'user created' event is now being tracked from the frontend side
- It's now possible to use HTML in the field description of custom fields (no editor, only for internal usage)

## 2018-05-16

### Fixed

- Phases are now correctly active during the day specified in their end date
- On the new idea page, the continue button is now shown at all resolutions
- On the idea list the order-by dropdown is now correctly displayed at all resolutions.

### Added

- Project moderators can be specified in project permissions, giving them admin and moderation capabilities within that project only
  - Moderators can access all admin settings of their projects
  - Moderators can see they are moderating certain projects through icons
  - Moderators can edit/delete ideas and delete comments in their projects
- A correct meta description tag for SEO is now rendered
- The platforms now render sitemaps at sitemap.xml
- It is now possible to define the default view (map/cards) for every phase individually
- The tenant can now be configured with an extra `lifecycle_stage` property, visible in Admin HQ.
- Downloading ideas and comments xlsx from admin is now tracked with events
- The fragment system, to experiment with custom content per tenant, now also covers custom project descriptions, pages and individual ideas

### Changed

- It is no longer possible to define phases with overlapping dates
- Initial loading speed of the platform has improved

## 2018-04-30

### Fixed

- When posting an idea and only afterward signing in, the content originally typed is no longer lost
- An error is no longer shown on the homepage when using Internet Explorer
- Deleting a user is possible again

### Changed

- The idea manager again shows 10 ideas on one page, instead of 5
- Submit buttons in the admin no longer show 'Error' on the buttons themselves

### Removed

- The project an idea belongs to can no longer be changed through the edit idea form, only through the idea manager

## 2018-04-26

### Added

- Areas can now be created, edited and deleted in the admin settings
- The order of projects can now be changed through drag&drop in the admin projects overview
- Before signing up, the user is requested to accept the terms and conditions
- It's possible to experiment with platform-specific content on the landing page footer, currently through setup & support
- Images are only loaded when they appear on screen, improving page loading speed

### Fixed

- You can no longer click a disabled "add an idea" button on the timeline
- When accessing a removed idea or project, a message is shown

### Known issues

- Posting an idea before logging in is currently broken; the user is redirected to an empty posting form
- Social sharing is not consistently showing all metadata

## 2018-04-18

### Fixed

- Adding an idea at a specific location by clicking on the map is fixed

## 2018-04-09

### Fixed

- An idea with a location now centers on that location
- Map markers far west or east (e.g. Vancouver) are now positioned as expected
- Links in comment now correctly break to a new line when they're too long
- Hitting enter in the idea search box no longer reloads the page
- A survey project no longer shows the amount of ideas on the project card
- The navbar no longer shows empty space above it on mobile
- The report as spam window no longer scrolls in a weird way
- The project listing on the homepage no longer repeats the same project for some non-admin users
- Google/Facebook login errors are captured and shown on an error page
- Some rendering issues were fixed for IE11 and Edge, some remain
- An idea body with very long words no longer overlaps the controls on the right
- Project cards no longer overlap the notification menu

### Added

- A user can now edit and delete its own comments
- An admin can now delete a user's comment and specify the reason, notifying the user by notification
- Invitations
  - Admins can invite users by specifying comma separated email addresses
  - Admins can invite users with extra information by uploading an excel file
  - Invited users can be placed in groups, made admin, and given a specific language
  - Admins can specify a message that will be included in the email to the invited users
  - Admins receive a notification when invited users sign up
- Users receive a notification and email when their idea changes status
- Idea titles are now limited to 80 characters

### Known issues

- Adding an idea through the map does not position it correctly

## 2018-03-23

### Fixed

- Fixed padding being added on top of navigation bar on mobile devices

## 2018-03-22

### Fixed

- Idea creation page would not load when no published projects where present. Instead of the loading indicator the page now shows a message telling the user there are no projects.

## 2018-03-20

### Fixed

- Various visual glitches on IE11 and Edge
- Scrolling behviour on mobile devices is back to normal
- The admin idea manager no longer shows an empty right column by default

### Added

- Experimental raw HTML editing for pages in the admin at `/admin/pages`

## 2018-03-14

### Fixed

- When making a registration field required, the user can't skip the second sign up step
- When adding a registration field of the "date" type, a date in the past can now be chosen
- The project listing on the landing page for logged in users that aren't admin is fixed

### Added

- When something goes wrong while authenticating through social networks, an error page is shown

## 2018-03-05

### Added

- Limited voting in timeline phases
- Facebook app id is included in the meta headers

### Known issues

- When hitting your maimum vote count as a citizen, other idea cards are not properly updating untill you try voting on them
- Changing the participation settings on a continuous project is impossible

## 2018-02-26

### Fixed

- Project pages
  - Fixed header image not being centered
- Project timeline page
  - Fixed currently active phase not being selected by default
  - Fixed 'start an idea' button not being shown insde the empty idea container
  - Fixed 'start an idea' button not linking to the correct idea creation step
- Ideas and Projects filter dropdown
  - Fixed the dropdown items not always being clickable
- Navigation bar
  - Fixed avatar and options menu not showing on mobile devices

### Added

- Responsive admin sidebar
- Top navigation menu stays in place when scrolling in admin section on mobile devices

### Changed

- Project timeline
  - Better word-breaking of phases titles in the timeline

## 2018-02-22

### Fixed

- Idea page
  - Fixed voting buttons not being displayed when page is accessed directly
- Edit profile form page
  - Fixed broken input fields (first name, last name, password, ...)
  - Fixed broken submit button behavior
- Admin project section
  - Fixed default view (map or card) not being saved
  - Fixed save button not being enabled when an image is added or removed
- Project page
  - Fixed header navigation button of the current page not being highlighted in certain scenarios
  - Fixed no phase selected in certain scenarios
  - Fixed mobile timeline phase selection not working
- Idea cards
  - Fixed 'Load more' button being shown when no more ideas
- Project cards
  - Fixed 'Load more' button being shown when no more projects
- Idea page
  - Fixed faulty link to project page
- Add an idea > project selection page
  - Fixed broken layout on mobile devices

### Added

- Landing page
  - Added 'load more' button to project and idea cards
  - Added search, sort and filter by topic to idea cards
- Project card
  - Added ideas count
- Idea card
  - Added author avatar
  - Added comment count and icon
- Idea page
  - Added loading indicator
- Project page
  - Added loading indicator
  - Added border to project header buttons to make them more visible
- Admin page section
  - Added header options in rich-text editors

### Changed

- Navigation bar
  - Removed 'ideas' menu item
  - Converted 'projects' menu item into dropdown
  - Changed style of the 'Start an idea' button
- Landing page
  - Header style changes (larger image dimensions, text centered)
  - Removed 'Projects' title on top of project cards
- Project card
  - Changed project image dimensions
  - Changed typography
- Idea card
  - Removed image placeholder
  - Reduced idea image height
- Filter dropdowns
  - Height, width and alignment changes for mobile version (to ensure the dropdown is fully visible on smaller screens)
- Idea page
  - Improved loading behavior
  - Relocated 'show on map' button to sidebar (above sharing buttons)
  - Automatically scroll to map when 'show on map' button is clicked
  - Larger font sizes and better overall typography for idea and comment text
  - Child comments style changes
  - Child commenting form style change
  - Comment options now only visible on hover on desktop
- Project page
  - Improved loading behavior
  - Timeline style changes to take into account longer project titles
  - Changed copy from 'timeline' to 'process'
  - Changed link from projects/<projectname>/timeline to projects/<projectname>/process
  - Events header button not being shown if there are no events
- Add an idea > project selection page
  - Improved project cards layout
  - Improved mobile page layout

## 2018-01-03

### Fixed

- Updating the bio on the profile page works again
- 2018 can be selected as the year of events/phases
- The project dropdown in the idea posting form no longer shows blank values
- Reset password email

### Added

- Ideas can be edited by admins and by their author
- An idea shows a changelog with its latest updates
- Improved admin idea manager
  - Bulk update project, topics and statuses of ideas
  - Bulk delete ideas
  - Preview the idea content
  - Links through to viewing and editing the idea
- When on a multi-lingual platform, the language can be changed in the footer
- The project pages now show previews of the project events in the footer
- The project card now shows a description preview text, which is changeable through the admin
- Images are automatically optimized after uploading, to reduce the file size

### Changed

- Image dimensions have changed to more optimal dimensions

## 2017-12-13

### Fixed

- The ideas of deleted users are properly shown
- Slider to make users admins is again functional

### Added

- The idea show page shows a project link
- Mentions are operational in comments
- Projects can be deleted in the admin

### Changed

- Ideas and projects sections switched positions on the landing page

## 2017-12-06

### Fixed

- Phases and events date-picker no longer overlaps with the description text
- No longer needed to hard refresh if you visited al old version of the platform
- Inconsistency when saving project permissions has been fixed
- Bullet lists are now working in project description, phases and events
- The notifications show the currect user as the one taking the action

### Added

- Translators can use `orgName` and `orgType` variables everywhere
- Previews of the correct image dimension when uploading images

### Changed

- Lots of styling tweaks to the admin interface
- Behaviour of image uploads has improved

## 2017-11-23

### Fixed

- Loading the customize tab in the admin no longer requires a hard refresh

## 2017-11-22

### Fixed

- When saving a phase in the admin, the spinner stops on success or errors
- Deleting a user no longer breaks the idea listing, idea page and comments
- Better error handling in the signup flow
- Various bug fixes to the projects admin
- The switches that control age, gender, ... now have an effect on the signup flow.
- For new visitors, hard reloading will no longer be required

### Added

- Social Sign In with facebook and google. (Needs to be setup individually per customer)
- Information pages are reachable through the navbar and editable through the admin
- A partner API that allows our partners to list ideas and projects programmatically
- Ideas with a location show a map on the idea show page
- Activation of welcome and reset password e-mails

### Changed

- Changes to mobile menu layout
- Changes to the style of switches
- Better overall mobile experience for citizen-facing site

### Known issues

- If you visited the site before and the page did not load, you need to hard refresh.
- If the "Customize" tab in the admin settings does not load, reload the browser on that page

## 2017-11-01

### Fixed

- Various copy added to the translation system
- Fixed bug where image was not shown after posting an idea
- Loading behaviour of the information pages
- Fixed bug where the app no longer worked after visiting some projects

### Added

- Added groups to the admin
- Added permissions to projects
- Social sharing of ideas on twitter and (if configured for the platform) facebook
- Projects can be linked to certain areas in the admin
- Projects can be filtered by area on the projects page
- Backend events are logged to segment

### Changed

- Improved the styling of the filters
- Project description in the admin has its own tab
- Restored the landing page header with an image and configurable text
- Improved responsiveness for idea show page
- Maximum allowed password length has increased to 72 characters
- Newest projects are list first

## 2017-10-09

### Fixed

- The male/female gender selection is no longer reversed after registration
- On firefox, the initial loading animation is properly scaled
- After signing in, the state of the vote buttons on idea cards is now correct for the current user
- Fixed bug were some text would disappear, because it was not available in the current language
- Fixed bug where adding an idea failed because of a wrongly stored user language
- Fixed bug where removing a language in the admin settings fails
- Graphical glitches on the project pages

### Added

- End-to-end test coverage for the happy flow of most of the citizen-facing app interaction
- Automated browser error logging to be proactive on bugs
- An idea can be removed through the admin

### Changed

- The modal that shows an idea is now fullscreen and has a new animation
- New design for the idea show page
- New design for the comments, with animation and better error handling
- The "Trending" sorting algorithm has changed to be more balanced and give new ideas a better chance
- Slightly improved design of the page that shows the user profile

## 2017-09-22

### Fixed

- Bug where multiple form inputs didn't accept typed input
- Issues blocking the login process
- The success message when commenting no longer blocks you from adding another comment
- Clicking an internal link from the idea modal didn't work
- Responsiveness of filters on the ideas page
- Updating an idea status through the admin failed

### Added

- Initial loading animation on page load
- Initial version of the legal pages (T&C, privacy policy, cookie policy)
- All forms give more detailed error information when something goes wrong
- Full caching and significant speed improvements for all data resources

### Changed

- Refactoring and restyling of the landing page, idea cards and project cards
- Added separate sign in and sign up components
- Cleaned up old and unused code
- The navbar is no longer shown when opening a modal
- Lots of little tweaks to styling, UX and responsiveness

## 2017-09-01

### Fixed

- Saving forms in the admin of Projects will now show success or error messages appropriately
- The link to the guide has been hidden from the admin sidebar until we have a guide to link to

### Added

- Adding an idea from a project page will pre-fill parts of the new idea form
- The landing page now prompts user to add an Idea if there are none
- The landing page will hide the Projects block if there are none

### Changed

- Under-the-hood optimizations to increase the loading speed of the platform

## 2017-08-27

### Fixed

- Changing the logo and background image in admin settings works
- Platform works for users with an unsupported OS language

### Added

- Admin dashboard
- Default topics and idea statuses for newly deployed platforms
- Proper UX for handling voting without being signed in
- Meta tags for SEO and social sharing
- Better error handling in project admin

### Changed

- Projects and user profile pages now use slugs in the URL

## 2017-08-18

### Fixed

- Changing idea status in admin
- Signing up
- Proper rending of menu bar within a project
- Admin settings are properly rendered within the tab container
- Lots of small tweaks to rendering on mobile
- Default sort ideas on trending on the ideas index page

### Added

- Admin section in projects to CRUD phases
- Admin section in projects to CRUD events
- New navbar on mobile
- Responsive version of idea show page

### Changed

- Navbar design updated
- One single login flow experience instead of 2 separate ones (posting idea/direct)
- Admins can only specify light/dark for menu color, not the exact color

### Removed

- Facebook login (Yet to be added to new login flow, will be back soon)

## 2017-08-13

### Fixed

- Voting on cards and in an idea page
- Idea modal loading speed
- Unread notification counter

### Added

- New improved flow for posting an idea
- Admin interface for projects
- New design for idea and project cards
- Consistenly applied modal, with new design, for ideas
- Segment.io integration, though not all events are tracked yet

### Changed

- Idea URls now using slugs for SEO<|MERGE_RESOLUTION|>--- conflicted
+++ resolved
@@ -4,32 +4,7 @@
 
 /
 
-<<<<<<< HEAD
-## 2021-05-20
-
-### Fixed
-- Exports of ideas without author
-
-## 2021-05-19
-
-### Fixed
-
-### Added
-- Support for Auth0 as a verification method
-
-## 2021-05-18
-
-### Fixed
-- Active users no longer need confirmation
-
-## 2021-05-14
-
-
-
-## 2021-05-12
-
-
-=======
+
 ## 2021-06-16
 
 ### Fixed
@@ -86,7 +61,31 @@
 
 ### Added
 - Profanity blocker: when posting comments, input, proposals that contain profane words, posting will not be possible and a warning will be shown.
->>>>>>> bf7a808f
+
+## 2021-05-20
+
+### Fixed
+- Exports of ideas without author
+
+## 2021-05-19
+
+### Fixed
+
+### Added
+- Support for Auth0 as a verification method
+
+## 2021-05-18
+
+### Fixed
+- Active users no longer need confirmation
+
+## 2021-05-14
+
+
+
+## 2021-05-12
+
+
 
 ## 2021-05-11
 
