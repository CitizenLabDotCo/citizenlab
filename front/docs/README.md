--- conflicted
+++ resolved
@@ -1,13 +1,6 @@
 # Changelog
 
 ## Next Release
-
-<<<<<<< HEAD
-### Fixed
-
-- Privacy policy now opens in new tab.
-=======
-/
 
 ## 2021-06-16
 
@@ -16,7 +9,7 @@
 - The content and subject of the emails used to share an input (idea/issue/option/contribution/...) do now include the correct input title and URL.
 - Sharing new ideas on Facebook goes faster
 - Manual campaigns now have the layout content in all available languages.
->>>>>>> 7717f439
+- Privacy policy now opens in new tab.
 
 ## 2021-06-11
 
