--- conflicted
+++ resolved
@@ -2,21 +2,15 @@
 
 ## Next Release
 
-### Fixed
-<<<<<<< HEAD
-
-- Buttons and links in project description now open internal links in the same tab, and external links in a new tab.
-=======
-- Landing page custom section now uses theme colors.
-
 ## 2021-06-16
->>>>>>> 1e6ec380
 
 ### Fixed
 - Project moderators can no longer see draft projects they don't moderate in the project listing.
 - The content and subject of the emails used to share an input (idea/issue/option/contribution/...) do now include the correct input title and URL.
 - Sharing new ideas on Facebook goes faster
 - Manual campaigns now have the layout content in all available languages.
+- Buttons and links in project description now open internal links in the same tab, and external links in a new tab.
+- Landing page custom section now uses theme colors.
 
 ## 2021-06-11
 
