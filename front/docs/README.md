# Changelog 

## 2021-06-18

<<<<<<< HEAD
### Added

- Added 'go back' button from project to project folder (if appropriate).
=======
### Fixed

- Privacy policy now opens in new tab.
- Landing page custom section now uses theme colors.
- Buttons and links in project description now open internal links in the same tab, and external links in a new tab.
>>>>>>> 82fcdcfa

## 2021-06-16

### Fixed
- Project moderators can no longer see draft projects they don't moderate in the project listing.
- The content and subject of the emails used to share an input (idea/issue/option/contribution/...) do now include the correct input title and URL.
- Sharing new ideas on Facebook goes faster
- Manual campaigns now have the layout content in all available languages.

## 2021-06-11

### Fixed
- Facebook button no longer shows when not configured.

## 2021-06-10

### Fixed
- Creating invites on a platform with many heavy custom registration fields is no longer unworkably slow

## 2021-06-09

### Added
- New citizen-facing map view

## 2021-06-08

### Fixed
- Ordering by ideas by trending is now working.
- Ordering by ideas votes in the input manager is now working.

## 2021-06-07

### Added
- Qualtrics surveys integration.

### Changed
- Project Events are now ordered chronologically from latest to soonest.

### Fixed
- Visibility Labels in the admin projects list are now visible.
- Tagged ideas export is fixed.
- Updating an idea in one locale does not overwrite other locales anymore

## 2021-05-28

### Fixed
- Project Events are now ordered chronologically from soonest to latest.

## 2021-05-27

### Fixed
- Project access rights management are now visible again.

## 2021-05-21

### Added
- Profanity blocker: when posting comments, input, proposals that contain profane words, posting will not be possible and a warning will be shown.

## 2021-05-20

### Fixed
- Excel exports of ideas without author

## 2021-05-19

### Added
- Support for Auth0 as a verification method

## 2021-05-18

### Fixed
- Active users no longer need confirmation

## 2021-05-14

### Fixed
- Fixed an issue causing already registered users to be prompted with the post-registration welcome screen.

## 2021-05-11

### Added
- Added polls to the reporting section of the dashboards

## 2021-05-10

### Changed
- Invited or verified users no longer require confirmation.

## 2021-05-07

### Fixed
- Spreasheet exports throughout the platform are improved.

### Added
- City Admins can now assign any user as the author of an idea when creating or updating.
- Email confirmation now happens in survey and signup page sign up forms.

## 2021-05-06

### Fixed
- Idea export to excel is no longer limited to 250 ideas.

## 2021-05-04

### Fixed
- Fixed issues causing email campaigns not to be sent.

## 2021-05-03

### Changed
- Users are now prompted to confirm their account after creating it, by receiving a confirmation code in their email address.

### Added
- SurveyXact Integration.

## 2021-05-01

### Added
- New module to plug email confirmation to users.

## 2021-04-29

### Fixed
- Editing the banner header in Admin > Settings > General, doesn't cause the other header fields to be cleared anymore

## 2021-04-22

### Fixed
- After the project title error appears, it disappears again after you start correcting the error

## 2021-03-31

### Fixed
- Customizable Banner Fields no longer get emptied/reset when changing another.

### Added
- When a client-side validation error happens for the project title in the admin, there will be an error next to the submit button in addition to the error message next to the input field.

## 2021-03-25

### Fixed
- The input fields for multiple locales provides an error messages when there's an error for at least one of the languages.

## 2021-03-23

### Fixed
- Fix for broken sign-up flow when signing-up through social sign-on

## 2021-03-19

### Fixed
- Admin>Dashboard>Users tab is no longer hidden for admins that manage projects.
- The password input no longer shows the password when hitting ENTER.
- Admin > Settings displays the tabs again

### Changed
- Empty folders are now shown in the landing page, navbar, projects page and sitemap.
- The sitemap no longer shows all projects and folder under each folder.
- Images added to folder descriptions are now compressed, reducing load times in project and folder pages.

### Added
- Allows for sending front-end events to our self-hosted matomo analytics tool

## 2021-03-16

### Changed
- Automatic tagging is functional for all clusters, and enabled for all premium customers

### Added
- Matomo is enabled for all platforms, tracking page views and front-end events (no workshops or back-end events yet)

## 2021-03-11

### Changed
- Tenants are now ordered alphabetically in AdminHQ
- Serbian (Latin) is now a language option.

## 2021-03-10

### Added
- CitizenLab admins can now change the link to the accessibility statement via AdminHQ.
- "Reply-to" field in emails from campaigns can be customized for each platform
- Customizable minimal required password length for each platform

## 2021-03-09

### Fixed
- Fixed a crash that would occur when tring to add tags to an idea

## 2021-03-08

### Fixed
- Phase pages now display the correct count of ideas (not retroactive - will only affect phases modified from today onwards).

## 2021-03-05

### Changed
- Changed the default style of the map
- Proposals/Initiatives are now sorted by most recent by default

### Added
- Custom maps (Project settings > Map): Admins now have the capability to customize the map shown inside of a project. They can do so by uploading geoJson files as layers on the map, and customizing those layers through the back-office UI (e.g. changing colors, marker icons, tooltip text, sort order, map legend, default zoom level, default center point).

### Fixed
- Fixed a crash that could potentially occur when opening an idea page and afterwards going back to the project page

## 2021-03-04

### Added
- In the admin (Settings > Registration tab), admins can now directly set the helper texts on top of the sign-up form (both for step 1 and 2).
- The admin Settings > Homepage and style tab has two new fields: one to allow customization for copy of the banner signed-in users see (on the landing page) and one to set the copy that's shown underneath this banner and above the projects/folders (also on the landing page).
- Copy to clarify sign up/log in possibilities with phone number

### Changed
- The admin Settings > Homepage and style tab has undergone copy improvements and has been rearranged
- The FranceConnect button to login, signup or verify your account now displays the messages required by the vendor.
- Updated the look of the FranceConnect button to login, signup or verify your account to feature the latests changes required by the vendor.

### Fixed
- Downvote button (thumbs down) on input card is displayed for archived projects

## 2021-03-03

### Added
- Users are now notified in app and via email when they're assigned as folder administrators.

## 2021-03-02

### Fixed
- Don't show empty space inside of the idea card when no avatar is present

### Added

- Maori as languages option

### Changed
- Improved layout of project event listings on mobile devices

## 2021-02-26

### Fixed
- France Connect button hover state now complies with the vendor's guidelines.

## 2021-02-24

### Fixed
- The project page no longer shows an eternal spinner when the user has no access to see the project

## 2021-02-18

### Added
- The password fields show an error when the password is too short
- The password fields have a 'show password' button to let people check their password while typing
- The password fields have a strength checker with appropriate informative message on how to increase the strength
- France Connect as a verification method.

### Fixed
- Notifications for started phases are no longer triggered for unpublished projects and folders.

## 2021-02-17

### Changed
- All input fields for multiple locales now use the components with locale switchers, resulting in a cleaner and more compact UI.
- Copy improvements

## 2021-02-12

### Fixed
- Fixed Azure AD login for some Azure setups (Schagen)

### Changed
- When searching for an idea, the search operation no longer searches on the author's name. This was causing severe performance issues and slowness of the paltforms.

## 2021-02-10

### Added
- Automatic tagging

## 2021-02-08

### Fixed
- Fixed a bug preventing registration fields and poll questions from reordering correctly.
- Fixed a bug causing errors in new platforms.

## 2021-02-04
### Fixed
- Fixed a bug causing the projects list in the navbar and projects page to display projects outside of folders when they're contained within them.

## 2021-01-29

### Added
- Ability to redirect URLs through AdminHQ
- Accessibility statement link in the footer

### Fixed
- Fixed issue affecting project managers that blocked access to their managed projects, when these are placed inside a folder.

## 2021-01-28

### Fixed
- A bug in Admin project edit page that did not allow a user to Go Back to the projects list after switching tabs
- Scrolling on the admin users page

## 2021-01-26

### Added
- Folder admin rights. Folder admins or 'managers' can be assigned per folder. They can create projects inside folders they have rights for, and moderate/change the folder and all projects that are inside.
- The 'from' and 'reply-to' emails can be customized by cluster (by our developers, not in Admin HQ). E.g. Benelux notification emails could be sent out by notifications@citizenlab.eu, US emails could be sent out by notifications@citizenlab.us etc., as long as those emails are owned by us. We can choose any email for "reply-to", so also email addresses we don't own. This means "reply-to" could potentially be configured to be an email address of the city, e.g. support@leuven.be. It is currently not possible to customize the reply-to (except for manual campaigns) and from fields for individual tenants.
- When a survey requires the user to be signed-in, we now show the sign in/up form directly on the page when not logged in (instead of the green infobox with a link to the sign-up popup)

### Fixed
- The 'reply-to' field of our emails showed up twice in recipient's email clients, now only once.

### Changed
- Added the recipient first and last name to the 'to' email field in their email client, so not only their email adress is shown.
- The links in the footer can now expand to multiple lines, and therefore accomodate more items (e.g. soon the addition of a link to the accesibility statement)

## 2021-01-21

### Added
- Added right-to-left rendering to emails

## 2021-01-18

### Fixed
- Access rights tab for participatory budget projects
- Admin moderation page access

## 2021-01-15

### Changed
- Copy improvements across different languages

## 2021-01-14

### Added
- Ability to customize the input term for a project

### Changed
- The word 'idea' was removed from as many places as possible from the platform, replaced with more generic copy.

## 2021-01-13

### Changed
- Idea cards redesign
- Project folder page redesign
- Project folders now have a single folder card image instead of 5 folder images in the admin settings
- By default 24 instead of 12 ideas or shown now on the project page

## 2020-12-17

### Fixed
- When creating a project from a template, only templates that are supported by the tenant's locale will show up
- Fixed several layout, interaction and data issues in the manual tagging feature of the Admin Processing page, making it ready for external use.
- Fixed project managers access of the Admin Processing page.

### Added
- Admin activity feed access for project managers
- Added empty state to processing list when no project is selected
- Keyboard shortcut tooltip for navigation buttons of the Admin Processing page

### Changed
- Reduced spacing in sidebar menu, allowing for more items to be displayed
- Style changes on the Admin Processing page

## 2020-12-08

### Fixed
- Issues with password reset and invitation emails
- No more idea duplicates showing up on idea overview pages
- Images no longer disappear from a body of an idea, or description of a project on phase, if placed at the bottom.

### Changed
- Increased color contrast of inactive timeline phases text to meet accesibility standard
- Increased color contrast of event card left-hand event dates to meet accesibility standard
- Increased color contrast of List/Map toggle component to meet accesibility standard

### Added
- Ability to tag ideas manually and automatically in the admin.

## 2020-12-02

### Changed
- By default the last active phase instead of the last phase is now selected when a timeline project has no active phase

### Fixed
- The empty white popup box won't pop up anymore after clicking the map view in non-ideation phases.
- Styling mistakes in the idea page voting and participatory budget boxes.
- The tooltip shown when hovering over a disabled idea posting button in the project page sticky top bar is no longer partially hidden

## 2020-12-01

### Changed
- Ideas are now still editable when idea posting is disabled for a project.

## 2020-11-30

### Added
- Ability to create new and edit existing idea statuses

### Fixed
- The page no longer refreshes when accepting the cookie policy

### Changed
- Segment is no longer used to connect other tools, instead following tools are integrated natively
  - Google Analytics
  - Google Tag Manager
  - Intercom
  - Satismeter
  - Segment, disabled by default
- Error messages for invitations, logins and password resets are now clearer.

## 2020-11-27

### Fixed

- Social authentication with Google when the user has no avatar.

### Changed

- Random user demographics on project copy.

## 2020-11-26

### Added
- Some specific copy for Vitry-sur-Seine

## 2020-11-25

### Fixed
- Sections with extra padding or funky widths in Admin were returned to normal
- Added missing copy from previous release
- Copy improvements in French

### Changed
- Proposal and idea descriptions now require 30 characters instead of the previous 500

## 2020-11-23

### Added
- Some specific copy for Sterling Council

### Fixed
- The Admin UI is no longer exposed to regular (and unauthenticated) users
- Clicking the toggle button of a custom registration field (in Admin > Settings > Registration fields) no longer duplicated the row
- Buttons added in the WYSIWYG editor now have the correct color when hovered
- The cookie policy and accessibility statement are not editable anymore from Admin > Settings > Pages

### Changed

**Project page:**

- Show all events at bottom of page instead of only upcoming events
- Reduced padding of sticky top bar
- Only show sticky top bar when an action button (e.g. 'Post an idea') is present, and you've scrolled past it.

**Project page right-hand sidebar:**

- Show 'See the ideas' button when the project has ended and the last phase was an ideation phase
- Show 'X ideas in the final phase' when the project has ended and the last phase was an ideation phase
- 'X phases' is now clickable and scrolls to the timeline when clicked
- 'X upcoming events' changed to 'X events', and event count now counts all events, not only upcoming events

**Admin project configuration page:**

- Replaced 'Project images' upload widget in back-office (Project > General) with 'Project card image', reduced the max count from 5 to 1 and updated the corresponding tooltip with new recommended image dimensions

**Idea page:**

- The map modal now shows address on top of the map when opened
- Share button copy change from "share idea" to "share"
- Right-hand sidebar is sticky now when its height allows it (= when the viewport is taller than the sidebar)
- Comment box now has an animation when it expands
- Adjusted scroll-to position when pressing 'Add a comment' to make sure the comment box is always fully visible in the viewport.

**Other:**

- Adjusted FileDisplay (downloadable files for a project or idea) link style to show underline by default, and increased contrast of hover color
- Reduced width of DateTimePicker, and always show arrows for time input

## 2020-11-20 (2)

### Fixed
- The project header image is screen reader friendly.
- The similar ideas feature doesn't make backend requests anymore when it's not enabled.

### Changed
- Areas are requested with a max. of 500 now, so more areas are visible in e.g. the admin dashboard.

## 2020-11-18

### Added
- Archived project folder cards on the homepage will now have an "Archived" label, the same way archived projects do\
- Improved support for right-to-left layout
- Experimental processing feature that allows admins and project managers to automatically assign tags to a set of ideas.

### Fixed
- Projects without idea sorting methods are no longer invalid.
- Surveys tab now shows for projects with survey phases.

### Changed
- Moved welcome email from cl2-emails to cl2-back

## 2020-11-16

### Added
- Admins can now select the default sort order for ideas in ideation and participatory budgeting projects, per project

### Changed
- The default sort order of ideas is now "Trending" instead of "Random" for every project if left unchanged
- Improved sign in/up loading speed
- Removed link to survey in the project page sidebar when not logged in. Instead it will show plain none-clickable text (e.g. '1 survey')

### Fixed
- Custom project slugs can now contain alphanumeric Arabic characters
- Project Topics table now updates if a topic is deleted or reordered.
- Empty lines with formatting (like bold or italic) in a Quill editor are now removed if not used as paragraphs.

## 2020-11-10

### Added

#### Integration of trial management into AdminHQ
- The lifecycle of the trials created from AdminHQ and from the website has been unified.
- After 14 days, a trial platform goes to Purgatory (`expired_trial`) and is no longer accessible. Fourteen days later, the expired trial will be removed altogether (at this point, there is no way back).
- The end date of a trial can be modified in AdminHQ (> Edit tenant > Internal tab).

## 2020-11-06

### Added
- Social sharing via WhatsApp
- Ability to edit the project URL
- Fragment to embed a form directly into the new proposal page, for regular users only

### Fixed
- The project about section is visibile in mobile view again
- Maps will no longer overflow on page resizes

## 2020-11-05

### Added
- Reordering of and cleaner interface for managing custom registration field options
- An 'add proposal' button in the proposals admin
- Fragment to user profile page to manage party membership settings (CD&V)
- "User not found" message when visiting a profile for a user that was deleted or could not be found

### Changed
- Proposal title max. length error message
- Moved delete functionality for projects and project folders to the admin overview

### Fixed
- The automatic scroll to the survey on survey project page

## 2020-11-03

### Fixed
- Fixed broken date picker for phase start and end date

## 2020-10-30

### Added

- Initial Right to left layout for Arabic language
- Idea description WYSIWYG editor now supports adding images and/or buttons

## 2020-10-27

### Added

- Support for Arabic

## 2020-10-22

### Added
- Project edit button on project page for admins/project manager
- Copy for Sterling Council

### Fixed
- Links will open in a new tab or stay on the same page depending on their context. Links to places on the platform will open on the same page, unless it breaks the flow (i.e. going to the T&C policy while signing up). Otherwise, they will open in a new tab.

### Changed
- In the project management rights no ambiguous 'no options' message will be shown anymore when you place your cursor in the search field

## 2020-10-16

### Added
- Ability to reorder geographic areas

### Fixed
- Stretched images in 'avatar bubbles'
- Input fields where other people can be @mentioned don't grow too wide anymore
- Linebar charts overlapping elements in the admin dashboard

## 2020-10-14

### Changed
- Project page redesign

## 2020-10-09

### Added
- Map configuration tool in AdminHQ (to configure maps and layers at the project level).

## 2020-10-08

### Added
- Project reports

### Changed
- Small styling fixes
- Smart group support multiple area codes
- Layout refinements for the new idea page
- More compact idea/proposal comment input
- Proposal 'how does it work' redesign

## 2020-10-01

### Changed
- Idea page redesign

## 2020-09-25

### Fixed
- The "Go to platform" button in custom email campaigns now works in Norwegian

### Added
- Granular permissions for proposals
- Possibility to restrict survey access to registered users only
- Logging project published events

### Changed
- Replaced `posting_enabled` in the proposal settings by the posting proposal granular permission
- Granular permissions are always granted to admins

## 2020-09-22

### Added
- Accessibility statement

## 2020-09-17

### Added
- Support for checkbox, number and (free) text values when initializing custom fields through excel invites.

### Changed
- Copy update for German, Romanian, Spanish (CL), and French (BE).

## 2020-09-15

### Added
- Support Enalyzer as a new survey provider
- Registration fields can now be hidden, meaning the user can't see or change them, typically controlled by an outside integration. They can still be used in smart groups.
- Registration fields can now be pre-populated using the invites excel

## 2020-09-08

### Fixed
- Custom buttons (e.g. in project descriptions) have correct styling in Safari.
- Horizontal bar chart overflow in Admin > Dashboard > Users tab
- User graphs for registration fields that are not used are not shown anymore in Admin > Dashboard > Users tab

### Added
- Pricing plan feature flags for smart groups and project access rights

## 2020-09-01

### Fixed
- IE11 no longer gives an error on places that use the intersection observer: project cards, most images, ...

### Added

- New platform setting: 'Abbreviated user names'. When enabled, user names are shown on the platform as first name + initial of last name (Jane D. instead of Jane Doe). This setting is intended for new platforms only. Once this options has been enabled, you MUST NOT change it back.
- You can now export all charts in the admin dashboard as xlsx or svg.
- Translation improvements (email nl...)

### Changed
- The about us (CitizenLab) section has been removed from the cookie policy

## 2020-08-27

### Added

- Support for rich text in field descriptions in the idea form.
- New "Proposed Budget" field in the idea form.

### Changed

- Passwords are checked against a list of common passwords before validation.
- Improving the security around xlsx exports (escaping formulas, enforcing access restrictions, etc.)
- Adding request throttling (rate-limiting) rules.
- Improving the consistency of the focus style.

## 2020-07-30

### Added
- Pricing plans in AdminHQ (Pricing plan limitations are not enforced).
- Showing the number of deviations from the pricing plan defaults in the tenant listing of AdminHQ.

### Changed
- Tidying up the form for creating new tenants in AdminHQ (removing unused features, adding titles and descriptions, reordering features, adding new feature flags, removing fields for non-relevant locales).

## 2020-07-10

### Added
- Project topics

### Changed
- Userid instead of email is used for hidden field in surveys (Leiden)
- New projects have 'draft' status by default

### Fixed
- Topics filter in ideas overview works again

## 2020-07-09 - Workshops

### Fixed
- Speps are scrollable

### Added
- Ability to export the inputs as an exel sheet
- Polish translations
- Portugese (pt-BR) translations

## 2020-06-26

### Fixed
- No longer possible to invite a project manager without selecting a project
- The button on the homepage now also respects the 'disable posting' setting in proposals
- Using project copy or a tenant template that contains a draft initiative no longer fails

### Added
- Romanian

## 2020-06-19

### Fixed
- Polish characters not being rendered correctly

### Added
- Back-office toggle to turn on/off the ability to add new proposals to the platform

## 2020-06-17

### Fixed
- It's no longer needed to manually refresh after deleting your account for a consistent UI
- It's no longer needed to manually refresh after using the admin toggle in the user overview
- The sign-in/up flow now correctly asks the user to verify if the smart group has other rules besides verification
-


demo` is no longer an available option for `organization_type` in admin HQ
- An error is shown when saving a typeform URL with `?email=xxxx` in the URL, which prevented emails to be linked to survey results
- On mobile, the info container in the proposal info page now has the right width
- A general issue with storing cookies if fixed, noticable by missing data in GA, Intercom not showing and the cookie consent repeatedly appearing
- Accessibility fix for the search field
- The `signup_helper_text` setting in admin HQ is again displayed in step 1 of the sign up flow
### Added
- There's a new field in admin HQ to configure custom copy in step 2 of the sign up flow called `custom_fields_signup_helper_text`
- `workshops` can be turned on/off in admin HQ, displayed as a new page in the admin interface

### Changed
- The copy for `project moderator` has changed to `project manager` everywhere
- The info image in the proposals header has changed

## 2020-06-03

### Fixed

- Maps with markers don't lose their center/zoom settings anymore
- English placeholders in idea form are gone for Spanish platforms

## 2020-05-26

### Changed
- Lots of small UI improvements throughout the platform
- Completely overhauled sign up/in flow:
  - Improved UI
  - Opens in a modal on top of existing page
  - Opens when an unauthenticaed user tries to perform an action that requires authentication (e.g. voting)
  - Automatically executes certain actions (e.g. voting) after the sign in/up flow has been completed (note: does not work for social sign-on, only email/password sign-on)
  - Includes a verification step in the sign up flow when the action requires it (e.g. voting is only allowed for verified users)

## 2020-05-20

### Fixed

- Budget field is shown again in idea form for participatory budget projects

## 2020-05-14

### Added

- Idea configurability: disabling/requiring certain fields in the idea form
- The footer has our new logo

### Changed

- Admins will receive a warning and need to confirm before sending a custom email to all users
- A survey project link in the top navigation will link to /info instead of to /survey

## 2020-04-29

### Fixed

- Folders are again shown in the navbar
- Adding an image to the description text now works when creating a project or a phase

### Added

- Support for Polish, Hungarian and Greenlandic

## 2020-04-23

### Fixed

- Long timeline phase names show properly

### Changed

- Redirect to project settings after creating the project
- Links to projects in the navigation menu link to the timeline for timeline projects

## 2020-04-21

### Fixed

- Fixed overlapping issue with idea vote bar on mobile
- Fixed an issue where images were used for which the filename contained special characters

### Added

- The overview (moderation) in the admin now has filters
  - Seen/not seen
  - Type: Comment/Idea/Proposal
  - Project
  - Search
- The idea xlsx export contains extra columns on location, number of comments and number of attachments

### Changed

- The permissions tab in the project settings has reordered content, to be more logical
- In German, the formal 'Sie' form has been replaced with the informal 'Du' form

## 2020-03-31

### Fixed

- Signing up with keyboard keys (Firefox)
- Composing manual emails with text images
- Exporting sheet of volunteers with long cause titles

### Added

- Folder attachments
- Publication status for folders

### Changed

- Show folder projects within admin project page

## 2020-03-20

### Added

- Volunteering as a new participation method

## 2020-03-16

### Fixed

- The project templates in the admin load again

## 2020-03-13

### Fixed

- The folder header image is not overly compressed when making changes to the folder settings
- The loading spinner on the idea page is centered

### Added

- Add images to folders, shown in cards.

### Changed

- Admins can now comment on ideas.

## 2020-03-10

### Fixed

- Fixed consent banner popping up every time you log in as admin
- Fixed back-office initiative status change 'Use latest official updates' radio button not working
- Fixed broken copy in Initiative page right-hand widget

### Added

- Add tooltip explaining what the city will do when the voting threshold is reached for a successful initiative
- Added verification step to the signup flow
- New continuous flow from vote button clicked to vote casted for unauthenticated, unverified users (click vote button -> account creation -> verification -> optional/required custom signup fields -> programmatically cast vote -> successfully voted message appears)
- The rich text editor in the admin now supports buttons

### Changed

- Admin HQ: new and improved list of timezones

## 2020-03-05

### Fixed

- Signup step 2 can no longer be skipped when there are required fields
- Correct tooltip link for support article on invitations
- Correct error messages when not filling in start/end date of a phase

### Added

- Setting to disable downvoting in a phase/project, feature flagged
- When a non-logged in visitor tries to vote on an idea that requires verification, the verification modal automatically appears after registering

## 2020-02-24

### Fixed

- Initiative image not found errors
- Templates generator out of disk space

### Added

- Folders i1
  - When enabled, an admin can create, edit, delete folders and move projects into and out of folders
  - Folders show in the project lists and can be ordered within projects

### Changed

- Initiative explanatory texts show on mobile views
- Existing platforms have a moderator@citizenlab.co admin user with a strong password in LastPass
- In the admin section, projects are no longer presented by publication status (Folders i1)

## 2020-02-19

### Fixed

- Loading more comments on the user profile page works again
- Accessibility improvements
- Adding an image no longer pops up the file dialog twice
- Changed to dedicated IP in mailgun to improve general deliverability of emails

### Added

- Improvements to the PB UI to make sure users confirm their basket at the end
- Ideation configurability i1
  - The idea form can be customized, on a project level, to display custom description texts for every field
- People filling out a poll are now included in the 'participated in' smart group rules
- Make me admin section in Admin HQ

### Changed

- When a platform no longer is available at a url, the application redirects to the CitizenLab website
- New platforms automatically get a moderator@citizenlab.co admin user with a strong password in LastPass

## 2020-01-29

### Fixed

- Rich text editor no longer allows non-video iframe content
- Smart groups that refer to a deleted project now get cleaned up when deleting a project
- All cookie consent buttons are now reachable on IE11
- More accessibility fixes
- The organization name is no longer missing in the password reset email

### Added

- CSAM verification
  - Users can authenticate and verify using BeID or itsme
  - User properties controlled by a verification method are locked in the user profile
  - Base layer of support for other similar verification methods in the future
- The order of project templates can now be changed in Templates HQ

### Changed

- Project templates overview no longer shows the filters

## 2020-01-17

### Fixed

- Further accesibility improvements:
  - Screen reader improvement for translations
  - Some color contrast improvements

### Added

- A hidden topics manager available at https://myfavouriteplatform.citizenlab.co/admin/topics

## 2020-01-15

### Fixed

- In the admin, the project title is now always displayed when editing a project
- Further accesibility improvements:
  - Site map improvements (navigation, clearer for screen readers)
  - Improved colors in several places for users with sight disability
  - Improved HTML to better inform screen reader users
  - Added keyboard functionality of password recovery
  - Improved forms (easier to use for users with motoric disabilities, better and more consistent validation, tips and tricks on mobile initiative form)
  - Improvements for screen reader in different languages (language picker, comment translations)
  - Added title (visible in your tab) for user settings page
  - Improved screen reader experience for comment posting, deleting, upvoting and idea voting

### Added

- The email notification settings on the user profile are now grouped in categories
- Unsubscribing through an email link now works without having to sign in first

### Changed

- The idea manager now shows all ideas by default, instead of filtered by the current user as assignee

## 2020-01-07

### Added

- Go to idea manager when clicking 'idea assigned to you' notification
- 2th iteration of the new admin moderation feature:
  - Not viewed/Viewed filtering
  - The ability to select one or more items and mark them as viewed/not viewed
  - 'Belongs to' table column, which shows the context that a piece of content belongs to (e.g. the idea and project that a comment belongs to)
  - 'Read more' expand mechanism for longer pieces of content
  - Language selector for multilingual content
  - 'Go to' link that will open a new tab and navigate you to the idea/iniative/comment that was posted

### Changed

- Improve layout (and more specifically width) of idea/iniatiatve forms on mobile
- Separate checkboxes for privacy policy and cookie policy
- Make the emails opt-in at registration

### Fixed

- Fix for unreadable password reset error message on Firefox
- Fix for project granular permission radio buttons not working

## 2019-12-12

### Added

- Polls now support questions for which a user can check multiple options, with a configurable maximum
- It's now possible to make a poll anonymous, which hides the user from the response excel export
- New verification method `id_card_lookup`, which supports the generic flow of verifying a user using a predined list of ID card numbers.
  - The copy can be configured in Admin HQ
  - The id cards CSV can be uploaded through Admin HQ

## 2019-12-11

### Added

- Admin moderation iteration 1 (feature flagged, turned on for a selected number of test clients)
- New verification onboarding campaign

### Changed

- Improved timeline composer
- Wysiwyg accessibility improvement

### Fixed

- English notifications when you have French as your language

## 2019-12-06

### Fixed

- Accessibility improvements:
  - Polls
  - Idea/initiative filter boxes
- Uploading a file in admin project page now shows the loading spinner when in progress
- Fixed English copy in notifications when other language selected
- Fixed project copy in Admin HQ not being saved

## 2019-12-05

### Fixed

- Small popups (popovers) no longer go off-screen on smaller screens
- Tooltips are no longer occluded by the checkbox in the idea manager
- The info icon on the initiatives voting box has improved alignment
- Project templates now display when there's only `en` is configured as a tenant locale
- When changing the lifecycle stage of a tenant, the update is now sent right away to segment
- When users accept an inivitation and are in a group, the group count is correctly updated
- Dropdowns in the registration flow can again support empty values
- Accessibility:
  - Various color changes to improve color contrasts
  - Color warning when picking too low contrast
  - Improvements to radio buttons, checkboxes, links and buttons for keyboard accessibility
  - Default built-in pages for new tenants have a better hierarchy for screen readers
- User posted an idea/initiative notification for admins will be in the correct language

## 2019-11-25

### Changed

- Updated translations
- Area filter not shown when no areas are configured
- Overall accessibility improvements for screen readers
- Improved accessibility of the select component, radio button, image upload and tooltip

### Fixed

- When adding a vote that triggers the voting limit on a project/phase, the other idea cards now automatically get updated with disabled vote buttons
- Fix for mobile bottom menu not being clickable when idea page was opened
- Navigating directly between projects via the menu no longer results in faulty idea card collections
- Display toggle (map or list view) of idea and initiative cards works again

## 2019-11-19

### Added

- New ideation project/phase setting called 'Idea location', which enables or disabled the ability to add a location to an idea and show the ideas on a map

### Changed

- Improved accessibility of the image upload component
- COW tooltipy copy
- Sharing modal layout improvement

### Fixed

- Checkboxes have unique ids to correctly identify their corresponding label, which improves screen reader friendliness when you have multiple checkboxes on one page.
- Avatar layout is back to the previous, smaller version

## 2019-11-15

### Fixed

- Fix for 'Click on map to add an idea' functionality not working
- Fix for notifications not showing

## 2019-11-12

### Fixed

- An email with subject `hihi` is no longer sent to admins that had their invite accepted
- Whe clicking the delete button in the file uploader, the page no longer refreshes
- Project templates no longer show with empty copy when the language is missing
- The countdown timer on initiatives now shows the correct value for days
- The radio buttons in the cookie manager are clickable again
- Changing the host of a tenant no longer breaks images embedded in texts
- It's possible again to unassign an idea in the idea manager
- The popup for adding a video or link URL is no longer invisible or unusable in some situations
- Uploading files is no longer failing for various filetypes we want to support
- Keyboard accessibility for modals

### Added

- ID Verification iteration 1
  - Users can verify their account by entering their ID card numbers (currently Chile only)
  - Verification is feature flagged and off by default
  - Smart groups can include the criterium 'is verified'
  - Users are prompted to verify their account when taking an actions that requires verification
- Total population for a tenant can now be entered in Admin HQ
- It's now possible to configure the word used for areas towards citizens from the areas admin
- Improvements to accessibility:
  - Idea and initiative forms: clearer for screen readers, keyboard accessibility, and more accessible input fields
  - Nav bar: clearer for screen readers and improved keyboard navigation
  - Project navigation and phases: clearer for screen readers
  - Sign-in, password reset and recovery pages: labeling of the input fields, clearer for screen readers
  - Participatory budgeting: clearer for screen readers

### Changed

- The organization name is now the default author in an official update

## 2019-10-22

### Fixed

- The sharing title on the idea page is now vertically aligned
- Improvements to the 'bad gateway' message sometimes affecting social sharing
- The map and markers are again visible in the admin dashboard
- First round of accessibility fixes and improvements
  - Dynamics of certain interactions are picked up by screen readers (PB, voting, ...)
  - Overall clarity for screen readers has improved
  - Improvements to information structure: HTML structure, W3C errors, head element with correct titles
  - Keyboard accessibility has generally improved: sign-up problems, login links, PB assignment, ...

### Added

- Initiatives iteration 3
  - Automatic status changes on threshold reached or time expired
  - When updating the status, official feedback needs to be provided simultaneously
  - Users receive emails and notifications related to (their) initiative
  - Initiatives support images in their body text
- Project templates
  - Admins can now create projects starting from a template
  - Templates contain images, a description and a timeline and let admin filter them by tags
  - Admins can share template descriptions with a publically accessible link
- It's now possible to configure the banner overlay color from the customize settings
- A custom email campaign now contains a CTA button by default

### Changed

- Complete copy overhaul of all emails

## 2019-10-03

### Fixed

- PB phase now has a basket button in the project navbar
- The datepicker in the timeline admin now works in IE11

### Changed

- For fragments (small pieces of UI that can be overridden per tenant) to work, they need to be enabled individually in admin HQ.

## 2019-09-25

### Fixed

- It's again possible to change a ideation/PB phase to something else when it contains no ideas
- Older browsers no longer crash when scrolling through comments (intersection observer error)
- Pagination controls are now correctly shown when there's multiple pages of users in the users manager
- The user count of groups in the users manager no longer includes invitees and matches the data shown
- Transition of timeline phases now happen at midnight, properly respecting the tenant timezone
- When looking at the map of an idea or initiative, the map marker is visible again
- The initiatives overview pages now uses the correct header and text colors
- The vote control on an initiative is no longer invisible on a tablet screen size
- The idea page in a budgeting context now shows the idea's budget
- The assign button on an idea card in a budgeting context behaves as expected when not logged in
- Project copy in Admin HQ that includes comments no longer fails
- Changing granular permissions by project moderator no longer fails

### Added

- Polling is now supported as a new participation method in a continuous project or a phase
  - A poll consists of multiple question with predefined answers
  - Users can only submit a poll once
  - Taking a poll can be restricted to certain groups, using granular permissions
  - The poll results can be exported to excel from the project settings
- It's now possible to disable Google Analytics, Google Tag Manager, Facebook Pixel and AdWords for specific tenants through Admin HQ

### Changed

- Large amount of copy improvements throughout to improve consistency and experience
- The ideas overview page is no longer enabled by default for new tenants
- The built-in 'Open idea project' can now be deleted in the project admin

## 2019-08-30

### Fixed

- The map preview box no longer overflows on mobile devices
- You're now correctly directed back to the idea/initiatives page after signing in/up through commenting

### Changed

- The height of the rich text editor is now limited to your screen height, to limit the scrolling when applying styles

## 2019-08-29

### Fixed

- Uploaded animated gifs are no longer displayed with weird artifacts
- Features that depend on NLP are less likely to be missing some parts of the data

### Added

- Citizen initiatives
  - Citizens can post view and post initiatives
  - Admins can manage initiatives, similar to how they manage ideas
  - Current limitation to be aware of, coming very soon:
    - No emails and notifications related to initiatives yet
    - No automated status changes when an initiative reaches enough votes or expires yet

## 2019-08-09

### Fixed

- Fixed a bug that sometimes prevented voting on comments
- When editing a comment, a mention in the comment no longer shows up as html
- In the dashboard, the domicile value 'outside' is now properly translated
- Some fixes were made to improve loading of the dashboard map with data edge cases
- Deleting a phase now still works when users that reveived notifications about the phase have deleted their account
- New releases should no longer require a hard refresh, avoiding landing page crashing issues we had

### Added

- File input on the idea form now works on mobile, if the device supports it

## 2019-07-26

### Fixed

- The project moderator email and notification now link to the admin idea manager instead of citizen side
- The widget no longer shows the `Multiloc`, but the real idea titles for some platforms

### Added

- Speed improvements to data requests to the backend throughout the whole paltform
- Changing the participation method from ideation to information/survey when there are ideas present is now prevented by the UI
- It's now possible to manually reorder archived projects
- There's new in-platform notifications for a status change on an idea you commented or voted on

## 2019-07-18

### Fixed

- It's no longer possible to change the participation method to information or survey if a phase/project already contains ideas
- The 'Share your idea modal' is now properly centered
- It's no longer possible to send out a manual email campaign when the author is not properly defined
- Invite emails are being sent out again
- Imported ideas no longer cause incomplete pages of idea cards
- Invited users who did not accept yet no longer receive any automated digest emails

## 2019-07-08

### Fixed

- When changing images like the project header, it's no longer needed to refresh to see the result
- The comments now display with a shorter date format to work better on smaller screens
- The code snippet from the widget will now work in some website that are strict on valid html
- The number of days in the assignee digest email is no longer 'null'
- The project preview description input is displayed again in the projects admin
- The idea status is no longer hidden when no vote buttons are displayed on the idea page
- Duplicate idea cards no longer appear when loading new pages

### Added

- Performance optimizations on the initial loading of the platform
- Performance optimizations on loading new pages of ideas and projects
- Newly uploaded images are automatically optimized to be smaller in filesize and load faster
- The 'Add an idea' button is now shown in every tab of the projects admin
- It's now possible to add videos to the idea body text
- E-mails are no longer sent out through Vero, but are using the internal cl2-emails server

### Changed

- The automated emails in the admin no longer show the time schedule, to work around the broken translations
- The rights for voting on comments now follow the same rights than commenting itself, instead of following the rights for idea voting
- On smaller desktop screens, 3 columns of idea cards are now shown instead of 2
- When adding an idea from the map, the idea will now be positioned on the exact location that was clicked instead of to the nearest detectable address
- Using the project copy tool in admin HQ is more tolerant about making copies of inconsistent source projects

## 2019-06-19

### Fixed

- Show 3-column instead of 2-column layout for ideas overview page on smaller desktop screens
- Don't hide status label on idea page when voting buttons are not shown

### Changed

- Small improvement in loading speed

## 2019-06-17

## Fixed

- The column titles in comments excel export are aligned with the content
- There's now enough space between voting anc translate links under a comment
- Vote button on an idea no longer stays active when a vote on that idea causes the voting treshold of the project to be reached

## Added

- The admin part of the new citizen initiatives is available (set initiatives feature on `allowed`)
  - Cities can configure how they plan to use initiatives
- A preview of how initiatives will look like city side is available, not yet ready for prime time (set initiatives feature on `allowed` and `enabled`)
- The ideas overview page has a new filtering sidebar, which will be used for other idea and initiative listings in the future
  - On idea status
  - On topic
  - Search
- Comments now load automatically while scrolling down, so the first comments appear faster

## 2019-06-05

### Fixed

- Fix an issue that when showing some ideas in an idea card would make the application crash

## 2019-05-21

### Fixed

- The idea page does no longer retain its previous scroll position when closing and reopening it
- The Similar Ideas box no longer has a problem with long idea titles not fitting inside of the box
- The Similar Ideas box content did not update when directly navigating from one idea page to the next
- The 'What were you looking for?' modal no longer gives an error when trying to open it

### Changed

- You now get redirected to the previously visited page instead of the landing page after you've completed the signup process

## 2019-05-20

### Fixed

- Closing the notification menu after scrolling no longer results in a navbar error
- When accessing the idea manager as a moderator, the assignee filter defaults to 'assigned to me'
- The idea and comment counts on the profile page now update as expected
- It's now possible to use a dropdown input in the 2nd registration step with a screen reader
- An invited user can no longer request a password reset, thereby becoming an inconsistent user that resulted in lots of problems

### Added

- Restyle of the idea page
  - Cleaner new style
  - Opening an idea no longer appears to be a modal
  - Properly styled similar ideas section
  - Showing comment count and avatars of contributors

### Changed

- When clicking the edit button in the idea manager, the edit form now opens in the sidemodal

## 2019-05-15

### Fixed

- Opening the projects dropdown no longer shows all menu items hovered when opened
- Users that can't contribute (post/comment/vote/survey) no longer get an email when a phase starts
- When a project has an ideation and a PB phase, the voting buttons are now shown during the ideation phase
- The admin navigation menu for moderators is now consistent with that for admins
- Moderators that try to access pages only accessible for admins, now get redirected to the dashboard
- The details tab in clustering doesn't cause the info panel to freeze anymore
- When writing an official update, the sbumit button now only becomes active when submission is possible
- The 'no options' copy in a dropdown without anything inside is now correctly translated
- Making a field empty in Admin HQ now correctly saves the empty value
- The active users graph no longer includes users that received an email as being active
- The translation button in an idea is no longer shown when there's only one platform language
- After changing granular permission, a refresh is no longer needed to see the results on ideas
- The sideview in the idea manager now shows the status dropdown in the correct language
- The layout of the sideview in the idea manager is now corrected
- A digest email to idea assignees is no longer sent out when no ideas are assigned to the admin/moderator
- Signing in with VUB Net ID works again
- Loading the insights map can no longer be infinite, it will now show an error message when the request fails

### Added

- The profile page of a user now also shows the comments by that user
- Users can now delete their own profile from their edit profile page
- Similar ideas, clustering and location detection now work in Spanish, German, Danish and Norwegian
- Facebooks bot coming from `tfbnw.net` are now blocked from signing up
- Moderators now also have a global idea manager, showing all the ideas from the projects they're moderating
- Loading the insights map, which can be slow, now shows a loading indicator

### Changed

- Voting buttons are no longer shown when voting is not enabled
- Improved and more granular copy text for several voting and commenting disabled messages

## 2019-04-30

### Fixed

- Time remaning on project card is no longer Capitalized
- Non-admin users no longer get pushed to intercom
- Improvements to the idea manager for IE11
- When filtering on a project in the idea manager, the selected project is highlighted again
- @citizenlab.cl admins can now also access churned platforms
- The user count in the user manager now includes migrated cl1 users
- Sending invitations will no longer fail on duplicate mixed-case email addresses

### Added

- Ideas can now be assigned to moderators and admins in the idea manager
  - Added filter on assignee, set by default to 'assigned to me'
  - Added filter to only show ideas that need feedback
  - When clicking an idea, it now opens in and can be partially edited from a half screen modal
  - Admins and moderators get a weekly digest email with their ideas that need feedback
- Completely new comments UI with support for comment upvotes
  - Comments are visually clearly grouped per parent comment
  - Sub-comments use @mentions to target which other subcomment they reply to
  - Comments can be sorted by time or by votes
- Ideas can now be sorted randomly, which is the new default
- New smart group rule for users that contributed to a specific topic
- New smart group rule for users that contributed to ideas with a specific status
- Clear error message when an invitee does a normal sign up

### Changed

- The idea grid no longer shows a 'post an idea' button when there are no ideas yet

## 2019-04-24

### Fixed

- Project cards now show correct time remaining until midnight

## 2019-04-23

### Fixed

- Closing the notification menu does not cause an error anymore
- The unread notifications count is now displayed correctly on IE11
- Clicking on an invite link will now show an immediate error if the invite is no longer valid

### Changed

- The admin guide is now under the Get Started link and the dashboards is the admin index
- The project cards give feedback CTA was removed
- An idea can now be deleted on the idea page
- The default border radius throughout the platform now is 3px instead of 5px
- The areas filter on the project cards is only shown when there is more than one area

## 2019-04-16

### Fixed

- The comment count of a project remains correct when moving an idea to a different project
- Fixed an issue when copying projects (through the admin HQ) to tenants with conflicting locales
- Only count people who posted/voted/commented/... as participants (this is perceived as a fix in the dashboards)
- Invites are still sent out when some emails correspond to existing users/invitees
- Phase started/upcoming notifications are only sent out for published projects

### Added

- Posting text with a URL will turn the URL part into a link
- Added smart group rules for topic and idea status participants

### Changed

- New configuration for which email campaigns are enabled by default
- Changed project image medium size to 575x575

## 2019-04-02

### Fixed

- The new idea button now shows the tooltip on focus
- The gender graph in clustering is now translated
- Tooltips on the right of the screen no longer fall off
- Text in tooltips no longer overflows the tooltip borders
- When there are no ideas, the 'post an idea' button is no longer shown on a user profile or the ideas overview page
- The project card no longer displays a line on the bottom when there is no meta information available
- Downloading the survey results now consistently triggers a browser download
- The bottom of the left sidebar of the idea manager can now be reached when there are a lot of projects
- The time control in the admin dashboard is now translated
- Various fixes to improve resilience of project copy tool

### Added

- The ideas overview page now has a project filter
- The various pages now support the `$|orgName|` variable, which is replaced by the organization name of the tenant
- Non-CitizenLab admins can no longer access the admin when the lifecycle stage is set to churned
- A new style variable controls the header opacity when signed in
- New email as a reminder to an invitee after 3 days
- New email when a project phase will start in a week
- New email when a new project phase has started
- The ideas link in the navbar is now feature flagged as `ideas_overview`

### Changed

- When filtering projects by multiple areas, all projects that have one of the areas or no area are now shown
- The user search box for adding a moderator now shows a better placeholder text, explaining the goal

## 2019-03-20

### Fixed

- Fixed mobile layout issues with cookie policy, idea image and idea title for small screens (IPhone 5S)
- Posting an idea in a timeline that hasn't started yet (as an admin) now puts the idea in the first phase
- Notifications menu renders properly in IE11
- The CTA on project cards is no longer shown for archived and finished projects
- Invited users that sign up with another authentication provider now automatically redeem their invitation
- When the tenant only has one locale, no language switcher is shown in the official feedback form

### Added

- Capabilities have been added to apply custom styling to the platform header
  - Styling can be changed through a new style tab in admin HQ
  - It's also possible to configure a different platform-wide font
  - Styling changes should only be done by a designer or front-end developer, as there are a lot of things that could go wrong
- The initial loading speed of the platform has increased noticably due to no longer loading things that are not immediately needed right away.
- Tenant templates are now automatically updated from the `.template` platforms every night
- The project copy tool in admin HQ now supports time shifting and automatically tries to solve language conflicts in the data
- New notifications and emails for upcoming (1 week before) and starting phases

### Changed

- Archived ieas are no longer displayed on the general ideas page
- The time remaining on project cards is no longer shown on 2 lines if there's enough space
- New platforms will show the 'manual project sorting' toggle by default
- Some changes were made to modals throughout to make them more consistent and responsiveness
- New ideas now have a minimal character limit of 10 for the title and 30 for the body
- User pages have a more elaborate meta title and description for SEO purposes

## 2019-03-11

### Fixed

- Notifications layout on IE11
- Errors due to loading the page during a deployment

## 2019-03-11

### Fixed

- Similar ideas is now fast enough to enable in production
- NLP insights will no longer keep on loading when creating a new clusgtering graph
- The comment count on project cards now correctly updates on deleted comments
- Various spacing issues with the new landing page on mobile are fixed
- When logging out, the avatars on the project card no longer disappear
- The widget no longer cuts off the title when it's too long
- In admin > settings > pages, all inputs are now correctly displayed using the rich text editor
- The notifications are no longer indented inconsistently
- Exporting typeform survey results now also work when the survey embed url contains `?source=xxxxx`
- When there's a dropdown with a lot of options during signup, these options are no longer unreachable when scrolling down
- The cookie policy no longer displays overlapping text on mobile
- The `isSuperAdmin`, `isProjectModerator` and `highestRole` user properties are now always named using camelCasing

### Added

- Official feedback
  - Admins and moderators can react to ideas with official feedback from the idea page
  - Users contributing to the idea receive a notification and email
  - Feedback can be posted using a free text name
  - Feedback can be updated later on
  - Admin and moderators can no longer write top-level comments
  - Comments by admins or moderators carry an `Official` badge
- When giving product feedback from the footer, a message and email can be provided for negative feedback
- CTA on project card now takes granular permissions into account
- CTA on project card is now also shown on mobile
- Projects for which the final phase has finished are marked as finished on their project card
- Projects on the landing page and all projects page can now be filtered on area through the URL

### Changed

- The avatars on a project card now include all users that posted, voted or commented
- Commenting is no longer possible on ideas not in the active phase

## 2019-03-03

### Fixed

- Manually sorting projects in the admin works as expected

### Added

- Support for Spanish
- The copy of 'x is currently working on' can be customized in admin HQ
- Extra caching layer in cl2-nlp speeds up similar ideas and creating clusters

## 2019-02-28

### Fixed

- In the dashboard, the labels on the users by gender donut chart are no longer cut off
- Adding file attachments with multiple consecutive spaces in the filename no longer fails
- Project copy in admin HQ no longer fails when users have mismatching locales with the new platform

### Added

- New landing page redesign
  - Project cards have a new layout and show the time remaining, a CTA and a metric related to the type of phase
  - The bottom of the landing page displays a new custom info text, configurable in the admin settings
  - New smarter project sorting algorithm, which can be changed to manual ordering in the projects admin
  - Ideas are no longer shown on the landing page
  - The `Show all projects` link is only shown when there are more than 10 projects
- New attributes are added to segment, available in all downstream tools:
  - `isSuperAdmin`: Set to true when the user is an admin with a citizenlab email
  - `isProjectModerator`
  - `highestRole`: Either `super_admin`, `admin`, `project_moderator` or `user`

### Changed

- Intercom now only receives users that are admin or project moderator (excluding citizenlab users)

## 2019-02-20

### Fixed

- User digest email events are sent out again
- The user statistics on the admin dashboard are back to the correct values
- Creating a new project page as an admin does not result in a blank page anymore
- Improved saving behaviour when saving images in a phase's description
- When logged in and visiting a url containing another locale than the one you previously picked, your locale choice is no longer overwritten

### Added

- Project copy feature (in admin HQ) now also supports copying ideas (including comments and votes) and allows you to specify a new slug for the project URL
- Unlogged users locale preference is saved in their browser

## 2019-02-14

### Fixed

- Project/new is no longer a blank page

## 2019-02-13

### Fixed

- Texts written with the rich text editor are shown more consistently in and outside of the editor
- Opening a dropdown of the smart group conditions form now scrolls down the modal
- When changing the sorting method in the ideas overview, the pagination now resets as expected
- Google login no longer uses the deprecated Google+ authentication API

### Added

- Typeform survey for typeform can now be downloaded as xlsx from a tab in the project settings
  - The Segment user token needs to be filled out in Admin HQ
  - New survey responses generate an event in segment
- Survey providers can be feature flagged individually
- New \*.template.citizenlab.co platforms now serve as definitions of the tenant template
- The registration fields overview in admin now shows a badge when fields are required

### Changed

- Surveymonkey is now feature-flagged off by default for new platforms

## 2019-01-30

### Fixed

- Long topic names no longer overlap in the admin dashboards
- Video no longer pops out of the phase description text
- Added event tracking for widget code copy and changing notification settings
- Saving admin settings no longer fails because of a mismatch between platform and user languages
- The password reset message now renders correctly on IE11
- It's easier to delete a selected image in the rich text editor
- The copy in the modal to create a new group now renders correctly in IE11
- Texts used in the the dashboard insights are no longer only shown in English
- Tracking of the 'Did you find what you're looking for?' footer not works correctly

### Added

- Tooltips have been added throughout the whole admin interface
- A new homepage custom text section can be configured in the admin settings, it will appear on the landing page in a future release
- New experimental notifications have been added that notify admins/moderators on every single idea and comment
- New tenant properties are being logged to Google Analytics

## 2019-01-19

### Fixed

- Registration fields of the type 'multiple select' can again be set in the 2nd step of the signup flow
- Creating invitations through an excel file no longer fails when there are multiple users with the same first and last name

## 2019-01-18

### Fixed

- Overflowing text in project header
- Fixed color overlay full opaque for non-updated tenant settings
- Fixed avatar layout in IE11
- Fixed idea page scrolling not working in some cases on iPad
- Pressing the enter key inside of a project settings page will no longer trigger a dialog to delet the project

### Changed

- Reduced the size of the avatars on the landing page header and footer
- Made 'alt' text inside avatar invisible
- Better cross-browser scaling of the background image of the header that's being shown to signed-in users
- Added more spacing underneath Survey, as not to overlap the new feedback buttons
- Increased width of author header inside of a comment to better accomodate long names
- Adjusted avatar hover effect to be inline with design spec￼

## 2019-01-17

### Added

- `header_overlay_opacity` in admin HQ allows to configure how transparent header color is when not signed in
- `custom_onboarding_fallback_message` in admin HQ allows to override the message shown in the header when signed in

## 2019-01-16

### Fixed

- The clustering prototype no longer shows labels behind other content
- Removing a project header image is again possible
- New active platforms get properly submitted to google search console again
- Scrolling issues with an iPad on the idea modal have been resolved
- Signing up through Google is working again
- The line underneath active elements in the project navbar now has the correct length
- A long location does no longer break the lay-out of an event card
- The dashboards are visible again by project moderators
- The admin toggle in the users manager is working again

### Added

- When logged in, a user gets to see a dynamic call to action, asking to
  - Complete their profile
  - Display a custom message configurable through admin HQ
  - Display the default fallback engagement motivator
- The landing page header now shows user avatars
- It's now possible to post an idea from the admin idea manager
- The footer now shows a feedback element for citizens
- A new 'map' dashboard now shows the ideas on their locations detected from the text using NLP
- The clustering prototype now shows the detected keywords when clustering is used

### Changed

- The navbar and landing page have a completely refreshed design
  - The font has changed all over the platform
  - 3 different colors (main, secondary, text) are configurable in Admin HQ
- The clustering prototype has been moved to its own dashboard tab
- Project cards for continuous projects now link to the information page instead of ideas

## 2018-12-26

### Fixed

- The rich text editor now formats more content the same way as they will be shown in the platform

### Added

- Admin onboarding guide
  - Shown as the first page in the admin, guiding users on steps to take
- The idea page now shows similar ideas, based on NLP
  - Feature flagged as `similar_ideas`, turned off by default
  - Experimental, intended to evaluate NLP similarity performance
- A user is now automatically signed out from FranceConnect when signing out of the platform

### Changed

- When a user signs in using FranceConnect, names and some signup fields can no longer be changed manually
- The FranceConnect button now has the official size and dimensions and no T&C
- SEO improvements to the "Powered by CitizenLab" logo

## 2018-12-13

### Fixed

- User digest email campaigns is sent out again
- IE11 UI fixes:
  - Project card text overflow bug
  - Project header text wrapping/centering bug
  - Timeline header broken layout bug
  - Dropdown not correctly positioned bug
- Creating new tenants and changing the host of existing tenants makes automatic DNS changes again

### Added

- SEO improvements: project pages and info pages are now included in sitemap
- Surveys now have Google Forms support

## 2018-12-11-2

### Fixed

- A required registration field of type number no longer blocks users on step 2 of the registration flow

## 2018-12-11

### Fixed

- Loading an idea page with a deleted comment no longer results in an error being shown
- Assigning a first bedget to a PB project as a new user no longer shows an infinite spinner
- Various dropdowns, most famously users group selection dropdown, no longer overlap menu items

## 2018-12-07

### Fixed

- It's again possible to write a comment to a comment on mobile
- When logged in and trying to log in again, the user is now redirected to the homepage
- A deleted user no longer generates a link going nowhere in the comments
- The dropdown menu for granular permissions no longer disappears behind the user search field
- After deleting an idea, the edit and delete buttons are no longer shown in the idea manager
- Long event title no longer pass out of the event box
- Notifications from a user that got deleted now show 'deleted user' instead of nothing

### Added

- Machine translations on the idea page
  - The idea body and every comment not in the user's language shows a button to translate
  - Feature flagged as `machine_translations`
  - Works for all languages
- Show the currency in the amount field for participatory budgeting in the admin
- Built-in registration fields can now be made required in the admin
- FranceConnect now shows a "What is FranceConnect?" link under the button

### Changed

- The picks column in the idea manager no longer shows a euro icon

## 2018-11-28

### Fixed

- IE11 graphical fixes in text editor, status badges and file drag&drop area fixed
- The idea tab is visible again within the admin of a continuous PB project
- The checkbox within 3rd party login buttons is now clickable in Firefox

## 2018-11-27

### Fixed

- When all registration fields are disabled, signing up through invite no longer blocks on the first step
- A moderator that has not yet accepted their invitation, is no longer shown as 'null null' in the moderators list
- Adding an idea by clicking on the map is possible again

### Changed

- When there are no events in a project, the events title is no longer shown
- The logo for Azure AD login (VUB Net ID) is shown as a larger image
- When logging in through a 3rd party login provider, the user needs to confirm that they've already accepted the terms and conditions

## 2018-11-22

### Fixed

- In the clustering prototype, comparing clusters using the CTRL key now also works on Mac
- Widget HTML code can now be copied again
- Long consequent lines of text now get broken up in multiple lines on the idea page
- Admin pages are no longer accessible for normal users
- Reduced problems with edge cases for uploading images and attachments

### Added

- Participatory budgeting (PB)
  - A new participation method in continuous and timeline projects
  - Admins and moderators can set budget on ideas and a maximum budget on the PB phase
  - Citizens can fill their basket with ideas, until they hit the limit
  - Citizens can submit their basket when they're done
  - Admins and moderators can process the results through the idea manager and excel export
- Advanced dashboards: iteration 1
  - The summary tab shows statistics on idea/comment/vote and registration activities
  - The users tab shows information on user demographics and a leaderboard
  - The time filter can be controller with the precision of a day
  - Project, group and topic filters are available when applicable
  - Project moderators can access the summary tabs with enforced project filter
- Social sharing through the modal is now separately trackable from sharing through the idea page
- The ideas excel export now contains the idea status
- A new smart group rule allows for filtering on project moderators and normal users

### Changed

- Project navigation is now shown in new navigation bar on top
- The content of the 'Open idea project' for new tenants has changed
- After posting an idea, the user is redirected towards the idea page of the new idea, instead of the landing page

## 2018-11-07

### Fixed

- The widget HTML snippet can be copied again

## 2018-11-05

### Fixed

- Clicking Terms & Conditions links during sign up now opens in a new tab

### Added

- Azure Active Directory login support, used for VUB Net ID

## 2018-10-25

### Fixed

- Resizing and alignment of images and video in the editor now works as expected
- Language selector is now updating the saved locale of a signed in user
- When clicking "view project" in the project admin in a new tab, the projects loads as expected
- The navbar user menu is now keyboard accessible
- Radio buttons in forms are now keyboard accessible
- The link to the terms and conditions from social sign in buttons is fixed
- In admin > settings > pages, the editors now have labels that show the language they're in
- Emails are no longer case sensitive, resolving recurring password reset issues
- The widget now renders properly in IE11
- Videos are no longer possible in the invitation editor

### Added

- Cookie consent manager
  - A cookie consent footer is shown when the user has not yet accepted cookies
  - The user can choose to accept all cookies, or open the manager and approve only some use cases
  - The consent settings are automatically derived from Segment
  - When the user starts using the platform, they silently accept cookies
- A new cookie policy page is easier to understand and can no longer be customized through the admin
- Granular permissions
  - In the project permissions, an admin or project moderator can choose which citizens can take which actions (posting/voting/comments/taking survey)
  - Feature flagged as 'granular_permissions', turned off by default
- Ideas excel export now contains links to the ideas
- Ideas and comments can now be exported from within a project, also by project moderators
- Ideas and comments can now be exported for a selection of ideas
- When signing up, a user gets to see which signup fields are optional

### Changed

- Published projects are now shown first in the admin projects overview
- It's now more clear that the brand color can not be changed through the initial input box
- All "Add <something>" buttons in the admin have moved to the top, for consistency
- The widget no longer shows the vote count when there are no votes
- When a project contains no ideas, the project card no longer shows "no ideas yet"

## 2018-10-09

### Fixed

- UTM tags are again present on social sharing
- Start an idea button is no longer shown in the navbar on mobile
- Exceptionally slow initial loading has been fixed
- Sharing on facebook is again able to (quite) consistently scrape the images
- When using the project copy tool in Admin HQ, attachments are now copied over as well

### Added

- Email engine in the admin (feature flagged)
  - Direct emails can be sent to specific groups by admins and moderators
  - Delivered/Opened/Clicked statistics can be seen for every campaign
  - An overview of all automated emails is shown and some can be disabled for the whole platform

## 2018-09-26

### Fixed

- Error messages are no longer cut off when they are longer than the red box
- The timeline dropdown on mobile shows the correct phase names again
- Adding an idea by clicking on the map works again
- Filip peeters is no longer sending out spam reports
- Reordering projects on the projects admin no longer behaves unexpectedly
- Fixes to the idea manager
  - Tabs on the left no longer overlap the idea table
  - Idea status tooltips no longer have an arrow that points too much to the right
  - When the screen in not wide enough, the preview panel on the right is no longer shown
  - Changing an idea status through the idea manager is possible again

### Added

- Social sharing modal is now shown after posting an idea
  - Feature flagged as `ideaflow_social_sharing`
  - Offers sharing buttons for facebook, twitter and email
- File attachments can now be added to
  - Ideas, shown on the idea page. Also works for citizens.
  - Projects, shown in the information page, for admins and moderators
  - Phases, shown under the phase description under the timeline, for admins and moderators
  - Events, shown under the event description, for admins and moderators
  - Pages, shown under the text, for admins
- Some limited rich text options can now be used in email invitation texts

### Changed

- The admin projects page now shows 3 seperate sections for published, draft and archived
- When there are no voting buttons, comment icon and count are now also aligned to the right
- It's now possible to remove your avatar

## 2018-09-07

### Fixed

- Submit idea button is now aligned with idea form
- An error caused by social sign in on French platforms not longer has an English error message
- Checkboxes are now keyboard navigable
- Projects that currently don't accept ideas can no longer be selected when posting an idea
- Deleting an idea no longer results in a blank page
- Deleting a comment no longer results in a blank page
- When sign in fails, the error message no longer says the user doesn't exist
- `null` is no longer shown as a lastname for migrated cl1 users without last name
- Clicking on the table headers in the idea managers again swaps the sorting order as expected
- Typeform Survey now is properly usable on mobile

### Added

- Email notification control
  - Every user can opt-out from all recurring types of e-mails sent out by the platform by editing their profile
  - Emails can be fully disabled per type and per tenant (through S&S ticket)
- An widget that shows platform ideas can now be embedded on external sites
  - The style and content of the widget can be configured through admin > settings > widgets
  - Widget functionality is feature flagged as "widgets", on by default

### Changed

- Initial loading speed of the platform has drastically improved, particulary noticable on mobile
- New tenants have custom signup fields and survey feature enabled by default

## 2018-08-20

### Fixed

- The idea sidepane on the map correctly displays HTML again
- Editing your own comment no longer turns the screen blank
- Page tracking to segment no longer tracks the previous page instead of the current one
- Some browsers no longer break because of missing internationalization support
- The options of a custom field are now shown in the correct order

### Added

- A major overhaul of all citizen-facing pages to have significantly better accessibility (almost WCAG2 Level A compliant)
  - Keyboard navigation supported everywhere
  - Forms and images will work better with screen readers
  - Color constrasts have been increased throughout
  - A warning is shown when the color in admin settings is too low on constrast
  - And a lot of very small changes to increase WCAG2 compliance
- Archived projects are visible by citizens
  - Citizens can filter to see all, active or archived projects
  - Projects and project cards show a badge indicating a project is archived
  - In the admin, active and archived projects are shown separately
- A favicon can now be configured at the hidden location `/admin/favicon`
  - On android in Chrome, the platform can be added to the Android homescreen and will use the favicon as an icon
- Visitors coming through Onze Stad App now are trackable in analytics

### Changed

- All dropdown menus now have the same style
- The style of all form select fields has changed
- Page tracking to segment no longer includes the url as the `name` property (salesmachine)
- Font sizes throughout the citizen-facing side are more consistent

## 2018-08-03

### Fixed

- The landingpage header layout is no longer broken on mobile devices
- Yet another bug related to the landingpage not correctly redirecting the user to the correct locale
- The Page not found page was not found when a page was not found

### Added

- The 'Create an account' call to action button on the landing page now gets tracked

## 2018-08-02

### Fixed

- The browser no longer goes blank when editing a comment
- Redirect to the correct locale in the URL no longer goes incorrectly to `en`

## 2018-07-31

### Fixed

- The locale in the URL no longer gets added twice in certain conditions
- Various fixes to the rich text editor
  - The controls are now translated
  - Line breaks in the editor and the resulting page are now consistent
  - The editor no longer breaks form keyboard accessibility
  - The images can no longer have inconsistent widht/height ratio wich used to happen in some cases
  - The toolbar buttons have a label for accessibility
- A new tenant created in French no longer contains some untranslated content
- The tenant lifecycle stage is now properly included in `group()` calls to segment
- Comment body and various dynamic titles are secured against XSS attacks

### Added

- Ideas published on CitizenLab can now also be pushed to Onze Stad App news stream
- The rich text editor
  - Now support copy/paste of images
- Event descriptions now also support rich text
- When not signed in, the header shows a CTA to create an account
- A new smart group rule allows you to specify members than have participated (vote, comment, idea) in a certain project
- The admin now shows a "Get started" link to the knowledge base on the bottom left
- The Dutch platforms show a "fake door" to Agenda Setting in the admin navigation

### Changed

- The idea card now shows name and date on 2 lines
- The navbar now shows the user name next to the avatar
- The user menu now shows "My ideas" instead of "Profile page"

## 2018-07-12

### Fixed

- New text editor fixes various bugs present in old editor:
  - Typing idea texts on Android phones now works as expected
  - Adding a link to a text field now opens the link in a new window
  - Resizing images now works as expected
  - When saving, the editor no longer causes extra whitespace to appear
- A (too) long list of IE11 fixes: The platform is now fully usable on IE11
- The group count in the smart groups now always shows the correct number
- The admin dashboard is no longer too wide on smaller screens
- The home button on mobile is no longer always active
- Fix for page crash when trying to navigate away from 2nd signup step when one or more required fields are present

### Added

- The language is now shown in the URL at all times (e.g. `/en/ideas`)
- The new text editor enables following extras:
  - It's now possible to upload images through the text editor
  - It's now possible to add youtube videos through the text editor
- `recruiter` has been added to the UTM campaign parameters

### Know issues

- The controls of the text editor are not yet translated
- Posting images through a URL in the text editor is no longer possible
- Images that have been resized by IE11 in the text editor, can subsequently no longer be resized by other browsers

## 2018-06-29

### Fixed

- Facebook now correctly shows the idea image on the very first share
- Signing up with a google account that has no avatar configured now works again
- Listing the projects and ideas for projects that have more than 1 group linked to them now works again

### Added

- Voting Insights [beta]: Get inisghts into who's voting for which content
  - Feature flagged as 'clustering', disabled by default
  - Admin dashboard shows a link to the prototype
- Social sharing buttons on the project info page
- Usage of `utm_` parameters on social sharing to track sharing performance
- Various improvements to meta tags throughout the platform
  - Page title shows the unread notification count
  - More descriptive page titles on home/projects/ideas
  - Engaging generic default texts when no meta title/description are provided
  - Search engines now understand what language and region the platform is targeting
- Optimized idea image size for facebook sharing
- Sharing button for facebook messenger on mobile
- When you receive admin rights, a notification is shown
- `tenantLifecycleStage` property is now present in all tracked events to segment

### Changed

- Meta tags can't be changed through the admin panel anymore
- Social sharing buttons changed aspect to be more visible

## 2018-06-20

### Fixed

- Visual fixes for IE11 (more to come)
  - The text on the homepage doesn't fall outside the text box anymore
  - The buttons on the project page are now in the right place
  - In the projects pages, the footer is no longer behaving like a header
- When trying to add a timeline phase that overlaps with another phase, a more descriptive error is shown
- larsseit font is now always being loaded

### Added

- Smart groups allow admins to automatically and continuously make users part of groups based on conditions
- New user manager allows
  - Navigating through users by group
  - Moving, adding and removing users from/to (manual) groups
  - Editing the group details from within the user manager
  - Creating groups from within the user manager
  - Exporting users to excel by group or by selection
- Custom registration fields now support the new type "number"
- The city website url can now be specified in admin settings, which is used as a link in the footer logo

### Changed

- The checkbox copy at signup has changed and now links to both privacy policy and terms and conditions
- Improved styling of usermenu dropdown (the menu that opens when you click on the avatar in the navigation bar)

### Removed

- The groups page is no longer a separate page, but the functionality is part of the user manager

## 2018-06-11

### Fixed

- Notifications that indicate a status change now show the correct status name
- The admin pages editors support changing content and creating new pages again
- When searching in the invites, filters still work as expected
- The font has changed again to larsseit

### Added

- Accessibility improvements:
  - All images have an 'alt' attributes
  - The whole navbar is now usable with a keyboard
  - Modals can be closed with the escape key
  - The contrast of labels on white backgrounds has increased
- New ideas will now immediately be scraped by facebook
- When inviting a user, you can now pick projects for which the user becomes a moderator

### Changed

- The language switcher is now shown on the top right in the navbar

## 2018-05-27

### Fixed

- Sitemap now has the correct date format
- Empty invitation rows are no longer created when the given excel file contains empty rows
- Hitting enter while editing a project no longer triggers the delete button
- Registration fields on signup and profile editing are now always shown in the correct language
- The dropdown menu for idea sorting no longer gets cut off by the edge of the screen on small screens
- Saving a phase or continuous project no longer fails when participation method is not ideation

### Added

- Language selection now also has a regional component (e.g. Dutch (Belgium) instead of Dutch)
- Added noindex tag on pages that should be shown in Google
- A new 'user created' event is now being tracked from the frontend side
- It's now possible to use HTML in the field description of custom fields (no editor, only for internal usage)

## 2018-05-16

### Fixed

- Phases are now correctly active during the day specified in their end date
- On the new idea page, the continue button is now shown at all resolutions
- On the idea list the order-by dropdown is now correctly displayed at all resolutions.

### Added

- Project moderators can be specified in project permissions, giving them admin and moderation capabilities within that project only
  - Moderators can access all admin settings of their projects
  - Moderators can see they are moderating certain projects through icons
  - Moderators can edit/delete ideas and delete comments in their projects
- A correct meta description tag for SEO is now rendered
- The platforms now render sitemaps at sitemap.xml
- It is now possible to define the default view (map/cards) for every phase individually
- The tenant can now be configured with an extra `lifecycle_stage` property, visible in Admin HQ.
- Downloading ideas and comments xlsx from admin is now tracked with events
- The fragment system, to experiment with custom content per tenant, now also covers custom project descriptions, pages and individual ideas

### Changed

- It is no longer possible to define phases with overlapping dates
- Initial loading speed of the platform has improved

## 2018-04-30

### Fixed

- When posting an idea and only afterward signing in, the content originally typed is no longer lost
- An error is no longer shown on the homepage when using Internet Explorer
- Deleting a user is possible again

### Changed

- The idea manager again shows 10 ideas on one page, instead of 5
- Submit buttons in the admin no longer show 'Error' on the buttons themselves

### Removed

- The project an idea belongs to can no longer be changed through the edit idea form, only through the idea manager

## 2018-04-26

### Added

- Areas can now be created, edited and deleted in the admin settings
- The order of projects can now be changed through drag&drop in the admin projects overview
- Before signing up, the user is requested to accept the terms and conditions
- It's possible to experiment with platform-specific content on the landing page footer, currently through setup & support
- Images are only loaded when they appear on screen, improving page loading speed

### Fixed

- You can no longer click a disabled "add an idea" button on the timeline
- When accessing a removed idea or project, a message is shown

### Known issues

- Posting an idea before logging in is currently broken; the user is redirected to an empty posting form
- Social sharing is not consistently showing all metadata

## 2018-04-18

### Fixed

- Adding an idea at a specific location by clicking on the map is fixed

## 2018-04-09

### Fixed

- An idea with a location now centers on that location
- Map markers far west or east (e.g. Vancouver) are now positioned as expected
- Links in comment now correctly break to a new line when they're too long
- Hitting enter in the idea search box no longer reloads the page
- A survey project no longer shows the amount of ideas on the project card
- The navbar no longer shows empty space above it on mobile
- The report as spam window no longer scrolls in a weird way
- The project listing on the homepage no longer repeats the same project for some non-admin users
- Google/Facebook login errors are captured and shown on an error page
- Some rendering issues were fixed for IE11 and Edge, some remain
- An idea body with very long words no longer overlaps the controls on the right
- Project cards no longer overlap the notification menu

### Added

- A user can now edit and delete its own comments
- An admin can now delete a user's comment and specify the reason, notifying the user by notification
- Invitations
  - Admins can invite users by specifying comma separated email addresses
  - Admins can invite users with extra information by uploading an excel file
  - Invited users can be placed in groups, made admin, and given a specific language
  - Admins can specify a message that will be included in the email to the invited users
  - Admins receive a notification when invited users sign up
- Users receive a notification and email when their idea changes status
- Idea titles are now limited to 80 characters

### Known issues

- Adding an idea through the map does not position it correctly

## 2018-03-23

### Fixed

- Fixed padding being added on top of navigation bar on mobile devices

## 2018-03-22

### Fixed

- Idea creation page would not load when no published projects where present. Instead of the loading indicator the page now shows a message telling the user there are no projects.

## 2018-03-20

### Fixed

- Various visual glitches on IE11 and Edge
- Scrolling behviour on mobile devices is back to normal
- The admin idea manager no longer shows an empty right column by default

### Added

- Experimental raw HTML editing for pages in the admin at `/admin/pages`

## 2018-03-14

### Fixed

- When making a registration field required, the user can't skip the second sign up step
- When adding a registration field of the "date" type, a date in the past can now be chosen
- The project listing on the landing page for logged in users that aren't admin is fixed

### Added

- When something goes wrong while authenticating through social networks, an error page is shown

## 2018-03-05

### Added

- Limited voting in timeline phases
- Facebook app id is included in the meta headers

### Known issues

- When hitting your maimum vote count as a citizen, other idea cards are not properly updating untill you try voting on them
- Changing the participation settings on a continuous project is impossible

## 2018-02-26

### Fixed

- Project pages
  - Fixed header image not being centered
- Project timeline page
  - Fixed currently active phase not being selected by default
  - Fixed 'start an idea' button not being shown insde the empty idea container
  - Fixed 'start an idea' button not linking to the correct idea creation step
- Ideas and Projects filter dropdown
  - Fixed the dropdown items not always being clickable
- Navigation bar
  - Fixed avatar and options menu not showing on mobile devices

### Added

- Responsive admin sidebar
- Top navigation menu stays in place when scrolling in admin section on mobile devices

### Changed

- Project timeline
  - Better word-breaking of phases titles in the timeline

## 2018-02-22

### Fixed

- Idea page
  - Fixed voting buttons not being displayed when page is accessed directly
- Edit profile form page
  - Fixed broken input fields (first name, last name, password, ...)
  - Fixed broken submit button behavior
- Admin project section
  - Fixed default view (map or card) not being saved
  - Fixed save button not being enabled when an image is added or removed
- Project page
  - Fixed header navigation button of the current page not being highlighted in certain scenarios
  - Fixed no phase selected in certain scenarios
  - Fixed mobile timeline phase selection not working
- Idea cards
  - Fixed 'Load more' button being shown when no more ideas
- Project cards
  - Fixed 'Load more' button being shown when no more projects
- Idea page
  - Fixed faulty link to project page
- Add an idea > project selection page
  - Fixed broken layout on mobile devices

### Added

- Landing page
  - Added 'load more' button to project and idea cards
  - Added search, sort and filter by topic to idea cards
- Project card
  - Added ideas count
- Idea card
  - Added author avatar
  - Added comment count and icon
- Idea page
  - Added loading indicator
- Project page
  - Added loading indicator
  - Added border to project header buttons to make them more visible
- Admin page section
  - Added header options in rich-text editors

### Changed

- Navigation bar
  - Removed 'ideas' menu item
  - Converted 'projects' menu item into dropdown
  - Changed style of the 'Start an idea' button
- Landing page
  - Header style changes (larger image dimensions, text centered)
  - Removed 'Projects' title on top of project cards
- Project card
  - Changed project image dimensions
  - Changed typography
- Idea card
  - Removed image placeholder
  - Reduced idea image height
- Filter dropdowns
  - Height, width and alignment changes for mobile version (to ensure the dropdown is fully visible on smaller screens)
- Idea page
  - Improved loading behavior
  - Relocated 'show on map' button to sidebar (above sharing buttons)
  - Automatically scroll to map when 'show on map' button is clicked
  - Larger font sizes and better overall typography for idea and comment text
  - Child comments style changes
  - Child commenting form style change
  - Comment options now only visible on hover on desktop
- Project page
  - Improved loading behavior
  - Timeline style changes to take into account longer project titles
  - Changed copy from 'timeline' to 'process'
  - Changed link from projects/<projectname>/timeline to projects/<projectname>/process
  - Events header button not being shown if there are no events
- Add an idea > project selection page
  - Improved project cards layout
  - Improved mobile page layout

## 2018-01-03

### Fixed

- Updating the bio on the profile page works again
- 2018 can be selected as the year of events/phases
- The project dropdown in the idea posting form no longer shows blank values
- Reset password email

### Added

- Ideas can be edited by admins and by their author
- An idea shows a changelog with its latest updates
- Improved admin idea manager
  - Bulk update project, topics and statuses of ideas
  - Bulk delete ideas
  - Preview the idea content
  - Links through to viewing and editing the idea
- When on a multi-lingual platform, the language can be changed in the footer
- The project pages now show previews of the project events in the footer
- The project card now shows a description preview text, which is changeable through the admin
- Images are automatically optimized after uploading, to reduce the file size

### Changed

- Image dimensions have changed to more optimal dimensions

## 2017-12-13

### Fixed

- The ideas of deleted users are properly shown
- Slider to make users admins is again functional

### Added

- The idea show page shows a project link
- Mentions are operational in comments
- Projects can be deleted in the admin

### Changed

- Ideas and projects sections switched positions on the landing page

## 2017-12-06

### Fixed

- Phases and events date-picker no longer overlaps with the description text
- No longer needed to hard refresh if you visited al old version of the platform
- Inconsistency when saving project permissions has been fixed
- Bullet lists are now working in project description, phases and events
- The notifications show the currect user as the one taking the action

### Added

- Translators can use `orgName` and `orgType` variables everywhere
- Previews of the correct image dimension when uploading images

### Changed

- Lots of styling tweaks to the admin interface
- Behaviour of image uploads has improved

## 2017-11-23

### Fixed

- Loading the customize tab in the admin no longer requires a hard refresh

## 2017-11-22

### Fixed

- When saving a phase in the admin, the spinner stops on success or errors
- Deleting a user no longer breaks the idea listing, idea page and comments
- Better error handling in the signup flow
- Various bug fixes to the projects admin
- The switches that control age, gender, ... now have an effect on the signup flow.
- For new visitors, hard reloading will no longer be required

### Added

- Social Sign In with facebook and google. (Needs to be setup individually per customer)
- Information pages are reachable through the navbar and editable through the admin
- A partner API that allows our partners to list ideas and projects programmatically
- Ideas with a location show a map on the idea show page
- Activation of welcome and reset password e-mails

### Changed

- Changes to mobile menu layout
- Changes to the style of switches
- Better overall mobile experience for citizen-facing site

### Known issues

- If you visited the site before and the page did not load, you need to hard refresh.
- If the "Customize" tab in the admin settings does not load, reload the browser on that page

## 2017-11-01

### Fixed

- Various copy added to the translation system
- Fixed bug where image was not shown after posting an idea
- Loading behaviour of the information pages
- Fixed bug where the app no longer worked after visiting some projects

### Added

- Added groups to the admin
- Added permissions to projects
- Social sharing of ideas on twitter and (if configured for the platform) facebook
- Projects can be linked to certain areas in the admin
- Projects can be filtered by area on the projects page
- Backend events are logged to segment

### Changed

- Improved the styling of the filters
- Project description in the admin has its own tab
- Restored the landing page header with an image and configurable text
- Improved responsiveness for idea show page
- Maximum allowed password length has increased to 72 characters
- Newest projects are list first

## 2017-10-09

### Fixed

- The male/female gender selection is no longer reversed after registration
- On firefox, the initial loading animation is properly scaled
- After signing in, the state of the vote buttons on idea cards is now correct for the current user
- Fixed bug were some text would disappear, because it was not available in the current language
- Fixed bug where adding an idea failed because of a wrongly stored user language
- Fixed bug where removing a language in the admin settings fails
- Graphical glitches on the project pages

### Added

- End-to-end test coverage for the happy flow of most of the citizen-facing app interaction
- Automated browser error logging to be proactive on bugs
- An idea can be removed through the admin

### Changed

- The modal that shows an idea is now fullscreen and has a new animation
- New design for the idea show page
- New design for the comments, with animation and better error handling
- The "Trending" sorting algorithm has changed to be more balanced and give new ideas a better chance
- Slightly improved design of the page that shows the user profile

## 2017-09-22

### Fixed

- Bug where multiple form inputs didn't accept typed input
- Issues blocking the login process
- The success message when commenting no longer blocks you from adding another comment
- Clicking an internal link from the idea modal didn't work
- Responsiveness of filters on the ideas page
- Updating an idea status through the admin failed

### Added

- Initial loading animation on page load
- Initial version of the legal pages (T&C, privacy policy, cookie policy)
- All forms give more detailed error information when something goes wrong
- Full caching and significant speed improvements for all data resources

### Changed

- Refactoring and restyling of the landing page, idea cards and project cards
- Added separate sign in and sign up components
- Cleaned up old and unused code
- The navbar is no longer shown when opening a modal
- Lots of little tweaks to styling, UX and responsiveness

## 2017-09-01

### Fixed

- Saving forms in the admin of Projects will now show success or error messages appropriately
- The link to the guide has been hidden from the admin sidebar until we have a guide to link to

### Added

- Adding an idea from a project page will pre-fill parts of the new idea form
- The landing page now prompts user to add an Idea if there are none
- The landing page will hide the Projects block if there are none

### Changed

- Under-the-hood optimizations to increase the loading speed of the platform

## 2017-08-27

### Fixed

- Changing the logo and background image in admin settings works
- Platform works for users with an unsupported OS language

### Added

- Admin dashboard
- Default topics and idea statuses for newly deployed platforms
- Proper UX for handling voting without being signed in
- Meta tags for SEO and social sharing
- Better error handling in project admin

### Changed

- Projects and user profile pages now use slugs in the URL

## 2017-08-18

### Fixed

- Changing idea status in admin
- Signing up
- Proper rending of menu bar within a project
- Admin settings are properly rendered within the tab container
- Lots of small tweaks to rendering on mobile
- Default sort ideas on trending on the ideas index page

### Added

- Admin section in projects to CRUD phases
- Admin section in projects to CRUD events
- New navbar on mobile
- Responsive version of idea show page

### Changed

- Navbar design updated
- One single login flow experience instead of 2 separate ones (posting idea/direct)
- Admins can only specify light/dark for menu color, not the exact color

### Removed

- Facebook login (Yet to be added to new login flow, will be back soon)

## 2017-08-13

### Fixed

- Voting on cards and in an idea page
- Idea modal loading speed
- Unread notification counter

### Added

- New improved flow for posting an idea
- Admin interface for projects
- New design for idea and project cards
- Consistenly applied modal, with new design, for ideas
- Segment.io integration, though not all events are tracked yet

### Changed

- Idea URls now using slugs for SEO<|MERGE_RESOLUTION|>--- conflicted
+++ resolved
@@ -1,18 +1,18 @@
 # Changelog 
 
+## Next release
+
+### Added
+
+- Added 'go back' button from project to project folder (if appropriate).
+
 ## 2021-06-18
 
-<<<<<<< HEAD
-### Added
-
-- Added 'go back' button from project to project folder (if appropriate).
-=======
 ### Fixed
 
 - Privacy policy now opens in new tab.
 - Landing page custom section now uses theme colors.
 - Buttons and links in project description now open internal links in the same tab, and external links in a new tab.
->>>>>>> 82fcdcfa
 
 ## 2021-06-16
 
