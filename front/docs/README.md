# Changelog

## Next Release

<<<<<<< HEAD
=======
### Fixed
- Landing page custom section now uses theme colors.

>>>>>>> 1e6ec380
## 2021-06-16

### Fixed
- Project moderators can no longer see draft projects they don't moderate in the project listing.
- The content and subject of the emails used to share an input (idea/issue/option/contribution/...) do now include the correct input title and URL.
- Sharing new ideas on Facebook goes faster
- Manual campaigns now have the layout content in all available languages.
- Privacy policy now opens in new tab.

## 2021-06-11

### Fixed
- Facebook button no longer shows when not configured.

## 2021-06-10

### Fixed
- Creating invites on a platform with many heavy custom registration fields is no longer unworkably slow

## 2021-06-09

### Added
- New citizen-facing map view

## 2021-06-08

### Fixed
- Ordering by ideas by trending is now working.
- Ordering by ideas votes in the input manager is now working.

## 2021-06-07

### Added
- Qualtrics surveys integration.

### Changed
- Project Events are now ordered chronologically from latest to soonest.

### Fixed
- Visibility Labels in the admin projects list are now visible.
- Tagged ideas export is fixed.
- Updating an idea in one locale does not overwrite other locales anymore

## 2021-05-28

### Fixed
- Project Events are now ordered chronologically from soonest to latest.

## 2021-05-27

### Fixed
- Project access rights management are now visible again.

## 2021-05-21

### Added
- Profanity blocker: when posting comments, input, proposals that contain profane words, posting will not be possible and a warning will be shown.

## 2021-05-20

### Fixed
- Excel exports of ideas without author

## 2021-05-19

### Added
- Support for Auth0 as a verification method

## 2021-05-18

### Fixed
- Active users no longer need confirmation

## 2021-05-14

### Fixed
- Fixed an issue causing already registered users to be prompted with the post-registration welcome screen.

## 2021-05-11

### Added
- Added polls to the reporting section of the dashboards

## 2021-05-10

### Changed
- Invited or verified users no longer require confirmation.

## 2021-05-07

### Fixed
- Spreasheet exports throughout the platform are improved.

### Added
- City Admins can now assign any user as the author of an idea when creating or updating.
- Email confirmation now happens in survey and signup page sign up forms.

## 2021-05-06

### Fixed
- Idea export to excel is no longer limited to 250 ideas.

## 2021-05-04

### Fixed
- Fixed issues causing email campaigns not to be sent.

## 2021-05-03

### Changed
- Users are now prompted to confirm their account after creating it, by receiving a confirmation code in their email address.

### Added
- SurveyXact Integration.

## 2021-05-01

### Added
- New module to plug email confirmation to users.

## 2021-04-29

### Fixed
- Editing the banner header in Admin > Settings > General, doesn't cause the other header fields to be cleared anymore

## 2021-04-22

### Fixed
- After the project title error appears, it disappears again after you start correcting the error

## 2021-03-31

### Fixed
- Customizable Banner Fields no longer get emptied/reset when changing another.

### Added
- When a client-side validation error happens for the project title in the admin, there will be an error next to the submit button in addition to the error message next to the input field.

## 2021-03-25

### Fixed
- The input fields for multiple locales provides an error messages when there's an error for at least one of the languages.

## 2021-03-23

### Fixed
- Fix for broken sign-up flow when signing-up through social sign-on

## 2021-03-19

### Fixed
- Admin>Dashboard>Users tab is no longer hidden for admins that manage projects.
- The password input no longer shows the password when hitting ENTER.
- Admin > Settings displays the tabs again

### Changed
- Empty folders are now shown in the landing page, navbar, projects page and sitemap.
- The sitemap no longer shows all projects and folder under each folder.
- Images added to folder descriptions are now compressed, reducing load times in project and folder pages.

### Added
- Allows for sending front-end events to our self-hosted matomo analytics tool

## 2021-03-16

### Changed
- Automatic tagging is functional for all clusters, and enabled for all premium customers

### Added
- Matomo is enabled for all platforms, tracking page views and front-end events (no workshops or back-end events yet)

## 2021-03-11

### Changed
- Tenants are now ordered alphabetically in AdminHQ
- Serbian (Latin) is now a language option.

## 2021-03-10

### Added
- CitizenLab admins can now change the link to the accessibility statement via AdminHQ.
- "Reply-to" field in emails from campaigns can be customized for each platform
- Customizable minimal required password length for each platform

## 2021-03-09

### Fixed
- Fixed a crash that would occur when tring to add tags to an idea

## 2021-03-08

### Fixed
- Phase pages now display the correct count of ideas (not retroactive - will only affect phases modified from today onwards).

## 2021-03-05

### Changed
- Changed the default style of the map
- Proposals/Initiatives are now sorted by most recent by default

### Added
- Custom maps (Project settings > Map): Admins now have the capability to customize the map shown inside of a project. They can do so by uploading geoJson files as layers on the map, and customizing those layers through the back-office UI (e.g. changing colors, marker icons, tooltip text, sort order, map legend, default zoom level, default center point).

### Fixed
- Fixed a crash that could potentially occur when opening an idea page and afterwards going back to the project page

## 2021-03-04

### Added
- In the admin (Settings > Registration tab), admins can now directly set the helper texts on top of the sign-up form (both for step 1 and 2).
- The admin Settings > Homepage and style tab has two new fields: one to allow customization for copy of the banner signed-in users see (on the landing page) and one to set the copy that's shown underneath this banner and above the projects/folders (also on the landing page).
- Copy to clarify sign up/log in possibilities with phone number

### Changed
- The admin Settings > Homepage and style tab has undergone copy improvements and has been rearranged
- The FranceConnect button to login, signup or verify your account now displays the messages required by the vendor.
- Updated the look of the FranceConnect button to login, signup or verify your account to feature the latests changes required by the vendor.

### Fixed
- Downvote button (thumbs down) on input card is displayed for archived projects

## 2021-03-03

### Added
- Users are now notified in app and via email when they're assigned as folder administrators.

## 2021-03-02

### Fixed
- Don't show empty space inside of the idea card when no avatar is present

### Added

- Maori as languages option

### Changed
- Improved layout of project event listings on mobile devices

## 2021-02-26

### Fixed
- France Connect button hover state now complies with the vendor's guidelines.

## 2021-02-24

### Fixed
- The project page no longer shows an eternal spinner when the user has no access to see the project

## 2021-02-18

### Added
- The password fields show an error when the password is too short
- The password fields have a 'show password' button to let people check their password while typing
- The password fields have a strength checker with appropriate informative message on how to increase the strength
- France Connect as a verification method.

### Fixed
- Notifications for started phases are no longer triggered for unpublished projects and folders.

## 2021-02-17

### Changed
- All input fields for multiple locales now use the components with locale switchers, resulting in a cleaner and more compact UI.
- Copy improvements

## 2021-02-12

### Fixed
- Fixed Azure AD login for some Azure setups (Schagen)

### Changed
- When searching for an idea, the search operation no longer searches on the author's name. This was causing severe performance issues and slowness of the paltforms.

## 2021-02-10

### Added
- Automatic tagging

## 2021-02-08

### Fixed
- Fixed a bug preventing registration fields and poll questions from reordering correctly.
- Fixed a bug causing errors in new platforms.

## 2021-02-04
### Fixed
- Fixed a bug causing the projects list in the navbar and projects page to display projects outside of folders when they're contained within them.

## 2021-01-29

### Added
- Ability to redirect URLs through AdminHQ
- Accessibility statement link in the footer

### Fixed
- Fixed issue affecting project managers that blocked access to their managed projects, when these are placed inside a folder.

## 2021-01-28

### Fixed
- A bug in Admin project edit page that did not allow a user to Go Back to the projects list after switching tabs
- Scrolling on the admin users page

## 2021-01-26

### Added
- Folder admin rights. Folder admins or 'managers' can be assigned per folder. They can create projects inside folders they have rights for, and moderate/change the folder and all projects that are inside.
- The 'from' and 'reply-to' emails can be customized by cluster (by our developers, not in Admin HQ). E.g. Benelux notification emails could be sent out by notifications@citizenlab.eu, US emails could be sent out by notifications@citizenlab.us etc., as long as those emails are owned by us. We can choose any email for "reply-to", so also email addresses we don't own. This means "reply-to" could potentially be configured to be an email address of the city, e.g. support@leuven.be. It is currently not possible to customize the reply-to (except for manual campaigns) and from fields for individual tenants.
- When a survey requires the user to be signed-in, we now show the sign in/up form directly on the page when not logged in (instead of the green infobox with a link to the sign-up popup)

### Fixed
- The 'reply-to' field of our emails showed up twice in recipient's email clients, now only once.

### Changed
- Added the recipient first and last name to the 'to' email field in their email client, so not only their email adress is shown.
- The links in the footer can now expand to multiple lines, and therefore accomodate more items (e.g. soon the addition of a link to the accesibility statement)

## 2021-01-21

### Added
- Added right-to-left rendering to emails

## 2021-01-18

### Fixed
- Access rights tab for participatory budget projects
- Admin moderation page access

## 2021-01-15

### Changed
- Copy improvements across different languages

## 2021-01-14

### Added
- Ability to customize the input term for a project

### Changed
- The word 'idea' was removed from as many places as possible from the platform, replaced with more generic copy.

## 2021-01-13

### Changed
- Idea cards redesign
- Project folder page redesign
- Project folders now have a single folder card image instead of 5 folder images in the admin settings
- By default 24 instead of 12 ideas or shown now on the project page

## 2020-12-17

### Fixed
- When creating a project from a template, only templates that are supported by the tenant's locale will show up
- Fixed several layout, interaction and data issues in the manual tagging feature of the Admin Processing page, making it ready for external use.
- Fixed project managers access of the Admin Processing page.

### Added
- Admin activity feed access for project managers
- Added empty state to processing list when no project is selected
- Keyboard shortcut tooltip for navigation buttons of the Admin Processing page

### Changed
- Reduced spacing in sidebar menu, allowing for more items to be displayed
- Style changes on the Admin Processing page

## 2020-12-08

### Fixed
- Issues with password reset and invitation emails
- No more idea duplicates showing up on idea overview pages
- Images no longer disappear from a body of an idea, or description of a project on phase, if placed at the bottom.

### Changed
- Increased color contrast of inactive timeline phases text to meet accesibility standard
- Increased color contrast of event card left-hand event dates to meet accesibility standard
- Increased color contrast of List/Map toggle component to meet accesibility standard

### Added
- Ability to tag ideas manually and automatically in the admin.

## 2020-12-02

### Changed
- By default the last active phase instead of the last phase is now selected when a timeline project has no active phase

### Fixed
- The empty white popup box won't pop up anymore after clicking the map view in non-ideation phases.
- Styling mistakes in the idea page voting and participatory budget boxes.
- The tooltip shown when hovering over a disabled idea posting button in the project page sticky top bar is no longer partially hidden

## 2020-12-01

### Changed
- Ideas are now still editable when idea posting is disabled for a project.

## 2020-11-30

### Added
- Ability to create new and edit existing idea statuses

### Fixed
- The page no longer refreshes when accepting the cookie policy

### Changed
- Segment is no longer used to connect other tools, instead following tools are integrated natively
  - Google Analytics
  - Google Tag Manager
  - Intercom
  - Satismeter
  - Segment, disabled by default
- Error messages for invitations, logins and password resets are now clearer.

## 2020-11-27

### Fixed

- Social authentication with Google when the user has no avatar.

### Changed

- Random user demographics on project copy.

## 2020-11-26

### Added
- Some specific copy for Vitry-sur-Seine

## 2020-11-25

### Fixed
- Sections with extra padding or funky widths in Admin were returned to normal
- Added missing copy from previous release
- Copy improvements in French

### Changed
- Proposal and idea descriptions now require 30 characters instead of the previous 500

## 2020-11-23

### Added
- Some specific copy for Sterling Council

### Fixed
- The Admin UI is no longer exposed to regular (and unauthenticated) users
- Clicking the toggle button of a custom registration field (in Admin > Settings > Registration fields) no longer duplicated the row
- Buttons added in the WYSIWYG editor now have the correct color when hovered
- The cookie policy and accessibility statement are not editable anymore from Admin > Settings > Pages

### Changed

**Project page:**

- Show all events at bottom of page instead of only upcoming events
- Reduced padding of sticky top bar
- Only show sticky top bar when an action button (e.g. 'Post an idea') is present, and you've scrolled past it.

**Project page right-hand sidebar:**

- Show 'See the ideas' button when the project has ended and the last phase was an ideation phase
- Show 'X ideas in the final phase' when the project has ended and the last phase was an ideation phase
- 'X phases' is now clickable and scrolls to the timeline when clicked
- 'X upcoming events' changed to 'X events', and event count now counts all events, not only upcoming events

**Admin project configuration page:**

- Replaced 'Project images' upload widget in back-office (Project > General) with 'Project card image', reduced the max count from 5 to 1 and updated the corresponding tooltip with new recommended image dimensions

**Idea page:**

- The map modal now shows address on top of the map when opened
- Share button copy change from "share idea" to "share"
- Right-hand sidebar is sticky now when its height allows it (= when the viewport is taller than the sidebar)
- Comment box now has an animation when it expands
- Adjusted scroll-to position when pressing 'Add a comment' to make sure the comment box is always fully visible in the viewport.

**Other:**

- Adjusted FileDisplay (downloadable files for a project or idea) link style to show underline by default, and increased contrast of hover color
- Reduced width of DateTimePicker, and always show arrows for time input

## 2020-11-20 (2)

### Fixed
- The project header image is screen reader friendly.
- The similar ideas feature doesn't make backend requests anymore when it's not enabled.

### Changed
- Areas are requested with a max. of 500 now, so more areas are visible in e.g. the admin dashboard.

## 2020-11-18

### Added
- Archived project folder cards on the homepage will now have an "Archived" label, the same way archived projects do\
- Improved support for right-to-left layout
- Experimental processing feature that allows admins and project managers to automatically assign tags to a set of ideas.

### Fixed
- Projects without idea sorting methods are no longer invalid.
- Surveys tab now shows for projects with survey phases.

### Changed
- Moved welcome email from cl2-emails to cl2-back

## 2020-11-16

### Added
- Admins can now select the default sort order for ideas in ideation and participatory budgeting projects, per project

### Changed
- The default sort order of ideas is now "Trending" instead of "Random" for every project if left unchanged
- Improved sign in/up loading speed
- Removed link to survey in the project page sidebar when not logged in. Instead it will show plain none-clickable text (e.g. '1 survey')

### Fixed
- Custom project slugs can now contain alphanumeric Arabic characters
- Project Topics table now updates if a topic is deleted or reordered.
- Empty lines with formatting (like bold or italic) in a Quill editor are now removed if not used as paragraphs.

## 2020-11-10

### Added

#### Integration of trial management into AdminHQ
- The lifecycle of the trials created from AdminHQ and from the website has been unified.
- After 14 days, a trial platform goes to Purgatory (`expired_trial`) and is no longer accessible. Fourteen days later, the expired trial will be removed altogether (at this point, there is no way back).
- The end date of a trial can be modified in AdminHQ (> Edit tenant > Internal tab).

## 2020-11-06

### Added
- Social sharing via WhatsApp
- Ability to edit the project URL
- Fragment to embed a form directly into the new proposal page, for regular users only

### Fixed
- The project about section is visibile in mobile view again
- Maps will no longer overflow on page resizes

## 2020-11-05

### Added
- Reordering of and cleaner interface for managing custom registration field options
- An 'add proposal' button in the proposals admin
- Fragment to user profile page to manage party membership settings (CD&V)
- "User not found" message when visiting a profile for a user that was deleted or could not be found

### Changed
- Proposal title max. length error message
- Moved delete functionality for projects and project folders to the admin overview

### Fixed
- The automatic scroll to the survey on survey project page

## 2020-11-03

### Fixed
- Fixed broken date picker for phase start and end date

## 2020-10-30

### Added

- Initial Right to left layout for Arabic language
- Idea description WYSIWYG editor now supports adding images and/or buttons

## 2020-10-27

### Added

- Support for Arabic

## 2020-10-22

### Added
- Project edit button on project page for admins/project manager
- Copy for Sterling Council

### Fixed
- Links will open in a new tab or stay on the same page depending on their context. Links to places on the platform will open on the same page, unless it breaks the flow (i.e. going to the T&C policy while signing up). Otherwise, they will open in a new tab.

### Changed
- In the project management rights no ambiguous 'no options' message will be shown anymore when you place your cursor in the search field

## 2020-10-16

### Added
- Ability to reorder geographic areas

### Fixed
- Stretched images in 'avatar bubbles'
- Input fields where other people can be @mentioned don't grow too wide anymore
- Linebar charts overlapping elements in the admin dashboard

## 2020-10-14

### Changed
- Project page redesign

## 2020-10-09

### Added
- Map configuration tool in AdminHQ (to configure maps and layers at the project level).

## 2020-10-08

### Added
- Project reports

### Changed
- Small styling fixes
- Smart group support multiple area codes
- Layout refinements for the new idea page
- More compact idea/proposal comment input
- Proposal 'how does it work' redesign

## 2020-10-01

### Changed
- Idea page redesign

## 2020-09-25

### Fixed
- The "Go to platform" button in custom email campaigns now works in Norwegian

### Added
- Granular permissions for proposals
- Possibility to restrict survey access to registered users only
- Logging project published events

### Changed
- Replaced `posting_enabled` in the proposal settings by the posting proposal granular permission
- Granular permissions are always granted to admins

## 2020-09-22

### Added
- Accessibility statement

## 2020-09-17

### Added
- Support for checkbox, number and (free) text values when initializing custom fields through excel invites.

### Changed
- Copy update for German, Romanian, Spanish (CL), and French (BE).

## 2020-09-15

### Added
- Support Enalyzer as a new survey provider
- Registration fields can now be hidden, meaning the user can't see or change them, typically controlled by an outside integration. They can still be used in smart groups.
- Registration fields can now be pre-populated using the invites excel

## 2020-09-08

### Fixed
- Custom buttons (e.g. in project descriptions) have correct styling in Safari.
- Horizontal bar chart overflow in Admin > Dashboard > Users tab
- User graphs for registration fields that are not used are not shown anymore in Admin > Dashboard > Users tab

### Added
- Pricing plan feature flags for smart groups and project access rights

## 2020-09-01

### Fixed
- IE11 no longer gives an error on places that use the intersection observer: project cards, most images, ...

### Added

- New platform setting: 'Abbreviated user names'. When enabled, user names are shown on the platform as first name + initial of last name (Jane D. instead of Jane Doe). This setting is intended for new platforms only. Once this options has been enabled, you MUST NOT change it back.
- You can now export all charts in the admin dashboard as xlsx or svg.
- Translation improvements (email nl...)

### Changed
- The about us (CitizenLab) section has been removed from the cookie policy

## 2020-08-27

### Added

- Support for rich text in field descriptions in the idea form.
- New "Proposed Budget" field in the idea form.

### Changed

- Passwords are checked against a list of common passwords before validation.
- Improving the security around xlsx exports (escaping formulas, enforcing access restrictions, etc.)
- Adding request throttling (rate-limiting) rules.
- Improving the consistency of the focus style.

## 2020-07-30

### Added
- Pricing plans in AdminHQ (Pricing plan limitations are not enforced).
- Showing the number of deviations from the pricing plan defaults in the tenant listing of AdminHQ.

### Changed
- Tidying up the form for creating new tenants in AdminHQ (removing unused features, adding titles and descriptions, reordering features, adding new feature flags, removing fields for non-relevant locales).

## 2020-07-10

### Added
- Project topics

### Changed
- Userid instead of email is used for hidden field in surveys (Leiden)
- New projects have 'draft' status by default

### Fixed
- Topics filter in ideas overview works again

## 2020-07-09 - Workshops

### Fixed
- Speps are scrollable

### Added
- Ability to export the inputs as an exel sheet
- Polish translations
- Portugese (pt-BR) translations

## 2020-06-26

### Fixed
- No longer possible to invite a project manager without selecting a project
- The button on the homepage now also respects the 'disable posting' setting in proposals
- Using project copy or a tenant template that contains a draft initiative no longer fails

### Added
- Romanian

## 2020-06-19

### Fixed
- Polish characters not being rendered correctly

### Added
- Back-office toggle to turn on/off the ability to add new proposals to the platform

## 2020-06-17

### Fixed
- It's no longer needed to manually refresh after deleting your account for a consistent UI
- It's no longer needed to manually refresh after using the admin toggle in the user overview
- The sign-in/up flow now correctly asks the user to verify if the smart group has other rules besides verification
-


demo` is no longer an available option for `organization_type` in admin HQ
- An error is shown when saving a typeform URL with `?email=xxxx` in the URL, which prevented emails to be linked to survey results
- On mobile, the info container in the proposal info page now has the right width
- A general issue with storing cookies if fixed, noticable by missing data in GA, Intercom not showing and the cookie consent repeatedly appearing
- Accessibility fix for the search field
- The `signup_helper_text` setting in admin HQ is again displayed in step 1 of the sign up flow
### Added
- There's a new field in admin HQ to configure custom copy in step 2 of the sign up flow called `custom_fields_signup_helper_text`
- `workshops` can be turned on/off in admin HQ, displayed as a new page in the admin interface

### Changed
- The copy for `project moderator` has changed to `project manager` everywhere
- The info image in the proposals header has changed

## 2020-06-03

### Fixed

- Maps with markers don't lose their center/zoom settings anymore
- English placeholders in idea form are gone for Spanish platforms

## 2020-05-26

### Changed
- Lots of small UI improvements throughout the platform
- Completely overhauled sign up/in flow:
  - Improved UI
  - Opens in a modal on top of existing page
  - Opens when an unauthenticaed user tries to perform an action that requires authentication (e.g. voting)
  - Automatically executes certain actions (e.g. voting) after the sign in/up flow has been completed (note: does not work for social sign-on, only email/password sign-on)
  - Includes a verification step in the sign up flow when the action requires it (e.g. voting is only allowed for verified users)

## 2020-05-20

### Fixed

- Budget field is shown again in idea form for participatory budget projects

## 2020-05-14

### Added

- Idea configurability: disabling/requiring certain fields in the idea form
- The footer has our new logo

### Changed

- Admins will receive a warning and need to confirm before sending a custom email to all users
- A survey project link in the top navigation will link to /info instead of to /survey

## 2020-04-29

### Fixed

- Folders are again shown in the navbar
- Adding an image to the description text now works when creating a project or a phase

### Added

- Support for Polish, Hungarian and Greenlandic

## 2020-04-23

### Fixed

- Long timeline phase names show properly

### Changed

- Redirect to project settings after creating the project
- Links to projects in the navigation menu link to the timeline for timeline projects

## 2020-04-21

### Fixed

- Fixed overlapping issue with idea vote bar on mobile
- Fixed an issue where images were used for which the filename contained special characters

### Added

- The overview (moderation) in the admin now has filters
  - Seen/not seen
  - Type: Comment/Idea/Proposal
  - Project
  - Search
- The idea xlsx export contains extra columns on location, number of comments and number of attachments

### Changed

- The permissions tab in the project settings has reordered content, to be more logical
- In German, the formal 'Sie' form has been replaced with the informal 'Du' form

## 2020-03-31

### Fixed

- Signing up with keyboard keys (Firefox)
- Composing manual emails with text images
- Exporting sheet of volunteers with long cause titles

### Added

- Folder attachments
- Publication status for folders

### Changed

- Show folder projects within admin project page

## 2020-03-20

### Added

- Volunteering as a new participation method

## 2020-03-16

### Fixed

- The project templates in the admin load again

## 2020-03-13

### Fixed

- The folder header image is not overly compressed when making changes to the folder settings
- The loading spinner on the idea page is centered

### Added

- Add images to folders, shown in cards.

### Changed

- Admins can now comment on ideas.

## 2020-03-10

### Fixed

- Fixed consent banner popping up every time you log in as admin
- Fixed back-office initiative status change 'Use latest official updates' radio button not working
- Fixed broken copy in Initiative page right-hand widget

### Added

- Add tooltip explaining what the city will do when the voting threshold is reached for a successful initiative
- Added verification step to the signup flow
- New continuous flow from vote button clicked to vote casted for unauthenticated, unverified users (click vote button -> account creation -> verification -> optional/required custom signup fields -> programmatically cast vote -> successfully voted message appears)
- The rich text editor in the admin now supports buttons

### Changed

- Admin HQ: new and improved list of timezones

## 2020-03-05

### Fixed

- Signup step 2 can no longer be skipped when there are required fields
- Correct tooltip link for support article on invitations
- Correct error messages when not filling in start/end date of a phase

### Added

- Setting to disable downvoting in a phase/project, feature flagged
- When a non-logged in visitor tries to vote on an idea that requires verification, the verification modal automatically appears after registering

## 2020-02-24

### Fixed

- Initiative image not found errors
- Templates generator out of disk space

### Added

- Folders i1
  - When enabled, an admin can create, edit, delete folders and move projects into and out of folders
  - Folders show in the project lists and can be ordered within projects

### Changed

- Initiative explanatory texts show on mobile views
- Existing platforms have a moderator@citizenlab.co admin user with a strong password in LastPass
- In the admin section, projects are no longer presented by publication status (Folders i1)

## 2020-02-19

### Fixed

- Loading more comments on the user profile page works again
- Accessibility improvements
- Adding an image no longer pops up the file dialog twice
- Changed to dedicated IP in mailgun to improve general deliverability of emails

### Added

- Improvements to the PB UI to make sure users confirm their basket at the end
- Ideation configurability i1
  - The idea form can be customized, on a project level, to display custom description texts for every field
- People filling out a poll are now included in the 'participated in' smart group rules
- Make me admin section in Admin HQ

### Changed

- When a platform no longer is available at a url, the application redirects to the CitizenLab website
- New platforms automatically get a moderator@citizenlab.co admin user with a strong password in LastPass

## 2020-01-29

### Fixed

- Rich text editor no longer allows non-video iframe content
- Smart groups that refer to a deleted project now get cleaned up when deleting a project
- All cookie consent buttons are now reachable on IE11
- More accessibility fixes
- The organization name is no longer missing in the password reset email

### Added

- CSAM verification
  - Users can authenticate and verify using BeID or itsme
  - User properties controlled by a verification method are locked in the user profile
  - Base layer of support for other similar verification methods in the future
- The order of project templates can now be changed in Templates HQ

### Changed

- Project templates overview no longer shows the filters

## 2020-01-17

### Fixed

- Further accesibility improvements:
  - Screen reader improvement for translations
  - Some color contrast improvements

### Added

- A hidden topics manager available at https://myfavouriteplatform.citizenlab.co/admin/topics

## 2020-01-15

### Fixed

- In the admin, the project title is now always displayed when editing a project
- Further accesibility improvements:
  - Site map improvements (navigation, clearer for screen readers)
  - Improved colors in several places for users with sight disability
  - Improved HTML to better inform screen reader users
  - Added keyboard functionality of password recovery
  - Improved forms (easier to use for users with motoric disabilities, better and more consistent validation, tips and tricks on mobile initiative form)
  - Improvements for screen reader in different languages (language picker, comment translations)
  - Added title (visible in your tab) for user settings page
  - Improved screen reader experience for comment posting, deleting, upvoting and idea voting

### Added

- The email notification settings on the user profile are now grouped in categories
- Unsubscribing through an email link now works without having to sign in first

### Changed

- The idea manager now shows all ideas by default, instead of filtered by the current user as assignee

## 2020-01-07

### Added

- Go to idea manager when clicking 'idea assigned to you' notification
- 2th iteration of the new admin moderation feature:
  - Not viewed/Viewed filtering
  - The ability to select one or more items and mark them as viewed/not viewed
  - 'Belongs to' table column, which shows the context that a piece of content belongs to (e.g. the idea and project that a comment belongs to)
  - 'Read more' expand mechanism for longer pieces of content
  - Language selector for multilingual content
  - 'Go to' link that will open a new tab and navigate you to the idea/iniative/comment that was posted

### Changed

- Improve layout (and more specifically width) of idea/iniatiatve forms on mobile
- Separate checkboxes for privacy policy and cookie policy
- Make the emails opt-in at registration

### Fixed

- Fix for unreadable password reset error message on Firefox
- Fix for project granular permission radio buttons not working

## 2019-12-12

### Added

- Polls now support questions for which a user can check multiple options, with a configurable maximum
- It's now possible to make a poll anonymous, which hides the user from the response excel export
- New verification method `id_card_lookup`, which supports the generic flow of verifying a user using a predined list of ID card numbers.
  - The copy can be configured in Admin HQ
  - The id cards CSV can be uploaded through Admin HQ

## 2019-12-11

### Added

- Admin moderation iteration 1 (feature flagged, turned on for a selected number of test clients)
- New verification onboarding campaign

### Changed

- Improved timeline composer
- Wysiwyg accessibility improvement

### Fixed

- English notifications when you have French as your language

## 2019-12-06

### Fixed

- Accessibility improvements:
  - Polls
  - Idea/initiative filter boxes
- Uploading a file in admin project page now shows the loading spinner when in progress
- Fixed English copy in notifications when other language selected
- Fixed project copy in Admin HQ not being saved

## 2019-12-05

### Fixed

- Small popups (popovers) no longer go off-screen on smaller screens
- Tooltips are no longer occluded by the checkbox in the idea manager
- The info icon on the initiatives voting box has improved alignment
- Project templates now display when there's only `en` is configured as a tenant locale
- When changing the lifecycle stage of a tenant, the update is now sent right away to segment
- When users accept an inivitation and are in a group, the group count is correctly updated
- Dropdowns in the registration flow can again support empty values
- Accessibility:
  - Various color changes to improve color contrasts
  - Color warning when picking too low contrast
  - Improvements to radio buttons, checkboxes, links and buttons for keyboard accessibility
  - Default built-in pages for new tenants have a better hierarchy for screen readers
- User posted an idea/initiative notification for admins will be in the correct language

## 2019-11-25

### Changed

- Updated translations
- Area filter not shown when no areas are configured
- Overall accessibility improvements for screen readers
- Improved accessibility of the select component, radio button, image upload and tooltip

### Fixed

- When adding a vote that triggers the voting limit on a project/phase, the other idea cards now automatically get updated with disabled vote buttons
- Fix for mobile bottom menu not being clickable when idea page was opened
- Navigating directly between projects via the menu no longer results in faulty idea card collections
- Display toggle (map or list view) of idea and initiative cards works again

## 2019-11-19

### Added

- New ideation project/phase setting called 'Idea location', which enables or disabled the ability to add a location to an idea and show the ideas on a map

### Changed

- Improved accessibility of the image upload component
- COW tooltipy copy
- Sharing modal layout improvement

### Fixed

- Checkboxes have unique ids to correctly identify their corresponding label, which improves screen reader friendliness when you have multiple checkboxes on one page.
- Avatar layout is back to the previous, smaller version

## 2019-11-15

### Fixed

- Fix for 'Click on map to add an idea' functionality not working
- Fix for notifications not showing

## 2019-11-12

### Fixed

- An email with subject `hihi` is no longer sent to admins that had their invite accepted
- Whe clicking the delete button in the file uploader, the page no longer refreshes
- Project templates no longer show with empty copy when the language is missing
- The countdown timer on initiatives now shows the correct value for days
- The radio buttons in the cookie manager are clickable again
- Changing the host of a tenant no longer breaks images embedded in texts
- It's possible again to unassign an idea in the idea manager
- The popup for adding a video or link URL is no longer invisible or unusable in some situations
- Uploading files is no longer failing for various filetypes we want to support
- Keyboard accessibility for modals

### Added

- ID Verification iteration 1
  - Users can verify their account by entering their ID card numbers (currently Chile only)
  - Verification is feature flagged and off by default
  - Smart groups can include the criterium 'is verified'
  - Users are prompted to verify their account when taking an actions that requires verification
- Total population for a tenant can now be entered in Admin HQ
- It's now possible to configure the word used for areas towards citizens from the areas admin
- Improvements to accessibility:
  - Idea and initiative forms: clearer for screen readers, keyboard accessibility, and more accessible input fields
  - Nav bar: clearer for screen readers and improved keyboard navigation
  - Project navigation and phases: clearer for screen readers
  - Sign-in, password reset and recovery pages: labeling of the input fields, clearer for screen readers
  - Participatory budgeting: clearer for screen readers

### Changed

- The organization name is now the default author in an official update

## 2019-10-22

### Fixed

- The sharing title on the idea page is now vertically aligned
- Improvements to the 'bad gateway' message sometimes affecting social sharing
- The map and markers are again visible in the admin dashboard
- First round of accessibility fixes and improvements
  - Dynamics of certain interactions are picked up by screen readers (PB, voting, ...)
  - Overall clarity for screen readers has improved
  - Improvements to information structure: HTML structure, W3C errors, head element with correct titles
  - Keyboard accessibility has generally improved: sign-up problems, login links, PB assignment, ...

### Added

- Initiatives iteration 3
  - Automatic status changes on threshold reached or time expired
  - When updating the status, official feedback needs to be provided simultaneously
  - Users receive emails and notifications related to (their) initiative
  - Initiatives support images in their body text
- Project templates
  - Admins can now create projects starting from a template
  - Templates contain images, a description and a timeline and let admin filter them by tags
  - Admins can share template descriptions with a publically accessible link
- It's now possible to configure the banner overlay color from the customize settings
- A custom email campaign now contains a CTA button by default

### Changed

- Complete copy overhaul of all emails

## 2019-10-03

### Fixed

- PB phase now has a basket button in the project navbar
- The datepicker in the timeline admin now works in IE11

### Changed

- For fragments (small pieces of UI that can be overridden per tenant) to work, they need to be enabled individually in admin HQ.

## 2019-09-25

### Fixed

- It's again possible to change a ideation/PB phase to something else when it contains no ideas
- Older browsers no longer crash when scrolling through comments (intersection observer error)
- Pagination controls are now correctly shown when there's multiple pages of users in the users manager
- The user count of groups in the users manager no longer includes invitees and matches the data shown
- Transition of timeline phases now happen at midnight, properly respecting the tenant timezone
- When looking at the map of an idea or initiative, the map marker is visible again
- The initiatives overview pages now uses the correct header and text colors
- The vote control on an initiative is no longer invisible on a tablet screen size
- The idea page in a budgeting context now shows the idea's budget
- The assign button on an idea card in a budgeting context behaves as expected when not logged in
- Project copy in Admin HQ that includes comments no longer fails
- Changing granular permissions by project moderator no longer fails

### Added

- Polling is now supported as a new participation method in a continuous project or a phase
  - A poll consists of multiple question with predefined answers
  - Users can only submit a poll once
  - Taking a poll can be restricted to certain groups, using granular permissions
  - The poll results can be exported to excel from the project settings
- It's now possible to disable Google Analytics, Google Tag Manager, Facebook Pixel and AdWords for specific tenants through Admin HQ

### Changed

- Large amount of copy improvements throughout to improve consistency and experience
- The ideas overview page is no longer enabled by default for new tenants
- The built-in 'Open idea project' can now be deleted in the project admin

## 2019-08-30

### Fixed

- The map preview box no longer overflows on mobile devices
- You're now correctly directed back to the idea/initiatives page after signing in/up through commenting

### Changed

- The height of the rich text editor is now limited to your screen height, to limit the scrolling when applying styles

## 2019-08-29

### Fixed

- Uploaded animated gifs are no longer displayed with weird artifacts
- Features that depend on NLP are less likely to be missing some parts of the data

### Added

- Citizen initiatives
  - Citizens can post view and post initiatives
  - Admins can manage initiatives, similar to how they manage ideas
  - Current limitation to be aware of, coming very soon:
    - No emails and notifications related to initiatives yet
    - No automated status changes when an initiative reaches enough votes or expires yet

## 2019-08-09

### Fixed

- Fixed a bug that sometimes prevented voting on comments
- When editing a comment, a mention in the comment no longer shows up as html
- In the dashboard, the domicile value 'outside' is now properly translated
- Some fixes were made to improve loading of the dashboard map with data edge cases
- Deleting a phase now still works when users that reveived notifications about the phase have deleted their account
- New releases should no longer require a hard refresh, avoiding landing page crashing issues we had

### Added

- File input on the idea form now works on mobile, if the device supports it

## 2019-07-26

### Fixed

- The project moderator email and notification now link to the admin idea manager instead of citizen side
- The widget no longer shows the `Multiloc`, but the real idea titles for some platforms

### Added

- Speed improvements to data requests to the backend throughout the whole paltform
- Changing the participation method from ideation to information/survey when there are ideas present is now prevented by the UI
- It's now possible to manually reorder archived projects
- There's new in-platform notifications for a status change on an idea you commented or voted on

## 2019-07-18

### Fixed

- It's no longer possible to change the participation method to information or survey if a phase/project already contains ideas
- The 'Share your idea modal' is now properly centered
- It's no longer possible to send out a manual email campaign when the author is not properly defined
- Invite emails are being sent out again
- Imported ideas no longer cause incomplete pages of idea cards
- Invited users who did not accept yet no longer receive any automated digest emails

## 2019-07-08

### Fixed

- When changing images like the project header, it's no longer needed to refresh to see the result
- The comments now display with a shorter date format to work better on smaller screens
- The code snippet from the widget will now work in some website that are strict on valid html
- The number of days in the assignee digest email is no longer 'null'
- The project preview description input is displayed again in the projects admin
- The idea status is no longer hidden when no vote buttons are displayed on the idea page
- Duplicate idea cards no longer appear when loading new pages

### Added

- Performance optimizations on the initial loading of the platform
- Performance optimizations on loading new pages of ideas and projects
- Newly uploaded images are automatically optimized to be smaller in filesize and load faster
- The 'Add an idea' button is now shown in every tab of the projects admin
- It's now possible to add videos to the idea body text
- E-mails are no longer sent out through Vero, but are using the internal cl2-emails server

### Changed

- The automated emails in the admin no longer show the time schedule, to work around the broken translations
- The rights for voting on comments now follow the same rights than commenting itself, instead of following the rights for idea voting
- On smaller desktop screens, 3 columns of idea cards are now shown instead of 2
- When adding an idea from the map, the idea will now be positioned on the exact location that was clicked instead of to the nearest detectable address
- Using the project copy tool in admin HQ is more tolerant about making copies of inconsistent source projects

## 2019-06-19

### Fixed

- Show 3-column instead of 2-column layout for ideas overview page on smaller desktop screens
- Don't hide status label on idea page when voting buttons are not shown

### Changed

- Small improvement in loading speed

## 2019-06-17

## Fixed

- The column titles in comments excel export are aligned with the content
- There's now enough space between voting anc translate links under a comment
- Vote button on an idea no longer stays active when a vote on that idea causes the voting treshold of the project to be reached

## Added

- The admin part of the new citizen initiatives is available (set initiatives feature on `allowed`)
  - Cities can configure how they plan to use initiatives
- A preview of how initiatives will look like city side is available, not yet ready for prime time (set initiatives feature on `allowed` and `enabled`)
- The ideas overview page has a new filtering sidebar, which will be used for other idea and initiative listings in the future
  - On idea status
  - On topic
  - Search
- Comments now load automatically while scrolling down, so the first comments appear faster

## 2019-06-05

### Fixed

- Fix an issue that when showing some ideas in an idea card would make the application crash

## 2019-05-21

### Fixed

- The idea page does no longer retain its previous scroll position when closing and reopening it
- The Similar Ideas box no longer has a problem with long idea titles not fitting inside of the box
- The Similar Ideas box content did not update when directly navigating from one idea page to the next
- The 'What were you looking for?' modal no longer gives an error when trying to open it

### Changed

- You now get redirected to the previously visited page instead of the landing page after you've completed the signup process

## 2019-05-20

### Fixed

- Closing the notification menu after scrolling no longer results in a navbar error
- When accessing the idea manager as a moderator, the assignee filter defaults to 'assigned to me'
- The idea and comment counts on the profile page now update as expected
- It's now possible to use a dropdown input in the 2nd registration step with a screen reader
- An invited user can no longer request a password reset, thereby becoming an inconsistent user that resulted in lots of problems

### Added

- Restyle of the idea page
  - Cleaner new style
  - Opening an idea no longer appears to be a modal
  - Properly styled similar ideas section
  - Showing comment count and avatars of contributors

### Changed

- When clicking the edit button in the idea manager, the edit form now opens in the sidemodal

## 2019-05-15

### Fixed

- Opening the projects dropdown no longer shows all menu items hovered when opened
- Users that can't contribute (post/comment/vote/survey) no longer get an email when a phase starts
- When a project has an ideation and a PB phase, the voting buttons are now shown during the ideation phase
- The admin navigation menu for moderators is now consistent with that for admins
- Moderators that try to access pages only accessible for admins, now get redirected to the dashboard
- The details tab in clustering doesn't cause the info panel to freeze anymore
- When writing an official update, the sbumit button now only becomes active when submission is possible
- The 'no options' copy in a dropdown without anything inside is now correctly translated
- Making a field empty in Admin HQ now correctly saves the empty value
- The active users graph no longer includes users that received an email as being active
- The translation button in an idea is no longer shown when there's only one platform language
- After changing granular permission, a refresh is no longer needed to see the results on ideas
- The sideview in the idea manager now shows the status dropdown in the correct language
- The layout of the sideview in the idea manager is now corrected
- A digest email to idea assignees is no longer sent out when no ideas are assigned to the admin/moderator
- Signing in with VUB Net ID works again
- Loading the insights map can no longer be infinite, it will now show an error message when the request fails

### Added

- The profile page of a user now also shows the comments by that user
- Users can now delete their own profile from their edit profile page
- Similar ideas, clustering and location detection now work in Spanish, German, Danish and Norwegian
- Facebooks bot coming from `tfbnw.net` are now blocked from signing up
- Moderators now also have a global idea manager, showing all the ideas from the projects they're moderating
- Loading the insights map, which can be slow, now shows a loading indicator

### Changed

- Voting buttons are no longer shown when voting is not enabled
- Improved and more granular copy text for several voting and commenting disabled messages

## 2019-04-30

### Fixed

- Time remaning on project card is no longer Capitalized
- Non-admin users no longer get pushed to intercom
- Improvements to the idea manager for IE11
- When filtering on a project in the idea manager, the selected project is highlighted again
- @citizenlab.cl admins can now also access churned platforms
- The user count in the user manager now includes migrated cl1 users
- Sending invitations will no longer fail on duplicate mixed-case email addresses

### Added

- Ideas can now be assigned to moderators and admins in the idea manager
  - Added filter on assignee, set by default to 'assigned to me'
  - Added filter to only show ideas that need feedback
  - When clicking an idea, it now opens in and can be partially edited from a half screen modal
  - Admins and moderators get a weekly digest email with their ideas that need feedback
- Completely new comments UI with support for comment upvotes
  - Comments are visually clearly grouped per parent comment
  - Sub-comments use @mentions to target which other subcomment they reply to
  - Comments can be sorted by time or by votes
- Ideas can now be sorted randomly, which is the new default
- New smart group rule for users that contributed to a specific topic
- New smart group rule for users that contributed to ideas with a specific status
- Clear error message when an invitee does a normal sign up

### Changed

- The idea grid no longer shows a 'post an idea' button when there are no ideas yet

## 2019-04-24

### Fixed

- Project cards now show correct time remaining until midnight

## 2019-04-23

### Fixed

- Closing the notification menu does not cause an error anymore
- The unread notifications count is now displayed correctly on IE11
- Clicking on an invite link will now show an immediate error if the invite is no longer valid

### Changed

- The admin guide is now under the Get Started link and the dashboards is the admin index
- The project cards give feedback CTA was removed
- An idea can now be deleted on the idea page
- The default border radius throughout the platform now is 3px instead of 5px
- The areas filter on the project cards is only shown when there is more than one area

## 2019-04-16

### Fixed

- The comment count of a project remains correct when moving an idea to a different project
- Fixed an issue when copying projects (through the admin HQ) to tenants with conflicting locales
- Only count people who posted/voted/commented/... as participants (this is perceived as a fix in the dashboards)
- Invites are still sent out when some emails correspond to existing users/invitees
- Phase started/upcoming notifications are only sent out for published projects

### Added

- Posting text with a URL will turn the URL part into a link
- Added smart group rules for topic and idea status participants

### Changed

- New configuration for which email campaigns are enabled by default
- Changed project image medium size to 575x575

## 2019-04-02

### Fixed

- The new idea button now shows the tooltip on focus
- The gender graph in clustering is now translated
- Tooltips on the right of the screen no longer fall off
- Text in tooltips no longer overflows the tooltip borders
- When there are no ideas, the 'post an idea' button is no longer shown on a user profile or the ideas overview page
- The project card no longer displays a line on the bottom when there is no meta information available
- Downloading the survey results now consistently triggers a browser download
- The bottom of the left sidebar of the idea manager can now be reached when there are a lot of projects
- The time control in the admin dashboard is now translated
- Various fixes to improve resilience of project copy tool

### Added

- The ideas overview page now has a project filter
- The various pages now support the `$|orgName|` variable, which is replaced by the organization name of the tenant
- Non-CitizenLab admins can no longer access the admin when the lifecycle stage is set to churned
- A new style variable controls the header opacity when signed in
- New email as a reminder to an invitee after 3 days
- New email when a project phase will start in a week
- New email when a new project phase has started
- The ideas link in the navbar is now feature flagged as `ideas_overview`

### Changed

- When filtering projects by multiple areas, all projects that have one of the areas or no area are now shown
- The user search box for adding a moderator now shows a better placeholder text, explaining the goal

## 2019-03-20

### Fixed

- Fixed mobile layout issues with cookie policy, idea image and idea title for small screens (IPhone 5S)
- Posting an idea in a timeline that hasn't started yet (as an admin) now puts the idea in the first phase
- Notifications menu renders properly in IE11
- The CTA on project cards is no longer shown for archived and finished projects
- Invited users that sign up with another authentication provider now automatically redeem their invitation
- When the tenant only has one locale, no language switcher is shown in the official feedback form

### Added

- Capabilities have been added to apply custom styling to the platform header
  - Styling can be changed through a new style tab in admin HQ
  - It's also possible to configure a different platform-wide font
  - Styling changes should only be done by a designer or front-end developer, as there are a lot of things that could go wrong
- The initial loading speed of the platform has increased noticably due to no longer loading things that are not immediately needed right away.
- Tenant templates are now automatically updated from the `.template` platforms every night
- The project copy tool in admin HQ now supports time shifting and automatically tries to solve language conflicts in the data
- New notifications and emails for upcoming (1 week before) and starting phases

### Changed

- Archived ieas are no longer displayed on the general ideas page
- The time remaining on project cards is no longer shown on 2 lines if there's enough space
- New platforms will show the 'manual project sorting' toggle by default
- Some changes were made to modals throughout to make them more consistent and responsiveness
- New ideas now have a minimal character limit of 10 for the title and 30 for the body
- User pages have a more elaborate meta title and description for SEO purposes

## 2019-03-11

### Fixed

- Notifications layout on IE11
- Errors due to loading the page during a deployment

## 2019-03-11

### Fixed

- Similar ideas is now fast enough to enable in production
- NLP insights will no longer keep on loading when creating a new clusgtering graph
- The comment count on project cards now correctly updates on deleted comments
- Various spacing issues with the new landing page on mobile are fixed
- When logging out, the avatars on the project card no longer disappear
- The widget no longer cuts off the title when it's too long
- In admin > settings > pages, all inputs are now correctly displayed using the rich text editor
- The notifications are no longer indented inconsistently
- Exporting typeform survey results now also work when the survey embed url contains `?source=xxxxx`
- When there's a dropdown with a lot of options during signup, these options are no longer unreachable when scrolling down
- The cookie policy no longer displays overlapping text on mobile
- The `isSuperAdmin`, `isProjectModerator` and `highestRole` user properties are now always named using camelCasing

### Added

- Official feedback
  - Admins and moderators can react to ideas with official feedback from the idea page
  - Users contributing to the idea receive a notification and email
  - Feedback can be posted using a free text name
  - Feedback can be updated later on
  - Admin and moderators can no longer write top-level comments
  - Comments by admins or moderators carry an `Official` badge
- When giving product feedback from the footer, a message and email can be provided for negative feedback
- CTA on project card now takes granular permissions into account
- CTA on project card is now also shown on mobile
- Projects for which the final phase has finished are marked as finished on their project card
- Projects on the landing page and all projects page can now be filtered on area through the URL

### Changed

- The avatars on a project card now include all users that posted, voted or commented
- Commenting is no longer possible on ideas not in the active phase

## 2019-03-03

### Fixed

- Manually sorting projects in the admin works as expected

### Added

- Support for Spanish
- The copy of 'x is currently working on' can be customized in admin HQ
- Extra caching layer in cl2-nlp speeds up similar ideas and creating clusters

## 2019-02-28

### Fixed

- In the dashboard, the labels on the users by gender donut chart are no longer cut off
- Adding file attachments with multiple consecutive spaces in the filename no longer fails
- Project copy in admin HQ no longer fails when users have mismatching locales with the new platform

### Added

- New landing page redesign
  - Project cards have a new layout and show the time remaining, a CTA and a metric related to the type of phase
  - The bottom of the landing page displays a new custom info text, configurable in the admin settings
  - New smarter project sorting algorithm, which can be changed to manual ordering in the projects admin
  - Ideas are no longer shown on the landing page
  - The `Show all projects` link is only shown when there are more than 10 projects
- New attributes are added to segment, available in all downstream tools:
  - `isSuperAdmin`: Set to true when the user is an admin with a citizenlab email
  - `isProjectModerator`
  - `highestRole`: Either `super_admin`, `admin`, `project_moderator` or `user`

### Changed

- Intercom now only receives users that are admin or project moderator (excluding citizenlab users)

## 2019-02-20

### Fixed

- User digest email events are sent out again
- The user statistics on the admin dashboard are back to the correct values
- Creating a new project page as an admin does not result in a blank page anymore
- Improved saving behaviour when saving images in a phase's description
- When logged in and visiting a url containing another locale than the one you previously picked, your locale choice is no longer overwritten

### Added

- Project copy feature (in admin HQ) now also supports copying ideas (including comments and votes) and allows you to specify a new slug for the project URL
- Unlogged users locale preference is saved in their browser

## 2019-02-14

### Fixed

- Project/new is no longer a blank page

## 2019-02-13

### Fixed

- Texts written with the rich text editor are shown more consistently in and outside of the editor
- Opening a dropdown of the smart group conditions form now scrolls down the modal
- When changing the sorting method in the ideas overview, the pagination now resets as expected
- Google login no longer uses the deprecated Google+ authentication API

### Added

- Typeform survey for typeform can now be downloaded as xlsx from a tab in the project settings
  - The Segment user token needs to be filled out in Admin HQ
  - New survey responses generate an event in segment
- Survey providers can be feature flagged individually
- New \*.template.citizenlab.co platforms now serve as definitions of the tenant template
- The registration fields overview in admin now shows a badge when fields are required

### Changed

- Surveymonkey is now feature-flagged off by default for new platforms

## 2019-01-30

### Fixed

- Long topic names no longer overlap in the admin dashboards
- Video no longer pops out of the phase description text
- Added event tracking for widget code copy and changing notification settings
- Saving admin settings no longer fails because of a mismatch between platform and user languages
- The password reset message now renders correctly on IE11
- It's easier to delete a selected image in the rich text editor
- The copy in the modal to create a new group now renders correctly in IE11
- Texts used in the the dashboard insights are no longer only shown in English
- Tracking of the 'Did you find what you're looking for?' footer not works correctly

### Added

- Tooltips have been added throughout the whole admin interface
- A new homepage custom text section can be configured in the admin settings, it will appear on the landing page in a future release
- New experimental notifications have been added that notify admins/moderators on every single idea and comment
- New tenant properties are being logged to Google Analytics

## 2019-01-19

### Fixed

- Registration fields of the type 'multiple select' can again be set in the 2nd step of the signup flow
- Creating invitations through an excel file no longer fails when there are multiple users with the same first and last name

## 2019-01-18

### Fixed

- Overflowing text in project header
- Fixed color overlay full opaque for non-updated tenant settings
- Fixed avatar layout in IE11
- Fixed idea page scrolling not working in some cases on iPad
- Pressing the enter key inside of a project settings page will no longer trigger a dialog to delet the project

### Changed

- Reduced the size of the avatars on the landing page header and footer
- Made 'alt' text inside avatar invisible
- Better cross-browser scaling of the background image of the header that's being shown to signed-in users
- Added more spacing underneath Survey, as not to overlap the new feedback buttons
- Increased width of author header inside of a comment to better accomodate long names
- Adjusted avatar hover effect to be inline with design spec￼

## 2019-01-17

### Added

- `header_overlay_opacity` in admin HQ allows to configure how transparent header color is when not signed in
- `custom_onboarding_fallback_message` in admin HQ allows to override the message shown in the header when signed in

## 2019-01-16

### Fixed

- The clustering prototype no longer shows labels behind other content
- Removing a project header image is again possible
- New active platforms get properly submitted to google search console again
- Scrolling issues with an iPad on the idea modal have been resolved
- Signing up through Google is working again
- The line underneath active elements in the project navbar now has the correct length
- A long location does no longer break the lay-out of an event card
- The dashboards are visible again by project moderators
- The admin toggle in the users manager is working again

### Added

- When logged in, a user gets to see a dynamic call to action, asking to
  - Complete their profile
  - Display a custom message configurable through admin HQ
  - Display the default fallback engagement motivator
- The landing page header now shows user avatars
- It's now possible to post an idea from the admin idea manager
- The footer now shows a feedback element for citizens
- A new 'map' dashboard now shows the ideas on their locations detected from the text using NLP
- The clustering prototype now shows the detected keywords when clustering is used

### Changed

- The navbar and landing page have a completely refreshed design
  - The font has changed all over the platform
  - 3 different colors (main, secondary, text) are configurable in Admin HQ
- The clustering prototype has been moved to its own dashboard tab
- Project cards for continuous projects now link to the information page instead of ideas

## 2018-12-26

### Fixed

- The rich text editor now formats more content the same way as they will be shown in the platform

### Added

- Admin onboarding guide
  - Shown as the first page in the admin, guiding users on steps to take
- The idea page now shows similar ideas, based on NLP
  - Feature flagged as `similar_ideas`, turned off by default
  - Experimental, intended to evaluate NLP similarity performance
- A user is now automatically signed out from FranceConnect when signing out of the platform

### Changed

- When a user signs in using FranceConnect, names and some signup fields can no longer be changed manually
- The FranceConnect button now has the official size and dimensions and no T&C
- SEO improvements to the "Powered by CitizenLab" logo

## 2018-12-13

### Fixed

- User digest email campaigns is sent out again
- IE11 UI fixes:
  - Project card text overflow bug
  - Project header text wrapping/centering bug
  - Timeline header broken layout bug
  - Dropdown not correctly positioned bug
- Creating new tenants and changing the host of existing tenants makes automatic DNS changes again

### Added

- SEO improvements: project pages and info pages are now included in sitemap
- Surveys now have Google Forms support

## 2018-12-11-2

### Fixed

- A required registration field of type number no longer blocks users on step 2 of the registration flow

## 2018-12-11

### Fixed

- Loading an idea page with a deleted comment no longer results in an error being shown
- Assigning a first bedget to a PB project as a new user no longer shows an infinite spinner
- Various dropdowns, most famously users group selection dropdown, no longer overlap menu items

## 2018-12-07

### Fixed

- It's again possible to write a comment to a comment on mobile
- When logged in and trying to log in again, the user is now redirected to the homepage
- A deleted user no longer generates a link going nowhere in the comments
- The dropdown menu for granular permissions no longer disappears behind the user search field
- After deleting an idea, the edit and delete buttons are no longer shown in the idea manager
- Long event title no longer pass out of the event box
- Notifications from a user that got deleted now show 'deleted user' instead of nothing

### Added

- Machine translations on the idea page
  - The idea body and every comment not in the user's language shows a button to translate
  - Feature flagged as `machine_translations`
  - Works for all languages
- Show the currency in the amount field for participatory budgeting in the admin
- Built-in registration fields can now be made required in the admin
- FranceConnect now shows a "What is FranceConnect?" link under the button

### Changed

- The picks column in the idea manager no longer shows a euro icon

## 2018-11-28

### Fixed

- IE11 graphical fixes in text editor, status badges and file drag&drop area fixed
- The idea tab is visible again within the admin of a continuous PB project
- The checkbox within 3rd party login buttons is now clickable in Firefox

## 2018-11-27

### Fixed

- When all registration fields are disabled, signing up through invite no longer blocks on the first step
- A moderator that has not yet accepted their invitation, is no longer shown as 'null null' in the moderators list
- Adding an idea by clicking on the map is possible again

### Changed

- When there are no events in a project, the events title is no longer shown
- The logo for Azure AD login (VUB Net ID) is shown as a larger image
- When logging in through a 3rd party login provider, the user needs to confirm that they've already accepted the terms and conditions

## 2018-11-22

### Fixed

- In the clustering prototype, comparing clusters using the CTRL key now also works on Mac
- Widget HTML code can now be copied again
- Long consequent lines of text now get broken up in multiple lines on the idea page
- Admin pages are no longer accessible for normal users
- Reduced problems with edge cases for uploading images and attachments

### Added

- Participatory budgeting (PB)
  - A new participation method in continuous and timeline projects
  - Admins and moderators can set budget on ideas and a maximum budget on the PB phase
  - Citizens can fill their basket with ideas, until they hit the limit
  - Citizens can submit their basket when they're done
  - Admins and moderators can process the results through the idea manager and excel export
- Advanced dashboards: iteration 1
  - The summary tab shows statistics on idea/comment/vote and registration activities
  - The users tab shows information on user demographics and a leaderboard
  - The time filter can be controller with the precision of a day
  - Project, group and topic filters are available when applicable
  - Project moderators can access the summary tabs with enforced project filter
- Social sharing through the modal is now separately trackable from sharing through the idea page
- The ideas excel export now contains the idea status
- A new smart group rule allows for filtering on project moderators and normal users

### Changed

- Project navigation is now shown in new navigation bar on top
- The content of the 'Open idea project' for new tenants has changed
- After posting an idea, the user is redirected towards the idea page of the new idea, instead of the landing page

## 2018-11-07

### Fixed

- The widget HTML snippet can be copied again

## 2018-11-05

### Fixed

- Clicking Terms & Conditions links during sign up now opens in a new tab

### Added

- Azure Active Directory login support, used for VUB Net ID

## 2018-10-25

### Fixed

- Resizing and alignment of images and video in the editor now works as expected
- Language selector is now updating the saved locale of a signed in user
- When clicking "view project" in the project admin in a new tab, the projects loads as expected
- The navbar user menu is now keyboard accessible
- Radio buttons in forms are now keyboard accessible
- The link to the terms and conditions from social sign in buttons is fixed
- In admin > settings > pages, the editors now have labels that show the language they're in
- Emails are no longer case sensitive, resolving recurring password reset issues
- The widget now renders properly in IE11
- Videos are no longer possible in the invitation editor

### Added

- Cookie consent manager
  - A cookie consent footer is shown when the user has not yet accepted cookies
  - The user can choose to accept all cookies, or open the manager and approve only some use cases
  - The consent settings are automatically derived from Segment
  - When the user starts using the platform, they silently accept cookies
- A new cookie policy page is easier to understand and can no longer be customized through the admin
- Granular permissions
  - In the project permissions, an admin or project moderator can choose which citizens can take which actions (posting/voting/comments/taking survey)
  - Feature flagged as 'granular_permissions', turned off by default
- Ideas excel export now contains links to the ideas
- Ideas and comments can now be exported from within a project, also by project moderators
- Ideas and comments can now be exported for a selection of ideas
- When signing up, a user gets to see which signup fields are optional

### Changed

- Published projects are now shown first in the admin projects overview
- It's now more clear that the brand color can not be changed through the initial input box
- All "Add <something>" buttons in the admin have moved to the top, for consistency
- The widget no longer shows the vote count when there are no votes
- When a project contains no ideas, the project card no longer shows "no ideas yet"

## 2018-10-09

### Fixed

- UTM tags are again present on social sharing
- Start an idea button is no longer shown in the navbar on mobile
- Exceptionally slow initial loading has been fixed
- Sharing on facebook is again able to (quite) consistently scrape the images
- When using the project copy tool in Admin HQ, attachments are now copied over as well

### Added

- Email engine in the admin (feature flagged)
  - Direct emails can be sent to specific groups by admins and moderators
  - Delivered/Opened/Clicked statistics can be seen for every campaign
  - An overview of all automated emails is shown and some can be disabled for the whole platform

## 2018-09-26

### Fixed

- Error messages are no longer cut off when they are longer than the red box
- The timeline dropdown on mobile shows the correct phase names again
- Adding an idea by clicking on the map works again
- Filip peeters is no longer sending out spam reports
- Reordering projects on the projects admin no longer behaves unexpectedly
- Fixes to the idea manager
  - Tabs on the left no longer overlap the idea table
  - Idea status tooltips no longer have an arrow that points too much to the right
  - When the screen in not wide enough, the preview panel on the right is no longer shown
  - Changing an idea status through the idea manager is possible again

### Added

- Social sharing modal is now shown after posting an idea
  - Feature flagged as `ideaflow_social_sharing`
  - Offers sharing buttons for facebook, twitter and email
- File attachments can now be added to
  - Ideas, shown on the idea page. Also works for citizens.
  - Projects, shown in the information page, for admins and moderators
  - Phases, shown under the phase description under the timeline, for admins and moderators
  - Events, shown under the event description, for admins and moderators
  - Pages, shown under the text, for admins
- Some limited rich text options can now be used in email invitation texts

### Changed

- The admin projects page now shows 3 seperate sections for published, draft and archived
- When there are no voting buttons, comment icon and count are now also aligned to the right
- It's now possible to remove your avatar

## 2018-09-07

### Fixed

- Submit idea button is now aligned with idea form
- An error caused by social sign in on French platforms not longer has an English error message
- Checkboxes are now keyboard navigable
- Projects that currently don't accept ideas can no longer be selected when posting an idea
- Deleting an idea no longer results in a blank page
- Deleting a comment no longer results in a blank page
- When sign in fails, the error message no longer says the user doesn't exist
- `null` is no longer shown as a lastname for migrated cl1 users without last name
- Clicking on the table headers in the idea managers again swaps the sorting order as expected
- Typeform Survey now is properly usable on mobile

### Added

- Email notification control
  - Every user can opt-out from all recurring types of e-mails sent out by the platform by editing their profile
  - Emails can be fully disabled per type and per tenant (through S&S ticket)
- An widget that shows platform ideas can now be embedded on external sites
  - The style and content of the widget can be configured through admin > settings > widgets
  - Widget functionality is feature flagged as "widgets", on by default

### Changed

- Initial loading speed of the platform has drastically improved, particulary noticable on mobile
- New tenants have custom signup fields and survey feature enabled by default

## 2018-08-20

### Fixed

- The idea sidepane on the map correctly displays HTML again
- Editing your own comment no longer turns the screen blank
- Page tracking to segment no longer tracks the previous page instead of the current one
- Some browsers no longer break because of missing internationalization support
- The options of a custom field are now shown in the correct order

### Added

- A major overhaul of all citizen-facing pages to have significantly better accessibility (almost WCAG2 Level A compliant)
  - Keyboard navigation supported everywhere
  - Forms and images will work better with screen readers
  - Color constrasts have been increased throughout
  - A warning is shown when the color in admin settings is too low on constrast
  - And a lot of very small changes to increase WCAG2 compliance
- Archived projects are visible by citizens
  - Citizens can filter to see all, active or archived projects
  - Projects and project cards show a badge indicating a project is archived
  - In the admin, active and archived projects are shown separately
- A favicon can now be configured at the hidden location `/admin/favicon`
  - On android in Chrome, the platform can be added to the Android homescreen and will use the favicon as an icon
- Visitors coming through Onze Stad App now are trackable in analytics

### Changed

- All dropdown menus now have the same style
- The style of all form select fields has changed
- Page tracking to segment no longer includes the url as the `name` property (salesmachine)
- Font sizes throughout the citizen-facing side are more consistent

## 2018-08-03

### Fixed

- The landingpage header layout is no longer broken on mobile devices
- Yet another bug related to the landingpage not correctly redirecting the user to the correct locale
- The Page not found page was not found when a page was not found

### Added

- The 'Create an account' call to action button on the landing page now gets tracked

## 2018-08-02

### Fixed

- The browser no longer goes blank when editing a comment
- Redirect to the correct locale in the URL no longer goes incorrectly to `en`

## 2018-07-31

### Fixed

- The locale in the URL no longer gets added twice in certain conditions
- Various fixes to the rich text editor
  - The controls are now translated
  - Line breaks in the editor and the resulting page are now consistent
  - The editor no longer breaks form keyboard accessibility
  - The images can no longer have inconsistent widht/height ratio wich used to happen in some cases
  - The toolbar buttons have a label for accessibility
- A new tenant created in French no longer contains some untranslated content
- The tenant lifecycle stage is now properly included in `group()` calls to segment
- Comment body and various dynamic titles are secured against XSS attacks

### Added

- Ideas published on CitizenLab can now also be pushed to Onze Stad App news stream
- The rich text editor
  - Now support copy/paste of images
- Event descriptions now also support rich text
- When not signed in, the header shows a CTA to create an account
- A new smart group rule allows you to specify members than have participated (vote, comment, idea) in a certain project
- The admin now shows a "Get started" link to the knowledge base on the bottom left
- The Dutch platforms show a "fake door" to Agenda Setting in the admin navigation

### Changed

- The idea card now shows name and date on 2 lines
- The navbar now shows the user name next to the avatar
- The user menu now shows "My ideas" instead of "Profile page"

## 2018-07-12

### Fixed

- New text editor fixes various bugs present in old editor:
  - Typing idea texts on Android phones now works as expected
  - Adding a link to a text field now opens the link in a new window
  - Resizing images now works as expected
  - When saving, the editor no longer causes extra whitespace to appear
- A (too) long list of IE11 fixes: The platform is now fully usable on IE11
- The group count in the smart groups now always shows the correct number
- The admin dashboard is no longer too wide on smaller screens
- The home button on mobile is no longer always active
- Fix for page crash when trying to navigate away from 2nd signup step when one or more required fields are present

### Added

- The language is now shown in the URL at all times (e.g. `/en/ideas`)
- The new text editor enables following extras:
  - It's now possible to upload images through the text editor
  - It's now possible to add youtube videos through the text editor
- `recruiter` has been added to the UTM campaign parameters

### Know issues

- The controls of the text editor are not yet translated
- Posting images through a URL in the text editor is no longer possible
- Images that have been resized by IE11 in the text editor, can subsequently no longer be resized by other browsers

## 2018-06-29

### Fixed

- Facebook now correctly shows the idea image on the very first share
- Signing up with a google account that has no avatar configured now works again
- Listing the projects and ideas for projects that have more than 1 group linked to them now works again

### Added

- Voting Insights [beta]: Get inisghts into who's voting for which content
  - Feature flagged as 'clustering', disabled by default
  - Admin dashboard shows a link to the prototype
- Social sharing buttons on the project info page
- Usage of `utm_` parameters on social sharing to track sharing performance
- Various improvements to meta tags throughout the platform
  - Page title shows the unread notification count
  - More descriptive page titles on home/projects/ideas
  - Engaging generic default texts when no meta title/description are provided
  - Search engines now understand what language and region the platform is targeting
- Optimized idea image size for facebook sharing
- Sharing button for facebook messenger on mobile
- When you receive admin rights, a notification is shown
- `tenantLifecycleStage` property is now present in all tracked events to segment

### Changed

- Meta tags can't be changed through the admin panel anymore
- Social sharing buttons changed aspect to be more visible

## 2018-06-20

### Fixed

- Visual fixes for IE11 (more to come)
  - The text on the homepage doesn't fall outside the text box anymore
  - The buttons on the project page are now in the right place
  - In the projects pages, the footer is no longer behaving like a header
- When trying to add a timeline phase that overlaps with another phase, a more descriptive error is shown
- larsseit font is now always being loaded

### Added

- Smart groups allow admins to automatically and continuously make users part of groups based on conditions
- New user manager allows
  - Navigating through users by group
  - Moving, adding and removing users from/to (manual) groups
  - Editing the group details from within the user manager
  - Creating groups from within the user manager
  - Exporting users to excel by group or by selection
- Custom registration fields now support the new type "number"
- The city website url can now be specified in admin settings, which is used as a link in the footer logo

### Changed

- The checkbox copy at signup has changed and now links to both privacy policy and terms and conditions
- Improved styling of usermenu dropdown (the menu that opens when you click on the avatar in the navigation bar)

### Removed

- The groups page is no longer a separate page, but the functionality is part of the user manager

## 2018-06-11

### Fixed

- Notifications that indicate a status change now show the correct status name
- The admin pages editors support changing content and creating new pages again
- When searching in the invites, filters still work as expected
- The font has changed again to larsseit

### Added

- Accessibility improvements:
  - All images have an 'alt' attributes
  - The whole navbar is now usable with a keyboard
  - Modals can be closed with the escape key
  - The contrast of labels on white backgrounds has increased
- New ideas will now immediately be scraped by facebook
- When inviting a user, you can now pick projects for which the user becomes a moderator

### Changed

- The language switcher is now shown on the top right in the navbar

## 2018-05-27

### Fixed

- Sitemap now has the correct date format
- Empty invitation rows are no longer created when the given excel file contains empty rows
- Hitting enter while editing a project no longer triggers the delete button
- Registration fields on signup and profile editing are now always shown in the correct language
- The dropdown menu for idea sorting no longer gets cut off by the edge of the screen on small screens
- Saving a phase or continuous project no longer fails when participation method is not ideation

### Added

- Language selection now also has a regional component (e.g. Dutch (Belgium) instead of Dutch)
- Added noindex tag on pages that should be shown in Google
- A new 'user created' event is now being tracked from the frontend side
- It's now possible to use HTML in the field description of custom fields (no editor, only for internal usage)

## 2018-05-16

### Fixed

- Phases are now correctly active during the day specified in their end date
- On the new idea page, the continue button is now shown at all resolutions
- On the idea list the order-by dropdown is now correctly displayed at all resolutions.

### Added

- Project moderators can be specified in project permissions, giving them admin and moderation capabilities within that project only
  - Moderators can access all admin settings of their projects
  - Moderators can see they are moderating certain projects through icons
  - Moderators can edit/delete ideas and delete comments in their projects
- A correct meta description tag for SEO is now rendered
- The platforms now render sitemaps at sitemap.xml
- It is now possible to define the default view (map/cards) for every phase individually
- The tenant can now be configured with an extra `lifecycle_stage` property, visible in Admin HQ.
- Downloading ideas and comments xlsx from admin is now tracked with events
- The fragment system, to experiment with custom content per tenant, now also covers custom project descriptions, pages and individual ideas

### Changed

- It is no longer possible to define phases with overlapping dates
- Initial loading speed of the platform has improved

## 2018-04-30

### Fixed

- When posting an idea and only afterward signing in, the content originally typed is no longer lost
- An error is no longer shown on the homepage when using Internet Explorer
- Deleting a user is possible again

### Changed

- The idea manager again shows 10 ideas on one page, instead of 5
- Submit buttons in the admin no longer show 'Error' on the buttons themselves

### Removed

- The project an idea belongs to can no longer be changed through the edit idea form, only through the idea manager

## 2018-04-26

### Added

- Areas can now be created, edited and deleted in the admin settings
- The order of projects can now be changed through drag&drop in the admin projects overview
- Before signing up, the user is requested to accept the terms and conditions
- It's possible to experiment with platform-specific content on the landing page footer, currently through setup & support
- Images are only loaded when they appear on screen, improving page loading speed

### Fixed

- You can no longer click a disabled "add an idea" button on the timeline
- When accessing a removed idea or project, a message is shown

### Known issues

- Posting an idea before logging in is currently broken; the user is redirected to an empty posting form
- Social sharing is not consistently showing all metadata

## 2018-04-18

### Fixed

- Adding an idea at a specific location by clicking on the map is fixed

## 2018-04-09

### Fixed

- An idea with a location now centers on that location
- Map markers far west or east (e.g. Vancouver) are now positioned as expected
- Links in comment now correctly break to a new line when they're too long
- Hitting enter in the idea search box no longer reloads the page
- A survey project no longer shows the amount of ideas on the project card
- The navbar no longer shows empty space above it on mobile
- The report as spam window no longer scrolls in a weird way
- The project listing on the homepage no longer repeats the same project for some non-admin users
- Google/Facebook login errors are captured and shown on an error page
- Some rendering issues were fixed for IE11 and Edge, some remain
- An idea body with very long words no longer overlaps the controls on the right
- Project cards no longer overlap the notification menu

### Added

- A user can now edit and delete its own comments
- An admin can now delete a user's comment and specify the reason, notifying the user by notification
- Invitations
  - Admins can invite users by specifying comma separated email addresses
  - Admins can invite users with extra information by uploading an excel file
  - Invited users can be placed in groups, made admin, and given a specific language
  - Admins can specify a message that will be included in the email to the invited users
  - Admins receive a notification when invited users sign up
- Users receive a notification and email when their idea changes status
- Idea titles are now limited to 80 characters

### Known issues

- Adding an idea through the map does not position it correctly

## 2018-03-23

### Fixed

- Fixed padding being added on top of navigation bar on mobile devices

## 2018-03-22

### Fixed

- Idea creation page would not load when no published projects where present. Instead of the loading indicator the page now shows a message telling the user there are no projects.

## 2018-03-20

### Fixed

- Various visual glitches on IE11 and Edge
- Scrolling behviour on mobile devices is back to normal
- The admin idea manager no longer shows an empty right column by default

### Added

- Experimental raw HTML editing for pages in the admin at `/admin/pages`

## 2018-03-14

### Fixed

- When making a registration field required, the user can't skip the second sign up step
- When adding a registration field of the "date" type, a date in the past can now be chosen
- The project listing on the landing page for logged in users that aren't admin is fixed

### Added

- When something goes wrong while authenticating through social networks, an error page is shown

## 2018-03-05

### Added

- Limited voting in timeline phases
- Facebook app id is included in the meta headers

### Known issues

- When hitting your maimum vote count as a citizen, other idea cards are not properly updating untill you try voting on them
- Changing the participation settings on a continuous project is impossible

## 2018-02-26

### Fixed

- Project pages
  - Fixed header image not being centered
- Project timeline page
  - Fixed currently active phase not being selected by default
  - Fixed 'start an idea' button not being shown insde the empty idea container
  - Fixed 'start an idea' button not linking to the correct idea creation step
- Ideas and Projects filter dropdown
  - Fixed the dropdown items not always being clickable
- Navigation bar
  - Fixed avatar and options menu not showing on mobile devices

### Added

- Responsive admin sidebar
- Top navigation menu stays in place when scrolling in admin section on mobile devices

### Changed

- Project timeline
  - Better word-breaking of phases titles in the timeline

## 2018-02-22

### Fixed

- Idea page
  - Fixed voting buttons not being displayed when page is accessed directly
- Edit profile form page
  - Fixed broken input fields (first name, last name, password, ...)
  - Fixed broken submit button behavior
- Admin project section
  - Fixed default view (map or card) not being saved
  - Fixed save button not being enabled when an image is added or removed
- Project page
  - Fixed header navigation button of the current page not being highlighted in certain scenarios
  - Fixed no phase selected in certain scenarios
  - Fixed mobile timeline phase selection not working
- Idea cards
  - Fixed 'Load more' button being shown when no more ideas
- Project cards
  - Fixed 'Load more' button being shown when no more projects
- Idea page
  - Fixed faulty link to project page
- Add an idea > project selection page
  - Fixed broken layout on mobile devices

### Added

- Landing page
  - Added 'load more' button to project and idea cards
  - Added search, sort and filter by topic to idea cards
- Project card
  - Added ideas count
- Idea card
  - Added author avatar
  - Added comment count and icon
- Idea page
  - Added loading indicator
- Project page
  - Added loading indicator
  - Added border to project header buttons to make them more visible
- Admin page section
  - Added header options in rich-text editors

### Changed

- Navigation bar
  - Removed 'ideas' menu item
  - Converted 'projects' menu item into dropdown
  - Changed style of the 'Start an idea' button
- Landing page
  - Header style changes (larger image dimensions, text centered)
  - Removed 'Projects' title on top of project cards
- Project card
  - Changed project image dimensions
  - Changed typography
- Idea card
  - Removed image placeholder
  - Reduced idea image height
- Filter dropdowns
  - Height, width and alignment changes for mobile version (to ensure the dropdown is fully visible on smaller screens)
- Idea page
  - Improved loading behavior
  - Relocated 'show on map' button to sidebar (above sharing buttons)
  - Automatically scroll to map when 'show on map' button is clicked
  - Larger font sizes and better overall typography for idea and comment text
  - Child comments style changes
  - Child commenting form style change
  - Comment options now only visible on hover on desktop
- Project page
  - Improved loading behavior
  - Timeline style changes to take into account longer project titles
  - Changed copy from 'timeline' to 'process'
  - Changed link from projects/<projectname>/timeline to projects/<projectname>/process
  - Events header button not being shown if there are no events
- Add an idea > project selection page
  - Improved project cards layout
  - Improved mobile page layout

## 2018-01-03

### Fixed

- Updating the bio on the profile page works again
- 2018 can be selected as the year of events/phases
- The project dropdown in the idea posting form no longer shows blank values
- Reset password email

### Added

- Ideas can be edited by admins and by their author
- An idea shows a changelog with its latest updates
- Improved admin idea manager
  - Bulk update project, topics and statuses of ideas
  - Bulk delete ideas
  - Preview the idea content
  - Links through to viewing and editing the idea
- When on a multi-lingual platform, the language can be changed in the footer
- The project pages now show previews of the project events in the footer
- The project card now shows a description preview text, which is changeable through the admin
- Images are automatically optimized after uploading, to reduce the file size

### Changed

- Image dimensions have changed to more optimal dimensions

## 2017-12-13

### Fixed

- The ideas of deleted users are properly shown
- Slider to make users admins is again functional

### Added

- The idea show page shows a project link
- Mentions are operational in comments
- Projects can be deleted in the admin

### Changed

- Ideas and projects sections switched positions on the landing page

## 2017-12-06

### Fixed

- Phases and events date-picker no longer overlaps with the description text
- No longer needed to hard refresh if you visited al old version of the platform
- Inconsistency when saving project permissions has been fixed
- Bullet lists are now working in project description, phases and events
- The notifications show the currect user as the one taking the action

### Added

- Translators can use `orgName` and `orgType` variables everywhere
- Previews of the correct image dimension when uploading images

### Changed

- Lots of styling tweaks to the admin interface
- Behaviour of image uploads has improved

## 2017-11-23

### Fixed

- Loading the customize tab in the admin no longer requires a hard refresh

## 2017-11-22

### Fixed

- When saving a phase in the admin, the spinner stops on success or errors
- Deleting a user no longer breaks the idea listing, idea page and comments
- Better error handling in the signup flow
- Various bug fixes to the projects admin
- The switches that control age, gender, ... now have an effect on the signup flow.
- For new visitors, hard reloading will no longer be required

### Added

- Social Sign In with facebook and google. (Needs to be setup individually per customer)
- Information pages are reachable through the navbar and editable through the admin
- A partner API that allows our partners to list ideas and projects programmatically
- Ideas with a location show a map on the idea show page
- Activation of welcome and reset password e-mails

### Changed

- Changes to mobile menu layout
- Changes to the style of switches
- Better overall mobile experience for citizen-facing site

### Known issues

- If you visited the site before and the page did not load, you need to hard refresh.
- If the "Customize" tab in the admin settings does not load, reload the browser on that page

## 2017-11-01

### Fixed

- Various copy added to the translation system
- Fixed bug where image was not shown after posting an idea
- Loading behaviour of the information pages
- Fixed bug where the app no longer worked after visiting some projects

### Added

- Added groups to the admin
- Added permissions to projects
- Social sharing of ideas on twitter and (if configured for the platform) facebook
- Projects can be linked to certain areas in the admin
- Projects can be filtered by area on the projects page
- Backend events are logged to segment

### Changed

- Improved the styling of the filters
- Project description in the admin has its own tab
- Restored the landing page header with an image and configurable text
- Improved responsiveness for idea show page
- Maximum allowed password length has increased to 72 characters
- Newest projects are list first

## 2017-10-09

### Fixed

- The male/female gender selection is no longer reversed after registration
- On firefox, the initial loading animation is properly scaled
- After signing in, the state of the vote buttons on idea cards is now correct for the current user
- Fixed bug were some text would disappear, because it was not available in the current language
- Fixed bug where adding an idea failed because of a wrongly stored user language
- Fixed bug where removing a language in the admin settings fails
- Graphical glitches on the project pages

### Added

- End-to-end test coverage for the happy flow of most of the citizen-facing app interaction
- Automated browser error logging to be proactive on bugs
- An idea can be removed through the admin

### Changed

- The modal that shows an idea is now fullscreen and has a new animation
- New design for the idea show page
- New design for the comments, with animation and better error handling
- The "Trending" sorting algorithm has changed to be more balanced and give new ideas a better chance
- Slightly improved design of the page that shows the user profile

## 2017-09-22

### Fixed

- Bug where multiple form inputs didn't accept typed input
- Issues blocking the login process
- The success message when commenting no longer blocks you from adding another comment
- Clicking an internal link from the idea modal didn't work
- Responsiveness of filters on the ideas page
- Updating an idea status through the admin failed

### Added

- Initial loading animation on page load
- Initial version of the legal pages (T&C, privacy policy, cookie policy)
- All forms give more detailed error information when something goes wrong
- Full caching and significant speed improvements for all data resources

### Changed

- Refactoring and restyling of the landing page, idea cards and project cards
- Added separate sign in and sign up components
- Cleaned up old and unused code
- The navbar is no longer shown when opening a modal
- Lots of little tweaks to styling, UX and responsiveness

## 2017-09-01

### Fixed

- Saving forms in the admin of Projects will now show success or error messages appropriately
- The link to the guide has been hidden from the admin sidebar until we have a guide to link to

### Added

- Adding an idea from a project page will pre-fill parts of the new idea form
- The landing page now prompts user to add an Idea if there are none
- The landing page will hide the Projects block if there are none

### Changed

- Under-the-hood optimizations to increase the loading speed of the platform

## 2017-08-27

### Fixed

- Changing the logo and background image in admin settings works
- Platform works for users with an unsupported OS language

### Added

- Admin dashboard
- Default topics and idea statuses for newly deployed platforms
- Proper UX for handling voting without being signed in
- Meta tags for SEO and social sharing
- Better error handling in project admin

### Changed

- Projects and user profile pages now use slugs in the URL

## 2017-08-18

### Fixed

- Changing idea status in admin
- Signing up
- Proper rending of menu bar within a project
- Admin settings are properly rendered within the tab container
- Lots of small tweaks to rendering on mobile
- Default sort ideas on trending on the ideas index page

### Added

- Admin section in projects to CRUD phases
- Admin section in projects to CRUD events
- New navbar on mobile
- Responsive version of idea show page

### Changed

- Navbar design updated
- One single login flow experience instead of 2 separate ones (posting idea/direct)
- Admins can only specify light/dark for menu color, not the exact color

### Removed

- Facebook login (Yet to be added to new login flow, will be back soon)

## 2017-08-13

### Fixed

- Voting on cards and in an idea page
- Idea modal loading speed
- Unread notification counter

### Added

- New improved flow for posting an idea
- Admin interface for projects
- New design for idea and project cards
- Consistenly applied modal, with new design, for ideas
- Segment.io integration, though not all events are tracked yet

### Changed

- Idea URls now using slugs for SEO<|MERGE_RESOLUTION|>--- conflicted
+++ resolved
@@ -2,12 +2,6 @@
 
 ## Next Release
 
-<<<<<<< HEAD
-=======
-### Fixed
-- Landing page custom section now uses theme colors.
-
->>>>>>> 1e6ec380
 ## 2021-06-16
 
 ### Fixed
@@ -16,6 +10,7 @@
 - Sharing new ideas on Facebook goes faster
 - Manual campaigns now have the layout content in all available languages.
 - Privacy policy now opens in new tab.
+- Landing page custom section now uses theme colors.
 
 ## 2021-06-11
 
