{
  "//": [
    "** Use this section to describe why certain dependencies are used and versioned as they are **"
  ],
  "name": "cl2-front",
  "version": "1.0.0",
  "description": "CitizenLab is a ready-to-use citizen participation platform for local governments",
  "engines": {
    "npm": ">=7",
    "node": ">=12"
  },
  "author": "CitizenLab",
  "scripts": {
    "extract-intl": "tsc --skipLibCheck app/containers/App/constants && babel-node --presets @babel/env -- ./internals/scripts/extract-intl.js",
    "prebuild": "npm run build:clean",
    "build": "cross-env NODE_ENV=production NODE_OPTIONS='--max-old-space-size=4096' webpack --config internals/webpack/webpack.config.js --color",
    "build:clean": "rimraf ./build",
    "build:staging": "cross-env NODE_ENV=staging NODE_OPTIONS='--max-old-space-size=4096' webpack --config internals/webpack/webpack.config.js --color",
    "start": "cross-env NODE_ENV=development webpack-dev-server --config internals/webpack/webpack.config.js",
    "start:dashboard": "cross-env NODE_ENV=development webpack-dashboard -- webpack-dev-server --config internals/webpack/webpack.config.js",
    "start:production": "npm run build && npm run start:prod",
    "start:prod": "cross-env NODE_ENV=production node server/production",
    "start:images": "cross-env NODE_ENV=production node server/images",
    "prestats": "cross-env NODE_ENV=production webpack --config internals/webpack/webpack.config.js --profile --json > build/stats.json",
    "stats": "cross-env webpack-bundle-analyzer build/stats.json",
    "lint": "npm run lint:eslint",
    "lint:ts": "tslint -p ./app/tsconfig.json -t stylish",
    "test:pa11y": "cross-env NODE_ENV=staging pa11y-ci",
    "test": "jest",
    "test:watch": "jest --watch",
    "test:coverage": "jest --coverage",
    "test:update-snapshots": "jest --updateSnapshot",
    "test:ci": "jest --ci --reporters=default --reporters=jest-junit --runInBand --coverage --coverageReporters=text-summary",
    "cypress:open": "cypress open",
    "cypress:run": "cypress run --spec 'cypress/integration/**/*.ts'",
    "majestic": "majestic --port 4231",
    "find-unused-messages": "node internals/scripts/find-unused-messages.js",
    "prettier": "prettier",
    "lint:eslint": "eslint --ext .js,.jsx,.ts,.tsx app --color --max-warnings=0",
    "detect-deadcode": "ts-prune -p app/tsconfig.json -i '(node_modules|utils/testUtils/rtl.tsx|services/permissions|i18n|/*/*/__mocks__)' | (! grep -v 'used in module')"
  },
  "majestic": {
    "jestScriptPath": "node_modules/jest/bin/jest.js"
  },
  "husky": {
    "hooks": {
      "pre-commit": "pretty-quick --staged"
    }
  },
  "dependencies": {
    "@apollo/client": "^3.5.6",
    "@babel/runtime": "7.x",
    "@citizenlab/cl2-component-library": "^0.9.42",
    "@craftjs/core": "^0.2.0-beta.3",
    "@jsonforms/core": "3.0.0-beta.0",
    "@jsonforms/react": "3.0.0-beta.1",
    "@jsonforms/vanilla-renderers": "3.0.0-beta.1",
    "@researchgate/react-intersection-observer": "1.3.5",
    "@segment/snippet": "4.15.3",
    "@sentry/browser": "6.18.1",
    "@sentry/integrations": "6.18.1",
    "@tippyjs/react": "4.2.6",
    "ajv": "^8.9.0",
    "bowser": "1.x",
    "canvas-to-blob": "^1.0.0",
    "clipboard-polyfill": "3.0.3",
    "compression": "1.7.4",
    "core-js": "^3.21.1",
    "cross-env": "7.0.3",
    "d3-force": "^3.0.0",
    "dotenv": "^10.0.0",
    "file-saver": "^2.0.5",
    "focus-visible": "5.2.0",
    "formatcoords": "1.1.3",
    "formik": "1.x",
    "graphql": "^16.3.0",
    "https-browserify": "^1.0.0",
    "identity-obj-proxy": "3.0.0",
    "intersection-observer": "0.12.0",
    "intl": "1.2.5",
    "js-cookie": "^2.2.1",
    "json-stable-stringify": "1.0.1",
    "jwt-decode": "3.1.2",
    "leaflet": "1.7.1",
    "leaflet-active-area": "1.2.0",
    "leaflet.markercluster": "1.5.3",
    "lodash-es": "4.17.21",
    "moment": "2.29.1",
    "moment-timezone": "0.5.34",
    "path-to-regexp": "6.2.0",
    "polished": "^4.1.3",
    "process": "^0.11.10",
    "qs": "6.10.3",
    "quill": "1.3.7",
    "quill-blot-formatter": "1.0.5",
    "react": "^16.14.0",
    "react-adopt": "0.6.0",
    "react-aria-live": "2.0.5",
    "react-autosize-textarea": "^7.1.0",
    "react-csv": "2.0.3",
    "react-dates": "21.8.0",
    "react-dnd-cjs": "^9.5.1",
    "react-dnd-html5-backend-cjs": "^9.5.1",
    "react-dom": "^16.13.1",
    "react-dropzone": "^12.0.4",
    "react-focus-on": "^3.5.4",
    "react-force-graph-2d": "^1.23.8",
    "react-frame-component": "5.1.0",
    "react-helmet": "6.1.0",
    "react-iframe": "1.8.0",
    "react-infinite-scroller": "1.2.4",
    "react-intl": "2.9.0",
    "react-jsonschema-form": "1.8.1",
    "react-loadable": "5.5.0",
    "react-mentions": "2.x",
    "react-password-strength-bar": "0.4.0",
    "react-places-autocomplete": "7.x",
    "react-range": "1.8.12",
    "react-resize-detector": "6.7.6",
    "react-router": "3.x",
    "react-router-scroll": "0.4.4",
    "react-scroll-to-component": "1.0.2",
    "react-select": "4.3.1",
    "react-social": "1.10.0",
    "react-transition-group": "4.4.2",
    "recharts": "^2.1.9",
    "regenerator-runtime": "0.13.9",
    "rxjs": "7.x",
    "semantic-ui-react": "2.1.1",
    "smoothscroll-polyfill": "0.4.4",
    "stream-http": "^3.2.0",
    "tippy.js": "6.3.7",
    "util": "^0.12.4",
    "uuid": "^8.3.2",
    "webfontloader": "1.6.28",
    "whatwg-fetch": "3.6.2"
  },
  "devDependencies": {
    "@babel/cli": "7.x",
    "@babel/core": "7.x",
    "@babel/node": "7.x",
    "@babel/plugin-proposal-class-properties": "7.x",
    "@babel/plugin-proposal-object-rest-spread": "7.x",
    "@babel/plugin-proposal-optional-chaining": "^7.16.0",
    "@babel/plugin-syntax-dynamic-import": "7.x",
    "@babel/plugin-transform-modules-commonjs": "7.x",
    "@babel/plugin-transform-react-jsx": "^7.17.3",
    "@babel/plugin-transform-runtime": "^7.17.0",
    "@babel/preset-env": "^7.16.4",
    "@babel/preset-react": "^7.16.0",
    "@babel/preset-typescript": "7.x",
    "@cypress/skip-test": "^2.6.1",
    "@cypress/webpack-preprocessor": "^5.11.0",
    "@mdx-js/loader": "1.6.22",
    "@pmmmwh/react-refresh-webpack-plugin": "^0.5.4",
<<<<<<< HEAD
    "@sentry/webpack-plugin": "^1.18.8",
    "@testing-library/jest-dom": "^5.16.1",
=======
    "@sentry/webpack-plugin": "1.18.3",
    "@testing-library/jest-dom": "^5.16.2",
>>>>>>> ea609efe
    "@testing-library/react": "^12.1.2",
    "@testing-library/react-hooks": "^7.0.2",
    "@testing-library/user-event": "^13.5.0",
    "@types/enzyme": "3.10.10",
    "@types/enzyme-adapter-react-16": "1.0.6",
    "@types/file-saver": "2.0.3",
    "@types/geojson": "7946.0.8",
    "@types/googlemaps": "3.43.3",
    "@types/graphql": "14.5.0",
    "@types/jest": "^27.0.3",
    "@types/js-cookie": "2.2.7",
    "@types/json-stable-stringify": "1.0.33",
    "@types/jwt-decode": "3.1.0",
    "@types/leaflet": "1.7.9",
    "@types/leaflet.markercluster": "1.4.5",
    "@types/lodash-es": "4.17.5",
    "@types/moment-timezone": "0.5.30",
    "@types/node": "^16.11.9",
    "@types/node-uuid": "0.0.29",
    "@types/qs": "6.9.7",
    "@types/quill": "2.0.9",
    "@types/react": "17.x",
    "@types/react-aria-live": "^2.0.2",
    "@types/react-dates": "21.8.3",
    "@types/react-dom": "^17.0.11",
    "@types/react-intl": "2.3.18",
    "@types/react-jsonschema-form": "^1.7.8",
    "@types/react-loadable": "^5.5.6",
    "@types/react-places-autocomplete": "7.x",
    "@types/react-router": "3.x",
    "@types/react-select": "5.0.1",
    "@types/react-transition-group": "4.4.4",
    "@types/segment-analytics": "0.0.34",
    "@types/shelljs": "0.8.9",
    "@types/styled-components": "^5.1.24",
    "@types/webfontloader": "1.6.33",
    "@typescript-eslint/eslint-plugin": "^5.11.0",
    "@typescript-eslint/eslint-plugin-tslint": "^5.14.0",
    "@typescript-eslint/parser": "^5.14.0",
    "babel-core": "7.0.0-bridge.0",
    "babel-jest": "^27.5.1",
    "babel-loader": "8.2.3",
    "babel-plugin-dynamic-import-node": "2.3.3",
    "babel-plugin-module-resolver": "4.1.0",
    "babel-plugin-react-intl": "2.4.0",
    "babel-plugin-styled-components": "^2.0.2",
    "babel-plugin-transform-es2015-modules-commonjs": "6.26.2",
    "chalk": "4.1.2",
    "clean-webpack-plugin": "4.0.0",
    "css-loader": "^6.5.1",
    "css-minimizer-webpack-plugin": "^3.1.1",
    "cypress": "^9.4.1",
    "cypress-file-upload": "^5.0.8",
    "enzyme": "3.11.0",
    "enzyme-adapter-react-16": "1.15.6",
    "enzyme-to-json": "3.6.2",
    "eslint": "^8.6.0",
    "eslint-plugin-jsx-a11y": "^6.4.1",
    "eslint-plugin-prettier": "^4.0.0",
    "eslint-plugin-react": "^7.29.4",
    "eslint-plugin-react-hooks": "^4.3.0",
    "express": "4.17.3",
    "fork-ts-checker-webpack-plugin": "6.4.0",
    "glob": "7.2.0",
    "html-webpack-plugin": "5.5.0",
    "husky": "4.2.5",
    "jest": "^27.4.5",
    "jest-cli": "^27.4.5",
    "jest-environment-jsdom": "^27.4.4",
    "jest-junit": "^13.0.0",
    "jest-styled-components": "^7.0.8",
    "mini-css-extract-plugin": "^2.6.0",
    "moment-locales-webpack-plugin": "1.2.0",
    "moment-timezone-data-webpack-plugin": "1.5.0",
    "pa11y-ci": "3.0.0",
    "prettier": "^2.0.5",
    "pretty-quick": "3.1.2",
    "react-docgen-typescript-loader": "3.7.2",
    "react-refresh": "^0.11.0",
    "react-select-event": "5.3.0",
    "readline": "1.3.0",
    "request": "2.88.2",
    "rimraf": "3.0.2",
    "shelljs": "0.8.5",
    "style-loader": "^3.3.1",
    "styled-components": "5.3.3",
    "terser-webpack-plugin": "5.3.1",
    "ts-jest": "^27.1.2",
    "ts-loader": "^9.2.6",
    "ts-prune": "^0.10.1",
    "tslint": "6.1.3",
    "tslint-react": "5.0.0",
    "tsutils": "3.21.0",
    "typescript": "4.4.4",
    "typescript-styled-plugin": "0.18.2",
    "webpack": "5.68.0",
    "webpack-bundle-analyzer": "4.5.0",
    "webpack-cli": "4.9.1",
    "webpack-dev-server": "4.4.0",
    "yargs": "17.3.1"
  },
  "resolutions": {
    "react-test-renderer": "16.14.0"
  }
}<|MERGE_RESOLUTION|>--- conflicted
+++ resolved
@@ -153,13 +153,8 @@
     "@cypress/webpack-preprocessor": "^5.11.0",
     "@mdx-js/loader": "1.6.22",
     "@pmmmwh/react-refresh-webpack-plugin": "^0.5.4",
-<<<<<<< HEAD
     "@sentry/webpack-plugin": "^1.18.8",
-    "@testing-library/jest-dom": "^5.16.1",
-=======
-    "@sentry/webpack-plugin": "1.18.3",
     "@testing-library/jest-dom": "^5.16.2",
->>>>>>> ea609efe
     "@testing-library/react": "^12.1.2",
     "@testing-library/react-hooks": "^7.0.2",
     "@testing-library/user-event": "^13.5.0",
