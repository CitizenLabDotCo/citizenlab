# This file should contain all the record creation needed to seed the database with its default values.
# The data can then be loaded with the rails db:seed command (or created alongside the database with db:setup).
#
# Examples:
#
#   movies = Movie.create([{ name: 'Star Wars' }, { name: 'Lord of the Rings' }])
#   Character.create(name: 'Luke', movie: movies.first)

Rails.application.eager_load!

# Since image optimization can be quite slow, we disable any carrierwave image
# processing while seeding. This massively speeds up the seeding process, at
# the expense of not having the proper image dimensions while developing.
CarrierWave.configure do |config|
  config.enable_processing = false
end

# Possible values: large, medium, small, generic, empty
SEED_SIZE = ENV.fetch('SEED_SIZE','medium')

num_users = 10
num_projects = 4
num_ideas = 5
case SEED_SIZE
  when 'small'
    num_users = 5
    num_projects = 1
    num_ideas = 4
  when 'medium'
    num_users = 20
    num_projects = 5
    num_ideas = 35
  when 'large'
    num_users = 50
    num_projects = 20
    num_ideas = 100
end


def create_comment_tree(idea, parent, depth=0)
  amount = rand(5/(depth+1))
  amount.times do |i|
    c = Comment.create!({
      body_multiloc: {
        "en" => Faker::Lorem.paragraphs.map{|p| "<p>#{p}</p>"}.join,
        "nl-BE" => Faker::Lorem.paragraphs.map{|p| "<p>#{p}</p>"}.join
      },
      author: User.offset(rand(User.count)).first,
      idea: idea,
      parent: parent,
      created_at: Faker::Date.between((parent ? parent.created_at : idea.published_at), Time.now)
    })
    MakeNotificationsJob.perform_now(Activity.new(item: c, action: 'created', user: c.author, acted_at: Time.now))
    create_comment_tree(idea, c, depth+1)
  end
end

def create_for_some_locales
  translations = {}
  show_en = (rand(6) == 0)
  translations["en"] = yield if show_en
  translations["nl-BE"] = yield if rand(6) == 0 || !show_en
  translations
end

def generate_avatar gender
  i = rand(8) + 2
  if !%w(male female).include? gender
    gender = %w(male female)[rand(2)]
  end
  Rails.root.join("spec/fixtures/#{gender}_avatar_#{i}.jpg").open
end

def generate_file_attributes
  {
    name: Faker::File.file_name('', nil, ProjectFileUploader.new.extension_whitelist.shuffle.first, ''),
    file: Rails.root.join("spec/fixtures/afvalkalender.pdf").open
  }
end


if ['public','example_org'].include? Apartment::Tenant.current
  t = Tenant.create!({
    name: 'local',
    host: 'localhost',
    logo: Rails.root.join("spec/fixtures/logo.png").open,
    header_bg: Rails.root.join("spec/fixtures/header.jpg").open,
    settings: {
      core: {
        allowed: true,
        enabled: true,
        locales: ['en','nl-BE'],
        organization_type: %w(small medium large).include?(SEED_SIZE) ? "#{SEED_SIZE}_city" : "generic",
        organization_name: {
          "en" => Faker::Address.city,
          "nl-BE" => Faker::Address.city,
          "fr-FR" => Faker::Address.city
        },
        timezone: "Europe/Brussels",
        color_main: Faker::Color.hex_color,
      },
      facebook_login: {
        allowed: true,
        enabled: true,
        app_id: '307796929633098',
        app_secret: '28082a4c201d7cee136dbe35236e44cb'
      },
      google_login: {
        allowed: true,
        enabled: true,
        client_id: '692484441813-98clbuerpm01bonc06htv95mec0pu1d3.apps.googleusercontent.com',
        client_secret: 'ueqXBAfEy7j7D_2Ge8d16a6v'
      },
      # mydigipass_login: {
      #   allowed: true,
      #   enabled: true,
      #   client_id: 'a76piarjfjbvwnukobjdzz07d',
      #   client_secret: '65xg35xpa84p14cgntyg0279k',
      #   require_eid: false
      # },
      pages: {
        allowed: true, 
        enabled: true
      },
      groups: {
        enabled: true,
        allowed:true
      },
      private_projects: {
        enabled: true,
        allowed: true
      },
      surveys: {
       enabled: true,
       allowed: true,
      },
      maps: {
        enabled: true,
        allowed: true,
        tile_provider: "https://free.tilehosting.com/styles/positron/style.json?key=DIZiuhfkZEQ5EgsaTk6D",
        map_center: {
          lat: "50.8503",
          long: "4.3517"
        },
        zoom_level: 12
      },
      excel_export: {
       enabled: true,
       allowed: true,
      },
      user_custom_fields: {
        enabled: true,
        allowed: true
      },
      widgets: {
        enabled: true,
        allowed: true
      },
      ideaflow_social_sharing: {
        enabled: true,
        allowed: true
      }
    }
  })

  Tenant.create!({
    name: 'empty',
    host: 'empty.localhost',
    logo: Rails.root.join("spec/fixtures/logo.png").open,
    header_bg: Rails.root.join("spec/fixtures/header.jpg").open,
    settings: {
      core: {
        allowed: true,
        enabled: true,
        locales: ['en','nl-BE'],
        organization_type: 'small_city',
        organization_name: {
          "en" => Faker::Address.city,
          "nl-BE" => Faker::Address.city,
          "fr-FR" => Faker::Address.city
        },
        timezone: "Europe/Brussels",
        color_main: Faker::Color.hex_color,
      },
      facebook_login: {
        allowed: true,
        enabled: true,
        app_id: '307796929633098',
        app_secret: '28082a4c201d7cee136dbe35236e44cb'
      },
      groups: {
        enabled: true,
        allowed:true
      },
      private_projects: {
        enabled: true,
        allowed: true
      }
    }
  })
end

admin_koen = {
  first_name: 'Koen',
  last_name: 'Gremmelprez',
  email: 'koen@citizenlab.co',
  password: 'testtest',
  locale: 'en',
  roles: [
    {type: "admin"},
  ],
  gender: "male",
  domicile: 'outside',
  birthyear: 1987,
  registration_completed_at: Time.now
}

if Apartment::Tenant.current == 'empty_localhost'
  TenantTemplateService.new.apply_template('base')
  EmailCampaigns::AssureCampaignsService.new.assure_campaigns
  User.create!(admin_koen)
end



if Apartment::Tenant.current == 'localhost'

  PublicApi::ApiClient.create!(
    id: '42cb419a-b1f8-4600-8c4e-fd45cca4bfd9',
    secret: "Hx7C27lxV7Qszw-zCg9UT-GFRQuxJNffllTpeU262CGabllbyTYwOmpizCygtPIZSwg",
  )
  
  custom_field = nil
  if SEED_SIZE != 'empty'
    custom_field = CustomField.create!(
      resource_type: 'User',
      key: 'politician',
      input_type: 'select',
      title_multiloc: { 'en' => 'Are you a politician?' },
      description_multiloc: { 'en' => 'We use this to provide you with customized information'},
      required: false,
    )

    CustomFieldOption.create!(custom_field: custom_field, key: 'active_politician', title_multiloc: {'en' => 'Active politician'})
    CustomFieldOption.create!(custom_field: custom_field, key: 'retired_politician', title_multiloc: {'en' => 'Retired politician'})
    CustomFieldOption.create!(custom_field: custom_field, key: 'no', title_multiloc: {'en' => 'No'})

    12.times do 
      Area.create!({
        title_multiloc: {
          "en": Faker::Address.city,
          "nl-BE": Faker::Address.city
        },
        description_multiloc: {
          "en": Faker::Lorem.paragraphs.map{|p| "<p>#{p}</p>"}.join,
          "nl-BE": Faker::Lorem.paragraphs.map{|p| "<p>#{p}</p>"}.join
        }
      });
    end

    admin_koen[:domicile] = (rand(2) == 0 ? nil : Area.offset(rand(Area.count)).first.id)
    admin_koen[:custom_field_values] = ((rand(2) == 0) ? {} : {custom_field.key => CustomFieldOption.where(custom_field_id: custom_field.id).all.shuffle.first.key})
  end

  TenantTemplateService.new.apply_template('base')
  EmailCampaigns::AssureCampaignsService.new.assure_campaigns
  User.create!(admin_koen)

  if SEED_SIZE != 'empty'
    num_users.times do 
      gender = %w(male female unspecified)[rand(4)]
      first_name = case gender
      when 'male'
        Faker::Name.male_first_name
      when 'female'
        Faker::Name.female_first_name
      else
        Faker::Name.first_name
      end
      last_name = Faker::Name.last_name
      has_last_name = (rand(5) > 0)
      User.create!({
        first_name: first_name,
        last_name: has_last_name ? last_name : nil,
        cl1_migrated: !has_last_name,
        email: Faker::Internet.email,
        password: 'testtest',
        locale: ['en','nl-BE'][rand(1)],
        roles: rand(10) == 0 ? [{type: 'admin'}] : [],
        gender: gender,
        birthyear: rand(2) === 0 ? nil : (1935 + rand(70)),
        education: rand(2) === 0 ? nil : (rand(7)+2).to_s,
        avatar: (rand(3) == 0) ? generate_avatar(gender) : nil,
        domicile: rand(2) == 0 ? nil : Area.offset(rand(Area.count)).first.id,
        custom_field_values: rand(2) == 0 ? {} : {custom_field.key => CustomFieldOption.where(custom_field_id: custom_field.id).all.shuffle.first.key},
        registration_completed_at: Time.now
      })
    end

    Area.create!({
      title_multiloc: {
        "en": "Westbrook",
        "nl-BE": "Westbroek"
      },
      description_multiloc: {
        "en": "<p>The place to be these days</p>",
        "nl-BE": "<p>Moet je geweest zijn</p>"
      }
    })

    num_projects.times do
      project = Project.new({
        title_multiloc: {
          "en": Faker::Lorem.sentence,
          "nl-BE": Faker::Lorem.sentence
        },
        description_multiloc: {
          "en" => Faker::Lorem.paragraphs.map{|p| "<p>#{p}</p>"}.join,
          "nl-BE" => Faker::Lorem.paragraphs.map{|p| "<p>#{p}</p>"}.join
        },
        description_preview_multiloc: {
          "en" => "Let's renew the parc at the city border.",
          "nl-BE" => "Laten we het park op de grend van de stad vernieuwen."
        },
        header_bg: rand(5) == 0 ? nil : Rails.root.join("spec/fixtures/image#{rand(20)}.png").open,
        visible_to: %w(admins groups public public public)[rand(5)],
        presentation_mode: ['card', 'card', 'card', 'map', 'map'][rand(5)],
        process_type: ['timeline','timeline','timeline','timeline','continuous'][rand(5)],
        publication_status: ['published','published','published','published','published','draft','archived'][rand(7)]
      })

      if project.continuous?
        project.update({
          posting_enabled: rand(4) != 0,
          voting_enabled: rand(3) != 0,
          commenting_enabled: rand(4) != 0,
          voting_method: ['unlimited','unlimited','unlimited','limited'][rand(4)],
          voting_limited_max: rand(15)+1,
        })
      end
      project.save!
      [0,1,2,3,4][rand(5)].times do |i|
        project.project_images.create!(image: Rails.root.join("spec/fixtures/image#{rand(20)}.png").open)
      end
      if project.continuous? && rand(5) == 0
        (rand(3)+1).times do
          project.project_files.create!(generate_file_attributes)
        end
      end

      if project.timeline?
        start_at = Faker::Date.between(6.months.ago, 1.month.from_now)
        has_budgeting_phase = false
        rand(8).times do
          participation_method = ['ideation', 'information', 'ideation', 'budgeting', 'ideation'].shuffle.first
          if participation_method = 'budgeting'
            if has_budgeting_phase
              participation_method = 'ideation'
            else
              has_budgeting_phase = true
            end
          end
          start_at += 1.days
          phase = project.phases.create!({
            title_multiloc: {
              "en": Faker::Lorem.sentence,
              "nl-BE": Faker::Lorem.sentence
            },
            description_multiloc: {
              "en" => Faker::Lorem.paragraphs.map{|p| "<p>#{p}</p>"}.join,
              "nl-BE" => Faker::Lorem.paragraphs.map{|p| "<p>#{p}</p>"}.join
            },
            start_at: start_at,
            end_at: (start_at += rand(150).days),
            participation_method: (rand(5) == 0) ? 'information' : 'ideation'
          })
          if rand(5) == 0
            (rand(3)+1).times do
              phase.phase_files.create!(generate_file_attributes)
            end
          end
          if phase.ideation?
            phase.update!({
              posting_enabled: rand(4) != 0,
              voting_enabled: rand(3) != 0,
              commenting_enabled: rand(4) != 0,
              voting_method: ['unlimited','unlimited','unlimited','limited'][rand(4)],
              voting_limited_max: rand(15)+1,
            })
          end
          if phase.budgeting?
            phase.update!({
              max_budget: (rand(1000000) + 100).round(-2),
              currency: [Faker::Currency.name, Faker::Currency.code, Faker::Currency.symbol, 'cheeseburgers'].shuffle.first
            })
          end
        end
      end

      rand(5).times do
        start_at = Faker::Date.between(1.year.ago, 1.year.from_now)
        event = project.events.create!({
          title_multiloc: create_for_some_locales{Faker::Lorem.sentence},
          description_multiloc: create_for_some_locales{Faker::Lorem.paragraphs.map{|p| "<p>#{p}</p>"}.join},
          location_multiloc: create_for_some_locales{Faker::Address.street_address},
          start_at: start_at,
          end_at: start_at + rand(12).hours
        })
        if rand(5) == 0
          (rand(3)+1).times do
            event.event_files.create!(generate_file_attributes)
          end
        end
      end

      User.all.shuffle.take(rand(5)).each do |moderator|
        moderator.add_role 'project_moderator', project_id: project.id
        moderator.save!
       end
    end


    MAP_CENTER = [50.8503, 4.3517]
    MAP_OFFSET = 0.1

    num_ideas.times do 
      created_at = Faker::Date.between(1.year.ago, Time.now)
      project = Project.offset(rand(Project.count)).first
      phases = []
      if project && project.timeline?
        phases = project.phases.sample(rand(project.phases.count)).select do |phase| 
          phase.ideation? || phase.budgeting?
        end
      end
      idea = Idea.create!({
        title_multiloc: create_for_some_locales{Faker::Lorem.sentence[0...80]},
        body_multiloc: create_for_some_locales{Faker::Lorem.paragraphs.map{|p| "<p>#{p}</p>"}.join},
        idea_status: IdeaStatus.offset(rand(IdeaStatus.count)).first,
        topics: rand(3).times.map{rand(Topic.count)}.uniq.map{|offset| Topic.offset(offset).first },
        areas: rand(3).times.map{rand(Area.count)}.uniq.map{|offset| Area.offset(offset).first },
        author: User.offset(rand(User.count)).first,
        project: project,
        phases: phases,
        publication_status: 'published',
        published_at: Faker::Date.between(created_at, Time.now),
        created_at: created_at,
<<<<<<< HEAD
        location_point: rand(2) == 0 ? nil : "POINT(#{MAP_CENTER[0]+((rand()*2-1)*MAP_OFFSET)} #{MAP_CENTER[1]+((rand()*2-1)*MAP_OFFSET)})",
        location_description: rand(2) == 0 ? nil : Faker::Address.street_address,
        budget: rand(3) == 0 ? nil : (rand(10 ** (rand(3) + 2)) + 50).round(-1)
=======
        location_point: rand(3) == 0 ? nil : "POINT(#{MAP_CENTER[1]+((rand()*2-1)*MAP_OFFSET)} #{MAP_CENTER[0]+((rand()*2-1)*MAP_OFFSET)})",
        location_description: rand(2) == 0 ? nil : Faker::Address.street_address
>>>>>>> e321a798
      })

      [0,0,1,1,2][rand(5)].times do |i|
        idea.idea_images.create!(image: Rails.root.join("spec/fixtures/image#{rand(20)}.png").open)
      end
      if rand(5) == 0
        (rand(3)+1).times do
          idea.idea_files.create!(generate_file_attributes)
        end
      end

      User.all.each do |u|
        r = rand(5)
        if r == 0
          Vote.create!(votable: idea, user: u, mode: "down", created_at: Faker::Date.between(idea.published_at, Time.now))
        elsif 0 < r && r < 3
          Vote.create!(votable: idea, user: u, mode: "up", created_at: Faker::Date.between(idea.published_at, Time.now))
        end
      end

      create_comment_tree(idea, nil)
    end

    Phase.where(participation_method: 'budgeting').each do |phase|
      User.all.shuffle.take(rand(20)+1).each do |user|
        chosen_ideas = phase.project.ideas.select{|i| i.budget}.shuffle.take(rand(10))
        Basket.create!({
          user: user,
          participation_context: phase,
          ideas: chosen_ideas
        })
      end
    end

    8.times do 
      Page.create!({
        title_multiloc:create_for_some_locales{Faker::Lorem.sentence},
        body_multiloc: create_for_some_locales{Faker::Lorem.paragraphs.map{|p| "<p>#{p}</p>"}.join},
        project: rand(2) == 0 ? Project.offset(rand(Project.count)).first : nil,
      })
    end

    3.times do
      Group.create!({
        membership_type: 'manual',
        title_multiloc: create_for_some_locales{Faker::Lorem.sentence},
        projects: Project.all.shuffle.take(rand(Project.count)),
        members: User.all.shuffle.take(rand(User.count))
      })
    end
    Group.create!({
      membership_type: 'rules',
        title_multiloc: create_for_some_locales{'Citizenlab Heroes'},
        rules: [
        {ruleType: 'email', predicate: 'ends_on', value: '@citizenlab.co'}
      ]
    })

    5.times do
      Invite.create!(
        invitee: User.create!(email: Faker::Internet.email, locale: 'en', invite_status: 'pending', first_name: Faker::Name.first_name, last_name: Faker::Name.last_name)
      )
    end
  end

end<|MERGE_RESOLUTION|>--- conflicted
+++ resolved
@@ -444,14 +444,9 @@
         publication_status: 'published',
         published_at: Faker::Date.between(created_at, Time.now),
         created_at: created_at,
-<<<<<<< HEAD
-        location_point: rand(2) == 0 ? nil : "POINT(#{MAP_CENTER[0]+((rand()*2-1)*MAP_OFFSET)} #{MAP_CENTER[1]+((rand()*2-1)*MAP_OFFSET)})",
+        location_point: rand(3) == 0 ? nil : "POINT(#{MAP_CENTER[1]+((rand()*2-1)*MAP_OFFSET)} #{MAP_CENTER[0]+((rand()*2-1)*MAP_OFFSET)})",
         location_description: rand(2) == 0 ? nil : Faker::Address.street_address,
         budget: rand(3) == 0 ? nil : (rand(10 ** (rand(3) + 2)) + 50).round(-1)
-=======
-        location_point: rand(3) == 0 ? nil : "POINT(#{MAP_CENTER[1]+((rand()*2-1)*MAP_OFFSET)} #{MAP_CENTER[0]+((rand()*2-1)*MAP_OFFSET)})",
-        location_description: rand(2) == 0 ? nil : Faker::Address.street_address
->>>>>>> e321a798
       })
 
       [0,0,1,1,2][rand(5)].times do |i|
