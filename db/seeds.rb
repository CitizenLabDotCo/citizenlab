--- conflicted
+++ resolved
@@ -156,15 +156,15 @@
         enabled: true,
         allowed: true
       },
-<<<<<<< HEAD
+      ideaflow_social_sharing: {
+        enabled: true,
+        allowed: true
+      },
       manual_emailing: {
         enabled: true,
         allowed: true
       },
       automated_emailing_control: {
-=======
-      ideaflow_social_sharing: {
->>>>>>> a1ef7492
         enabled: true,
         allowed: true
       }
