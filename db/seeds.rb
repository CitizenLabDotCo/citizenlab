--- conflicted
+++ resolved
@@ -250,16 +250,6 @@
   if SEED_SIZE != 'empty'
     num_users.times do 
       gender = %w(male female unspecified)[rand(4)]
-<<<<<<< HEAD
-        first_name = case gender
-        when 'male'
-          Faker::Name.male_first_name
-        when 'female'
-          Faker::Name.female_first_name
-        else
-          Faker::Name.first_name
-        end
-=======
       first_name = case gender
       when 'male'
         Faker::Name.male_first_name
@@ -268,7 +258,6 @@
       else
         Faker::Name.first_name
       end
->>>>>>> c354c5fb
       last_name = Faker::Name.last_name
       has_last_name = (rand(5) > 0)
       User.create!({
@@ -282,11 +271,7 @@
         gender: gender,
         birthyear: rand(2) === 0 ? nil : (1935 + rand(70)),
         education: rand(2) === 0 ? nil : (rand(7)+2).to_s,
-<<<<<<< HEAD
-        avatar: (rand(3) == 0) ? generate_avatar(gender) : nil,
-=======
         avatar: (rand(5) == 0) ? generate_avatar(gender) : nil,
->>>>>>> c354c5fb
         domicile: rand(2) == 0 ? nil : Area.offset(rand(Area.count)).first.id,
         custom_field_values: rand(2) == 0 ? {} : {custom_field.key => CustomFieldOption.where(custom_field_id: custom_field.id).all.shuffle.first.key},
         registration_completed_at: Time.now
