# This file should contain all the record creation needed to seed the database with its default values.
# The data can then be loaded with the rails db:seed command (or created alongside the database with db:setup).
#
# Examples:
#
#   movies = Movie.create([{ name: 'Star Wars' }, { name: 'Lord of the Rings' }])
#   Character.create(name: 'Luke', movie: movies.first)

Rails.application.eager_load!

# Since image optimization can be quite slow, we disable any carrierwave image
# processing while seeding. This massively speeds up the seeding process, at
# the expense of not having the proper image dimensions while developing.
CarrierWave.configure do |config|
  config.enable_processing = false
end

# Possible values: large, medium, small, generic, empty
SEED_SIZE = ENV.fetch('SEED_SIZE','medium')

num_users = 10
num_projects = 4
num_ideas = 5
case SEED_SIZE
  when 'small'
    num_users = 5
    num_projects = 1
    num_ideas = 4
  when 'medium'
    num_users = 20
    num_projects = 5
    num_ideas = 35
  when 'large'
    num_users = 50
    num_projects = 20
    num_ideas = 100
end


def create_comment_tree(idea, parent, depth=0)
  amount = rand(5/(depth+1))
  amount.times do |i|
    c = Comment.create!({
      body_multiloc: {
        "en" => Faker::Lorem.paragraphs.map{|p| "<p>#{p}</p>"}.join,
        "nl-BE" => Faker::Lorem.paragraphs.map{|p| "<p>#{p}</p>"}.join
      },
      author: User.offset(rand(User.count)).first,
      idea: idea,
      parent: parent,
      created_at: Faker::Date.between((parent ? parent.created_at : idea.published_at), Time.now)
    })
    LogActivityJob.perform_later(c, 'created', c.author, c.created_at.to_i)
    MakeNotificationsJob.perform_now(Activity.new(item: c, action: 'created', user: c.author, acted_at: Time.now))
    create_comment_tree(idea, c, depth+1)
  end
end

def create_for_some_locales
  translations = {}
  show_en = (rand(6) == 0)
  translations["en"] = yield if show_en
  translations["nl-BE"] = yield if rand(6) == 0 || !show_en
  translations
end

def generate_avatar gender
  i = rand(8) + 2
  if !%w(male female).include? gender
    gender = %w(male female)[rand(2)]
  end
  Rails.root.join("spec/fixtures/#{gender}_avatar_#{i}.jpg").open
end

def generate_file_attributes
  {
    name: Faker::File.file_name('', nil, ProjectFileUploader.new.extension_whitelist.shuffle.first, ''),
    file: Rails.root.join("spec/fixtures/afvalkalender.pdf").open
  }
end


if ['public','example_org'].include? Apartment::Tenant.current
  t = Tenant.create!({
    name: 'local',
    host: 'localhost',
    logo: Rails.root.join("spec/fixtures/logo.png").open,
    header_bg: Rails.root.join("spec/fixtures/header.jpg").open,
    created_at: Faker::Date.between(Time.now - 1.year, Time.now),
    settings: {
      core: {
        allowed: true,
        enabled: true,
        locales: ['en','nl-BE'],
        organization_type: %w(small medium large).include?(SEED_SIZE) ? "#{SEED_SIZE}_city" : "generic",
        organization_name: {
          "en" => Faker::Address.city,
          "nl-BE" => Faker::Address.city,
          "fr-FR" => Faker::Address.city
        },
        timezone: "Europe/Brussels",
        currency: CL2_SUPPORTED_CURRENCIES.shuffle.first,
        color_main: Faker::Color.hex_color,
      },
      password_login: {
        allowed: true,
        enabled: true,
      },
      facebook_login: {
        allowed: true,
        enabled: true,
        app_id: '307796929633098',
        app_secret: '28082a4c201d7cee136dbe35236e44cb'
      },
      google_login: {
        allowed: true,
        enabled: true,
        client_id: '692484441813-98clbuerpm01bonc06htv95mec0pu1d3.apps.googleusercontent.com',
        client_secret: 'ueqXBAfEy7j7D_2Ge8d16a6v'
      },
      pages: {
        allowed: true, 
        enabled: true
      },
      groups: {
        enabled: true,
        allowed:true
      },
      private_projects: {
        enabled: true,
        allowed: true
      },
      surveys: {
       enabled: true,
       allowed: true,
      },
      maps: {
        enabled: true,
        allowed: true,
        tile_provider: "https://free.tilehosting.com/styles/positron/style.json?key=DIZiuhfkZEQ5EgsaTk6D",
        map_center: {
          lat: "50.8503",
          long: "4.3517"
        },
        zoom_level: 12
      },
      excel_export: {
       enabled: true,
       allowed: true,
      },
      user_custom_fields: {
        enabled: true,
        allowed: true
      },
      widgets: {
        enabled: true,
        allowed: true
      },
      ideaflow_social_sharing: {
        enabled: true,
        allowed: true
      },
      manual_emailing: {
        enabled: true,
        allowed: true
      },
      automated_emailing_control: {
        enabled: true,
        allowed: true
      },
      granular_permissions: {
        enabled: true,
        allowed: true
      },
      participatory_budgeting: {
        enabled: true,
        allowed: true
      }
    }
  })

  Tenant.create!({
    name: 'empty',
    host: 'empty.localhost',
    logo: Rails.root.join("spec/fixtures/logo.png").open,
    header_bg: Rails.root.join("spec/fixtures/header.jpg").open,
    created_at: Faker::Date.between(Time.now - 1.year, Time.now),
    settings: {
      core: {
        allowed: true,
        enabled: true,
        locales: ['en','nl-BE'],
        organization_type: 'small_city',
        organization_name: {
          "en" => Faker::Address.city,
          "nl-BE" => Faker::Address.city,
          "fr-FR" => Faker::Address.city
        },
        timezone: "Europe/Brussels",
        currency: CL2_SUPPORTED_CURRENCIES.shuffle.first,
        color_main: Faker::Color.hex_color,
      },
      facebook_login: {
        allowed: true,
        enabled: true,
        app_id: '307796929633098',
        app_secret: '28082a4c201d7cee136dbe35236e44cb'
      },
      groups: {
        enabled: true,
        allowed:true
      },
      private_projects: {
        enabled: true,
        allowed: true
      }
    }
  })
end

admin_koen = {
  first_name: 'Koen',
  last_name: 'Gremmelprez',
  email: 'koen@citizenlab.co',
  password: 'testtest',
  locale: 'en',
  roles: [
    {type: "admin"},
  ],
  gender: "male",
  domicile: 'outside',
  birthyear: 1987,
  registration_completed_at: Time.now
}

if Apartment::Tenant.current == 'empty_localhost'
  TenantTemplateService.new.apply_template 'base'
  SideFxTenantService.new.after_apply_template Tenant.current, nil
  User.create! admin_koen
end



if Apartment::Tenant.current == 'localhost'

  PublicApi::ApiClient.create!(
    id: '42cb419a-b1f8-4600-8c4e-fd45cca4bfd9',
    secret: "Hx7C27lxV7Qszw-zCg9UT-GFRQuxJNffllTpeU262CGabllbyTYwOmpizCygtPIZSwg",
  )
  
  custom_field = nil
  if SEED_SIZE != 'empty'
    custom_field = CustomField.create!(
      resource_type: 'User',
      key: 'politician',
      input_type: 'select',
      title_multiloc: { 'en' => 'Are you a politician?' },
      description_multiloc: { 'en' => 'We use this to provide you with customized information'},
      required: false,
    )

    CustomFieldOption.create!(custom_field: custom_field, key: 'active_politician', title_multiloc: {'en' => 'Active politician'})
    CustomFieldOption.create!(custom_field: custom_field, key: 'retired_politician', title_multiloc: {'en' => 'Retired politician'})
    CustomFieldOption.create!(custom_field: custom_field, key: 'no', title_multiloc: {'en' => 'No'})

    12.times do 
      Area.create!({
        title_multiloc: {
          "en": Faker::Address.city,
          "nl-BE": Faker::Address.city
        },
        description_multiloc: {
          "en": Faker::Lorem.paragraphs.map{|p| "<p>#{p}</p>"}.join,
          "nl-BE": Faker::Lorem.paragraphs.map{|p| "<p>#{p}</p>"}.join
        }
      });
    end

    admin_koen[:domicile] = (rand(2) == 0 ? nil : Area.offset(rand(Area.count)).first.id)
    admin_koen[:custom_field_values] = ((rand(2) == 0) ? {} : {custom_field.key => CustomFieldOption.where(custom_field_id: custom_field.id).all.shuffle.first.key})
  end

  TenantTemplateService.new.apply_template 'base'
  SideFxTenantService.new.after_apply_template Tenant.current, nil
  User.create! admin_koen

  if SEED_SIZE != 'empty'
    num_users.times do 
      gender = %w(male female unspecified)[rand(4)]
      first_name = case gender
      when 'male'
        Faker::Name.male_first_name
      when 'female'
        Faker::Name.female_first_name
      else
        Faker::Name.first_name
      end
      last_name = Faker::Name.last_name
      has_last_name = (rand(5) > 0)
      User.create!({
        first_name: first_name,
        last_name: has_last_name ? last_name : nil,
        cl1_migrated: !has_last_name,
        email: Faker::Internet.email,
        password: 'testtest',
        locale: ['en','nl-BE'][rand(1)],
        roles: rand(10) == 0 ? [{type: 'admin'}] : [],
        gender: gender,
        birthyear: rand(2) === 0 ? nil : (1935 + rand(70)),
        education: rand(2) === 0 ? nil : (rand(7)+2).to_s,
        avatar: (rand(3) == 0) ? generate_avatar(gender) : nil,
        domicile: rand(2) == 0 ? nil : Area.offset(rand(Area.count)).first.id,
        custom_field_values: rand(2) == 0 ? {} : {custom_field.key => CustomFieldOption.where(custom_field_id: custom_field.id).all.shuffle.first.key},
        registration_completed_at: Faker::Date.between(Tenant.current.created_at, Time.now)
      })
    end

    Area.create!({
      title_multiloc: {
        "en": "Westbrook",
        "nl-BE": "Westbroek"
      },
      description_multiloc: {
        "en": "<p>The place to be these days</p>",
        "nl-BE": "<p>Moet je geweest zijn</p>"
      }
    })

    num_projects.times do
      project = Project.new({
        title_multiloc: {
          "en": Faker::Lorem.sentence,
          "nl-BE": Faker::Lorem.sentence
        },
        description_multiloc: {
          "en" => Faker::Lorem.paragraphs.map{|p| "<p>#{p}</p>"}.join,
          "nl-BE" => Faker::Lorem.paragraphs.map{|p| "<p>#{p}</p>"}.join
        },
        description_preview_multiloc: {
          "en" => "Let's renew the parc at the city border.",
          "nl-BE" => "Laten we het park op de grend van de stad vernieuwen."
        },
        header_bg: rand(5) == 0 ? nil : Rails.root.join("spec/fixtures/image#{rand(20)}.png").open,
        visible_to: %w(admins groups public public public)[rand(5)],
        presentation_mode: ['card', 'card', 'card', 'map', 'map'][rand(5)],
        process_type: ['timeline','timeline','timeline','timeline','continuous'][rand(5)],
        publication_status: ['published','published','published','published','published','draft','archived'][rand(7)]
      })

      if project.continuous?
        project.update({
          posting_enabled: rand(4) != 0,
          voting_enabled: rand(3) != 0,
          commenting_enabled: rand(4) != 0,
          voting_method: ['unlimited','unlimited','unlimited','limited'][rand(4)],
          voting_limited_max: rand(15)+1,
        })
      end
      project.save!
      [0,1,2,3,4][rand(5)].times do |i|
        project.project_images.create!(image: Rails.root.join("spec/fixtures/image#{rand(20)}.png").open)
      end
      if project.continuous? && rand(5) == 0
        (rand(3)+1).times do
          project.project_files.create!(generate_file_attributes)
        end
      end

      if project.timeline?
<<<<<<< HEAD
        start_at = Faker::Date.between(Tenant.current.created_at, 1.year.from_now)
=======
        start_at = Faker::Date.between(6.months.ago, 1.month.from_now)
        has_budgeting_phase = false
>>>>>>> 03aeaae1
        rand(8).times do
          participation_method = ['ideation', 'information', 'ideation', 'budgeting', 'ideation'].shuffle.first
          if participation_method = 'budgeting'
            if has_budgeting_phase
              participation_method = 'ideation'
            else
              has_budgeting_phase = true
            end
          end
          start_at += 1.days
          phase = project.phases.create!({
            title_multiloc: {
              "en": Faker::Lorem.sentence,
              "nl-BE": Faker::Lorem.sentence
            },
            description_multiloc: {
              "en" => Faker::Lorem.paragraphs.map{|p| "<p>#{p}</p>"}.join,
              "nl-BE" => Faker::Lorem.paragraphs.map{|p| "<p>#{p}</p>"}.join
            },
            start_at: start_at,
            end_at: (start_at += rand(150).days),
            participation_method: (rand(5) == 0) ? 'information' : 'ideation'
          })
          if rand(5) == 0
            (rand(3)+1).times do
              phase.phase_files.create!(generate_file_attributes)
            end
          end
          if phase.ideation?
            phase.update!({
              posting_enabled: rand(4) != 0,
              voting_enabled: rand(3) != 0,
              commenting_enabled: rand(4) != 0,
              voting_method: ['unlimited','unlimited','unlimited','limited'][rand(4)],
              voting_limited_max: rand(15)+1,
            })
          end
          if phase.budgeting?
            phase.update!({
              max_budget: (rand(1000000) + 100).round(-2)
              # currency: [Faker::Currency.name, Faker::Currency.code, Faker::Currency.symbol, 'cheeseburgers'].shuffle.first
            })
          end
        end
      end

      rand(5).times do
        start_at = Faker::Date.between(Tenant.current.created_at, 1.year.from_now)
        event = project.events.create!({
          title_multiloc: create_for_some_locales{Faker::Lorem.sentence},
          description_multiloc: create_for_some_locales{Faker::Lorem.paragraphs.map{|p| "<p>#{p}</p>"}.join},
          location_multiloc: create_for_some_locales{Faker::Address.street_address},
          start_at: start_at,
          end_at: start_at + rand(12).hours
        })
        if rand(5) == 0
          (rand(3)+1).times do
            event.event_files.create!(generate_file_attributes)
          end
        end
      end

      User.all.shuffle.take(rand(5)).each do |moderator|
        moderator.add_role 'project_moderator', project_id: project.id
        moderator.save!
       end
    end


    MAP_CENTER = [50.8503, 4.3517]
    MAP_OFFSET = 0.1

    num_ideas.times do 
      created_at = Faker::Date.between(Tenant.current.created_at, Time.now)
      project = Project.offset(rand(Project.count)).first
      phases = []
      if project && project.timeline?
        phases = project.phases.sample(rand(project.phases.count)).select do |phase| 
          phase.ideation? || phase.budgeting?
        end
      end
      idea = Idea.create!({
        title_multiloc: create_for_some_locales{Faker::Lorem.sentence[0...80]},
        body_multiloc: create_for_some_locales{Faker::Lorem.paragraphs.map{|p| "<p>#{p}</p>"}.join},
        idea_status: IdeaStatus.offset(rand(IdeaStatus.count)).first,
        topics: rand(3).times.map{rand(Topic.count)}.uniq.map{|offset| Topic.offset(offset).first },
        areas: rand(3).times.map{rand(Area.count)}.uniq.map{|offset| Area.offset(offset).first },
        author: User.offset(rand(User.count)).first,
        project: project,
        phases: phases,
        publication_status: 'published',
        published_at: Faker::Date.between(created_at, Time.now),
        created_at: created_at,
        location_point: rand(3) == 0 ? nil : "POINT(#{MAP_CENTER[1]+((rand()*2-1)*MAP_OFFSET)} #{MAP_CENTER[0]+((rand()*2-1)*MAP_OFFSET)})",
        location_description: rand(2) == 0 ? nil : Faker::Address.street_address,
        budget: rand(3) == 0 ? nil : (rand(10 ** (rand(3) + 2)) + 50).round(-1)
      })

      LogActivityJob.perform_later(idea, 'created', idea.author, idea.created_at.to_i)

      [0,0,1,1,2][rand(5)].times do |i|
        idea.idea_images.create!(image: Rails.root.join("spec/fixtures/image#{rand(20)}.png").open)
      end
      if rand(5) == 0
        (rand(3)+1).times do
          idea.idea_files.create!(generate_file_attributes)
        end
      end

      User.all.each do |u|
        r = rand(5)
        if r == 0
          Vote.create!(votable: idea, user: u, mode: "down", created_at: Faker::Date.between(idea.published_at, Time.now))
        elsif 0 < r && r < 3
          Vote.create!(votable: idea, user: u, mode: "up", created_at: Faker::Date.between(idea.published_at, Time.now))
        end
      end

      create_comment_tree(idea, nil)
    end

    Phase.where(participation_method: 'budgeting').each do |phase|
      User.all.shuffle.take(rand(20)+1).each do |user|
        chosen_ideas = phase.project.ideas.select{|i| i.budget}.shuffle.take(rand(10))
        Basket.create!({
          user: user,
          participation_context: phase,
          ideas: chosen_ideas
        })
      end
    end

    8.times do 
      Page.create!({
        title_multiloc:create_for_some_locales{Faker::Lorem.sentence},
        body_multiloc: create_for_some_locales{Faker::Lorem.paragraphs.map{|p| "<p>#{p}</p>"}.join},
        project: rand(2) == 0 ? Project.offset(rand(Project.count)).first : nil,
      })
    end

    3.times do
      Group.create!({
        membership_type: 'manual',
        title_multiloc: create_for_some_locales{Faker::Lorem.sentence},
        projects: Project.all.shuffle.take(rand(Project.count)),
        members: User.all.shuffle.take(rand(User.count))
      })
    end
    Group.create!({
      membership_type: 'rules',
        title_multiloc: create_for_some_locales{'Citizenlab Heroes'},
        rules: [
        {ruleType: 'email', predicate: 'ends_on', value: '@citizenlab.co'}
      ]
    })

    5.times do
      Invite.create!(
        invitee: User.create!(email: Faker::Internet.email, locale: 'en', invite_status: 'pending', first_name: Faker::Name.first_name, last_name: Faker::Name.last_name)
      )
    end

    Permission.all.shuffle.take(rand(10)+1).each do |permission|
      permitted_by = ['groups', 'admins_moderators'].shuffle.first
      permission.permitted_by = permitted_by
      if permitted_by == 'groups'
        permission.groups = Group.all.shuffle.take(rand(5))
      end
      permission.save!
    end
  end

end<|MERGE_RESOLUTION|>--- conflicted
+++ resolved
@@ -367,12 +367,7 @@
       end
 
       if project.timeline?
-<<<<<<< HEAD
         start_at = Faker::Date.between(Tenant.current.created_at, 1.year.from_now)
-=======
-        start_at = Faker::Date.between(6.months.ago, 1.month.from_now)
-        has_budgeting_phase = false
->>>>>>> 03aeaae1
         rand(8).times do
           participation_method = ['ideation', 'information', 'ideation', 'budgeting', 'ideation'].shuffle.first
           if participation_method = 'budgeting'
