# This file should contain all the record creation needed to seed the database with its default values.
# The data can then be loaded with the rails db:seed command (or created alongside the database with db:setup).
#
# Examples:
#
#   movies = Movie.create([{ name: 'Star Wars' }, { name: 'Lord of the Rings' }])
#   Character.create(name: 'Luke', movie: movies.first)

Rails.application.eager_load!

# Since image optimization can be quite slow, we disable any carrierwave image
# processing while seeding. This massively speeds up the seeding process, at
# the expense of not having the proper image dimensions while developing.
CarrierWave.configure do |config|
  config.enable_processing = false
end

# Possible values: large, medium, small, generic, empty
SEED_SIZE = ENV.fetch('SEED_SIZE','medium')

num_users = 10
num_projects = 4
num_ideas = 5
num_initiatives = 4
case SEED_SIZE
  when 'small'
    num_users = 5
    num_projects = 1
    num_ideas = 4
    num_initiatives = 3
  when 'medium'
    num_users = 20
    num_projects = 5
    num_ideas = 35
    num_initiatives = 20
  when 'large'
    num_users = 50
    num_projects = 20
    num_ideas = 100
    num_initiatives = 60
end


def create_comment_tree(post, parent, depth=0)
  amount = rand(5/(depth+1))
  amount.times do |i|
    c = Comment.create!({
      body_multiloc: {
        "en" => Faker::Lorem.paragraphs.map{|p| "<p>#{p}</p>"}.join,
        "nl-BE" => Faker::Lorem.paragraphs.map{|p| "<p>#{p}</p>"}.join
      },
      author: User.normal_user.offset(rand(User.normal_user.count)).first,
      post: post,
      parent: parent,
      created_at: Faker::Date.between((parent ? parent.created_at : post.published_at), Time.now)
    })
    User.all.each do |u|
      if rand(5) < 2
        Vote.create!(votable: c, user: u, mode: "up", created_at: Faker::Date.between(c.created_at, Time.now))
      end
    end
    LogActivityJob.perform_later(c, 'created', c.author, c.created_at.to_i)
    MakeNotificationsJob.perform_now(Activity.new(item: c, action: 'created', user: c.author, acted_at: Time.now))
    create_comment_tree(post, c, depth+1)
  end
end

def create_for_some_locales
  translations = {}
  show_en = (rand(6) == 0)
  translations["en"] = yield if show_en
  translations["nl-BE"] = yield if rand(6) == 0 || !show_en
  translations
end

def generate_avatar gender
  i = rand(8) + 2
  if !%w(male female).include? gender
    gender = %w(male female)[rand(2)]
  end
  Rails.root.join("spec/fixtures/#{gender}_avatar_#{i}.jpg").open
end

def generate_file_attributes
  {
    name: Faker::File.file_name('', nil, ProjectFileUploader.new.extension_whitelist.shuffle.first, ''),
    file: Rails.root.join("spec/fixtures/afvalkalender.pdf").open
  }
end


if ['public','example_org'].include? Apartment::Tenant.current
  t = Tenant.create!({
    name: 'local',
    host: 'localhost',
    logo: Rails.root.join("spec/fixtures/logo.png").open,
    header_bg: Rails.root.join("spec/fixtures/header.jpg").open,
    created_at: Faker::Date.between(Time.now - 1.year, Time.now),
    settings: {
      core: {
        allowed: true,
        enabled: true,
        locales: ['en','nl-BE'],
        organization_type: %w(small medium large).include?(SEED_SIZE) ? "#{SEED_SIZE}_city" : "generic",
        organization_name: {
          "en" => Faker::Address.city,
          "nl-BE" => Faker::Address.city,
          "fr-FR" => Faker::Address.city
        },
        timezone: "Europe/Brussels",
        currency: CL2_SUPPORTED_CURRENCIES.shuffle.first,
        color_main: Faker::Color.hex_color,
        color_secondary: Faker::Color.hex_color,
        color_text: Faker::Color.hex_color,
      },
      password_login: {
        allowed: true,
        enabled: true,
      },
      facebook_login: {
        allowed: true,
        enabled: true,
        app_id: '307796929633098',
        app_secret: '28082a4c201d7cee136dbe35236e44cb'
      },
      google_login: {
        allowed: true,
        enabled: true,
        client_id: '898046778216-8hddufu4irag1bu1sfvsjjaah4i53fpf.apps.googleusercontent.com',
        client_secret: '-Kh_Hx325Pj02t1i50LHsRR6'
      },
      franceconnect_login: {
        allowed: true, 
        enabled: true,
        environment: 'integration',
        identifier: '0b8ba0f9a23f16bcbd86c783b2a41fd0cef0ea968e253734de71f641e0e66057',
        secret: '60ffb1156c02cda0b6ff0089e6ca4efc5d28dd6174a62c3a413640b899f0e3ae'
      },
      pages: {
        allowed: true, 
        enabled: true
      },
      groups: {
        enabled: true,
        allowed:true
      },
      ideas_overview: {
        enabled: true,
        allowed: true
      },
      manual_project_sorting: {
        enabled: true,
        allowed: true
      },
      private_projects: {
        enabled: true,
        allowed: true
      },
      surveys: {
       enabled: true,
       allowed: true,
      },
      maps: {
        enabled: true,
        allowed: true,
        tile_provider: "https://free.tilehosting.com/styles/positron/style.json?key=DIZiuhfkZEQ5EgsaTk6D",
        map_center: {
          lat: "50.8503",
          long: "4.3517"
        },
        zoom_level: 12,
        osm_relation_id: 2404021
      },
      excel_export: {
       enabled: true,
       allowed: true,
      },
      user_custom_fields: {
        enabled: true,
        allowed: true
      },
      widgets: {
        enabled: true,
        allowed: true
      },
      ideaflow_social_sharing: {
        enabled: true,
        allowed: true
      },
      manual_emailing: {
        enabled: true,
        allowed: true
      },
      automated_emailing_control: {
        enabled: true,
        allowed: true
      },
      granular_permissions: {
        enabled: true,
        allowed: true
      },
      participatory_budgeting: {
        enabled: true,
        allowed: true
      },
      machine_translations: {
        enabled: true,
        allowed: true
      },
      similar_ideas: {
        enabled: false,
        allowed: false
      },
      geographic_dashboard: {
        enabled: true,
        allowed: true
      },
      surveys: {
        enabled: true,
        allowed: true
      },
      typeform_surveys: {
        enabled: true,
        allowed: true
      },
      google_forms_surveys: {
        enabled: true,
        allowed: true
      },
      surveymonkey_surveys: {
        enabled: true,
        allowed: true
      },
      initiatives: {
        enabled: true,
        allowed: true,
        voting_threshold: 300,
        days_limit: 90,
        threshold_reached_message: MultilocService.new.i18n_to_multiloc(
          'initiatives.default_threshold_reached_message',
          locales: CL2_SUPPORTED_LOCALES
        ),
        eligibility_criteria: MultilocService.new.i18n_to_multiloc(
          'initiatives.default_eligibility_criteria',
          locales: CL2_SUPPORTED_LOCALES
        ),
        success_stories: [
          {
            "page_slug": "success_story_1",
            "location": Faker::Address.city,
            "image_url": "https://www.quebecoriginal.com/en/listing/images/800x600/7fd3e9f7-aec9-4966-9751-bc0a1ab56127/parc-des-deux-rivieres-parc-des-deux-rivieres-en-ete.jpg",
          },
          {
            "page_slug": "success_story_2",
            "location": Faker::Address.city,
            "image_url": "https://www.washingtonpost.com/resizer/I9IJifRLgy3uHVKcwZlvdjUBirc=/1484x0/arc-anglerfish-washpost-prod-washpost.s3.amazonaws.com/public/ZQIB4NHDUMI6RKZMWMO42U6KNM.jpg",
          },
          {
            "page_slug": "success_story_3",
            "location": Faker::Address.city,
            "image_url": "http://upthehillandthroughthewoods.files.wordpress.com/2012/12/1____image.jpg",
          }
        ]
      }
    }
  })

  Tenant.create!({
    name: 'empty',
    host: 'empty.localhost',
    logo: Rails.root.join("spec/fixtures/logo.png").open,
    header_bg: Rails.root.join("spec/fixtures/header.jpg").open,
    created_at: Faker::Date.between(Time.now - 1.year, Time.now),
    settings: {
      core: {
        allowed: true,
        enabled: true,
        locales: ['en','nl-BE'],
        organization_type: 'small_city',
        organization_name: {
          "en" => Faker::Address.city,
          "nl-BE" => Faker::Address.city,
          "fr-FR" => Faker::Address.city
        },
        timezone: "Europe/Brussels",
        currency: CL2_SUPPORTED_CURRENCIES.shuffle.first,
        color_main: Faker::Color.hex_color,
        color_secondary: Faker::Color.hex_color,
        color_text: Faker::Color.hex_color,
      },
      facebook_login: {
        allowed: true,
        enabled: true,
        app_id: '307796929633098',
        app_secret: '28082a4c201d7cee136dbe35236e44cb'
      },
      groups: {
        enabled: true,
        allowed:true
      },
      private_projects: {
        enabled: true,
        allowed: true
      }
    }
  })
end

admin_koen = {
  first_name: 'Koen',
  last_name: 'Gremmelprez',
  email: 'koen@citizenlab.co',
  password: 'testtest',
  locale: 'en',
  roles: [
    {type: "admin"},
  ],
  gender: "male",
  domicile: 'outside',
  birthyear: 1987,
  registration_completed_at: Time.now
}

if Apartment::Tenant.current == 'empty_localhost'
  TenantTemplateService.new.resolve_and_apply_template 'base', external_subfolder: false
  SideFxTenantService.new.after_apply_template Tenant.current, nil
  User.create! admin_koen
end



if Apartment::Tenant.current == 'localhost'

  PublicApi::ApiClient.create!(
    id: '42cb419a-b1f8-4600-8c4e-fd45cca4bfd9',
    secret: "Hx7C27lxV7Qszw-zCg9UT-GFRQuxJNffllTpeU262CGabllbyTYwOmpizCygtPIZSwg",
  )
  
  custom_field = nil
  if SEED_SIZE != 'empty'
    custom_field = CustomField.create!(
      resource_type: 'User',
      key: 'politician',
      input_type: 'select',
      title_multiloc: { 'en' => 'Are you a politician?' },
      description_multiloc: { 'en' => 'We use this to provide you with customized information'},
      required: false,
    )

    CustomFieldOption.create!(custom_field: custom_field, key: 'active_politician', title_multiloc: {'en' => 'Active politician'})
    CustomFieldOption.create!(custom_field: custom_field, key: 'retired_politician', title_multiloc: {'en' => 'Retired politician'})
    CustomFieldOption.create!(custom_field: custom_field, key: 'no', title_multiloc: {'en' => 'No'})

    12.times do 
      Area.create!({
        title_multiloc: {
          "en": Faker::Address.city,
          "nl-BE": Faker::Address.city
        },
        description_multiloc: {
          "en": Faker::Lorem.paragraphs.map{|p| "<p>#{p}</p>"}.join,
          "nl-BE": Faker::Lorem.paragraphs.map{|p| "<p>#{p}</p>"}.join
        }
      });
    end

    admin_koen[:domicile] = (rand(2) == 0 ? nil : Area.offset(rand(Area.count)).first.id)
    admin_koen[:custom_field_values] = ((rand(2) == 0) ? {} : {custom_field.key => CustomFieldOption.where(custom_field_id: custom_field.id).all.shuffle.first.key})
  end

  TenantTemplateService.new.resolve_and_apply_template 'base', external_subfolder: false
  SideFxTenantService.new.after_apply_template Tenant.current, nil
  User.create! admin_koen

  if SEED_SIZE != 'empty'
    num_users.times do 
      gender = %w(male female unspecified)[rand(4)]
      first_name = case gender
      when 'male'
        Faker::Name.male_first_name
      when 'female'
        Faker::Name.female_first_name
      else
        Faker::Name.first_name
      end
      last_name = Faker::Name.last_name
      has_last_name = (rand(5) > 0)
      User.create!({
        first_name: first_name,
        last_name: has_last_name ? last_name : nil,
        cl1_migrated: !has_last_name,
        email: Faker::Internet.email,
        password: 'testtest',
        locale: ['en','nl-BE'][rand(1)],
        roles: rand(10) == 0 ? [{type: 'admin'}] : [],
        gender: gender,
        birthyear: rand(2) === 0 ? nil : (1935 + rand(70)),
        education: rand(2) === 0 ? nil : (rand(7)+2).to_s,
        avatar: (rand(3) == 0) ? generate_avatar(gender) : nil,
        domicile: rand(2) == 0 ? nil : Area.offset(rand(Area.count)).first.id,
        custom_field_values: rand(2) == 0 ? {} : {custom_field.key => CustomFieldOption.where(custom_field_id: custom_field.id).all.shuffle.first.key},
        registration_completed_at: Faker::Date.between(Tenant.current.created_at, Time.now)
      })
    end

    Area.create!({
      title_multiloc: {
        "en": "Westbrook",
        "nl-BE": "Westbroek"
      },
      description_multiloc: {
        "en": "<p>The place to be these days</p>",
        "nl-BE": "<p>Moet je geweest zijn</p>"
      }
    })

    num_projects.times do
      project = Project.new({
        title_multiloc: {
          "en": Faker::Lorem.sentence,
          "nl-BE": Faker::Lorem.sentence
        },
        description_multiloc: {
          "en" => Faker::Lorem.paragraphs.map{|p| "<p>#{p}</p>"}.join,
          "nl-BE" => Faker::Lorem.paragraphs.map{|p| "<p>#{p}</p>"}.join
        },
        description_preview_multiloc: {
          "en" => "Let's renew the parc at the city border.",
          "nl-BE" => "Laten we het park op de grend van de stad vernieuwen."
        },
        header_bg: rand(5) == 0 ? nil : Rails.root.join("spec/fixtures/image#{rand(20)}.png").open,
        visible_to: %w(admins groups public public public)[rand(5)],
        presentation_mode: ['card', 'card', 'card', 'map', 'map'][rand(5)],
        process_type: ['timeline','timeline','timeline','timeline','continuous'][rand(5)],
        publication_status: ['published','published','published','published','published','draft','archived'][rand(7)],
        areas: rand(3).times.map{rand(Area.count)}.uniq.map{|offset| Area.offset(offset).first }
      })

      if project.continuous?
        project.update({
          posting_enabled: rand(4) != 0,
          voting_enabled: rand(3) != 0,
          commenting_enabled: rand(4) != 0,
          voting_method: ['unlimited','unlimited','unlimited','limited'][rand(4)],
          voting_limited_max: rand(15)+1,
        })
      end
      project.save!
      [0,1,2,3,4][rand(5)].times do |i|
        project.project_images.create!(image: Rails.root.join("spec/fixtures/image#{rand(20)}.png").open)
      end
      if project.continuous? && rand(5) == 0
        (rand(3)+1).times do
          project.project_files.create!(generate_file_attributes)
        end
      end

      if project.timeline?
        start_at = Faker::Date.between(Tenant.current.created_at, 1.year.from_now)
        has_budgeting_phase = false
        rand(8).times do
          participation_method = ['ideation', 'information', 'ideation', 'budgeting', 'ideation'].shuffle.first
          if participation_method == 'budgeting'
            if has_budgeting_phase
              participation_method = 'ideation'
            else
              has_budgeting_phase = true
            end
          end
          start_at += 1.days
          phase = project.phases.create!({
            title_multiloc: {
              "en": Faker::Lorem.sentence,
              "nl-BE": Faker::Lorem.sentence
            },
            description_multiloc: {
              "en" => Faker::Lorem.paragraphs.map{|p| "<p>#{p}</p>"}.join,
              "nl-BE" => Faker::Lorem.paragraphs.map{|p| "<p>#{p}</p>"}.join
            },
            start_at: start_at,
            end_at: (start_at += rand(150).days),
            participation_method: (rand(5) == 0) ? 'information' : 'ideation'
          })
          if rand(5) == 0
            (rand(3)+1).times do
              phase.phase_files.create!(generate_file_attributes)
            end
          end
          if phase.ideation?
            phase.update!({
              posting_enabled: rand(4) != 0,
              voting_enabled: rand(3) != 0,
              commenting_enabled: rand(4) != 0,
              voting_method: ['unlimited','unlimited','unlimited','limited'][rand(4)],
              voting_limited_max: rand(15)+1,
            })
          end
          if phase.budgeting?
            phase.update!({
              max_budget: (rand(1000000) + 100).round(-2)
              # currency: [Faker::Currency.name, Faker::Currency.code, Faker::Currency.symbol, 'cheeseburgers'].shuffle.first
            })
          end
        end
      end

      rand(5).times do
        start_at = Faker::Date.between(Tenant.current.created_at, 1.year.from_now)
        event = project.events.create!({
          title_multiloc: create_for_some_locales{Faker::Lorem.sentence},
          description_multiloc: create_for_some_locales{Faker::Lorem.paragraphs.map{|p| "<p>#{p}</p>"}.join},
          location_multiloc: create_for_some_locales{Faker::Address.street_address},
          start_at: start_at,
          end_at: start_at + rand(12).hours
        })
        if rand(5) == 0
          (rand(3)+1).times do
            event.event_files.create!(generate_file_attributes)
          end
        end
      end

      User.all.shuffle.take(rand(5)).each do |moderator|
        moderator.add_role 'project_moderator', project_id: project.id
        moderator.save!
       end

      if rand(5) == 0 
        project.default_assignee = User.admin.or(User.project_moderator(project.id)).shuffle.first
        project.save!
      end
    end


    MAP_CENTER = [50.8503, 4.3517]
    MAP_OFFSET = 0.1

    num_ideas.times do 
      created_at = Faker::Date.between(Tenant.current.created_at, Time.now)
      project = Project.offset(rand(Project.count)).first
      phases = []
      if project && project.timeline?
        phases = project.phases.sample(rand(project.phases.count)).select do |phase| 
          phase.ideation? || phase.budgeting?
        end
      end
      idea = Idea.create!({
        title_multiloc: create_for_some_locales{Faker::Lorem.sentence[0...80]},
        body_multiloc: create_for_some_locales{Faker::Lorem.paragraphs.map{|p| "<p>#{p}</p>"}.join},
        idea_status: IdeaStatus.offset(rand(IdeaStatus.count)).first,
        topics: rand(3).times.map{rand(Topic.count)}.uniq.map{|offset| Topic.offset(offset).first },
        areas: rand(3).times.map{rand(Area.count)}.uniq.map{|offset| Area.offset(offset).first },
        author: User.offset(rand(User.count)).first,
        project: project,
        phases: phases,
        publication_status: 'published',
        published_at: Faker::Date.between(created_at, Time.now),
        created_at: created_at,
        location_point: rand(3) == 0 ? nil : "POINT(#{MAP_CENTER[1]+((rand()*2-1)*MAP_OFFSET)} #{MAP_CENTER[0]+((rand()*2-1)*MAP_OFFSET)})",
        location_description: rand(2) == 0 ? nil : Faker::Address.street_address,
        budget: rand(3) == 0 ? nil : (rand(10 ** (rand(3) + 2)) + 50).round(-1),
        assignee: rand(5) == 0 ? User.admin.or(User.project_moderator(project.id)).shuffle.first : nil
      })

      LogActivityJob.perform_later(idea, 'created', idea.author, idea.created_at.to_i)

      [0,0,1,1,2][rand(5)].times do |i|
        idea.idea_images.create!(image: Rails.root.join("spec/fixtures/image#{rand(20)}.png").open)
      end
      if rand(5) == 0
        (rand(3)+1).times do
          idea.idea_files.create!(generate_file_attributes)
        end
      end

      User.all.each do |u|
        r = rand(5)
        if r == 0
          Vote.create!(votable: idea, user: u, mode: "down", created_at: Faker::Date.between(idea.published_at, Time.now))
        elsif 0 < r && r < 3
          Vote.create!(votable: idea, user: u, mode: "up", created_at: Faker::Date.between(idea.published_at, Time.now))
        end
      end

      rand(5).times do
        official_feedback = idea.official_feedbacks.create!(
          body_multiloc: create_for_some_locales{Faker::Lorem.paragraphs.map{|p| "<p>#{p}</p>"}.join}, 
          author_multiloc: create_for_some_locales{Faker::FunnyName.name},
          user: User.admin.shuffle.first
          )
        LogActivityJob.perform_later(official_feedback, 'created', official_feedback.user, official_feedback.created_at.to_i)
      end

      create_comment_tree(idea, nil)
    end

    num_initiatives.times do 
      created_at = Faker::Date.between(Tenant.current.created_at, Time.now)
      initiative = Initiative.create!({
        title_multiloc: create_for_some_locales{Faker::Lorem.sentence[0...80]},
        body_multiloc: create_for_some_locales{Faker::Lorem.paragraphs.map{|p| "<p>#{p}</p>"}.join},
        author: User.offset(rand(User.count)).first,
        publication_status: 'published',
        published_at: Faker::Date.between(created_at, Time.now),
        created_at: created_at,
        location_point: rand(3) == 0 ? nil : "POINT(#{MAP_CENTER[1]+((rand()*2-1)*MAP_OFFSET)} #{MAP_CENTER[0]+((rand()*2-1)*MAP_OFFSET)})",
        location_description: rand(2) == 0 ? nil : Faker::Address.street_address,
<<<<<<< HEAD
        topics: rand(3).times.map{rand(Topic.count)}.uniq.map{|offset| Topic.offset(offset).first },
        areas: rand(3).times.map{rand(Area.count)}.uniq.map{|offset| Area.offset(offset).first },
        assignee: rand(5) == 0 ? User.admin.shuffle.first : nil
=======
        header_bg: rand(5) == 0 ? nil : Rails.root.join("spec/fixtures/image#{rand(20)}.png").open
>>>>>>> 1486b789
      })

      LogActivityJob.perform_later(initiative, 'created', initiative.author, initiative.created_at.to_i)

      [0,0,1,1,2][rand(5)].times do |i|
        initiative.initiative_images.create!(image: Rails.root.join("spec/fixtures/image#{rand(20)}.png").open)
      end
      if rand(5) == 0
        (rand(3)+1).times do
          initiative.initiative_files.create!(generate_file_attributes)
        end
      end

      User.all.each do |u|
        r = rand(5)
        if r < 2
          Vote.create!(votable: initiative, user: u, mode: "up", created_at: Faker::Date.between(initiative.published_at, Time.now))
        end
      end

      rand(5).times do
        official_feedback = initiative.official_feedbacks.create!(
          body_multiloc: create_for_some_locales{Faker::Lorem.paragraphs.map{|p| "<p>#{p}</p>"}.join}, 
          author_multiloc: create_for_some_locales{Faker::FunnyName.name},
          user: User.admin.shuffle.first
          )
        LogActivityJob.perform_later(official_feedback, 'created', official_feedback.user, official_feedback.created_at.to_i)
      end

      create_comment_tree(initiative, nil)
    end

    Phase.where(participation_method: 'budgeting').each do |phase|
      User.all.shuffle.take(rand(20)+1).each do |user|
        chosen_ideas = phase.project.ideas.select{|i| i.budget}.shuffle.take(rand(10))
        Basket.create!({
          user: user,
          participation_context: phase,
          ideas: chosen_ideas
        })
      end
    end

    8.times do 
      Page.create!({
        title_multiloc:create_for_some_locales{Faker::Lorem.sentence},
        body_multiloc: create_for_some_locales{Faker::Lorem.paragraphs.map{|p| "<p>#{p}</p>"}.join},
        project: rand(2) == 0 ? Project.offset(rand(Project.count)).first : nil,
      })
    end

    # success stories
    3.times do |i|
      Page.create!({
        title_multiloc:create_for_some_locales{Faker::Lorem.sentence},
        slug: "success_story_#{i+1}",
        body_multiloc: create_for_some_locales{Faker::Lorem.paragraphs.map{|p| "<p>#{p}</p>"}.join},
      })
    end

    3.times do
      Group.create!({
        membership_type: 'manual',
        title_multiloc: create_for_some_locales{Faker::Lorem.sentence},
        projects: Project.all.shuffle.take(rand(Project.count)),
        members: User.all.shuffle.take(rand(User.count))
      })
    end
    Group.create!({
      membership_type: 'rules',
        title_multiloc: create_for_some_locales{'Citizenlab Heroes'},
        rules: [
        {ruleType: 'email', predicate: 'ends_on', value: '@citizenlab.co'}
      ]
    })

    5.times do
      Invite.create!(
        invitee: User.create!(email: Faker::Internet.email, locale: 'en', invite_status: 'pending', first_name: Faker::Name.first_name, last_name: Faker::Name.last_name)
      )
    end

    Permission.all.shuffle.take(rand(10)+1).each do |permission|
      permitted_by = ['groups', 'admins_moderators'].shuffle.first
      permission.permitted_by = permitted_by
      if permitted_by == 'groups'
        permission.groups = Group.all.shuffle.take(rand(5))
      end
      permission.save!
    end
  end

end<|MERGE_RESOLUTION|>--- conflicted
+++ resolved
@@ -605,13 +605,10 @@
         created_at: created_at,
         location_point: rand(3) == 0 ? nil : "POINT(#{MAP_CENTER[1]+((rand()*2-1)*MAP_OFFSET)} #{MAP_CENTER[0]+((rand()*2-1)*MAP_OFFSET)})",
         location_description: rand(2) == 0 ? nil : Faker::Address.street_address,
-<<<<<<< HEAD
+        header_bg: rand(5) == 0 ? nil : Rails.root.join("spec/fixtures/image#{rand(20)}.png").open,
         topics: rand(3).times.map{rand(Topic.count)}.uniq.map{|offset| Topic.offset(offset).first },
         areas: rand(3).times.map{rand(Area.count)}.uniq.map{|offset| Area.offset(offset).first },
         assignee: rand(5) == 0 ? User.admin.shuffle.first : nil
-=======
-        header_bg: rand(5) == 0 ? nil : Rails.root.join("spec/fixtures/image#{rand(20)}.png").open
->>>>>>> 1486b789
       })
 
       LogActivityJob.perform_later(initiative, 'created', initiative.author, initiative.created_at.to_i)
