--- conflicted
+++ resolved
@@ -8,17 +8,16 @@
 
 Rails.application.eager_load!
 
-<<<<<<< HEAD
-# Possible values: large, medium, small, generic, offline, got
-SEED_SIZE = ENV.fetch("SEED_SIZE")
-=======
 # Since image optimization can be quite slow, we disable any carrierwave image
 # processing while seeding. This massively speeds up the seeding process, at
 # the expense of not having the proper image dimensions while developing.
 CarrierWave.configure do |config|
   config.enable_processing = false
 end
->>>>>>> d13ce6f1
+
+# Possible values: large, medium, small, generic, offline, got
+SEED_SIZE = ENV.fetch("SEED_SIZE")
+
 
 def create_comment_tree(idea, parent, depth=0)
   amount = rand(5/(depth+1))
