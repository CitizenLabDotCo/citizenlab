--- conflicted
+++ resolved
@@ -10,11 +10,7 @@
 #
 # It's strongly recommended that you check this file into your version control system.
 
-<<<<<<< HEAD
 ActiveRecord::Schema.define(version: 2020_03_19_101312) do
-=======
-ActiveRecord::Schema.define(version: 2020_03_18_220615) do
->>>>>>> f5b62e7f
 
   # These are extensions that must be enabled in order to support this database
   enable_extension "pgcrypto"
@@ -871,6 +867,7 @@
     t.integer "ordering", null: false
     t.datetime "created_at", precision: 6, null: false
     t.datetime "updated_at", precision: 6, null: false
+    t.index ["ordering"], name: "index_volunteering_causes_on_ordering"
     t.index ["participation_context_type", "participation_context_id"], name: "index_volunteering_causes_on_participation_context"
   end
 
