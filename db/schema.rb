# This file is auto-generated from the current state of the database. Instead
# of editing this file, please use the migrations feature of Active Record to
# incrementally modify your database, and then regenerate this schema definition.
#
# Note that this schema.rb definition is the authoritative source for your
# database schema. If you need to create the application database on another
# system, you should be using db:schema:load, not running all the migrations
# from scratch. The latter is a flawed and unsustainable approach (the more migrations
# you'll amass, the slower it'll run and the greater likelihood for issues).
#
# It's strongly recommended that you check this file into your version control system.

<<<<<<< HEAD
ActiveRecord::Schema.define(version: 20171117114456) do
=======
ActiveRecord::Schema.define(version: 20171115092024) do
>>>>>>> 57268c2f

  # These are extensions that must be enabled in order to support this database
  enable_extension "plpgsql"
  enable_extension "postgis"
  enable_extension "uuid-ossp"
  enable_extension "pgcrypto"

  create_table "activities", id: :uuid, default: -> { "gen_random_uuid()" }, force: :cascade do |t|
    t.string "item_type", null: false
    t.uuid "item_id", null: false
    t.string "action", null: false
    t.jsonb "payload", default: {}, null: false
    t.uuid "user_id"
    t.datetime "acted_at", null: false
    t.datetime "created_at", null: false
    t.index ["acted_at"], name: "index_activities_on_acted_at"
    t.index ["item_type", "item_id"], name: "index_activities_on_item_type_and_item_id"
    t.index ["user_id"], name: "index_activities_on_user_id"
  end

  create_table "areas", id: :uuid, default: -> { "gen_random_uuid()" }, force: :cascade do |t|
    t.jsonb "title_multiloc", default: {}
    t.jsonb "description_multiloc", default: {}
    t.datetime "created_at", null: false
    t.datetime "updated_at", null: false
  end

  create_table "areas_ideas", id: false, force: :cascade do |t|
    t.uuid "area_id"
    t.uuid "idea_id"
    t.index ["area_id"], name: "index_areas_ideas_on_area_id"
    t.index ["idea_id", "area_id"], name: "index_areas_ideas_on_idea_id_and_area_id", unique: true
    t.index ["idea_id"], name: "index_areas_ideas_on_idea_id"
  end

  create_table "areas_projects", id: false, force: :cascade do |t|
    t.uuid "area_id"
    t.uuid "project_id"
    t.index ["area_id"], name: "index_areas_projects_on_area_id"
    t.index ["project_id"], name: "index_areas_projects_on_project_id"
  end

  create_table "comments", id: :uuid, default: -> { "gen_random_uuid()" }, force: :cascade do |t|
    t.uuid "author_id"
    t.uuid "idea_id"
    t.uuid "parent_id"
    t.integer "lft", null: false
    t.integer "rgt", null: false
    t.jsonb "body_multiloc", default: {}
    t.string "author_name"
    t.datetime "created_at", null: false
    t.datetime "updated_at", null: false
    t.integer "upvotes_count", default: 0, null: false
    t.integer "downvotes_count", default: 0, null: false
    t.index ["author_id"], name: "index_comments_on_author_id"
    t.index ["idea_id"], name: "index_comments_on_idea_id"
    t.index ["lft"], name: "index_comments_on_lft"
    t.index ["parent_id"], name: "index_comments_on_parent_id"
    t.index ["rgt"], name: "index_comments_on_rgt"
  end

  create_table "email_snippets", id: :uuid, default: -> { "gen_random_uuid()" }, force: :cascade do |t|
    t.string "email"
    t.string "snippet"
    t.string "locale"
    t.text "body"
    t.datetime "created_at", null: false
    t.datetime "updated_at", null: false
    t.index ["email", "snippet", "locale"], name: "index_email_snippets_on_email_and_snippet_and_locale"
  end

  create_table "events", id: :uuid, default: -> { "gen_random_uuid()" }, force: :cascade do |t|
    t.uuid "project_id"
    t.jsonb "title_multiloc", default: {}
    t.jsonb "description_multiloc", default: {}
    t.json "location_multiloc", default: {}
    t.datetime "start_at"
    t.datetime "end_at"
    t.datetime "created_at", null: false
    t.datetime "updated_at", null: false
    t.index ["project_id"], name: "index_events_on_project_id"
  end

  create_table "groups", id: :uuid, default: -> { "gen_random_uuid()" }, force: :cascade do |t|
    t.jsonb "title_multiloc"
    t.string "slug"
    t.integer "memberships_count", default: 0, null: false
    t.datetime "created_at", null: false
    t.datetime "updated_at", null: false
    t.index ["slug"], name: "index_groups_on_slug"
  end

  create_table "groups_projects", id: :uuid, default: -> { "gen_random_uuid()" }, force: :cascade do |t|
    t.uuid "group_id"
    t.uuid "project_id"
    t.datetime "created_at", null: false
    t.datetime "updated_at", null: false
    t.index ["group_id", "project_id"], name: "index_groups_projects_on_group_id_and_project_id", unique: true
    t.index ["group_id"], name: "index_groups_projects_on_group_id"
    t.index ["project_id"], name: "index_groups_projects_on_project_id"
  end

  create_table "idea_files", id: :uuid, default: -> { "gen_random_uuid()" }, force: :cascade do |t|
    t.uuid "idea_id"
    t.string "file"
    t.integer "ordering"
    t.datetime "created_at", null: false
    t.datetime "updated_at", null: false
    t.index ["idea_id"], name: "index_idea_files_on_idea_id"
  end

  create_table "idea_images", id: :uuid, default: -> { "gen_random_uuid()" }, force: :cascade do |t|
    t.uuid "idea_id"
    t.string "image"
    t.integer "ordering"
    t.datetime "created_at", null: false
    t.datetime "updated_at", null: false
    t.index ["idea_id"], name: "index_idea_images_on_idea_id"
  end

  create_table "idea_statuses", id: :uuid, default: -> { "gen_random_uuid()" }, force: :cascade do |t|
    t.jsonb "title_multiloc"
    t.integer "ordering"
    t.string "code"
    t.string "color"
    t.datetime "created_at", null: false
    t.datetime "updated_at", null: false
    t.jsonb "description_multiloc", default: {}
  end

  create_table "ideas", id: :uuid, default: -> { "gen_random_uuid()" }, force: :cascade do |t|
    t.jsonb "title_multiloc", default: {}
    t.jsonb "body_multiloc", default: {}
    t.string "publication_status"
    t.datetime "published_at"
    t.uuid "project_id"
    t.uuid "author_id"
    t.string "author_name"
    t.datetime "created_at", null: false
    t.datetime "updated_at", null: false
    t.integer "upvotes_count", default: 0, null: false
    t.integer "downvotes_count", default: 0, null: false
    t.geography "location_point", limit: {:srid=>4326, :type=>"st_point", :geographic=>true}
    t.string "location_description"
    t.integer "comments_count", default: 0, null: false
    t.uuid "idea_status_id"
    t.string "slug", null: false
    t.index ["author_id"], name: "index_ideas_on_author_id"
    t.index ["idea_status_id"], name: "index_ideas_on_idea_status_id"
    t.index ["location_point"], name: "index_ideas_on_location_point", using: :gist
    t.index ["project_id"], name: "index_ideas_on_project_id"
    t.index ["slug"], name: "index_ideas_on_slug", unique: true
  end

  create_table "ideas_topics", id: false, force: :cascade do |t|
    t.uuid "idea_id"
    t.uuid "topic_id"
    t.index ["idea_id", "topic_id"], name: "index_ideas_topics_on_idea_id_and_topic_id", unique: true
    t.index ["idea_id"], name: "index_ideas_topics_on_idea_id"
    t.index ["topic_id"], name: "index_ideas_topics_on_topic_id"
  end

  create_table "identities", id: :uuid, default: -> { "gen_random_uuid()" }, force: :cascade do |t|
    t.string "provider"
    t.string "uid"
    t.jsonb "auth_hash", default: {}
    t.uuid "user_id"
    t.datetime "created_at", null: false
    t.datetime "updated_at", null: false
    t.index ["user_id"], name: "index_identities_on_user_id"
  end

  create_table "memberships", id: :uuid, default: -> { "gen_random_uuid()" }, force: :cascade do |t|
    t.uuid "group_id"
    t.uuid "user_id"
    t.datetime "created_at", null: false
    t.datetime "updated_at", null: false
    t.index ["group_id", "user_id"], name: "index_memberships_on_group_id_and_user_id", unique: true
    t.index ["group_id"], name: "index_memberships_on_group_id"
    t.index ["user_id"], name: "index_memberships_on_user_id"
  end

  create_table "notifications", id: :uuid, default: -> { "gen_random_uuid()" }, force: :cascade do |t|
    t.string "type"
    t.datetime "read_at"
    t.uuid "recipient_id"
    t.string "idea_id"
    t.string "comment_id"
    t.string "project_id"
    t.datetime "created_at", null: false
    t.datetime "updated_at", null: false
    t.uuid "initiating_user_id", null: false
    t.index ["created_at"], name: "index_notifications_on_created_at"
    t.index ["initiating_user_id"], name: "index_notifications_on_initiating_user_id"
    t.index ["recipient_id", "read_at"], name: "index_notifications_on_recipient_id_and_read_at"
    t.index ["recipient_id"], name: "index_notifications_on_recipient_id"
  end

  create_table "page_links", id: :uuid, default: -> { "gen_random_uuid()" }, force: :cascade do |t|
    t.uuid "linking_page_id", null: false
    t.uuid "linked_page_id", null: false
    t.integer "ordering"
    t.index ["linked_page_id"], name: "index_page_links_on_linked_page_id"
    t.index ["linking_page_id"], name: "index_page_links_on_linking_page_id"
  end

  create_table "pages", id: :uuid, default: -> { "gen_random_uuid()" }, force: :cascade do |t|
    t.jsonb "title_multiloc", default: {}
    t.jsonb "body_multiloc", default: {}
    t.string "slug"
    t.datetime "created_at", null: false
    t.datetime "updated_at", null: false
    t.uuid "project_id"
    t.index ["project_id"], name: "index_pages_on_project_id"
    t.index ["slug"], name: "index_pages_on_slug", unique: true
  end

  create_table "phases", id: :uuid, default: -> { "gen_random_uuid()" }, force: :cascade do |t|
    t.uuid "project_id"
    t.jsonb "title_multiloc", default: {}
    t.jsonb "description_multiloc", default: {}
    t.date "start_at"
    t.date "end_at"
    t.datetime "created_at", null: false
    t.datetime "updated_at", null: false
    t.index ["project_id"], name: "index_phases_on_project_id"
  end

  create_table "project_files", id: :uuid, default: -> { "gen_random_uuid()" }, force: :cascade do |t|
    t.uuid "project_id"
    t.string "file"
    t.integer "ordering"
    t.datetime "created_at", null: false
    t.datetime "updated_at", null: false
    t.index ["project_id"], name: "index_project_files_on_project_id"
  end

  create_table "project_images", id: :uuid, default: -> { "gen_random_uuid()" }, force: :cascade do |t|
    t.uuid "project_id"
    t.string "image"
    t.integer "ordering"
    t.datetime "created_at", null: false
    t.datetime "updated_at", null: false
    t.index ["project_id"], name: "index_project_images_on_project_id"
  end

  create_table "projects", id: :uuid, default: -> { "gen_random_uuid()" }, force: :cascade do |t|
    t.jsonb "title_multiloc", default: {}
    t.jsonb "description_multiloc", default: {}
    t.string "slug"
    t.datetime "created_at", null: false
    t.datetime "updated_at", null: false
    t.string "header_bg"
    t.integer "ideas_count", default: 0, null: false
    t.string "visible_to", default: "public", null: false
    t.index ["created_at"], name: "index_projects_on_created_at"
    t.index ["slug"], name: "index_projects_on_slug", unique: true
  end

  create_table "projects_topics", id: false, force: :cascade do |t|
    t.uuid "project_id"
    t.uuid "topic_id"
    t.index ["project_id"], name: "index_projects_topics_on_project_id"
    t.index ["topic_id"], name: "index_projects_topics_on_topic_id"
  end

  create_table "tenants", id: :uuid, default: -> { "gen_random_uuid()" }, force: :cascade do |t|
    t.string "name"
    t.string "host"
    t.jsonb "settings", default: {}
    t.datetime "created_at", null: false
    t.datetime "updated_at", null: false
    t.string "logo"
    t.string "header_bg"
    t.index ["host"], name: "index_tenants_on_host"
  end

  create_table "topics", id: :uuid, default: -> { "gen_random_uuid()" }, force: :cascade do |t|
    t.jsonb "title_multiloc", default: {}
    t.jsonb "description_multiloc", default: {}
    t.string "icon"
    t.datetime "created_at", null: false
    t.datetime "updated_at", null: false
  end

  create_table "users", id: :uuid, default: -> { "gen_random_uuid()" }, force: :cascade do |t|
    t.string "email"
    t.string "password_digest"
    t.string "slug"
    t.jsonb "demographics", default: {}
    t.jsonb "roles", default: []
    t.string "reset_password_token"
    t.datetime "created_at", null: false
    t.datetime "updated_at", null: false
    t.string "avatar"
    t.string "first_name"
    t.string "last_name"
    t.string "locale"
    t.jsonb "bio_multiloc", default: {}
    t.index ["email"], name: "index_users_on_email"
    t.index ["slug"], name: "index_users_on_slug", unique: true
  end

  create_table "votes", id: :uuid, default: -> { "gen_random_uuid()" }, force: :cascade do |t|
    t.uuid "votable_id"
    t.string "votable_type"
    t.uuid "user_id"
    t.string "mode", null: false
    t.datetime "created_at", null: false
    t.datetime "updated_at", null: false
    t.index ["user_id"], name: "index_votes_on_user_id"
    t.index ["votable_type", "votable_id", "user_id"], name: "index_votes_on_votable_type_and_votable_id_and_user_id", unique: true
    t.index ["votable_type", "votable_id"], name: "index_votes_on_votable_type_and_votable_id"
  end

  add_foreign_key "activities", "users"
  add_foreign_key "areas_ideas", "areas"
  add_foreign_key "areas_ideas", "ideas"
  add_foreign_key "areas_projects", "areas"
  add_foreign_key "areas_projects", "projects"
  add_foreign_key "comments", "ideas"
  add_foreign_key "comments", "users", column: "author_id"
  add_foreign_key "events", "projects"
  add_foreign_key "groups_projects", "groups"
  add_foreign_key "groups_projects", "projects"
  add_foreign_key "idea_files", "ideas"
  add_foreign_key "idea_images", "ideas"
  add_foreign_key "ideas", "idea_statuses"
  add_foreign_key "ideas", "projects"
  add_foreign_key "ideas", "users", column: "author_id"
  add_foreign_key "ideas_topics", "ideas"
  add_foreign_key "ideas_topics", "topics"
  add_foreign_key "identities", "users"
  add_foreign_key "memberships", "groups"
  add_foreign_key "memberships", "users"
  add_foreign_key "notifications", "users", column: "initiating_user_id"
  add_foreign_key "notifications", "users", column: "recipient_id"
  add_foreign_key "page_links", "pages", column: "linked_page_id"
  add_foreign_key "page_links", "pages", column: "linking_page_id"
  add_foreign_key "pages", "projects"
  add_foreign_key "phases", "projects"
  add_foreign_key "project_files", "projects"
  add_foreign_key "project_images", "projects"
  add_foreign_key "projects_topics", "projects"
  add_foreign_key "projects_topics", "topics"
  add_foreign_key "votes", "users"
end<|MERGE_RESOLUTION|>--- conflicted
+++ resolved
@@ -10,11 +10,7 @@
 #
 # It's strongly recommended that you check this file into your version control system.
 
-<<<<<<< HEAD
 ActiveRecord::Schema.define(version: 20171117114456) do
-=======
-ActiveRecord::Schema.define(version: 20171115092024) do
->>>>>>> 57268c2f
 
   # These are extensions that must be enabled in order to support this database
   enable_extension "plpgsql"
