--- conflicted
+++ resolved
@@ -10,11 +10,7 @@
 #
 # It's strongly recommended that you check this file into your version control system.
 
-<<<<<<< HEAD
-ActiveRecord::Schema.define(version: 2020_03_16_142822) do
-=======
 ActiveRecord::Schema.define(version: 2020_03_18_220615) do
->>>>>>> 24d6ff4f
 
   # These are extensions that must be enabled in order to support this database
   enable_extension "pgcrypto"
