# This file is auto-generated from the current state of the database. Instead
# of editing this file, please use the migrations feature of Active Record to
# incrementally modify your database, and then regenerate this schema definition.
#
# Note that this schema.rb definition is the authoritative source for your
# database schema. If you need to create the application database on another
# system, you should be using db:schema:load, not running all the migrations
# from scratch. The latter is a flawed and unsustainable approach (the more migrations
# you'll amass, the slower it'll run and the greater likelihood for issues).
#
# It's strongly recommended that you check this file into your version control system.

<<<<<<< HEAD
ActiveRecord::Schema.define(version: 20180412140227) do
=======
ActiveRecord::Schema.define(version: 20180423123634) do
>>>>>>> 61769730

  # These are extensions that must be enabled in order to support this database
  enable_extension "plpgsql"
  enable_extension "postgis"
  enable_extension "uuid-ossp"
  enable_extension "pgcrypto"

  create_table "activities", id: :uuid, default: -> { "gen_random_uuid()" }, force: :cascade do |t|
    t.string "item_type", null: false
    t.uuid "item_id", null: false
    t.string "action", null: false
    t.jsonb "payload", default: {}, null: false
    t.uuid "user_id"
    t.datetime "acted_at", null: false
    t.datetime "created_at", null: false
    t.index ["acted_at"], name: "index_activities_on_acted_at"
    t.index ["item_type", "item_id"], name: "index_activities_on_item_type_and_item_id"
    t.index ["user_id"], name: "index_activities_on_user_id"
  end

  create_table "areas", id: :uuid, default: -> { "gen_random_uuid()" }, force: :cascade do |t|
    t.jsonb "title_multiloc", default: {}
    t.jsonb "description_multiloc", default: {}
    t.datetime "created_at", null: false
    t.datetime "updated_at", null: false
  end

  create_table "areas_ideas", id: :uuid, default: -> { "uuid_generate_v4()" }, force: :cascade do |t|
    t.uuid "area_id"
    t.uuid "idea_id"
    t.index ["area_id"], name: "index_areas_ideas_on_area_id"
    t.index ["idea_id", "area_id"], name: "index_areas_ideas_on_idea_id_and_area_id", unique: true
    t.index ["idea_id"], name: "index_areas_ideas_on_idea_id"
  end

  create_table "areas_projects", id: :uuid, default: -> { "uuid_generate_v4()" }, force: :cascade do |t|
    t.uuid "area_id"
    t.uuid "project_id"
    t.index ["area_id"], name: "index_areas_projects_on_area_id"
    t.index ["project_id"], name: "index_areas_projects_on_project_id"
  end

  create_table "comments", id: :uuid, default: -> { "gen_random_uuid()" }, force: :cascade do |t|
    t.uuid "author_id"
    t.uuid "idea_id"
    t.uuid "parent_id"
    t.integer "lft", null: false
    t.integer "rgt", null: false
    t.jsonb "body_multiloc", default: {}
    t.string "author_name"
    t.datetime "created_at", null: false
    t.datetime "updated_at", null: false
    t.integer "upvotes_count", default: 0, null: false
    t.integer "downvotes_count", default: 0, null: false
    t.string "publication_status", default: "published", null: false
    t.datetime "body_updated_at"
    t.index ["author_id"], name: "index_comments_on_author_id"
    t.index ["idea_id"], name: "index_comments_on_idea_id"
    t.index ["lft"], name: "index_comments_on_lft"
    t.index ["parent_id"], name: "index_comments_on_parent_id"
    t.index ["rgt"], name: "index_comments_on_rgt"
  end

  create_table "custom_field_options", id: :uuid, default: -> { "gen_random_uuid()" }, force: :cascade do |t|
    t.uuid "custom_field_id"
    t.string "key"
    t.jsonb "title_multiloc", default: {}
    t.integer "ordering"
    t.datetime "created_at", null: false
    t.datetime "updated_at", null: false
    t.index ["custom_field_id", "key"], name: "index_custom_field_options_on_custom_field_id_and_key", unique: true
    t.index ["custom_field_id"], name: "index_custom_field_options_on_custom_field_id"
  end

  create_table "custom_fields", id: :uuid, default: -> { "gen_random_uuid()" }, force: :cascade do |t|
    t.string "resource_type"
    t.string "key"
    t.string "input_type"
    t.jsonb "title_multiloc", default: {}
    t.jsonb "description_multiloc", default: {}
    t.boolean "required", default: false
    t.integer "ordering"
    t.datetime "created_at", null: false
    t.datetime "updated_at", null: false
    t.boolean "enabled", default: true, null: false
    t.string "code"
    t.index ["resource_type", "key"], name: "index_custom_fields_on_resource_type_and_key", unique: true
  end

  create_table "email_campaigns_campaign_email_commands", id: :uuid, default: -> { "gen_random_uuid()" }, force: :cascade do |t|
    t.string "campaign"
    t.uuid "recipient_id"
    t.datetime "commanded_at"
    t.jsonb "tracked_content"
    t.datetime "created_at", null: false
    t.datetime "updated_at", null: false
    t.index ["recipient_id"], name: "index_email_campaigns_campaign_email_commands_on_recipient_id"
  end

  create_table "email_snippets", id: :uuid, default: -> { "gen_random_uuid()" }, force: :cascade do |t|
    t.string "email"
    t.string "snippet"
    t.string "locale"
    t.text "body"
    t.datetime "created_at", null: false
    t.datetime "updated_at", null: false
    t.index ["email", "snippet", "locale"], name: "index_email_snippets_on_email_and_snippet_and_locale"
  end

  create_table "events", id: :uuid, default: -> { "gen_random_uuid()" }, force: :cascade do |t|
    t.uuid "project_id"
    t.jsonb "title_multiloc", default: {}
    t.jsonb "description_multiloc", default: {}
    t.json "location_multiloc", default: {}
    t.datetime "start_at"
    t.datetime "end_at"
    t.datetime "created_at", null: false
    t.datetime "updated_at", null: false
    t.index ["project_id"], name: "index_events_on_project_id"
  end

  create_table "groups", id: :uuid, default: -> { "gen_random_uuid()" }, force: :cascade do |t|
    t.jsonb "title_multiloc"
    t.string "slug"
    t.integer "memberships_count", default: 0, null: false
    t.datetime "created_at", null: false
    t.datetime "updated_at", null: false
    t.index ["slug"], name: "index_groups_on_slug"
  end

  create_table "groups_projects", id: :uuid, default: -> { "gen_random_uuid()" }, force: :cascade do |t|
    t.uuid "group_id"
    t.uuid "project_id"
    t.datetime "created_at", null: false
    t.datetime "updated_at", null: false
    t.index ["group_id", "project_id"], name: "index_groups_projects_on_group_id_and_project_id", unique: true
    t.index ["group_id"], name: "index_groups_projects_on_group_id"
    t.index ["project_id"], name: "index_groups_projects_on_project_id"
  end

  create_table "idea_files", id: :uuid, default: -> { "gen_random_uuid()" }, force: :cascade do |t|
    t.uuid "idea_id"
    t.string "file"
    t.integer "ordering"
    t.datetime "created_at", null: false
    t.datetime "updated_at", null: false
    t.index ["idea_id"], name: "index_idea_files_on_idea_id"
  end

  create_table "idea_images", id: :uuid, default: -> { "gen_random_uuid()" }, force: :cascade do |t|
    t.uuid "idea_id"
    t.string "image"
    t.integer "ordering"
    t.datetime "created_at", null: false
    t.datetime "updated_at", null: false
    t.index ["idea_id"], name: "index_idea_images_on_idea_id"
  end

  create_table "idea_statuses", id: :uuid, default: -> { "gen_random_uuid()" }, force: :cascade do |t|
    t.jsonb "title_multiloc"
    t.integer "ordering"
    t.string "code"
    t.string "color"
    t.datetime "created_at", null: false
    t.datetime "updated_at", null: false
    t.jsonb "description_multiloc", default: {}
  end

  create_table "ideas", id: :uuid, default: -> { "gen_random_uuid()" }, force: :cascade do |t|
    t.jsonb "title_multiloc", default: {}
    t.jsonb "body_multiloc", default: {}
    t.string "publication_status"
    t.datetime "published_at"
    t.uuid "project_id"
    t.uuid "author_id"
    t.string "author_name"
    t.datetime "created_at", null: false
    t.datetime "updated_at", null: false
    t.integer "upvotes_count", default: 0, null: false
    t.integer "downvotes_count", default: 0, null: false
    t.geography "location_point", limit: {:srid=>4326, :type=>"st_point", :geographic=>true}
    t.string "location_description"
    t.integer "comments_count", default: 0, null: false
    t.uuid "idea_status_id"
    t.string "slug", null: false
    t.index ["author_id"], name: "index_ideas_on_author_id"
    t.index ["idea_status_id"], name: "index_ideas_on_idea_status_id"
    t.index ["location_point"], name: "index_ideas_on_location_point", using: :gist
    t.index ["project_id"], name: "index_ideas_on_project_id"
    t.index ["slug"], name: "index_ideas_on_slug", unique: true
  end

  create_table "ideas_phases", id: :uuid, default: -> { "gen_random_uuid()" }, force: :cascade do |t|
    t.uuid "idea_id"
    t.uuid "phase_id"
    t.datetime "created_at", null: false
    t.datetime "updated_at", null: false
    t.index ["idea_id"], name: "index_ideas_phases_on_idea_id"
    t.index ["phase_id"], name: "index_ideas_phases_on_phase_id"
  end

  create_table "ideas_topics", id: :uuid, default: -> { "uuid_generate_v4()" }, force: :cascade do |t|
    t.uuid "idea_id"
    t.uuid "topic_id"
    t.index ["idea_id", "topic_id"], name: "index_ideas_topics_on_idea_id_and_topic_id", unique: true
    t.index ["idea_id"], name: "index_ideas_topics_on_idea_id"
    t.index ["topic_id"], name: "index_ideas_topics_on_topic_id"
  end

  create_table "identities", id: :uuid, default: -> { "gen_random_uuid()" }, force: :cascade do |t|
    t.string "provider"
    t.string "uid"
    t.jsonb "auth_hash", default: {}
    t.uuid "user_id"
    t.datetime "created_at", null: false
    t.datetime "updated_at", null: false
    t.index ["user_id"], name: "index_identities_on_user_id"
  end

  create_table "invites", id: :uuid, default: -> { "gen_random_uuid()" }, force: :cascade do |t|
    t.string "token", null: false
    t.uuid "inviter_id"
    t.uuid "invitee_id", null: false
    t.string "invite_text"
    t.datetime "accepted_at"
    t.datetime "created_at", null: false
    t.datetime "updated_at", null: false
    t.index ["invitee_id"], name: "index_invites_on_invitee_id"
    t.index ["inviter_id"], name: "index_invites_on_inviter_id"
    t.index ["token"], name: "index_invites_on_token"
  end

  create_table "memberships", id: :uuid, default: -> { "gen_random_uuid()" }, force: :cascade do |t|
    t.uuid "group_id"
    t.uuid "user_id"
    t.datetime "created_at", null: false
    t.datetime "updated_at", null: false
    t.index ["group_id", "user_id"], name: "index_memberships_on_group_id_and_user_id", unique: true
    t.index ["group_id"], name: "index_memberships_on_group_id"
    t.index ["user_id"], name: "index_memberships_on_user_id"
  end

  create_table "notifications", id: :uuid, default: -> { "gen_random_uuid()" }, force: :cascade do |t|
    t.string "type"
    t.datetime "read_at"
    t.uuid "recipient_id"
    t.uuid "idea_id"
    t.uuid "comment_id"
    t.uuid "project_id"
    t.datetime "created_at", null: false
    t.datetime "updated_at", null: false
    t.uuid "initiating_user_id"
    t.uuid "spam_report_id"
    t.uuid "invite_id"
    t.string "reason_code"
    t.string "other_reason"
    t.uuid "idea_status_id"
    t.index ["created_at"], name: "index_notifications_on_created_at"
    t.index ["idea_status_id"], name: "index_notifications_on_idea_status_id"
    t.index ["initiating_user_id"], name: "index_notifications_on_initiating_user_id"
    t.index ["invite_id"], name: "index_notifications_on_invite_id"
    t.index ["recipient_id", "read_at"], name: "index_notifications_on_recipient_id_and_read_at"
    t.index ["recipient_id"], name: "index_notifications_on_recipient_id"
    t.index ["spam_report_id"], name: "index_notifications_on_spam_report_id"
  end

  create_table "page_links", id: :uuid, default: -> { "gen_random_uuid()" }, force: :cascade do |t|
    t.uuid "linking_page_id", null: false
    t.uuid "linked_page_id", null: false
    t.integer "ordering"
    t.index ["linked_page_id"], name: "index_page_links_on_linked_page_id"
    t.index ["linking_page_id"], name: "index_page_links_on_linking_page_id"
  end

  create_table "pages", id: :uuid, default: -> { "gen_random_uuid()" }, force: :cascade do |t|
    t.jsonb "title_multiloc", default: {}
    t.jsonb "body_multiloc", default: {}
    t.string "slug"
    t.datetime "created_at", null: false
    t.datetime "updated_at", null: false
    t.uuid "project_id"
    t.index ["project_id"], name: "index_pages_on_project_id"
    t.index ["slug"], name: "index_pages_on_slug", unique: true
  end

  create_table "phases", id: :uuid, default: -> { "gen_random_uuid()" }, force: :cascade do |t|
    t.uuid "project_id"
    t.jsonb "title_multiloc", default: {}
    t.jsonb "description_multiloc", default: {}
    t.date "start_at"
    t.date "end_at"
    t.datetime "created_at", null: false
    t.datetime "updated_at", null: false
    t.string "participation_method", default: "ideation", null: false
    t.boolean "posting_enabled", default: true
    t.boolean "commenting_enabled", default: true
    t.boolean "voting_enabled", default: true
    t.string "voting_method", default: "unlimited"
    t.integer "voting_limited_max", default: 10
    t.string "survey_embed_url"
    t.string "survey_service"
    t.index ["project_id"], name: "index_phases_on_project_id"
  end

  create_table "project_files", id: :uuid, default: -> { "gen_random_uuid()" }, force: :cascade do |t|
    t.uuid "project_id"
    t.string "file"
    t.integer "ordering"
    t.datetime "created_at", null: false
    t.datetime "updated_at", null: false
    t.index ["project_id"], name: "index_project_files_on_project_id"
  end

  create_table "project_images", id: :uuid, default: -> { "gen_random_uuid()" }, force: :cascade do |t|
    t.uuid "project_id"
    t.string "image"
    t.integer "ordering"
    t.datetime "created_at", null: false
    t.datetime "updated_at", null: false
    t.index ["project_id"], name: "index_project_images_on_project_id"
  end

  create_table "projects", id: :uuid, default: -> { "gen_random_uuid()" }, force: :cascade do |t|
    t.jsonb "title_multiloc", default: {}
    t.jsonb "description_multiloc", default: {}
    t.string "slug"
    t.datetime "created_at", null: false
    t.datetime "updated_at", null: false
    t.string "header_bg"
    t.integer "ideas_count", default: 0, null: false
    t.string "visible_to", default: "public", null: false
    t.jsonb "description_preview_multiloc", default: {}
    t.string "presentation_mode", default: "card", null: false
    t.string "participation_method", default: "ideation"
    t.boolean "posting_enabled", default: true
    t.boolean "commenting_enabled", default: true
    t.boolean "voting_enabled", default: true
    t.string "voting_method", default: "unlimited"
    t.integer "voting_limited_max", default: 10
    t.string "process_type", default: "timeline", null: false
    t.string "internal_role"
    t.string "publication_status", default: "published", null: false
    t.string "survey_embed_url"
    t.string "survey_service"
    t.integer "ordering"
    t.index ["created_at"], name: "index_projects_on_created_at"
    t.index ["slug"], name: "index_projects_on_slug", unique: true
  end

  create_table "projects_topics", id: :uuid, default: -> { "uuid_generate_v4()" }, force: :cascade do |t|
    t.uuid "project_id"
    t.uuid "topic_id"
    t.index ["project_id"], name: "index_projects_topics_on_project_id"
    t.index ["topic_id"], name: "index_projects_topics_on_topic_id"
  end

  create_table "public_api_api_clients", id: :uuid, default: -> { "gen_random_uuid()" }, force: :cascade do |t|
    t.string "name"
    t.string "secret"
    t.uuid "tenant_id"
    t.datetime "created_at", null: false
    t.datetime "updated_at", null: false
    t.index ["tenant_id"], name: "index_public_api_api_clients_on_tenant_id"
  end

  create_table "spam_reports", id: :uuid, default: -> { "gen_random_uuid()" }, force: :cascade do |t|
    t.uuid "spam_reportable_id", null: false
    t.string "spam_reportable_type", null: false
    t.datetime "reported_at", null: false
    t.string "reason_code"
    t.string "other_reason"
    t.uuid "user_id"
    t.datetime "created_at", null: false
    t.datetime "updated_at", null: false
    t.index ["reported_at"], name: "index_spam_reports_on_reported_at"
    t.index ["spam_reportable_type", "spam_reportable_id"], name: "spam_reportable_index"
    t.index ["user_id"], name: "index_spam_reports_on_user_id"
  end

  create_table "tenants", id: :uuid, default: -> { "gen_random_uuid()" }, force: :cascade do |t|
    t.string "name"
    t.string "host"
    t.jsonb "settings", default: {}
    t.datetime "created_at", null: false
    t.datetime "updated_at", null: false
    t.string "logo"
    t.string "header_bg"
    t.index ["host"], name: "index_tenants_on_host"
  end

  create_table "topics", id: :uuid, default: -> { "gen_random_uuid()" }, force: :cascade do |t|
    t.jsonb "title_multiloc", default: {}
    t.jsonb "description_multiloc", default: {}
    t.string "icon"
    t.datetime "created_at", null: false
    t.datetime "updated_at", null: false
  end

  create_table "users", id: :uuid, default: -> { "gen_random_uuid()" }, force: :cascade do |t|
    t.string "email"
    t.string "password_digest"
    t.string "slug"
    t.jsonb "roles", default: []
    t.string "reset_password_token"
    t.datetime "created_at", null: false
    t.datetime "updated_at", null: false
    t.string "avatar"
    t.string "first_name"
    t.string "last_name"
    t.string "locale"
    t.jsonb "bio_multiloc", default: {}
    t.boolean "cl1_migrated", default: false
    t.string "invite_status"
    t.jsonb "custom_field_values", default: {}
    t.datetime "registration_completed_at"
    t.index ["email"], name: "index_users_on_email"
    t.index ["slug"], name: "index_users_on_slug", unique: true
  end

  create_table "votes", id: :uuid, default: -> { "gen_random_uuid()" }, force: :cascade do |t|
    t.uuid "votable_id"
    t.string "votable_type"
    t.uuid "user_id"
    t.string "mode", null: false
    t.datetime "created_at", null: false
    t.datetime "updated_at", null: false
    t.index ["user_id"], name: "index_votes_on_user_id"
    t.index ["votable_type", "votable_id", "user_id"], name: "index_votes_on_votable_type_and_votable_id_and_user_id", unique: true
    t.index ["votable_type", "votable_id"], name: "index_votes_on_votable_type_and_votable_id"
  end

  add_foreign_key "activities", "users"
  add_foreign_key "areas_ideas", "areas"
  add_foreign_key "areas_ideas", "ideas"
  add_foreign_key "areas_projects", "areas"
  add_foreign_key "areas_projects", "projects"
  add_foreign_key "comments", "ideas"
  add_foreign_key "comments", "users", column: "author_id"
  add_foreign_key "custom_field_options", "custom_fields"
  add_foreign_key "email_campaigns_campaign_email_commands", "users", column: "recipient_id"
  add_foreign_key "events", "projects"
  add_foreign_key "groups_projects", "groups"
  add_foreign_key "groups_projects", "projects"
  add_foreign_key "idea_files", "ideas"
  add_foreign_key "idea_images", "ideas"
  add_foreign_key "ideas", "idea_statuses"
  add_foreign_key "ideas", "projects"
  add_foreign_key "ideas", "users", column: "author_id"
  add_foreign_key "ideas_phases", "ideas"
  add_foreign_key "ideas_phases", "phases"
  add_foreign_key "ideas_topics", "ideas"
  add_foreign_key "ideas_topics", "topics"
  add_foreign_key "identities", "users"
  add_foreign_key "invites", "users", column: "invitee_id"
  add_foreign_key "invites", "users", column: "inviter_id"
  add_foreign_key "memberships", "groups"
  add_foreign_key "memberships", "users"
  add_foreign_key "notifications", "comments"
  add_foreign_key "notifications", "idea_statuses"
  add_foreign_key "notifications", "ideas"
  add_foreign_key "notifications", "invites"
  add_foreign_key "notifications", "projects"
  add_foreign_key "notifications", "spam_reports"
  add_foreign_key "notifications", "users", column: "initiating_user_id"
  add_foreign_key "notifications", "users", column: "recipient_id"
  add_foreign_key "page_links", "pages", column: "linked_page_id"
  add_foreign_key "page_links", "pages", column: "linking_page_id"
  add_foreign_key "pages", "projects"
  add_foreign_key "phases", "projects"
  add_foreign_key "project_files", "projects"
  add_foreign_key "project_images", "projects"
  add_foreign_key "projects_topics", "projects"
  add_foreign_key "projects_topics", "topics"
  add_foreign_key "public_api_api_clients", "tenants"
  add_foreign_key "spam_reports", "users"
  add_foreign_key "votes", "users"

  create_view "idea_trending_infos",  sql_definition: <<-SQL
      SELECT ideas.id AS idea_id,
      GREATEST(comments_at.last_comment_at, upvotes_at.last_upvoted_at, ideas.published_at) AS last_activity_at,
      to_timestamp(round((((GREATEST(((comments_at.comments_count)::double precision * comments_at.mean_comment_at), (0)::double precision) + GREATEST(((upvotes_at.upvotes_count)::double precision * upvotes_at.mean_upvoted_at), (0)::double precision)) + date_part('epoch'::text, ideas.published_at)) / (((GREATEST((comments_at.comments_count)::numeric, 0.0) + GREATEST((upvotes_at.upvotes_count)::numeric, 0.0)) + 1.0))::double precision))) AS mean_activity_at
     FROM ((ideas
       FULL JOIN ( SELECT comments.idea_id,
              max(comments.created_at) AS last_comment_at,
              avg(date_part('epoch'::text, comments.created_at)) AS mean_comment_at,
              count(comments.idea_id) AS comments_count
             FROM comments
            GROUP BY comments.idea_id) comments_at ON ((ideas.id = comments_at.idea_id)))
       FULL JOIN ( SELECT votes.votable_id,
              max(votes.created_at) AS last_upvoted_at,
              avg(date_part('epoch'::text, votes.created_at)) AS mean_upvoted_at,
              count(votes.votable_id) AS upvotes_count
             FROM votes
            WHERE (((votes.mode)::text = 'up'::text) AND ((votes.votable_type)::text = 'Idea'::text))
            GROUP BY votes.votable_id) upvotes_at ON ((ideas.id = upvotes_at.votable_id)));
  SQL

end<|MERGE_RESOLUTION|>--- conflicted
+++ resolved
@@ -10,11 +10,7 @@
 #
 # It's strongly recommended that you check this file into your version control system.
 
-<<<<<<< HEAD
-ActiveRecord::Schema.define(version: 20180412140227) do
-=======
 ActiveRecord::Schema.define(version: 20180423123634) do
->>>>>>> 61769730
 
   # These are extensions that must be enabled in order to support this database
   enable_extension "plpgsql"
