# This file is auto-generated from the current state of the database. Instead
# of editing this file, please use the migrations feature of Active Record to
# incrementally modify your database, and then regenerate this schema definition.
#
# Note that this schema.rb definition is the authoritative source for your
# database schema. If you need to create the application database on another
# system, you should be using db:schema:load, not running all the migrations
# from scratch. The latter is a flawed and unsustainable approach (the more migrations
# you'll amass, the slower it'll run and the greater likelihood for issues).
#
# It's strongly recommended that you check this file into your version control system.

<<<<<<< HEAD
ActiveRecord::Schema.define(version: 20171026133657) do
=======
ActiveRecord::Schema.define(version: 20171023192224) do
>>>>>>> fbc3d067

  # These are extensions that must be enabled in order to support this database
  enable_extension "plpgsql"
  enable_extension "postgis"
  enable_extension "uuid-ossp"
  enable_extension "pgcrypto"

  create_table "activities", id: :uuid, default: -> { "gen_random_uuid()" }, force: :cascade do |t|
    t.string "item_type", null: false
    t.uuid "item_id", null: false
    t.string "action", null: false
    t.jsonb "payload", default: {}, null: false
    t.uuid "user_id"
    t.datetime "acted_at", null: false
    t.datetime "created_at", null: false
    t.index ["acted_at"], name: "index_activities_on_acted_at"
    t.index ["item_type", "item_id"], name: "index_activities_on_item_type_and_item_id"
    t.index ["user_id"], name: "index_activities_on_user_id"
  end

  create_table "areas", id: :uuid, default: -> { "gen_random_uuid()" }, force: :cascade do |t|
    t.jsonb "title_multiloc", default: {}
    t.jsonb "description_multiloc", default: {}
    t.datetime "created_at", null: false
    t.datetime "updated_at", null: false
  end

  create_table "areas_ideas", id: false, force: :cascade do |t|
    t.uuid "area_id"
    t.uuid "idea_id"
    t.index ["area_id"], name: "index_areas_ideas_on_area_id"
    t.index ["idea_id", "area_id"], name: "index_areas_ideas_on_idea_id_and_area_id", unique: true
    t.index ["idea_id"], name: "index_areas_ideas_on_idea_id"
  end

  create_table "areas_projects", id: false, force: :cascade do |t|
    t.uuid "area_id"
    t.uuid "project_id"
    t.index ["area_id"], name: "index_areas_projects_on_area_id"
    t.index ["project_id"], name: "index_areas_projects_on_project_id"
  end

  create_table "comments", id: :uuid, default: -> { "gen_random_uuid()" }, force: :cascade do |t|
    t.uuid "author_id"
    t.uuid "idea_id"
    t.uuid "parent_id"
    t.integer "lft", null: false
    t.integer "rgt", null: false
    t.jsonb "body_multiloc", default: {}
    t.string "author_name"
    t.datetime "created_at", null: false
    t.datetime "updated_at", null: false
    t.integer "upvotes_count", default: 0, null: false
    t.integer "downvotes_count", default: 0, null: false
    t.index ["author_id"], name: "index_comments_on_author_id"
    t.index ["idea_id"], name: "index_comments_on_idea_id"
    t.index ["lft"], name: "index_comments_on_lft"
    t.index ["parent_id"], name: "index_comments_on_parent_id"
    t.index ["rgt"], name: "index_comments_on_rgt"
  end

  create_table "email_snippets", id: :uuid, default: -> { "gen_random_uuid()" }, force: :cascade do |t|
    t.string "email"
    t.string "snippet"
    t.string "locale"
    t.text "body"
    t.datetime "created_at", null: false
    t.datetime "updated_at", null: false
    t.index ["email", "snippet", "locale"], name: "index_email_snippets_on_email_and_snippet_and_locale"
  end

  create_table "events", id: :uuid, default: -> { "gen_random_uuid()" }, force: :cascade do |t|
    t.uuid "project_id"
    t.jsonb "title_multiloc", default: {}
    t.jsonb "description_multiloc", default: {}
    t.json "location_multiloc", default: {}
    t.datetime "start_at"
    t.datetime "end_at"
    t.datetime "created_at", null: false
    t.datetime "updated_at", null: false
    t.index ["project_id"], name: "index_events_on_project_id"
  end

  create_table "groups", id: :uuid, default: -> { "gen_random_uuid()" }, force: :cascade do |t|
    t.jsonb "title_multiloc"
    t.string "slug"
    t.integer "memberships_count", default: 0, null: false
    t.datetime "created_at", null: false
    t.datetime "updated_at", null: false
    t.index ["slug"], name: "index_groups_on_slug"
  end

  create_table "groups_projects", id: :uuid, default: -> { "gen_random_uuid()" }, force: :cascade do |t|
    t.uuid "group_id"
    t.uuid "project_id"
    t.datetime "created_at", null: false
    t.datetime "updated_at", null: false
    t.index ["group_id", "project_id"], name: "index_groups_projects_on_group_id_and_project_id", unique: true
    t.index ["group_id"], name: "index_groups_projects_on_group_id"
    t.index ["project_id"], name: "index_groups_projects_on_project_id"
  end

  create_table "idea_images", id: :uuid, default: -> { "gen_random_uuid()" }, force: :cascade do |t|
    t.uuid "idea_id"
    t.string "image"
    t.integer "ordering"
    t.datetime "created_at", null: false
    t.datetime "updated_at", null: false
    t.index ["idea_id"], name: "index_idea_images_on_idea_id"
  end

  create_table "idea_statuses", id: :uuid, default: -> { "gen_random_uuid()" }, force: :cascade do |t|
    t.jsonb "title_multiloc"
    t.integer "ordering"
    t.string "code"
    t.string "color"
    t.datetime "created_at", null: false
    t.datetime "updated_at", null: false
    t.jsonb "description_multiloc", default: {}
  end

  create_table "ideas", id: :uuid, default: -> { "gen_random_uuid()" }, force: :cascade do |t|
    t.jsonb "title_multiloc", default: {}
    t.jsonb "body_multiloc", default: {}
    t.string "publication_status"
    t.datetime "published_at"
    t.uuid "project_id"
    t.uuid "author_id"
    t.string "author_name"
    t.jsonb "files"
    t.datetime "created_at", null: false
    t.datetime "updated_at", null: false
    t.integer "upvotes_count", default: 0, null: false
    t.integer "downvotes_count", default: 0, null: false
    t.geography "location_point", limit: {:srid=>4326, :type=>"st_point", :geographic=>true}
    t.string "location_description"
    t.integer "comments_count", default: 0, null: false
    t.uuid "idea_status_id"
    t.string "slug", null: false
    t.index ["author_id"], name: "index_ideas_on_author_id"
    t.index ["idea_status_id"], name: "index_ideas_on_idea_status_id"
    t.index ["location_point"], name: "index_ideas_on_location_point", using: :gist
    t.index ["project_id"], name: "index_ideas_on_project_id"
    t.index ["slug"], name: "index_ideas_on_slug", unique: true
  end

  create_table "ideas_topics", id: false, force: :cascade do |t|
    t.uuid "idea_id"
    t.uuid "topic_id"
    t.index ["idea_id", "topic_id"], name: "index_ideas_topics_on_idea_id_and_topic_id", unique: true
    t.index ["idea_id"], name: "index_ideas_topics_on_idea_id"
    t.index ["topic_id"], name: "index_ideas_topics_on_topic_id"
  end

  create_table "memberships", id: :uuid, default: -> { "gen_random_uuid()" }, force: :cascade do |t|
    t.uuid "group_id"
    t.uuid "user_id"
    t.datetime "created_at", null: false
    t.datetime "updated_at", null: false
    t.index ["group_id", "user_id"], name: "index_memberships_on_group_id_and_user_id", unique: true
    t.index ["group_id"], name: "index_memberships_on_group_id"
    t.index ["user_id"], name: "index_memberships_on_user_id"
  end

  create_table "notifications", id: :uuid, default: -> { "gen_random_uuid()" }, force: :cascade do |t|
    t.string "type"
    t.datetime "read_at"
    t.uuid "recipient_id"
    t.string "user_id"
    t.string "idea_id"
    t.string "comment_id"
    t.string "project_id"
    t.datetime "created_at", null: false
    t.datetime "updated_at", null: false
    t.index ["created_at"], name: "index_notifications_on_created_at"
    t.index ["recipient_id", "read_at"], name: "index_notifications_on_recipient_id_and_read_at"
    t.index ["recipient_id"], name: "index_notifications_on_recipient_id"
  end

  create_table "pages", id: :uuid, default: -> { "gen_random_uuid()" }, force: :cascade do |t|
    t.jsonb "title_multiloc", default: {}
    t.jsonb "body_multiloc", default: {}
    t.string "slug"
    t.datetime "created_at", null: false
    t.datetime "updated_at", null: false
    t.uuid "project_id"
    t.index ["project_id"], name: "index_pages_on_project_id"
    t.index ["slug"], name: "index_pages_on_slug", unique: true
  end

  create_table "phases", id: :uuid, default: -> { "gen_random_uuid()" }, force: :cascade do |t|
    t.uuid "project_id"
    t.jsonb "title_multiloc", default: {}
    t.jsonb "description_multiloc", default: {}
    t.date "start_at"
    t.date "end_at"
    t.datetime "created_at", null: false
    t.datetime "updated_at", null: false
    t.index ["project_id"], name: "index_phases_on_project_id"
  end

  create_table "project_images", id: :uuid, default: -> { "gen_random_uuid()" }, force: :cascade do |t|
    t.uuid "project_id"
    t.string "image"
    t.integer "ordering"
    t.datetime "created_at", null: false
    t.datetime "updated_at", null: false
    t.index ["project_id"], name: "index_project_images_on_project_id"
  end

  create_table "projects", id: :uuid, default: -> { "gen_random_uuid()" }, force: :cascade do |t|
    t.jsonb "title_multiloc"
    t.jsonb "description_multiloc"
    t.string "slug"
    t.datetime "created_at", null: false
    t.datetime "updated_at", null: false
    t.string "header_bg"
    t.integer "ideas_count", default: 0, null: false
    t.string "visible_to", default: "public", null: false
    t.index ["created_at"], name: "index_projects_on_created_at"
    t.index ["slug"], name: "index_projects_on_slug", unique: true
  end

  create_table "projects_topics", id: false, force: :cascade do |t|
    t.uuid "project_id"
    t.uuid "topic_id"
    t.index ["project_id"], name: "index_projects_topics_on_project_id"
    t.index ["topic_id"], name: "index_projects_topics_on_topic_id"
  end

  create_table "tenants", id: :uuid, default: -> { "gen_random_uuid()" }, force: :cascade do |t|
    t.string "name"
    t.string "host"
    t.jsonb "settings", default: {}
    t.datetime "created_at", null: false
    t.datetime "updated_at", null: false
    t.string "logo"
    t.string "header_bg"
    t.index ["host"], name: "index_tenants_on_host"
  end

  create_table "topics", id: :uuid, default: -> { "gen_random_uuid()" }, force: :cascade do |t|
    t.jsonb "title_multiloc", default: {}
    t.jsonb "description_multiloc", default: {}
    t.string "icon"
    t.datetime "created_at", null: false
    t.datetime "updated_at", null: false
  end

  create_table "users", id: :uuid, default: -> { "gen_random_uuid()" }, force: :cascade do |t|
    t.string "email"
    t.string "password_digest"
    t.string "slug"
    t.jsonb "services", default: {}
    t.jsonb "demographics", default: {}
    t.jsonb "roles", default: []
    t.string "reset_password_token"
    t.datetime "created_at", null: false
    t.datetime "updated_at", null: false
    t.string "avatar"
    t.string "first_name"
    t.string "last_name"
    t.string "locale"
    t.jsonb "bio_multiloc", default: {}
    t.string "encrypted_password", default: "", null: false
    t.datetime "reset_password_sent_at"
    t.datetime "remember_created_at"
    t.integer "sign_in_count", default: 0, null: false
    t.datetime "current_sign_in_at"
    t.datetime "last_sign_in_at"
    t.string "current_sign_in_ip"
    t.string "last_sign_in_ip"
    t.index ["email"], name: "index_users_on_email"
    t.index ["slug"], name: "index_users_on_slug", unique: true
  end

  create_table "votes", id: :uuid, default: -> { "gen_random_uuid()" }, force: :cascade do |t|
    t.uuid "votable_id"
    t.string "votable_type"
    t.uuid "user_id"
    t.string "mode", null: false
    t.datetime "created_at", null: false
    t.datetime "updated_at", null: false
    t.index ["user_id"], name: "index_votes_on_user_id"
    t.index ["votable_type", "votable_id", "user_id"], name: "index_votes_on_votable_type_and_votable_id_and_user_id", unique: true
    t.index ["votable_type", "votable_id"], name: "index_votes_on_votable_type_and_votable_id"
  end

  add_foreign_key "activities", "users"
  add_foreign_key "areas_ideas", "areas"
  add_foreign_key "areas_ideas", "ideas"
  add_foreign_key "areas_projects", "areas"
  add_foreign_key "areas_projects", "projects"
  add_foreign_key "comments", "ideas"
  add_foreign_key "comments", "users", column: "author_id"
  add_foreign_key "events", "projects"
  add_foreign_key "groups_projects", "groups"
  add_foreign_key "groups_projects", "projects"
  add_foreign_key "idea_images", "ideas"
  add_foreign_key "ideas", "idea_statuses"
  add_foreign_key "ideas", "projects"
  add_foreign_key "ideas", "users", column: "author_id"
  add_foreign_key "ideas_topics", "ideas"
  add_foreign_key "ideas_topics", "topics"
  add_foreign_key "memberships", "groups"
  add_foreign_key "memberships", "users"
  add_foreign_key "notifications", "users", column: "recipient_id"
  add_foreign_key "pages", "projects"
  add_foreign_key "phases", "projects"
  add_foreign_key "project_images", "projects"
  add_foreign_key "projects_topics", "projects"
  add_foreign_key "projects_topics", "topics"
  add_foreign_key "votes", "users"
end<|MERGE_RESOLUTION|>--- conflicted
+++ resolved
@@ -10,11 +10,7 @@
 #
 # It's strongly recommended that you check this file into your version control system.
 
-<<<<<<< HEAD
 ActiveRecord::Schema.define(version: 20171026133657) do
-=======
-ActiveRecord::Schema.define(version: 20171023192224) do
->>>>>>> fbc3d067
 
   # These are extensions that must be enabled in order to support this database
   enable_extension "plpgsql"
