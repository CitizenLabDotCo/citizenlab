# This file is auto-generated from the current state of the database. Instead
# of editing this file, please use the migrations feature of Active Record to
# incrementally modify your database, and then regenerate this schema definition.
#
# Note that this schema.rb definition is the authoritative source for your
# database schema. If you need to create the application database on another
# system, you should be using db:schema:load, not running all the migrations
# from scratch. The latter is a flawed and unsustainable approach (the more migrations
# you'll amass, the slower it'll run and the greater likelihood for issues).
#
# It's strongly recommended that you check this file into your version control system.

<<<<<<< HEAD
ActiveRecord::Schema.define(version: 20171218134052) do
=======
ActiveRecord::Schema.define(version: 20171221145649) do
>>>>>>> 2625a9cc

  # These are extensions that must be enabled in order to support this database
  enable_extension "plpgsql"
  enable_extension "postgis"
  enable_extension "uuid-ossp"
  enable_extension "pgcrypto"

  create_table "activities", id: :uuid, default: -> { "gen_random_uuid()" }, force: :cascade do |t|
    t.string "item_type", null: false
    t.uuid "item_id", null: false
    t.string "action", null: false
    t.jsonb "payload", default: {}, null: false
    t.uuid "user_id"
    t.datetime "acted_at", null: false
    t.datetime "created_at", null: false
    t.index ["acted_at"], name: "index_activities_on_acted_at"
    t.index ["item_type", "item_id"], name: "index_activities_on_item_type_and_item_id"
    t.index ["user_id"], name: "index_activities_on_user_id"
  end

  create_table "areas", id: :uuid, default: -> { "gen_random_uuid()" }, force: :cascade do |t|
    t.jsonb "title_multiloc", default: {}
    t.jsonb "description_multiloc", default: {}
    t.datetime "created_at", null: false
    t.datetime "updated_at", null: false
  end

  create_table "areas_ideas", id: false, force: :cascade do |t|
    t.uuid "area_id"
    t.uuid "idea_id"
    t.index ["area_id"], name: "index_areas_ideas_on_area_id"
    t.index ["idea_id", "area_id"], name: "index_areas_ideas_on_idea_id_and_area_id", unique: true
    t.index ["idea_id"], name: "index_areas_ideas_on_idea_id"
  end

  create_table "areas_projects", id: false, force: :cascade do |t|
    t.uuid "area_id"
    t.uuid "project_id"
    t.index ["area_id"], name: "index_areas_projects_on_area_id"
    t.index ["project_id"], name: "index_areas_projects_on_project_id"
  end

  create_table "comments", id: :uuid, default: -> { "gen_random_uuid()" }, force: :cascade do |t|
    t.uuid "author_id"
    t.uuid "idea_id"
    t.uuid "parent_id"
    t.integer "lft", null: false
    t.integer "rgt", null: false
    t.jsonb "body_multiloc", default: {}
    t.string "author_name"
    t.datetime "created_at", null: false
    t.datetime "updated_at", null: false
    t.integer "upvotes_count", default: 0, null: false
    t.integer "downvotes_count", default: 0, null: false
    t.index ["author_id"], name: "index_comments_on_author_id"
    t.index ["idea_id"], name: "index_comments_on_idea_id"
    t.index ["lft"], name: "index_comments_on_lft"
    t.index ["parent_id"], name: "index_comments_on_parent_id"
    t.index ["rgt"], name: "index_comments_on_rgt"
  end

  create_table "email_snippets", id: :uuid, default: -> { "gen_random_uuid()" }, force: :cascade do |t|
    t.string "email"
    t.string "snippet"
    t.string "locale"
    t.text "body"
    t.datetime "created_at", null: false
    t.datetime "updated_at", null: false
    t.index ["email", "snippet", "locale"], name: "index_email_snippets_on_email_and_snippet_and_locale"
  end

  create_table "events", id: :uuid, default: -> { "gen_random_uuid()" }, force: :cascade do |t|
    t.uuid "project_id"
    t.jsonb "title_multiloc", default: {}
    t.jsonb "description_multiloc", default: {}
    t.json "location_multiloc", default: {}
    t.datetime "start_at"
    t.datetime "end_at"
    t.datetime "created_at", null: false
    t.datetime "updated_at", null: false
    t.index ["project_id"], name: "index_events_on_project_id"
  end

  create_table "groups", id: :uuid, default: -> { "gen_random_uuid()" }, force: :cascade do |t|
    t.jsonb "title_multiloc"
    t.string "slug"
    t.integer "memberships_count", default: 0, null: false
    t.datetime "created_at", null: false
    t.datetime "updated_at", null: false
    t.index ["slug"], name: "index_groups_on_slug"
  end

  create_table "groups_projects", id: :uuid, default: -> { "gen_random_uuid()" }, force: :cascade do |t|
    t.uuid "group_id"
    t.uuid "project_id"
    t.datetime "created_at", null: false
    t.datetime "updated_at", null: false
    t.index ["group_id", "project_id"], name: "index_groups_projects_on_group_id_and_project_id", unique: true
    t.index ["group_id"], name: "index_groups_projects_on_group_id"
    t.index ["project_id"], name: "index_groups_projects_on_project_id"
  end

  create_table "idea_files", id: :uuid, default: -> { "gen_random_uuid()" }, force: :cascade do |t|
    t.uuid "idea_id"
    t.string "file"
    t.integer "ordering"
    t.datetime "created_at", null: false
    t.datetime "updated_at", null: false
    t.index ["idea_id"], name: "index_idea_files_on_idea_id"
  end

  create_table "idea_images", id: :uuid, default: -> { "gen_random_uuid()" }, force: :cascade do |t|
    t.uuid "idea_id"
    t.string "image"
    t.integer "ordering"
    t.datetime "created_at", null: false
    t.datetime "updated_at", null: false
    t.index ["idea_id"], name: "index_idea_images_on_idea_id"
  end

  create_table "idea_statuses", id: :uuid, default: -> { "gen_random_uuid()" }, force: :cascade do |t|
    t.jsonb "title_multiloc"
    t.integer "ordering"
    t.string "code"
    t.string "color"
    t.datetime "created_at", null: false
    t.datetime "updated_at", null: false
    t.jsonb "description_multiloc", default: {}
  end

  create_table "ideas", id: :uuid, default: -> { "gen_random_uuid()" }, force: :cascade do |t|
    t.jsonb "title_multiloc", default: {}
    t.jsonb "body_multiloc", default: {}
    t.string "publication_status"
    t.datetime "published_at"
    t.uuid "project_id"
    t.uuid "author_id"
    t.string "author_name"
    t.datetime "created_at", null: false
    t.datetime "updated_at", null: false
    t.integer "upvotes_count", default: 0, null: false
    t.integer "downvotes_count", default: 0, null: false
    t.geography "location_point", limit: {:srid=>4326, :type=>"st_point", :geographic=>true}
    t.string "location_description"
    t.integer "comments_count", default: 0, null: false
    t.uuid "idea_status_id"
    t.string "slug", null: false
    t.index ["author_id"], name: "index_ideas_on_author_id"
    t.index ["idea_status_id"], name: "index_ideas_on_idea_status_id"
    t.index ["location_point"], name: "index_ideas_on_location_point", using: :gist
    t.index ["project_id"], name: "index_ideas_on_project_id"
    t.index ["slug"], name: "index_ideas_on_slug", unique: true
  end

  create_table "ideas_phases", id: :uuid, default: -> { "gen_random_uuid()" }, force: :cascade do |t|
    t.uuid "idea_id"
    t.uuid "phase_id"
    t.datetime "created_at", null: false
    t.datetime "updated_at", null: false
    t.index ["idea_id"], name: "index_ideas_phases_on_idea_id"
    t.index ["phase_id"], name: "index_ideas_phases_on_phase_id"
  end

  create_table "ideas_topics", id: false, force: :cascade do |t|
    t.uuid "idea_id"
    t.uuid "topic_id"
    t.index ["idea_id", "topic_id"], name: "index_ideas_topics_on_idea_id_and_topic_id", unique: true
    t.index ["idea_id"], name: "index_ideas_topics_on_idea_id"
    t.index ["topic_id"], name: "index_ideas_topics_on_topic_id"
  end

  create_table "identities", id: :uuid, default: -> { "gen_random_uuid()" }, force: :cascade do |t|
    t.string "provider"
    t.string "uid"
    t.jsonb "auth_hash", default: {}
    t.uuid "user_id"
    t.datetime "created_at", null: false
    t.datetime "updated_at", null: false
    t.index ["user_id"], name: "index_identities_on_user_id"
  end

  create_table "memberships", id: :uuid, default: -> { "gen_random_uuid()" }, force: :cascade do |t|
    t.uuid "group_id"
    t.uuid "user_id"
    t.datetime "created_at", null: false
    t.datetime "updated_at", null: false
    t.index ["group_id", "user_id"], name: "index_memberships_on_group_id_and_user_id", unique: true
    t.index ["group_id"], name: "index_memberships_on_group_id"
    t.index ["user_id"], name: "index_memberships_on_user_id"
  end

  create_table "notifications", id: :uuid, default: -> { "gen_random_uuid()" }, force: :cascade do |t|
    t.string "type"
    t.datetime "read_at"
    t.uuid "recipient_id"
    t.string "idea_id"
    t.string "comment_id"
    t.string "project_id"
    t.datetime "created_at", null: false
    t.datetime "updated_at", null: false
    t.uuid "initiating_user_id"
    t.uuid "spam_report_id"
    t.index ["created_at"], name: "index_notifications_on_created_at"
    t.index ["initiating_user_id"], name: "index_notifications_on_initiating_user_id"
    t.index ["recipient_id", "read_at"], name: "index_notifications_on_recipient_id_and_read_at"
    t.index ["recipient_id"], name: "index_notifications_on_recipient_id"
    t.index ["spam_report_id"], name: "index_notifications_on_spam_report_id"
  end

  create_table "page_links", id: :uuid, default: -> { "gen_random_uuid()" }, force: :cascade do |t|
    t.uuid "linking_page_id", null: false
    t.uuid "linked_page_id", null: false
    t.integer "ordering"
    t.index ["linked_page_id"], name: "index_page_links_on_linked_page_id"
    t.index ["linking_page_id"], name: "index_page_links_on_linking_page_id"
  end

  create_table "pages", id: :uuid, default: -> { "gen_random_uuid()" }, force: :cascade do |t|
    t.jsonb "title_multiloc", default: {}
    t.jsonb "body_multiloc", default: {}
    t.string "slug"
    t.datetime "created_at", null: false
    t.datetime "updated_at", null: false
    t.uuid "project_id"
    t.index ["project_id"], name: "index_pages_on_project_id"
    t.index ["slug"], name: "index_pages_on_slug", unique: true
  end

  create_table "phases", id: :uuid, default: -> { "gen_random_uuid()" }, force: :cascade do |t|
    t.uuid "project_id"
    t.jsonb "title_multiloc", default: {}
    t.jsonb "description_multiloc", default: {}
    t.date "start_at"
    t.date "end_at"
    t.datetime "created_at", null: false
    t.datetime "updated_at", null: false
    t.index ["project_id"], name: "index_phases_on_project_id"
  end

  create_table "project_files", id: :uuid, default: -> { "gen_random_uuid()" }, force: :cascade do |t|
    t.uuid "project_id"
    t.string "file"
    t.integer "ordering"
    t.datetime "created_at", null: false
    t.datetime "updated_at", null: false
    t.index ["project_id"], name: "index_project_files_on_project_id"
  end

  create_table "project_images", id: :uuid, default: -> { "gen_random_uuid()" }, force: :cascade do |t|
    t.uuid "project_id"
    t.string "image"
    t.integer "ordering"
    t.datetime "created_at", null: false
    t.datetime "updated_at", null: false
    t.index ["project_id"], name: "index_project_images_on_project_id"
  end

  create_table "projects", id: :uuid, default: -> { "gen_random_uuid()" }, force: :cascade do |t|
    t.jsonb "title_multiloc", default: {}
    t.jsonb "description_multiloc", default: {}
    t.string "slug"
    t.datetime "created_at", null: false
    t.datetime "updated_at", null: false
    t.string "header_bg"
    t.integer "ideas_count", default: 0, null: false
    t.string "visible_to", default: "public", null: false
    t.jsonb "description_preview_multiloc", default: {}
    t.index ["created_at"], name: "index_projects_on_created_at"
    t.index ["slug"], name: "index_projects_on_slug", unique: true
  end

  create_table "projects_topics", id: false, force: :cascade do |t|
    t.uuid "project_id"
    t.uuid "topic_id"
    t.index ["project_id"], name: "index_projects_topics_on_project_id"
    t.index ["topic_id"], name: "index_projects_topics_on_topic_id"
  end

  create_table "public_api_api_clients", id: :uuid, default: -> { "gen_random_uuid()" }, force: :cascade do |t|
    t.string "name"
    t.string "secret"
    t.uuid "tenant_id"
    t.datetime "created_at", null: false
    t.datetime "updated_at", null: false
    t.index ["tenant_id"], name: "index_public_api_api_clients_on_tenant_id"
  end

  create_table "spam_reports", id: :uuid, default: -> { "gen_random_uuid()" }, force: :cascade do |t|
    t.uuid "spam_reportable_id", null: false
    t.string "spam_reportable_type", null: false
    t.datetime "reported_at", null: false
    t.string "reason_code"
    t.string "other_reason"
    t.uuid "user_id"
    t.datetime "created_at", null: false
    t.datetime "updated_at", null: false
    t.index ["reported_at"], name: "index_spam_reports_on_reported_at"
    t.index ["spam_reportable_type", "spam_reportable_id"], name: "spam_reportable_index"
    t.index ["user_id"], name: "index_spam_reports_on_user_id"
  end

  create_table "tenants", id: :uuid, default: -> { "gen_random_uuid()" }, force: :cascade do |t|
    t.string "name"
    t.string "host"
    t.jsonb "settings", default: {}
    t.datetime "created_at", null: false
    t.datetime "updated_at", null: false
    t.string "logo"
    t.string "header_bg"
    t.index ["host"], name: "index_tenants_on_host"
  end

  create_table "topics", id: :uuid, default: -> { "gen_random_uuid()" }, force: :cascade do |t|
    t.jsonb "title_multiloc", default: {}
    t.jsonb "description_multiloc", default: {}
    t.string "icon"
    t.datetime "created_at", null: false
    t.datetime "updated_at", null: false
  end

  create_table "users", id: :uuid, default: -> { "gen_random_uuid()" }, force: :cascade do |t|
    t.string "email"
    t.string "password_digest"
    t.string "slug"
    t.jsonb "demographics", default: {}
    t.jsonb "roles", default: []
    t.string "reset_password_token"
    t.datetime "created_at", null: false
    t.datetime "updated_at", null: false
    t.string "avatar"
    t.string "first_name"
    t.string "last_name"
    t.string "locale"
    t.jsonb "bio_multiloc", default: {}
    t.boolean "cl1_migrated", default: false
    t.index ["email"], name: "index_users_on_email"
    t.index ["slug"], name: "index_users_on_slug", unique: true
  end

  create_table "versions", force: :cascade do |t|
    t.string "item_type", null: false
    t.integer "item_id", null: false
    t.string "event", null: false
    t.string "whodunnit"
    t.text "object"
    t.datetime "created_at"
    t.index ["item_type", "item_id"], name: "index_versions_on_item_type_and_item_id"
  end

  create_table "votes", id: :uuid, default: -> { "gen_random_uuid()" }, force: :cascade do |t|
    t.uuid "votable_id"
    t.string "votable_type"
    t.uuid "user_id"
    t.string "mode", null: false
    t.datetime "created_at", null: false
    t.datetime "updated_at", null: false
    t.index ["user_id"], name: "index_votes_on_user_id"
    t.index ["votable_type", "votable_id", "user_id"], name: "index_votes_on_votable_type_and_votable_id_and_user_id", unique: true
    t.index ["votable_type", "votable_id"], name: "index_votes_on_votable_type_and_votable_id"
  end

  add_foreign_key "activities", "users"
  add_foreign_key "areas_ideas", "areas"
  add_foreign_key "areas_ideas", "ideas"
  add_foreign_key "areas_projects", "areas"
  add_foreign_key "areas_projects", "projects"
  add_foreign_key "comments", "ideas"
  add_foreign_key "comments", "users", column: "author_id"
  add_foreign_key "events", "projects"
  add_foreign_key "groups_projects", "groups"
  add_foreign_key "groups_projects", "projects"
  add_foreign_key "idea_files", "ideas"
  add_foreign_key "idea_images", "ideas"
  add_foreign_key "ideas", "idea_statuses"
  add_foreign_key "ideas", "projects"
  add_foreign_key "ideas", "users", column: "author_id"
  add_foreign_key "ideas_phases", "ideas"
  add_foreign_key "ideas_phases", "phases"
  add_foreign_key "ideas_topics", "ideas"
  add_foreign_key "ideas_topics", "topics"
  add_foreign_key "identities", "users"
  add_foreign_key "memberships", "groups"
  add_foreign_key "memberships", "users"
  add_foreign_key "notifications", "spam_reports"
  add_foreign_key "notifications", "users", column: "initiating_user_id"
  add_foreign_key "notifications", "users", column: "recipient_id"
  add_foreign_key "page_links", "pages", column: "linked_page_id"
  add_foreign_key "page_links", "pages", column: "linking_page_id"
  add_foreign_key "pages", "projects"
  add_foreign_key "phases", "projects"
  add_foreign_key "project_files", "projects"
  add_foreign_key "project_images", "projects"
  add_foreign_key "projects_topics", "projects"
  add_foreign_key "projects_topics", "topics"
  add_foreign_key "public_api_api_clients", "tenants"
  add_foreign_key "spam_reports", "users"
  add_foreign_key "votes", "users"
end<|MERGE_RESOLUTION|>--- conflicted
+++ resolved
@@ -10,11 +10,7 @@
 #
 # It's strongly recommended that you check this file into your version control system.
 
-<<<<<<< HEAD
-ActiveRecord::Schema.define(version: 20171218134052) do
-=======
 ActiveRecord::Schema.define(version: 20171221145649) do
->>>>>>> 2625a9cc
 
   # These are extensions that must be enabled in order to support this database
   enable_extension "plpgsql"
@@ -281,7 +277,6 @@
     t.string "header_bg"
     t.integer "ideas_count", default: 0, null: false
     t.string "visible_to", default: "public", null: false
-    t.jsonb "description_preview_multiloc", default: {}
     t.index ["created_at"], name: "index_projects_on_created_at"
     t.index ["slug"], name: "index_projects_on_slug", unique: true
   end
@@ -352,16 +347,6 @@
     t.boolean "cl1_migrated", default: false
     t.index ["email"], name: "index_users_on_email"
     t.index ["slug"], name: "index_users_on_slug", unique: true
-  end
-
-  create_table "versions", force: :cascade do |t|
-    t.string "item_type", null: false
-    t.integer "item_id", null: false
-    t.string "event", null: false
-    t.string "whodunnit"
-    t.text "object"
-    t.datetime "created_at"
-    t.index ["item_type", "item_id"], name: "index_versions_on_item_type_and_item_id"
   end
 
   create_table "votes", id: :uuid, default: -> { "gen_random_uuid()" }, force: :cascade do |t|
