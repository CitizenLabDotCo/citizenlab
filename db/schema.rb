--- conflicted
+++ resolved
@@ -10,13 +10,9 @@
 #
 # It's strongly recommended that you check this file into your version control system.
 
-<<<<<<< HEAD
-ActiveRecord::Schema.define(version: 2020_12_04_134337) do
-  
-=======
+
 ActiveRecord::Schema.define(version: 2020_12_17_170635) do
 
->>>>>>> a2ecbe14
   # These are extensions that must be enabled in order to support this database
   enable_extension "pgcrypto"
   enable_extension "plpgsql"
