--- conflicted
+++ resolved
@@ -344,11 +344,8 @@
     t.string "process_type", default: "timeline", null: false
     t.string "internal_role"
     t.string "publication_status", default: "published", null: false
-<<<<<<< HEAD
-=======
     t.string "survey_embed_url"
     t.string "survey_service"
->>>>>>> db2a16a1
     t.integer "ordering"
     t.index ["created_at"], name: "index_projects_on_created_at"
     t.index ["slug"], name: "index_projects_on_slug", unique: true
@@ -417,13 +414,10 @@
     t.string "locale"
     t.jsonb "bio_multiloc", default: {}
     t.boolean "cl1_migrated", default: false
-<<<<<<< HEAD
+    t.jsonb "custom_field_values", default: {}
+    t.datetime "registration_completed_at"
     t.boolean "is_invited", default: false, null: false
     t.datetime "invited_at"
-=======
-    t.jsonb "custom_field_values", default: {}
-    t.datetime "registration_completed_at"
->>>>>>> db2a16a1
     t.index ["email"], name: "index_users_on_email"
     t.index ["slug"], name: "index_users_on_slug", unique: true
   end
