--- conflicted
+++ resolved
@@ -10,11 +10,7 @@
 #
 # It's strongly recommended that you check this file into your version control system.
 
-<<<<<<< HEAD
-ActiveRecord::Schema.define(version: 20180206132516) do
-=======
 ActiveRecord::Schema.define(version: 20180215130118) do
->>>>>>> dc533fff
 
   # These are extensions that must be enabled in order to support this database
   enable_extension "plpgsql"
@@ -300,12 +296,9 @@
     t.string "process_type", default: "timeline", null: false
     t.string "internal_role"
     t.string "publication_status", default: "published", null: false
-<<<<<<< HEAD
     t.string "survey_id"
     t.string "survey_service"
-=======
-    t.integer "ordering"
->>>>>>> dc533fff
+    t.integer "ordering"
     t.index ["created_at"], name: "index_projects_on_created_at"
     t.index ["slug"], name: "index_projects_on_slug", unique: true
   end
