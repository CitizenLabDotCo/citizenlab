# This file is auto-generated from the current state of the database. Instead
# of editing this file, please use the migrations feature of Active Record to
# incrementally modify your database, and then regenerate this schema definition.
#
# Note that this schema.rb definition is the authoritative source for your
# database schema. If you need to create the application database on another
# system, you should be using db:schema:load, not running all the migrations
# from scratch. The latter is a flawed and unsustainable approach (the more migrations
# you'll amass, the slower it'll run and the greater likelihood for issues).
#
# It's strongly recommended that you check this file into your version control system.

<<<<<<< HEAD
ActiveRecord::Schema.define(version: 2019_06_03_142853) do
=======
ActiveRecord::Schema.define(version: 2019_06_04_135000) do
>>>>>>> 851b5a36

  # These are extensions that must be enabled in order to support this database
  enable_extension "pgcrypto"
  enable_extension "plpgsql"
  enable_extension "postgis"
  enable_extension "uuid-ossp"

  create_table "activities", id: :uuid, default: -> { "gen_random_uuid()" }, force: :cascade do |t|
    t.string "item_type", null: false
    t.uuid "item_id", null: false
    t.string "action", null: false
    t.jsonb "payload", default: {}, null: false
    t.uuid "user_id"
    t.datetime "acted_at", null: false
    t.datetime "created_at", null: false
    t.index ["acted_at"], name: "index_activities_on_acted_at"
    t.index ["item_type", "item_id"], name: "index_activities_on_item_type_and_item_id"
    t.index ["user_id"], name: "index_activities_on_user_id"
  end

  create_table "areas", id: :uuid, default: -> { "gen_random_uuid()" }, force: :cascade do |t|
    t.jsonb "title_multiloc", default: {}
    t.jsonb "description_multiloc", default: {}
    t.datetime "created_at", null: false
    t.datetime "updated_at", null: false
  end

  create_table "areas_ideas", id: :uuid, default: -> { "uuid_generate_v4()" }, force: :cascade do |t|
    t.uuid "area_id"
    t.uuid "idea_id"
    t.index ["area_id"], name: "index_areas_ideas_on_area_id"
    t.index ["idea_id", "area_id"], name: "index_areas_ideas_on_idea_id_and_area_id", unique: true
    t.index ["idea_id"], name: "index_areas_ideas_on_idea_id"
  end

  create_table "areas_initiatives", id: :uuid, default: -> { "gen_random_uuid()" }, force: :cascade do |t|
    t.uuid "area_id"
    t.uuid "initiative_id"
    t.index ["area_id"], name: "index_areas_initiatives_on_area_id"
    t.index ["initiative_id", "area_id"], name: "index_areas_initiatives_on_initiative_id_and_area_id", unique: true
    t.index ["initiative_id"], name: "index_areas_initiatives_on_initiative_id"
  end

  create_table "areas_projects", id: :uuid, default: -> { "uuid_generate_v4()" }, force: :cascade do |t|
    t.uuid "area_id"
    t.uuid "project_id"
    t.index ["area_id"], name: "index_areas_projects_on_area_id"
    t.index ["project_id"], name: "index_areas_projects_on_project_id"
  end

  create_table "baskets", id: :uuid, default: -> { "gen_random_uuid()" }, force: :cascade do |t|
    t.datetime "submitted_at"
    t.uuid "user_id"
    t.uuid "participation_context_id"
    t.string "participation_context_type"
    t.datetime "created_at", null: false
    t.datetime "updated_at", null: false
    t.index ["user_id"], name: "index_baskets_on_user_id"
  end

  create_table "baskets_ideas", id: :uuid, default: -> { "gen_random_uuid()" }, force: :cascade do |t|
    t.uuid "basket_id"
    t.uuid "idea_id"
    t.datetime "created_at", null: false
    t.datetime "updated_at", null: false
    t.index ["basket_id"], name: "index_baskets_ideas_on_basket_id"
    t.index ["idea_id"], name: "index_baskets_ideas_on_idea_id"
  end

  create_table "clusterings", id: :uuid, default: -> { "gen_random_uuid()" }, force: :cascade do |t|
    t.jsonb "title_multiloc", default: {}
    t.jsonb "structure", default: {}
    t.datetime "created_at", null: false
    t.datetime "updated_at", null: false
  end

  create_table "comments", id: :uuid, default: -> { "gen_random_uuid()" }, force: :cascade do |t|
    t.uuid "author_id"
    t.uuid "post_id"
    t.uuid "parent_id"
    t.integer "lft", null: false
    t.integer "rgt", null: false
    t.jsonb "body_multiloc", default: {}
    t.string "author_name"
    t.datetime "created_at", null: false
    t.datetime "updated_at", null: false
    t.integer "upvotes_count", default: 0, null: false
    t.integer "downvotes_count", default: 0, null: false
    t.string "publication_status", default: "published", null: false
    t.datetime "body_updated_at"
    t.integer "children_count", default: 0, null: false
    t.string "post_type"
    t.index ["author_id"], name: "index_comments_on_author_id"
    t.index ["created_at"], name: "index_comments_on_created_at"
    t.index ["lft"], name: "index_comments_on_lft"
    t.index ["parent_id"], name: "index_comments_on_parent_id"
    t.index ["post_id", "post_type"], name: "index_comments_on_post_id_and_post_type"
    t.index ["post_id"], name: "index_comments_on_post_id"
    t.index ["rgt"], name: "index_comments_on_rgt"
  end

  create_table "custom_field_options", id: :uuid, default: -> { "gen_random_uuid()" }, force: :cascade do |t|
    t.uuid "custom_field_id"
    t.string "key"
    t.jsonb "title_multiloc", default: {}
    t.integer "ordering"
    t.datetime "created_at", null: false
    t.datetime "updated_at", null: false
    t.index ["custom_field_id", "key"], name: "index_custom_field_options_on_custom_field_id_and_key", unique: true
    t.index ["custom_field_id"], name: "index_custom_field_options_on_custom_field_id"
  end

  create_table "custom_fields", id: :uuid, default: -> { "gen_random_uuid()" }, force: :cascade do |t|
    t.string "resource_type"
    t.string "key"
    t.string "input_type"
    t.jsonb "title_multiloc", default: {}
    t.jsonb "description_multiloc", default: {}
    t.boolean "required", default: false
    t.integer "ordering"
    t.datetime "created_at", null: false
    t.datetime "updated_at", null: false
    t.boolean "enabled", default: true, null: false
    t.string "code"
    t.index ["resource_type", "key"], name: "index_custom_fields_on_resource_type_and_key", unique: true
  end

  create_table "email_campaigns_campaign_email_commands", id: :uuid, default: -> { "gen_random_uuid()" }, force: :cascade do |t|
    t.string "campaign"
    t.uuid "recipient_id"
    t.datetime "commanded_at"
    t.jsonb "tracked_content"
    t.datetime "created_at", null: false
    t.datetime "updated_at", null: false
    t.index ["recipient_id"], name: "index_email_campaigns_campaign_email_commands_on_recipient_id"
  end

  create_table "email_campaigns_campaigns", id: :uuid, default: -> { "gen_random_uuid()" }, force: :cascade do |t|
    t.string "type", null: false
    t.uuid "author_id"
    t.boolean "enabled"
    t.string "sender"
    t.string "reply_to"
    t.jsonb "schedule", default: {}
    t.jsonb "subject_multiloc", default: {}
    t.jsonb "body_multiloc", default: {}
    t.datetime "created_at", null: false
    t.datetime "updated_at", null: false
    t.integer "deliveries_count", default: 0, null: false
    t.index ["author_id"], name: "index_email_campaigns_campaigns_on_author_id"
    t.index ["type"], name: "index_email_campaigns_campaigns_on_type"
  end

  create_table "email_campaigns_campaigns_groups", id: :uuid, default: -> { "gen_random_uuid()" }, force: :cascade do |t|
    t.uuid "campaign_id"
    t.uuid "group_id"
    t.datetime "created_at", null: false
    t.datetime "updated_at", null: false
    t.index ["campaign_id", "group_id"], name: "index_campaigns_groups", unique: true
    t.index ["campaign_id"], name: "index_email_campaigns_campaigns_groups_on_campaign_id"
    t.index ["group_id"], name: "index_email_campaigns_campaigns_groups_on_group_id"
  end

  create_table "email_campaigns_consents", id: :uuid, default: -> { "gen_random_uuid()" }, force: :cascade do |t|
    t.string "campaign_type", null: false
    t.uuid "user_id", null: false
    t.boolean "consented", null: false
    t.datetime "created_at", null: false
    t.datetime "updated_at", null: false
    t.index ["campaign_type", "user_id"], name: "index_email_campaigns_consents_on_campaign_type_and_user_id", unique: true
    t.index ["user_id"], name: "index_email_campaigns_consents_on_user_id"
  end

  create_table "email_campaigns_deliveries", id: :uuid, default: -> { "gen_random_uuid()" }, force: :cascade do |t|
    t.uuid "campaign_id", null: false
    t.uuid "user_id", null: false
    t.string "delivery_status", null: false
    t.jsonb "tracked_content", default: {}
    t.datetime "sent_at"
    t.datetime "created_at", null: false
    t.datetime "updated_at", null: false
    t.index ["campaign_id", "user_id"], name: "index_email_campaigns_deliveries_on_campaign_id_and_user_id"
    t.index ["campaign_id"], name: "index_email_campaigns_deliveries_on_campaign_id"
    t.index ["sent_at"], name: "index_email_campaigns_deliveries_on_sent_at"
    t.index ["user_id"], name: "index_email_campaigns_deliveries_on_user_id"
  end

  create_table "email_snippets", id: :uuid, default: -> { "gen_random_uuid()" }, force: :cascade do |t|
    t.string "email"
    t.string "snippet"
    t.string "locale"
    t.text "body"
    t.datetime "created_at", null: false
    t.datetime "updated_at", null: false
    t.index ["email", "snippet", "locale"], name: "index_email_snippets_on_email_and_snippet_and_locale"
  end

  create_table "event_files", id: :uuid, default: -> { "gen_random_uuid()" }, force: :cascade do |t|
    t.uuid "event_id"
    t.string "file"
    t.integer "ordering"
    t.datetime "created_at", null: false
    t.datetime "updated_at", null: false
    t.string "name"
    t.index ["event_id"], name: "index_event_files_on_event_id"
  end

  create_table "events", id: :uuid, default: -> { "gen_random_uuid()" }, force: :cascade do |t|
    t.uuid "project_id"
    t.jsonb "title_multiloc", default: {}
    t.jsonb "description_multiloc", default: {}
    t.json "location_multiloc", default: {}
    t.datetime "start_at"
    t.datetime "end_at"
    t.datetime "created_at", null: false
    t.datetime "updated_at", null: false
    t.index ["project_id"], name: "index_events_on_project_id"
  end

  create_table "groups", id: :uuid, default: -> { "gen_random_uuid()" }, force: :cascade do |t|
    t.jsonb "title_multiloc"
    t.string "slug"
    t.integer "memberships_count", default: 0, null: false
    t.datetime "created_at", null: false
    t.datetime "updated_at", null: false
    t.string "membership_type"
    t.jsonb "rules", default: []
    t.index ["slug"], name: "index_groups_on_slug"
  end

  create_table "groups_permissions", id: :uuid, default: -> { "gen_random_uuid()" }, force: :cascade do |t|
    t.uuid "permission_id", null: false
    t.uuid "group_id", null: false
    t.datetime "created_at", null: false
    t.datetime "updated_at", null: false
    t.index ["group_id"], name: "index_groups_permissions_on_group_id"
    t.index ["permission_id"], name: "index_groups_permissions_on_permission_id"
  end

  create_table "groups_projects", id: :uuid, default: -> { "gen_random_uuid()" }, force: :cascade do |t|
    t.uuid "group_id"
    t.uuid "project_id"
    t.datetime "created_at", null: false
    t.datetime "updated_at", null: false
    t.index ["group_id", "project_id"], name: "index_groups_projects_on_group_id_and_project_id", unique: true
    t.index ["group_id"], name: "index_groups_projects_on_group_id"
    t.index ["project_id"], name: "index_groups_projects_on_project_id"
  end

  create_table "idea_files", id: :uuid, default: -> { "gen_random_uuid()" }, force: :cascade do |t|
    t.uuid "idea_id"
    t.string "file"
    t.integer "ordering"
    t.datetime "created_at", null: false
    t.datetime "updated_at", null: false
    t.string "name"
    t.index ["idea_id"], name: "index_idea_files_on_idea_id"
  end

  create_table "idea_images", id: :uuid, default: -> { "gen_random_uuid()" }, force: :cascade do |t|
    t.uuid "idea_id"
    t.string "image"
    t.integer "ordering"
    t.datetime "created_at", null: false
    t.datetime "updated_at", null: false
    t.index ["idea_id"], name: "index_idea_images_on_idea_id"
  end

  create_table "idea_statuses", id: :uuid, default: -> { "gen_random_uuid()" }, force: :cascade do |t|
    t.jsonb "title_multiloc"
    t.integer "ordering"
    t.string "code"
    t.string "color"
    t.datetime "created_at", null: false
    t.datetime "updated_at", null: false
    t.jsonb "description_multiloc", default: {}
  end

  create_table "ideas", id: :uuid, default: -> { "gen_random_uuid()" }, force: :cascade do |t|
    t.jsonb "title_multiloc", default: {}
    t.jsonb "body_multiloc", default: {}
    t.string "publication_status"
    t.datetime "published_at"
    t.uuid "project_id"
    t.uuid "author_id"
    t.string "author_name"
    t.datetime "created_at", null: false
    t.datetime "updated_at", null: false
    t.integer "upvotes_count", default: 0, null: false
    t.integer "downvotes_count", default: 0, null: false
    t.geography "location_point", limit: {:srid=>4326, :type=>"st_point", :geographic=>true}
    t.string "location_description"
    t.integer "comments_count", default: 0, null: false
    t.uuid "idea_status_id"
    t.string "slug", null: false
    t.integer "budget"
    t.integer "baskets_count", default: 0, null: false
    t.integer "official_feedbacks_count", default: 0, null: false
    t.uuid "assignee_id"
    t.index ["author_id"], name: "index_ideas_on_author_id"
    t.index ["idea_status_id"], name: "index_ideas_on_idea_status_id"
    t.index ["location_point"], name: "index_ideas_on_location_point", using: :gist
    t.index ["project_id"], name: "index_ideas_on_project_id"
    t.index ["slug"], name: "index_ideas_on_slug", unique: true
  end

  create_table "ideas_phases", id: :uuid, default: -> { "gen_random_uuid()" }, force: :cascade do |t|
    t.uuid "idea_id"
    t.uuid "phase_id"
    t.datetime "created_at", null: false
    t.datetime "updated_at", null: false
    t.index ["idea_id"], name: "index_ideas_phases_on_idea_id"
    t.index ["phase_id"], name: "index_ideas_phases_on_phase_id"
  end

  create_table "ideas_topics", id: :uuid, default: -> { "uuid_generate_v4()" }, force: :cascade do |t|
    t.uuid "idea_id"
    t.uuid "topic_id"
    t.index ["idea_id", "topic_id"], name: "index_ideas_topics_on_idea_id_and_topic_id", unique: true
    t.index ["idea_id"], name: "index_ideas_topics_on_idea_id"
    t.index ["topic_id"], name: "index_ideas_topics_on_topic_id"
  end

  create_table "identities", id: :uuid, default: -> { "gen_random_uuid()" }, force: :cascade do |t|
    t.string "provider"
    t.string "uid"
    t.jsonb "auth_hash", default: {}
    t.uuid "user_id"
    t.datetime "created_at", null: false
    t.datetime "updated_at", null: false
    t.index ["user_id"], name: "index_identities_on_user_id"
  end

  create_table "initiative_files", id: :uuid, default: -> { "gen_random_uuid()" }, force: :cascade do |t|
    t.uuid "initiative_id"
    t.string "file"
    t.string "name"
    t.integer "ordering"
    t.datetime "created_at", null: false
    t.datetime "updated_at", null: false
    t.index ["initiative_id"], name: "index_initiative_files_on_initiative_id"
  end

  create_table "initiative_images", id: :uuid, default: -> { "gen_random_uuid()" }, force: :cascade do |t|
    t.uuid "initiative_id"
    t.string "image"
    t.integer "ordering"
    t.datetime "created_at", null: false
    t.datetime "updated_at", null: false
    t.index ["initiative_id"], name: "index_initiative_images_on_initiative_id"
  end

  create_table "initiatives", id: :uuid, default: -> { "gen_random_uuid()" }, force: :cascade do |t|
    t.jsonb "title_multiloc"
    t.jsonb "body_multiloc"
    t.string "publication_status"
    t.datetime "published_at"
    t.uuid "author_id", null: false
    t.string "author_name"
    t.integer "upvotes_count", default: 0, null: false
    t.integer "downvotes_count", default: 0, null: false
    t.geography "location_point", limit: {:srid=>4326, :type=>"st_point", :geographic=>true}
    t.string "location_description"
    t.string "slug", null: false
    t.integer "comments_count", default: 0, null: false
    t.datetime "created_at", null: false
    t.datetime "updated_at", null: false
<<<<<<< HEAD
    t.uuid "assignee_id"
    t.integer "official_feedbacks_count", default: 0, null: false
=======
    t.string "header_bg"
>>>>>>> 851b5a36
    t.index ["author_id"], name: "index_initiatives_on_author_id"
    t.index ["location_point"], name: "index_initiatives_on_location_point", using: :gist
    t.index ["slug"], name: "index_initiatives_on_slug"
  end

  create_table "initiatives_topics", id: :uuid, default: -> { "gen_random_uuid()" }, force: :cascade do |t|
    t.uuid "initiative_id"
    t.uuid "topic_id"
    t.index ["initiative_id", "topic_id"], name: "index_initiatives_topics_on_initiative_id_and_topic_id", unique: true
    t.index ["initiative_id"], name: "index_initiatives_topics_on_initiative_id"
    t.index ["topic_id"], name: "index_initiatives_topics_on_topic_id"
  end

  create_table "invites", id: :uuid, default: -> { "gen_random_uuid()" }, force: :cascade do |t|
    t.string "token", null: false
    t.uuid "inviter_id"
    t.uuid "invitee_id", null: false
    t.string "invite_text"
    t.datetime "accepted_at"
    t.datetime "created_at", null: false
    t.datetime "updated_at", null: false
    t.index ["invitee_id"], name: "index_invites_on_invitee_id"
    t.index ["inviter_id"], name: "index_invites_on_inviter_id"
    t.index ["token"], name: "index_invites_on_token"
  end

  create_table "machine_translations_machine_translations", id: :uuid, default: -> { "gen_random_uuid()" }, force: :cascade do |t|
    t.uuid "translatable_id", null: false
    t.string "translatable_type", null: false
    t.string "attribute_name", null: false
    t.string "locale_to", null: false
    t.string "translation", null: false
    t.datetime "created_at", null: false
    t.datetime "updated_at", null: false
    t.index ["translatable_id", "translatable_type", "attribute_name", "locale_to"], name: "machine_translations_lookup", unique: true
    t.index ["translatable_id", "translatable_type"], name: "machine_translations_translatable"
  end

  create_table "memberships", id: :uuid, default: -> { "gen_random_uuid()" }, force: :cascade do |t|
    t.uuid "group_id"
    t.uuid "user_id"
    t.datetime "created_at", null: false
    t.datetime "updated_at", null: false
    t.index ["group_id", "user_id"], name: "index_memberships_on_group_id_and_user_id", unique: true
    t.index ["group_id"], name: "index_memberships_on_group_id"
    t.index ["user_id"], name: "index_memberships_on_user_id"
  end

  create_table "notifications", id: :uuid, default: -> { "gen_random_uuid()" }, force: :cascade do |t|
    t.string "type"
    t.datetime "read_at"
    t.uuid "recipient_id"
    t.uuid "idea_id"
    t.uuid "comment_id"
    t.uuid "project_id"
    t.datetime "created_at", null: false
    t.datetime "updated_at", null: false
    t.uuid "initiating_user_id"
    t.uuid "spam_report_id"
    t.uuid "invite_id"
    t.string "reason_code"
    t.string "other_reason"
    t.uuid "idea_status_id"
    t.uuid "official_feedback_id"
    t.uuid "phase_id"
    t.index ["created_at"], name: "index_notifications_on_created_at"
    t.index ["idea_status_id"], name: "index_notifications_on_idea_status_id"
    t.index ["initiating_user_id"], name: "index_notifications_on_initiating_user_id"
    t.index ["invite_id"], name: "index_notifications_on_invite_id"
    t.index ["official_feedback_id"], name: "index_notifications_on_official_feedback_id"
    t.index ["phase_id"], name: "index_notifications_on_phase_id"
    t.index ["recipient_id", "read_at"], name: "index_notifications_on_recipient_id_and_read_at"
    t.index ["recipient_id"], name: "index_notifications_on_recipient_id"
    t.index ["spam_report_id"], name: "index_notifications_on_spam_report_id"
  end

  create_table "official_feedbacks", id: :uuid, default: -> { "gen_random_uuid()" }, force: :cascade do |t|
    t.jsonb "body_multiloc", default: {}
    t.jsonb "author_multiloc", default: {}
    t.uuid "user_id"
    t.uuid "post_id"
    t.datetime "created_at", null: false
    t.datetime "updated_at", null: false
    t.string "post_type"
    t.index ["post_id", "post_type"], name: "index_official_feedbacks_on_post"
    t.index ["post_id"], name: "index_official_feedbacks_on_post_id"
    t.index ["user_id"], name: "index_official_feedbacks_on_user_id"
  end

  create_table "onboarding_campaign_dismissals", id: :uuid, default: -> { "gen_random_uuid()" }, force: :cascade do |t|
    t.uuid "user_id"
    t.string "campaign_name", null: false
    t.datetime "created_at", null: false
    t.datetime "updated_at", null: false
    t.index ["user_id"], name: "index_onboarding_campaign_dismissals_on_user_id"
  end

  create_table "page_files", id: :uuid, default: -> { "gen_random_uuid()" }, force: :cascade do |t|
    t.uuid "page_id"
    t.string "file"
    t.integer "ordering"
    t.string "name"
    t.datetime "created_at", null: false
    t.datetime "updated_at", null: false
    t.index ["page_id"], name: "index_page_files_on_page_id"
  end

  create_table "page_links", id: :uuid, default: -> { "gen_random_uuid()" }, force: :cascade do |t|
    t.uuid "linking_page_id", null: false
    t.uuid "linked_page_id", null: false
    t.integer "ordering"
    t.index ["linked_page_id"], name: "index_page_links_on_linked_page_id"
    t.index ["linking_page_id"], name: "index_page_links_on_linking_page_id"
  end

  create_table "pages", id: :uuid, default: -> { "gen_random_uuid()" }, force: :cascade do |t|
    t.jsonb "title_multiloc", default: {}
    t.jsonb "body_multiloc", default: {}
    t.string "slug"
    t.datetime "created_at", null: false
    t.datetime "updated_at", null: false
    t.uuid "project_id"
    t.string "publication_status", default: "published", null: false
    t.index ["project_id"], name: "index_pages_on_project_id"
    t.index ["slug"], name: "index_pages_on_slug", unique: true
  end

  create_table "permissions", id: :uuid, default: -> { "gen_random_uuid()" }, force: :cascade do |t|
    t.string "action", null: false
    t.string "permitted_by", null: false
    t.uuid "permittable_id", null: false
    t.string "permittable_type", null: false
    t.datetime "created_at", null: false
    t.datetime "updated_at", null: false
    t.index ["action"], name: "index_permissions_on_action"
    t.index ["permittable_id"], name: "index_permissions_on_permittable_id"
  end

  create_table "phase_files", id: :uuid, default: -> { "gen_random_uuid()" }, force: :cascade do |t|
    t.uuid "phase_id"
    t.string "file"
    t.integer "ordering"
    t.datetime "created_at", null: false
    t.datetime "updated_at", null: false
    t.string "name"
    t.index ["phase_id"], name: "index_phase_files_on_phase_id"
  end

  create_table "phases", id: :uuid, default: -> { "gen_random_uuid()" }, force: :cascade do |t|
    t.uuid "project_id"
    t.jsonb "title_multiloc", default: {}
    t.jsonb "description_multiloc", default: {}
    t.date "start_at"
    t.date "end_at"
    t.datetime "created_at", null: false
    t.datetime "updated_at", null: false
    t.string "participation_method", default: "ideation", null: false
    t.boolean "posting_enabled", default: true
    t.boolean "commenting_enabled", default: true
    t.boolean "voting_enabled", default: true
    t.string "voting_method", default: "unlimited"
    t.integer "voting_limited_max", default: 10
    t.string "survey_embed_url"
    t.string "survey_service"
    t.string "presentation_mode", default: "card"
    t.integer "max_budget"
    t.index ["project_id"], name: "index_phases_on_project_id"
  end

  create_table "project_files", id: :uuid, default: -> { "gen_random_uuid()" }, force: :cascade do |t|
    t.uuid "project_id"
    t.string "file"
    t.integer "ordering"
    t.datetime "created_at", null: false
    t.datetime "updated_at", null: false
    t.string "name"
    t.index ["project_id"], name: "index_project_files_on_project_id"
  end

  create_table "project_images", id: :uuid, default: -> { "gen_random_uuid()" }, force: :cascade do |t|
    t.uuid "project_id"
    t.string "image"
    t.integer "ordering"
    t.datetime "created_at", null: false
    t.datetime "updated_at", null: false
    t.index ["project_id"], name: "index_project_images_on_project_id"
  end

  create_table "projects", id: :uuid, default: -> { "gen_random_uuid()" }, force: :cascade do |t|
    t.jsonb "title_multiloc", default: {}
    t.jsonb "description_multiloc", default: {}
    t.string "slug"
    t.datetime "created_at", null: false
    t.datetime "updated_at", null: false
    t.string "header_bg"
    t.integer "ideas_count", default: 0, null: false
    t.string "visible_to", default: "public", null: false
    t.jsonb "description_preview_multiloc", default: {}
    t.string "presentation_mode", default: "card"
    t.string "participation_method", default: "ideation"
    t.boolean "posting_enabled", default: true
    t.boolean "commenting_enabled", default: true
    t.boolean "voting_enabled", default: true
    t.string "voting_method", default: "unlimited"
    t.integer "voting_limited_max", default: 10
    t.string "process_type", default: "timeline", null: false
    t.string "internal_role"
    t.string "publication_status", default: "published", null: false
    t.string "survey_embed_url"
    t.string "survey_service"
    t.integer "ordering"
    t.integer "max_budget"
    t.integer "comments_count", default: 0, null: false
    t.uuid "default_assignee_id"
    t.index ["created_at"], name: "index_projects_on_created_at", order: :desc
    t.index ["slug"], name: "index_projects_on_slug", unique: true
  end

  create_table "projects_topics", id: :uuid, default: -> { "uuid_generate_v4()" }, force: :cascade do |t|
    t.uuid "project_id"
    t.uuid "topic_id"
    t.index ["project_id"], name: "index_projects_topics_on_project_id"
    t.index ["topic_id"], name: "index_projects_topics_on_topic_id"
  end

  create_table "public_api_api_clients", id: :uuid, default: -> { "gen_random_uuid()" }, force: :cascade do |t|
    t.string "name"
    t.string "secret"
    t.uuid "tenant_id"
    t.datetime "created_at", null: false
    t.datetime "updated_at", null: false
    t.index ["tenant_id"], name: "index_public_api_api_clients_on_tenant_id"
  end

  create_table "spam_reports", id: :uuid, default: -> { "gen_random_uuid()" }, force: :cascade do |t|
    t.uuid "spam_reportable_id", null: false
    t.string "spam_reportable_type", null: false
    t.datetime "reported_at", null: false
    t.string "reason_code"
    t.string "other_reason"
    t.uuid "user_id"
    t.datetime "created_at", null: false
    t.datetime "updated_at", null: false
    t.index ["reported_at"], name: "index_spam_reports_on_reported_at"
    t.index ["spam_reportable_type", "spam_reportable_id"], name: "spam_reportable_index"
    t.index ["user_id"], name: "index_spam_reports_on_user_id"
  end

  create_table "surveys_responses", id: :uuid, default: -> { "gen_random_uuid()" }, force: :cascade do |t|
    t.uuid "participation_context_id", null: false
    t.string "participation_context_type", null: false
    t.string "survey_service", null: false
    t.string "external_survey_id", null: false
    t.string "external_response_id", null: false
    t.uuid "user_id"
    t.datetime "started_at"
    t.datetime "submitted_at", null: false
    t.jsonb "answers", default: {}
    t.datetime "created_at", null: false
    t.datetime "updated_at", null: false
    t.index ["participation_context_type", "participation_context_id"], name: "index_surveys_responses_on_participation_context"
    t.index ["user_id"], name: "index_surveys_responses_on_user_id"
  end

  create_table "tenants", id: :uuid, default: -> { "gen_random_uuid()" }, force: :cascade do |t|
    t.string "name"
    t.string "host"
    t.jsonb "settings", default: {}
    t.datetime "created_at", null: false
    t.datetime "updated_at", null: false
    t.string "logo"
    t.string "header_bg"
    t.string "favicon"
    t.jsonb "style", default: {}
    t.index ["host"], name: "index_tenants_on_host"
  end

  create_table "text_images", id: :uuid, default: -> { "gen_random_uuid()" }, force: :cascade do |t|
    t.string "imageable_type", null: false
    t.uuid "imageable_id", null: false
    t.string "imageable_field"
    t.string "image"
    t.datetime "created_at", null: false
    t.datetime "updated_at", null: false
  end

  create_table "topics", id: :uuid, default: -> { "gen_random_uuid()" }, force: :cascade do |t|
    t.jsonb "title_multiloc", default: {}
    t.jsonb "description_multiloc", default: {}
    t.string "icon"
    t.datetime "created_at", null: false
    t.datetime "updated_at", null: false
  end

  create_table "users", id: :uuid, default: -> { "gen_random_uuid()" }, force: :cascade do |t|
    t.string "email"
    t.string "password_digest"
    t.string "slug"
    t.jsonb "roles", default: []
    t.string "reset_password_token"
    t.datetime "created_at", null: false
    t.datetime "updated_at", null: false
    t.string "avatar"
    t.string "first_name"
    t.string "last_name"
    t.string "locale"
    t.jsonb "bio_multiloc", default: {}
    t.boolean "cl1_migrated", default: false
    t.string "invite_status"
    t.jsonb "custom_field_values", default: {}
    t.datetime "registration_completed_at"
    t.index "lower((email)::text)", name: "users_unique_lower_email_idx", unique: true
    t.index ["email"], name: "index_users_on_email"
    t.index ["slug"], name: "index_users_on_slug", unique: true
  end

  create_table "votes", id: :uuid, default: -> { "gen_random_uuid()" }, force: :cascade do |t|
    t.uuid "votable_id"
    t.string "votable_type"
    t.uuid "user_id"
    t.string "mode", null: false
    t.datetime "created_at", null: false
    t.datetime "updated_at", null: false
    t.index ["user_id"], name: "index_votes_on_user_id"
    t.index ["votable_type", "votable_id", "user_id"], name: "index_votes_on_votable_type_and_votable_id_and_user_id", unique: true
    t.index ["votable_type", "votable_id"], name: "index_votes_on_votable_type_and_votable_id"
  end

  add_foreign_key "activities", "users"
  add_foreign_key "areas_ideas", "areas"
  add_foreign_key "areas_ideas", "ideas"
  add_foreign_key "areas_initiatives", "areas"
  add_foreign_key "areas_initiatives", "initiatives"
  add_foreign_key "areas_projects", "areas"
  add_foreign_key "areas_projects", "projects"
  add_foreign_key "baskets", "users"
  add_foreign_key "baskets_ideas", "baskets"
  add_foreign_key "baskets_ideas", "ideas"
  add_foreign_key "comments", "users", column: "author_id"
  add_foreign_key "custom_field_options", "custom_fields"
  add_foreign_key "email_campaigns_campaign_email_commands", "users", column: "recipient_id"
  add_foreign_key "email_campaigns_campaigns", "users", column: "author_id"
  add_foreign_key "email_campaigns_campaigns_groups", "email_campaigns_campaigns", column: "campaign_id"
  add_foreign_key "email_campaigns_deliveries", "email_campaigns_campaigns", column: "campaign_id"
  add_foreign_key "event_files", "events"
  add_foreign_key "events", "projects"
  add_foreign_key "groups_permissions", "groups"
  add_foreign_key "groups_permissions", "permissions"
  add_foreign_key "groups_projects", "groups"
  add_foreign_key "groups_projects", "projects"
  add_foreign_key "idea_files", "ideas"
  add_foreign_key "idea_images", "ideas"
  add_foreign_key "ideas", "idea_statuses"
  add_foreign_key "ideas", "projects"
  add_foreign_key "ideas", "users", column: "assignee_id"
  add_foreign_key "ideas", "users", column: "author_id"
  add_foreign_key "ideas_phases", "ideas"
  add_foreign_key "ideas_phases", "phases"
  add_foreign_key "ideas_topics", "ideas"
  add_foreign_key "ideas_topics", "topics"
  add_foreign_key "identities", "users"
<<<<<<< HEAD
  add_foreign_key "initiatives", "users", column: "assignee_id"
=======
  add_foreign_key "initiative_files", "initiatives"
  add_foreign_key "initiative_images", "initiatives"
>>>>>>> 851b5a36
  add_foreign_key "initiatives", "users", column: "author_id"
  add_foreign_key "initiatives_topics", "initiatives"
  add_foreign_key "initiatives_topics", "topics"
  add_foreign_key "invites", "users", column: "invitee_id"
  add_foreign_key "invites", "users", column: "inviter_id"
  add_foreign_key "memberships", "groups"
  add_foreign_key "memberships", "users"
  add_foreign_key "notifications", "comments"
  add_foreign_key "notifications", "idea_statuses"
  add_foreign_key "notifications", "ideas"
  add_foreign_key "notifications", "invites"
  add_foreign_key "notifications", "official_feedbacks"
  add_foreign_key "notifications", "phases"
  add_foreign_key "notifications", "projects"
  add_foreign_key "notifications", "spam_reports"
  add_foreign_key "notifications", "users", column: "initiating_user_id"
  add_foreign_key "notifications", "users", column: "recipient_id"
  add_foreign_key "official_feedbacks", "users"
  add_foreign_key "page_files", "pages"
  add_foreign_key "page_links", "pages", column: "linked_page_id"
  add_foreign_key "page_links", "pages", column: "linking_page_id"
  add_foreign_key "pages", "projects"
  add_foreign_key "phase_files", "phases"
  add_foreign_key "phases", "projects"
  add_foreign_key "project_files", "projects"
  add_foreign_key "project_images", "projects"
  add_foreign_key "projects", "users", column: "default_assignee_id"
  add_foreign_key "projects_topics", "projects"
  add_foreign_key "projects_topics", "topics"
  add_foreign_key "public_api_api_clients", "tenants"
  add_foreign_key "spam_reports", "users"
  add_foreign_key "votes", "users"

  create_view "idea_trending_infos",  sql_definition: <<-SQL
      SELECT ideas.id AS idea_id,
      GREATEST(comments_at.last_comment_at, upvotes_at.last_upvoted_at, ideas.published_at) AS last_activity_at,
      to_timestamp(round((((GREATEST(((comments_at.comments_count)::double precision * comments_at.mean_comment_at), (0)::double precision) + GREATEST(((upvotes_at.upvotes_count)::double precision * upvotes_at.mean_upvoted_at), (0)::double precision)) + date_part('epoch'::text, ideas.published_at)) / (((GREATEST((comments_at.comments_count)::numeric, 0.0) + GREATEST((upvotes_at.upvotes_count)::numeric, 0.0)) + 1.0))::double precision))) AS mean_activity_at
     FROM ((ideas
       FULL JOIN ( SELECT comments.post_id AS idea_id,
              max(comments.created_at) AS last_comment_at,
              avg(date_part('epoch'::text, comments.created_at)) AS mean_comment_at,
              count(comments.post_id) AS comments_count
             FROM comments
            GROUP BY comments.post_id) comments_at ON ((ideas.id = comments_at.idea_id)))
       FULL JOIN ( SELECT votes.votable_id,
              max(votes.created_at) AS last_upvoted_at,
              avg(date_part('epoch'::text, votes.created_at)) AS mean_upvoted_at,
              count(votes.votable_id) AS upvotes_count
             FROM votes
            WHERE (((votes.mode)::text = 'up'::text) AND ((votes.votable_type)::text = 'Idea'::text))
            GROUP BY votes.votable_id) upvotes_at ON ((ideas.id = upvotes_at.votable_id)));
  SQL

  create_view "project_sort_scores",  sql_definition: <<-SQL
      SELECT sub.id AS project_id,
      concat(sub.status_score, sub.active_score, sub.hot_score, sub.recency_score, sub.action_score) AS score
     FROM ( SELECT projects.id,
                  CASE projects.publication_status
                      WHEN 'draft'::text THEN 1
                      WHEN 'published'::text THEN 2
                      WHEN 'archived'::text THEN 3
                      ELSE 4
                  END AS status_score,
                  CASE projects.publication_status
                      WHEN 'archived'::text THEN 3
                      ELSE
                      CASE projects.process_type
                          WHEN 'continuous'::text THEN 2
                          WHEN 'timeline'::text THEN
                          CASE
                              WHEN (EXISTS ( SELECT 1
                                 FROM phases
                                WHERE ((phases.start_at <= (now())::date) AND (phases.end_at >= (now())::date) AND (phases.project_id = projects.id)))) THEN 1
                              ELSE 3
                          END
                          ELSE NULL::integer
                      END
                  END AS active_score,
                  CASE projects.process_type
                      WHEN 'timeline'::text THEN
                      CASE
                          WHEN (EXISTS ( SELECT 1
                             FROM phases
                            WHERE (((abs((phases.start_at - (now())::date)) <= 7) OR (abs((phases.end_at - (now())::date)) <= 7)) AND (phases.project_id = projects.id)))) THEN 1
                          ELSE 2
                      END
                      WHEN 'continuous'::text THEN
                      CASE
                          WHEN (((now())::date - (projects.created_at)::date) <= 7) THEN 1
                          ELSE 2
                      END
                      ELSE NULL::integer
                  END AS hot_score,
              lpad((
                  CASE projects.process_type
                      WHEN 'timeline'::text THEN COALESCE(min(joined_phases.recency_diff), ((now())::date - (projects.created_at)::date))
                      WHEN 'continuous'::text THEN ((now())::date - (projects.created_at)::date)
                      ELSE NULL::integer
                  END)::text, 5, '0'::text) AS recency_score,
                  CASE projects.publication_status
                      WHEN 'archived'::text THEN 9
                      ELSE
                      CASE projects.process_type
                          WHEN 'continuous'::text THEN
                          CASE projects.participation_method
                              WHEN 'ideation'::text THEN
                              CASE
                                  WHEN projects.posting_enabled THEN 1
                                  WHEN projects.commenting_enabled THEN 4
                                  WHEN projects.voting_enabled THEN 5
                                  ELSE 6
                              END
                              WHEN 'budgeting'::text THEN 2
                              WHEN 'survey'::text THEN 3
                              WHEN 'information'::text THEN 7
                              ELSE 8
                          END
                          WHEN 'timeline'::text THEN
                          CASE COALESCE(max((active_phases.participation_method)::text), 'no_active_pc'::text)
                              WHEN 'no_active_pc'::text THEN 9
                              WHEN 'ideation'::text THEN
                              CASE
                                  WHEN bool_or(active_phases.posting_enabled) THEN 1
                                  WHEN bool_or(active_phases.commenting_enabled) THEN 4
                                  WHEN bool_or(active_phases.voting_enabled) THEN 5
                                  ELSE 6
                              END
                              WHEN 'budgeting'::text THEN 2
                              WHEN 'survey'::text THEN 3
                              WHEN 'information'::text THEN 7
                              ELSE 8
                          END
                          ELSE NULL::integer
                      END
                  END AS action_score
             FROM ((projects
               LEFT JOIN ( SELECT phases.id,
                      phases.project_id,
                      LEAST(abs(((now())::date - phases.start_at)), abs(((now())::date - phases.end_at))) AS recency_diff
                     FROM phases) joined_phases ON ((joined_phases.project_id = projects.id)))
               LEFT JOIN ( SELECT phases.id,
                      phases.project_id,
                      phases.title_multiloc,
                      phases.description_multiloc,
                      phases.start_at,
                      phases.end_at,
                      phases.created_at,
                      phases.updated_at,
                      phases.participation_method,
                      phases.posting_enabled,
                      phases.commenting_enabled,
                      phases.voting_enabled,
                      phases.voting_method,
                      phases.voting_limited_max,
                      phases.survey_embed_url,
                      phases.survey_service,
                      phases.presentation_mode,
                      phases.max_budget
                     FROM phases
                    WHERE ((phases.start_at <= (now())::date) AND (phases.end_at >= (now())::date))) active_phases ON ((active_phases.id = joined_phases.id)))
            GROUP BY projects.id) sub;
  SQL

end<|MERGE_RESOLUTION|>--- conflicted
+++ resolved
@@ -10,11 +10,7 @@
 #
 # It's strongly recommended that you check this file into your version control system.
 
-<<<<<<< HEAD
-ActiveRecord::Schema.define(version: 2019_06_03_142853) do
-=======
 ActiveRecord::Schema.define(version: 2019_06_04_135000) do
->>>>>>> 851b5a36
 
   # These are extensions that must be enabled in order to support this database
   enable_extension "pgcrypto"
@@ -382,12 +378,9 @@
     t.integer "comments_count", default: 0, null: false
     t.datetime "created_at", null: false
     t.datetime "updated_at", null: false
-<<<<<<< HEAD
+    t.string "header_bg"
     t.uuid "assignee_id"
     t.integer "official_feedbacks_count", default: 0, null: false
-=======
-    t.string "header_bg"
->>>>>>> 851b5a36
     t.index ["author_id"], name: "index_initiatives_on_author_id"
     t.index ["location_point"], name: "index_initiatives_on_location_point", using: :gist
     t.index ["slug"], name: "index_initiatives_on_slug"
@@ -749,12 +742,9 @@
   add_foreign_key "ideas_topics", "ideas"
   add_foreign_key "ideas_topics", "topics"
   add_foreign_key "identities", "users"
-<<<<<<< HEAD
-  add_foreign_key "initiatives", "users", column: "assignee_id"
-=======
   add_foreign_key "initiative_files", "initiatives"
   add_foreign_key "initiative_images", "initiatives"
->>>>>>> 851b5a36
+  add_foreign_key "initiatives", "users", column: "assignee_id"
   add_foreign_key "initiatives", "users", column: "author_id"
   add_foreign_key "initiatives_topics", "initiatives"
   add_foreign_key "initiatives_topics", "topics"
