# This file is auto-generated from the current state of the database. Instead
# of editing this file, please use the migrations feature of Active Record to
# incrementally modify your database, and then regenerate this schema definition.
#
# Note that this schema.rb definition is the authoritative source for your
# database schema. If you need to create the application database on another
# system, you should be using db:schema:load, not running all the migrations
# from scratch. The latter is a flawed and unsustainable approach (the more migrations
# you'll amass, the slower it'll run and the greater likelihood for issues).
#
# It's strongly recommended that you check this file into your version control system.

<<<<<<< HEAD
ActiveRecord::Schema.define(version: 2019_09_06_093107) do
=======
ActiveRecord::Schema.define(version: 2019_09_09_124938) do
>>>>>>> f71dc95a

  # These are extensions that must be enabled in order to support this database
  enable_extension "pgcrypto"
  enable_extension "plpgsql"
  enable_extension "postgis"
  enable_extension "uuid-ossp"

  create_table "activities", id: :uuid, default: -> { "gen_random_uuid()" }, force: :cascade do |t|
    t.string "item_type", null: false
    t.uuid "item_id", null: false
    t.string "action", null: false
    t.jsonb "payload", default: {}, null: false
    t.uuid "user_id"
    t.datetime "acted_at", null: false
    t.datetime "created_at", null: false
    t.index ["acted_at"], name: "index_activities_on_acted_at"
    t.index ["item_type", "item_id"], name: "index_activities_on_item_type_and_item_id"
    t.index ["user_id"], name: "index_activities_on_user_id"
  end

  create_table "areas", id: :uuid, default: -> { "gen_random_uuid()" }, force: :cascade do |t|
    t.jsonb "title_multiloc", default: {}
    t.jsonb "description_multiloc", default: {}
    t.datetime "created_at", null: false
    t.datetime "updated_at", null: false
  end

  create_table "areas_ideas", id: :uuid, default: -> { "uuid_generate_v4()" }, force: :cascade do |t|
    t.uuid "area_id"
    t.uuid "idea_id"
    t.index ["area_id"], name: "index_areas_ideas_on_area_id"
    t.index ["idea_id", "area_id"], name: "index_areas_ideas_on_idea_id_and_area_id", unique: true
    t.index ["idea_id"], name: "index_areas_ideas_on_idea_id"
  end

  create_table "areas_initiatives", id: :uuid, default: -> { "gen_random_uuid()" }, force: :cascade do |t|
    t.uuid "area_id"
    t.uuid "initiative_id"
    t.index ["area_id"], name: "index_areas_initiatives_on_area_id"
    t.index ["initiative_id", "area_id"], name: "index_areas_initiatives_on_initiative_id_and_area_id", unique: true
    t.index ["initiative_id"], name: "index_areas_initiatives_on_initiative_id"
  end

  create_table "areas_projects", id: :uuid, default: -> { "uuid_generate_v4()" }, force: :cascade do |t|
    t.uuid "area_id"
    t.uuid "project_id"
    t.index ["area_id"], name: "index_areas_projects_on_area_id"
    t.index ["project_id"], name: "index_areas_projects_on_project_id"
  end

  create_table "baskets", id: :uuid, default: -> { "gen_random_uuid()" }, force: :cascade do |t|
    t.datetime "submitted_at"
    t.uuid "user_id"
    t.uuid "participation_context_id"
    t.string "participation_context_type"
    t.datetime "created_at", null: false
    t.datetime "updated_at", null: false
    t.index ["user_id"], name: "index_baskets_on_user_id"
  end

  create_table "baskets_ideas", id: :uuid, default: -> { "gen_random_uuid()" }, force: :cascade do |t|
    t.uuid "basket_id"
    t.uuid "idea_id"
    t.datetime "created_at", null: false
    t.datetime "updated_at", null: false
    t.index ["basket_id"], name: "index_baskets_ideas_on_basket_id"
    t.index ["idea_id"], name: "index_baskets_ideas_on_idea_id"
  end

  create_table "clusterings", id: :uuid, default: -> { "gen_random_uuid()" }, force: :cascade do |t|
    t.jsonb "title_multiloc", default: {}
    t.jsonb "structure", default: {}
    t.datetime "created_at", null: false
    t.datetime "updated_at", null: false
  end

  create_table "comments", id: :uuid, default: -> { "gen_random_uuid()" }, force: :cascade do |t|
    t.uuid "author_id"
    t.uuid "post_id"
    t.uuid "parent_id"
    t.integer "lft", null: false
    t.integer "rgt", null: false
    t.jsonb "body_multiloc", default: {}
    t.string "author_name"
    t.datetime "created_at", null: false
    t.datetime "updated_at", null: false
    t.integer "upvotes_count", default: 0, null: false
    t.integer "downvotes_count", default: 0, null: false
    t.string "publication_status", default: "published", null: false
    t.datetime "body_updated_at"
    t.integer "children_count", default: 0, null: false
    t.string "post_type"
    t.index ["author_id"], name: "index_comments_on_author_id"
    t.index ["created_at"], name: "index_comments_on_created_at"
    t.index ["lft"], name: "index_comments_on_lft"
    t.index ["parent_id"], name: "index_comments_on_parent_id"
    t.index ["post_id", "post_type"], name: "index_comments_on_post_id_and_post_type"
    t.index ["post_id"], name: "index_comments_on_post_id"
    t.index ["rgt"], name: "index_comments_on_rgt"
  end

  create_table "custom_field_options", id: :uuid, default: -> { "gen_random_uuid()" }, force: :cascade do |t|
    t.uuid "custom_field_id"
    t.string "key"
    t.jsonb "title_multiloc", default: {}
    t.integer "ordering"
    t.datetime "created_at", null: false
    t.datetime "updated_at", null: false
    t.index ["custom_field_id", "key"], name: "index_custom_field_options_on_custom_field_id_and_key", unique: true
    t.index ["custom_field_id"], name: "index_custom_field_options_on_custom_field_id"
  end

  create_table "custom_fields", id: :uuid, default: -> { "gen_random_uuid()" }, force: :cascade do |t|
    t.string "resource_type"
    t.string "key"
    t.string "input_type"
    t.jsonb "title_multiloc", default: {}
    t.jsonb "description_multiloc", default: {}
    t.boolean "required", default: false
    t.integer "ordering"
    t.datetime "created_at", null: false
    t.datetime "updated_at", null: false
    t.boolean "enabled", default: true, null: false
    t.string "code"
    t.index ["resource_type", "key"], name: "index_custom_fields_on_resource_type_and_key", unique: true
  end

  create_table "email_campaigns_campaign_email_commands", id: :uuid, default: -> { "gen_random_uuid()" }, force: :cascade do |t|
    t.string "campaign"
    t.uuid "recipient_id"
    t.datetime "commanded_at"
    t.jsonb "tracked_content"
    t.datetime "created_at", null: false
    t.datetime "updated_at", null: false
    t.index ["recipient_id"], name: "index_email_campaigns_campaign_email_commands_on_recipient_id"
  end

  create_table "email_campaigns_campaigns", id: :uuid, default: -> { "gen_random_uuid()" }, force: :cascade do |t|
    t.string "type", null: false
    t.uuid "author_id"
    t.boolean "enabled"
    t.string "sender"
    t.string "reply_to"
    t.jsonb "schedule", default: {}
    t.jsonb "subject_multiloc", default: {}
    t.jsonb "body_multiloc", default: {}
    t.datetime "created_at", null: false
    t.datetime "updated_at", null: false
    t.integer "deliveries_count", default: 0, null: false
    t.index ["author_id"], name: "index_email_campaigns_campaigns_on_author_id"
    t.index ["type"], name: "index_email_campaigns_campaigns_on_type"
  end

  create_table "email_campaigns_campaigns_groups", id: :uuid, default: -> { "gen_random_uuid()" }, force: :cascade do |t|
    t.uuid "campaign_id"
    t.uuid "group_id"
    t.datetime "created_at", null: false
    t.datetime "updated_at", null: false
    t.index ["campaign_id", "group_id"], name: "index_campaigns_groups", unique: true
    t.index ["campaign_id"], name: "index_email_campaigns_campaigns_groups_on_campaign_id"
    t.index ["group_id"], name: "index_email_campaigns_campaigns_groups_on_group_id"
  end

  create_table "email_campaigns_consents", id: :uuid, default: -> { "gen_random_uuid()" }, force: :cascade do |t|
    t.string "campaign_type", null: false
    t.uuid "user_id", null: false
    t.boolean "consented", null: false
    t.datetime "created_at", null: false
    t.datetime "updated_at", null: false
    t.index ["campaign_type", "user_id"], name: "index_email_campaigns_consents_on_campaign_type_and_user_id", unique: true
    t.index ["user_id"], name: "index_email_campaigns_consents_on_user_id"
  end

  create_table "email_campaigns_deliveries", id: :uuid, default: -> { "gen_random_uuid()" }, force: :cascade do |t|
    t.uuid "campaign_id", null: false
    t.uuid "user_id", null: false
    t.string "delivery_status", null: false
    t.jsonb "tracked_content", default: {}
    t.datetime "sent_at"
    t.datetime "created_at", null: false
    t.datetime "updated_at", null: false
    t.index ["campaign_id", "user_id"], name: "index_email_campaigns_deliveries_on_campaign_id_and_user_id"
    t.index ["campaign_id"], name: "index_email_campaigns_deliveries_on_campaign_id"
    t.index ["sent_at"], name: "index_email_campaigns_deliveries_on_sent_at"
    t.index ["user_id"], name: "index_email_campaigns_deliveries_on_user_id"
  end

  create_table "email_snippets", id: :uuid, default: -> { "gen_random_uuid()" }, force: :cascade do |t|
    t.string "email"
    t.string "snippet"
    t.string "locale"
    t.text "body"
    t.datetime "created_at", null: false
    t.datetime "updated_at", null: false
    t.index ["email", "snippet", "locale"], name: "index_email_snippets_on_email_and_snippet_and_locale"
  end

  create_table "event_files", id: :uuid, default: -> { "gen_random_uuid()" }, force: :cascade do |t|
    t.uuid "event_id"
    t.string "file"
    t.integer "ordering"
    t.datetime "created_at", null: false
    t.datetime "updated_at", null: false
    t.string "name"
    t.index ["event_id"], name: "index_event_files_on_event_id"
  end

  create_table "events", id: :uuid, default: -> { "gen_random_uuid()" }, force: :cascade do |t|
    t.uuid "project_id"
    t.jsonb "title_multiloc", default: {}
    t.jsonb "description_multiloc", default: {}
    t.json "location_multiloc", default: {}
    t.datetime "start_at"
    t.datetime "end_at"
    t.datetime "created_at", null: false
    t.datetime "updated_at", null: false
    t.index ["project_id"], name: "index_events_on_project_id"
  end

  create_table "groups", id: :uuid, default: -> { "gen_random_uuid()" }, force: :cascade do |t|
    t.jsonb "title_multiloc"
    t.string "slug"
    t.integer "memberships_count", default: 0, null: false
    t.datetime "created_at", null: false
    t.datetime "updated_at", null: false
    t.string "membership_type"
    t.jsonb "rules", default: []
    t.index ["slug"], name: "index_groups_on_slug"
  end

  create_table "groups_permissions", id: :uuid, default: -> { "gen_random_uuid()" }, force: :cascade do |t|
    t.uuid "permission_id", null: false
    t.uuid "group_id", null: false
    t.datetime "created_at", null: false
    t.datetime "updated_at", null: false
    t.index ["group_id"], name: "index_groups_permissions_on_group_id"
    t.index ["permission_id"], name: "index_groups_permissions_on_permission_id"
  end

  create_table "groups_projects", id: :uuid, default: -> { "gen_random_uuid()" }, force: :cascade do |t|
    t.uuid "group_id"
    t.uuid "project_id"
    t.datetime "created_at", null: false
    t.datetime "updated_at", null: false
    t.index ["group_id", "project_id"], name: "index_groups_projects_on_group_id_and_project_id", unique: true
    t.index ["group_id"], name: "index_groups_projects_on_group_id"
    t.index ["project_id"], name: "index_groups_projects_on_project_id"
  end

  create_table "idea_files", id: :uuid, default: -> { "gen_random_uuid()" }, force: :cascade do |t|
    t.uuid "idea_id"
    t.string "file"
    t.integer "ordering"
    t.datetime "created_at", null: false
    t.datetime "updated_at", null: false
    t.string "name"
    t.index ["idea_id"], name: "index_idea_files_on_idea_id"
  end

  create_table "idea_images", id: :uuid, default: -> { "gen_random_uuid()" }, force: :cascade do |t|
    t.uuid "idea_id"
    t.string "image"
    t.integer "ordering"
    t.datetime "created_at", null: false
    t.datetime "updated_at", null: false
    t.index ["idea_id"], name: "index_idea_images_on_idea_id"
  end

  create_table "idea_statuses", id: :uuid, default: -> { "gen_random_uuid()" }, force: :cascade do |t|
    t.jsonb "title_multiloc"
    t.integer "ordering"
    t.string "code"
    t.string "color"
    t.datetime "created_at", null: false
    t.datetime "updated_at", null: false
    t.jsonb "description_multiloc", default: {}
  end

  create_table "ideas", id: :uuid, default: -> { "gen_random_uuid()" }, force: :cascade do |t|
    t.jsonb "title_multiloc", default: {}
    t.jsonb "body_multiloc", default: {}
    t.string "publication_status"
    t.datetime "published_at"
    t.uuid "project_id"
    t.uuid "author_id"
    t.string "author_name"
    t.datetime "created_at", null: false
    t.datetime "updated_at", null: false
    t.integer "upvotes_count", default: 0, null: false
    t.integer "downvotes_count", default: 0, null: false
    t.geography "location_point", limit: {:srid=>4326, :type=>"st_point", :geographic=>true}
    t.string "location_description"
    t.integer "comments_count", default: 0, null: false
    t.uuid "idea_status_id"
    t.string "slug"
    t.integer "budget"
    t.integer "baskets_count", default: 0, null: false
    t.integer "official_feedbacks_count", default: 0, null: false
    t.uuid "assignee_id"
    t.datetime "assigned_at"
    t.index ["author_id"], name: "index_ideas_on_author_id"
    t.index ["idea_status_id"], name: "index_ideas_on_idea_status_id"
    t.index ["location_point"], name: "index_ideas_on_location_point", using: :gist
    t.index ["project_id"], name: "index_ideas_on_project_id"
    t.index ["slug"], name: "index_ideas_on_slug", unique: true
  end

  create_table "ideas_phases", id: :uuid, default: -> { "gen_random_uuid()" }, force: :cascade do |t|
    t.uuid "idea_id"
    t.uuid "phase_id"
    t.datetime "created_at", null: false
    t.datetime "updated_at", null: false
    t.index ["idea_id"], name: "index_ideas_phases_on_idea_id"
    t.index ["phase_id"], name: "index_ideas_phases_on_phase_id"
  end

  create_table "ideas_topics", id: :uuid, default: -> { "uuid_generate_v4()" }, force: :cascade do |t|
    t.uuid "idea_id"
    t.uuid "topic_id"
    t.index ["idea_id", "topic_id"], name: "index_ideas_topics_on_idea_id_and_topic_id", unique: true
    t.index ["idea_id"], name: "index_ideas_topics_on_idea_id"
    t.index ["topic_id"], name: "index_ideas_topics_on_topic_id"
  end

  create_table "identities", id: :uuid, default: -> { "gen_random_uuid()" }, force: :cascade do |t|
    t.string "provider"
    t.string "uid"
    t.jsonb "auth_hash", default: {}
    t.uuid "user_id"
    t.datetime "created_at", null: false
    t.datetime "updated_at", null: false
    t.index ["user_id"], name: "index_identities_on_user_id"
  end

  create_table "initiative_files", id: :uuid, default: -> { "gen_random_uuid()" }, force: :cascade do |t|
    t.uuid "initiative_id"
    t.string "file"
    t.string "name"
    t.integer "ordering"
    t.datetime "created_at", null: false
    t.datetime "updated_at", null: false
    t.index ["initiative_id"], name: "index_initiative_files_on_initiative_id"
  end

  create_table "initiative_images", id: :uuid, default: -> { "gen_random_uuid()" }, force: :cascade do |t|
    t.uuid "initiative_id"
    t.string "image"
    t.integer "ordering"
    t.datetime "created_at", null: false
    t.datetime "updated_at", null: false
    t.index ["initiative_id"], name: "index_initiative_images_on_initiative_id"
  end

  create_table "initiative_status_changes", id: :uuid, default: -> { "gen_random_uuid()" }, force: :cascade do |t|
    t.uuid "user_id"
    t.uuid "initiative_id"
    t.uuid "initiative_status_id"
    t.uuid "official_feedback_id"
    t.datetime "created_at", null: false
    t.datetime "updated_at", null: false
    t.index ["initiative_id"], name: "index_initiative_status_changes_on_initiative_id"
    t.index ["initiative_status_id"], name: "index_initiative_status_changes_on_initiative_status_id"
    t.index ["official_feedback_id"], name: "index_initiative_status_changes_on_official_feedback_id"
    t.index ["user_id"], name: "index_initiative_status_changes_on_user_id"
  end

  create_table "initiative_statuses", id: :uuid, default: -> { "gen_random_uuid()" }, force: :cascade do |t|
    t.jsonb "title_multiloc"
    t.jsonb "description_multiloc"
    t.integer "ordering"
    t.string "code"
    t.string "color"
    t.datetime "created_at", null: false
    t.datetime "updated_at", null: false
  end

  create_table "initiatives", id: :uuid, default: -> { "gen_random_uuid()" }, force: :cascade do |t|
    t.jsonb "title_multiloc"
    t.jsonb "body_multiloc"
    t.string "publication_status"
    t.datetime "published_at"
    t.uuid "author_id"
    t.string "author_name"
    t.integer "upvotes_count", default: 0, null: false
    t.integer "downvotes_count", default: 0, null: false
    t.geography "location_point", limit: {:srid=>4326, :type=>"st_point", :geographic=>true}
    t.string "location_description"
    t.string "slug"
    t.integer "comments_count", default: 0, null: false
    t.datetime "created_at", null: false
    t.datetime "updated_at", null: false
    t.string "header_bg"
    t.uuid "assignee_id"
    t.integer "official_feedbacks_count", default: 0, null: false
    t.datetime "assigned_at"
    t.index ["author_id"], name: "index_initiatives_on_author_id"
    t.index ["location_point"], name: "index_initiatives_on_location_point", using: :gist
    t.index ["slug"], name: "index_initiatives_on_slug"
  end

  create_table "initiatives_topics", id: :uuid, default: -> { "gen_random_uuid()" }, force: :cascade do |t|
    t.uuid "initiative_id"
    t.uuid "topic_id"
    t.index ["initiative_id", "topic_id"], name: "index_initiatives_topics_on_initiative_id_and_topic_id", unique: true
    t.index ["initiative_id"], name: "index_initiatives_topics_on_initiative_id"
    t.index ["topic_id"], name: "index_initiatives_topics_on_topic_id"
  end

  create_table "invites", id: :uuid, default: -> { "gen_random_uuid()" }, force: :cascade do |t|
    t.string "token", null: false
    t.uuid "inviter_id"
    t.uuid "invitee_id", null: false
    t.string "invite_text"
    t.datetime "accepted_at"
    t.datetime "created_at", null: false
    t.datetime "updated_at", null: false
    t.index ["invitee_id"], name: "index_invites_on_invitee_id"
    t.index ["inviter_id"], name: "index_invites_on_inviter_id"
    t.index ["token"], name: "index_invites_on_token"
  end

  create_table "machine_translations_machine_translations", id: :uuid, default: -> { "gen_random_uuid()" }, force: :cascade do |t|
    t.uuid "translatable_id", null: false
    t.string "translatable_type", null: false
    t.string "attribute_name", null: false
    t.string "locale_to", null: false
    t.string "translation", null: false
    t.datetime "created_at", null: false
    t.datetime "updated_at", null: false
    t.index ["translatable_id", "translatable_type", "attribute_name", "locale_to"], name: "machine_translations_lookup", unique: true
    t.index ["translatable_id", "translatable_type"], name: "machine_translations_translatable"
  end

  create_table "memberships", id: :uuid, default: -> { "gen_random_uuid()" }, force: :cascade do |t|
    t.uuid "group_id"
    t.uuid "user_id"
    t.datetime "created_at", null: false
    t.datetime "updated_at", null: false
    t.index ["group_id", "user_id"], name: "index_memberships_on_group_id_and_user_id", unique: true
    t.index ["group_id"], name: "index_memberships_on_group_id"
    t.index ["user_id"], name: "index_memberships_on_user_id"
  end

  create_table "notifications", id: :uuid, default: -> { "gen_random_uuid()" }, force: :cascade do |t|
    t.string "type"
    t.datetime "read_at"
    t.uuid "recipient_id"
    t.uuid "post_id"
    t.uuid "comment_id"
    t.uuid "project_id"
    t.datetime "created_at", null: false
    t.datetime "updated_at", null: false
    t.uuid "initiating_user_id"
    t.uuid "spam_report_id"
    t.uuid "invite_id"
    t.string "reason_code"
    t.string "other_reason"
    t.uuid "post_status_id"
    t.uuid "official_feedback_id"
    t.uuid "phase_id"
    t.string "post_type"
    t.string "post_status_type"
    t.index ["created_at"], name: "index_notifications_on_created_at"
    t.index ["initiating_user_id"], name: "index_notifications_on_initiating_user_id"
    t.index ["invite_id"], name: "index_notifications_on_invite_id"
    t.index ["official_feedback_id"], name: "index_notifications_on_official_feedback_id"
    t.index ["phase_id"], name: "index_notifications_on_phase_id"
    t.index ["post_id", "post_type"], name: "index_notifications_on_post_id_and_post_type"
    t.index ["post_status_id", "post_status_type"], name: "index_notifications_on_post_status_id_and_post_status_type"
    t.index ["post_status_id"], name: "index_notifications_on_post_status_id"
    t.index ["recipient_id", "read_at"], name: "index_notifications_on_recipient_id_and_read_at"
    t.index ["recipient_id"], name: "index_notifications_on_recipient_id"
    t.index ["spam_report_id"], name: "index_notifications_on_spam_report_id"
  end

  create_table "official_feedbacks", id: :uuid, default: -> { "gen_random_uuid()" }, force: :cascade do |t|
    t.jsonb "body_multiloc", default: {}
    t.jsonb "author_multiloc", default: {}
    t.uuid "user_id"
    t.uuid "post_id"
    t.datetime "created_at", null: false
    t.datetime "updated_at", null: false
    t.string "post_type"
    t.index ["post_id", "post_type"], name: "index_official_feedbacks_on_post"
    t.index ["post_id"], name: "index_official_feedbacks_on_post_id"
    t.index ["user_id"], name: "index_official_feedbacks_on_user_id"
  end

  create_table "onboarding_campaign_dismissals", id: :uuid, default: -> { "gen_random_uuid()" }, force: :cascade do |t|
    t.uuid "user_id"
    t.string "campaign_name", null: false
    t.datetime "created_at", null: false
    t.datetime "updated_at", null: false
    t.index ["user_id"], name: "index_onboarding_campaign_dismissals_on_user_id"
  end

  create_table "page_files", id: :uuid, default: -> { "gen_random_uuid()" }, force: :cascade do |t|
    t.uuid "page_id"
    t.string "file"
    t.integer "ordering"
    t.string "name"
    t.datetime "created_at", null: false
    t.datetime "updated_at", null: false
    t.index ["page_id"], name: "index_page_files_on_page_id"
  end

  create_table "page_links", id: :uuid, default: -> { "gen_random_uuid()" }, force: :cascade do |t|
    t.uuid "linking_page_id", null: false
    t.uuid "linked_page_id", null: false
    t.integer "ordering"
    t.index ["linked_page_id"], name: "index_page_links_on_linked_page_id"
    t.index ["linking_page_id"], name: "index_page_links_on_linking_page_id"
  end

  create_table "pages", id: :uuid, default: -> { "gen_random_uuid()" }, force: :cascade do |t|
    t.jsonb "title_multiloc", default: {}
    t.jsonb "body_multiloc", default: {}
    t.string "slug"
    t.datetime "created_at", null: false
    t.datetime "updated_at", null: false
    t.uuid "project_id"
    t.string "publication_status", default: "published", null: false
    t.index ["project_id"], name: "index_pages_on_project_id"
    t.index ["slug"], name: "index_pages_on_slug", unique: true
  end

  create_table "permissions", id: :uuid, default: -> { "gen_random_uuid()" }, force: :cascade do |t|
    t.string "action", null: false
    t.string "permitted_by", null: false
    t.uuid "permittable_id", null: false
    t.string "permittable_type", null: false
    t.datetime "created_at", null: false
    t.datetime "updated_at", null: false
    t.index ["action"], name: "index_permissions_on_action"
    t.index ["permittable_id"], name: "index_permissions_on_permittable_id"
  end

  create_table "phase_files", id: :uuid, default: -> { "gen_random_uuid()" }, force: :cascade do |t|
    t.uuid "phase_id"
    t.string "file"
    t.integer "ordering"
    t.datetime "created_at", null: false
    t.datetime "updated_at", null: false
    t.string "name"
    t.index ["phase_id"], name: "index_phase_files_on_phase_id"
  end

  create_table "phases", id: :uuid, default: -> { "gen_random_uuid()" }, force: :cascade do |t|
    t.uuid "project_id"
    t.jsonb "title_multiloc", default: {}
    t.jsonb "description_multiloc", default: {}
    t.date "start_at"
    t.date "end_at"
    t.datetime "created_at", null: false
    t.datetime "updated_at", null: false
    t.string "participation_method", default: "ideation", null: false
    t.boolean "posting_enabled", default: true
    t.boolean "commenting_enabled", default: true
    t.boolean "voting_enabled", default: true
    t.string "voting_method", default: "unlimited"
    t.integer "voting_limited_max", default: 10
    t.string "survey_embed_url"
    t.string "survey_service"
    t.string "presentation_mode", default: "card"
    t.integer "max_budget"
    t.index ["project_id"], name: "index_phases_on_project_id"
  end

  create_table "polls_options", id: :uuid, default: -> { "gen_random_uuid()" }, force: :cascade do |t|
    t.uuid "question_id"
    t.jsonb "title_multiloc", default: {}, null: false
    t.integer "ordering"
    t.datetime "created_at", null: false
    t.datetime "updated_at", null: false
    t.index ["question_id"], name: "index_polls_options_on_question_id"
  end

  create_table "polls_questions", id: :uuid, default: -> { "gen_random_uuid()" }, force: :cascade do |t|
    t.uuid "participation_context_id", null: false
    t.string "participation_context_type", null: false
    t.jsonb "title_multiloc", default: {}, null: false
    t.integer "ordering"
    t.datetime "created_at", null: false
    t.datetime "updated_at", null: false
    t.index ["participation_context_type", "participation_context_id"], name: "index_poll_questions_on_participation_context"
  end

  create_table "polls_response_options", id: :uuid, default: -> { "gen_random_uuid()" }, force: :cascade do |t|
    t.uuid "response_id"
    t.uuid "option_id"
    t.datetime "created_at", null: false
    t.datetime "updated_at", null: false
    t.index ["option_id"], name: "index_polls_response_options_on_option_id"
    t.index ["response_id"], name: "index_polls_response_options_on_response_id"
  end

  create_table "polls_responses", id: :uuid, default: -> { "gen_random_uuid()" }, force: :cascade do |t|
    t.uuid "participation_context_id", null: false
    t.string "participation_context_type", null: false
    t.uuid "user_id"
    t.datetime "created_at", null: false
    t.datetime "updated_at", null: false
    t.index ["participation_context_type", "participation_context_id"], name: "index_poll_responses_on_participation_context"
    t.index ["user_id"], name: "index_polls_responses_on_user_id"
  end

  create_table "project_files", id: :uuid, default: -> { "gen_random_uuid()" }, force: :cascade do |t|
    t.uuid "project_id"
    t.string "file"
    t.integer "ordering"
    t.datetime "created_at", null: false
    t.datetime "updated_at", null: false
    t.string "name"
    t.index ["project_id"], name: "index_project_files_on_project_id"
  end

  create_table "project_images", id: :uuid, default: -> { "gen_random_uuid()" }, force: :cascade do |t|
    t.uuid "project_id"
    t.string "image"
    t.integer "ordering"
    t.datetime "created_at", null: false
    t.datetime "updated_at", null: false
    t.index ["project_id"], name: "index_project_images_on_project_id"
  end

  create_table "projects", id: :uuid, default: -> { "gen_random_uuid()" }, force: :cascade do |t|
    t.jsonb "title_multiloc", default: {}
    t.jsonb "description_multiloc", default: {}
    t.string "slug"
    t.datetime "created_at", null: false
    t.datetime "updated_at", null: false
    t.string "header_bg"
    t.integer "ideas_count", default: 0, null: false
    t.string "visible_to", default: "public", null: false
    t.jsonb "description_preview_multiloc", default: {}
    t.string "presentation_mode", default: "card"
    t.string "participation_method", default: "ideation"
    t.boolean "posting_enabled", default: true
    t.boolean "commenting_enabled", default: true
    t.boolean "voting_enabled", default: true
    t.string "voting_method", default: "unlimited"
    t.integer "voting_limited_max", default: 10
    t.string "process_type", default: "timeline", null: false
    t.string "internal_role"
    t.string "publication_status", default: "published", null: false
    t.string "survey_embed_url"
    t.string "survey_service"
    t.integer "ordering"
    t.integer "max_budget"
    t.integer "comments_count", default: 0, null: false
    t.uuid "default_assignee_id"
    t.index ["created_at"], name: "index_projects_on_created_at", order: :desc
    t.index ["slug"], name: "index_projects_on_slug", unique: true
  end

  create_table "projects_topics", id: :uuid, default: -> { "uuid_generate_v4()" }, force: :cascade do |t|
    t.uuid "project_id"
    t.uuid "topic_id"
    t.index ["project_id"], name: "index_projects_topics_on_project_id"
    t.index ["topic_id"], name: "index_projects_topics_on_topic_id"
  end

  create_table "public_api_api_clients", id: :uuid, default: -> { "gen_random_uuid()" }, force: :cascade do |t|
    t.string "name"
    t.string "secret"
    t.uuid "tenant_id"
    t.datetime "created_at", null: false
    t.datetime "updated_at", null: false
    t.index ["tenant_id"], name: "index_public_api_api_clients_on_tenant_id"
  end

  create_table "spam_reports", id: :uuid, default: -> { "gen_random_uuid()" }, force: :cascade do |t|
    t.uuid "spam_reportable_id", null: false
    t.string "spam_reportable_type", null: false
    t.datetime "reported_at", null: false
    t.string "reason_code"
    t.string "other_reason"
    t.uuid "user_id"
    t.datetime "created_at", null: false
    t.datetime "updated_at", null: false
    t.index ["reported_at"], name: "index_spam_reports_on_reported_at"
    t.index ["spam_reportable_type", "spam_reportable_id"], name: "spam_reportable_index"
    t.index ["user_id"], name: "index_spam_reports_on_user_id"
  end

  create_table "surveys_responses", id: :uuid, default: -> { "gen_random_uuid()" }, force: :cascade do |t|
    t.uuid "participation_context_id", null: false
    t.string "participation_context_type", null: false
    t.string "survey_service", null: false
    t.string "external_survey_id", null: false
    t.string "external_response_id", null: false
    t.uuid "user_id"
    t.datetime "started_at"
    t.datetime "submitted_at", null: false
    t.jsonb "answers", default: {}
    t.datetime "created_at", null: false
    t.datetime "updated_at", null: false
    t.index ["participation_context_type", "participation_context_id"], name: "index_surveys_responses_on_participation_context"
    t.index ["user_id"], name: "index_surveys_responses_on_user_id"
  end

  create_table "tenants", id: :uuid, default: -> { "gen_random_uuid()" }, force: :cascade do |t|
    t.string "name"
    t.string "host"
    t.jsonb "settings", default: {}
    t.datetime "created_at", null: false
    t.datetime "updated_at", null: false
    t.string "logo"
    t.string "header_bg"
    t.string "favicon"
    t.jsonb "style", default: {}
    t.index ["host"], name: "index_tenants_on_host"
  end

  create_table "text_images", id: :uuid, default: -> { "gen_random_uuid()" }, force: :cascade do |t|
    t.string "imageable_type", null: false
    t.uuid "imageable_id", null: false
    t.string "imageable_field"
    t.string "image"
    t.datetime "created_at", null: false
    t.datetime "updated_at", null: false
  end

  create_table "topics", id: :uuid, default: -> { "gen_random_uuid()" }, force: :cascade do |t|
    t.jsonb "title_multiloc", default: {}
    t.jsonb "description_multiloc", default: {}
    t.string "icon"
    t.datetime "created_at", null: false
    t.datetime "updated_at", null: false
  end

  create_table "users", id: :uuid, default: -> { "gen_random_uuid()" }, force: :cascade do |t|
    t.string "email"
    t.string "password_digest"
    t.string "slug"
    t.jsonb "roles", default: []
    t.string "reset_password_token"
    t.datetime "created_at", null: false
    t.datetime "updated_at", null: false
    t.string "avatar"
    t.string "first_name"
    t.string "last_name"
    t.string "locale"
    t.jsonb "bio_multiloc", default: {}
    t.boolean "cl1_migrated", default: false
    t.string "invite_status"
    t.jsonb "custom_field_values", default: {}
    t.datetime "registration_completed_at"
    t.index "lower((email)::text)", name: "users_unique_lower_email_idx", unique: true
    t.index ["email"], name: "index_users_on_email"
    t.index ["slug"], name: "index_users_on_slug", unique: true
  end

  create_table "votes", id: :uuid, default: -> { "gen_random_uuid()" }, force: :cascade do |t|
    t.uuid "votable_id"
    t.string "votable_type"
    t.uuid "user_id"
    t.string "mode", null: false
    t.datetime "created_at", null: false
    t.datetime "updated_at", null: false
    t.index ["user_id"], name: "index_votes_on_user_id"
    t.index ["votable_type", "votable_id", "user_id"], name: "index_votes_on_votable_type_and_votable_id_and_user_id", unique: true
    t.index ["votable_type", "votable_id"], name: "index_votes_on_votable_type_and_votable_id"
  end

  add_foreign_key "activities", "users"
  add_foreign_key "areas_ideas", "areas"
  add_foreign_key "areas_ideas", "ideas"
  add_foreign_key "areas_initiatives", "areas"
  add_foreign_key "areas_initiatives", "initiatives"
  add_foreign_key "areas_projects", "areas"
  add_foreign_key "areas_projects", "projects"
  add_foreign_key "baskets", "users"
  add_foreign_key "baskets_ideas", "baskets"
  add_foreign_key "baskets_ideas", "ideas"
  add_foreign_key "comments", "users", column: "author_id"
  add_foreign_key "custom_field_options", "custom_fields"
  add_foreign_key "email_campaigns_campaign_email_commands", "users", column: "recipient_id"
  add_foreign_key "email_campaigns_campaigns", "users", column: "author_id"
  add_foreign_key "email_campaigns_campaigns_groups", "email_campaigns_campaigns", column: "campaign_id"
  add_foreign_key "email_campaigns_deliveries", "email_campaigns_campaigns", column: "campaign_id"
  add_foreign_key "event_files", "events"
  add_foreign_key "events", "projects"
  add_foreign_key "groups_permissions", "groups"
  add_foreign_key "groups_permissions", "permissions"
  add_foreign_key "groups_projects", "groups"
  add_foreign_key "groups_projects", "projects"
  add_foreign_key "idea_files", "ideas"
  add_foreign_key "idea_images", "ideas"
  add_foreign_key "ideas", "idea_statuses"
  add_foreign_key "ideas", "projects"
  add_foreign_key "ideas", "users", column: "assignee_id"
  add_foreign_key "ideas", "users", column: "author_id"
  add_foreign_key "ideas_phases", "ideas"
  add_foreign_key "ideas_phases", "phases"
  add_foreign_key "ideas_topics", "ideas"
  add_foreign_key "ideas_topics", "topics"
  add_foreign_key "identities", "users"
  add_foreign_key "initiative_files", "initiatives"
  add_foreign_key "initiative_images", "initiatives"
  add_foreign_key "initiatives", "users", column: "assignee_id"
  add_foreign_key "initiatives", "users", column: "author_id"
  add_foreign_key "initiatives_topics", "initiatives"
  add_foreign_key "initiatives_topics", "topics"
  add_foreign_key "invites", "users", column: "invitee_id"
  add_foreign_key "invites", "users", column: "inviter_id"
  add_foreign_key "memberships", "groups"
  add_foreign_key "memberships", "users"
  add_foreign_key "notifications", "comments"
  add_foreign_key "notifications", "invites"
  add_foreign_key "notifications", "official_feedbacks"
  add_foreign_key "notifications", "phases"
  add_foreign_key "notifications", "projects"
  add_foreign_key "notifications", "spam_reports"
  add_foreign_key "notifications", "users", column: "initiating_user_id"
  add_foreign_key "notifications", "users", column: "recipient_id"
  add_foreign_key "official_feedbacks", "users"
  add_foreign_key "page_files", "pages"
  add_foreign_key "page_links", "pages", column: "linked_page_id"
  add_foreign_key "page_links", "pages", column: "linking_page_id"
  add_foreign_key "pages", "projects"
  add_foreign_key "phase_files", "phases"
  add_foreign_key "phases", "projects"
  add_foreign_key "polls_options", "polls_questions", column: "question_id"
  add_foreign_key "polls_response_options", "polls_options", column: "option_id"
  add_foreign_key "polls_response_options", "polls_responses", column: "response_id"
  add_foreign_key "project_files", "projects"
  add_foreign_key "project_images", "projects"
  add_foreign_key "projects", "users", column: "default_assignee_id"
  add_foreign_key "projects_topics", "projects"
  add_foreign_key "projects_topics", "topics"
  add_foreign_key "public_api_api_clients", "tenants"
  add_foreign_key "spam_reports", "users"
  add_foreign_key "votes", "users"

  create_view "idea_trending_infos",  sql_definition: <<-SQL
      SELECT ideas.id AS idea_id,
      GREATEST(comments_at.last_comment_at, upvotes_at.last_upvoted_at, ideas.published_at) AS last_activity_at,
      to_timestamp(round((((GREATEST(((comments_at.comments_count)::double precision * comments_at.mean_comment_at), (0)::double precision) + GREATEST(((upvotes_at.upvotes_count)::double precision * upvotes_at.mean_upvoted_at), (0)::double precision)) + date_part('epoch'::text, ideas.published_at)) / (((GREATEST((comments_at.comments_count)::numeric, 0.0) + GREATEST((upvotes_at.upvotes_count)::numeric, 0.0)) + 1.0))::double precision))) AS mean_activity_at
     FROM ((ideas
       FULL JOIN ( SELECT comments.post_id AS idea_id,
              max(comments.created_at) AS last_comment_at,
              avg(date_part('epoch'::text, comments.created_at)) AS mean_comment_at,
              count(comments.post_id) AS comments_count
             FROM comments
            GROUP BY comments.post_id) comments_at ON ((ideas.id = comments_at.idea_id)))
       FULL JOIN ( SELECT votes.votable_id,
              max(votes.created_at) AS last_upvoted_at,
              avg(date_part('epoch'::text, votes.created_at)) AS mean_upvoted_at,
              count(votes.votable_id) AS upvotes_count
             FROM votes
            WHERE (((votes.mode)::text = 'up'::text) AND ((votes.votable_type)::text = 'Idea'::text))
            GROUP BY votes.votable_id) upvotes_at ON ((ideas.id = upvotes_at.votable_id)));
  SQL

  create_view "project_sort_scores",  sql_definition: <<-SQL
      SELECT sub.id AS project_id,
      concat(sub.status_score, sub.active_score, sub.hot_score, sub.recency_score, sub.action_score) AS score
     FROM ( SELECT projects.id,
                  CASE projects.publication_status
                      WHEN 'draft'::text THEN 1
                      WHEN 'published'::text THEN 2
                      WHEN 'archived'::text THEN 3
                      ELSE 4
                  END AS status_score,
                  CASE projects.publication_status
                      WHEN 'archived'::text THEN 3
                      ELSE
                      CASE projects.process_type
                          WHEN 'continuous'::text THEN 2
                          WHEN 'timeline'::text THEN
                          CASE
                              WHEN (EXISTS ( SELECT 1
                                 FROM phases
                                WHERE ((phases.start_at <= (now())::date) AND (phases.end_at >= (now())::date) AND (phases.project_id = projects.id)))) THEN 1
                              ELSE 3
                          END
                          ELSE NULL::integer
                      END
                  END AS active_score,
                  CASE projects.process_type
                      WHEN 'timeline'::text THEN
                      CASE
                          WHEN (EXISTS ( SELECT 1
                             FROM phases
                            WHERE (((abs((phases.start_at - (now())::date)) <= 7) OR (abs((phases.end_at - (now())::date)) <= 7)) AND (phases.project_id = projects.id)))) THEN 1
                          ELSE 2
                      END
                      WHEN 'continuous'::text THEN
                      CASE
                          WHEN (((now())::date - (projects.created_at)::date) <= 7) THEN 1
                          ELSE 2
                      END
                      ELSE NULL::integer
                  END AS hot_score,
              lpad((
                  CASE projects.process_type
                      WHEN 'timeline'::text THEN COALESCE(min(joined_phases.recency_diff), ((now())::date - (projects.created_at)::date))
                      WHEN 'continuous'::text THEN ((now())::date - (projects.created_at)::date)
                      ELSE NULL::integer
                  END)::text, 5, '0'::text) AS recency_score,
                  CASE projects.publication_status
                      WHEN 'archived'::text THEN 9
                      ELSE
                      CASE projects.process_type
                          WHEN 'continuous'::text THEN
                          CASE projects.participation_method
                              WHEN 'ideation'::text THEN
                              CASE
                                  WHEN projects.posting_enabled THEN 1
                                  WHEN projects.commenting_enabled THEN 4
                                  WHEN projects.voting_enabled THEN 5
                                  ELSE 6
                              END
                              WHEN 'budgeting'::text THEN 2
                              WHEN 'survey'::text THEN 3
                              WHEN 'information'::text THEN 7
                              ELSE 8
                          END
                          WHEN 'timeline'::text THEN
                          CASE COALESCE(max((active_phases.participation_method)::text), 'no_active_pc'::text)
                              WHEN 'no_active_pc'::text THEN 9
                              WHEN 'ideation'::text THEN
                              CASE
                                  WHEN bool_or(active_phases.posting_enabled) THEN 1
                                  WHEN bool_or(active_phases.commenting_enabled) THEN 4
                                  WHEN bool_or(active_phases.voting_enabled) THEN 5
                                  ELSE 6
                              END
                              WHEN 'budgeting'::text THEN 2
                              WHEN 'survey'::text THEN 3
                              WHEN 'information'::text THEN 7
                              ELSE 8
                          END
                          ELSE NULL::integer
                      END
                  END AS action_score
             FROM ((projects
               LEFT JOIN ( SELECT phases.id,
                      phases.project_id,
                      LEAST(abs(((now())::date - phases.start_at)), abs(((now())::date - phases.end_at))) AS recency_diff
                     FROM phases) joined_phases ON ((joined_phases.project_id = projects.id)))
               LEFT JOIN ( SELECT phases.id,
                      phases.project_id,
                      phases.title_multiloc,
                      phases.description_multiloc,
                      phases.start_at,
                      phases.end_at,
                      phases.created_at,
                      phases.updated_at,
                      phases.participation_method,
                      phases.posting_enabled,
                      phases.commenting_enabled,
                      phases.voting_enabled,
                      phases.voting_method,
                      phases.voting_limited_max,
                      phases.survey_embed_url,
                      phases.survey_service,
                      phases.presentation_mode,
                      phases.max_budget
                     FROM phases
                    WHERE ((phases.start_at <= (now())::date) AND (phases.end_at >= (now())::date))) active_phases ON ((active_phases.id = joined_phases.id)))
            GROUP BY projects.id) sub;
  SQL

  create_view "union_posts",  sql_definition: <<-SQL
      SELECT ideas.id,
      ideas.title_multiloc,
      ideas.body_multiloc,
      ideas.publication_status,
      ideas.published_at,
      ideas.author_id,
      ideas.author_name,
      ideas.created_at,
      ideas.updated_at,
      ideas.upvotes_count,
      ideas.location_point,
      ideas.location_description,
      ideas.comments_count,
      ideas.slug,
      ideas.official_feedbacks_count
     FROM ideas
  UNION ALL
   SELECT initiatives.id,
      initiatives.title_multiloc,
      initiatives.body_multiloc,
      initiatives.publication_status,
      initiatives.published_at,
      initiatives.author_id,
      initiatives.author_name,
      initiatives.created_at,
      initiatives.updated_at,
      initiatives.upvotes_count,
      initiatives.location_point,
      initiatives.location_description,
      initiatives.comments_count,
      initiatives.slug,
      initiatives.official_feedbacks_count
     FROM initiatives;
  SQL

  create_view "initiative_initiative_statuses",  sql_definition: <<-SQL
      SELECT initiative_status_changes.initiative_id,
      initiative_status_changes.initiative_status_id
     FROM (((initiatives
       JOIN ( SELECT initiative_status_changes_1.initiative_id,
              max(initiative_status_changes_1.created_at) AS last_status_changed_at
             FROM initiative_status_changes initiative_status_changes_1
            GROUP BY initiative_status_changes_1.initiative_id) initiatives_with_last_status_change ON ((initiatives.id = initiatives_with_last_status_change.initiative_id)))
       JOIN initiative_status_changes ON (((initiatives.id = initiative_status_changes.initiative_id) AND (initiatives_with_last_status_change.last_status_changed_at = initiative_status_changes.created_at))))
       JOIN initiative_statuses ON ((initiative_statuses.id = initiative_status_changes.initiative_status_id)));
  SQL

end<|MERGE_RESOLUTION|>--- conflicted
+++ resolved
@@ -10,11 +10,7 @@
 #
 # It's strongly recommended that you check this file into your version control system.
 
-<<<<<<< HEAD
-ActiveRecord::Schema.define(version: 2019_09_06_093107) do
-=======
 ActiveRecord::Schema.define(version: 2019_09_09_124938) do
->>>>>>> f71dc95a
 
   # These are extensions that must be enabled in order to support this database
   enable_extension "pgcrypto"
