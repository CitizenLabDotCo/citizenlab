# This file is auto-generated from the current state of the database. Instead
# of editing this file, please use the migrations feature of Active Record to
# incrementally modify your database, and then regenerate this schema definition.
#
# Note that this schema.rb definition is the authoritative source for your
# database schema. If you need to create the application database on another
# system, you should be using db:schema:load, not running all the migrations
# from scratch. The latter is a flawed and unsustainable approach (the more migrations
# you'll amass, the slower it'll run and the greater likelihood for issues).
#
# It's strongly recommended that you check this file into your version control system.

<<<<<<< HEAD
ActiveRecord::Schema.define(version: 2019_10_14_135916) do
=======
ActiveRecord::Schema.define(version: 2019_10_23_121111) do
>>>>>>> 029d26eb

  # These are extensions that must be enabled in order to support this database
  enable_extension "pgcrypto"
  enable_extension "plpgsql"
  enable_extension "postgis"
  enable_extension "uuid-ossp"

  create_table "activities", id: :uuid, default: -> { "gen_random_uuid()" }, force: :cascade do |t|
    t.string "item_type", null: false
    t.uuid "item_id", null: false
    t.string "action", null: false
    t.jsonb "payload", default: {}, null: false
    t.uuid "user_id"
    t.datetime "acted_at", null: false
    t.datetime "created_at", null: false
    t.index ["acted_at"], name: "index_activities_on_acted_at"
    t.index ["item_type", "item_id"], name: "index_activities_on_item_type_and_item_id"
    t.index ["user_id"], name: "index_activities_on_user_id"
  end

  create_table "areas", id: :uuid, default: -> { "gen_random_uuid()" }, force: :cascade do |t|
    t.jsonb "title_multiloc", default: {}
    t.jsonb "description_multiloc", default: {}
    t.datetime "created_at", null: false
    t.datetime "updated_at", null: false
  end

  create_table "areas_ideas", id: :uuid, default: -> { "uuid_generate_v4()" }, force: :cascade do |t|
    t.uuid "area_id"
    t.uuid "idea_id"
    t.index ["area_id"], name: "index_areas_ideas_on_area_id"
    t.index ["idea_id", "area_id"], name: "index_areas_ideas_on_idea_id_and_area_id", unique: true
    t.index ["idea_id"], name: "index_areas_ideas_on_idea_id"
  end

  create_table "areas_initiatives", id: :uuid, default: -> { "gen_random_uuid()" }, force: :cascade do |t|
    t.uuid "area_id"
    t.uuid "initiative_id"
    t.index ["area_id"], name: "index_areas_initiatives_on_area_id"
    t.index ["initiative_id", "area_id"], name: "index_areas_initiatives_on_initiative_id_and_area_id", unique: true
    t.index ["initiative_id"], name: "index_areas_initiatives_on_initiative_id"
  end

  create_table "areas_projects", id: :uuid, default: -> { "uuid_generate_v4()" }, force: :cascade do |t|
    t.uuid "area_id"
    t.uuid "project_id"
    t.index ["area_id"], name: "index_areas_projects_on_area_id"
    t.index ["project_id"], name: "index_areas_projects_on_project_id"
  end

  create_table "baskets", id: :uuid, default: -> { "gen_random_uuid()" }, force: :cascade do |t|
    t.datetime "submitted_at"
    t.uuid "user_id"
    t.uuid "participation_context_id"
    t.string "participation_context_type"
    t.datetime "created_at", null: false
    t.datetime "updated_at", null: false
    t.index ["user_id"], name: "index_baskets_on_user_id"
  end

  create_table "baskets_ideas", id: :uuid, default: -> { "gen_random_uuid()" }, force: :cascade do |t|
    t.uuid "basket_id"
    t.uuid "idea_id"
    t.datetime "created_at", null: false
    t.datetime "updated_at", null: false
    t.index ["basket_id"], name: "index_baskets_ideas_on_basket_id"
    t.index ["idea_id"], name: "index_baskets_ideas_on_idea_id"
  end

  create_table "clusterings", id: :uuid, default: -> { "gen_random_uuid()" }, force: :cascade do |t|
    t.jsonb "title_multiloc", default: {}
    t.jsonb "structure", default: {}
    t.datetime "created_at", null: false
    t.datetime "updated_at", null: false
  end

  create_table "comments", id: :uuid, default: -> { "gen_random_uuid()" }, force: :cascade do |t|
    t.uuid "author_id"
    t.uuid "post_id"
    t.uuid "parent_id"
    t.integer "lft", null: false
    t.integer "rgt", null: false
    t.jsonb "body_multiloc", default: {}
    t.string "author_name"
    t.datetime "created_at", null: false
    t.datetime "updated_at", null: false
    t.integer "upvotes_count", default: 0, null: false
    t.integer "downvotes_count", default: 0, null: false
    t.string "publication_status", default: "published", null: false
    t.datetime "body_updated_at"
    t.integer "children_count", default: 0, null: false
    t.string "post_type"
    t.index ["author_id"], name: "index_comments_on_author_id"
    t.index ["created_at"], name: "index_comments_on_created_at"
    t.index ["lft"], name: "index_comments_on_lft"
    t.index ["parent_id"], name: "index_comments_on_parent_id"
    t.index ["post_id", "post_type"], name: "index_comments_on_post_id_and_post_type"
    t.index ["post_id"], name: "index_comments_on_post_id"
    t.index ["rgt"], name: "index_comments_on_rgt"
  end

  create_table "custom_field_options", id: :uuid, default: -> { "gen_random_uuid()" }, force: :cascade do |t|
    t.uuid "custom_field_id"
    t.string "key"
    t.jsonb "title_multiloc", default: {}
    t.integer "ordering"
    t.datetime "created_at", null: false
    t.datetime "updated_at", null: false
    t.index ["custom_field_id", "key"], name: "index_custom_field_options_on_custom_field_id_and_key", unique: true
    t.index ["custom_field_id"], name: "index_custom_field_options_on_custom_field_id"
  end

  create_table "custom_fields", id: :uuid, default: -> { "gen_random_uuid()" }, force: :cascade do |t|
    t.string "resource_type"
    t.string "key"
    t.string "input_type"
    t.jsonb "title_multiloc", default: {}
    t.jsonb "description_multiloc", default: {}
    t.boolean "required", default: false
    t.integer "ordering"
    t.datetime "created_at", null: false
    t.datetime "updated_at", null: false
    t.boolean "enabled", default: true, null: false
    t.string "code"
    t.index ["resource_type", "key"], name: "index_custom_fields_on_resource_type_and_key", unique: true
  end

  create_table "email_campaigns_campaign_email_commands", id: :uuid, default: -> { "gen_random_uuid()" }, force: :cascade do |t|
    t.string "campaign"
    t.uuid "recipient_id"
    t.datetime "commanded_at"
    t.jsonb "tracked_content"
    t.datetime "created_at", null: false
    t.datetime "updated_at", null: false
    t.index ["recipient_id"], name: "index_email_campaigns_campaign_email_commands_on_recipient_id"
  end

  create_table "email_campaigns_campaigns", id: :uuid, default: -> { "gen_random_uuid()" }, force: :cascade do |t|
    t.string "type", null: false
    t.uuid "author_id"
    t.boolean "enabled"
    t.string "sender"
    t.string "reply_to"
    t.jsonb "schedule", default: {}
    t.jsonb "subject_multiloc", default: {}
    t.jsonb "body_multiloc", default: {}
    t.datetime "created_at", null: false
    t.datetime "updated_at", null: false
    t.integer "deliveries_count", default: 0, null: false
    t.index ["author_id"], name: "index_email_campaigns_campaigns_on_author_id"
    t.index ["type"], name: "index_email_campaigns_campaigns_on_type"
  end

  create_table "email_campaigns_campaigns_groups", id: :uuid, default: -> { "gen_random_uuid()" }, force: :cascade do |t|
    t.uuid "campaign_id"
    t.uuid "group_id"
    t.datetime "created_at", null: false
    t.datetime "updated_at", null: false
    t.index ["campaign_id", "group_id"], name: "index_campaigns_groups", unique: true
    t.index ["campaign_id"], name: "index_email_campaigns_campaigns_groups_on_campaign_id"
    t.index ["group_id"], name: "index_email_campaigns_campaigns_groups_on_group_id"
  end

  create_table "email_campaigns_consents", id: :uuid, default: -> { "gen_random_uuid()" }, force: :cascade do |t|
    t.string "campaign_type", null: false
    t.uuid "user_id", null: false
    t.boolean "consented", null: false
    t.datetime "created_at", null: false
    t.datetime "updated_at", null: false
    t.index ["campaign_type", "user_id"], name: "index_email_campaigns_consents_on_campaign_type_and_user_id", unique: true
    t.index ["user_id"], name: "index_email_campaigns_consents_on_user_id"
  end

  create_table "email_campaigns_deliveries", id: :uuid, default: -> { "gen_random_uuid()" }, force: :cascade do |t|
    t.uuid "campaign_id", null: false
    t.uuid "user_id", null: false
    t.string "delivery_status", null: false
    t.jsonb "tracked_content", default: {}
    t.datetime "sent_at"
    t.datetime "created_at", null: false
    t.datetime "updated_at", null: false
    t.index ["campaign_id", "user_id"], name: "index_email_campaigns_deliveries_on_campaign_id_and_user_id"
    t.index ["campaign_id"], name: "index_email_campaigns_deliveries_on_campaign_id"
    t.index ["sent_at"], name: "index_email_campaigns_deliveries_on_sent_at"
    t.index ["user_id"], name: "index_email_campaigns_deliveries_on_user_id"
  end

  create_table "email_snippets", id: :uuid, default: -> { "gen_random_uuid()" }, force: :cascade do |t|
    t.string "email"
    t.string "snippet"
    t.string "locale"
    t.text "body"
    t.datetime "created_at", null: false
    t.datetime "updated_at", null: false
    t.index ["email", "snippet", "locale"], name: "index_email_snippets_on_email_and_snippet_and_locale"
  end

  create_table "event_files", id: :uuid, default: -> { "gen_random_uuid()" }, force: :cascade do |t|
    t.uuid "event_id"
    t.string "file"
    t.integer "ordering"
    t.datetime "created_at", null: false
    t.datetime "updated_at", null: false
    t.string "name"
    t.index ["event_id"], name: "index_event_files_on_event_id"
  end

  create_table "events", id: :uuid, default: -> { "gen_random_uuid()" }, force: :cascade do |t|
    t.uuid "project_id"
    t.jsonb "title_multiloc", default: {}
    t.jsonb "description_multiloc", default: {}
    t.json "location_multiloc", default: {}
    t.datetime "start_at"
    t.datetime "end_at"
    t.datetime "created_at", null: false
    t.datetime "updated_at", null: false
    t.index ["project_id"], name: "index_events_on_project_id"
  end

  create_table "groups", id: :uuid, default: -> { "gen_random_uuid()" }, force: :cascade do |t|
    t.jsonb "title_multiloc", default: {}
    t.string "slug"
    t.integer "memberships_count", default: 0, null: false
    t.datetime "created_at", null: false
    t.datetime "updated_at", null: false
    t.string "membership_type"
    t.jsonb "rules", default: []
    t.index ["slug"], name: "index_groups_on_slug"
  end

  create_table "groups_permissions", id: :uuid, default: -> { "gen_random_uuid()" }, force: :cascade do |t|
    t.uuid "permission_id", null: false
    t.uuid "group_id", null: false
    t.datetime "created_at", null: false
    t.datetime "updated_at", null: false
    t.index ["group_id"], name: "index_groups_permissions_on_group_id"
    t.index ["permission_id"], name: "index_groups_permissions_on_permission_id"
  end

  create_table "groups_projects", id: :uuid, default: -> { "gen_random_uuid()" }, force: :cascade do |t|
    t.uuid "group_id"
    t.uuid "project_id"
    t.datetime "created_at", null: false
    t.datetime "updated_at", null: false
    t.index ["group_id", "project_id"], name: "index_groups_projects_on_group_id_and_project_id", unique: true
    t.index ["group_id"], name: "index_groups_projects_on_group_id"
    t.index ["project_id"], name: "index_groups_projects_on_project_id"
  end

  create_table "idea_files", id: :uuid, default: -> { "gen_random_uuid()" }, force: :cascade do |t|
    t.uuid "idea_id"
    t.string "file"
    t.integer "ordering"
    t.datetime "created_at", null: false
    t.datetime "updated_at", null: false
    t.string "name"
    t.index ["idea_id"], name: "index_idea_files_on_idea_id"
  end

  create_table "idea_images", id: :uuid, default: -> { "gen_random_uuid()" }, force: :cascade do |t|
    t.uuid "idea_id"
    t.string "image"
    t.integer "ordering"
    t.datetime "created_at", null: false
    t.datetime "updated_at", null: false
    t.index ["idea_id"], name: "index_idea_images_on_idea_id"
  end

  create_table "idea_statuses", id: :uuid, default: -> { "gen_random_uuid()" }, force: :cascade do |t|
    t.jsonb "title_multiloc", default: {}
    t.integer "ordering"
    t.string "code"
    t.string "color"
    t.datetime "created_at", null: false
    t.datetime "updated_at", null: false
    t.jsonb "description_multiloc", default: {}
  end

  create_table "ideas", id: :uuid, default: -> { "gen_random_uuid()" }, force: :cascade do |t|
    t.jsonb "title_multiloc", default: {}
    t.jsonb "body_multiloc", default: {}
    t.string "publication_status"
    t.datetime "published_at"
    t.uuid "project_id"
    t.uuid "author_id"
    t.string "author_name"
    t.datetime "created_at", null: false
    t.datetime "updated_at", null: false
    t.integer "upvotes_count", default: 0, null: false
    t.integer "downvotes_count", default: 0, null: false
    t.geography "location_point", limit: {:srid=>4326, :type=>"st_point", :geographic=>true}
    t.string "location_description"
    t.integer "comments_count", default: 0, null: false
    t.uuid "idea_status_id"
    t.string "slug"
    t.integer "budget"
    t.integer "baskets_count", default: 0, null: false
    t.integer "official_feedbacks_count", default: 0, null: false
    t.uuid "assignee_id"
    t.datetime "assigned_at"
    t.index ["author_id"], name: "index_ideas_on_author_id"
    t.index ["idea_status_id"], name: "index_ideas_on_idea_status_id"
    t.index ["location_point"], name: "index_ideas_on_location_point", using: :gist
    t.index ["project_id"], name: "index_ideas_on_project_id"
    t.index ["slug"], name: "index_ideas_on_slug", unique: true
  end

  create_table "ideas_phases", id: :uuid, default: -> { "gen_random_uuid()" }, force: :cascade do |t|
    t.uuid "idea_id"
    t.uuid "phase_id"
    t.datetime "created_at", null: false
    t.datetime "updated_at", null: false
    t.index ["idea_id"], name: "index_ideas_phases_on_idea_id"
    t.index ["phase_id"], name: "index_ideas_phases_on_phase_id"
  end

  create_table "ideas_topics", id: :uuid, default: -> { "uuid_generate_v4()" }, force: :cascade do |t|
    t.uuid "idea_id"
    t.uuid "topic_id"
    t.index ["idea_id", "topic_id"], name: "index_ideas_topics_on_idea_id_and_topic_id", unique: true
    t.index ["idea_id"], name: "index_ideas_topics_on_idea_id"
    t.index ["topic_id"], name: "index_ideas_topics_on_topic_id"
  end

  create_table "identities", id: :uuid, default: -> { "gen_random_uuid()" }, force: :cascade do |t|
    t.string "provider"
    t.string "uid"
    t.jsonb "auth_hash", default: {}
    t.uuid "user_id"
    t.datetime "created_at", null: false
    t.datetime "updated_at", null: false
    t.index ["user_id"], name: "index_identities_on_user_id"
  end

  create_table "initiative_files", id: :uuid, default: -> { "gen_random_uuid()" }, force: :cascade do |t|
    t.uuid "initiative_id"
    t.string "file"
    t.string "name"
    t.integer "ordering"
    t.datetime "created_at", null: false
    t.datetime "updated_at", null: false
    t.index ["initiative_id"], name: "index_initiative_files_on_initiative_id"
  end

  create_table "initiative_images", id: :uuid, default: -> { "gen_random_uuid()" }, force: :cascade do |t|
    t.uuid "initiative_id"
    t.string "image"
    t.integer "ordering"
    t.datetime "created_at", null: false
    t.datetime "updated_at", null: false
    t.index ["initiative_id"], name: "index_initiative_images_on_initiative_id"
  end

  create_table "initiative_status_changes", id: :uuid, default: -> { "gen_random_uuid()" }, force: :cascade do |t|
    t.uuid "user_id"
    t.uuid "initiative_id"
    t.uuid "initiative_status_id"
    t.uuid "official_feedback_id"
    t.datetime "created_at", null: false
    t.datetime "updated_at", null: false
    t.index ["initiative_id"], name: "index_initiative_status_changes_on_initiative_id"
    t.index ["initiative_status_id"], name: "index_initiative_status_changes_on_initiative_status_id"
    t.index ["official_feedback_id"], name: "index_initiative_status_changes_on_official_feedback_id"
    t.index ["user_id"], name: "index_initiative_status_changes_on_user_id"
  end

  create_table "initiative_statuses", id: :uuid, default: -> { "gen_random_uuid()" }, force: :cascade do |t|
    t.jsonb "title_multiloc", default: {}
    t.jsonb "description_multiloc", default: {}
    t.integer "ordering"
    t.string "code"
    t.string "color"
    t.datetime "created_at", null: false
    t.datetime "updated_at", null: false
  end

  create_table "initiatives", id: :uuid, default: -> { "gen_random_uuid()" }, force: :cascade do |t|
    t.jsonb "title_multiloc", default: {}
    t.jsonb "body_multiloc", default: {}
    t.string "publication_status"
    t.datetime "published_at"
    t.uuid "author_id"
    t.string "author_name"
    t.integer "upvotes_count", default: 0, null: false
    t.integer "downvotes_count", default: 0, null: false
    t.geography "location_point", limit: {:srid=>4326, :type=>"st_point", :geographic=>true}
    t.string "location_description"
    t.string "slug"
    t.integer "comments_count", default: 0, null: false
    t.datetime "created_at", null: false
    t.datetime "updated_at", null: false
    t.string "header_bg"
    t.uuid "assignee_id"
    t.integer "official_feedbacks_count", default: 0, null: false
    t.datetime "assigned_at"
    t.index ["author_id"], name: "index_initiatives_on_author_id"
    t.index ["location_point"], name: "index_initiatives_on_location_point", using: :gist
    t.index ["slug"], name: "index_initiatives_on_slug"
  end

  create_table "initiatives_topics", id: :uuid, default: -> { "gen_random_uuid()" }, force: :cascade do |t|
    t.uuid "initiative_id"
    t.uuid "topic_id"
    t.index ["initiative_id", "topic_id"], name: "index_initiatives_topics_on_initiative_id_and_topic_id", unique: true
    t.index ["initiative_id"], name: "index_initiatives_topics_on_initiative_id"
    t.index ["topic_id"], name: "index_initiatives_topics_on_topic_id"
  end

  create_table "invites", id: :uuid, default: -> { "gen_random_uuid()" }, force: :cascade do |t|
    t.string "token", null: false
    t.uuid "inviter_id"
    t.uuid "invitee_id", null: false
    t.string "invite_text"
    t.datetime "accepted_at"
    t.datetime "created_at", null: false
    t.datetime "updated_at", null: false
    t.index ["invitee_id"], name: "index_invites_on_invitee_id"
    t.index ["inviter_id"], name: "index_invites_on_inviter_id"
    t.index ["token"], name: "index_invites_on_token"
  end

  create_table "machine_translations_machine_translations", id: :uuid, default: -> { "gen_random_uuid()" }, force: :cascade do |t|
    t.uuid "translatable_id", null: false
    t.string "translatable_type", null: false
    t.string "attribute_name", null: false
    t.string "locale_to", null: false
    t.string "translation", null: false
    t.datetime "created_at", null: false
    t.datetime "updated_at", null: false
    t.index ["translatable_id", "translatable_type", "attribute_name", "locale_to"], name: "machine_translations_lookup", unique: true
    t.index ["translatable_id", "translatable_type"], name: "machine_translations_translatable"
  end

  create_table "memberships", id: :uuid, default: -> { "gen_random_uuid()" }, force: :cascade do |t|
    t.uuid "group_id"
    t.uuid "user_id"
    t.datetime "created_at", null: false
    t.datetime "updated_at", null: false
    t.index ["group_id", "user_id"], name: "index_memberships_on_group_id_and_user_id", unique: true
    t.index ["group_id"], name: "index_memberships_on_group_id"
    t.index ["user_id"], name: "index_memberships_on_user_id"
  end

  create_table "notifications", id: :uuid, default: -> { "gen_random_uuid()" }, force: :cascade do |t|
    t.string "type"
    t.datetime "read_at"
    t.uuid "recipient_id"
    t.uuid "post_id"
    t.uuid "comment_id"
    t.uuid "project_id"
    t.datetime "created_at", null: false
    t.datetime "updated_at", null: false
    t.uuid "initiating_user_id"
    t.uuid "spam_report_id"
    t.uuid "invite_id"
    t.string "reason_code"
    t.string "other_reason"
    t.uuid "post_status_id"
    t.uuid "official_feedback_id"
    t.uuid "phase_id"
    t.string "post_type"
    t.string "post_status_type"
    t.index ["created_at"], name: "index_notifications_on_created_at"
    t.index ["initiating_user_id"], name: "index_notifications_on_initiating_user_id"
    t.index ["invite_id"], name: "index_notifications_on_invite_id"
    t.index ["official_feedback_id"], name: "index_notifications_on_official_feedback_id"
    t.index ["phase_id"], name: "index_notifications_on_phase_id"
    t.index ["post_id", "post_type"], name: "index_notifications_on_post_id_and_post_type"
    t.index ["post_status_id", "post_status_type"], name: "index_notifications_on_post_status_id_and_post_status_type"
    t.index ["post_status_id"], name: "index_notifications_on_post_status_id"
    t.index ["recipient_id", "read_at"], name: "index_notifications_on_recipient_id_and_read_at"
    t.index ["recipient_id"], name: "index_notifications_on_recipient_id"
    t.index ["spam_report_id"], name: "index_notifications_on_spam_report_id"
  end

  create_table "official_feedbacks", id: :uuid, default: -> { "gen_random_uuid()" }, force: :cascade do |t|
    t.jsonb "body_multiloc", default: {}
    t.jsonb "author_multiloc", default: {}
    t.uuid "user_id"
    t.uuid "post_id"
    t.datetime "created_at", null: false
    t.datetime "updated_at", null: false
    t.string "post_type"
    t.index ["post_id", "post_type"], name: "index_official_feedbacks_on_post"
    t.index ["post_id"], name: "index_official_feedbacks_on_post_id"
    t.index ["user_id"], name: "index_official_feedbacks_on_user_id"
  end

  create_table "onboarding_campaign_dismissals", id: :uuid, default: -> { "gen_random_uuid()" }, force: :cascade do |t|
    t.uuid "user_id"
    t.string "campaign_name", null: false
    t.datetime "created_at", null: false
    t.datetime "updated_at", null: false
    t.index ["user_id"], name: "index_onboarding_campaign_dismissals_on_user_id"
  end

  create_table "page_files", id: :uuid, default: -> { "gen_random_uuid()" }, force: :cascade do |t|
    t.uuid "page_id"
    t.string "file"
    t.integer "ordering"
    t.string "name"
    t.datetime "created_at", null: false
    t.datetime "updated_at", null: false
    t.index ["page_id"], name: "index_page_files_on_page_id"
  end

  create_table "page_links", id: :uuid, default: -> { "gen_random_uuid()" }, force: :cascade do |t|
    t.uuid "linking_page_id", null: false
    t.uuid "linked_page_id", null: false
    t.integer "ordering"
    t.index ["linked_page_id"], name: "index_page_links_on_linked_page_id"
    t.index ["linking_page_id"], name: "index_page_links_on_linking_page_id"
  end

  create_table "pages", id: :uuid, default: -> { "gen_random_uuid()" }, force: :cascade do |t|
    t.jsonb "title_multiloc", default: {}
    t.jsonb "body_multiloc", default: {}
    t.string "slug"
    t.datetime "created_at", null: false
    t.datetime "updated_at", null: false
    t.uuid "project_id"
    t.string "publication_status", default: "published", null: false
    t.index ["project_id"], name: "index_pages_on_project_id"
    t.index ["slug"], name: "index_pages_on_slug", unique: true
  end

  create_table "permissions", id: :uuid, default: -> { "gen_random_uuid()" }, force: :cascade do |t|
    t.string "action", null: false
    t.string "permitted_by", null: false
    t.uuid "permittable_id", null: false
    t.string "permittable_type", null: false
    t.datetime "created_at", null: false
    t.datetime "updated_at", null: false
    t.index ["action"], name: "index_permissions_on_action"
    t.index ["permittable_id"], name: "index_permissions_on_permittable_id"
  end

  create_table "phase_files", id: :uuid, default: -> { "gen_random_uuid()" }, force: :cascade do |t|
    t.uuid "phase_id"
    t.string "file"
    t.integer "ordering"
    t.datetime "created_at", null: false
    t.datetime "updated_at", null: false
    t.string "name"
    t.index ["phase_id"], name: "index_phase_files_on_phase_id"
  end

  create_table "phases", id: :uuid, default: -> { "gen_random_uuid()" }, force: :cascade do |t|
    t.uuid "project_id"
    t.jsonb "title_multiloc", default: {}
    t.jsonb "description_multiloc", default: {}
    t.date "start_at"
    t.date "end_at"
    t.datetime "created_at", null: false
    t.datetime "updated_at", null: false
    t.string "participation_method", default: "ideation", null: false
    t.boolean "posting_enabled", default: true
    t.boolean "commenting_enabled", default: true
    t.boolean "voting_enabled", default: true
    t.string "voting_method", default: "unlimited"
    t.integer "voting_limited_max", default: 10
    t.string "survey_embed_url"
    t.string "survey_service"
    t.string "presentation_mode", default: "card"
    t.integer "max_budget"
    t.index ["project_id"], name: "index_phases_on_project_id"
  end

  create_table "polls_options", id: :uuid, default: -> { "gen_random_uuid()" }, force: :cascade do |t|
    t.uuid "question_id"
    t.jsonb "title_multiloc", default: {}, null: false
    t.integer "ordering"
    t.datetime "created_at", null: false
    t.datetime "updated_at", null: false
    t.index ["question_id"], name: "index_polls_options_on_question_id"
  end

  create_table "polls_questions", id: :uuid, default: -> { "gen_random_uuid()" }, force: :cascade do |t|
    t.uuid "participation_context_id", null: false
    t.string "participation_context_type", null: false
    t.jsonb "title_multiloc", default: {}, null: false
    t.integer "ordering"
    t.datetime "created_at", null: false
    t.datetime "updated_at", null: false
    t.index ["participation_context_type", "participation_context_id"], name: "index_poll_questions_on_participation_context"
  end

  create_table "polls_response_options", id: :uuid, default: -> { "gen_random_uuid()" }, force: :cascade do |t|
    t.uuid "response_id"
    t.uuid "option_id"
    t.datetime "created_at", null: false
    t.datetime "updated_at", null: false
    t.index ["option_id"], name: "index_polls_response_options_on_option_id"
    t.index ["response_id"], name: "index_polls_response_options_on_response_id"
  end

  create_table "polls_responses", id: :uuid, default: -> { "gen_random_uuid()" }, force: :cascade do |t|
    t.uuid "participation_context_id", null: false
    t.string "participation_context_type", null: false
    t.uuid "user_id"
    t.datetime "created_at", null: false
    t.datetime "updated_at", null: false
    t.index ["participation_context_type", "participation_context_id"], name: "index_poll_responses_on_participation_context"
    t.index ["user_id"], name: "index_polls_responses_on_user_id"
  end

  create_table "project_files", id: :uuid, default: -> { "gen_random_uuid()" }, force: :cascade do |t|
    t.uuid "project_id"
    t.string "file"
    t.integer "ordering"
    t.datetime "created_at", null: false
    t.datetime "updated_at", null: false
    t.string "name"
    t.index ["project_id"], name: "index_project_files_on_project_id"
  end

  create_table "project_images", id: :uuid, default: -> { "gen_random_uuid()" }, force: :cascade do |t|
    t.uuid "project_id"
    t.string "image"
    t.integer "ordering"
    t.datetime "created_at", null: false
    t.datetime "updated_at", null: false
    t.index ["project_id"], name: "index_project_images_on_project_id"
  end

  create_table "projects", id: :uuid, default: -> { "gen_random_uuid()" }, force: :cascade do |t|
    t.jsonb "title_multiloc", default: {}
    t.jsonb "description_multiloc", default: {}
    t.string "slug"
    t.datetime "created_at", null: false
    t.datetime "updated_at", null: false
    t.string "header_bg"
    t.integer "ideas_count", default: 0, null: false
    t.string "visible_to", default: "public", null: false
    t.jsonb "description_preview_multiloc", default: {}
    t.string "presentation_mode", default: "card"
    t.string "participation_method", default: "ideation"
    t.boolean "posting_enabled", default: true
    t.boolean "commenting_enabled", default: true
    t.boolean "voting_enabled", default: true
    t.string "voting_method", default: "unlimited"
    t.integer "voting_limited_max", default: 10
    t.string "process_type", default: "timeline", null: false
    t.string "internal_role"
    t.string "publication_status", default: "published", null: false
    t.string "survey_embed_url"
    t.string "survey_service"
    t.integer "ordering"
    t.integer "max_budget"
    t.integer "comments_count", default: 0, null: false
    t.uuid "default_assignee_id"
    t.index ["created_at"], name: "index_projects_on_created_at", order: :desc
    t.index ["slug"], name: "index_projects_on_slug", unique: true
  end

  create_table "projects_topics", id: :uuid, default: -> { "uuid_generate_v4()" }, force: :cascade do |t|
    t.uuid "project_id"
    t.uuid "topic_id"
    t.index ["project_id"], name: "index_projects_topics_on_project_id"
    t.index ["topic_id"], name: "index_projects_topics_on_topic_id"
  end

  create_table "public_api_api_clients", id: :uuid, default: -> { "gen_random_uuid()" }, force: :cascade do |t|
    t.string "name"
    t.string "secret"
    t.uuid "tenant_id"
    t.datetime "created_at", null: false
    t.datetime "updated_at", null: false
    t.index ["tenant_id"], name: "index_public_api_api_clients_on_tenant_id"
  end

  create_table "spam_reports", id: :uuid, default: -> { "gen_random_uuid()" }, force: :cascade do |t|
    t.uuid "spam_reportable_id", null: false
    t.string "spam_reportable_type", null: false
    t.datetime "reported_at", null: false
    t.string "reason_code"
    t.string "other_reason"
    t.uuid "user_id"
    t.datetime "created_at", null: false
    t.datetime "updated_at", null: false
    t.index ["reported_at"], name: "index_spam_reports_on_reported_at"
    t.index ["spam_reportable_type", "spam_reportable_id"], name: "spam_reportable_index"
    t.index ["user_id"], name: "index_spam_reports_on_user_id"
  end

  create_table "surveys_responses", id: :uuid, default: -> { "gen_random_uuid()" }, force: :cascade do |t|
    t.uuid "participation_context_id", null: false
    t.string "participation_context_type", null: false
    t.string "survey_service", null: false
    t.string "external_survey_id", null: false
    t.string "external_response_id", null: false
    t.uuid "user_id"
    t.datetime "started_at"
    t.datetime "submitted_at", null: false
    t.jsonb "answers", default: {}
    t.datetime "created_at", null: false
    t.datetime "updated_at", null: false
    t.index ["participation_context_type", "participation_context_id"], name: "index_surveys_responses_on_participation_context"
    t.index ["user_id"], name: "index_surveys_responses_on_user_id"
  end

  create_table "tenants", id: :uuid, default: -> { "gen_random_uuid()" }, force: :cascade do |t|
    t.string "name"
    t.string "host"
    t.jsonb "settings", default: {}
    t.datetime "created_at", null: false
    t.datetime "updated_at", null: false
    t.string "logo"
    t.string "header_bg"
    t.string "favicon"
    t.jsonb "style", default: {}
    t.index ["host"], name: "index_tenants_on_host"
  end

  create_table "text_images", id: :uuid, default: -> { "gen_random_uuid()" }, force: :cascade do |t|
    t.string "imageable_type", null: false
    t.uuid "imageable_id", null: false
    t.string "imageable_field"
    t.string "image"
    t.datetime "created_at", null: false
    t.datetime "updated_at", null: false
  end

  create_table "topics", id: :uuid, default: -> { "gen_random_uuid()" }, force: :cascade do |t|
    t.jsonb "title_multiloc", default: {}
    t.jsonb "description_multiloc", default: {}
    t.string "icon"
    t.datetime "created_at", null: false
    t.datetime "updated_at", null: false
  end

  create_table "users", id: :uuid, default: -> { "gen_random_uuid()" }, force: :cascade do |t|
    t.string "email"
    t.string "password_digest"
    t.string "slug"
    t.jsonb "roles", default: []
    t.string "reset_password_token"
    t.datetime "created_at", null: false
    t.datetime "updated_at", null: false
    t.string "avatar"
    t.string "first_name"
    t.string "last_name"
    t.string "locale"
    t.jsonb "bio_multiloc", default: {}
    t.boolean "cl1_migrated", default: false
    t.string "invite_status"
    t.jsonb "custom_field_values", default: {}
    t.datetime "registration_completed_at"
    t.boolean "verified", default: false, null: false
    t.index "lower((email)::text)", name: "users_unique_lower_email_idx", unique: true
    t.index ["email"], name: "index_users_on_email"
    t.index ["slug"], name: "index_users_on_slug", unique: true
  end

  create_table "verification_verifications", id: :uuid, default: -> { "gen_random_uuid()" }, force: :cascade do |t|
    t.uuid "user_id"
    t.string "method_name", null: false
    t.string "hashed_uid", null: false
    t.boolean "active", default: true, null: false
    t.datetime "created_at", null: false
    t.datetime "updated_at", null: false
    t.index ["hashed_uid"], name: "index_verification_verifications_on_hashed_uid"
    t.index ["user_id"], name: "index_verification_verifications_on_user_id"
  end

  create_table "votes", id: :uuid, default: -> { "gen_random_uuid()" }, force: :cascade do |t|
    t.uuid "votable_id"
    t.string "votable_type"
    t.uuid "user_id"
    t.string "mode", null: false
    t.datetime "created_at", null: false
    t.datetime "updated_at", null: false
    t.index ["user_id"], name: "index_votes_on_user_id"
    t.index ["votable_type", "votable_id", "user_id"], name: "index_votes_on_votable_type_and_votable_id_and_user_id", unique: true
    t.index ["votable_type", "votable_id"], name: "index_votes_on_votable_type_and_votable_id"
  end

  add_foreign_key "activities", "users"
  add_foreign_key "areas_ideas", "areas"
  add_foreign_key "areas_ideas", "ideas"
  add_foreign_key "areas_initiatives", "areas"
  add_foreign_key "areas_initiatives", "initiatives"
  add_foreign_key "areas_projects", "areas"
  add_foreign_key "areas_projects", "projects"
  add_foreign_key "baskets", "users"
  add_foreign_key "baskets_ideas", "baskets"
  add_foreign_key "baskets_ideas", "ideas"
  add_foreign_key "comments", "users", column: "author_id"
  add_foreign_key "custom_field_options", "custom_fields"
  add_foreign_key "email_campaigns_campaign_email_commands", "users", column: "recipient_id"
  add_foreign_key "email_campaigns_campaigns", "users", column: "author_id"
  add_foreign_key "email_campaigns_campaigns_groups", "email_campaigns_campaigns", column: "campaign_id"
  add_foreign_key "email_campaigns_deliveries", "email_campaigns_campaigns", column: "campaign_id"
  add_foreign_key "event_files", "events"
  add_foreign_key "events", "projects"
  add_foreign_key "groups_permissions", "groups"
  add_foreign_key "groups_permissions", "permissions"
  add_foreign_key "groups_projects", "groups"
  add_foreign_key "groups_projects", "projects"
  add_foreign_key "idea_files", "ideas"
  add_foreign_key "idea_images", "ideas"
  add_foreign_key "ideas", "idea_statuses"
  add_foreign_key "ideas", "projects"
  add_foreign_key "ideas", "users", column: "assignee_id"
  add_foreign_key "ideas", "users", column: "author_id"
  add_foreign_key "ideas_phases", "ideas"
  add_foreign_key "ideas_phases", "phases"
  add_foreign_key "ideas_topics", "ideas"
  add_foreign_key "ideas_topics", "topics"
  add_foreign_key "identities", "users"
  add_foreign_key "initiative_files", "initiatives"
  add_foreign_key "initiative_images", "initiatives"
  add_foreign_key "initiatives", "users", column: "assignee_id"
  add_foreign_key "initiatives", "users", column: "author_id"
  add_foreign_key "initiatives_topics", "initiatives"
  add_foreign_key "initiatives_topics", "topics"
  add_foreign_key "invites", "users", column: "invitee_id"
  add_foreign_key "invites", "users", column: "inviter_id"
  add_foreign_key "memberships", "groups"
  add_foreign_key "memberships", "users"
  add_foreign_key "notifications", "comments"
  add_foreign_key "notifications", "invites"
  add_foreign_key "notifications", "official_feedbacks"
  add_foreign_key "notifications", "phases"
  add_foreign_key "notifications", "projects"
  add_foreign_key "notifications", "spam_reports"
  add_foreign_key "notifications", "users", column: "initiating_user_id"
  add_foreign_key "notifications", "users", column: "recipient_id"
  add_foreign_key "official_feedbacks", "users"
  add_foreign_key "page_files", "pages"
  add_foreign_key "page_links", "pages", column: "linked_page_id"
  add_foreign_key "page_links", "pages", column: "linking_page_id"
  add_foreign_key "pages", "projects"
  add_foreign_key "phase_files", "phases"
  add_foreign_key "phases", "projects"
  add_foreign_key "polls_options", "polls_questions", column: "question_id"
  add_foreign_key "polls_response_options", "polls_options", column: "option_id"
  add_foreign_key "polls_response_options", "polls_responses", column: "response_id"
  add_foreign_key "project_files", "projects"
  add_foreign_key "project_images", "projects"
  add_foreign_key "projects", "users", column: "default_assignee_id"
  add_foreign_key "projects_topics", "projects"
  add_foreign_key "projects_topics", "topics"
  add_foreign_key "public_api_api_clients", "tenants"
  add_foreign_key "spam_reports", "users"
  add_foreign_key "votes", "users"

  create_view "idea_trending_infos",  sql_definition: <<-SQL
      SELECT ideas.id AS idea_id,
      GREATEST(comments_at.last_comment_at, upvotes_at.last_upvoted_at, ideas.published_at) AS last_activity_at,
      to_timestamp(round((((GREATEST(((comments_at.comments_count)::double precision * comments_at.mean_comment_at), (0)::double precision) + GREATEST(((upvotes_at.upvotes_count)::double precision * upvotes_at.mean_upvoted_at), (0)::double precision)) + date_part('epoch'::text, ideas.published_at)) / (((GREATEST((comments_at.comments_count)::numeric, 0.0) + GREATEST((upvotes_at.upvotes_count)::numeric, 0.0)) + 1.0))::double precision))) AS mean_activity_at
     FROM ((ideas
       FULL JOIN ( SELECT comments.post_id AS idea_id,
              max(comments.created_at) AS last_comment_at,
              avg(date_part('epoch'::text, comments.created_at)) AS mean_comment_at,
              count(comments.post_id) AS comments_count
             FROM comments
            GROUP BY comments.post_id) comments_at ON ((ideas.id = comments_at.idea_id)))
       FULL JOIN ( SELECT votes.votable_id,
              max(votes.created_at) AS last_upvoted_at,
              avg(date_part('epoch'::text, votes.created_at)) AS mean_upvoted_at,
              count(votes.votable_id) AS upvotes_count
             FROM votes
            WHERE (((votes.mode)::text = 'up'::text) AND ((votes.votable_type)::text = 'Idea'::text))
            GROUP BY votes.votable_id) upvotes_at ON ((ideas.id = upvotes_at.votable_id)));
  SQL

  create_view "project_sort_scores",  sql_definition: <<-SQL
      SELECT sub.id AS project_id,
      concat(sub.status_score, sub.active_score, sub.hot_score, sub.recency_score, sub.action_score) AS score
     FROM ( SELECT projects.id,
                  CASE projects.publication_status
                      WHEN 'draft'::text THEN 1
                      WHEN 'published'::text THEN 2
                      WHEN 'archived'::text THEN 3
                      ELSE 4
                  END AS status_score,
                  CASE projects.publication_status
                      WHEN 'archived'::text THEN 3
                      ELSE
                      CASE projects.process_type
                          WHEN 'continuous'::text THEN 2
                          WHEN 'timeline'::text THEN
                          CASE
                              WHEN (EXISTS ( SELECT 1
                                 FROM phases
                                WHERE ((phases.start_at <= (now())::date) AND (phases.end_at >= (now())::date) AND (phases.project_id = projects.id)))) THEN 1
                              ELSE 3
                          END
                          ELSE NULL::integer
                      END
                  END AS active_score,
                  CASE projects.process_type
                      WHEN 'timeline'::text THEN
                      CASE
                          WHEN (EXISTS ( SELECT 1
                             FROM phases
                            WHERE (((abs((phases.start_at - (now())::date)) <= 7) OR (abs((phases.end_at - (now())::date)) <= 7)) AND (phases.project_id = projects.id)))) THEN 1
                          ELSE 2
                      END
                      WHEN 'continuous'::text THEN
                      CASE
                          WHEN (((now())::date - (projects.created_at)::date) <= 7) THEN 1
                          ELSE 2
                      END
                      ELSE NULL::integer
                  END AS hot_score,
              lpad((
                  CASE projects.process_type
                      WHEN 'timeline'::text THEN COALESCE(min(joined_phases.recency_diff), ((now())::date - (projects.created_at)::date))
                      WHEN 'continuous'::text THEN ((now())::date - (projects.created_at)::date)
                      ELSE NULL::integer
                  END)::text, 5, '0'::text) AS recency_score,
                  CASE projects.publication_status
                      WHEN 'archived'::text THEN 9
                      ELSE
                      CASE projects.process_type
                          WHEN 'continuous'::text THEN
                          CASE projects.participation_method
                              WHEN 'ideation'::text THEN
                              CASE
                                  WHEN projects.posting_enabled THEN 1
                                  WHEN projects.commenting_enabled THEN 4
                                  WHEN projects.voting_enabled THEN 5
                                  ELSE 6
                              END
                              WHEN 'budgeting'::text THEN 2
                              WHEN 'survey'::text THEN 3
                              WHEN 'information'::text THEN 7
                              ELSE 8
                          END
                          WHEN 'timeline'::text THEN
                          CASE COALESCE(max((active_phases.participation_method)::text), 'no_active_pc'::text)
                              WHEN 'no_active_pc'::text THEN 9
                              WHEN 'ideation'::text THEN
                              CASE
                                  WHEN bool_or(active_phases.posting_enabled) THEN 1
                                  WHEN bool_or(active_phases.commenting_enabled) THEN 4
                                  WHEN bool_or(active_phases.voting_enabled) THEN 5
                                  ELSE 6
                              END
                              WHEN 'budgeting'::text THEN 2
                              WHEN 'survey'::text THEN 3
                              WHEN 'information'::text THEN 7
                              ELSE 8
                          END
                          ELSE NULL::integer
                      END
                  END AS action_score
             FROM ((projects
               LEFT JOIN ( SELECT phases.id,
                      phases.project_id,
                      LEAST(abs(((now())::date - phases.start_at)), abs(((now())::date - phases.end_at))) AS recency_diff
                     FROM phases) joined_phases ON ((joined_phases.project_id = projects.id)))
               LEFT JOIN ( SELECT phases.id,
                      phases.project_id,
                      phases.title_multiloc,
                      phases.description_multiloc,
                      phases.start_at,
                      phases.end_at,
                      phases.created_at,
                      phases.updated_at,
                      phases.participation_method,
                      phases.posting_enabled,
                      phases.commenting_enabled,
                      phases.voting_enabled,
                      phases.voting_method,
                      phases.voting_limited_max,
                      phases.survey_embed_url,
                      phases.survey_service,
                      phases.presentation_mode,
                      phases.max_budget
                     FROM phases
                    WHERE ((phases.start_at <= (now())::date) AND (phases.end_at >= (now())::date))) active_phases ON ((active_phases.id = joined_phases.id)))
            GROUP BY projects.id) sub;
  SQL

  create_view "union_posts",  sql_definition: <<-SQL
      SELECT ideas.id,
      ideas.title_multiloc,
      ideas.body_multiloc,
      ideas.publication_status,
      ideas.published_at,
      ideas.author_id,
      ideas.author_name,
      ideas.created_at,
      ideas.updated_at,
      ideas.upvotes_count,
      ideas.location_point,
      ideas.location_description,
      ideas.comments_count,
      ideas.slug,
      ideas.official_feedbacks_count
     FROM ideas
  UNION ALL
   SELECT initiatives.id,
      initiatives.title_multiloc,
      initiatives.body_multiloc,
      initiatives.publication_status,
      initiatives.published_at,
      initiatives.author_id,
      initiatives.author_name,
      initiatives.created_at,
      initiatives.updated_at,
      initiatives.upvotes_count,
      initiatives.location_point,
      initiatives.location_description,
      initiatives.comments_count,
      initiatives.slug,
      initiatives.official_feedbacks_count
     FROM initiatives;
  SQL

  create_view "initiative_initiative_statuses",  sql_definition: <<-SQL
      SELECT initiative_status_changes.initiative_id,
      initiative_status_changes.initiative_status_id
     FROM (((initiatives
       JOIN ( SELECT initiative_status_changes_1.initiative_id,
              max(initiative_status_changes_1.created_at) AS last_status_changed_at
             FROM initiative_status_changes initiative_status_changes_1
            GROUP BY initiative_status_changes_1.initiative_id) initiatives_with_last_status_change ON ((initiatives.id = initiatives_with_last_status_change.initiative_id)))
       JOIN initiative_status_changes ON (((initiatives.id = initiative_status_changes.initiative_id) AND (initiatives_with_last_status_change.last_status_changed_at = initiative_status_changes.created_at))))
       JOIN initiative_statuses ON ((initiative_statuses.id = initiative_status_changes.initiative_status_id)));
  SQL

end<|MERGE_RESOLUTION|>--- conflicted
+++ resolved
@@ -10,11 +10,7 @@
 #
 # It's strongly recommended that you check this file into your version control system.
 
-<<<<<<< HEAD
-ActiveRecord::Schema.define(version: 2019_10_14_135916) do
-=======
 ActiveRecord::Schema.define(version: 2019_10_23_121111) do
->>>>>>> 029d26eb
 
   # These are extensions that must be enabled in order to support this database
   enable_extension "pgcrypto"
