# This file is auto-generated from the current state of the database. Instead
# of editing this file, please use the migrations feature of Active Record to
# incrementally modify your database, and then regenerate this schema definition.
#
# This file is the source Rails uses to define your schema when running `rails
# db:schema:load`. When creating a new database, `rails db:schema:load` tends to
# be faster and is potentially less error prone than running all of your
# migrations from scratch. Old migrations may fail to apply correctly if those
# migrations use external dependencies or application code.
#
# It's strongly recommended that you check this file into your version control system.

<<<<<<< HEAD
ActiveRecord::Schema.define(version: 2020_12_04_134337) do
=======
ActiveRecord::Schema.define(version: 2020_11_30_161115) do
>>>>>>> 39b94b9b

  # These are extensions that must be enabled in order to support this database
  enable_extension "pgcrypto"
  enable_extension "plpgsql"
  enable_extension "postgis"
  enable_extension "uuid-ossp"

  create_table "activities", id: :uuid, default: -> { "gen_random_uuid()" }, force: :cascade do |t|
    t.string "item_type", null: false
    t.uuid "item_id", null: false
    t.string "action", null: false
    t.jsonb "payload", default: {}, null: false
    t.uuid "user_id"
    t.datetime "acted_at", null: false
    t.datetime "created_at", null: false
    t.index ["acted_at"], name: "index_activities_on_acted_at"
    t.index ["item_type", "item_id"], name: "index_activities_on_item_type_and_item_id"
    t.index ["user_id"], name: "index_activities_on_user_id"
  end

  create_table "admin_publications", id: :uuid, default: -> { "gen_random_uuid()" }, force: :cascade do |t|
    t.uuid "parent_id"
    t.integer "lft", null: false
    t.integer "rgt", null: false
    t.integer "ordering"
    t.string "publication_status", default: "published", null: false
    t.uuid "publication_id"
    t.string "publication_type"
    t.datetime "created_at", precision: 6, null: false
    t.datetime "updated_at", precision: 6, null: false
    t.index ["lft"], name: "index_admin_publications_on_lft"
    t.index ["ordering"], name: "index_admin_publications_on_ordering"
    t.index ["parent_id"], name: "index_admin_publications_on_parent_id"
    t.index ["rgt"], name: "index_admin_publications_on_rgt"
  end

  create_table "areas", id: :uuid, default: -> { "gen_random_uuid()" }, force: :cascade do |t|
    t.jsonb "title_multiloc", default: {}
    t.jsonb "description_multiloc", default: {}
    t.datetime "created_at", null: false
    t.datetime "updated_at", null: false
    t.integer "ordering"
  end

  create_table "areas_ideas", id: :uuid, default: -> { "uuid_generate_v4()" }, force: :cascade do |t|
    t.uuid "area_id"
    t.uuid "idea_id"
    t.index ["area_id"], name: "index_areas_ideas_on_area_id"
    t.index ["idea_id", "area_id"], name: "index_areas_ideas_on_idea_id_and_area_id", unique: true
    t.index ["idea_id"], name: "index_areas_ideas_on_idea_id"
  end

  create_table "areas_initiatives", id: :uuid, default: -> { "gen_random_uuid()" }, force: :cascade do |t|
    t.uuid "area_id"
    t.uuid "initiative_id"
    t.index ["area_id"], name: "index_areas_initiatives_on_area_id"
    t.index ["initiative_id", "area_id"], name: "index_areas_initiatives_on_initiative_id_and_area_id", unique: true
    t.index ["initiative_id"], name: "index_areas_initiatives_on_initiative_id"
  end

  create_table "areas_projects", id: :uuid, default: -> { "uuid_generate_v4()" }, force: :cascade do |t|
    t.uuid "area_id"
    t.uuid "project_id"
    t.index ["area_id"], name: "index_areas_projects_on_area_id"
    t.index ["project_id"], name: "index_areas_projects_on_project_id"
  end

  create_table "baskets", id: :uuid, default: -> { "gen_random_uuid()" }, force: :cascade do |t|
    t.datetime "submitted_at"
    t.uuid "user_id"
    t.uuid "participation_context_id"
    t.string "participation_context_type"
    t.datetime "created_at", null: false
    t.datetime "updated_at", null: false
    t.index ["user_id"], name: "index_baskets_on_user_id"
  end

  create_table "baskets_ideas", id: :uuid, default: -> { "gen_random_uuid()" }, force: :cascade do |t|
    t.uuid "basket_id"
    t.uuid "idea_id"
    t.datetime "created_at", null: false
    t.datetime "updated_at", null: false
    t.index ["basket_id"], name: "index_baskets_ideas_on_basket_id"
    t.index ["idea_id"], name: "index_baskets_ideas_on_idea_id"
  end

  create_table "clusterings", id: :uuid, default: -> { "gen_random_uuid()" }, force: :cascade do |t|
    t.jsonb "title_multiloc", default: {}
    t.jsonb "structure", default: {}
    t.datetime "created_at", null: false
    t.datetime "updated_at", null: false
  end

  create_table "comments", id: :uuid, default: -> { "gen_random_uuid()" }, force: :cascade do |t|
    t.uuid "author_id"
    t.uuid "post_id"
    t.uuid "parent_id"
    t.integer "lft", null: false
    t.integer "rgt", null: false
    t.jsonb "body_multiloc", default: {}
    t.datetime "created_at", null: false
    t.datetime "updated_at", null: false
    t.integer "upvotes_count", default: 0, null: false
    t.integer "downvotes_count", default: 0, null: false
    t.string "publication_status", default: "published", null: false
    t.datetime "body_updated_at"
    t.integer "children_count", default: 0, null: false
    t.string "post_type"
    t.index ["author_id"], name: "index_comments_on_author_id"
    t.index ["created_at"], name: "index_comments_on_created_at"
    t.index ["lft"], name: "index_comments_on_lft"
    t.index ["parent_id"], name: "index_comments_on_parent_id"
    t.index ["post_id", "post_type"], name: "index_comments_on_post_id_and_post_type"
    t.index ["post_id"], name: "index_comments_on_post_id"
    t.index ["rgt"], name: "index_comments_on_rgt"
  end

  create_table "common_passwords", id: :uuid, default: -> { "gen_random_uuid()" }, force: :cascade do |t|
    t.string "password"
    t.index ["password"], name: "index_common_passwords_on_password"
  end

  create_table "custom_field_options", id: :uuid, default: -> { "gen_random_uuid()" }, force: :cascade do |t|
    t.uuid "custom_field_id"
    t.string "key"
    t.jsonb "title_multiloc", default: {}
    t.integer "ordering"
    t.datetime "created_at", null: false
    t.datetime "updated_at", null: false
    t.index ["custom_field_id", "key"], name: "index_custom_field_options_on_custom_field_id_and_key", unique: true
    t.index ["custom_field_id"], name: "index_custom_field_options_on_custom_field_id"
  end

  create_table "custom_fields", id: :uuid, default: -> { "gen_random_uuid()" }, force: :cascade do |t|
    t.string "resource_type"
    t.string "key"
    t.string "input_type"
    t.jsonb "title_multiloc", default: {}
    t.jsonb "description_multiloc", default: {}
    t.boolean "required", default: false
    t.integer "ordering"
    t.datetime "created_at", null: false
    t.datetime "updated_at", null: false
    t.boolean "enabled", default: true, null: false
    t.string "code"
    t.uuid "resource_id"
    t.boolean "hidden", default: false, null: false
    t.index ["resource_type", "resource_id"], name: "index_custom_fields_on_resource_type_and_resource_id"
  end

  create_table "custom_forms", id: :uuid, default: -> { "gen_random_uuid()" }, force: :cascade do |t|
    t.datetime "created_at", precision: 6, null: false
    t.datetime "updated_at", precision: 6, null: false
  end

  create_table "email_campaigns_campaign_email_commands", id: :uuid, default: -> { "gen_random_uuid()" }, force: :cascade do |t|
    t.string "campaign"
    t.uuid "recipient_id"
    t.datetime "commanded_at"
    t.jsonb "tracked_content"
    t.datetime "created_at", null: false
    t.datetime "updated_at", null: false
    t.index ["recipient_id"], name: "index_email_campaigns_campaign_email_commands_on_recipient_id"
  end

  create_table "email_campaigns_campaigns", id: :uuid, default: -> { "gen_random_uuid()" }, force: :cascade do |t|
    t.string "type", null: false
    t.uuid "author_id"
    t.boolean "enabled"
    t.string "sender"
    t.string "reply_to"
    t.jsonb "schedule", default: {}
    t.jsonb "subject_multiloc", default: {}
    t.jsonb "body_multiloc", default: {}
    t.datetime "created_at", null: false
    t.datetime "updated_at", null: false
    t.integer "deliveries_count", default: 0, null: false
    t.index ["author_id"], name: "index_email_campaigns_campaigns_on_author_id"
    t.index ["type"], name: "index_email_campaigns_campaigns_on_type"
  end

  create_table "email_campaigns_campaigns_groups", id: :uuid, default: -> { "gen_random_uuid()" }, force: :cascade do |t|
    t.uuid "campaign_id"
    t.uuid "group_id"
    t.datetime "created_at", null: false
    t.datetime "updated_at", null: false
    t.index ["campaign_id", "group_id"], name: "index_campaigns_groups", unique: true
    t.index ["campaign_id"], name: "index_email_campaigns_campaigns_groups_on_campaign_id"
    t.index ["group_id"], name: "index_email_campaigns_campaigns_groups_on_group_id"
  end

  create_table "email_campaigns_consents", id: :uuid, default: -> { "gen_random_uuid()" }, force: :cascade do |t|
    t.string "campaign_type", null: false
    t.uuid "user_id", null: false
    t.boolean "consented", null: false
    t.datetime "created_at", null: false
    t.datetime "updated_at", null: false
    t.index ["campaign_type", "user_id"], name: "index_email_campaigns_consents_on_campaign_type_and_user_id", unique: true
    t.index ["user_id"], name: "index_email_campaigns_consents_on_user_id"
  end

  create_table "email_campaigns_deliveries", id: :uuid, default: -> { "gen_random_uuid()" }, force: :cascade do |t|
    t.uuid "campaign_id", null: false
    t.uuid "user_id", null: false
    t.string "delivery_status", null: false
    t.jsonb "tracked_content", default: {}
    t.datetime "sent_at"
    t.datetime "created_at", null: false
    t.datetime "updated_at", null: false
    t.index ["campaign_id", "user_id"], name: "index_email_campaigns_deliveries_on_campaign_id_and_user_id"
    t.index ["campaign_id"], name: "index_email_campaigns_deliveries_on_campaign_id"
    t.index ["sent_at"], name: "index_email_campaigns_deliveries_on_sent_at"
    t.index ["user_id"], name: "index_email_campaigns_deliveries_on_user_id"
  end

  create_table "email_campaigns_unsubscription_tokens", id: :uuid, default: -> { "gen_random_uuid()" }, force: :cascade do |t|
    t.string "token", null: false
    t.uuid "user_id", null: false
    t.index ["token"], name: "index_email_campaigns_unsubscription_tokens_on_token"
    t.index ["user_id"], name: "index_email_campaigns_unsubscription_tokens_on_user_id"
  end

  create_table "email_snippets", id: :uuid, default: -> { "gen_random_uuid()" }, force: :cascade do |t|
    t.string "email"
    t.string "snippet"
    t.string "locale"
    t.text "body"
    t.datetime "created_at", null: false
    t.datetime "updated_at", null: false
    t.index ["email", "snippet", "locale"], name: "index_email_snippets_on_email_and_snippet_and_locale"
  end

  create_table "event_files", id: :uuid, default: -> { "gen_random_uuid()" }, force: :cascade do |t|
    t.uuid "event_id"
    t.string "file"
    t.integer "ordering"
    t.datetime "created_at", null: false
    t.datetime "updated_at", null: false
    t.string "name"
    t.index ["event_id"], name: "index_event_files_on_event_id"
  end

  create_table "events", id: :uuid, default: -> { "gen_random_uuid()" }, force: :cascade do |t|
    t.uuid "project_id"
    t.jsonb "title_multiloc", default: {}
    t.jsonb "description_multiloc", default: {}
    t.json "location_multiloc", default: {}
    t.datetime "start_at"
    t.datetime "end_at"
    t.datetime "created_at", null: false
    t.datetime "updated_at", null: false
    t.index ["project_id"], name: "index_events_on_project_id"
  end

  create_table "groups", id: :uuid, default: -> { "gen_random_uuid()" }, force: :cascade do |t|
    t.jsonb "title_multiloc", default: {}
    t.string "slug"
    t.integer "memberships_count", default: 0, null: false
    t.datetime "created_at", null: false
    t.datetime "updated_at", null: false
    t.string "membership_type"
    t.jsonb "rules", default: []
    t.index ["slug"], name: "index_groups_on_slug"
  end

  create_table "groups_permissions", id: :uuid, default: -> { "gen_random_uuid()" }, force: :cascade do |t|
    t.uuid "permission_id", null: false
    t.uuid "group_id", null: false
    t.datetime "created_at", null: false
    t.datetime "updated_at", null: false
    t.index ["group_id"], name: "index_groups_permissions_on_group_id"
    t.index ["permission_id"], name: "index_groups_permissions_on_permission_id"
  end

  create_table "groups_projects", id: :uuid, default: -> { "gen_random_uuid()" }, force: :cascade do |t|
    t.uuid "group_id"
    t.uuid "project_id"
    t.datetime "created_at", null: false
    t.datetime "updated_at", null: false
    t.index ["group_id", "project_id"], name: "index_groups_projects_on_group_id_and_project_id", unique: true
    t.index ["group_id"], name: "index_groups_projects_on_group_id"
    t.index ["project_id"], name: "index_groups_projects_on_project_id"
  end

  create_table "idea_files", id: :uuid, default: -> { "gen_random_uuid()" }, force: :cascade do |t|
    t.uuid "idea_id"
    t.string "file"
    t.integer "ordering"
    t.datetime "created_at", null: false
    t.datetime "updated_at", null: false
    t.string "name"
    t.index ["idea_id"], name: "index_idea_files_on_idea_id"
  end

  create_table "idea_images", id: :uuid, default: -> { "gen_random_uuid()" }, force: :cascade do |t|
    t.uuid "idea_id"
    t.string "image"
    t.integer "ordering"
    t.datetime "created_at", null: false
    t.datetime "updated_at", null: false
    t.index ["idea_id"], name: "index_idea_images_on_idea_id"
  end

  create_table "idea_statuses", id: :uuid, default: -> { "gen_random_uuid()" }, force: :cascade do |t|
    t.jsonb "title_multiloc", default: {}
    t.integer "ordering"
    t.string "code"
    t.string "color"
    t.datetime "created_at", null: false
    t.datetime "updated_at", null: false
    t.jsonb "description_multiloc", default: {}
    t.integer "ideas_count", default: 0
  end

  create_table "ideas", id: :uuid, default: -> { "gen_random_uuid()" }, force: :cascade do |t|
    t.jsonb "title_multiloc", default: {}
    t.jsonb "body_multiloc", default: {}
    t.string "publication_status"
    t.datetime "published_at"
    t.uuid "project_id"
    t.uuid "author_id"
    t.datetime "created_at", null: false
    t.datetime "updated_at", null: false
    t.integer "upvotes_count", default: 0, null: false
    t.integer "downvotes_count", default: 0, null: false
    t.geography "location_point", limit: {:srid=>4326, :type=>"st_point", :geographic=>true}
    t.string "location_description"
    t.integer "comments_count", default: 0, null: false
    t.uuid "idea_status_id"
    t.string "slug"
    t.integer "budget"
    t.integer "baskets_count", default: 0, null: false
    t.integer "official_feedbacks_count", default: 0, null: false
    t.uuid "assignee_id"
    t.datetime "assigned_at"
    t.integer "proposed_budget"
    t.index ["author_id"], name: "index_ideas_on_author_id"
    t.index ["idea_status_id"], name: "index_ideas_on_idea_status_id"
    t.index ["location_point"], name: "index_ideas_on_location_point", using: :gist
    t.index ["project_id"], name: "index_ideas_on_project_id"
    t.index ["slug"], name: "index_ideas_on_slug", unique: true
  end

  create_table "ideas_phases", id: :uuid, default: -> { "gen_random_uuid()" }, force: :cascade do |t|
    t.uuid "idea_id"
    t.uuid "phase_id"
    t.datetime "created_at", null: false
    t.datetime "updated_at", null: false
    t.index ["idea_id", "phase_id"], name: "index_ideas_phases_on_idea_id_and_phase_id", unique: true
    t.index ["idea_id"], name: "index_ideas_phases_on_idea_id"
    t.index ["phase_id"], name: "index_ideas_phases_on_phase_id"
  end

  create_table "ideas_topics", id: :uuid, default: -> { "uuid_generate_v4()" }, force: :cascade do |t|
    t.uuid "idea_id"
    t.uuid "topic_id"
    t.index ["idea_id", "topic_id"], name: "index_ideas_topics_on_idea_id_and_topic_id", unique: true
    t.index ["idea_id"], name: "index_ideas_topics_on_idea_id"
    t.index ["topic_id"], name: "index_ideas_topics_on_topic_id"
  end

  create_table "identities", id: :uuid, default: -> { "gen_random_uuid()" }, force: :cascade do |t|
    t.string "provider"
    t.string "uid"
    t.jsonb "auth_hash", default: {}
    t.uuid "user_id"
    t.datetime "created_at", null: false
    t.datetime "updated_at", null: false
    t.index ["user_id"], name: "index_identities_on_user_id"
  end

  create_table "initiative_files", id: :uuid, default: -> { "gen_random_uuid()" }, force: :cascade do |t|
    t.uuid "initiative_id"
    t.string "file"
    t.string "name"
    t.integer "ordering"
    t.datetime "created_at", null: false
    t.datetime "updated_at", null: false
    t.index ["initiative_id"], name: "index_initiative_files_on_initiative_id"
  end

  create_table "initiative_images", id: :uuid, default: -> { "gen_random_uuid()" }, force: :cascade do |t|
    t.uuid "initiative_id"
    t.string "image"
    t.integer "ordering"
    t.datetime "created_at", null: false
    t.datetime "updated_at", null: false
    t.index ["initiative_id"], name: "index_initiative_images_on_initiative_id"
  end

  create_table "initiative_status_changes", id: :uuid, default: -> { "gen_random_uuid()" }, force: :cascade do |t|
    t.uuid "user_id"
    t.uuid "initiative_id"
    t.uuid "initiative_status_id"
    t.uuid "official_feedback_id"
    t.datetime "created_at", null: false
    t.datetime "updated_at", null: false
    t.index ["initiative_id"], name: "index_initiative_status_changes_on_initiative_id"
    t.index ["initiative_status_id"], name: "index_initiative_status_changes_on_initiative_status_id"
    t.index ["official_feedback_id"], name: "index_initiative_status_changes_on_official_feedback_id"
    t.index ["user_id"], name: "index_initiative_status_changes_on_user_id"
  end

  create_table "initiative_statuses", id: :uuid, default: -> { "gen_random_uuid()" }, force: :cascade do |t|
    t.jsonb "title_multiloc", default: {}
    t.jsonb "description_multiloc", default: {}
    t.integer "ordering"
    t.string "code"
    t.string "color"
    t.datetime "created_at", null: false
    t.datetime "updated_at", null: false
  end

  create_table "initiatives", id: :uuid, default: -> { "gen_random_uuid()" }, force: :cascade do |t|
    t.jsonb "title_multiloc", default: {}
    t.jsonb "body_multiloc", default: {}
    t.string "publication_status"
    t.datetime "published_at"
    t.uuid "author_id"
    t.integer "upvotes_count", default: 0, null: false
    t.integer "downvotes_count", default: 0, null: false
    t.geography "location_point", limit: {:srid=>4326, :type=>"st_point", :geographic=>true}
    t.string "location_description"
    t.string "slug"
    t.integer "comments_count", default: 0, null: false
    t.datetime "created_at", null: false
    t.datetime "updated_at", null: false
    t.string "header_bg"
    t.uuid "assignee_id"
    t.integer "official_feedbacks_count", default: 0, null: false
    t.datetime "assigned_at"
    t.index ["author_id"], name: "index_initiatives_on_author_id"
    t.index ["location_point"], name: "index_initiatives_on_location_point", using: :gist
    t.index ["slug"], name: "index_initiatives_on_slug"
  end

  create_table "initiatives_topics", id: :uuid, default: -> { "gen_random_uuid()" }, force: :cascade do |t|
    t.uuid "initiative_id"
    t.uuid "topic_id"
    t.index ["initiative_id", "topic_id"], name: "index_initiatives_topics_on_initiative_id_and_topic_id", unique: true
    t.index ["initiative_id"], name: "index_initiatives_topics_on_initiative_id"
    t.index ["topic_id"], name: "index_initiatives_topics_on_topic_id"
  end

  create_table "invites", id: :uuid, default: -> { "gen_random_uuid()" }, force: :cascade do |t|
    t.string "token", null: false
    t.uuid "inviter_id"
    t.uuid "invitee_id", null: false
    t.string "invite_text"
    t.datetime "accepted_at"
    t.datetime "created_at", null: false
    t.datetime "updated_at", null: false
    t.boolean "send_invite_email", default: true, null: false
    t.index ["invitee_id"], name: "index_invites_on_invitee_id"
    t.index ["inviter_id"], name: "index_invites_on_inviter_id"
    t.index ["token"], name: "index_invites_on_token"
  end

  create_table "machine_translations_machine_translations", id: :uuid, default: -> { "gen_random_uuid()" }, force: :cascade do |t|
    t.uuid "translatable_id", null: false
    t.string "translatable_type", null: false
    t.string "attribute_name", null: false
    t.string "locale_to", null: false
    t.string "translation", null: false
    t.datetime "created_at", null: false
    t.datetime "updated_at", null: false
    t.index ["translatable_id", "translatable_type", "attribute_name", "locale_to"], name: "machine_translations_lookup", unique: true
    t.index ["translatable_id", "translatable_type"], name: "machine_translations_translatable"
  end

  create_table "maps_layers", id: :uuid, default: -> { "gen_random_uuid()" }, force: :cascade do |t|
    t.uuid "map_config_id", null: false
    t.jsonb "title_multiloc", default: {}, null: false
    t.integer "ordering", null: false
    t.jsonb "geojson", null: false
    t.boolean "default_enabled", default: true, null: false
    t.string "marker_svg_url"
    t.datetime "created_at", precision: 6, null: false
    t.datetime "updated_at", precision: 6, null: false
    t.index ["map_config_id"], name: "index_maps_layers_on_map_config_id"
  end

  create_table "maps_legend_items", id: :uuid, default: -> { "gen_random_uuid()" }, force: :cascade do |t|
    t.uuid "map_config_id", null: false
    t.jsonb "title_multiloc", default: {}, null: false
    t.string "color", null: false
    t.integer "ordering", null: false
    t.datetime "created_at", precision: 6, null: false
    t.datetime "updated_at", precision: 6, null: false
    t.index ["map_config_id"], name: "index_maps_legend_items_on_map_config_id"
  end

  create_table "maps_map_configs", id: :uuid, default: -> { "gen_random_uuid()" }, force: :cascade do |t|
    t.uuid "project_id", null: false
    t.geography "center", limit: {:srid=>4326, :type=>"st_point", :geographic=>true}
    t.decimal "zoom_level", precision: 4, scale: 2
    t.string "tile_provider"
    t.datetime "created_at", precision: 6, null: false
    t.datetime "updated_at", precision: 6, null: false
    t.index ["project_id"], name: "index_maps_map_configs_on_project_id", unique: true
  end

  create_table "memberships", id: :uuid, default: -> { "gen_random_uuid()" }, force: :cascade do |t|
    t.uuid "group_id"
    t.uuid "user_id"
    t.datetime "created_at", null: false
    t.datetime "updated_at", null: false
    t.index ["group_id", "user_id"], name: "index_memberships_on_group_id_and_user_id", unique: true
    t.index ["group_id"], name: "index_memberships_on_group_id"
    t.index ["user_id"], name: "index_memberships_on_user_id"
  end

  create_table "moderation_statuses", id: :uuid, default: -> { "gen_random_uuid()" }, force: :cascade do |t|
    t.uuid "moderatable_id"
    t.string "moderatable_type"
    t.string "status"
    t.datetime "created_at", null: false
    t.datetime "updated_at", null: false
    t.index ["moderatable_type", "moderatable_id"], name: "moderation_statuses_moderatable", unique: true
  end

  create_table "notifications", id: :uuid, default: -> { "gen_random_uuid()" }, force: :cascade do |t|
    t.string "type"
    t.datetime "read_at"
    t.uuid "recipient_id"
    t.uuid "post_id"
    t.uuid "comment_id"
    t.uuid "project_id"
    t.datetime "created_at", null: false
    t.datetime "updated_at", null: false
    t.uuid "initiating_user_id"
    t.uuid "spam_report_id"
    t.uuid "invite_id"
    t.string "reason_code"
    t.string "other_reason"
    t.uuid "post_status_id"
    t.uuid "official_feedback_id"
    t.uuid "phase_id"
    t.string "post_type"
    t.string "post_status_type"
    t.index ["created_at"], name: "index_notifications_on_created_at"
    t.index ["initiating_user_id"], name: "index_notifications_on_initiating_user_id"
    t.index ["invite_id"], name: "index_notifications_on_invite_id"
    t.index ["official_feedback_id"], name: "index_notifications_on_official_feedback_id"
    t.index ["phase_id"], name: "index_notifications_on_phase_id"
    t.index ["post_id", "post_type"], name: "index_notifications_on_post_id_and_post_type"
    t.index ["post_status_id", "post_status_type"], name: "index_notifications_on_post_status_id_and_post_status_type"
    t.index ["post_status_id"], name: "index_notifications_on_post_status_id"
    t.index ["recipient_id", "read_at"], name: "index_notifications_on_recipient_id_and_read_at"
    t.index ["recipient_id"], name: "index_notifications_on_recipient_id"
    t.index ["spam_report_id"], name: "index_notifications_on_spam_report_id"
  end

  create_table "official_feedbacks", id: :uuid, default: -> { "gen_random_uuid()" }, force: :cascade do |t|
    t.jsonb "body_multiloc", default: {}
    t.jsonb "author_multiloc", default: {}
    t.uuid "user_id"
    t.uuid "post_id"
    t.datetime "created_at", null: false
    t.datetime "updated_at", null: false
    t.string "post_type"
    t.index ["post_id", "post_type"], name: "index_official_feedbacks_on_post"
    t.index ["post_id"], name: "index_official_feedbacks_on_post_id"
    t.index ["user_id"], name: "index_official_feedbacks_on_user_id"
  end

  create_table "onboarding_campaign_dismissals", id: :uuid, default: -> { "gen_random_uuid()" }, force: :cascade do |t|
    t.uuid "user_id"
    t.string "campaign_name", null: false
    t.datetime "created_at", null: false
    t.datetime "updated_at", null: false
    t.index ["campaign_name", "user_id"], name: "index_dismissals_on_campaign_name_and_user_id", unique: true
    t.index ["user_id"], name: "index_onboarding_campaign_dismissals_on_user_id"
  end

  create_table "page_files", id: :uuid, default: -> { "gen_random_uuid()" }, force: :cascade do |t|
    t.uuid "page_id"
    t.string "file"
    t.integer "ordering"
    t.string "name"
    t.datetime "created_at", null: false
    t.datetime "updated_at", null: false
    t.index ["page_id"], name: "index_page_files_on_page_id"
  end

  create_table "page_links", id: :uuid, default: -> { "gen_random_uuid()" }, force: :cascade do |t|
    t.uuid "linking_page_id", null: false
    t.uuid "linked_page_id", null: false
    t.integer "ordering"
    t.index ["linked_page_id"], name: "index_page_links_on_linked_page_id"
    t.index ["linking_page_id"], name: "index_page_links_on_linking_page_id"
  end

  create_table "pages", id: :uuid, default: -> { "gen_random_uuid()" }, force: :cascade do |t|
    t.jsonb "title_multiloc", default: {}
    t.jsonb "body_multiloc", default: {}
    t.string "slug"
    t.datetime "created_at", null: false
    t.datetime "updated_at", null: false
    t.uuid "project_id"
    t.string "publication_status", default: "published", null: false
    t.index ["project_id"], name: "index_pages_on_project_id"
    t.index ["slug"], name: "index_pages_on_slug", unique: true
  end

  create_table "permissions", id: :uuid, default: -> { "gen_random_uuid()" }, force: :cascade do |t|
    t.string "action", null: false
    t.string "permitted_by", null: false
    t.uuid "permission_scope_id"
    t.string "permission_scope_type"
    t.datetime "created_at", null: false
    t.datetime "updated_at", null: false
    t.index ["action"], name: "index_permissions_on_action"
    t.index ["permission_scope_id"], name: "index_permissions_on_permission_scope_id"
  end

  create_table "phase_files", id: :uuid, default: -> { "gen_random_uuid()" }, force: :cascade do |t|
    t.uuid "phase_id"
    t.string "file"
    t.integer "ordering"
    t.datetime "created_at", null: false
    t.datetime "updated_at", null: false
    t.string "name"
    t.index ["phase_id"], name: "index_phase_files_on_phase_id"
  end

  create_table "phases", id: :uuid, default: -> { "gen_random_uuid()" }, force: :cascade do |t|
    t.uuid "project_id"
    t.jsonb "title_multiloc", default: {}
    t.jsonb "description_multiloc", default: {}
    t.date "start_at"
    t.date "end_at"
    t.datetime "created_at", null: false
    t.datetime "updated_at", null: false
    t.string "participation_method", default: "ideation", null: false
    t.boolean "posting_enabled", default: true
    t.boolean "commenting_enabled", default: true
    t.boolean "voting_enabled", default: true
    t.string "voting_method", default: "unlimited"
    t.integer "voting_limited_max", default: 10
    t.string "survey_embed_url"
    t.string "survey_service"
    t.string "presentation_mode", default: "card"
    t.integer "max_budget"
    t.boolean "poll_anonymous", default: false, null: false
    t.boolean "downvoting_enabled", default: true, null: false
    t.integer "ideas_count", default: 0, null: false
    t.string "ideas_order"
    t.string "input_term", default: "idea"
    t.index ["project_id"], name: "index_phases_on_project_id"
  end

  create_table "polls_options", id: :uuid, default: -> { "gen_random_uuid()" }, force: :cascade do |t|
    t.uuid "question_id"
    t.jsonb "title_multiloc", default: {}, null: false
    t.integer "ordering"
    t.datetime "created_at", null: false
    t.datetime "updated_at", null: false
    t.index ["question_id"], name: "index_polls_options_on_question_id"
  end

  create_table "polls_questions", id: :uuid, default: -> { "gen_random_uuid()" }, force: :cascade do |t|
    t.uuid "participation_context_id", null: false
    t.string "participation_context_type", null: false
    t.jsonb "title_multiloc", default: {}, null: false
    t.integer "ordering"
    t.datetime "created_at", null: false
    t.datetime "updated_at", null: false
    t.string "question_type", default: "single_option", null: false
    t.integer "max_options"
    t.index ["participation_context_type", "participation_context_id"], name: "index_poll_questions_on_participation_context"
  end

  create_table "polls_response_options", id: :uuid, default: -> { "gen_random_uuid()" }, force: :cascade do |t|
    t.uuid "response_id"
    t.uuid "option_id"
    t.datetime "created_at", null: false
    t.datetime "updated_at", null: false
    t.index ["option_id"], name: "index_polls_response_options_on_option_id"
    t.index ["response_id"], name: "index_polls_response_options_on_response_id"
  end

  create_table "polls_responses", id: :uuid, default: -> { "gen_random_uuid()" }, force: :cascade do |t|
    t.uuid "participation_context_id", null: false
    t.string "participation_context_type", null: false
    t.uuid "user_id"
    t.datetime "created_at", null: false
    t.datetime "updated_at", null: false
    t.index ["participation_context_id", "participation_context_type", "user_id"], name: "index_polls_responses_on_participation_context_and_user_id", unique: true
    t.index ["participation_context_type", "participation_context_id"], name: "index_poll_responses_on_participation_context"
    t.index ["user_id"], name: "index_polls_responses_on_user_id"
  end

  create_table "project_files", id: :uuid, default: -> { "gen_random_uuid()" }, force: :cascade do |t|
    t.uuid "project_id"
    t.string "file"
    t.integer "ordering"
    t.datetime "created_at", null: false
    t.datetime "updated_at", null: false
    t.string "name"
    t.index ["project_id"], name: "index_project_files_on_project_id"
  end

  create_table "project_folders_files", id: :uuid, default: -> { "gen_random_uuid()" }, force: :cascade do |t|
    t.uuid "project_folder_id"
    t.string "file"
    t.string "name"
    t.integer "ordering"
    t.datetime "created_at", precision: 6, null: false
    t.datetime "updated_at", precision: 6, null: false
    t.index ["project_folder_id"], name: "index_project_folders_files_on_project_folder_id"
  end

  create_table "project_folders_folders", id: :uuid, default: -> { "gen_random_uuid()" }, force: :cascade do |t|
    t.jsonb "title_multiloc"
    t.jsonb "description_multiloc"
    t.jsonb "description_preview_multiloc"
    t.string "header_bg"
    t.string "slug"
    t.datetime "created_at", precision: 6, null: false
    t.datetime "updated_at", precision: 6, null: false
    t.index ["slug"], name: "index_project_folders_folders_on_slug"
  end

  create_table "project_folders_images", id: :uuid, default: -> { "gen_random_uuid()" }, force: :cascade do |t|
    t.uuid "project_folder_id"
    t.string "image"
    t.integer "ordering"
    t.datetime "created_at", precision: 6, null: false
    t.datetime "updated_at", precision: 6, null: false
    t.index ["project_folder_id"], name: "index_project_folders_images_on_project_folder_id"
  end

  create_table "project_images", id: :uuid, default: -> { "gen_random_uuid()" }, force: :cascade do |t|
    t.uuid "project_id"
    t.string "image"
    t.integer "ordering"
    t.datetime "created_at", null: false
    t.datetime "updated_at", null: false
    t.index ["project_id"], name: "index_project_images_on_project_id"
  end

  create_table "projects", id: :uuid, default: -> { "gen_random_uuid()" }, force: :cascade do |t|
    t.jsonb "title_multiloc", default: {}
    t.jsonb "description_multiloc", default: {}
    t.string "slug"
    t.datetime "created_at", null: false
    t.datetime "updated_at", null: false
    t.string "header_bg"
    t.integer "ideas_count", default: 0, null: false
    t.string "visible_to", default: "public", null: false
    t.jsonb "description_preview_multiloc", default: {}
    t.string "presentation_mode", default: "card"
    t.string "participation_method", default: "ideation"
    t.boolean "posting_enabled", default: true
    t.boolean "commenting_enabled", default: true
    t.boolean "voting_enabled", default: true
    t.string "voting_method", default: "unlimited"
    t.integer "voting_limited_max", default: 10
    t.string "process_type", default: "timeline", null: false
    t.string "internal_role"
    t.string "survey_embed_url"
    t.string "survey_service"
    t.integer "max_budget"
    t.integer "comments_count", default: 0, null: false
    t.uuid "default_assignee_id"
    t.boolean "poll_anonymous", default: false, null: false
    t.uuid "custom_form_id"
    t.boolean "downvoting_enabled", default: true, null: false
    t.string "ideas_order"
    t.string "input_term", default: "idea"
    t.index ["custom_form_id"], name: "index_projects_on_custom_form_id"
    t.index ["slug"], name: "index_projects_on_slug", unique: true
  end

  create_table "projects_topics", id: :uuid, default: -> { "uuid_generate_v4()" }, force: :cascade do |t|
    t.uuid "project_id"
    t.uuid "topic_id"
    t.datetime "created_at", precision: 6, null: false
    t.datetime "updated_at", precision: 6, null: false
    t.integer "ordering"
    t.index ["project_id"], name: "index_projects_topics_on_project_id"
    t.index ["topic_id"], name: "index_projects_topics_on_topic_id"
  end

  create_table "public_api_api_clients", id: :uuid, default: -> { "gen_random_uuid()" }, force: :cascade do |t|
    t.string "name"
    t.string "secret"
    t.uuid "tenant_id"
    t.datetime "created_at", null: false
    t.datetime "updated_at", null: false
    t.index ["tenant_id"], name: "index_public_api_api_clients_on_tenant_id"
  end

  create_table "spam_reports", id: :uuid, default: -> { "gen_random_uuid()" }, force: :cascade do |t|
    t.uuid "spam_reportable_id", null: false
    t.string "spam_reportable_type", null: false
    t.datetime "reported_at", null: false
    t.string "reason_code"
    t.string "other_reason"
    t.uuid "user_id"
    t.datetime "created_at", null: false
    t.datetime "updated_at", null: false
    t.index ["reported_at"], name: "index_spam_reports_on_reported_at"
    t.index ["spam_reportable_type", "spam_reportable_id"], name: "spam_reportable_index"
    t.index ["user_id"], name: "index_spam_reports_on_user_id"
  end

  create_table "surveys_responses", id: :uuid, default: -> { "gen_random_uuid()" }, force: :cascade do |t|
    t.uuid "participation_context_id", null: false
    t.string "participation_context_type", null: false
    t.string "survey_service", null: false
    t.string "external_survey_id", null: false
    t.string "external_response_id", null: false
    t.uuid "user_id"
    t.datetime "started_at"
    t.datetime "submitted_at", null: false
    t.jsonb "answers", default: {}
    t.datetime "created_at", null: false
    t.datetime "updated_at", null: false
    t.index ["participation_context_type", "participation_context_id"], name: "index_surveys_responses_on_participation_context"
    t.index ["user_id"], name: "index_surveys_responses_on_user_id"
  end

  create_table "tagging_taggings", id: :serial, force: :cascade do |t|
    t.integer "assignment_method", default: 0
    t.uuid "idea_id"
    t.uuid "tag_id"
    t.datetime "created_at", null: false
    t.datetime "updated_at", null: false
    t.float "confidence_score"
    t.index ["idea_id", "tag_id"], name: "index_tagging_taggings_on_idea_id_and_tag_id", unique: true
    t.index ["idea_id"], name: "index_tagging_taggings_on_idea_id"
    t.index ["tag_id"], name: "index_tagging_taggings_on_tag_id"
  end

  create_table "tagging_tags", id: :uuid, default: -> { "gen_random_uuid()" }, force: :cascade do |t|
    t.jsonb "title_multiloc", default: {}
    t.datetime "created_at", null: false
    t.datetime "updated_at", null: false
  end

  create_table "tenants", id: :uuid, default: -> { "gen_random_uuid()" }, force: :cascade do |t|
    t.string "name"
    t.string "host"
    t.jsonb "settings", default: {}
    t.datetime "created_at", null: false
    t.datetime "updated_at", null: false
    t.string "logo"
    t.string "header_bg"
    t.string "favicon"
    t.jsonb "style", default: {}
    t.index ["host"], name: "index_tenants_on_host"
  end

  create_table "text_images", id: :uuid, default: -> { "gen_random_uuid()" }, force: :cascade do |t|
    t.string "imageable_type", null: false
    t.uuid "imageable_id", null: false
    t.string "imageable_field"
    t.string "image"
    t.datetime "created_at", null: false
    t.datetime "updated_at", null: false
    t.string "text_reference", null: false
  end

  create_table "topics", id: :uuid, default: -> { "gen_random_uuid()" }, force: :cascade do |t|
    t.jsonb "title_multiloc", default: {}
    t.jsonb "description_multiloc", default: {}
    t.string "icon"
    t.datetime "created_at", null: false
    t.datetime "updated_at", null: false
    t.integer "ordering"
    t.string "code", default: "custom", null: false
  end

  create_table "users", id: :uuid, default: -> { "gen_random_uuid()" }, force: :cascade do |t|
    t.string "email"
    t.string "password_digest"
    t.string "slug"
    t.jsonb "roles", default: []
    t.string "reset_password_token"
    t.datetime "created_at", null: false
    t.datetime "updated_at", null: false
    t.string "avatar"
    t.string "first_name"
    t.string "last_name"
    t.string "locale"
    t.jsonb "bio_multiloc", default: {}
    t.boolean "cl1_migrated", default: false
    t.string "invite_status"
    t.jsonb "custom_field_values", default: {}
    t.datetime "registration_completed_at"
    t.boolean "verified", default: false, null: false
    t.index "lower((email)::text)", name: "users_unique_lower_email_idx", unique: true
    t.index ["email"], name: "index_users_on_email"
    t.index ["slug"], name: "index_users_on_slug", unique: true
  end

  create_table "verification_id_cards", id: :uuid, default: -> { "gen_random_uuid()" }, force: :cascade do |t|
    t.string "hashed_card_id"
    t.index ["hashed_card_id"], name: "index_verification_id_cards_on_hashed_card_id"
  end

  create_table "verification_verifications", id: :uuid, default: -> { "gen_random_uuid()" }, force: :cascade do |t|
    t.uuid "user_id"
    t.string "method_name", null: false
    t.string "hashed_uid", null: false
    t.boolean "active", default: true, null: false
    t.datetime "created_at", null: false
    t.datetime "updated_at", null: false
    t.index ["hashed_uid"], name: "index_verification_verifications_on_hashed_uid"
    t.index ["user_id"], name: "index_verification_verifications_on_user_id"
  end

  create_table "volunteering_causes", id: :uuid, default: -> { "gen_random_uuid()" }, force: :cascade do |t|
    t.uuid "participation_context_id", null: false
    t.string "participation_context_type", null: false
    t.jsonb "title_multiloc", default: {}, null: false
    t.jsonb "description_multiloc", default: {}, null: false
    t.integer "volunteers_count", default: 0, null: false
    t.string "image"
    t.integer "ordering", null: false
    t.datetime "created_at", precision: 6, null: false
    t.datetime "updated_at", precision: 6, null: false
    t.index ["ordering"], name: "index_volunteering_causes_on_ordering"
    t.index ["participation_context_type", "participation_context_id"], name: "index_volunteering_causes_on_participation_context"
  end

  create_table "volunteering_volunteers", id: :uuid, default: -> { "gen_random_uuid()" }, force: :cascade do |t|
    t.uuid "cause_id", null: false
    t.uuid "user_id", null: false
    t.datetime "created_at", precision: 6, null: false
    t.datetime "updated_at", precision: 6, null: false
    t.index ["cause_id"], name: "index_volunteering_volunteers_on_cause_id"
    t.index ["user_id"], name: "index_volunteering_volunteers_on_user_id"
  end

  create_table "votes", id: :uuid, default: -> { "gen_random_uuid()" }, force: :cascade do |t|
    t.uuid "votable_id"
    t.string "votable_type"
    t.uuid "user_id"
    t.string "mode", null: false
    t.datetime "created_at", null: false
    t.datetime "updated_at", null: false
    t.index ["user_id"], name: "index_votes_on_user_id"
    t.index ["votable_type", "votable_id", "user_id"], name: "index_votes_on_votable_type_and_votable_id_and_user_id", unique: true
    t.index ["votable_type", "votable_id"], name: "index_votes_on_votable_type_and_votable_id"
  end

  add_foreign_key "activities", "users"
  add_foreign_key "areas_ideas", "areas"
  add_foreign_key "areas_ideas", "ideas"
  add_foreign_key "areas_initiatives", "areas"
  add_foreign_key "areas_initiatives", "initiatives"
  add_foreign_key "areas_projects", "areas"
  add_foreign_key "areas_projects", "projects"
  add_foreign_key "baskets", "users"
  add_foreign_key "baskets_ideas", "baskets"
  add_foreign_key "baskets_ideas", "ideas"
  add_foreign_key "comments", "users", column: "author_id"
  add_foreign_key "custom_field_options", "custom_fields"
  add_foreign_key "email_campaigns_campaign_email_commands", "users", column: "recipient_id"
  add_foreign_key "email_campaigns_campaigns", "users", column: "author_id"
  add_foreign_key "email_campaigns_campaigns_groups", "email_campaigns_campaigns", column: "campaign_id"
  add_foreign_key "email_campaigns_deliveries", "email_campaigns_campaigns", column: "campaign_id"
  add_foreign_key "event_files", "events"
  add_foreign_key "events", "projects"
  add_foreign_key "groups_permissions", "groups"
  add_foreign_key "groups_permissions", "permissions"
  add_foreign_key "groups_projects", "groups"
  add_foreign_key "groups_projects", "projects"
  add_foreign_key "idea_files", "ideas"
  add_foreign_key "idea_images", "ideas"
  add_foreign_key "ideas", "idea_statuses"
  add_foreign_key "ideas", "projects"
  add_foreign_key "ideas", "users", column: "assignee_id"
  add_foreign_key "ideas", "users", column: "author_id"
  add_foreign_key "ideas_phases", "ideas"
  add_foreign_key "ideas_phases", "phases"
  add_foreign_key "ideas_topics", "ideas"
  add_foreign_key "ideas_topics", "topics"
  add_foreign_key "identities", "users"
  add_foreign_key "initiative_files", "initiatives"
  add_foreign_key "initiative_images", "initiatives"
  add_foreign_key "initiatives", "users", column: "assignee_id"
  add_foreign_key "initiatives", "users", column: "author_id"
  add_foreign_key "initiatives_topics", "initiatives"
  add_foreign_key "initiatives_topics", "topics"
  add_foreign_key "invites", "users", column: "invitee_id"
  add_foreign_key "invites", "users", column: "inviter_id"
  add_foreign_key "maps_layers", "maps_map_configs", column: "map_config_id"
  add_foreign_key "maps_legend_items", "maps_map_configs", column: "map_config_id"
  add_foreign_key "memberships", "groups"
  add_foreign_key "memberships", "users"
  add_foreign_key "notifications", "comments"
  add_foreign_key "notifications", "invites"
  add_foreign_key "notifications", "official_feedbacks"
  add_foreign_key "notifications", "phases"
  add_foreign_key "notifications", "projects"
  add_foreign_key "notifications", "spam_reports"
  add_foreign_key "notifications", "users", column: "initiating_user_id"
  add_foreign_key "notifications", "users", column: "recipient_id"
  add_foreign_key "official_feedbacks", "users"
  add_foreign_key "page_files", "pages"
  add_foreign_key "page_links", "pages", column: "linked_page_id"
  add_foreign_key "page_links", "pages", column: "linking_page_id"
  add_foreign_key "pages", "projects"
  add_foreign_key "phase_files", "phases"
  add_foreign_key "phases", "projects"
  add_foreign_key "polls_options", "polls_questions", column: "question_id"
  add_foreign_key "polls_response_options", "polls_options", column: "option_id"
  add_foreign_key "polls_response_options", "polls_responses", column: "response_id"
  add_foreign_key "project_files", "projects"
  add_foreign_key "project_folders_files", "project_folders_folders", column: "project_folder_id"
  add_foreign_key "project_folders_images", "project_folders_folders", column: "project_folder_id"
  add_foreign_key "project_images", "projects"
  add_foreign_key "projects", "users", column: "default_assignee_id"
  add_foreign_key "projects_topics", "projects"
  add_foreign_key "projects_topics", "topics"
  add_foreign_key "public_api_api_clients", "tenants"
  add_foreign_key "spam_reports", "users"
  add_foreign_key "tagging_taggings", "ideas"
  add_foreign_key "tagging_taggings", "tagging_tags", column: "tag_id"
  add_foreign_key "volunteering_volunteers", "volunteering_causes", column: "cause_id"
  add_foreign_key "votes", "users"

  create_view "idea_trending_infos", sql_definition: <<-SQL
      SELECT ideas.id AS idea_id,
      GREATEST(comments_at.last_comment_at, upvotes_at.last_upvoted_at, ideas.published_at) AS last_activity_at,
      to_timestamp(round((((GREATEST(((comments_at.comments_count)::double precision * comments_at.mean_comment_at), (0)::double precision) + GREATEST(((upvotes_at.upvotes_count)::double precision * upvotes_at.mean_upvoted_at), (0)::double precision)) + date_part('epoch'::text, ideas.published_at)) / (((GREATEST((comments_at.comments_count)::numeric, 0.0) + GREATEST((upvotes_at.upvotes_count)::numeric, 0.0)) + 1.0))::double precision))) AS mean_activity_at
     FROM ((ideas
       FULL JOIN ( SELECT comments.post_id AS idea_id,
              max(comments.created_at) AS last_comment_at,
              avg(date_part('epoch'::text, comments.created_at)) AS mean_comment_at,
              count(comments.post_id) AS comments_count
             FROM comments
            GROUP BY comments.post_id) comments_at ON ((ideas.id = comments_at.idea_id)))
       FULL JOIN ( SELECT votes.votable_id,
              max(votes.created_at) AS last_upvoted_at,
              avg(date_part('epoch'::text, votes.created_at)) AS mean_upvoted_at,
              count(votes.votable_id) AS upvotes_count
             FROM votes
            WHERE (((votes.mode)::text = 'up'::text) AND ((votes.votable_type)::text = 'Idea'::text))
            GROUP BY votes.votable_id) upvotes_at ON ((ideas.id = upvotes_at.votable_id)));
  SQL
  create_view "initiative_initiative_statuses", sql_definition: <<-SQL
      SELECT initiative_status_changes.initiative_id,
      initiative_status_changes.initiative_status_id
     FROM (((initiatives
       JOIN ( SELECT initiative_status_changes_1.initiative_id,
              max(initiative_status_changes_1.created_at) AS last_status_changed_at
             FROM initiative_status_changes initiative_status_changes_1
            GROUP BY initiative_status_changes_1.initiative_id) initiatives_with_last_status_change ON ((initiatives.id = initiatives_with_last_status_change.initiative_id)))
       JOIN initiative_status_changes ON (((initiatives.id = initiative_status_changes.initiative_id) AND (initiatives_with_last_status_change.last_status_changed_at = initiative_status_changes.created_at))))
       JOIN initiative_statuses ON ((initiative_statuses.id = initiative_status_changes.initiative_status_id)));
  SQL
  create_view "moderations", sql_definition: <<-SQL
      SELECT ideas.id,
      'Idea'::text AS moderatable_type,
      NULL::text AS post_type,
      NULL::uuid AS post_id,
      NULL::text AS post_slug,
      NULL::jsonb AS post_title_multiloc,
      projects.id AS project_id,
      projects.slug AS project_slug,
      projects.title_multiloc AS project_title_multiloc,
      ideas.title_multiloc AS content_title_multiloc,
      ideas.body_multiloc AS content_body_multiloc,
      ideas.slug AS content_slug,
      ideas.published_at AS created_at,
      moderation_statuses.status AS moderation_status
     FROM ((ideas
       LEFT JOIN moderation_statuses ON ((moderation_statuses.moderatable_id = ideas.id)))
       LEFT JOIN projects ON ((projects.id = ideas.project_id)))
  UNION ALL
   SELECT initiatives.id,
      'Initiative'::text AS moderatable_type,
      NULL::text AS post_type,
      NULL::uuid AS post_id,
      NULL::text AS post_slug,
      NULL::jsonb AS post_title_multiloc,
      NULL::uuid AS project_id,
      NULL::character varying AS project_slug,
      NULL::jsonb AS project_title_multiloc,
      initiatives.title_multiloc AS content_title_multiloc,
      initiatives.body_multiloc AS content_body_multiloc,
      initiatives.slug AS content_slug,
      initiatives.published_at AS created_at,
      moderation_statuses.status AS moderation_status
     FROM (initiatives
       LEFT JOIN moderation_statuses ON ((moderation_statuses.moderatable_id = initiatives.id)))
  UNION ALL
   SELECT comments.id,
      'Comment'::text AS moderatable_type,
      'Idea'::text AS post_type,
      ideas.id AS post_id,
      ideas.slug AS post_slug,
      ideas.title_multiloc AS post_title_multiloc,
      projects.id AS project_id,
      projects.slug AS project_slug,
      projects.title_multiloc AS project_title_multiloc,
      NULL::jsonb AS content_title_multiloc,
      comments.body_multiloc AS content_body_multiloc,
      NULL::character varying AS content_slug,
      comments.created_at,
      moderation_statuses.status AS moderation_status
     FROM (((comments
       LEFT JOIN moderation_statuses ON ((moderation_statuses.moderatable_id = comments.id)))
       LEFT JOIN ideas ON ((ideas.id = comments.post_id)))
       LEFT JOIN projects ON ((projects.id = ideas.project_id)))
    WHERE ((comments.post_type)::text = 'Idea'::text)
  UNION ALL
   SELECT comments.id,
      'Comment'::text AS moderatable_type,
      'Initiative'::text AS post_type,
      initiatives.id AS post_id,
      initiatives.slug AS post_slug,
      initiatives.title_multiloc AS post_title_multiloc,
      NULL::uuid AS project_id,
      NULL::character varying AS project_slug,
      NULL::jsonb AS project_title_multiloc,
      NULL::jsonb AS content_title_multiloc,
      comments.body_multiloc AS content_body_multiloc,
      NULL::character varying AS content_slug,
      comments.created_at,
      moderation_statuses.status AS moderation_status
     FROM ((comments
       LEFT JOIN moderation_statuses ON ((moderation_statuses.moderatable_id = comments.id)))
       LEFT JOIN initiatives ON ((initiatives.id = comments.post_id)))
    WHERE ((comments.post_type)::text = 'Initiative'::text);
  SQL
  create_view "union_posts", sql_definition: <<-SQL
      SELECT ideas.id,
      ideas.title_multiloc,
      ideas.body_multiloc,
      ideas.publication_status,
      ideas.published_at,
      ideas.author_id,
      ideas.created_at,
      ideas.updated_at,
      ideas.upvotes_count,
      ideas.location_point,
      ideas.location_description,
      ideas.comments_count,
      ideas.slug,
      ideas.official_feedbacks_count
     FROM ideas
  UNION ALL
   SELECT initiatives.id,
      initiatives.title_multiloc,
      initiatives.body_multiloc,
      initiatives.publication_status,
      initiatives.published_at,
      initiatives.author_id,
      initiatives.created_at,
      initiatives.updated_at,
      initiatives.upvotes_count,
      initiatives.location_point,
      initiatives.location_description,
      initiatives.comments_count,
      initiatives.slug,
      initiatives.official_feedbacks_count
     FROM initiatives;
  SQL
end<|MERGE_RESOLUTION|>--- conflicted
+++ resolved
@@ -10,12 +10,8 @@
 #
 # It's strongly recommended that you check this file into your version control system.
 
-<<<<<<< HEAD
 ActiveRecord::Schema.define(version: 2020_12_04_134337) do
-=======
-ActiveRecord::Schema.define(version: 2020_11_30_161115) do
->>>>>>> 39b94b9b
-
+  
   # These are extensions that must be enabled in order to support this database
   enable_extension "pgcrypto"
   enable_extension "plpgsql"
