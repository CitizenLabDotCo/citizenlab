# This file is auto-generated from the current state of the database. Instead
# of editing this file, please use the migrations feature of Active Record to
# incrementally modify your database, and then regenerate this schema definition.
#
# This file is the source Rails uses to define your schema when running `rails
# db:schema:load`. When creating a new database, `rails db:schema:load` tends to
# be faster and is potentially less error prone than running all of your
# migrations from scratch. Old migrations may fail to apply correctly if those
# migrations use external dependencies or application code.
#
# It's strongly recommended that you check this file into your version control system.

<<<<<<< HEAD
ActiveRecord::Schema.define(version: 2021_03_17_114361) do
=======
ActiveRecord::Schema.define(version: 2021_03_19_161957) do
>>>>>>> d2584009

  # These are extensions that must be enabled in order to support this database
  enable_extension "pgcrypto"
  enable_extension "plpgsql"
  enable_extension "postgis"
  enable_extension "uuid-ossp"

  create_table "activities", id: :uuid, default: -> { "gen_random_uuid()" }, force: :cascade do |t|
    t.string "item_type", null: false
    t.uuid "item_id", null: false
    t.string "action", null: false
    t.jsonb "payload", default: {}, null: false
    t.uuid "user_id"
    t.datetime "acted_at", null: false
    t.datetime "created_at", null: false
    t.index ["acted_at"], name: "index_activities_on_acted_at"
    t.index ["item_type", "item_id"], name: "index_activities_on_item_type_and_item_id"
    t.index ["user_id"], name: "index_activities_on_user_id"
  end

  create_table "admin_publications", id: :uuid, default: -> { "gen_random_uuid()" }, force: :cascade do |t|
    t.uuid "parent_id"
    t.integer "lft", null: false
    t.integer "rgt", null: false
    t.integer "ordering"
    t.string "publication_status", default: "published", null: false
    t.uuid "publication_id"
    t.string "publication_type"
    t.datetime "created_at", precision: 6, null: false
    t.datetime "updated_at", precision: 6, null: false
    t.integer "depth", default: 0, null: false
    t.index ["depth"], name: "index_admin_publications_on_depth"
    t.index ["lft"], name: "index_admin_publications_on_lft"
    t.index ["ordering"], name: "index_admin_publications_on_ordering"
    t.index ["parent_id"], name: "index_admin_publications_on_parent_id"
    t.index ["rgt"], name: "index_admin_publications_on_rgt"
  end

  create_table "app_configurations", id: :uuid, default: -> { "gen_random_uuid()" }, force: :cascade do |t|
    t.string "name"
    t.string "host"
    t.string "logo"
    t.string "header_bg"
    t.string "favicon"
    t.jsonb "settings", default: {}
    t.datetime "created_at", precision: 6, null: false
    t.datetime "updated_at", precision: 6, null: false
    t.jsonb "style", default: {}
  end

  create_table "areas", id: :uuid, default: -> { "gen_random_uuid()" }, force: :cascade do |t|
    t.jsonb "title_multiloc", default: {}
    t.jsonb "description_multiloc", default: {}
    t.datetime "created_at", null: false
    t.datetime "updated_at", null: false
    t.integer "ordering"
  end

  create_table "areas_ideas", id: :uuid, default: -> { "uuid_generate_v4()" }, force: :cascade do |t|
    t.uuid "area_id"
    t.uuid "idea_id"
    t.index ["area_id"], name: "index_areas_ideas_on_area_id"
    t.index ["idea_id", "area_id"], name: "index_areas_ideas_on_idea_id_and_area_id", unique: true
    t.index ["idea_id"], name: "index_areas_ideas_on_idea_id"
  end

  create_table "areas_initiatives", id: :uuid, default: -> { "gen_random_uuid()" }, force: :cascade do |t|
    t.uuid "area_id"
    t.uuid "initiative_id"
    t.index ["area_id"], name: "index_areas_initiatives_on_area_id"
    t.index ["initiative_id", "area_id"], name: "index_areas_initiatives_on_initiative_id_and_area_id", unique: true
    t.index ["initiative_id"], name: "index_areas_initiatives_on_initiative_id"
  end

  create_table "areas_projects", id: :uuid, default: -> { "uuid_generate_v4()" }, force: :cascade do |t|
    t.uuid "area_id"
    t.uuid "project_id"
    t.index ["area_id"], name: "index_areas_projects_on_area_id"
    t.index ["project_id"], name: "index_areas_projects_on_project_id"
  end

  create_table "baskets", id: :uuid, default: -> { "gen_random_uuid()" }, force: :cascade do |t|
    t.datetime "submitted_at"
    t.uuid "user_id"
    t.uuid "participation_context_id"
    t.string "participation_context_type"
    t.datetime "created_at", null: false
    t.datetime "updated_at", null: false
    t.index ["user_id"], name: "index_baskets_on_user_id"
  end

  create_table "baskets_ideas", id: :uuid, default: -> { "gen_random_uuid()" }, force: :cascade do |t|
    t.uuid "basket_id"
    t.uuid "idea_id"
    t.datetime "created_at", null: false
    t.datetime "updated_at", null: false
    t.index ["basket_id"], name: "index_baskets_ideas_on_basket_id"
    t.index ["idea_id"], name: "index_baskets_ideas_on_idea_id"
  end

  create_table "clusterings", id: :uuid, default: -> { "gen_random_uuid()" }, force: :cascade do |t|
    t.jsonb "title_multiloc", default: {}
    t.jsonb "structure", default: {}
    t.datetime "created_at", null: false
    t.datetime "updated_at", null: false
  end

  create_table "comments", id: :uuid, default: -> { "gen_random_uuid()" }, force: :cascade do |t|
    t.uuid "author_id"
    t.uuid "post_id"
    t.uuid "parent_id"
    t.integer "lft", null: false
    t.integer "rgt", null: false
    t.jsonb "body_multiloc", default: {}
    t.datetime "created_at", null: false
    t.datetime "updated_at", null: false
    t.integer "upvotes_count", default: 0, null: false
    t.integer "downvotes_count", default: 0, null: false
    t.string "publication_status", default: "published", null: false
    t.datetime "body_updated_at"
    t.integer "children_count", default: 0, null: false
    t.string "post_type"
    t.index ["author_id"], name: "index_comments_on_author_id"
    t.index ["created_at"], name: "index_comments_on_created_at"
    t.index ["lft"], name: "index_comments_on_lft"
    t.index ["parent_id"], name: "index_comments_on_parent_id"
    t.index ["post_id", "post_type"], name: "index_comments_on_post_id_and_post_type"
    t.index ["post_id"], name: "index_comments_on_post_id"
    t.index ["rgt"], name: "index_comments_on_rgt"
  end

  create_table "common_passwords", id: :uuid, default: -> { "gen_random_uuid()" }, force: :cascade do |t|
    t.string "password"
    t.index ["password"], name: "index_common_passwords_on_password"
  end

  create_table "custom_field_options", id: :uuid, default: -> { "gen_random_uuid()" }, force: :cascade do |t|
    t.uuid "custom_field_id"
    t.string "key"
    t.jsonb "title_multiloc", default: {}
    t.integer "ordering"
    t.datetime "created_at", null: false
    t.datetime "updated_at", null: false
    t.index ["custom_field_id", "key"], name: "index_custom_field_options_on_custom_field_id_and_key", unique: true
    t.index ["custom_field_id"], name: "index_custom_field_options_on_custom_field_id"
  end

  create_table "custom_fields", id: :uuid, default: -> { "gen_random_uuid()" }, force: :cascade do |t|
    t.string "resource_type"
    t.string "key"
    t.string "input_type"
    t.jsonb "title_multiloc", default: {}
    t.jsonb "description_multiloc", default: {}
    t.boolean "required", default: false
    t.integer "ordering"
    t.datetime "created_at", null: false
    t.datetime "updated_at", null: false
    t.boolean "enabled", default: true, null: false
    t.string "code"
    t.uuid "resource_id"
    t.boolean "hidden", default: false, null: false
    t.index ["resource_type", "resource_id"], name: "index_custom_fields_on_resource_type_and_resource_id"
  end

  create_table "custom_forms", id: :uuid, default: -> { "gen_random_uuid()" }, force: :cascade do |t|
    t.datetime "created_at", precision: 6, null: false
    t.datetime "updated_at", precision: 6, null: false
  end

  create_table "email_campaigns_campaign_email_commands", id: :uuid, default: -> { "gen_random_uuid()" }, force: :cascade do |t|
    t.string "campaign"
    t.uuid "recipient_id"
    t.datetime "commanded_at"
    t.jsonb "tracked_content"
    t.datetime "created_at", null: false
    t.datetime "updated_at", null: false
    t.index ["recipient_id"], name: "index_email_campaigns_campaign_email_commands_on_recipient_id"
  end

  create_table "email_campaigns_campaigns", id: :uuid, default: -> { "gen_random_uuid()" }, force: :cascade do |t|
    t.string "type", null: false
    t.uuid "author_id"
    t.boolean "enabled"
    t.string "sender"
    t.string "reply_to"
    t.jsonb "schedule", default: {}
    t.jsonb "subject_multiloc", default: {}
    t.jsonb "body_multiloc", default: {}
    t.datetime "created_at", null: false
    t.datetime "updated_at", null: false
    t.integer "deliveries_count", default: 0, null: false
    t.index ["author_id"], name: "index_email_campaigns_campaigns_on_author_id"
    t.index ["type"], name: "index_email_campaigns_campaigns_on_type"
  end

  create_table "email_campaigns_campaigns_groups", id: :uuid, default: -> { "gen_random_uuid()" }, force: :cascade do |t|
    t.uuid "campaign_id"
    t.uuid "group_id"
    t.datetime "created_at", null: false
    t.datetime "updated_at", null: false
    t.index ["campaign_id", "group_id"], name: "index_campaigns_groups", unique: true
    t.index ["campaign_id"], name: "index_email_campaigns_campaigns_groups_on_campaign_id"
    t.index ["group_id"], name: "index_email_campaigns_campaigns_groups_on_group_id"
  end

  create_table "email_campaigns_consents", id: :uuid, default: -> { "gen_random_uuid()" }, force: :cascade do |t|
    t.string "campaign_type", null: false
    t.uuid "user_id", null: false
    t.boolean "consented", null: false
    t.datetime "created_at", null: false
    t.datetime "updated_at", null: false
    t.index ["campaign_type", "user_id"], name: "index_email_campaigns_consents_on_campaign_type_and_user_id", unique: true
    t.index ["user_id"], name: "index_email_campaigns_consents_on_user_id"
  end

  create_table "email_campaigns_deliveries", id: :uuid, default: -> { "gen_random_uuid()" }, force: :cascade do |t|
    t.uuid "campaign_id", null: false
    t.uuid "user_id", null: false
    t.string "delivery_status", null: false
    t.jsonb "tracked_content", default: {}
    t.datetime "sent_at"
    t.datetime "created_at", null: false
    t.datetime "updated_at", null: false
    t.index ["campaign_id", "user_id"], name: "index_email_campaigns_deliveries_on_campaign_id_and_user_id"
    t.index ["campaign_id"], name: "index_email_campaigns_deliveries_on_campaign_id"
    t.index ["sent_at"], name: "index_email_campaigns_deliveries_on_sent_at"
    t.index ["user_id"], name: "index_email_campaigns_deliveries_on_user_id"
  end

  create_table "email_campaigns_unsubscription_tokens", id: :uuid, default: -> { "gen_random_uuid()" }, force: :cascade do |t|
    t.string "token", null: false
    t.uuid "user_id", null: false
    t.index ["token"], name: "index_email_campaigns_unsubscription_tokens_on_token"
    t.index ["user_id"], name: "index_email_campaigns_unsubscription_tokens_on_user_id"
  end

  create_table "email_snippets", id: :uuid, default: -> { "gen_random_uuid()" }, force: :cascade do |t|
    t.string "email"
    t.string "snippet"
    t.string "locale"
    t.text "body"
    t.datetime "created_at", null: false
    t.datetime "updated_at", null: false
    t.index ["email", "snippet", "locale"], name: "index_email_snippets_on_email_and_snippet_and_locale"
  end

  create_table "event_files", id: :uuid, default: -> { "gen_random_uuid()" }, force: :cascade do |t|
    t.uuid "event_id"
    t.string "file"
    t.integer "ordering"
    t.datetime "created_at", null: false
    t.datetime "updated_at", null: false
    t.string "name"
    t.index ["event_id"], name: "index_event_files_on_event_id"
  end

  create_table "events", id: :uuid, default: -> { "gen_random_uuid()" }, force: :cascade do |t|
    t.uuid "project_id"
    t.jsonb "title_multiloc", default: {}
    t.jsonb "description_multiloc", default: {}
    t.jsonb "location_multiloc", default: {}
    t.datetime "start_at"
    t.datetime "end_at"
    t.datetime "created_at", null: false
    t.datetime "updated_at", null: false
    t.index ["project_id"], name: "index_events_on_project_id"
  end

  create_table "groups", id: :uuid, default: -> { "gen_random_uuid()" }, force: :cascade do |t|
    t.jsonb "title_multiloc", default: {}
    t.string "slug"
    t.integer "memberships_count", default: 0, null: false
    t.datetime "created_at", null: false
    t.datetime "updated_at", null: false
    t.string "membership_type"
    t.jsonb "rules", default: []
    t.index ["slug"], name: "index_groups_on_slug"
  end

  create_table "groups_permissions", id: :uuid, default: -> { "gen_random_uuid()" }, force: :cascade do |t|
    t.uuid "permission_id", null: false
    t.uuid "group_id", null: false
    t.datetime "created_at", null: false
    t.datetime "updated_at", null: false
    t.index ["group_id"], name: "index_groups_permissions_on_group_id"
    t.index ["permission_id"], name: "index_groups_permissions_on_permission_id"
  end

  create_table "groups_projects", id: :uuid, default: -> { "gen_random_uuid()" }, force: :cascade do |t|
    t.uuid "group_id"
    t.uuid "project_id"
    t.datetime "created_at", null: false
    t.datetime "updated_at", null: false
    t.index ["group_id", "project_id"], name: "index_groups_projects_on_group_id_and_project_id", unique: true
    t.index ["group_id"], name: "index_groups_projects_on_group_id"
    t.index ["project_id"], name: "index_groups_projects_on_project_id"
  end

  create_table "id_id_card_lookup_id_cards", id: :uuid, default: -> { "gen_random_uuid()" }, force: :cascade do |t|
    t.string "hashed_card_id"
    t.index ["hashed_card_id"], name: "index_id_id_card_lookup_id_cards_on_hashed_card_id"
  end

  create_table "idea_files", id: :uuid, default: -> { "gen_random_uuid()" }, force: :cascade do |t|
    t.uuid "idea_id"
    t.string "file"
    t.integer "ordering"
    t.datetime "created_at", null: false
    t.datetime "updated_at", null: false
    t.string "name"
    t.index ["idea_id"], name: "index_idea_files_on_idea_id"
  end

  create_table "idea_images", id: :uuid, default: -> { "gen_random_uuid()" }, force: :cascade do |t|
    t.uuid "idea_id"
    t.string "image"
    t.integer "ordering"
    t.datetime "created_at", null: false
    t.datetime "updated_at", null: false
    t.index ["idea_id"], name: "index_idea_images_on_idea_id"
  end

  create_table "idea_statuses", id: :uuid, default: -> { "gen_random_uuid()" }, force: :cascade do |t|
    t.jsonb "title_multiloc", default: {}
    t.integer "ordering"
    t.string "code"
    t.string "color"
    t.datetime "created_at", null: false
    t.datetime "updated_at", null: false
    t.jsonb "description_multiloc", default: {}
    t.integer "ideas_count", default: 0
  end

  create_table "ideas", id: :uuid, default: -> { "gen_random_uuid()" }, force: :cascade do |t|
    t.jsonb "title_multiloc", default: {}
    t.jsonb "body_multiloc", default: {}
    t.string "publication_status"
    t.datetime "published_at"
    t.uuid "project_id"
    t.uuid "author_id"
    t.datetime "created_at", null: false
    t.datetime "updated_at", null: false
    t.integer "upvotes_count", default: 0, null: false
    t.integer "downvotes_count", default: 0, null: false
    t.geography "location_point", limit: {:srid=>4326, :type=>"st_point", :geographic=>true}
    t.string "location_description"
    t.integer "comments_count", default: 0, null: false
    t.uuid "idea_status_id"
    t.string "slug"
    t.integer "budget"
    t.integer "baskets_count", default: 0, null: false
    t.integer "official_feedbacks_count", default: 0, null: false
    t.uuid "assignee_id"
    t.datetime "assigned_at"
    t.integer "proposed_budget"
    t.index "((to_tsvector('simple'::regconfig, COALESCE((title_multiloc)::text, ''::text)) || to_tsvector('simple'::regconfig, COALESCE((body_multiloc)::text, ''::text))))", name: "index_ideas_search", using: :gin
    t.index ["author_id"], name: "index_ideas_on_author_id"
    t.index ["idea_status_id"], name: "index_ideas_on_idea_status_id"
    t.index ["location_point"], name: "index_ideas_on_location_point", using: :gist
    t.index ["project_id"], name: "index_ideas_on_project_id"
    t.index ["slug"], name: "index_ideas_on_slug", unique: true
  end

  create_table "ideas_phases", id: :uuid, default: -> { "gen_random_uuid()" }, force: :cascade do |t|
    t.uuid "idea_id"
    t.uuid "phase_id"
    t.datetime "created_at", null: false
    t.datetime "updated_at", null: false
    t.index ["idea_id", "phase_id"], name: "index_ideas_phases_on_idea_id_and_phase_id", unique: true
    t.index ["idea_id"], name: "index_ideas_phases_on_idea_id"
    t.index ["phase_id"], name: "index_ideas_phases_on_phase_id"
  end

  create_table "ideas_topics", id: :uuid, default: -> { "uuid_generate_v4()" }, force: :cascade do |t|
    t.uuid "idea_id"
    t.uuid "topic_id"
    t.index ["idea_id", "topic_id"], name: "index_ideas_topics_on_idea_id_and_topic_id", unique: true
    t.index ["idea_id"], name: "index_ideas_topics_on_idea_id"
    t.index ["topic_id"], name: "index_ideas_topics_on_topic_id"
  end

  create_table "identities", id: :uuid, default: -> { "gen_random_uuid()" }, force: :cascade do |t|
    t.string "provider"
    t.string "uid"
    t.jsonb "auth_hash", default: {}
    t.uuid "user_id"
    t.datetime "created_at", null: false
    t.datetime "updated_at", null: false
    t.index ["user_id"], name: "index_identities_on_user_id"
  end

  create_table "initiative_files", id: :uuid, default: -> { "gen_random_uuid()" }, force: :cascade do |t|
    t.uuid "initiative_id"
    t.string "file"
    t.string "name"
    t.integer "ordering"
    t.datetime "created_at", null: false
    t.datetime "updated_at", null: false
    t.index ["initiative_id"], name: "index_initiative_files_on_initiative_id"
  end

  create_table "initiative_images", id: :uuid, default: -> { "gen_random_uuid()" }, force: :cascade do |t|
    t.uuid "initiative_id"
    t.string "image"
    t.integer "ordering"
    t.datetime "created_at", null: false
    t.datetime "updated_at", null: false
    t.index ["initiative_id"], name: "index_initiative_images_on_initiative_id"
  end

  create_table "initiative_status_changes", id: :uuid, default: -> { "gen_random_uuid()" }, force: :cascade do |t|
    t.uuid "user_id"
    t.uuid "initiative_id"
    t.uuid "initiative_status_id"
    t.uuid "official_feedback_id"
    t.datetime "created_at", null: false
    t.datetime "updated_at", null: false
    t.index ["initiative_id"], name: "index_initiative_status_changes_on_initiative_id"
    t.index ["initiative_status_id"], name: "index_initiative_status_changes_on_initiative_status_id"
    t.index ["official_feedback_id"], name: "index_initiative_status_changes_on_official_feedback_id"
    t.index ["user_id"], name: "index_initiative_status_changes_on_user_id"
  end

  create_table "initiative_statuses", id: :uuid, default: -> { "gen_random_uuid()" }, force: :cascade do |t|
    t.jsonb "title_multiloc", default: {}
    t.jsonb "description_multiloc", default: {}
    t.integer "ordering"
    t.string "code"
    t.string "color"
    t.datetime "created_at", null: false
    t.datetime "updated_at", null: false
  end

  create_table "initiatives", id: :uuid, default: -> { "gen_random_uuid()" }, force: :cascade do |t|
    t.jsonb "title_multiloc", default: {}
    t.jsonb "body_multiloc", default: {}
    t.string "publication_status"
    t.datetime "published_at"
    t.uuid "author_id"
    t.integer "upvotes_count", default: 0, null: false
    t.integer "downvotes_count", default: 0, null: false
    t.geography "location_point", limit: {:srid=>4326, :type=>"st_point", :geographic=>true}
    t.string "location_description"
    t.string "slug"
    t.integer "comments_count", default: 0, null: false
    t.datetime "created_at", null: false
    t.datetime "updated_at", null: false
    t.string "header_bg"
    t.uuid "assignee_id"
    t.integer "official_feedbacks_count", default: 0, null: false
    t.datetime "assigned_at"
    t.index "((to_tsvector('simple'::regconfig, COALESCE((title_multiloc)::text, ''::text)) || to_tsvector('simple'::regconfig, COALESCE((body_multiloc)::text, ''::text))))", name: "index_initiatives_search", using: :gin
    t.index ["author_id"], name: "index_initiatives_on_author_id"
    t.index ["location_point"], name: "index_initiatives_on_location_point", using: :gist
    t.index ["slug"], name: "index_initiatives_on_slug"
  end

  create_table "initiatives_topics", id: :uuid, default: -> { "gen_random_uuid()" }, force: :cascade do |t|
    t.uuid "initiative_id"
    t.uuid "topic_id"
    t.index ["initiative_id", "topic_id"], name: "index_initiatives_topics_on_initiative_id_and_topic_id", unique: true
    t.index ["initiative_id"], name: "index_initiatives_topics_on_initiative_id"
    t.index ["topic_id"], name: "index_initiatives_topics_on_topic_id"
  end

  create_table "invites", id: :uuid, default: -> { "gen_random_uuid()" }, force: :cascade do |t|
    t.string "token", null: false
    t.uuid "inviter_id"
    t.uuid "invitee_id", null: false
    t.string "invite_text"
    t.datetime "accepted_at"
    t.datetime "created_at", null: false
    t.datetime "updated_at", null: false
    t.boolean "send_invite_email", default: true, null: false
    t.index ["invitee_id"], name: "index_invites_on_invitee_id"
    t.index ["inviter_id"], name: "index_invites_on_inviter_id"
    t.index ["token"], name: "index_invites_on_token"
  end

  create_table "machine_translations_machine_translations", id: :uuid, default: -> { "gen_random_uuid()" }, force: :cascade do |t|
    t.uuid "translatable_id", null: false
    t.string "translatable_type", null: false
    t.string "attribute_name", null: false
    t.string "locale_to", null: false
    t.string "translation", null: false
    t.datetime "created_at", null: false
    t.datetime "updated_at", null: false
    t.index ["translatable_id", "translatable_type", "attribute_name", "locale_to"], name: "machine_translations_lookup", unique: true
    t.index ["translatable_id", "translatable_type"], name: "machine_translations_translatable"
  end

  create_table "maps_layers", id: :uuid, default: -> { "gen_random_uuid()" }, force: :cascade do |t|
    t.uuid "map_config_id", null: false
    t.jsonb "title_multiloc", default: {}, null: false
    t.integer "ordering", null: false
    t.jsonb "geojson", null: false
    t.boolean "default_enabled", default: true, null: false
    t.string "marker_svg_url"
    t.datetime "created_at", precision: 6, null: false
    t.datetime "updated_at", precision: 6, null: false
    t.index ["map_config_id"], name: "index_maps_layers_on_map_config_id"
  end

  create_table "maps_legend_items", id: :uuid, default: -> { "gen_random_uuid()" }, force: :cascade do |t|
    t.uuid "map_config_id", null: false
    t.jsonb "title_multiloc", default: {}, null: false
    t.string "color", null: false
    t.integer "ordering", null: false
    t.datetime "created_at", precision: 6, null: false
    t.datetime "updated_at", precision: 6, null: false
    t.index ["map_config_id"], name: "index_maps_legend_items_on_map_config_id"
  end

  create_table "maps_map_configs", id: :uuid, default: -> { "gen_random_uuid()" }, force: :cascade do |t|
    t.uuid "project_id", null: false
    t.geography "center", limit: {:srid=>4326, :type=>"st_point", :geographic=>true}
    t.decimal "zoom_level", precision: 4, scale: 2
    t.string "tile_provider"
    t.datetime "created_at", precision: 6, null: false
    t.datetime "updated_at", precision: 6, null: false
    t.index ["project_id"], name: "index_maps_map_configs_on_project_id", unique: true
  end

  create_table "memberships", id: :uuid, default: -> { "gen_random_uuid()" }, force: :cascade do |t|
    t.uuid "group_id"
    t.uuid "user_id"
    t.datetime "created_at", null: false
    t.datetime "updated_at", null: false
    t.index ["group_id", "user_id"], name: "index_memberships_on_group_id_and_user_id", unique: true
    t.index ["group_id"], name: "index_memberships_on_group_id"
    t.index ["user_id"], name: "index_memberships_on_user_id"
  end

  create_table "moderation_moderation_statuses", id: :uuid, default: -> { "gen_random_uuid()" }, force: :cascade do |t|
    t.uuid "moderatable_id"
    t.string "moderatable_type"
    t.string "status"
    t.datetime "created_at", null: false
    t.datetime "updated_at", null: false
    t.index ["moderatable_type", "moderatable_id"], name: "moderation_statuses_moderatable", unique: true
  end

  create_table "notifications", id: :uuid, default: -> { "gen_random_uuid()" }, force: :cascade do |t|
    t.string "type"
    t.datetime "read_at"
    t.uuid "recipient_id"
    t.uuid "post_id"
    t.uuid "comment_id"
    t.uuid "project_id"
    t.datetime "created_at", null: false
    t.datetime "updated_at", null: false
    t.uuid "initiating_user_id"
    t.uuid "spam_report_id"
    t.uuid "invite_id"
    t.string "reason_code"
    t.string "other_reason"
    t.uuid "post_status_id"
    t.uuid "official_feedback_id"
    t.uuid "phase_id"
    t.string "post_type"
    t.string "post_status_type"
    t.uuid "project_folder_id"
    t.index ["created_at"], name: "index_notifications_on_created_at"
    t.index ["initiating_user_id"], name: "index_notifications_on_initiating_user_id"
    t.index ["invite_id"], name: "index_notifications_on_invite_id"
    t.index ["official_feedback_id"], name: "index_notifications_on_official_feedback_id"
    t.index ["phase_id"], name: "index_notifications_on_phase_id"
    t.index ["post_id", "post_type"], name: "index_notifications_on_post_id_and_post_type"
    t.index ["post_status_id", "post_status_type"], name: "index_notifications_on_post_status_id_and_post_status_type"
    t.index ["post_status_id"], name: "index_notifications_on_post_status_id"
    t.index ["recipient_id", "read_at"], name: "index_notifications_on_recipient_id_and_read_at"
    t.index ["recipient_id"], name: "index_notifications_on_recipient_id"
    t.index ["spam_report_id"], name: "index_notifications_on_spam_report_id"
  end

  create_table "official_feedbacks", id: :uuid, default: -> { "gen_random_uuid()" }, force: :cascade do |t|
    t.jsonb "body_multiloc", default: {}
    t.jsonb "author_multiloc", default: {}
    t.uuid "user_id"
    t.uuid "post_id"
    t.datetime "created_at", null: false
    t.datetime "updated_at", null: false
    t.string "post_type"
    t.index ["post_id", "post_type"], name: "index_official_feedbacks_on_post"
    t.index ["post_id"], name: "index_official_feedbacks_on_post_id"
    t.index ["user_id"], name: "index_official_feedbacks_on_user_id"
  end

  create_table "onboarding_campaign_dismissals", id: :uuid, default: -> { "gen_random_uuid()" }, force: :cascade do |t|
    t.uuid "user_id"
    t.string "campaign_name", null: false
    t.datetime "created_at", null: false
    t.datetime "updated_at", null: false
    t.index ["campaign_name", "user_id"], name: "index_dismissals_on_campaign_name_and_user_id", unique: true
    t.index ["user_id"], name: "index_onboarding_campaign_dismissals_on_user_id"
  end

  create_table "page_files", id: :uuid, default: -> { "gen_random_uuid()" }, force: :cascade do |t|
    t.uuid "page_id"
    t.string "file"
    t.integer "ordering"
    t.string "name"
    t.datetime "created_at", null: false
    t.datetime "updated_at", null: false
    t.index ["page_id"], name: "index_page_files_on_page_id"
  end

  create_table "page_links", id: :uuid, default: -> { "gen_random_uuid()" }, force: :cascade do |t|
    t.uuid "linking_page_id", null: false
    t.uuid "linked_page_id", null: false
    t.integer "ordering"
    t.index ["linked_page_id"], name: "index_page_links_on_linked_page_id"
    t.index ["linking_page_id"], name: "index_page_links_on_linking_page_id"
  end

  create_table "pages", id: :uuid, default: -> { "gen_random_uuid()" }, force: :cascade do |t|
    t.jsonb "title_multiloc", default: {}
    t.jsonb "body_multiloc", default: {}
    t.string "slug"
    t.datetime "created_at", null: false
    t.datetime "updated_at", null: false
    t.uuid "project_id"
    t.string "publication_status", default: "published", null: false
    t.index ["project_id"], name: "index_pages_on_project_id"
    t.index ["slug"], name: "index_pages_on_slug", unique: true
  end

  create_table "permissions", id: :uuid, default: -> { "gen_random_uuid()" }, force: :cascade do |t|
    t.string "action", null: false
    t.string "permitted_by", null: false
    t.uuid "permission_scope_id"
    t.string "permission_scope_type"
    t.datetime "created_at", null: false
    t.datetime "updated_at", null: false
    t.index ["action"], name: "index_permissions_on_action"
    t.index ["permission_scope_id"], name: "index_permissions_on_permission_scope_id"
  end

  create_table "phase_files", id: :uuid, default: -> { "gen_random_uuid()" }, force: :cascade do |t|
    t.uuid "phase_id"
    t.string "file"
    t.integer "ordering"
    t.datetime "created_at", null: false
    t.datetime "updated_at", null: false
    t.string "name"
    t.index ["phase_id"], name: "index_phase_files_on_phase_id"
  end

  create_table "phases", id: :uuid, default: -> { "gen_random_uuid()" }, force: :cascade do |t|
    t.uuid "project_id"
    t.jsonb "title_multiloc", default: {}
    t.jsonb "description_multiloc", default: {}
    t.date "start_at"
    t.date "end_at"
    t.datetime "created_at", null: false
    t.datetime "updated_at", null: false
    t.string "participation_method", default: "ideation", null: false
    t.boolean "posting_enabled", default: true
    t.boolean "commenting_enabled", default: true
    t.boolean "voting_enabled", default: true
    t.string "voting_method", default: "unlimited"
    t.integer "voting_limited_max", default: 10
    t.string "survey_embed_url"
    t.string "survey_service"
    t.string "presentation_mode", default: "card"
    t.integer "max_budget"
    t.boolean "poll_anonymous", default: false, null: false
    t.boolean "downvoting_enabled", default: true, null: false
    t.integer "ideas_count", default: 0, null: false
    t.string "ideas_order"
    t.string "input_term", default: "idea"
    t.index ["project_id"], name: "index_phases_on_project_id"
  end

  create_table "polls_options", id: :uuid, default: -> { "gen_random_uuid()" }, force: :cascade do |t|
    t.uuid "question_id"
    t.jsonb "title_multiloc", default: {}, null: false
    t.integer "ordering"
    t.datetime "created_at", null: false
    t.datetime "updated_at", null: false
    t.index ["question_id"], name: "index_polls_options_on_question_id"
  end

  create_table "polls_questions", id: :uuid, default: -> { "gen_random_uuid()" }, force: :cascade do |t|
    t.uuid "participation_context_id", null: false
    t.string "participation_context_type", null: false
    t.jsonb "title_multiloc", default: {}, null: false
    t.integer "ordering"
    t.datetime "created_at", null: false
    t.datetime "updated_at", null: false
    t.string "question_type", default: "single_option", null: false
    t.integer "max_options"
    t.index ["participation_context_type", "participation_context_id"], name: "index_poll_questions_on_participation_context"
  end

  create_table "polls_response_options", id: :uuid, default: -> { "gen_random_uuid()" }, force: :cascade do |t|
    t.uuid "response_id"
    t.uuid "option_id"
    t.datetime "created_at", null: false
    t.datetime "updated_at", null: false
    t.index ["option_id"], name: "index_polls_response_options_on_option_id"
    t.index ["response_id"], name: "index_polls_response_options_on_response_id"
  end

  create_table "polls_responses", id: :uuid, default: -> { "gen_random_uuid()" }, force: :cascade do |t|
    t.uuid "participation_context_id", null: false
    t.string "participation_context_type", null: false
    t.uuid "user_id"
    t.datetime "created_at", null: false
    t.datetime "updated_at", null: false
    t.index ["participation_context_id", "participation_context_type", "user_id"], name: "index_polls_responses_on_participation_context_and_user_id", unique: true
    t.index ["participation_context_type", "participation_context_id"], name: "index_poll_responses_on_participation_context"
    t.index ["user_id"], name: "index_polls_responses_on_user_id"
  end

  create_table "project_files", id: :uuid, default: -> { "gen_random_uuid()" }, force: :cascade do |t|
    t.uuid "project_id"
    t.string "file"
    t.integer "ordering"
    t.datetime "created_at", null: false
    t.datetime "updated_at", null: false
    t.string "name"
    t.index ["project_id"], name: "index_project_files_on_project_id"
  end

  create_table "project_folders_files", id: :uuid, default: -> { "gen_random_uuid()" }, force: :cascade do |t|
    t.uuid "project_folder_id"
    t.string "file"
    t.string "name"
    t.integer "ordering"
    t.datetime "created_at", precision: 6, null: false
    t.datetime "updated_at", precision: 6, null: false
    t.index ["project_folder_id"], name: "index_project_folders_files_on_project_folder_id"
  end

  create_table "project_folders_folders", id: :uuid, default: -> { "gen_random_uuid()" }, force: :cascade do |t|
    t.jsonb "title_multiloc"
    t.jsonb "description_multiloc"
    t.jsonb "description_preview_multiloc"
    t.string "header_bg"
    t.string "slug"
    t.datetime "created_at", precision: 6, null: false
    t.datetime "updated_at", precision: 6, null: false
    t.index ["slug"], name: "index_project_folders_folders_on_slug"
  end

  create_table "project_folders_images", id: :uuid, default: -> { "gen_random_uuid()" }, force: :cascade do |t|
    t.uuid "project_folder_id"
    t.string "image"
    t.integer "ordering"
    t.datetime "created_at", precision: 6, null: false
    t.datetime "updated_at", precision: 6, null: false
    t.index ["project_folder_id"], name: "index_project_folders_images_on_project_folder_id"
  end

  create_table "project_images", id: :uuid, default: -> { "gen_random_uuid()" }, force: :cascade do |t|
    t.uuid "project_id"
    t.string "image"
    t.integer "ordering"
    t.datetime "created_at", null: false
    t.datetime "updated_at", null: false
    t.index ["project_id"], name: "index_project_images_on_project_id"
  end

  create_table "projects", id: :uuid, default: -> { "gen_random_uuid()" }, force: :cascade do |t|
    t.jsonb "title_multiloc", default: {}
    t.jsonb "description_multiloc", default: {}
    t.string "slug"
    t.datetime "created_at", null: false
    t.datetime "updated_at", null: false
    t.string "header_bg"
    t.integer "ideas_count", default: 0, null: false
    t.string "visible_to", default: "public", null: false
    t.jsonb "description_preview_multiloc", default: {}
    t.string "presentation_mode", default: "card"
    t.string "participation_method", default: "ideation"
    t.boolean "posting_enabled", default: true
    t.boolean "commenting_enabled", default: true
    t.boolean "voting_enabled", default: true
    t.string "voting_method", default: "unlimited"
    t.integer "voting_limited_max", default: 10
    t.string "process_type", default: "timeline", null: false
    t.string "internal_role"
    t.string "survey_embed_url"
    t.string "survey_service"
    t.integer "max_budget"
    t.integer "comments_count", default: 0, null: false
    t.uuid "default_assignee_id"
    t.boolean "poll_anonymous", default: false, null: false
    t.uuid "custom_form_id"
    t.boolean "downvoting_enabled", default: true, null: false
    t.string "ideas_order"
    t.string "input_term", default: "idea"
    t.index ["custom_form_id"], name: "index_projects_on_custom_form_id"
    t.index ["slug"], name: "index_projects_on_slug", unique: true
  end

  create_table "projects_topics", id: :uuid, default: -> { "uuid_generate_v4()" }, force: :cascade do |t|
    t.uuid "project_id"
    t.uuid "topic_id"
    t.datetime "created_at", precision: 6, null: false
    t.datetime "updated_at", precision: 6, null: false
    t.integer "ordering"
    t.index ["project_id"], name: "index_projects_topics_on_project_id"
    t.index ["topic_id"], name: "index_projects_topics_on_topic_id"
  end

  create_table "public_api_api_clients", id: :uuid, default: -> { "gen_random_uuid()" }, force: :cascade do |t|
    t.string "name"
    t.string "secret"
    t.uuid "tenant_id"
    t.datetime "created_at", null: false
    t.datetime "updated_at", null: false
    t.index ["tenant_id"], name: "index_public_api_api_clients_on_tenant_id"
  end

  create_table "que_jobs", comment: "4", force: :cascade do |t|
    t.integer "priority", limit: 2, default: 100, null: false
    t.datetime "run_at", default: -> { "now()" }, null: false
    t.text "job_class", null: false
    t.integer "error_count", default: 0, null: false
    t.text "last_error_message"
    t.text "queue", default: "default", null: false
    t.text "last_error_backtrace"
    t.datetime "finished_at"
    t.datetime "expired_at"
    t.jsonb "args", default: [], null: false
    t.jsonb "data", default: {}, null: false
    t.index ["args"], name: "que_jobs_args_gin_idx", opclass: :jsonb_path_ops, using: :gin
    t.index ["data"], name: "que_jobs_data_gin_idx", opclass: :jsonb_path_ops, using: :gin
    t.index ["queue", "priority", "run_at", "id"], name: "que_poll_idx", where: "((finished_at IS NULL) AND (expired_at IS NULL))"
  end

  create_table "que_lockers", primary_key: "pid", id: :integer, default: nil, force: :cascade do |t|
    t.integer "worker_count", null: false
    t.integer "worker_priorities", null: false, array: true
    t.integer "ruby_pid", null: false
    t.text "ruby_hostname", null: false
    t.text "queues", null: false, array: true
    t.boolean "listening", null: false
  end

  create_table "que_values", primary_key: "key", id: :text, force: :cascade do |t|
    t.jsonb "value", default: {}, null: false
  end

  create_table "spam_reports", id: :uuid, default: -> { "gen_random_uuid()" }, force: :cascade do |t|
    t.uuid "spam_reportable_id", null: false
    t.string "spam_reportable_type", null: false
    t.datetime "reported_at", null: false
    t.string "reason_code"
    t.string "other_reason"
    t.uuid "user_id"
    t.datetime "created_at", null: false
    t.datetime "updated_at", null: false
    t.index ["reported_at"], name: "index_spam_reports_on_reported_at"
    t.index ["spam_reportable_type", "spam_reportable_id"], name: "spam_reportable_index"
    t.index ["user_id"], name: "index_spam_reports_on_user_id"
  end

  create_table "surveys_responses", id: :uuid, default: -> { "gen_random_uuid()" }, force: :cascade do |t|
    t.uuid "participation_context_id", null: false
    t.string "participation_context_type", null: false
    t.string "survey_service", null: false
    t.string "external_survey_id", null: false
    t.string "external_response_id", null: false
    t.uuid "user_id"
    t.datetime "started_at"
    t.datetime "submitted_at", null: false
    t.jsonb "answers", default: {}
    t.datetime "created_at", null: false
    t.datetime "updated_at", null: false
    t.index ["participation_context_type", "participation_context_id"], name: "index_surveys_responses_on_participation_context"
    t.index ["user_id"], name: "index_surveys_responses_on_user_id"
  end

  create_table "tagging_pending_tasks", id: :uuid, default: -> { "gen_random_uuid()" }, force: :cascade do |t|
    t.string "nlp_task_id", null: false
    t.datetime "created_at", precision: 6, null: false
    t.datetime "updated_at", precision: 6, null: false
  end

  create_table "tagging_pending_tasks_ideas", id: :uuid, default: -> { "gen_random_uuid()" }, force: :cascade do |t|
    t.uuid "idea_id"
    t.uuid "pending_task_id"
    t.datetime "created_at", precision: 6, null: false
    t.datetime "updated_at", precision: 6, null: false
    t.index ["idea_id"], name: "index_tagging_pending_tasks_ideas_on_idea_id"
    t.index ["pending_task_id"], name: "index_tagging_pending_tasks_ideas_on_pending_task_id"
  end

  create_table "tagging_pending_tasks_tags", id: :uuid, default: -> { "gen_random_uuid()" }, force: :cascade do |t|
    t.uuid "tag_id"
    t.uuid "pending_task_id"
    t.datetime "created_at", precision: 6, null: false
    t.datetime "updated_at", precision: 6, null: false
    t.index ["pending_task_id"], name: "index_tagging_pending_tasks_tags_on_pending_task_id"
    t.index ["tag_id"], name: "index_tagging_pending_tasks_tags_on_tag_id"
  end

  create_table "tagging_taggings", id: :uuid, default: -> { "gen_random_uuid()" }, force: :cascade do |t|
    t.integer "assignment_method", default: 0
    t.uuid "idea_id"
    t.uuid "tag_id"
    t.datetime "created_at", null: false
    t.datetime "updated_at", null: false
    t.float "confidence_score"
    t.index ["idea_id", "tag_id"], name: "index_tagging_taggings_on_idea_id_and_tag_id", unique: true
    t.index ["idea_id"], name: "index_tagging_taggings_on_idea_id"
    t.index ["tag_id"], name: "index_tagging_taggings_on_tag_id"
  end

  create_table "tagging_tags", id: :uuid, default: -> { "gen_random_uuid()" }, force: :cascade do |t|
    t.jsonb "title_multiloc", default: {}
    t.datetime "created_at", null: false
    t.datetime "updated_at", null: false
  end

  create_table "tenants", id: :uuid, default: -> { "gen_random_uuid()" }, force: :cascade do |t|
    t.string "name"
    t.string "host"
    t.jsonb "settings", default: {}
    t.datetime "created_at", null: false
    t.datetime "updated_at", null: false
    t.string "logo"
    t.string "header_bg"
    t.string "favicon"
    t.jsonb "style", default: {}
    t.index ["host"], name: "index_tenants_on_host"
  end

  create_table "text_images", id: :uuid, default: -> { "gen_random_uuid()" }, force: :cascade do |t|
    t.string "imageable_type", null: false
    t.uuid "imageable_id", null: false
    t.string "imageable_field"
    t.string "image"
    t.datetime "created_at", null: false
    t.datetime "updated_at", null: false
    t.string "text_reference", null: false
  end

  create_table "topics", id: :uuid, default: -> { "gen_random_uuid()" }, force: :cascade do |t|
    t.jsonb "title_multiloc", default: {}
    t.jsonb "description_multiloc", default: {}
    t.string "icon"
    t.datetime "created_at", null: false
    t.datetime "updated_at", null: false
    t.integer "ordering"
    t.string "code", default: "custom", null: false
  end

  create_table "users", id: :uuid, default: -> { "gen_random_uuid()" }, force: :cascade do |t|
    t.string "email"
    t.string "password_digest"
    t.string "slug"
    t.jsonb "roles", default: []
    t.string "reset_password_token"
    t.datetime "created_at", null: false
    t.datetime "updated_at", null: false
    t.string "avatar"
    t.string "first_name"
    t.string "last_name"
    t.string "locale"
    t.jsonb "bio_multiloc", default: {}
    t.boolean "cl1_migrated", default: false
    t.string "invite_status"
    t.jsonb "custom_field_values", default: {}
    t.datetime "registration_completed_at"
    t.boolean "verified", default: false, null: false
    t.index "lower((email)::text)", name: "users_unique_lower_email_idx", unique: true
    t.index ["email"], name: "index_users_on_email"
    t.index ["slug"], name: "index_users_on_slug", unique: true
  end

  create_table "verification_verifications", id: :uuid, default: -> { "gen_random_uuid()" }, force: :cascade do |t|
    t.uuid "user_id"
    t.string "method_name", null: false
    t.string "hashed_uid", null: false
    t.boolean "active", default: true, null: false
    t.datetime "created_at", null: false
    t.datetime "updated_at", null: false
    t.index ["hashed_uid"], name: "index_verification_verifications_on_hashed_uid"
    t.index ["user_id"], name: "index_verification_verifications_on_user_id"
  end

  create_table "volunteering_causes", id: :uuid, default: -> { "gen_random_uuid()" }, force: :cascade do |t|
    t.uuid "participation_context_id", null: false
    t.string "participation_context_type", null: false
    t.jsonb "title_multiloc", default: {}, null: false
    t.jsonb "description_multiloc", default: {}, null: false
    t.integer "volunteers_count", default: 0, null: false
    t.string "image"
    t.integer "ordering", null: false
    t.datetime "created_at", precision: 6, null: false
    t.datetime "updated_at", precision: 6, null: false
    t.index ["ordering"], name: "index_volunteering_causes_on_ordering"
    t.index ["participation_context_type", "participation_context_id"], name: "index_volunteering_causes_on_participation_context"
  end

  create_table "volunteering_volunteers", id: :uuid, default: -> { "gen_random_uuid()" }, force: :cascade do |t|
    t.uuid "cause_id", null: false
    t.uuid "user_id", null: false
    t.datetime "created_at", precision: 6, null: false
    t.datetime "updated_at", precision: 6, null: false
    t.index ["cause_id"], name: "index_volunteering_volunteers_on_cause_id"
    t.index ["user_id"], name: "index_volunteering_volunteers_on_user_id"
  end

  create_table "votes", id: :uuid, default: -> { "gen_random_uuid()" }, force: :cascade do |t|
    t.uuid "votable_id"
    t.string "votable_type"
    t.uuid "user_id"
    t.string "mode", null: false
    t.datetime "created_at", null: false
    t.datetime "updated_at", null: false
    t.index ["user_id"], name: "index_votes_on_user_id"
    t.index ["votable_type", "votable_id", "user_id"], name: "index_votes_on_votable_type_and_votable_id_and_user_id", unique: true
    t.index ["votable_type", "votable_id"], name: "index_votes_on_votable_type_and_votable_id"
  end

  add_foreign_key "activities", "users"
  add_foreign_key "areas_ideas", "areas"
  add_foreign_key "areas_ideas", "ideas"
  add_foreign_key "areas_initiatives", "areas"
  add_foreign_key "areas_initiatives", "initiatives"
  add_foreign_key "areas_projects", "areas"
  add_foreign_key "areas_projects", "projects"
  add_foreign_key "baskets", "users"
  add_foreign_key "baskets_ideas", "baskets"
  add_foreign_key "baskets_ideas", "ideas"
  add_foreign_key "comments", "users", column: "author_id"
  add_foreign_key "custom_field_options", "custom_fields"
  add_foreign_key "email_campaigns_campaign_email_commands", "users", column: "recipient_id"
  add_foreign_key "email_campaigns_campaigns", "users", column: "author_id"
  add_foreign_key "email_campaigns_campaigns_groups", "email_campaigns_campaigns", column: "campaign_id"
  add_foreign_key "email_campaigns_deliveries", "email_campaigns_campaigns", column: "campaign_id"
  add_foreign_key "event_files", "events"
  add_foreign_key "events", "projects"
  add_foreign_key "groups_permissions", "groups"
  add_foreign_key "groups_permissions", "permissions"
  add_foreign_key "groups_projects", "groups"
  add_foreign_key "groups_projects", "projects"
  add_foreign_key "idea_files", "ideas"
  add_foreign_key "idea_images", "ideas"
  add_foreign_key "ideas", "idea_statuses"
  add_foreign_key "ideas", "projects"
  add_foreign_key "ideas", "users", column: "assignee_id"
  add_foreign_key "ideas", "users", column: "author_id"
  add_foreign_key "ideas_phases", "ideas"
  add_foreign_key "ideas_phases", "phases"
  add_foreign_key "ideas_topics", "ideas"
  add_foreign_key "ideas_topics", "topics"
  add_foreign_key "identities", "users"
  add_foreign_key "initiative_files", "initiatives"
  add_foreign_key "initiative_images", "initiatives"
  add_foreign_key "initiatives", "users", column: "assignee_id"
  add_foreign_key "initiatives", "users", column: "author_id"
  add_foreign_key "initiatives_topics", "initiatives"
  add_foreign_key "initiatives_topics", "topics"
  add_foreign_key "invites", "users", column: "invitee_id"
  add_foreign_key "invites", "users", column: "inviter_id"
  add_foreign_key "maps_layers", "maps_map_configs", column: "map_config_id"
  add_foreign_key "maps_legend_items", "maps_map_configs", column: "map_config_id"
  add_foreign_key "memberships", "groups"
  add_foreign_key "memberships", "users"
  add_foreign_key "notifications", "comments"
  add_foreign_key "notifications", "invites"
  add_foreign_key "notifications", "official_feedbacks"
  add_foreign_key "notifications", "phases"
  add_foreign_key "notifications", "projects"
  add_foreign_key "notifications", "spam_reports"
  add_foreign_key "notifications", "users", column: "initiating_user_id"
  add_foreign_key "notifications", "users", column: "recipient_id"
  add_foreign_key "official_feedbacks", "users"
  add_foreign_key "page_files", "pages"
  add_foreign_key "page_links", "pages", column: "linked_page_id"
  add_foreign_key "page_links", "pages", column: "linking_page_id"
  add_foreign_key "pages", "projects"
  add_foreign_key "phase_files", "phases"
  add_foreign_key "phases", "projects"
  add_foreign_key "polls_options", "polls_questions", column: "question_id"
  add_foreign_key "polls_response_options", "polls_options", column: "option_id"
  add_foreign_key "polls_response_options", "polls_responses", column: "response_id"
  add_foreign_key "project_files", "projects"
  add_foreign_key "project_folders_files", "project_folders_folders", column: "project_folder_id"
  add_foreign_key "project_folders_images", "project_folders_folders", column: "project_folder_id"
  add_foreign_key "project_images", "projects"
  add_foreign_key "projects", "users", column: "default_assignee_id"
  add_foreign_key "projects_topics", "projects"
  add_foreign_key "projects_topics", "topics"
  add_foreign_key "public_api_api_clients", "tenants"
  add_foreign_key "spam_reports", "users"
  add_foreign_key "tagging_pending_tasks_ideas", "ideas"
  add_foreign_key "tagging_pending_tasks_ideas", "tagging_pending_tasks", column: "pending_task_id"
  add_foreign_key "tagging_pending_tasks_tags", "tagging_pending_tasks", column: "pending_task_id"
  add_foreign_key "tagging_pending_tasks_tags", "tagging_tags", column: "tag_id"
  add_foreign_key "tagging_taggings", "ideas"
  add_foreign_key "tagging_taggings", "tagging_tags", column: "tag_id"
  add_foreign_key "volunteering_volunteers", "volunteering_causes", column: "cause_id"
  add_foreign_key "votes", "users"

  create_view "idea_trending_infos", sql_definition: <<-SQL
      SELECT ideas.id AS idea_id,
      GREATEST(comments_at.last_comment_at, upvotes_at.last_upvoted_at, ideas.published_at) AS last_activity_at,
      to_timestamp(round((((GREATEST(((comments_at.comments_count)::double precision * comments_at.mean_comment_at), (0)::double precision) + GREATEST(((upvotes_at.upvotes_count)::double precision * upvotes_at.mean_upvoted_at), (0)::double precision)) + date_part('epoch'::text, ideas.published_at)) / (((GREATEST((comments_at.comments_count)::numeric, 0.0) + GREATEST((upvotes_at.upvotes_count)::numeric, 0.0)) + 1.0))::double precision))) AS mean_activity_at
     FROM ((ideas
       FULL JOIN ( SELECT comments.post_id AS idea_id,
              max(comments.created_at) AS last_comment_at,
              avg(date_part('epoch'::text, comments.created_at)) AS mean_comment_at,
              count(comments.post_id) AS comments_count
             FROM comments
            GROUP BY comments.post_id) comments_at ON ((ideas.id = comments_at.idea_id)))
       FULL JOIN ( SELECT votes.votable_id,
              max(votes.created_at) AS last_upvoted_at,
              avg(date_part('epoch'::text, votes.created_at)) AS mean_upvoted_at,
              count(votes.votable_id) AS upvotes_count
             FROM votes
            WHERE (((votes.mode)::text = 'up'::text) AND ((votes.votable_type)::text = 'Idea'::text))
            GROUP BY votes.votable_id) upvotes_at ON ((ideas.id = upvotes_at.votable_id)));
  SQL
  create_view "initiative_initiative_statuses", sql_definition: <<-SQL
      SELECT initiative_status_changes.initiative_id,
      initiative_status_changes.initiative_status_id
     FROM (((initiatives
       JOIN ( SELECT initiative_status_changes_1.initiative_id,
              max(initiative_status_changes_1.created_at) AS last_status_changed_at
             FROM initiative_status_changes initiative_status_changes_1
            GROUP BY initiative_status_changes_1.initiative_id) initiatives_with_last_status_change ON ((initiatives.id = initiatives_with_last_status_change.initiative_id)))
       JOIN initiative_status_changes ON (((initiatives.id = initiative_status_changes.initiative_id) AND (initiatives_with_last_status_change.last_status_changed_at = initiative_status_changes.created_at))))
       JOIN initiative_statuses ON ((initiative_statuses.id = initiative_status_changes.initiative_status_id)));
  SQL
  create_view "union_posts", sql_definition: <<-SQL
      SELECT ideas.id,
      ideas.title_multiloc,
      ideas.body_multiloc,
      ideas.publication_status,
      ideas.published_at,
      ideas.author_id,
      ideas.created_at,
      ideas.updated_at,
      ideas.upvotes_count,
      ideas.location_point,
      ideas.location_description,
      ideas.comments_count,
      ideas.slug,
      ideas.official_feedbacks_count
     FROM ideas
  UNION ALL
   SELECT initiatives.id,
      initiatives.title_multiloc,
      initiatives.body_multiloc,
      initiatives.publication_status,
      initiatives.published_at,
      initiatives.author_id,
      initiatives.created_at,
      initiatives.updated_at,
      initiatives.upvotes_count,
      initiatives.location_point,
      initiatives.location_description,
      initiatives.comments_count,
      initiatives.slug,
      initiatives.official_feedbacks_count
     FROM initiatives;
  SQL
  create_view "moderation_moderations", sql_definition: <<-SQL
      SELECT ideas.id,
      'Idea'::text AS moderatable_type,
      NULL::text AS post_type,
      NULL::uuid AS post_id,
      NULL::text AS post_slug,
      NULL::jsonb AS post_title_multiloc,
      projects.id AS project_id,
      projects.slug AS project_slug,
      projects.title_multiloc AS project_title_multiloc,
      ideas.title_multiloc AS content_title_multiloc,
      ideas.body_multiloc AS content_body_multiloc,
      ideas.slug AS content_slug,
      ideas.published_at AS created_at,
      moderation_moderation_statuses.status AS moderation_status
     FROM ((ideas
       LEFT JOIN moderation_moderation_statuses ON ((moderation_moderation_statuses.moderatable_id = ideas.id)))
       LEFT JOIN projects ON ((projects.id = ideas.project_id)))
  UNION ALL
   SELECT initiatives.id,
      'Initiative'::text AS moderatable_type,
      NULL::text AS post_type,
      NULL::uuid AS post_id,
      NULL::text AS post_slug,
      NULL::jsonb AS post_title_multiloc,
      NULL::uuid AS project_id,
      NULL::character varying AS project_slug,
      NULL::jsonb AS project_title_multiloc,
      initiatives.title_multiloc AS content_title_multiloc,
      initiatives.body_multiloc AS content_body_multiloc,
      initiatives.slug AS content_slug,
      initiatives.published_at AS created_at,
      moderation_moderation_statuses.status AS moderation_status
     FROM (initiatives
       LEFT JOIN moderation_moderation_statuses ON ((moderation_moderation_statuses.moderatable_id = initiatives.id)))
  UNION ALL
   SELECT comments.id,
      'Comment'::text AS moderatable_type,
      'Idea'::text AS post_type,
      ideas.id AS post_id,
      ideas.slug AS post_slug,
      ideas.title_multiloc AS post_title_multiloc,
      projects.id AS project_id,
      projects.slug AS project_slug,
      projects.title_multiloc AS project_title_multiloc,
      NULL::jsonb AS content_title_multiloc,
      comments.body_multiloc AS content_body_multiloc,
      NULL::character varying AS content_slug,
      comments.created_at,
      moderation_moderation_statuses.status AS moderation_status
     FROM (((comments
       LEFT JOIN moderation_moderation_statuses ON ((moderation_moderation_statuses.moderatable_id = comments.id)))
       LEFT JOIN ideas ON ((ideas.id = comments.post_id)))
       LEFT JOIN projects ON ((projects.id = ideas.project_id)))
    WHERE ((comments.post_type)::text = 'Idea'::text)
  UNION ALL
   SELECT comments.id,
      'Comment'::text AS moderatable_type,
      'Initiative'::text AS post_type,
      initiatives.id AS post_id,
      initiatives.slug AS post_slug,
      initiatives.title_multiloc AS post_title_multiloc,
      NULL::uuid AS project_id,
      NULL::character varying AS project_slug,
      NULL::jsonb AS project_title_multiloc,
      NULL::jsonb AS content_title_multiloc,
      comments.body_multiloc AS content_body_multiloc,
      NULL::character varying AS content_slug,
      comments.created_at,
      moderation_moderation_statuses.status AS moderation_status
     FROM ((comments
       LEFT JOIN moderation_moderation_statuses ON ((moderation_moderation_statuses.moderatable_id = comments.id)))
       LEFT JOIN initiatives ON ((initiatives.id = comments.post_id)))
    WHERE ((comments.post_type)::text = 'Initiative'::text);
  SQL
end<|MERGE_RESOLUTION|>--- conflicted
+++ resolved
@@ -10,11 +10,7 @@
 #
 # It's strongly recommended that you check this file into your version control system.
 
-<<<<<<< HEAD
-ActiveRecord::Schema.define(version: 2021_03_17_114361) do
-=======
 ActiveRecord::Schema.define(version: 2021_03_19_161957) do
->>>>>>> d2584009
 
   # These are extensions that must be enabled in order to support this database
   enable_extension "pgcrypto"
