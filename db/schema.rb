--- conflicted
+++ resolved
@@ -10,11 +10,7 @@
 #
 # It's strongly recommended that you check this file into your version control system.
 
-<<<<<<< HEAD
-ActiveRecord::Schema.define(version: 2020_01_31_133006) do
-=======
 ActiveRecord::Schema.define(version: 2020_02_13_001613) do
->>>>>>> 335b5005
 
   # These are extensions that must be enabled in order to support this database
   enable_extension "pgcrypto"
@@ -714,14 +710,10 @@
     t.uuid "default_assignee_id"
     t.boolean "location_allowed", default: true, null: false
     t.boolean "poll_anonymous", default: false, null: false
-<<<<<<< HEAD
     t.uuid "folder_id"
+    t.uuid "custom_form_id"
+    t.index ["custom_form_id"], name: "index_projects_on_custom_form_id"
     t.index ["folder_id"], name: "index_projects_on_folder_id"
-=======
-    t.uuid "custom_form_id"
-    t.index ["created_at"], name: "index_projects_on_created_at", order: :desc
-    t.index ["custom_form_id"], name: "index_projects_on_custom_form_id"
->>>>>>> 335b5005
     t.index ["slug"], name: "index_projects_on_slug", unique: true
   end
 
