# This file is auto-generated from the current state of the database. Instead
# of editing this file, please use the migrations feature of Active Record to
# incrementally modify your database, and then regenerate this schema definition.
#
# This file is the source Rails uses to define your schema when running `rails
# db:schema:load`. When creating a new database, `rails db:schema:load` tends to
# be faster and is potentially less error prone than running all of your
# migrations from scratch. Old migrations may fail to apply correctly if those
# migrations use external dependencies or application code.
#
# It's strongly recommended that you check this file into your version control system.

<<<<<<< HEAD
ActiveRecord::Schema.define(version: 2020_10_15_180408) do
=======
ActiveRecord::Schema.define(version: 2020_10_14_180247) do
>>>>>>> acbc65ec

  # These are extensions that must be enabled in order to support this database
  enable_extension "pgcrypto"
  enable_extension "plpgsql"
  enable_extension "postgis"
  enable_extension "uuid-ossp"

  create_table "activities", id: :uuid, default: -> { "gen_random_uuid()" }, force: :cascade do |t|
    t.string "item_type", null: false
    t.uuid "item_id", null: false
    t.string "action", null: false
    t.jsonb "payload", default: {}, null: false
    t.uuid "user_id"
    t.datetime "acted_at", null: false
    t.datetime "created_at", null: false
    t.index ["acted_at"], name: "index_activities_on_acted_at"
    t.index ["item_type", "item_id"], name: "index_activities_on_item_type_and_item_id"
    t.index ["user_id"], name: "index_activities_on_user_id"
  end

  create_table "admin_publications", id: :uuid, default: -> { "gen_random_uuid()" }, force: :cascade do |t|
    t.uuid "parent_id"
    t.integer "lft", null: false
    t.integer "rgt", null: false
    t.integer "ordering"
    t.string "publication_status", default: "published", null: false
    t.uuid "publication_id"
    t.string "publication_type"
    t.datetime "created_at", precision: 6, null: false
    t.datetime "updated_at", precision: 6, null: false
    t.index ["lft"], name: "index_admin_publications_on_lft"
    t.index ["ordering"], name: "index_admin_publications_on_ordering"
    t.index ["parent_id"], name: "index_admin_publications_on_parent_id"
    t.index ["rgt"], name: "index_admin_publications_on_rgt"
  end

  create_table "areas", id: :uuid, default: -> { "gen_random_uuid()" }, force: :cascade do |t|
    t.jsonb "title_multiloc", default: {}
    t.jsonb "description_multiloc", default: {}
    t.datetime "created_at", null: false
    t.datetime "updated_at", null: false
    t.integer "ordering"
  end

  create_table "areas_ideas", id: :uuid, default: -> { "uuid_generate_v4()" }, force: :cascade do |t|
    t.uuid "area_id"
    t.uuid "idea_id"
    t.index ["area_id"], name: "index_areas_ideas_on_area_id"
    t.index ["idea_id", "area_id"], name: "index_areas_ideas_on_idea_id_and_area_id", unique: true
    t.index ["idea_id"], name: "index_areas_ideas_on_idea_id"
  end

  create_table "areas_initiatives", id: :uuid, default: -> { "gen_random_uuid()" }, force: :cascade do |t|
    t.uuid "area_id"
    t.uuid "initiative_id"
    t.index ["area_id"], name: "index_areas_initiatives_on_area_id"
    t.index ["initiative_id", "area_id"], name: "index_areas_initiatives_on_initiative_id_and_area_id", unique: true
    t.index ["initiative_id"], name: "index_areas_initiatives_on_initiative_id"
  end

  create_table "areas_projects", id: :uuid, default: -> { "uuid_generate_v4()" }, force: :cascade do |t|
    t.uuid "area_id"
    t.uuid "project_id"
    t.index ["area_id"], name: "index_areas_projects_on_area_id"
    t.index ["project_id"], name: "index_areas_projects_on_project_id"
  end

  create_table "baskets", id: :uuid, default: -> { "gen_random_uuid()" }, force: :cascade do |t|
    t.datetime "submitted_at"
    t.uuid "user_id"
    t.uuid "participation_context_id"
    t.string "participation_context_type"
    t.datetime "created_at", null: false
    t.datetime "updated_at", null: false
    t.index ["user_id"], name: "index_baskets_on_user_id"
  end

  create_table "baskets_ideas", id: :uuid, default: -> { "gen_random_uuid()" }, force: :cascade do |t|
    t.uuid "basket_id"
    t.uuid "idea_id"
    t.datetime "created_at", null: false
    t.datetime "updated_at", null: false
    t.index ["basket_id"], name: "index_baskets_ideas_on_basket_id"
    t.index ["idea_id"], name: "index_baskets_ideas_on_idea_id"
  end

  create_table "clusterings", id: :uuid, default: -> { "gen_random_uuid()" }, force: :cascade do |t|
    t.jsonb "title_multiloc", default: {}
    t.jsonb "structure", default: {}
    t.datetime "created_at", null: false
    t.datetime "updated_at", null: false
  end

  create_table "comments", id: :uuid, default: -> { "gen_random_uuid()" }, force: :cascade do |t|
    t.uuid "author_id"
    t.uuid "post_id"
    t.uuid "parent_id"
    t.integer "lft", null: false
    t.integer "rgt", null: false
    t.jsonb "body_multiloc", default: {}
    t.datetime "created_at", null: false
    t.datetime "updated_at", null: false
    t.integer "upvotes_count", default: 0, null: false
    t.integer "downvotes_count", default: 0, null: false
    t.string "publication_status", default: "published", null: false
    t.datetime "body_updated_at"
    t.integer "children_count", default: 0, null: false
    t.string "post_type"
    t.index ["author_id"], name: "index_comments_on_author_id"
    t.index ["created_at"], name: "index_comments_on_created_at"
    t.index ["lft"], name: "index_comments_on_lft"
    t.index ["parent_id"], name: "index_comments_on_parent_id"
    t.index ["post_id", "post_type"], name: "index_comments_on_post_id_and_post_type"
    t.index ["post_id"], name: "index_comments_on_post_id"
    t.index ["rgt"], name: "index_comments_on_rgt"
  end

  create_table "common_passwords", id: :uuid, default: -> { "gen_random_uuid()" }, force: :cascade do |t|
    t.string "password"
    t.index ["password"], name: "index_common_passwords_on_password"
  end

  create_table "custom_field_options", id: :uuid, default: -> { "gen_random_uuid()" }, force: :cascade do |t|
    t.uuid "custom_field_id"
    t.string "key"
    t.jsonb "title_multiloc", default: {}
    t.integer "ordering"
    t.datetime "created_at", null: false
    t.datetime "updated_at", null: false
    t.index ["custom_field_id", "key"], name: "index_custom_field_options_on_custom_field_id_and_key", unique: true
    t.index ["custom_field_id"], name: "index_custom_field_options_on_custom_field_id"
  end

  create_table "custom_fields", id: :uuid, default: -> { "gen_random_uuid()" }, force: :cascade do |t|
    t.string "resource_type"
    t.string "key"
    t.string "input_type"
    t.jsonb "title_multiloc", default: {}
    t.jsonb "description_multiloc", default: {}
    t.boolean "required", default: false
    t.integer "ordering"
    t.datetime "created_at", null: false
    t.datetime "updated_at", null: false
    t.boolean "enabled", default: true, null: false
    t.string "code"
    t.uuid "resource_id"
    t.boolean "hidden", default: false, null: false
    t.index ["resource_type", "resource_id"], name: "index_custom_fields_on_resource_type_and_resource_id"
  end

  create_table "custom_forms", id: :uuid, default: -> { "gen_random_uuid()" }, force: :cascade do |t|
    t.datetime "created_at", precision: 6, null: false
    t.datetime "updated_at", precision: 6, null: false
  end

  create_table "email_campaigns_campaign_email_commands", id: :uuid, default: -> { "gen_random_uuid()" }, force: :cascade do |t|
    t.string "campaign"
    t.uuid "recipient_id"
    t.datetime "commanded_at"
    t.jsonb "tracked_content"
    t.datetime "created_at", null: false
    t.datetime "updated_at", null: false
    t.index ["recipient_id"], name: "index_email_campaigns_campaign_email_commands_on_recipient_id"
  end

  create_table "email_campaigns_campaigns", id: :uuid, default: -> { "gen_random_uuid()" }, force: :cascade do |t|
    t.string "type", null: false
    t.uuid "author_id"
    t.boolean "enabled"
    t.string "sender"
    t.string "reply_to"
    t.jsonb "schedule", default: {}
    t.jsonb "subject_multiloc", default: {}
    t.jsonb "body_multiloc", default: {}
    t.datetime "created_at", null: false
    t.datetime "updated_at", null: false
    t.integer "deliveries_count", default: 0, null: false
    t.index ["author_id"], name: "index_email_campaigns_campaigns_on_author_id"
    t.index ["type"], name: "index_email_campaigns_campaigns_on_type"
  end

  create_table "email_campaigns_campaigns_groups", id: :uuid, default: -> { "gen_random_uuid()" }, force: :cascade do |t|
    t.uuid "campaign_id"
    t.uuid "group_id"
    t.datetime "created_at", null: false
    t.datetime "updated_at", null: false
    t.index ["campaign_id", "group_id"], name: "index_campaigns_groups", unique: true
    t.index ["campaign_id"], name: "index_email_campaigns_campaigns_groups_on_campaign_id"
    t.index ["group_id"], name: "index_email_campaigns_campaigns_groups_on_group_id"
  end

  create_table "email_campaigns_consents", id: :uuid, default: -> { "gen_random_uuid()" }, force: :cascade do |t|
    t.string "campaign_type", null: false
    t.uuid "user_id", null: false
    t.boolean "consented", null: false
    t.datetime "created_at", null: false
    t.datetime "updated_at", null: false
    t.index ["campaign_type", "user_id"], name: "index_email_campaigns_consents_on_campaign_type_and_user_id", unique: true
    t.index ["user_id"], name: "index_email_campaigns_consents_on_user_id"
  end

  create_table "email_campaigns_deliveries", id: :uuid, default: -> { "gen_random_uuid()" }, force: :cascade do |t|
    t.uuid "campaign_id", null: false
    t.uuid "user_id", null: false
    t.string "delivery_status", null: false
    t.jsonb "tracked_content", default: {}
    t.datetime "sent_at"
    t.datetime "created_at", null: false
    t.datetime "updated_at", null: false
    t.index ["campaign_id", "user_id"], name: "index_email_campaigns_deliveries_on_campaign_id_and_user_id"
    t.index ["campaign_id"], name: "index_email_campaigns_deliveries_on_campaign_id"
    t.index ["sent_at"], name: "index_email_campaigns_deliveries_on_sent_at"
    t.index ["user_id"], name: "index_email_campaigns_deliveries_on_user_id"
  end

  create_table "email_campaigns_unsubscription_tokens", id: :uuid, default: -> { "gen_random_uuid()" }, force: :cascade do |t|
    t.string "token", null: false
    t.uuid "user_id", null: false
    t.index ["token"], name: "index_email_campaigns_unsubscription_tokens_on_token"
    t.index ["user_id"], name: "index_email_campaigns_unsubscription_tokens_on_user_id"
  end

  create_table "email_snippets", id: :uuid, default: -> { "gen_random_uuid()" }, force: :cascade do |t|
    t.string "email"
    t.string "snippet"
    t.string "locale"
    t.text "body"
    t.datetime "created_at", null: false
    t.datetime "updated_at", null: false
    t.index ["email", "snippet", "locale"], name: "index_email_snippets_on_email_and_snippet_and_locale"
  end

  create_table "event_files", id: :uuid, default: -> { "gen_random_uuid()" }, force: :cascade do |t|
    t.uuid "event_id"
    t.string "file"
    t.integer "ordering"
    t.datetime "created_at", null: false
    t.datetime "updated_at", null: false
    t.string "name"
    t.index ["event_id"], name: "index_event_files_on_event_id"
  end

  create_table "events", id: :uuid, default: -> { "gen_random_uuid()" }, force: :cascade do |t|
    t.uuid "project_id"
    t.jsonb "title_multiloc", default: {}
    t.jsonb "description_multiloc", default: {}
    t.json "location_multiloc", default: {}
    t.datetime "start_at"
    t.datetime "end_at"
    t.datetime "created_at", null: false
    t.datetime "updated_at", null: false
    t.index ["project_id"], name: "index_events_on_project_id"
  end

  create_table "groups", id: :uuid, default: -> { "gen_random_uuid()" }, force: :cascade do |t|
    t.jsonb "title_multiloc", default: {}
    t.string "slug"
    t.integer "memberships_count", default: 0, null: false
    t.datetime "created_at", null: false
    t.datetime "updated_at", null: false
    t.string "membership_type"
    t.jsonb "rules", default: []
    t.index ["slug"], name: "index_groups_on_slug"
  end

  create_table "groups_permissions", id: :uuid, default: -> { "gen_random_uuid()" }, force: :cascade do |t|
    t.uuid "permission_id", null: false
    t.uuid "group_id", null: false
    t.datetime "created_at", null: false
    t.datetime "updated_at", null: false
    t.index ["group_id"], name: "index_groups_permissions_on_group_id"
    t.index ["permission_id"], name: "index_groups_permissions_on_permission_id"
  end

  create_table "groups_projects", id: :uuid, default: -> { "gen_random_uuid()" }, force: :cascade do |t|
    t.uuid "group_id"
    t.uuid "project_id"
    t.datetime "created_at", null: false
    t.datetime "updated_at", null: false
    t.index ["group_id", "project_id"], name: "index_groups_projects_on_group_id_and_project_id", unique: true
    t.index ["group_id"], name: "index_groups_projects_on_group_id"
    t.index ["project_id"], name: "index_groups_projects_on_project_id"
  end

  create_table "idea_files", id: :uuid, default: -> { "gen_random_uuid()" }, force: :cascade do |t|
    t.uuid "idea_id"
    t.string "file"
    t.integer "ordering"
    t.datetime "created_at", null: false
    t.datetime "updated_at", null: false
    t.string "name"
    t.index ["idea_id"], name: "index_idea_files_on_idea_id"
  end

  create_table "idea_images", id: :uuid, default: -> { "gen_random_uuid()" }, force: :cascade do |t|
    t.uuid "idea_id"
    t.string "image"
    t.integer "ordering"
    t.datetime "created_at", null: false
    t.datetime "updated_at", null: false
    t.index ["idea_id"], name: "index_idea_images_on_idea_id"
  end

  create_table "idea_statuses", id: :uuid, default: -> { "gen_random_uuid()" }, force: :cascade do |t|
    t.jsonb "title_multiloc", default: {}
    t.integer "ordering"
    t.string "code"
    t.string "color"
    t.datetime "created_at", null: false
    t.datetime "updated_at", null: false
    t.jsonb "description_multiloc", default: {}
  end

  create_table "ideas", id: :uuid, default: -> { "gen_random_uuid()" }, force: :cascade do |t|
    t.jsonb "title_multiloc", default: {}
    t.jsonb "body_multiloc", default: {}
    t.string "publication_status"
    t.datetime "published_at"
    t.uuid "project_id"
    t.uuid "author_id"
    t.datetime "created_at", null: false
    t.datetime "updated_at", null: false
    t.integer "upvotes_count", default: 0, null: false
    t.integer "downvotes_count", default: 0, null: false
    t.geography "location_point", limit: {:srid=>4326, :type=>"st_point", :geographic=>true}
    t.string "location_description"
    t.integer "comments_count", default: 0, null: false
    t.uuid "idea_status_id"
    t.string "slug"
    t.integer "budget"
    t.integer "baskets_count", default: 0, null: false
    t.integer "official_feedbacks_count", default: 0, null: false
    t.uuid "assignee_id"
    t.datetime "assigned_at"
    t.integer "proposed_budget"
    t.index ["author_id"], name: "index_ideas_on_author_id"
    t.index ["idea_status_id"], name: "index_ideas_on_idea_status_id"
    t.index ["location_point"], name: "index_ideas_on_location_point", using: :gist
    t.index ["project_id"], name: "index_ideas_on_project_id"
    t.index ["slug"], name: "index_ideas_on_slug", unique: true
  end

  create_table "ideas_phases", id: :uuid, default: -> { "gen_random_uuid()" }, force: :cascade do |t|
    t.uuid "idea_id"
    t.uuid "phase_id"
    t.datetime "created_at", null: false
    t.datetime "updated_at", null: false
    t.index ["idea_id"], name: "index_ideas_phases_on_idea_id"
    t.index ["phase_id"], name: "index_ideas_phases_on_phase_id"
  end

  create_table "ideas_topics", id: :uuid, default: -> { "uuid_generate_v4()" }, force: :cascade do |t|
    t.uuid "idea_id"
    t.uuid "topic_id"
    t.index ["idea_id", "topic_id"], name: "index_ideas_topics_on_idea_id_and_topic_id", unique: true
    t.index ["idea_id"], name: "index_ideas_topics_on_idea_id"
    t.index ["topic_id"], name: "index_ideas_topics_on_topic_id"
  end

  create_table "identities", id: :uuid, default: -> { "gen_random_uuid()" }, force: :cascade do |t|
    t.string "provider"
    t.string "uid"
    t.jsonb "auth_hash", default: {}
    t.uuid "user_id"
    t.datetime "created_at", null: false
    t.datetime "updated_at", null: false
    t.index ["user_id"], name: "index_identities_on_user_id"
  end

  create_table "initiative_files", id: :uuid, default: -> { "gen_random_uuid()" }, force: :cascade do |t|
    t.uuid "initiative_id"
    t.string "file"
    t.string "name"
    t.integer "ordering"
    t.datetime "created_at", null: false
    t.datetime "updated_at", null: false
    t.index ["initiative_id"], name: "index_initiative_files_on_initiative_id"
  end

  create_table "initiative_images", id: :uuid, default: -> { "gen_random_uuid()" }, force: :cascade do |t|
    t.uuid "initiative_id"
    t.string "image"
    t.integer "ordering"
    t.datetime "created_at", null: false
    t.datetime "updated_at", null: false
    t.index ["initiative_id"], name: "index_initiative_images_on_initiative_id"
  end

  create_table "initiative_status_changes", id: :uuid, default: -> { "gen_random_uuid()" }, force: :cascade do |t|
    t.uuid "user_id"
    t.uuid "initiative_id"
    t.uuid "initiative_status_id"
    t.uuid "official_feedback_id"
    t.datetime "created_at", null: false
    t.datetime "updated_at", null: false
    t.index ["initiative_id"], name: "index_initiative_status_changes_on_initiative_id"
    t.index ["initiative_status_id"], name: "index_initiative_status_changes_on_initiative_status_id"
    t.index ["official_feedback_id"], name: "index_initiative_status_changes_on_official_feedback_id"
    t.index ["user_id"], name: "index_initiative_status_changes_on_user_id"
  end

  create_table "initiative_statuses", id: :uuid, default: -> { "gen_random_uuid()" }, force: :cascade do |t|
    t.jsonb "title_multiloc", default: {}
    t.jsonb "description_multiloc", default: {}
    t.integer "ordering"
    t.string "code"
    t.string "color"
    t.datetime "created_at", null: false
    t.datetime "updated_at", null: false
  end

  create_table "initiatives", id: :uuid, default: -> { "gen_random_uuid()" }, force: :cascade do |t|
    t.jsonb "title_multiloc", default: {}
    t.jsonb "body_multiloc", default: {}
    t.string "publication_status"
    t.datetime "published_at"
    t.uuid "author_id"
    t.integer "upvotes_count", default: 0, null: false
    t.integer "downvotes_count", default: 0, null: false
    t.geography "location_point", limit: {:srid=>4326, :type=>"st_point", :geographic=>true}
    t.string "location_description"
    t.string "slug"
    t.integer "comments_count", default: 0, null: false
    t.datetime "created_at", null: false
    t.datetime "updated_at", null: false
    t.string "header_bg"
    t.uuid "assignee_id"
    t.integer "official_feedbacks_count", default: 0, null: false
    t.datetime "assigned_at"
    t.index ["author_id"], name: "index_initiatives_on_author_id"
    t.index ["location_point"], name: "index_initiatives_on_location_point", using: :gist
    t.index ["slug"], name: "index_initiatives_on_slug"
  end

  create_table "initiatives_topics", id: :uuid, default: -> { "gen_random_uuid()" }, force: :cascade do |t|
    t.uuid "initiative_id"
    t.uuid "topic_id"
    t.index ["initiative_id", "topic_id"], name: "index_initiatives_topics_on_initiative_id_and_topic_id", unique: true
    t.index ["initiative_id"], name: "index_initiatives_topics_on_initiative_id"
    t.index ["topic_id"], name: "index_initiatives_topics_on_topic_id"
  end

  create_table "invites", id: :uuid, default: -> { "gen_random_uuid()" }, force: :cascade do |t|
    t.string "token", null: false
    t.uuid "inviter_id"
    t.uuid "invitee_id", null: false
    t.string "invite_text"
    t.datetime "accepted_at"
    t.datetime "created_at", null: false
    t.datetime "updated_at", null: false
    t.boolean "send_invite_email", default: true, null: false
    t.index ["invitee_id"], name: "index_invites_on_invitee_id"
    t.index ["inviter_id"], name: "index_invites_on_inviter_id"
    t.index ["token"], name: "index_invites_on_token"
  end

  create_table "machine_translations_machine_translations", id: :uuid, default: -> { "gen_random_uuid()" }, force: :cascade do |t|
    t.uuid "translatable_id", null: false
    t.string "translatable_type", null: false
    t.string "attribute_name", null: false
    t.string "locale_to", null: false
    t.string "translation", null: false
    t.datetime "created_at", null: false
    t.datetime "updated_at", null: false
    t.index ["translatable_id", "translatable_type", "attribute_name", "locale_to"], name: "machine_translations_lookup", unique: true
    t.index ["translatable_id", "translatable_type"], name: "machine_translations_translatable"
  end

  create_table "maps_layers", id: :uuid, default: -> { "gen_random_uuid()" }, force: :cascade do |t|
    t.uuid "map_config_id", null: false
    t.jsonb "title_multiloc", default: {}, null: false
    t.integer "ordering", null: false
    t.jsonb "geojson", null: false
    t.boolean "default_enabled", default: true, null: false
    t.string "marker_svg_url"
    t.datetime "created_at", precision: 6, null: false
    t.datetime "updated_at", precision: 6, null: false
    t.index ["map_config_id"], name: "index_maps_layers_on_map_config_id"
  end

  create_table "maps_legend_items", id: :uuid, default: -> { "gen_random_uuid()" }, force: :cascade do |t|
    t.uuid "map_config_id", null: false
    t.jsonb "title_multiloc", default: {}, null: false
    t.string "color", null: false
    t.integer "ordering", null: false
    t.datetime "created_at", precision: 6, null: false
    t.datetime "updated_at", precision: 6, null: false
    t.index ["map_config_id"], name: "index_maps_legend_items_on_map_config_id"
  end

  create_table "maps_map_configs", id: :uuid, default: -> { "gen_random_uuid()" }, force: :cascade do |t|
    t.uuid "project_id", null: false
    t.geography "center", limit: {:srid=>4326, :type=>"st_point", :geographic=>true}
    t.decimal "zoom_level", precision: 4, scale: 2
    t.string "tile_provider"
    t.datetime "created_at", precision: 6, null: false
    t.datetime "updated_at", precision: 6, null: false
    t.index ["project_id"], name: "index_maps_map_configs_on_project_id", unique: true
  end

  create_table "memberships", id: :uuid, default: -> { "gen_random_uuid()" }, force: :cascade do |t|
    t.uuid "group_id"
    t.uuid "user_id"
    t.datetime "created_at", null: false
    t.datetime "updated_at", null: false
    t.index ["group_id", "user_id"], name: "index_memberships_on_group_id_and_user_id", unique: true
    t.index ["group_id"], name: "index_memberships_on_group_id"
    t.index ["user_id"], name: "index_memberships_on_user_id"
  end

  create_table "moderation_statuses", id: :uuid, default: -> { "gen_random_uuid()" }, force: :cascade do |t|
    t.uuid "moderatable_id"
    t.string "moderatable_type"
    t.string "status"
    t.datetime "created_at", null: false
    t.datetime "updated_at", null: false
    t.index ["moderatable_type", "moderatable_id"], name: "moderation_statuses_moderatable", unique: true
  end

  create_table "notifications", id: :uuid, default: -> { "gen_random_uuid()" }, force: :cascade do |t|
    t.string "type"
    t.datetime "read_at"
    t.uuid "recipient_id"
    t.uuid "post_id"
    t.uuid "comment_id"
    t.uuid "project_id"
    t.datetime "created_at", null: false
    t.datetime "updated_at", null: false
    t.uuid "initiating_user_id"
    t.uuid "spam_report_id"
    t.uuid "invite_id"
    t.string "reason_code"
    t.string "other_reason"
    t.uuid "post_status_id"
    t.uuid "official_feedback_id"
    t.uuid "phase_id"
    t.string "post_type"
    t.string "post_status_type"
    t.index ["created_at"], name: "index_notifications_on_created_at"
    t.index ["initiating_user_id"], name: "index_notifications_on_initiating_user_id"
    t.index ["invite_id"], name: "index_notifications_on_invite_id"
    t.index ["official_feedback_id"], name: "index_notifications_on_official_feedback_id"
    t.index ["phase_id"], name: "index_notifications_on_phase_id"
    t.index ["post_id", "post_type"], name: "index_notifications_on_post_id_and_post_type"
    t.index ["post_status_id", "post_status_type"], name: "index_notifications_on_post_status_id_and_post_status_type"
    t.index ["post_status_id"], name: "index_notifications_on_post_status_id"
    t.index ["recipient_id", "read_at"], name: "index_notifications_on_recipient_id_and_read_at"
    t.index ["recipient_id"], name: "index_notifications_on_recipient_id"
    t.index ["spam_report_id"], name: "index_notifications_on_spam_report_id"
  end

  create_table "official_feedbacks", id: :uuid, default: -> { "gen_random_uuid()" }, force: :cascade do |t|
    t.jsonb "body_multiloc", default: {}
    t.jsonb "author_multiloc", default: {}
    t.uuid "user_id"
    t.uuid "post_id"
    t.datetime "created_at", null: false
    t.datetime "updated_at", null: false
    t.string "post_type"
    t.index ["post_id", "post_type"], name: "index_official_feedbacks_on_post"
    t.index ["post_id"], name: "index_official_feedbacks_on_post_id"
    t.index ["user_id"], name: "index_official_feedbacks_on_user_id"
  end

  create_table "onboarding_campaign_dismissals", id: :uuid, default: -> { "gen_random_uuid()" }, force: :cascade do |t|
    t.uuid "user_id"
    t.string "campaign_name", null: false
    t.datetime "created_at", null: false
    t.datetime "updated_at", null: false
    t.index ["campaign_name", "user_id"], name: "index_dismissals_on_campaign_name_and_user_id", unique: true
    t.index ["user_id"], name: "index_onboarding_campaign_dismissals_on_user_id"
  end

  create_table "page_files", id: :uuid, default: -> { "gen_random_uuid()" }, force: :cascade do |t|
    t.uuid "page_id"
    t.string "file"
    t.integer "ordering"
    t.string "name"
    t.datetime "created_at", null: false
    t.datetime "updated_at", null: false
    t.index ["page_id"], name: "index_page_files_on_page_id"
  end

  create_table "page_links", id: :uuid, default: -> { "gen_random_uuid()" }, force: :cascade do |t|
    t.uuid "linking_page_id", null: false
    t.uuid "linked_page_id", null: false
    t.integer "ordering"
    t.index ["linked_page_id"], name: "index_page_links_on_linked_page_id"
    t.index ["linking_page_id"], name: "index_page_links_on_linking_page_id"
  end

  create_table "pages", id: :uuid, default: -> { "gen_random_uuid()" }, force: :cascade do |t|
    t.jsonb "title_multiloc", default: {}
    t.jsonb "body_multiloc", default: {}
    t.string "slug"
    t.datetime "created_at", null: false
    t.datetime "updated_at", null: false
    t.uuid "project_id"
    t.string "publication_status", default: "published", null: false
    t.index ["project_id"], name: "index_pages_on_project_id"
    t.index ["slug"], name: "index_pages_on_slug", unique: true
  end

  create_table "permissions", id: :uuid, default: -> { "gen_random_uuid()" }, force: :cascade do |t|
    t.string "action", null: false
    t.string "permitted_by", null: false
    t.uuid "permission_scope_id"
    t.string "permission_scope_type"
    t.datetime "created_at", null: false
    t.datetime "updated_at", null: false
    t.index ["action"], name: "index_permissions_on_action"
    t.index ["permission_scope_id"], name: "index_permissions_on_permission_scope_id"
  end

  create_table "phase_files", id: :uuid, default: -> { "gen_random_uuid()" }, force: :cascade do |t|
    t.uuid "phase_id"
    t.string "file"
    t.integer "ordering"
    t.datetime "created_at", null: false
    t.datetime "updated_at", null: false
    t.string "name"
    t.index ["phase_id"], name: "index_phase_files_on_phase_id"
  end

  create_table "phases", id: :uuid, default: -> { "gen_random_uuid()" }, force: :cascade do |t|
    t.uuid "project_id"
    t.jsonb "title_multiloc", default: {}
    t.jsonb "description_multiloc", default: {}
    t.date "start_at"
    t.date "end_at"
    t.datetime "created_at", null: false
    t.datetime "updated_at", null: false
    t.string "participation_method", default: "ideation", null: false
    t.boolean "posting_enabled", default: true
    t.boolean "commenting_enabled", default: true
    t.boolean "voting_enabled", default: true
    t.string "voting_method", default: "unlimited"
    t.integer "voting_limited_max", default: 10
    t.string "survey_embed_url"
    t.string "survey_service"
    t.string "presentation_mode", default: "card"
    t.integer "max_budget"
    t.boolean "poll_anonymous", default: false, null: false
    t.boolean "downvoting_enabled", default: true, null: false
    t.integer "ideas_count", default: 0, null: false
    t.integer "ideas_order", default: 0
    t.index ["project_id"], name: "index_phases_on_project_id"
  end

  create_table "polls_options", id: :uuid, default: -> { "gen_random_uuid()" }, force: :cascade do |t|
    t.uuid "question_id"
    t.jsonb "title_multiloc", default: {}, null: false
    t.integer "ordering"
    t.datetime "created_at", null: false
    t.datetime "updated_at", null: false
    t.index ["question_id"], name: "index_polls_options_on_question_id"
  end

  create_table "polls_questions", id: :uuid, default: -> { "gen_random_uuid()" }, force: :cascade do |t|
    t.uuid "participation_context_id", null: false
    t.string "participation_context_type", null: false
    t.jsonb "title_multiloc", default: {}, null: false
    t.integer "ordering"
    t.datetime "created_at", null: false
    t.datetime "updated_at", null: false
    t.string "question_type", default: "single_option", null: false
    t.integer "max_options"
    t.index ["participation_context_type", "participation_context_id"], name: "index_poll_questions_on_participation_context"
  end

  create_table "polls_response_options", id: :uuid, default: -> { "gen_random_uuid()" }, force: :cascade do |t|
    t.uuid "response_id"
    t.uuid "option_id"
    t.datetime "created_at", null: false
    t.datetime "updated_at", null: false
    t.index ["option_id"], name: "index_polls_response_options_on_option_id"
    t.index ["response_id"], name: "index_polls_response_options_on_response_id"
  end

  create_table "polls_responses", id: :uuid, default: -> { "gen_random_uuid()" }, force: :cascade do |t|
    t.uuid "participation_context_id", null: false
    t.string "participation_context_type", null: false
    t.uuid "user_id"
    t.datetime "created_at", null: false
    t.datetime "updated_at", null: false
    t.index ["participation_context_id", "participation_context_type", "user_id"], name: "index_polls_responses_on_participation_context_and_user_id", unique: true
    t.index ["participation_context_type", "participation_context_id"], name: "index_poll_responses_on_participation_context"
    t.index ["user_id"], name: "index_polls_responses_on_user_id"
  end

  create_table "project_files", id: :uuid, default: -> { "gen_random_uuid()" }, force: :cascade do |t|
    t.uuid "project_id"
    t.string "file"
    t.integer "ordering"
    t.datetime "created_at", null: false
    t.datetime "updated_at", null: false
    t.string "name"
    t.index ["project_id"], name: "index_project_files_on_project_id"
  end

  create_table "project_folder_files", id: :uuid, default: -> { "gen_random_uuid()" }, force: :cascade do |t|
    t.uuid "project_folder_id"
    t.string "file"
    t.string "name"
    t.integer "ordering"
    t.datetime "created_at", precision: 6, null: false
    t.datetime "updated_at", precision: 6, null: false
    t.index ["project_folder_id"], name: "index_project_folder_files_on_project_folder_id"
  end

  create_table "project_folder_images", id: :uuid, default: -> { "gen_random_uuid()" }, force: :cascade do |t|
    t.uuid "project_folder_id"
    t.string "image"
    t.integer "ordering"
    t.datetime "created_at", precision: 6, null: false
    t.datetime "updated_at", precision: 6, null: false
    t.index ["project_folder_id"], name: "index_project_folder_images_on_project_folder_id"
  end

  create_table "project_folders", id: :uuid, default: -> { "gen_random_uuid()" }, force: :cascade do |t|
    t.jsonb "title_multiloc"
    t.jsonb "description_multiloc"
    t.jsonb "description_preview_multiloc"
    t.string "header_bg"
    t.string "slug"
    t.datetime "created_at", precision: 6, null: false
    t.datetime "updated_at", precision: 6, null: false
    t.index ["slug"], name: "index_project_folders_on_slug"
  end

  create_table "project_images", id: :uuid, default: -> { "gen_random_uuid()" }, force: :cascade do |t|
    t.uuid "project_id"
    t.string "image"
    t.integer "ordering"
    t.datetime "created_at", null: false
    t.datetime "updated_at", null: false
    t.index ["project_id"], name: "index_project_images_on_project_id"
  end

  create_table "projects", id: :uuid, default: -> { "gen_random_uuid()" }, force: :cascade do |t|
    t.jsonb "title_multiloc", default: {}
    t.jsonb "description_multiloc", default: {}
    t.string "slug"
    t.datetime "created_at", null: false
    t.datetime "updated_at", null: false
    t.string "header_bg"
    t.integer "ideas_count", default: 0, null: false
    t.string "visible_to", default: "public", null: false
    t.jsonb "description_preview_multiloc", default: {}
    t.string "presentation_mode", default: "card"
    t.string "participation_method", default: "ideation"
    t.boolean "posting_enabled", default: true
    t.boolean "commenting_enabled", default: true
    t.boolean "voting_enabled", default: true
    t.string "voting_method", default: "unlimited"
    t.integer "voting_limited_max", default: 10
    t.string "process_type", default: "timeline", null: false
    t.string "internal_role"
    t.string "survey_embed_url"
    t.string "survey_service"
    t.integer "max_budget"
    t.integer "comments_count", default: 0, null: false
    t.uuid "default_assignee_id"
    t.boolean "poll_anonymous", default: false, null: false
    t.uuid "custom_form_id"
    t.boolean "downvoting_enabled", default: true, null: false
    t.integer "ideas_order", default: 0
    t.index ["custom_form_id"], name: "index_projects_on_custom_form_id"
    t.index ["slug"], name: "index_projects_on_slug", unique: true
  end

  create_table "projects_topics", id: :uuid, default: -> { "uuid_generate_v4()" }, force: :cascade do |t|
    t.uuid "project_id"
    t.uuid "topic_id"
    t.datetime "created_at", precision: 6, null: false
    t.datetime "updated_at", precision: 6, null: false
    t.integer "ordering"
    t.index ["project_id"], name: "index_projects_topics_on_project_id"
    t.index ["topic_id"], name: "index_projects_topics_on_topic_id"
  end

  create_table "public_api_api_clients", id: :uuid, default: -> { "gen_random_uuid()" }, force: :cascade do |t|
    t.string "name"
    t.string "secret"
    t.uuid "tenant_id"
    t.datetime "created_at", null: false
    t.datetime "updated_at", null: false
    t.index ["tenant_id"], name: "index_public_api_api_clients_on_tenant_id"
  end

  create_table "spam_reports", id: :uuid, default: -> { "gen_random_uuid()" }, force: :cascade do |t|
    t.uuid "spam_reportable_id", null: false
    t.string "spam_reportable_type", null: false
    t.datetime "reported_at", null: false
    t.string "reason_code"
    t.string "other_reason"
    t.uuid "user_id"
    t.datetime "created_at", null: false
    t.datetime "updated_at", null: false
    t.index ["reported_at"], name: "index_spam_reports_on_reported_at"
    t.index ["spam_reportable_type", "spam_reportable_id"], name: "spam_reportable_index"
    t.index ["user_id"], name: "index_spam_reports_on_user_id"
  end

  create_table "surveys_responses", id: :uuid, default: -> { "gen_random_uuid()" }, force: :cascade do |t|
    t.uuid "participation_context_id", null: false
    t.string "participation_context_type", null: false
    t.string "survey_service", null: false
    t.string "external_survey_id", null: false
    t.string "external_response_id", null: false
    t.uuid "user_id"
    t.datetime "started_at"
    t.datetime "submitted_at", null: false
    t.jsonb "answers", default: {}
    t.datetime "created_at", null: false
    t.datetime "updated_at", null: false
    t.index ["participation_context_type", "participation_context_id"], name: "index_surveys_responses_on_participation_context"
    t.index ["user_id"], name: "index_surveys_responses_on_user_id"
  end

  create_table "tenants", id: :uuid, default: -> { "gen_random_uuid()" }, force: :cascade do |t|
    t.string "name"
    t.string "host"
    t.jsonb "settings", default: {}
    t.datetime "created_at", null: false
    t.datetime "updated_at", null: false
    t.string "logo"
    t.string "header_bg"
    t.string "favicon"
    t.jsonb "style", default: {}
    t.index ["host"], name: "index_tenants_on_host"
  end

  create_table "text_images", id: :uuid, default: -> { "gen_random_uuid()" }, force: :cascade do |t|
    t.string "imageable_type", null: false
    t.uuid "imageable_id", null: false
    t.string "imageable_field"
    t.string "image"
    t.datetime "created_at", null: false
    t.datetime "updated_at", null: false
    t.string "text_reference", null: false
  end

  create_table "topics", id: :uuid, default: -> { "gen_random_uuid()" }, force: :cascade do |t|
    t.jsonb "title_multiloc", default: {}
    t.jsonb "description_multiloc", default: {}
    t.string "icon"
    t.datetime "created_at", null: false
    t.datetime "updated_at", null: false
    t.integer "ordering"
    t.string "code", default: "custom", null: false
  end

  create_table "users", id: :uuid, default: -> { "gen_random_uuid()" }, force: :cascade do |t|
    t.string "email"
    t.string "password_digest"
    t.string "slug"
    t.jsonb "roles", default: []
    t.string "reset_password_token"
    t.datetime "created_at", null: false
    t.datetime "updated_at", null: false
    t.string "avatar"
    t.string "first_name"
    t.string "last_name"
    t.string "locale"
    t.jsonb "bio_multiloc", default: {}
    t.boolean "cl1_migrated", default: false
    t.string "invite_status"
    t.jsonb "custom_field_values", default: {}
    t.datetime "registration_completed_at"
    t.boolean "verified", default: false, null: false
    t.index "lower((email)::text)", name: "users_unique_lower_email_idx", unique: true
    t.index ["email"], name: "index_users_on_email"
    t.index ["slug"], name: "index_users_on_slug", unique: true
  end

  create_table "verification_id_cards", id: :uuid, default: -> { "gen_random_uuid()" }, force: :cascade do |t|
    t.string "hashed_card_id"
    t.index ["hashed_card_id"], name: "index_verification_id_cards_on_hashed_card_id"
  end

  create_table "verification_verifications", id: :uuid, default: -> { "gen_random_uuid()" }, force: :cascade do |t|
    t.uuid "user_id"
    t.string "method_name", null: false
    t.string "hashed_uid", null: false
    t.boolean "active", default: true, null: false
    t.datetime "created_at", null: false
    t.datetime "updated_at", null: false
    t.index ["hashed_uid"], name: "index_verification_verifications_on_hashed_uid"
    t.index ["user_id"], name: "index_verification_verifications_on_user_id"
  end

  create_table "volunteering_causes", id: :uuid, default: -> { "gen_random_uuid()" }, force: :cascade do |t|
    t.uuid "participation_context_id", null: false
    t.string "participation_context_type", null: false
    t.jsonb "title_multiloc", default: {}, null: false
    t.jsonb "description_multiloc", default: {}, null: false
    t.integer "volunteers_count", default: 0, null: false
    t.string "image"
    t.integer "ordering", null: false
    t.datetime "created_at", precision: 6, null: false
    t.datetime "updated_at", precision: 6, null: false
    t.index ["ordering"], name: "index_volunteering_causes_on_ordering"
    t.index ["participation_context_type", "participation_context_id"], name: "index_volunteering_causes_on_participation_context"
  end

  create_table "volunteering_volunteers", id: :uuid, default: -> { "gen_random_uuid()" }, force: :cascade do |t|
    t.uuid "cause_id", null: false
    t.uuid "user_id", null: false
    t.datetime "created_at", precision: 6, null: false
    t.datetime "updated_at", precision: 6, null: false
    t.index ["cause_id"], name: "index_volunteering_volunteers_on_cause_id"
    t.index ["user_id"], name: "index_volunteering_volunteers_on_user_id"
  end

  create_table "votes", id: :uuid, default: -> { "gen_random_uuid()" }, force: :cascade do |t|
    t.uuid "votable_id"
    t.string "votable_type"
    t.uuid "user_id"
    t.string "mode", null: false
    t.datetime "created_at", null: false
    t.datetime "updated_at", null: false
    t.index ["user_id"], name: "index_votes_on_user_id"
    t.index ["votable_type", "votable_id", "user_id"], name: "index_votes_on_votable_type_and_votable_id_and_user_id", unique: true
    t.index ["votable_type", "votable_id"], name: "index_votes_on_votable_type_and_votable_id"
  end

  add_foreign_key "activities", "users"
  add_foreign_key "areas_ideas", "areas"
  add_foreign_key "areas_ideas", "ideas"
  add_foreign_key "areas_initiatives", "areas"
  add_foreign_key "areas_initiatives", "initiatives"
  add_foreign_key "areas_projects", "areas"
  add_foreign_key "areas_projects", "projects"
  add_foreign_key "baskets", "users"
  add_foreign_key "baskets_ideas", "baskets"
  add_foreign_key "baskets_ideas", "ideas"
  add_foreign_key "comments", "users", column: "author_id"
  add_foreign_key "custom_field_options", "custom_fields"
  add_foreign_key "email_campaigns_campaign_email_commands", "users", column: "recipient_id"
  add_foreign_key "email_campaigns_campaigns", "users", column: "author_id"
  add_foreign_key "email_campaigns_campaigns_groups", "email_campaigns_campaigns", column: "campaign_id"
  add_foreign_key "email_campaigns_deliveries", "email_campaigns_campaigns", column: "campaign_id"
  add_foreign_key "event_files", "events"
  add_foreign_key "events", "projects"
  add_foreign_key "groups_permissions", "groups"
  add_foreign_key "groups_permissions", "permissions"
  add_foreign_key "groups_projects", "groups"
  add_foreign_key "groups_projects", "projects"
  add_foreign_key "idea_files", "ideas"
  add_foreign_key "idea_images", "ideas"
  add_foreign_key "ideas", "idea_statuses"
  add_foreign_key "ideas", "projects"
  add_foreign_key "ideas", "users", column: "assignee_id"
  add_foreign_key "ideas", "users", column: "author_id"
  add_foreign_key "ideas_phases", "ideas"
  add_foreign_key "ideas_phases", "phases"
  add_foreign_key "ideas_topics", "ideas"
  add_foreign_key "ideas_topics", "topics"
  add_foreign_key "identities", "users"
  add_foreign_key "initiative_files", "initiatives"
  add_foreign_key "initiative_images", "initiatives"
  add_foreign_key "initiatives", "users", column: "assignee_id"
  add_foreign_key "initiatives", "users", column: "author_id"
  add_foreign_key "initiatives_topics", "initiatives"
  add_foreign_key "initiatives_topics", "topics"
  add_foreign_key "invites", "users", column: "invitee_id"
  add_foreign_key "invites", "users", column: "inviter_id"
  add_foreign_key "maps_layers", "maps_map_configs", column: "map_config_id"
  add_foreign_key "maps_legend_items", "maps_map_configs", column: "map_config_id"
  add_foreign_key "memberships", "groups"
  add_foreign_key "memberships", "users"
  add_foreign_key "notifications", "comments"
  add_foreign_key "notifications", "invites"
  add_foreign_key "notifications", "official_feedbacks"
  add_foreign_key "notifications", "phases"
  add_foreign_key "notifications", "projects"
  add_foreign_key "notifications", "spam_reports"
  add_foreign_key "notifications", "users", column: "initiating_user_id"
  add_foreign_key "notifications", "users", column: "recipient_id"
  add_foreign_key "official_feedbacks", "users"
  add_foreign_key "page_files", "pages"
  add_foreign_key "page_links", "pages", column: "linked_page_id"
  add_foreign_key "page_links", "pages", column: "linking_page_id"
  add_foreign_key "pages", "projects"
  add_foreign_key "phase_files", "phases"
  add_foreign_key "phases", "projects"
  add_foreign_key "polls_options", "polls_questions", column: "question_id"
  add_foreign_key "polls_response_options", "polls_options", column: "option_id"
  add_foreign_key "polls_response_options", "polls_responses", column: "response_id"
  add_foreign_key "project_files", "projects"
  add_foreign_key "project_folder_files", "project_folders"
  add_foreign_key "project_folder_images", "project_folders"
  add_foreign_key "project_images", "projects"
  add_foreign_key "projects", "users", column: "default_assignee_id"
  add_foreign_key "projects_topics", "projects"
  add_foreign_key "projects_topics", "topics"
  add_foreign_key "public_api_api_clients", "tenants"
  add_foreign_key "spam_reports", "users"
  add_foreign_key "volunteering_volunteers", "volunteering_causes", column: "cause_id"
  add_foreign_key "votes", "users"

  create_view "idea_trending_infos", sql_definition: <<-SQL
      SELECT ideas.id AS idea_id,
      GREATEST(comments_at.last_comment_at, upvotes_at.last_upvoted_at, ideas.published_at) AS last_activity_at,
      to_timestamp(round((((GREATEST(((comments_at.comments_count)::double precision * comments_at.mean_comment_at), (0)::double precision) + GREATEST(((upvotes_at.upvotes_count)::double precision * upvotes_at.mean_upvoted_at), (0)::double precision)) + date_part('epoch'::text, ideas.published_at)) / (((GREATEST((comments_at.comments_count)::numeric, 0.0) + GREATEST((upvotes_at.upvotes_count)::numeric, 0.0)) + 1.0))::double precision))) AS mean_activity_at
     FROM ((ideas
       FULL JOIN ( SELECT comments.post_id AS idea_id,
              max(comments.created_at) AS last_comment_at,
              avg(date_part('epoch'::text, comments.created_at)) AS mean_comment_at,
              count(comments.post_id) AS comments_count
             FROM comments
            GROUP BY comments.post_id) comments_at ON ((ideas.id = comments_at.idea_id)))
       FULL JOIN ( SELECT votes.votable_id,
              max(votes.created_at) AS last_upvoted_at,
              avg(date_part('epoch'::text, votes.created_at)) AS mean_upvoted_at,
              count(votes.votable_id) AS upvotes_count
             FROM votes
            WHERE (((votes.mode)::text = 'up'::text) AND ((votes.votable_type)::text = 'Idea'::text))
            GROUP BY votes.votable_id) upvotes_at ON ((ideas.id = upvotes_at.votable_id)));
  SQL
  create_view "initiative_initiative_statuses", sql_definition: <<-SQL
      SELECT initiative_status_changes.initiative_id,
      initiative_status_changes.initiative_status_id
     FROM (((initiatives
       JOIN ( SELECT initiative_status_changes_1.initiative_id,
              max(initiative_status_changes_1.created_at) AS last_status_changed_at
             FROM initiative_status_changes initiative_status_changes_1
            GROUP BY initiative_status_changes_1.initiative_id) initiatives_with_last_status_change ON ((initiatives.id = initiatives_with_last_status_change.initiative_id)))
       JOIN initiative_status_changes ON (((initiatives.id = initiative_status_changes.initiative_id) AND (initiatives_with_last_status_change.last_status_changed_at = initiative_status_changes.created_at))))
       JOIN initiative_statuses ON ((initiative_statuses.id = initiative_status_changes.initiative_status_id)));
  SQL
  create_view "moderations", sql_definition: <<-SQL
      SELECT ideas.id,
      'Idea'::text AS moderatable_type,
      NULL::text AS post_type,
      NULL::uuid AS post_id,
      NULL::text AS post_slug,
      NULL::jsonb AS post_title_multiloc,
      projects.id AS project_id,
      projects.slug AS project_slug,
      projects.title_multiloc AS project_title_multiloc,
      ideas.title_multiloc AS content_title_multiloc,
      ideas.body_multiloc AS content_body_multiloc,
      ideas.slug AS content_slug,
      ideas.published_at AS created_at,
      moderation_statuses.status AS moderation_status
     FROM ((ideas
       LEFT JOIN moderation_statuses ON ((moderation_statuses.moderatable_id = ideas.id)))
       LEFT JOIN projects ON ((projects.id = ideas.project_id)))
  UNION ALL
   SELECT initiatives.id,
      'Initiative'::text AS moderatable_type,
      NULL::text AS post_type,
      NULL::uuid AS post_id,
      NULL::text AS post_slug,
      NULL::jsonb AS post_title_multiloc,
      NULL::uuid AS project_id,
      NULL::character varying AS project_slug,
      NULL::jsonb AS project_title_multiloc,
      initiatives.title_multiloc AS content_title_multiloc,
      initiatives.body_multiloc AS content_body_multiloc,
      initiatives.slug AS content_slug,
      initiatives.published_at AS created_at,
      moderation_statuses.status AS moderation_status
     FROM (initiatives
       LEFT JOIN moderation_statuses ON ((moderation_statuses.moderatable_id = initiatives.id)))
  UNION ALL
   SELECT comments.id,
      'Comment'::text AS moderatable_type,
      'Idea'::text AS post_type,
      ideas.id AS post_id,
      ideas.slug AS post_slug,
      ideas.title_multiloc AS post_title_multiloc,
      projects.id AS project_id,
      projects.slug AS project_slug,
      projects.title_multiloc AS project_title_multiloc,
      NULL::jsonb AS content_title_multiloc,
      comments.body_multiloc AS content_body_multiloc,
      NULL::character varying AS content_slug,
      comments.created_at,
      moderation_statuses.status AS moderation_status
     FROM (((comments
       LEFT JOIN moderation_statuses ON ((moderation_statuses.moderatable_id = comments.id)))
       LEFT JOIN ideas ON ((ideas.id = comments.post_id)))
       LEFT JOIN projects ON ((projects.id = ideas.project_id)))
    WHERE ((comments.post_type)::text = 'Idea'::text)
  UNION ALL
   SELECT comments.id,
      'Comment'::text AS moderatable_type,
      'Initiative'::text AS post_type,
      initiatives.id AS post_id,
      initiatives.slug AS post_slug,
      initiatives.title_multiloc AS post_title_multiloc,
      NULL::uuid AS project_id,
      NULL::character varying AS project_slug,
      NULL::jsonb AS project_title_multiloc,
      NULL::jsonb AS content_title_multiloc,
      comments.body_multiloc AS content_body_multiloc,
      NULL::character varying AS content_slug,
      comments.created_at,
      moderation_statuses.status AS moderation_status
     FROM ((comments
       LEFT JOIN moderation_statuses ON ((moderation_statuses.moderatable_id = comments.id)))
       LEFT JOIN initiatives ON ((initiatives.id = comments.post_id)))
    WHERE ((comments.post_type)::text = 'Initiative'::text);
  SQL
  create_view "union_posts", sql_definition: <<-SQL
      SELECT ideas.id,
      ideas.title_multiloc,
      ideas.body_multiloc,
      ideas.publication_status,
      ideas.published_at,
      ideas.author_id,
      ideas.created_at,
      ideas.updated_at,
      ideas.upvotes_count,
      ideas.location_point,
      ideas.location_description,
      ideas.comments_count,
      ideas.slug,
      ideas.official_feedbacks_count
     FROM ideas
  UNION ALL
   SELECT initiatives.id,
      initiatives.title_multiloc,
      initiatives.body_multiloc,
      initiatives.publication_status,
      initiatives.published_at,
      initiatives.author_id,
      initiatives.created_at,
      initiatives.updated_at,
      initiatives.upvotes_count,
      initiatives.location_point,
      initiatives.location_description,
      initiatives.comments_count,
      initiatives.slug,
      initiatives.official_feedbacks_count
     FROM initiatives;
  SQL
end<|MERGE_RESOLUTION|>--- conflicted
+++ resolved
@@ -10,12 +10,7 @@
 #
 # It's strongly recommended that you check this file into your version control system.
 
-<<<<<<< HEAD
 ActiveRecord::Schema.define(version: 2020_10_15_180408) do
-=======
-ActiveRecord::Schema.define(version: 2020_10_14_180247) do
->>>>>>> acbc65ec
-
   # These are extensions that must be enabled in order to support this database
   enable_extension "pgcrypto"
   enable_extension "plpgsql"
