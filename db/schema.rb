--- conflicted
+++ resolved
@@ -10,11 +10,7 @@
 #
 # It's strongly recommended that you check this file into your version control system.
 
-<<<<<<< HEAD
 ActiveRecord::Schema.define(version: 2020_09_11_150057) do
-=======
-ActiveRecord::Schema.define(version: 2020_09_02_151045) do
->>>>>>> 428e6c2e
 
   # These are extensions that must be enabled in order to support this database
   enable_extension "pgcrypto"
@@ -620,8 +616,8 @@
   create_table "permissions", id: :uuid, default: -> { "gen_random_uuid()" }, force: :cascade do |t|
     t.string "action", null: false
     t.string "permitted_by", null: false
-    t.uuid "permission_scope_id", null: false
-    t.string "permission_scope_type", null: false
+    t.uuid "permission_scope_id"
+    t.string "permission_scope_type"
     t.datetime "created_at", null: false
     t.datetime "updated_at", null: false
     t.index ["action"], name: "index_permissions_on_action"
