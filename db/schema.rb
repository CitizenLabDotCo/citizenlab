--- conflicted
+++ resolved
@@ -10,11 +10,7 @@
 #
 # It's strongly recommended that you check this file into your version control system.
 
-<<<<<<< HEAD
-ActiveRecord::Schema.define(version: 20171109172144) do
-=======
 ActiveRecord::Schema.define(version: 20171117114456) do
->>>>>>> b8ca4786
 
   # These are extensions that must be enabled in order to support this database
   enable_extension "plpgsql"
@@ -369,6 +365,5 @@
   add_foreign_key "project_images", "projects"
   add_foreign_key "projects_topics", "projects"
   add_foreign_key "projects_topics", "topics"
-  add_foreign_key "public_api_api_clients", "tenants"
   add_foreign_key "votes", "users"
 end