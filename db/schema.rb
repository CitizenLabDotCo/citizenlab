# This file is auto-generated from the current state of the database. Instead
# of editing this file, please use the migrations feature of Active Record to
# incrementally modify your database, and then regenerate this schema definition.
#
# Note that this schema.rb definition is the authoritative source for your
# database schema. If you need to create the application database on another
# system, you should be using db:schema:load, not running all the migrations
# from scratch. The latter is a flawed and unsustainable approach (the more migrations
# you'll amass, the slower it'll run and the greater likelihood for issues).
#
# It's strongly recommended that you check this file into your version control system.

<<<<<<< HEAD
ActiveRecord::Schema.define(version: 2019_12_10_205216) do
=======
ActiveRecord::Schema.define(version: 2019_12_09_135917) do
>>>>>>> b840fa90

  # These are extensions that must be enabled in order to support this database
  enable_extension "pgcrypto"
  enable_extension "plpgsql"
  enable_extension "postgis"
  enable_extension "uuid-ossp"

  create_table "activities", id: :uuid, default: -> { "gen_random_uuid()" }, force: :cascade do |t|
    t.string "item_type", null: false
    t.uuid "item_id", null: false
    t.string "action", null: false
    t.jsonb "payload", default: {}, null: false
    t.uuid "user_id"
    t.datetime "acted_at", null: false
    t.datetime "created_at", null: false
    t.index ["acted_at"], name: "index_activities_on_acted_at"
    t.index ["item_type", "item_id"], name: "index_activities_on_item_type_and_item_id"
    t.index ["user_id"], name: "index_activities_on_user_id"
  end

  create_table "areas", id: :uuid, default: -> { "gen_random_uuid()" }, force: :cascade do |t|
    t.jsonb "title_multiloc", default: {}
    t.jsonb "description_multiloc", default: {}
    t.datetime "created_at", null: false
    t.datetime "updated_at", null: false
  end

  create_table "areas_ideas", id: :uuid, default: -> { "uuid_generate_v4()" }, force: :cascade do |t|
    t.uuid "area_id"
    t.uuid "idea_id"
    t.index ["area_id"], name: "index_areas_ideas_on_area_id"
    t.index ["idea_id", "area_id"], name: "index_areas_ideas_on_idea_id_and_area_id", unique: true
    t.index ["idea_id"], name: "index_areas_ideas_on_idea_id"
  end

  create_table "areas_initiatives", id: :uuid, default: -> { "gen_random_uuid()" }, force: :cascade do |t|
    t.uuid "area_id"
    t.uuid "initiative_id"
    t.index ["area_id"], name: "index_areas_initiatives_on_area_id"
    t.index ["initiative_id", "area_id"], name: "index_areas_initiatives_on_initiative_id_and_area_id", unique: true
    t.index ["initiative_id"], name: "index_areas_initiatives_on_initiative_id"
  end

  create_table "areas_projects", id: :uuid, default: -> { "uuid_generate_v4()" }, force: :cascade do |t|
    t.uuid "area_id"
    t.uuid "project_id"
    t.index ["area_id"], name: "index_areas_projects_on_area_id"
    t.index ["project_id"], name: "index_areas_projects_on_project_id"
  end

  create_table "baskets", id: :uuid, default: -> { "gen_random_uuid()" }, force: :cascade do |t|
    t.datetime "submitted_at"
    t.uuid "user_id"
    t.uuid "participation_context_id"
    t.string "participation_context_type"
    t.datetime "created_at", null: false
    t.datetime "updated_at", null: false
    t.index ["user_id"], name: "index_baskets_on_user_id"
  end

  create_table "baskets_ideas", id: :uuid, default: -> { "gen_random_uuid()" }, force: :cascade do |t|
    t.uuid "basket_id"
    t.uuid "idea_id"
    t.datetime "created_at", null: false
    t.datetime "updated_at", null: false
    t.index ["basket_id"], name: "index_baskets_ideas_on_basket_id"
    t.index ["idea_id"], name: "index_baskets_ideas_on_idea_id"
  end

  create_table "clusterings", id: :uuid, default: -> { "gen_random_uuid()" }, force: :cascade do |t|
    t.jsonb "title_multiloc", default: {}
    t.jsonb "structure", default: {}
    t.datetime "created_at", null: false
    t.datetime "updated_at", null: false
  end

  create_table "comments", id: :uuid, default: -> { "gen_random_uuid()" }, force: :cascade do |t|
    t.uuid "author_id"
    t.uuid "post_id"
    t.uuid "parent_id"
    t.integer "lft", null: false
    t.integer "rgt", null: false
    t.jsonb "body_multiloc", default: {}
    t.string "author_name"
    t.datetime "created_at", null: false
    t.datetime "updated_at", null: false
    t.integer "upvotes_count", default: 0, null: false
    t.integer "downvotes_count", default: 0, null: false
    t.string "publication_status", default: "published", null: false
    t.datetime "body_updated_at"
    t.integer "children_count", default: 0, null: false
    t.string "post_type"
    t.index ["author_id"], name: "index_comments_on_author_id"
    t.index ["created_at"], name: "index_comments_on_created_at"
    t.index ["lft"], name: "index_comments_on_lft"
    t.index ["parent_id"], name: "index_comments_on_parent_id"
    t.index ["post_id", "post_type"], name: "index_comments_on_post_id_and_post_type"
    t.index ["post_id"], name: "index_comments_on_post_id"
    t.index ["rgt"], name: "index_comments_on_rgt"
  end

  create_table "custom_field_options", id: :uuid, default: -> { "gen_random_uuid()" }, force: :cascade do |t|
    t.uuid "custom_field_id"
    t.string "key"
    t.jsonb "title_multiloc", default: {}
    t.integer "ordering"
    t.datetime "created_at", null: false
    t.datetime "updated_at", null: false
    t.index ["custom_field_id", "key"], name: "index_custom_field_options_on_custom_field_id_and_key", unique: true
    t.index ["custom_field_id"], name: "index_custom_field_options_on_custom_field_id"
  end

  create_table "custom_fields", id: :uuid, default: -> { "gen_random_uuid()" }, force: :cascade do |t|
    t.string "resource_type"
    t.string "key"
    t.string "input_type"
    t.jsonb "title_multiloc", default: {}
    t.jsonb "description_multiloc", default: {}
    t.boolean "required", default: false
    t.integer "ordering"
    t.datetime "created_at", null: false
    t.datetime "updated_at", null: false
    t.boolean "enabled", default: true, null: false
    t.string "code"
    t.index ["resource_type", "key"], name: "index_custom_fields_on_resource_type_and_key", unique: true
  end

  create_table "email_campaigns_campaign_email_commands", id: :uuid, default: -> { "gen_random_uuid()" }, force: :cascade do |t|
    t.string "campaign"
    t.uuid "recipient_id"
    t.datetime "commanded_at"
    t.jsonb "tracked_content"
    t.datetime "created_at", null: false
    t.datetime "updated_at", null: false
    t.index ["recipient_id"], name: "index_email_campaigns_campaign_email_commands_on_recipient_id"
  end

  create_table "email_campaigns_campaigns", id: :uuid, default: -> { "gen_random_uuid()" }, force: :cascade do |t|
    t.string "type", null: false
    t.uuid "author_id"
    t.boolean "enabled"
    t.string "sender"
    t.string "reply_to"
    t.jsonb "schedule", default: {}
    t.jsonb "subject_multiloc", default: {}
    t.jsonb "body_multiloc", default: {}
    t.datetime "created_at", null: false
    t.datetime "updated_at", null: false
    t.integer "deliveries_count", default: 0, null: false
    t.index ["author_id"], name: "index_email_campaigns_campaigns_on_author_id"
    t.index ["type"], name: "index_email_campaigns_campaigns_on_type"
  end

  create_table "email_campaigns_campaigns_groups", id: :uuid, default: -> { "gen_random_uuid()" }, force: :cascade do |t|
    t.uuid "campaign_id"
    t.uuid "group_id"
    t.datetime "created_at", null: false
    t.datetime "updated_at", null: false
    t.index ["campaign_id", "group_id"], name: "index_campaigns_groups", unique: true
    t.index ["campaign_id"], name: "index_email_campaigns_campaigns_groups_on_campaign_id"
    t.index ["group_id"], name: "index_email_campaigns_campaigns_groups_on_group_id"
  end

  create_table "email_campaigns_consents", id: :uuid, default: -> { "gen_random_uuid()" }, force: :cascade do |t|
    t.string "campaign_type", null: false
    t.uuid "user_id", null: false
    t.boolean "consented", null: false
    t.datetime "created_at", null: false
    t.datetime "updated_at", null: false
    t.index ["campaign_type", "user_id"], name: "index_email_campaigns_consents_on_campaign_type_and_user_id", unique: true
    t.index ["user_id"], name: "index_email_campaigns_consents_on_user_id"
  end

  create_table "email_campaigns_deliveries", id: :uuid, default: -> { "gen_random_uuid()" }, force: :cascade do |t|
    t.uuid "campaign_id", null: false
    t.uuid "user_id", null: false
    t.string "delivery_status", null: false
    t.jsonb "tracked_content", default: {}
    t.datetime "sent_at"
    t.datetime "created_at", null: false
    t.datetime "updated_at", null: false
    t.index ["campaign_id", "user_id"], name: "index_email_campaigns_deliveries_on_campaign_id_and_user_id"
    t.index ["campaign_id"], name: "index_email_campaigns_deliveries_on_campaign_id"
    t.index ["sent_at"], name: "index_email_campaigns_deliveries_on_sent_at"
    t.index ["user_id"], name: "index_email_campaigns_deliveries_on_user_id"
  end

  create_table "email_snippets", id: :uuid, default: -> { "gen_random_uuid()" }, force: :cascade do |t|
    t.string "email"
    t.string "snippet"
    t.string "locale"
    t.text "body"
    t.datetime "created_at", null: false
    t.datetime "updated_at", null: false
    t.index ["email", "snippet", "locale"], name: "index_email_snippets_on_email_and_snippet_and_locale"
  end

  create_table "event_files", id: :uuid, default: -> { "gen_random_uuid()" }, force: :cascade do |t|
    t.uuid "event_id"
    t.string "file"
    t.integer "ordering"
    t.datetime "created_at", null: false
    t.datetime "updated_at", null: false
    t.string "name"
    t.index ["event_id"], name: "index_event_files_on_event_id"
  end

  create_table "events", id: :uuid, default: -> { "gen_random_uuid()" }, force: :cascade do |t|
    t.uuid "project_id"
    t.jsonb "title_multiloc", default: {}
    t.jsonb "description_multiloc", default: {}
    t.json "location_multiloc", default: {}
    t.datetime "start_at"
    t.datetime "end_at"
    t.datetime "created_at", null: false
    t.datetime "updated_at", null: false
    t.index ["project_id"], name: "index_events_on_project_id"
  end

  create_table "groups", id: :uuid, default: -> { "gen_random_uuid()" }, force: :cascade do |t|
    t.jsonb "title_multiloc", default: {}
    t.string "slug"
    t.integer "memberships_count", default: 0, null: false
    t.datetime "created_at", null: false
    t.datetime "updated_at", null: false
    t.string "membership_type"
    t.jsonb "rules", default: []
    t.index ["slug"], name: "index_groups_on_slug"
  end

  create_table "groups_permissions", id: :uuid, default: -> { "gen_random_uuid()" }, force: :cascade do |t|
    t.uuid "permission_id", null: false
    t.uuid "group_id", null: false
    t.datetime "created_at", null: false
    t.datetime "updated_at", null: false
    t.index ["group_id"], name: "index_groups_permissions_on_group_id"
    t.index ["permission_id"], name: "index_groups_permissions_on_permission_id"
  end

  create_table "groups_projects", id: :uuid, default: -> { "gen_random_uuid()" }, force: :cascade do |t|
    t.uuid "group_id"
    t.uuid "project_id"
    t.datetime "created_at", null: false
    t.datetime "updated_at", null: false
    t.index ["group_id", "project_id"], name: "index_groups_projects_on_group_id_and_project_id", unique: true
    t.index ["group_id"], name: "index_groups_projects_on_group_id"
    t.index ["project_id"], name: "index_groups_projects_on_project_id"
  end

  create_table "idea_files", id: :uuid, default: -> { "gen_random_uuid()" }, force: :cascade do |t|
    t.uuid "idea_id"
    t.string "file"
    t.integer "ordering"
    t.datetime "created_at", null: false
    t.datetime "updated_at", null: false
    t.string "name"
    t.index ["idea_id"], name: "index_idea_files_on_idea_id"
  end

  create_table "idea_images", id: :uuid, default: -> { "gen_random_uuid()" }, force: :cascade do |t|
    t.uuid "idea_id"
    t.string "image"
    t.integer "ordering"
    t.datetime "created_at", null: false
    t.datetime "updated_at", null: false
    t.index ["idea_id"], name: "index_idea_images_on_idea_id"
  end

  create_table "idea_statuses", id: :uuid, default: -> { "gen_random_uuid()" }, force: :cascade do |t|
    t.jsonb "title_multiloc", default: {}
    t.integer "ordering"
    t.string "code"
    t.string "color"
    t.datetime "created_at", null: false
    t.datetime "updated_at", null: false
    t.jsonb "description_multiloc", default: {}
  end

  create_table "ideas", id: :uuid, default: -> { "gen_random_uuid()" }, force: :cascade do |t|
    t.jsonb "title_multiloc", default: {}
    t.jsonb "body_multiloc", default: {}
    t.string "publication_status"
    t.datetime "published_at"
    t.uuid "project_id"
    t.uuid "author_id"
    t.string "author_name"
    t.datetime "created_at", null: false
    t.datetime "updated_at", null: false
    t.integer "upvotes_count", default: 0, null: false
    t.integer "downvotes_count", default: 0, null: false
    t.geography "location_point", limit: {:srid=>4326, :type=>"st_point", :geographic=>true}
    t.string "location_description"
    t.integer "comments_count", default: 0, null: false
    t.uuid "idea_status_id"
    t.string "slug"
    t.integer "budget"
    t.integer "baskets_count", default: 0, null: false
    t.integer "official_feedbacks_count", default: 0, null: false
    t.uuid "assignee_id"
    t.datetime "assigned_at"
    t.index ["author_id"], name: "index_ideas_on_author_id"
    t.index ["idea_status_id"], name: "index_ideas_on_idea_status_id"
    t.index ["location_point"], name: "index_ideas_on_location_point", using: :gist
    t.index ["project_id"], name: "index_ideas_on_project_id"
    t.index ["slug"], name: "index_ideas_on_slug", unique: true
  end

  create_table "ideas_phases", id: :uuid, default: -> { "gen_random_uuid()" }, force: :cascade do |t|
    t.uuid "idea_id"
    t.uuid "phase_id"
    t.datetime "created_at", null: false
    t.datetime "updated_at", null: false
    t.index ["idea_id"], name: "index_ideas_phases_on_idea_id"
    t.index ["phase_id"], name: "index_ideas_phases_on_phase_id"
  end

  create_table "ideas_topics", id: :uuid, default: -> { "uuid_generate_v4()" }, force: :cascade do |t|
    t.uuid "idea_id"
    t.uuid "topic_id"
    t.index ["idea_id", "topic_id"], name: "index_ideas_topics_on_idea_id_and_topic_id", unique: true
    t.index ["idea_id"], name: "index_ideas_topics_on_idea_id"
    t.index ["topic_id"], name: "index_ideas_topics_on_topic_id"
  end

  create_table "identities", id: :uuid, default: -> { "gen_random_uuid()" }, force: :cascade do |t|
    t.string "provider"
    t.string "uid"
    t.jsonb "auth_hash", default: {}
    t.uuid "user_id"
    t.datetime "created_at", null: false
    t.datetime "updated_at", null: false
    t.index ["user_id"], name: "index_identities_on_user_id"
  end

  create_table "initiative_files", id: :uuid, default: -> { "gen_random_uuid()" }, force: :cascade do |t|
    t.uuid "initiative_id"
    t.string "file"
    t.string "name"
    t.integer "ordering"
    t.datetime "created_at", null: false
    t.datetime "updated_at", null: false
    t.index ["initiative_id"], name: "index_initiative_files_on_initiative_id"
  end

  create_table "initiative_images", id: :uuid, default: -> { "gen_random_uuid()" }, force: :cascade do |t|
    t.uuid "initiative_id"
    t.string "image"
    t.integer "ordering"
    t.datetime "created_at", null: false
    t.datetime "updated_at", null: false
    t.index ["initiative_id"], name: "index_initiative_images_on_initiative_id"
  end

  create_table "initiative_status_changes", id: :uuid, default: -> { "gen_random_uuid()" }, force: :cascade do |t|
    t.uuid "user_id"
    t.uuid "initiative_id"
    t.uuid "initiative_status_id"
    t.uuid "official_feedback_id"
    t.datetime "created_at", null: false
    t.datetime "updated_at", null: false
    t.index ["initiative_id"], name: "index_initiative_status_changes_on_initiative_id"
    t.index ["initiative_status_id"], name: "index_initiative_status_changes_on_initiative_status_id"
    t.index ["official_feedback_id"], name: "index_initiative_status_changes_on_official_feedback_id"
    t.index ["user_id"], name: "index_initiative_status_changes_on_user_id"
  end

  create_table "initiative_statuses", id: :uuid, default: -> { "gen_random_uuid()" }, force: :cascade do |t|
    t.jsonb "title_multiloc", default: {}
    t.jsonb "description_multiloc", default: {}
    t.integer "ordering"
    t.string "code"
    t.string "color"
    t.datetime "created_at", null: false
    t.datetime "updated_at", null: false
  end

  create_table "initiatives", id: :uuid, default: -> { "gen_random_uuid()" }, force: :cascade do |t|
    t.jsonb "title_multiloc", default: {}
    t.jsonb "body_multiloc", default: {}
    t.string "publication_status"
    t.datetime "published_at"
    t.uuid "author_id"
    t.string "author_name"
    t.integer "upvotes_count", default: 0, null: false
    t.integer "downvotes_count", default: 0, null: false
    t.geography "location_point", limit: {:srid=>4326, :type=>"st_point", :geographic=>true}
    t.string "location_description"
    t.string "slug"
    t.integer "comments_count", default: 0, null: false
    t.datetime "created_at", null: false
    t.datetime "updated_at", null: false
    t.string "header_bg"
    t.uuid "assignee_id"
    t.integer "official_feedbacks_count", default: 0, null: false
    t.datetime "assigned_at"
    t.index ["author_id"], name: "index_initiatives_on_author_id"
    t.index ["location_point"], name: "index_initiatives_on_location_point", using: :gist
    t.index ["slug"], name: "index_initiatives_on_slug"
  end

  create_table "initiatives_topics", id: :uuid, default: -> { "gen_random_uuid()" }, force: :cascade do |t|
    t.uuid "initiative_id"
    t.uuid "topic_id"
    t.index ["initiative_id", "topic_id"], name: "index_initiatives_topics_on_initiative_id_and_topic_id", unique: true
    t.index ["initiative_id"], name: "index_initiatives_topics_on_initiative_id"
    t.index ["topic_id"], name: "index_initiatives_topics_on_topic_id"
  end

  create_table "invites", id: :uuid, default: -> { "gen_random_uuid()" }, force: :cascade do |t|
    t.string "token", null: false
    t.uuid "inviter_id"
    t.uuid "invitee_id", null: false
    t.string "invite_text"
    t.datetime "accepted_at"
    t.datetime "created_at", null: false
    t.datetime "updated_at", null: false
    t.index ["invitee_id"], name: "index_invites_on_invitee_id"
    t.index ["inviter_id"], name: "index_invites_on_inviter_id"
    t.index ["token"], name: "index_invites_on_token"
  end

  create_table "machine_translations_machine_translations", id: :uuid, default: -> { "gen_random_uuid()" }, force: :cascade do |t|
    t.uuid "translatable_id", null: false
    t.string "translatable_type", null: false
    t.string "attribute_name", null: false
    t.string "locale_to", null: false
    t.string "translation", null: false
    t.datetime "created_at", null: false
    t.datetime "updated_at", null: false
    t.index ["translatable_id", "translatable_type", "attribute_name", "locale_to"], name: "machine_translations_lookup", unique: true
    t.index ["translatable_id", "translatable_type"], name: "machine_translations_translatable"
  end

  create_table "memberships", id: :uuid, default: -> { "gen_random_uuid()" }, force: :cascade do |t|
    t.uuid "group_id"
    t.uuid "user_id"
    t.datetime "created_at", null: false
    t.datetime "updated_at", null: false
    t.index ["group_id", "user_id"], name: "index_memberships_on_group_id_and_user_id", unique: true
    t.index ["group_id"], name: "index_memberships_on_group_id"
    t.index ["user_id"], name: "index_memberships_on_user_id"
  end

  create_table "notifications", id: :uuid, default: -> { "gen_random_uuid()" }, force: :cascade do |t|
    t.string "type"
    t.datetime "read_at"
    t.uuid "recipient_id"
    t.uuid "post_id"
    t.uuid "comment_id"
    t.uuid "project_id"
    t.datetime "created_at", null: false
    t.datetime "updated_at", null: false
    t.uuid "initiating_user_id"
    t.uuid "spam_report_id"
    t.uuid "invite_id"
    t.string "reason_code"
    t.string "other_reason"
    t.uuid "post_status_id"
    t.uuid "official_feedback_id"
    t.uuid "phase_id"
    t.string "post_type"
    t.string "post_status_type"
    t.index ["created_at"], name: "index_notifications_on_created_at"
    t.index ["initiating_user_id"], name: "index_notifications_on_initiating_user_id"
    t.index ["invite_id"], name: "index_notifications_on_invite_id"
    t.index ["official_feedback_id"], name: "index_notifications_on_official_feedback_id"
    t.index ["phase_id"], name: "index_notifications_on_phase_id"
    t.index ["post_id", "post_type"], name: "index_notifications_on_post_id_and_post_type"
    t.index ["post_status_id", "post_status_type"], name: "index_notifications_on_post_status_id_and_post_status_type"
    t.index ["post_status_id"], name: "index_notifications_on_post_status_id"
    t.index ["recipient_id", "read_at"], name: "index_notifications_on_recipient_id_and_read_at"
    t.index ["recipient_id"], name: "index_notifications_on_recipient_id"
    t.index ["spam_report_id"], name: "index_notifications_on_spam_report_id"
  end

  create_table "official_feedbacks", id: :uuid, default: -> { "gen_random_uuid()" }, force: :cascade do |t|
    t.jsonb "body_multiloc", default: {}
    t.jsonb "author_multiloc", default: {}
    t.uuid "user_id"
    t.uuid "post_id"
    t.datetime "created_at", null: false
    t.datetime "updated_at", null: false
    t.string "post_type"
    t.index ["post_id", "post_type"], name: "index_official_feedbacks_on_post"
    t.index ["post_id"], name: "index_official_feedbacks_on_post_id"
    t.index ["user_id"], name: "index_official_feedbacks_on_user_id"
  end

  create_table "onboarding_campaign_dismissals", id: :uuid, default: -> { "gen_random_uuid()" }, force: :cascade do |t|
    t.uuid "user_id"
    t.string "campaign_name", null: false
    t.datetime "created_at", null: false
    t.datetime "updated_at", null: false
    t.index ["user_id"], name: "index_onboarding_campaign_dismissals_on_user_id"
  end

  create_table "page_files", id: :uuid, default: -> { "gen_random_uuid()" }, force: :cascade do |t|
    t.uuid "page_id"
    t.string "file"
    t.integer "ordering"
    t.string "name"
    t.datetime "created_at", null: false
    t.datetime "updated_at", null: false
    t.index ["page_id"], name: "index_page_files_on_page_id"
  end

  create_table "page_links", id: :uuid, default: -> { "gen_random_uuid()" }, force: :cascade do |t|
    t.uuid "linking_page_id", null: false
    t.uuid "linked_page_id", null: false
    t.integer "ordering"
    t.index ["linked_page_id"], name: "index_page_links_on_linked_page_id"
    t.index ["linking_page_id"], name: "index_page_links_on_linking_page_id"
  end

  create_table "pages", id: :uuid, default: -> { "gen_random_uuid()" }, force: :cascade do |t|
    t.jsonb "title_multiloc", default: {}
    t.jsonb "body_multiloc", default: {}
    t.string "slug"
    t.datetime "created_at", null: false
    t.datetime "updated_at", null: false
    t.uuid "project_id"
    t.string "publication_status", default: "published", null: false
    t.index ["project_id"], name: "index_pages_on_project_id"
    t.index ["slug"], name: "index_pages_on_slug", unique: true
  end

  create_table "permissions", id: :uuid, default: -> { "gen_random_uuid()" }, force: :cascade do |t|
    t.string "action", null: false
    t.string "permitted_by", null: false
    t.uuid "permittable_id", null: false
    t.string "permittable_type", null: false
    t.datetime "created_at", null: false
    t.datetime "updated_at", null: false
    t.index ["action"], name: "index_permissions_on_action"
    t.index ["permittable_id"], name: "index_permissions_on_permittable_id"
  end

  create_table "phase_files", id: :uuid, default: -> { "gen_random_uuid()" }, force: :cascade do |t|
    t.uuid "phase_id"
    t.string "file"
    t.integer "ordering"
    t.datetime "created_at", null: false
    t.datetime "updated_at", null: false
    t.string "name"
    t.index ["phase_id"], name: "index_phase_files_on_phase_id"
  end

  create_table "phases", id: :uuid, default: -> { "gen_random_uuid()" }, force: :cascade do |t|
    t.uuid "project_id"
    t.jsonb "title_multiloc", default: {}
    t.jsonb "description_multiloc", default: {}
    t.date "start_at"
    t.date "end_at"
    t.datetime "created_at", null: false
    t.datetime "updated_at", null: false
    t.string "participation_method", default: "ideation", null: false
    t.boolean "posting_enabled", default: true
    t.boolean "commenting_enabled", default: true
    t.boolean "voting_enabled", default: true
    t.string "voting_method", default: "unlimited"
    t.integer "voting_limited_max", default: 10
    t.string "survey_embed_url"
    t.string "survey_service"
    t.string "presentation_mode", default: "card"
    t.integer "max_budget"
    t.boolean "location_allowed", default: true, null: false
    t.index ["project_id"], name: "index_phases_on_project_id"
  end

  create_table "polls_options", id: :uuid, default: -> { "gen_random_uuid()" }, force: :cascade do |t|
    t.uuid "question_id"
    t.jsonb "title_multiloc", default: {}, null: false
    t.integer "ordering"
    t.datetime "created_at", null: false
    t.datetime "updated_at", null: false
    t.index ["question_id"], name: "index_polls_options_on_question_id"
  end

  create_table "polls_questions", id: :uuid, default: -> { "gen_random_uuid()" }, force: :cascade do |t|
    t.uuid "participation_context_id", null: false
    t.string "participation_context_type", null: false
    t.jsonb "title_multiloc", default: {}, null: false
    t.integer "ordering"
    t.datetime "created_at", null: false
    t.datetime "updated_at", null: false
    t.index ["participation_context_type", "participation_context_id"], name: "index_poll_questions_on_participation_context"
  end

  create_table "polls_response_options", id: :uuid, default: -> { "gen_random_uuid()" }, force: :cascade do |t|
    t.uuid "response_id"
    t.uuid "option_id"
    t.datetime "created_at", null: false
    t.datetime "updated_at", null: false
    t.index ["option_id"], name: "index_polls_response_options_on_option_id"
    t.index ["response_id"], name: "index_polls_response_options_on_response_id"
  end

  create_table "polls_responses", id: :uuid, default: -> { "gen_random_uuid()" }, force: :cascade do |t|
    t.uuid "participation_context_id", null: false
    t.string "participation_context_type", null: false
    t.uuid "user_id"
    t.datetime "created_at", null: false
    t.datetime "updated_at", null: false
    t.index ["participation_context_type", "participation_context_id"], name: "index_poll_responses_on_participation_context"
    t.index ["user_id"], name: "index_polls_responses_on_user_id"
  end

  create_table "project_files", id: :uuid, default: -> { "gen_random_uuid()" }, force: :cascade do |t|
    t.uuid "project_id"
    t.string "file"
    t.integer "ordering"
    t.datetime "created_at", null: false
    t.datetime "updated_at", null: false
    t.string "name"
    t.index ["project_id"], name: "index_project_files_on_project_id"
  end

  create_table "project_images", id: :uuid, default: -> { "gen_random_uuid()" }, force: :cascade do |t|
    t.uuid "project_id"
    t.string "image"
    t.integer "ordering"
    t.datetime "created_at", null: false
    t.datetime "updated_at", null: false
    t.index ["project_id"], name: "index_project_images_on_project_id"
  end

  create_table "projects", id: :uuid, default: -> { "gen_random_uuid()" }, force: :cascade do |t|
    t.jsonb "title_multiloc", default: {}
    t.jsonb "description_multiloc", default: {}
    t.string "slug"
    t.datetime "created_at", null: false
    t.datetime "updated_at", null: false
    t.string "header_bg"
    t.integer "ideas_count", default: 0, null: false
    t.string "visible_to", default: "public", null: false
    t.jsonb "description_preview_multiloc", default: {}
    t.string "presentation_mode", default: "card"
    t.string "participation_method", default: "ideation"
    t.boolean "posting_enabled", default: true
    t.boolean "commenting_enabled", default: true
    t.boolean "voting_enabled", default: true
    t.string "voting_method", default: "unlimited"
    t.integer "voting_limited_max", default: 10
    t.string "process_type", default: "timeline", null: false
    t.string "internal_role"
    t.string "publication_status", default: "published", null: false
    t.string "survey_embed_url"
    t.string "survey_service"
    t.integer "ordering"
    t.integer "max_budget"
    t.integer "comments_count", default: 0, null: false
    t.uuid "default_assignee_id"
    t.boolean "location_allowed", default: true, null: false
    t.index ["created_at"], name: "index_projects_on_created_at", order: :desc
    t.index ["slug"], name: "index_projects_on_slug", unique: true
  end

  create_table "projects_topics", id: :uuid, default: -> { "uuid_generate_v4()" }, force: :cascade do |t|
    t.uuid "project_id"
    t.uuid "topic_id"
    t.index ["project_id"], name: "index_projects_topics_on_project_id"
    t.index ["topic_id"], name: "index_projects_topics_on_topic_id"
  end

  create_table "public_api_api_clients", id: :uuid, default: -> { "gen_random_uuid()" }, force: :cascade do |t|
    t.string "name"
    t.string "secret"
    t.uuid "tenant_id"
    t.datetime "created_at", null: false
    t.datetime "updated_at", null: false
    t.index ["tenant_id"], name: "index_public_api_api_clients_on_tenant_id"
  end

  create_table "spam_reports", id: :uuid, default: -> { "gen_random_uuid()" }, force: :cascade do |t|
    t.uuid "spam_reportable_id", null: false
    t.string "spam_reportable_type", null: false
    t.datetime "reported_at", null: false
    t.string "reason_code"
    t.string "other_reason"
    t.uuid "user_id"
    t.datetime "created_at", null: false
    t.datetime "updated_at", null: false
    t.index ["reported_at"], name: "index_spam_reports_on_reported_at"
    t.index ["spam_reportable_type", "spam_reportable_id"], name: "spam_reportable_index"
    t.index ["user_id"], name: "index_spam_reports_on_user_id"
  end

  create_table "surveys_responses", id: :uuid, default: -> { "gen_random_uuid()" }, force: :cascade do |t|
    t.uuid "participation_context_id", null: false
    t.string "participation_context_type", null: false
    t.string "survey_service", null: false
    t.string "external_survey_id", null: false
    t.string "external_response_id", null: false
    t.uuid "user_id"
    t.datetime "started_at"
    t.datetime "submitted_at", null: false
    t.jsonb "answers", default: {}
    t.datetime "created_at", null: false
    t.datetime "updated_at", null: false
    t.index ["participation_context_type", "participation_context_id"], name: "index_surveys_responses_on_participation_context"
    t.index ["user_id"], name: "index_surveys_responses_on_user_id"
  end

  create_table "tenants", id: :uuid, default: -> { "gen_random_uuid()" }, force: :cascade do |t|
    t.string "name"
    t.string "host"
    t.jsonb "settings", default: {}
    t.datetime "created_at", null: false
    t.datetime "updated_at", null: false
    t.string "logo"
    t.string "header_bg"
    t.string "favicon"
    t.jsonb "style", default: {}
    t.index ["host"], name: "index_tenants_on_host"
  end

  create_table "text_images", id: :uuid, default: -> { "gen_random_uuid()" }, force: :cascade do |t|
    t.string "imageable_type", null: false
    t.uuid "imageable_id", null: false
    t.string "imageable_field"
    t.string "image"
    t.datetime "created_at", null: false
    t.datetime "updated_at", null: false
  end

  create_table "topics", id: :uuid, default: -> { "gen_random_uuid()" }, force: :cascade do |t|
    t.jsonb "title_multiloc", default: {}
    t.jsonb "description_multiloc", default: {}
    t.string "icon"
    t.datetime "created_at", null: false
    t.datetime "updated_at", null: false
  end

  create_table "users", id: :uuid, default: -> { "gen_random_uuid()" }, force: :cascade do |t|
    t.string "email"
    t.string "password_digest"
    t.string "slug"
    t.jsonb "roles", default: []
    t.string "reset_password_token"
    t.datetime "created_at", null: false
    t.datetime "updated_at", null: false
    t.string "avatar"
    t.string "first_name"
    t.string "last_name"
    t.string "locale"
    t.jsonb "bio_multiloc", default: {}
    t.boolean "cl1_migrated", default: false
    t.string "invite_status"
    t.jsonb "custom_field_values", default: {}
    t.datetime "registration_completed_at"
    t.boolean "verified", default: false, null: false
    t.index "lower((email)::text)", name: "users_unique_lower_email_idx", unique: true
    t.index ["email"], name: "index_users_on_email"
    t.index ["slug"], name: "index_users_on_slug", unique: true
  end

  create_table "verification_id_cards", id: :uuid, default: -> { "gen_random_uuid()" }, force: :cascade do |t|
    t.string "hashed_card_id"
    t.index ["hashed_card_id"], name: "index_verification_id_cards_on_hashed_card_id"
  end

  create_table "verification_verifications", id: :uuid, default: -> { "gen_random_uuid()" }, force: :cascade do |t|
    t.uuid "user_id"
    t.string "method_name", null: false
    t.string "hashed_uid", null: false
    t.boolean "active", default: true, null: false
    t.datetime "created_at", null: false
    t.datetime "updated_at", null: false
    t.index ["hashed_uid"], name: "index_verification_verifications_on_hashed_uid"
    t.index ["user_id"], name: "index_verification_verifications_on_user_id"
  end

  create_table "votes", id: :uuid, default: -> { "gen_random_uuid()" }, force: :cascade do |t|
    t.uuid "votable_id"
    t.string "votable_type"
    t.uuid "user_id"
    t.string "mode", null: false
    t.datetime "created_at", null: false
    t.datetime "updated_at", null: false
    t.index ["user_id"], name: "index_votes_on_user_id"
    t.index ["votable_type", "votable_id", "user_id"], name: "index_votes_on_votable_type_and_votable_id_and_user_id", unique: true
    t.index ["votable_type", "votable_id"], name: "index_votes_on_votable_type_and_votable_id"
  end

  add_foreign_key "activities", "users"
  add_foreign_key "areas_ideas", "areas"
  add_foreign_key "areas_ideas", "ideas"
  add_foreign_key "areas_initiatives", "areas"
  add_foreign_key "areas_initiatives", "initiatives"
  add_foreign_key "areas_projects", "areas"
  add_foreign_key "areas_projects", "projects"
  add_foreign_key "baskets", "users"
  add_foreign_key "baskets_ideas", "baskets"
  add_foreign_key "baskets_ideas", "ideas"
  add_foreign_key "comments", "users", column: "author_id"
  add_foreign_key "custom_field_options", "custom_fields"
  add_foreign_key "email_campaigns_campaign_email_commands", "users", column: "recipient_id"
  add_foreign_key "email_campaigns_campaigns", "users", column: "author_id"
  add_foreign_key "email_campaigns_campaigns_groups", "email_campaigns_campaigns", column: "campaign_id"
  add_foreign_key "email_campaigns_deliveries", "email_campaigns_campaigns", column: "campaign_id"
  add_foreign_key "event_files", "events"
  add_foreign_key "events", "projects"
  add_foreign_key "groups_permissions", "groups"
  add_foreign_key "groups_permissions", "permissions"
  add_foreign_key "groups_projects", "groups"
  add_foreign_key "groups_projects", "projects"
  add_foreign_key "idea_files", "ideas"
  add_foreign_key "idea_images", "ideas"
  add_foreign_key "ideas", "idea_statuses"
  add_foreign_key "ideas", "projects"
  add_foreign_key "ideas", "users", column: "assignee_id"
  add_foreign_key "ideas", "users", column: "author_id"
  add_foreign_key "ideas_phases", "ideas"
  add_foreign_key "ideas_phases", "phases"
  add_foreign_key "ideas_topics", "ideas"
  add_foreign_key "ideas_topics", "topics"
  add_foreign_key "identities", "users"
  add_foreign_key "initiative_files", "initiatives"
  add_foreign_key "initiative_images", "initiatives"
  add_foreign_key "initiatives", "users", column: "assignee_id"
  add_foreign_key "initiatives", "users", column: "author_id"
  add_foreign_key "initiatives_topics", "initiatives"
  add_foreign_key "initiatives_topics", "topics"
  add_foreign_key "invites", "users", column: "invitee_id"
  add_foreign_key "invites", "users", column: "inviter_id"
  add_foreign_key "memberships", "groups"
  add_foreign_key "memberships", "users"
  add_foreign_key "notifications", "comments"
  add_foreign_key "notifications", "invites"
  add_foreign_key "notifications", "official_feedbacks"
  add_foreign_key "notifications", "phases"
  add_foreign_key "notifications", "projects"
  add_foreign_key "notifications", "spam_reports"
  add_foreign_key "notifications", "users", column: "initiating_user_id"
  add_foreign_key "notifications", "users", column: "recipient_id"
  add_foreign_key "official_feedbacks", "users"
  add_foreign_key "page_files", "pages"
  add_foreign_key "page_links", "pages", column: "linked_page_id"
  add_foreign_key "page_links", "pages", column: "linking_page_id"
  add_foreign_key "pages", "projects"
  add_foreign_key "phase_files", "phases"
  add_foreign_key "phases", "projects"
  add_foreign_key "polls_options", "polls_questions", column: "question_id"
  add_foreign_key "polls_response_options", "polls_options", column: "option_id"
  add_foreign_key "polls_response_options", "polls_responses", column: "response_id"
  add_foreign_key "project_files", "projects"
  add_foreign_key "project_images", "projects"
  add_foreign_key "projects", "users", column: "default_assignee_id"
  add_foreign_key "projects_topics", "projects"
  add_foreign_key "projects_topics", "topics"
  add_foreign_key "public_api_api_clients", "tenants"
  add_foreign_key "spam_reports", "users"
  add_foreign_key "votes", "users"

  create_view "idea_trending_infos",  sql_definition: <<-SQL
      SELECT ideas.id AS idea_id,
      GREATEST(comments_at.last_comment_at, upvotes_at.last_upvoted_at, ideas.published_at) AS last_activity_at,
      to_timestamp(round((((GREATEST(((comments_at.comments_count)::double precision * comments_at.mean_comment_at), (0)::double precision) + GREATEST(((upvotes_at.upvotes_count)::double precision * upvotes_at.mean_upvoted_at), (0)::double precision)) + date_part('epoch'::text, ideas.published_at)) / (((GREATEST((comments_at.comments_count)::numeric, 0.0) + GREATEST((upvotes_at.upvotes_count)::numeric, 0.0)) + 1.0))::double precision))) AS mean_activity_at
     FROM ((ideas
       FULL JOIN ( SELECT comments.post_id AS idea_id,
              max(comments.created_at) AS last_comment_at,
              avg(date_part('epoch'::text, comments.created_at)) AS mean_comment_at,
              count(comments.post_id) AS comments_count
             FROM comments
            GROUP BY comments.post_id) comments_at ON ((ideas.id = comments_at.idea_id)))
       FULL JOIN ( SELECT votes.votable_id,
              max(votes.created_at) AS last_upvoted_at,
              avg(date_part('epoch'::text, votes.created_at)) AS mean_upvoted_at,
              count(votes.votable_id) AS upvotes_count
             FROM votes
            WHERE (((votes.mode)::text = 'up'::text) AND ((votes.votable_type)::text = 'Idea'::text))
            GROUP BY votes.votable_id) upvotes_at ON ((ideas.id = upvotes_at.votable_id)));
  SQL

  create_view "project_sort_scores",  sql_definition: <<-SQL
      SELECT sub.id AS project_id,
      concat(sub.status_score, sub.active_score, sub.hot_score, sub.recency_score, sub.action_score) AS score
     FROM ( SELECT projects.id,
                  CASE projects.publication_status
                      WHEN 'draft'::text THEN 1
                      WHEN 'published'::text THEN 2
                      WHEN 'archived'::text THEN 3
                      ELSE 4
                  END AS status_score,
                  CASE projects.publication_status
                      WHEN 'archived'::text THEN 3
                      ELSE
                      CASE projects.process_type
                          WHEN 'continuous'::text THEN 2
                          WHEN 'timeline'::text THEN
                          CASE
                              WHEN (EXISTS ( SELECT 1
                                 FROM phases
                                WHERE ((phases.start_at <= (now())::date) AND (phases.end_at >= (now())::date) AND (phases.project_id = projects.id)))) THEN 1
                              ELSE 3
                          END
                          ELSE NULL::integer
                      END
                  END AS active_score,
                  CASE projects.process_type
                      WHEN 'timeline'::text THEN
                      CASE
                          WHEN (EXISTS ( SELECT 1
                             FROM phases
                            WHERE (((abs((phases.start_at - (now())::date)) <= 7) OR (abs((phases.end_at - (now())::date)) <= 7)) AND (phases.project_id = projects.id)))) THEN 1
                          ELSE 2
                      END
                      WHEN 'continuous'::text THEN
                      CASE
                          WHEN (((now())::date - (projects.created_at)::date) <= 7) THEN 1
                          ELSE 2
                      END
                      ELSE NULL::integer
                  END AS hot_score,
              lpad((
                  CASE projects.process_type
                      WHEN 'timeline'::text THEN COALESCE(min(joined_phases.recency_diff), ((now())::date - (projects.created_at)::date))
                      WHEN 'continuous'::text THEN ((now())::date - (projects.created_at)::date)
                      ELSE NULL::integer
                  END)::text, 5, '0'::text) AS recency_score,
                  CASE projects.publication_status
                      WHEN 'archived'::text THEN 9
                      ELSE
                      CASE projects.process_type
                          WHEN 'continuous'::text THEN
                          CASE projects.participation_method
                              WHEN 'ideation'::text THEN
                              CASE
                                  WHEN projects.posting_enabled THEN 1
                                  WHEN projects.commenting_enabled THEN 4
                                  WHEN projects.voting_enabled THEN 5
                                  ELSE 6
                              END
                              WHEN 'budgeting'::text THEN 2
                              WHEN 'survey'::text THEN 3
                              WHEN 'information'::text THEN 7
                              ELSE 8
                          END
                          WHEN 'timeline'::text THEN
                          CASE COALESCE(max((active_phases.participation_method)::text), 'no_active_pc'::text)
                              WHEN 'no_active_pc'::text THEN 9
                              WHEN 'ideation'::text THEN
                              CASE
                                  WHEN bool_or(active_phases.posting_enabled) THEN 1
                                  WHEN bool_or(active_phases.commenting_enabled) THEN 4
                                  WHEN bool_or(active_phases.voting_enabled) THEN 5
                                  ELSE 6
                              END
                              WHEN 'budgeting'::text THEN 2
                              WHEN 'survey'::text THEN 3
                              WHEN 'information'::text THEN 7
                              ELSE 8
                          END
                          ELSE NULL::integer
                      END
                  END AS action_score
             FROM ((projects
               LEFT JOIN ( SELECT phases.id,
                      phases.project_id,
                      LEAST(abs(((now())::date - phases.start_at)), abs(((now())::date - phases.end_at))) AS recency_diff
                     FROM phases) joined_phases ON ((joined_phases.project_id = projects.id)))
               LEFT JOIN ( SELECT phases.id,
                      phases.project_id,
                      phases.title_multiloc,
                      phases.description_multiloc,
                      phases.start_at,
                      phases.end_at,
                      phases.created_at,
                      phases.updated_at,
                      phases.participation_method,
                      phases.posting_enabled,
                      phases.commenting_enabled,
                      phases.voting_enabled,
                      phases.voting_method,
                      phases.voting_limited_max,
                      phases.survey_embed_url,
                      phases.survey_service,
                      phases.presentation_mode,
                      phases.max_budget
                     FROM phases
                    WHERE ((phases.start_at <= (now())::date) AND (phases.end_at >= (now())::date))) active_phases ON ((active_phases.id = joined_phases.id)))
            GROUP BY projects.id) sub;
  SQL

  create_view "union_posts",  sql_definition: <<-SQL
      SELECT ideas.id,
      ideas.title_multiloc,
      ideas.body_multiloc,
      ideas.publication_status,
      ideas.published_at,
      ideas.author_id,
      ideas.author_name,
      ideas.created_at,
      ideas.updated_at,
      ideas.upvotes_count,
      ideas.location_point,
      ideas.location_description,
      ideas.comments_count,
      ideas.slug,
      ideas.official_feedbacks_count
     FROM ideas
  UNION ALL
   SELECT initiatives.id,
      initiatives.title_multiloc,
      initiatives.body_multiloc,
      initiatives.publication_status,
      initiatives.published_at,
      initiatives.author_id,
      initiatives.author_name,
      initiatives.created_at,
      initiatives.updated_at,
      initiatives.upvotes_count,
      initiatives.location_point,
      initiatives.location_description,
      initiatives.comments_count,
      initiatives.slug,
      initiatives.official_feedbacks_count
     FROM initiatives;
  SQL

  create_view "initiative_initiative_statuses",  sql_definition: <<-SQL
      SELECT initiative_status_changes.initiative_id,
      initiative_status_changes.initiative_status_id
     FROM (((initiatives
       JOIN ( SELECT initiative_status_changes_1.initiative_id,
              max(initiative_status_changes_1.created_at) AS last_status_changed_at
             FROM initiative_status_changes initiative_status_changes_1
            GROUP BY initiative_status_changes_1.initiative_id) initiatives_with_last_status_change ON ((initiatives.id = initiatives_with_last_status_change.initiative_id)))
       JOIN initiative_status_changes ON (((initiatives.id = initiative_status_changes.initiative_id) AND (initiatives_with_last_status_change.last_status_changed_at = initiative_status_changes.created_at))))
       JOIN initiative_statuses ON ((initiative_statuses.id = initiative_status_changes.initiative_status_id)));
  SQL

  create_view "moderations",  sql_definition: <<-SQL
      SELECT ideas.id,
      'Idea'::text AS moderatable_type,
      ideas.slug AS context_slug,
      'Idea'::text AS context_type,
      ideas.title_multiloc AS context_multiloc,
      ideas.body_multiloc AS content_multiloc,
      ideas.published_at AS created_at
     FROM ideas
  UNION ALL
   SELECT initiatives.id,
      'Initiative'::text AS moderatable_type,
      initiatives.slug AS context_slug,
      'Idea'::text AS context_type,
      initiatives.title_multiloc AS context_multiloc,
      initiatives.body_multiloc AS content_multiloc,
      initiatives.published_at AS created_at
     FROM initiatives
  UNION ALL
   SELECT comments.id,
      'Comment'::text AS moderatable_type,
      union_posts.slug AS context_slug,
      'Idea'::text AS context_type,
      union_posts.title_multiloc AS context_multiloc,
      comments.body_multiloc AS content_multiloc,
      comments.created_at
     FROM (comments
       LEFT JOIN union_posts ON ((union_posts.id = comments.post_id)));
  SQL

end<|MERGE_RESOLUTION|>--- conflicted
+++ resolved
@@ -10,11 +10,7 @@
 #
 # It's strongly recommended that you check this file into your version control system.
 
-<<<<<<< HEAD
 ActiveRecord::Schema.define(version: 2019_12_10_205216) do
-=======
-ActiveRecord::Schema.define(version: 2019_12_09_135917) do
->>>>>>> b840fa90
 
   # These are extensions that must be enabled in order to support this database
   enable_extension "pgcrypto"
