{
  "modules": {
    "ee/multi_tenancy": true,
    "commercial/admin_api": true,
    "commercial/admin_project_templates": true,
    "commercial/custom_idea_statuses": true,
    "commercial/custom_maps": true,
    "commercial/custom_style": true,
    "commercial/custom_topics": true,
<<<<<<< HEAD
    "commercial/customizable_homepage_banner": true,
=======
    "commercial/customizable_navbar": true,
>>>>>>> 32f624ff
    "commercial/clusterings": true,
    "commercial/events_widget": true,
    "commercial/flag_inappropriate_content": true,
    "commercial/geographic_dashboard": true,
    "commercial/google_analytics": true,
    "commercial/google_tag_manager": true,
    "commercial/granular_permissions": true,
    "commercial/id_auth0": true,
    "commercial/id_bogus": true,
    "commercial/id_bosa_fas": true,
    "commercial/id_clave_unica": true,
    "commercial/id_cow": true,
    "commercial/id_franceconnect": true,
    "commercial/id_gent_rrn": true,
    "commercial/id_id_card_lookup": true,
    "commercial/idea_assignment": true,
    "commercial/idea_custom_fields": true,
    "commercial/intercom": true,
    "commercial/insights": true,
    "commercial/machine_translations": true,
    "commercial/matomo": true,
    "commercial/moderation": true,
    "commercial/nlp": true,
    "commercial/project_folders": true,
    "commercial/project_management": true,
    "commercial/public_api": true,
    "commercial/satismeter": true,
    "commercial/segment": true,
    "commercial/smart_groups": true,
    "commercial/tagging": true,
    "commercial/user_custom_fields": true,
    "commercial/verification": true,
    "commercial/widgets": true
  }
}<|MERGE_RESOLUTION|>--- conflicted
+++ resolved
@@ -7,11 +7,8 @@
     "commercial/custom_maps": true,
     "commercial/custom_style": true,
     "commercial/custom_topics": true,
-<<<<<<< HEAD
     "commercial/customizable_homepage_banner": true,
-=======
     "commercial/customizable_navbar": true,
->>>>>>> 32f624ff
     "commercial/clusterings": true,
     "commercial/events_widget": true,
     "commercial/flag_inappropriate_content": true,
