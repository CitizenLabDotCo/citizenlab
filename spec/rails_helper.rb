# This file is copied to spec/ when you run 'rails generate rspec:install'
ENV['RAILS_ENV'] ||= 'test'
require File.expand_path('../../config/environment', __FILE__)
# Prevent database truncation if the environment is production
abort("The Rails environment is running in production mode!") if Rails.env.production?
require 'spec_helper'
require 'rspec/rails'
require 'shoulda/matchers'

Shoulda::Matchers.configure do |config|
  config.integrate do |with|
    with.test_framework :rspec
    with.library :rails
  end
end

# Add additional requires below this line. Rails is not loaded until this point!

# Requires supporting ruby files with custom matchers and macros, etc, in
# spec/support/ and its subdirectories. Files matching `spec/**/*_spec.rb` are
# run as spec files by default. This means that files in spec/support that end
# in _spec.rb will both be required and run as specs, causing the specs to be
# run twice. It is recommended that you do not name files matching this glob to
# end with _spec.rb. You can configure this pattern with the --pattern
# option on the command line or in ~/.rspec, .rspec or `.rspec-local`.
#
# The following line is provided for convenience purposes. It has the downside
# of increasing the boot-up time by auto-requiring all files in the support
# directory. Alternatively, in the individual `*_spec.rb` files, manually
# require only the support files necessary.
#
Dir[Rails.root.join('spec/support/**/*.rb')].each { |f| require f }

# Checks for pending migration and applies them before tests are run.
# If you are not using ActiveRecord, you can remove this line.
ActiveRecord::Migration.maintain_test_schema!

RSpec.configure do |config|
  # Remove this line if you're not using ActiveRecord or ActiveRecord fixtures
  config.fixture_path = "#{::Rails.root}/spec/fixtures"

  # If you're not using ActiveRecord, or you'd prefer not to run each of your
  # examples within a transaction, remove the following line or assign false
  # instead of true.
  config.use_transactional_fixtures = true

  # RSpec Rails can automatically mix in different behaviours to your tests
  # based on their file location, for example enabling you to call `get` and
  # `post` in specs under `spec/controllers`.
  #
  # You can disable this behaviour by removing the line below, and instead
  # explicitly tag your specs with their type, e.g.:
  #
  #     RSpec.describe UsersController, :type => :controller do
  #       # ...
  #     end
  #
  # The different available types are documented in the features, such as in
  # https://relishapp.com/rspec/rspec-rails/docs
  config.infer_spec_type_from_file_location!

  # Filter lines from Rails gems in backtraces.
  config.filter_rails_from_backtrace!
  # arbitrary gems may also be filtered via:
  # config.filter_gems_from_backtrace("gem name")

  config.include ActiveSupport::Testing::TimeHelpers
  config.include ApiHelper
  config.include ApiAuthenticationHelper
<<<<<<< HEAD

=======
>>>>>>> 84bd2513
end

ActiveJob::Base.queue_adapter = :test<|MERGE_RESOLUTION|>--- conflicted
+++ resolved
@@ -67,10 +67,6 @@
   config.include ActiveSupport::Testing::TimeHelpers
   config.include ApiHelper
   config.include ApiAuthenticationHelper
-<<<<<<< HEAD
-
-=======
->>>>>>> 84bd2513
 end
 
 ActiveJob::Base.queue_adapter = :test