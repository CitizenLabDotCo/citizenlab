require 'rails_helper'
require 'rspec_api_documentation/dsl'

resource "Ideas" do

  before do
    header "Content-Type", "application/json"
    # @ideas = create_list(:idea, 5, publication_status: ['published','draft','published','published','spam']) #draft published closed spam
    @ideas = ['published','published','draft','published','spam','published','published'].map { |ps|  create(:idea, publication_status: ps)}
    @user = create(:user)
    token = Knock::AuthToken.new(payload: { sub: @user.id }).token
    header 'Authorization', "Bearer #{token}"
  end

<<<<<<< HEAD
  get "api/v1/ideas" do
    with_options scope: :page do
      parameter :number, "Page number"
      parameter :size, "Number of ideas per page"
    end
=======
  get "web_api/v1/ideas" do
>>>>>>> e903861b
    parameter :topics, 'Filter by topics (OR)', required: false
    parameter :areas, 'Filter by areas (OR)', required: false
    parameter :project, 'Filter by project', required: false
    parameter :author, 'Filter by author (user id)', required: false
    parameter :idea_status, 'Filter by status (idea status id)', required: false
    parameter :search, 'Filter by searching in title, body and author name', required: false
    parameter :sort, "Either 'new', '-new', 'trending', '-trending', 'popular', '-popular', 'author_name', '-author_name', 'upvotes_count', '-upvotes_count', 'downvotes_count', '-downvotes_count', 'status', '-status'", required: false
    parameter :publication_status, "Return only ideas with the specified publication status; returns all pusblished ideas by default", required: false

    example_request "List only all published ideas by default" do
      expect(status).to eq(200)
      json_response = json_parse(response_body)
      expect(json_response[:data].size).to eq 5
      expect(json_response[:data].map { |d| d.dig(:attributes,:publication_status) }).to all(eq 'published')
    end

    example "List all ideas which have draft set as publication status" do
      do_request(publication_status: 'draft')
      json_response = json_parse(response_body)
      expect(json_response[:data].size).to eq 1
      expect(json_response.dig(:data,0,:attributes,:publication_status)).to eq 'draft'
    end

    example "List all ideas with a topic" do
      t1 = create(:topic)

      i1 = @ideas.first
      i1.topics << t1
      i1.save

      do_request(topics: [t1.id])
      json_response = json_parse(response_body)
      expect(json_response[:data].size).to eq 1
      expect(json_response[:data][0][:id]).to eq i1.id
    end

    example "List all ideas which match one of the given topics" do
      t1 = create(:topic)
      t2 = create(:topic)

      i1 = @ideas[0]
      i1.topics = [t1]
      i1.save
      i2 = @ideas[1]
      i2.topics = [t2]
      i2.save

      do_request(topics: [t1.id, t2.id])
      json_response = json_parse(response_body)
      expect(json_response[:data].size).to eq 2
      expect(json_response[:data].map{|h| h[:id]}).to match [i1.id, i2.id]
    end


    example "List all ideas with an area" do
      a1 = create(:area)

      i1 = @ideas.first
      i1.areas << a1
      i1.save

      do_request(areas: [a1.id])
      json_response = json_parse(response_body)
      expect(json_response[:data][0][:id]).to eq i1.id
    end

    example "List all ideas which match one of the given areas" do
      a1 = create(:area)
      a2 = create(:area)

      i1 = @ideas.first
      i1.areas = [a1]
      i1.save
      i2 = @ideas.second
      i2.areas = [a2]
      i2.save

      do_request(areas: [a1.id, a2.id])
      json_response = json_parse(response_body)
      expect(json_response[:data].size).to eq 2
      expect(json_response[:data].map{|h| h[:id]}).to match [i1.id, i2.id]
    end


    example "List all ideas in a project" do
      l = create(:project)
      i = create(:idea, project: l)

      do_request(project: l.id)
      json_response = json_parse(response_body)
      expect(json_response[:data].size).to eq 1
      expect(json_response[:data][0][:id]).to eq i.id
    end

    example "List all ideas with a certain status" do
      status = create(:idea_status)
      i = create(:idea, idea_status: status)

      do_request(idea_status: status.id)
      json_response = json_parse(response_body)
      expect(json_response[:data].size).to eq 1
      expect(json_response[:data][0][:id]).to eq i.id
    end

    example "List all ideas for a user" do
      u = create(:user)
      i = create(:idea, author: u)

      do_request(author: u.id)
      json_response = json_parse(response_body)
      expect(json_response[:data].size).to eq 1
      expect(json_response[:data][0][:id]).to eq i.id
    end

    example "List all ideas with search string" do
      u = create(:user)
      i1 = create(:idea, title_multiloc: {en: "This idea is uniqque"})
      i2 = create(:idea, title_multiloc: {en: "This one origiinal"})

      do_request(search: "uniqque")
      json_response = json_parse(response_body)
      expect(json_response[:data].size).to eq 1
      expect(json_response[:data][0][:id]).to eq i1.id
    end

    example "List all ideas sorted by new" do
      u = create(:user)
      i1 = create(:idea)

      do_request(sort: "new")
      json_response = json_parse(response_body)
      expect(json_response[:data].size).to eq 6
      expect(json_response[:data][0][:id]).to eq i1.id
    end

    example "List all ideas includes the user_vote" do
      vote = create(:vote, user: @user)
      idea = vote.votable

      do_request
      json_response = json_parse(response_body)
      expect(json_response[:data].map{|d| d[:relationships][:user_vote][:data]}.compact.first[:id]).to eq vote.id
      expect(json_response[:included].map{|i| i[:id]}).to include vote.id
    end
  end

  get "web_api/v1/ideas/as_xlsx" do
    parameter :project, 'Filter by project', required: false

    example_request "XLSX export" do
      expect(status).to eq 200
    end
  end


  get "web_api/v1/ideas/:id" do
    let(:id) {@ideas.first.id}

    example_request "Get one idea by id" do
      expect(status).to eq 200
      json_response = json_parse(response_body)
      expect(json_response.dig(:data, :id)).to eq @ideas.first.id
    end
  end

  get "web_api/v1/ideas/by_slug/:slug" do
    let(:slug) {@ideas.first.slug}

    example_request "Get an idea by slug" do
      expect(status).to eq 200
      json_response = json_parse(response_body)
      expect(json_response.dig(:data, :id)).to eq @ideas.first.id
    end

    describe do
      let(:slug) {"unexisting-idea"}
      example "get an unexisting idea by slug triggers 404", document: false do
        do_request
        expect(status).to eq 404
      end
    end
  end

  post "web_api/v1/ideas" do

    before do
      IdeaStatus.create_defaults
    end

    with_options scope: :idea do
      parameter :project_id, "The idea of the project that hosts the idea", extra: ""
      parameter :author_id, "The user id of the user owning the idea", extra: "Required if not draft"
      parameter :idea_status_id, "The status of the idea, only allowed for admins", extra: "Defaults to status with code 'proposed'"
      parameter :publication_status, "Password", required: true, extra: "One of #{Idea::PUBLICATION_STATUSES.join(",")}"
      parameter :title_multiloc, "Multi-locale field with the idea title", required: true, extra: "Maximum 100 characters"
      parameter :body_multiloc, "Multi-locale field with the idea body", extra: "Required if not draft"
      parameter :topic_ids, "Array of ids of the associated topics"
      parameter :area_ids, "Array of ids of the associated areas"
      parameter :location_point_geojson, "A GeoJSON point that situates the location the idea applies to"
      parameter :location_description, "A human readable description of the location the idea applies to"
    end
    ValidationErrorHelper.new.error_fields(self, Idea)


    let(:idea) { build(:idea) }
    let(:project) { create(:project) }
    let(:project_id) { project.id }
    let(:publication_status) { 'published' }
    let(:title_multiloc) { idea.title_multiloc }
    let(:body_multiloc) { idea.body_multiloc }
    let(:topic_ids) { create_list(:topic, 2).map(&:id) }
    let(:area_ids) { create_list(:area, 2).map(&:id) }
    let(:location_point_geojson) { {type: "Point", coordinates: [51.11520776293035, 3.921154106874878]} }
    let(:location_description) { "Stanley Road 4" }

    describe do

      example_request "Creating a published idea" do
        expect(response_status).to eq 201
        json_response = json_parse(response_body)
        expect(json_response.dig(:data,:relationships,:topics,:data).map{|d| d[:id]}).to match topic_ids
        expect(json_response.dig(:data,:relationships,:areas,:data).map{|d| d[:id]}).to match area_ids
        expect(json_response.dig(:data,:attributes,:location_point_geojson)).to eq location_point_geojson
        expect(json_response.dig(:data,:attributes,:location_description)).to eq location_description
        expect(project.reload.ideas_count).to eq 1
      end

      example "Check for the automatic creation of an upvote by the author when an idea is created", :document => false do

        do_request

        json_response = json_parse(response_body) 
        new_idea = Idea.find(json_response.dig(:data, :id))
        expect(new_idea.votes.size).to eq 1
        expect(new_idea.votes[0].mode).to eq 'up'
        expect(new_idea.votes[0].user.id).to eq @user.id
        expect(json_response[:data][:attributes][:upvotes_count]).to eq 1

      end

    end

    describe do
      let(:publication_status) { "fake_status" }

      example_request "[error] Creating an invalid idea" do
        expect(response_status).to eq 422
        json_response = json_parse(response_body)
        expect(json_response.dig(:errors, :publication_status)).to eq [{error: 'inclusion', value: 'fake_status'}]
      end
    end

  end


  patch "web_api/v1/ideas/:id" do
    before do
      @idea =  create(:idea, author: @user)
    end

    with_options scope: :idea do
      parameter :project_id, "The idea of the project that hosts the idea", extra: ""
      parameter :author_id, "The user id of the user owning the idea", extra: "Required if not draft"
      parameter :idea_status_id, "The status of the idea, only allowed for admins"
      parameter :publication_status, "Either #{Idea::PUBLICATION_STATUSES.join(', ')}"
      parameter :title_multiloc, "Multi-locale field with the idea title", extra: "Maximum 100 characters"
      parameter :body_multiloc, "Multi-locale field with the idea body", extra: "Required if not draft"
      parameter :topic_ids, "Array of ids of the associated topics"
      parameter :area_ids, "Array of ids of the associated areas"
      parameter :location_point_geojson, "A GeoJSON point that situates the location the idea applies to"
      parameter :location_description, "A human readable description of the location the idea applies to"
    end
    ValidationErrorHelper.new.error_fields(self, Idea)


    let(:id) { @idea.id }
    let(:topic_ids) { create_list(:topic, 2).map(&:id) }
    let(:area_ids) { create_list(:area, 2).map(&:id) }
    let(:location_point_geojson) { {type: "Point", coordinates: [51.4365635, 3.825930459]} }
    let(:location_description) { "Watkins Road 8" }

    describe do
      let(:title_multiloc) { {"en" => "Changed title" } }
      example_request "Updating an idea" do
        expect(status).to be 200
        json_response = json_parse(response_body)
        expect(json_response.dig(:data,:attributes,:title_multiloc,:en)).to eq "Changed title"
        expect(json_response.dig(:data,:relationships,:topics,:data).map{|d| d[:id]}).to match topic_ids
        expect(json_response.dig(:data,:relationships,:areas,:data).map{|d| d[:id]}).to match area_ids
        expect(json_response.dig(:data,:attributes,:location_point_geojson)).to eq location_point_geojson
        expect(json_response.dig(:data,:attributes,:location_description)).to eq location_description
      end

      example "Check for the automatic creation of an upvote by the author when the publication status of an idea is updated from draft to published", :document => false do
        @idea.update(publication_status: "draft")

        do_request(idea: { publication_status: "published" })

        json_response = json_parse(response_body) 
        new_idea = Idea.find(json_response.dig(:data, :id))
        expect(new_idea.votes.size).to eq 1
        expect(new_idea.votes[0].mode).to eq 'up'
        expect(new_idea.votes[0].user.id).to eq @user.id
        expect(json_response.dig(:data, :attributes, :upvotes_count)).to eq 1
      end
    end

    describe do
      let(:topic_ids) { [] }
      let(:area_ids) { [] }

      example "Remove the topics/areas" do
        @idea.topics = create_list(:topic, 2)
        @idea.areas = create_list(:area, 2)
        do_request
        expect(status).to be 200
        json_response = json_parse(response_body)
        expect(json_response.dig(:data,:relationships,:topics,:data).map{|d| d[:id]}).to match topic_ids
        expect(json_response.dig(:data,:relationships,:areas,:data).map{|d| d[:id]}).to match area_ids
      end
    end

    describe do
      let(:idea_status_id) { create(:idea_status).id }

      example "Change the idea status as a non-admin does not work", document: false do
        do_request
        expect(status).to be 200
        json_response = json_parse(response_body)
        expect(json_response.dig(:data,:relationships,:idea_status,:data,:id)).to eq @idea.idea_status_id
      end
    end
    
    context "when admin" do
      before do
        @user = create(:admin)
        token = Knock::AuthToken.new(payload: { sub: @user.id }).token
        header 'Authorization', "Bearer #{token}"
      end

      let(:idea_status_id) { create(:idea_status).id }

      example_request "Change the idea status (as an admin)" do
        expect(status).to be 200
        json_response = json_parse(response_body)
        expect(json_response.dig(:data,:relationships,:idea_status,:data,:id)).to eq idea_status_id
      end
    end
  end


  patch "web_api/v1/ideas/:id" do
    before do
      @idea =  create(:idea, author: @user, publication_status: 'draft')
    end

    parameter :publication_status, "Either #{Idea::PUBLICATION_STATUSES.join(', ')}", required: true, scope: :idea

    let(:id) { @idea.id }
    let(:publication_status) { 'published' }

    example_request "Updating a draft to a published post" do
      expect(response_status).to eq 200
      json_response = json_parse(response_body)
      expect(json_response.dig(:data,:attributes,:publication_status)).to eq "published"
    end
  end

  delete "web_api/v1/ideas/:id" do
    before do
      @idea = create(:idea_with_topics, author: @user, publication_status: 'published')
    end
    let(:id) { @idea.id }
    example_request "Delete an idea" do
      expect(response_status).to eq 200
      expect{Idea.find(id)}.to raise_error(ActiveRecord::RecordNotFound)
      expect(@idea.project.reload.ideas_count).to eq 0
    end
  end


end<|MERGE_RESOLUTION|>--- conflicted
+++ resolved
@@ -12,15 +12,11 @@
     header 'Authorization', "Bearer #{token}"
   end
 
-<<<<<<< HEAD
-  get "api/v1/ideas" do
+  get "web_api/v1/ideas" do
     with_options scope: :page do
       parameter :number, "Page number"
       parameter :size, "Number of ideas per page"
     end
-=======
-  get "web_api/v1/ideas" do
->>>>>>> e903861b
     parameter :topics, 'Filter by topics (OR)', required: false
     parameter :areas, 'Filter by areas (OR)', required: false
     parameter :project, 'Filter by project', required: false
