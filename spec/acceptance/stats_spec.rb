require 'rails_helper'
require 'rspec_api_documentation/dsl'


def time_boundary_parameters s
  s.parameter :start_at, "Date defining from where results should start", required: false
  s.parameter :end_at, "Date defining till when results should go", required: false
end

def time_series_parameters s
  time_boundary_parameters s
  s.parameter :interval, "Either day, week, month, year"
end

resource "Stats" do

  explanation "The various stats endpoints can be used to show how certain properties of users/ideas/... are distributed."

  before do
    @current_user = create(:admin)
    token = Knock::AuthToken.new(payload: { sub: @current_user.id }).token
    header 'Authorization', "Bearer #{token}"
    header "Content-Type", "application/json"
    @timezone = Tenant.settings('core','timezone')
  end

  describe "users" do
    before do
      # we need the built in custom fields first, so lets run the base tenant template
      TenantTemplateService.new.apply_template('base')
      CustomField.find_by(code: 'education').update(enabled: true)
      create(:user, gender: nil)
      create(:user, gender: 'male')
      create(:user, gender: 'female')
      create(:user, gender: 'unspecified')
      create(:invited_user)
      create_list(:user_with_demographics, 10)
    end

    get "web_api/v1/stats/users_count" do
      time_boundary_parameters self

      example_request "Count all users" do
        expect(response_status).to eq 200
        json_response = json_parse(response_body)
        expect(json_response[:count]).to eq User.active.count
      end
    end

    get "web_api/v1/stats/users_by_time" do
      time_series_parameters self

      let(:start_at) { Time.now.in_time_zone(@timezone).beginning_of_month }
      let(:end_at) { Time.now.in_time_zone(@timezone).end_of_month }
      let(:interval) { 'day' }

      example_request "Users by time" do
        expect(response_status).to eq 200
        json_response = json_parse(response_body)
        expect(json_response.size).to eq start_at.end_of_month.day
        expect(json_response.values.map(&:class).uniq).to eq [Integer]
      end
    end

    get "web_api/v1/stats/users_by_gender" do
      time_boundary_parameters self

      let(:start_at) { Time.now.in_time_zone(@timezone).beginning_of_year }
      let(:end_at) { Time.now.in_time_zone(@timezone).end_of_year }

      example_request "Users by gender" do
        expect(response_status).to eq 200
        json_response = json_parse(response_body)
        expect(json_response.stringify_keys.keys.uniq).to match_array ['male','female','unspecified','_blank']
        expect(json_response.values.map(&:class).uniq).to eq [Integer]
      end
    end

    get "web_api/v1/stats/users_by_birthyear" do
      time_boundary_parameters self

      let(:start_at) { Time.now.in_time_zone(@timezone).beginning_of_week }
      let(:end_at) { Time.now.in_time_zone(@timezone).end_of_week }

      example_request "Users by birthyear" do
        expect(response_status).to eq 200
        json_response = json_parse(response_body)
        expect(json_response.values.map(&:class).uniq).to eq [Integer]
      end
    end

    get "web_api/v1/stats/users_by_domicile" do
      time_boundary_parameters self

      let(:start_at) { Time.now.in_time_zone(@timezone).beginning_of_week }
      let(:end_at) { Time.now.in_time_zone(@timezone).end_of_week }

      example_request "Users by domicile" do
        expect(response_status).to eq 200
        json_response = json_parse(response_body)
        expect(json_response[:data].values.map(&:class).uniq).to eq [Integer]
      end
    end

    get "web_api/v1/stats/users_by_education" do
      time_boundary_parameters self

      let(:start_at) { Time.now.in_time_zone(@timezone).beginning_of_year }
      let(:end_at) { Time.now.in_time_zone(@timezone).end_of_year }

      example_request "Users by education" do
        expect(response_status).to eq 200
        json_response = json_parse(response_body)
        allowed_keys = ['0','1','2','3','4','5','6','7','8','_blank']
        expect(json_response.stringify_keys.keys.uniq - allowed_keys).to be_empty
        expect(json_response.values.map(&:class).uniq).to eq [Integer]
      end
    end
  end

  describe "ideas" do
    before do
      @ideas_with_topics = create_list(:idea_with_topics, 5)
      @ideas_with_areas = create_list(:idea_with_areas, 5)
      # Create one without areas and topics as well, for completeness
      create(:idea)
    end

    get "web_api/v1/stats/ideas_count" do
      time_boundary_parameters self

      example_request "Count all ideas" do
        expect(response_status).to eq 200
        json_response = json_parse(response_body)
        expect(json_response[:count]).to eq Idea.published.count
      end
    end

    get "web_api/v1/stats/ideas_by_topic" do
      time_boundary_parameters self

      let(:start_at) { Time.now.in_time_zone(@timezone).beginning_of_year }
      let(:end_at) { Time.now.in_time_zone(@timezone).end_of_year }

      example_request "Ideas by topic" do
        expect(response_status).to eq 200
        json_response = json_parse(response_body)
        expected_topics = @ideas_with_topics.flat_map{|i| i.ideas_topics.map(&:topic_id)}.uniq
        expect(json_response[:data].keys.map(&:to_s).compact.uniq - expected_topics).to eq []
        expect(json_response[:data].values.map(&:class).uniq).to eq [Integer]
      end
    end

    get "web_api/v1/stats/ideas_by_area" do
      time_boundary_parameters self

      let(:start_at) { Time.now.in_time_zone(@timezone).beginning_of_year }
      let(:end_at) { Time.now.in_time_zone(@timezone).end_of_year }

      example_request "Ideas by area" do
        expect(response_status).to eq 200
        json_response = json_parse(response_body)
        expected_areas = @ideas_with_areas.flat_map{|i| i.areas_ideas.map(&:area_id)}.uniq
        expect(json_response[:data].keys.map(&:to_s).compact.uniq - expected_areas).to eq []
        expect(json_response[:data].values.map(&:class).uniq).to eq [Integer]
      end
    end

    get "web_api/v1/stats/ideas_by_time" do
      time_series_parameters self

      let(:start_at) { Time.now.in_time_zone(@timezone).beginning_of_year }
      let(:end_at) { Time.now.in_time_zone(@timezone).end_of_year }
      let(:interval) { 'day' }

      example_request "Ideas by time (published_at)" do
        expect(response_status).to eq 200
        json_response = json_parse(response_body)
        expect(json_response.size).to eq start_at.end_of_year.yday
        expect(json_response.values.map(&:class).uniq).to eq [Integer]
      end
    end
  end

  describe "comments" do

    get "web_api/v1/stats/comments_count" do
      time_boundary_parameters self

      example_request "Count all comments" do
        expect(response_status).to eq 200
        json_response = json_parse(response_body)
        expect(json_response[:count]).to eq Comment.published.count
      end
    end

    get "web_api/v1/stats/comments_by_time" do
      time_series_parameters self

      let(:start_at) { Time.now.in_time_zone(@timezone).beginning_of_month }
      let(:end_at) { Time.now.in_time_zone(@timezone).end_of_month }
      let(:interval) { 'day' }

      example_request "Comments by time" do
        expect(response_status).to eq 200
        json_response = json_parse(response_body)
        expect(json_response.size).to eq start_at.end_of_month.day
        expect(json_response.values.map(&:class).uniq).to eq [Integer]
      end
    end
  end

  describe "votes" do
    before do
      TenantTemplateService.new.apply_template('base')
      CustomField.find_by(code: 'education').update(enabled: true)
      create_list(:vote, 6)
      create_list(:vote, 2, mode: 'down')
    end

    get "web_api/v1/stats/votes_count" do
      time_boundary_parameters self
      parameter :resource, "Either Idea or Comment. If not provided, all votes are taken.", required: false

      example "Count all votes" do
        create(:vote, votable: create(:comment))
        do_request resource: 'Idea'
        expect(response_status).to eq 200
        json_response = json_parse(response_body)
        expect(json_response.dig(:up)).to eq 6
        expect(json_response.dig(:down)).to eq 2
        expect(json_response.dig(:count)).to eq Vote.count-1
      end
    end

    get "web_api/v1/stats/votes_by_birthyear" do
      before do
        @ideas = create_list(:idea, 5)
        @someone = create(:user, birthyear: '1984')
        create(:vote, mode: 'up', user: @someone, votable: @ideas.first)
        create(:vote, mode: 'down', user: @someone, votable: @ideas.last)
        [['up','1984'],['up','1992'],['down','1992'],['up',nil]].each do |mode, birthyear|
          create(:vote, mode: mode, votable: @ideas.shuffle.first,
            user: (if birthyear then create(:user, birthyear: birthyear) else create(:user) end))
        end
      end
      time_boundary_parameters self
      parameter :ideas, "Array of idea ids to get the stats for.", required: false

      let(:start_at) { Time.now.in_time_zone(@timezone).beginning_of_year }
      let(:end_at) { Time.now.in_time_zone(@timezone).end_of_year }
      let(:ideas) { @ideas.map(&:id) }

      example_request "Votes by birthyear" do
        expect(response_status).to eq 200
        json_response = json_parse(response_body)
        expect(json_response).to match({
          up: {:"1984" => 2, :"1992" => 1, :"_blank" => 1}, 
          down: {:"1984" => 1, :"1992" => 1}, 
          total: {:"1984" => 3, :"1992" => 2, :"_blank" => 1}
        })
      end
    end

    get "web_api/v1/stats/votes_by_domicile" do
      before do
<<<<<<< HEAD
       @eversem = Area.create!(title_multiloc: {'en' => 'Eversem'}).id
       @wolvertem = Area.create!(title_multiloc: {'en' => 'Wolvertem'}).id
=======
       @eversem = create(:area, title_multiloc: {'en' => 'Eversem'}).id
       @wolvertem = create(:area, title_multiloc: {'en' => 'Wolvertem'}).id
>>>>>>> db996c04
        @ideas = create_list(:idea, 5)
        @someone = create(:user, domicile: @eversem)
        create(:vote, mode: 'up', user: @someone, votable: @ideas.first)
        create(:vote, mode: 'down', user: @someone, votable: @ideas.last)
        [['up',@eversem],['up',@wolvertem],['down',@wolvertem],['up',nil]].each do |mode, domicile|
          create(:vote, mode: mode, votable: @ideas.shuffle.first,
            user: (if domicile then create(:user, domicile: domicile) else create(:user) end))
        end
      end
      time_boundary_parameters self
      parameter :ideas, "Array of idea ids to get the stats for.", required: false

      let(:start_at) { Time.now.in_time_zone(@timezone).beginning_of_year }
      let(:end_at) { Time.now.in_time_zone(@timezone).end_of_year }
      let(:ideas) { @ideas.map(&:id) }

      example_request "Votes by domicile" do
        expect(response_status).to eq 200
        json_response = json_parse(response_body)
        expect(json_response).to match({
          up: {@eversem.to_sym => 2, @wolvertem.to_sym => 1, :"_blank" => 1}, 
          down: {@eversem.to_sym => 1, @wolvertem.to_sym => 1}, 
          total: {@eversem.to_sym => 3, @wolvertem.to_sym => 2, :"_blank" => 1}
        })
      end
    end

    get "web_api/v1/stats/votes_by_education" do
      before do
        @ideas = create_list(:idea, 5)
        @someone = create(:user, education: '2')
        create(:vote, mode: 'up', user: @someone, votable: @ideas.first)
        create(:vote, mode: 'down', user: @someone, votable: @ideas.last)
        [['up','2'],['up','7'],['down','7'],['up',nil]].each do |mode, education|
          create(:vote, mode: mode, votable: @ideas.shuffle.first,
            user: (if education then create(:user, education: education) else create(:user) end))
        end
      end
      time_boundary_parameters self
      parameter :ideas, "Array of idea ids to get the stats for.", required: false

      let(:start_at) { Time.now.in_time_zone(@timezone).beginning_of_year }
      let(:end_at) { Time.now.in_time_zone(@timezone).end_of_year }
      let(:ideas) { @ideas.map(&:id) }

      example_request "Votes by education" do
        expect(response_status).to eq 200
        json_response = json_parse(response_body)
        expect(json_response).to match({
          up: {:"2" => 2, :"7" => 1, :"_blank" => 1}, 
          down: {:"2" => 1, :"7" => 1}, 
          total: {:"2" => 3, :"7" => 2, :"_blank" => 1}
        })
      end
    end

    get "web_api/v1/stats/votes_by_gender" do
      before do
        @ideas = create_list(:idea, 5)
        @someone = create(:user, gender: 'female')
        create(:vote, mode: 'up', user: @someone, votable: @ideas.first)
        create(:vote, mode: 'down', user: @someone, votable: @ideas.last)
        [['up','female'],['up','male'],['down','male'],['up',nil]].each do |mode, gender|
          create(:vote, mode: mode, votable: @ideas.shuffle.first,
            user: (if gender then create(:user, gender: gender) else create(:user) end))
        end
      end
      time_boundary_parameters self
      parameter :ideas, "Array of idea ids to get the stats for.", required: false

      let(:start_at) { Time.now.in_time_zone(@timezone).beginning_of_year }
      let(:end_at) { Time.now.in_time_zone(@timezone).end_of_year }
      let(:ideas) { @ideas.map(&:id) }

      example_request "Votes by gender" do
        expect(response_status).to eq 200
        json_response = json_parse(response_body)
        expect(json_response).to match({
          up: {:"female" => 2, :"male" => 1, :"_blank" => 1}, 
          down: {:"female" => 1, :"male" => 1}, 
          total: {:"female" => 3, :"male" => 2, :"_blank" => 1}
        })
      end
    end

    get "web_api/v1/stats/votes_by_custom_field" do
      before do
        @custom_field = create(:custom_field_select, key: 'politician')
        @opt1 = create(:custom_field_option, custom_field: @custom_field, key: 'passive_politician')
        @opt2 = create(:custom_field_option, custom_field: @custom_field, key: 'retarded_politician')
        @opt3 = create(:custom_field_option, custom_field: @custom_field, key: 'no')
        @ideas = create_list(:idea, 5)
        @someone = create(:user, custom_field_values: {@custom_field.key => @opt1.key})
        create(:vote, mode: 'up', user: @someone, votable: @ideas.first)
        create(:vote, mode: 'down', user: @someone, votable: @ideas.last)
        [['up',@opt1],['up',@opt2],['down',@opt2],['down',@opt3],['up',nil]].each do |mode, opt|
          create(:vote, mode: mode, votable: @ideas.shuffle.first,
            user: (if opt then create(:user, custom_field_values: {@custom_field.key => opt.key}) else create(:user) end))
        end
      end
      time_boundary_parameters self
      parameter :ideas, "Array of idea ids to get the stats for.", required: false
      parameter :custom_field, "The custom field id which should serve as dimensions of the stats.", required: true

      let(:custom_field) { @custom_field.id }
      let(:start_at) { Time.now.in_time_zone(@timezone).beginning_of_year }
      let(:end_at) { Time.now.in_time_zone(@timezone).end_of_year }
      let(:ideas) { @ideas.map(&:id) }

      example_request "Votes by custom field" do
        expect(response_status).to eq 200
        json_response = json_parse(response_body)
        expect(json_response).to match({
          up: {@opt1.key.to_sym => 2, @opt2.key.to_sym => 1, :"_blank" => 1}, 
          down: {@opt1.key.to_sym => 1, @opt2.key.to_sym => 1, @opt3.key.to_sym => 1}, 
          total: {@opt1.key.to_sym => 3, @opt2.key.to_sym => 2, @opt3.key.to_sym => 1, :"_blank" => 1}
        })
      end
    end

    get "web_api/v1/stats/votes_by_time" do
      time_series_parameters self
      parameter :resource, "Either Idea or Comment. If not provided, all votes are taken.", required: false

      let(:start_at) { Time.now.in_time_zone(@timezone).beginning_of_week }
      let(:end_at) { Time.now.in_time_zone(@timezone).end_of_week }
      let(:interval) { 'day' }

      example_request "Votes by time" do
        expect(response_status).to eq 200
        json_response = json_parse(response_body)
        expect(json_response.size).to eq 7
        expect(json_response.values.map(&:class).uniq).to eq [Integer]
      end
    end
  end
end<|MERGE_RESOLUTION|>--- conflicted
+++ resolved
@@ -264,13 +264,8 @@
 
     get "web_api/v1/stats/votes_by_domicile" do
       before do
-<<<<<<< HEAD
-       @eversem = Area.create!(title_multiloc: {'en' => 'Eversem'}).id
-       @wolvertem = Area.create!(title_multiloc: {'en' => 'Wolvertem'}).id
-=======
        @eversem = create(:area, title_multiloc: {'en' => 'Eversem'}).id
        @wolvertem = create(:area, title_multiloc: {'en' => 'Wolvertem'}).id
->>>>>>> db996c04
         @ideas = create_list(:idea, 5)
         @someone = create(:user, domicile: @eversem)
         create(:vote, mode: 'up', user: @someone, votable: @ideas.first)
