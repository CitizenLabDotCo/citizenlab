--- conflicted
+++ resolved
@@ -208,13 +208,10 @@
       parameter :body_multiloc, "Multi-locale field with the initiative body", extra: "Required if not draft"
       parameter :location_point_geojson, "A GeoJSON point that situates the location the initiative applies to"
       parameter :location_description, "A human readable description of the location the initiative applies to"
-<<<<<<< HEAD
+      parameter :header_bg, "Base64 encoded header image"
       parameter :topic_ids, "Array of ids of the associated topics"
       parameter :area_ids, "Array of ids of the associated areas"
       parameter :assignee_id, "The user id of the admin that takes ownership. Set automatically if not provided. Only allowed for admins."
-=======
-      parameter :header_bg, "Base64 encoded header image"
->>>>>>> 1486b789
     end
     ValidationErrorHelper.new.error_fields(self, Initiative)
 
@@ -224,13 +221,10 @@
     let(:body_multiloc) { initiative.body_multiloc }
     let(:location_point_geojson) { {type: "Point", coordinates: [51.11520776293035, 3.921154106874878]} }
     let(:location_description) { "Stanley Road 4" }
-<<<<<<< HEAD
+    let(:header_bg) { encode_image_as_base64("header.jpg")}
     let(:topic_ids) { create_list(:topic, 2).map(&:id) }
     let(:area_ids) { create_list(:area, 2).map(&:id) }
     let(:assignee_id) { create(:admin).id }
-=======
-    let(:header_bg) { encode_image_as_base64("header.jpg")}
->>>>>>> 1486b789
 
     describe do
       before do
@@ -290,25 +284,19 @@
       parameter :body_multiloc, "Multi-locale field with the initiative body", extra: "Required if not draft"
       parameter :location_point_geojson, "A GeoJSON point that situates the location the initiative applies to"
       parameter :location_description, "A human readable description of the location the initiative applies to"
-<<<<<<< HEAD
+      parameter :header_bg, "Base64 encoded header image"
       parameter :topic_ids, "Array of ids of the associated topics"
       parameter :area_ids, "Array of ids of the associated areas"
       parameter :assignee_id, "The user id of the admin that takes ownership. Only allowed for admins."
-=======
-      parameter :header_bg, "Base64 encoded header image"
->>>>>>> 1486b789
     end
     ValidationErrorHelper.new.error_fields(self, Initiative)
 
     let(:id) { @initiative.id }
     let(:location_point_geojson) { {type: "Point", coordinates: [51.4365635, 3.825930459]} }
     let(:location_description) { "Watkins Road 8" }
-<<<<<<< HEAD
+    let(:header_bg) { encode_image_as_base64("header.jpg")}
     let(:topic_ids) { create_list(:topic, 2).map(&:id) }
     let(:area_ids) { create_list(:area, 2).map(&:id) }
-=======
-    let(:header_bg) { encode_image_as_base64("header.jpg")}
->>>>>>> 1486b789
 
     describe do
       let(:title_multiloc) { {"en" => "Changed title" } }
