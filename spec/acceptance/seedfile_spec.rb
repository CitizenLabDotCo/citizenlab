--- conflicted
+++ resolved
@@ -31,14 +31,11 @@
       expect(Invite.count).to be > 0
       expect(Verification::IdCard.count).to be 10
       expect(EmailCampaigns::UnsubscriptionToken.count).to be > 0
-<<<<<<< HEAD
       expect(Maps::MapConfig.count).to be 1
       expect(Maps::Layer.count).to be 2
       expect(Maps::LegendItem.count).to be 7
-=======
       expect(Volunteering::Cause.count).to be 5
       expect(Volunteering::Volunteer.count).to be > 10
->>>>>>> 80307f50
     end
     Apartment::Tenant.switch('empty_localhost') do
       load Rails.root.join("db","seeds.rb")
