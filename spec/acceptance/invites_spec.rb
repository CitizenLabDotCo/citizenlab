require 'rails_helper'
require 'rspec_api_documentation/dsl'

resource "Invites" do
  before do
    header "Content-Type", "application/json"
  end

  context "when admin" do
    before do
      @admin = create(:admin)
      token = Knock::AuthToken.new(payload: { sub: @admin.id }).token
      header 'Authorization', "Bearer #{token}"
    end

    get "web_api/v1/invites" do
      with_options scope: :page do
        parameter :number, "Page number"
        parameter :size, "Number of ideas per page"
      end
      parameter :search, "Filter by searching in email, first_name and last_name", required: false
      parameter :sort, "Either 'email', '-email', 'last_name', '-last_name', 'created_at', '-created_at', 'invite_status', '-invite_status'", required: false
      parameter :invite_status, "Filter by invite_status. Either 'pending' or 'accepted'"


      describe do
        let!(:invites) { create_list(:invite, 5) }

        example_request("List all invites") do
          expect(response_status).to eq 200
          json_response = json_parse(response_body)
          expect(json_response.dig(:data).size).to eq invites.size
        end
      end

      describe do
        let!(:invites) { create_list(:invite, 5) }
        let(:invite) { create(:invite, invitee: create(:user, last_name: 'abcdefg1234')) }
        let(:search) { invite.invitee.last_name[0..6] }

        example_request "List all invites with search string" do
          expect(response_status).to eq 200
          json_response = json_parse(response_body)
          expect(json_response.dig(:data).size).to eq 1
          expect(json_response.dig(:data).first[:relationships][:invitee][:data][:id]).to eq invite.invitee.id
        end
      end

      describe do
        let!(:invites) { create_list(:invite, 5) }
        let(:invite_status) { 'pending' }
        let(:search) { 'abc' }
        let(:sort) { '-email' }

        example_request "List all invites by combining filter, sort and search", document: false do
          expect(response_status).to eq 200
        end
      end

      describe do
        let!(:invite3) { create(:invite, invitee: create(:user, email: 'c@domain.com')) }
        let!(:invite1) { create(:invite, invitee: create(:user, email: 'a@domain.com')) }
        let!(:invite2) { create(:invite, invitee: create(:user, email: 'b@domain.com')) }
        let(:sort) { 'email' }

        example_request "List all invites ordered by email" do
          expect(response_status).to eq 200
          json_response = json_parse(response_body)
          expect(json_response.dig(:data).size).to eq 3
          expect(json_response.dig(:data).map{|d| d[:id]}).to match [invite1.id, invite2.id, invite3.id]
        end
      end

      describe do
        let!(:pending_invites) { create_list(:invite, 3) }
        let!(:accepted_invites) { create_list(:accepted_invite, 2) }
        let(:invite_status) { 'accepted' }

        example_request "List all invites that have been accepted" do
          expect(response_status).to eq 200
          json_response = json_parse(response_body)
          expect(json_response.dig(:data).size).to eq accepted_invites.size
          expect(json_response.dig(:data).map{|d| d[:id]}).to match_array accepted_invites.map(&:id)
        end
      end

    end

    get "web_api/v1/invites/as_xlsx" do
      let!(:invites) { create_list(:invite, 2)}
      let!(:invite_with_group) { create(:invite, invitee: create(:admin, groups: create_list(:group, 2)))}
      example_request "XLSX export" do
        expect(status).to eq 200
      end
    end


    post "web_api/v1/invites/bulk_create" do
      with_options scope: :invites do
        parameter :emails, "Array of e-mail addresses of invitees. E-mails can be null for anonymous invites", required: true
        parameter :locale, "Locale for all invitiees, defaults to first tenant locale", required: false
        parameter :roles, "Roles for all invitees, defaults to normal user", required: false
        parameter :group_ids, "Array of group ids that the invitees will be member of, defaults to none", required: false
        parameter :invite_text, "Optional text that will be included in the outgoing e-mail to the invitee", required: false
      end
      with_options scope: :errors do
        response_field 'error', "One of #{InvitesService::INVITE_ERRORS.except(:unparseable_excel, :malformed_admin_value, :malformed_groups_value).values.join(', ')}"
        response_field 'row', "The index of the emails value that caused the error, starting from 0"
        response_field 'rows', "The indexes of the emails that caused the errors, if applicable"
        response_field 'value', "The value that caused the error, if applicable"
        response_field 'raw_error', "Extra internal error information, if available"
      end

      describe do
        let(:emails) { 5.times.map{Faker::Internet.email}.concat([nil]) }
        let(:group_ids) { [create(:group).id] }
<<<<<<< HEAD
        let(:roles) {[{"type" => "admin"}]}
        let(:locale) { "nl-NL" }
=======
        let(:project) { create(:project) }
        let(:roles) {[{"type" => "project_moderator", "project_id" => project.id}]}
        let(:locale) { "nl" }
>>>>>>> 95a70005
        let(:invite_text) { "Welcome, my friend!" }

        example_request("Bulk invite multiple users") do
          expect(response_status).to eq 200
          expect(Invite.count).to eq 6
          expect(Invite.all.map{|i| i.invitee.email}).to match emails
          expect(Invite.all.map{|i| i.invitee.groups.map(&:id)}.uniq).to match [group_ids]
          expect(Invite.all.map{|i| i.invitee.project_moderator?(project.id)}.uniq).to eq [true]
          expect(Invite.all.map{|i| i.invitee.locale}.uniq).to eq [locale]
        end
      end

      describe do
        let(:emails) { [
          'someemail@somedomain.net',
          'someemail@somedomain.net',
          'user_at_domain.com',
          create(:user).email,
          create(:invite).invitee.email,
        ]}

        example_request("[error] Bulk invite multiple users") do
          expect(response_status).to eq 422
          json_response = json_parse(response_body)
          expect(json_response[:errors].map{|e| e[:error]}.uniq).to match_array ["emails_duplicate", "invalid_email", "email_already_invited", "email_already_active"]
        end
      end
    end

    post "web_api/v1/invites/bulk_create_xlsx" do
      with_options scope: :invites do
        parameter :xlsx, "Base64 encoded xlsx file with invite details. See web_api/v1/invites/example_xlsx for the format", required: true
        parameter :locale, "Locale for invitees without a specified locale in xlsx, defaults to first tenant locale", required: false
        parameter :roles, "Roles for invitees without a specified admin column in xlsx, default to no roles", required: false
        parameter :group_ids, "Group ids for invitiees without a specified groups column in xlsx, defaults to none", required: false
        parameter :invite_text, "Optional text that will be included in the outgoing e-mail to the invitee", required: false
      end

      with_options scope: :errors do
        response_field 'error', "One of #{InvitesService::INVITE_ERRORS.values.join(', ')}"
        response_field 'row', "The row number of the error, if applicable"
        response_field 'rows', "The row numbers of the error, if applicable"
        response_field 'value', "The value that appeared in the excel file and caused the error, if applicable"
        response_field 'raw_error', "Extra internal error information, if available"
      end

      let(:xlsx_stringio) { XlsxService.new.hash_array_to_xlsx(hash_array) }
      let(:xlsx) { "data:application/vnd.openxmlformats-officedocument.spreadsheetml.sheet;base64,#{Base64.encode64(xlsx_stringio.read)}" }

      describe do
        let(:users) { build_list(:user, 6)}
        let(:hash_array) { users.map.with_index do |user, i|
          {
            email: rand(5) == 0 ? nil : user.email,
            first_name: rand(3) == 0 ? user.first_name : nil,
            last_name: rand(3) == 0 ? user.last_name : nil,
            language: i == 0 ? 'nl-NL' : nil,
            admin: i == 0 ? true : nil,
            groups: i == 0 ? create(:group).title_multiloc.values.first : nil
          }
        end}
        let(:group_ids) { [create(:group).id] }
        let(:roles) {[{"type" => "admin"}]}
        let(:locale) { "en" }
        let(:invite_text) { "Welcome, my friend!" }

        example_request("Bulk invite multiple users with xlsx file") do
          expect(response_status).to eq 200
          expect(Invite.count).to eq 6
          expect(Invite.all.map{|i| i.invitee.email}).to match hash_array.map{|h| h[:email]}
          expect(Invite.all.map{|i| i.invitee.groups.map(&:id)}.flatten.uniq).to match Group.all.map(&:id)
          expect(Invite.all.map{|i| i.invitee.admin?}.uniq).to eq [true]
          expect(Invite.all.map{|i| i.invitee.locale}.uniq).to match ['nl-NL', locale]
        end
      end

      describe do
        let(:hash_array) {[
          {email: 'someemail@somedomain.net'},
          {email: 'someemail@somedomain.net'},
          {email: 'user_at_domain.com'},
          {email: create(:user).email},
          {email: create(:invite).invitee.email},
          {locale: 'qq'},
          {groups: 'A positive'},
          {groups: 24},
          {admin: 'nope'},
        ]}

        example_request("[error] Bulk invite users with xlsx file") do
          expect(response_status).to eq 422
          json_response = json_parse(response_body)
          expect(json_response[:errors].map{|e| e[:error]}.uniq).to match_array ["unknown_group", "malformed_groups_value", "malformed_admin_value", "emails_duplicate", "invalid_email", "email_already_invited", "email_already_active", "unknown_locale"]
        end
      end

    end

    get "web_api/v1/invites/example_xlsx" do

      example_request("Get example xlsx") do
        expect(response_status).to eq 200
      end
    end

    delete "web_api/v1/invites/:id" do

      let(:id) { create(:invite).id }

      example_request("Delete an invite") do
        expect(response_status).to eq 200
        expect{Invite.find(id)}.to raise_error(ActiveRecord::RecordNotFound)
        expect(Invite.count).to eq 0
      end
    end

  end


  context "When not authenticated" do
    before do
      @invite = create(:invite)
    end

    post "web_api/v1/invites/by_token/:token/accept" do
      with_options scope: :invite do
        parameter :email, "The email of the user. Required if not sepcified at creation of the invite", required: false
        parameter :first_name, "The first name of the invitee. Required if not specified at creation of the invite.", required: false
        parameter :last_name, "The last name of the invitee. Required if not specified at creation of the invite.", required: false
        parameter :password, "The password of the invitee.", required: true
        parameter :avatar, "The avatar of the invitee.", required: false
        parameter :locale, "The locale of the invitee.", required: false
      end
      ValidationErrorHelper.new.error_fields(self, Invite)
      ValidationErrorHelper.new.error_fields(self, User)

      let(:token) { @invite.token }
      let(:first_name) { 'Bart' }
      let(:last_name) { 'Boulettos' }
      let(:password) { 'I<3BouletteSpecial' }
      let(:locale) { 'nl-NL' }
      example_request "Accept an invite with a valid token" do
        expect(status).to eq(200)
        json_response = json_parse(response_body)
        expect(json_response.dig(:data,:attributes,:accepted_at)).to be_present
        boulettos = json_response.dig(:included).select{|inc| inc[:id] == @invite.invitee.id}&.first
        expect(boulettos&.dig(:attributes,:last_name)).to eq('Boulettos')
        expect(boulettos&.dig(:attributes,:invite_status)).to eq('accepted')
        expect(@invite.reload.invitee.registration_completed_at).to be_present  # when no custom fields
      end

      example "Accepting an invite with an invalid token" do
        @invite.destroy!

        do_request
        expect(response_status).to eq 401 # unauthorized
      end

      example "Accepting an invitation twice" do
        do_request
        do_request

        expect(response_status).to eq 401 # unauthorized
      end
    
    end
  end
end<|MERGE_RESOLUTION|>--- conflicted
+++ resolved
@@ -114,14 +114,9 @@
       describe do
         let(:emails) { 5.times.map{Faker::Internet.email}.concat([nil]) }
         let(:group_ids) { [create(:group).id] }
-<<<<<<< HEAD
-        let(:roles) {[{"type" => "admin"}]}
+        let(:project) { create(:project) }
+        let(:roles) {[{"type" => "project_moderator", "project_id" => project.id}, {"type" => "admin"}]}
         let(:locale) { "nl-NL" }
-=======
-        let(:project) { create(:project) }
-        let(:roles) {[{"type" => "project_moderator", "project_id" => project.id}]}
-        let(:locale) { "nl" }
->>>>>>> 95a70005
         let(:invite_text) { "Welcome, my friend!" }
 
         example_request("Bulk invite multiple users") do
@@ -129,6 +124,7 @@
           expect(Invite.count).to eq 6
           expect(Invite.all.map{|i| i.invitee.email}).to match emails
           expect(Invite.all.map{|i| i.invitee.groups.map(&:id)}.uniq).to match [group_ids]
+          expect(Invite.all.map{|i| i.invitee.admin?}.uniq).to eq [true]
           expect(Invite.all.map{|i| i.invitee.project_moderator?(project.id)}.uniq).to eq [true]
           expect(Invite.all.map{|i| i.invitee.locale}.uniq).to eq [locale]
         end
