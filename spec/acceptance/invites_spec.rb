--- conflicted
+++ resolved
@@ -88,13 +88,9 @@
     end
 
     get "web_api/v1/invites/as_xlsx" do
-      let!(:invites) { create_list(:invite, 2)}
-<<<<<<< HEAD
-      let!(:invite_with_group) { create(:invite, invitee: create(:admin, manual_groups: create_list(:group, 2)))}
-=======
-      let!(:invite_with_group) { create(:invite, invitee: create(:admin, groups: create_list(:group, 2)))}
-
->>>>>>> c1b5afa7
+      let!(:invites) { create_list(:invite, 2) }
+      let!(:invite_with_group) { create(:invite, invitee: create(:admin, manual_groups: create_list(:group, 2))) }
+
       example_request "XLSX export" do
         expect(status).to eq 200
       end
@@ -120,7 +116,7 @@
         let(:emails) { 5.times.map{Faker::Internet.email}.concat([nil]) }
         let(:group_ids) { [create(:group).id] }
         let(:project) { create(:project) }
-        let(:roles) {[{"type" => "project_moderator", "project_id" => project.id}, {"type" => "admin"}]}
+        let(:roles) { [{"type" => "project_moderator", "project_id" => project.id}, {"type" => "admin"}] }
         let(:locale) { "nl-NL" }
         let(:invite_text) { "Welcome, my friend!" }
 
