require 'rails_helper'
require 'rspec_api_documentation/dsl'

resource 'AppConfigurations' do

  explanation 'AppConfigurations store the global settings of the application.'

  before do
    @current_user = create(:user, roles: [{ type: 'admin' }])
    token = Knock::AuthToken.new(payload: @current_user.to_token_payload).token
    header 'Authorization', "Bearer #{token}"
    header 'Content-Type', 'application/json'
  end

  get 'web_api/v1/app_configuration' do

<<<<<<< HEAD
    AppConfiguration.settings_json_schema['properties'].each do |feature, feature_descriptor|
=======
  get "web_api/v1/app_configuration" do
    with_options scope: :style do
      AppConfiguration.available_style_attributes.each do |attr|
        response_field attr[:name], attr[:description]
      end
    end

    AppConfiguration::Settings.json_schema["properties"].each do |feature, feature_descriptor|

>>>>>>> 3dd65351
      parameter :allowed, "Does the commercial plan allow #{feature}", scope: [:app_configuration, :settings, feature]
      parameter :enabled, "Is #{feature} enabled", scope: ['settings', feature]

      feature_descriptor['properties'].without('allowed', 'enabled').each do |setting, setting_descriptor|
        field_description = "#{setting_descriptor['description']}. Type: #{setting_descriptor['type']}"
        response_field setting, field_description, scope: [:settings, feature]
      end
    end

    if CitizenLab.ee?
      with_options scope: :style do
        AppConfiguration.available_style_attributes.each do |attr|
          response_field attr[:name], attr[:description]
        end
      end
    end

    example_request 'Get the current configuration' do
      expect(response_status).to eq 200
      json_response = json_parse(response_body)
      expect(json_response.with_indifferent_access.dig(:data, :attributes, :host)).to eq 'example.org'
      expect(json_response.with_indifferent_access.dig(:data, :attributes, :style)).to eq({}) if CitizenLab.ee?
    end
  end

  patch 'web_api/v1/app_configuration' do
    with_options scope: :app_configuration do
<<<<<<< HEAD
      parameter :logo, 'Base64 encoded logo'
      parameter :header_bg, 'Base64 encoded header'
      parameter :favicon, 'Base64 encoded favicon'

      # Settings parameters
      parameter :settings, <<~DESC, extra: ''
        The changes to the settings object. This will be merged with the 
        existing settings. Arrays will not be merged, but override their 
        values.
      DESC

      AppConfiguration.settings_json_schema['properties'].each do |feature, feature_descriptor|
=======
      parameter :logo, "Base64 encoded logo"
      parameter :header_bg, "Base64 encoded header"
      parameter :favicon, "Base64 encoded favicon"
      parameter :settings, "The changes to the\
      settings object. This will me merged with the existing settings. Arrays\
      will not be merged, but override their values.", extra: ""
      parameter :style, "The changes to the\
      style object. This will me merged with the existing style. Arrays\
      will not be merged, but override their values.", extra: ""

      AppConfiguration::Settings.json_schema["properties"].each do |feature, feature_descriptor|
>>>>>>> 3dd65351
        parameter :allowed, "Does the commercial plan allow #{feature}", scope: [:app_configuration, :settings, feature]
        parameter :enabled, "Is #{feature} enabled", scope: [:app_configuration, :settings, feature]
        feature_descriptor['properties'].without('allowed', 'enabled').each do |setting, setting_descriptor|
          parameter_description = "#{setting_descriptor['description']}. Type: #{setting_descriptor['type']}"
          parameter setting, parameter_description, scope: [:app_configuration, :settings, feature]
        end
      end

      if CitizenLab.ee?
        # Style parameters
        parameter :style, <<~DESC, extra: ''
          The changes to the style object. This will be merged with the existing
          style. Arrays will not be merged, but override their values.
        DESC

        AppConfiguration.style_json_schema['properties'].each do |style, style_descriptor|
          parameter_description = "#{style_descriptor['description']}. Type: #{style_descriptor['type']}"
          parameter style, parameter_description, scope: [:app_configuration, :style]
        end
      end
    end

    ValidationErrorHelper.new.error_fields(self, AppConfiguration)

    let(:logo) { base64_encoded_image('logo.png', 'image/png') }
    let(:header_bg) { base64_encoded_image('header.jpg', 'image/jpeg') }
    let(:favicon) { base64_encoded_image('favicon.png', 'image/png') }

    let(:organization_name) do
      {
        'en' => 'TestTown',
        'nl-BE' => 'TestTowm',
        'fr-FR' => 'TestTown'
      }
    end

    if CitizenLab.ee?
      let(:style) do
        {
          'signedOutHeaderOverlayColor' => '#3467eb',
          'signedInHeaderOverlayColor' => '#db2577',
        }
      end
    end

    example_request 'Update the app configuration' do
      expect(response_status).to eq 200
      json_response = json_parse(response_body)
      expect(json_response.dig(:data, :attributes, :settings, :core, :organization_name, :en)).to eq 'TestTown'
      expect(json_response.dig(:data, :attributes, :favicon)).to be_present

      if CitizenLab.ee?
        expect(json_response.dig(:data, :attributes, :style, :signedOutHeaderOverlayColor)).to eq '#3467eb'
        expect(json_response.dig(:data, :attributes, :style, :signedInHeaderOverlayColor)).to eq '#db2577'
      end
    end

    describe do
      let(:settings) do
        { gibberish_feature: { setting1: 'fake' } }.deep_stringify_keys!
      end

      example '[error] Updating the configuration with unsupported features fails', document: false do
        do_request
        expect(response_status).to eq 422
        json_response = json_parse(response_body)
        expect(json_response.dig(:errors, :settings)).to be_present
      end
    end

    describe do
      let(:settings) {
        { core: { fake_setting: 'should_fail' } }.deep_stringify_keys!
      }

      example '[error] Updating the configuration with unsupported settings fails', document: false do
        do_request
        expect(response_status).to eq 422
        json_response = json_parse(response_body)
        expect(json_response.dig(:errors, :settings)).to be_present
      end
    end

    describe do
      example 'The header image can be removed' do
        configuration = AppConfiguration.instance
        configuration.update(header_bg: Rails.root.join('spec/fixtures/header.jpg').open)
        expect(configuration.reload.header_bg_url).to be_present
        do_request app_configuration: { header_bg: nil }
        expect(configuration.reload.header_bg_url).to be nil
      end
    end

    describe do
      example 'The logo can be removed' do
        configuration = AppConfiguration.instance
        configuration.update(logo: Rails.root.join('spec/fixtures/logo.png').open)
        expect(configuration.reload.logo_url).to be_present
        do_request app_configuration: { logo: nil }
        expect(configuration.reload.logo_url).to be nil
      end
    end

    describe do
      example 'The favicon can be removed' do
        configuration = AppConfiguration.instance
        configuration.update(favicon: Rails.root.join('spec/fixtures/favicon.png').open)
        expect(configuration.reload.favicon_url).to be_present
        do_request app_configuration: { favicon: nil }
        expect(configuration.reload.favicon_url).to be nil
      end
    end
  end

  private

  def base64_encoded_image(filename, mime)
    "data:#{mime};base64,#{encode_image_as_base64(filename)}"
  end

  def encode_image_as_base64(filename)
    Base64.encode64(File.read(Rails.root.join('spec', 'fixtures', filename)))
  end
end<|MERGE_RESOLUTION|>--- conflicted
+++ resolved
@@ -14,19 +14,7 @@
 
   get 'web_api/v1/app_configuration' do
 
-<<<<<<< HEAD
-    AppConfiguration.settings_json_schema['properties'].each do |feature, feature_descriptor|
-=======
-  get "web_api/v1/app_configuration" do
-    with_options scope: :style do
-      AppConfiguration.available_style_attributes.each do |attr|
-        response_field attr[:name], attr[:description]
-      end
-    end
-
-    AppConfiguration::Settings.json_schema["properties"].each do |feature, feature_descriptor|
-
->>>>>>> 3dd65351
+    AppConfiguration::Settings.json_schema['properties'].each do |feature, feature_descriptor|
       parameter :allowed, "Does the commercial plan allow #{feature}", scope: [:app_configuration, :settings, feature]
       parameter :enabled, "Is #{feature} enabled", scope: ['settings', feature]
 
@@ -54,7 +42,6 @@
 
   patch 'web_api/v1/app_configuration' do
     with_options scope: :app_configuration do
-<<<<<<< HEAD
       parameter :logo, 'Base64 encoded logo'
       parameter :header_bg, 'Base64 encoded header'
       parameter :favicon, 'Base64 encoded favicon'
@@ -66,20 +53,7 @@
         values.
       DESC
 
-      AppConfiguration.settings_json_schema['properties'].each do |feature, feature_descriptor|
-=======
-      parameter :logo, "Base64 encoded logo"
-      parameter :header_bg, "Base64 encoded header"
-      parameter :favicon, "Base64 encoded favicon"
-      parameter :settings, "The changes to the\
-      settings object. This will me merged with the existing settings. Arrays\
-      will not be merged, but override their values.", extra: ""
-      parameter :style, "The changes to the\
-      style object. This will me merged with the existing style. Arrays\
-      will not be merged, but override their values.", extra: ""
-
-      AppConfiguration::Settings.json_schema["properties"].each do |feature, feature_descriptor|
->>>>>>> 3dd65351
+      AppConfiguration::Settings.json_schema['properties'].each do |feature, feature_descriptor|
         parameter :allowed, "Does the commercial plan allow #{feature}", scope: [:app_configuration, :settings, feature]
         parameter :enabled, "Is #{feature} enabled", scope: [:app_configuration, :settings, feature]
         feature_descriptor['properties'].without('allowed', 'enabled').each do |setting, setting_descriptor|
