require 'rails_helper'
require 'rspec_api_documentation/dsl'


resource "Groups" do

  explanation "Collections of users can be given aditional permissions (i.e. access to certain projects) through groups."
  
  before do
    header "Content-Type", "application/json"
    @groups = create_list(:group, 3)
    create(:smart_group)
  end

  context "when authenticated" do
    before do
      @user = create(:admin)
      token = Knock::AuthToken.new(payload: { sub: @user.id }).token
      header 'Authorization', "Bearer #{token}"
    end

    get "web_api/v1/groups" do
      with_options scope: :page do
        parameter :number, "Page number"
        parameter :size, "Number of groups per page"
      end
      parameter :membership_type, "If set, only return groups of given membership_type. Either #{Group::MEMBERSHIP_TYPES.join(" or ")}", required: false

      example_request "List all groups" do
        expect(status).to eq(200)
        json_response = json_parse(response_body)
        expect(json_response[:data].size).to eq 4
      end
<<<<<<< HEAD

    
      example "List all groups with membership_type 'rules'" do
        do_request(membership_type: 'rules')
        expect(status).to eq(200)
        json_response = json_parse(response_body)
        expect(json_response[:data].size).to eq 1
      end
=======
>>>>>>> 9c3b4ef7
    end

    get "web_api/v1/groups/:id" do
      let(:id) { @groups.first.id }

      example_request "Get one group by id" do
        expect(status).to eq 200
        json_response = json_parse(response_body)
        expect(json_response.dig(:data, :id)).to eq @groups.first.id
      end
    end

    post "web_api/v1/groups" do
      with_options scope: :group do
        parameter :title_multiloc, "The title of the group in multiple locales", required: true
        parameter :membership_type, "Whether members are manually or automatically added. Either #{Group::MEMBERSHIP_TYPES.join(', ')}. Defaults to 'manual'"
        parameter :rules, "In case of 'rules' membership type, the user criteria to be a member. Conforms to this json schema: #{JSON.pretty_generate(SmartGroupsService.new.generate_rules_json_schema)}"
      end
      ValidationErrorHelper.new.error_fields(self, Group)

      let(:group) { build(:group) }

      describe do
        let(:title_multiloc) { group.title_multiloc }
        let(:membership_type) { 'manual' }

        example_request "Create a group with 'manual' membership_type" do
          expect(response_status).to eq 201
          json_response = json_parse(response_body)
          expect(json_response.dig(:data,:attributes,:title_multiloc).stringify_keys).to match title_multiloc
          expect(json_response.dig(:data,:attributes,:membership_type)).to eq 'manual'
        end
      end

      describe do
        let(:title_multiloc) { group.title_multiloc }
        let(:membership_type) { 'rules' }
        let(:rules) { [{ ruleType: 'role', predicate: 'is_admin' }] }

        example_request "Create a group with 'rules' membership_type" do
          expect(response_status).to eq 201
          json_response = json_parse(response_body)
          expect(json_response.dig(:data,:attributes,:title_multiloc).stringify_keys).to match title_multiloc
          expect(json_response.dig(:data,:attributes,:membership_type)).to eq 'rules'
          expect(json_response.dig(:data,:attributes,:rules)).to match rules
        end
      end
    end

    patch "web_api/v1/groups/:id" do
      with_options scope: :group do
        parameter :title_multiloc, "The title of the group in multiple locales"
        parameter :membership_type, "Whether members are manually or automatically added. Either #{Group::MEMBERSHIP_TYPES.join(', ')}"
        parameter :rules, "In case of 'rules' membership type, the user criteria to be a member. Conforms to this json schema: #{JSON.pretty_generate(SmartGroupsService.new.generate_rules_json_schema)}"
      end
      ValidationErrorHelper.new.error_fields(self, Group)


      let(:group) { create(:group) }
      let(:id) { group.id }
      let(:title_multiloc) { build(:group).title_multiloc }

      example_request "Update a group" do
        expect(response_status).to eq 200
        json_response = json_parse(response_body)
        expect(json_response.dig(:data,:attributes,:title_multiloc).stringify_keys).to match title_multiloc
      end
    end

    delete "web_api/v1/groups/:id" do
      let(:group) { create(:group) }
      let(:id) { group.id }
      example_request "Delete a group" do
        expect(response_status).to eq 200
        expect{Group.find(id)}.to raise_error(ActiveRecord::RecordNotFound)
      end
    end
  end
end <|MERGE_RESOLUTION|>--- conflicted
+++ resolved
@@ -31,8 +31,6 @@
         json_response = json_parse(response_body)
         expect(json_response[:data].size).to eq 4
       end
-<<<<<<< HEAD
-
     
       example "List all groups with membership_type 'rules'" do
         do_request(membership_type: 'rules')
@@ -40,8 +38,6 @@
         json_response = json_parse(response_body)
         expect(json_response[:data].size).to eq 1
       end
-=======
->>>>>>> 9c3b4ef7
     end
 
     get "web_api/v1/groups/:id" do
