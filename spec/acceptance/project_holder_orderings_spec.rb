--- conflicted
+++ resolved
@@ -46,11 +46,7 @@
         expect(json_response[:data].map { |d| d.dig(:relationships, :project_holder, :data, :id) }).to match_array [@folder.id, @projects[3].id, @projects[5].id, @projects[6].id]
       end
 
-<<<<<<< HEAD
-      example "List all projects with the specified areas (i.e. given an array of areas); always includes folders; returns all holders by default;" do
-=======
-      example "List all project holder orderings with an area" do
->>>>>>> 9ae522d2
+      example "List all project holders orderings with the specified areas (i.e. given an array of areas); always includes folders; returns all holders by default;" do
         a1 = create(:area)
         a2 = create(:area)
 
