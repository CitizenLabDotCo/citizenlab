--- conflicted
+++ resolved
@@ -260,11 +260,7 @@
         example_request "Votes by time" do
           expect(response_status).to eq 200
           json_response = json_parse(response_body)
-<<<<<<< HEAD
-          expect(json_response[:series].map{|mode, values| values.size}.uniq.first).to eq ((now.in_time_zone(@timezone).to_date-start_at.to_date).to_i+1)
-=======
           expect(json_response[:series].map{|mode, values| values.size}.uniq.first).to eq ((now.in_time_zone(@timezone).to_date-start_at.in_time_zone(@timezone).to_date).to_i+1)
->>>>>>> 699ec428
           expect(json_response[:series][:up].values.inject(&:+)).to eq 3
           expect(json_response[:series][:down].values.inject(&:+)).to eq 2
           expect(json_response[:series][:total].values.inject(&:+)).to eq 5
