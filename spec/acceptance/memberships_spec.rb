require 'rails_helper'
require 'rspec_api_documentation/dsl'


resource "Memberships" do

  explanation "Memberships are associations between groups and users."

  before do
    header "Content-Type", "application/json"
  end

  context "CRUD memberships" do
    before do
      @group = create(:group)
      @users = create_list(:user, 5)
      @memberships = @users.map { |u| create(:membership, group: @group, user: u) }
      @admin = create(:admin)
      token = Knock::AuthToken.new(payload: { sub: @admin.id }).token
      header 'Authorization', "Bearer #{token}"
    end

    get "web_api/v1/groups/:group_id/memberships" do
      with_options scope: :page do
        parameter :number, "Page number"
        parameter :size, "Number of members per page"
      end
      let(:group_id) { @group.id }

      example_request "List all members of a group" do
        expect(status).to eq(200)
        json_response = json_parse(response_body)
        expect(json_response[:data].size).to eq 5
      end
    end

    get "web_api/v1/memberships/:id" do
      let(:id) { @memberships.first.id }

      example_request "Get one membership by id" do
        expect(status).to eq 200
        json_response = json_parse(response_body)
        expect(json_response.dig(:data, :id)).to eq @memberships.first.id
      end
    end

    get "web_api/v1/groups/:group_id/memberships/by_user_id/:user_id" do
      let(:membership) { create(:membership)}
      let(:group_id) { membership.group.id }
      let(:user_id) { membership.user.id }
      example_request "Get one membership by group id and user id" do
        expect(status).to eq 200
        json_response = json_parse(response_body)
        expect(json_response.dig(:data, :id)).to eq membership.id
      end
    end

    post "web_api/v1/groups/:group_id/memberships" do
      with_options scope: :membership do
        parameter :user_id, "The user id of the group member.", required: true
      end
      ValidationErrorHelper.new.error_fields(self, Membership)
      let(:group_id) { @group.id }
      let(:user_id) { create(:user).id }

      example_request "Add a group member" do
        expect(response_status).to eq 201
        json_response = json_parse(response_body)
        expect(json_response.dig(:data,:relationships,:user,:data,:id)).to eq user_id
        expect(@group.reload.memberships_count).to eq 6
      end
    end

    delete "web_api/v1/memberships/:id" do
      let(:membership) { create(:membership) }
      let(:id) { membership.id }

      example_request "Delete a membership" do
        expect(response_status).to eq 200
        expect{Membership.find(id)}.to raise_error(ActiveRecord::RecordNotFound)
      end
    end

    delete "web_api/v1/groups/:group_id/memberships/by_user_id/:user_id" do
      let(:membership) { create(:membership)}
      let(:group_id) { membership.group.id }
      let(:user_id) { membership.user.id }
      example_request "Delete a membership by group id and user id" do
        expect(response_status).to eq 200
        expect{Membership.find(membership.id)}.to raise_error(ActiveRecord::RecordNotFound)
      end
    end

  end

  context "Users search" do
    before do
      @admin = create(:admin, first_name: 'Freddy', last_name: 'Smith', email: 'superadmin@gmail.com')
      token = Knock::AuthToken.new(payload: { sub: @admin.id }).token
      header 'Authorization', "Bearer #{token}"
    end

    get "web_api/v1/groups/:group_id/memberships/users_search" do
      with_options scope: :page do
        parameter :number, "Page number"
        parameter :size, "Number of members per page"
      end
      parameter :search, "The query used for searching users", required: true

      let(:g1) { create(:group) }
      let(:group_id) { g1.id }
      let(:g2) { create(:group) }
      let(:search) { 'jo' }
<<<<<<< HEAD
      let!(:u1) { create(:user, first_name: 'Freddy', last_name: 'Smith', email: 'jofreddy@jojo.com', manual_groups: [g1]) }
      let!(:u2) { create(:user, first_name: 'Jon', last_name: 'Smith', email: 'freddy1@zmail.com', manual_groups: [g2]) }
      let!(:u3) { create(:user, first_name: 'Jonny', last_name: 'Johnson', email: 'freddy2@zmail.com', manual_groups: []) }
      let!(:u4) { create(:user, first_name: 'Freddy', last_name: 'Johnson', email: 'freddy3@zmail.com', manual_groups: [g1, g2]) }
      let!(:u5) { create(:user, first_name: 'Freddy', last_name: 'Smith', email: 'freddy4@zmail.com', manual_groups: [g1]) }
      example_request "Search for users and whether or not they are member of the group" do
=======
      let!(:u1) { create(:user, first_name: 'Freddy', last_name: 'Smith', email: 'jofreddy@jojo.com', groups: [g1]) }
      let!(:u2) { create(:user, first_name: 'Jon', last_name: 'Smith', email: 'freddy1@zmail.com', groups: [g2]) }
      let!(:u3) { create(:user, first_name: 'Jonny', last_name: 'Johnson', email: 'freddy2@zmail.com', groups: []) }
      let!(:u4) { create(:user, first_name: 'Freddy', last_name: 'Johnson', email: 'freddy3@zmail.com', groups: [g1, g2]) }
      let!(:u5) { create(:user, first_name: 'Freddy', last_name: 'Smith', email: 'freddy4@zmail.com', groups: [g1]) }

      example_request "Search for users and see whether or not they are member of the group" do
>>>>>>> 9c3b4ef7
        expect(status).to eq(200)
        json_response = json_parse(response_body)
        expect(json_response[:data].size).to be >= 4
        expect(json_response[:data].select{ |d| d[:id] == u1.id }.first.dig(:attributes, :is_member)).to be true
        expect(json_response[:data].select{ |d| d[:id] == u2.id }.first.dig(:attributes, :is_member)).to be false
        expect(json_response[:data].select{ |d| d[:id] == u3.id }.first.dig(:attributes, :is_member)).to be false
        expect(json_response[:data].select{ |d| d[:id] == u4.id }.first.dig(:attributes, :is_member)).to be true
        expect(json_response[:data].select{ |d| d[:id] == u5.id }.empty?).to be true
      end
    end
  end

  post "web_api/v1/groups/:group_id/memberships" do
    context "when admin" do
      before do
        @admin = create(:admin)
        token = Knock::AuthToken.new(payload: { sub: @admin.id }).token
        header 'Authorization', "Bearer #{token}"

        @group = create(:group)
      end

      with_options scope: :membership do
        parameter :user_id, "The user id of the group member.", required: true
      end
      ValidationErrorHelper.new.error_fields(self, Membership)
      let(:group_id) { @group.id }
      let(:user_id) { create(:invited_user).id }

      example_request "Add an invitee as a group member", document: false do
        expect(response_status).to eq 201
        json_response = json_parse(response_body)
        expect(json_response.dig(:data,:relationships,:user,:data,:id)).to eq user_id
      end
    end
  end
end <|MERGE_RESOLUTION|>--- conflicted
+++ resolved
@@ -111,22 +111,13 @@
       let(:group_id) { g1.id }
       let(:g2) { create(:group) }
       let(:search) { 'jo' }
-<<<<<<< HEAD
       let!(:u1) { create(:user, first_name: 'Freddy', last_name: 'Smith', email: 'jofreddy@jojo.com', manual_groups: [g1]) }
       let!(:u2) { create(:user, first_name: 'Jon', last_name: 'Smith', email: 'freddy1@zmail.com', manual_groups: [g2]) }
       let!(:u3) { create(:user, first_name: 'Jonny', last_name: 'Johnson', email: 'freddy2@zmail.com', manual_groups: []) }
       let!(:u4) { create(:user, first_name: 'Freddy', last_name: 'Johnson', email: 'freddy3@zmail.com', manual_groups: [g1, g2]) }
       let!(:u5) { create(:user, first_name: 'Freddy', last_name: 'Smith', email: 'freddy4@zmail.com', manual_groups: [g1]) }
-      example_request "Search for users and whether or not they are member of the group" do
-=======
-      let!(:u1) { create(:user, first_name: 'Freddy', last_name: 'Smith', email: 'jofreddy@jojo.com', groups: [g1]) }
-      let!(:u2) { create(:user, first_name: 'Jon', last_name: 'Smith', email: 'freddy1@zmail.com', groups: [g2]) }
-      let!(:u3) { create(:user, first_name: 'Jonny', last_name: 'Johnson', email: 'freddy2@zmail.com', groups: []) }
-      let!(:u4) { create(:user, first_name: 'Freddy', last_name: 'Johnson', email: 'freddy3@zmail.com', groups: [g1, g2]) }
-      let!(:u5) { create(:user, first_name: 'Freddy', last_name: 'Smith', email: 'freddy4@zmail.com', groups: [g1]) }
-
+      
       example_request "Search for users and see whether or not they are member of the group" do
->>>>>>> 9c3b4ef7
         expect(status).to eq(200)
         json_response = json_parse(response_body)
         expect(json_response[:data].size).to be >= 4
