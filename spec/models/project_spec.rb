require 'rails_helper'

RSpec.describe Project, type: :model do
  describe "Default factory" do
    it "is valid" do
      expect(build(:project)).to be_valid
    end
  end

  describe "Factory with topics" do
    it "is valid" do
      expect(create(:project_with_topics)).to be_valid
    end
    it "has topics" do
      expect(create(:project_with_topics).topics).to_not be_empty
    end
  end

  describe "Factory with areas" do
    it "is valid" do
      expect(create(:project_with_areas)).to be_valid
    end
    it "has areas" do
      expect(create(:project_with_areas).areas).to_not be_empty
    end
  end

  describe "Factory XL" do
    it "is valid" do
      expect(create(:project_xl)).to be_valid
    end
    it "has ideas" do
      expect(create(:project_xl).ideas).to_not be_empty
    end
  end

  describe "Project without admin publication" do
    it "is invalid" do
      project = create(:project)
      AdminPublication.where(publication: project).first.destroy!
      expect(project.reload).to be_invalid
    end
  end

  describe "comments_count" do
    it "remains up to date when an idea changes project" do
      p1 = create(:project)
      p2 = create(:project)
      i = create(:idea, project: p1)
      c = create(:comment, post: i)

      expect(p1.reload.comments_count).to eq 1
      i.update! project: p2
      expect(p1.reload.comments_count).to eq 0
      expect(p2.reload.comments_count).to eq 1
      expect(p2.reload.comments_count).to eq 1
    end
  end

  describe "description sanitizer" do
    it "sanitizes script tags in the description" do
      project = create(:project, description_multiloc: {
        "en" => '<p>Test</p><script>This should be removed!</script><h2>Title</h2><ul><li>A bullet</li></ul><ol type="1"><li>And a listing</li></ol>'
      })
      expect(project.description_multiloc).to eq({"en" => '<p>Test</p>This should be removed!<h2>Title</h2><ul><li>A bullet</li></ul><ol type="1"><li>And a listing</li></ol>'})
    end
  end

<<<<<<< HEAD
  describe "slug" do
    it "is valid when it's only containing alphanumeric and hyphens" do
      project = build(:project, slug: 'aBc-123-g3S')
      expect(project).to be_valid
    end

    it "is invalid when there's others than alphanumeric and hyphens" do
      project = build(:project, slug: 'ab_c-.asdf@')
      expect{ project.valid? }.to change{ project.errors[:slug] }
    end
  end
=======
>>>>>>> d02237b0

  describe "visible_to" do
    it "gets set to 'public' when not specified on create" do
      project = create(:project, visible_to: nil)
      expect(project.visible_to).to eq 'public'
    end
  end

  describe "destroy" do
    it "can be realised" do
      project = create(:project_xl)
      expect{ project.destroy }.not_to raise_error
    end
  end

  describe "participation_method" do
    it "can be null for timeline projects" do
      p = create(:project_with_current_phase)
      p.presentation_mode = nil
      expect(p.save).to eq true
    end
  end
end<|MERGE_RESOLUTION|>--- conflicted
+++ resolved
@@ -66,21 +66,6 @@
     end
   end
 
-<<<<<<< HEAD
-  describe "slug" do
-    it "is valid when it's only containing alphanumeric and hyphens" do
-      project = build(:project, slug: 'aBc-123-g3S')
-      expect(project).to be_valid
-    end
-
-    it "is invalid when there's others than alphanumeric and hyphens" do
-      project = build(:project, slug: 'ab_c-.asdf@')
-      expect{ project.valid? }.to change{ project.errors[:slug] }
-    end
-  end
-=======
->>>>>>> d02237b0
-
   describe "visible_to" do
     it "gets set to 'public' when not specified on create" do
       project = create(:project, visible_to: nil)
