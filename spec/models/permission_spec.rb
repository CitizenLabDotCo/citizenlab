--- conflicted
+++ resolved
@@ -2,7 +2,6 @@
 
 RSpec.describe Permission, type: :model do
 
-<<<<<<< HEAD
   describe 'for_user' do
     before do
       @p1 = create(:project_with_current_phase, phases_config: {sequence: "xcx"}, with_permissions: true)
@@ -22,111 +21,6 @@
 
     it 'returns all permissions for admins' do
       expect(Permission.for_user(create(:admin)).count).to eq Permission.count
-=======
-  describe '#participation_conditions' do
-    it 'returns expected output' do
-      birthyear = create(:custom_field_number, title_multiloc: { 'en' => 'Birthyear?' }, key: 'birthyear', code: 'birthyear')
-
-      create(:user, first_name: 'Sebi', email: 'sebi@citizenlab.co', birthyear: 1992)
-      create(:user, first_name: 'Koen', email: 'koen@citizenlab.co', birthyear: 1987)
-      create(:user, first_name: 'Flupke', email: 'flupke@gmail.com', birthyear: 1930)
-
-      email_rule = {
-        'ruleType' => 'email',
-        'predicate' => 'ends_on',
-        'value' => 'citizenlab.co'
-      }
-      bday_rule = {
-        'ruleType' => 'custom_field_number',
-        'customFieldId' => birthyear.id,
-        'predicate' => 'is_smaller_than_or_equal',
-        'value' => 1988
-      }
-      verified_rule = {
-        'ruleType' => 'verified',
-        'predicate' => 'is_verified'
-      }
-
-      manual = create(:group)
-      manual.add_member create(:user)
-      cl_verified = create(:smart_group, rules: [email_rule, verified_rule])
-      veterans = create(:smart_group, rules: [bday_rule])
-      verified = create(:smart_group, rules: [verified_rule])
-
-      permission = build(:permission, permitted_by: 'groups', groups: [cl_verified, manual, verified, veterans])
-      permission.save!(validate: false) # we make no assumptions on the registered scope-types.
-
-      service = SmartGroupsService.new
-      expect(permission.participation_conditions).to match [
-        [service.parse_json_rule(email_rule).description_multiloc],
-        [service.parse_json_rule(bday_rule).description_multiloc]
-      ]
-    end
-  end
-
-  describe "#for_user" do
-    before(:all) do
-      # rubocop:disable RSpec/BeforeAfterAll
-      @scope_types = PermissionsService.instance_variable_get(:@scope_spec_hash)
-
-      # rubocop:disable Style/SingleLineMethods Layout/EmptyLineBetweenDefs
-      dummy_global_scope = Module.new do
-        def self.actions(_scope = nil) %w[a1 a2 a3 a4 a5] end
-        def self.scope_type; nil end
-        def self.scope_class; nil end
-      end
-      # rubocop:enable Style/SingleLineMethods Layout/EmptyLineBetweenDefs
-
-      PermissionsService.clear_scope_types
-      PermissionsService.register_scope_type(dummy_global_scope)
-    end
-
-    after(:all) do
-      # Restore registered scope-types as they were before the tests.
-      PermissionsService.instance_variable_set(:@scope_spec_hash, @scope_types)
-    end
-
-    before(:each) { described_class.destroy_all }
-
-    # +let!(permissions)+ must be run after +before(:each)+ which deletes all permission records
-    let!(:permissions) do
-      [
-        create(:global_permission, :by_everyone, action: 'a1'),
-        create(:global_permission, :by_users, action: 'a2'),
-        create(:global_permission, :by_admins_moderators, action: 'a3'),
-        create(:global_permission, permitted_by: 'groups', groups: [manual_grp], action: 'a4'),
-        create(:global_permission, permitted_by: 'groups', groups: [cl_veteran_grp], action: 'a5')
-      ]
-    end
-    let(:manual_grp) { create(:group) }
-    let(:cl_veteran_grp) do
-      rule1 = { ruleType: 'email', predicate: 'ends_on', value: 'citizenlab.co' }
-
-      birthyear_field = create(
-        :custom_field_number,
-        title_multiloc: { 'en' => 'Birthyear?' },
-        key: 'birthyear',
-        code: 'birthyear'
-      )
-      rule2 = {
-        ruleType: 'custom_field_number',
-        customFieldId: birthyear_field.id,
-        predicate: 'is_smaller_than_or_equal',
-        value: 1988
-      }
-
-      create(:smart_group, rules: [rule1, rule2])
-    end
-
-    context "when user is admin" do
-      let(:admin) { build(:admin) }
-
-      it { expect(described_class.for_user(admin)).to match permissions }
-    end
-
-    context "when not logged in" do
-      it { expect(described_class.for_user(nil)).to match [permissions[0]] }
->>>>>>> d2584009
     end
 
     context 'when user is logged in' do
