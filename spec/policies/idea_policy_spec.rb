--- conflicted
+++ resolved
@@ -192,53 +192,7 @@
     end
   end
 
-<<<<<<< HEAD
   context "for an admin on an idea in a private groups project" do
-=======
-  context "for a user on an idea in a private groups project where she's not member of a rules group with access" do
-    let!(:user) { create(:user, email: 'not-user@test.com') }
-    let!(:idea) { create(:idea, project: project) }
-    let!(:project) { create(:project, visible_to: 'groups', groups: [group]) }
-    let!(:group) do
-      create(
-        :smart_group, 
-        rules: [{ ruleType: 'email', predicate: 'is', value: 'user@test.com' }]
-      )
-    end
-
-    it { is_expected.not_to permit(:show) }
-    it { expect { policy.create? }.to raise_error(Pundit::NotAuthorizedError) }
-    it { is_expected.not_to permit(:update)  }
-    it { is_expected.not_to permit(:destroy) }
-
-    it 'does not index the idea' do
-      expect(scope.resolve.size).to eq 0
-    end
-  end
-
-  context "for a user on an idea in a private groups project where she's a member of a rules group with access" do
-    let!(:user) { create(:user, email: 'user@test.com') }
-    let!(:idea) { create(:idea, project: project) }
-    let!(:project) { create(:project, visible_to: 'groups', groups: [group]) }
-    let!(:group) do
-      create(
-        :smart_group,
-        rules: [{ ruleType: 'email', predicate: 'is', value: 'user@test.com' }]
-      )
-    end
-
-    it { is_expected.to permit(:show)    }
-    it { expect { policy.create? }.to raise_error(Pundit::NotAuthorizedError) }
-    it { is_expected.not_to permit(:update)  }
-    it { is_expected.not_to permit(:destroy) }
-
-    it 'indexes the idea' do
-      expect(scope.resolve.size).to eq 1
-    end
-  end
-
-  context 'for an admin on an idea in a private groups project' do
->>>>>>> d2584009
     let!(:user) { create(:admin) }
     let!(:project) { create(:private_groups_project) }
     let!(:idea) { create(:idea, project: project) }
