# frozen_string_literal: true

require 'rails_helper'

describe PermissionPolicy do
  subject { described_class.new(user, permission) }

  let(:scope) { PermissionPolicy::Scope.new(user, Permission) }

  before(:all) do # rubocop:disable RSpec/BeforeAfterAll
    @scope_types = PermissionsService.instance_variable_get(:@scope_spec_hash)
  
    # rubocop:disable Style/SingleLineMethods
    dummy_global_scope = Module.new do
      def self.actions(_scope = nil) %w[a1 a2] end

<<<<<<< HEAD
    it { should_not permit(:show)         }
    it { should_not permit(:update)       }
=======
      def self.scope_type; nil end
>>>>>>> d2584009

      def self.scope_class; nil end
    end
    # rubocop:enable Style/SingleLineMethods

    PermissionsService.clear_scope_types
    PermissionsService.register_scope_type(dummy_global_scope)
  end
  
  after(:all) do 
    # Restore registered scope-types as they were before the tests.
    PermissionsService.instance_variable_set(:@scope_spec_hash, @scope_types)
  end

  context 'for a visitor' do
    let(:user) { nil }
    let!(:permission) { create(:global_permission, :by_everyone, action: 'a1') }

<<<<<<< HEAD
    it { should_not permit(:show)         }
    it { should_not permit(:update)       }
=======
    it { is_expected.not_to permit(:show)         }
    it { is_expected.not_to permit(:update)       }
    it { is_expected.to permit(:participation_conditions) }
>>>>>>> d2584009

    it 'indexes some permissions' do
      expect(scope.resolve.size).to eq 1
    end
  end

  context 'for a user' do
    let(:user) { create(:user) }
    let!(:permission) { create(:global_permission, :by_everyone, action: 'a1') }

<<<<<<< HEAD
    before do
      group.members << user
    end

    it { should_not permit(:show)         }
    it { should_not permit(:update)       }
=======
    it { is_expected.not_to permit(:show)         }
    it { is_expected.not_to permit(:update)       }
    it { is_expected.to permit(:participation_conditions) }
>>>>>>> d2584009

    it 'indexes some permissions' do
      expect(scope.resolve.size).to eq 1
    end
  end

<<<<<<< HEAD
  context "for an admin" do
    let(:user) { create(:admin) }
    let!(:permission) { create(:permission, permitted_by: 'admins_moderators') }

    it { should permit(:show)             }
    it { should permit(:update)           }
=======
  context 'for a member of a group with granular permissions' do
    let(:user) { create(:user) }
    let(:group) { create(:group) }
    let!(:permission) { create(:global_permission, permitted_by: 'groups', groups: [group], action: 'a1') }
>>>>>>> d2584009

    before do
      group.members << user
    end

<<<<<<< HEAD
    it { should permit(:show)             }
    it { should permit(:update)           }
=======
    it { is_expected.not_to permit(:show)         }
    it { is_expected.not_to permit(:update)       }
    it { is_expected.to permit(:participation_conditions) }
>>>>>>> d2584009

    it 'indexes some permissions' do
      expect(scope.resolve.size).to eq 1
    end
  end

  context 'for an admin' do
    let(:user) { create(:admin) }
    let!(:permission) { create(:global_permission, :by_admins_moderators, action: 'a1') }

<<<<<<< HEAD
    it { should_not permit(:show)         }
    it { should_not permit(:update)       }
=======
    it { is_expected.to permit(:show)             }
    it { is_expected.to permit(:update)           }
    it { is_expected.to permit(:participation_conditions) }
>>>>>>> d2584009

    it 'indexes the permission' do
      expect(scope.resolve.size).to eq 1
    end
  end
end<|MERGE_RESOLUTION|>--- conflicted
+++ resolved
@@ -9,27 +9,22 @@
 
   before(:all) do # rubocop:disable RSpec/BeforeAfterAll
     @scope_types = PermissionsService.instance_variable_get(:@scope_spec_hash)
-  
-    # rubocop:disable Style/SingleLineMethods
+
     dummy_global_scope = Module.new do
-      def self.actions(_scope = nil) %w[a1 a2] end
+      def self.actions(_scope = nil)
+        %w[a1 a2]
+      end
 
-<<<<<<< HEAD
-    it { should_not permit(:show)         }
-    it { should_not permit(:update)       }
-=======
-      def self.scope_type; nil end
->>>>>>> d2584009
+      def self.scope_type; end
 
-      def self.scope_class; nil end
+      def self.scope_class; end
     end
-    # rubocop:enable Style/SingleLineMethods
 
     PermissionsService.clear_scope_types
     PermissionsService.register_scope_type(dummy_global_scope)
   end
-  
-  after(:all) do 
+
+  after(:all) do
     # Restore registered scope-types as they were before the tests.
     PermissionsService.instance_variable_set(:@scope_spec_hash, @scope_types)
   end
@@ -38,14 +33,8 @@
     let(:user) { nil }
     let!(:permission) { create(:global_permission, :by_everyone, action: 'a1') }
 
-<<<<<<< HEAD
-    it { should_not permit(:show)         }
-    it { should_not permit(:update)       }
-=======
     it { is_expected.not_to permit(:show)         }
     it { is_expected.not_to permit(:update)       }
-    it { is_expected.to permit(:participation_conditions) }
->>>>>>> d2584009
 
     it 'indexes some permissions' do
       expect(scope.resolve.size).to eq 1
@@ -56,50 +45,28 @@
     let(:user) { create(:user) }
     let!(:permission) { create(:global_permission, :by_everyone, action: 'a1') }
 
-<<<<<<< HEAD
     before do
       group.members << user
     end
 
-    it { should_not permit(:show)         }
-    it { should_not permit(:update)       }
-=======
     it { is_expected.not_to permit(:show)         }
     it { is_expected.not_to permit(:update)       }
-    it { is_expected.to permit(:participation_conditions) }
->>>>>>> d2584009
 
     it 'indexes some permissions' do
       expect(scope.resolve.size).to eq 1
     end
   end
 
-<<<<<<< HEAD
-  context "for an admin" do
+  context 'for an admin' do
     let(:user) { create(:admin) }
     let!(:permission) { create(:permission, permitted_by: 'admins_moderators') }
-
-    it { should permit(:show)             }
-    it { should permit(:update)           }
-=======
-  context 'for a member of a group with granular permissions' do
-    let(:user) { create(:user) }
-    let(:group) { create(:group) }
-    let!(:permission) { create(:global_permission, permitted_by: 'groups', groups: [group], action: 'a1') }
->>>>>>> d2584009
 
     before do
       group.members << user
     end
 
-<<<<<<< HEAD
-    it { should permit(:show)             }
-    it { should permit(:update)           }
-=======
-    it { is_expected.not_to permit(:show)         }
-    it { is_expected.not_to permit(:update)       }
-    it { is_expected.to permit(:participation_conditions) }
->>>>>>> d2584009
+    it { is_expected.to permit(:show)             }
+    it { is_expected.to permit(:update)           }
 
     it 'indexes some permissions' do
       expect(scope.resolve.size).to eq 1
@@ -110,14 +77,8 @@
     let(:user) { create(:admin) }
     let!(:permission) { create(:global_permission, :by_admins_moderators, action: 'a1') }
 
-<<<<<<< HEAD
-    it { should_not permit(:show)         }
-    it { should_not permit(:update)       }
-=======
-    it { is_expected.to permit(:show)             }
-    it { is_expected.to permit(:update)           }
-    it { is_expected.to permit(:participation_conditions) }
->>>>>>> d2584009
+    it { is_expected.not_to permit(:show)         }
+    it { is_expected.not_to permit(:update)       }
 
     it 'indexes the permission' do
       expect(scope.resolve.size).to eq 1
