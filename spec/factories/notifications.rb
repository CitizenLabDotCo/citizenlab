--- conflicted
+++ resolved
@@ -37,7 +37,6 @@
   factory :idea_marked_as_spam, parent: :notification, class: 'Notifications::IdeaMarkedAsSpam' do
     idea
     spam_report
-<<<<<<< HEAD
     initiating_user
   end
 
@@ -45,8 +44,6 @@
     initiative
     spam_report
     initiating_user
-=======
->>>>>>> cd1d7016
   end
 
   factory :invite_accepted, parent: :notification, class: 'Notifications::InviteAccepted' do
