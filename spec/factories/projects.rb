module FactoryHelpers
  extend self

  def extract_permissions_config phase_config
    permissions_config = {}
    permission_keys = phase_config.keys.select do |key|
      key.to_s.end_with? '_permitted'
    end
    permission_keys.each do |key|
      permissions_config[key.to_s.chomp('_permitted')] = phase_config[key]
      phase_config.delete(key)
    end
    permissions_config
  end

  def apply_permissions_config phase, permissions_config
    permissions_config.each do |action, is_permitted|
      permission = phase.permissions.find_by action: action
      permission = phase.permissions.create!(action: action) if !permission
      permission.update!(permitted_by: (is_permitted ? 'everyone' : 'admins_moderators'))
    end
  end
end

FactoryBot.define do
  factory :project do
<<<<<<< HEAD
=======
    ideas_order { nil }
>>>>>>> 258f8bc9
    admin_publication_attributes { {} }
    title_multiloc {{
      'en' => 'Renew West Parc',
      'nl-BE' => 'Westpark vernieuwen'
    }}
    description_multiloc {{
      'en' => '<p>Let\'s renew the parc at the city border and make it an enjoyable place for young and old.</p>',
      'nl-BE' => '<p>Laten we het park op de grend van de stad vernieuwen en er een aangename plek van maken, voor jong en oud.</p>'
    }}
    description_preview_multiloc {{
      'en' => 'Let\'s renew the parc at the city border and make it an enjoyable place for young and old.',
      'nl-BE' => 'Laten we het park op de grend van de stad vernieuwen en er een aangename plek van maken, voor jong en oud.'
    }}
    sequence(:slug) { |n| "renew-west-parc-#{n}" }

    transient do
      with_permissions { false }
    end

    after(:create) do |project, evaluator|
      if evaluator.with_permissions && project.participation_context?
        PermissionsService.new.update_permissions_for_context project
      end
    end

    factory :project_with_topics do
      transient do
        topics_count { 5 }
      end
      after(:create) do |project, evaluator|
        evaluator.topics_count.times do |i|
          project.topics << create(:topic)
        end
      end
    end

    factory :project_with_areas do
      transient do
        areas_count { 5 }
      end
      after(:create) do |project, evaluator|
        evaluator.areas_count.times do |i|
          project.areas << create(:area)
        end
      end
    end

    factory :project_with_phases do
      transient do
        phases_count { 5 }
      end
      after(:create) do |project, evaluator|
        start_at = Faker::Date.between(from: 1.year.ago, to: 1.year.from_now)
        evaluator.phases_count.times do |i|
          project.phases << create(:phase,
            start_at: start_at + 1,
            end_at: start_at += (1 + rand(120)).days,
            project: project,
            with_permissions: evaluator.with_permissions
          )
        end
      end
    end

    factory :project_with_active_ideation_phase do
      after(:create) do |project, evaluator|
        project.phases << create(:active_phase,
          project: project,
          participation_method: 'ideation',
          with_permissions: evaluator.with_permissions
          )
      end
    end


    factory :project_with_past_phases do
      transient do
        phases_count { 5 }
        last_end_at { Faker::Date.between(from: 1.year.ago, to: Time.now) }
      end
      after(:create) do |project, evaluator|
        end_at = evaluator.last_end_at
        evaluator.phases_count.times do |i|
          project.phases << create(:phase,
            end_at: end_at - 1,
            start_at: end_at -= (1+ rand(72)).days,
            project: project,
            with_permissions: evaluator.with_permissions
          )
        end
      end
    end

    factory :project_with_current_phase do
      transient do
        current_phase_attrs {{}}
        phases_config {{sequence: "xxcxx"}}
      end
      after(:create) do |project, evaluator|
        phase_config = evaluator.current_phase_attrs.merge((evaluator.phases_config[:c].clone || {}))
        permissions_config = FactoryHelpers.extract_permissions_config phase_config
        active_phase = create(:phase,
          start_at: Faker::Date.between(from: 6.months.ago, to: Time.now),
          end_at: Faker::Date.between(from: Time.now+1.day, to: 6.months.from_now),
          project: project,
          with_permissions: evaluator.with_permissions,
          **phase_config
        )
        FactoryHelpers.apply_permissions_config active_phase, permissions_config
        phases_before, phases_after = evaluator.phases_config[:sequence].split('c')

        end_at = active_phase.start_at
        phases_before&.chars&.map(&:to_sym)&.reverse&.each do |sequence_char|
          phase_config = evaluator.phases_config[sequence_char].clone || {}
          permissions_config = FactoryHelpers.extract_permissions_config phase_config
          phase = create(:phase,
            end_at: end_at - 1,
            start_at: end_at -= (1 + rand(120)).days,
            project: project,
            with_permissions: evaluator.with_permissions,
            **phase_config
          )
          project.phases << phase
          FactoryHelpers.apply_permissions_config phase, permissions_config
        end

        start_at = active_phase.end_at
        phases_after&.chars&.map(&:to_sym)&.each do |sequence_char|
          phase_config = evaluator.phases_config[sequence_char].clone || {}
          permissions_config = FactoryHelpers.extract_permissions_config phase_config
          phase = create(:phase,
            start_at: start_at + 1,
            end_at: start_at += (1 + rand(120)).days,
            project: project,
            with_permissions: evaluator.with_permissions,
            **phase_config
          )
          project.phases << phase
          FactoryHelpers.apply_permissions_config phase, permissions_config
        end
      end
    end

    factory :project_with_future_phases do
      transient do
        phases_count { 5 }
        first_start_at { Faker::Date.between(from: Time.now, to: 1.year.from_now) }
      end
      after(:create) do |project, evaluator|
        start_at = evaluator.first_start_at
        evaluator.phases_count.times do |i|
          project.phases << create(:phase,
            start_at: start_at + 1,
            end_at: start_at += (1 + rand(120)).days,
            project: project,
            with_permissions: evaluator.with_permissions
          )
        end
      end
    end

    factory :project_xl do
      transient do
        ideas_count { 10 }
        topics_count { 3 }
        areas_count { 3 }
        phases_count { 3 }
        events_count { 3 }
        pages_count { 3 }
        images_count { 3 }
        files_count { 3 }
        groups_count { 3 }
      end
      after(:create) do |project, evaluator|
        evaluator.ideas_count.times do |i|
          project.ideas << create(:idea, project: project)
        end
        evaluator.topics_count.times do |i|
          project.topics << create(:topic)
        end
        evaluator.areas_count.times do |i|
          project.areas << create(:area)
        end
        evaluator.phases_count.times do |i|
          project.phases << create(:phase_sequence, with_permissions: evaluator.with_permissions, project: project)
        end
        evaluator.events_count.times do |i|
          project.events << create(:event, project: project)
        end
        evaluator.pages_count.times do |i|
          project.pages << create(:page, project: project)
        end
        evaluator.images_count.times do |i|
          project.project_images << create(:project_image, project: project)
        end
        evaluator.files_count.times do |i|
          project.project_files << create(:project_file, project: project)
        end
        evaluator.groups_count.times do |i|
          project.groups << create(:group)
        end
      end
    end

    factory :private_admins_project do
      visible_to { :admins }
    end

    factory :private_groups_project do
      visible_to { 'groups' }
      transient do
        groups_count { 1 }
        user { nil }
      end
      after(:create) do |project, evaluator|
        evaluator.groups_count.times do |i|
          group = create(:group)
          project.groups << group
          if evaluator&.user
            group.members << evaluator&.user
          end
        end
      end

      factory :private_groups_continuous_project do
        process_type { 'continuous' }
        factory :private_groups_continuous_budgeting_project do
          participation_method { 'budgeting' }
          max_budget { 10000 }
        end
      end
    end

    factory :continuous_project do
      process_type { 'continuous' }
      participation_method { 'ideation' }
      voting_method { 'unlimited' }
      voting_limited_max { 7 }
    end

    factory :continuous_survey_project do
      process_type { 'continuous' }
      participation_method { 'survey' }
      survey_service { 'typeform' }
      survey_embed_url { "https://citizenlabco.typeform.com/to/HKGaPV?source=xxxxx" }
    end

    factory :continuous_google_survey_project do
      process_type { 'continuous' }
      participation_method { 'survey' }
      survey_service { 'google_forms' }
      survey_embed_url { "https://docs.google.com/forms/d/e/fake/viewform?embedded=true" }
    end

    factory :continuous_budgeting_project do
      process_type { 'continuous' }
      participation_method { 'budgeting' }
      max_budget { 10000 }
    end

    factory :continuous_poll_project do
      process_type { 'continuous' }
      participation_method { 'poll' }
    end

    factory :continuous_volunteering_project do
      process_type { 'continuous' }
      participation_method { 'volunteering' }
    end
  end
end<|MERGE_RESOLUTION|>--- conflicted
+++ resolved
@@ -24,10 +24,7 @@
 
 FactoryBot.define do
   factory :project do
-<<<<<<< HEAD
-=======
     ideas_order { nil }
->>>>>>> 258f8bc9
     admin_publication_attributes { {} }
     title_multiloc {{
       'en' => 'Renew West Parc',
