--- conflicted
+++ resolved
@@ -205,7 +205,6 @@
       survey_embed_url "https://citizenlabco.typeform.com/to/HKGaPV"
     end
 
-<<<<<<< HEAD
     factory :continuous_budgeting_project do
       process_type 'continuous'
       participation_method 'budgeting'
@@ -213,7 +212,5 @@
       currency 'cheeseburgers'
     end
 
-=======
->>>>>>> e321a798
   end
 end