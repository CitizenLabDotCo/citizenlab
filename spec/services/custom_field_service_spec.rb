--- conflicted
+++ resolved
@@ -134,7 +134,6 @@
     end
   end
 
-<<<<<<< HEAD
   describe "delete_custom_field_values" do
 
     it "deletes the custom field values from all users" do
@@ -145,12 +144,13 @@
       service.delete_custom_field_values(cf1)
       expect(User.all.map{|u| u.custom_field_values.keys}.flatten).to include(cf2.key)
       expect(User.all.map{|u| u.custom_field_values.keys}.flatten).not_to include(cf1.key)
-=======
+    end
+  end
+
   describe "keyify" do
     it "throws out non-valid chars" do
       str = (0..255).map(&:chr).map(&:to_s).join
       expect(service.keyify(str)).to eq "0123456789_abcdefghijklmnopqrstuvwxyz___abcdefghijklmnopqrstuvwxyz_aaaaaaaeceeeeiiiidnoooooxouuuuythssaaaaaaaeceeeeiiiidnooooo_ouuuuythy"
->>>>>>> 060c6db8
     end
   end
 
