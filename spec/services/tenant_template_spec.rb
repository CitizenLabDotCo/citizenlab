--- conflicted
+++ resolved
@@ -181,10 +181,6 @@
       TenantService.new.clear_images_and_files!(Tenant.find_by(host: 'localhost'))
       template = service.tenant_to_template Tenant.find_by(host: 'localhost')
       service.apply_template template
-<<<<<<< HEAD
-
-=======
->>>>>>> 80307f50
       expect(Area.count).to be > 0
       expect(AreasIdea.count).to be > 0
       expect(Comment.count).to be > 0
@@ -193,14 +189,11 @@
       expect(IdeaStatus.count).to be > 0
       expect(Vote.count).to be > 0
       expect(EmailCampaigns::UnsubscriptionToken.count).to be > 0
-<<<<<<< HEAD
+      expect(Volunteering::Cause.count).to be 5
+      expect(Volunteering::Volunteer.count).to be > 0
       expect(Maps::MapConfig.count).to be 1
       expect(Maps::Layer.count).to be 2
       expect(Maps::LegendItem.count).to be 7
-=======
-      expect(Volunteering::Cause.count).to be 5
-      expect(Volunteering::Volunteer.count).to be > 0
->>>>>>> 80307f50
     end
   end
 
