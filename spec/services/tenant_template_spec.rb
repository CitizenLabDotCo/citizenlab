require "rails_helper"

describe TenantTemplateService do
  let(:service) { TenantTemplateService.new }

  before do
  end

  describe "available_templates" do

    it "returns a non-empty list" do
      expect(service.available_templates).to_not be_empty
    end

  end

<<<<<<< HEAD
  # describe "apply_template" do
  #   it "Successfully applies all templates (residing in config/tenant_templates)" do  
  #     service.available_templates.map do |template|
  #       name = template.split('_').join('')
  #       Tenant.create!({
  #         name: name,
  #         host: "#{name}.localhost",
  #         logo: Rails.root.join("spec/fixtures/logo.png").open,
  #         header_bg: Rails.root.join("spec/fixtures/header.jpg").open,
  #         settings: {
  #           core: {
  #             allowed: true,
  #             enabled: true,
  #             locales: ['en','nl','fr','de'],
  #             organization_type: 'medium_city',
  #             organization_name: {
  #               "en" => Faker::Address.city,
  #               "nl" => Faker::Address.city,
  #               "fr" => Faker::Address.city,
  #               "de" => Faker::Address.city
  #             },
  #             timezone: "Europe/Brussels",
  #             color_main: Faker::Color.hex_color,
  #           },
  #           demographic_fields: {
  #             allowed: true,
  #             enabled: true,
  #             gender: true,
  #             domicile: true,
  #             birthyear: true,
  #             education: true,
  #           },
  #           facebook_login: {
  #             allowed: true,
  #             enabled: true,
  #             app_id: '307796929633098',
  #             app_secret: '28082a4c201d7cee136dbe35236e44cb'
  #           },
  #           groups: {
  #             enabled: true,
  #             allowed:true
  #           },
  #           private_projects: {
  #             enabled: true,
  #             allowed: true
  #           }
  #         }
  #        })
  #       Apartment::Tenant.switch("#{name}_localhost") do
  #         service.apply_template template
  #       end
  #     end
  #   end
=======
  describe "apply_template", slow_test: true do
    it "Successfully applies all templates (residing in config/tenant_templates)" do 
      service.available_templates.map do |template|
        name = template.split('_').join('')
        Tenant.create!({
          name: name,
          host: "#{name}.localhost",
          logo: Rails.root.join("spec/fixtures/logo.png").open,
          header_bg: Rails.root.join("spec/fixtures/header.jpg").open,
          settings: {
            core: {
              allowed: true,
              enabled: true,
              locales: ['en','nl','fr','de'],
              organization_type: 'medium_city',
              organization_name: {
                "en" => Faker::Address.city,
                "nl" => Faker::Address.city,
                "fr" => Faker::Address.city,
                "de" => Faker::Address.city
              },
              timezone: "Europe/Brussels",
              color_main: Faker::Color.hex_color,
            },
            demographic_fields: {
              allowed: true,
              enabled: true,
              gender: true,
              domicile: true,
              birthyear: true,
              education: true,
            },
            facebook_login: {
              allowed: true,
              enabled: true,
              app_id: '307796929633098',
              app_secret: '28082a4c201d7cee136dbe35236e44cb'
            },
            groups: {
              enabled: true,
              allowed:true
            },
            private_projects: {
              enabled: true,
              allowed: true
            }
          }
         })
        Apartment::Tenant.switch("#{name}_localhost") do
          service.apply_template template
        end
      end
    end
>>>>>>> 67be31e3

  #   it "Successfully generates and applies tenant templates (those acquired from spreadsheets)" do
  #     tenant = service.apply_template('spec/services/tenant_template.yml', is_path=true)
  #     expect(IdeaStatus.count).to be 5
  #     expect(Topic.count).to be 14
  #     expect(User.count).to be 2
  #     lea = User.find_by(email: 'princesslea@gmail.com')
  #     expect(lea).to be_present
  #     expect(lea.last_name).to eq('Skywalker')
  #     expect(lea.avatar).to be_present
  #     expect(Comment.count).to be 3
  #     cs = Comment.all.select { |c| c.body_multiloc['en'].include? 'never seen you riding a bicycle' }
  #     expect(cs.size).to be 1
  #     c2 = cs.first
  #     c1 = c2.parent
  #     expect(c2.idea.id).to eq(c1.idea.id)
  #     expect(Project.count).to be 1
  #     expect(Project.all.first.project_images.size).to be 1
  #     expect(Event.count).to be 1
  #     expect(Phase.count).to be 3
  #   end

  #   it "Applies the base template if the requested template was not found" do
  #     tenant = service.apply_template('a_tenant_template_name_that_doesnt_exist')
  #     expect(IdeaStatus.count).to be > 0
  #     expect(Topic.count).to be > 0
  #     expect(Page.count).to be > 0
  #   end
  # end

end<|MERGE_RESOLUTION|>--- conflicted
+++ resolved
@@ -14,61 +14,6 @@
 
   end
 
-<<<<<<< HEAD
-  # describe "apply_template" do
-  #   it "Successfully applies all templates (residing in config/tenant_templates)" do  
-  #     service.available_templates.map do |template|
-  #       name = template.split('_').join('')
-  #       Tenant.create!({
-  #         name: name,
-  #         host: "#{name}.localhost",
-  #         logo: Rails.root.join("spec/fixtures/logo.png").open,
-  #         header_bg: Rails.root.join("spec/fixtures/header.jpg").open,
-  #         settings: {
-  #           core: {
-  #             allowed: true,
-  #             enabled: true,
-  #             locales: ['en','nl','fr','de'],
-  #             organization_type: 'medium_city',
-  #             organization_name: {
-  #               "en" => Faker::Address.city,
-  #               "nl" => Faker::Address.city,
-  #               "fr" => Faker::Address.city,
-  #               "de" => Faker::Address.city
-  #             },
-  #             timezone: "Europe/Brussels",
-  #             color_main: Faker::Color.hex_color,
-  #           },
-  #           demographic_fields: {
-  #             allowed: true,
-  #             enabled: true,
-  #             gender: true,
-  #             domicile: true,
-  #             birthyear: true,
-  #             education: true,
-  #           },
-  #           facebook_login: {
-  #             allowed: true,
-  #             enabled: true,
-  #             app_id: '307796929633098',
-  #             app_secret: '28082a4c201d7cee136dbe35236e44cb'
-  #           },
-  #           groups: {
-  #             enabled: true,
-  #             allowed:true
-  #           },
-  #           private_projects: {
-  #             enabled: true,
-  #             allowed: true
-  #           }
-  #         }
-  #        })
-  #       Apartment::Tenant.switch("#{name}_localhost") do
-  #         service.apply_template template
-  #       end
-  #     end
-  #   end
-=======
   describe "apply_template", slow_test: true do
     it "Successfully applies all templates (residing in config/tenant_templates)" do 
       service.available_templates.map do |template|
@@ -122,35 +67,34 @@
         end
       end
     end
->>>>>>> 67be31e3
 
-  #   it "Successfully generates and applies tenant templates (those acquired from spreadsheets)" do
-  #     tenant = service.apply_template('spec/services/tenant_template.yml', is_path=true)
-  #     expect(IdeaStatus.count).to be 5
-  #     expect(Topic.count).to be 14
-  #     expect(User.count).to be 2
-  #     lea = User.find_by(email: 'princesslea@gmail.com')
-  #     expect(lea).to be_present
-  #     expect(lea.last_name).to eq('Skywalker')
-  #     expect(lea.avatar).to be_present
-  #     expect(Comment.count).to be 3
-  #     cs = Comment.all.select { |c| c.body_multiloc['en'].include? 'never seen you riding a bicycle' }
-  #     expect(cs.size).to be 1
-  #     c2 = cs.first
-  #     c1 = c2.parent
-  #     expect(c2.idea.id).to eq(c1.idea.id)
-  #     expect(Project.count).to be 1
-  #     expect(Project.all.first.project_images.size).to be 1
-  #     expect(Event.count).to be 1
-  #     expect(Phase.count).to be 3
-  #   end
+    it "Successfully generates and applies tenant templates (those acquired from spreadsheets)" do
+      tenant = service.apply_template('spec/services/tenant_template.yml', is_path=true)
+      expect(IdeaStatus.count).to be 5
+      expect(Topic.count).to be 14
+      expect(User.count).to be 2
+      lea = User.find_by(email: 'princesslea@gmail.com')
+      expect(lea).to be_present
+      expect(lea.last_name).to eq('Skywalker')
+      expect(lea.avatar).to be_present
+      expect(Comment.count).to be 3
+      cs = Comment.all.select { |c| c.body_multiloc['en'].include? 'never seen you riding a bicycle' }
+      expect(cs.size).to be 1
+      c2 = cs.first
+      c1 = c2.parent
+      expect(c2.idea.id).to eq(c1.idea.id)
+      expect(Project.count).to be 1
+      expect(Project.all.first.project_images.size).to be 1
+      expect(Event.count).to be 1
+      expect(Phase.count).to be 3
+    end
 
-  #   it "Applies the base template if the requested template was not found" do
-  #     tenant = service.apply_template('a_tenant_template_name_that_doesnt_exist')
-  #     expect(IdeaStatus.count).to be > 0
-  #     expect(Topic.count).to be > 0
-  #     expect(Page.count).to be > 0
-  #   end
-  # end
+    it "Applies the base template if the requested template was not found" do
+      tenant = service.apply_template('a_tenant_template_name_that_doesnt_exist')
+      expect(IdeaStatus.count).to be > 0
+      expect(Topic.count).to be > 0
+      expect(Page.count).to be > 0
+    end
+  end
 
 end