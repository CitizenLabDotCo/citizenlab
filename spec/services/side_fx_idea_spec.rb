require 'rails_helper'

describe SideFxIdeaService do
  let(:service) { SideFxIdeaService.new }
  let(:user) { create(:user) }

  describe 'before create' do
    it 'assigns the idea to the current phase' do
      project = create(:project_with_active_ideation_phase)
      idea = build(:idea, project: project)
      expect(idea.phases).to be_empty
      service.before_create(idea, user)
      expect(idea.phases).to eq [project.phases.first]
    end

    it "doesn't touch the idea phases when they're already assigned" do
      project = create(:project_with_phases)
      idea = build(:idea, project: project, phases: [project.phases.last])
      service.before_create(idea, user)
      expect(idea.phases).to eq [project.phases.last]
    end

    it 'assigns the idea to the first ideation phase for a project with future phases' do
      project = create(:project_with_future_phases)
      idea = build(:idea, project: project)
      expect(idea.phases).to be_empty
      service.before_create(idea, user)
      expect(idea.phases).to eq [project.phases.first]
    end

    it 'sets the assignee to the default_assignee of the project' do
      default_assignee = create(:admin)
      project = create(:project, default_assignee: default_assignee)
      idea = build(:idea, project: project)
      service.before_create(idea, user)
      expect(idea.assignee).to eq default_assignee
    end

    it "doesn't change the assignee if it's already set" do
      default_assignee = create(:admin)
      assignee = build(:admin)
      project = create(:project, default_assignee: default_assignee)
      idea = build(:idea, project: project, assignee: assignee)
      service.before_create(idea, user)
      expect(idea.assignee).to eq assignee
    end
  end

  describe 'after_create' do
    it "logs a 'published' action job when publication_state is published" do
      idea = create(:idea, publication_status: 'published', author: user)
<<<<<<< HEAD
      expect {service.after_create(idea, user)}.
        to have_enqueued_job(LogActivityJob).with(idea, 'published', user, idea.created_at.to_i).exactly(1).times
        .and have_enqueued_job(LogActivityJob).with(idea, 'first_published_by_user', user, idea.created_at.to_i).exactly(1).times
        .and have_enqueued_job(Seo::ScrapeFacebookJob).exactly(1).times
=======
      expect { service.after_create(idea, user) }
        .to have_enqueued_job(LogActivityJob).with(idea, 'published', user, idea.created_at.to_i).exactly(1).times
                                             .and have_enqueued_job(LogActivityJob).with(idea, 'first_published_by_user', user,
                                                                                         idea.created_at.to_i).exactly(1).times
>>>>>>> 3ca1c89f
    end

    it "doesn't log a 'published' action job when publication_state is draft" do
      idea = create(:idea, publication_status: 'draft')
      expect { service.after_create(idea, user) }
        .not_to have_enqueued_job(LogActivityJob)
    end

    it "doesn't logs a 'first published by user' action job when ideas are created after the first one" do
      idea1 = create(:idea, publication_status: 'published', author: user)
      idea2 = create(:idea, publication_status: 'published', author: user)
      expect { service.after_create(idea2, user) }
        .not_to have_enqueued_job(LogActivityJob).with(idea2, 'first_published_by_user', user, idea2.created_at.to_i)
    end
  end

  describe 'before_update' do
    let(:original_project) { create(:project) }
    let(:idea) { create(:idea, project: original_project, assignee: assignee) }

    context "when there's an assignee and the project has changed" do
      let(:assignee) { create(:moderator, project: original_project) }

      it "unassigns the assignee if she can't moderate the new project" do
        idea.project = create(:project)
        expect { service.before_update(idea, nil) }.to change(idea, :assignee).from(assignee).to(nil)
      end

      it "doesn't change the assignee if she can moderate the new project" do
        new_project = create(:project)
        assignee.add_role('project_moderator', project_id: new_project.id)
        assignee.save
        idea.project = new_project
        expect { service.before_update(idea, nil) }.not_to change(idea, :assignee)
      end
    end

    context "when there's an (invalid) assignee and the project doesn't change" do
      let(:assignee) { nil }

      it "doesn't unassign" do
        idea.assignee = create(:user)
        expect { service.before_update(idea, nil) }.not_to change(idea, :assignee)
      end
    end

    it 'sets the assignee to the default_assignee of the project on publish' do
      default_assignee = create(:admin)
      project = create(:project, default_assignee: default_assignee)
      idea = create(:idea, project: project, publication_status: 'draft')
      idea.publication_status = 'published'
      expect { service.before_update(idea, user) }.to change { idea.assignee }.from(nil).to(default_assignee)
    end

    it "doesn't set the assignee if it's already set before publish" do
      default_assignee = create(:admin)
      project = create(:project, default_assignee: default_assignee)
      idea = create(:idea, project: project, publication_status: 'draft', assignee: create(:admin))
      idea.publication_status = 'published'
      expect { service.before_update(idea, user) }.not_to change { idea.assignee }
    end
  end

  describe 'after_update' do
    it "logs a 'published' action job when publication_state goes from draft to published, as well as a first idea published log when the idea was first published" do
      idea = create(:idea, publication_status: 'draft', author: user)
      idea.update(publication_status: 'published')
      expect { service.after_update(idea, user) }.to(
        have_enqueued_job(LogActivityJob).with(idea, 'published', user, idea.created_at.to_i).exactly(1).times
      .and(
        have_enqueued_job(LogActivityJob).with(idea, 'first_published_by_user', user,
                                               idea.created_at.to_i).exactly(1).times
      )
      )
    end

    it "logs a 'changed' action job when the idea has changed" do
      idea = create(:idea)
      old_idea_title = idea.title_multiloc
<<<<<<< HEAD
      idea.update(title_multiloc: {'en': 'something else'})
      expect {service.after_update(idea, user)}.
        to have_enqueued_job(LogActivityJob).with(idea, 'changed', any_args).exactly(1).times
        .and have_enqueued_job(Seo::ScrapeFacebookJob).exactly(1).times
=======
      idea.update(title_multiloc: { 'en': 'something else' })
      expect { service.after_update(idea, user) }
        .to have_enqueued_job(LogActivityJob).with(idea, 'changed', any_args).exactly(1).times
>>>>>>> 3ca1c89f
    end

    it "logs a 'changed_title' action job when the title has changed" do
      idea = create(:idea)
      old_idea_title = idea.title_multiloc
      idea.update(title_multiloc: { 'en': 'changed' })
      expect { service.after_update(idea, user) }
        .to have_enqueued_job(LogActivityJob).with(idea, 'changed_title', any_args,
                                                   payload: { change: [old_idea_title, idea.title_multiloc] }).exactly(1).times
    end

    it "logs a 'changed_body' action job when the body has changed" do
      idea = create(:idea)
      old_idea_body = idea.body_multiloc
      idea.update(body_multiloc: { 'en': 'changed' })
      expect { service.after_update(idea, user) }
        .to have_enqueued_job(LogActivityJob).with(idea, 'changed_body', any_args,
                                                   payload: { change: [old_idea_body, idea.body_multiloc] })
    end

    it "logs a 'changed_status' action job when the idea_status has changed" do
      idea = create(:idea)
      old_idea_status = idea.idea_status
      new_idea_status = create(:idea_status)
      idea.update(idea_status: new_idea_status)
      expect { service.after_update(idea, user) }
        .to have_enqueued_job(LogActivityJob).with(idea, 'changed_status', user, idea.updated_at.to_i,
                                                   payload: { change: [old_idea_status.id, new_idea_status.id] }).exactly(1).times
    end

    it "logs a 'changed_assignee' action job when the assignee has changed" do
      idea = create(:idea, assignee: create(:admin))
      old_assignee = idea.assignee
      new_assignee = create(:admin)
      idea.assignee = new_assignee
      service.before_update(idea, user)
      idea.save!
      expect { service.after_update(idea, user) }
        .to have_enqueued_job(LogActivityJob).with(idea, 'changed_assignee', user, idea.updated_at.to_i,
                                                   payload: { change: [old_assignee.id, new_assignee.id] }).exactly(1).times
    end
  end

  describe 'after_destroy' do
    it "logs a 'deleted' action job when the idea is destroyed" do
      idea = create(:idea)
      travel_to Time.now do
        frozen_idea = idea.destroy
        expect { service.after_destroy(frozen_idea, user) }
          .to have_enqueued_job(LogActivityJob).exactly(1).times
      end
    end
  end
end<|MERGE_RESOLUTION|>--- conflicted
+++ resolved
@@ -49,17 +49,10 @@
   describe 'after_create' do
     it "logs a 'published' action job when publication_state is published" do
       idea = create(:idea, publication_status: 'published', author: user)
-<<<<<<< HEAD
       expect {service.after_create(idea, user)}.
         to have_enqueued_job(LogActivityJob).with(idea, 'published', user, idea.created_at.to_i).exactly(1).times
         .and have_enqueued_job(LogActivityJob).with(idea, 'first_published_by_user', user, idea.created_at.to_i).exactly(1).times
         .and have_enqueued_job(Seo::ScrapeFacebookJob).exactly(1).times
-=======
-      expect { service.after_create(idea, user) }
-        .to have_enqueued_job(LogActivityJob).with(idea, 'published', user, idea.created_at.to_i).exactly(1).times
-                                             .and have_enqueued_job(LogActivityJob).with(idea, 'first_published_by_user', user,
-                                                                                         idea.created_at.to_i).exactly(1).times
->>>>>>> 3ca1c89f
     end
 
     it "doesn't log a 'published' action job when publication_state is draft" do
@@ -139,16 +132,10 @@
     it "logs a 'changed' action job when the idea has changed" do
       idea = create(:idea)
       old_idea_title = idea.title_multiloc
-<<<<<<< HEAD
       idea.update(title_multiloc: {'en': 'something else'})
       expect {service.after_update(idea, user)}.
         to have_enqueued_job(LogActivityJob).with(idea, 'changed', any_args).exactly(1).times
         .and have_enqueued_job(Seo::ScrapeFacebookJob).exactly(1).times
-=======
-      idea.update(title_multiloc: { 'en': 'something else' })
-      expect { service.after_update(idea, user) }
-        .to have_enqueued_job(LogActivityJob).with(idea, 'changed', any_args).exactly(1).times
->>>>>>> 3ca1c89f
     end
 
     it "logs a 'changed_title' action job when the title has changed" do
