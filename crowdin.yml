--- conflicted
+++ resolved
@@ -4,7 +4,7 @@
     languages_mapping:
       locale:
         en: en
-        "no": nb-NO
+        nb: nb-NO
     update_option: update_without_changes
   - source: /back/config/locales/en.yml
     translation: /back/config/locales/%locale%.yml
@@ -12,16 +12,13 @@
     languages_mapping:
       locale:
         en: en
-        "no": nb-NO
+        nb: nb-NO
   - source: /back/engines/free/email_campaigns/config/locales/en.yml
     translation: /back/engines/free/email_campaigns/config/locales/%locale%.yml
     update_option: update_without_changes
     languages_mapping:
       locale:
         en: en
-<<<<<<< HEAD
-        "no": nb-NO
-=======
         nb: nb-NO
   - source: /back/engines/free/user_confirmation/config/locales/en.yml
     translation: /back/engines/free/user_confirmation/config/locales/%locale%.yml
@@ -36,5 +33,4 @@
     languages_mapping:
       locale:
         en: en
-        nb: nb-NO
->>>>>>> 4aa1febe
+        nb: nb-NO