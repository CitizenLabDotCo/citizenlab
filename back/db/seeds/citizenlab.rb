def create_for_current_locales
  translations = {}
  AppConfiguration.instance.settings.dig('core', 'locales').each { |locale| translations[locale] = yield }
  translations
end

# Adds a list of common passwords.
CommonPassword.initialize!

# Configure your app here.
AppConfiguration.create!(
  name: 'local',
  host: ENV.fetch('CL_SETTINGS_HOST'),
  settings: {
    core: {
      allowed: true,
      enabled: true,
      locales: [ENV.fetch('CL_SETTINGS_CORE_LOCALES_0', 'en')],
      organization_type: 'small_city',
      organization_name: {
        'en' => Faker::Address.city,
      },
      timezone: ENV.fetch('CL_SETTINGS_CORE_TIMEZONE', 'Brussels'),
      currency: ENV.fetch('CL_SETTINGS_CORE_CURRENCY', 'EUR'),
      color_main: '#163A7D',
      color_secondary: '#CF4040',
      color_text: '#163A7D',
      reply_to_email: ENV.fetch('DEFAULT_FROM_EMAIL')
    },
    password_login: {
      enabled: true,
      allowed: true
    },
    facebook_login: {
      enabled: ENV.fetch('CL_SETTINGS_FACEBOOK_LOGIN_ENABLED', 'false') == 'true',
      allowed: true,
      app_id: ENV.fetch('CL_SETTINGS_FACEBOOK_LOGIN_APP_ID', nil),
      app_secret: ENV.fetch('CL_SETTINGS_FACEBOOK_LOGIN_APP_SECRET', nil)
    }.compact,
    google_login: {
      enabled: ENV.fetch('CL_SETTINGS_GOOGLE_LOGIN_ENABLED', 'false') == 'true',
      allowed: true,
      client_id: ENV.fetch('CL_SETTINGS_GOOGLE_LOGIN_CLIENT_ID', nil),
      client_secret: ENV.fetch('CL_SETTINGS_GOOGLE_LOGIN_CLIENT_SECRET', nil)
    }.compact,
    maps: {
      enabled: true,
      allowed: true,
      map_center: {
        lat: ENV.fetch('CL_SETTINGS_MAPS_MAP_CENTER_LAT', '50.8503'),
        long: ENV.fetch('CL_SETTINGS_MAPS_MAP_CENTER_LONG', '4.3517')
      },
      zoom_level: ENV.fetch('CL_SETTINGS_MAPS_ZOOM_LEVEL', '12')&.to_i
    },
    participatory_budgeting: {
      enabled: true,
      allowed: true
    },
    polls: {
      enabled: true,
      allowed: true
    },
    initiatives: {
      enabled: true,
      allowed: true,
      voting_threshold: 300,
      days_limit: 90,
      threshold_reached_message: MultilocService.new.i18n_to_multiloc('initiatives.default_threshold_reached_message', locales: CL2_SUPPORTED_LOCALES),
      eligibility_criteria: MultilocService.new.i18n_to_multiloc('initiatives.default_eligibility_criteria', locales: CL2_SUPPORTED_LOCALES),
      success_stories: []
    },
    surveys: {
      enabled: true,
      allowed: true
    },
    typeform_surveys: {
      enabled: true,
      allowed: true,
    },
    google_forms_surveys: {
      enabled: true,
      allowed: true
    },
    enalyzer_surveys: {
      enabled: true,
      allowed: true
    },
    survey_xact_surveys: {
      enabled: true,
      allowed: true
    },
    qualtrics_surveys: {
      enabled: true,
      allowed: true
    },
    surveymonkey_surveys: {
      enabled: true,
      allowed: true
    },
    volunteering: {
      enabled: true,
      allowed: true
    },
    workshops: {
      enabled: false,
      allowed: false
    },
    ideas_overview: {
      enabled: false,
      allowed: false
    },
    disable_downvoting: {
      enabled: false,
      allowed: true
    },
    ideaflow_social_sharing: {
      enabled: true,
      allowed: true
    },
    initiativeflow_social_sharing: {
      enabled: true,
      allowed: true
    },
    widgets: {
      enabled: false,
      allowed: false
    },
    manual_emailing: {
      enabled: true,
      allowed: true
    },
    automated_emailing_control: {
      enabled: true,
      allowed: true
    },
    pages: {
      enabled: true,
      allowed: true
    },
    redirects: {
      enabled: false,
      allowed: true,
    },
    idea_custom_copy: {
      enabled: false,
      allowed: true
    },
    private_projects: {
      enabled: true,
      allowed: true
    },
    project_visibility: {
      enabled: true,
      allowed: true
    },
<<<<<<< HEAD
    events_widget: {
=======
    events_page: {
>>>>>>> ae537162
      enabled: true,
      allowed: true
    }
  }
)

# Creates a default admin account.
User.create!(
  email: ENV.fetch('INITIAL_ADMIN_EMAIL'),
  password: ENV.fetch('INITIAL_ADMIN_PASSWORD'),
  first_name: ENV.fetch('INITIAL_ADMIN_FIRST_NAME'),
  last_name: ENV.fetch('INITIAL_ADMIN_LAST_NAME'),
  roles: [
    {type: 'admin'},
  ],
  locale: ENV.fetch('CL_SETTINGS_CORE_LOCALES_0', 'en'),
  registration_completed_at: Time.now
)

# Creates idea statuses.
[
  {
    title_multiloc: 'idea_statuses.proposed',
    ordering: 100,
    code: 'proposed',
    color: '#687782',
    description_multiloc: 'idea_statuses.proposed_description'
  },
  {
    title_multiloc: 'idea_statuses.viewed',
    ordering: 150,
    code: 'viewed',
    color: '#01A1B1',
    description_multiloc: 'idea_statuses.viewed_description'
  },
  {
    title_multiloc: 'idea_statuses.under_consideration',
    ordering: 200,
    code: 'under_consideration',
    color: '#0080A5',
    description_multiloc: 'idea_statuses.under_consideration_description'
  },
  {
    title_multiloc: 'idea_statuses.accepted',
    ordering: 300,
    code: 'accepted',
    color: '#04884C',
    description_multiloc: 'idea_statuses.accepted_description'
  },
  {
    title_multiloc: 'idea_statuses.rejected',
    ordering: 400,
    code: 'rejected',
    color: '#E52516',
    description_multiloc: 'idea_statuses.rejected_description'
  },
  {
    title_multiloc: 'idea_statuses.implemented',
    ordering: 500,
    code: 'implemented',
    color: '#04884C',
    description_multiloc: 'idea_statuses.implemented_description'
  }
].each do |attrs|
  attrs[:title_multiloc] = MultilocService.new.i18n_to_multiloc(attrs[:title_multiloc], locales: CL2_SUPPORTED_LOCALES)
  attrs[:description_multiloc] = MultilocService.new.i18n_to_multiloc(attrs[:description_multiloc], locales: CL2_SUPPORTED_LOCALES)
  IdeaStatus.create! attrs
end

# Creates initiative statuses.
[
  {
    title_multiloc: 'initiative_statuses.proposed',
    ordering: 100,
    code: 'proposed',
    color: '#687782',
    description_multiloc: 'initiative_statuses.proposed_description'
  },
  {
    title_multiloc: 'initiative_statuses.expired',
    ordering: 200,
    code: 'expired',
    color: '#01A1B1',
    description_multiloc: 'initiative_statuses.expired'
  },
  {
    title_multiloc: 'initiative_statuses.threshold_reached',
    ordering: 300,
    code: 'threshold_reached',
    color: '#04884C',
    description_multiloc: 'initiative_statuses.threshold_reached_description'
  },
  {
    title_multiloc: 'initiative_statuses.answered',
    ordering: 500,
    code: 'answered',
    color: '#04884C',
    description_multiloc: 'initiative_statuses.answered_description'
  },
  {
    title_multiloc: 'initiative_statuses.ineligible',
    ordering: 400,
    code: 'ineligible',
    color: '#E52516',
    description_multiloc: 'initiative_statuses.ineligible_description'
  }
].each do |attrs|
  attrs[:title_multiloc] = MultilocService.new.i18n_to_multiloc(attrs[:title_multiloc], locales: CL2_SUPPORTED_LOCALES)
  attrs[:description_multiloc] = MultilocService.new.i18n_to_multiloc(attrs[:description_multiloc], locales: CL2_SUPPORTED_LOCALES)
  InitiativeStatus.create! attrs
end

# Creates default topics.
[
  {
    title_multiloc: 'topics.nature',
    description_multiloc: 'topics.nature_description',
    ordering: 0,
    code: 'nature'
  },
  {
    title_multiloc: 'topics.waste',
    description_multiloc: 'topics.waste_description',
    ordering: 1,
    code: 'waste'
  },
  {
    title_multiloc: 'topics.sustainability',
    description_multiloc: 'topics.sustainability_description',
    ordering: 2,
    code: 'sustainability'
  },
  {
    title_multiloc: 'topics.mobility',
    description_multiloc: 'topics.mobility_description',
    ordering: 3,
    code: 'mobility'
  },
  {
    title_multiloc: 'topics.technology',
    description_multiloc: 'topics.technology_description',
    ordering: 4,
    code: 'technology'
  },
  {
    title_multiloc: 'topics.economy',
    description_multiloc: 'topics.economy_description',
    ordering: 5,
    code: 'economy'
  },
  {
    title_multiloc: 'topics.housing',
    description_multiloc: 'topics.housing_description',
    ordering: 6,
    code: 'housing'
  },
  {
    title_multiloc: 'topics.public_space',
    description_multiloc: 'topics.public_space_description',
    ordering: 7,
    code: 'public_space'
  },
  {
    title_multiloc: 'topics.safety',
    description_multiloc: 'topics.safety_description',
    ordering: 8,
    code: 'safety'
  },
  {
    title_multiloc: 'topics.education',
    description_multiloc: 'topics.education_description',
    ordering: 9,
    code: 'education'
  },
  {
    title_multiloc: 'topics.culture',
    description_multiloc: 'topics.culture_description',
    ordering: 10,
    code: 'culture'
  },
  {
    title_multiloc: 'topics.health',
    description_multiloc: 'topics.health_description',
    ordering: 11,
    code: 'health'
  },
  {
    title_multiloc: 'topics.inclusion',
    description_multiloc: 'topics.inclusion_description',
    ordering: 12,
    code: 'inclusion'
  },
  {
    title_multiloc: 'topics.community',
    description_multiloc: 'topics.community_description',
    ordering: 13,
    code: 'community'
  },
  {
    title_multiloc: 'topics.services',
    description_multiloc: 'topics.services_description',
    ordering: 14,
    code: 'services'
  },
  {
    title_multiloc: 'topics.other',
    description_multiloc: 'topics.other_description',
    ordering: 15,
    code: 'other'
  }
].each do |attrs|
  attrs[:title_multiloc] = MultilocService.new.i18n_to_multiloc(attrs[:title_multiloc], locales: CL2_SUPPORTED_LOCALES)
  attrs[:description_multiloc] = MultilocService.new.i18n_to_multiloc(attrs[:description_multiloc], locales: CL2_SUPPORTED_LOCALES)
  Topic.create! attrs
end

# Creates pages.
[
  {
    slug: 'information',
    title_multiloc: 'pages.infopage_title',
    body_multiloc: 'pages.infopage_body',
    text_images_attributes: [
      { imageable_field: 'body_multiloc',
        remote_image_url: 'https://res.cloudinary.com/citizenlabco/image/upload/v1548761162/image_nwmsub.png',
        text_reference: 'e2c7bc7a-017d-4887-a3cb-b94185617a59'
      },
      { imageable_field: 'body_multiloc',
        remote_image_url: 'https://res.cloudinary.com/citizenlabco/image/upload/v1548761162/image_nwmsub.png',
        text_reference: '392d0e47-e5f9-41ab-9ceb-affac617b8b1'
      },
      { imageable_field: 'body_multiloc',
        remote_image_url: 'https://res.cloudinary.com/citizenlabco/image/upload/v1548761162/image_nwmsub.png',
        text_reference: '7b81cbc6-1e22-4511-b96d-867392471bcb'
      },
      { imageable_field: 'body_multiloc',
        remote_image_url: 'https://res.cloudinary.com/citizenlabco/image/upload/v1548761162/image_nwmsub.png',
        text_reference: '02896ca6-6155-4829-8aee-0d1a65fa6193'
      },
      { imageable_field: 'body_multiloc',
        remote_image_url: 'https://res.cloudinary.com/citizenlabco/image/upload/v1548761162/image_nwmsub.png',
        text_reference: 'dc653d9c-6b69-4f90-b337-25718eb5c250'
      },
      { imageable_field: 'body_multiloc',
        remote_image_url: 'https://res.cloudinary.com/citizenlabco/image/upload/v1548761162/image_nwmsub.png',
        text_reference: '45163616-fc6f-45b1-a5ca-183db79f86d3'
      },
      { imageable_field: 'body_multiloc',
        remote_image_url: 'https://res.cloudinary.com/citizenlabco/image/upload/v1548761162/image_nwmsub.png',
        text_reference: '27345c70-4967-48e6-a6ba-430dde6eeffb'
      },
      { imageable_field: 'body_multiloc',
        remote_image_url: 'https://res.cloudinary.com/citizenlabco/image/upload/v1548761162/image_nwmsub.png',
        text_reference: '4d291006-0414-4f93-903b-fb911a00d510'
      }
    ]
  },
  {
    slug: 'cookie-policy',
    title_multiloc: 'pages.cookie_policy_title',
    body_multiloc: 'pages.cookie_policy_title'
  },
  {
    slug: 'privacy-policy',
    title_multiloc: 'pages.privacy_policy_title',
    body_multiloc: 'pages.privacy_policy_body'
  },
  {
    slug: 'terms-and-conditions',
    title_multiloc: 'pages.terms_and_conditions_title',
    body_multiloc: 'pages.terms_and_conditions_body'
  },
  {
    slug: 'homepage-info',
    title_multiloc: 'pages.homepage_info_title',
    body_multiloc: 'pages.homepage_info_body'
  },
  {
    slug: 'initiatives',
    title_multiloc: 'pages.initiatives_title',
    body_multiloc: 'pages.initiatives_body',
    text_images_attributes: [
      { imageable_field: 'body_multiloc',
        remote_image_url: 'https://res.cloudinary.com/citizenlabco/image/upload/v1565619952/1d327595-c1b4-4013-8484-cd110cf619b4_odampn.png',
        text_reference: '493c1992-608d-4666-90f0-20d38071353d'
      },
      { imageable_field: 'body_multiloc',
        remote_image_url: 'https://res.cloudinary.com/citizenlabco/image/upload/v1565619952/1d327595-c1b4-4013-8484-cd110cf619b4_odampn.png',
        text_reference: 'd5917ff6-985c-479b-bfb5-4b9d424f0933'
      },
      { imageable_field: 'body_multiloc',
        remote_image_url: 'https://res.cloudinary.com/citizenlabco/image/upload/v1565619952/1d327595-c1b4-4013-8484-cd110cf619b4_odampn.png',
        text_reference: 'b4e659ab-2830-48fd-b3ce-96e16856262f'
      },
      { imageable_field: 'body_multiloc',
        remote_image_url: 'https://res.cloudinary.com/citizenlabco/image/upload/v1565619952/1d327595-c1b4-4013-8484-cd110cf619b4_odampn.png',
        text_reference: '43f82d75-2aa1-41ab-8c45-9c8ba9dff49f'
      },
      { imageable_field: 'body_multiloc',
        remote_image_url: 'https://res.cloudinary.com/citizenlabco/image/upload/v1565619952/1d327595-c1b4-4013-8484-cd110cf619b4_odampn.png',
        text_reference: 'ba16670d-e551-46af-8ba4-51250fb97439'
      },
      { imageable_field: 'body_multiloc',
        remote_image_url: 'https://res.cloudinary.com/citizenlabco/image/upload/v1565619952/1d327595-c1b4-4013-8484-cd110cf619b4_odampn.png',
        text_reference: 'b4974fd9-7681-4acd-951b-a3979ffc55b0'
      },
      { imageable_field: 'body_multiloc',
        remote_image_url: 'https://res.cloudinary.com/citizenlabco/image/upload/v1565619952/1d327595-c1b4-4013-8484-cd110cf619b4_odampn.png',
        text_reference: '85a9e561-4c27-4f6b-949a-d8e06905787b'
      }
    ]
  }
].each do |attrs|
  attrs[:title_multiloc] = MultilocService.new.i18n_to_multiloc(attrs[:title_multiloc], locales: CL2_SUPPORTED_LOCALES)
  attrs[:body_multiloc] = MultilocService.new.i18n_to_multiloc(attrs[:body_multiloc], locales: CL2_SUPPORTED_LOCALES)
  Page.create! attrs
end
ordered_slug_links = ['information', 'cookie-policy', 'privacy-policy', 'terms-and-conditions']
ordered_slug_links.each do |s1|
  (ordered_slug_links - [s1]).each_with_index do |s2, ordering|
    PageLink.create!(
      linking_page: Page.find_by(slug: s1),
      linked_page: Page.find_by(slug: s2),
      ordering: ordering
    )
  end
end

open_idea_project = Project.create!({
  title_multiloc: MultilocService.new.i18n_to_multiloc('projects.open_idea_project_title', locales: CL2_SUPPORTED_LOCALES),
  description_multiloc: MultilocService.new.i18n_to_multiloc('projects.open_idea_project_description', locales: CL2_SUPPORTED_LOCALES),
  description_preview_multiloc: MultilocService.new.i18n_to_multiloc('projects.open_idea_project_description_preview', locales: CL2_SUPPORTED_LOCALES),
  internal_role: 'open_idea_box',
  presentation_mode: 'card',
  process_type: 'continuous',
  participation_method: 'ideation',
  posting_enabled: true,
  commenting_enabled: true,
  voting_enabled: true,
  voting_method: 'unlimited',
  remote_header_bg_url: 'https://res.cloudinary.com/citizenlabco/image/upload/v1540214247/carrying-casual-cheerful-1162964_dxubq6.jpg'
})

open_idea_project.project_images.create!(remote_image_url: 'https://res.cloudinary.com/citizenlabco/image/upload/v1539874546/undraw_brainstorming_49d4_iaimmn.png')
open_idea_project.set_default_topics!

User.find_each do |user|
  EmailCampaigns::UnsubscriptionToken.create!(user_id: user.id)
end

EmailCampaigns::AssureCampaignsService.new.assure_campaigns<|MERGE_RESOLUTION|>--- conflicted
+++ resolved
@@ -153,11 +153,11 @@
       enabled: true,
       allowed: true
     },
-<<<<<<< HEAD
+    events_page: {
+      enabled: true,
+      allowed: true
+    },
     events_widget: {
-=======
-    events_page: {
->>>>>>> ae537162
       enabled: true,
       allowed: true
     }
