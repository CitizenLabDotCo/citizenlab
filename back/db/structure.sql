--- conflicted
+++ resolved
@@ -1406,7 +1406,7 @@
     (ecd.sent_at)::date AS dimension_date_sent_id,
     ecd.campaign_id,
     p.id AS dimension_project_id,
-    ((ecc.type)::text <> ALL ((ARRAY['EmailCampaigns::Campaigns::Manual'::character varying, 'EmailCampaigns::Campaigns::ManualProjectParticipants'::character varying])::text[])) AS automated
+    ((ecc.type)::text <> ALL (ARRAY[('EmailCampaigns::Campaigns::Manual'::character varying)::text, ('EmailCampaigns::Campaigns::ManualProjectParticipants'::character varying)::text])) AS automated
    FROM ((public.email_campaigns_deliveries ecd
      JOIN public.email_campaigns_campaigns ecc ON ((ecc.id = ecd.campaign_id)))
      LEFT JOIN public.projects p ON ((p.id = ecc.context_id)));
@@ -1838,12 +1838,6 @@
     i.likes_count,
     i.dislikes_count,
     i.publication_status
-<<<<<<< HEAD
-   FROM ((public.ideas i
-     JOIN public.analytics_dimension_types adt ON (((adt.name)::text = 'idea'::text)))
-     LEFT JOIN public.analytics_build_feedbacks abf ON ((abf.post_id = i.id)))
-  WHERE (i.creation_phase_id IS NULL)
-=======
    FROM (((public.ideas i
      LEFT JOIN public.analytics_build_feedbacks abf ON ((abf.post_id = i.id)))
      LEFT JOIN public.phases creation_phase ON ((i.creation_phase_id = creation_phase.id)))
@@ -1854,7 +1848,6 @@
             ELSE NULL::text
         END)))
   WHERE ((creation_phase.* IS NULL) OR ((creation_phase.participation_method)::text = 'proposals'::text))
->>>>>>> 96b12558
 UNION ALL
  SELECT i.id,
     i.author_id AS user_id,
@@ -7564,16 +7557,12 @@
 ('20240917181018'),
 ('20240923112800'),
 ('20240923112801'),
-<<<<<<< HEAD
+('20240926175000'),
 ('20240927175400'),
 ('20241001101704'),
-('20241004182900');
-
-=======
-('20240926175000'),
-('20241001101704'),
 ('20241002200522'),
+('20241004182900'),
 ('20241008143004'),
 ('20241011101454'),
 ('20241016201503');
->>>>>>> 96b12558
+
