SET statement_timeout = 0;
SET lock_timeout = 0;
SET idle_in_transaction_session_timeout = 0;
SET client_encoding = 'UTF8';
SET standard_conforming_strings = on;
SELECT pg_catalog.set_config('search_path', '', false);
SET check_function_bodies = false;
SET xmloption = content;
SET client_min_messages = warning;
SET row_security = off;

ALTER TABLE IF EXISTS ONLY public.ideas_topics DROP CONSTRAINT IF EXISTS fk_rails_ff1788eb50;
ALTER TABLE IF EXISTS ONLY public.project_reviews DROP CONSTRAINT IF EXISTS fk_rails_fdbeb12ddd;
ALTER TABLE IF EXISTS ONLY public.ideas_topics DROP CONSTRAINT IF EXISTS fk_rails_fd874ecf4b;
ALTER TABLE IF EXISTS ONLY public.events_attendances DROP CONSTRAINT IF EXISTS fk_rails_fba307ba3b;
ALTER TABLE IF EXISTS ONLY public.comments DROP CONSTRAINT IF EXISTS fk_rails_f44b1e3c8a;
ALTER TABLE IF EXISTS ONLY public.cosponsorships DROP CONSTRAINT IF EXISTS fk_rails_f32533b783;
ALTER TABLE IF EXISTS ONLY public.report_builder_published_graph_data_units DROP CONSTRAINT IF EXISTS fk_rails_f21a19c203;
ALTER TABLE IF EXISTS ONLY public.notifications DROP CONSTRAINT IF EXISTS fk_rails_f1d8986d29;
ALTER TABLE IF EXISTS ONLY public.custom_field_bins DROP CONSTRAINT IF EXISTS fk_rails_f09b1bc4cd;
ALTER TABLE IF EXISTS ONLY public.idea_files DROP CONSTRAINT IF EXISTS fk_rails_efb12f53ad;
ALTER TABLE IF EXISTS ONLY public.static_pages_topics DROP CONSTRAINT IF EXISTS fk_rails_edc8786515;
ALTER TABLE IF EXISTS ONLY public.polls_response_options DROP CONSTRAINT IF EXISTS fk_rails_e871bf6e26;
ALTER TABLE IF EXISTS ONLY public.nav_bar_items DROP CONSTRAINT IF EXISTS fk_rails_e8076fb9f6;
ALTER TABLE IF EXISTS ONLY public.custom_field_bins DROP CONSTRAINT IF EXISTS fk_rails_e6f48b841d;
ALTER TABLE IF EXISTS ONLY public.analysis_comments_summaries DROP CONSTRAINT IF EXISTS fk_rails_e51f754cf7;
ALTER TABLE IF EXISTS ONLY public.permissions_custom_fields DROP CONSTRAINT IF EXISTS fk_rails_e211dc8f99;
ALTER TABLE IF EXISTS ONLY public.baskets_ideas DROP CONSTRAINT IF EXISTS fk_rails_dfb57cbce2;
ALTER TABLE IF EXISTS ONLY public.project_reviews DROP CONSTRAINT IF EXISTS fk_rails_de7c38cbc4;
ALTER TABLE IF EXISTS ONLY public.official_feedbacks DROP CONSTRAINT IF EXISTS fk_rails_ddd7e21dfa;
ALTER TABLE IF EXISTS ONLY public.impact_tracking_pageviews DROP CONSTRAINT IF EXISTS fk_rails_dd3b2cc184;
ALTER TABLE IF EXISTS ONLY public.project_folders_images DROP CONSTRAINT IF EXISTS fk_rails_dcbc962cfe;
ALTER TABLE IF EXISTS ONLY public.project_folders_files DROP CONSTRAINT IF EXISTS fk_rails_dc7aeb6534;
ALTER TABLE IF EXISTS ONLY public.analysis_summaries DROP CONSTRAINT IF EXISTS fk_rails_dbd13460f0;
ALTER TABLE IF EXISTS ONLY public.projects_topics DROP CONSTRAINT IF EXISTS fk_rails_db7813bfef;
ALTER TABLE IF EXISTS ONLY public.projects_allowed_input_topics DROP CONSTRAINT IF EXISTS fk_rails_db7813bfef;
ALTER TABLE IF EXISTS ONLY public.groups_projects DROP CONSTRAINT IF EXISTS fk_rails_d6353758d5;
ALTER TABLE IF EXISTS ONLY public.projects DROP CONSTRAINT IF EXISTS fk_rails_d1892257e3;
ALTER TABLE IF EXISTS ONLY public.static_page_files DROP CONSTRAINT IF EXISTS fk_rails_d0209b82ff;
ALTER TABLE IF EXISTS ONLY public.analytics_dimension_locales_fact_visits DROP CONSTRAINT IF EXISTS fk_rails_cd2a592e7b;
ALTER TABLE IF EXISTS ONLY public.analysis_taggings DROP CONSTRAINT IF EXISTS fk_rails_cc8b68bfb4;
ALTER TABLE IF EXISTS ONLY public.analysis_insights DROP CONSTRAINT IF EXISTS fk_rails_cc6c7b26fc;
ALTER TABLE IF EXISTS ONLY public.reactions DROP CONSTRAINT IF EXISTS fk_rails_c9b3bef597;
ALTER TABLE IF EXISTS ONLY public.idea_import_files DROP CONSTRAINT IF EXISTS fk_rails_c93392afae;
ALTER TABLE IF EXISTS ONLY public.email_campaigns_deliveries DROP CONSTRAINT IF EXISTS fk_rails_c87ec11171;
ALTER TABLE IF EXISTS ONLY public.notifications DROP CONSTRAINT IF EXISTS fk_rails_c76d81b062;
ALTER TABLE IF EXISTS ONLY public.custom_field_matrix_statements DROP CONSTRAINT IF EXISTS fk_rails_c379cdcd80;
ALTER TABLE IF EXISTS ONLY public.idea_images DROP CONSTRAINT IF EXISTS fk_rails_c349bb4ac3;
ALTER TABLE IF EXISTS ONLY public.ideas DROP CONSTRAINT IF EXISTS fk_rails_c32c787647;
ALTER TABLE IF EXISTS ONLY public.project_files DROP CONSTRAINT IF EXISTS fk_rails_c26fbba4b3;
ALTER TABLE IF EXISTS ONLY public.analysis_background_tasks DROP CONSTRAINT IF EXISTS fk_rails_bde9116e72;
ALTER TABLE IF EXISTS ONLY public.ideas_phases DROP CONSTRAINT IF EXISTS fk_rails_bd36415a82;
ALTER TABLE IF EXISTS ONLY public.polls_options DROP CONSTRAINT IF EXISTS fk_rails_bb813b4549;
ALTER TABLE IF EXISTS ONLY public.notifications DROP CONSTRAINT IF EXISTS fk_rails_b894d506a0;
ALTER TABLE IF EXISTS ONLY public.official_feedbacks DROP CONSTRAINT IF EXISTS fk_rails_b4a1624855;
ALTER TABLE IF EXISTS ONLY public.custom_field_options DROP CONSTRAINT IF EXISTS fk_rails_b48da9e6c7;
ALTER TABLE IF EXISTS ONLY public.baskets DROP CONSTRAINT IF EXISTS fk_rails_b3d04c10d5;
ALTER TABLE IF EXISTS ONLY public.phases DROP CONSTRAINT IF EXISTS fk_rails_b0efe660f5;
ALTER TABLE IF EXISTS ONLY public.analysis_tags DROP CONSTRAINT IF EXISTS fk_rails_afc2d02258;
ALTER TABLE IF EXISTS ONLY public.project_reviews DROP CONSTRAINT IF EXISTS fk_rails_ac7bc0a42f;
ALTER TABLE IF EXISTS ONLY public.maps_layers DROP CONSTRAINT IF EXISTS fk_rails_abbf8658b2;
ALTER TABLE IF EXISTS ONLY public.memberships DROP CONSTRAINT IF EXISTS fk_rails_aaf389f138;
ALTER TABLE IF EXISTS ONLY public.analytics_fact_visits DROP CONSTRAINT IF EXISTS fk_rails_a9aa810ecf;
ALTER TABLE IF EXISTS ONLY public.ideas DROP CONSTRAINT IF EXISTS fk_rails_a7a91f1df3;
ALTER TABLE IF EXISTS ONLY public.groups_permissions DROP CONSTRAINT IF EXISTS fk_rails_a5c3527604;
ALTER TABLE IF EXISTS ONLY public.event_files DROP CONSTRAINT IF EXISTS fk_rails_a590d6ddde;
ALTER TABLE IF EXISTS ONLY public.analytics_fact_visits DROP CONSTRAINT IF EXISTS fk_rails_a34b51c948;
ALTER TABLE IF EXISTS ONLY public.notifications DROP CONSTRAINT IF EXISTS fk_rails_a2cfad997d;
ALTER TABLE IF EXISTS ONLY public.notifications DROP CONSTRAINT IF EXISTS fk_rails_a2016447bc;
ALTER TABLE IF EXISTS ONLY public.areas_projects DROP CONSTRAINT IF EXISTS fk_rails_9ecfc9d2b9;
ALTER TABLE IF EXISTS ONLY public.event_images DROP CONSTRAINT IF EXISTS fk_rails_9dd6f2f888;
ALTER TABLE IF EXISTS ONLY public.analytics_fact_visits DROP CONSTRAINT IF EXISTS fk_rails_9b5a82cb55;
ALTER TABLE IF EXISTS ONLY public.memberships DROP CONSTRAINT IF EXISTS fk_rails_99326fb65d;
ALTER TABLE IF EXISTS ONLY public.authoring_assistance_responses DROP CONSTRAINT IF EXISTS fk_rails_98155ccbce;
ALTER TABLE IF EXISTS ONLY public.notifications DROP CONSTRAINT IF EXISTS fk_rails_97eb4c3a35;
ALTER TABLE IF EXISTS ONLY public.notifications DROP CONSTRAINT IF EXISTS fk_rails_9268535f02;
ALTER TABLE IF EXISTS ONLY public.areas DROP CONSTRAINT IF EXISTS fk_rails_901fc7a65b;
ALTER TABLE IF EXISTS ONLY public.areas_projects DROP CONSTRAINT IF EXISTS fk_rails_8fb43a173d;
ALTER TABLE IF EXISTS ONLY public.static_pages_topics DROP CONSTRAINT IF EXISTS fk_rails_8e3f01dacd;
ALTER TABLE IF EXISTS ONLY public.user_custom_fields_representativeness_ref_distributions DROP CONSTRAINT IF EXISTS fk_rails_8cabeff294;
ALTER TABLE IF EXISTS ONLY public.email_campaigns_campaigns DROP CONSTRAINT IF EXISTS fk_rails_87e592c9f5;
ALTER TABLE IF EXISTS ONLY public.analysis_additional_custom_fields DROP CONSTRAINT IF EXISTS fk_rails_857115261d;
ALTER TABLE IF EXISTS ONLY public.notifications DROP CONSTRAINT IF EXISTS fk_rails_849e0c7eb7;
ALTER TABLE IF EXISTS ONLY public.ideas_phases DROP CONSTRAINT IF EXISTS fk_rails_845d7ca944;
ALTER TABLE IF EXISTS ONLY public.impact_tracking_pageviews DROP CONSTRAINT IF EXISTS fk_rails_82dc979276;
ALTER TABLE IF EXISTS ONLY public.notifications DROP CONSTRAINT IF EXISTS fk_rails_81c11ef894;
ALTER TABLE IF EXISTS ONLY public.projects_topics DROP CONSTRAINT IF EXISTS fk_rails_812b6d9149;
ALTER TABLE IF EXISTS ONLY public.projects_allowed_input_topics DROP CONSTRAINT IF EXISTS fk_rails_812b6d9149;
ALTER TABLE IF EXISTS ONLY public.report_builder_reports DROP CONSTRAINT IF EXISTS fk_rails_81137213da;
ALTER TABLE IF EXISTS ONLY public.polls_response_options DROP CONSTRAINT IF EXISTS fk_rails_80d00e60ae;
ALTER TABLE IF EXISTS ONLY public.comments DROP CONSTRAINT IF EXISTS fk_rails_7fbb3b1416;
ALTER TABLE IF EXISTS ONLY public.email_campaigns_campaign_email_commands DROP CONSTRAINT IF EXISTS fk_rails_7f284a4f09;
ALTER TABLE IF EXISTS ONLY public.activities DROP CONSTRAINT IF EXISTS fk_rails_7e11bb717f;
ALTER TABLE IF EXISTS ONLY public.analysis_heatmap_cells DROP CONSTRAINT IF EXISTS fk_rails_7a39fbbdee;
ALTER TABLE IF EXISTS ONLY public.analysis_questions DROP CONSTRAINT IF EXISTS fk_rails_74e779db86;
ALTER TABLE IF EXISTS ONLY public.analysis_additional_custom_fields DROP CONSTRAINT IF EXISTS fk_rails_74744744a6;
ALTER TABLE IF EXISTS ONLY public.groups_projects DROP CONSTRAINT IF EXISTS fk_rails_73e1dee5fd;
ALTER TABLE IF EXISTS ONLY public.ideas DROP CONSTRAINT IF EXISTS fk_rails_730408dafc;
ALTER TABLE IF EXISTS ONLY public.email_campaigns_campaigns_groups DROP CONSTRAINT IF EXISTS fk_rails_712f4ad915;
ALTER TABLE IF EXISTS ONLY public.groups_permissions DROP CONSTRAINT IF EXISTS fk_rails_6fa6389d80;
ALTER TABLE IF EXISTS ONLY public.ideas DROP CONSTRAINT IF EXISTS fk_rails_6c9ab6d4f8;
ALTER TABLE IF EXISTS ONLY public.report_builder_reports DROP CONSTRAINT IF EXISTS fk_rails_6988c9886e;
ALTER TABLE IF EXISTS ONLY public.idea_imports DROP CONSTRAINT IF EXISTS fk_rails_67f00886f9;
ALTER TABLE IF EXISTS ONLY public.notifications DROP CONSTRAINT IF EXISTS fk_rails_67be9591a3;
ALTER TABLE IF EXISTS ONLY public.idea_imports DROP CONSTRAINT IF EXISTS fk_rails_636c77bdd1;
ALTER TABLE IF EXISTS ONLY public.internal_comments DROP CONSTRAINT IF EXISTS fk_rails_617a7ea994;
ALTER TABLE IF EXISTS ONLY public.analysis_taggings DROP CONSTRAINT IF EXISTS fk_rails_604cfbcd8d;
ALTER TABLE IF EXISTS ONLY public.idea_imports DROP CONSTRAINT IF EXISTS fk_rails_5ea1f11fd5;
ALTER TABLE IF EXISTS ONLY public.ideas DROP CONSTRAINT IF EXISTS fk_rails_5ac7668cd3;
ALTER TABLE IF EXISTS ONLY public.notifications DROP CONSTRAINT IF EXISTS fk_rails_575368d182;
ALTER TABLE IF EXISTS ONLY public.notifications DROP CONSTRAINT IF EXISTS fk_rails_5471f55cd6;
ALTER TABLE IF EXISTS ONLY public.identities DROP CONSTRAINT IF EXISTS fk_rails_5373344100;
ALTER TABLE IF EXISTS ONLY public.permissions_custom_fields DROP CONSTRAINT IF EXISTS fk_rails_50335fc43f;
ALTER TABLE IF EXISTS ONLY public.analytics_dimension_projects_fact_visits DROP CONSTRAINT IF EXISTS fk_rails_4ecebb6e8a;
ALTER TABLE IF EXISTS ONLY public.notifications DROP CONSTRAINT IF EXISTS fk_rails_4aea6afa11;
ALTER TABLE IF EXISTS ONLY public.notifications DROP CONSTRAINT IF EXISTS fk_rails_47abdd0847;
ALTER TABLE IF EXISTS ONLY public.notifications DROP CONSTRAINT IF EXISTS fk_rails_46dd2ccfd1;
ALTER TABLE IF EXISTS ONLY public.email_campaigns_examples DROP CONSTRAINT IF EXISTS fk_rails_465d6356b2;
ALTER TABLE IF EXISTS ONLY public.followers DROP CONSTRAINT IF EXISTS fk_rails_3d258d3942;
ALTER TABLE IF EXISTS ONLY public.analysis_analyses DROP CONSTRAINT IF EXISTS fk_rails_3c57357702;
ALTER TABLE IF EXISTS ONLY public.baskets_ideas DROP CONSTRAINT IF EXISTS fk_rails_39a1b51358;
ALTER TABLE IF EXISTS ONLY public.custom_field_option_images DROP CONSTRAINT IF EXISTS fk_rails_3814d72daa;
ALTER TABLE IF EXISTS ONLY public.analysis_comments_summaries DROP CONSTRAINT IF EXISTS fk_rails_37becdebb0;
ALTER TABLE IF EXISTS ONLY public.nav_bar_items DROP CONSTRAINT IF EXISTS fk_rails_34143a680f;
ALTER TABLE IF EXISTS ONLY public.volunteering_volunteers DROP CONSTRAINT IF EXISTS fk_rails_33a154a9ba;
ALTER TABLE IF EXISTS ONLY public.phase_files DROP CONSTRAINT IF EXISTS fk_rails_33852a9a71;
ALTER TABLE IF EXISTS ONLY public.cosponsorships DROP CONSTRAINT IF EXISTS fk_rails_2d026b99a2;
ALTER TABLE IF EXISTS ONLY public.phases DROP CONSTRAINT IF EXISTS fk_rails_2c74f68dd3;
ALTER TABLE IF EXISTS ONLY public.analysis_analyses DROP CONSTRAINT IF EXISTS fk_rails_2a92a64a56;
ALTER TABLE IF EXISTS ONLY public.events_attendances DROP CONSTRAINT IF EXISTS fk_rails_29ccdf5b04;
ALTER TABLE IF EXISTS ONLY public.areas_static_pages DROP CONSTRAINT IF EXISTS fk_rails_231f268568;
ALTER TABLE IF EXISTS ONLY public.idea_import_files DROP CONSTRAINT IF EXISTS fk_rails_229b6de93f;
ALTER TABLE IF EXISTS ONLY public.project_images DROP CONSTRAINT IF EXISTS fk_rails_2119c24213;
ALTER TABLE IF EXISTS ONLY public.areas_static_pages DROP CONSTRAINT IF EXISTS fk_rails_1fc601f42c;
ALTER TABLE IF EXISTS ONLY public.analysis_analyses DROP CONSTRAINT IF EXISTS fk_rails_16b3d1e637;
ALTER TABLE IF EXISTS ONLY public.spam_reports DROP CONSTRAINT IF EXISTS fk_rails_121f3a2011;
ALTER TABLE IF EXISTS ONLY public.ideas DROP CONSTRAINT IF EXISTS fk_rails_0e5b472696;
ALTER TABLE IF EXISTS ONLY public.invites DROP CONSTRAINT IF EXISTS fk_rails_0b6ac3e1da;
ALTER TABLE IF EXISTS ONLY public.invites DROP CONSTRAINT IF EXISTS fk_rails_06b2d7a3a8;
ALTER TABLE IF EXISTS ONLY public.internal_comments DROP CONSTRAINT IF EXISTS fk_rails_04be8cf6ba;
ALTER TABLE IF EXISTS ONLY public.events DROP CONSTRAINT IF EXISTS fk_rails_0434b48643;
ALTER TABLE IF EXISTS ONLY public.analytics_dimension_locales_fact_visits DROP CONSTRAINT IF EXISTS fk_rails_00698f2e02;
DROP TRIGGER IF EXISTS que_state_notify ON public.que_jobs;
DROP TRIGGER IF EXISTS que_job_notify ON public.que_jobs;
DROP INDEX IF EXISTS public.users_unique_lower_email_idx;
DROP INDEX IF EXISTS public.spam_reportable_index;
DROP INDEX IF EXISTS public.report_builder_published_data_units_report_id_idx;
DROP INDEX IF EXISTS public.que_poll_idx;
DROP INDEX IF EXISTS public.que_jobs_kwargs_gin_idx;
DROP INDEX IF EXISTS public.que_jobs_data_gin_idx;
DROP INDEX IF EXISTS public.que_jobs_args_gin_idx;
DROP INDEX IF EXISTS public.moderation_statuses_moderatable;
DROP INDEX IF EXISTS public.machine_translations_translatable;
DROP INDEX IF EXISTS public.machine_translations_lookup;
DROP INDEX IF EXISTS public.index_volunteering_volunteers_on_user_id;
DROP INDEX IF EXISTS public.index_volunteering_volunteers_on_cause_id_and_user_id;
DROP INDEX IF EXISTS public.index_volunteering_causes_on_phase_id;
DROP INDEX IF EXISTS public.index_volunteering_causes_on_ordering;
DROP INDEX IF EXISTS public.index_verification_verifications_on_user_id;
DROP INDEX IF EXISTS public.index_verification_verifications_on_hashed_uid;
DROP INDEX IF EXISTS public.index_users_on_unique_code;
DROP INDEX IF EXISTS public.index_users_on_slug;
DROP INDEX IF EXISTS public.index_users_on_registration_completed_at;
DROP INDEX IF EXISTS public.index_users_on_email;
DROP INDEX IF EXISTS public.index_ucf_representativeness_ref_distributions_on_custom_field;
DROP INDEX IF EXISTS public.index_topics_on_include_in_onboarding;
DROP INDEX IF EXISTS public.index_tenants_on_host;
DROP INDEX IF EXISTS public.index_tenants_on_deleted_at;
DROP INDEX IF EXISTS public.index_tenants_on_creation_finalized_at;
DROP INDEX IF EXISTS public.index_surveys_responses_on_user_id;
DROP INDEX IF EXISTS public.index_surveys_responses_on_phase_id;
DROP INDEX IF EXISTS public.index_static_pages_topics_on_topic_id;
DROP INDEX IF EXISTS public.index_static_pages_topics_on_static_page_id;
DROP INDEX IF EXISTS public.index_static_pages_on_slug;
DROP INDEX IF EXISTS public.index_static_pages_on_code;
DROP INDEX IF EXISTS public.index_static_page_files_on_static_page_id;
DROP INDEX IF EXISTS public.index_spam_reports_on_user_id;
DROP INDEX IF EXISTS public.index_spam_reports_on_reported_at;
DROP INDEX IF EXISTS public.index_report_builder_reports_on_phase_id;
DROP INDEX IF EXISTS public.index_report_builder_reports_on_owner_id;
DROP INDEX IF EXISTS public.index_report_builder_reports_on_name_tsvector;
DROP INDEX IF EXISTS public.index_report_builder_reports_on_name;
DROP INDEX IF EXISTS public.index_reactions_on_user_id;
DROP INDEX IF EXISTS public.index_reactions_on_reactable_type_and_reactable_id_and_user_id;
DROP INDEX IF EXISTS public.index_reactions_on_reactable_type_and_reactable_id;
DROP INDEX IF EXISTS public.index_projects_topics_on_topic_id;
DROP INDEX IF EXISTS public.index_projects_topics_on_project_id;
DROP INDEX IF EXISTS public.index_projects_on_slug;
DROP INDEX IF EXISTS public.index_projects_allowed_input_topics_on_topic_id_and_project_id;
DROP INDEX IF EXISTS public.index_projects_allowed_input_topics_on_project_id;
DROP INDEX IF EXISTS public.index_project_reviews_on_reviewer_id;
DROP INDEX IF EXISTS public.index_project_reviews_on_requester_id;
DROP INDEX IF EXISTS public.index_project_reviews_on_project_id;
DROP INDEX IF EXISTS public.index_project_images_on_project_id;
DROP INDEX IF EXISTS public.index_project_folders_images_on_project_folder_id;
DROP INDEX IF EXISTS public.index_project_folders_folders_on_slug;
DROP INDEX IF EXISTS public.index_project_folders_files_on_project_folder_id;
DROP INDEX IF EXISTS public.index_project_files_on_project_id;
DROP INDEX IF EXISTS public.index_polls_responses_on_user_id;
DROP INDEX IF EXISTS public.index_polls_responses_on_phase_id;
DROP INDEX IF EXISTS public.index_polls_response_options_on_response_id;
DROP INDEX IF EXISTS public.index_polls_response_options_on_option_id;
DROP INDEX IF EXISTS public.index_polls_questions_on_phase_id;
DROP INDEX IF EXISTS public.index_polls_options_on_question_id;
DROP INDEX IF EXISTS public.index_phases_on_project_id;
DROP INDEX IF EXISTS public.index_phases_on_manual_voters_last_updated_by_id;
DROP INDEX IF EXISTS public.index_phase_files_on_phase_id;
DROP INDEX IF EXISTS public.index_permissions_on_permission_scope_id;
DROP INDEX IF EXISTS public.index_permissions_on_action;
DROP INDEX IF EXISTS public.index_permissions_custom_fields_on_permission_id;
DROP INDEX IF EXISTS public.index_permissions_custom_fields_on_custom_field_id;
DROP INDEX IF EXISTS public.index_permission_field;
DROP INDEX IF EXISTS public.index_onboarding_campaign_dismissals_on_user_id;
DROP INDEX IF EXISTS public.index_official_feedbacks_on_user_id;
DROP INDEX IF EXISTS public.index_official_feedbacks_on_idea_id;
DROP INDEX IF EXISTS public.index_notifications_on_spam_report_id;
DROP INDEX IF EXISTS public.index_notifications_on_recipient_id_and_read_at;
DROP INDEX IF EXISTS public.index_notifications_on_recipient_id;
DROP INDEX IF EXISTS public.index_notifications_on_project_review_id;
DROP INDEX IF EXISTS public.index_notifications_on_phase_id;
DROP INDEX IF EXISTS public.index_notifications_on_official_feedback_id;
DROP INDEX IF EXISTS public.index_notifications_on_invite_id;
DROP INDEX IF EXISTS public.index_notifications_on_internal_comment_id;
DROP INDEX IF EXISTS public.index_notifications_on_initiating_user_id;
DROP INDEX IF EXISTS public.index_notifications_on_inappropriate_content_flag_id;
DROP INDEX IF EXISTS public.index_notifications_on_idea_status_id;
DROP INDEX IF EXISTS public.index_notifications_on_created_at;
DROP INDEX IF EXISTS public.index_notifications_on_cosponsorship_id;
DROP INDEX IF EXISTS public.index_notifications_on_basket_id;
DROP INDEX IF EXISTS public.index_nav_bar_items_on_static_page_id;
DROP INDEX IF EXISTS public.index_nav_bar_items_on_project_id;
DROP INDEX IF EXISTS public.index_nav_bar_items_on_ordering;
DROP INDEX IF EXISTS public.index_nav_bar_items_on_code;
DROP INDEX IF EXISTS public.index_memberships_on_user_id;
DROP INDEX IF EXISTS public.index_memberships_on_group_id_and_user_id;
DROP INDEX IF EXISTS public.index_memberships_on_group_id;
DROP INDEX IF EXISTS public.index_maps_map_configs_on_mappable_id;
DROP INDEX IF EXISTS public.index_maps_map_configs_on_mappable;
DROP INDEX IF EXISTS public.index_maps_layers_on_map_config_id;
DROP INDEX IF EXISTS public.index_invites_on_token;
DROP INDEX IF EXISTS public.index_invites_on_inviter_id;
DROP INDEX IF EXISTS public.index_invites_on_invitee_id;
DROP INDEX IF EXISTS public.index_internal_comments_on_rgt;
DROP INDEX IF EXISTS public.index_internal_comments_on_parent_id;
DROP INDEX IF EXISTS public.index_internal_comments_on_lft;
DROP INDEX IF EXISTS public.index_internal_comments_on_idea_id;
DROP INDEX IF EXISTS public.index_internal_comments_on_created_at;
DROP INDEX IF EXISTS public.index_internal_comments_on_author_id;
DROP INDEX IF EXISTS public.index_impact_tracking_sessions_on_monthly_user_hash;
DROP INDEX IF EXISTS public.index_identities_on_user_id;
DROP INDEX IF EXISTS public.index_ideas_topics_on_topic_id;
DROP INDEX IF EXISTS public.index_ideas_topics_on_idea_id_and_topic_id;
DROP INDEX IF EXISTS public.index_ideas_topics_on_idea_id;
DROP INDEX IF EXISTS public.index_ideas_search;
DROP INDEX IF EXISTS public.index_ideas_phases_on_phase_id;
DROP INDEX IF EXISTS public.index_ideas_phases_on_idea_id_and_phase_id;
DROP INDEX IF EXISTS public.index_ideas_phases_on_idea_id;
DROP INDEX IF EXISTS public.index_ideas_on_slug;
DROP INDEX IF EXISTS public.index_ideas_on_project_id;
DROP INDEX IF EXISTS public.index_ideas_on_manual_votes_last_updated_by_id;
DROP INDEX IF EXISTS public.index_ideas_on_location_point;
DROP INDEX IF EXISTS public.index_ideas_on_idea_status_id;
DROP INDEX IF EXISTS public.index_ideas_on_author_id;
DROP INDEX IF EXISTS public.index_ideas_on_author_hash;
DROP INDEX IF EXISTS public.index_idea_imports_on_import_user_id;
DROP INDEX IF EXISTS public.index_idea_imports_on_idea_id;
DROP INDEX IF EXISTS public.index_idea_imports_on_file_id;
DROP INDEX IF EXISTS public.index_idea_import_files_on_project_id;
DROP INDEX IF EXISTS public.index_idea_import_files_on_parent_id;
DROP INDEX IF EXISTS public.index_idea_images_on_idea_id;
DROP INDEX IF EXISTS public.index_idea_files_on_idea_id;
DROP INDEX IF EXISTS public.index_id_id_card_lookup_id_cards_on_hashed_card_id;
DROP INDEX IF EXISTS public.index_groups_projects_on_project_id;
DROP INDEX IF EXISTS public.index_groups_projects_on_group_id_and_project_id;
DROP INDEX IF EXISTS public.index_groups_projects_on_group_id;
DROP INDEX IF EXISTS public.index_groups_permissions_on_permission_id;
DROP INDEX IF EXISTS public.index_groups_permissions_on_group_id;
DROP INDEX IF EXISTS public.index_groups_on_slug;
DROP INDEX IF EXISTS public.index_followers_on_user_id;
DROP INDEX IF EXISTS public.index_followers_on_followable_id_and_followable_type;
DROP INDEX IF EXISTS public.index_followers_on_followable;
DROP INDEX IF EXISTS public.index_followers_followable_type_id_user_id;
DROP INDEX IF EXISTS public.index_events_on_project_id;
DROP INDEX IF EXISTS public.index_events_on_location_point;
DROP INDEX IF EXISTS public.index_events_attendances_on_updated_at;
DROP INDEX IF EXISTS public.index_events_attendances_on_event_id;
DROP INDEX IF EXISTS public.index_events_attendances_on_created_at;
DROP INDEX IF EXISTS public.index_events_attendances_on_attendee_id_and_event_id;
DROP INDEX IF EXISTS public.index_events_attendances_on_attendee_id;
DROP INDEX IF EXISTS public.index_event_images_on_event_id;
DROP INDEX IF EXISTS public.index_event_files_on_event_id;
DROP INDEX IF EXISTS public.index_embeddings_similarities_on_embedding;
DROP INDEX IF EXISTS public.index_embeddings_similarities_on_embedded_attributes;
DROP INDEX IF EXISTS public.index_embeddings_similarities_on_embeddable;
DROP INDEX IF EXISTS public.index_email_snippets_on_email_and_snippet_and_locale;
DROP INDEX IF EXISTS public.index_email_campaigns_unsubscription_tokens_on_user_id;
DROP INDEX IF EXISTS public.index_email_campaigns_unsubscription_tokens_on_token;
DROP INDEX IF EXISTS public.index_email_campaigns_examples_on_recipient_id;
DROP INDEX IF EXISTS public.index_email_campaigns_examples_on_campaign_id;
DROP INDEX IF EXISTS public.index_email_campaigns_deliveries_on_user_id;
DROP INDEX IF EXISTS public.index_email_campaigns_deliveries_on_sent_at;
DROP INDEX IF EXISTS public.index_email_campaigns_deliveries_on_campaign_id_and_user_id;
DROP INDEX IF EXISTS public.index_email_campaigns_deliveries_on_campaign_id;
DROP INDEX IF EXISTS public.index_email_campaigns_consents_on_user_id;
DROP INDEX IF EXISTS public.index_email_campaigns_consents_on_campaign_type_and_user_id;
DROP INDEX IF EXISTS public.index_email_campaigns_campaigns_on_type;
DROP INDEX IF EXISTS public.index_email_campaigns_campaigns_on_context_id;
DROP INDEX IF EXISTS public.index_email_campaigns_campaigns_on_author_id;
DROP INDEX IF EXISTS public.index_email_campaigns_campaigns_groups_on_group_id;
DROP INDEX IF EXISTS public.index_email_campaigns_campaigns_groups_on_campaign_id;
DROP INDEX IF EXISTS public.index_email_campaigns_campaign_email_commands_on_recipient_id;
DROP INDEX IF EXISTS public.index_dismissals_on_campaign_name_and_user_id;
DROP INDEX IF EXISTS public.index_custom_forms_on_participation_context;
DROP INDEX IF EXISTS public.index_custom_fields_on_resource_type_and_resource_id;
DROP INDEX IF EXISTS public.index_custom_field_options_on_custom_field_id_and_key;
DROP INDEX IF EXISTS public.index_custom_field_options_on_custom_field_id;
DROP INDEX IF EXISTS public.index_custom_field_option_images_on_custom_field_option_id;
DROP INDEX IF EXISTS public.index_custom_field_matrix_statements_on_key;
DROP INDEX IF EXISTS public.index_custom_field_matrix_statements_on_custom_field_id;
DROP INDEX IF EXISTS public.index_custom_field_bins_on_custom_field_option_id;
DROP INDEX IF EXISTS public.index_custom_field_bins_on_custom_field_id;
DROP INDEX IF EXISTS public.index_cosponsorships_on_user_id;
DROP INDEX IF EXISTS public.index_cosponsorships_on_idea_id;
DROP INDEX IF EXISTS public.index_content_builder_layouts_content_buidable_type_id_code;
DROP INDEX IF EXISTS public.index_common_passwords_on_password;
DROP INDEX IF EXISTS public.index_comments_on_rgt;
DROP INDEX IF EXISTS public.index_comments_on_parent_id;
DROP INDEX IF EXISTS public.index_comments_on_lft;
DROP INDEX IF EXISTS public.index_comments_on_idea_id;
DROP INDEX IF EXISTS public.index_comments_on_created_at;
DROP INDEX IF EXISTS public.index_comments_on_author_id;
DROP INDEX IF EXISTS public.index_campaigns_groups;
DROP INDEX IF EXISTS public.index_baskets_on_user_id;
DROP INDEX IF EXISTS public.index_baskets_on_submitted_at;
DROP INDEX IF EXISTS public.index_baskets_on_phase_id;
DROP INDEX IF EXISTS public.index_baskets_ideas_on_idea_id;
DROP INDEX IF EXISTS public.index_baskets_ideas_on_basket_id_and_idea_id;
DROP INDEX IF EXISTS public.index_authoring_assistance_responses_on_idea_id;
DROP INDEX IF EXISTS public.index_areas_static_pages_on_static_page_id;
DROP INDEX IF EXISTS public.index_areas_static_pages_on_area_id;
DROP INDEX IF EXISTS public.index_areas_projects_on_project_id_and_area_id;
DROP INDEX IF EXISTS public.index_areas_projects_on_project_id;
DROP INDEX IF EXISTS public.index_areas_projects_on_area_id;
DROP INDEX IF EXISTS public.index_areas_on_include_in_onboarding;
DROP INDEX IF EXISTS public.index_areas_on_custom_field_option_id;
DROP INDEX IF EXISTS public.index_analytics_dimension_types_on_name_and_parent;
DROP INDEX IF EXISTS public.index_analytics_dimension_locales_on_name;
DROP INDEX IF EXISTS public.index_analysis_tags_on_analysis_id_and_name;
DROP INDEX IF EXISTS public.index_analysis_tags_on_analysis_id;
DROP INDEX IF EXISTS public.index_analysis_taggings_on_tag_id_and_input_id;
DROP INDEX IF EXISTS public.index_analysis_taggings_on_tag_id;
DROP INDEX IF EXISTS public.index_analysis_taggings_on_input_id;
DROP INDEX IF EXISTS public.index_analysis_summaries_on_background_task_id;
DROP INDEX IF EXISTS public.index_analysis_questions_on_background_task_id;
DROP INDEX IF EXISTS public.index_analysis_insights_on_insightable;
DROP INDEX IF EXISTS public.index_analysis_insights_on_analysis_id;
DROP INDEX IF EXISTS public.index_analysis_heatmap_cells_uniqueness;
DROP INDEX IF EXISTS public.index_analysis_heatmap_cells_on_row;
DROP INDEX IF EXISTS public.index_analysis_heatmap_cells_on_column;
DROP INDEX IF EXISTS public.index_analysis_heatmap_cells_on_analysis_id;
DROP INDEX IF EXISTS public.index_analysis_comments_summaries_on_idea_id;
DROP INDEX IF EXISTS public.index_analysis_comments_summaries_on_background_task_id;
DROP INDEX IF EXISTS public.index_analysis_background_tasks_on_analysis_id;
DROP INDEX IF EXISTS public.index_analysis_analyses_on_project_id;
DROP INDEX IF EXISTS public.index_analysis_analyses_on_phase_id;
DROP INDEX IF EXISTS public.index_analysis_analyses_on_main_custom_field_id;
DROP INDEX IF EXISTS public.index_analysis_analyses_custom_fields;
DROP INDEX IF EXISTS public.index_analysis_additional_custom_fields_on_custom_field_id;
DROP INDEX IF EXISTS public.index_analysis_additional_custom_fields_on_analysis_id;
DROP INDEX IF EXISTS public.index_admin_publications_on_rgt;
DROP INDEX IF EXISTS public.index_admin_publications_on_publication_type_and_publication_id;
DROP INDEX IF EXISTS public.index_admin_publications_on_publication_status;
DROP INDEX IF EXISTS public.index_admin_publications_on_parent_id;
DROP INDEX IF EXISTS public.index_admin_publications_on_ordering;
DROP INDEX IF EXISTS public.index_admin_publications_on_lft;
DROP INDEX IF EXISTS public.index_admin_publications_on_depth;
DROP INDEX IF EXISTS public.index_activities_on_user_id;
DROP INDEX IF EXISTS public.index_activities_on_project_id;
DROP INDEX IF EXISTS public.index_activities_on_item_type_and_item_id;
DROP INDEX IF EXISTS public.index_activities_on_action;
DROP INDEX IF EXISTS public.index_activities_on_acted_at;
DROP INDEX IF EXISTS public.inappropriate_content_flags_flaggable;
DROP INDEX IF EXISTS public.i_v_user;
DROP INDEX IF EXISTS public.i_v_timestamp;
DROP INDEX IF EXISTS public.i_v_referrer_type;
DROP INDEX IF EXISTS public.i_v_matomo_visit;
DROP INDEX IF EXISTS public.i_v_last_action;
DROP INDEX IF EXISTS public.i_v_first_action;
DROP INDEX IF EXISTS public.i_p_v_visit;
DROP INDEX IF EXISTS public.i_p_v_project;
DROP INDEX IF EXISTS public.i_l_v_visit;
DROP INDEX IF EXISTS public.i_l_v_locale;
DROP INDEX IF EXISTS public.i_d_referrer_key;
DROP INDEX IF EXISTS public.i_analytics_dim_projects_fact_visits_on_project_and_visit_ids;
DROP INDEX IF EXISTS public.i_analytics_dim_locales_fact_visits_on_locale_and_visit_ids;
ALTER TABLE IF EXISTS ONLY public.reactions DROP CONSTRAINT IF EXISTS votes_pkey;
ALTER TABLE IF EXISTS ONLY public.volunteering_volunteers DROP CONSTRAINT IF EXISTS volunteering_volunteers_pkey;
ALTER TABLE IF EXISTS ONLY public.volunteering_causes DROP CONSTRAINT IF EXISTS volunteering_causes_pkey;
ALTER TABLE IF EXISTS ONLY public.verification_verifications DROP CONSTRAINT IF EXISTS verification_verifications_pkey;
ALTER TABLE IF EXISTS ONLY public.id_id_card_lookup_id_cards DROP CONSTRAINT IF EXISTS verification_id_cards_pkey;
ALTER TABLE IF EXISTS ONLY public.users DROP CONSTRAINT IF EXISTS users_pkey;
ALTER TABLE IF EXISTS ONLY public.user_custom_fields_representativeness_ref_distributions DROP CONSTRAINT IF EXISTS user_custom_fields_representativeness_ref_distributions_pkey;
ALTER TABLE IF EXISTS ONLY public.topics DROP CONSTRAINT IF EXISTS topics_pkey;
ALTER TABLE IF EXISTS ONLY public.text_images DROP CONSTRAINT IF EXISTS text_images_pkey;
ALTER TABLE IF EXISTS ONLY public.tenants DROP CONSTRAINT IF EXISTS tenants_pkey;
ALTER TABLE IF EXISTS ONLY public.surveys_responses DROP CONSTRAINT IF EXISTS surveys_responses_pkey;
ALTER TABLE IF EXISTS ONLY public.static_pages_topics DROP CONSTRAINT IF EXISTS static_pages_topics_pkey;
ALTER TABLE IF EXISTS ONLY public.spam_reports DROP CONSTRAINT IF EXISTS spam_reports_pkey;
ALTER TABLE IF EXISTS ONLY public.schema_migrations DROP CONSTRAINT IF EXISTS schema_migrations_pkey;
ALTER TABLE IF EXISTS ONLY public.report_builder_reports DROP CONSTRAINT IF EXISTS report_builder_reports_pkey;
ALTER TABLE IF EXISTS ONLY public.report_builder_published_graph_data_units DROP CONSTRAINT IF EXISTS report_builder_published_graph_data_units_pkey;
ALTER TABLE IF EXISTS ONLY public.que_values DROP CONSTRAINT IF EXISTS que_values_pkey;
ALTER TABLE IF EXISTS ONLY public.que_lockers DROP CONSTRAINT IF EXISTS que_lockers_pkey;
ALTER TABLE IF EXISTS ONLY public.que_jobs DROP CONSTRAINT IF EXISTS que_jobs_pkey;
ALTER TABLE IF EXISTS ONLY public.public_api_api_clients DROP CONSTRAINT IF EXISTS public_api_api_clients_pkey;
ALTER TABLE IF EXISTS ONLY public.projects_topics DROP CONSTRAINT IF EXISTS projects_topics_pkey;
ALTER TABLE IF EXISTS ONLY public.projects DROP CONSTRAINT IF EXISTS projects_pkey;
ALTER TABLE IF EXISTS ONLY public.projects_allowed_input_topics DROP CONSTRAINT IF EXISTS projects_allowed_input_topics_pkey;
ALTER TABLE IF EXISTS ONLY public.project_reviews DROP CONSTRAINT IF EXISTS project_reviews_pkey;
ALTER TABLE IF EXISTS ONLY public.project_images DROP CONSTRAINT IF EXISTS project_images_pkey;
ALTER TABLE IF EXISTS ONLY public.project_folders_folders DROP CONSTRAINT IF EXISTS project_folders_pkey;
ALTER TABLE IF EXISTS ONLY public.project_folders_images DROP CONSTRAINT IF EXISTS project_folder_images_pkey;
ALTER TABLE IF EXISTS ONLY public.project_folders_files DROP CONSTRAINT IF EXISTS project_folder_files_pkey;
ALTER TABLE IF EXISTS ONLY public.project_files DROP CONSTRAINT IF EXISTS project_files_pkey;
ALTER TABLE IF EXISTS ONLY public.polls_responses DROP CONSTRAINT IF EXISTS polls_responses_pkey;
ALTER TABLE IF EXISTS ONLY public.polls_response_options DROP CONSTRAINT IF EXISTS polls_response_options_pkey;
ALTER TABLE IF EXISTS ONLY public.polls_questions DROP CONSTRAINT IF EXISTS polls_questions_pkey;
ALTER TABLE IF EXISTS ONLY public.polls_options DROP CONSTRAINT IF EXISTS polls_options_pkey;
ALTER TABLE IF EXISTS ONLY public.phases DROP CONSTRAINT IF EXISTS phases_pkey;
ALTER TABLE IF EXISTS ONLY public.phase_files DROP CONSTRAINT IF EXISTS phase_files_pkey;
ALTER TABLE IF EXISTS ONLY public.permissions DROP CONSTRAINT IF EXISTS permissions_pkey;
ALTER TABLE IF EXISTS ONLY public.permissions_custom_fields DROP CONSTRAINT IF EXISTS permissions_custom_fields_pkey;
ALTER TABLE IF EXISTS ONLY public.static_pages DROP CONSTRAINT IF EXISTS pages_pkey;
ALTER TABLE IF EXISTS ONLY public.static_page_files DROP CONSTRAINT IF EXISTS page_files_pkey;
ALTER TABLE IF EXISTS ONLY public.onboarding_campaign_dismissals DROP CONSTRAINT IF EXISTS onboarding_campaign_dismissals_pkey;
ALTER TABLE IF EXISTS ONLY public.official_feedbacks DROP CONSTRAINT IF EXISTS official_feedbacks_pkey;
ALTER TABLE IF EXISTS ONLY public.notifications DROP CONSTRAINT IF EXISTS notifications_pkey;
ALTER TABLE IF EXISTS ONLY public.nav_bar_items DROP CONSTRAINT IF EXISTS nav_bar_items_pkey;
ALTER TABLE IF EXISTS ONLY public.moderation_moderation_statuses DROP CONSTRAINT IF EXISTS moderation_statuses_pkey;
ALTER TABLE IF EXISTS ONLY public.memberships DROP CONSTRAINT IF EXISTS memberships_pkey;
ALTER TABLE IF EXISTS ONLY public.maps_map_configs DROP CONSTRAINT IF EXISTS maps_map_configs_pkey;
ALTER TABLE IF EXISTS ONLY public.maps_layers DROP CONSTRAINT IF EXISTS maps_layers_pkey;
ALTER TABLE IF EXISTS ONLY public.machine_translations_machine_translations DROP CONSTRAINT IF EXISTS machine_translations_machine_translations_pkey;
ALTER TABLE IF EXISTS ONLY public.invites DROP CONSTRAINT IF EXISTS invites_pkey;
ALTER TABLE IF EXISTS ONLY public.internal_comments DROP CONSTRAINT IF EXISTS internal_comments_pkey;
ALTER TABLE IF EXISTS ONLY public.impact_tracking_sessions DROP CONSTRAINT IF EXISTS impact_tracking_sessions_pkey;
ALTER TABLE IF EXISTS ONLY public.impact_tracking_salts DROP CONSTRAINT IF EXISTS impact_tracking_salts_pkey;
ALTER TABLE IF EXISTS ONLY public.impact_tracking_pageviews DROP CONSTRAINT IF EXISTS impact_tracking_pageviews_pkey;
ALTER TABLE IF EXISTS ONLY public.identities DROP CONSTRAINT IF EXISTS identities_pkey;
ALTER TABLE IF EXISTS ONLY public.ideas_topics DROP CONSTRAINT IF EXISTS ideas_topics_pkey;
ALTER TABLE IF EXISTS ONLY public.ideas DROP CONSTRAINT IF EXISTS ideas_pkey;
ALTER TABLE IF EXISTS ONLY public.ideas_phases DROP CONSTRAINT IF EXISTS ideas_phases_pkey;
ALTER TABLE IF EXISTS ONLY public.idea_statuses DROP CONSTRAINT IF EXISTS idea_statuses_pkey;
ALTER TABLE IF EXISTS ONLY public.idea_imports DROP CONSTRAINT IF EXISTS idea_imports_pkey;
ALTER TABLE IF EXISTS ONLY public.idea_import_files DROP CONSTRAINT IF EXISTS idea_import_files_pkey;
ALTER TABLE IF EXISTS ONLY public.idea_images DROP CONSTRAINT IF EXISTS idea_images_pkey;
ALTER TABLE IF EXISTS ONLY public.idea_files DROP CONSTRAINT IF EXISTS idea_files_pkey;
ALTER TABLE IF EXISTS ONLY public.groups_projects DROP CONSTRAINT IF EXISTS groups_projects_pkey;
ALTER TABLE IF EXISTS ONLY public.groups DROP CONSTRAINT IF EXISTS groups_pkey;
ALTER TABLE IF EXISTS ONLY public.groups_permissions DROP CONSTRAINT IF EXISTS groups_permissions_pkey;
ALTER TABLE IF EXISTS ONLY public.followers DROP CONSTRAINT IF EXISTS followers_pkey;
ALTER TABLE IF EXISTS ONLY public.flag_inappropriate_content_inappropriate_content_flags DROP CONSTRAINT IF EXISTS flag_inappropriate_content_inappropriate_content_flags_pkey;
ALTER TABLE IF EXISTS ONLY public.experiments DROP CONSTRAINT IF EXISTS experiments_pkey;
ALTER TABLE IF EXISTS ONLY public.events DROP CONSTRAINT IF EXISTS events_pkey;
ALTER TABLE IF EXISTS ONLY public.events_attendances DROP CONSTRAINT IF EXISTS events_attendances_pkey;
ALTER TABLE IF EXISTS ONLY public.event_images DROP CONSTRAINT IF EXISTS event_images_pkey;
ALTER TABLE IF EXISTS ONLY public.event_files DROP CONSTRAINT IF EXISTS event_files_pkey;
ALTER TABLE IF EXISTS ONLY public.embeddings_similarities DROP CONSTRAINT IF EXISTS embeddings_similarities_pkey;
ALTER TABLE IF EXISTS ONLY public.email_snippets DROP CONSTRAINT IF EXISTS email_snippets_pkey;
ALTER TABLE IF EXISTS ONLY public.email_campaigns_unsubscription_tokens DROP CONSTRAINT IF EXISTS email_campaigns_unsubscription_tokens_pkey;
ALTER TABLE IF EXISTS ONLY public.email_campaigns_examples DROP CONSTRAINT IF EXISTS email_campaigns_examples_pkey;
ALTER TABLE IF EXISTS ONLY public.email_campaigns_deliveries DROP CONSTRAINT IF EXISTS email_campaigns_deliveries_pkey;
ALTER TABLE IF EXISTS ONLY public.email_campaigns_consents DROP CONSTRAINT IF EXISTS email_campaigns_consents_pkey;
ALTER TABLE IF EXISTS ONLY public.email_campaigns_campaigns DROP CONSTRAINT IF EXISTS email_campaigns_campaigns_pkey;
ALTER TABLE IF EXISTS ONLY public.email_campaigns_campaigns_groups DROP CONSTRAINT IF EXISTS email_campaigns_campaigns_groups_pkey;
ALTER TABLE IF EXISTS ONLY public.email_campaigns_campaign_email_commands DROP CONSTRAINT IF EXISTS email_campaigns_campaign_email_commands_pkey;
ALTER TABLE IF EXISTS ONLY public.custom_forms DROP CONSTRAINT IF EXISTS custom_forms_pkey;
ALTER TABLE IF EXISTS ONLY public.custom_fields DROP CONSTRAINT IF EXISTS custom_fields_pkey;
ALTER TABLE IF EXISTS ONLY public.custom_field_options DROP CONSTRAINT IF EXISTS custom_field_options_pkey;
ALTER TABLE IF EXISTS ONLY public.custom_field_option_images DROP CONSTRAINT IF EXISTS custom_field_option_images_pkey;
ALTER TABLE IF EXISTS ONLY public.custom_field_matrix_statements DROP CONSTRAINT IF EXISTS custom_field_matrix_statements_pkey;
ALTER TABLE IF EXISTS ONLY public.custom_field_bins DROP CONSTRAINT IF EXISTS custom_field_bins_pkey;
ALTER TABLE IF EXISTS ONLY public.cosponsorships DROP CONSTRAINT IF EXISTS cosponsorships_pkey;
ALTER TABLE IF EXISTS ONLY public.content_builder_layouts DROP CONSTRAINT IF EXISTS content_builder_layouts_pkey;
ALTER TABLE IF EXISTS ONLY public.content_builder_layout_images DROP CONSTRAINT IF EXISTS content_builder_layout_images_pkey;
ALTER TABLE IF EXISTS ONLY public.common_passwords DROP CONSTRAINT IF EXISTS common_passwords_pkey;
ALTER TABLE IF EXISTS ONLY public.comments DROP CONSTRAINT IF EXISTS comments_pkey;
ALTER TABLE IF EXISTS ONLY public.baskets DROP CONSTRAINT IF EXISTS baskets_pkey;
ALTER TABLE IF EXISTS ONLY public.baskets_ideas DROP CONSTRAINT IF EXISTS baskets_ideas_pkey;
ALTER TABLE IF EXISTS ONLY public.authoring_assistance_responses DROP CONSTRAINT IF EXISTS authoring_assistance_responses_pkey;
ALTER TABLE IF EXISTS ONLY public.areas_static_pages DROP CONSTRAINT IF EXISTS areas_static_pages_pkey;
ALTER TABLE IF EXISTS ONLY public.areas_projects DROP CONSTRAINT IF EXISTS areas_projects_pkey;
ALTER TABLE IF EXISTS ONLY public.areas DROP CONSTRAINT IF EXISTS areas_pkey;
ALTER TABLE IF EXISTS ONLY public.ar_internal_metadata DROP CONSTRAINT IF EXISTS ar_internal_metadata_pkey;
ALTER TABLE IF EXISTS ONLY public.app_configurations DROP CONSTRAINT IF EXISTS app_configurations_pkey;
ALTER TABLE IF EXISTS ONLY public.analytics_fact_visits DROP CONSTRAINT IF EXISTS analytics_fact_visits_pkey;
ALTER TABLE IF EXISTS ONLY public.analytics_dimension_types DROP CONSTRAINT IF EXISTS analytics_dimension_types_pkey;
ALTER TABLE IF EXISTS ONLY public.analytics_dimension_referrer_types DROP CONSTRAINT IF EXISTS analytics_dimension_referrer_types_pkey;
ALTER TABLE IF EXISTS ONLY public.analytics_dimension_locales DROP CONSTRAINT IF EXISTS analytics_dimension_locales_pkey;
ALTER TABLE IF EXISTS ONLY public.analytics_dimension_dates DROP CONSTRAINT IF EXISTS analytics_dimension_dates_pkey;
ALTER TABLE IF EXISTS ONLY public.analysis_tags DROP CONSTRAINT IF EXISTS analysis_tags_pkey;
ALTER TABLE IF EXISTS ONLY public.analysis_taggings DROP CONSTRAINT IF EXISTS analysis_taggings_pkey;
ALTER TABLE IF EXISTS ONLY public.analysis_summaries DROP CONSTRAINT IF EXISTS analysis_summaries_pkey;
ALTER TABLE IF EXISTS ONLY public.analysis_questions DROP CONSTRAINT IF EXISTS analysis_questions_pkey;
ALTER TABLE IF EXISTS ONLY public.analysis_insights DROP CONSTRAINT IF EXISTS analysis_insights_pkey;
ALTER TABLE IF EXISTS ONLY public.analysis_heatmap_cells DROP CONSTRAINT IF EXISTS analysis_heatmap_cells_pkey;
ALTER TABLE IF EXISTS ONLY public.analysis_comments_summaries DROP CONSTRAINT IF EXISTS analysis_comments_summaries_pkey;
ALTER TABLE IF EXISTS ONLY public.analysis_background_tasks DROP CONSTRAINT IF EXISTS analysis_background_tasks_pkey;
ALTER TABLE IF EXISTS ONLY public.analysis_analyses DROP CONSTRAINT IF EXISTS analysis_analyses_pkey;
ALTER TABLE IF EXISTS ONLY public.analysis_additional_custom_fields DROP CONSTRAINT IF EXISTS analysis_analyses_custom_fields_pkey;
ALTER TABLE IF EXISTS ONLY public.admin_publications DROP CONSTRAINT IF EXISTS admin_publications_pkey;
ALTER TABLE IF EXISTS ONLY public.activities DROP CONSTRAINT IF EXISTS activities_pkey;
ALTER TABLE IF EXISTS public.que_jobs ALTER COLUMN id DROP DEFAULT;
ALTER TABLE IF EXISTS public.areas_static_pages ALTER COLUMN id DROP DEFAULT;
DROP TABLE IF EXISTS public.verification_verifications;
DROP TABLE IF EXISTS public.user_custom_fields_representativeness_ref_distributions;
DROP TABLE IF EXISTS public.topics;
DROP TABLE IF EXISTS public.text_images;
DROP TABLE IF EXISTS public.tenants;
DROP TABLE IF EXISTS public.surveys_responses;
DROP TABLE IF EXISTS public.static_pages_topics;
DROP TABLE IF EXISTS public.static_pages;
DROP TABLE IF EXISTS public.static_page_files;
DROP TABLE IF EXISTS public.spam_reports;
DROP TABLE IF EXISTS public.schema_migrations;
DROP TABLE IF EXISTS public.report_builder_reports;
DROP TABLE IF EXISTS public.report_builder_published_graph_data_units;
DROP TABLE IF EXISTS public.que_values;
DROP TABLE IF EXISTS public.que_lockers;
DROP SEQUENCE IF EXISTS public.que_jobs_id_seq;
DROP TABLE IF EXISTS public.public_api_api_clients;
DROP TABLE IF EXISTS public.projects_topics;
DROP TABLE IF EXISTS public.projects_allowed_input_topics;
DROP TABLE IF EXISTS public.project_reviews;
DROP TABLE IF EXISTS public.project_images;
DROP TABLE IF EXISTS public.project_folders_images;
DROP TABLE IF EXISTS public.project_folders_folders;
DROP TABLE IF EXISTS public.project_folders_files;
DROP TABLE IF EXISTS public.project_files;
DROP TABLE IF EXISTS public.polls_response_options;
DROP TABLE IF EXISTS public.polls_questions;
DROP TABLE IF EXISTS public.polls_options;
DROP TABLE IF EXISTS public.phase_files;
DROP TABLE IF EXISTS public.permissions_custom_fields;
DROP TABLE IF EXISTS public.permissions;
DROP TABLE IF EXISTS public.onboarding_campaign_dismissals;
DROP TABLE IF EXISTS public.notifications;
DROP TABLE IF EXISTS public.nav_bar_items;
DROP VIEW IF EXISTS public.moderation_moderations;
DROP TABLE IF EXISTS public.moderation_moderation_statuses;
DROP TABLE IF EXISTS public.memberships;
DROP TABLE IF EXISTS public.maps_map_configs;
DROP TABLE IF EXISTS public.maps_layers;
DROP TABLE IF EXISTS public.machine_translations_machine_translations;
DROP TABLE IF EXISTS public.internal_comments;
DROP TABLE IF EXISTS public.impact_tracking_salts;
DROP TABLE IF EXISTS public.impact_tracking_pageviews;
DROP TABLE IF EXISTS public.identities;
DROP TABLE IF EXISTS public.ideas_topics;
DROP TABLE IF EXISTS public.ideas_phases;
DROP VIEW IF EXISTS public.idea_trending_infos;
DROP TABLE IF EXISTS public.idea_imports;
DROP TABLE IF EXISTS public.idea_import_files;
DROP TABLE IF EXISTS public.idea_images;
DROP TABLE IF EXISTS public.idea_files;
DROP TABLE IF EXISTS public.id_id_card_lookup_id_cards;
DROP TABLE IF EXISTS public.groups_projects;
DROP TABLE IF EXISTS public.groups_permissions;
DROP TABLE IF EXISTS public.groups;
DROP TABLE IF EXISTS public.followers;
DROP TABLE IF EXISTS public.flag_inappropriate_content_inappropriate_content_flags;
DROP TABLE IF EXISTS public.experiments;
DROP TABLE IF EXISTS public.event_images;
DROP TABLE IF EXISTS public.event_files;
DROP TABLE IF EXISTS public.embeddings_similarities;
DROP TABLE IF EXISTS public.email_snippets;
DROP TABLE IF EXISTS public.email_campaigns_unsubscription_tokens;
DROP TABLE IF EXISTS public.email_campaigns_examples;
DROP TABLE IF EXISTS public.email_campaigns_consents;
DROP TABLE IF EXISTS public.email_campaigns_campaigns_groups;
DROP TABLE IF EXISTS public.email_campaigns_campaign_email_commands;
DROP TABLE IF EXISTS public.custom_forms;
DROP TABLE IF EXISTS public.custom_fields;
DROP TABLE IF EXISTS public.custom_field_options;
DROP TABLE IF EXISTS public.custom_field_option_images;
DROP TABLE IF EXISTS public.custom_field_matrix_statements;
DROP TABLE IF EXISTS public.custom_field_bins;
DROP TABLE IF EXISTS public.cosponsorships;
DROP TABLE IF EXISTS public.content_builder_layouts;
DROP TABLE IF EXISTS public.content_builder_layout_images;
DROP TABLE IF EXISTS public.common_passwords;
DROP TABLE IF EXISTS public.baskets_ideas;
DROP TABLE IF EXISTS public.authoring_assistance_responses;
DROP SEQUENCE IF EXISTS public.areas_static_pages_id_seq;
DROP TABLE IF EXISTS public.areas_static_pages;
DROP TABLE IF EXISTS public.areas_projects;
DROP TABLE IF EXISTS public.areas;
DROP TABLE IF EXISTS public.ar_internal_metadata;
DROP TABLE IF EXISTS public.app_configurations;
DROP VIEW IF EXISTS public.analytics_fact_sessions;
DROP TABLE IF EXISTS public.impact_tracking_sessions;
DROP VIEW IF EXISTS public.analytics_fact_registrations;
DROP TABLE IF EXISTS public.invites;
DROP VIEW IF EXISTS public.analytics_fact_project_statuses;
DROP VIEW IF EXISTS public.analytics_fact_posts;
DROP VIEW IF EXISTS public.analytics_fact_participations;
DROP TABLE IF EXISTS public.volunteering_volunteers;
DROP TABLE IF EXISTS public.volunteering_causes;
DROP TABLE IF EXISTS public.reactions;
DROP TABLE IF EXISTS public.polls_responses;
DROP TABLE IF EXISTS public.phases;
DROP TABLE IF EXISTS public.ideas;
DROP TABLE IF EXISTS public.events_attendances;
DROP TABLE IF EXISTS public.comments;
DROP TABLE IF EXISTS public.baskets;
DROP VIEW IF EXISTS public.analytics_fact_events;
DROP TABLE IF EXISTS public.events;
DROP VIEW IF EXISTS public.analytics_fact_email_deliveries;
DROP TABLE IF EXISTS public.email_campaigns_deliveries;
DROP TABLE IF EXISTS public.email_campaigns_campaigns;
DROP VIEW IF EXISTS public.analytics_dimension_users;
DROP TABLE IF EXISTS public.users;
DROP TABLE IF EXISTS public.analytics_fact_visits;
DROP TABLE IF EXISTS public.analytics_dimension_types;
DROP VIEW IF EXISTS public.analytics_dimension_statuses;
DROP TABLE IF EXISTS public.idea_statuses;
DROP TABLE IF EXISTS public.analytics_dimension_referrer_types;
DROP TABLE IF EXISTS public.analytics_dimension_projects_fact_visits;
DROP VIEW IF EXISTS public.analytics_dimension_projects;
DROP TABLE IF EXISTS public.projects;
DROP TABLE IF EXISTS public.analytics_dimension_locales_fact_visits;
DROP TABLE IF EXISTS public.analytics_dimension_locales;
DROP TABLE IF EXISTS public.analytics_dimension_dates;
DROP VIEW IF EXISTS public.analytics_build_feedbacks;
DROP TABLE IF EXISTS public.official_feedbacks;
DROP TABLE IF EXISTS public.analysis_tags;
DROP TABLE IF EXISTS public.analysis_taggings;
DROP TABLE IF EXISTS public.analysis_summaries;
DROP TABLE IF EXISTS public.analysis_questions;
DROP TABLE IF EXISTS public.analysis_insights;
DROP TABLE IF EXISTS public.analysis_heatmap_cells;
DROP TABLE IF EXISTS public.analysis_comments_summaries;
DROP TABLE IF EXISTS public.analysis_background_tasks;
DROP TABLE IF EXISTS public.analysis_analyses;
DROP TABLE IF EXISTS public.analysis_additional_custom_fields;
DROP TABLE IF EXISTS public.admin_publications;
DROP TABLE IF EXISTS public.activities;
DROP FUNCTION IF EXISTS public.que_state_notify();
DROP FUNCTION IF EXISTS public.que_job_notify();
DROP FUNCTION IF EXISTS public.que_determine_job_state(job public.que_jobs);
DROP TABLE IF EXISTS public.que_jobs;
DROP FUNCTION IF EXISTS public.que_validate_tags(tags_array jsonb);
DROP EXTENSION IF EXISTS vector;
DROP EXTENSION IF EXISTS "uuid-ossp";
DROP EXTENSION IF EXISTS postgis;
DROP EXTENSION IF EXISTS pgcrypto;
DROP SCHEMA IF EXISTS shared_extensions;
DROP SCHEMA IF EXISTS public;
--
-- Name: public; Type: SCHEMA; Schema: -; Owner: -
--

CREATE SCHEMA public;


--
-- Name: SCHEMA public; Type: COMMENT; Schema: -; Owner: -
--

COMMENT ON SCHEMA public IS 'standard public schema';


--
-- Name: shared_extensions; Type: SCHEMA; Schema: -; Owner: -
--

CREATE SCHEMA shared_extensions;


--
-- Name: pgcrypto; Type: EXTENSION; Schema: -; Owner: -
--

CREATE EXTENSION IF NOT EXISTS pgcrypto WITH SCHEMA shared_extensions;


--
-- Name: EXTENSION pgcrypto; Type: COMMENT; Schema: -; Owner: -
--

COMMENT ON EXTENSION pgcrypto IS 'cryptographic functions';


--
-- Name: postgis; Type: EXTENSION; Schema: -; Owner: -
--

CREATE EXTENSION IF NOT EXISTS postgis WITH SCHEMA shared_extensions;


--
-- Name: EXTENSION postgis; Type: COMMENT; Schema: -; Owner: -
--

COMMENT ON EXTENSION postgis IS 'PostGIS geometry and geography spatial types and functions';


--
-- Name: uuid-ossp; Type: EXTENSION; Schema: -; Owner: -
--

CREATE EXTENSION IF NOT EXISTS "uuid-ossp" WITH SCHEMA shared_extensions;


--
-- Name: EXTENSION "uuid-ossp"; Type: COMMENT; Schema: -; Owner: -
--

COMMENT ON EXTENSION "uuid-ossp" IS 'generate universally unique identifiers (UUIDs)';


--
-- Name: vector; Type: EXTENSION; Schema: -; Owner: -
--

CREATE EXTENSION IF NOT EXISTS vector WITH SCHEMA shared_extensions;


--
-- Name: EXTENSION vector; Type: COMMENT; Schema: -; Owner: -
--

COMMENT ON EXTENSION vector IS 'Open-source vector similarity search for Postgres';


--
-- Name: que_validate_tags(jsonb); Type: FUNCTION; Schema: public; Owner: -
--

CREATE FUNCTION public.que_validate_tags(tags_array jsonb) RETURNS boolean
    LANGUAGE sql
    AS $$
  SELECT bool_and(
    jsonb_typeof(value) = 'string'
    AND
    char_length(value::text) <= 100
  )
  FROM jsonb_array_elements(tags_array)
$$;


SET default_tablespace = '';

SET default_table_access_method = heap;

--
-- Name: que_jobs; Type: TABLE; Schema: public; Owner: -
--

CREATE TABLE public.que_jobs (
    priority smallint DEFAULT 100 NOT NULL,
    run_at timestamp with time zone DEFAULT now() NOT NULL,
    id bigint NOT NULL,
    job_class text NOT NULL,
    error_count integer DEFAULT 0 NOT NULL,
    last_error_message text,
    queue text DEFAULT 'default'::text NOT NULL,
    last_error_backtrace text,
    finished_at timestamp with time zone,
    expired_at timestamp with time zone,
    args jsonb DEFAULT '[]'::jsonb NOT NULL,
    data jsonb DEFAULT '{}'::jsonb NOT NULL,
    job_schema_version integer NOT NULL,
    kwargs jsonb DEFAULT '{}'::jsonb NOT NULL,
    CONSTRAINT error_length CHECK (((char_length(last_error_message) <= 500) AND (char_length(last_error_backtrace) <= 10000))),
    CONSTRAINT job_class_length CHECK ((char_length(
CASE job_class
    WHEN 'ActiveJob::QueueAdapters::QueAdapter::JobWrapper'::text THEN ((args -> 0) ->> 'job_class'::text)
    ELSE job_class
END) <= 200)),
    CONSTRAINT queue_length CHECK ((char_length(queue) <= 100)),
    CONSTRAINT valid_args CHECK ((jsonb_typeof(args) = 'array'::text)),
    CONSTRAINT valid_data CHECK (((jsonb_typeof(data) = 'object'::text) AND ((NOT (data ? 'tags'::text)) OR ((jsonb_typeof((data -> 'tags'::text)) = 'array'::text) AND (jsonb_array_length((data -> 'tags'::text)) <= 5) AND public.que_validate_tags((data -> 'tags'::text))))))
)
WITH (fillfactor='90');


--
-- Name: TABLE que_jobs; Type: COMMENT; Schema: public; Owner: -
--

COMMENT ON TABLE public.que_jobs IS '6';


--
-- Name: que_determine_job_state(public.que_jobs); Type: FUNCTION; Schema: public; Owner: -
--

CREATE FUNCTION public.que_determine_job_state(job public.que_jobs) RETURNS text
    LANGUAGE sql
    AS $$
  SELECT
    CASE
    WHEN job.expired_at  IS NOT NULL    THEN 'expired'
    WHEN job.finished_at IS NOT NULL    THEN 'finished'
    WHEN job.error_count > 0            THEN 'errored'
    WHEN job.run_at > CURRENT_TIMESTAMP THEN 'scheduled'
    ELSE                                     'ready'
    END
$$;


--
-- Name: que_job_notify(); Type: FUNCTION; Schema: public; Owner: -
--

CREATE FUNCTION public.que_job_notify() RETURNS trigger
    LANGUAGE plpgsql
    AS $$
  DECLARE
    locker_pid integer;
    sort_key json;
  BEGIN
    -- Don't do anything if the job is scheduled for a future time.
    IF NEW.run_at IS NOT NULL AND NEW.run_at > now() THEN
      RETURN null;
    END IF;

    -- Pick a locker to notify of the job's insertion, weighted by their number
    -- of workers. Should bounce pseudorandomly between lockers on each
    -- invocation, hence the md5-ordering, but still touch each one equally,
    -- hence the modulo using the job_id.
    SELECT pid
    INTO locker_pid
    FROM (
      SELECT *, last_value(row_number) OVER () + 1 AS count
      FROM (
        SELECT *, row_number() OVER () - 1 AS row_number
        FROM (
          SELECT *
          FROM public.que_lockers ql, generate_series(1, ql.worker_count) AS id
          WHERE
            listening AND
            queues @> ARRAY[NEW.queue] AND
            ql.job_schema_version = NEW.job_schema_version
          ORDER BY md5(pid::text || id::text)
        ) t1
      ) t2
    ) t3
    WHERE NEW.id % count = row_number;

    IF locker_pid IS NOT NULL THEN
      -- There's a size limit to what can be broadcast via LISTEN/NOTIFY, so
      -- rather than throw errors when someone enqueues a big job, just
      -- broadcast the most pertinent information, and let the locker query for
      -- the record after it's taken the lock. The worker will have to hit the
      -- DB in order to make sure the job is still visible anyway.
      SELECT row_to_json(t)
      INTO sort_key
      FROM (
        SELECT
          'job_available' AS message_type,
          NEW.queue       AS queue,
          NEW.priority    AS priority,
          NEW.id          AS id,
          -- Make sure we output timestamps as UTC ISO 8601
          to_char(NEW.run_at AT TIME ZONE 'UTC', 'YYYY-MM-DD"T"HH24:MI:SS.US"Z"') AS run_at
      ) t;

      PERFORM pg_notify('que_listener_' || locker_pid::text, sort_key::text);
    END IF;

    RETURN null;
  END
$$;


--
-- Name: que_state_notify(); Type: FUNCTION; Schema: public; Owner: -
--

CREATE FUNCTION public.que_state_notify() RETURNS trigger
    LANGUAGE plpgsql
    AS $$
  DECLARE
    row record;
    message json;
    previous_state text;
    current_state text;
  BEGIN
    IF TG_OP = 'INSERT' THEN
      previous_state := 'nonexistent';
      current_state  := public.que_determine_job_state(NEW);
      row            := NEW;
    ELSIF TG_OP = 'DELETE' THEN
      previous_state := public.que_determine_job_state(OLD);
      current_state  := 'nonexistent';
      row            := OLD;
    ELSIF TG_OP = 'UPDATE' THEN
      previous_state := public.que_determine_job_state(OLD);
      current_state  := public.que_determine_job_state(NEW);

      -- If the state didn't change, short-circuit.
      IF previous_state = current_state THEN
        RETURN null;
      END IF;

      row := NEW;
    ELSE
      RAISE EXCEPTION 'Unrecognized TG_OP: %', TG_OP;
    END IF;

    SELECT row_to_json(t)
    INTO message
    FROM (
      SELECT
        'job_change' AS message_type,
        row.id       AS id,
        row.queue    AS queue,

        coalesce(row.data->'tags', '[]'::jsonb) AS tags,

        to_char(row.run_at AT TIME ZONE 'UTC', 'YYYY-MM-DD"T"HH24:MI:SS.US"Z"') AS run_at,
        to_char(now()      AT TIME ZONE 'UTC', 'YYYY-MM-DD"T"HH24:MI:SS.US"Z"') AS time,

        CASE row.job_class
        WHEN 'ActiveJob::QueueAdapters::QueAdapter::JobWrapper' THEN
          coalesce(
            row.args->0->>'job_class',
            'ActiveJob::QueueAdapters::QueAdapter::JobWrapper'
          )
        ELSE
          row.job_class
        END AS job_class,

        previous_state AS previous_state,
        current_state  AS current_state
    ) t;

    PERFORM pg_notify('que_state', message::text);

    RETURN null;
  END
$$;


--
-- Name: activities; Type: TABLE; Schema: public; Owner: -
--

CREATE TABLE public.activities (
    id uuid DEFAULT shared_extensions.gen_random_uuid() NOT NULL,
    item_type character varying NOT NULL,
    item_id uuid NOT NULL,
    action character varying NOT NULL,
    payload jsonb DEFAULT '{}'::jsonb NOT NULL,
    user_id uuid,
    acted_at timestamp without time zone NOT NULL,
    created_at timestamp without time zone NOT NULL,
    project_id uuid
);


--
-- Name: admin_publications; Type: TABLE; Schema: public; Owner: -
--

CREATE TABLE public.admin_publications (
    id uuid DEFAULT shared_extensions.gen_random_uuid() NOT NULL,
    parent_id uuid,
    lft integer NOT NULL,
    rgt integer NOT NULL,
    ordering integer,
    publication_status character varying DEFAULT 'published'::character varying NOT NULL,
    publication_id uuid,
    publication_type character varying,
    created_at timestamp(6) without time zone NOT NULL,
    updated_at timestamp(6) without time zone NOT NULL,
    depth integer DEFAULT 0 NOT NULL,
    children_allowed boolean DEFAULT true NOT NULL,
    children_count integer DEFAULT 0 NOT NULL,
    first_published_at timestamp(6) without time zone
);


--
-- Name: analysis_additional_custom_fields; Type: TABLE; Schema: public; Owner: -
--

CREATE TABLE public.analysis_additional_custom_fields (
    id uuid DEFAULT shared_extensions.gen_random_uuid() NOT NULL,
    analysis_id uuid NOT NULL,
    custom_field_id uuid NOT NULL,
    created_at timestamp(6) without time zone NOT NULL,
    updated_at timestamp(6) without time zone NOT NULL
);


--
-- Name: analysis_analyses; Type: TABLE; Schema: public; Owner: -
--

CREATE TABLE public.analysis_analyses (
    id uuid DEFAULT shared_extensions.gen_random_uuid() NOT NULL,
    project_id uuid,
    phase_id uuid,
    created_at timestamp(6) without time zone NOT NULL,
    updated_at timestamp(6) without time zone NOT NULL,
    show_insights boolean DEFAULT true NOT NULL,
    main_custom_field_id uuid
);


--
-- Name: analysis_background_tasks; Type: TABLE; Schema: public; Owner: -
--

CREATE TABLE public.analysis_background_tasks (
    id uuid DEFAULT shared_extensions.gen_random_uuid() NOT NULL,
    analysis_id uuid NOT NULL,
    type character varying NOT NULL,
    state character varying NOT NULL,
    progress double precision,
    started_at timestamp(6) without time zone,
    ended_at timestamp(6) without time zone,
    auto_tagging_method character varying,
    created_at timestamp(6) without time zone NOT NULL,
    updated_at timestamp(6) without time zone NOT NULL,
    tags_ids jsonb,
    filters jsonb DEFAULT '{}'::jsonb NOT NULL
);


--
-- Name: analysis_comments_summaries; Type: TABLE; Schema: public; Owner: -
--

CREATE TABLE public.analysis_comments_summaries (
    id uuid DEFAULT gen_random_uuid() NOT NULL,
    idea_id uuid,
    background_task_id uuid NOT NULL,
    summary text,
    prompt text,
    accuracy double precision,
    generated_at timestamp(6) without time zone,
    comments_ids jsonb NOT NULL,
    created_at timestamp(6) without time zone NOT NULL,
    updated_at timestamp(6) without time zone NOT NULL
);


--
-- Name: analysis_heatmap_cells; Type: TABLE; Schema: public; Owner: -
--

CREATE TABLE public.analysis_heatmap_cells (
    id uuid DEFAULT gen_random_uuid() NOT NULL,
    analysis_id uuid NOT NULL,
    row_type character varying NOT NULL,
    row_id uuid NOT NULL,
    column_type character varying NOT NULL,
    column_id uuid NOT NULL,
    unit character varying NOT NULL,
    count integer NOT NULL,
    lift numeric(20,15) NOT NULL,
    p_value numeric(20,15) NOT NULL,
    created_at timestamp(6) without time zone NOT NULL,
    updated_at timestamp(6) without time zone NOT NULL
);


--
-- Name: analysis_insights; Type: TABLE; Schema: public; Owner: -
--

CREATE TABLE public.analysis_insights (
    id uuid DEFAULT shared_extensions.gen_random_uuid() NOT NULL,
    analysis_id uuid NOT NULL,
    insightable_type character varying NOT NULL,
    insightable_id uuid NOT NULL,
    filters jsonb DEFAULT '{}'::jsonb NOT NULL,
    inputs_ids jsonb,
    created_at timestamp(6) without time zone NOT NULL,
    updated_at timestamp(6) without time zone NOT NULL,
    custom_field_ids jsonb DEFAULT '{}'::jsonb NOT NULL
);


--
-- Name: analysis_questions; Type: TABLE; Schema: public; Owner: -
--

CREATE TABLE public.analysis_questions (
    id uuid DEFAULT shared_extensions.gen_random_uuid() NOT NULL,
    background_task_id uuid NOT NULL,
    question text,
    answer text,
    prompt text,
    q_and_a_method character varying NOT NULL,
    accuracy double precision,
    created_at timestamp(6) without time zone NOT NULL,
    updated_at timestamp(6) without time zone NOT NULL,
    generated_at timestamp without time zone
);


--
-- Name: analysis_summaries; Type: TABLE; Schema: public; Owner: -
--

CREATE TABLE public.analysis_summaries (
    id uuid DEFAULT shared_extensions.gen_random_uuid() NOT NULL,
    background_task_id uuid NOT NULL,
    summary text,
    prompt text,
    summarization_method character varying NOT NULL,
    created_at timestamp(6) without time zone NOT NULL,
    updated_at timestamp(6) without time zone NOT NULL,
    accuracy double precision,
    generated_at timestamp without time zone
);


--
-- Name: analysis_taggings; Type: TABLE; Schema: public; Owner: -
--

CREATE TABLE public.analysis_taggings (
    id uuid DEFAULT shared_extensions.gen_random_uuid() NOT NULL,
    tag_id uuid NOT NULL,
    input_id uuid NOT NULL,
    created_at timestamp(6) without time zone NOT NULL,
    updated_at timestamp(6) without time zone NOT NULL,
    background_task_id uuid
);


--
-- Name: analysis_tags; Type: TABLE; Schema: public; Owner: -
--

CREATE TABLE public.analysis_tags (
    id uuid DEFAULT shared_extensions.gen_random_uuid() NOT NULL,
    name character varying NOT NULL,
    tag_type character varying NOT NULL,
    analysis_id uuid NOT NULL,
    created_at timestamp(6) without time zone NOT NULL,
    updated_at timestamp(6) without time zone NOT NULL
);


--
-- Name: official_feedbacks; Type: TABLE; Schema: public; Owner: -
--

CREATE TABLE public.official_feedbacks (
    id uuid DEFAULT shared_extensions.gen_random_uuid() NOT NULL,
    body_multiloc jsonb DEFAULT '{}'::jsonb,
    author_multiloc jsonb DEFAULT '{}'::jsonb,
    user_id uuid,
    idea_id uuid,
    created_at timestamp without time zone NOT NULL,
    updated_at timestamp without time zone NOT NULL
);


--
-- Name: analytics_build_feedbacks; Type: VIEW; Schema: public; Owner: -
--

CREATE VIEW public.analytics_build_feedbacks AS
 SELECT post_id,
    min(feedback_first_date) AS feedback_first_date,
    max(feedback_official) AS feedback_official,
    max(feedback_status_change) AS feedback_status_change
   FROM ( SELECT activities.item_id AS post_id,
            min(activities.created_at) AS feedback_first_date,
            0 AS feedback_official,
            1 AS feedback_status_change
           FROM public.activities
          WHERE (((activities.action)::text = 'changed_status'::text) AND ((activities.item_type)::text = 'Idea'::text))
          GROUP BY activities.item_id
        UNION ALL
         SELECT official_feedbacks.idea_id AS post_id,
            min(official_feedbacks.created_at) AS feedback_first_date,
            1 AS feedback_official,
            0 AS feedback_status_change
           FROM public.official_feedbacks
          GROUP BY official_feedbacks.idea_id) a
  GROUP BY post_id;


--
-- Name: analytics_dimension_dates; Type: TABLE; Schema: public; Owner: -
--

CREATE TABLE public.analytics_dimension_dates (
    date date NOT NULL,
    year character varying,
    month character varying,
    week date
);


--
-- Name: analytics_dimension_locales; Type: TABLE; Schema: public; Owner: -
--

CREATE TABLE public.analytics_dimension_locales (
    id uuid DEFAULT shared_extensions.gen_random_uuid() NOT NULL,
    name character varying NOT NULL
);


--
-- Name: analytics_dimension_locales_fact_visits; Type: TABLE; Schema: public; Owner: -
--

CREATE TABLE public.analytics_dimension_locales_fact_visits (
    dimension_locale_id uuid,
    fact_visit_id uuid
);


--
-- Name: projects; Type: TABLE; Schema: public; Owner: -
--

CREATE TABLE public.projects (
    id uuid DEFAULT shared_extensions.gen_random_uuid() NOT NULL,
    title_multiloc jsonb DEFAULT '{}'::jsonb,
    description_multiloc jsonb DEFAULT '{}'::jsonb,
    slug character varying,
    created_at timestamp without time zone NOT NULL,
    updated_at timestamp without time zone NOT NULL,
    header_bg character varying,
    ideas_count integer DEFAULT 0 NOT NULL,
    visible_to character varying DEFAULT 'public'::character varying NOT NULL,
    description_preview_multiloc jsonb DEFAULT '{}'::jsonb,
    internal_role character varying,
    comments_count integer DEFAULT 0 NOT NULL,
    default_assignee_id uuid,
    include_all_areas boolean DEFAULT false NOT NULL,
    baskets_count integer DEFAULT 0 NOT NULL,
    votes_count integer DEFAULT 0 NOT NULL,
    followers_count integer DEFAULT 0 NOT NULL,
    preview_token character varying NOT NULL,
    header_bg_alt_text_multiloc jsonb DEFAULT '{}'::jsonb,
    hidden boolean DEFAULT false NOT NULL
);


--
-- Name: analytics_dimension_projects; Type: VIEW; Schema: public; Owner: -
--

CREATE VIEW public.analytics_dimension_projects AS
 SELECT id,
    title_multiloc
   FROM public.projects;


--
-- Name: analytics_dimension_projects_fact_visits; Type: TABLE; Schema: public; Owner: -
--

CREATE TABLE public.analytics_dimension_projects_fact_visits (
    dimension_project_id uuid,
    fact_visit_id uuid
);


--
-- Name: analytics_dimension_referrer_types; Type: TABLE; Schema: public; Owner: -
--

CREATE TABLE public.analytics_dimension_referrer_types (
    id uuid DEFAULT shared_extensions.gen_random_uuid() NOT NULL,
    key character varying NOT NULL,
    name character varying NOT NULL
);


--
-- Name: idea_statuses; Type: TABLE; Schema: public; Owner: -
--

CREATE TABLE public.idea_statuses (
    id uuid DEFAULT shared_extensions.gen_random_uuid() NOT NULL,
    title_multiloc jsonb DEFAULT '{}'::jsonb,
    ordering integer,
    code character varying,
    color character varying,
    created_at timestamp without time zone NOT NULL,
    updated_at timestamp without time zone NOT NULL,
    description_multiloc jsonb DEFAULT '{}'::jsonb,
    ideas_count integer DEFAULT 0,
    participation_method character varying DEFAULT 'ideation'::character varying NOT NULL
);


--
-- Name: analytics_dimension_statuses; Type: VIEW; Schema: public; Owner: -
--

CREATE VIEW public.analytics_dimension_statuses AS
 SELECT id,
    title_multiloc,
    code,
    color
   FROM public.idea_statuses;


--
-- Name: analytics_dimension_types; Type: TABLE; Schema: public; Owner: -
--

CREATE TABLE public.analytics_dimension_types (
    id uuid DEFAULT shared_extensions.gen_random_uuid() NOT NULL,
    name character varying,
    parent character varying
);


--
-- Name: analytics_fact_visits; Type: TABLE; Schema: public; Owner: -
--

CREATE TABLE public.analytics_fact_visits (
    id uuid DEFAULT shared_extensions.gen_random_uuid() NOT NULL,
    visitor_id character varying NOT NULL,
    dimension_user_id uuid,
    dimension_referrer_type_id uuid NOT NULL,
    dimension_date_first_action_id date NOT NULL,
    dimension_date_last_action_id date NOT NULL,
    duration integer NOT NULL,
    pages_visited integer NOT NULL,
    returning_visitor boolean DEFAULT false NOT NULL,
    referrer_name character varying,
    referrer_url character varying,
    matomo_visit_id integer NOT NULL,
    matomo_last_action_time timestamp without time zone NOT NULL
);


--
-- Name: users; Type: TABLE; Schema: public; Owner: -
--

CREATE TABLE public.users (
    id uuid DEFAULT shared_extensions.gen_random_uuid() NOT NULL,
    email character varying,
    password_digest character varying,
    slug character varying,
    roles jsonb DEFAULT '[]'::jsonb,
    reset_password_token character varying,
    created_at timestamp without time zone NOT NULL,
    updated_at timestamp without time zone NOT NULL,
    avatar character varying,
    first_name character varying,
    last_name character varying,
    locale character varying,
    bio_multiloc jsonb DEFAULT '{}'::jsonb,
    invite_status character varying,
    custom_field_values jsonb DEFAULT '{}'::jsonb,
    registration_completed_at timestamp without time zone,
    verified boolean DEFAULT false NOT NULL,
    email_confirmed_at timestamp without time zone,
    email_confirmation_code character varying,
    email_confirmation_retry_count integer DEFAULT 0 NOT NULL,
    email_confirmation_code_reset_count integer DEFAULT 0 NOT NULL,
    email_confirmation_code_sent_at timestamp without time zone,
    confirmation_required boolean DEFAULT true NOT NULL,
    block_start_at timestamp without time zone,
    block_reason character varying,
    block_end_at timestamp without time zone,
    new_email character varying,
    followings_count integer DEFAULT 0 NOT NULL,
    onboarding jsonb DEFAULT '{}'::jsonb NOT NULL,
    unique_code character varying,
    last_active_at timestamp(6) without time zone
);


--
-- Name: analytics_dimension_users; Type: VIEW; Schema: public; Owner: -
--

CREATE VIEW public.analytics_dimension_users AS
 SELECT u.id,
    COALESCE(((u.roles -> 0) ->> 'type'::text), 'citizen'::text) AS role,
    u.invite_status,
    (users_with_visits.dimension_user_id IS NOT NULL) AS has_visits
   FROM (public.users u
     LEFT JOIN ( SELECT DISTINCT analytics_fact_visits.dimension_user_id
           FROM public.analytics_fact_visits) users_with_visits ON ((users_with_visits.dimension_user_id = u.id)));


--
-- Name: email_campaigns_campaigns; Type: TABLE; Schema: public; Owner: -
--

CREATE TABLE public.email_campaigns_campaigns (
    id uuid DEFAULT shared_extensions.gen_random_uuid() NOT NULL,
    type character varying NOT NULL,
    author_id uuid,
    enabled boolean,
    sender character varying,
    reply_to character varying,
    schedule jsonb DEFAULT '{}'::jsonb,
    subject_multiloc jsonb DEFAULT '{}'::jsonb,
    body_multiloc jsonb DEFAULT '{}'::jsonb,
    created_at timestamp without time zone NOT NULL,
    updated_at timestamp without time zone NOT NULL,
    deliveries_count integer DEFAULT 0 NOT NULL,
    context_id uuid
);


--
-- Name: email_campaigns_deliveries; Type: TABLE; Schema: public; Owner: -
--

CREATE TABLE public.email_campaigns_deliveries (
    id uuid DEFAULT shared_extensions.gen_random_uuid() NOT NULL,
    campaign_id uuid NOT NULL,
    user_id uuid NOT NULL,
    delivery_status character varying NOT NULL,
    tracked_content jsonb DEFAULT '{}'::jsonb,
    sent_at timestamp without time zone,
    created_at timestamp without time zone NOT NULL,
    updated_at timestamp without time zone NOT NULL
);


--
-- Name: analytics_fact_email_deliveries; Type: VIEW; Schema: public; Owner: -
--

CREATE VIEW public.analytics_fact_email_deliveries AS
 SELECT ecd.id,
    (ecd.sent_at)::date AS dimension_date_sent_id,
    ecd.campaign_id,
    p.id AS dimension_project_id,
    ((ecc.type)::text <> ALL (ARRAY[('EmailCampaigns::Campaigns::Manual'::character varying)::text, ('EmailCampaigns::Campaigns::ManualProjectParticipants'::character varying)::text])) AS automated
   FROM ((public.email_campaigns_deliveries ecd
     JOIN public.email_campaigns_campaigns ecc ON ((ecc.id = ecd.campaign_id)))
     LEFT JOIN public.projects p ON ((p.id = ecc.context_id)));


--
-- Name: events; Type: TABLE; Schema: public; Owner: -
--

CREATE TABLE public.events (
    id uuid DEFAULT shared_extensions.gen_random_uuid() NOT NULL,
    project_id uuid,
    title_multiloc jsonb DEFAULT '{}'::jsonb,
    description_multiloc jsonb DEFAULT '{}'::jsonb,
    location_multiloc jsonb DEFAULT '{}'::json,
    start_at timestamp without time zone,
    end_at timestamp without time zone,
    created_at timestamp without time zone NOT NULL,
    updated_at timestamp without time zone NOT NULL,
    location_point shared_extensions.geography(Point,4326),
    address_1 character varying,
    attendees_count integer DEFAULT 0 NOT NULL,
    address_2_multiloc jsonb DEFAULT '{}'::jsonb NOT NULL,
    online_link character varying,
    attend_button_multiloc jsonb DEFAULT '{}'::jsonb NOT NULL,
    using_url character varying
);


--
-- Name: analytics_fact_events; Type: VIEW; Schema: public; Owner: -
--

CREATE VIEW public.analytics_fact_events AS
 SELECT id,
    project_id AS dimension_project_id,
    (created_at)::date AS dimension_date_created_id,
    (start_at)::date AS dimension_date_start_id,
    (end_at)::date AS dimension_date_end_id
   FROM public.events;


--
-- Name: baskets; Type: TABLE; Schema: public; Owner: -
--

CREATE TABLE public.baskets (
    id uuid DEFAULT shared_extensions.gen_random_uuid() NOT NULL,
    submitted_at timestamp without time zone,
    user_id uuid,
    phase_id uuid,
    created_at timestamp without time zone NOT NULL,
    updated_at timestamp without time zone NOT NULL
);


--
-- Name: comments; Type: TABLE; Schema: public; Owner: -
--

CREATE TABLE public.comments (
    id uuid DEFAULT shared_extensions.gen_random_uuid() NOT NULL,
    author_id uuid,
    idea_id uuid,
    parent_id uuid,
    lft integer NOT NULL,
    rgt integer NOT NULL,
    body_multiloc jsonb DEFAULT '{}'::jsonb,
    created_at timestamp without time zone NOT NULL,
    updated_at timestamp without time zone NOT NULL,
    likes_count integer DEFAULT 0 NOT NULL,
    dislikes_count integer DEFAULT 0 NOT NULL,
    publication_status character varying DEFAULT 'published'::character varying NOT NULL,
    body_updated_at timestamp without time zone,
    children_count integer DEFAULT 0 NOT NULL,
    author_hash character varying,
    anonymous boolean DEFAULT false NOT NULL
);


--
-- Name: events_attendances; Type: TABLE; Schema: public; Owner: -
--

CREATE TABLE public.events_attendances (
    id uuid DEFAULT shared_extensions.gen_random_uuid() NOT NULL,
    attendee_id uuid NOT NULL,
    event_id uuid NOT NULL,
    created_at timestamp(6) without time zone NOT NULL,
    updated_at timestamp(6) without time zone NOT NULL
);


--
-- Name: ideas; Type: TABLE; Schema: public; Owner: -
--

CREATE TABLE public.ideas (
    id uuid DEFAULT shared_extensions.gen_random_uuid() NOT NULL,
    title_multiloc jsonb DEFAULT '{}'::jsonb,
    body_multiloc jsonb DEFAULT '{}'::jsonb,
    publication_status character varying,
    published_at timestamp without time zone,
    project_id uuid,
    author_id uuid,
    created_at timestamp without time zone NOT NULL,
    updated_at timestamp without time zone NOT NULL,
    likes_count integer DEFAULT 0 NOT NULL,
    dislikes_count integer DEFAULT 0 NOT NULL,
    location_point shared_extensions.geography(Point,4326),
    location_description character varying,
    comments_count integer DEFAULT 0 NOT NULL,
    idea_status_id uuid,
    slug character varying,
    budget integer,
    baskets_count integer DEFAULT 0 NOT NULL,
    official_feedbacks_count integer DEFAULT 0 NOT NULL,
    assignee_id uuid,
    assigned_at timestamp without time zone,
    proposed_budget integer,
    custom_field_values jsonb DEFAULT '{}'::jsonb NOT NULL,
    creation_phase_id uuid,
    author_hash character varying,
    anonymous boolean DEFAULT false NOT NULL,
    internal_comments_count integer DEFAULT 0 NOT NULL,
    votes_count integer DEFAULT 0 NOT NULL,
    followers_count integer DEFAULT 0 NOT NULL,
    submitted_at timestamp(6) without time zone,
    manual_votes_amount integer,
    manual_votes_last_updated_by_id uuid,
    manual_votes_last_updated_at timestamp(6) without time zone
);


--
-- Name: phases; Type: TABLE; Schema: public; Owner: -
--

CREATE TABLE public.phases (
    id uuid DEFAULT shared_extensions.gen_random_uuid() NOT NULL,
    project_id uuid,
    title_multiloc jsonb DEFAULT '{}'::jsonb,
    description_multiloc jsonb DEFAULT '{}'::jsonb,
    start_at date,
    end_at date,
    created_at timestamp without time zone NOT NULL,
    updated_at timestamp without time zone NOT NULL,
    participation_method character varying DEFAULT 'ideation'::character varying NOT NULL,
    submission_enabled boolean DEFAULT true,
    commenting_enabled boolean DEFAULT true,
    reacting_enabled boolean DEFAULT true NOT NULL,
    reacting_like_method character varying DEFAULT 'unlimited'::character varying NOT NULL,
    reacting_like_limited_max integer DEFAULT 10,
    survey_embed_url character varying,
    survey_service character varying,
    presentation_mode character varying DEFAULT 'card'::character varying,
    voting_max_total integer,
    poll_anonymous boolean DEFAULT false NOT NULL,
    reacting_dislike_enabled boolean DEFAULT false NOT NULL,
    ideas_count integer DEFAULT 0 NOT NULL,
    ideas_order character varying,
    input_term character varying DEFAULT 'idea'::character varying,
    voting_min_total integer DEFAULT 0,
    reacting_dislike_method character varying DEFAULT 'unlimited'::character varying NOT NULL,
    reacting_dislike_limited_max integer DEFAULT 10,
    allow_anonymous_participation boolean DEFAULT false NOT NULL,
    document_annotation_embed_url character varying,
    voting_method character varying,
    voting_max_votes_per_idea integer,
    voting_term_singular_multiloc jsonb DEFAULT '{}'::jsonb,
    voting_term_plural_multiloc jsonb DEFAULT '{}'::jsonb,
    baskets_count integer DEFAULT 0 NOT NULL,
    votes_count integer DEFAULT 0 NOT NULL,
    campaigns_settings jsonb DEFAULT '{}'::jsonb,
    native_survey_title_multiloc jsonb DEFAULT '{}'::jsonb,
    native_survey_button_multiloc jsonb DEFAULT '{}'::jsonb,
    expire_days_limit integer,
    reacting_threshold integer,
    prescreening_enabled boolean DEFAULT false NOT NULL,
    autoshare_results_enabled boolean DEFAULT true NOT NULL,
    manual_votes_count integer DEFAULT 0 NOT NULL,
    manual_voters_amount integer,
    manual_voters_last_updated_by_id uuid,
    manual_voters_last_updated_at timestamp(6) without time zone,
    survey_popup_frequency integer,
    similarity_threshold_title double precision DEFAULT 0.3,
    similarity_threshold_body double precision DEFAULT 0.4,
<<<<<<< HEAD
    similarity_enabled boolean DEFAULT true NOT NULL
=======
    user_fields_in_form boolean DEFAULT false NOT NULL
>>>>>>> 204c57f1
);


--
-- Name: polls_responses; Type: TABLE; Schema: public; Owner: -
--

CREATE TABLE public.polls_responses (
    id uuid DEFAULT shared_extensions.gen_random_uuid() NOT NULL,
    phase_id uuid NOT NULL,
    user_id uuid,
    created_at timestamp without time zone NOT NULL,
    updated_at timestamp without time zone NOT NULL
);


--
-- Name: reactions; Type: TABLE; Schema: public; Owner: -
--

CREATE TABLE public.reactions (
    id uuid DEFAULT shared_extensions.gen_random_uuid() NOT NULL,
    reactable_id uuid,
    reactable_type character varying,
    user_id uuid,
    mode character varying NOT NULL,
    created_at timestamp without time zone NOT NULL,
    updated_at timestamp without time zone NOT NULL
);


--
-- Name: volunteering_causes; Type: TABLE; Schema: public; Owner: -
--

CREATE TABLE public.volunteering_causes (
    id uuid DEFAULT shared_extensions.gen_random_uuid() NOT NULL,
    phase_id uuid NOT NULL,
    title_multiloc jsonb DEFAULT '{}'::jsonb NOT NULL,
    description_multiloc jsonb DEFAULT '{}'::jsonb NOT NULL,
    volunteers_count integer DEFAULT 0 NOT NULL,
    image character varying,
    ordering integer NOT NULL,
    created_at timestamp(6) without time zone NOT NULL,
    updated_at timestamp(6) without time zone NOT NULL
);


--
-- Name: volunteering_volunteers; Type: TABLE; Schema: public; Owner: -
--

CREATE TABLE public.volunteering_volunteers (
    id uuid DEFAULT shared_extensions.gen_random_uuid() NOT NULL,
    cause_id uuid NOT NULL,
    user_id uuid NOT NULL,
    created_at timestamp(6) without time zone NOT NULL,
    updated_at timestamp(6) without time zone NOT NULL
);


--
-- Name: analytics_fact_participations; Type: VIEW; Schema: public; Owner: -
--

CREATE VIEW public.analytics_fact_participations AS
 SELECT i.id,
    i.author_id AS dimension_user_id,
    COALESCE((i.author_id)::text, (i.author_hash)::text, (i.id)::text) AS participant_id,
    i.project_id AS dimension_project_id,
        CASE
            WHEN ((ph.participation_method)::text = 'native_survey'::text) THEN survey.id
            ELSE idea.id
        END AS dimension_type_id,
    (i.created_at)::date AS dimension_date_created_id,
    (i.likes_count + i.dislikes_count) AS reactions_count,
    i.likes_count,
    i.dislikes_count
   FROM ((((public.ideas i
     LEFT JOIN public.projects pr ON ((pr.id = i.project_id)))
     LEFT JOIN public.phases ph ON ((ph.id = i.creation_phase_id)))
     JOIN public.analytics_dimension_types idea ON (((idea.name)::text = 'idea'::text)))
     LEFT JOIN public.analytics_dimension_types survey ON (((survey.name)::text = 'survey'::text)))
  WHERE ((i.publication_status)::text = 'published'::text)
UNION ALL
 SELECT c.id,
    c.author_id AS dimension_user_id,
    COALESCE((c.author_id)::text, (c.author_hash)::text, (c.id)::text) AS participant_id,
    i.project_id AS dimension_project_id,
    adt.id AS dimension_type_id,
    (c.created_at)::date AS dimension_date_created_id,
    (c.likes_count + c.dislikes_count) AS reactions_count,
    c.likes_count,
    c.dislikes_count
   FROM ((public.comments c
     JOIN public.analytics_dimension_types adt ON ((((adt.name)::text = 'comment'::text) AND ((adt.parent)::text = 'idea'::text))))
     LEFT JOIN public.ideas i ON ((c.idea_id = i.id)))
UNION ALL
 SELECT r.id,
    r.user_id AS dimension_user_id,
    COALESCE((r.user_id)::text, (r.id)::text) AS participant_id,
    COALESCE(i.project_id, ic.project_id) AS dimension_project_id,
    adt.id AS dimension_type_id,
    (r.created_at)::date AS dimension_date_created_id,
    1 AS reactions_count,
        CASE
            WHEN ((r.mode)::text = 'up'::text) THEN 1
            ELSE 0
        END AS likes_count,
        CASE
            WHEN ((r.mode)::text = 'down'::text) THEN 1
            ELSE 0
        END AS dislikes_count
   FROM ((((public.reactions r
     JOIN public.analytics_dimension_types adt ON ((((adt.name)::text = 'reaction'::text) AND ((adt.parent)::text = lower((r.reactable_type)::text)))))
     LEFT JOIN public.ideas i ON ((i.id = r.reactable_id)))
     LEFT JOIN public.comments c ON ((c.id = r.reactable_id)))
     LEFT JOIN public.ideas ic ON ((ic.id = c.idea_id)))
UNION ALL
 SELECT pr.id,
    pr.user_id AS dimension_user_id,
    COALESCE((pr.user_id)::text, (pr.id)::text) AS participant_id,
    p.project_id AS dimension_project_id,
    adt.id AS dimension_type_id,
    (pr.created_at)::date AS dimension_date_created_id,
    0 AS reactions_count,
    0 AS likes_count,
    0 AS dislikes_count
   FROM ((public.polls_responses pr
     LEFT JOIN public.phases p ON ((p.id = pr.phase_id)))
     JOIN public.analytics_dimension_types adt ON (((adt.name)::text = 'poll'::text)))
UNION ALL
 SELECT vv.id,
    vv.user_id AS dimension_user_id,
    COALESCE((vv.user_id)::text, (vv.id)::text) AS participant_id,
    p.project_id AS dimension_project_id,
    adt.id AS dimension_type_id,
    (vv.created_at)::date AS dimension_date_created_id,
    0 AS reactions_count,
    0 AS likes_count,
    0 AS dislikes_count
   FROM (((public.volunteering_volunteers vv
     LEFT JOIN public.volunteering_causes vc ON ((vc.id = vv.cause_id)))
     LEFT JOIN public.phases p ON ((p.id = vc.phase_id)))
     JOIN public.analytics_dimension_types adt ON (((adt.name)::text = 'volunteer'::text)))
UNION ALL
 SELECT b.id,
    b.user_id AS dimension_user_id,
    COALESCE((b.user_id)::text, (b.id)::text) AS participant_id,
    p.project_id AS dimension_project_id,
    adt.id AS dimension_type_id,
    (b.created_at)::date AS dimension_date_created_id,
    0 AS reactions_count,
    0 AS likes_count,
    0 AS dislikes_count
   FROM ((public.baskets b
     LEFT JOIN public.phases p ON ((p.id = b.phase_id)))
     JOIN public.analytics_dimension_types adt ON (((adt.name)::text = 'basket'::text)))
UNION ALL
 SELECT ea.id,
    ea.attendee_id AS dimension_user_id,
    (ea.attendee_id)::text AS participant_id,
    e.project_id AS dimension_project_id,
    adt.id AS dimension_type_id,
    (ea.created_at)::date AS dimension_date_created_id,
    0 AS reactions_count,
    0 AS likes_count,
    0 AS dislikes_count
   FROM ((public.events_attendances ea
     LEFT JOIN public.events e ON ((e.id = ea.event_id)))
     JOIN public.analytics_dimension_types adt ON (((adt.name)::text = 'event_attendance'::text)));


--
-- Name: analytics_fact_posts; Type: VIEW; Schema: public; Owner: -
--

CREATE VIEW public.analytics_fact_posts AS
 SELECT i.id,
    i.author_id AS user_id,
    i.project_id AS dimension_project_id,
    adt.id AS dimension_type_id,
    (i.created_at)::date AS dimension_date_created_id,
    (abf.feedback_first_date)::date AS dimension_date_first_feedback_id,
    i.idea_status_id AS dimension_status_id,
    (abf.feedback_first_date - i.created_at) AS feedback_time_taken,
    COALESCE(abf.feedback_official, 0) AS feedback_official,
    COALESCE(abf.feedback_status_change, 0) AS feedback_status_change,
        CASE
            WHEN (abf.feedback_first_date IS NULL) THEN 1
            ELSE 0
        END AS feedback_none,
    (i.likes_count + i.dislikes_count) AS reactions_count,
    i.likes_count,
    i.dislikes_count,
    i.publication_status
   FROM (((public.ideas i
     LEFT JOIN public.analytics_build_feedbacks abf ON ((abf.post_id = i.id)))
     LEFT JOIN public.phases creation_phase ON ((i.creation_phase_id = creation_phase.id)))
     JOIN public.analytics_dimension_types adt ON (((adt.name)::text =
        CASE
            WHEN (creation_phase.* IS NULL) THEN 'idea'::text
            WHEN ((creation_phase.participation_method)::text = 'proposals'::text) THEN 'proposal'::text
            ELSE NULL::text
        END)))
  WHERE ((creation_phase.* IS NULL) OR ((creation_phase.participation_method)::text = 'proposals'::text));


--
-- Name: analytics_fact_project_statuses; Type: VIEW; Schema: public; Owner: -
--

CREATE VIEW public.analytics_fact_project_statuses AS
 WITH finished_statuses_for_timeline_projects AS (
         SELECT phases.project_id,
            ((max(phases.end_at) + 1))::timestamp without time zone AS "timestamp"
           FROM public.phases
          GROUP BY phases.project_id
         HAVING (max(phases.end_at) < now())
        )
 SELECT ap.publication_id AS dimension_project_id,
    ap.publication_status AS status,
    (((ap.publication_status)::text = 'archived'::text) OR ((fsftp.project_id IS NOT NULL) AND ((ap.publication_status)::text <> 'draft'::text))) AS finished,
    COALESCE(fsftp."timestamp", ap.updated_at) AS "timestamp",
    COALESCE((fsftp."timestamp")::date, (ap.updated_at)::date) AS dimension_date_id
   FROM ((public.admin_publications ap
     LEFT JOIN public.projects p ON ((ap.publication_id = p.id)))
     LEFT JOIN finished_statuses_for_timeline_projects fsftp ON ((fsftp.project_id = ap.publication_id)))
  WHERE ((ap.publication_type)::text = 'Project'::text);


--
-- Name: invites; Type: TABLE; Schema: public; Owner: -
--

CREATE TABLE public.invites (
    id uuid DEFAULT shared_extensions.gen_random_uuid() NOT NULL,
    token character varying NOT NULL,
    inviter_id uuid,
    invitee_id uuid NOT NULL,
    invite_text character varying,
    accepted_at timestamp without time zone,
    created_at timestamp without time zone NOT NULL,
    updated_at timestamp without time zone NOT NULL,
    send_invite_email boolean DEFAULT true NOT NULL
);


--
-- Name: analytics_fact_registrations; Type: VIEW; Schema: public; Owner: -
--

CREATE VIEW public.analytics_fact_registrations AS
 SELECT u.id,
    u.id AS dimension_user_id,
    (u.registration_completed_at)::date AS dimension_date_registration_id,
    (i.created_at)::date AS dimension_date_invited_id,
    (i.accepted_at)::date AS dimension_date_accepted_id
   FROM (public.users u
     LEFT JOIN public.invites i ON ((i.invitee_id = u.id)));


--
-- Name: impact_tracking_sessions; Type: TABLE; Schema: public; Owner: -
--

CREATE TABLE public.impact_tracking_sessions (
    id uuid DEFAULT shared_extensions.gen_random_uuid() NOT NULL,
    monthly_user_hash character varying NOT NULL,
    highest_role character varying,
    created_at timestamp(6) without time zone NOT NULL,
    updated_at timestamp(6) without time zone NOT NULL,
    user_id uuid,
    referrer character varying,
    device_type character varying,
    browser_name character varying,
    os_name character varying
);


--
-- Name: analytics_fact_sessions; Type: VIEW; Schema: public; Owner: -
--

CREATE VIEW public.analytics_fact_sessions AS
 SELECT id,
    monthly_user_hash,
    (created_at)::date AS dimension_date_created_id,
    (updated_at)::date AS dimension_date_updated_id,
    user_id AS dimension_user_id
   FROM public.impact_tracking_sessions;


--
-- Name: app_configurations; Type: TABLE; Schema: public; Owner: -
--

CREATE TABLE public.app_configurations (
    id uuid DEFAULT shared_extensions.gen_random_uuid() NOT NULL,
    name character varying,
    host character varying,
    logo character varying,
    favicon character varying,
    settings jsonb DEFAULT '{}'::jsonb,
    created_at timestamp(6) without time zone NOT NULL,
    updated_at timestamp(6) without time zone NOT NULL,
    style jsonb DEFAULT '{}'::jsonb
);


--
-- Name: ar_internal_metadata; Type: TABLE; Schema: public; Owner: -
--

CREATE TABLE public.ar_internal_metadata (
    key character varying NOT NULL,
    value character varying,
    created_at timestamp(6) without time zone NOT NULL,
    updated_at timestamp(6) without time zone NOT NULL
);


--
-- Name: areas; Type: TABLE; Schema: public; Owner: -
--

CREATE TABLE public.areas (
    id uuid DEFAULT shared_extensions.gen_random_uuid() NOT NULL,
    title_multiloc jsonb DEFAULT '{}'::jsonb,
    description_multiloc jsonb DEFAULT '{}'::jsonb,
    created_at timestamp without time zone NOT NULL,
    updated_at timestamp without time zone NOT NULL,
    ordering integer,
    custom_field_option_id uuid,
    followers_count integer DEFAULT 0 NOT NULL,
    include_in_onboarding boolean DEFAULT false NOT NULL
);


--
-- Name: areas_projects; Type: TABLE; Schema: public; Owner: -
--

CREATE TABLE public.areas_projects (
    area_id uuid,
    project_id uuid,
    id uuid DEFAULT shared_extensions.uuid_generate_v4() NOT NULL
);


--
-- Name: areas_static_pages; Type: TABLE; Schema: public; Owner: -
--

CREATE TABLE public.areas_static_pages (
    id bigint NOT NULL,
    area_id uuid NOT NULL,
    static_page_id uuid NOT NULL,
    created_at timestamp(6) without time zone NOT NULL,
    updated_at timestamp(6) without time zone NOT NULL
);


--
-- Name: areas_static_pages_id_seq; Type: SEQUENCE; Schema: public; Owner: -
--

CREATE SEQUENCE public.areas_static_pages_id_seq
    START WITH 1
    INCREMENT BY 1
    NO MINVALUE
    NO MAXVALUE
    CACHE 1;


--
-- Name: areas_static_pages_id_seq; Type: SEQUENCE OWNED BY; Schema: public; Owner: -
--

ALTER SEQUENCE public.areas_static_pages_id_seq OWNED BY public.areas_static_pages.id;


--
-- Name: authoring_assistance_responses; Type: TABLE; Schema: public; Owner: -
--

CREATE TABLE public.authoring_assistance_responses (
    id uuid DEFAULT gen_random_uuid() NOT NULL,
    idea_id uuid NOT NULL,
    prompt_response jsonb DEFAULT '{}'::jsonb NOT NULL,
    custom_free_prompt character varying,
    created_at timestamp(6) without time zone NOT NULL,
    updated_at timestamp(6) without time zone NOT NULL
);


--
-- Name: baskets_ideas; Type: TABLE; Schema: public; Owner: -
--

CREATE TABLE public.baskets_ideas (
    id uuid DEFAULT shared_extensions.gen_random_uuid() NOT NULL,
    basket_id uuid,
    idea_id uuid,
    created_at timestamp without time zone NOT NULL,
    updated_at timestamp without time zone NOT NULL,
    votes integer DEFAULT 1 NOT NULL
);


--
-- Name: common_passwords; Type: TABLE; Schema: public; Owner: -
--

CREATE TABLE public.common_passwords (
    id uuid DEFAULT shared_extensions.gen_random_uuid() NOT NULL,
    password character varying
);


--
-- Name: content_builder_layout_images; Type: TABLE; Schema: public; Owner: -
--

CREATE TABLE public.content_builder_layout_images (
    id uuid DEFAULT shared_extensions.gen_random_uuid() NOT NULL,
    image character varying,
    code character varying,
    created_at timestamp(6) without time zone NOT NULL,
    updated_at timestamp(6) without time zone NOT NULL
);


--
-- Name: content_builder_layouts; Type: TABLE; Schema: public; Owner: -
--

CREATE TABLE public.content_builder_layouts (
    id uuid DEFAULT shared_extensions.gen_random_uuid() NOT NULL,
    content_buildable_type character varying,
    content_buildable_id uuid,
    code character varying NOT NULL,
    enabled boolean DEFAULT false NOT NULL,
    created_at timestamp(6) without time zone NOT NULL,
    updated_at timestamp(6) without time zone NOT NULL,
    craftjs_json jsonb DEFAULT '{}'::jsonb NOT NULL
);


--
-- Name: cosponsorships; Type: TABLE; Schema: public; Owner: -
--

CREATE TABLE public.cosponsorships (
    id uuid DEFAULT shared_extensions.gen_random_uuid() NOT NULL,
    status character varying DEFAULT 'pending'::character varying NOT NULL,
    user_id uuid NOT NULL,
    idea_id uuid NOT NULL,
    created_at timestamp(6) without time zone NOT NULL,
    updated_at timestamp(6) without time zone NOT NULL
);


--
-- Name: custom_field_bins; Type: TABLE; Schema: public; Owner: -
--

CREATE TABLE public.custom_field_bins (
    id uuid DEFAULT gen_random_uuid() NOT NULL,
    type character varying NOT NULL,
    custom_field_id uuid,
    custom_field_option_id uuid,
    "values" jsonb,
    range int4range,
    created_at timestamp(6) without time zone NOT NULL,
    updated_at timestamp(6) without time zone NOT NULL
);


--
-- Name: custom_field_matrix_statements; Type: TABLE; Schema: public; Owner: -
--

CREATE TABLE public.custom_field_matrix_statements (
    id uuid DEFAULT gen_random_uuid() NOT NULL,
    custom_field_id uuid NOT NULL,
    title_multiloc jsonb DEFAULT '{}'::jsonb NOT NULL,
    key character varying NOT NULL,
    ordering integer NOT NULL,
    created_at timestamp(6) without time zone NOT NULL,
    updated_at timestamp(6) without time zone NOT NULL
);


--
-- Name: custom_field_option_images; Type: TABLE; Schema: public; Owner: -
--

CREATE TABLE public.custom_field_option_images (
    id uuid DEFAULT shared_extensions.gen_random_uuid() NOT NULL,
    custom_field_option_id uuid,
    image character varying,
    ordering integer DEFAULT 0,
    created_at timestamp(6) without time zone NOT NULL,
    updated_at timestamp(6) without time zone NOT NULL
);


--
-- Name: custom_field_options; Type: TABLE; Schema: public; Owner: -
--

CREATE TABLE public.custom_field_options (
    id uuid DEFAULT shared_extensions.gen_random_uuid() NOT NULL,
    custom_field_id uuid,
    key character varying,
    title_multiloc jsonb DEFAULT '{}'::jsonb,
    ordering integer,
    created_at timestamp without time zone NOT NULL,
    updated_at timestamp without time zone NOT NULL,
    other boolean DEFAULT false NOT NULL
);


--
-- Name: custom_fields; Type: TABLE; Schema: public; Owner: -
--

CREATE TABLE public.custom_fields (
    id uuid DEFAULT shared_extensions.gen_random_uuid() NOT NULL,
    resource_type character varying,
    key character varying,
    input_type character varying,
    title_multiloc jsonb DEFAULT '{}'::jsonb,
    description_multiloc jsonb DEFAULT '{}'::jsonb,
    required boolean DEFAULT false,
    ordering integer,
    created_at timestamp without time zone NOT NULL,
    updated_at timestamp without time zone NOT NULL,
    enabled boolean DEFAULT true NOT NULL,
    code character varying,
    resource_id uuid,
    hidden boolean DEFAULT false NOT NULL,
    maximum integer,
    logic jsonb DEFAULT '{}'::jsonb NOT NULL,
    answer_visible_to character varying,
    select_count_enabled boolean DEFAULT false NOT NULL,
    maximum_select_count integer,
    minimum_select_count integer,
    random_option_ordering boolean DEFAULT false NOT NULL,
    page_layout character varying,
    linear_scale_label_1_multiloc jsonb DEFAULT '{}'::jsonb NOT NULL,
    linear_scale_label_2_multiloc jsonb DEFAULT '{}'::jsonb NOT NULL,
    linear_scale_label_3_multiloc jsonb DEFAULT '{}'::jsonb NOT NULL,
    linear_scale_label_4_multiloc jsonb DEFAULT '{}'::jsonb NOT NULL,
    linear_scale_label_5_multiloc jsonb DEFAULT '{}'::jsonb NOT NULL,
    linear_scale_label_6_multiloc jsonb DEFAULT '{}'::jsonb NOT NULL,
    linear_scale_label_7_multiloc jsonb DEFAULT '{}'::jsonb NOT NULL,
    dropdown_layout boolean DEFAULT false NOT NULL,
    linear_scale_label_8_multiloc jsonb DEFAULT '{}'::jsonb NOT NULL,
    linear_scale_label_9_multiloc jsonb DEFAULT '{}'::jsonb NOT NULL,
    linear_scale_label_10_multiloc jsonb DEFAULT '{}'::jsonb NOT NULL,
    linear_scale_label_11_multiloc jsonb DEFAULT '{}'::jsonb NOT NULL,
    ask_follow_up boolean DEFAULT false NOT NULL,
    page_button_label_multiloc jsonb DEFAULT '{}'::jsonb NOT NULL,
    page_button_link character varying,
    question_category character varying
);


--
-- Name: custom_forms; Type: TABLE; Schema: public; Owner: -
--

CREATE TABLE public.custom_forms (
    id uuid DEFAULT shared_extensions.gen_random_uuid() NOT NULL,
    created_at timestamp(6) without time zone NOT NULL,
    updated_at timestamp(6) without time zone NOT NULL,
    participation_context_id uuid NOT NULL,
    participation_context_type character varying NOT NULL
);


--
-- Name: email_campaigns_campaign_email_commands; Type: TABLE; Schema: public; Owner: -
--

CREATE TABLE public.email_campaigns_campaign_email_commands (
    id uuid DEFAULT shared_extensions.gen_random_uuid() NOT NULL,
    campaign character varying,
    recipient_id uuid,
    commanded_at timestamp without time zone,
    tracked_content jsonb,
    created_at timestamp without time zone NOT NULL,
    updated_at timestamp without time zone NOT NULL
);


--
-- Name: email_campaigns_campaigns_groups; Type: TABLE; Schema: public; Owner: -
--

CREATE TABLE public.email_campaigns_campaigns_groups (
    id uuid DEFAULT shared_extensions.gen_random_uuid() NOT NULL,
    campaign_id uuid,
    group_id uuid,
    created_at timestamp without time zone NOT NULL,
    updated_at timestamp without time zone NOT NULL
);


--
-- Name: email_campaigns_consents; Type: TABLE; Schema: public; Owner: -
--

CREATE TABLE public.email_campaigns_consents (
    id uuid DEFAULT shared_extensions.gen_random_uuid() NOT NULL,
    campaign_type character varying NOT NULL,
    user_id uuid NOT NULL,
    consented boolean NOT NULL,
    created_at timestamp without time zone NOT NULL,
    updated_at timestamp without time zone NOT NULL
);


--
-- Name: email_campaigns_examples; Type: TABLE; Schema: public; Owner: -
--

CREATE TABLE public.email_campaigns_examples (
    id uuid DEFAULT shared_extensions.gen_random_uuid() NOT NULL,
    mail_body_html character varying NOT NULL,
    locale character varying NOT NULL,
    subject character varying NOT NULL,
    recipient_id uuid,
    created_at timestamp(6) without time zone NOT NULL,
    updated_at timestamp(6) without time zone NOT NULL,
    campaign_id uuid
);


--
-- Name: email_campaigns_unsubscription_tokens; Type: TABLE; Schema: public; Owner: -
--

CREATE TABLE public.email_campaigns_unsubscription_tokens (
    id uuid DEFAULT shared_extensions.gen_random_uuid() NOT NULL,
    token character varying NOT NULL,
    user_id uuid NOT NULL
);


--
-- Name: email_snippets; Type: TABLE; Schema: public; Owner: -
--

CREATE TABLE public.email_snippets (
    id uuid DEFAULT shared_extensions.gen_random_uuid() NOT NULL,
    email character varying,
    snippet character varying,
    locale character varying,
    body text,
    created_at timestamp without time zone NOT NULL,
    updated_at timestamp without time zone NOT NULL
);


--
-- Name: embeddings_similarities; Type: TABLE; Schema: public; Owner: -
--

CREATE TABLE public.embeddings_similarities (
    id uuid DEFAULT gen_random_uuid() NOT NULL,
    embedding shared_extensions.vector(1024) NOT NULL,
    embeddable_type character varying NOT NULL,
    embeddable_id uuid NOT NULL,
    embedded_attributes character varying,
    created_at timestamp(6) without time zone NOT NULL,
    updated_at timestamp(6) without time zone NOT NULL
);


--
-- Name: event_files; Type: TABLE; Schema: public; Owner: -
--

CREATE TABLE public.event_files (
    id uuid DEFAULT shared_extensions.gen_random_uuid() NOT NULL,
    event_id uuid,
    file character varying,
    ordering integer,
    created_at timestamp without time zone NOT NULL,
    updated_at timestamp without time zone NOT NULL,
    name character varying
);


--
-- Name: event_images; Type: TABLE; Schema: public; Owner: -
--

CREATE TABLE public.event_images (
    id uuid DEFAULT shared_extensions.gen_random_uuid() NOT NULL,
    event_id uuid,
    image character varying,
    ordering integer,
    created_at timestamp(6) without time zone NOT NULL,
    updated_at timestamp(6) without time zone NOT NULL,
    alt_text_multiloc jsonb DEFAULT '{}'::jsonb
);


--
-- Name: experiments; Type: TABLE; Schema: public; Owner: -
--

CREATE TABLE public.experiments (
    id uuid DEFAULT shared_extensions.gen_random_uuid() NOT NULL,
    name character varying NOT NULL,
    treatment character varying NOT NULL,
    action character varying NOT NULL,
    created_at timestamp(6) without time zone NOT NULL,
    updated_at timestamp(6) without time zone NOT NULL
);


--
-- Name: flag_inappropriate_content_inappropriate_content_flags; Type: TABLE; Schema: public; Owner: -
--

CREATE TABLE public.flag_inappropriate_content_inappropriate_content_flags (
    id uuid DEFAULT shared_extensions.gen_random_uuid() NOT NULL,
    flaggable_id uuid NOT NULL,
    flaggable_type character varying NOT NULL,
    deleted_at timestamp without time zone,
    toxicity_label character varying,
    created_at timestamp(6) without time zone NOT NULL,
    updated_at timestamp(6) without time zone NOT NULL,
    ai_reason character varying
);


--
-- Name: followers; Type: TABLE; Schema: public; Owner: -
--

CREATE TABLE public.followers (
    id uuid DEFAULT shared_extensions.gen_random_uuid() NOT NULL,
    followable_type character varying NOT NULL,
    followable_id uuid NOT NULL,
    user_id uuid NOT NULL,
    created_at timestamp(6) without time zone NOT NULL,
    updated_at timestamp(6) without time zone NOT NULL
);


--
-- Name: groups; Type: TABLE; Schema: public; Owner: -
--

CREATE TABLE public.groups (
    id uuid DEFAULT shared_extensions.gen_random_uuid() NOT NULL,
    title_multiloc jsonb DEFAULT '{}'::jsonb,
    slug character varying,
    memberships_count integer DEFAULT 0 NOT NULL,
    created_at timestamp without time zone NOT NULL,
    updated_at timestamp without time zone NOT NULL,
    membership_type character varying,
    rules jsonb DEFAULT '[]'::jsonb
);


--
-- Name: groups_permissions; Type: TABLE; Schema: public; Owner: -
--

CREATE TABLE public.groups_permissions (
    id uuid DEFAULT shared_extensions.gen_random_uuid() NOT NULL,
    permission_id uuid NOT NULL,
    group_id uuid NOT NULL,
    created_at timestamp without time zone NOT NULL,
    updated_at timestamp without time zone NOT NULL
);


--
-- Name: groups_projects; Type: TABLE; Schema: public; Owner: -
--

CREATE TABLE public.groups_projects (
    id uuid DEFAULT shared_extensions.gen_random_uuid() NOT NULL,
    group_id uuid,
    project_id uuid,
    created_at timestamp without time zone NOT NULL,
    updated_at timestamp without time zone NOT NULL
);


--
-- Name: id_id_card_lookup_id_cards; Type: TABLE; Schema: public; Owner: -
--

CREATE TABLE public.id_id_card_lookup_id_cards (
    id uuid DEFAULT shared_extensions.gen_random_uuid() NOT NULL,
    hashed_card_id character varying
);


--
-- Name: idea_files; Type: TABLE; Schema: public; Owner: -
--

CREATE TABLE public.idea_files (
    id uuid DEFAULT shared_extensions.gen_random_uuid() NOT NULL,
    idea_id uuid,
    file character varying,
    ordering integer,
    created_at timestamp without time zone NOT NULL,
    updated_at timestamp without time zone NOT NULL,
    name character varying
);


--
-- Name: idea_images; Type: TABLE; Schema: public; Owner: -
--

CREATE TABLE public.idea_images (
    id uuid DEFAULT shared_extensions.gen_random_uuid() NOT NULL,
    idea_id uuid,
    image character varying,
    ordering integer,
    created_at timestamp without time zone NOT NULL,
    updated_at timestamp without time zone NOT NULL
);


--
-- Name: idea_import_files; Type: TABLE; Schema: public; Owner: -
--

CREATE TABLE public.idea_import_files (
    id uuid DEFAULT shared_extensions.gen_random_uuid() NOT NULL,
    project_id uuid,
    file character varying,
    name character varying,
    import_type character varying,
    num_pages integer DEFAULT 0,
    created_at timestamp(6) without time zone NOT NULL,
    updated_at timestamp(6) without time zone NOT NULL,
    parent_id uuid
);


--
-- Name: idea_imports; Type: TABLE; Schema: public; Owner: -
--

CREATE TABLE public.idea_imports (
    id uuid DEFAULT shared_extensions.gen_random_uuid() NOT NULL,
    idea_id uuid,
    import_user_id uuid,
    file_id uuid,
    user_created boolean DEFAULT false,
    required boolean DEFAULT false,
    approved_at timestamp without time zone,
    page_range text[] DEFAULT '{}'::text[],
    locale character varying,
    string character varying,
    created_at timestamp(6) without time zone NOT NULL,
    updated_at timestamp(6) without time zone NOT NULL,
    user_consent boolean DEFAULT false NOT NULL,
    content_changes jsonb DEFAULT '{}'::jsonb
);


--
-- Name: idea_trending_infos; Type: VIEW; Schema: public; Owner: -
--

CREATE VIEW public.idea_trending_infos AS
 SELECT ideas.id AS idea_id,
    GREATEST(comments_at.last_comment_at, likes_at.last_liked_at, ideas.published_at) AS last_activity_at,
    to_timestamp(round((((GREATEST(((comments_at.comments_count)::double precision * comments_at.mean_comment_at), (0)::double precision) + GREATEST(((likes_at.likes_count)::double precision * likes_at.mean_liked_at), (0)::double precision)) + date_part('epoch'::text, ideas.published_at)) / (((GREATEST((comments_at.comments_count)::numeric, 0.0) + GREATEST((likes_at.likes_count)::numeric, 0.0)) + 1.0))::double precision))) AS mean_activity_at
   FROM ((public.ideas
     FULL JOIN ( SELECT comments.idea_id,
            max(comments.created_at) AS last_comment_at,
            avg(date_part('epoch'::text, comments.created_at)) AS mean_comment_at,
            count(comments.idea_id) AS comments_count
           FROM public.comments
          GROUP BY comments.idea_id) comments_at ON ((ideas.id = comments_at.idea_id)))
     FULL JOIN ( SELECT reactions.reactable_id,
            max(reactions.created_at) AS last_liked_at,
            avg(date_part('epoch'::text, reactions.created_at)) AS mean_liked_at,
            count(reactions.reactable_id) AS likes_count
           FROM public.reactions
          WHERE (((reactions.mode)::text = 'up'::text) AND ((reactions.reactable_type)::text = 'Idea'::text))
          GROUP BY reactions.reactable_id) likes_at ON ((ideas.id = likes_at.reactable_id)));


--
-- Name: ideas_phases; Type: TABLE; Schema: public; Owner: -
--

CREATE TABLE public.ideas_phases (
    id uuid DEFAULT shared_extensions.gen_random_uuid() NOT NULL,
    idea_id uuid,
    phase_id uuid,
    created_at timestamp without time zone NOT NULL,
    updated_at timestamp without time zone NOT NULL,
    baskets_count integer DEFAULT 0 NOT NULL,
    votes_count integer DEFAULT 0 NOT NULL
);


--
-- Name: ideas_topics; Type: TABLE; Schema: public; Owner: -
--

CREATE TABLE public.ideas_topics (
    idea_id uuid,
    topic_id uuid,
    id uuid DEFAULT shared_extensions.uuid_generate_v4() NOT NULL
);


--
-- Name: identities; Type: TABLE; Schema: public; Owner: -
--

CREATE TABLE public.identities (
    id uuid DEFAULT shared_extensions.gen_random_uuid() NOT NULL,
    provider character varying,
    uid character varying,
    auth_hash jsonb DEFAULT '{}'::jsonb,
    user_id uuid,
    created_at timestamp without time zone NOT NULL,
    updated_at timestamp without time zone NOT NULL
);


--
-- Name: impact_tracking_pageviews; Type: TABLE; Schema: public; Owner: -
--

CREATE TABLE public.impact_tracking_pageviews (
    id uuid DEFAULT gen_random_uuid() NOT NULL,
    session_id uuid NOT NULL,
    path character varying NOT NULL,
    project_id uuid,
    created_at timestamp(6) without time zone NOT NULL,
    updated_at timestamp(6) without time zone NOT NULL
);


--
-- Name: impact_tracking_salts; Type: TABLE; Schema: public; Owner: -
--

CREATE TABLE public.impact_tracking_salts (
    id uuid DEFAULT shared_extensions.gen_random_uuid() NOT NULL,
    salt character varying,
    created_at timestamp(6) without time zone NOT NULL,
    updated_at timestamp(6) without time zone NOT NULL
);


--
-- Name: internal_comments; Type: TABLE; Schema: public; Owner: -
--

CREATE TABLE public.internal_comments (
    id uuid DEFAULT shared_extensions.gen_random_uuid() NOT NULL,
    author_id uuid,
    idea_id uuid,
    parent_id uuid,
    lft integer NOT NULL,
    rgt integer NOT NULL,
    body text NOT NULL,
    publication_status character varying DEFAULT 'published'::character varying NOT NULL,
    body_updated_at timestamp without time zone,
    children_count integer DEFAULT 0 NOT NULL,
    created_at timestamp(6) without time zone NOT NULL,
    updated_at timestamp(6) without time zone NOT NULL
);


--
-- Name: machine_translations_machine_translations; Type: TABLE; Schema: public; Owner: -
--

CREATE TABLE public.machine_translations_machine_translations (
    id uuid DEFAULT shared_extensions.gen_random_uuid() NOT NULL,
    translatable_id uuid NOT NULL,
    translatable_type character varying NOT NULL,
    attribute_name character varying NOT NULL,
    locale_to character varying NOT NULL,
    translation character varying NOT NULL,
    created_at timestamp without time zone NOT NULL,
    updated_at timestamp without time zone NOT NULL
);


--
-- Name: maps_layers; Type: TABLE; Schema: public; Owner: -
--

CREATE TABLE public.maps_layers (
    id uuid DEFAULT shared_extensions.gen_random_uuid() NOT NULL,
    map_config_id uuid NOT NULL,
    title_multiloc jsonb DEFAULT '{}'::jsonb NOT NULL,
    ordering integer NOT NULL,
    geojson jsonb DEFAULT '{}'::jsonb NOT NULL,
    default_enabled boolean DEFAULT true NOT NULL,
    marker_svg_url character varying,
    created_at timestamp(6) without time zone NOT NULL,
    updated_at timestamp(6) without time zone NOT NULL,
    type character varying,
    layer_url character varying
);


--
-- Name: maps_map_configs; Type: TABLE; Schema: public; Owner: -
--

CREATE TABLE public.maps_map_configs (
    id uuid DEFAULT shared_extensions.gen_random_uuid() NOT NULL,
    center shared_extensions.geography(Point,4326),
    zoom_level numeric(4,2),
    tile_provider character varying,
    created_at timestamp(6) without time zone NOT NULL,
    updated_at timestamp(6) without time zone NOT NULL,
    esri_web_map_id character varying,
    esri_base_map_id character varying,
    mappable_type character varying,
    mappable_id uuid
);


--
-- Name: memberships; Type: TABLE; Schema: public; Owner: -
--

CREATE TABLE public.memberships (
    id uuid DEFAULT shared_extensions.gen_random_uuid() NOT NULL,
    group_id uuid,
    user_id uuid,
    created_at timestamp without time zone NOT NULL,
    updated_at timestamp without time zone NOT NULL
);


--
-- Name: moderation_moderation_statuses; Type: TABLE; Schema: public; Owner: -
--

CREATE TABLE public.moderation_moderation_statuses (
    id uuid DEFAULT shared_extensions.gen_random_uuid() NOT NULL,
    moderatable_id uuid,
    moderatable_type character varying,
    status character varying,
    created_at timestamp without time zone NOT NULL,
    updated_at timestamp without time zone NOT NULL
);


--
-- Name: moderation_moderations; Type: VIEW; Schema: public; Owner: -
--

CREATE VIEW public.moderation_moderations AS
 SELECT ideas.id,
    'Idea'::text AS moderatable_type,
    NULL::text AS post_type,
    NULL::uuid AS post_id,
    NULL::character varying AS post_slug,
    NULL::jsonb AS post_title_multiloc,
    projects.id AS project_id,
    projects.slug AS project_slug,
    projects.title_multiloc AS project_title_multiloc,
    ideas.title_multiloc AS content_title_multiloc,
    ideas.body_multiloc AS content_body_multiloc,
    ideas.slug AS content_slug,
    ideas.published_at AS created_at,
    moderation_moderation_statuses.status AS moderation_status
   FROM ((public.ideas
     LEFT JOIN public.moderation_moderation_statuses ON ((moderation_moderation_statuses.moderatable_id = ideas.id)))
     LEFT JOIN public.projects ON ((projects.id = ideas.project_id)))
UNION ALL
 SELECT comments.id,
    'Comment'::text AS moderatable_type,
    'Idea'::text AS post_type,
    ideas.id AS post_id,
    ideas.slug AS post_slug,
    ideas.title_multiloc AS post_title_multiloc,
    projects.id AS project_id,
    projects.slug AS project_slug,
    projects.title_multiloc AS project_title_multiloc,
    NULL::jsonb AS content_title_multiloc,
    comments.body_multiloc AS content_body_multiloc,
    NULL::character varying AS content_slug,
    comments.created_at,
    moderation_moderation_statuses.status AS moderation_status
   FROM (((public.comments
     LEFT JOIN public.moderation_moderation_statuses ON ((moderation_moderation_statuses.moderatable_id = comments.id)))
     LEFT JOIN public.ideas ON ((ideas.id = comments.idea_id)))
     LEFT JOIN public.projects ON ((projects.id = ideas.project_id)));


--
-- Name: nav_bar_items; Type: TABLE; Schema: public; Owner: -
--

CREATE TABLE public.nav_bar_items (
    id uuid DEFAULT shared_extensions.gen_random_uuid() NOT NULL,
    code character varying NOT NULL,
    ordering integer,
    title_multiloc jsonb,
    static_page_id uuid,
    created_at timestamp(6) without time zone NOT NULL,
    updated_at timestamp(6) without time zone NOT NULL,
    project_id uuid
);


--
-- Name: notifications; Type: TABLE; Schema: public; Owner: -
--

CREATE TABLE public.notifications (
    id uuid DEFAULT shared_extensions.gen_random_uuid() NOT NULL,
    type character varying,
    read_at timestamp without time zone,
    recipient_id uuid,
    idea_id uuid,
    comment_id uuid,
    project_id uuid,
    created_at timestamp without time zone NOT NULL,
    updated_at timestamp without time zone NOT NULL,
    initiating_user_id uuid,
    spam_report_id uuid,
    invite_id uuid,
    reason_code character varying,
    other_reason character varying,
    idea_status_id uuid,
    official_feedback_id uuid,
    phase_id uuid,
    project_folder_id uuid,
    inappropriate_content_flag_id uuid,
    internal_comment_id uuid,
    basket_id uuid,
    cosponsorship_id uuid,
    project_review_id uuid
);


--
-- Name: onboarding_campaign_dismissals; Type: TABLE; Schema: public; Owner: -
--

CREATE TABLE public.onboarding_campaign_dismissals (
    id uuid DEFAULT shared_extensions.gen_random_uuid() NOT NULL,
    user_id uuid,
    campaign_name character varying NOT NULL,
    created_at timestamp without time zone NOT NULL,
    updated_at timestamp without time zone NOT NULL
);


--
-- Name: permissions; Type: TABLE; Schema: public; Owner: -
--

CREATE TABLE public.permissions (
    id uuid DEFAULT shared_extensions.gen_random_uuid() NOT NULL,
    action character varying NOT NULL,
    permitted_by character varying NOT NULL,
    permission_scope_id uuid,
    permission_scope_type character varying,
    created_at timestamp without time zone NOT NULL,
    updated_at timestamp without time zone NOT NULL,
    global_custom_fields boolean DEFAULT false NOT NULL,
    verification_expiry integer,
    access_denied_explanation_multiloc jsonb DEFAULT '{}'::jsonb NOT NULL
);


--
-- Name: permissions_custom_fields; Type: TABLE; Schema: public; Owner: -
--

CREATE TABLE public.permissions_custom_fields (
    id uuid DEFAULT shared_extensions.gen_random_uuid() NOT NULL,
    permission_id uuid NOT NULL,
    custom_field_id uuid NOT NULL,
    required boolean DEFAULT true NOT NULL,
    created_at timestamp(6) without time zone NOT NULL,
    updated_at timestamp(6) without time zone NOT NULL,
    ordering integer DEFAULT 0
);


--
-- Name: phase_files; Type: TABLE; Schema: public; Owner: -
--

CREATE TABLE public.phase_files (
    id uuid DEFAULT shared_extensions.gen_random_uuid() NOT NULL,
    phase_id uuid,
    file character varying,
    ordering integer,
    created_at timestamp without time zone NOT NULL,
    updated_at timestamp without time zone NOT NULL,
    name character varying
);


--
-- Name: polls_options; Type: TABLE; Schema: public; Owner: -
--

CREATE TABLE public.polls_options (
    id uuid DEFAULT shared_extensions.gen_random_uuid() NOT NULL,
    question_id uuid,
    title_multiloc jsonb DEFAULT '{}'::jsonb NOT NULL,
    ordering integer,
    created_at timestamp without time zone NOT NULL,
    updated_at timestamp without time zone NOT NULL
);


--
-- Name: polls_questions; Type: TABLE; Schema: public; Owner: -
--

CREATE TABLE public.polls_questions (
    id uuid DEFAULT shared_extensions.gen_random_uuid() NOT NULL,
    phase_id uuid NOT NULL,
    title_multiloc jsonb DEFAULT '{}'::jsonb NOT NULL,
    ordering integer,
    created_at timestamp without time zone NOT NULL,
    updated_at timestamp without time zone NOT NULL,
    question_type character varying DEFAULT 'single_option'::character varying NOT NULL,
    max_options integer
);


--
-- Name: polls_response_options; Type: TABLE; Schema: public; Owner: -
--

CREATE TABLE public.polls_response_options (
    id uuid DEFAULT shared_extensions.gen_random_uuid() NOT NULL,
    response_id uuid,
    option_id uuid,
    created_at timestamp without time zone NOT NULL,
    updated_at timestamp without time zone NOT NULL
);


--
-- Name: project_files; Type: TABLE; Schema: public; Owner: -
--

CREATE TABLE public.project_files (
    id uuid DEFAULT shared_extensions.gen_random_uuid() NOT NULL,
    project_id uuid,
    file character varying,
    ordering integer,
    created_at timestamp without time zone NOT NULL,
    updated_at timestamp without time zone NOT NULL,
    name character varying
);


--
-- Name: project_folders_files; Type: TABLE; Schema: public; Owner: -
--

CREATE TABLE public.project_folders_files (
    id uuid DEFAULT shared_extensions.gen_random_uuid() NOT NULL,
    project_folder_id uuid,
    file character varying,
    name character varying,
    ordering integer,
    created_at timestamp(6) without time zone NOT NULL,
    updated_at timestamp(6) without time zone NOT NULL
);


--
-- Name: project_folders_folders; Type: TABLE; Schema: public; Owner: -
--

CREATE TABLE public.project_folders_folders (
    id uuid DEFAULT shared_extensions.gen_random_uuid() NOT NULL,
    title_multiloc jsonb,
    description_multiloc jsonb,
    description_preview_multiloc jsonb,
    header_bg character varying,
    slug character varying,
    created_at timestamp(6) without time zone NOT NULL,
    updated_at timestamp(6) without time zone NOT NULL,
    followers_count integer DEFAULT 0 NOT NULL,
    header_bg_alt_text_multiloc jsonb DEFAULT '{}'::jsonb
);


--
-- Name: project_folders_images; Type: TABLE; Schema: public; Owner: -
--

CREATE TABLE public.project_folders_images (
    id uuid DEFAULT shared_extensions.gen_random_uuid() NOT NULL,
    project_folder_id uuid,
    image character varying,
    ordering integer,
    created_at timestamp(6) without time zone NOT NULL,
    updated_at timestamp(6) without time zone NOT NULL,
    alt_text_multiloc jsonb DEFAULT '{}'::jsonb
);


--
-- Name: project_images; Type: TABLE; Schema: public; Owner: -
--

CREATE TABLE public.project_images (
    id uuid DEFAULT shared_extensions.gen_random_uuid() NOT NULL,
    project_id uuid,
    image character varying,
    ordering integer,
    created_at timestamp without time zone NOT NULL,
    updated_at timestamp without time zone NOT NULL,
    alt_text_multiloc jsonb DEFAULT '{}'::jsonb
);


--
-- Name: project_reviews; Type: TABLE; Schema: public; Owner: -
--

CREATE TABLE public.project_reviews (
    id uuid DEFAULT gen_random_uuid() NOT NULL,
    project_id uuid NOT NULL,
    requester_id uuid,
    reviewer_id uuid,
    approved_at timestamp(6) without time zone,
    created_at timestamp(6) without time zone NOT NULL,
    updated_at timestamp(6) without time zone NOT NULL
);


--
-- Name: projects_allowed_input_topics; Type: TABLE; Schema: public; Owner: -
--

CREATE TABLE public.projects_allowed_input_topics (
    project_id uuid,
    topic_id uuid,
    id uuid DEFAULT shared_extensions.uuid_generate_v4() NOT NULL,
    created_at timestamp(6) without time zone NOT NULL,
    updated_at timestamp(6) without time zone NOT NULL,
    ordering integer
);


--
-- Name: projects_topics; Type: TABLE; Schema: public; Owner: -
--

CREATE TABLE public.projects_topics (
    id uuid DEFAULT shared_extensions.gen_random_uuid() NOT NULL,
    topic_id uuid NOT NULL,
    project_id uuid NOT NULL,
    created_at timestamp(6) without time zone NOT NULL,
    updated_at timestamp(6) without time zone NOT NULL
);


--
-- Name: public_api_api_clients; Type: TABLE; Schema: public; Owner: -
--

CREATE TABLE public.public_api_api_clients (
    id uuid DEFAULT shared_extensions.gen_random_uuid() NOT NULL,
    name character varying,
    created_at timestamp without time zone NOT NULL,
    updated_at timestamp without time zone NOT NULL,
    last_used_at timestamp(6) without time zone,
    secret_digest character varying NOT NULL,
    secret_postfix character varying NOT NULL
);


--
-- Name: que_jobs_id_seq; Type: SEQUENCE; Schema: public; Owner: -
--

CREATE SEQUENCE public.que_jobs_id_seq
    START WITH 1
    INCREMENT BY 1
    NO MINVALUE
    NO MAXVALUE
    CACHE 1;


--
-- Name: que_jobs_id_seq; Type: SEQUENCE OWNED BY; Schema: public; Owner: -
--

ALTER SEQUENCE public.que_jobs_id_seq OWNED BY public.que_jobs.id;


--
-- Name: que_lockers; Type: TABLE; Schema: public; Owner: -
--

CREATE UNLOGGED TABLE public.que_lockers (
    pid integer NOT NULL,
    worker_count integer NOT NULL,
    worker_priorities integer[] NOT NULL,
    ruby_pid integer NOT NULL,
    ruby_hostname text NOT NULL,
    queues text[] NOT NULL,
    listening boolean NOT NULL,
    job_schema_version integer DEFAULT 1,
    CONSTRAINT valid_queues CHECK (((array_ndims(queues) = 1) AND (array_length(queues, 1) IS NOT NULL))),
    CONSTRAINT valid_worker_priorities CHECK (((array_ndims(worker_priorities) = 1) AND (array_length(worker_priorities, 1) IS NOT NULL)))
);


--
-- Name: que_values; Type: TABLE; Schema: public; Owner: -
--

CREATE TABLE public.que_values (
    key text NOT NULL,
    value jsonb DEFAULT '{}'::jsonb NOT NULL,
    CONSTRAINT valid_value CHECK ((jsonb_typeof(value) = 'object'::text))
)
WITH (fillfactor='90');


--
-- Name: report_builder_published_graph_data_units; Type: TABLE; Schema: public; Owner: -
--

CREATE TABLE public.report_builder_published_graph_data_units (
    id uuid DEFAULT shared_extensions.gen_random_uuid() NOT NULL,
    report_id uuid NOT NULL,
    graph_id character varying NOT NULL,
    data jsonb NOT NULL,
    created_at timestamp(6) without time zone NOT NULL,
    updated_at timestamp(6) without time zone NOT NULL
);


--
-- Name: report_builder_reports; Type: TABLE; Schema: public; Owner: -
--

CREATE TABLE public.report_builder_reports (
    id uuid DEFAULT shared_extensions.gen_random_uuid() NOT NULL,
    name character varying,
    owner_id uuid,
    created_at timestamp(6) without time zone NOT NULL,
    updated_at timestamp(6) without time zone NOT NULL,
    phase_id uuid,
    visible boolean DEFAULT false NOT NULL,
    name_tsvector tsvector GENERATED ALWAYS AS (to_tsvector('simple'::regconfig, (name)::text)) STORED,
    year integer,
    quarter integer
);


--
-- Name: schema_migrations; Type: TABLE; Schema: public; Owner: -
--

CREATE TABLE public.schema_migrations (
    version character varying NOT NULL
);


--
-- Name: spam_reports; Type: TABLE; Schema: public; Owner: -
--

CREATE TABLE public.spam_reports (
    id uuid DEFAULT shared_extensions.gen_random_uuid() NOT NULL,
    spam_reportable_id uuid NOT NULL,
    spam_reportable_type character varying NOT NULL,
    reported_at timestamp without time zone NOT NULL,
    reason_code character varying,
    other_reason character varying,
    user_id uuid,
    created_at timestamp without time zone NOT NULL,
    updated_at timestamp without time zone NOT NULL
);


--
-- Name: static_page_files; Type: TABLE; Schema: public; Owner: -
--

CREATE TABLE public.static_page_files (
    id uuid DEFAULT shared_extensions.gen_random_uuid() NOT NULL,
    static_page_id uuid,
    file character varying,
    ordering integer,
    name character varying,
    created_at timestamp without time zone NOT NULL,
    updated_at timestamp without time zone NOT NULL
);


--
-- Name: static_pages; Type: TABLE; Schema: public; Owner: -
--

CREATE TABLE public.static_pages (
    id uuid DEFAULT shared_extensions.gen_random_uuid() NOT NULL,
    title_multiloc jsonb DEFAULT '{}'::jsonb,
    slug character varying,
    created_at timestamp without time zone NOT NULL,
    updated_at timestamp without time zone NOT NULL,
    code character varying NOT NULL,
    top_info_section_multiloc jsonb DEFAULT '{}'::jsonb NOT NULL,
    banner_enabled boolean DEFAULT false NOT NULL,
    banner_layout character varying DEFAULT 'full_width_banner_layout'::character varying NOT NULL,
    banner_overlay_color character varying,
    banner_overlay_opacity integer,
    banner_cta_button_multiloc jsonb DEFAULT '{}'::jsonb NOT NULL,
    banner_cta_button_type character varying DEFAULT 'no_button'::character varying NOT NULL,
    banner_cta_button_url character varying,
    banner_header_multiloc jsonb DEFAULT '{}'::jsonb NOT NULL,
    banner_subheader_multiloc jsonb DEFAULT '{}'::jsonb NOT NULL,
    top_info_section_enabled boolean DEFAULT false NOT NULL,
    files_section_enabled boolean DEFAULT false NOT NULL,
    projects_enabled boolean DEFAULT false NOT NULL,
    projects_filter_type character varying DEFAULT 'no_filter'::character varying NOT NULL,
    events_widget_enabled boolean DEFAULT false NOT NULL,
    bottom_info_section_enabled boolean DEFAULT false NOT NULL,
    bottom_info_section_multiloc jsonb DEFAULT '{}'::jsonb NOT NULL,
    header_bg character varying
);


--
-- Name: static_pages_topics; Type: TABLE; Schema: public; Owner: -
--

CREATE TABLE public.static_pages_topics (
    id uuid DEFAULT shared_extensions.gen_random_uuid() NOT NULL,
    topic_id uuid NOT NULL,
    static_page_id uuid NOT NULL,
    created_at timestamp(6) without time zone NOT NULL,
    updated_at timestamp(6) without time zone NOT NULL
);


--
-- Name: surveys_responses; Type: TABLE; Schema: public; Owner: -
--

CREATE TABLE public.surveys_responses (
    id uuid DEFAULT shared_extensions.gen_random_uuid() NOT NULL,
    phase_id uuid NOT NULL,
    survey_service character varying NOT NULL,
    external_survey_id character varying NOT NULL,
    external_response_id character varying NOT NULL,
    user_id uuid,
    started_at timestamp without time zone,
    submitted_at timestamp without time zone NOT NULL,
    answers jsonb DEFAULT '{}'::jsonb,
    created_at timestamp without time zone NOT NULL,
    updated_at timestamp without time zone NOT NULL
);


--
-- Name: tenants; Type: TABLE; Schema: public; Owner: -
--

CREATE TABLE public.tenants (
    id uuid DEFAULT shared_extensions.gen_random_uuid() NOT NULL,
    name character varying,
    host character varying,
    settings jsonb DEFAULT '{}'::jsonb,
    created_at timestamp without time zone NOT NULL,
    updated_at timestamp without time zone NOT NULL,
    logo character varying,
    favicon character varying,
    style jsonb DEFAULT '{}'::jsonb,
    deleted_at timestamp without time zone,
    creation_finalized_at timestamp without time zone
);


--
-- Name: text_images; Type: TABLE; Schema: public; Owner: -
--

CREATE TABLE public.text_images (
    id uuid DEFAULT shared_extensions.gen_random_uuid() NOT NULL,
    imageable_type character varying NOT NULL,
    imageable_id uuid NOT NULL,
    imageable_field character varying,
    image character varying,
    created_at timestamp without time zone NOT NULL,
    updated_at timestamp without time zone NOT NULL,
    text_reference character varying NOT NULL
);


--
-- Name: topics; Type: TABLE; Schema: public; Owner: -
--

CREATE TABLE public.topics (
    id uuid DEFAULT shared_extensions.gen_random_uuid() NOT NULL,
    title_multiloc jsonb DEFAULT '{}'::jsonb,
    description_multiloc jsonb DEFAULT '{}'::jsonb,
    icon character varying,
    created_at timestamp without time zone NOT NULL,
    updated_at timestamp without time zone NOT NULL,
    ordering integer,
    code character varying DEFAULT 'custom'::character varying NOT NULL,
    followers_count integer DEFAULT 0 NOT NULL,
    include_in_onboarding boolean DEFAULT false NOT NULL
);


--
-- Name: user_custom_fields_representativeness_ref_distributions; Type: TABLE; Schema: public; Owner: -
--

CREATE TABLE public.user_custom_fields_representativeness_ref_distributions (
    id uuid DEFAULT shared_extensions.gen_random_uuid() NOT NULL,
    custom_field_id uuid NOT NULL,
    distribution jsonb NOT NULL,
    created_at timestamp(6) without time zone NOT NULL,
    updated_at timestamp(6) without time zone NOT NULL,
    type character varying
);


--
-- Name: verification_verifications; Type: TABLE; Schema: public; Owner: -
--

CREATE TABLE public.verification_verifications (
    id uuid DEFAULT shared_extensions.gen_random_uuid() NOT NULL,
    user_id uuid,
    method_name character varying NOT NULL,
    hashed_uid character varying NOT NULL,
    active boolean DEFAULT true NOT NULL,
    created_at timestamp without time zone NOT NULL,
    updated_at timestamp without time zone NOT NULL
);


--
-- Name: areas_static_pages id; Type: DEFAULT; Schema: public; Owner: -
--

ALTER TABLE ONLY public.areas_static_pages ALTER COLUMN id SET DEFAULT nextval('public.areas_static_pages_id_seq'::regclass);


--
-- Name: que_jobs id; Type: DEFAULT; Schema: public; Owner: -
--

ALTER TABLE ONLY public.que_jobs ALTER COLUMN id SET DEFAULT nextval('public.que_jobs_id_seq'::regclass);


--
-- Name: activities activities_pkey; Type: CONSTRAINT; Schema: public; Owner: -
--

ALTER TABLE ONLY public.activities
    ADD CONSTRAINT activities_pkey PRIMARY KEY (id);


--
-- Name: admin_publications admin_publications_pkey; Type: CONSTRAINT; Schema: public; Owner: -
--

ALTER TABLE ONLY public.admin_publications
    ADD CONSTRAINT admin_publications_pkey PRIMARY KEY (id);


--
-- Name: analysis_additional_custom_fields analysis_analyses_custom_fields_pkey; Type: CONSTRAINT; Schema: public; Owner: -
--

ALTER TABLE ONLY public.analysis_additional_custom_fields
    ADD CONSTRAINT analysis_analyses_custom_fields_pkey PRIMARY KEY (id);


--
-- Name: analysis_analyses analysis_analyses_pkey; Type: CONSTRAINT; Schema: public; Owner: -
--

ALTER TABLE ONLY public.analysis_analyses
    ADD CONSTRAINT analysis_analyses_pkey PRIMARY KEY (id);


--
-- Name: analysis_background_tasks analysis_background_tasks_pkey; Type: CONSTRAINT; Schema: public; Owner: -
--

ALTER TABLE ONLY public.analysis_background_tasks
    ADD CONSTRAINT analysis_background_tasks_pkey PRIMARY KEY (id);


--
-- Name: analysis_comments_summaries analysis_comments_summaries_pkey; Type: CONSTRAINT; Schema: public; Owner: -
--

ALTER TABLE ONLY public.analysis_comments_summaries
    ADD CONSTRAINT analysis_comments_summaries_pkey PRIMARY KEY (id);


--
-- Name: analysis_heatmap_cells analysis_heatmap_cells_pkey; Type: CONSTRAINT; Schema: public; Owner: -
--

ALTER TABLE ONLY public.analysis_heatmap_cells
    ADD CONSTRAINT analysis_heatmap_cells_pkey PRIMARY KEY (id);


--
-- Name: analysis_insights analysis_insights_pkey; Type: CONSTRAINT; Schema: public; Owner: -
--

ALTER TABLE ONLY public.analysis_insights
    ADD CONSTRAINT analysis_insights_pkey PRIMARY KEY (id);


--
-- Name: analysis_questions analysis_questions_pkey; Type: CONSTRAINT; Schema: public; Owner: -
--

ALTER TABLE ONLY public.analysis_questions
    ADD CONSTRAINT analysis_questions_pkey PRIMARY KEY (id);


--
-- Name: analysis_summaries analysis_summaries_pkey; Type: CONSTRAINT; Schema: public; Owner: -
--

ALTER TABLE ONLY public.analysis_summaries
    ADD CONSTRAINT analysis_summaries_pkey PRIMARY KEY (id);


--
-- Name: analysis_taggings analysis_taggings_pkey; Type: CONSTRAINT; Schema: public; Owner: -
--

ALTER TABLE ONLY public.analysis_taggings
    ADD CONSTRAINT analysis_taggings_pkey PRIMARY KEY (id);


--
-- Name: analysis_tags analysis_tags_pkey; Type: CONSTRAINT; Schema: public; Owner: -
--

ALTER TABLE ONLY public.analysis_tags
    ADD CONSTRAINT analysis_tags_pkey PRIMARY KEY (id);


--
-- Name: analytics_dimension_dates analytics_dimension_dates_pkey; Type: CONSTRAINT; Schema: public; Owner: -
--

ALTER TABLE ONLY public.analytics_dimension_dates
    ADD CONSTRAINT analytics_dimension_dates_pkey PRIMARY KEY (date);


--
-- Name: analytics_dimension_locales analytics_dimension_locales_pkey; Type: CONSTRAINT; Schema: public; Owner: -
--

ALTER TABLE ONLY public.analytics_dimension_locales
    ADD CONSTRAINT analytics_dimension_locales_pkey PRIMARY KEY (id);


--
-- Name: analytics_dimension_referrer_types analytics_dimension_referrer_types_pkey; Type: CONSTRAINT; Schema: public; Owner: -
--

ALTER TABLE ONLY public.analytics_dimension_referrer_types
    ADD CONSTRAINT analytics_dimension_referrer_types_pkey PRIMARY KEY (id);


--
-- Name: analytics_dimension_types analytics_dimension_types_pkey; Type: CONSTRAINT; Schema: public; Owner: -
--

ALTER TABLE ONLY public.analytics_dimension_types
    ADD CONSTRAINT analytics_dimension_types_pkey PRIMARY KEY (id);


--
-- Name: analytics_fact_visits analytics_fact_visits_pkey; Type: CONSTRAINT; Schema: public; Owner: -
--

ALTER TABLE ONLY public.analytics_fact_visits
    ADD CONSTRAINT analytics_fact_visits_pkey PRIMARY KEY (id);


--
-- Name: app_configurations app_configurations_pkey; Type: CONSTRAINT; Schema: public; Owner: -
--

ALTER TABLE ONLY public.app_configurations
    ADD CONSTRAINT app_configurations_pkey PRIMARY KEY (id);


--
-- Name: ar_internal_metadata ar_internal_metadata_pkey; Type: CONSTRAINT; Schema: public; Owner: -
--

ALTER TABLE ONLY public.ar_internal_metadata
    ADD CONSTRAINT ar_internal_metadata_pkey PRIMARY KEY (key);


--
-- Name: areas areas_pkey; Type: CONSTRAINT; Schema: public; Owner: -
--

ALTER TABLE ONLY public.areas
    ADD CONSTRAINT areas_pkey PRIMARY KEY (id);


--
-- Name: areas_projects areas_projects_pkey; Type: CONSTRAINT; Schema: public; Owner: -
--

ALTER TABLE ONLY public.areas_projects
    ADD CONSTRAINT areas_projects_pkey PRIMARY KEY (id);


--
-- Name: areas_static_pages areas_static_pages_pkey; Type: CONSTRAINT; Schema: public; Owner: -
--

ALTER TABLE ONLY public.areas_static_pages
    ADD CONSTRAINT areas_static_pages_pkey PRIMARY KEY (id);


--
-- Name: authoring_assistance_responses authoring_assistance_responses_pkey; Type: CONSTRAINT; Schema: public; Owner: -
--

ALTER TABLE ONLY public.authoring_assistance_responses
    ADD CONSTRAINT authoring_assistance_responses_pkey PRIMARY KEY (id);


--
-- Name: baskets_ideas baskets_ideas_pkey; Type: CONSTRAINT; Schema: public; Owner: -
--

ALTER TABLE ONLY public.baskets_ideas
    ADD CONSTRAINT baskets_ideas_pkey PRIMARY KEY (id);


--
-- Name: baskets baskets_pkey; Type: CONSTRAINT; Schema: public; Owner: -
--

ALTER TABLE ONLY public.baskets
    ADD CONSTRAINT baskets_pkey PRIMARY KEY (id);


--
-- Name: comments comments_pkey; Type: CONSTRAINT; Schema: public; Owner: -
--

ALTER TABLE ONLY public.comments
    ADD CONSTRAINT comments_pkey PRIMARY KEY (id);


--
-- Name: common_passwords common_passwords_pkey; Type: CONSTRAINT; Schema: public; Owner: -
--

ALTER TABLE ONLY public.common_passwords
    ADD CONSTRAINT common_passwords_pkey PRIMARY KEY (id);


--
-- Name: content_builder_layout_images content_builder_layout_images_pkey; Type: CONSTRAINT; Schema: public; Owner: -
--

ALTER TABLE ONLY public.content_builder_layout_images
    ADD CONSTRAINT content_builder_layout_images_pkey PRIMARY KEY (id);


--
-- Name: content_builder_layouts content_builder_layouts_pkey; Type: CONSTRAINT; Schema: public; Owner: -
--

ALTER TABLE ONLY public.content_builder_layouts
    ADD CONSTRAINT content_builder_layouts_pkey PRIMARY KEY (id);


--
-- Name: cosponsorships cosponsorships_pkey; Type: CONSTRAINT; Schema: public; Owner: -
--

ALTER TABLE ONLY public.cosponsorships
    ADD CONSTRAINT cosponsorships_pkey PRIMARY KEY (id);


--
-- Name: custom_field_bins custom_field_bins_pkey; Type: CONSTRAINT; Schema: public; Owner: -
--

ALTER TABLE ONLY public.custom_field_bins
    ADD CONSTRAINT custom_field_bins_pkey PRIMARY KEY (id);


--
-- Name: custom_field_matrix_statements custom_field_matrix_statements_pkey; Type: CONSTRAINT; Schema: public; Owner: -
--

ALTER TABLE ONLY public.custom_field_matrix_statements
    ADD CONSTRAINT custom_field_matrix_statements_pkey PRIMARY KEY (id);


--
-- Name: custom_field_option_images custom_field_option_images_pkey; Type: CONSTRAINT; Schema: public; Owner: -
--

ALTER TABLE ONLY public.custom_field_option_images
    ADD CONSTRAINT custom_field_option_images_pkey PRIMARY KEY (id);


--
-- Name: custom_field_options custom_field_options_pkey; Type: CONSTRAINT; Schema: public; Owner: -
--

ALTER TABLE ONLY public.custom_field_options
    ADD CONSTRAINT custom_field_options_pkey PRIMARY KEY (id);


--
-- Name: custom_fields custom_fields_pkey; Type: CONSTRAINT; Schema: public; Owner: -
--

ALTER TABLE ONLY public.custom_fields
    ADD CONSTRAINT custom_fields_pkey PRIMARY KEY (id);


--
-- Name: custom_forms custom_forms_pkey; Type: CONSTRAINT; Schema: public; Owner: -
--

ALTER TABLE ONLY public.custom_forms
    ADD CONSTRAINT custom_forms_pkey PRIMARY KEY (id);


--
-- Name: email_campaigns_campaign_email_commands email_campaigns_campaign_email_commands_pkey; Type: CONSTRAINT; Schema: public; Owner: -
--

ALTER TABLE ONLY public.email_campaigns_campaign_email_commands
    ADD CONSTRAINT email_campaigns_campaign_email_commands_pkey PRIMARY KEY (id);


--
-- Name: email_campaigns_campaigns_groups email_campaigns_campaigns_groups_pkey; Type: CONSTRAINT; Schema: public; Owner: -
--

ALTER TABLE ONLY public.email_campaigns_campaigns_groups
    ADD CONSTRAINT email_campaigns_campaigns_groups_pkey PRIMARY KEY (id);


--
-- Name: email_campaigns_campaigns email_campaigns_campaigns_pkey; Type: CONSTRAINT; Schema: public; Owner: -
--

ALTER TABLE ONLY public.email_campaigns_campaigns
    ADD CONSTRAINT email_campaigns_campaigns_pkey PRIMARY KEY (id);


--
-- Name: email_campaigns_consents email_campaigns_consents_pkey; Type: CONSTRAINT; Schema: public; Owner: -
--

ALTER TABLE ONLY public.email_campaigns_consents
    ADD CONSTRAINT email_campaigns_consents_pkey PRIMARY KEY (id);


--
-- Name: email_campaigns_deliveries email_campaigns_deliveries_pkey; Type: CONSTRAINT; Schema: public; Owner: -
--

ALTER TABLE ONLY public.email_campaigns_deliveries
    ADD CONSTRAINT email_campaigns_deliveries_pkey PRIMARY KEY (id);


--
-- Name: email_campaigns_examples email_campaigns_examples_pkey; Type: CONSTRAINT; Schema: public; Owner: -
--

ALTER TABLE ONLY public.email_campaigns_examples
    ADD CONSTRAINT email_campaigns_examples_pkey PRIMARY KEY (id);


--
-- Name: email_campaigns_unsubscription_tokens email_campaigns_unsubscription_tokens_pkey; Type: CONSTRAINT; Schema: public; Owner: -
--

ALTER TABLE ONLY public.email_campaigns_unsubscription_tokens
    ADD CONSTRAINT email_campaigns_unsubscription_tokens_pkey PRIMARY KEY (id);


--
-- Name: email_snippets email_snippets_pkey; Type: CONSTRAINT; Schema: public; Owner: -
--

ALTER TABLE ONLY public.email_snippets
    ADD CONSTRAINT email_snippets_pkey PRIMARY KEY (id);


--
-- Name: embeddings_similarities embeddings_similarities_pkey; Type: CONSTRAINT; Schema: public; Owner: -
--

ALTER TABLE ONLY public.embeddings_similarities
    ADD CONSTRAINT embeddings_similarities_pkey PRIMARY KEY (id);


--
-- Name: event_files event_files_pkey; Type: CONSTRAINT; Schema: public; Owner: -
--

ALTER TABLE ONLY public.event_files
    ADD CONSTRAINT event_files_pkey PRIMARY KEY (id);


--
-- Name: event_images event_images_pkey; Type: CONSTRAINT; Schema: public; Owner: -
--

ALTER TABLE ONLY public.event_images
    ADD CONSTRAINT event_images_pkey PRIMARY KEY (id);


--
-- Name: events_attendances events_attendances_pkey; Type: CONSTRAINT; Schema: public; Owner: -
--

ALTER TABLE ONLY public.events_attendances
    ADD CONSTRAINT events_attendances_pkey PRIMARY KEY (id);


--
-- Name: events events_pkey; Type: CONSTRAINT; Schema: public; Owner: -
--

ALTER TABLE ONLY public.events
    ADD CONSTRAINT events_pkey PRIMARY KEY (id);


--
-- Name: experiments experiments_pkey; Type: CONSTRAINT; Schema: public; Owner: -
--

ALTER TABLE ONLY public.experiments
    ADD CONSTRAINT experiments_pkey PRIMARY KEY (id);


--
-- Name: flag_inappropriate_content_inappropriate_content_flags flag_inappropriate_content_inappropriate_content_flags_pkey; Type: CONSTRAINT; Schema: public; Owner: -
--

ALTER TABLE ONLY public.flag_inappropriate_content_inappropriate_content_flags
    ADD CONSTRAINT flag_inappropriate_content_inappropriate_content_flags_pkey PRIMARY KEY (id);


--
-- Name: followers followers_pkey; Type: CONSTRAINT; Schema: public; Owner: -
--

ALTER TABLE ONLY public.followers
    ADD CONSTRAINT followers_pkey PRIMARY KEY (id);


--
-- Name: groups_permissions groups_permissions_pkey; Type: CONSTRAINT; Schema: public; Owner: -
--

ALTER TABLE ONLY public.groups_permissions
    ADD CONSTRAINT groups_permissions_pkey PRIMARY KEY (id);


--
-- Name: groups groups_pkey; Type: CONSTRAINT; Schema: public; Owner: -
--

ALTER TABLE ONLY public.groups
    ADD CONSTRAINT groups_pkey PRIMARY KEY (id);


--
-- Name: groups_projects groups_projects_pkey; Type: CONSTRAINT; Schema: public; Owner: -
--

ALTER TABLE ONLY public.groups_projects
    ADD CONSTRAINT groups_projects_pkey PRIMARY KEY (id);


--
-- Name: idea_files idea_files_pkey; Type: CONSTRAINT; Schema: public; Owner: -
--

ALTER TABLE ONLY public.idea_files
    ADD CONSTRAINT idea_files_pkey PRIMARY KEY (id);


--
-- Name: idea_images idea_images_pkey; Type: CONSTRAINT; Schema: public; Owner: -
--

ALTER TABLE ONLY public.idea_images
    ADD CONSTRAINT idea_images_pkey PRIMARY KEY (id);


--
-- Name: idea_import_files idea_import_files_pkey; Type: CONSTRAINT; Schema: public; Owner: -
--

ALTER TABLE ONLY public.idea_import_files
    ADD CONSTRAINT idea_import_files_pkey PRIMARY KEY (id);


--
-- Name: idea_imports idea_imports_pkey; Type: CONSTRAINT; Schema: public; Owner: -
--

ALTER TABLE ONLY public.idea_imports
    ADD CONSTRAINT idea_imports_pkey PRIMARY KEY (id);


--
-- Name: idea_statuses idea_statuses_pkey; Type: CONSTRAINT; Schema: public; Owner: -
--

ALTER TABLE ONLY public.idea_statuses
    ADD CONSTRAINT idea_statuses_pkey PRIMARY KEY (id);


--
-- Name: ideas_phases ideas_phases_pkey; Type: CONSTRAINT; Schema: public; Owner: -
--

ALTER TABLE ONLY public.ideas_phases
    ADD CONSTRAINT ideas_phases_pkey PRIMARY KEY (id);


--
-- Name: ideas ideas_pkey; Type: CONSTRAINT; Schema: public; Owner: -
--

ALTER TABLE ONLY public.ideas
    ADD CONSTRAINT ideas_pkey PRIMARY KEY (id);


--
-- Name: ideas_topics ideas_topics_pkey; Type: CONSTRAINT; Schema: public; Owner: -
--

ALTER TABLE ONLY public.ideas_topics
    ADD CONSTRAINT ideas_topics_pkey PRIMARY KEY (id);


--
-- Name: identities identities_pkey; Type: CONSTRAINT; Schema: public; Owner: -
--

ALTER TABLE ONLY public.identities
    ADD CONSTRAINT identities_pkey PRIMARY KEY (id);


--
-- Name: impact_tracking_pageviews impact_tracking_pageviews_pkey; Type: CONSTRAINT; Schema: public; Owner: -
--

ALTER TABLE ONLY public.impact_tracking_pageviews
    ADD CONSTRAINT impact_tracking_pageviews_pkey PRIMARY KEY (id);


--
-- Name: impact_tracking_salts impact_tracking_salts_pkey; Type: CONSTRAINT; Schema: public; Owner: -
--

ALTER TABLE ONLY public.impact_tracking_salts
    ADD CONSTRAINT impact_tracking_salts_pkey PRIMARY KEY (id);


--
-- Name: impact_tracking_sessions impact_tracking_sessions_pkey; Type: CONSTRAINT; Schema: public; Owner: -
--

ALTER TABLE ONLY public.impact_tracking_sessions
    ADD CONSTRAINT impact_tracking_sessions_pkey PRIMARY KEY (id);


--
-- Name: internal_comments internal_comments_pkey; Type: CONSTRAINT; Schema: public; Owner: -
--

ALTER TABLE ONLY public.internal_comments
    ADD CONSTRAINT internal_comments_pkey PRIMARY KEY (id);


--
-- Name: invites invites_pkey; Type: CONSTRAINT; Schema: public; Owner: -
--

ALTER TABLE ONLY public.invites
    ADD CONSTRAINT invites_pkey PRIMARY KEY (id);


--
-- Name: machine_translations_machine_translations machine_translations_machine_translations_pkey; Type: CONSTRAINT; Schema: public; Owner: -
--

ALTER TABLE ONLY public.machine_translations_machine_translations
    ADD CONSTRAINT machine_translations_machine_translations_pkey PRIMARY KEY (id);


--
-- Name: maps_layers maps_layers_pkey; Type: CONSTRAINT; Schema: public; Owner: -
--

ALTER TABLE ONLY public.maps_layers
    ADD CONSTRAINT maps_layers_pkey PRIMARY KEY (id);


--
-- Name: maps_map_configs maps_map_configs_pkey; Type: CONSTRAINT; Schema: public; Owner: -
--

ALTER TABLE ONLY public.maps_map_configs
    ADD CONSTRAINT maps_map_configs_pkey PRIMARY KEY (id);


--
-- Name: memberships memberships_pkey; Type: CONSTRAINT; Schema: public; Owner: -
--

ALTER TABLE ONLY public.memberships
    ADD CONSTRAINT memberships_pkey PRIMARY KEY (id);


--
-- Name: moderation_moderation_statuses moderation_statuses_pkey; Type: CONSTRAINT; Schema: public; Owner: -
--

ALTER TABLE ONLY public.moderation_moderation_statuses
    ADD CONSTRAINT moderation_statuses_pkey PRIMARY KEY (id);


--
-- Name: nav_bar_items nav_bar_items_pkey; Type: CONSTRAINT; Schema: public; Owner: -
--

ALTER TABLE ONLY public.nav_bar_items
    ADD CONSTRAINT nav_bar_items_pkey PRIMARY KEY (id);


--
-- Name: notifications notifications_pkey; Type: CONSTRAINT; Schema: public; Owner: -
--

ALTER TABLE ONLY public.notifications
    ADD CONSTRAINT notifications_pkey PRIMARY KEY (id);


--
-- Name: official_feedbacks official_feedbacks_pkey; Type: CONSTRAINT; Schema: public; Owner: -
--

ALTER TABLE ONLY public.official_feedbacks
    ADD CONSTRAINT official_feedbacks_pkey PRIMARY KEY (id);


--
-- Name: onboarding_campaign_dismissals onboarding_campaign_dismissals_pkey; Type: CONSTRAINT; Schema: public; Owner: -
--

ALTER TABLE ONLY public.onboarding_campaign_dismissals
    ADD CONSTRAINT onboarding_campaign_dismissals_pkey PRIMARY KEY (id);


--
-- Name: static_page_files page_files_pkey; Type: CONSTRAINT; Schema: public; Owner: -
--

ALTER TABLE ONLY public.static_page_files
    ADD CONSTRAINT page_files_pkey PRIMARY KEY (id);


--
-- Name: static_pages pages_pkey; Type: CONSTRAINT; Schema: public; Owner: -
--

ALTER TABLE ONLY public.static_pages
    ADD CONSTRAINT pages_pkey PRIMARY KEY (id);


--
-- Name: permissions_custom_fields permissions_custom_fields_pkey; Type: CONSTRAINT; Schema: public; Owner: -
--

ALTER TABLE ONLY public.permissions_custom_fields
    ADD CONSTRAINT permissions_custom_fields_pkey PRIMARY KEY (id);


--
-- Name: permissions permissions_pkey; Type: CONSTRAINT; Schema: public; Owner: -
--

ALTER TABLE ONLY public.permissions
    ADD CONSTRAINT permissions_pkey PRIMARY KEY (id);


--
-- Name: phase_files phase_files_pkey; Type: CONSTRAINT; Schema: public; Owner: -
--

ALTER TABLE ONLY public.phase_files
    ADD CONSTRAINT phase_files_pkey PRIMARY KEY (id);


--
-- Name: phases phases_pkey; Type: CONSTRAINT; Schema: public; Owner: -
--

ALTER TABLE ONLY public.phases
    ADD CONSTRAINT phases_pkey PRIMARY KEY (id);


--
-- Name: polls_options polls_options_pkey; Type: CONSTRAINT; Schema: public; Owner: -
--

ALTER TABLE ONLY public.polls_options
    ADD CONSTRAINT polls_options_pkey PRIMARY KEY (id);


--
-- Name: polls_questions polls_questions_pkey; Type: CONSTRAINT; Schema: public; Owner: -
--

ALTER TABLE ONLY public.polls_questions
    ADD CONSTRAINT polls_questions_pkey PRIMARY KEY (id);


--
-- Name: polls_response_options polls_response_options_pkey; Type: CONSTRAINT; Schema: public; Owner: -
--

ALTER TABLE ONLY public.polls_response_options
    ADD CONSTRAINT polls_response_options_pkey PRIMARY KEY (id);


--
-- Name: polls_responses polls_responses_pkey; Type: CONSTRAINT; Schema: public; Owner: -
--

ALTER TABLE ONLY public.polls_responses
    ADD CONSTRAINT polls_responses_pkey PRIMARY KEY (id);


--
-- Name: project_files project_files_pkey; Type: CONSTRAINT; Schema: public; Owner: -
--

ALTER TABLE ONLY public.project_files
    ADD CONSTRAINT project_files_pkey PRIMARY KEY (id);


--
-- Name: project_folders_files project_folder_files_pkey; Type: CONSTRAINT; Schema: public; Owner: -
--

ALTER TABLE ONLY public.project_folders_files
    ADD CONSTRAINT project_folder_files_pkey PRIMARY KEY (id);


--
-- Name: project_folders_images project_folder_images_pkey; Type: CONSTRAINT; Schema: public; Owner: -
--

ALTER TABLE ONLY public.project_folders_images
    ADD CONSTRAINT project_folder_images_pkey PRIMARY KEY (id);


--
-- Name: project_folders_folders project_folders_pkey; Type: CONSTRAINT; Schema: public; Owner: -
--

ALTER TABLE ONLY public.project_folders_folders
    ADD CONSTRAINT project_folders_pkey PRIMARY KEY (id);


--
-- Name: project_images project_images_pkey; Type: CONSTRAINT; Schema: public; Owner: -
--

ALTER TABLE ONLY public.project_images
    ADD CONSTRAINT project_images_pkey PRIMARY KEY (id);


--
-- Name: project_reviews project_reviews_pkey; Type: CONSTRAINT; Schema: public; Owner: -
--

ALTER TABLE ONLY public.project_reviews
    ADD CONSTRAINT project_reviews_pkey PRIMARY KEY (id);


--
-- Name: projects_allowed_input_topics projects_allowed_input_topics_pkey; Type: CONSTRAINT; Schema: public; Owner: -
--

ALTER TABLE ONLY public.projects_allowed_input_topics
    ADD CONSTRAINT projects_allowed_input_topics_pkey PRIMARY KEY (id);


--
-- Name: projects projects_pkey; Type: CONSTRAINT; Schema: public; Owner: -
--

ALTER TABLE ONLY public.projects
    ADD CONSTRAINT projects_pkey PRIMARY KEY (id);


--
-- Name: projects_topics projects_topics_pkey; Type: CONSTRAINT; Schema: public; Owner: -
--

ALTER TABLE ONLY public.projects_topics
    ADD CONSTRAINT projects_topics_pkey PRIMARY KEY (id);


--
-- Name: public_api_api_clients public_api_api_clients_pkey; Type: CONSTRAINT; Schema: public; Owner: -
--

ALTER TABLE ONLY public.public_api_api_clients
    ADD CONSTRAINT public_api_api_clients_pkey PRIMARY KEY (id);


--
-- Name: que_jobs que_jobs_pkey; Type: CONSTRAINT; Schema: public; Owner: -
--

ALTER TABLE ONLY public.que_jobs
    ADD CONSTRAINT que_jobs_pkey PRIMARY KEY (id);


--
-- Name: que_lockers que_lockers_pkey; Type: CONSTRAINT; Schema: public; Owner: -
--

ALTER TABLE ONLY public.que_lockers
    ADD CONSTRAINT que_lockers_pkey PRIMARY KEY (pid);


--
-- Name: que_values que_values_pkey; Type: CONSTRAINT; Schema: public; Owner: -
--

ALTER TABLE ONLY public.que_values
    ADD CONSTRAINT que_values_pkey PRIMARY KEY (key);


--
-- Name: report_builder_published_graph_data_units report_builder_published_graph_data_units_pkey; Type: CONSTRAINT; Schema: public; Owner: -
--

ALTER TABLE ONLY public.report_builder_published_graph_data_units
    ADD CONSTRAINT report_builder_published_graph_data_units_pkey PRIMARY KEY (id);


--
-- Name: report_builder_reports report_builder_reports_pkey; Type: CONSTRAINT; Schema: public; Owner: -
--

ALTER TABLE ONLY public.report_builder_reports
    ADD CONSTRAINT report_builder_reports_pkey PRIMARY KEY (id);


--
-- Name: schema_migrations schema_migrations_pkey; Type: CONSTRAINT; Schema: public; Owner: -
--

ALTER TABLE ONLY public.schema_migrations
    ADD CONSTRAINT schema_migrations_pkey PRIMARY KEY (version);


--
-- Name: spam_reports spam_reports_pkey; Type: CONSTRAINT; Schema: public; Owner: -
--

ALTER TABLE ONLY public.spam_reports
    ADD CONSTRAINT spam_reports_pkey PRIMARY KEY (id);


--
-- Name: static_pages_topics static_pages_topics_pkey; Type: CONSTRAINT; Schema: public; Owner: -
--

ALTER TABLE ONLY public.static_pages_topics
    ADD CONSTRAINT static_pages_topics_pkey PRIMARY KEY (id);


--
-- Name: surveys_responses surveys_responses_pkey; Type: CONSTRAINT; Schema: public; Owner: -
--

ALTER TABLE ONLY public.surveys_responses
    ADD CONSTRAINT surveys_responses_pkey PRIMARY KEY (id);


--
-- Name: tenants tenants_pkey; Type: CONSTRAINT; Schema: public; Owner: -
--

ALTER TABLE ONLY public.tenants
    ADD CONSTRAINT tenants_pkey PRIMARY KEY (id);


--
-- Name: text_images text_images_pkey; Type: CONSTRAINT; Schema: public; Owner: -
--

ALTER TABLE ONLY public.text_images
    ADD CONSTRAINT text_images_pkey PRIMARY KEY (id);


--
-- Name: topics topics_pkey; Type: CONSTRAINT; Schema: public; Owner: -
--

ALTER TABLE ONLY public.topics
    ADD CONSTRAINT topics_pkey PRIMARY KEY (id);


--
-- Name: user_custom_fields_representativeness_ref_distributions user_custom_fields_representativeness_ref_distributions_pkey; Type: CONSTRAINT; Schema: public; Owner: -
--

ALTER TABLE ONLY public.user_custom_fields_representativeness_ref_distributions
    ADD CONSTRAINT user_custom_fields_representativeness_ref_distributions_pkey PRIMARY KEY (id);


--
-- Name: users users_pkey; Type: CONSTRAINT; Schema: public; Owner: -
--

ALTER TABLE ONLY public.users
    ADD CONSTRAINT users_pkey PRIMARY KEY (id);


--
-- Name: id_id_card_lookup_id_cards verification_id_cards_pkey; Type: CONSTRAINT; Schema: public; Owner: -
--

ALTER TABLE ONLY public.id_id_card_lookup_id_cards
    ADD CONSTRAINT verification_id_cards_pkey PRIMARY KEY (id);


--
-- Name: verification_verifications verification_verifications_pkey; Type: CONSTRAINT; Schema: public; Owner: -
--

ALTER TABLE ONLY public.verification_verifications
    ADD CONSTRAINT verification_verifications_pkey PRIMARY KEY (id);


--
-- Name: volunteering_causes volunteering_causes_pkey; Type: CONSTRAINT; Schema: public; Owner: -
--

ALTER TABLE ONLY public.volunteering_causes
    ADD CONSTRAINT volunteering_causes_pkey PRIMARY KEY (id);


--
-- Name: volunteering_volunteers volunteering_volunteers_pkey; Type: CONSTRAINT; Schema: public; Owner: -
--

ALTER TABLE ONLY public.volunteering_volunteers
    ADD CONSTRAINT volunteering_volunteers_pkey PRIMARY KEY (id);


--
-- Name: reactions votes_pkey; Type: CONSTRAINT; Schema: public; Owner: -
--

ALTER TABLE ONLY public.reactions
    ADD CONSTRAINT votes_pkey PRIMARY KEY (id);


--
-- Name: i_analytics_dim_locales_fact_visits_on_locale_and_visit_ids; Type: INDEX; Schema: public; Owner: -
--

CREATE UNIQUE INDEX i_analytics_dim_locales_fact_visits_on_locale_and_visit_ids ON public.analytics_dimension_locales_fact_visits USING btree (dimension_locale_id, fact_visit_id);


--
-- Name: i_analytics_dim_projects_fact_visits_on_project_and_visit_ids; Type: INDEX; Schema: public; Owner: -
--

CREATE UNIQUE INDEX i_analytics_dim_projects_fact_visits_on_project_and_visit_ids ON public.analytics_dimension_projects_fact_visits USING btree (dimension_project_id, fact_visit_id);


--
-- Name: i_d_referrer_key; Type: INDEX; Schema: public; Owner: -
--

CREATE UNIQUE INDEX i_d_referrer_key ON public.analytics_dimension_referrer_types USING btree (key);


--
-- Name: i_l_v_locale; Type: INDEX; Schema: public; Owner: -
--

CREATE INDEX i_l_v_locale ON public.analytics_dimension_locales_fact_visits USING btree (dimension_locale_id);


--
-- Name: i_l_v_visit; Type: INDEX; Schema: public; Owner: -
--

CREATE INDEX i_l_v_visit ON public.analytics_dimension_locales_fact_visits USING btree (fact_visit_id);


--
-- Name: i_p_v_project; Type: INDEX; Schema: public; Owner: -
--

CREATE INDEX i_p_v_project ON public.analytics_dimension_projects_fact_visits USING btree (dimension_project_id);


--
-- Name: i_p_v_visit; Type: INDEX; Schema: public; Owner: -
--

CREATE INDEX i_p_v_visit ON public.analytics_dimension_projects_fact_visits USING btree (fact_visit_id);


--
-- Name: i_v_first_action; Type: INDEX; Schema: public; Owner: -
--

CREATE INDEX i_v_first_action ON public.analytics_fact_visits USING btree (dimension_date_first_action_id);


--
-- Name: i_v_last_action; Type: INDEX; Schema: public; Owner: -
--

CREATE INDEX i_v_last_action ON public.analytics_fact_visits USING btree (dimension_date_last_action_id);


--
-- Name: i_v_matomo_visit; Type: INDEX; Schema: public; Owner: -
--

CREATE UNIQUE INDEX i_v_matomo_visit ON public.analytics_fact_visits USING btree (matomo_visit_id);


--
-- Name: i_v_referrer_type; Type: INDEX; Schema: public; Owner: -
--

CREATE INDEX i_v_referrer_type ON public.analytics_fact_visits USING btree (dimension_referrer_type_id);


--
-- Name: i_v_timestamp; Type: INDEX; Schema: public; Owner: -
--

CREATE INDEX i_v_timestamp ON public.analytics_fact_visits USING btree (matomo_last_action_time);


--
-- Name: i_v_user; Type: INDEX; Schema: public; Owner: -
--

CREATE INDEX i_v_user ON public.analytics_fact_visits USING btree (dimension_user_id);


--
-- Name: inappropriate_content_flags_flaggable; Type: INDEX; Schema: public; Owner: -
--

CREATE INDEX inappropriate_content_flags_flaggable ON public.flag_inappropriate_content_inappropriate_content_flags USING btree (flaggable_id, flaggable_type);


--
-- Name: index_activities_on_acted_at; Type: INDEX; Schema: public; Owner: -
--

CREATE INDEX index_activities_on_acted_at ON public.activities USING btree (acted_at);


--
-- Name: index_activities_on_action; Type: INDEX; Schema: public; Owner: -
--

CREATE INDEX index_activities_on_action ON public.activities USING btree (action);


--
-- Name: index_activities_on_item_type_and_item_id; Type: INDEX; Schema: public; Owner: -
--

CREATE INDEX index_activities_on_item_type_and_item_id ON public.activities USING btree (item_type, item_id);


--
-- Name: index_activities_on_project_id; Type: INDEX; Schema: public; Owner: -
--

CREATE INDEX index_activities_on_project_id ON public.activities USING btree (project_id);


--
-- Name: index_activities_on_user_id; Type: INDEX; Schema: public; Owner: -
--

CREATE INDEX index_activities_on_user_id ON public.activities USING btree (user_id);


--
-- Name: index_admin_publications_on_depth; Type: INDEX; Schema: public; Owner: -
--

CREATE INDEX index_admin_publications_on_depth ON public.admin_publications USING btree (depth);


--
-- Name: index_admin_publications_on_lft; Type: INDEX; Schema: public; Owner: -
--

CREATE INDEX index_admin_publications_on_lft ON public.admin_publications USING btree (lft);


--
-- Name: index_admin_publications_on_ordering; Type: INDEX; Schema: public; Owner: -
--

CREATE INDEX index_admin_publications_on_ordering ON public.admin_publications USING btree (ordering);


--
-- Name: index_admin_publications_on_parent_id; Type: INDEX; Schema: public; Owner: -
--

CREATE INDEX index_admin_publications_on_parent_id ON public.admin_publications USING btree (parent_id);


--
-- Name: index_admin_publications_on_publication_status; Type: INDEX; Schema: public; Owner: -
--

CREATE INDEX index_admin_publications_on_publication_status ON public.admin_publications USING btree (publication_status);


--
-- Name: index_admin_publications_on_publication_type_and_publication_id; Type: INDEX; Schema: public; Owner: -
--

CREATE INDEX index_admin_publications_on_publication_type_and_publication_id ON public.admin_publications USING btree (publication_type, publication_id);


--
-- Name: index_admin_publications_on_rgt; Type: INDEX; Schema: public; Owner: -
--

CREATE INDEX index_admin_publications_on_rgt ON public.admin_publications USING btree (rgt);


--
-- Name: index_analysis_additional_custom_fields_on_analysis_id; Type: INDEX; Schema: public; Owner: -
--

CREATE INDEX index_analysis_additional_custom_fields_on_analysis_id ON public.analysis_additional_custom_fields USING btree (analysis_id);


--
-- Name: index_analysis_additional_custom_fields_on_custom_field_id; Type: INDEX; Schema: public; Owner: -
--

CREATE INDEX index_analysis_additional_custom_fields_on_custom_field_id ON public.analysis_additional_custom_fields USING btree (custom_field_id);


--
-- Name: index_analysis_analyses_custom_fields; Type: INDEX; Schema: public; Owner: -
--

CREATE UNIQUE INDEX index_analysis_analyses_custom_fields ON public.analysis_additional_custom_fields USING btree (analysis_id, custom_field_id);


--
-- Name: index_analysis_analyses_on_main_custom_field_id; Type: INDEX; Schema: public; Owner: -
--

CREATE INDEX index_analysis_analyses_on_main_custom_field_id ON public.analysis_analyses USING btree (main_custom_field_id);


--
-- Name: index_analysis_analyses_on_phase_id; Type: INDEX; Schema: public; Owner: -
--

CREATE INDEX index_analysis_analyses_on_phase_id ON public.analysis_analyses USING btree (phase_id);


--
-- Name: index_analysis_analyses_on_project_id; Type: INDEX; Schema: public; Owner: -
--

CREATE INDEX index_analysis_analyses_on_project_id ON public.analysis_analyses USING btree (project_id);


--
-- Name: index_analysis_background_tasks_on_analysis_id; Type: INDEX; Schema: public; Owner: -
--

CREATE INDEX index_analysis_background_tasks_on_analysis_id ON public.analysis_background_tasks USING btree (analysis_id);


--
-- Name: index_analysis_comments_summaries_on_background_task_id; Type: INDEX; Schema: public; Owner: -
--

CREATE INDEX index_analysis_comments_summaries_on_background_task_id ON public.analysis_comments_summaries USING btree (background_task_id);


--
-- Name: index_analysis_comments_summaries_on_idea_id; Type: INDEX; Schema: public; Owner: -
--

CREATE INDEX index_analysis_comments_summaries_on_idea_id ON public.analysis_comments_summaries USING btree (idea_id);


--
-- Name: index_analysis_heatmap_cells_on_analysis_id; Type: INDEX; Schema: public; Owner: -
--

CREATE INDEX index_analysis_heatmap_cells_on_analysis_id ON public.analysis_heatmap_cells USING btree (analysis_id);


--
-- Name: index_analysis_heatmap_cells_on_column; Type: INDEX; Schema: public; Owner: -
--

CREATE INDEX index_analysis_heatmap_cells_on_column ON public.analysis_heatmap_cells USING btree (column_type, column_id);


--
-- Name: index_analysis_heatmap_cells_on_row; Type: INDEX; Schema: public; Owner: -
--

CREATE INDEX index_analysis_heatmap_cells_on_row ON public.analysis_heatmap_cells USING btree (row_type, row_id);


--
-- Name: index_analysis_heatmap_cells_uniqueness; Type: INDEX; Schema: public; Owner: -
--

CREATE UNIQUE INDEX index_analysis_heatmap_cells_uniqueness ON public.analysis_heatmap_cells USING btree (analysis_id, row_id, column_id, unit);


--
-- Name: index_analysis_insights_on_analysis_id; Type: INDEX; Schema: public; Owner: -
--

CREATE INDEX index_analysis_insights_on_analysis_id ON public.analysis_insights USING btree (analysis_id);


--
-- Name: index_analysis_insights_on_insightable; Type: INDEX; Schema: public; Owner: -
--

CREATE INDEX index_analysis_insights_on_insightable ON public.analysis_insights USING btree (insightable_type, insightable_id);


--
-- Name: index_analysis_questions_on_background_task_id; Type: INDEX; Schema: public; Owner: -
--

CREATE INDEX index_analysis_questions_on_background_task_id ON public.analysis_questions USING btree (background_task_id);


--
-- Name: index_analysis_summaries_on_background_task_id; Type: INDEX; Schema: public; Owner: -
--

CREATE INDEX index_analysis_summaries_on_background_task_id ON public.analysis_summaries USING btree (background_task_id);


--
-- Name: index_analysis_taggings_on_input_id; Type: INDEX; Schema: public; Owner: -
--

CREATE INDEX index_analysis_taggings_on_input_id ON public.analysis_taggings USING btree (input_id);


--
-- Name: index_analysis_taggings_on_tag_id; Type: INDEX; Schema: public; Owner: -
--

CREATE INDEX index_analysis_taggings_on_tag_id ON public.analysis_taggings USING btree (tag_id);


--
-- Name: index_analysis_taggings_on_tag_id_and_input_id; Type: INDEX; Schema: public; Owner: -
--

CREATE UNIQUE INDEX index_analysis_taggings_on_tag_id_and_input_id ON public.analysis_taggings USING btree (tag_id, input_id);


--
-- Name: index_analysis_tags_on_analysis_id; Type: INDEX; Schema: public; Owner: -
--

CREATE INDEX index_analysis_tags_on_analysis_id ON public.analysis_tags USING btree (analysis_id);


--
-- Name: index_analysis_tags_on_analysis_id_and_name; Type: INDEX; Schema: public; Owner: -
--

CREATE UNIQUE INDEX index_analysis_tags_on_analysis_id_and_name ON public.analysis_tags USING btree (analysis_id, name);


--
-- Name: index_analytics_dimension_locales_on_name; Type: INDEX; Schema: public; Owner: -
--

CREATE UNIQUE INDEX index_analytics_dimension_locales_on_name ON public.analytics_dimension_locales USING btree (name);


--
-- Name: index_analytics_dimension_types_on_name_and_parent; Type: INDEX; Schema: public; Owner: -
--

CREATE UNIQUE INDEX index_analytics_dimension_types_on_name_and_parent ON public.analytics_dimension_types USING btree (name, parent);


--
-- Name: index_areas_on_custom_field_option_id; Type: INDEX; Schema: public; Owner: -
--

CREATE INDEX index_areas_on_custom_field_option_id ON public.areas USING btree (custom_field_option_id);


--
-- Name: index_areas_on_include_in_onboarding; Type: INDEX; Schema: public; Owner: -
--

CREATE INDEX index_areas_on_include_in_onboarding ON public.areas USING btree (include_in_onboarding);


--
-- Name: index_areas_projects_on_area_id; Type: INDEX; Schema: public; Owner: -
--

CREATE INDEX index_areas_projects_on_area_id ON public.areas_projects USING btree (area_id);


--
-- Name: index_areas_projects_on_project_id; Type: INDEX; Schema: public; Owner: -
--

CREATE INDEX index_areas_projects_on_project_id ON public.areas_projects USING btree (project_id);


--
-- Name: index_areas_projects_on_project_id_and_area_id; Type: INDEX; Schema: public; Owner: -
--

CREATE UNIQUE INDEX index_areas_projects_on_project_id_and_area_id ON public.areas_projects USING btree (project_id, area_id);


--
-- Name: index_areas_static_pages_on_area_id; Type: INDEX; Schema: public; Owner: -
--

CREATE INDEX index_areas_static_pages_on_area_id ON public.areas_static_pages USING btree (area_id);


--
-- Name: index_areas_static_pages_on_static_page_id; Type: INDEX; Schema: public; Owner: -
--

CREATE INDEX index_areas_static_pages_on_static_page_id ON public.areas_static_pages USING btree (static_page_id);


--
-- Name: index_authoring_assistance_responses_on_idea_id; Type: INDEX; Schema: public; Owner: -
--

CREATE INDEX index_authoring_assistance_responses_on_idea_id ON public.authoring_assistance_responses USING btree (idea_id);


--
-- Name: index_baskets_ideas_on_basket_id_and_idea_id; Type: INDEX; Schema: public; Owner: -
--

CREATE UNIQUE INDEX index_baskets_ideas_on_basket_id_and_idea_id ON public.baskets_ideas USING btree (basket_id, idea_id);


--
-- Name: index_baskets_ideas_on_idea_id; Type: INDEX; Schema: public; Owner: -
--

CREATE INDEX index_baskets_ideas_on_idea_id ON public.baskets_ideas USING btree (idea_id);


--
-- Name: index_baskets_on_phase_id; Type: INDEX; Schema: public; Owner: -
--

CREATE INDEX index_baskets_on_phase_id ON public.baskets USING btree (phase_id);


--
-- Name: index_baskets_on_submitted_at; Type: INDEX; Schema: public; Owner: -
--

CREATE INDEX index_baskets_on_submitted_at ON public.baskets USING btree (submitted_at);


--
-- Name: index_baskets_on_user_id; Type: INDEX; Schema: public; Owner: -
--

CREATE INDEX index_baskets_on_user_id ON public.baskets USING btree (user_id);


--
-- Name: index_campaigns_groups; Type: INDEX; Schema: public; Owner: -
--

CREATE UNIQUE INDEX index_campaigns_groups ON public.email_campaigns_campaigns_groups USING btree (campaign_id, group_id);


--
-- Name: index_comments_on_author_id; Type: INDEX; Schema: public; Owner: -
--

CREATE INDEX index_comments_on_author_id ON public.comments USING btree (author_id);


--
-- Name: index_comments_on_created_at; Type: INDEX; Schema: public; Owner: -
--

CREATE INDEX index_comments_on_created_at ON public.comments USING btree (created_at);


--
-- Name: index_comments_on_idea_id; Type: INDEX; Schema: public; Owner: -
--

CREATE INDEX index_comments_on_idea_id ON public.comments USING btree (idea_id);


--
-- Name: index_comments_on_lft; Type: INDEX; Schema: public; Owner: -
--

CREATE INDEX index_comments_on_lft ON public.comments USING btree (lft);


--
-- Name: index_comments_on_parent_id; Type: INDEX; Schema: public; Owner: -
--

CREATE INDEX index_comments_on_parent_id ON public.comments USING btree (parent_id);


--
-- Name: index_comments_on_rgt; Type: INDEX; Schema: public; Owner: -
--

CREATE INDEX index_comments_on_rgt ON public.comments USING btree (rgt);


--
-- Name: index_common_passwords_on_password; Type: INDEX; Schema: public; Owner: -
--

CREATE INDEX index_common_passwords_on_password ON public.common_passwords USING btree (password);


--
-- Name: index_content_builder_layouts_content_buidable_type_id_code; Type: INDEX; Schema: public; Owner: -
--

CREATE UNIQUE INDEX index_content_builder_layouts_content_buidable_type_id_code ON public.content_builder_layouts USING btree (content_buildable_type, content_buildable_id, code);


--
-- Name: index_cosponsorships_on_idea_id; Type: INDEX; Schema: public; Owner: -
--

CREATE INDEX index_cosponsorships_on_idea_id ON public.cosponsorships USING btree (idea_id);


--
-- Name: index_cosponsorships_on_user_id; Type: INDEX; Schema: public; Owner: -
--

CREATE INDEX index_cosponsorships_on_user_id ON public.cosponsorships USING btree (user_id);


--
-- Name: index_custom_field_bins_on_custom_field_id; Type: INDEX; Schema: public; Owner: -
--

CREATE INDEX index_custom_field_bins_on_custom_field_id ON public.custom_field_bins USING btree (custom_field_id);


--
-- Name: index_custom_field_bins_on_custom_field_option_id; Type: INDEX; Schema: public; Owner: -
--

CREATE INDEX index_custom_field_bins_on_custom_field_option_id ON public.custom_field_bins USING btree (custom_field_option_id);


--
-- Name: index_custom_field_matrix_statements_on_custom_field_id; Type: INDEX; Schema: public; Owner: -
--

CREATE INDEX index_custom_field_matrix_statements_on_custom_field_id ON public.custom_field_matrix_statements USING btree (custom_field_id);


--
-- Name: index_custom_field_matrix_statements_on_key; Type: INDEX; Schema: public; Owner: -
--

CREATE INDEX index_custom_field_matrix_statements_on_key ON public.custom_field_matrix_statements USING btree (key);


--
-- Name: index_custom_field_option_images_on_custom_field_option_id; Type: INDEX; Schema: public; Owner: -
--

CREATE INDEX index_custom_field_option_images_on_custom_field_option_id ON public.custom_field_option_images USING btree (custom_field_option_id);


--
-- Name: index_custom_field_options_on_custom_field_id; Type: INDEX; Schema: public; Owner: -
--

CREATE INDEX index_custom_field_options_on_custom_field_id ON public.custom_field_options USING btree (custom_field_id);


--
-- Name: index_custom_field_options_on_custom_field_id_and_key; Type: INDEX; Schema: public; Owner: -
--

CREATE UNIQUE INDEX index_custom_field_options_on_custom_field_id_and_key ON public.custom_field_options USING btree (custom_field_id, key);


--
-- Name: index_custom_fields_on_resource_type_and_resource_id; Type: INDEX; Schema: public; Owner: -
--

CREATE INDEX index_custom_fields_on_resource_type_and_resource_id ON public.custom_fields USING btree (resource_type, resource_id);


--
-- Name: index_custom_forms_on_participation_context; Type: INDEX; Schema: public; Owner: -
--

CREATE UNIQUE INDEX index_custom_forms_on_participation_context ON public.custom_forms USING btree (participation_context_id, participation_context_type);


--
-- Name: index_dismissals_on_campaign_name_and_user_id; Type: INDEX; Schema: public; Owner: -
--

CREATE UNIQUE INDEX index_dismissals_on_campaign_name_and_user_id ON public.onboarding_campaign_dismissals USING btree (campaign_name, user_id);


--
-- Name: index_email_campaigns_campaign_email_commands_on_recipient_id; Type: INDEX; Schema: public; Owner: -
--

CREATE INDEX index_email_campaigns_campaign_email_commands_on_recipient_id ON public.email_campaigns_campaign_email_commands USING btree (recipient_id);


--
-- Name: index_email_campaigns_campaigns_groups_on_campaign_id; Type: INDEX; Schema: public; Owner: -
--

CREATE INDEX index_email_campaigns_campaigns_groups_on_campaign_id ON public.email_campaigns_campaigns_groups USING btree (campaign_id);


--
-- Name: index_email_campaigns_campaigns_groups_on_group_id; Type: INDEX; Schema: public; Owner: -
--

CREATE INDEX index_email_campaigns_campaigns_groups_on_group_id ON public.email_campaigns_campaigns_groups USING btree (group_id);


--
-- Name: index_email_campaigns_campaigns_on_author_id; Type: INDEX; Schema: public; Owner: -
--

CREATE INDEX index_email_campaigns_campaigns_on_author_id ON public.email_campaigns_campaigns USING btree (author_id);


--
-- Name: index_email_campaigns_campaigns_on_context_id; Type: INDEX; Schema: public; Owner: -
--

CREATE INDEX index_email_campaigns_campaigns_on_context_id ON public.email_campaigns_campaigns USING btree (context_id);


--
-- Name: index_email_campaigns_campaigns_on_type; Type: INDEX; Schema: public; Owner: -
--

CREATE INDEX index_email_campaigns_campaigns_on_type ON public.email_campaigns_campaigns USING btree (type);


--
-- Name: index_email_campaigns_consents_on_campaign_type_and_user_id; Type: INDEX; Schema: public; Owner: -
--

CREATE UNIQUE INDEX index_email_campaigns_consents_on_campaign_type_and_user_id ON public.email_campaigns_consents USING btree (campaign_type, user_id);


--
-- Name: index_email_campaigns_consents_on_user_id; Type: INDEX; Schema: public; Owner: -
--

CREATE INDEX index_email_campaigns_consents_on_user_id ON public.email_campaigns_consents USING btree (user_id);


--
-- Name: index_email_campaigns_deliveries_on_campaign_id; Type: INDEX; Schema: public; Owner: -
--

CREATE INDEX index_email_campaigns_deliveries_on_campaign_id ON public.email_campaigns_deliveries USING btree (campaign_id);


--
-- Name: index_email_campaigns_deliveries_on_campaign_id_and_user_id; Type: INDEX; Schema: public; Owner: -
--

CREATE INDEX index_email_campaigns_deliveries_on_campaign_id_and_user_id ON public.email_campaigns_deliveries USING btree (campaign_id, user_id);


--
-- Name: index_email_campaigns_deliveries_on_sent_at; Type: INDEX; Schema: public; Owner: -
--

CREATE INDEX index_email_campaigns_deliveries_on_sent_at ON public.email_campaigns_deliveries USING btree (sent_at);


--
-- Name: index_email_campaigns_deliveries_on_user_id; Type: INDEX; Schema: public; Owner: -
--

CREATE INDEX index_email_campaigns_deliveries_on_user_id ON public.email_campaigns_deliveries USING btree (user_id);


--
-- Name: index_email_campaigns_examples_on_campaign_id; Type: INDEX; Schema: public; Owner: -
--

CREATE INDEX index_email_campaigns_examples_on_campaign_id ON public.email_campaigns_examples USING btree (campaign_id);


--
-- Name: index_email_campaigns_examples_on_recipient_id; Type: INDEX; Schema: public; Owner: -
--

CREATE INDEX index_email_campaigns_examples_on_recipient_id ON public.email_campaigns_examples USING btree (recipient_id);


--
-- Name: index_email_campaigns_unsubscription_tokens_on_token; Type: INDEX; Schema: public; Owner: -
--

CREATE INDEX index_email_campaigns_unsubscription_tokens_on_token ON public.email_campaigns_unsubscription_tokens USING btree (token);


--
-- Name: index_email_campaigns_unsubscription_tokens_on_user_id; Type: INDEX; Schema: public; Owner: -
--

CREATE INDEX index_email_campaigns_unsubscription_tokens_on_user_id ON public.email_campaigns_unsubscription_tokens USING btree (user_id);


--
-- Name: index_email_snippets_on_email_and_snippet_and_locale; Type: INDEX; Schema: public; Owner: -
--

CREATE INDEX index_email_snippets_on_email_and_snippet_and_locale ON public.email_snippets USING btree (email, snippet, locale);


--
-- Name: index_embeddings_similarities_on_embeddable; Type: INDEX; Schema: public; Owner: -
--

CREATE INDEX index_embeddings_similarities_on_embeddable ON public.embeddings_similarities USING btree (embeddable_type, embeddable_id);


--
-- Name: index_embeddings_similarities_on_embedded_attributes; Type: INDEX; Schema: public; Owner: -
--

CREATE INDEX index_embeddings_similarities_on_embedded_attributes ON public.embeddings_similarities USING btree (embedded_attributes);


--
-- Name: index_embeddings_similarities_on_embedding; Type: INDEX; Schema: public; Owner: -
--

CREATE INDEX index_embeddings_similarities_on_embedding ON public.embeddings_similarities USING hnsw (embedding shared_extensions.vector_cosine_ops);


--
-- Name: index_event_files_on_event_id; Type: INDEX; Schema: public; Owner: -
--

CREATE INDEX index_event_files_on_event_id ON public.event_files USING btree (event_id);


--
-- Name: index_event_images_on_event_id; Type: INDEX; Schema: public; Owner: -
--

CREATE INDEX index_event_images_on_event_id ON public.event_images USING btree (event_id);


--
-- Name: index_events_attendances_on_attendee_id; Type: INDEX; Schema: public; Owner: -
--

CREATE INDEX index_events_attendances_on_attendee_id ON public.events_attendances USING btree (attendee_id);


--
-- Name: index_events_attendances_on_attendee_id_and_event_id; Type: INDEX; Schema: public; Owner: -
--

CREATE UNIQUE INDEX index_events_attendances_on_attendee_id_and_event_id ON public.events_attendances USING btree (attendee_id, event_id);


--
-- Name: index_events_attendances_on_created_at; Type: INDEX; Schema: public; Owner: -
--

CREATE INDEX index_events_attendances_on_created_at ON public.events_attendances USING btree (created_at);


--
-- Name: index_events_attendances_on_event_id; Type: INDEX; Schema: public; Owner: -
--

CREATE INDEX index_events_attendances_on_event_id ON public.events_attendances USING btree (event_id);


--
-- Name: index_events_attendances_on_updated_at; Type: INDEX; Schema: public; Owner: -
--

CREATE INDEX index_events_attendances_on_updated_at ON public.events_attendances USING btree (updated_at);


--
-- Name: index_events_on_location_point; Type: INDEX; Schema: public; Owner: -
--

CREATE INDEX index_events_on_location_point ON public.events USING gist (location_point);


--
-- Name: index_events_on_project_id; Type: INDEX; Schema: public; Owner: -
--

CREATE INDEX index_events_on_project_id ON public.events USING btree (project_id);


--
-- Name: index_followers_followable_type_id_user_id; Type: INDEX; Schema: public; Owner: -
--

CREATE UNIQUE INDEX index_followers_followable_type_id_user_id ON public.followers USING btree (followable_id, followable_type, user_id);


--
-- Name: index_followers_on_followable; Type: INDEX; Schema: public; Owner: -
--

CREATE INDEX index_followers_on_followable ON public.followers USING btree (followable_type, followable_id);


--
-- Name: index_followers_on_followable_id_and_followable_type; Type: INDEX; Schema: public; Owner: -
--

CREATE INDEX index_followers_on_followable_id_and_followable_type ON public.followers USING btree (followable_id, followable_type);


--
-- Name: index_followers_on_user_id; Type: INDEX; Schema: public; Owner: -
--

CREATE INDEX index_followers_on_user_id ON public.followers USING btree (user_id);


--
-- Name: index_groups_on_slug; Type: INDEX; Schema: public; Owner: -
--

CREATE INDEX index_groups_on_slug ON public.groups USING btree (slug);


--
-- Name: index_groups_permissions_on_group_id; Type: INDEX; Schema: public; Owner: -
--

CREATE INDEX index_groups_permissions_on_group_id ON public.groups_permissions USING btree (group_id);


--
-- Name: index_groups_permissions_on_permission_id; Type: INDEX; Schema: public; Owner: -
--

CREATE INDEX index_groups_permissions_on_permission_id ON public.groups_permissions USING btree (permission_id);


--
-- Name: index_groups_projects_on_group_id; Type: INDEX; Schema: public; Owner: -
--

CREATE INDEX index_groups_projects_on_group_id ON public.groups_projects USING btree (group_id);


--
-- Name: index_groups_projects_on_group_id_and_project_id; Type: INDEX; Schema: public; Owner: -
--

CREATE UNIQUE INDEX index_groups_projects_on_group_id_and_project_id ON public.groups_projects USING btree (group_id, project_id);


--
-- Name: index_groups_projects_on_project_id; Type: INDEX; Schema: public; Owner: -
--

CREATE INDEX index_groups_projects_on_project_id ON public.groups_projects USING btree (project_id);


--
-- Name: index_id_id_card_lookup_id_cards_on_hashed_card_id; Type: INDEX; Schema: public; Owner: -
--

CREATE INDEX index_id_id_card_lookup_id_cards_on_hashed_card_id ON public.id_id_card_lookup_id_cards USING btree (hashed_card_id);


--
-- Name: index_idea_files_on_idea_id; Type: INDEX; Schema: public; Owner: -
--

CREATE INDEX index_idea_files_on_idea_id ON public.idea_files USING btree (idea_id);


--
-- Name: index_idea_images_on_idea_id; Type: INDEX; Schema: public; Owner: -
--

CREATE INDEX index_idea_images_on_idea_id ON public.idea_images USING btree (idea_id);


--
-- Name: index_idea_import_files_on_parent_id; Type: INDEX; Schema: public; Owner: -
--

CREATE INDEX index_idea_import_files_on_parent_id ON public.idea_import_files USING btree (parent_id);


--
-- Name: index_idea_import_files_on_project_id; Type: INDEX; Schema: public; Owner: -
--

CREATE INDEX index_idea_import_files_on_project_id ON public.idea_import_files USING btree (project_id);


--
-- Name: index_idea_imports_on_file_id; Type: INDEX; Schema: public; Owner: -
--

CREATE INDEX index_idea_imports_on_file_id ON public.idea_imports USING btree (file_id);


--
-- Name: index_idea_imports_on_idea_id; Type: INDEX; Schema: public; Owner: -
--

CREATE INDEX index_idea_imports_on_idea_id ON public.idea_imports USING btree (idea_id);


--
-- Name: index_idea_imports_on_import_user_id; Type: INDEX; Schema: public; Owner: -
--

CREATE INDEX index_idea_imports_on_import_user_id ON public.idea_imports USING btree (import_user_id);


--
-- Name: index_ideas_on_author_hash; Type: INDEX; Schema: public; Owner: -
--

CREATE INDEX index_ideas_on_author_hash ON public.ideas USING btree (author_hash);


--
-- Name: index_ideas_on_author_id; Type: INDEX; Schema: public; Owner: -
--

CREATE INDEX index_ideas_on_author_id ON public.ideas USING btree (author_id);


--
-- Name: index_ideas_on_idea_status_id; Type: INDEX; Schema: public; Owner: -
--

CREATE INDEX index_ideas_on_idea_status_id ON public.ideas USING btree (idea_status_id);


--
-- Name: index_ideas_on_location_point; Type: INDEX; Schema: public; Owner: -
--

CREATE INDEX index_ideas_on_location_point ON public.ideas USING gist (location_point);


--
-- Name: index_ideas_on_manual_votes_last_updated_by_id; Type: INDEX; Schema: public; Owner: -
--

CREATE INDEX index_ideas_on_manual_votes_last_updated_by_id ON public.ideas USING btree (manual_votes_last_updated_by_id);


--
-- Name: index_ideas_on_project_id; Type: INDEX; Schema: public; Owner: -
--

CREATE INDEX index_ideas_on_project_id ON public.ideas USING btree (project_id);


--
-- Name: index_ideas_on_slug; Type: INDEX; Schema: public; Owner: -
--

CREATE UNIQUE INDEX index_ideas_on_slug ON public.ideas USING btree (slug);


--
-- Name: index_ideas_phases_on_idea_id; Type: INDEX; Schema: public; Owner: -
--

CREATE INDEX index_ideas_phases_on_idea_id ON public.ideas_phases USING btree (idea_id);


--
-- Name: index_ideas_phases_on_idea_id_and_phase_id; Type: INDEX; Schema: public; Owner: -
--

CREATE UNIQUE INDEX index_ideas_phases_on_idea_id_and_phase_id ON public.ideas_phases USING btree (idea_id, phase_id);


--
-- Name: index_ideas_phases_on_phase_id; Type: INDEX; Schema: public; Owner: -
--

CREATE INDEX index_ideas_phases_on_phase_id ON public.ideas_phases USING btree (phase_id);


--
-- Name: index_ideas_search; Type: INDEX; Schema: public; Owner: -
--

CREATE INDEX index_ideas_search ON public.ideas USING gin (((to_tsvector('simple'::regconfig, COALESCE((title_multiloc)::text, ''::text)) || to_tsvector('simple'::regconfig, COALESCE((body_multiloc)::text, ''::text)))));


--
-- Name: index_ideas_topics_on_idea_id; Type: INDEX; Schema: public; Owner: -
--

CREATE INDEX index_ideas_topics_on_idea_id ON public.ideas_topics USING btree (idea_id);


--
-- Name: index_ideas_topics_on_idea_id_and_topic_id; Type: INDEX; Schema: public; Owner: -
--

CREATE UNIQUE INDEX index_ideas_topics_on_idea_id_and_topic_id ON public.ideas_topics USING btree (idea_id, topic_id);


--
-- Name: index_ideas_topics_on_topic_id; Type: INDEX; Schema: public; Owner: -
--

CREATE INDEX index_ideas_topics_on_topic_id ON public.ideas_topics USING btree (topic_id);


--
-- Name: index_identities_on_user_id; Type: INDEX; Schema: public; Owner: -
--

CREATE INDEX index_identities_on_user_id ON public.identities USING btree (user_id);


--
-- Name: index_impact_tracking_sessions_on_monthly_user_hash; Type: INDEX; Schema: public; Owner: -
--

CREATE INDEX index_impact_tracking_sessions_on_monthly_user_hash ON public.impact_tracking_sessions USING btree (monthly_user_hash);


--
-- Name: index_internal_comments_on_author_id; Type: INDEX; Schema: public; Owner: -
--

CREATE INDEX index_internal_comments_on_author_id ON public.internal_comments USING btree (author_id);


--
-- Name: index_internal_comments_on_created_at; Type: INDEX; Schema: public; Owner: -
--

CREATE INDEX index_internal_comments_on_created_at ON public.internal_comments USING btree (created_at);


--
-- Name: index_internal_comments_on_idea_id; Type: INDEX; Schema: public; Owner: -
--

CREATE INDEX index_internal_comments_on_idea_id ON public.internal_comments USING btree (idea_id);


--
-- Name: index_internal_comments_on_lft; Type: INDEX; Schema: public; Owner: -
--

CREATE INDEX index_internal_comments_on_lft ON public.internal_comments USING btree (lft);


--
-- Name: index_internal_comments_on_parent_id; Type: INDEX; Schema: public; Owner: -
--

CREATE INDEX index_internal_comments_on_parent_id ON public.internal_comments USING btree (parent_id);


--
-- Name: index_internal_comments_on_rgt; Type: INDEX; Schema: public; Owner: -
--

CREATE INDEX index_internal_comments_on_rgt ON public.internal_comments USING btree (rgt);


--
-- Name: index_invites_on_invitee_id; Type: INDEX; Schema: public; Owner: -
--

CREATE INDEX index_invites_on_invitee_id ON public.invites USING btree (invitee_id);


--
-- Name: index_invites_on_inviter_id; Type: INDEX; Schema: public; Owner: -
--

CREATE INDEX index_invites_on_inviter_id ON public.invites USING btree (inviter_id);


--
-- Name: index_invites_on_token; Type: INDEX; Schema: public; Owner: -
--

CREATE INDEX index_invites_on_token ON public.invites USING btree (token);


--
-- Name: index_maps_layers_on_map_config_id; Type: INDEX; Schema: public; Owner: -
--

CREATE INDEX index_maps_layers_on_map_config_id ON public.maps_layers USING btree (map_config_id);


--
-- Name: index_maps_map_configs_on_mappable; Type: INDEX; Schema: public; Owner: -
--

CREATE INDEX index_maps_map_configs_on_mappable ON public.maps_map_configs USING btree (mappable_type, mappable_id);


--
-- Name: index_maps_map_configs_on_mappable_id; Type: INDEX; Schema: public; Owner: -
--

CREATE UNIQUE INDEX index_maps_map_configs_on_mappable_id ON public.maps_map_configs USING btree (mappable_id);


--
-- Name: index_memberships_on_group_id; Type: INDEX; Schema: public; Owner: -
--

CREATE INDEX index_memberships_on_group_id ON public.memberships USING btree (group_id);


--
-- Name: index_memberships_on_group_id_and_user_id; Type: INDEX; Schema: public; Owner: -
--

CREATE UNIQUE INDEX index_memberships_on_group_id_and_user_id ON public.memberships USING btree (group_id, user_id);


--
-- Name: index_memberships_on_user_id; Type: INDEX; Schema: public; Owner: -
--

CREATE INDEX index_memberships_on_user_id ON public.memberships USING btree (user_id);


--
-- Name: index_nav_bar_items_on_code; Type: INDEX; Schema: public; Owner: -
--

CREATE INDEX index_nav_bar_items_on_code ON public.nav_bar_items USING btree (code);


--
-- Name: index_nav_bar_items_on_ordering; Type: INDEX; Schema: public; Owner: -
--

CREATE INDEX index_nav_bar_items_on_ordering ON public.nav_bar_items USING btree (ordering);


--
-- Name: index_nav_bar_items_on_project_id; Type: INDEX; Schema: public; Owner: -
--

CREATE INDEX index_nav_bar_items_on_project_id ON public.nav_bar_items USING btree (project_id);


--
-- Name: index_nav_bar_items_on_static_page_id; Type: INDEX; Schema: public; Owner: -
--

CREATE INDEX index_nav_bar_items_on_static_page_id ON public.nav_bar_items USING btree (static_page_id);


--
-- Name: index_notifications_on_basket_id; Type: INDEX; Schema: public; Owner: -
--

CREATE INDEX index_notifications_on_basket_id ON public.notifications USING btree (basket_id);


--
-- Name: index_notifications_on_cosponsorship_id; Type: INDEX; Schema: public; Owner: -
--

CREATE INDEX index_notifications_on_cosponsorship_id ON public.notifications USING btree (cosponsorship_id);


--
-- Name: index_notifications_on_created_at; Type: INDEX; Schema: public; Owner: -
--

CREATE INDEX index_notifications_on_created_at ON public.notifications USING btree (created_at);


--
-- Name: index_notifications_on_idea_status_id; Type: INDEX; Schema: public; Owner: -
--

CREATE INDEX index_notifications_on_idea_status_id ON public.notifications USING btree (idea_status_id);


--
-- Name: index_notifications_on_inappropriate_content_flag_id; Type: INDEX; Schema: public; Owner: -
--

CREATE INDEX index_notifications_on_inappropriate_content_flag_id ON public.notifications USING btree (inappropriate_content_flag_id);


--
-- Name: index_notifications_on_initiating_user_id; Type: INDEX; Schema: public; Owner: -
--

CREATE INDEX index_notifications_on_initiating_user_id ON public.notifications USING btree (initiating_user_id);


--
-- Name: index_notifications_on_internal_comment_id; Type: INDEX; Schema: public; Owner: -
--

CREATE INDEX index_notifications_on_internal_comment_id ON public.notifications USING btree (internal_comment_id);


--
-- Name: index_notifications_on_invite_id; Type: INDEX; Schema: public; Owner: -
--

CREATE INDEX index_notifications_on_invite_id ON public.notifications USING btree (invite_id);


--
-- Name: index_notifications_on_official_feedback_id; Type: INDEX; Schema: public; Owner: -
--

CREATE INDEX index_notifications_on_official_feedback_id ON public.notifications USING btree (official_feedback_id);


--
-- Name: index_notifications_on_phase_id; Type: INDEX; Schema: public; Owner: -
--

CREATE INDEX index_notifications_on_phase_id ON public.notifications USING btree (phase_id);


--
-- Name: index_notifications_on_project_review_id; Type: INDEX; Schema: public; Owner: -
--

CREATE INDEX index_notifications_on_project_review_id ON public.notifications USING btree (project_review_id);


--
-- Name: index_notifications_on_recipient_id; Type: INDEX; Schema: public; Owner: -
--

CREATE INDEX index_notifications_on_recipient_id ON public.notifications USING btree (recipient_id);


--
-- Name: index_notifications_on_recipient_id_and_read_at; Type: INDEX; Schema: public; Owner: -
--

CREATE INDEX index_notifications_on_recipient_id_and_read_at ON public.notifications USING btree (recipient_id, read_at);


--
-- Name: index_notifications_on_spam_report_id; Type: INDEX; Schema: public; Owner: -
--

CREATE INDEX index_notifications_on_spam_report_id ON public.notifications USING btree (spam_report_id);


--
-- Name: index_official_feedbacks_on_idea_id; Type: INDEX; Schema: public; Owner: -
--

CREATE INDEX index_official_feedbacks_on_idea_id ON public.official_feedbacks USING btree (idea_id);


--
-- Name: index_official_feedbacks_on_user_id; Type: INDEX; Schema: public; Owner: -
--

CREATE INDEX index_official_feedbacks_on_user_id ON public.official_feedbacks USING btree (user_id);


--
-- Name: index_onboarding_campaign_dismissals_on_user_id; Type: INDEX; Schema: public; Owner: -
--

CREATE INDEX index_onboarding_campaign_dismissals_on_user_id ON public.onboarding_campaign_dismissals USING btree (user_id);


--
-- Name: index_permission_field; Type: INDEX; Schema: public; Owner: -
--

CREATE UNIQUE INDEX index_permission_field ON public.permissions_custom_fields USING btree (permission_id, custom_field_id);


--
-- Name: index_permissions_custom_fields_on_custom_field_id; Type: INDEX; Schema: public; Owner: -
--

CREATE INDEX index_permissions_custom_fields_on_custom_field_id ON public.permissions_custom_fields USING btree (custom_field_id);


--
-- Name: index_permissions_custom_fields_on_permission_id; Type: INDEX; Schema: public; Owner: -
--

CREATE INDEX index_permissions_custom_fields_on_permission_id ON public.permissions_custom_fields USING btree (permission_id);


--
-- Name: index_permissions_on_action; Type: INDEX; Schema: public; Owner: -
--

CREATE INDEX index_permissions_on_action ON public.permissions USING btree (action);


--
-- Name: index_permissions_on_permission_scope_id; Type: INDEX; Schema: public; Owner: -
--

CREATE INDEX index_permissions_on_permission_scope_id ON public.permissions USING btree (permission_scope_id);


--
-- Name: index_phase_files_on_phase_id; Type: INDEX; Schema: public; Owner: -
--

CREATE INDEX index_phase_files_on_phase_id ON public.phase_files USING btree (phase_id);


--
-- Name: index_phases_on_manual_voters_last_updated_by_id; Type: INDEX; Schema: public; Owner: -
--

CREATE INDEX index_phases_on_manual_voters_last_updated_by_id ON public.phases USING btree (manual_voters_last_updated_by_id);


--
-- Name: index_phases_on_project_id; Type: INDEX; Schema: public; Owner: -
--

CREATE INDEX index_phases_on_project_id ON public.phases USING btree (project_id);


--
-- Name: index_polls_options_on_question_id; Type: INDEX; Schema: public; Owner: -
--

CREATE INDEX index_polls_options_on_question_id ON public.polls_options USING btree (question_id);


--
-- Name: index_polls_questions_on_phase_id; Type: INDEX; Schema: public; Owner: -
--

CREATE INDEX index_polls_questions_on_phase_id ON public.polls_questions USING btree (phase_id);


--
-- Name: index_polls_response_options_on_option_id; Type: INDEX; Schema: public; Owner: -
--

CREATE INDEX index_polls_response_options_on_option_id ON public.polls_response_options USING btree (option_id);


--
-- Name: index_polls_response_options_on_response_id; Type: INDEX; Schema: public; Owner: -
--

CREATE INDEX index_polls_response_options_on_response_id ON public.polls_response_options USING btree (response_id);


--
-- Name: index_polls_responses_on_phase_id; Type: INDEX; Schema: public; Owner: -
--

CREATE INDEX index_polls_responses_on_phase_id ON public.polls_responses USING btree (phase_id);


--
-- Name: index_polls_responses_on_user_id; Type: INDEX; Schema: public; Owner: -
--

CREATE INDEX index_polls_responses_on_user_id ON public.polls_responses USING btree (user_id);


--
-- Name: index_project_files_on_project_id; Type: INDEX; Schema: public; Owner: -
--

CREATE INDEX index_project_files_on_project_id ON public.project_files USING btree (project_id);


--
-- Name: index_project_folders_files_on_project_folder_id; Type: INDEX; Schema: public; Owner: -
--

CREATE INDEX index_project_folders_files_on_project_folder_id ON public.project_folders_files USING btree (project_folder_id);


--
-- Name: index_project_folders_folders_on_slug; Type: INDEX; Schema: public; Owner: -
--

CREATE INDEX index_project_folders_folders_on_slug ON public.project_folders_folders USING btree (slug);


--
-- Name: index_project_folders_images_on_project_folder_id; Type: INDEX; Schema: public; Owner: -
--

CREATE INDEX index_project_folders_images_on_project_folder_id ON public.project_folders_images USING btree (project_folder_id);


--
-- Name: index_project_images_on_project_id; Type: INDEX; Schema: public; Owner: -
--

CREATE INDEX index_project_images_on_project_id ON public.project_images USING btree (project_id);


--
-- Name: index_project_reviews_on_project_id; Type: INDEX; Schema: public; Owner: -
--

CREATE UNIQUE INDEX index_project_reviews_on_project_id ON public.project_reviews USING btree (project_id);


--
-- Name: index_project_reviews_on_requester_id; Type: INDEX; Schema: public; Owner: -
--

CREATE INDEX index_project_reviews_on_requester_id ON public.project_reviews USING btree (requester_id);


--
-- Name: index_project_reviews_on_reviewer_id; Type: INDEX; Schema: public; Owner: -
--

CREATE INDEX index_project_reviews_on_reviewer_id ON public.project_reviews USING btree (reviewer_id);


--
-- Name: index_projects_allowed_input_topics_on_project_id; Type: INDEX; Schema: public; Owner: -
--

CREATE INDEX index_projects_allowed_input_topics_on_project_id ON public.projects_allowed_input_topics USING btree (project_id);


--
-- Name: index_projects_allowed_input_topics_on_topic_id_and_project_id; Type: INDEX; Schema: public; Owner: -
--

CREATE UNIQUE INDEX index_projects_allowed_input_topics_on_topic_id_and_project_id ON public.projects_allowed_input_topics USING btree (topic_id, project_id);


--
-- Name: index_projects_on_slug; Type: INDEX; Schema: public; Owner: -
--

CREATE UNIQUE INDEX index_projects_on_slug ON public.projects USING btree (slug);


--
-- Name: index_projects_topics_on_project_id; Type: INDEX; Schema: public; Owner: -
--

CREATE INDEX index_projects_topics_on_project_id ON public.projects_topics USING btree (project_id);


--
-- Name: index_projects_topics_on_topic_id; Type: INDEX; Schema: public; Owner: -
--

CREATE INDEX index_projects_topics_on_topic_id ON public.projects_topics USING btree (topic_id);


--
-- Name: index_reactions_on_reactable_type_and_reactable_id; Type: INDEX; Schema: public; Owner: -
--

CREATE INDEX index_reactions_on_reactable_type_and_reactable_id ON public.reactions USING btree (reactable_type, reactable_id);


--
-- Name: index_reactions_on_reactable_type_and_reactable_id_and_user_id; Type: INDEX; Schema: public; Owner: -
--

CREATE UNIQUE INDEX index_reactions_on_reactable_type_and_reactable_id_and_user_id ON public.reactions USING btree (reactable_type, reactable_id, user_id);


--
-- Name: index_reactions_on_user_id; Type: INDEX; Schema: public; Owner: -
--

CREATE INDEX index_reactions_on_user_id ON public.reactions USING btree (user_id);


--
-- Name: index_report_builder_reports_on_name; Type: INDEX; Schema: public; Owner: -
--

CREATE UNIQUE INDEX index_report_builder_reports_on_name ON public.report_builder_reports USING btree (name);


--
-- Name: index_report_builder_reports_on_name_tsvector; Type: INDEX; Schema: public; Owner: -
--

CREATE INDEX index_report_builder_reports_on_name_tsvector ON public.report_builder_reports USING gin (name_tsvector);


--
-- Name: index_report_builder_reports_on_owner_id; Type: INDEX; Schema: public; Owner: -
--

CREATE INDEX index_report_builder_reports_on_owner_id ON public.report_builder_reports USING btree (owner_id);


--
-- Name: index_report_builder_reports_on_phase_id; Type: INDEX; Schema: public; Owner: -
--

CREATE INDEX index_report_builder_reports_on_phase_id ON public.report_builder_reports USING btree (phase_id);


--
-- Name: index_spam_reports_on_reported_at; Type: INDEX; Schema: public; Owner: -
--

CREATE INDEX index_spam_reports_on_reported_at ON public.spam_reports USING btree (reported_at);


--
-- Name: index_spam_reports_on_user_id; Type: INDEX; Schema: public; Owner: -
--

CREATE INDEX index_spam_reports_on_user_id ON public.spam_reports USING btree (user_id);


--
-- Name: index_static_page_files_on_static_page_id; Type: INDEX; Schema: public; Owner: -
--

CREATE INDEX index_static_page_files_on_static_page_id ON public.static_page_files USING btree (static_page_id);


--
-- Name: index_static_pages_on_code; Type: INDEX; Schema: public; Owner: -
--

CREATE INDEX index_static_pages_on_code ON public.static_pages USING btree (code);


--
-- Name: index_static_pages_on_slug; Type: INDEX; Schema: public; Owner: -
--

CREATE UNIQUE INDEX index_static_pages_on_slug ON public.static_pages USING btree (slug);


--
-- Name: index_static_pages_topics_on_static_page_id; Type: INDEX; Schema: public; Owner: -
--

CREATE INDEX index_static_pages_topics_on_static_page_id ON public.static_pages_topics USING btree (static_page_id);


--
-- Name: index_static_pages_topics_on_topic_id; Type: INDEX; Schema: public; Owner: -
--

CREATE INDEX index_static_pages_topics_on_topic_id ON public.static_pages_topics USING btree (topic_id);


--
-- Name: index_surveys_responses_on_phase_id; Type: INDEX; Schema: public; Owner: -
--

CREATE INDEX index_surveys_responses_on_phase_id ON public.surveys_responses USING btree (phase_id);


--
-- Name: index_surveys_responses_on_user_id; Type: INDEX; Schema: public; Owner: -
--

CREATE INDEX index_surveys_responses_on_user_id ON public.surveys_responses USING btree (user_id);


--
-- Name: index_tenants_on_creation_finalized_at; Type: INDEX; Schema: public; Owner: -
--

CREATE INDEX index_tenants_on_creation_finalized_at ON public.tenants USING btree (creation_finalized_at);


--
-- Name: index_tenants_on_deleted_at; Type: INDEX; Schema: public; Owner: -
--

CREATE INDEX index_tenants_on_deleted_at ON public.tenants USING btree (deleted_at);


--
-- Name: index_tenants_on_host; Type: INDEX; Schema: public; Owner: -
--

CREATE INDEX index_tenants_on_host ON public.tenants USING btree (host);


--
-- Name: index_topics_on_include_in_onboarding; Type: INDEX; Schema: public; Owner: -
--

CREATE INDEX index_topics_on_include_in_onboarding ON public.topics USING btree (include_in_onboarding);


--
-- Name: index_ucf_representativeness_ref_distributions_on_custom_field; Type: INDEX; Schema: public; Owner: -
--

CREATE INDEX index_ucf_representativeness_ref_distributions_on_custom_field ON public.user_custom_fields_representativeness_ref_distributions USING btree (custom_field_id);


--
-- Name: index_users_on_email; Type: INDEX; Schema: public; Owner: -
--

CREATE INDEX index_users_on_email ON public.users USING btree (email);


--
-- Name: index_users_on_registration_completed_at; Type: INDEX; Schema: public; Owner: -
--

CREATE INDEX index_users_on_registration_completed_at ON public.users USING btree (registration_completed_at);


--
-- Name: index_users_on_slug; Type: INDEX; Schema: public; Owner: -
--

CREATE UNIQUE INDEX index_users_on_slug ON public.users USING btree (slug);


--
-- Name: index_users_on_unique_code; Type: INDEX; Schema: public; Owner: -
--

CREATE UNIQUE INDEX index_users_on_unique_code ON public.users USING btree (unique_code);


--
-- Name: index_verification_verifications_on_hashed_uid; Type: INDEX; Schema: public; Owner: -
--

CREATE INDEX index_verification_verifications_on_hashed_uid ON public.verification_verifications USING btree (hashed_uid);


--
-- Name: index_verification_verifications_on_user_id; Type: INDEX; Schema: public; Owner: -
--

CREATE INDEX index_verification_verifications_on_user_id ON public.verification_verifications USING btree (user_id);


--
-- Name: index_volunteering_causes_on_ordering; Type: INDEX; Schema: public; Owner: -
--

CREATE INDEX index_volunteering_causes_on_ordering ON public.volunteering_causes USING btree (ordering);


--
-- Name: index_volunteering_causes_on_phase_id; Type: INDEX; Schema: public; Owner: -
--

CREATE INDEX index_volunteering_causes_on_phase_id ON public.volunteering_causes USING btree (phase_id);


--
-- Name: index_volunteering_volunteers_on_cause_id_and_user_id; Type: INDEX; Schema: public; Owner: -
--

CREATE UNIQUE INDEX index_volunteering_volunteers_on_cause_id_and_user_id ON public.volunteering_volunteers USING btree (cause_id, user_id);


--
-- Name: index_volunteering_volunteers_on_user_id; Type: INDEX; Schema: public; Owner: -
--

CREATE INDEX index_volunteering_volunteers_on_user_id ON public.volunteering_volunteers USING btree (user_id);


--
-- Name: machine_translations_lookup; Type: INDEX; Schema: public; Owner: -
--

CREATE UNIQUE INDEX machine_translations_lookup ON public.machine_translations_machine_translations USING btree (translatable_id, translatable_type, attribute_name, locale_to);


--
-- Name: machine_translations_translatable; Type: INDEX; Schema: public; Owner: -
--

CREATE INDEX machine_translations_translatable ON public.machine_translations_machine_translations USING btree (translatable_id, translatable_type);


--
-- Name: moderation_statuses_moderatable; Type: INDEX; Schema: public; Owner: -
--

CREATE UNIQUE INDEX moderation_statuses_moderatable ON public.moderation_moderation_statuses USING btree (moderatable_type, moderatable_id);


--
-- Name: que_jobs_args_gin_idx; Type: INDEX; Schema: public; Owner: -
--

CREATE INDEX que_jobs_args_gin_idx ON public.que_jobs USING gin (args jsonb_path_ops);


--
-- Name: que_jobs_data_gin_idx; Type: INDEX; Schema: public; Owner: -
--

CREATE INDEX que_jobs_data_gin_idx ON public.que_jobs USING gin (data jsonb_path_ops);


--
-- Name: que_jobs_kwargs_gin_idx; Type: INDEX; Schema: public; Owner: -
--

CREATE INDEX que_jobs_kwargs_gin_idx ON public.que_jobs USING gin (kwargs jsonb_path_ops);


--
-- Name: que_poll_idx; Type: INDEX; Schema: public; Owner: -
--

CREATE INDEX que_poll_idx ON public.que_jobs USING btree (job_schema_version, queue, priority, run_at, id) WHERE ((finished_at IS NULL) AND (expired_at IS NULL));


--
-- Name: report_builder_published_data_units_report_id_idx; Type: INDEX; Schema: public; Owner: -
--

CREATE INDEX report_builder_published_data_units_report_id_idx ON public.report_builder_published_graph_data_units USING btree (report_id);


--
-- Name: spam_reportable_index; Type: INDEX; Schema: public; Owner: -
--

CREATE INDEX spam_reportable_index ON public.spam_reports USING btree (spam_reportable_type, spam_reportable_id);


--
-- Name: users_unique_lower_email_idx; Type: INDEX; Schema: public; Owner: -
--

CREATE UNIQUE INDEX users_unique_lower_email_idx ON public.users USING btree (lower((email)::text));


--
-- Name: que_jobs que_job_notify; Type: TRIGGER; Schema: public; Owner: -
--

CREATE TRIGGER que_job_notify AFTER INSERT ON public.que_jobs FOR EACH ROW EXECUTE FUNCTION public.que_job_notify();


--
-- Name: que_jobs que_state_notify; Type: TRIGGER; Schema: public; Owner: -
--

CREATE TRIGGER que_state_notify AFTER INSERT OR DELETE OR UPDATE ON public.que_jobs FOR EACH ROW EXECUTE FUNCTION public.que_state_notify();


--
-- Name: analytics_dimension_locales_fact_visits fk_rails_00698f2e02; Type: FK CONSTRAINT; Schema: public; Owner: -
--

ALTER TABLE ONLY public.analytics_dimension_locales_fact_visits
    ADD CONSTRAINT fk_rails_00698f2e02 FOREIGN KEY (dimension_locale_id) REFERENCES public.analytics_dimension_locales(id);


--
-- Name: events fk_rails_0434b48643; Type: FK CONSTRAINT; Schema: public; Owner: -
--

ALTER TABLE ONLY public.events
    ADD CONSTRAINT fk_rails_0434b48643 FOREIGN KEY (project_id) REFERENCES public.projects(id);


--
-- Name: internal_comments fk_rails_04be8cf6ba; Type: FK CONSTRAINT; Schema: public; Owner: -
--

ALTER TABLE ONLY public.internal_comments
    ADD CONSTRAINT fk_rails_04be8cf6ba FOREIGN KEY (idea_id) REFERENCES public.ideas(id);


--
-- Name: invites fk_rails_06b2d7a3a8; Type: FK CONSTRAINT; Schema: public; Owner: -
--

ALTER TABLE ONLY public.invites
    ADD CONSTRAINT fk_rails_06b2d7a3a8 FOREIGN KEY (invitee_id) REFERENCES public.users(id);


--
-- Name: invites fk_rails_0b6ac3e1da; Type: FK CONSTRAINT; Schema: public; Owner: -
--

ALTER TABLE ONLY public.invites
    ADD CONSTRAINT fk_rails_0b6ac3e1da FOREIGN KEY (inviter_id) REFERENCES public.users(id);


--
-- Name: ideas fk_rails_0e5b472696; Type: FK CONSTRAINT; Schema: public; Owner: -
--

ALTER TABLE ONLY public.ideas
    ADD CONSTRAINT fk_rails_0e5b472696 FOREIGN KEY (creation_phase_id) REFERENCES public.phases(id);


--
-- Name: spam_reports fk_rails_121f3a2011; Type: FK CONSTRAINT; Schema: public; Owner: -
--

ALTER TABLE ONLY public.spam_reports
    ADD CONSTRAINT fk_rails_121f3a2011 FOREIGN KEY (user_id) REFERENCES public.users(id);


--
-- Name: analysis_analyses fk_rails_16b3d1e637; Type: FK CONSTRAINT; Schema: public; Owner: -
--

ALTER TABLE ONLY public.analysis_analyses
    ADD CONSTRAINT fk_rails_16b3d1e637 FOREIGN KEY (main_custom_field_id) REFERENCES public.custom_fields(id);


--
-- Name: areas_static_pages fk_rails_1fc601f42c; Type: FK CONSTRAINT; Schema: public; Owner: -
--

ALTER TABLE ONLY public.areas_static_pages
    ADD CONSTRAINT fk_rails_1fc601f42c FOREIGN KEY (area_id) REFERENCES public.areas(id);


--
-- Name: project_images fk_rails_2119c24213; Type: FK CONSTRAINT; Schema: public; Owner: -
--

ALTER TABLE ONLY public.project_images
    ADD CONSTRAINT fk_rails_2119c24213 FOREIGN KEY (project_id) REFERENCES public.projects(id);


--
-- Name: idea_import_files fk_rails_229b6de93f; Type: FK CONSTRAINT; Schema: public; Owner: -
--

ALTER TABLE ONLY public.idea_import_files
    ADD CONSTRAINT fk_rails_229b6de93f FOREIGN KEY (parent_id) REFERENCES public.idea_import_files(id);


--
-- Name: areas_static_pages fk_rails_231f268568; Type: FK CONSTRAINT; Schema: public; Owner: -
--

ALTER TABLE ONLY public.areas_static_pages
    ADD CONSTRAINT fk_rails_231f268568 FOREIGN KEY (static_page_id) REFERENCES public.static_pages(id);


--
-- Name: events_attendances fk_rails_29ccdf5b04; Type: FK CONSTRAINT; Schema: public; Owner: -
--

ALTER TABLE ONLY public.events_attendances
    ADD CONSTRAINT fk_rails_29ccdf5b04 FOREIGN KEY (attendee_id) REFERENCES public.users(id);


--
-- Name: analysis_analyses fk_rails_2a92a64a56; Type: FK CONSTRAINT; Schema: public; Owner: -
--

ALTER TABLE ONLY public.analysis_analyses
    ADD CONSTRAINT fk_rails_2a92a64a56 FOREIGN KEY (phase_id) REFERENCES public.phases(id);


--
-- Name: phases fk_rails_2c74f68dd3; Type: FK CONSTRAINT; Schema: public; Owner: -
--

ALTER TABLE ONLY public.phases
    ADD CONSTRAINT fk_rails_2c74f68dd3 FOREIGN KEY (manual_voters_last_updated_by_id) REFERENCES public.users(id);


--
-- Name: cosponsorships fk_rails_2d026b99a2; Type: FK CONSTRAINT; Schema: public; Owner: -
--

ALTER TABLE ONLY public.cosponsorships
    ADD CONSTRAINT fk_rails_2d026b99a2 FOREIGN KEY (idea_id) REFERENCES public.ideas(id);


--
-- Name: phase_files fk_rails_33852a9a71; Type: FK CONSTRAINT; Schema: public; Owner: -
--

ALTER TABLE ONLY public.phase_files
    ADD CONSTRAINT fk_rails_33852a9a71 FOREIGN KEY (phase_id) REFERENCES public.phases(id);


--
-- Name: volunteering_volunteers fk_rails_33a154a9ba; Type: FK CONSTRAINT; Schema: public; Owner: -
--

ALTER TABLE ONLY public.volunteering_volunteers
    ADD CONSTRAINT fk_rails_33a154a9ba FOREIGN KEY (cause_id) REFERENCES public.volunteering_causes(id);


--
-- Name: nav_bar_items fk_rails_34143a680f; Type: FK CONSTRAINT; Schema: public; Owner: -
--

ALTER TABLE ONLY public.nav_bar_items
    ADD CONSTRAINT fk_rails_34143a680f FOREIGN KEY (static_page_id) REFERENCES public.static_pages(id);


--
-- Name: analysis_comments_summaries fk_rails_37becdebb0; Type: FK CONSTRAINT; Schema: public; Owner: -
--

ALTER TABLE ONLY public.analysis_comments_summaries
    ADD CONSTRAINT fk_rails_37becdebb0 FOREIGN KEY (background_task_id) REFERENCES public.analysis_background_tasks(id);


--
-- Name: custom_field_option_images fk_rails_3814d72daa; Type: FK CONSTRAINT; Schema: public; Owner: -
--

ALTER TABLE ONLY public.custom_field_option_images
    ADD CONSTRAINT fk_rails_3814d72daa FOREIGN KEY (custom_field_option_id) REFERENCES public.custom_field_options(id);


--
-- Name: baskets_ideas fk_rails_39a1b51358; Type: FK CONSTRAINT; Schema: public; Owner: -
--

ALTER TABLE ONLY public.baskets_ideas
    ADD CONSTRAINT fk_rails_39a1b51358 FOREIGN KEY (idea_id) REFERENCES public.ideas(id);


--
-- Name: analysis_analyses fk_rails_3c57357702; Type: FK CONSTRAINT; Schema: public; Owner: -
--

ALTER TABLE ONLY public.analysis_analyses
    ADD CONSTRAINT fk_rails_3c57357702 FOREIGN KEY (project_id) REFERENCES public.projects(id);


--
-- Name: followers fk_rails_3d258d3942; Type: FK CONSTRAINT; Schema: public; Owner: -
--

ALTER TABLE ONLY public.followers
    ADD CONSTRAINT fk_rails_3d258d3942 FOREIGN KEY (user_id) REFERENCES public.users(id);


--
-- Name: email_campaigns_examples fk_rails_465d6356b2; Type: FK CONSTRAINT; Schema: public; Owner: -
--

ALTER TABLE ONLY public.email_campaigns_examples
    ADD CONSTRAINT fk_rails_465d6356b2 FOREIGN KEY (recipient_id) REFERENCES public.users(id);


--
-- Name: notifications fk_rails_46dd2ccfd1; Type: FK CONSTRAINT; Schema: public; Owner: -
--

ALTER TABLE ONLY public.notifications
    ADD CONSTRAINT fk_rails_46dd2ccfd1 FOREIGN KEY (phase_id) REFERENCES public.phases(id);


--
-- Name: notifications fk_rails_47abdd0847; Type: FK CONSTRAINT; Schema: public; Owner: -
--

ALTER TABLE ONLY public.notifications
    ADD CONSTRAINT fk_rails_47abdd0847 FOREIGN KEY (project_review_id) REFERENCES public.project_reviews(id);


--
-- Name: notifications fk_rails_4aea6afa11; Type: FK CONSTRAINT; Schema: public; Owner: -
--

ALTER TABLE ONLY public.notifications
    ADD CONSTRAINT fk_rails_4aea6afa11 FOREIGN KEY (recipient_id) REFERENCES public.users(id);


--
-- Name: analytics_dimension_projects_fact_visits fk_rails_4ecebb6e8a; Type: FK CONSTRAINT; Schema: public; Owner: -
--

ALTER TABLE ONLY public.analytics_dimension_projects_fact_visits
    ADD CONSTRAINT fk_rails_4ecebb6e8a FOREIGN KEY (fact_visit_id) REFERENCES public.analytics_fact_visits(id);


--
-- Name: permissions_custom_fields fk_rails_50335fc43f; Type: FK CONSTRAINT; Schema: public; Owner: -
--

ALTER TABLE ONLY public.permissions_custom_fields
    ADD CONSTRAINT fk_rails_50335fc43f FOREIGN KEY (custom_field_id) REFERENCES public.custom_fields(id);


--
-- Name: identities fk_rails_5373344100; Type: FK CONSTRAINT; Schema: public; Owner: -
--

ALTER TABLE ONLY public.identities
    ADD CONSTRAINT fk_rails_5373344100 FOREIGN KEY (user_id) REFERENCES public.users(id);


--
-- Name: notifications fk_rails_5471f55cd6; Type: FK CONSTRAINT; Schema: public; Owner: -
--

ALTER TABLE ONLY public.notifications
    ADD CONSTRAINT fk_rails_5471f55cd6 FOREIGN KEY (idea_id) REFERENCES public.ideas(id);


--
-- Name: notifications fk_rails_575368d182; Type: FK CONSTRAINT; Schema: public; Owner: -
--

ALTER TABLE ONLY public.notifications
    ADD CONSTRAINT fk_rails_575368d182 FOREIGN KEY (project_id) REFERENCES public.projects(id);


--
-- Name: ideas fk_rails_5ac7668cd3; Type: FK CONSTRAINT; Schema: public; Owner: -
--

ALTER TABLE ONLY public.ideas
    ADD CONSTRAINT fk_rails_5ac7668cd3 FOREIGN KEY (project_id) REFERENCES public.projects(id);


--
-- Name: idea_imports fk_rails_5ea1f11fd5; Type: FK CONSTRAINT; Schema: public; Owner: -
--

ALTER TABLE ONLY public.idea_imports
    ADD CONSTRAINT fk_rails_5ea1f11fd5 FOREIGN KEY (import_user_id) REFERENCES public.users(id);


--
-- Name: analysis_taggings fk_rails_604cfbcd8d; Type: FK CONSTRAINT; Schema: public; Owner: -
--

ALTER TABLE ONLY public.analysis_taggings
    ADD CONSTRAINT fk_rails_604cfbcd8d FOREIGN KEY (input_id) REFERENCES public.ideas(id);


--
-- Name: internal_comments fk_rails_617a7ea994; Type: FK CONSTRAINT; Schema: public; Owner: -
--

ALTER TABLE ONLY public.internal_comments
    ADD CONSTRAINT fk_rails_617a7ea994 FOREIGN KEY (author_id) REFERENCES public.users(id);


--
-- Name: idea_imports fk_rails_636c77bdd1; Type: FK CONSTRAINT; Schema: public; Owner: -
--

ALTER TABLE ONLY public.idea_imports
    ADD CONSTRAINT fk_rails_636c77bdd1 FOREIGN KEY (file_id) REFERENCES public.idea_import_files(id);


--
-- Name: notifications fk_rails_67be9591a3; Type: FK CONSTRAINT; Schema: public; Owner: -
--

ALTER TABLE ONLY public.notifications
    ADD CONSTRAINT fk_rails_67be9591a3 FOREIGN KEY (cosponsorship_id) REFERENCES public.cosponsorships(id);


--
-- Name: idea_imports fk_rails_67f00886f9; Type: FK CONSTRAINT; Schema: public; Owner: -
--

ALTER TABLE ONLY public.idea_imports
    ADD CONSTRAINT fk_rails_67f00886f9 FOREIGN KEY (idea_id) REFERENCES public.ideas(id);


--
-- Name: report_builder_reports fk_rails_6988c9886e; Type: FK CONSTRAINT; Schema: public; Owner: -
--

ALTER TABLE ONLY public.report_builder_reports
    ADD CONSTRAINT fk_rails_6988c9886e FOREIGN KEY (phase_id) REFERENCES public.phases(id);


--
-- Name: ideas fk_rails_6c9ab6d4f8; Type: FK CONSTRAINT; Schema: public; Owner: -
--

ALTER TABLE ONLY public.ideas
    ADD CONSTRAINT fk_rails_6c9ab6d4f8 FOREIGN KEY (manual_votes_last_updated_by_id) REFERENCES public.users(id);


--
-- Name: groups_permissions fk_rails_6fa6389d80; Type: FK CONSTRAINT; Schema: public; Owner: -
--

ALTER TABLE ONLY public.groups_permissions
    ADD CONSTRAINT fk_rails_6fa6389d80 FOREIGN KEY (permission_id) REFERENCES public.permissions(id);


--
-- Name: email_campaigns_campaigns_groups fk_rails_712f4ad915; Type: FK CONSTRAINT; Schema: public; Owner: -
--

ALTER TABLE ONLY public.email_campaigns_campaigns_groups
    ADD CONSTRAINT fk_rails_712f4ad915 FOREIGN KEY (campaign_id) REFERENCES public.email_campaigns_campaigns(id);


--
-- Name: ideas fk_rails_730408dafc; Type: FK CONSTRAINT; Schema: public; Owner: -
--

ALTER TABLE ONLY public.ideas
    ADD CONSTRAINT fk_rails_730408dafc FOREIGN KEY (idea_status_id) REFERENCES public.idea_statuses(id);


--
-- Name: groups_projects fk_rails_73e1dee5fd; Type: FK CONSTRAINT; Schema: public; Owner: -
--

ALTER TABLE ONLY public.groups_projects
    ADD CONSTRAINT fk_rails_73e1dee5fd FOREIGN KEY (project_id) REFERENCES public.projects(id);


--
-- Name: analysis_additional_custom_fields fk_rails_74744744a6; Type: FK CONSTRAINT; Schema: public; Owner: -
--

ALTER TABLE ONLY public.analysis_additional_custom_fields
    ADD CONSTRAINT fk_rails_74744744a6 FOREIGN KEY (analysis_id) REFERENCES public.analysis_analyses(id);


--
-- Name: analysis_questions fk_rails_74e779db86; Type: FK CONSTRAINT; Schema: public; Owner: -
--

ALTER TABLE ONLY public.analysis_questions
    ADD CONSTRAINT fk_rails_74e779db86 FOREIGN KEY (background_task_id) REFERENCES public.analysis_background_tasks(id);


--
-- Name: analysis_heatmap_cells fk_rails_7a39fbbdee; Type: FK CONSTRAINT; Schema: public; Owner: -
--

ALTER TABLE ONLY public.analysis_heatmap_cells
    ADD CONSTRAINT fk_rails_7a39fbbdee FOREIGN KEY (analysis_id) REFERENCES public.analysis_analyses(id);


--
-- Name: activities fk_rails_7e11bb717f; Type: FK CONSTRAINT; Schema: public; Owner: -
--

ALTER TABLE ONLY public.activities
    ADD CONSTRAINT fk_rails_7e11bb717f FOREIGN KEY (user_id) REFERENCES public.users(id);


--
-- Name: email_campaigns_campaign_email_commands fk_rails_7f284a4f09; Type: FK CONSTRAINT; Schema: public; Owner: -
--

ALTER TABLE ONLY public.email_campaigns_campaign_email_commands
    ADD CONSTRAINT fk_rails_7f284a4f09 FOREIGN KEY (recipient_id) REFERENCES public.users(id);


--
-- Name: comments fk_rails_7fbb3b1416; Type: FK CONSTRAINT; Schema: public; Owner: -
--

ALTER TABLE ONLY public.comments
    ADD CONSTRAINT fk_rails_7fbb3b1416 FOREIGN KEY (idea_id) REFERENCES public.ideas(id);


--
-- Name: polls_response_options fk_rails_80d00e60ae; Type: FK CONSTRAINT; Schema: public; Owner: -
--

ALTER TABLE ONLY public.polls_response_options
    ADD CONSTRAINT fk_rails_80d00e60ae FOREIGN KEY (option_id) REFERENCES public.polls_options(id);


--
-- Name: report_builder_reports fk_rails_81137213da; Type: FK CONSTRAINT; Schema: public; Owner: -
--

ALTER TABLE ONLY public.report_builder_reports
    ADD CONSTRAINT fk_rails_81137213da FOREIGN KEY (owner_id) REFERENCES public.users(id);


--
-- Name: projects_allowed_input_topics fk_rails_812b6d9149; Type: FK CONSTRAINT; Schema: public; Owner: -
--

ALTER TABLE ONLY public.projects_allowed_input_topics
    ADD CONSTRAINT fk_rails_812b6d9149 FOREIGN KEY (project_id) REFERENCES public.projects(id);


--
-- Name: projects_topics fk_rails_812b6d9149; Type: FK CONSTRAINT; Schema: public; Owner: -
--

ALTER TABLE ONLY public.projects_topics
    ADD CONSTRAINT fk_rails_812b6d9149 FOREIGN KEY (project_id) REFERENCES public.projects(id);


--
-- Name: notifications fk_rails_81c11ef894; Type: FK CONSTRAINT; Schema: public; Owner: -
--

ALTER TABLE ONLY public.notifications
    ADD CONSTRAINT fk_rails_81c11ef894 FOREIGN KEY (internal_comment_id) REFERENCES public.internal_comments(id);


--
-- Name: impact_tracking_pageviews fk_rails_82dc979276; Type: FK CONSTRAINT; Schema: public; Owner: -
--

ALTER TABLE ONLY public.impact_tracking_pageviews
    ADD CONSTRAINT fk_rails_82dc979276 FOREIGN KEY (project_id) REFERENCES public.projects(id);


--
-- Name: ideas_phases fk_rails_845d7ca944; Type: FK CONSTRAINT; Schema: public; Owner: -
--

ALTER TABLE ONLY public.ideas_phases
    ADD CONSTRAINT fk_rails_845d7ca944 FOREIGN KEY (idea_id) REFERENCES public.ideas(id);


--
-- Name: notifications fk_rails_849e0c7eb7; Type: FK CONSTRAINT; Schema: public; Owner: -
--

ALTER TABLE ONLY public.notifications
    ADD CONSTRAINT fk_rails_849e0c7eb7 FOREIGN KEY (spam_report_id) REFERENCES public.spam_reports(id);


--
-- Name: analysis_additional_custom_fields fk_rails_857115261d; Type: FK CONSTRAINT; Schema: public; Owner: -
--

ALTER TABLE ONLY public.analysis_additional_custom_fields
    ADD CONSTRAINT fk_rails_857115261d FOREIGN KEY (custom_field_id) REFERENCES public.custom_fields(id);


--
-- Name: email_campaigns_campaigns fk_rails_87e592c9f5; Type: FK CONSTRAINT; Schema: public; Owner: -
--

ALTER TABLE ONLY public.email_campaigns_campaigns
    ADD CONSTRAINT fk_rails_87e592c9f5 FOREIGN KEY (author_id) REFERENCES public.users(id);


--
-- Name: user_custom_fields_representativeness_ref_distributions fk_rails_8cabeff294; Type: FK CONSTRAINT; Schema: public; Owner: -
--

ALTER TABLE ONLY public.user_custom_fields_representativeness_ref_distributions
    ADD CONSTRAINT fk_rails_8cabeff294 FOREIGN KEY (custom_field_id) REFERENCES public.custom_fields(id);


--
-- Name: static_pages_topics fk_rails_8e3f01dacd; Type: FK CONSTRAINT; Schema: public; Owner: -
--

ALTER TABLE ONLY public.static_pages_topics
    ADD CONSTRAINT fk_rails_8e3f01dacd FOREIGN KEY (static_page_id) REFERENCES public.static_pages(id);


--
-- Name: areas_projects fk_rails_8fb43a173d; Type: FK CONSTRAINT; Schema: public; Owner: -
--

ALTER TABLE ONLY public.areas_projects
    ADD CONSTRAINT fk_rails_8fb43a173d FOREIGN KEY (project_id) REFERENCES public.projects(id);


--
-- Name: areas fk_rails_901fc7a65b; Type: FK CONSTRAINT; Schema: public; Owner: -
--

ALTER TABLE ONLY public.areas
    ADD CONSTRAINT fk_rails_901fc7a65b FOREIGN KEY (custom_field_option_id) REFERENCES public.custom_field_options(id);


--
-- Name: notifications fk_rails_9268535f02; Type: FK CONSTRAINT; Schema: public; Owner: -
--

ALTER TABLE ONLY public.notifications
    ADD CONSTRAINT fk_rails_9268535f02 FOREIGN KEY (comment_id) REFERENCES public.comments(id);


--
-- Name: notifications fk_rails_97eb4c3a35; Type: FK CONSTRAINT; Schema: public; Owner: -
--

ALTER TABLE ONLY public.notifications
    ADD CONSTRAINT fk_rails_97eb4c3a35 FOREIGN KEY (invite_id) REFERENCES public.invites(id);


--
-- Name: authoring_assistance_responses fk_rails_98155ccbce; Type: FK CONSTRAINT; Schema: public; Owner: -
--

ALTER TABLE ONLY public.authoring_assistance_responses
    ADD CONSTRAINT fk_rails_98155ccbce FOREIGN KEY (idea_id) REFERENCES public.ideas(id);


--
-- Name: memberships fk_rails_99326fb65d; Type: FK CONSTRAINT; Schema: public; Owner: -
--

ALTER TABLE ONLY public.memberships
    ADD CONSTRAINT fk_rails_99326fb65d FOREIGN KEY (user_id) REFERENCES public.users(id);


--
-- Name: analytics_fact_visits fk_rails_9b5a82cb55; Type: FK CONSTRAINT; Schema: public; Owner: -
--

ALTER TABLE ONLY public.analytics_fact_visits
    ADD CONSTRAINT fk_rails_9b5a82cb55 FOREIGN KEY (dimension_referrer_type_id) REFERENCES public.analytics_dimension_referrer_types(id);


--
-- Name: event_images fk_rails_9dd6f2f888; Type: FK CONSTRAINT; Schema: public; Owner: -
--

ALTER TABLE ONLY public.event_images
    ADD CONSTRAINT fk_rails_9dd6f2f888 FOREIGN KEY (event_id) REFERENCES public.events(id);


--
-- Name: areas_projects fk_rails_9ecfc9d2b9; Type: FK CONSTRAINT; Schema: public; Owner: -
--

ALTER TABLE ONLY public.areas_projects
    ADD CONSTRAINT fk_rails_9ecfc9d2b9 FOREIGN KEY (area_id) REFERENCES public.areas(id);


--
-- Name: notifications fk_rails_a2016447bc; Type: FK CONSTRAINT; Schema: public; Owner: -
--

ALTER TABLE ONLY public.notifications
    ADD CONSTRAINT fk_rails_a2016447bc FOREIGN KEY (initiating_user_id) REFERENCES public.users(id);


--
-- Name: notifications fk_rails_a2cfad997d; Type: FK CONSTRAINT; Schema: public; Owner: -
--

ALTER TABLE ONLY public.notifications
    ADD CONSTRAINT fk_rails_a2cfad997d FOREIGN KEY (official_feedback_id) REFERENCES public.official_feedbacks(id);


--
-- Name: analytics_fact_visits fk_rails_a34b51c948; Type: FK CONSTRAINT; Schema: public; Owner: -
--

ALTER TABLE ONLY public.analytics_fact_visits
    ADD CONSTRAINT fk_rails_a34b51c948 FOREIGN KEY (dimension_date_last_action_id) REFERENCES public.analytics_dimension_dates(date);


--
-- Name: event_files fk_rails_a590d6ddde; Type: FK CONSTRAINT; Schema: public; Owner: -
--

ALTER TABLE ONLY public.event_files
    ADD CONSTRAINT fk_rails_a590d6ddde FOREIGN KEY (event_id) REFERENCES public.events(id);


--
-- Name: groups_permissions fk_rails_a5c3527604; Type: FK CONSTRAINT; Schema: public; Owner: -
--

ALTER TABLE ONLY public.groups_permissions
    ADD CONSTRAINT fk_rails_a5c3527604 FOREIGN KEY (group_id) REFERENCES public.groups(id);


--
-- Name: ideas fk_rails_a7a91f1df3; Type: FK CONSTRAINT; Schema: public; Owner: -
--

ALTER TABLE ONLY public.ideas
    ADD CONSTRAINT fk_rails_a7a91f1df3 FOREIGN KEY (author_id) REFERENCES public.users(id);


--
-- Name: analytics_fact_visits fk_rails_a9aa810ecf; Type: FK CONSTRAINT; Schema: public; Owner: -
--

ALTER TABLE ONLY public.analytics_fact_visits
    ADD CONSTRAINT fk_rails_a9aa810ecf FOREIGN KEY (dimension_date_first_action_id) REFERENCES public.analytics_dimension_dates(date);


--
-- Name: memberships fk_rails_aaf389f138; Type: FK CONSTRAINT; Schema: public; Owner: -
--

ALTER TABLE ONLY public.memberships
    ADD CONSTRAINT fk_rails_aaf389f138 FOREIGN KEY (group_id) REFERENCES public.groups(id);


--
-- Name: maps_layers fk_rails_abbf8658b2; Type: FK CONSTRAINT; Schema: public; Owner: -
--

ALTER TABLE ONLY public.maps_layers
    ADD CONSTRAINT fk_rails_abbf8658b2 FOREIGN KEY (map_config_id) REFERENCES public.maps_map_configs(id);


--
-- Name: project_reviews fk_rails_ac7bc0a42f; Type: FK CONSTRAINT; Schema: public; Owner: -
--

ALTER TABLE ONLY public.project_reviews
    ADD CONSTRAINT fk_rails_ac7bc0a42f FOREIGN KEY (project_id) REFERENCES public.projects(id);


--
-- Name: analysis_tags fk_rails_afc2d02258; Type: FK CONSTRAINT; Schema: public; Owner: -
--

ALTER TABLE ONLY public.analysis_tags
    ADD CONSTRAINT fk_rails_afc2d02258 FOREIGN KEY (analysis_id) REFERENCES public.analysis_analyses(id);


--
-- Name: phases fk_rails_b0efe660f5; Type: FK CONSTRAINT; Schema: public; Owner: -
--

ALTER TABLE ONLY public.phases
    ADD CONSTRAINT fk_rails_b0efe660f5 FOREIGN KEY (project_id) REFERENCES public.projects(id);


--
-- Name: baskets fk_rails_b3d04c10d5; Type: FK CONSTRAINT; Schema: public; Owner: -
--

ALTER TABLE ONLY public.baskets
    ADD CONSTRAINT fk_rails_b3d04c10d5 FOREIGN KEY (user_id) REFERENCES public.users(id);


--
-- Name: custom_field_options fk_rails_b48da9e6c7; Type: FK CONSTRAINT; Schema: public; Owner: -
--

ALTER TABLE ONLY public.custom_field_options
    ADD CONSTRAINT fk_rails_b48da9e6c7 FOREIGN KEY (custom_field_id) REFERENCES public.custom_fields(id);


--
-- Name: official_feedbacks fk_rails_b4a1624855; Type: FK CONSTRAINT; Schema: public; Owner: -
--

ALTER TABLE ONLY public.official_feedbacks
    ADD CONSTRAINT fk_rails_b4a1624855 FOREIGN KEY (idea_id) REFERENCES public.ideas(id);


--
-- Name: notifications fk_rails_b894d506a0; Type: FK CONSTRAINT; Schema: public; Owner: -
--

ALTER TABLE ONLY public.notifications
    ADD CONSTRAINT fk_rails_b894d506a0 FOREIGN KEY (basket_id) REFERENCES public.baskets(id);


--
-- Name: polls_options fk_rails_bb813b4549; Type: FK CONSTRAINT; Schema: public; Owner: -
--

ALTER TABLE ONLY public.polls_options
    ADD CONSTRAINT fk_rails_bb813b4549 FOREIGN KEY (question_id) REFERENCES public.polls_questions(id);


--
-- Name: ideas_phases fk_rails_bd36415a82; Type: FK CONSTRAINT; Schema: public; Owner: -
--

ALTER TABLE ONLY public.ideas_phases
    ADD CONSTRAINT fk_rails_bd36415a82 FOREIGN KEY (phase_id) REFERENCES public.phases(id);


--
-- Name: analysis_background_tasks fk_rails_bde9116e72; Type: FK CONSTRAINT; Schema: public; Owner: -
--

ALTER TABLE ONLY public.analysis_background_tasks
    ADD CONSTRAINT fk_rails_bde9116e72 FOREIGN KEY (analysis_id) REFERENCES public.analysis_analyses(id);


--
-- Name: project_files fk_rails_c26fbba4b3; Type: FK CONSTRAINT; Schema: public; Owner: -
--

ALTER TABLE ONLY public.project_files
    ADD CONSTRAINT fk_rails_c26fbba4b3 FOREIGN KEY (project_id) REFERENCES public.projects(id);


--
-- Name: ideas fk_rails_c32c787647; Type: FK CONSTRAINT; Schema: public; Owner: -
--

ALTER TABLE ONLY public.ideas
    ADD CONSTRAINT fk_rails_c32c787647 FOREIGN KEY (assignee_id) REFERENCES public.users(id);


--
-- Name: idea_images fk_rails_c349bb4ac3; Type: FK CONSTRAINT; Schema: public; Owner: -
--

ALTER TABLE ONLY public.idea_images
    ADD CONSTRAINT fk_rails_c349bb4ac3 FOREIGN KEY (idea_id) REFERENCES public.ideas(id);


--
-- Name: custom_field_matrix_statements fk_rails_c379cdcd80; Type: FK CONSTRAINT; Schema: public; Owner: -
--

ALTER TABLE ONLY public.custom_field_matrix_statements
    ADD CONSTRAINT fk_rails_c379cdcd80 FOREIGN KEY (custom_field_id) REFERENCES public.custom_fields(id);


--
-- Name: notifications fk_rails_c76d81b062; Type: FK CONSTRAINT; Schema: public; Owner: -
--

ALTER TABLE ONLY public.notifications
    ADD CONSTRAINT fk_rails_c76d81b062 FOREIGN KEY (inappropriate_content_flag_id) REFERENCES public.flag_inappropriate_content_inappropriate_content_flags(id);


--
-- Name: email_campaigns_deliveries fk_rails_c87ec11171; Type: FK CONSTRAINT; Schema: public; Owner: -
--

ALTER TABLE ONLY public.email_campaigns_deliveries
    ADD CONSTRAINT fk_rails_c87ec11171 FOREIGN KEY (campaign_id) REFERENCES public.email_campaigns_campaigns(id);


--
-- Name: idea_import_files fk_rails_c93392afae; Type: FK CONSTRAINT; Schema: public; Owner: -
--

ALTER TABLE ONLY public.idea_import_files
    ADD CONSTRAINT fk_rails_c93392afae FOREIGN KEY (project_id) REFERENCES public.projects(id);


--
-- Name: reactions fk_rails_c9b3bef597; Type: FK CONSTRAINT; Schema: public; Owner: -
--

ALTER TABLE ONLY public.reactions
    ADD CONSTRAINT fk_rails_c9b3bef597 FOREIGN KEY (user_id) REFERENCES public.users(id);


--
-- Name: analysis_insights fk_rails_cc6c7b26fc; Type: FK CONSTRAINT; Schema: public; Owner: -
--

ALTER TABLE ONLY public.analysis_insights
    ADD CONSTRAINT fk_rails_cc6c7b26fc FOREIGN KEY (analysis_id) REFERENCES public.analysis_analyses(id);


--
-- Name: analysis_taggings fk_rails_cc8b68bfb4; Type: FK CONSTRAINT; Schema: public; Owner: -
--

ALTER TABLE ONLY public.analysis_taggings
    ADD CONSTRAINT fk_rails_cc8b68bfb4 FOREIGN KEY (tag_id) REFERENCES public.analysis_tags(id);


--
-- Name: analytics_dimension_locales_fact_visits fk_rails_cd2a592e7b; Type: FK CONSTRAINT; Schema: public; Owner: -
--

ALTER TABLE ONLY public.analytics_dimension_locales_fact_visits
    ADD CONSTRAINT fk_rails_cd2a592e7b FOREIGN KEY (fact_visit_id) REFERENCES public.analytics_fact_visits(id);


--
-- Name: static_page_files fk_rails_d0209b82ff; Type: FK CONSTRAINT; Schema: public; Owner: -
--

ALTER TABLE ONLY public.static_page_files
    ADD CONSTRAINT fk_rails_d0209b82ff FOREIGN KEY (static_page_id) REFERENCES public.static_pages(id);


--
-- Name: projects fk_rails_d1892257e3; Type: FK CONSTRAINT; Schema: public; Owner: -
--

ALTER TABLE ONLY public.projects
    ADD CONSTRAINT fk_rails_d1892257e3 FOREIGN KEY (default_assignee_id) REFERENCES public.users(id);


--
-- Name: groups_projects fk_rails_d6353758d5; Type: FK CONSTRAINT; Schema: public; Owner: -
--

ALTER TABLE ONLY public.groups_projects
    ADD CONSTRAINT fk_rails_d6353758d5 FOREIGN KEY (group_id) REFERENCES public.groups(id);


--
-- Name: projects_allowed_input_topics fk_rails_db7813bfef; Type: FK CONSTRAINT; Schema: public; Owner: -
--

ALTER TABLE ONLY public.projects_allowed_input_topics
    ADD CONSTRAINT fk_rails_db7813bfef FOREIGN KEY (topic_id) REFERENCES public.topics(id);


--
-- Name: projects_topics fk_rails_db7813bfef; Type: FK CONSTRAINT; Schema: public; Owner: -
--

ALTER TABLE ONLY public.projects_topics
    ADD CONSTRAINT fk_rails_db7813bfef FOREIGN KEY (topic_id) REFERENCES public.topics(id);


--
-- Name: analysis_summaries fk_rails_dbd13460f0; Type: FK CONSTRAINT; Schema: public; Owner: -
--

ALTER TABLE ONLY public.analysis_summaries
    ADD CONSTRAINT fk_rails_dbd13460f0 FOREIGN KEY (background_task_id) REFERENCES public.analysis_background_tasks(id);


--
-- Name: project_folders_files fk_rails_dc7aeb6534; Type: FK CONSTRAINT; Schema: public; Owner: -
--

ALTER TABLE ONLY public.project_folders_files
    ADD CONSTRAINT fk_rails_dc7aeb6534 FOREIGN KEY (project_folder_id) REFERENCES public.project_folders_folders(id);


--
-- Name: project_folders_images fk_rails_dcbc962cfe; Type: FK CONSTRAINT; Schema: public; Owner: -
--

ALTER TABLE ONLY public.project_folders_images
    ADD CONSTRAINT fk_rails_dcbc962cfe FOREIGN KEY (project_folder_id) REFERENCES public.project_folders_folders(id);


--
-- Name: impact_tracking_pageviews fk_rails_dd3b2cc184; Type: FK CONSTRAINT; Schema: public; Owner: -
--

ALTER TABLE ONLY public.impact_tracking_pageviews
    ADD CONSTRAINT fk_rails_dd3b2cc184 FOREIGN KEY (session_id) REFERENCES public.impact_tracking_sessions(id);


--
-- Name: official_feedbacks fk_rails_ddd7e21dfa; Type: FK CONSTRAINT; Schema: public; Owner: -
--

ALTER TABLE ONLY public.official_feedbacks
    ADD CONSTRAINT fk_rails_ddd7e21dfa FOREIGN KEY (user_id) REFERENCES public.users(id);


--
-- Name: project_reviews fk_rails_de7c38cbc4; Type: FK CONSTRAINT; Schema: public; Owner: -
--

ALTER TABLE ONLY public.project_reviews
    ADD CONSTRAINT fk_rails_de7c38cbc4 FOREIGN KEY (reviewer_id) REFERENCES public.users(id);


--
-- Name: baskets_ideas fk_rails_dfb57cbce2; Type: FK CONSTRAINT; Schema: public; Owner: -
--

ALTER TABLE ONLY public.baskets_ideas
    ADD CONSTRAINT fk_rails_dfb57cbce2 FOREIGN KEY (basket_id) REFERENCES public.baskets(id);


--
-- Name: permissions_custom_fields fk_rails_e211dc8f99; Type: FK CONSTRAINT; Schema: public; Owner: -
--

ALTER TABLE ONLY public.permissions_custom_fields
    ADD CONSTRAINT fk_rails_e211dc8f99 FOREIGN KEY (permission_id) REFERENCES public.permissions(id);


--
-- Name: analysis_comments_summaries fk_rails_e51f754cf7; Type: FK CONSTRAINT; Schema: public; Owner: -
--

ALTER TABLE ONLY public.analysis_comments_summaries
    ADD CONSTRAINT fk_rails_e51f754cf7 FOREIGN KEY (idea_id) REFERENCES public.ideas(id);


--
-- Name: custom_field_bins fk_rails_e6f48b841d; Type: FK CONSTRAINT; Schema: public; Owner: -
--

ALTER TABLE ONLY public.custom_field_bins
    ADD CONSTRAINT fk_rails_e6f48b841d FOREIGN KEY (custom_field_option_id) REFERENCES public.custom_field_options(id);


--
-- Name: nav_bar_items fk_rails_e8076fb9f6; Type: FK CONSTRAINT; Schema: public; Owner: -
--

ALTER TABLE ONLY public.nav_bar_items
    ADD CONSTRAINT fk_rails_e8076fb9f6 FOREIGN KEY (project_id) REFERENCES public.projects(id);


--
-- Name: polls_response_options fk_rails_e871bf6e26; Type: FK CONSTRAINT; Schema: public; Owner: -
--

ALTER TABLE ONLY public.polls_response_options
    ADD CONSTRAINT fk_rails_e871bf6e26 FOREIGN KEY (response_id) REFERENCES public.polls_responses(id);


--
-- Name: static_pages_topics fk_rails_edc8786515; Type: FK CONSTRAINT; Schema: public; Owner: -
--

ALTER TABLE ONLY public.static_pages_topics
    ADD CONSTRAINT fk_rails_edc8786515 FOREIGN KEY (topic_id) REFERENCES public.topics(id);


--
-- Name: idea_files fk_rails_efb12f53ad; Type: FK CONSTRAINT; Schema: public; Owner: -
--

ALTER TABLE ONLY public.idea_files
    ADD CONSTRAINT fk_rails_efb12f53ad FOREIGN KEY (idea_id) REFERENCES public.ideas(id);


--
-- Name: custom_field_bins fk_rails_f09b1bc4cd; Type: FK CONSTRAINT; Schema: public; Owner: -
--

ALTER TABLE ONLY public.custom_field_bins
    ADD CONSTRAINT fk_rails_f09b1bc4cd FOREIGN KEY (custom_field_id) REFERENCES public.custom_fields(id);


--
-- Name: notifications fk_rails_f1d8986d29; Type: FK CONSTRAINT; Schema: public; Owner: -
--

ALTER TABLE ONLY public.notifications
    ADD CONSTRAINT fk_rails_f1d8986d29 FOREIGN KEY (idea_status_id) REFERENCES public.idea_statuses(id);


--
-- Name: report_builder_published_graph_data_units fk_rails_f21a19c203; Type: FK CONSTRAINT; Schema: public; Owner: -
--

ALTER TABLE ONLY public.report_builder_published_graph_data_units
    ADD CONSTRAINT fk_rails_f21a19c203 FOREIGN KEY (report_id) REFERENCES public.report_builder_reports(id);


--
-- Name: cosponsorships fk_rails_f32533b783; Type: FK CONSTRAINT; Schema: public; Owner: -
--

ALTER TABLE ONLY public.cosponsorships
    ADD CONSTRAINT fk_rails_f32533b783 FOREIGN KEY (user_id) REFERENCES public.users(id);


--
-- Name: comments fk_rails_f44b1e3c8a; Type: FK CONSTRAINT; Schema: public; Owner: -
--

ALTER TABLE ONLY public.comments
    ADD CONSTRAINT fk_rails_f44b1e3c8a FOREIGN KEY (author_id) REFERENCES public.users(id);


--
-- Name: events_attendances fk_rails_fba307ba3b; Type: FK CONSTRAINT; Schema: public; Owner: -
--

ALTER TABLE ONLY public.events_attendances
    ADD CONSTRAINT fk_rails_fba307ba3b FOREIGN KEY (event_id) REFERENCES public.events(id);


--
-- Name: ideas_topics fk_rails_fd874ecf4b; Type: FK CONSTRAINT; Schema: public; Owner: -
--

ALTER TABLE ONLY public.ideas_topics
    ADD CONSTRAINT fk_rails_fd874ecf4b FOREIGN KEY (idea_id) REFERENCES public.ideas(id);


--
-- Name: project_reviews fk_rails_fdbeb12ddd; Type: FK CONSTRAINT; Schema: public; Owner: -
--

ALTER TABLE ONLY public.project_reviews
    ADD CONSTRAINT fk_rails_fdbeb12ddd FOREIGN KEY (requester_id) REFERENCES public.users(id);


--
-- Name: ideas_topics fk_rails_ff1788eb50; Type: FK CONSTRAINT; Schema: public; Owner: -
--

ALTER TABLE ONLY public.ideas_topics
    ADD CONSTRAINT fk_rails_ff1788eb50 FOREIGN KEY (topic_id) REFERENCES public.topics(id);


--
-- PostgreSQL database dump complete
--

SET search_path TO public,shared_extensions;

INSERT INTO "schema_migrations" (version) VALUES
('20250416120221'),
('20250415094344'),
('20250409111817'),
('20250327095857'),
('20250320010716'),
('20250319145637'),
('20250317825496'),
('20250317143543'),
('20250311141109'),
('20250307924725'),
('20250305202848'),
('20250305111507'),
('20250224150953'),
('20250220161323'),
('20250219104523'),
('20250218094339'),
('20250217295025'),
('20250210181753'),
('20250204143605'),
('20250120125531'),
('20250117121004'),
('20241230172612'),
('20241230165518'),
('20241230165323'),
('20241227103433'),
('20241226093506'),
('20241224115952'),
('20241204144321'),
('20241204133717'),
('20241203151945'),
('20241127093339'),
('20241127074734'),
('20241125094100'),
('20241125094000'),
('20241115141717'),
('20241115141553'),
('20241112110758'),
('20241105081014'),
('20241105053934'),
('20241105053818'),
('20241029080612'),
('20241028162618'),
('20241024110349'),
('20241022101049'),
('20241016201503'),
('20241011816395'),
('20241011101454'),
('20241008143004'),
('20241002200522'),
('20241001101704'),
('20240926175000'),
('20240923112801'),
('20240923112800'),
('20240917181018'),
('20240911143007'),
('20240829185625'),
('20240826083227'),
('20240821135150'),
('20240814163522'),
('20240814133336'),
('20240812115140'),
('20240806161121'),
('20240805121645'),
('20240731223530'),
('20240731181623'),
('20240730093933'),
('20240729141927'),
('20240722090955'),
('20240710101033'),
('202407081751'),
('20240612134240'),
('20240606112752'),
('20240516113700'),
('20240510103700'),
('20240508133950'),
('20240508124400'),
('20240504212048'),
('20240419100508'),
('20240418081854'),
('20240417150820'),
('20240417064819'),
('20240409150000'),
('20240328141200'),
('20240305122502'),
('20240301120023'),
('20240229195843'),
('20240228145938'),
('20240227092300'),
('20240226170510'),
('20240221145522'),
('20240219104431'),
('20240219104430'),
('20240214125557'),
('20240212133704'),
('20240206165004'),
('20240201141520'),
('20240130170644'),
('20240130142750'),
('20240126122702'),
('20240124173411'),
('20240123102956'),
('20240115142433'),
('20240112103545'),
('20231214100537'),
('20231212151032'),
('20231130093345'),
('20231124114112'),
('20231124112723'),
('20231124090234'),
('20231123173159'),
('20231123161330'),
('20231123141534'),
('20231120090516'),
('20231110112415'),
('20231109101517'),
('20231103094549'),
('20231031175023'),
('20231024082513'),
('20231018083110'),
('20231003095622'),
('20230927135924'),
('20230915391649'),
('20230913121819'),
('20230911121820'),
('20230906104541'),
('20230825121819'),
('20230825121818'),
('20230823204209'),
('20230817134213'),
('20230817133411'),
('20230816104548'),
('20230815182301'),
('20230815119289'),
('20230815085922'),
('20230814115846'),
('20230811123114'),
('20230804142723'),
('20230803112021'),
('20230801141534'),
('20230801135355'),
('20230801095755'),
('20230728160743'),
('20230728130913'),
('20230727145653'),
('20230727090914'),
('20230726160134'),
('20230726150159'),
('20230725142113'),
('20230725121109'),
('20230719221540'),
('20230719221539'),
('20230718214736'),
('20230718124121'),
('20230718121501'),
('20230710143815'),
('20230705172856'),
('20230703175732'),
('20230703112343'),
('20230629120434'),
('20230629095724'),
('20230623085057'),
('20230622132238'),
('20230621144312'),
('20230621091448'),
('20230620114801'),
('20230616134441'),
('20230609161522'),
('20230608120425'),
('20230608120051'),
('20230607162320'),
('20230607142901'),
('20230606132255'),
('20230605133845'),
('20230601085753'),
('20230524151508'),
('20230524085443'),
('20230519085843'),
('20230518133943'),
('20230518094411'),
('20230517145937'),
('20230517064632'),
('20230516150847'),
('20230516135820'),
('20230405162820'),
('20230403145652'),
('20230321153659'),
('20230314110825'),
('20230307101320'),
('20230213120148'),
('20230208142802'),
('20230206090743'),
('20230131143907'),
('20230131122140'),
('20230131091656'),
('20230127201927'),
('20221205112729'),
('20221205095831'),
('20221202110054'),
('20221118094022'),
('20221115113353'),
('20221114094435'),
('20221111132019'),
('20221110105544'),
('20221107124858'),
('20221103153024'),
('20221028082913'),
('20221027170719'),
('20221027125738'),
('20221025131832'),
('20221025100507'),
('20221021140619'),
('20221018135644'),
('20221011092349'),
('20221006100512'),
('20221006095042'),
('20221006071220'),
('20221001123808'),
('20220929125457'),
('20220929125456'),
('20220927114325'),
('20220927091942'),
('20220906074349'),
('20220831171634'),
('20220831142106'),
('20220831102114'),
('20220830144847'),
('20220826025846'),
('20220826025845'),
('20220826025844'),
('20220826025843'),
('20220826025842'),
('20220826025841'),
('20220826025840'),
('20220822140950'),
('20220822140949'),
('20220818165037'),
('20220810084347'),
('20220808074431'),
('20220719103052'),
('20220713141438'),
('20220707102050'),
('20220630084221'),
('20220620101315'),
('20220615095516'),
('20220614135644'),
('20220610072149'),
('20220531123916'),
('20220523110954'),
('20220415074726'),
('20220407131522'),
('20220324073642'),
('20220308184000'),
('20220302143958'),
('20220214110500'),
('20220211143841'),
('20220207103216'),
('20220126110341'),
('20220120154239'),
('20220114095033'),
('20220112081701'),
('20212006161358'),
('20212006161357'),
('20211906161362'),
('20211906161361'),
('20211906161360'),
('20211906161359'),
('20211806161357'),
('20211806161356'),
('20211806161355'),
('20211806161354'),
('20210902121357'),
('20210902121356'),
('20210902121355'),
('20210722110109'),
('20210624163536'),
('20210619133856'),
('20210601061247'),
('20210521101107'),
('20210518143118'),
('20210512094502'),
('20210506151054'),
('20210430154637'),
('20210413172107'),
('20210402103419'),
('20210324181814'),
('20210324181315'),
('20210324164740'),
('20210324164613'),
('20210319161957'),
('20210319100008'),
('20210317114361'),
('20210317114360'),
('20210316113654'),
('20210312123927'),
('20210304203413'),
('20210217112905'),
('20210211144443'),
('20210127112937'),
('20210127112825'),
('20210127112755'),
('20210127105555'),
('20210119144531'),
('20210112155555'),
('20201217170635'),
('20201204134337'),
('20201130161115'),
('20201127160903'),
('20201120190900'),
('20201120173700'),
('20201116092907'),
('20201116092906'),
('20201102093045'),
('20201029180155'),
('20201022160000'),
('20201018122834'),
('20201015180356'),
('20201014180247'),
('20201007102916'),
('20201001174500'),
('20200911150057'),
('20200902151045'),
('20200820141351'),
('20200807132541'),
('20200805132331'),
('20200527094026'),
('20200527093956'),
('20200519164633'),
('20200423123927'),
('20200325160114'),
('20200319101312'),
('20200318220615'),
('20200318220614'),
('20200316155355'),
('20200316142822'),
('20200316142821'),
('20200316142820'),
('20200311132551'),
('20200310101259'),
('20200306160918'),
('20200226124456'),
('20200213001613'),
('20200206165218'),
('20200206162013'),
('20200206081103'),
('20200131133006'),
('20200131130350'),
('20200131124534'),
('20200109163736'),
('20191218161144'),
('20191213130342'),
('20191213112024'),
('20191211104007'),
('20191210205216'),
('20191209183623'),
('20191209135917'),
('20191114092523'),
('20191023121111'),
('20191014135916'),
('20191008115234'),
('20190909124938'),
('20190909124937'),
('20190906093107'),
('20190905123110'),
('20190905123108'),
('20190904135344'),
('20190904135343'),
('20190816143358'),
('20190730131947'),
('20190724095644'),
('20190701091036'),
('20190607132326'),
('20190605125206'),
('20190604135000'),
('20190603142853'),
('20190603141415'),
('20190603135926'),
('20190603100803'),
('20190603100709'),
('20190531143638'),
('20190528101954'),
('20190527091133'),
('20190325155516'),
('20190325142711'),
('20190318145229'),
('20190313091027'),
('20190312154517'),
('20190220152327'),
('20190215155920'),
('20190211134223'),
('20190211103921'),
('20190129100321'),
('20190124094814'),
('20190107123605'),
('20181210113428'),
('20181205134744'),
('20181022092934'),
('20181011143305'),
('20180920155127'),
('20180920155012'),
('20180919144612'),
('20180913155502'),
('20180913085920'),
('20180913085107'),
('20180912135727'),
('20180829162620'),
('20180824094903'),
('20180815114124'),
('20180815114123'),
('20180815114122'),
('20180815114121'),
('20180813093429'),
('20180809134021'),
('20180809133236'),
('20180801130039'),
('20180705085133'),
('20180610165230'),
('20180516143348'),
('20180424190024'),
('20180424190023'),
('20180423123634'),
('20180423123610'),
('20180423123552'),
('20180423120217'),
('20180412140227'),
('20180405195146'),
('20180405090646'),
('20180404092302'),
('20180328123240'),
('20180327132833'),
('20180327085216'),
('20180309160219'),
('20180307132304'),
('20180302145039'),
('20180302100342'),
('20180221143137'),
('20180220144702'),
('20180220142344'),
('20180215130118'),
('20180215090033'),
('20180209161249'),
('20180206132516'),
('20180118125241'),
('20180117105551'),
('20180117103530'),
('20180108153406'),
('20180108144119'),
('20180108144026'),
('20180108134711'),
('20180103163513'),
('20171221145649'),
('20171218134052'),
('20171209082850'),
('20171204155602'),
('20171127103900'),
('20171117155422'),
('20171117114456'),
('20171115092024'),
('20171113100102'),
('20171106212610'),
('20171101102506'),
('20171031131310'),
('20171029143741'),
('20171023192224'),
('20171022182428'),
('20171020101837'),
('20171010114644'),
('20171010114629'),
('20171010091219'),
('20170918101800'),
('20170719172958'),
('20170719160834'),
('20170718121258'),
('20170718095819'),
('20170705093317'),
('20170705093051'),
('20170704729304'),
('20170703234313'),
('20170620083943'),
('20170620074738'),
('20170607123146'),
('20170602105428'),
('20170531144653'),
('20170525125712'),
('20170520134018'),
('20170520132308'),
('20170509093623'),
('20170503161621'),
('20170424201042'),
('20170418104454'),
('20170415160722'),
('20170410152320'),
('20170407113052'),
('20170330122943'),
('20170319000059'),
('20170318181018'),
('20170318155729'),
('20170318144700'),
('20170318143940'),
('20170318141825'),
('20170317151309'),
('20170317133413'),
('20170314053812'),
('20170302155043'),
('20170301182502');
<|MERGE_RESOLUTION|>--- conflicted
+++ resolved
@@ -1630,11 +1630,8 @@
     survey_popup_frequency integer,
     similarity_threshold_title double precision DEFAULT 0.3,
     similarity_threshold_body double precision DEFAULT 0.4,
-<<<<<<< HEAD
     similarity_enabled boolean DEFAULT true NOT NULL
-=======
     user_fields_in_form boolean DEFAULT false NOT NULL
->>>>>>> 204c57f1
 );
 
 
