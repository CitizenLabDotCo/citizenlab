SET statement_timeout = 0;
SET lock_timeout = 0;
SET idle_in_transaction_session_timeout = 0;
SET client_encoding = 'UTF8';
SET standard_conforming_strings = on;
SELECT pg_catalog.set_config('search_path', '', false);
SET check_function_bodies = false;
SET xmloption = content;
SET client_min_messages = warning;
SET row_security = off;

ALTER TABLE IF EXISTS ONLY public.ideas_topics DROP CONSTRAINT IF EXISTS fk_rails_ff1788eb50;
ALTER TABLE IF EXISTS ONLY public.project_reviews DROP CONSTRAINT IF EXISTS fk_rails_fdbeb12ddd;
ALTER TABLE IF EXISTS ONLY public.ideas_topics DROP CONSTRAINT IF EXISTS fk_rails_fd874ecf4b;
ALTER TABLE IF EXISTS ONLY public.events_attendances DROP CONSTRAINT IF EXISTS fk_rails_fba307ba3b;
ALTER TABLE IF EXISTS ONLY public.comments DROP CONSTRAINT IF EXISTS fk_rails_f44b1e3c8a;
ALTER TABLE IF EXISTS ONLY public.cosponsorships DROP CONSTRAINT IF EXISTS fk_rails_f32533b783;
ALTER TABLE IF EXISTS ONLY public.report_builder_published_graph_data_units DROP CONSTRAINT IF EXISTS fk_rails_f21a19c203;
ALTER TABLE IF EXISTS ONLY public.notifications DROP CONSTRAINT IF EXISTS fk_rails_f1d8986d29;
ALTER TABLE IF EXISTS ONLY public.idea_files DROP CONSTRAINT IF EXISTS fk_rails_efb12f53ad;
ALTER TABLE IF EXISTS ONLY public.static_pages_topics DROP CONSTRAINT IF EXISTS fk_rails_edc8786515;
ALTER TABLE IF EXISTS ONLY public.polls_response_options DROP CONSTRAINT IF EXISTS fk_rails_e871bf6e26;
ALTER TABLE IF EXISTS ONLY public.nav_bar_items DROP CONSTRAINT IF EXISTS fk_rails_e8076fb9f6;
ALTER TABLE IF EXISTS ONLY public.analysis_comments_summaries DROP CONSTRAINT IF EXISTS fk_rails_e51f754cf7;
ALTER TABLE IF EXISTS ONLY public.permissions_custom_fields DROP CONSTRAINT IF EXISTS fk_rails_e211dc8f99;
ALTER TABLE IF EXISTS ONLY public.baskets_ideas DROP CONSTRAINT IF EXISTS fk_rails_dfb57cbce2;
ALTER TABLE IF EXISTS ONLY public.project_reviews DROP CONSTRAINT IF EXISTS fk_rails_de7c38cbc4;
ALTER TABLE IF EXISTS ONLY public.official_feedbacks DROP CONSTRAINT IF EXISTS fk_rails_ddd7e21dfa;
ALTER TABLE IF EXISTS ONLY public.impact_tracking_pageviews DROP CONSTRAINT IF EXISTS fk_rails_dd3b2cc184;
ALTER TABLE IF EXISTS ONLY public.project_folders_images DROP CONSTRAINT IF EXISTS fk_rails_dcbc962cfe;
ALTER TABLE IF EXISTS ONLY public.project_folders_files DROP CONSTRAINT IF EXISTS fk_rails_dc7aeb6534;
ALTER TABLE IF EXISTS ONLY public.analysis_summaries DROP CONSTRAINT IF EXISTS fk_rails_dbd13460f0;
ALTER TABLE IF EXISTS ONLY public.projects_topics DROP CONSTRAINT IF EXISTS fk_rails_db7813bfef;
ALTER TABLE IF EXISTS ONLY public.projects_allowed_input_topics DROP CONSTRAINT IF EXISTS fk_rails_db7813bfef;
ALTER TABLE IF EXISTS ONLY public.groups_projects DROP CONSTRAINT IF EXISTS fk_rails_d6353758d5;
ALTER TABLE IF EXISTS ONLY public.projects DROP CONSTRAINT IF EXISTS fk_rails_d1892257e3;
ALTER TABLE IF EXISTS ONLY public.static_page_files DROP CONSTRAINT IF EXISTS fk_rails_d0209b82ff;
ALTER TABLE IF EXISTS ONLY public.analytics_dimension_locales_fact_visits DROP CONSTRAINT IF EXISTS fk_rails_cd2a592e7b;
ALTER TABLE IF EXISTS ONLY public.analysis_taggings DROP CONSTRAINT IF EXISTS fk_rails_cc8b68bfb4;
ALTER TABLE IF EXISTS ONLY public.analysis_insights DROP CONSTRAINT IF EXISTS fk_rails_cc6c7b26fc;
ALTER TABLE IF EXISTS ONLY public.reactions DROP CONSTRAINT IF EXISTS fk_rails_c9b3bef597;
ALTER TABLE IF EXISTS ONLY public.idea_import_files DROP CONSTRAINT IF EXISTS fk_rails_c93392afae;
ALTER TABLE IF EXISTS ONLY public.email_campaigns_deliveries DROP CONSTRAINT IF EXISTS fk_rails_c87ec11171;
ALTER TABLE IF EXISTS ONLY public.notifications DROP CONSTRAINT IF EXISTS fk_rails_c76d81b062;
ALTER TABLE IF EXISTS ONLY public.custom_field_matrix_statements DROP CONSTRAINT IF EXISTS fk_rails_c379cdcd80;
ALTER TABLE IF EXISTS ONLY public.idea_images DROP CONSTRAINT IF EXISTS fk_rails_c349bb4ac3;
ALTER TABLE IF EXISTS ONLY public.ideas DROP CONSTRAINT IF EXISTS fk_rails_c32c787647;
ALTER TABLE IF EXISTS ONLY public.project_files DROP CONSTRAINT IF EXISTS fk_rails_c26fbba4b3;
ALTER TABLE IF EXISTS ONLY public.analysis_background_tasks DROP CONSTRAINT IF EXISTS fk_rails_bde9116e72;
ALTER TABLE IF EXISTS ONLY public.ideas_phases DROP CONSTRAINT IF EXISTS fk_rails_bd36415a82;
ALTER TABLE IF EXISTS ONLY public.polls_options DROP CONSTRAINT IF EXISTS fk_rails_bb813b4549;
ALTER TABLE IF EXISTS ONLY public.notifications DROP CONSTRAINT IF EXISTS fk_rails_b894d506a0;
ALTER TABLE IF EXISTS ONLY public.official_feedbacks DROP CONSTRAINT IF EXISTS fk_rails_b4a1624855;
ALTER TABLE IF EXISTS ONLY public.custom_field_options DROP CONSTRAINT IF EXISTS fk_rails_b48da9e6c7;
ALTER TABLE IF EXISTS ONLY public.baskets DROP CONSTRAINT IF EXISTS fk_rails_b3d04c10d5;
ALTER TABLE IF EXISTS ONLY public.phases DROP CONSTRAINT IF EXISTS fk_rails_b0efe660f5;
ALTER TABLE IF EXISTS ONLY public.analysis_tags DROP CONSTRAINT IF EXISTS fk_rails_afc2d02258;
ALTER TABLE IF EXISTS ONLY public.project_reviews DROP CONSTRAINT IF EXISTS fk_rails_ac7bc0a42f;
ALTER TABLE IF EXISTS ONLY public.maps_layers DROP CONSTRAINT IF EXISTS fk_rails_abbf8658b2;
ALTER TABLE IF EXISTS ONLY public.memberships DROP CONSTRAINT IF EXISTS fk_rails_aaf389f138;
ALTER TABLE IF EXISTS ONLY public.analytics_fact_visits DROP CONSTRAINT IF EXISTS fk_rails_a9aa810ecf;
ALTER TABLE IF EXISTS ONLY public.ideas DROP CONSTRAINT IF EXISTS fk_rails_a7a91f1df3;
ALTER TABLE IF EXISTS ONLY public.groups_permissions DROP CONSTRAINT IF EXISTS fk_rails_a5c3527604;
ALTER TABLE IF EXISTS ONLY public.event_files DROP CONSTRAINT IF EXISTS fk_rails_a590d6ddde;
ALTER TABLE IF EXISTS ONLY public.analytics_fact_visits DROP CONSTRAINT IF EXISTS fk_rails_a34b51c948;
ALTER TABLE IF EXISTS ONLY public.notifications DROP CONSTRAINT IF EXISTS fk_rails_a2cfad997d;
ALTER TABLE IF EXISTS ONLY public.notifications DROP CONSTRAINT IF EXISTS fk_rails_a2016447bc;
ALTER TABLE IF EXISTS ONLY public.areas_projects DROP CONSTRAINT IF EXISTS fk_rails_9ecfc9d2b9;
ALTER TABLE IF EXISTS ONLY public.event_images DROP CONSTRAINT IF EXISTS fk_rails_9dd6f2f888;
ALTER TABLE IF EXISTS ONLY public.analytics_fact_visits DROP CONSTRAINT IF EXISTS fk_rails_9b5a82cb55;
ALTER TABLE IF EXISTS ONLY public.memberships DROP CONSTRAINT IF EXISTS fk_rails_99326fb65d;
ALTER TABLE IF EXISTS ONLY public.authoring_assistance_responses DROP CONSTRAINT IF EXISTS fk_rails_98155ccbce;
ALTER TABLE IF EXISTS ONLY public.notifications DROP CONSTRAINT IF EXISTS fk_rails_97eb4c3a35;
ALTER TABLE IF EXISTS ONLY public.notifications DROP CONSTRAINT IF EXISTS fk_rails_9268535f02;
ALTER TABLE IF EXISTS ONLY public.areas DROP CONSTRAINT IF EXISTS fk_rails_901fc7a65b;
ALTER TABLE IF EXISTS ONLY public.areas_projects DROP CONSTRAINT IF EXISTS fk_rails_8fb43a173d;
ALTER TABLE IF EXISTS ONLY public.static_pages_topics DROP CONSTRAINT IF EXISTS fk_rails_8e3f01dacd;
ALTER TABLE IF EXISTS ONLY public.user_custom_fields_representativeness_ref_distributions DROP CONSTRAINT IF EXISTS fk_rails_8cabeff294;
ALTER TABLE IF EXISTS ONLY public.email_campaigns_campaigns DROP CONSTRAINT IF EXISTS fk_rails_87e592c9f5;
ALTER TABLE IF EXISTS ONLY public.analysis_additional_custom_fields DROP CONSTRAINT IF EXISTS fk_rails_857115261d;
ALTER TABLE IF EXISTS ONLY public.notifications DROP CONSTRAINT IF EXISTS fk_rails_849e0c7eb7;
ALTER TABLE IF EXISTS ONLY public.ideas_phases DROP CONSTRAINT IF EXISTS fk_rails_845d7ca944;
ALTER TABLE IF EXISTS ONLY public.impact_tracking_pageviews DROP CONSTRAINT IF EXISTS fk_rails_82dc979276;
ALTER TABLE IF EXISTS ONLY public.notifications DROP CONSTRAINT IF EXISTS fk_rails_81c11ef894;
ALTER TABLE IF EXISTS ONLY public.projects_topics DROP CONSTRAINT IF EXISTS fk_rails_812b6d9149;
ALTER TABLE IF EXISTS ONLY public.projects_allowed_input_topics DROP CONSTRAINT IF EXISTS fk_rails_812b6d9149;
ALTER TABLE IF EXISTS ONLY public.report_builder_reports DROP CONSTRAINT IF EXISTS fk_rails_81137213da;
ALTER TABLE IF EXISTS ONLY public.polls_response_options DROP CONSTRAINT IF EXISTS fk_rails_80d00e60ae;
ALTER TABLE IF EXISTS ONLY public.comments DROP CONSTRAINT IF EXISTS fk_rails_7fbb3b1416;
ALTER TABLE IF EXISTS ONLY public.email_campaigns_campaign_email_commands DROP CONSTRAINT IF EXISTS fk_rails_7f284a4f09;
ALTER TABLE IF EXISTS ONLY public.activities DROP CONSTRAINT IF EXISTS fk_rails_7e11bb717f;
ALTER TABLE IF EXISTS ONLY public.analysis_heatmap_cells DROP CONSTRAINT IF EXISTS fk_rails_7a39fbbdee;
ALTER TABLE IF EXISTS ONLY public.analysis_questions DROP CONSTRAINT IF EXISTS fk_rails_74e779db86;
ALTER TABLE IF EXISTS ONLY public.analysis_additional_custom_fields DROP CONSTRAINT IF EXISTS fk_rails_74744744a6;
ALTER TABLE IF EXISTS ONLY public.groups_projects DROP CONSTRAINT IF EXISTS fk_rails_73e1dee5fd;
ALTER TABLE IF EXISTS ONLY public.ideas DROP CONSTRAINT IF EXISTS fk_rails_730408dafc;
ALTER TABLE IF EXISTS ONLY public.email_campaigns_campaigns_groups DROP CONSTRAINT IF EXISTS fk_rails_712f4ad915;
ALTER TABLE IF EXISTS ONLY public.groups_permissions DROP CONSTRAINT IF EXISTS fk_rails_6fa6389d80;
ALTER TABLE IF EXISTS ONLY public.ideas DROP CONSTRAINT IF EXISTS fk_rails_6c9ab6d4f8;
ALTER TABLE IF EXISTS ONLY public.report_builder_reports DROP CONSTRAINT IF EXISTS fk_rails_6988c9886e;
ALTER TABLE IF EXISTS ONLY public.idea_imports DROP CONSTRAINT IF EXISTS fk_rails_67f00886f9;
ALTER TABLE IF EXISTS ONLY public.notifications DROP CONSTRAINT IF EXISTS fk_rails_67be9591a3;
ALTER TABLE IF EXISTS ONLY public.idea_imports DROP CONSTRAINT IF EXISTS fk_rails_636c77bdd1;
ALTER TABLE IF EXISTS ONLY public.internal_comments DROP CONSTRAINT IF EXISTS fk_rails_617a7ea994;
ALTER TABLE IF EXISTS ONLY public.analysis_taggings DROP CONSTRAINT IF EXISTS fk_rails_604cfbcd8d;
ALTER TABLE IF EXISTS ONLY public.idea_imports DROP CONSTRAINT IF EXISTS fk_rails_5ea1f11fd5;
ALTER TABLE IF EXISTS ONLY public.ideas DROP CONSTRAINT IF EXISTS fk_rails_5ac7668cd3;
ALTER TABLE IF EXISTS ONLY public.notifications DROP CONSTRAINT IF EXISTS fk_rails_575368d182;
ALTER TABLE IF EXISTS ONLY public.notifications DROP CONSTRAINT IF EXISTS fk_rails_5471f55cd6;
ALTER TABLE IF EXISTS ONLY public.identities DROP CONSTRAINT IF EXISTS fk_rails_5373344100;
ALTER TABLE IF EXISTS ONLY public.permissions_custom_fields DROP CONSTRAINT IF EXISTS fk_rails_50335fc43f;
ALTER TABLE IF EXISTS ONLY public.analytics_dimension_projects_fact_visits DROP CONSTRAINT IF EXISTS fk_rails_4ecebb6e8a;
ALTER TABLE IF EXISTS ONLY public.notifications DROP CONSTRAINT IF EXISTS fk_rails_4aea6afa11;
ALTER TABLE IF EXISTS ONLY public.notifications DROP CONSTRAINT IF EXISTS fk_rails_47abdd0847;
ALTER TABLE IF EXISTS ONLY public.notifications DROP CONSTRAINT IF EXISTS fk_rails_46dd2ccfd1;
ALTER TABLE IF EXISTS ONLY public.email_campaigns_examples DROP CONSTRAINT IF EXISTS fk_rails_465d6356b2;
ALTER TABLE IF EXISTS ONLY public.followers DROP CONSTRAINT IF EXISTS fk_rails_3d258d3942;
ALTER TABLE IF EXISTS ONLY public.analysis_analyses DROP CONSTRAINT IF EXISTS fk_rails_3c57357702;
ALTER TABLE IF EXISTS ONLY public.baskets_ideas DROP CONSTRAINT IF EXISTS fk_rails_39a1b51358;
ALTER TABLE IF EXISTS ONLY public.custom_field_option_images DROP CONSTRAINT IF EXISTS fk_rails_3814d72daa;
ALTER TABLE IF EXISTS ONLY public.analysis_comments_summaries DROP CONSTRAINT IF EXISTS fk_rails_37becdebb0;
ALTER TABLE IF EXISTS ONLY public.nav_bar_items DROP CONSTRAINT IF EXISTS fk_rails_34143a680f;
ALTER TABLE IF EXISTS ONLY public.volunteering_volunteers DROP CONSTRAINT IF EXISTS fk_rails_33a154a9ba;
ALTER TABLE IF EXISTS ONLY public.phase_files DROP CONSTRAINT IF EXISTS fk_rails_33852a9a71;
ALTER TABLE IF EXISTS ONLY public.cosponsorships DROP CONSTRAINT IF EXISTS fk_rails_2d026b99a2;
ALTER TABLE IF EXISTS ONLY public.phases DROP CONSTRAINT IF EXISTS fk_rails_2c74f68dd3;
ALTER TABLE IF EXISTS ONLY public.analysis_analyses DROP CONSTRAINT IF EXISTS fk_rails_2a92a64a56;
ALTER TABLE IF EXISTS ONLY public.events_attendances DROP CONSTRAINT IF EXISTS fk_rails_29ccdf5b04;
ALTER TABLE IF EXISTS ONLY public.areas_static_pages DROP CONSTRAINT IF EXISTS fk_rails_231f268568;
ALTER TABLE IF EXISTS ONLY public.idea_import_files DROP CONSTRAINT IF EXISTS fk_rails_229b6de93f;
ALTER TABLE IF EXISTS ONLY public.project_images DROP CONSTRAINT IF EXISTS fk_rails_2119c24213;
ALTER TABLE IF EXISTS ONLY public.areas_static_pages DROP CONSTRAINT IF EXISTS fk_rails_1fc601f42c;
ALTER TABLE IF EXISTS ONLY public.analysis_analyses DROP CONSTRAINT IF EXISTS fk_rails_16b3d1e637;
ALTER TABLE IF EXISTS ONLY public.spam_reports DROP CONSTRAINT IF EXISTS fk_rails_121f3a2011;
ALTER TABLE IF EXISTS ONLY public.ideas DROP CONSTRAINT IF EXISTS fk_rails_0e5b472696;
ALTER TABLE IF EXISTS ONLY public.invites DROP CONSTRAINT IF EXISTS fk_rails_0b6ac3e1da;
ALTER TABLE IF EXISTS ONLY public.invites DROP CONSTRAINT IF EXISTS fk_rails_06b2d7a3a8;
ALTER TABLE IF EXISTS ONLY public.internal_comments DROP CONSTRAINT IF EXISTS fk_rails_04be8cf6ba;
ALTER TABLE IF EXISTS ONLY public.events DROP CONSTRAINT IF EXISTS fk_rails_0434b48643;
ALTER TABLE IF EXISTS ONLY public.analytics_dimension_locales_fact_visits DROP CONSTRAINT IF EXISTS fk_rails_00698f2e02;
DROP TRIGGER IF EXISTS que_state_notify ON public.que_jobs;
DROP TRIGGER IF EXISTS que_job_notify ON public.que_jobs;
DROP INDEX IF EXISTS public.users_unique_lower_email_idx;
DROP INDEX IF EXISTS public.spam_reportable_index;
DROP INDEX IF EXISTS public.report_builder_published_data_units_report_id_idx;
DROP INDEX IF EXISTS public.que_poll_idx;
DROP INDEX IF EXISTS public.que_jobs_kwargs_gin_idx;
DROP INDEX IF EXISTS public.que_jobs_data_gin_idx;
DROP INDEX IF EXISTS public.que_jobs_args_gin_idx;
DROP INDEX IF EXISTS public.moderation_statuses_moderatable;
DROP INDEX IF EXISTS public.machine_translations_translatable;
DROP INDEX IF EXISTS public.machine_translations_lookup;
DROP INDEX IF EXISTS public.index_volunteering_volunteers_on_user_id;
DROP INDEX IF EXISTS public.index_volunteering_volunteers_on_cause_id_and_user_id;
DROP INDEX IF EXISTS public.index_volunteering_causes_on_phase_id;
DROP INDEX IF EXISTS public.index_volunteering_causes_on_ordering;
DROP INDEX IF EXISTS public.index_verification_verifications_on_user_id;
DROP INDEX IF EXISTS public.index_verification_verifications_on_hashed_uid;
DROP INDEX IF EXISTS public.index_users_on_unique_code;
DROP INDEX IF EXISTS public.index_users_on_slug;
DROP INDEX IF EXISTS public.index_users_on_registration_completed_at;
DROP INDEX IF EXISTS public.index_users_on_email;
DROP INDEX IF EXISTS public.index_ucf_representativeness_ref_distributions_on_custom_field;
DROP INDEX IF EXISTS public.index_topics_on_include_in_onboarding;
DROP INDEX IF EXISTS public.index_tenants_on_host;
DROP INDEX IF EXISTS public.index_tenants_on_deleted_at;
DROP INDEX IF EXISTS public.index_tenants_on_creation_finalized_at;
DROP INDEX IF EXISTS public.index_surveys_responses_on_user_id;
DROP INDEX IF EXISTS public.index_surveys_responses_on_phase_id;
DROP INDEX IF EXISTS public.index_static_pages_topics_on_topic_id;
DROP INDEX IF EXISTS public.index_static_pages_topics_on_static_page_id;
DROP INDEX IF EXISTS public.index_static_pages_on_slug;
DROP INDEX IF EXISTS public.index_static_pages_on_code;
DROP INDEX IF EXISTS public.index_static_page_files_on_static_page_id;
DROP INDEX IF EXISTS public.index_spam_reports_on_user_id;
DROP INDEX IF EXISTS public.index_spam_reports_on_reported_at;
DROP INDEX IF EXISTS public.index_report_builder_reports_on_phase_id;
DROP INDEX IF EXISTS public.index_report_builder_reports_on_owner_id;
DROP INDEX IF EXISTS public.index_report_builder_reports_on_name_tsvector;
DROP INDEX IF EXISTS public.index_report_builder_reports_on_name;
DROP INDEX IF EXISTS public.index_reactions_on_user_id;
DROP INDEX IF EXISTS public.index_reactions_on_reactable_type_and_reactable_id_and_user_id;
DROP INDEX IF EXISTS public.index_reactions_on_reactable_type_and_reactable_id;
DROP INDEX IF EXISTS public.index_projects_topics_on_topic_id;
DROP INDEX IF EXISTS public.index_projects_topics_on_project_id;
DROP INDEX IF EXISTS public.index_projects_on_slug;
DROP INDEX IF EXISTS public.index_projects_allowed_input_topics_on_topic_id_and_project_id;
DROP INDEX IF EXISTS public.index_projects_allowed_input_topics_on_project_id;
DROP INDEX IF EXISTS public.index_project_reviews_on_reviewer_id;
DROP INDEX IF EXISTS public.index_project_reviews_on_requester_id;
DROP INDEX IF EXISTS public.index_project_reviews_on_project_id;
DROP INDEX IF EXISTS public.index_project_images_on_project_id;
DROP INDEX IF EXISTS public.index_project_folders_images_on_project_folder_id;
DROP INDEX IF EXISTS public.index_project_folders_folders_on_slug;
DROP INDEX IF EXISTS public.index_project_folders_files_on_project_folder_id;
DROP INDEX IF EXISTS public.index_project_files_on_project_id;
DROP INDEX IF EXISTS public.index_polls_responses_on_user_id;
DROP INDEX IF EXISTS public.index_polls_responses_on_phase_id;
DROP INDEX IF EXISTS public.index_polls_response_options_on_response_id;
DROP INDEX IF EXISTS public.index_polls_response_options_on_option_id;
DROP INDEX IF EXISTS public.index_polls_questions_on_phase_id;
DROP INDEX IF EXISTS public.index_polls_options_on_question_id;
DROP INDEX IF EXISTS public.index_phases_on_project_id;
DROP INDEX IF EXISTS public.index_phases_on_manual_voters_last_updated_by_id;
DROP INDEX IF EXISTS public.index_phase_files_on_phase_id;
DROP INDEX IF EXISTS public.index_permissions_on_permission_scope_id;
DROP INDEX IF EXISTS public.index_permissions_on_action;
DROP INDEX IF EXISTS public.index_permissions_custom_fields_on_permission_id;
DROP INDEX IF EXISTS public.index_permissions_custom_fields_on_custom_field_id;
DROP INDEX IF EXISTS public.index_permission_field;
DROP INDEX IF EXISTS public.index_onboarding_campaign_dismissals_on_user_id;
DROP INDEX IF EXISTS public.index_official_feedbacks_on_user_id;
DROP INDEX IF EXISTS public.index_official_feedbacks_on_idea_id;
DROP INDEX IF EXISTS public.index_notifications_on_spam_report_id;
DROP INDEX IF EXISTS public.index_notifications_on_recipient_id_and_read_at;
DROP INDEX IF EXISTS public.index_notifications_on_recipient_id;
DROP INDEX IF EXISTS public.index_notifications_on_project_review_id;
DROP INDEX IF EXISTS public.index_notifications_on_phase_id;
DROP INDEX IF EXISTS public.index_notifications_on_official_feedback_id;
DROP INDEX IF EXISTS public.index_notifications_on_invite_id;
DROP INDEX IF EXISTS public.index_notifications_on_internal_comment_id;
DROP INDEX IF EXISTS public.index_notifications_on_initiating_user_id;
DROP INDEX IF EXISTS public.index_notifications_on_inappropriate_content_flag_id;
DROP INDEX IF EXISTS public.index_notifications_on_idea_status_id;
DROP INDEX IF EXISTS public.index_notifications_on_created_at;
DROP INDEX IF EXISTS public.index_notifications_on_cosponsorship_id;
DROP INDEX IF EXISTS public.index_notifications_on_basket_id;
DROP INDEX IF EXISTS public.index_nav_bar_items_on_static_page_id;
DROP INDEX IF EXISTS public.index_nav_bar_items_on_project_id;
DROP INDEX IF EXISTS public.index_nav_bar_items_on_ordering;
DROP INDEX IF EXISTS public.index_nav_bar_items_on_code;
DROP INDEX IF EXISTS public.index_memberships_on_user_id;
DROP INDEX IF EXISTS public.index_memberships_on_group_id_and_user_id;
DROP INDEX IF EXISTS public.index_memberships_on_group_id;
DROP INDEX IF EXISTS public.index_maps_map_configs_on_mappable_id;
DROP INDEX IF EXISTS public.index_maps_map_configs_on_mappable;
DROP INDEX IF EXISTS public.index_maps_layers_on_map_config_id;
DROP INDEX IF EXISTS public.index_invites_on_token;
DROP INDEX IF EXISTS public.index_invites_on_inviter_id;
DROP INDEX IF EXISTS public.index_invites_on_invitee_id;
DROP INDEX IF EXISTS public.index_internal_comments_on_rgt;
DROP INDEX IF EXISTS public.index_internal_comments_on_parent_id;
DROP INDEX IF EXISTS public.index_internal_comments_on_lft;
DROP INDEX IF EXISTS public.index_internal_comments_on_idea_id;
DROP INDEX IF EXISTS public.index_internal_comments_on_created_at;
DROP INDEX IF EXISTS public.index_internal_comments_on_author_id;
DROP INDEX IF EXISTS public.index_impact_tracking_sessions_on_monthly_user_hash;
DROP INDEX IF EXISTS public.index_identities_on_user_id;
DROP INDEX IF EXISTS public.index_ideas_topics_on_topic_id;
DROP INDEX IF EXISTS public.index_ideas_topics_on_idea_id_and_topic_id;
DROP INDEX IF EXISTS public.index_ideas_topics_on_idea_id;
DROP INDEX IF EXISTS public.index_ideas_search;
DROP INDEX IF EXISTS public.index_ideas_phases_on_phase_id;
DROP INDEX IF EXISTS public.index_ideas_phases_on_idea_id_and_phase_id;
DROP INDEX IF EXISTS public.index_ideas_phases_on_idea_id;
DROP INDEX IF EXISTS public.index_ideas_on_slug;
DROP INDEX IF EXISTS public.index_ideas_on_project_id;
DROP INDEX IF EXISTS public.index_ideas_on_manual_votes_last_updated_by_id;
DROP INDEX IF EXISTS public.index_ideas_on_location_point;
DROP INDEX IF EXISTS public.index_ideas_on_idea_status_id;
DROP INDEX IF EXISTS public.index_ideas_on_author_id;
DROP INDEX IF EXISTS public.index_ideas_on_author_hash;
DROP INDEX IF EXISTS public.index_idea_imports_on_import_user_id;
DROP INDEX IF EXISTS public.index_idea_imports_on_idea_id;
DROP INDEX IF EXISTS public.index_idea_imports_on_file_id;
DROP INDEX IF EXISTS public.index_idea_import_files_on_project_id;
DROP INDEX IF EXISTS public.index_idea_import_files_on_parent_id;
DROP INDEX IF EXISTS public.index_idea_images_on_idea_id;
DROP INDEX IF EXISTS public.index_idea_files_on_idea_id;
DROP INDEX IF EXISTS public.index_id_id_card_lookup_id_cards_on_hashed_card_id;
DROP INDEX IF EXISTS public.index_groups_projects_on_project_id;
DROP INDEX IF EXISTS public.index_groups_projects_on_group_id_and_project_id;
DROP INDEX IF EXISTS public.index_groups_projects_on_group_id;
DROP INDEX IF EXISTS public.index_groups_permissions_on_permission_id;
DROP INDEX IF EXISTS public.index_groups_permissions_on_group_id;
DROP INDEX IF EXISTS public.index_groups_on_slug;
DROP INDEX IF EXISTS public.index_followers_on_user_id;
DROP INDEX IF EXISTS public.index_followers_on_followable_id_and_followable_type;
DROP INDEX IF EXISTS public.index_followers_on_followable;
DROP INDEX IF EXISTS public.index_followers_followable_type_id_user_id;
DROP INDEX IF EXISTS public.index_events_on_project_id;
DROP INDEX IF EXISTS public.index_events_on_location_point;
DROP INDEX IF EXISTS public.index_events_attendances_on_updated_at;
DROP INDEX IF EXISTS public.index_events_attendances_on_event_id;
DROP INDEX IF EXISTS public.index_events_attendances_on_created_at;
DROP INDEX IF EXISTS public.index_events_attendances_on_attendee_id_and_event_id;
DROP INDEX IF EXISTS public.index_events_attendances_on_attendee_id;
DROP INDEX IF EXISTS public.index_event_images_on_event_id;
DROP INDEX IF EXISTS public.index_event_files_on_event_id;
DROP INDEX IF EXISTS public.index_embeddings_similarities_on_embedding;
DROP INDEX IF EXISTS public.index_embeddings_similarities_on_embedded_attributes;
DROP INDEX IF EXISTS public.index_embeddings_similarities_on_embeddable;
DROP INDEX IF EXISTS public.index_email_snippets_on_email_and_snippet_and_locale;
DROP INDEX IF EXISTS public.index_email_campaigns_unsubscription_tokens_on_user_id;
DROP INDEX IF EXISTS public.index_email_campaigns_unsubscription_tokens_on_token;
DROP INDEX IF EXISTS public.index_email_campaigns_examples_on_recipient_id;
DROP INDEX IF EXISTS public.index_email_campaigns_examples_on_campaign_id;
DROP INDEX IF EXISTS public.index_email_campaigns_deliveries_on_user_id;
DROP INDEX IF EXISTS public.index_email_campaigns_deliveries_on_sent_at;
DROP INDEX IF EXISTS public.index_email_campaigns_deliveries_on_campaign_id_and_user_id;
DROP INDEX IF EXISTS public.index_email_campaigns_deliveries_on_campaign_id;
DROP INDEX IF EXISTS public.index_email_campaigns_consents_on_user_id;
DROP INDEX IF EXISTS public.index_email_campaigns_consents_on_campaign_type_and_user_id;
DROP INDEX IF EXISTS public.index_email_campaigns_campaigns_on_type;
DROP INDEX IF EXISTS public.index_email_campaigns_campaigns_on_context_id;
DROP INDEX IF EXISTS public.index_email_campaigns_campaigns_on_author_id;
DROP INDEX IF EXISTS public.index_email_campaigns_campaigns_groups_on_group_id;
DROP INDEX IF EXISTS public.index_email_campaigns_campaigns_groups_on_campaign_id;
DROP INDEX IF EXISTS public.index_email_campaigns_campaign_email_commands_on_recipient_id;
DROP INDEX IF EXISTS public.index_dismissals_on_campaign_name_and_user_id;
DROP INDEX IF EXISTS public.index_custom_forms_on_participation_context;
DROP INDEX IF EXISTS public.index_custom_fields_on_resource_type_and_resource_id;
DROP INDEX IF EXISTS public.index_custom_field_options_on_custom_field_id_and_key;
DROP INDEX IF EXISTS public.index_custom_field_options_on_custom_field_id;
DROP INDEX IF EXISTS public.index_custom_field_option_images_on_custom_field_option_id;
DROP INDEX IF EXISTS public.index_custom_field_matrix_statements_on_key;
DROP INDEX IF EXISTS public.index_custom_field_matrix_statements_on_custom_field_id;
DROP INDEX IF EXISTS public.index_cosponsorships_on_user_id;
DROP INDEX IF EXISTS public.index_cosponsorships_on_idea_id;
DROP INDEX IF EXISTS public.index_content_builder_layouts_content_buidable_type_id_code;
DROP INDEX IF EXISTS public.index_common_passwords_on_password;
DROP INDEX IF EXISTS public.index_comments_on_rgt;
DROP INDEX IF EXISTS public.index_comments_on_parent_id;
DROP INDEX IF EXISTS public.index_comments_on_lft;
DROP INDEX IF EXISTS public.index_comments_on_idea_id;
DROP INDEX IF EXISTS public.index_comments_on_created_at;
DROP INDEX IF EXISTS public.index_comments_on_author_id;
DROP INDEX IF EXISTS public.index_campaigns_groups;
DROP INDEX IF EXISTS public.index_baskets_on_user_id;
DROP INDEX IF EXISTS public.index_baskets_on_submitted_at;
DROP INDEX IF EXISTS public.index_baskets_on_phase_id;
DROP INDEX IF EXISTS public.index_baskets_ideas_on_idea_id;
DROP INDEX IF EXISTS public.index_baskets_ideas_on_basket_id_and_idea_id;
DROP INDEX IF EXISTS public.index_authoring_assistance_responses_on_idea_id;
DROP INDEX IF EXISTS public.index_areas_static_pages_on_static_page_id;
DROP INDEX IF EXISTS public.index_areas_static_pages_on_area_id;
DROP INDEX IF EXISTS public.index_areas_projects_on_project_id_and_area_id;
DROP INDEX IF EXISTS public.index_areas_projects_on_project_id;
DROP INDEX IF EXISTS public.index_areas_projects_on_area_id;
DROP INDEX IF EXISTS public.index_areas_on_include_in_onboarding;
DROP INDEX IF EXISTS public.index_areas_on_custom_field_option_id;
DROP INDEX IF EXISTS public.index_analytics_dimension_types_on_name_and_parent;
DROP INDEX IF EXISTS public.index_analytics_dimension_locales_on_name;
DROP INDEX IF EXISTS public.index_analysis_tags_on_analysis_id_and_name;
DROP INDEX IF EXISTS public.index_analysis_tags_on_analysis_id;
DROP INDEX IF EXISTS public.index_analysis_taggings_on_tag_id_and_input_id;
DROP INDEX IF EXISTS public.index_analysis_taggings_on_tag_id;
DROP INDEX IF EXISTS public.index_analysis_taggings_on_input_id;
DROP INDEX IF EXISTS public.index_analysis_summaries_on_background_task_id;
DROP INDEX IF EXISTS public.index_analysis_questions_on_background_task_id;
DROP INDEX IF EXISTS public.index_analysis_insights_on_insightable;
DROP INDEX IF EXISTS public.index_analysis_insights_on_analysis_id;
DROP INDEX IF EXISTS public.index_analysis_heatmap_cells_uniqueness;
DROP INDEX IF EXISTS public.index_analysis_heatmap_cells_on_row;
DROP INDEX IF EXISTS public.index_analysis_heatmap_cells_on_column;
DROP INDEX IF EXISTS public.index_analysis_heatmap_cells_on_analysis_id;
<<<<<<< HEAD
DROP INDEX IF EXISTS public.index_analysis_comments_summaries_on_idea_id;
DROP INDEX IF EXISTS public.index_analysis_comments_summaries_on_background_task_id;
=======
>>>>>>> 26fbe002
DROP INDEX IF EXISTS public.index_analysis_background_tasks_on_analysis_id;
DROP INDEX IF EXISTS public.index_analysis_analyses_on_project_id;
DROP INDEX IF EXISTS public.index_analysis_analyses_on_phase_id;
DROP INDEX IF EXISTS public.index_analysis_analyses_on_main_custom_field_id;
DROP INDEX IF EXISTS public.index_analysis_analyses_custom_fields;
DROP INDEX IF EXISTS public.index_analysis_additional_custom_fields_on_custom_field_id;
DROP INDEX IF EXISTS public.index_analysis_additional_custom_fields_on_analysis_id;
DROP INDEX IF EXISTS public.index_admin_publications_on_rgt;
DROP INDEX IF EXISTS public.index_admin_publications_on_publication_type_and_publication_id;
DROP INDEX IF EXISTS public.index_admin_publications_on_publication_status;
DROP INDEX IF EXISTS public.index_admin_publications_on_parent_id;
DROP INDEX IF EXISTS public.index_admin_publications_on_ordering;
DROP INDEX IF EXISTS public.index_admin_publications_on_lft;
DROP INDEX IF EXISTS public.index_admin_publications_on_depth;
DROP INDEX IF EXISTS public.index_activities_on_user_id;
DROP INDEX IF EXISTS public.index_activities_on_project_id;
DROP INDEX IF EXISTS public.index_activities_on_item_type_and_item_id;
DROP INDEX IF EXISTS public.index_activities_on_action;
DROP INDEX IF EXISTS public.index_activities_on_acted_at;
DROP INDEX IF EXISTS public.inappropriate_content_flags_flaggable;
DROP INDEX IF EXISTS public.i_v_user;
DROP INDEX IF EXISTS public.i_v_timestamp;
DROP INDEX IF EXISTS public.i_v_referrer_type;
DROP INDEX IF EXISTS public.i_v_matomo_visit;
DROP INDEX IF EXISTS public.i_v_last_action;
DROP INDEX IF EXISTS public.i_v_first_action;
DROP INDEX IF EXISTS public.i_p_v_visit;
DROP INDEX IF EXISTS public.i_p_v_project;
DROP INDEX IF EXISTS public.i_l_v_visit;
DROP INDEX IF EXISTS public.i_l_v_locale;
DROP INDEX IF EXISTS public.i_d_referrer_key;
DROP INDEX IF EXISTS public.i_analytics_dim_projects_fact_visits_on_project_and_visit_ids;
DROP INDEX IF EXISTS public.i_analytics_dim_locales_fact_visits_on_locale_and_visit_ids;
ALTER TABLE IF EXISTS ONLY public.reactions DROP CONSTRAINT IF EXISTS votes_pkey;
ALTER TABLE IF EXISTS ONLY public.volunteering_volunteers DROP CONSTRAINT IF EXISTS volunteering_volunteers_pkey;
ALTER TABLE IF EXISTS ONLY public.volunteering_causes DROP CONSTRAINT IF EXISTS volunteering_causes_pkey;
ALTER TABLE IF EXISTS ONLY public.verification_verifications DROP CONSTRAINT IF EXISTS verification_verifications_pkey;
ALTER TABLE IF EXISTS ONLY public.id_id_card_lookup_id_cards DROP CONSTRAINT IF EXISTS verification_id_cards_pkey;
ALTER TABLE IF EXISTS ONLY public.users DROP CONSTRAINT IF EXISTS users_pkey;
ALTER TABLE IF EXISTS ONLY public.user_custom_fields_representativeness_ref_distributions DROP CONSTRAINT IF EXISTS user_custom_fields_representativeness_ref_distributions_pkey;
ALTER TABLE IF EXISTS ONLY public.topics DROP CONSTRAINT IF EXISTS topics_pkey;
ALTER TABLE IF EXISTS ONLY public.text_images DROP CONSTRAINT IF EXISTS text_images_pkey;
ALTER TABLE IF EXISTS ONLY public.tenants DROP CONSTRAINT IF EXISTS tenants_pkey;
ALTER TABLE IF EXISTS ONLY public.surveys_responses DROP CONSTRAINT IF EXISTS surveys_responses_pkey;
ALTER TABLE IF EXISTS ONLY public.static_pages_topics DROP CONSTRAINT IF EXISTS static_pages_topics_pkey;
ALTER TABLE IF EXISTS ONLY public.spam_reports DROP CONSTRAINT IF EXISTS spam_reports_pkey;
ALTER TABLE IF EXISTS ONLY public.schema_migrations DROP CONSTRAINT IF EXISTS schema_migrations_pkey;
ALTER TABLE IF EXISTS ONLY public.report_builder_reports DROP CONSTRAINT IF EXISTS report_builder_reports_pkey;
ALTER TABLE IF EXISTS ONLY public.report_builder_published_graph_data_units DROP CONSTRAINT IF EXISTS report_builder_published_graph_data_units_pkey;
ALTER TABLE IF EXISTS ONLY public.que_values DROP CONSTRAINT IF EXISTS que_values_pkey;
ALTER TABLE IF EXISTS ONLY public.que_lockers DROP CONSTRAINT IF EXISTS que_lockers_pkey;
ALTER TABLE IF EXISTS ONLY public.que_jobs DROP CONSTRAINT IF EXISTS que_jobs_pkey;
ALTER TABLE IF EXISTS ONLY public.public_api_api_clients DROP CONSTRAINT IF EXISTS public_api_api_clients_pkey;
ALTER TABLE IF EXISTS ONLY public.projects_topics DROP CONSTRAINT IF EXISTS projects_topics_pkey;
ALTER TABLE IF EXISTS ONLY public.projects DROP CONSTRAINT IF EXISTS projects_pkey;
ALTER TABLE IF EXISTS ONLY public.projects_allowed_input_topics DROP CONSTRAINT IF EXISTS projects_allowed_input_topics_pkey;
ALTER TABLE IF EXISTS ONLY public.project_reviews DROP CONSTRAINT IF EXISTS project_reviews_pkey;
ALTER TABLE IF EXISTS ONLY public.project_images DROP CONSTRAINT IF EXISTS project_images_pkey;
ALTER TABLE IF EXISTS ONLY public.project_folders_folders DROP CONSTRAINT IF EXISTS project_folders_pkey;
ALTER TABLE IF EXISTS ONLY public.project_folders_images DROP CONSTRAINT IF EXISTS project_folder_images_pkey;
ALTER TABLE IF EXISTS ONLY public.project_folders_files DROP CONSTRAINT IF EXISTS project_folder_files_pkey;
ALTER TABLE IF EXISTS ONLY public.project_files DROP CONSTRAINT IF EXISTS project_files_pkey;
ALTER TABLE IF EXISTS ONLY public.polls_responses DROP CONSTRAINT IF EXISTS polls_responses_pkey;
ALTER TABLE IF EXISTS ONLY public.polls_response_options DROP CONSTRAINT IF EXISTS polls_response_options_pkey;
ALTER TABLE IF EXISTS ONLY public.polls_questions DROP CONSTRAINT IF EXISTS polls_questions_pkey;
ALTER TABLE IF EXISTS ONLY public.polls_options DROP CONSTRAINT IF EXISTS polls_options_pkey;
ALTER TABLE IF EXISTS ONLY public.phases DROP CONSTRAINT IF EXISTS phases_pkey;
ALTER TABLE IF EXISTS ONLY public.phase_files DROP CONSTRAINT IF EXISTS phase_files_pkey;
ALTER TABLE IF EXISTS ONLY public.permissions DROP CONSTRAINT IF EXISTS permissions_pkey;
ALTER TABLE IF EXISTS ONLY public.permissions_custom_fields DROP CONSTRAINT IF EXISTS permissions_custom_fields_pkey;
ALTER TABLE IF EXISTS ONLY public.static_pages DROP CONSTRAINT IF EXISTS pages_pkey;
ALTER TABLE IF EXISTS ONLY public.static_page_files DROP CONSTRAINT IF EXISTS page_files_pkey;
ALTER TABLE IF EXISTS ONLY public.onboarding_campaign_dismissals DROP CONSTRAINT IF EXISTS onboarding_campaign_dismissals_pkey;
ALTER TABLE IF EXISTS ONLY public.official_feedbacks DROP CONSTRAINT IF EXISTS official_feedbacks_pkey;
ALTER TABLE IF EXISTS ONLY public.notifications DROP CONSTRAINT IF EXISTS notifications_pkey;
ALTER TABLE IF EXISTS ONLY public.nav_bar_items DROP CONSTRAINT IF EXISTS nav_bar_items_pkey;
ALTER TABLE IF EXISTS ONLY public.moderation_moderation_statuses DROP CONSTRAINT IF EXISTS moderation_statuses_pkey;
ALTER TABLE IF EXISTS ONLY public.memberships DROP CONSTRAINT IF EXISTS memberships_pkey;
ALTER TABLE IF EXISTS ONLY public.maps_map_configs DROP CONSTRAINT IF EXISTS maps_map_configs_pkey;
ALTER TABLE IF EXISTS ONLY public.maps_layers DROP CONSTRAINT IF EXISTS maps_layers_pkey;
ALTER TABLE IF EXISTS ONLY public.machine_translations_machine_translations DROP CONSTRAINT IF EXISTS machine_translations_machine_translations_pkey;
ALTER TABLE IF EXISTS ONLY public.invites DROP CONSTRAINT IF EXISTS invites_pkey;
ALTER TABLE IF EXISTS ONLY public.internal_comments DROP CONSTRAINT IF EXISTS internal_comments_pkey;
ALTER TABLE IF EXISTS ONLY public.impact_tracking_sessions DROP CONSTRAINT IF EXISTS impact_tracking_sessions_pkey;
ALTER TABLE IF EXISTS ONLY public.impact_tracking_salts DROP CONSTRAINT IF EXISTS impact_tracking_salts_pkey;
ALTER TABLE IF EXISTS ONLY public.impact_tracking_pageviews DROP CONSTRAINT IF EXISTS impact_tracking_pageviews_pkey;
ALTER TABLE IF EXISTS ONLY public.identities DROP CONSTRAINT IF EXISTS identities_pkey;
ALTER TABLE IF EXISTS ONLY public.ideas_topics DROP CONSTRAINT IF EXISTS ideas_topics_pkey;
ALTER TABLE IF EXISTS ONLY public.ideas DROP CONSTRAINT IF EXISTS ideas_pkey;
ALTER TABLE IF EXISTS ONLY public.ideas_phases DROP CONSTRAINT IF EXISTS ideas_phases_pkey;
ALTER TABLE IF EXISTS ONLY public.idea_statuses DROP CONSTRAINT IF EXISTS idea_statuses_pkey;
ALTER TABLE IF EXISTS ONLY public.idea_imports DROP CONSTRAINT IF EXISTS idea_imports_pkey;
ALTER TABLE IF EXISTS ONLY public.idea_import_files DROP CONSTRAINT IF EXISTS idea_import_files_pkey;
ALTER TABLE IF EXISTS ONLY public.idea_images DROP CONSTRAINT IF EXISTS idea_images_pkey;
ALTER TABLE IF EXISTS ONLY public.idea_files DROP CONSTRAINT IF EXISTS idea_files_pkey;
ALTER TABLE IF EXISTS ONLY public.groups_projects DROP CONSTRAINT IF EXISTS groups_projects_pkey;
ALTER TABLE IF EXISTS ONLY public.groups DROP CONSTRAINT IF EXISTS groups_pkey;
ALTER TABLE IF EXISTS ONLY public.groups_permissions DROP CONSTRAINT IF EXISTS groups_permissions_pkey;
ALTER TABLE IF EXISTS ONLY public.followers DROP CONSTRAINT IF EXISTS followers_pkey;
ALTER TABLE IF EXISTS ONLY public.flag_inappropriate_content_inappropriate_content_flags DROP CONSTRAINT IF EXISTS flag_inappropriate_content_inappropriate_content_flags_pkey;
ALTER TABLE IF EXISTS ONLY public.experiments DROP CONSTRAINT IF EXISTS experiments_pkey;
ALTER TABLE IF EXISTS ONLY public.events DROP CONSTRAINT IF EXISTS events_pkey;
ALTER TABLE IF EXISTS ONLY public.events_attendances DROP CONSTRAINT IF EXISTS events_attendances_pkey;
ALTER TABLE IF EXISTS ONLY public.event_images DROP CONSTRAINT IF EXISTS event_images_pkey;
ALTER TABLE IF EXISTS ONLY public.event_files DROP CONSTRAINT IF EXISTS event_files_pkey;
ALTER TABLE IF EXISTS ONLY public.embeddings_similarities DROP CONSTRAINT IF EXISTS embeddings_similarities_pkey;
ALTER TABLE IF EXISTS ONLY public.email_snippets DROP CONSTRAINT IF EXISTS email_snippets_pkey;
ALTER TABLE IF EXISTS ONLY public.email_campaigns_unsubscription_tokens DROP CONSTRAINT IF EXISTS email_campaigns_unsubscription_tokens_pkey;
ALTER TABLE IF EXISTS ONLY public.email_campaigns_examples DROP CONSTRAINT IF EXISTS email_campaigns_examples_pkey;
ALTER TABLE IF EXISTS ONLY public.email_campaigns_deliveries DROP CONSTRAINT IF EXISTS email_campaigns_deliveries_pkey;
ALTER TABLE IF EXISTS ONLY public.email_campaigns_consents DROP CONSTRAINT IF EXISTS email_campaigns_consents_pkey;
ALTER TABLE IF EXISTS ONLY public.email_campaigns_campaigns DROP CONSTRAINT IF EXISTS email_campaigns_campaigns_pkey;
ALTER TABLE IF EXISTS ONLY public.email_campaigns_campaigns_groups DROP CONSTRAINT IF EXISTS email_campaigns_campaigns_groups_pkey;
ALTER TABLE IF EXISTS ONLY public.email_campaigns_campaign_email_commands DROP CONSTRAINT IF EXISTS email_campaigns_campaign_email_commands_pkey;
ALTER TABLE IF EXISTS ONLY public.custom_forms DROP CONSTRAINT IF EXISTS custom_forms_pkey;
ALTER TABLE IF EXISTS ONLY public.custom_fields DROP CONSTRAINT IF EXISTS custom_fields_pkey;
ALTER TABLE IF EXISTS ONLY public.custom_field_options DROP CONSTRAINT IF EXISTS custom_field_options_pkey;
ALTER TABLE IF EXISTS ONLY public.custom_field_option_images DROP CONSTRAINT IF EXISTS custom_field_option_images_pkey;
ALTER TABLE IF EXISTS ONLY public.custom_field_matrix_statements DROP CONSTRAINT IF EXISTS custom_field_matrix_statements_pkey;
ALTER TABLE IF EXISTS ONLY public.cosponsorships DROP CONSTRAINT IF EXISTS cosponsorships_pkey;
ALTER TABLE IF EXISTS ONLY public.content_builder_layouts DROP CONSTRAINT IF EXISTS content_builder_layouts_pkey;
ALTER TABLE IF EXISTS ONLY public.content_builder_layout_images DROP CONSTRAINT IF EXISTS content_builder_layout_images_pkey;
ALTER TABLE IF EXISTS ONLY public.common_passwords DROP CONSTRAINT IF EXISTS common_passwords_pkey;
ALTER TABLE IF EXISTS ONLY public.comments DROP CONSTRAINT IF EXISTS comments_pkey;
ALTER TABLE IF EXISTS ONLY public.baskets DROP CONSTRAINT IF EXISTS baskets_pkey;
ALTER TABLE IF EXISTS ONLY public.baskets_ideas DROP CONSTRAINT IF EXISTS baskets_ideas_pkey;
ALTER TABLE IF EXISTS ONLY public.authoring_assistance_responses DROP CONSTRAINT IF EXISTS authoring_assistance_responses_pkey;
ALTER TABLE IF EXISTS ONLY public.areas_static_pages DROP CONSTRAINT IF EXISTS areas_static_pages_pkey;
ALTER TABLE IF EXISTS ONLY public.areas_projects DROP CONSTRAINT IF EXISTS areas_projects_pkey;
ALTER TABLE IF EXISTS ONLY public.areas DROP CONSTRAINT IF EXISTS areas_pkey;
ALTER TABLE IF EXISTS ONLY public.ar_internal_metadata DROP CONSTRAINT IF EXISTS ar_internal_metadata_pkey;
ALTER TABLE IF EXISTS ONLY public.app_configurations DROP CONSTRAINT IF EXISTS app_configurations_pkey;
ALTER TABLE IF EXISTS ONLY public.analytics_fact_visits DROP CONSTRAINT IF EXISTS analytics_fact_visits_pkey;
ALTER TABLE IF EXISTS ONLY public.analytics_dimension_types DROP CONSTRAINT IF EXISTS analytics_dimension_types_pkey;
ALTER TABLE IF EXISTS ONLY public.analytics_dimension_referrer_types DROP CONSTRAINT IF EXISTS analytics_dimension_referrer_types_pkey;
ALTER TABLE IF EXISTS ONLY public.analytics_dimension_locales DROP CONSTRAINT IF EXISTS analytics_dimension_locales_pkey;
ALTER TABLE IF EXISTS ONLY public.analytics_dimension_dates DROP CONSTRAINT IF EXISTS analytics_dimension_dates_pkey;
ALTER TABLE IF EXISTS ONLY public.analysis_tags DROP CONSTRAINT IF EXISTS analysis_tags_pkey;
ALTER TABLE IF EXISTS ONLY public.analysis_taggings DROP CONSTRAINT IF EXISTS analysis_taggings_pkey;
ALTER TABLE IF EXISTS ONLY public.analysis_summaries DROP CONSTRAINT IF EXISTS analysis_summaries_pkey;
ALTER TABLE IF EXISTS ONLY public.analysis_questions DROP CONSTRAINT IF EXISTS analysis_questions_pkey;
ALTER TABLE IF EXISTS ONLY public.analysis_insights DROP CONSTRAINT IF EXISTS analysis_insights_pkey;
ALTER TABLE IF EXISTS ONLY public.analysis_heatmap_cells DROP CONSTRAINT IF EXISTS analysis_heatmap_cells_pkey;
<<<<<<< HEAD
ALTER TABLE IF EXISTS ONLY public.analysis_comments_summaries DROP CONSTRAINT IF EXISTS analysis_comments_summaries_pkey;
=======
>>>>>>> 26fbe002
ALTER TABLE IF EXISTS ONLY public.analysis_background_tasks DROP CONSTRAINT IF EXISTS analysis_background_tasks_pkey;
ALTER TABLE IF EXISTS ONLY public.analysis_analyses DROP CONSTRAINT IF EXISTS analysis_analyses_pkey;
ALTER TABLE IF EXISTS ONLY public.analysis_additional_custom_fields DROP CONSTRAINT IF EXISTS analysis_analyses_custom_fields_pkey;
ALTER TABLE IF EXISTS ONLY public.admin_publications DROP CONSTRAINT IF EXISTS admin_publications_pkey;
ALTER TABLE IF EXISTS ONLY public.activities DROP CONSTRAINT IF EXISTS activities_pkey;
ALTER TABLE IF EXISTS public.que_jobs ALTER COLUMN id DROP DEFAULT;
ALTER TABLE IF EXISTS public.areas_static_pages ALTER COLUMN id DROP DEFAULT;
DROP TABLE IF EXISTS public.verification_verifications;
DROP TABLE IF EXISTS public.user_custom_fields_representativeness_ref_distributions;
DROP TABLE IF EXISTS public.topics;
DROP TABLE IF EXISTS public.text_images;
DROP TABLE IF EXISTS public.tenants;
DROP TABLE IF EXISTS public.surveys_responses;
DROP TABLE IF EXISTS public.static_pages_topics;
DROP TABLE IF EXISTS public.static_pages;
DROP TABLE IF EXISTS public.static_page_files;
DROP TABLE IF EXISTS public.spam_reports;
DROP TABLE IF EXISTS public.schema_migrations;
DROP TABLE IF EXISTS public.report_builder_reports;
DROP TABLE IF EXISTS public.report_builder_published_graph_data_units;
DROP TABLE IF EXISTS public.que_values;
DROP TABLE IF EXISTS public.que_lockers;
DROP SEQUENCE IF EXISTS public.que_jobs_id_seq;
DROP TABLE IF EXISTS public.public_api_api_clients;
DROP TABLE IF EXISTS public.projects_topics;
DROP TABLE IF EXISTS public.projects_allowed_input_topics;
DROP TABLE IF EXISTS public.project_reviews;
DROP TABLE IF EXISTS public.project_images;
DROP TABLE IF EXISTS public.project_folders_images;
DROP TABLE IF EXISTS public.project_folders_folders;
DROP TABLE IF EXISTS public.project_folders_files;
DROP TABLE IF EXISTS public.project_files;
DROP TABLE IF EXISTS public.polls_response_options;
DROP TABLE IF EXISTS public.polls_questions;
DROP TABLE IF EXISTS public.polls_options;
DROP TABLE IF EXISTS public.phase_files;
DROP TABLE IF EXISTS public.permissions_custom_fields;
DROP TABLE IF EXISTS public.permissions;
DROP TABLE IF EXISTS public.onboarding_campaign_dismissals;
DROP TABLE IF EXISTS public.notifications;
DROP TABLE IF EXISTS public.nav_bar_items;
DROP VIEW IF EXISTS public.moderation_moderations;
DROP TABLE IF EXISTS public.moderation_moderation_statuses;
DROP TABLE IF EXISTS public.memberships;
DROP TABLE IF EXISTS public.maps_map_configs;
DROP TABLE IF EXISTS public.maps_layers;
DROP TABLE IF EXISTS public.machine_translations_machine_translations;
DROP TABLE IF EXISTS public.internal_comments;
DROP TABLE IF EXISTS public.impact_tracking_salts;
DROP TABLE IF EXISTS public.impact_tracking_pageviews;
DROP TABLE IF EXISTS public.identities;
DROP TABLE IF EXISTS public.ideas_topics;
DROP TABLE IF EXISTS public.ideas_phases;
DROP VIEW IF EXISTS public.idea_trending_infos;
DROP TABLE IF EXISTS public.idea_imports;
DROP TABLE IF EXISTS public.idea_import_files;
DROP TABLE IF EXISTS public.idea_images;
DROP TABLE IF EXISTS public.idea_files;
DROP TABLE IF EXISTS public.id_id_card_lookup_id_cards;
DROP TABLE IF EXISTS public.groups_projects;
DROP TABLE IF EXISTS public.groups_permissions;
DROP TABLE IF EXISTS public.groups;
DROP TABLE IF EXISTS public.followers;
DROP TABLE IF EXISTS public.flag_inappropriate_content_inappropriate_content_flags;
DROP TABLE IF EXISTS public.experiments;
DROP TABLE IF EXISTS public.event_images;
DROP TABLE IF EXISTS public.event_files;
DROP TABLE IF EXISTS public.embeddings_similarities;
DROP TABLE IF EXISTS public.email_snippets;
DROP TABLE IF EXISTS public.email_campaigns_unsubscription_tokens;
DROP TABLE IF EXISTS public.email_campaigns_examples;
DROP TABLE IF EXISTS public.email_campaigns_consents;
DROP TABLE IF EXISTS public.email_campaigns_campaigns_groups;
DROP TABLE IF EXISTS public.email_campaigns_campaign_email_commands;
DROP TABLE IF EXISTS public.custom_forms;
DROP TABLE IF EXISTS public.custom_fields;
DROP TABLE IF EXISTS public.custom_field_options;
DROP TABLE IF EXISTS public.custom_field_option_images;
DROP TABLE IF EXISTS public.custom_field_matrix_statements;
DROP TABLE IF EXISTS public.cosponsorships;
DROP TABLE IF EXISTS public.content_builder_layouts;
DROP TABLE IF EXISTS public.content_builder_layout_images;
DROP TABLE IF EXISTS public.common_passwords;
DROP TABLE IF EXISTS public.baskets_ideas;
DROP TABLE IF EXISTS public.authoring_assistance_responses;
DROP SEQUENCE IF EXISTS public.areas_static_pages_id_seq;
DROP TABLE IF EXISTS public.areas_static_pages;
DROP TABLE IF EXISTS public.areas_projects;
DROP TABLE IF EXISTS public.areas;
DROP TABLE IF EXISTS public.ar_internal_metadata;
DROP TABLE IF EXISTS public.app_configurations;
DROP VIEW IF EXISTS public.analytics_fact_sessions;
DROP TABLE IF EXISTS public.impact_tracking_sessions;
DROP VIEW IF EXISTS public.analytics_fact_registrations;
DROP TABLE IF EXISTS public.invites;
DROP VIEW IF EXISTS public.analytics_fact_project_statuses;
DROP VIEW IF EXISTS public.analytics_fact_posts;
DROP VIEW IF EXISTS public.analytics_fact_participations;
DROP TABLE IF EXISTS public.volunteering_volunteers;
DROP TABLE IF EXISTS public.volunteering_causes;
DROP TABLE IF EXISTS public.reactions;
DROP TABLE IF EXISTS public.polls_responses;
DROP TABLE IF EXISTS public.phases;
DROP TABLE IF EXISTS public.ideas;
DROP TABLE IF EXISTS public.events_attendances;
DROP TABLE IF EXISTS public.comments;
DROP TABLE IF EXISTS public.baskets;
DROP VIEW IF EXISTS public.analytics_fact_events;
DROP TABLE IF EXISTS public.events;
DROP VIEW IF EXISTS public.analytics_fact_email_deliveries;
DROP TABLE IF EXISTS public.email_campaigns_deliveries;
DROP TABLE IF EXISTS public.email_campaigns_campaigns;
DROP VIEW IF EXISTS public.analytics_dimension_users;
DROP TABLE IF EXISTS public.users;
DROP TABLE IF EXISTS public.analytics_fact_visits;
DROP TABLE IF EXISTS public.analytics_dimension_types;
DROP VIEW IF EXISTS public.analytics_dimension_statuses;
DROP TABLE IF EXISTS public.idea_statuses;
DROP TABLE IF EXISTS public.analytics_dimension_referrer_types;
DROP TABLE IF EXISTS public.analytics_dimension_projects_fact_visits;
DROP VIEW IF EXISTS public.analytics_dimension_projects;
DROP TABLE IF EXISTS public.projects;
DROP TABLE IF EXISTS public.analytics_dimension_locales_fact_visits;
DROP TABLE IF EXISTS public.analytics_dimension_locales;
DROP TABLE IF EXISTS public.analytics_dimension_dates;
DROP VIEW IF EXISTS public.analytics_build_feedbacks;
DROP TABLE IF EXISTS public.official_feedbacks;
DROP TABLE IF EXISTS public.analysis_tags;
DROP TABLE IF EXISTS public.analysis_taggings;
DROP TABLE IF EXISTS public.analysis_summaries;
DROP TABLE IF EXISTS public.analysis_questions;
DROP TABLE IF EXISTS public.analysis_insights;
DROP TABLE IF EXISTS public.analysis_heatmap_cells;
<<<<<<< HEAD
DROP TABLE IF EXISTS public.analysis_comments_summaries;
=======
>>>>>>> 26fbe002
DROP TABLE IF EXISTS public.analysis_background_tasks;
DROP TABLE IF EXISTS public.analysis_analyses;
DROP TABLE IF EXISTS public.analysis_additional_custom_fields;
DROP TABLE IF EXISTS public.admin_publications;
DROP TABLE IF EXISTS public.activities;
DROP FUNCTION IF EXISTS public.que_state_notify();
DROP FUNCTION IF EXISTS public.que_job_notify();
DROP FUNCTION IF EXISTS public.que_determine_job_state(job public.que_jobs);
DROP TABLE IF EXISTS public.que_jobs;
DROP FUNCTION IF EXISTS public.que_validate_tags(tags_array jsonb);
DROP EXTENSION IF EXISTS vector;
DROP EXTENSION IF EXISTS "uuid-ossp";
DROP EXTENSION IF EXISTS postgis;
DROP EXTENSION IF EXISTS pgcrypto;
DROP SCHEMA IF EXISTS shared_extensions;
DROP SCHEMA IF EXISTS public;
--
-- Name: public; Type: SCHEMA; Schema: -; Owner: -
--

CREATE SCHEMA public;


--
-- Name: SCHEMA public; Type: COMMENT; Schema: -; Owner: -
--

COMMENT ON SCHEMA public IS 'standard public schema';


--
-- Name: shared_extensions; Type: SCHEMA; Schema: -; Owner: -
--

CREATE SCHEMA shared_extensions;


--
-- Name: pgcrypto; Type: EXTENSION; Schema: -; Owner: -
--

CREATE EXTENSION IF NOT EXISTS pgcrypto WITH SCHEMA shared_extensions;


--
-- Name: EXTENSION pgcrypto; Type: COMMENT; Schema: -; Owner: -
--

COMMENT ON EXTENSION pgcrypto IS 'cryptographic functions';


--
-- Name: postgis; Type: EXTENSION; Schema: -; Owner: -
--

CREATE EXTENSION IF NOT EXISTS postgis WITH SCHEMA shared_extensions;


--
-- Name: EXTENSION postgis; Type: COMMENT; Schema: -; Owner: -
--

COMMENT ON EXTENSION postgis IS 'PostGIS geometry and geography spatial types and functions';


--
-- Name: uuid-ossp; Type: EXTENSION; Schema: -; Owner: -
--

CREATE EXTENSION IF NOT EXISTS "uuid-ossp" WITH SCHEMA shared_extensions;


--
-- Name: EXTENSION "uuid-ossp"; Type: COMMENT; Schema: -; Owner: -
--

COMMENT ON EXTENSION "uuid-ossp" IS 'generate universally unique identifiers (UUIDs)';


--
-- Name: vector; Type: EXTENSION; Schema: -; Owner: -
--

CREATE EXTENSION IF NOT EXISTS vector WITH SCHEMA shared_extensions;


--
-- Name: EXTENSION vector; Type: COMMENT; Schema: -; Owner: -
--

COMMENT ON EXTENSION vector IS 'Open-source vector similarity search for Postgres';


--
-- Name: que_validate_tags(jsonb); Type: FUNCTION; Schema: public; Owner: -
--

CREATE FUNCTION public.que_validate_tags(tags_array jsonb) RETURNS boolean
    LANGUAGE sql
    AS $$
  SELECT bool_and(
    jsonb_typeof(value) = 'string'
    AND
    char_length(value::text) <= 100
  )
  FROM jsonb_array_elements(tags_array)
$$;


SET default_tablespace = '';

SET default_table_access_method = heap;

--
-- Name: que_jobs; Type: TABLE; Schema: public; Owner: -
--

CREATE TABLE public.que_jobs (
    priority smallint DEFAULT 100 NOT NULL,
    run_at timestamp with time zone DEFAULT now() NOT NULL,
    id bigint NOT NULL,
    job_class text NOT NULL,
    error_count integer DEFAULT 0 NOT NULL,
    last_error_message text,
    queue text DEFAULT 'default'::text NOT NULL,
    last_error_backtrace text,
    finished_at timestamp with time zone,
    expired_at timestamp with time zone,
    args jsonb DEFAULT '[]'::jsonb NOT NULL,
    data jsonb DEFAULT '{}'::jsonb NOT NULL,
    job_schema_version integer NOT NULL,
    kwargs jsonb DEFAULT '{}'::jsonb NOT NULL,
    CONSTRAINT error_length CHECK (((char_length(last_error_message) <= 500) AND (char_length(last_error_backtrace) <= 10000))),
    CONSTRAINT job_class_length CHECK ((char_length(
CASE job_class
    WHEN 'ActiveJob::QueueAdapters::QueAdapter::JobWrapper'::text THEN ((args -> 0) ->> 'job_class'::text)
    ELSE job_class
END) <= 200)),
    CONSTRAINT queue_length CHECK ((char_length(queue) <= 100)),
    CONSTRAINT valid_args CHECK ((jsonb_typeof(args) = 'array'::text)),
    CONSTRAINT valid_data CHECK (((jsonb_typeof(data) = 'object'::text) AND ((NOT (data ? 'tags'::text)) OR ((jsonb_typeof((data -> 'tags'::text)) = 'array'::text) AND (jsonb_array_length((data -> 'tags'::text)) <= 5) AND public.que_validate_tags((data -> 'tags'::text))))))
)
WITH (fillfactor='90');


--
-- Name: TABLE que_jobs; Type: COMMENT; Schema: public; Owner: -
--

COMMENT ON TABLE public.que_jobs IS '6';


--
-- Name: que_determine_job_state(public.que_jobs); Type: FUNCTION; Schema: public; Owner: -
--

CREATE FUNCTION public.que_determine_job_state(job public.que_jobs) RETURNS text
    LANGUAGE sql
    AS $$
  SELECT
    CASE
    WHEN job.expired_at  IS NOT NULL    THEN 'expired'
    WHEN job.finished_at IS NOT NULL    THEN 'finished'
    WHEN job.error_count > 0            THEN 'errored'
    WHEN job.run_at > CURRENT_TIMESTAMP THEN 'scheduled'
    ELSE                                     'ready'
    END
$$;


--
-- Name: que_job_notify(); Type: FUNCTION; Schema: public; Owner: -
--

CREATE FUNCTION public.que_job_notify() RETURNS trigger
    LANGUAGE plpgsql
    AS $$
  DECLARE
    locker_pid integer;
    sort_key json;
  BEGIN
    -- Don't do anything if the job is scheduled for a future time.
    IF NEW.run_at IS NOT NULL AND NEW.run_at > now() THEN
      RETURN null;
    END IF;

    -- Pick a locker to notify of the job's insertion, weighted by their number
    -- of workers. Should bounce pseudorandomly between lockers on each
    -- invocation, hence the md5-ordering, but still touch each one equally,
    -- hence the modulo using the job_id.
    SELECT pid
    INTO locker_pid
    FROM (
      SELECT *, last_value(row_number) OVER () + 1 AS count
      FROM (
        SELECT *, row_number() OVER () - 1 AS row_number
        FROM (
          SELECT *
          FROM public.que_lockers ql, generate_series(1, ql.worker_count) AS id
          WHERE
            listening AND
            queues @> ARRAY[NEW.queue] AND
            ql.job_schema_version = NEW.job_schema_version
          ORDER BY md5(pid::text || id::text)
        ) t1
      ) t2
    ) t3
    WHERE NEW.id % count = row_number;

    IF locker_pid IS NOT NULL THEN
      -- There's a size limit to what can be broadcast via LISTEN/NOTIFY, so
      -- rather than throw errors when someone enqueues a big job, just
      -- broadcast the most pertinent information, and let the locker query for
      -- the record after it's taken the lock. The worker will have to hit the
      -- DB in order to make sure the job is still visible anyway.
      SELECT row_to_json(t)
      INTO sort_key
      FROM (
        SELECT
          'job_available' AS message_type,
          NEW.queue       AS queue,
          NEW.priority    AS priority,
          NEW.id          AS id,
          -- Make sure we output timestamps as UTC ISO 8601
          to_char(NEW.run_at AT TIME ZONE 'UTC', 'YYYY-MM-DD"T"HH24:MI:SS.US"Z"') AS run_at
      ) t;

      PERFORM pg_notify('que_listener_' || locker_pid::text, sort_key::text);
    END IF;

    RETURN null;
  END
$$;


--
-- Name: que_state_notify(); Type: FUNCTION; Schema: public; Owner: -
--

CREATE FUNCTION public.que_state_notify() RETURNS trigger
    LANGUAGE plpgsql
    AS $$
  DECLARE
    row record;
    message json;
    previous_state text;
    current_state text;
  BEGIN
    IF TG_OP = 'INSERT' THEN
      previous_state := 'nonexistent';
      current_state  := public.que_determine_job_state(NEW);
      row            := NEW;
    ELSIF TG_OP = 'DELETE' THEN
      previous_state := public.que_determine_job_state(OLD);
      current_state  := 'nonexistent';
      row            := OLD;
    ELSIF TG_OP = 'UPDATE' THEN
      previous_state := public.que_determine_job_state(OLD);
      current_state  := public.que_determine_job_state(NEW);

      -- If the state didn't change, short-circuit.
      IF previous_state = current_state THEN
        RETURN null;
      END IF;

      row := NEW;
    ELSE
      RAISE EXCEPTION 'Unrecognized TG_OP: %', TG_OP;
    END IF;

    SELECT row_to_json(t)
    INTO message
    FROM (
      SELECT
        'job_change' AS message_type,
        row.id       AS id,
        row.queue    AS queue,

        coalesce(row.data->'tags', '[]'::jsonb) AS tags,

        to_char(row.run_at AT TIME ZONE 'UTC', 'YYYY-MM-DD"T"HH24:MI:SS.US"Z"') AS run_at,
        to_char(now()      AT TIME ZONE 'UTC', 'YYYY-MM-DD"T"HH24:MI:SS.US"Z"') AS time,

        CASE row.job_class
        WHEN 'ActiveJob::QueueAdapters::QueAdapter::JobWrapper' THEN
          coalesce(
            row.args->0->>'job_class',
            'ActiveJob::QueueAdapters::QueAdapter::JobWrapper'
          )
        ELSE
          row.job_class
        END AS job_class,

        previous_state AS previous_state,
        current_state  AS current_state
    ) t;

    PERFORM pg_notify('que_state', message::text);

    RETURN null;
  END
$$;


--
-- Name: activities; Type: TABLE; Schema: public; Owner: -
--

CREATE TABLE public.activities (
    id uuid DEFAULT shared_extensions.gen_random_uuid() NOT NULL,
    item_type character varying NOT NULL,
    item_id uuid NOT NULL,
    action character varying NOT NULL,
    payload jsonb DEFAULT '{}'::jsonb NOT NULL,
    user_id uuid,
    acted_at timestamp without time zone NOT NULL,
    created_at timestamp without time zone NOT NULL,
    project_id uuid
);


--
-- Name: admin_publications; Type: TABLE; Schema: public; Owner: -
--

CREATE TABLE public.admin_publications (
    id uuid DEFAULT shared_extensions.gen_random_uuid() NOT NULL,
    parent_id uuid,
    lft integer NOT NULL,
    rgt integer NOT NULL,
    ordering integer,
    publication_status character varying DEFAULT 'published'::character varying NOT NULL,
    publication_id uuid,
    publication_type character varying,
    created_at timestamp(6) without time zone NOT NULL,
    updated_at timestamp(6) without time zone NOT NULL,
    depth integer DEFAULT 0 NOT NULL,
    children_allowed boolean DEFAULT true NOT NULL,
    children_count integer DEFAULT 0 NOT NULL,
    first_published_at timestamp(6) without time zone
);


--
-- Name: analysis_additional_custom_fields; Type: TABLE; Schema: public; Owner: -
--

CREATE TABLE public.analysis_additional_custom_fields (
    id uuid DEFAULT shared_extensions.gen_random_uuid() NOT NULL,
    analysis_id uuid NOT NULL,
    custom_field_id uuid NOT NULL,
    created_at timestamp(6) without time zone NOT NULL,
    updated_at timestamp(6) without time zone NOT NULL
);


--
-- Name: analysis_analyses; Type: TABLE; Schema: public; Owner: -
--

CREATE TABLE public.analysis_analyses (
    id uuid DEFAULT shared_extensions.gen_random_uuid() NOT NULL,
    project_id uuid,
    phase_id uuid,
    created_at timestamp(6) without time zone NOT NULL,
    updated_at timestamp(6) without time zone NOT NULL,
    show_insights boolean DEFAULT true NOT NULL,
    main_custom_field_id uuid
);


--
-- Name: analysis_background_tasks; Type: TABLE; Schema: public; Owner: -
--

CREATE TABLE public.analysis_background_tasks (
    id uuid DEFAULT shared_extensions.gen_random_uuid() NOT NULL,
    analysis_id uuid NOT NULL,
    type character varying NOT NULL,
    state character varying NOT NULL,
    progress double precision,
    started_at timestamp(6) without time zone,
    ended_at timestamp(6) without time zone,
    auto_tagging_method character varying,
    created_at timestamp(6) without time zone NOT NULL,
    updated_at timestamp(6) without time zone NOT NULL,
    tags_ids jsonb,
    filters jsonb DEFAULT '{}'::jsonb NOT NULL
);


--
<<<<<<< HEAD
-- Name: analysis_comments_summaries; Type: TABLE; Schema: public; Owner: -
--

CREATE TABLE public.analysis_comments_summaries (
    id uuid DEFAULT gen_random_uuid() NOT NULL,
    idea_id uuid,
    background_task_id uuid NOT NULL,
    summary text,
    prompt text,
    accuracy double precision,
    generated_at timestamp(6) without time zone,
    comments_ids jsonb NOT NULL,
    created_at timestamp(6) without time zone NOT NULL,
    updated_at timestamp(6) without time zone NOT NULL
);


--
=======
>>>>>>> 26fbe002
-- Name: analysis_heatmap_cells; Type: TABLE; Schema: public; Owner: -
--

CREATE TABLE public.analysis_heatmap_cells (
    id uuid DEFAULT gen_random_uuid() NOT NULL,
    analysis_id uuid NOT NULL,
    row_type character varying NOT NULL,
    row_id uuid NOT NULL,
    column_type character varying NOT NULL,
    column_id uuid NOT NULL,
    unit character varying NOT NULL,
    count integer NOT NULL,
    lift double precision NOT NULL,
    p_value double precision NOT NULL,
    created_at timestamp(6) without time zone NOT NULL,
    updated_at timestamp(6) without time zone NOT NULL
);


--
-- Name: analysis_insights; Type: TABLE; Schema: public; Owner: -
--

CREATE TABLE public.analysis_insights (
    id uuid DEFAULT shared_extensions.gen_random_uuid() NOT NULL,
    analysis_id uuid NOT NULL,
    insightable_type character varying NOT NULL,
    insightable_id uuid NOT NULL,
    filters jsonb DEFAULT '{}'::jsonb NOT NULL,
    inputs_ids jsonb,
    created_at timestamp(6) without time zone NOT NULL,
    updated_at timestamp(6) without time zone NOT NULL,
    custom_field_ids jsonb DEFAULT '{}'::jsonb NOT NULL
);


--
-- Name: analysis_questions; Type: TABLE; Schema: public; Owner: -
--

CREATE TABLE public.analysis_questions (
    id uuid DEFAULT shared_extensions.gen_random_uuid() NOT NULL,
    background_task_id uuid NOT NULL,
    question text,
    answer text,
    prompt text,
    q_and_a_method character varying NOT NULL,
    accuracy double precision,
    created_at timestamp(6) without time zone NOT NULL,
    updated_at timestamp(6) without time zone NOT NULL,
    generated_at timestamp without time zone
);


--
-- Name: analysis_summaries; Type: TABLE; Schema: public; Owner: -
--

CREATE TABLE public.analysis_summaries (
    id uuid DEFAULT shared_extensions.gen_random_uuid() NOT NULL,
    background_task_id uuid NOT NULL,
    summary text,
    prompt text,
    summarization_method character varying NOT NULL,
    created_at timestamp(6) without time zone NOT NULL,
    updated_at timestamp(6) without time zone NOT NULL,
    accuracy double precision,
    generated_at timestamp without time zone
);


--
-- Name: analysis_taggings; Type: TABLE; Schema: public; Owner: -
--

CREATE TABLE public.analysis_taggings (
    id uuid DEFAULT shared_extensions.gen_random_uuid() NOT NULL,
    tag_id uuid NOT NULL,
    input_id uuid NOT NULL,
    created_at timestamp(6) without time zone NOT NULL,
    updated_at timestamp(6) without time zone NOT NULL,
    background_task_id uuid
);


--
-- Name: analysis_tags; Type: TABLE; Schema: public; Owner: -
--

CREATE TABLE public.analysis_tags (
    id uuid DEFAULT shared_extensions.gen_random_uuid() NOT NULL,
    name character varying NOT NULL,
    tag_type character varying NOT NULL,
    analysis_id uuid NOT NULL,
    created_at timestamp(6) without time zone NOT NULL,
    updated_at timestamp(6) without time zone NOT NULL
);


--
-- Name: official_feedbacks; Type: TABLE; Schema: public; Owner: -
--

CREATE TABLE public.official_feedbacks (
    id uuid DEFAULT shared_extensions.gen_random_uuid() NOT NULL,
    body_multiloc jsonb DEFAULT '{}'::jsonb,
    author_multiloc jsonb DEFAULT '{}'::jsonb,
    user_id uuid,
    idea_id uuid,
    created_at timestamp without time zone NOT NULL,
    updated_at timestamp without time zone NOT NULL
);


--
-- Name: analytics_build_feedbacks; Type: VIEW; Schema: public; Owner: -
--

CREATE VIEW public.analytics_build_feedbacks AS
 SELECT post_id,
    min(feedback_first_date) AS feedback_first_date,
    max(feedback_official) AS feedback_official,
    max(feedback_status_change) AS feedback_status_change
   FROM ( SELECT activities.item_id AS post_id,
            min(activities.created_at) AS feedback_first_date,
            0 AS feedback_official,
            1 AS feedback_status_change
           FROM public.activities
          WHERE (((activities.action)::text = 'changed_status'::text) AND ((activities.item_type)::text = 'Idea'::text))
          GROUP BY activities.item_id
        UNION ALL
         SELECT official_feedbacks.idea_id AS post_id,
            min(official_feedbacks.created_at) AS feedback_first_date,
            1 AS feedback_official,
            0 AS feedback_status_change
           FROM public.official_feedbacks
          GROUP BY official_feedbacks.idea_id) a
  GROUP BY post_id;


--
-- Name: analytics_dimension_dates; Type: TABLE; Schema: public; Owner: -
--

CREATE TABLE public.analytics_dimension_dates (
    date date NOT NULL,
    year character varying,
    month character varying,
    week date
);


--
-- Name: analytics_dimension_locales; Type: TABLE; Schema: public; Owner: -
--

CREATE TABLE public.analytics_dimension_locales (
    id uuid DEFAULT shared_extensions.gen_random_uuid() NOT NULL,
    name character varying NOT NULL
);


--
-- Name: analytics_dimension_locales_fact_visits; Type: TABLE; Schema: public; Owner: -
--

CREATE TABLE public.analytics_dimension_locales_fact_visits (
    dimension_locale_id uuid,
    fact_visit_id uuid
);


--
-- Name: projects; Type: TABLE; Schema: public; Owner: -
--

CREATE TABLE public.projects (
    id uuid DEFAULT shared_extensions.gen_random_uuid() NOT NULL,
    title_multiloc jsonb DEFAULT '{}'::jsonb,
    description_multiloc jsonb DEFAULT '{}'::jsonb,
    slug character varying,
    created_at timestamp without time zone NOT NULL,
    updated_at timestamp without time zone NOT NULL,
    header_bg character varying,
    ideas_count integer DEFAULT 0 NOT NULL,
    visible_to character varying DEFAULT 'public'::character varying NOT NULL,
    description_preview_multiloc jsonb DEFAULT '{}'::jsonb,
    internal_role character varying,
    comments_count integer DEFAULT 0 NOT NULL,
    default_assignee_id uuid,
    include_all_areas boolean DEFAULT false NOT NULL,
    baskets_count integer DEFAULT 0 NOT NULL,
    votes_count integer DEFAULT 0 NOT NULL,
    followers_count integer DEFAULT 0 NOT NULL,
    preview_token character varying NOT NULL,
    header_bg_alt_text_multiloc jsonb DEFAULT '{}'::jsonb,
    hidden boolean DEFAULT false NOT NULL
);


--
-- Name: analytics_dimension_projects; Type: VIEW; Schema: public; Owner: -
--

CREATE VIEW public.analytics_dimension_projects AS
 SELECT id,
    title_multiloc
   FROM public.projects;


--
-- Name: analytics_dimension_projects_fact_visits; Type: TABLE; Schema: public; Owner: -
--

CREATE TABLE public.analytics_dimension_projects_fact_visits (
    dimension_project_id uuid,
    fact_visit_id uuid
);


--
-- Name: analytics_dimension_referrer_types; Type: TABLE; Schema: public; Owner: -
--

CREATE TABLE public.analytics_dimension_referrer_types (
    id uuid DEFAULT shared_extensions.gen_random_uuid() NOT NULL,
    key character varying NOT NULL,
    name character varying NOT NULL
);


--
-- Name: idea_statuses; Type: TABLE; Schema: public; Owner: -
--

CREATE TABLE public.idea_statuses (
    id uuid DEFAULT shared_extensions.gen_random_uuid() NOT NULL,
    title_multiloc jsonb DEFAULT '{}'::jsonb,
    ordering integer,
    code character varying,
    color character varying,
    created_at timestamp without time zone NOT NULL,
    updated_at timestamp without time zone NOT NULL,
    description_multiloc jsonb DEFAULT '{}'::jsonb,
    ideas_count integer DEFAULT 0,
    participation_method character varying DEFAULT 'ideation'::character varying NOT NULL
);


--
-- Name: analytics_dimension_statuses; Type: VIEW; Schema: public; Owner: -
--

CREATE VIEW public.analytics_dimension_statuses AS
 SELECT id,
    title_multiloc,
    code,
    color
   FROM public.idea_statuses;


--
-- Name: analytics_dimension_types; Type: TABLE; Schema: public; Owner: -
--

CREATE TABLE public.analytics_dimension_types (
    id uuid DEFAULT shared_extensions.gen_random_uuid() NOT NULL,
    name character varying,
    parent character varying
);


--
-- Name: analytics_fact_visits; Type: TABLE; Schema: public; Owner: -
--

CREATE TABLE public.analytics_fact_visits (
    id uuid DEFAULT shared_extensions.gen_random_uuid() NOT NULL,
    visitor_id character varying NOT NULL,
    dimension_user_id uuid,
    dimension_referrer_type_id uuid NOT NULL,
    dimension_date_first_action_id date NOT NULL,
    dimension_date_last_action_id date NOT NULL,
    duration integer NOT NULL,
    pages_visited integer NOT NULL,
    returning_visitor boolean DEFAULT false NOT NULL,
    referrer_name character varying,
    referrer_url character varying,
    matomo_visit_id integer NOT NULL,
    matomo_last_action_time timestamp without time zone NOT NULL
);


--
-- Name: users; Type: TABLE; Schema: public; Owner: -
--

CREATE TABLE public.users (
    id uuid DEFAULT shared_extensions.gen_random_uuid() NOT NULL,
    email character varying,
    password_digest character varying,
    slug character varying,
    roles jsonb DEFAULT '[]'::jsonb,
    reset_password_token character varying,
    created_at timestamp without time zone NOT NULL,
    updated_at timestamp without time zone NOT NULL,
    avatar character varying,
    first_name character varying,
    last_name character varying,
    locale character varying,
    bio_multiloc jsonb DEFAULT '{}'::jsonb,
    invite_status character varying,
    custom_field_values jsonb DEFAULT '{}'::jsonb,
    registration_completed_at timestamp without time zone,
    verified boolean DEFAULT false NOT NULL,
    email_confirmed_at timestamp without time zone,
    email_confirmation_code character varying,
    email_confirmation_retry_count integer DEFAULT 0 NOT NULL,
    email_confirmation_code_reset_count integer DEFAULT 0 NOT NULL,
    email_confirmation_code_sent_at timestamp without time zone,
    confirmation_required boolean DEFAULT true NOT NULL,
    block_start_at timestamp without time zone,
    block_reason character varying,
    block_end_at timestamp without time zone,
    new_email character varying,
    followings_count integer DEFAULT 0 NOT NULL,
    onboarding jsonb DEFAULT '{}'::jsonb NOT NULL,
    unique_code character varying,
    last_active_at timestamp(6) without time zone
);


--
-- Name: analytics_dimension_users; Type: VIEW; Schema: public; Owner: -
--

CREATE VIEW public.analytics_dimension_users AS
 SELECT u.id,
    COALESCE(((u.roles -> 0) ->> 'type'::text), 'citizen'::text) AS role,
    u.invite_status,
    (users_with_visits.dimension_user_id IS NOT NULL) AS has_visits
   FROM (public.users u
     LEFT JOIN ( SELECT DISTINCT analytics_fact_visits.dimension_user_id
           FROM public.analytics_fact_visits) users_with_visits ON ((users_with_visits.dimension_user_id = u.id)));


--
-- Name: email_campaigns_campaigns; Type: TABLE; Schema: public; Owner: -
--

CREATE TABLE public.email_campaigns_campaigns (
    id uuid DEFAULT shared_extensions.gen_random_uuid() NOT NULL,
    type character varying NOT NULL,
    author_id uuid,
    enabled boolean,
    sender character varying,
    reply_to character varying,
    schedule jsonb DEFAULT '{}'::jsonb,
    subject_multiloc jsonb DEFAULT '{}'::jsonb,
    body_multiloc jsonb DEFAULT '{}'::jsonb,
    created_at timestamp without time zone NOT NULL,
    updated_at timestamp without time zone NOT NULL,
    deliveries_count integer DEFAULT 0 NOT NULL,
    context_id uuid
);


--
-- Name: email_campaigns_deliveries; Type: TABLE; Schema: public; Owner: -
--

CREATE TABLE public.email_campaigns_deliveries (
    id uuid DEFAULT shared_extensions.gen_random_uuid() NOT NULL,
    campaign_id uuid NOT NULL,
    user_id uuid NOT NULL,
    delivery_status character varying NOT NULL,
    tracked_content jsonb DEFAULT '{}'::jsonb,
    sent_at timestamp without time zone,
    created_at timestamp without time zone NOT NULL,
    updated_at timestamp without time zone NOT NULL
);


--
-- Name: analytics_fact_email_deliveries; Type: VIEW; Schema: public; Owner: -
--

CREATE VIEW public.analytics_fact_email_deliveries AS
 SELECT ecd.id,
    (ecd.sent_at)::date AS dimension_date_sent_id,
    ecd.campaign_id,
    p.id AS dimension_project_id,
    ((ecc.type)::text <> ALL (ARRAY[('EmailCampaigns::Campaigns::Manual'::character varying)::text, ('EmailCampaigns::Campaigns::ManualProjectParticipants'::character varying)::text])) AS automated
   FROM ((public.email_campaigns_deliveries ecd
     JOIN public.email_campaigns_campaigns ecc ON ((ecc.id = ecd.campaign_id)))
     LEFT JOIN public.projects p ON ((p.id = ecc.context_id)));


--
-- Name: events; Type: TABLE; Schema: public; Owner: -
--

CREATE TABLE public.events (
    id uuid DEFAULT shared_extensions.gen_random_uuid() NOT NULL,
    project_id uuid,
    title_multiloc jsonb DEFAULT '{}'::jsonb,
    description_multiloc jsonb DEFAULT '{}'::jsonb,
    location_multiloc jsonb DEFAULT '{}'::json,
    start_at timestamp without time zone,
    end_at timestamp without time zone,
    created_at timestamp without time zone NOT NULL,
    updated_at timestamp without time zone NOT NULL,
    location_point shared_extensions.geography(Point,4326),
    address_1 character varying,
    attendees_count integer DEFAULT 0 NOT NULL,
    address_2_multiloc jsonb DEFAULT '{}'::jsonb NOT NULL,
    online_link character varying,
    attend_button_multiloc jsonb DEFAULT '{}'::jsonb NOT NULL,
    using_url character varying
);


--
-- Name: analytics_fact_events; Type: VIEW; Schema: public; Owner: -
--

CREATE VIEW public.analytics_fact_events AS
 SELECT id,
    project_id AS dimension_project_id,
    (created_at)::date AS dimension_date_created_id,
    (start_at)::date AS dimension_date_start_id,
    (end_at)::date AS dimension_date_end_id
   FROM public.events;


--
-- Name: baskets; Type: TABLE; Schema: public; Owner: -
--

CREATE TABLE public.baskets (
    id uuid DEFAULT shared_extensions.gen_random_uuid() NOT NULL,
    submitted_at timestamp without time zone,
    user_id uuid,
    phase_id uuid,
    created_at timestamp without time zone NOT NULL,
    updated_at timestamp without time zone NOT NULL
);


--
-- Name: comments; Type: TABLE; Schema: public; Owner: -
--

CREATE TABLE public.comments (
    id uuid DEFAULT shared_extensions.gen_random_uuid() NOT NULL,
    author_id uuid,
    idea_id uuid,
    parent_id uuid,
    lft integer NOT NULL,
    rgt integer NOT NULL,
    body_multiloc jsonb DEFAULT '{}'::jsonb,
    created_at timestamp without time zone NOT NULL,
    updated_at timestamp without time zone NOT NULL,
    likes_count integer DEFAULT 0 NOT NULL,
    dislikes_count integer DEFAULT 0 NOT NULL,
    publication_status character varying DEFAULT 'published'::character varying NOT NULL,
    body_updated_at timestamp without time zone,
    children_count integer DEFAULT 0 NOT NULL,
    author_hash character varying,
    anonymous boolean DEFAULT false NOT NULL
);


--
-- Name: events_attendances; Type: TABLE; Schema: public; Owner: -
--

CREATE TABLE public.events_attendances (
    id uuid DEFAULT shared_extensions.gen_random_uuid() NOT NULL,
    attendee_id uuid NOT NULL,
    event_id uuid NOT NULL,
    created_at timestamp(6) without time zone NOT NULL,
    updated_at timestamp(6) without time zone NOT NULL
);


--
-- Name: ideas; Type: TABLE; Schema: public; Owner: -
--

CREATE TABLE public.ideas (
    id uuid DEFAULT shared_extensions.gen_random_uuid() NOT NULL,
    title_multiloc jsonb DEFAULT '{}'::jsonb,
    body_multiloc jsonb DEFAULT '{}'::jsonb,
    publication_status character varying,
    published_at timestamp without time zone,
    project_id uuid,
    author_id uuid,
    created_at timestamp without time zone NOT NULL,
    updated_at timestamp without time zone NOT NULL,
    likes_count integer DEFAULT 0 NOT NULL,
    dislikes_count integer DEFAULT 0 NOT NULL,
    location_point shared_extensions.geography(Point,4326),
    location_description character varying,
    comments_count integer DEFAULT 0 NOT NULL,
    idea_status_id uuid,
    slug character varying,
    budget integer,
    baskets_count integer DEFAULT 0 NOT NULL,
    official_feedbacks_count integer DEFAULT 0 NOT NULL,
    assignee_id uuid,
    assigned_at timestamp without time zone,
    proposed_budget integer,
    custom_field_values jsonb DEFAULT '{}'::jsonb NOT NULL,
    creation_phase_id uuid,
    author_hash character varying,
    anonymous boolean DEFAULT false NOT NULL,
    internal_comments_count integer DEFAULT 0 NOT NULL,
    votes_count integer DEFAULT 0 NOT NULL,
    followers_count integer DEFAULT 0 NOT NULL,
    submitted_at timestamp(6) without time zone,
    manual_votes_amount integer,
    manual_votes_last_updated_by_id uuid,
    manual_votes_last_updated_at timestamp(6) without time zone
);


--
-- Name: phases; Type: TABLE; Schema: public; Owner: -
--

CREATE TABLE public.phases (
    id uuid DEFAULT shared_extensions.gen_random_uuid() NOT NULL,
    project_id uuid,
    title_multiloc jsonb DEFAULT '{}'::jsonb,
    description_multiloc jsonb DEFAULT '{}'::jsonb,
    start_at date,
    end_at date,
    created_at timestamp without time zone NOT NULL,
    updated_at timestamp without time zone NOT NULL,
    participation_method character varying DEFAULT 'ideation'::character varying NOT NULL,
    submission_enabled boolean DEFAULT true,
    commenting_enabled boolean DEFAULT true,
    reacting_enabled boolean DEFAULT true NOT NULL,
    reacting_like_method character varying DEFAULT 'unlimited'::character varying NOT NULL,
    reacting_like_limited_max integer DEFAULT 10,
    survey_embed_url character varying,
    survey_service character varying,
    presentation_mode character varying DEFAULT 'card'::character varying,
    voting_max_total integer,
    poll_anonymous boolean DEFAULT false NOT NULL,
    reacting_dislike_enabled boolean DEFAULT false NOT NULL,
    ideas_count integer DEFAULT 0 NOT NULL,
    ideas_order character varying,
    input_term character varying DEFAULT 'idea'::character varying,
    voting_min_total integer DEFAULT 0,
    reacting_dislike_method character varying DEFAULT 'unlimited'::character varying NOT NULL,
    reacting_dislike_limited_max integer DEFAULT 10,
    allow_anonymous_participation boolean DEFAULT false NOT NULL,
    document_annotation_embed_url character varying,
    voting_method character varying,
    voting_max_votes_per_idea integer,
    voting_term_singular_multiloc jsonb DEFAULT '{}'::jsonb,
    voting_term_plural_multiloc jsonb DEFAULT '{}'::jsonb,
    baskets_count integer DEFAULT 0 NOT NULL,
    votes_count integer DEFAULT 0 NOT NULL,
    campaigns_settings jsonb DEFAULT '{}'::jsonb,
    native_survey_title_multiloc jsonb DEFAULT '{}'::jsonb,
    native_survey_button_multiloc jsonb DEFAULT '{}'::jsonb,
    expire_days_limit integer,
    reacting_threshold integer,
    prescreening_enabled boolean DEFAULT false NOT NULL,
    autoshare_results_enabled boolean DEFAULT true NOT NULL,
    manual_votes_count integer DEFAULT 0 NOT NULL,
    manual_voters_amount integer,
    manual_voters_last_updated_by_id uuid,
    manual_voters_last_updated_at timestamp(6) without time zone
);


--
-- Name: polls_responses; Type: TABLE; Schema: public; Owner: -
--

CREATE TABLE public.polls_responses (
    id uuid DEFAULT shared_extensions.gen_random_uuid() NOT NULL,
    phase_id uuid NOT NULL,
    user_id uuid,
    created_at timestamp without time zone NOT NULL,
    updated_at timestamp without time zone NOT NULL
);


--
-- Name: reactions; Type: TABLE; Schema: public; Owner: -
--

CREATE TABLE public.reactions (
    id uuid DEFAULT shared_extensions.gen_random_uuid() NOT NULL,
    reactable_id uuid,
    reactable_type character varying,
    user_id uuid,
    mode character varying NOT NULL,
    created_at timestamp without time zone NOT NULL,
    updated_at timestamp without time zone NOT NULL
);


--
-- Name: volunteering_causes; Type: TABLE; Schema: public; Owner: -
--

CREATE TABLE public.volunteering_causes (
    id uuid DEFAULT shared_extensions.gen_random_uuid() NOT NULL,
    phase_id uuid NOT NULL,
    title_multiloc jsonb DEFAULT '{}'::jsonb NOT NULL,
    description_multiloc jsonb DEFAULT '{}'::jsonb NOT NULL,
    volunteers_count integer DEFAULT 0 NOT NULL,
    image character varying,
    ordering integer NOT NULL,
    created_at timestamp(6) without time zone NOT NULL,
    updated_at timestamp(6) without time zone NOT NULL
);


--
-- Name: volunteering_volunteers; Type: TABLE; Schema: public; Owner: -
--

CREATE TABLE public.volunteering_volunteers (
    id uuid DEFAULT shared_extensions.gen_random_uuid() NOT NULL,
    cause_id uuid NOT NULL,
    user_id uuid NOT NULL,
    created_at timestamp(6) without time zone NOT NULL,
    updated_at timestamp(6) without time zone NOT NULL
);


--
-- Name: analytics_fact_participations; Type: VIEW; Schema: public; Owner: -
--

CREATE VIEW public.analytics_fact_participations AS
 SELECT i.id,
    i.author_id AS dimension_user_id,
    COALESCE((i.author_id)::text, (i.author_hash)::text, (i.id)::text) AS participant_id,
    i.project_id AS dimension_project_id,
        CASE
            WHEN ((ph.participation_method)::text = 'native_survey'::text) THEN survey.id
            ELSE idea.id
        END AS dimension_type_id,
    (i.created_at)::date AS dimension_date_created_id,
    (i.likes_count + i.dislikes_count) AS reactions_count,
    i.likes_count,
    i.dislikes_count
   FROM ((((public.ideas i
     LEFT JOIN public.projects pr ON ((pr.id = i.project_id)))
     LEFT JOIN public.phases ph ON ((ph.id = i.creation_phase_id)))
     JOIN public.analytics_dimension_types idea ON (((idea.name)::text = 'idea'::text)))
     LEFT JOIN public.analytics_dimension_types survey ON (((survey.name)::text = 'survey'::text)))
  WHERE ((i.publication_status)::text = 'published'::text)
UNION ALL
 SELECT c.id,
    c.author_id AS dimension_user_id,
    COALESCE((c.author_id)::text, (c.author_hash)::text, (c.id)::text) AS participant_id,
    i.project_id AS dimension_project_id,
    adt.id AS dimension_type_id,
    (c.created_at)::date AS dimension_date_created_id,
    (c.likes_count + c.dislikes_count) AS reactions_count,
    c.likes_count,
    c.dislikes_count
   FROM ((public.comments c
     JOIN public.analytics_dimension_types adt ON ((((adt.name)::text = 'comment'::text) AND ((adt.parent)::text = 'idea'::text))))
     LEFT JOIN public.ideas i ON ((c.idea_id = i.id)))
UNION ALL
 SELECT r.id,
    r.user_id AS dimension_user_id,
    COALESCE((r.user_id)::text, (r.id)::text) AS participant_id,
    COALESCE(i.project_id, ic.project_id) AS dimension_project_id,
    adt.id AS dimension_type_id,
    (r.created_at)::date AS dimension_date_created_id,
    1 AS reactions_count,
        CASE
            WHEN ((r.mode)::text = 'up'::text) THEN 1
            ELSE 0
        END AS likes_count,
        CASE
            WHEN ((r.mode)::text = 'down'::text) THEN 1
            ELSE 0
        END AS dislikes_count
   FROM ((((public.reactions r
     JOIN public.analytics_dimension_types adt ON ((((adt.name)::text = 'reaction'::text) AND ((adt.parent)::text = lower((r.reactable_type)::text)))))
     LEFT JOIN public.ideas i ON ((i.id = r.reactable_id)))
     LEFT JOIN public.comments c ON ((c.id = r.reactable_id)))
     LEFT JOIN public.ideas ic ON ((ic.id = c.idea_id)))
UNION ALL
 SELECT pr.id,
    pr.user_id AS dimension_user_id,
    COALESCE((pr.user_id)::text, (pr.id)::text) AS participant_id,
    p.project_id AS dimension_project_id,
    adt.id AS dimension_type_id,
    (pr.created_at)::date AS dimension_date_created_id,
    0 AS reactions_count,
    0 AS likes_count,
    0 AS dislikes_count
   FROM ((public.polls_responses pr
     LEFT JOIN public.phases p ON ((p.id = pr.phase_id)))
     JOIN public.analytics_dimension_types adt ON (((adt.name)::text = 'poll'::text)))
UNION ALL
 SELECT vv.id,
    vv.user_id AS dimension_user_id,
    COALESCE((vv.user_id)::text, (vv.id)::text) AS participant_id,
    p.project_id AS dimension_project_id,
    adt.id AS dimension_type_id,
    (vv.created_at)::date AS dimension_date_created_id,
    0 AS reactions_count,
    0 AS likes_count,
    0 AS dislikes_count
   FROM (((public.volunteering_volunteers vv
     LEFT JOIN public.volunteering_causes vc ON ((vc.id = vv.cause_id)))
     LEFT JOIN public.phases p ON ((p.id = vc.phase_id)))
     JOIN public.analytics_dimension_types adt ON (((adt.name)::text = 'volunteer'::text)))
UNION ALL
 SELECT b.id,
    b.user_id AS dimension_user_id,
    COALESCE((b.user_id)::text, (b.id)::text) AS participant_id,
    p.project_id AS dimension_project_id,
    adt.id AS dimension_type_id,
    (b.created_at)::date AS dimension_date_created_id,
    0 AS reactions_count,
    0 AS likes_count,
    0 AS dislikes_count
   FROM ((public.baskets b
     LEFT JOIN public.phases p ON ((p.id = b.phase_id)))
     JOIN public.analytics_dimension_types adt ON (((adt.name)::text = 'basket'::text)))
UNION ALL
 SELECT ea.id,
    ea.attendee_id AS dimension_user_id,
    (ea.attendee_id)::text AS participant_id,
    e.project_id AS dimension_project_id,
    adt.id AS dimension_type_id,
    (ea.created_at)::date AS dimension_date_created_id,
    0 AS reactions_count,
    0 AS likes_count,
    0 AS dislikes_count
   FROM ((public.events_attendances ea
     LEFT JOIN public.events e ON ((e.id = ea.event_id)))
     JOIN public.analytics_dimension_types adt ON (((adt.name)::text = 'event_attendance'::text)));


--
-- Name: analytics_fact_posts; Type: VIEW; Schema: public; Owner: -
--

CREATE VIEW public.analytics_fact_posts AS
 SELECT i.id,
    i.author_id AS user_id,
    i.project_id AS dimension_project_id,
    adt.id AS dimension_type_id,
    (i.created_at)::date AS dimension_date_created_id,
    (abf.feedback_first_date)::date AS dimension_date_first_feedback_id,
    i.idea_status_id AS dimension_status_id,
    (abf.feedback_first_date - i.created_at) AS feedback_time_taken,
    COALESCE(abf.feedback_official, 0) AS feedback_official,
    COALESCE(abf.feedback_status_change, 0) AS feedback_status_change,
        CASE
            WHEN (abf.feedback_first_date IS NULL) THEN 1
            ELSE 0
        END AS feedback_none,
    (i.likes_count + i.dislikes_count) AS reactions_count,
    i.likes_count,
    i.dislikes_count,
    i.publication_status
   FROM (((public.ideas i
     LEFT JOIN public.analytics_build_feedbacks abf ON ((abf.post_id = i.id)))
     LEFT JOIN public.phases creation_phase ON ((i.creation_phase_id = creation_phase.id)))
     JOIN public.analytics_dimension_types adt ON (((adt.name)::text =
        CASE
            WHEN (creation_phase.* IS NULL) THEN 'idea'::text
            WHEN ((creation_phase.participation_method)::text = 'proposals'::text) THEN 'proposal'::text
            ELSE NULL::text
        END)))
  WHERE ((creation_phase.* IS NULL) OR ((creation_phase.participation_method)::text = 'proposals'::text));


--
-- Name: analytics_fact_project_statuses; Type: VIEW; Schema: public; Owner: -
--

CREATE VIEW public.analytics_fact_project_statuses AS
 WITH finished_statuses_for_timeline_projects AS (
         SELECT phases.project_id,
            ((max(phases.end_at) + 1))::timestamp without time zone AS "timestamp"
           FROM public.phases
          GROUP BY phases.project_id
         HAVING (max(phases.end_at) < now())
        )
 SELECT ap.publication_id AS dimension_project_id,
    ap.publication_status AS status,
    (((ap.publication_status)::text = 'archived'::text) OR ((fsftp.project_id IS NOT NULL) AND ((ap.publication_status)::text <> 'draft'::text))) AS finished,
    COALESCE(fsftp."timestamp", ap.updated_at) AS "timestamp",
    COALESCE((fsftp."timestamp")::date, (ap.updated_at)::date) AS dimension_date_id
   FROM ((public.admin_publications ap
     LEFT JOIN public.projects p ON ((ap.publication_id = p.id)))
     LEFT JOIN finished_statuses_for_timeline_projects fsftp ON ((fsftp.project_id = ap.publication_id)))
  WHERE ((ap.publication_type)::text = 'Project'::text);


--
-- Name: invites; Type: TABLE; Schema: public; Owner: -
--

CREATE TABLE public.invites (
    id uuid DEFAULT shared_extensions.gen_random_uuid() NOT NULL,
    token character varying NOT NULL,
    inviter_id uuid,
    invitee_id uuid NOT NULL,
    invite_text character varying,
    accepted_at timestamp without time zone,
    created_at timestamp without time zone NOT NULL,
    updated_at timestamp without time zone NOT NULL,
    send_invite_email boolean DEFAULT true NOT NULL
);


--
-- Name: analytics_fact_registrations; Type: VIEW; Schema: public; Owner: -
--

CREATE VIEW public.analytics_fact_registrations AS
 SELECT u.id,
    u.id AS dimension_user_id,
    (u.registration_completed_at)::date AS dimension_date_registration_id,
    (i.created_at)::date AS dimension_date_invited_id,
    (i.accepted_at)::date AS dimension_date_accepted_id
   FROM (public.users u
     LEFT JOIN public.invites i ON ((i.invitee_id = u.id)));


--
-- Name: impact_tracking_sessions; Type: TABLE; Schema: public; Owner: -
--

CREATE TABLE public.impact_tracking_sessions (
    id uuid DEFAULT shared_extensions.gen_random_uuid() NOT NULL,
    monthly_user_hash character varying NOT NULL,
    highest_role character varying,
    created_at timestamp(6) without time zone NOT NULL,
    updated_at timestamp(6) without time zone NOT NULL,
    user_id uuid,
    referrer character varying,
    device_type character varying,
    browser_name character varying,
    os_name character varying
);


--
-- Name: analytics_fact_sessions; Type: VIEW; Schema: public; Owner: -
--

CREATE VIEW public.analytics_fact_sessions AS
 SELECT id,
    monthly_user_hash,
    (created_at)::date AS dimension_date_created_id,
    (updated_at)::date AS dimension_date_updated_id,
    user_id AS dimension_user_id
   FROM public.impact_tracking_sessions;


--
-- Name: app_configurations; Type: TABLE; Schema: public; Owner: -
--

CREATE TABLE public.app_configurations (
    id uuid DEFAULT shared_extensions.gen_random_uuid() NOT NULL,
    name character varying,
    host character varying,
    logo character varying,
    favicon character varying,
    settings jsonb DEFAULT '{}'::jsonb,
    created_at timestamp(6) without time zone NOT NULL,
    updated_at timestamp(6) without time zone NOT NULL,
    style jsonb DEFAULT '{}'::jsonb,
    country_code character varying
);


--
-- Name: ar_internal_metadata; Type: TABLE; Schema: public; Owner: -
--

CREATE TABLE public.ar_internal_metadata (
    key character varying NOT NULL,
    value character varying,
    created_at timestamp(6) without time zone NOT NULL,
    updated_at timestamp(6) without time zone NOT NULL
);


--
-- Name: areas; Type: TABLE; Schema: public; Owner: -
--

CREATE TABLE public.areas (
    id uuid DEFAULT shared_extensions.gen_random_uuid() NOT NULL,
    title_multiloc jsonb DEFAULT '{}'::jsonb,
    description_multiloc jsonb DEFAULT '{}'::jsonb,
    created_at timestamp without time zone NOT NULL,
    updated_at timestamp without time zone NOT NULL,
    ordering integer,
    custom_field_option_id uuid,
    followers_count integer DEFAULT 0 NOT NULL,
    include_in_onboarding boolean DEFAULT false NOT NULL
);


--
-- Name: areas_projects; Type: TABLE; Schema: public; Owner: -
--

CREATE TABLE public.areas_projects (
    area_id uuid,
    project_id uuid,
    id uuid DEFAULT shared_extensions.uuid_generate_v4() NOT NULL
);


--
-- Name: areas_static_pages; Type: TABLE; Schema: public; Owner: -
--

CREATE TABLE public.areas_static_pages (
    id bigint NOT NULL,
    area_id uuid NOT NULL,
    static_page_id uuid NOT NULL,
    created_at timestamp(6) without time zone NOT NULL,
    updated_at timestamp(6) without time zone NOT NULL
);


--
-- Name: areas_static_pages_id_seq; Type: SEQUENCE; Schema: public; Owner: -
--

CREATE SEQUENCE public.areas_static_pages_id_seq
    START WITH 1
    INCREMENT BY 1
    NO MINVALUE
    NO MAXVALUE
    CACHE 1;


--
-- Name: areas_static_pages_id_seq; Type: SEQUENCE OWNED BY; Schema: public; Owner: -
--

ALTER SEQUENCE public.areas_static_pages_id_seq OWNED BY public.areas_static_pages.id;


--
-- Name: authoring_assistance_responses; Type: TABLE; Schema: public; Owner: -
--

CREATE TABLE public.authoring_assistance_responses (
    id uuid DEFAULT gen_random_uuid() NOT NULL,
    idea_id uuid NOT NULL,
    prompt_response jsonb DEFAULT '{}'::jsonb NOT NULL,
    custom_free_prompt character varying,
    created_at timestamp(6) without time zone NOT NULL,
    updated_at timestamp(6) without time zone NOT NULL
);


--
-- Name: baskets_ideas; Type: TABLE; Schema: public; Owner: -
--

CREATE TABLE public.baskets_ideas (
    id uuid DEFAULT shared_extensions.gen_random_uuid() NOT NULL,
    basket_id uuid,
    idea_id uuid,
    created_at timestamp without time zone NOT NULL,
    updated_at timestamp without time zone NOT NULL,
    votes integer DEFAULT 1 NOT NULL
);


--
-- Name: common_passwords; Type: TABLE; Schema: public; Owner: -
--

CREATE TABLE public.common_passwords (
    id uuid DEFAULT shared_extensions.gen_random_uuid() NOT NULL,
    password character varying
);


--
-- Name: content_builder_layout_images; Type: TABLE; Schema: public; Owner: -
--

CREATE TABLE public.content_builder_layout_images (
    id uuid DEFAULT shared_extensions.gen_random_uuid() NOT NULL,
    image character varying,
    code character varying,
    created_at timestamp(6) without time zone NOT NULL,
    updated_at timestamp(6) without time zone NOT NULL
);


--
-- Name: content_builder_layouts; Type: TABLE; Schema: public; Owner: -
--

CREATE TABLE public.content_builder_layouts (
    id uuid DEFAULT shared_extensions.gen_random_uuid() NOT NULL,
    content_buildable_type character varying,
    content_buildable_id uuid,
    code character varying NOT NULL,
    enabled boolean DEFAULT false NOT NULL,
    created_at timestamp(6) without time zone NOT NULL,
    updated_at timestamp(6) without time zone NOT NULL,
    craftjs_json jsonb DEFAULT '{}'::jsonb NOT NULL
);


--
-- Name: cosponsorships; Type: TABLE; Schema: public; Owner: -
--

CREATE TABLE public.cosponsorships (
    id uuid DEFAULT shared_extensions.gen_random_uuid() NOT NULL,
    status character varying DEFAULT 'pending'::character varying NOT NULL,
    user_id uuid NOT NULL,
    idea_id uuid NOT NULL,
    created_at timestamp(6) without time zone NOT NULL,
    updated_at timestamp(6) without time zone NOT NULL
);


--
-- Name: custom_field_matrix_statements; Type: TABLE; Schema: public; Owner: -
--

CREATE TABLE public.custom_field_matrix_statements (
    id uuid DEFAULT gen_random_uuid() NOT NULL,
    custom_field_id uuid NOT NULL,
    title_multiloc jsonb DEFAULT '{}'::jsonb NOT NULL,
    key character varying NOT NULL,
    ordering integer NOT NULL,
    created_at timestamp(6) without time zone NOT NULL,
    updated_at timestamp(6) without time zone NOT NULL
);


--
-- Name: custom_field_option_images; Type: TABLE; Schema: public; Owner: -
--

CREATE TABLE public.custom_field_option_images (
    id uuid DEFAULT shared_extensions.gen_random_uuid() NOT NULL,
    custom_field_option_id uuid,
    image character varying,
    ordering integer DEFAULT 0,
    created_at timestamp(6) without time zone NOT NULL,
    updated_at timestamp(6) without time zone NOT NULL
);


--
-- Name: custom_field_options; Type: TABLE; Schema: public; Owner: -
--

CREATE TABLE public.custom_field_options (
    id uuid DEFAULT shared_extensions.gen_random_uuid() NOT NULL,
    custom_field_id uuid,
    key character varying,
    title_multiloc jsonb DEFAULT '{}'::jsonb,
    ordering integer,
    created_at timestamp without time zone NOT NULL,
    updated_at timestamp without time zone NOT NULL,
    other boolean DEFAULT false NOT NULL
);


--
-- Name: custom_fields; Type: TABLE; Schema: public; Owner: -
--

CREATE TABLE public.custom_fields (
    id uuid DEFAULT shared_extensions.gen_random_uuid() NOT NULL,
    resource_type character varying,
    key character varying,
    input_type character varying,
    title_multiloc jsonb DEFAULT '{}'::jsonb,
    description_multiloc jsonb DEFAULT '{}'::jsonb,
    required boolean DEFAULT false,
    ordering integer,
    created_at timestamp without time zone NOT NULL,
    updated_at timestamp without time zone NOT NULL,
    enabled boolean DEFAULT true NOT NULL,
    code character varying,
    resource_id uuid,
    hidden boolean DEFAULT false NOT NULL,
    maximum integer,
    logic jsonb DEFAULT '{}'::jsonb NOT NULL,
    answer_visible_to character varying,
    select_count_enabled boolean DEFAULT false NOT NULL,
    maximum_select_count integer,
    minimum_select_count integer,
    random_option_ordering boolean DEFAULT false NOT NULL,
    page_layout character varying,
    linear_scale_label_1_multiloc jsonb DEFAULT '{}'::jsonb NOT NULL,
    linear_scale_label_2_multiloc jsonb DEFAULT '{}'::jsonb NOT NULL,
    linear_scale_label_3_multiloc jsonb DEFAULT '{}'::jsonb NOT NULL,
    linear_scale_label_4_multiloc jsonb DEFAULT '{}'::jsonb NOT NULL,
    linear_scale_label_5_multiloc jsonb DEFAULT '{}'::jsonb NOT NULL,
    linear_scale_label_6_multiloc jsonb DEFAULT '{}'::jsonb NOT NULL,
    linear_scale_label_7_multiloc jsonb DEFAULT '{}'::jsonb NOT NULL,
    dropdown_layout boolean DEFAULT false NOT NULL,
    linear_scale_label_8_multiloc jsonb DEFAULT '{}'::jsonb NOT NULL,
    linear_scale_label_9_multiloc jsonb DEFAULT '{}'::jsonb NOT NULL,
    linear_scale_label_10_multiloc jsonb DEFAULT '{}'::jsonb NOT NULL,
    linear_scale_label_11_multiloc jsonb DEFAULT '{}'::jsonb NOT NULL,
    ask_follow_up boolean DEFAULT false NOT NULL
);


--
-- Name: custom_forms; Type: TABLE; Schema: public; Owner: -
--

CREATE TABLE public.custom_forms (
    id uuid DEFAULT shared_extensions.gen_random_uuid() NOT NULL,
    created_at timestamp(6) without time zone NOT NULL,
    updated_at timestamp(6) without time zone NOT NULL,
    participation_context_id uuid NOT NULL,
    participation_context_type character varying NOT NULL
);


--
-- Name: email_campaigns_campaign_email_commands; Type: TABLE; Schema: public; Owner: -
--

CREATE TABLE public.email_campaigns_campaign_email_commands (
    id uuid DEFAULT shared_extensions.gen_random_uuid() NOT NULL,
    campaign character varying,
    recipient_id uuid,
    commanded_at timestamp without time zone,
    tracked_content jsonb,
    created_at timestamp without time zone NOT NULL,
    updated_at timestamp without time zone NOT NULL
);


--
-- Name: email_campaigns_campaigns_groups; Type: TABLE; Schema: public; Owner: -
--

CREATE TABLE public.email_campaigns_campaigns_groups (
    id uuid DEFAULT shared_extensions.gen_random_uuid() NOT NULL,
    campaign_id uuid,
    group_id uuid,
    created_at timestamp without time zone NOT NULL,
    updated_at timestamp without time zone NOT NULL
);


--
-- Name: email_campaigns_consents; Type: TABLE; Schema: public; Owner: -
--

CREATE TABLE public.email_campaigns_consents (
    id uuid DEFAULT shared_extensions.gen_random_uuid() NOT NULL,
    campaign_type character varying NOT NULL,
    user_id uuid NOT NULL,
    consented boolean NOT NULL,
    created_at timestamp without time zone NOT NULL,
    updated_at timestamp without time zone NOT NULL
);


--
-- Name: email_campaigns_examples; Type: TABLE; Schema: public; Owner: -
--

CREATE TABLE public.email_campaigns_examples (
    id uuid DEFAULT shared_extensions.gen_random_uuid() NOT NULL,
    mail_body_html character varying NOT NULL,
    locale character varying NOT NULL,
    subject character varying NOT NULL,
    recipient_id uuid,
    created_at timestamp(6) without time zone NOT NULL,
    updated_at timestamp(6) without time zone NOT NULL,
    campaign_id uuid
);


--
-- Name: email_campaigns_unsubscription_tokens; Type: TABLE; Schema: public; Owner: -
--

CREATE TABLE public.email_campaigns_unsubscription_tokens (
    id uuid DEFAULT shared_extensions.gen_random_uuid() NOT NULL,
    token character varying NOT NULL,
    user_id uuid NOT NULL
);


--
-- Name: email_snippets; Type: TABLE; Schema: public; Owner: -
--

CREATE TABLE public.email_snippets (
    id uuid DEFAULT shared_extensions.gen_random_uuid() NOT NULL,
    email character varying,
    snippet character varying,
    locale character varying,
    body text,
    created_at timestamp without time zone NOT NULL,
    updated_at timestamp without time zone NOT NULL
);


--
-- Name: embeddings_similarities; Type: TABLE; Schema: public; Owner: -
--

CREATE TABLE public.embeddings_similarities (
    id uuid DEFAULT gen_random_uuid() NOT NULL,
    embedding shared_extensions.vector(1024) NOT NULL,
    embeddable_type character varying NOT NULL,
    embeddable_id uuid NOT NULL,
    embedded_attributes character varying,
    created_at timestamp(6) without time zone NOT NULL,
    updated_at timestamp(6) without time zone NOT NULL
);


--
-- Name: event_files; Type: TABLE; Schema: public; Owner: -
--

CREATE TABLE public.event_files (
    id uuid DEFAULT shared_extensions.gen_random_uuid() NOT NULL,
    event_id uuid,
    file character varying,
    ordering integer,
    created_at timestamp without time zone NOT NULL,
    updated_at timestamp without time zone NOT NULL,
    name character varying
);


--
-- Name: event_images; Type: TABLE; Schema: public; Owner: -
--

CREATE TABLE public.event_images (
    id uuid DEFAULT shared_extensions.gen_random_uuid() NOT NULL,
    event_id uuid,
    image character varying,
    ordering integer,
    created_at timestamp(6) without time zone NOT NULL,
    updated_at timestamp(6) without time zone NOT NULL,
    alt_text_multiloc jsonb DEFAULT '{}'::jsonb
);


--
-- Name: experiments; Type: TABLE; Schema: public; Owner: -
--

CREATE TABLE public.experiments (
    id uuid DEFAULT shared_extensions.gen_random_uuid() NOT NULL,
    name character varying NOT NULL,
    treatment character varying NOT NULL,
    action character varying NOT NULL,
    created_at timestamp(6) without time zone NOT NULL,
    updated_at timestamp(6) without time zone NOT NULL
);


--
-- Name: flag_inappropriate_content_inappropriate_content_flags; Type: TABLE; Schema: public; Owner: -
--

CREATE TABLE public.flag_inappropriate_content_inappropriate_content_flags (
    id uuid DEFAULT shared_extensions.gen_random_uuid() NOT NULL,
    flaggable_id uuid NOT NULL,
    flaggable_type character varying NOT NULL,
    deleted_at timestamp without time zone,
    toxicity_label character varying,
    created_at timestamp(6) without time zone NOT NULL,
    updated_at timestamp(6) without time zone NOT NULL,
    ai_reason character varying
);


--
-- Name: followers; Type: TABLE; Schema: public; Owner: -
--

CREATE TABLE public.followers (
    id uuid DEFAULT shared_extensions.gen_random_uuid() NOT NULL,
    followable_type character varying NOT NULL,
    followable_id uuid NOT NULL,
    user_id uuid NOT NULL,
    created_at timestamp(6) without time zone NOT NULL,
    updated_at timestamp(6) without time zone NOT NULL
);


--
-- Name: groups; Type: TABLE; Schema: public; Owner: -
--

CREATE TABLE public.groups (
    id uuid DEFAULT shared_extensions.gen_random_uuid() NOT NULL,
    title_multiloc jsonb DEFAULT '{}'::jsonb,
    slug character varying,
    memberships_count integer DEFAULT 0 NOT NULL,
    created_at timestamp without time zone NOT NULL,
    updated_at timestamp without time zone NOT NULL,
    membership_type character varying,
    rules jsonb DEFAULT '[]'::jsonb
);


--
-- Name: groups_permissions; Type: TABLE; Schema: public; Owner: -
--

CREATE TABLE public.groups_permissions (
    id uuid DEFAULT shared_extensions.gen_random_uuid() NOT NULL,
    permission_id uuid NOT NULL,
    group_id uuid NOT NULL,
    created_at timestamp without time zone NOT NULL,
    updated_at timestamp without time zone NOT NULL
);


--
-- Name: groups_projects; Type: TABLE; Schema: public; Owner: -
--

CREATE TABLE public.groups_projects (
    id uuid DEFAULT shared_extensions.gen_random_uuid() NOT NULL,
    group_id uuid,
    project_id uuid,
    created_at timestamp without time zone NOT NULL,
    updated_at timestamp without time zone NOT NULL
);


--
-- Name: id_id_card_lookup_id_cards; Type: TABLE; Schema: public; Owner: -
--

CREATE TABLE public.id_id_card_lookup_id_cards (
    id uuid DEFAULT shared_extensions.gen_random_uuid() NOT NULL,
    hashed_card_id character varying
);


--
-- Name: idea_files; Type: TABLE; Schema: public; Owner: -
--

CREATE TABLE public.idea_files (
    id uuid DEFAULT shared_extensions.gen_random_uuid() NOT NULL,
    idea_id uuid,
    file character varying,
    ordering integer,
    created_at timestamp without time zone NOT NULL,
    updated_at timestamp without time zone NOT NULL,
    name character varying
);


--
-- Name: idea_images; Type: TABLE; Schema: public; Owner: -
--

CREATE TABLE public.idea_images (
    id uuid DEFAULT shared_extensions.gen_random_uuid() NOT NULL,
    idea_id uuid,
    image character varying,
    ordering integer,
    created_at timestamp without time zone NOT NULL,
    updated_at timestamp without time zone NOT NULL
);


--
-- Name: idea_import_files; Type: TABLE; Schema: public; Owner: -
--

CREATE TABLE public.idea_import_files (
    id uuid DEFAULT shared_extensions.gen_random_uuid() NOT NULL,
    project_id uuid,
    file character varying,
    name character varying,
    import_type character varying,
    num_pages integer DEFAULT 0,
    created_at timestamp(6) without time zone NOT NULL,
    updated_at timestamp(6) without time zone NOT NULL,
    parent_id uuid
);


--
-- Name: idea_imports; Type: TABLE; Schema: public; Owner: -
--

CREATE TABLE public.idea_imports (
    id uuid DEFAULT shared_extensions.gen_random_uuid() NOT NULL,
    idea_id uuid,
    import_user_id uuid,
    file_id uuid,
    user_created boolean DEFAULT false,
    required boolean DEFAULT false,
    approved_at timestamp without time zone,
    page_range text[] DEFAULT '{}'::text[],
    locale character varying,
    string character varying,
    created_at timestamp(6) without time zone NOT NULL,
    updated_at timestamp(6) without time zone NOT NULL,
    user_consent boolean DEFAULT false NOT NULL,
    content_changes jsonb DEFAULT '{}'::jsonb
);


--
-- Name: idea_trending_infos; Type: VIEW; Schema: public; Owner: -
--

CREATE VIEW public.idea_trending_infos AS
 SELECT ideas.id AS idea_id,
    GREATEST(comments_at.last_comment_at, likes_at.last_liked_at, ideas.published_at) AS last_activity_at,
    to_timestamp(round((((GREATEST(((comments_at.comments_count)::double precision * comments_at.mean_comment_at), (0)::double precision) + GREATEST(((likes_at.likes_count)::double precision * likes_at.mean_liked_at), (0)::double precision)) + date_part('epoch'::text, ideas.published_at)) / (((GREATEST((comments_at.comments_count)::numeric, 0.0) + GREATEST((likes_at.likes_count)::numeric, 0.0)) + 1.0))::double precision))) AS mean_activity_at
   FROM ((public.ideas
     FULL JOIN ( SELECT comments.idea_id,
            max(comments.created_at) AS last_comment_at,
            avg(date_part('epoch'::text, comments.created_at)) AS mean_comment_at,
            count(comments.idea_id) AS comments_count
           FROM public.comments
          GROUP BY comments.idea_id) comments_at ON ((ideas.id = comments_at.idea_id)))
     FULL JOIN ( SELECT reactions.reactable_id,
            max(reactions.created_at) AS last_liked_at,
            avg(date_part('epoch'::text, reactions.created_at)) AS mean_liked_at,
            count(reactions.reactable_id) AS likes_count
           FROM public.reactions
          WHERE (((reactions.mode)::text = 'up'::text) AND ((reactions.reactable_type)::text = 'Idea'::text))
          GROUP BY reactions.reactable_id) likes_at ON ((ideas.id = likes_at.reactable_id)));


--
-- Name: ideas_phases; Type: TABLE; Schema: public; Owner: -
--

CREATE TABLE public.ideas_phases (
    id uuid DEFAULT shared_extensions.gen_random_uuid() NOT NULL,
    idea_id uuid,
    phase_id uuid,
    created_at timestamp without time zone NOT NULL,
    updated_at timestamp without time zone NOT NULL,
    baskets_count integer DEFAULT 0 NOT NULL,
    votes_count integer DEFAULT 0 NOT NULL
);


--
-- Name: ideas_topics; Type: TABLE; Schema: public; Owner: -
--

CREATE TABLE public.ideas_topics (
    idea_id uuid,
    topic_id uuid,
    id uuid DEFAULT shared_extensions.uuid_generate_v4() NOT NULL
);


--
-- Name: identities; Type: TABLE; Schema: public; Owner: -
--

CREATE TABLE public.identities (
    id uuid DEFAULT shared_extensions.gen_random_uuid() NOT NULL,
    provider character varying,
    uid character varying,
    auth_hash jsonb DEFAULT '{}'::jsonb,
    user_id uuid,
    created_at timestamp without time zone NOT NULL,
    updated_at timestamp without time zone NOT NULL
);


--
-- Name: impact_tracking_pageviews; Type: TABLE; Schema: public; Owner: -
--

CREATE TABLE public.impact_tracking_pageviews (
    id uuid DEFAULT gen_random_uuid() NOT NULL,
    session_id uuid NOT NULL,
    path character varying NOT NULL,
    project_id uuid,
    created_at timestamp(6) without time zone NOT NULL,
    updated_at timestamp(6) without time zone NOT NULL
);


--
-- Name: impact_tracking_salts; Type: TABLE; Schema: public; Owner: -
--

CREATE TABLE public.impact_tracking_salts (
    id uuid DEFAULT shared_extensions.gen_random_uuid() NOT NULL,
    salt character varying,
    created_at timestamp(6) without time zone NOT NULL,
    updated_at timestamp(6) without time zone NOT NULL
);


--
-- Name: internal_comments; Type: TABLE; Schema: public; Owner: -
--

CREATE TABLE public.internal_comments (
    id uuid DEFAULT shared_extensions.gen_random_uuid() NOT NULL,
    author_id uuid,
    idea_id uuid,
    parent_id uuid,
    lft integer NOT NULL,
    rgt integer NOT NULL,
    body text NOT NULL,
    publication_status character varying DEFAULT 'published'::character varying NOT NULL,
    body_updated_at timestamp without time zone,
    children_count integer DEFAULT 0 NOT NULL,
    created_at timestamp(6) without time zone NOT NULL,
    updated_at timestamp(6) without time zone NOT NULL
);


--
-- Name: machine_translations_machine_translations; Type: TABLE; Schema: public; Owner: -
--

CREATE TABLE public.machine_translations_machine_translations (
    id uuid DEFAULT shared_extensions.gen_random_uuid() NOT NULL,
    translatable_id uuid NOT NULL,
    translatable_type character varying NOT NULL,
    attribute_name character varying NOT NULL,
    locale_to character varying NOT NULL,
    translation character varying NOT NULL,
    created_at timestamp without time zone NOT NULL,
    updated_at timestamp without time zone NOT NULL
);


--
-- Name: maps_layers; Type: TABLE; Schema: public; Owner: -
--

CREATE TABLE public.maps_layers (
    id uuid DEFAULT shared_extensions.gen_random_uuid() NOT NULL,
    map_config_id uuid NOT NULL,
    title_multiloc jsonb DEFAULT '{}'::jsonb NOT NULL,
    ordering integer NOT NULL,
    geojson jsonb DEFAULT '{}'::jsonb NOT NULL,
    default_enabled boolean DEFAULT true NOT NULL,
    marker_svg_url character varying,
    created_at timestamp(6) without time zone NOT NULL,
    updated_at timestamp(6) without time zone NOT NULL,
    type character varying,
    layer_url character varying
);


--
-- Name: maps_map_configs; Type: TABLE; Schema: public; Owner: -
--

CREATE TABLE public.maps_map_configs (
    id uuid DEFAULT shared_extensions.gen_random_uuid() NOT NULL,
    center shared_extensions.geography(Point,4326),
    zoom_level numeric(4,2),
    tile_provider character varying,
    created_at timestamp(6) without time zone NOT NULL,
    updated_at timestamp(6) without time zone NOT NULL,
    esri_web_map_id character varying,
    esri_base_map_id character varying,
    mappable_type character varying,
    mappable_id uuid
);


--
-- Name: memberships; Type: TABLE; Schema: public; Owner: -
--

CREATE TABLE public.memberships (
    id uuid DEFAULT shared_extensions.gen_random_uuid() NOT NULL,
    group_id uuid,
    user_id uuid,
    created_at timestamp without time zone NOT NULL,
    updated_at timestamp without time zone NOT NULL
);


--
-- Name: moderation_moderation_statuses; Type: TABLE; Schema: public; Owner: -
--

CREATE TABLE public.moderation_moderation_statuses (
    id uuid DEFAULT shared_extensions.gen_random_uuid() NOT NULL,
    moderatable_id uuid,
    moderatable_type character varying,
    status character varying,
    created_at timestamp without time zone NOT NULL,
    updated_at timestamp without time zone NOT NULL
);


--
-- Name: moderation_moderations; Type: VIEW; Schema: public; Owner: -
--

CREATE VIEW public.moderation_moderations AS
 SELECT ideas.id,
    'Idea'::text AS moderatable_type,
    NULL::text AS post_type,
    NULL::uuid AS post_id,
    NULL::character varying AS post_slug,
    NULL::jsonb AS post_title_multiloc,
    projects.id AS project_id,
    projects.slug AS project_slug,
    projects.title_multiloc AS project_title_multiloc,
    ideas.title_multiloc AS content_title_multiloc,
    ideas.body_multiloc AS content_body_multiloc,
    ideas.slug AS content_slug,
    ideas.published_at AS created_at,
    moderation_moderation_statuses.status AS moderation_status
   FROM ((public.ideas
     LEFT JOIN public.moderation_moderation_statuses ON ((moderation_moderation_statuses.moderatable_id = ideas.id)))
     LEFT JOIN public.projects ON ((projects.id = ideas.project_id)))
UNION ALL
 SELECT comments.id,
    'Comment'::text AS moderatable_type,
    'Idea'::text AS post_type,
    ideas.id AS post_id,
    ideas.slug AS post_slug,
    ideas.title_multiloc AS post_title_multiloc,
    projects.id AS project_id,
    projects.slug AS project_slug,
    projects.title_multiloc AS project_title_multiloc,
    NULL::jsonb AS content_title_multiloc,
    comments.body_multiloc AS content_body_multiloc,
    NULL::character varying AS content_slug,
    comments.created_at,
    moderation_moderation_statuses.status AS moderation_status
   FROM (((public.comments
     LEFT JOIN public.moderation_moderation_statuses ON ((moderation_moderation_statuses.moderatable_id = comments.id)))
     LEFT JOIN public.ideas ON ((ideas.id = comments.idea_id)))
     LEFT JOIN public.projects ON ((projects.id = ideas.project_id)));


--
-- Name: nav_bar_items; Type: TABLE; Schema: public; Owner: -
--

CREATE TABLE public.nav_bar_items (
    id uuid DEFAULT shared_extensions.gen_random_uuid() NOT NULL,
    code character varying NOT NULL,
    ordering integer,
    title_multiloc jsonb,
    static_page_id uuid,
    created_at timestamp(6) without time zone NOT NULL,
    updated_at timestamp(6) without time zone NOT NULL,
    project_id uuid
);


--
-- Name: notifications; Type: TABLE; Schema: public; Owner: -
--

CREATE TABLE public.notifications (
    id uuid DEFAULT shared_extensions.gen_random_uuid() NOT NULL,
    type character varying,
    read_at timestamp without time zone,
    recipient_id uuid,
    idea_id uuid,
    comment_id uuid,
    project_id uuid,
    created_at timestamp without time zone NOT NULL,
    updated_at timestamp without time zone NOT NULL,
    initiating_user_id uuid,
    spam_report_id uuid,
    invite_id uuid,
    reason_code character varying,
    other_reason character varying,
    idea_status_id uuid,
    official_feedback_id uuid,
    phase_id uuid,
    project_folder_id uuid,
    inappropriate_content_flag_id uuid,
    internal_comment_id uuid,
    basket_id uuid,
    cosponsorship_id uuid,
    project_review_id uuid
);


--
-- Name: onboarding_campaign_dismissals; Type: TABLE; Schema: public; Owner: -
--

CREATE TABLE public.onboarding_campaign_dismissals (
    id uuid DEFAULT shared_extensions.gen_random_uuid() NOT NULL,
    user_id uuid,
    campaign_name character varying NOT NULL,
    created_at timestamp without time zone NOT NULL,
    updated_at timestamp without time zone NOT NULL
);


--
-- Name: permissions; Type: TABLE; Schema: public; Owner: -
--

CREATE TABLE public.permissions (
    id uuid DEFAULT shared_extensions.gen_random_uuid() NOT NULL,
    action character varying NOT NULL,
    permitted_by character varying NOT NULL,
    permission_scope_id uuid,
    permission_scope_type character varying,
    created_at timestamp without time zone NOT NULL,
    updated_at timestamp without time zone NOT NULL,
    global_custom_fields boolean DEFAULT false NOT NULL,
    verification_expiry integer,
    access_denied_explanation_multiloc jsonb DEFAULT '{}'::jsonb NOT NULL
);


--
-- Name: permissions_custom_fields; Type: TABLE; Schema: public; Owner: -
--

CREATE TABLE public.permissions_custom_fields (
    id uuid DEFAULT shared_extensions.gen_random_uuid() NOT NULL,
    permission_id uuid NOT NULL,
    custom_field_id uuid NOT NULL,
    required boolean DEFAULT true NOT NULL,
    created_at timestamp(6) without time zone NOT NULL,
    updated_at timestamp(6) without time zone NOT NULL,
    ordering integer DEFAULT 0
);


--
-- Name: phase_files; Type: TABLE; Schema: public; Owner: -
--

CREATE TABLE public.phase_files (
    id uuid DEFAULT shared_extensions.gen_random_uuid() NOT NULL,
    phase_id uuid,
    file character varying,
    ordering integer,
    created_at timestamp without time zone NOT NULL,
    updated_at timestamp without time zone NOT NULL,
    name character varying
);


--
-- Name: polls_options; Type: TABLE; Schema: public; Owner: -
--

CREATE TABLE public.polls_options (
    id uuid DEFAULT shared_extensions.gen_random_uuid() NOT NULL,
    question_id uuid,
    title_multiloc jsonb DEFAULT '{}'::jsonb NOT NULL,
    ordering integer,
    created_at timestamp without time zone NOT NULL,
    updated_at timestamp without time zone NOT NULL
);


--
-- Name: polls_questions; Type: TABLE; Schema: public; Owner: -
--

CREATE TABLE public.polls_questions (
    id uuid DEFAULT shared_extensions.gen_random_uuid() NOT NULL,
    phase_id uuid NOT NULL,
    title_multiloc jsonb DEFAULT '{}'::jsonb NOT NULL,
    ordering integer,
    created_at timestamp without time zone NOT NULL,
    updated_at timestamp without time zone NOT NULL,
    question_type character varying DEFAULT 'single_option'::character varying NOT NULL,
    max_options integer
);


--
-- Name: polls_response_options; Type: TABLE; Schema: public; Owner: -
--

CREATE TABLE public.polls_response_options (
    id uuid DEFAULT shared_extensions.gen_random_uuid() NOT NULL,
    response_id uuid,
    option_id uuid,
    created_at timestamp without time zone NOT NULL,
    updated_at timestamp without time zone NOT NULL
);


--
-- Name: project_files; Type: TABLE; Schema: public; Owner: -
--

CREATE TABLE public.project_files (
    id uuid DEFAULT shared_extensions.gen_random_uuid() NOT NULL,
    project_id uuid,
    file character varying,
    ordering integer,
    created_at timestamp without time zone NOT NULL,
    updated_at timestamp without time zone NOT NULL,
    name character varying
);


--
-- Name: project_folders_files; Type: TABLE; Schema: public; Owner: -
--

CREATE TABLE public.project_folders_files (
    id uuid DEFAULT shared_extensions.gen_random_uuid() NOT NULL,
    project_folder_id uuid,
    file character varying,
    name character varying,
    ordering integer,
    created_at timestamp(6) without time zone NOT NULL,
    updated_at timestamp(6) without time zone NOT NULL
);


--
-- Name: project_folders_folders; Type: TABLE; Schema: public; Owner: -
--

CREATE TABLE public.project_folders_folders (
    id uuid DEFAULT shared_extensions.gen_random_uuid() NOT NULL,
    title_multiloc jsonb,
    description_multiloc jsonb,
    description_preview_multiloc jsonb,
    header_bg character varying,
    slug character varying,
    created_at timestamp(6) without time zone NOT NULL,
    updated_at timestamp(6) without time zone NOT NULL,
    followers_count integer DEFAULT 0 NOT NULL,
    header_bg_alt_text_multiloc jsonb DEFAULT '{}'::jsonb
);


--
-- Name: project_folders_images; Type: TABLE; Schema: public; Owner: -
--

CREATE TABLE public.project_folders_images (
    id uuid DEFAULT shared_extensions.gen_random_uuid() NOT NULL,
    project_folder_id uuid,
    image character varying,
    ordering integer,
    created_at timestamp(6) without time zone NOT NULL,
    updated_at timestamp(6) without time zone NOT NULL,
    alt_text_multiloc jsonb DEFAULT '{}'::jsonb
);


--
-- Name: project_images; Type: TABLE; Schema: public; Owner: -
--

CREATE TABLE public.project_images (
    id uuid DEFAULT shared_extensions.gen_random_uuid() NOT NULL,
    project_id uuid,
    image character varying,
    ordering integer,
    created_at timestamp without time zone NOT NULL,
    updated_at timestamp without time zone NOT NULL,
    alt_text_multiloc jsonb DEFAULT '{}'::jsonb
);


--
-- Name: project_reviews; Type: TABLE; Schema: public; Owner: -
--

CREATE TABLE public.project_reviews (
    id uuid DEFAULT gen_random_uuid() NOT NULL,
    project_id uuid NOT NULL,
    requester_id uuid,
    reviewer_id uuid,
    approved_at timestamp(6) without time zone,
    created_at timestamp(6) without time zone NOT NULL,
    updated_at timestamp(6) without time zone NOT NULL
);


--
-- Name: projects_allowed_input_topics; Type: TABLE; Schema: public; Owner: -
--

CREATE TABLE public.projects_allowed_input_topics (
    project_id uuid,
    topic_id uuid,
    id uuid DEFAULT shared_extensions.uuid_generate_v4() NOT NULL,
    created_at timestamp(6) without time zone NOT NULL,
    updated_at timestamp(6) without time zone NOT NULL,
    ordering integer
);


--
-- Name: projects_topics; Type: TABLE; Schema: public; Owner: -
--

CREATE TABLE public.projects_topics (
    id uuid DEFAULT shared_extensions.gen_random_uuid() NOT NULL,
    topic_id uuid NOT NULL,
    project_id uuid NOT NULL,
    created_at timestamp(6) without time zone NOT NULL,
    updated_at timestamp(6) without time zone NOT NULL
);


--
-- Name: public_api_api_clients; Type: TABLE; Schema: public; Owner: -
--

CREATE TABLE public.public_api_api_clients (
    id uuid DEFAULT shared_extensions.gen_random_uuid() NOT NULL,
    name character varying,
    created_at timestamp without time zone NOT NULL,
    updated_at timestamp without time zone NOT NULL,
    last_used_at timestamp(6) without time zone,
    secret_digest character varying NOT NULL,
    secret_postfix character varying NOT NULL
);


--
-- Name: que_jobs_id_seq; Type: SEQUENCE; Schema: public; Owner: -
--

CREATE SEQUENCE public.que_jobs_id_seq
    START WITH 1
    INCREMENT BY 1
    NO MINVALUE
    NO MAXVALUE
    CACHE 1;


--
-- Name: que_jobs_id_seq; Type: SEQUENCE OWNED BY; Schema: public; Owner: -
--

ALTER SEQUENCE public.que_jobs_id_seq OWNED BY public.que_jobs.id;


--
-- Name: que_lockers; Type: TABLE; Schema: public; Owner: -
--

CREATE UNLOGGED TABLE public.que_lockers (
    pid integer NOT NULL,
    worker_count integer NOT NULL,
    worker_priorities integer[] NOT NULL,
    ruby_pid integer NOT NULL,
    ruby_hostname text NOT NULL,
    queues text[] NOT NULL,
    listening boolean NOT NULL,
    job_schema_version integer DEFAULT 1,
    CONSTRAINT valid_queues CHECK (((array_ndims(queues) = 1) AND (array_length(queues, 1) IS NOT NULL))),
    CONSTRAINT valid_worker_priorities CHECK (((array_ndims(worker_priorities) = 1) AND (array_length(worker_priorities, 1) IS NOT NULL)))
);


--
-- Name: que_values; Type: TABLE; Schema: public; Owner: -
--

CREATE TABLE public.que_values (
    key text NOT NULL,
    value jsonb DEFAULT '{}'::jsonb NOT NULL,
    CONSTRAINT valid_value CHECK ((jsonb_typeof(value) = 'object'::text))
)
WITH (fillfactor='90');


--
-- Name: report_builder_published_graph_data_units; Type: TABLE; Schema: public; Owner: -
--

CREATE TABLE public.report_builder_published_graph_data_units (
    id uuid DEFAULT shared_extensions.gen_random_uuid() NOT NULL,
    report_id uuid NOT NULL,
    graph_id character varying NOT NULL,
    data jsonb NOT NULL,
    created_at timestamp(6) without time zone NOT NULL,
    updated_at timestamp(6) without time zone NOT NULL
);


--
-- Name: report_builder_reports; Type: TABLE; Schema: public; Owner: -
--

CREATE TABLE public.report_builder_reports (
    id uuid DEFAULT shared_extensions.gen_random_uuid() NOT NULL,
    name character varying,
    owner_id uuid,
    created_at timestamp(6) without time zone NOT NULL,
    updated_at timestamp(6) without time zone NOT NULL,
    phase_id uuid,
    visible boolean DEFAULT false NOT NULL,
    name_tsvector tsvector GENERATED ALWAYS AS (to_tsvector('simple'::regconfig, (name)::text)) STORED
);


--
-- Name: schema_migrations; Type: TABLE; Schema: public; Owner: -
--

CREATE TABLE public.schema_migrations (
    version character varying NOT NULL
);


--
-- Name: spam_reports; Type: TABLE; Schema: public; Owner: -
--

CREATE TABLE public.spam_reports (
    id uuid DEFAULT shared_extensions.gen_random_uuid() NOT NULL,
    spam_reportable_id uuid NOT NULL,
    spam_reportable_type character varying NOT NULL,
    reported_at timestamp without time zone NOT NULL,
    reason_code character varying,
    other_reason character varying,
    user_id uuid,
    created_at timestamp without time zone NOT NULL,
    updated_at timestamp without time zone NOT NULL
);


--
-- Name: static_page_files; Type: TABLE; Schema: public; Owner: -
--

CREATE TABLE public.static_page_files (
    id uuid DEFAULT shared_extensions.gen_random_uuid() NOT NULL,
    static_page_id uuid,
    file character varying,
    ordering integer,
    name character varying,
    created_at timestamp without time zone NOT NULL,
    updated_at timestamp without time zone NOT NULL
);


--
-- Name: static_pages; Type: TABLE; Schema: public; Owner: -
--

CREATE TABLE public.static_pages (
    id uuid DEFAULT shared_extensions.gen_random_uuid() NOT NULL,
    title_multiloc jsonb DEFAULT '{}'::jsonb,
    slug character varying,
    created_at timestamp without time zone NOT NULL,
    updated_at timestamp without time zone NOT NULL,
    code character varying NOT NULL,
    top_info_section_multiloc jsonb DEFAULT '{}'::jsonb NOT NULL,
    banner_enabled boolean DEFAULT false NOT NULL,
    banner_layout character varying DEFAULT 'full_width_banner_layout'::character varying NOT NULL,
    banner_overlay_color character varying,
    banner_overlay_opacity integer,
    banner_cta_button_multiloc jsonb DEFAULT '{}'::jsonb NOT NULL,
    banner_cta_button_type character varying DEFAULT 'no_button'::character varying NOT NULL,
    banner_cta_button_url character varying,
    banner_header_multiloc jsonb DEFAULT '{}'::jsonb NOT NULL,
    banner_subheader_multiloc jsonb DEFAULT '{}'::jsonb NOT NULL,
    top_info_section_enabled boolean DEFAULT false NOT NULL,
    files_section_enabled boolean DEFAULT false NOT NULL,
    projects_enabled boolean DEFAULT false NOT NULL,
    projects_filter_type character varying DEFAULT 'no_filter'::character varying NOT NULL,
    events_widget_enabled boolean DEFAULT false NOT NULL,
    bottom_info_section_enabled boolean DEFAULT false NOT NULL,
    bottom_info_section_multiloc jsonb DEFAULT '{}'::jsonb NOT NULL,
    header_bg character varying
);


--
-- Name: static_pages_topics; Type: TABLE; Schema: public; Owner: -
--

CREATE TABLE public.static_pages_topics (
    id uuid DEFAULT shared_extensions.gen_random_uuid() NOT NULL,
    topic_id uuid NOT NULL,
    static_page_id uuid NOT NULL,
    created_at timestamp(6) without time zone NOT NULL,
    updated_at timestamp(6) without time zone NOT NULL
);


--
-- Name: surveys_responses; Type: TABLE; Schema: public; Owner: -
--

CREATE TABLE public.surveys_responses (
    id uuid DEFAULT shared_extensions.gen_random_uuid() NOT NULL,
    phase_id uuid NOT NULL,
    survey_service character varying NOT NULL,
    external_survey_id character varying NOT NULL,
    external_response_id character varying NOT NULL,
    user_id uuid,
    started_at timestamp without time zone,
    submitted_at timestamp without time zone NOT NULL,
    answers jsonb DEFAULT '{}'::jsonb,
    created_at timestamp without time zone NOT NULL,
    updated_at timestamp without time zone NOT NULL
);


--
-- Name: tenants; Type: TABLE; Schema: public; Owner: -
--

CREATE TABLE public.tenants (
    id uuid DEFAULT shared_extensions.gen_random_uuid() NOT NULL,
    name character varying,
    host character varying,
    settings jsonb DEFAULT '{}'::jsonb,
    created_at timestamp without time zone NOT NULL,
    updated_at timestamp without time zone NOT NULL,
    logo character varying,
    favicon character varying,
    style jsonb DEFAULT '{}'::jsonb,
    deleted_at timestamp without time zone,
    creation_finalized_at timestamp without time zone
);


--
-- Name: text_images; Type: TABLE; Schema: public; Owner: -
--

CREATE TABLE public.text_images (
    id uuid DEFAULT shared_extensions.gen_random_uuid() NOT NULL,
    imageable_type character varying NOT NULL,
    imageable_id uuid NOT NULL,
    imageable_field character varying,
    image character varying,
    created_at timestamp without time zone NOT NULL,
    updated_at timestamp without time zone NOT NULL,
    text_reference character varying NOT NULL
);


--
-- Name: topics; Type: TABLE; Schema: public; Owner: -
--

CREATE TABLE public.topics (
    id uuid DEFAULT shared_extensions.gen_random_uuid() NOT NULL,
    title_multiloc jsonb DEFAULT '{}'::jsonb,
    description_multiloc jsonb DEFAULT '{}'::jsonb,
    icon character varying,
    created_at timestamp without time zone NOT NULL,
    updated_at timestamp without time zone NOT NULL,
    ordering integer,
    code character varying DEFAULT 'custom'::character varying NOT NULL,
    followers_count integer DEFAULT 0 NOT NULL,
    include_in_onboarding boolean DEFAULT false NOT NULL
);


--
-- Name: user_custom_fields_representativeness_ref_distributions; Type: TABLE; Schema: public; Owner: -
--

CREATE TABLE public.user_custom_fields_representativeness_ref_distributions (
    id uuid DEFAULT shared_extensions.gen_random_uuid() NOT NULL,
    custom_field_id uuid NOT NULL,
    distribution jsonb NOT NULL,
    created_at timestamp(6) without time zone NOT NULL,
    updated_at timestamp(6) without time zone NOT NULL,
    type character varying
);


--
-- Name: verification_verifications; Type: TABLE; Schema: public; Owner: -
--

CREATE TABLE public.verification_verifications (
    id uuid DEFAULT shared_extensions.gen_random_uuid() NOT NULL,
    user_id uuid,
    method_name character varying NOT NULL,
    hashed_uid character varying NOT NULL,
    active boolean DEFAULT true NOT NULL,
    created_at timestamp without time zone NOT NULL,
    updated_at timestamp without time zone NOT NULL
);


--
-- Name: areas_static_pages id; Type: DEFAULT; Schema: public; Owner: -
--

ALTER TABLE ONLY public.areas_static_pages ALTER COLUMN id SET DEFAULT nextval('public.areas_static_pages_id_seq'::regclass);


--
-- Name: que_jobs id; Type: DEFAULT; Schema: public; Owner: -
--

ALTER TABLE ONLY public.que_jobs ALTER COLUMN id SET DEFAULT nextval('public.que_jobs_id_seq'::regclass);


--
-- Name: activities activities_pkey; Type: CONSTRAINT; Schema: public; Owner: -
--

ALTER TABLE ONLY public.activities
    ADD CONSTRAINT activities_pkey PRIMARY KEY (id);


--
-- Name: admin_publications admin_publications_pkey; Type: CONSTRAINT; Schema: public; Owner: -
--

ALTER TABLE ONLY public.admin_publications
    ADD CONSTRAINT admin_publications_pkey PRIMARY KEY (id);


--
-- Name: analysis_additional_custom_fields analysis_analyses_custom_fields_pkey; Type: CONSTRAINT; Schema: public; Owner: -
--

ALTER TABLE ONLY public.analysis_additional_custom_fields
    ADD CONSTRAINT analysis_analyses_custom_fields_pkey PRIMARY KEY (id);


--
-- Name: analysis_analyses analysis_analyses_pkey; Type: CONSTRAINT; Schema: public; Owner: -
--

ALTER TABLE ONLY public.analysis_analyses
    ADD CONSTRAINT analysis_analyses_pkey PRIMARY KEY (id);


--
-- Name: analysis_background_tasks analysis_background_tasks_pkey; Type: CONSTRAINT; Schema: public; Owner: -
--

ALTER TABLE ONLY public.analysis_background_tasks
    ADD CONSTRAINT analysis_background_tasks_pkey PRIMARY KEY (id);


--
<<<<<<< HEAD
-- Name: analysis_comments_summaries analysis_comments_summaries_pkey; Type: CONSTRAINT; Schema: public; Owner: -
--

ALTER TABLE ONLY public.analysis_comments_summaries
    ADD CONSTRAINT analysis_comments_summaries_pkey PRIMARY KEY (id);


--
=======
>>>>>>> 26fbe002
-- Name: analysis_heatmap_cells analysis_heatmap_cells_pkey; Type: CONSTRAINT; Schema: public; Owner: -
--

ALTER TABLE ONLY public.analysis_heatmap_cells
    ADD CONSTRAINT analysis_heatmap_cells_pkey PRIMARY KEY (id);


--
-- Name: analysis_insights analysis_insights_pkey; Type: CONSTRAINT; Schema: public; Owner: -
--

ALTER TABLE ONLY public.analysis_insights
    ADD CONSTRAINT analysis_insights_pkey PRIMARY KEY (id);


--
-- Name: analysis_questions analysis_questions_pkey; Type: CONSTRAINT; Schema: public; Owner: -
--

ALTER TABLE ONLY public.analysis_questions
    ADD CONSTRAINT analysis_questions_pkey PRIMARY KEY (id);


--
-- Name: analysis_summaries analysis_summaries_pkey; Type: CONSTRAINT; Schema: public; Owner: -
--

ALTER TABLE ONLY public.analysis_summaries
    ADD CONSTRAINT analysis_summaries_pkey PRIMARY KEY (id);


--
-- Name: analysis_taggings analysis_taggings_pkey; Type: CONSTRAINT; Schema: public; Owner: -
--

ALTER TABLE ONLY public.analysis_taggings
    ADD CONSTRAINT analysis_taggings_pkey PRIMARY KEY (id);


--
-- Name: analysis_tags analysis_tags_pkey; Type: CONSTRAINT; Schema: public; Owner: -
--

ALTER TABLE ONLY public.analysis_tags
    ADD CONSTRAINT analysis_tags_pkey PRIMARY KEY (id);


--
-- Name: analytics_dimension_dates analytics_dimension_dates_pkey; Type: CONSTRAINT; Schema: public; Owner: -
--

ALTER TABLE ONLY public.analytics_dimension_dates
    ADD CONSTRAINT analytics_dimension_dates_pkey PRIMARY KEY (date);


--
-- Name: analytics_dimension_locales analytics_dimension_locales_pkey; Type: CONSTRAINT; Schema: public; Owner: -
--

ALTER TABLE ONLY public.analytics_dimension_locales
    ADD CONSTRAINT analytics_dimension_locales_pkey PRIMARY KEY (id);


--
-- Name: analytics_dimension_referrer_types analytics_dimension_referrer_types_pkey; Type: CONSTRAINT; Schema: public; Owner: -
--

ALTER TABLE ONLY public.analytics_dimension_referrer_types
    ADD CONSTRAINT analytics_dimension_referrer_types_pkey PRIMARY KEY (id);


--
-- Name: analytics_dimension_types analytics_dimension_types_pkey; Type: CONSTRAINT; Schema: public; Owner: -
--

ALTER TABLE ONLY public.analytics_dimension_types
    ADD CONSTRAINT analytics_dimension_types_pkey PRIMARY KEY (id);


--
-- Name: analytics_fact_visits analytics_fact_visits_pkey; Type: CONSTRAINT; Schema: public; Owner: -
--

ALTER TABLE ONLY public.analytics_fact_visits
    ADD CONSTRAINT analytics_fact_visits_pkey PRIMARY KEY (id);


--
-- Name: app_configurations app_configurations_pkey; Type: CONSTRAINT; Schema: public; Owner: -
--

ALTER TABLE ONLY public.app_configurations
    ADD CONSTRAINT app_configurations_pkey PRIMARY KEY (id);


--
-- Name: ar_internal_metadata ar_internal_metadata_pkey; Type: CONSTRAINT; Schema: public; Owner: -
--

ALTER TABLE ONLY public.ar_internal_metadata
    ADD CONSTRAINT ar_internal_metadata_pkey PRIMARY KEY (key);


--
-- Name: areas areas_pkey; Type: CONSTRAINT; Schema: public; Owner: -
--

ALTER TABLE ONLY public.areas
    ADD CONSTRAINT areas_pkey PRIMARY KEY (id);


--
-- Name: areas_projects areas_projects_pkey; Type: CONSTRAINT; Schema: public; Owner: -
--

ALTER TABLE ONLY public.areas_projects
    ADD CONSTRAINT areas_projects_pkey PRIMARY KEY (id);


--
-- Name: areas_static_pages areas_static_pages_pkey; Type: CONSTRAINT; Schema: public; Owner: -
--

ALTER TABLE ONLY public.areas_static_pages
    ADD CONSTRAINT areas_static_pages_pkey PRIMARY KEY (id);


--
-- Name: authoring_assistance_responses authoring_assistance_responses_pkey; Type: CONSTRAINT; Schema: public; Owner: -
--

ALTER TABLE ONLY public.authoring_assistance_responses
    ADD CONSTRAINT authoring_assistance_responses_pkey PRIMARY KEY (id);


--
-- Name: baskets_ideas baskets_ideas_pkey; Type: CONSTRAINT; Schema: public; Owner: -
--

ALTER TABLE ONLY public.baskets_ideas
    ADD CONSTRAINT baskets_ideas_pkey PRIMARY KEY (id);


--
-- Name: baskets baskets_pkey; Type: CONSTRAINT; Schema: public; Owner: -
--

ALTER TABLE ONLY public.baskets
    ADD CONSTRAINT baskets_pkey PRIMARY KEY (id);


--
-- Name: comments comments_pkey; Type: CONSTRAINT; Schema: public; Owner: -
--

ALTER TABLE ONLY public.comments
    ADD CONSTRAINT comments_pkey PRIMARY KEY (id);


--
-- Name: common_passwords common_passwords_pkey; Type: CONSTRAINT; Schema: public; Owner: -
--

ALTER TABLE ONLY public.common_passwords
    ADD CONSTRAINT common_passwords_pkey PRIMARY KEY (id);


--
-- Name: content_builder_layout_images content_builder_layout_images_pkey; Type: CONSTRAINT; Schema: public; Owner: -
--

ALTER TABLE ONLY public.content_builder_layout_images
    ADD CONSTRAINT content_builder_layout_images_pkey PRIMARY KEY (id);


--
-- Name: content_builder_layouts content_builder_layouts_pkey; Type: CONSTRAINT; Schema: public; Owner: -
--

ALTER TABLE ONLY public.content_builder_layouts
    ADD CONSTRAINT content_builder_layouts_pkey PRIMARY KEY (id);


--
-- Name: cosponsorships cosponsorships_pkey; Type: CONSTRAINT; Schema: public; Owner: -
--

ALTER TABLE ONLY public.cosponsorships
    ADD CONSTRAINT cosponsorships_pkey PRIMARY KEY (id);


--
-- Name: custom_field_matrix_statements custom_field_matrix_statements_pkey; Type: CONSTRAINT; Schema: public; Owner: -
--

ALTER TABLE ONLY public.custom_field_matrix_statements
    ADD CONSTRAINT custom_field_matrix_statements_pkey PRIMARY KEY (id);


--
-- Name: custom_field_option_images custom_field_option_images_pkey; Type: CONSTRAINT; Schema: public; Owner: -
--

ALTER TABLE ONLY public.custom_field_option_images
    ADD CONSTRAINT custom_field_option_images_pkey PRIMARY KEY (id);


--
-- Name: custom_field_options custom_field_options_pkey; Type: CONSTRAINT; Schema: public; Owner: -
--

ALTER TABLE ONLY public.custom_field_options
    ADD CONSTRAINT custom_field_options_pkey PRIMARY KEY (id);


--
-- Name: custom_fields custom_fields_pkey; Type: CONSTRAINT; Schema: public; Owner: -
--

ALTER TABLE ONLY public.custom_fields
    ADD CONSTRAINT custom_fields_pkey PRIMARY KEY (id);


--
-- Name: custom_forms custom_forms_pkey; Type: CONSTRAINT; Schema: public; Owner: -
--

ALTER TABLE ONLY public.custom_forms
    ADD CONSTRAINT custom_forms_pkey PRIMARY KEY (id);


--
-- Name: email_campaigns_campaign_email_commands email_campaigns_campaign_email_commands_pkey; Type: CONSTRAINT; Schema: public; Owner: -
--

ALTER TABLE ONLY public.email_campaigns_campaign_email_commands
    ADD CONSTRAINT email_campaigns_campaign_email_commands_pkey PRIMARY KEY (id);


--
-- Name: email_campaigns_campaigns_groups email_campaigns_campaigns_groups_pkey; Type: CONSTRAINT; Schema: public; Owner: -
--

ALTER TABLE ONLY public.email_campaigns_campaigns_groups
    ADD CONSTRAINT email_campaigns_campaigns_groups_pkey PRIMARY KEY (id);


--
-- Name: email_campaigns_campaigns email_campaigns_campaigns_pkey; Type: CONSTRAINT; Schema: public; Owner: -
--

ALTER TABLE ONLY public.email_campaigns_campaigns
    ADD CONSTRAINT email_campaigns_campaigns_pkey PRIMARY KEY (id);


--
-- Name: email_campaigns_consents email_campaigns_consents_pkey; Type: CONSTRAINT; Schema: public; Owner: -
--

ALTER TABLE ONLY public.email_campaigns_consents
    ADD CONSTRAINT email_campaigns_consents_pkey PRIMARY KEY (id);


--
-- Name: email_campaigns_deliveries email_campaigns_deliveries_pkey; Type: CONSTRAINT; Schema: public; Owner: -
--

ALTER TABLE ONLY public.email_campaigns_deliveries
    ADD CONSTRAINT email_campaigns_deliveries_pkey PRIMARY KEY (id);


--
-- Name: email_campaigns_examples email_campaigns_examples_pkey; Type: CONSTRAINT; Schema: public; Owner: -
--

ALTER TABLE ONLY public.email_campaigns_examples
    ADD CONSTRAINT email_campaigns_examples_pkey PRIMARY KEY (id);


--
-- Name: email_campaigns_unsubscription_tokens email_campaigns_unsubscription_tokens_pkey; Type: CONSTRAINT; Schema: public; Owner: -
--

ALTER TABLE ONLY public.email_campaigns_unsubscription_tokens
    ADD CONSTRAINT email_campaigns_unsubscription_tokens_pkey PRIMARY KEY (id);


--
-- Name: email_snippets email_snippets_pkey; Type: CONSTRAINT; Schema: public; Owner: -
--

ALTER TABLE ONLY public.email_snippets
    ADD CONSTRAINT email_snippets_pkey PRIMARY KEY (id);


--
-- Name: embeddings_similarities embeddings_similarities_pkey; Type: CONSTRAINT; Schema: public; Owner: -
--

ALTER TABLE ONLY public.embeddings_similarities
    ADD CONSTRAINT embeddings_similarities_pkey PRIMARY KEY (id);


--
-- Name: event_files event_files_pkey; Type: CONSTRAINT; Schema: public; Owner: -
--

ALTER TABLE ONLY public.event_files
    ADD CONSTRAINT event_files_pkey PRIMARY KEY (id);


--
-- Name: event_images event_images_pkey; Type: CONSTRAINT; Schema: public; Owner: -
--

ALTER TABLE ONLY public.event_images
    ADD CONSTRAINT event_images_pkey PRIMARY KEY (id);


--
-- Name: events_attendances events_attendances_pkey; Type: CONSTRAINT; Schema: public; Owner: -
--

ALTER TABLE ONLY public.events_attendances
    ADD CONSTRAINT events_attendances_pkey PRIMARY KEY (id);


--
-- Name: events events_pkey; Type: CONSTRAINT; Schema: public; Owner: -
--

ALTER TABLE ONLY public.events
    ADD CONSTRAINT events_pkey PRIMARY KEY (id);


--
-- Name: experiments experiments_pkey; Type: CONSTRAINT; Schema: public; Owner: -
--

ALTER TABLE ONLY public.experiments
    ADD CONSTRAINT experiments_pkey PRIMARY KEY (id);


--
-- Name: flag_inappropriate_content_inappropriate_content_flags flag_inappropriate_content_inappropriate_content_flags_pkey; Type: CONSTRAINT; Schema: public; Owner: -
--

ALTER TABLE ONLY public.flag_inappropriate_content_inappropriate_content_flags
    ADD CONSTRAINT flag_inappropriate_content_inappropriate_content_flags_pkey PRIMARY KEY (id);


--
-- Name: followers followers_pkey; Type: CONSTRAINT; Schema: public; Owner: -
--

ALTER TABLE ONLY public.followers
    ADD CONSTRAINT followers_pkey PRIMARY KEY (id);


--
-- Name: groups_permissions groups_permissions_pkey; Type: CONSTRAINT; Schema: public; Owner: -
--

ALTER TABLE ONLY public.groups_permissions
    ADD CONSTRAINT groups_permissions_pkey PRIMARY KEY (id);


--
-- Name: groups groups_pkey; Type: CONSTRAINT; Schema: public; Owner: -
--

ALTER TABLE ONLY public.groups
    ADD CONSTRAINT groups_pkey PRIMARY KEY (id);


--
-- Name: groups_projects groups_projects_pkey; Type: CONSTRAINT; Schema: public; Owner: -
--

ALTER TABLE ONLY public.groups_projects
    ADD CONSTRAINT groups_projects_pkey PRIMARY KEY (id);


--
-- Name: idea_files idea_files_pkey; Type: CONSTRAINT; Schema: public; Owner: -
--

ALTER TABLE ONLY public.idea_files
    ADD CONSTRAINT idea_files_pkey PRIMARY KEY (id);


--
-- Name: idea_images idea_images_pkey; Type: CONSTRAINT; Schema: public; Owner: -
--

ALTER TABLE ONLY public.idea_images
    ADD CONSTRAINT idea_images_pkey PRIMARY KEY (id);


--
-- Name: idea_import_files idea_import_files_pkey; Type: CONSTRAINT; Schema: public; Owner: -
--

ALTER TABLE ONLY public.idea_import_files
    ADD CONSTRAINT idea_import_files_pkey PRIMARY KEY (id);


--
-- Name: idea_imports idea_imports_pkey; Type: CONSTRAINT; Schema: public; Owner: -
--

ALTER TABLE ONLY public.idea_imports
    ADD CONSTRAINT idea_imports_pkey PRIMARY KEY (id);


--
-- Name: idea_statuses idea_statuses_pkey; Type: CONSTRAINT; Schema: public; Owner: -
--

ALTER TABLE ONLY public.idea_statuses
    ADD CONSTRAINT idea_statuses_pkey PRIMARY KEY (id);


--
-- Name: ideas_phases ideas_phases_pkey; Type: CONSTRAINT; Schema: public; Owner: -
--

ALTER TABLE ONLY public.ideas_phases
    ADD CONSTRAINT ideas_phases_pkey PRIMARY KEY (id);


--
-- Name: ideas ideas_pkey; Type: CONSTRAINT; Schema: public; Owner: -
--

ALTER TABLE ONLY public.ideas
    ADD CONSTRAINT ideas_pkey PRIMARY KEY (id);


--
-- Name: ideas_topics ideas_topics_pkey; Type: CONSTRAINT; Schema: public; Owner: -
--

ALTER TABLE ONLY public.ideas_topics
    ADD CONSTRAINT ideas_topics_pkey PRIMARY KEY (id);


--
-- Name: identities identities_pkey; Type: CONSTRAINT; Schema: public; Owner: -
--

ALTER TABLE ONLY public.identities
    ADD CONSTRAINT identities_pkey PRIMARY KEY (id);


--
-- Name: impact_tracking_pageviews impact_tracking_pageviews_pkey; Type: CONSTRAINT; Schema: public; Owner: -
--

ALTER TABLE ONLY public.impact_tracking_pageviews
    ADD CONSTRAINT impact_tracking_pageviews_pkey PRIMARY KEY (id);


--
-- Name: impact_tracking_salts impact_tracking_salts_pkey; Type: CONSTRAINT; Schema: public; Owner: -
--

ALTER TABLE ONLY public.impact_tracking_salts
    ADD CONSTRAINT impact_tracking_salts_pkey PRIMARY KEY (id);


--
-- Name: impact_tracking_sessions impact_tracking_sessions_pkey; Type: CONSTRAINT; Schema: public; Owner: -
--

ALTER TABLE ONLY public.impact_tracking_sessions
    ADD CONSTRAINT impact_tracking_sessions_pkey PRIMARY KEY (id);


--
-- Name: internal_comments internal_comments_pkey; Type: CONSTRAINT; Schema: public; Owner: -
--

ALTER TABLE ONLY public.internal_comments
    ADD CONSTRAINT internal_comments_pkey PRIMARY KEY (id);


--
-- Name: invites invites_pkey; Type: CONSTRAINT; Schema: public; Owner: -
--

ALTER TABLE ONLY public.invites
    ADD CONSTRAINT invites_pkey PRIMARY KEY (id);


--
-- Name: machine_translations_machine_translations machine_translations_machine_translations_pkey; Type: CONSTRAINT; Schema: public; Owner: -
--

ALTER TABLE ONLY public.machine_translations_machine_translations
    ADD CONSTRAINT machine_translations_machine_translations_pkey PRIMARY KEY (id);


--
-- Name: maps_layers maps_layers_pkey; Type: CONSTRAINT; Schema: public; Owner: -
--

ALTER TABLE ONLY public.maps_layers
    ADD CONSTRAINT maps_layers_pkey PRIMARY KEY (id);


--
-- Name: maps_map_configs maps_map_configs_pkey; Type: CONSTRAINT; Schema: public; Owner: -
--

ALTER TABLE ONLY public.maps_map_configs
    ADD CONSTRAINT maps_map_configs_pkey PRIMARY KEY (id);


--
-- Name: memberships memberships_pkey; Type: CONSTRAINT; Schema: public; Owner: -
--

ALTER TABLE ONLY public.memberships
    ADD CONSTRAINT memberships_pkey PRIMARY KEY (id);


--
-- Name: moderation_moderation_statuses moderation_statuses_pkey; Type: CONSTRAINT; Schema: public; Owner: -
--

ALTER TABLE ONLY public.moderation_moderation_statuses
    ADD CONSTRAINT moderation_statuses_pkey PRIMARY KEY (id);


--
-- Name: nav_bar_items nav_bar_items_pkey; Type: CONSTRAINT; Schema: public; Owner: -
--

ALTER TABLE ONLY public.nav_bar_items
    ADD CONSTRAINT nav_bar_items_pkey PRIMARY KEY (id);


--
-- Name: notifications notifications_pkey; Type: CONSTRAINT; Schema: public; Owner: -
--

ALTER TABLE ONLY public.notifications
    ADD CONSTRAINT notifications_pkey PRIMARY KEY (id);


--
-- Name: official_feedbacks official_feedbacks_pkey; Type: CONSTRAINT; Schema: public; Owner: -
--

ALTER TABLE ONLY public.official_feedbacks
    ADD CONSTRAINT official_feedbacks_pkey PRIMARY KEY (id);


--
-- Name: onboarding_campaign_dismissals onboarding_campaign_dismissals_pkey; Type: CONSTRAINT; Schema: public; Owner: -
--

ALTER TABLE ONLY public.onboarding_campaign_dismissals
    ADD CONSTRAINT onboarding_campaign_dismissals_pkey PRIMARY KEY (id);


--
-- Name: static_page_files page_files_pkey; Type: CONSTRAINT; Schema: public; Owner: -
--

ALTER TABLE ONLY public.static_page_files
    ADD CONSTRAINT page_files_pkey PRIMARY KEY (id);


--
-- Name: static_pages pages_pkey; Type: CONSTRAINT; Schema: public; Owner: -
--

ALTER TABLE ONLY public.static_pages
    ADD CONSTRAINT pages_pkey PRIMARY KEY (id);


--
-- Name: permissions_custom_fields permissions_custom_fields_pkey; Type: CONSTRAINT; Schema: public; Owner: -
--

ALTER TABLE ONLY public.permissions_custom_fields
    ADD CONSTRAINT permissions_custom_fields_pkey PRIMARY KEY (id);


--
-- Name: permissions permissions_pkey; Type: CONSTRAINT; Schema: public; Owner: -
--

ALTER TABLE ONLY public.permissions
    ADD CONSTRAINT permissions_pkey PRIMARY KEY (id);


--
-- Name: phase_files phase_files_pkey; Type: CONSTRAINT; Schema: public; Owner: -
--

ALTER TABLE ONLY public.phase_files
    ADD CONSTRAINT phase_files_pkey PRIMARY KEY (id);


--
-- Name: phases phases_pkey; Type: CONSTRAINT; Schema: public; Owner: -
--

ALTER TABLE ONLY public.phases
    ADD CONSTRAINT phases_pkey PRIMARY KEY (id);


--
-- Name: polls_options polls_options_pkey; Type: CONSTRAINT; Schema: public; Owner: -
--

ALTER TABLE ONLY public.polls_options
    ADD CONSTRAINT polls_options_pkey PRIMARY KEY (id);


--
-- Name: polls_questions polls_questions_pkey; Type: CONSTRAINT; Schema: public; Owner: -
--

ALTER TABLE ONLY public.polls_questions
    ADD CONSTRAINT polls_questions_pkey PRIMARY KEY (id);


--
-- Name: polls_response_options polls_response_options_pkey; Type: CONSTRAINT; Schema: public; Owner: -
--

ALTER TABLE ONLY public.polls_response_options
    ADD CONSTRAINT polls_response_options_pkey PRIMARY KEY (id);


--
-- Name: polls_responses polls_responses_pkey; Type: CONSTRAINT; Schema: public; Owner: -
--

ALTER TABLE ONLY public.polls_responses
    ADD CONSTRAINT polls_responses_pkey PRIMARY KEY (id);


--
-- Name: project_files project_files_pkey; Type: CONSTRAINT; Schema: public; Owner: -
--

ALTER TABLE ONLY public.project_files
    ADD CONSTRAINT project_files_pkey PRIMARY KEY (id);


--
-- Name: project_folders_files project_folder_files_pkey; Type: CONSTRAINT; Schema: public; Owner: -
--

ALTER TABLE ONLY public.project_folders_files
    ADD CONSTRAINT project_folder_files_pkey PRIMARY KEY (id);


--
-- Name: project_folders_images project_folder_images_pkey; Type: CONSTRAINT; Schema: public; Owner: -
--

ALTER TABLE ONLY public.project_folders_images
    ADD CONSTRAINT project_folder_images_pkey PRIMARY KEY (id);


--
-- Name: project_folders_folders project_folders_pkey; Type: CONSTRAINT; Schema: public; Owner: -
--

ALTER TABLE ONLY public.project_folders_folders
    ADD CONSTRAINT project_folders_pkey PRIMARY KEY (id);


--
-- Name: project_images project_images_pkey; Type: CONSTRAINT; Schema: public; Owner: -
--

ALTER TABLE ONLY public.project_images
    ADD CONSTRAINT project_images_pkey PRIMARY KEY (id);


--
-- Name: project_reviews project_reviews_pkey; Type: CONSTRAINT; Schema: public; Owner: -
--

ALTER TABLE ONLY public.project_reviews
    ADD CONSTRAINT project_reviews_pkey PRIMARY KEY (id);


--
-- Name: projects_allowed_input_topics projects_allowed_input_topics_pkey; Type: CONSTRAINT; Schema: public; Owner: -
--

ALTER TABLE ONLY public.projects_allowed_input_topics
    ADD CONSTRAINT projects_allowed_input_topics_pkey PRIMARY KEY (id);


--
-- Name: projects projects_pkey; Type: CONSTRAINT; Schema: public; Owner: -
--

ALTER TABLE ONLY public.projects
    ADD CONSTRAINT projects_pkey PRIMARY KEY (id);


--
-- Name: projects_topics projects_topics_pkey; Type: CONSTRAINT; Schema: public; Owner: -
--

ALTER TABLE ONLY public.projects_topics
    ADD CONSTRAINT projects_topics_pkey PRIMARY KEY (id);


--
-- Name: public_api_api_clients public_api_api_clients_pkey; Type: CONSTRAINT; Schema: public; Owner: -
--

ALTER TABLE ONLY public.public_api_api_clients
    ADD CONSTRAINT public_api_api_clients_pkey PRIMARY KEY (id);


--
-- Name: que_jobs que_jobs_pkey; Type: CONSTRAINT; Schema: public; Owner: -
--

ALTER TABLE ONLY public.que_jobs
    ADD CONSTRAINT que_jobs_pkey PRIMARY KEY (id);


--
-- Name: que_lockers que_lockers_pkey; Type: CONSTRAINT; Schema: public; Owner: -
--

ALTER TABLE ONLY public.que_lockers
    ADD CONSTRAINT que_lockers_pkey PRIMARY KEY (pid);


--
-- Name: que_values que_values_pkey; Type: CONSTRAINT; Schema: public; Owner: -
--

ALTER TABLE ONLY public.que_values
    ADD CONSTRAINT que_values_pkey PRIMARY KEY (key);


--
-- Name: report_builder_published_graph_data_units report_builder_published_graph_data_units_pkey; Type: CONSTRAINT; Schema: public; Owner: -
--

ALTER TABLE ONLY public.report_builder_published_graph_data_units
    ADD CONSTRAINT report_builder_published_graph_data_units_pkey PRIMARY KEY (id);


--
-- Name: report_builder_reports report_builder_reports_pkey; Type: CONSTRAINT; Schema: public; Owner: -
--

ALTER TABLE ONLY public.report_builder_reports
    ADD CONSTRAINT report_builder_reports_pkey PRIMARY KEY (id);


--
-- Name: schema_migrations schema_migrations_pkey; Type: CONSTRAINT; Schema: public; Owner: -
--

ALTER TABLE ONLY public.schema_migrations
    ADD CONSTRAINT schema_migrations_pkey PRIMARY KEY (version);


--
-- Name: spam_reports spam_reports_pkey; Type: CONSTRAINT; Schema: public; Owner: -
--

ALTER TABLE ONLY public.spam_reports
    ADD CONSTRAINT spam_reports_pkey PRIMARY KEY (id);


--
-- Name: static_pages_topics static_pages_topics_pkey; Type: CONSTRAINT; Schema: public; Owner: -
--

ALTER TABLE ONLY public.static_pages_topics
    ADD CONSTRAINT static_pages_topics_pkey PRIMARY KEY (id);


--
-- Name: surveys_responses surveys_responses_pkey; Type: CONSTRAINT; Schema: public; Owner: -
--

ALTER TABLE ONLY public.surveys_responses
    ADD CONSTRAINT surveys_responses_pkey PRIMARY KEY (id);


--
-- Name: tenants tenants_pkey; Type: CONSTRAINT; Schema: public; Owner: -
--

ALTER TABLE ONLY public.tenants
    ADD CONSTRAINT tenants_pkey PRIMARY KEY (id);


--
-- Name: text_images text_images_pkey; Type: CONSTRAINT; Schema: public; Owner: -
--

ALTER TABLE ONLY public.text_images
    ADD CONSTRAINT text_images_pkey PRIMARY KEY (id);


--
-- Name: topics topics_pkey; Type: CONSTRAINT; Schema: public; Owner: -
--

ALTER TABLE ONLY public.topics
    ADD CONSTRAINT topics_pkey PRIMARY KEY (id);


--
-- Name: user_custom_fields_representativeness_ref_distributions user_custom_fields_representativeness_ref_distributions_pkey; Type: CONSTRAINT; Schema: public; Owner: -
--

ALTER TABLE ONLY public.user_custom_fields_representativeness_ref_distributions
    ADD CONSTRAINT user_custom_fields_representativeness_ref_distributions_pkey PRIMARY KEY (id);


--
-- Name: users users_pkey; Type: CONSTRAINT; Schema: public; Owner: -
--

ALTER TABLE ONLY public.users
    ADD CONSTRAINT users_pkey PRIMARY KEY (id);


--
-- Name: id_id_card_lookup_id_cards verification_id_cards_pkey; Type: CONSTRAINT; Schema: public; Owner: -
--

ALTER TABLE ONLY public.id_id_card_lookup_id_cards
    ADD CONSTRAINT verification_id_cards_pkey PRIMARY KEY (id);


--
-- Name: verification_verifications verification_verifications_pkey; Type: CONSTRAINT; Schema: public; Owner: -
--

ALTER TABLE ONLY public.verification_verifications
    ADD CONSTRAINT verification_verifications_pkey PRIMARY KEY (id);


--
-- Name: volunteering_causes volunteering_causes_pkey; Type: CONSTRAINT; Schema: public; Owner: -
--

ALTER TABLE ONLY public.volunteering_causes
    ADD CONSTRAINT volunteering_causes_pkey PRIMARY KEY (id);


--
-- Name: volunteering_volunteers volunteering_volunteers_pkey; Type: CONSTRAINT; Schema: public; Owner: -
--

ALTER TABLE ONLY public.volunteering_volunteers
    ADD CONSTRAINT volunteering_volunteers_pkey PRIMARY KEY (id);


--
-- Name: reactions votes_pkey; Type: CONSTRAINT; Schema: public; Owner: -
--

ALTER TABLE ONLY public.reactions
    ADD CONSTRAINT votes_pkey PRIMARY KEY (id);


--
-- Name: i_analytics_dim_locales_fact_visits_on_locale_and_visit_ids; Type: INDEX; Schema: public; Owner: -
--

CREATE UNIQUE INDEX i_analytics_dim_locales_fact_visits_on_locale_and_visit_ids ON public.analytics_dimension_locales_fact_visits USING btree (dimension_locale_id, fact_visit_id);


--
-- Name: i_analytics_dim_projects_fact_visits_on_project_and_visit_ids; Type: INDEX; Schema: public; Owner: -
--

CREATE UNIQUE INDEX i_analytics_dim_projects_fact_visits_on_project_and_visit_ids ON public.analytics_dimension_projects_fact_visits USING btree (dimension_project_id, fact_visit_id);


--
-- Name: i_d_referrer_key; Type: INDEX; Schema: public; Owner: -
--

CREATE UNIQUE INDEX i_d_referrer_key ON public.analytics_dimension_referrer_types USING btree (key);


--
-- Name: i_l_v_locale; Type: INDEX; Schema: public; Owner: -
--

CREATE INDEX i_l_v_locale ON public.analytics_dimension_locales_fact_visits USING btree (dimension_locale_id);


--
-- Name: i_l_v_visit; Type: INDEX; Schema: public; Owner: -
--

CREATE INDEX i_l_v_visit ON public.analytics_dimension_locales_fact_visits USING btree (fact_visit_id);


--
-- Name: i_p_v_project; Type: INDEX; Schema: public; Owner: -
--

CREATE INDEX i_p_v_project ON public.analytics_dimension_projects_fact_visits USING btree (dimension_project_id);


--
-- Name: i_p_v_visit; Type: INDEX; Schema: public; Owner: -
--

CREATE INDEX i_p_v_visit ON public.analytics_dimension_projects_fact_visits USING btree (fact_visit_id);


--
-- Name: i_v_first_action; Type: INDEX; Schema: public; Owner: -
--

CREATE INDEX i_v_first_action ON public.analytics_fact_visits USING btree (dimension_date_first_action_id);


--
-- Name: i_v_last_action; Type: INDEX; Schema: public; Owner: -
--

CREATE INDEX i_v_last_action ON public.analytics_fact_visits USING btree (dimension_date_last_action_id);


--
-- Name: i_v_matomo_visit; Type: INDEX; Schema: public; Owner: -
--

CREATE UNIQUE INDEX i_v_matomo_visit ON public.analytics_fact_visits USING btree (matomo_visit_id);


--
-- Name: i_v_referrer_type; Type: INDEX; Schema: public; Owner: -
--

CREATE INDEX i_v_referrer_type ON public.analytics_fact_visits USING btree (dimension_referrer_type_id);


--
-- Name: i_v_timestamp; Type: INDEX; Schema: public; Owner: -
--

CREATE INDEX i_v_timestamp ON public.analytics_fact_visits USING btree (matomo_last_action_time);


--
-- Name: i_v_user; Type: INDEX; Schema: public; Owner: -
--

CREATE INDEX i_v_user ON public.analytics_fact_visits USING btree (dimension_user_id);


--
-- Name: inappropriate_content_flags_flaggable; Type: INDEX; Schema: public; Owner: -
--

CREATE INDEX inappropriate_content_flags_flaggable ON public.flag_inappropriate_content_inappropriate_content_flags USING btree (flaggable_id, flaggable_type);


--
-- Name: index_activities_on_acted_at; Type: INDEX; Schema: public; Owner: -
--

CREATE INDEX index_activities_on_acted_at ON public.activities USING btree (acted_at);


--
-- Name: index_activities_on_action; Type: INDEX; Schema: public; Owner: -
--

CREATE INDEX index_activities_on_action ON public.activities USING btree (action);


--
-- Name: index_activities_on_item_type_and_item_id; Type: INDEX; Schema: public; Owner: -
--

CREATE INDEX index_activities_on_item_type_and_item_id ON public.activities USING btree (item_type, item_id);


--
-- Name: index_activities_on_project_id; Type: INDEX; Schema: public; Owner: -
--

CREATE INDEX index_activities_on_project_id ON public.activities USING btree (project_id);


--
-- Name: index_activities_on_user_id; Type: INDEX; Schema: public; Owner: -
--

CREATE INDEX index_activities_on_user_id ON public.activities USING btree (user_id);


--
-- Name: index_admin_publications_on_depth; Type: INDEX; Schema: public; Owner: -
--

CREATE INDEX index_admin_publications_on_depth ON public.admin_publications USING btree (depth);


--
-- Name: index_admin_publications_on_lft; Type: INDEX; Schema: public; Owner: -
--

CREATE INDEX index_admin_publications_on_lft ON public.admin_publications USING btree (lft);


--
-- Name: index_admin_publications_on_ordering; Type: INDEX; Schema: public; Owner: -
--

CREATE INDEX index_admin_publications_on_ordering ON public.admin_publications USING btree (ordering);


--
-- Name: index_admin_publications_on_parent_id; Type: INDEX; Schema: public; Owner: -
--

CREATE INDEX index_admin_publications_on_parent_id ON public.admin_publications USING btree (parent_id);


--
-- Name: index_admin_publications_on_publication_status; Type: INDEX; Schema: public; Owner: -
--

CREATE INDEX index_admin_publications_on_publication_status ON public.admin_publications USING btree (publication_status);


--
-- Name: index_admin_publications_on_publication_type_and_publication_id; Type: INDEX; Schema: public; Owner: -
--

CREATE INDEX index_admin_publications_on_publication_type_and_publication_id ON public.admin_publications USING btree (publication_type, publication_id);


--
-- Name: index_admin_publications_on_rgt; Type: INDEX; Schema: public; Owner: -
--

CREATE INDEX index_admin_publications_on_rgt ON public.admin_publications USING btree (rgt);


--
-- Name: index_analysis_additional_custom_fields_on_analysis_id; Type: INDEX; Schema: public; Owner: -
--

CREATE INDEX index_analysis_additional_custom_fields_on_analysis_id ON public.analysis_additional_custom_fields USING btree (analysis_id);


--
-- Name: index_analysis_additional_custom_fields_on_custom_field_id; Type: INDEX; Schema: public; Owner: -
--

CREATE INDEX index_analysis_additional_custom_fields_on_custom_field_id ON public.analysis_additional_custom_fields USING btree (custom_field_id);


--
-- Name: index_analysis_analyses_custom_fields; Type: INDEX; Schema: public; Owner: -
--

CREATE UNIQUE INDEX index_analysis_analyses_custom_fields ON public.analysis_additional_custom_fields USING btree (analysis_id, custom_field_id);


--
-- Name: index_analysis_analyses_on_main_custom_field_id; Type: INDEX; Schema: public; Owner: -
--

CREATE INDEX index_analysis_analyses_on_main_custom_field_id ON public.analysis_analyses USING btree (main_custom_field_id);


--
-- Name: index_analysis_analyses_on_phase_id; Type: INDEX; Schema: public; Owner: -
--

CREATE INDEX index_analysis_analyses_on_phase_id ON public.analysis_analyses USING btree (phase_id);


--
-- Name: index_analysis_analyses_on_project_id; Type: INDEX; Schema: public; Owner: -
--

CREATE INDEX index_analysis_analyses_on_project_id ON public.analysis_analyses USING btree (project_id);


--
-- Name: index_analysis_background_tasks_on_analysis_id; Type: INDEX; Schema: public; Owner: -
--

CREATE INDEX index_analysis_background_tasks_on_analysis_id ON public.analysis_background_tasks USING btree (analysis_id);


--
<<<<<<< HEAD
-- Name: index_analysis_comments_summaries_on_background_task_id; Type: INDEX; Schema: public; Owner: -
--

CREATE INDEX index_analysis_comments_summaries_on_background_task_id ON public.analysis_comments_summaries USING btree (background_task_id);


--
-- Name: index_analysis_comments_summaries_on_idea_id; Type: INDEX; Schema: public; Owner: -
--

CREATE INDEX index_analysis_comments_summaries_on_idea_id ON public.analysis_comments_summaries USING btree (idea_id);


--
=======
>>>>>>> 26fbe002
-- Name: index_analysis_heatmap_cells_on_analysis_id; Type: INDEX; Schema: public; Owner: -
--

CREATE INDEX index_analysis_heatmap_cells_on_analysis_id ON public.analysis_heatmap_cells USING btree (analysis_id);


--
-- Name: index_analysis_heatmap_cells_on_column; Type: INDEX; Schema: public; Owner: -
--

CREATE INDEX index_analysis_heatmap_cells_on_column ON public.analysis_heatmap_cells USING btree (column_type, column_id);


--
-- Name: index_analysis_heatmap_cells_on_row; Type: INDEX; Schema: public; Owner: -
--

CREATE INDEX index_analysis_heatmap_cells_on_row ON public.analysis_heatmap_cells USING btree (row_type, row_id);


--
-- Name: index_analysis_heatmap_cells_uniqueness; Type: INDEX; Schema: public; Owner: -
--

CREATE UNIQUE INDEX index_analysis_heatmap_cells_uniqueness ON public.analysis_heatmap_cells USING btree (analysis_id, row_id, column_id, unit);


--
-- Name: index_analysis_insights_on_analysis_id; Type: INDEX; Schema: public; Owner: -
--

CREATE INDEX index_analysis_insights_on_analysis_id ON public.analysis_insights USING btree (analysis_id);


--
-- Name: index_analysis_insights_on_insightable; Type: INDEX; Schema: public; Owner: -
--

CREATE INDEX index_analysis_insights_on_insightable ON public.analysis_insights USING btree (insightable_type, insightable_id);


--
-- Name: index_analysis_questions_on_background_task_id; Type: INDEX; Schema: public; Owner: -
--

CREATE INDEX index_analysis_questions_on_background_task_id ON public.analysis_questions USING btree (background_task_id);


--
-- Name: index_analysis_summaries_on_background_task_id; Type: INDEX; Schema: public; Owner: -
--

CREATE INDEX index_analysis_summaries_on_background_task_id ON public.analysis_summaries USING btree (background_task_id);


--
-- Name: index_analysis_taggings_on_input_id; Type: INDEX; Schema: public; Owner: -
--

CREATE INDEX index_analysis_taggings_on_input_id ON public.analysis_taggings USING btree (input_id);


--
-- Name: index_analysis_taggings_on_tag_id; Type: INDEX; Schema: public; Owner: -
--

CREATE INDEX index_analysis_taggings_on_tag_id ON public.analysis_taggings USING btree (tag_id);


--
-- Name: index_analysis_taggings_on_tag_id_and_input_id; Type: INDEX; Schema: public; Owner: -
--

CREATE UNIQUE INDEX index_analysis_taggings_on_tag_id_and_input_id ON public.analysis_taggings USING btree (tag_id, input_id);


--
-- Name: index_analysis_tags_on_analysis_id; Type: INDEX; Schema: public; Owner: -
--

CREATE INDEX index_analysis_tags_on_analysis_id ON public.analysis_tags USING btree (analysis_id);


--
-- Name: index_analysis_tags_on_analysis_id_and_name; Type: INDEX; Schema: public; Owner: -
--

CREATE UNIQUE INDEX index_analysis_tags_on_analysis_id_and_name ON public.analysis_tags USING btree (analysis_id, name);


--
-- Name: index_analytics_dimension_locales_on_name; Type: INDEX; Schema: public; Owner: -
--

CREATE UNIQUE INDEX index_analytics_dimension_locales_on_name ON public.analytics_dimension_locales USING btree (name);


--
-- Name: index_analytics_dimension_types_on_name_and_parent; Type: INDEX; Schema: public; Owner: -
--

CREATE UNIQUE INDEX index_analytics_dimension_types_on_name_and_parent ON public.analytics_dimension_types USING btree (name, parent);


--
-- Name: index_areas_on_custom_field_option_id; Type: INDEX; Schema: public; Owner: -
--

CREATE INDEX index_areas_on_custom_field_option_id ON public.areas USING btree (custom_field_option_id);


--
-- Name: index_areas_on_include_in_onboarding; Type: INDEX; Schema: public; Owner: -
--

CREATE INDEX index_areas_on_include_in_onboarding ON public.areas USING btree (include_in_onboarding);


--
-- Name: index_areas_projects_on_area_id; Type: INDEX; Schema: public; Owner: -
--

CREATE INDEX index_areas_projects_on_area_id ON public.areas_projects USING btree (area_id);


--
-- Name: index_areas_projects_on_project_id; Type: INDEX; Schema: public; Owner: -
--

CREATE INDEX index_areas_projects_on_project_id ON public.areas_projects USING btree (project_id);


--
-- Name: index_areas_projects_on_project_id_and_area_id; Type: INDEX; Schema: public; Owner: -
--

CREATE UNIQUE INDEX index_areas_projects_on_project_id_and_area_id ON public.areas_projects USING btree (project_id, area_id);


--
-- Name: index_areas_static_pages_on_area_id; Type: INDEX; Schema: public; Owner: -
--

CREATE INDEX index_areas_static_pages_on_area_id ON public.areas_static_pages USING btree (area_id);


--
-- Name: index_areas_static_pages_on_static_page_id; Type: INDEX; Schema: public; Owner: -
--

CREATE INDEX index_areas_static_pages_on_static_page_id ON public.areas_static_pages USING btree (static_page_id);


--
-- Name: index_authoring_assistance_responses_on_idea_id; Type: INDEX; Schema: public; Owner: -
--

CREATE INDEX index_authoring_assistance_responses_on_idea_id ON public.authoring_assistance_responses USING btree (idea_id);


--
-- Name: index_baskets_ideas_on_basket_id_and_idea_id; Type: INDEX; Schema: public; Owner: -
--

CREATE UNIQUE INDEX index_baskets_ideas_on_basket_id_and_idea_id ON public.baskets_ideas USING btree (basket_id, idea_id);


--
-- Name: index_baskets_ideas_on_idea_id; Type: INDEX; Schema: public; Owner: -
--

CREATE INDEX index_baskets_ideas_on_idea_id ON public.baskets_ideas USING btree (idea_id);


--
-- Name: index_baskets_on_phase_id; Type: INDEX; Schema: public; Owner: -
--

CREATE INDEX index_baskets_on_phase_id ON public.baskets USING btree (phase_id);


--
-- Name: index_baskets_on_submitted_at; Type: INDEX; Schema: public; Owner: -
--

CREATE INDEX index_baskets_on_submitted_at ON public.baskets USING btree (submitted_at);


--
-- Name: index_baskets_on_user_id; Type: INDEX; Schema: public; Owner: -
--

CREATE INDEX index_baskets_on_user_id ON public.baskets USING btree (user_id);


--
-- Name: index_campaigns_groups; Type: INDEX; Schema: public; Owner: -
--

CREATE UNIQUE INDEX index_campaigns_groups ON public.email_campaigns_campaigns_groups USING btree (campaign_id, group_id);


--
-- Name: index_comments_on_author_id; Type: INDEX; Schema: public; Owner: -
--

CREATE INDEX index_comments_on_author_id ON public.comments USING btree (author_id);


--
-- Name: index_comments_on_created_at; Type: INDEX; Schema: public; Owner: -
--

CREATE INDEX index_comments_on_created_at ON public.comments USING btree (created_at);


--
-- Name: index_comments_on_idea_id; Type: INDEX; Schema: public; Owner: -
--

CREATE INDEX index_comments_on_idea_id ON public.comments USING btree (idea_id);


--
-- Name: index_comments_on_lft; Type: INDEX; Schema: public; Owner: -
--

CREATE INDEX index_comments_on_lft ON public.comments USING btree (lft);


--
-- Name: index_comments_on_parent_id; Type: INDEX; Schema: public; Owner: -
--

CREATE INDEX index_comments_on_parent_id ON public.comments USING btree (parent_id);


--
-- Name: index_comments_on_rgt; Type: INDEX; Schema: public; Owner: -
--

CREATE INDEX index_comments_on_rgt ON public.comments USING btree (rgt);


--
-- Name: index_common_passwords_on_password; Type: INDEX; Schema: public; Owner: -
--

CREATE INDEX index_common_passwords_on_password ON public.common_passwords USING btree (password);


--
-- Name: index_content_builder_layouts_content_buidable_type_id_code; Type: INDEX; Schema: public; Owner: -
--

CREATE UNIQUE INDEX index_content_builder_layouts_content_buidable_type_id_code ON public.content_builder_layouts USING btree (content_buildable_type, content_buildable_id, code);


--
-- Name: index_cosponsorships_on_idea_id; Type: INDEX; Schema: public; Owner: -
--

CREATE INDEX index_cosponsorships_on_idea_id ON public.cosponsorships USING btree (idea_id);


--
-- Name: index_cosponsorships_on_user_id; Type: INDEX; Schema: public; Owner: -
--

CREATE INDEX index_cosponsorships_on_user_id ON public.cosponsorships USING btree (user_id);


--
-- Name: index_custom_field_matrix_statements_on_custom_field_id; Type: INDEX; Schema: public; Owner: -
--

CREATE INDEX index_custom_field_matrix_statements_on_custom_field_id ON public.custom_field_matrix_statements USING btree (custom_field_id);


--
-- Name: index_custom_field_matrix_statements_on_key; Type: INDEX; Schema: public; Owner: -
--

CREATE INDEX index_custom_field_matrix_statements_on_key ON public.custom_field_matrix_statements USING btree (key);


--
-- Name: index_custom_field_option_images_on_custom_field_option_id; Type: INDEX; Schema: public; Owner: -
--

CREATE INDEX index_custom_field_option_images_on_custom_field_option_id ON public.custom_field_option_images USING btree (custom_field_option_id);


--
-- Name: index_custom_field_options_on_custom_field_id; Type: INDEX; Schema: public; Owner: -
--

CREATE INDEX index_custom_field_options_on_custom_field_id ON public.custom_field_options USING btree (custom_field_id);


--
-- Name: index_custom_field_options_on_custom_field_id_and_key; Type: INDEX; Schema: public; Owner: -
--

CREATE UNIQUE INDEX index_custom_field_options_on_custom_field_id_and_key ON public.custom_field_options USING btree (custom_field_id, key);


--
-- Name: index_custom_fields_on_resource_type_and_resource_id; Type: INDEX; Schema: public; Owner: -
--

CREATE INDEX index_custom_fields_on_resource_type_and_resource_id ON public.custom_fields USING btree (resource_type, resource_id);


--
-- Name: index_custom_forms_on_participation_context; Type: INDEX; Schema: public; Owner: -
--

CREATE UNIQUE INDEX index_custom_forms_on_participation_context ON public.custom_forms USING btree (participation_context_id, participation_context_type);


--
-- Name: index_dismissals_on_campaign_name_and_user_id; Type: INDEX; Schema: public; Owner: -
--

CREATE UNIQUE INDEX index_dismissals_on_campaign_name_and_user_id ON public.onboarding_campaign_dismissals USING btree (campaign_name, user_id);


--
-- Name: index_email_campaigns_campaign_email_commands_on_recipient_id; Type: INDEX; Schema: public; Owner: -
--

CREATE INDEX index_email_campaigns_campaign_email_commands_on_recipient_id ON public.email_campaigns_campaign_email_commands USING btree (recipient_id);


--
-- Name: index_email_campaigns_campaigns_groups_on_campaign_id; Type: INDEX; Schema: public; Owner: -
--

CREATE INDEX index_email_campaigns_campaigns_groups_on_campaign_id ON public.email_campaigns_campaigns_groups USING btree (campaign_id);


--
-- Name: index_email_campaigns_campaigns_groups_on_group_id; Type: INDEX; Schema: public; Owner: -
--

CREATE INDEX index_email_campaigns_campaigns_groups_on_group_id ON public.email_campaigns_campaigns_groups USING btree (group_id);


--
-- Name: index_email_campaigns_campaigns_on_author_id; Type: INDEX; Schema: public; Owner: -
--

CREATE INDEX index_email_campaigns_campaigns_on_author_id ON public.email_campaigns_campaigns USING btree (author_id);


--
-- Name: index_email_campaigns_campaigns_on_context_id; Type: INDEX; Schema: public; Owner: -
--

CREATE INDEX index_email_campaigns_campaigns_on_context_id ON public.email_campaigns_campaigns USING btree (context_id);


--
-- Name: index_email_campaigns_campaigns_on_type; Type: INDEX; Schema: public; Owner: -
--

CREATE INDEX index_email_campaigns_campaigns_on_type ON public.email_campaigns_campaigns USING btree (type);


--
-- Name: index_email_campaigns_consents_on_campaign_type_and_user_id; Type: INDEX; Schema: public; Owner: -
--

CREATE UNIQUE INDEX index_email_campaigns_consents_on_campaign_type_and_user_id ON public.email_campaigns_consents USING btree (campaign_type, user_id);


--
-- Name: index_email_campaigns_consents_on_user_id; Type: INDEX; Schema: public; Owner: -
--

CREATE INDEX index_email_campaigns_consents_on_user_id ON public.email_campaigns_consents USING btree (user_id);


--
-- Name: index_email_campaigns_deliveries_on_campaign_id; Type: INDEX; Schema: public; Owner: -
--

CREATE INDEX index_email_campaigns_deliveries_on_campaign_id ON public.email_campaigns_deliveries USING btree (campaign_id);


--
-- Name: index_email_campaigns_deliveries_on_campaign_id_and_user_id; Type: INDEX; Schema: public; Owner: -
--

CREATE INDEX index_email_campaigns_deliveries_on_campaign_id_and_user_id ON public.email_campaigns_deliveries USING btree (campaign_id, user_id);


--
-- Name: index_email_campaigns_deliveries_on_sent_at; Type: INDEX; Schema: public; Owner: -
--

CREATE INDEX index_email_campaigns_deliveries_on_sent_at ON public.email_campaigns_deliveries USING btree (sent_at);


--
-- Name: index_email_campaigns_deliveries_on_user_id; Type: INDEX; Schema: public; Owner: -
--

CREATE INDEX index_email_campaigns_deliveries_on_user_id ON public.email_campaigns_deliveries USING btree (user_id);


--
-- Name: index_email_campaigns_examples_on_campaign_id; Type: INDEX; Schema: public; Owner: -
--

CREATE INDEX index_email_campaigns_examples_on_campaign_id ON public.email_campaigns_examples USING btree (campaign_id);


--
-- Name: index_email_campaigns_examples_on_recipient_id; Type: INDEX; Schema: public; Owner: -
--

CREATE INDEX index_email_campaigns_examples_on_recipient_id ON public.email_campaigns_examples USING btree (recipient_id);


--
-- Name: index_email_campaigns_unsubscription_tokens_on_token; Type: INDEX; Schema: public; Owner: -
--

CREATE INDEX index_email_campaigns_unsubscription_tokens_on_token ON public.email_campaigns_unsubscription_tokens USING btree (token);


--
-- Name: index_email_campaigns_unsubscription_tokens_on_user_id; Type: INDEX; Schema: public; Owner: -
--

CREATE INDEX index_email_campaigns_unsubscription_tokens_on_user_id ON public.email_campaigns_unsubscription_tokens USING btree (user_id);


--
-- Name: index_email_snippets_on_email_and_snippet_and_locale; Type: INDEX; Schema: public; Owner: -
--

CREATE INDEX index_email_snippets_on_email_and_snippet_and_locale ON public.email_snippets USING btree (email, snippet, locale);


--
-- Name: index_embeddings_similarities_on_embeddable; Type: INDEX; Schema: public; Owner: -
--

CREATE INDEX index_embeddings_similarities_on_embeddable ON public.embeddings_similarities USING btree (embeddable_type, embeddable_id);


--
-- Name: index_embeddings_similarities_on_embedded_attributes; Type: INDEX; Schema: public; Owner: -
--

CREATE INDEX index_embeddings_similarities_on_embedded_attributes ON public.embeddings_similarities USING btree (embedded_attributes);


--
-- Name: index_embeddings_similarities_on_embedding; Type: INDEX; Schema: public; Owner: -
--

CREATE INDEX index_embeddings_similarities_on_embedding ON public.embeddings_similarities USING hnsw (embedding shared_extensions.vector_cosine_ops);


--
-- Name: index_event_files_on_event_id; Type: INDEX; Schema: public; Owner: -
--

CREATE INDEX index_event_files_on_event_id ON public.event_files USING btree (event_id);


--
-- Name: index_event_images_on_event_id; Type: INDEX; Schema: public; Owner: -
--

CREATE INDEX index_event_images_on_event_id ON public.event_images USING btree (event_id);


--
-- Name: index_events_attendances_on_attendee_id; Type: INDEX; Schema: public; Owner: -
--

CREATE INDEX index_events_attendances_on_attendee_id ON public.events_attendances USING btree (attendee_id);


--
-- Name: index_events_attendances_on_attendee_id_and_event_id; Type: INDEX; Schema: public; Owner: -
--

CREATE UNIQUE INDEX index_events_attendances_on_attendee_id_and_event_id ON public.events_attendances USING btree (attendee_id, event_id);


--
-- Name: index_events_attendances_on_created_at; Type: INDEX; Schema: public; Owner: -
--

CREATE INDEX index_events_attendances_on_created_at ON public.events_attendances USING btree (created_at);


--
-- Name: index_events_attendances_on_event_id; Type: INDEX; Schema: public; Owner: -
--

CREATE INDEX index_events_attendances_on_event_id ON public.events_attendances USING btree (event_id);


--
-- Name: index_events_attendances_on_updated_at; Type: INDEX; Schema: public; Owner: -
--

CREATE INDEX index_events_attendances_on_updated_at ON public.events_attendances USING btree (updated_at);


--
-- Name: index_events_on_location_point; Type: INDEX; Schema: public; Owner: -
--

CREATE INDEX index_events_on_location_point ON public.events USING gist (location_point);


--
-- Name: index_events_on_project_id; Type: INDEX; Schema: public; Owner: -
--

CREATE INDEX index_events_on_project_id ON public.events USING btree (project_id);


--
-- Name: index_followers_followable_type_id_user_id; Type: INDEX; Schema: public; Owner: -
--

CREATE UNIQUE INDEX index_followers_followable_type_id_user_id ON public.followers USING btree (followable_id, followable_type, user_id);


--
-- Name: index_followers_on_followable; Type: INDEX; Schema: public; Owner: -
--

CREATE INDEX index_followers_on_followable ON public.followers USING btree (followable_type, followable_id);


--
-- Name: index_followers_on_followable_id_and_followable_type; Type: INDEX; Schema: public; Owner: -
--

CREATE INDEX index_followers_on_followable_id_and_followable_type ON public.followers USING btree (followable_id, followable_type);


--
-- Name: index_followers_on_user_id; Type: INDEX; Schema: public; Owner: -
--

CREATE INDEX index_followers_on_user_id ON public.followers USING btree (user_id);


--
-- Name: index_groups_on_slug; Type: INDEX; Schema: public; Owner: -
--

CREATE INDEX index_groups_on_slug ON public.groups USING btree (slug);


--
-- Name: index_groups_permissions_on_group_id; Type: INDEX; Schema: public; Owner: -
--

CREATE INDEX index_groups_permissions_on_group_id ON public.groups_permissions USING btree (group_id);


--
-- Name: index_groups_permissions_on_permission_id; Type: INDEX; Schema: public; Owner: -
--

CREATE INDEX index_groups_permissions_on_permission_id ON public.groups_permissions USING btree (permission_id);


--
-- Name: index_groups_projects_on_group_id; Type: INDEX; Schema: public; Owner: -
--

CREATE INDEX index_groups_projects_on_group_id ON public.groups_projects USING btree (group_id);


--
-- Name: index_groups_projects_on_group_id_and_project_id; Type: INDEX; Schema: public; Owner: -
--

CREATE UNIQUE INDEX index_groups_projects_on_group_id_and_project_id ON public.groups_projects USING btree (group_id, project_id);


--
-- Name: index_groups_projects_on_project_id; Type: INDEX; Schema: public; Owner: -
--

CREATE INDEX index_groups_projects_on_project_id ON public.groups_projects USING btree (project_id);


--
-- Name: index_id_id_card_lookup_id_cards_on_hashed_card_id; Type: INDEX; Schema: public; Owner: -
--

CREATE INDEX index_id_id_card_lookup_id_cards_on_hashed_card_id ON public.id_id_card_lookup_id_cards USING btree (hashed_card_id);


--
-- Name: index_idea_files_on_idea_id; Type: INDEX; Schema: public; Owner: -
--

CREATE INDEX index_idea_files_on_idea_id ON public.idea_files USING btree (idea_id);


--
-- Name: index_idea_images_on_idea_id; Type: INDEX; Schema: public; Owner: -
--

CREATE INDEX index_idea_images_on_idea_id ON public.idea_images USING btree (idea_id);


--
-- Name: index_idea_import_files_on_parent_id; Type: INDEX; Schema: public; Owner: -
--

CREATE INDEX index_idea_import_files_on_parent_id ON public.idea_import_files USING btree (parent_id);


--
-- Name: index_idea_import_files_on_project_id; Type: INDEX; Schema: public; Owner: -
--

CREATE INDEX index_idea_import_files_on_project_id ON public.idea_import_files USING btree (project_id);


--
-- Name: index_idea_imports_on_file_id; Type: INDEX; Schema: public; Owner: -
--

CREATE INDEX index_idea_imports_on_file_id ON public.idea_imports USING btree (file_id);


--
-- Name: index_idea_imports_on_idea_id; Type: INDEX; Schema: public; Owner: -
--

CREATE INDEX index_idea_imports_on_idea_id ON public.idea_imports USING btree (idea_id);


--
-- Name: index_idea_imports_on_import_user_id; Type: INDEX; Schema: public; Owner: -
--

CREATE INDEX index_idea_imports_on_import_user_id ON public.idea_imports USING btree (import_user_id);


--
-- Name: index_ideas_on_author_hash; Type: INDEX; Schema: public; Owner: -
--

CREATE INDEX index_ideas_on_author_hash ON public.ideas USING btree (author_hash);


--
-- Name: index_ideas_on_author_id; Type: INDEX; Schema: public; Owner: -
--

CREATE INDEX index_ideas_on_author_id ON public.ideas USING btree (author_id);


--
-- Name: index_ideas_on_idea_status_id; Type: INDEX; Schema: public; Owner: -
--

CREATE INDEX index_ideas_on_idea_status_id ON public.ideas USING btree (idea_status_id);


--
-- Name: index_ideas_on_location_point; Type: INDEX; Schema: public; Owner: -
--

CREATE INDEX index_ideas_on_location_point ON public.ideas USING gist (location_point);


--
-- Name: index_ideas_on_manual_votes_last_updated_by_id; Type: INDEX; Schema: public; Owner: -
--

CREATE INDEX index_ideas_on_manual_votes_last_updated_by_id ON public.ideas USING btree (manual_votes_last_updated_by_id);


--
-- Name: index_ideas_on_project_id; Type: INDEX; Schema: public; Owner: -
--

CREATE INDEX index_ideas_on_project_id ON public.ideas USING btree (project_id);


--
-- Name: index_ideas_on_slug; Type: INDEX; Schema: public; Owner: -
--

CREATE UNIQUE INDEX index_ideas_on_slug ON public.ideas USING btree (slug);


--
-- Name: index_ideas_phases_on_idea_id; Type: INDEX; Schema: public; Owner: -
--

CREATE INDEX index_ideas_phases_on_idea_id ON public.ideas_phases USING btree (idea_id);


--
-- Name: index_ideas_phases_on_idea_id_and_phase_id; Type: INDEX; Schema: public; Owner: -
--

CREATE UNIQUE INDEX index_ideas_phases_on_idea_id_and_phase_id ON public.ideas_phases USING btree (idea_id, phase_id);


--
-- Name: index_ideas_phases_on_phase_id; Type: INDEX; Schema: public; Owner: -
--

CREATE INDEX index_ideas_phases_on_phase_id ON public.ideas_phases USING btree (phase_id);


--
-- Name: index_ideas_search; Type: INDEX; Schema: public; Owner: -
--

CREATE INDEX index_ideas_search ON public.ideas USING gin (((to_tsvector('simple'::regconfig, COALESCE((title_multiloc)::text, ''::text)) || to_tsvector('simple'::regconfig, COALESCE((body_multiloc)::text, ''::text)))));


--
-- Name: index_ideas_topics_on_idea_id; Type: INDEX; Schema: public; Owner: -
--

CREATE INDEX index_ideas_topics_on_idea_id ON public.ideas_topics USING btree (idea_id);


--
-- Name: index_ideas_topics_on_idea_id_and_topic_id; Type: INDEX; Schema: public; Owner: -
--

CREATE UNIQUE INDEX index_ideas_topics_on_idea_id_and_topic_id ON public.ideas_topics USING btree (idea_id, topic_id);


--
-- Name: index_ideas_topics_on_topic_id; Type: INDEX; Schema: public; Owner: -
--

CREATE INDEX index_ideas_topics_on_topic_id ON public.ideas_topics USING btree (topic_id);


--
-- Name: index_identities_on_user_id; Type: INDEX; Schema: public; Owner: -
--

CREATE INDEX index_identities_on_user_id ON public.identities USING btree (user_id);


--
-- Name: index_impact_tracking_sessions_on_monthly_user_hash; Type: INDEX; Schema: public; Owner: -
--

CREATE INDEX index_impact_tracking_sessions_on_monthly_user_hash ON public.impact_tracking_sessions USING btree (monthly_user_hash);


--
-- Name: index_internal_comments_on_author_id; Type: INDEX; Schema: public; Owner: -
--

CREATE INDEX index_internal_comments_on_author_id ON public.internal_comments USING btree (author_id);


--
-- Name: index_internal_comments_on_created_at; Type: INDEX; Schema: public; Owner: -
--

CREATE INDEX index_internal_comments_on_created_at ON public.internal_comments USING btree (created_at);


--
-- Name: index_internal_comments_on_idea_id; Type: INDEX; Schema: public; Owner: -
--

CREATE INDEX index_internal_comments_on_idea_id ON public.internal_comments USING btree (idea_id);


--
-- Name: index_internal_comments_on_lft; Type: INDEX; Schema: public; Owner: -
--

CREATE INDEX index_internal_comments_on_lft ON public.internal_comments USING btree (lft);


--
-- Name: index_internal_comments_on_parent_id; Type: INDEX; Schema: public; Owner: -
--

CREATE INDEX index_internal_comments_on_parent_id ON public.internal_comments USING btree (parent_id);


--
-- Name: index_internal_comments_on_rgt; Type: INDEX; Schema: public; Owner: -
--

CREATE INDEX index_internal_comments_on_rgt ON public.internal_comments USING btree (rgt);


--
-- Name: index_invites_on_invitee_id; Type: INDEX; Schema: public; Owner: -
--

CREATE INDEX index_invites_on_invitee_id ON public.invites USING btree (invitee_id);


--
-- Name: index_invites_on_inviter_id; Type: INDEX; Schema: public; Owner: -
--

CREATE INDEX index_invites_on_inviter_id ON public.invites USING btree (inviter_id);


--
-- Name: index_invites_on_token; Type: INDEX; Schema: public; Owner: -
--

CREATE INDEX index_invites_on_token ON public.invites USING btree (token);


--
-- Name: index_maps_layers_on_map_config_id; Type: INDEX; Schema: public; Owner: -
--

CREATE INDEX index_maps_layers_on_map_config_id ON public.maps_layers USING btree (map_config_id);


--
-- Name: index_maps_map_configs_on_mappable; Type: INDEX; Schema: public; Owner: -
--

CREATE INDEX index_maps_map_configs_on_mappable ON public.maps_map_configs USING btree (mappable_type, mappable_id);


--
-- Name: index_maps_map_configs_on_mappable_id; Type: INDEX; Schema: public; Owner: -
--

CREATE UNIQUE INDEX index_maps_map_configs_on_mappable_id ON public.maps_map_configs USING btree (mappable_id);


--
-- Name: index_memberships_on_group_id; Type: INDEX; Schema: public; Owner: -
--

CREATE INDEX index_memberships_on_group_id ON public.memberships USING btree (group_id);


--
-- Name: index_memberships_on_group_id_and_user_id; Type: INDEX; Schema: public; Owner: -
--

CREATE UNIQUE INDEX index_memberships_on_group_id_and_user_id ON public.memberships USING btree (group_id, user_id);


--
-- Name: index_memberships_on_user_id; Type: INDEX; Schema: public; Owner: -
--

CREATE INDEX index_memberships_on_user_id ON public.memberships USING btree (user_id);


--
-- Name: index_nav_bar_items_on_code; Type: INDEX; Schema: public; Owner: -
--

CREATE INDEX index_nav_bar_items_on_code ON public.nav_bar_items USING btree (code);


--
-- Name: index_nav_bar_items_on_ordering; Type: INDEX; Schema: public; Owner: -
--

CREATE INDEX index_nav_bar_items_on_ordering ON public.nav_bar_items USING btree (ordering);


--
-- Name: index_nav_bar_items_on_project_id; Type: INDEX; Schema: public; Owner: -
--

CREATE INDEX index_nav_bar_items_on_project_id ON public.nav_bar_items USING btree (project_id);


--
-- Name: index_nav_bar_items_on_static_page_id; Type: INDEX; Schema: public; Owner: -
--

CREATE INDEX index_nav_bar_items_on_static_page_id ON public.nav_bar_items USING btree (static_page_id);


--
-- Name: index_notifications_on_basket_id; Type: INDEX; Schema: public; Owner: -
--

CREATE INDEX index_notifications_on_basket_id ON public.notifications USING btree (basket_id);


--
-- Name: index_notifications_on_cosponsorship_id; Type: INDEX; Schema: public; Owner: -
--

CREATE INDEX index_notifications_on_cosponsorship_id ON public.notifications USING btree (cosponsorship_id);


--
-- Name: index_notifications_on_created_at; Type: INDEX; Schema: public; Owner: -
--

CREATE INDEX index_notifications_on_created_at ON public.notifications USING btree (created_at);


--
-- Name: index_notifications_on_idea_status_id; Type: INDEX; Schema: public; Owner: -
--

CREATE INDEX index_notifications_on_idea_status_id ON public.notifications USING btree (idea_status_id);


--
-- Name: index_notifications_on_inappropriate_content_flag_id; Type: INDEX; Schema: public; Owner: -
--

CREATE INDEX index_notifications_on_inappropriate_content_flag_id ON public.notifications USING btree (inappropriate_content_flag_id);


--
-- Name: index_notifications_on_initiating_user_id; Type: INDEX; Schema: public; Owner: -
--

CREATE INDEX index_notifications_on_initiating_user_id ON public.notifications USING btree (initiating_user_id);


--
-- Name: index_notifications_on_internal_comment_id; Type: INDEX; Schema: public; Owner: -
--

CREATE INDEX index_notifications_on_internal_comment_id ON public.notifications USING btree (internal_comment_id);


--
-- Name: index_notifications_on_invite_id; Type: INDEX; Schema: public; Owner: -
--

CREATE INDEX index_notifications_on_invite_id ON public.notifications USING btree (invite_id);


--
-- Name: index_notifications_on_official_feedback_id; Type: INDEX; Schema: public; Owner: -
--

CREATE INDEX index_notifications_on_official_feedback_id ON public.notifications USING btree (official_feedback_id);


--
-- Name: index_notifications_on_phase_id; Type: INDEX; Schema: public; Owner: -
--

CREATE INDEX index_notifications_on_phase_id ON public.notifications USING btree (phase_id);


--
-- Name: index_notifications_on_project_review_id; Type: INDEX; Schema: public; Owner: -
--

CREATE INDEX index_notifications_on_project_review_id ON public.notifications USING btree (project_review_id);


--
-- Name: index_notifications_on_recipient_id; Type: INDEX; Schema: public; Owner: -
--

CREATE INDEX index_notifications_on_recipient_id ON public.notifications USING btree (recipient_id);


--
-- Name: index_notifications_on_recipient_id_and_read_at; Type: INDEX; Schema: public; Owner: -
--

CREATE INDEX index_notifications_on_recipient_id_and_read_at ON public.notifications USING btree (recipient_id, read_at);


--
-- Name: index_notifications_on_spam_report_id; Type: INDEX; Schema: public; Owner: -
--

CREATE INDEX index_notifications_on_spam_report_id ON public.notifications USING btree (spam_report_id);


--
-- Name: index_official_feedbacks_on_idea_id; Type: INDEX; Schema: public; Owner: -
--

CREATE INDEX index_official_feedbacks_on_idea_id ON public.official_feedbacks USING btree (idea_id);


--
-- Name: index_official_feedbacks_on_user_id; Type: INDEX; Schema: public; Owner: -
--

CREATE INDEX index_official_feedbacks_on_user_id ON public.official_feedbacks USING btree (user_id);


--
-- Name: index_onboarding_campaign_dismissals_on_user_id; Type: INDEX; Schema: public; Owner: -
--

CREATE INDEX index_onboarding_campaign_dismissals_on_user_id ON public.onboarding_campaign_dismissals USING btree (user_id);


--
-- Name: index_permission_field; Type: INDEX; Schema: public; Owner: -
--

CREATE UNIQUE INDEX index_permission_field ON public.permissions_custom_fields USING btree (permission_id, custom_field_id);


--
-- Name: index_permissions_custom_fields_on_custom_field_id; Type: INDEX; Schema: public; Owner: -
--

CREATE INDEX index_permissions_custom_fields_on_custom_field_id ON public.permissions_custom_fields USING btree (custom_field_id);


--
-- Name: index_permissions_custom_fields_on_permission_id; Type: INDEX; Schema: public; Owner: -
--

CREATE INDEX index_permissions_custom_fields_on_permission_id ON public.permissions_custom_fields USING btree (permission_id);


--
-- Name: index_permissions_on_action; Type: INDEX; Schema: public; Owner: -
--

CREATE INDEX index_permissions_on_action ON public.permissions USING btree (action);


--
-- Name: index_permissions_on_permission_scope_id; Type: INDEX; Schema: public; Owner: -
--

CREATE INDEX index_permissions_on_permission_scope_id ON public.permissions USING btree (permission_scope_id);


--
-- Name: index_phase_files_on_phase_id; Type: INDEX; Schema: public; Owner: -
--

CREATE INDEX index_phase_files_on_phase_id ON public.phase_files USING btree (phase_id);


--
-- Name: index_phases_on_manual_voters_last_updated_by_id; Type: INDEX; Schema: public; Owner: -
--

CREATE INDEX index_phases_on_manual_voters_last_updated_by_id ON public.phases USING btree (manual_voters_last_updated_by_id);


--
-- Name: index_phases_on_project_id; Type: INDEX; Schema: public; Owner: -
--

CREATE INDEX index_phases_on_project_id ON public.phases USING btree (project_id);


--
-- Name: index_polls_options_on_question_id; Type: INDEX; Schema: public; Owner: -
--

CREATE INDEX index_polls_options_on_question_id ON public.polls_options USING btree (question_id);


--
-- Name: index_polls_questions_on_phase_id; Type: INDEX; Schema: public; Owner: -
--

CREATE INDEX index_polls_questions_on_phase_id ON public.polls_questions USING btree (phase_id);


--
-- Name: index_polls_response_options_on_option_id; Type: INDEX; Schema: public; Owner: -
--

CREATE INDEX index_polls_response_options_on_option_id ON public.polls_response_options USING btree (option_id);


--
-- Name: index_polls_response_options_on_response_id; Type: INDEX; Schema: public; Owner: -
--

CREATE INDEX index_polls_response_options_on_response_id ON public.polls_response_options USING btree (response_id);


--
-- Name: index_polls_responses_on_phase_id; Type: INDEX; Schema: public; Owner: -
--

CREATE INDEX index_polls_responses_on_phase_id ON public.polls_responses USING btree (phase_id);


--
-- Name: index_polls_responses_on_user_id; Type: INDEX; Schema: public; Owner: -
--

CREATE INDEX index_polls_responses_on_user_id ON public.polls_responses USING btree (user_id);


--
-- Name: index_project_files_on_project_id; Type: INDEX; Schema: public; Owner: -
--

CREATE INDEX index_project_files_on_project_id ON public.project_files USING btree (project_id);


--
-- Name: index_project_folders_files_on_project_folder_id; Type: INDEX; Schema: public; Owner: -
--

CREATE INDEX index_project_folders_files_on_project_folder_id ON public.project_folders_files USING btree (project_folder_id);


--
-- Name: index_project_folders_folders_on_slug; Type: INDEX; Schema: public; Owner: -
--

CREATE INDEX index_project_folders_folders_on_slug ON public.project_folders_folders USING btree (slug);


--
-- Name: index_project_folders_images_on_project_folder_id; Type: INDEX; Schema: public; Owner: -
--

CREATE INDEX index_project_folders_images_on_project_folder_id ON public.project_folders_images USING btree (project_folder_id);


--
-- Name: index_project_images_on_project_id; Type: INDEX; Schema: public; Owner: -
--

CREATE INDEX index_project_images_on_project_id ON public.project_images USING btree (project_id);


--
-- Name: index_project_reviews_on_project_id; Type: INDEX; Schema: public; Owner: -
--

CREATE UNIQUE INDEX index_project_reviews_on_project_id ON public.project_reviews USING btree (project_id);


--
-- Name: index_project_reviews_on_requester_id; Type: INDEX; Schema: public; Owner: -
--

CREATE INDEX index_project_reviews_on_requester_id ON public.project_reviews USING btree (requester_id);


--
-- Name: index_project_reviews_on_reviewer_id; Type: INDEX; Schema: public; Owner: -
--

CREATE INDEX index_project_reviews_on_reviewer_id ON public.project_reviews USING btree (reviewer_id);


--
-- Name: index_projects_allowed_input_topics_on_project_id; Type: INDEX; Schema: public; Owner: -
--

CREATE INDEX index_projects_allowed_input_topics_on_project_id ON public.projects_allowed_input_topics USING btree (project_id);


--
-- Name: index_projects_allowed_input_topics_on_topic_id_and_project_id; Type: INDEX; Schema: public; Owner: -
--

CREATE UNIQUE INDEX index_projects_allowed_input_topics_on_topic_id_and_project_id ON public.projects_allowed_input_topics USING btree (topic_id, project_id);


--
-- Name: index_projects_on_slug; Type: INDEX; Schema: public; Owner: -
--

CREATE UNIQUE INDEX index_projects_on_slug ON public.projects USING btree (slug);


--
-- Name: index_projects_topics_on_project_id; Type: INDEX; Schema: public; Owner: -
--

CREATE INDEX index_projects_topics_on_project_id ON public.projects_topics USING btree (project_id);


--
-- Name: index_projects_topics_on_topic_id; Type: INDEX; Schema: public; Owner: -
--

CREATE INDEX index_projects_topics_on_topic_id ON public.projects_topics USING btree (topic_id);


--
-- Name: index_reactions_on_reactable_type_and_reactable_id; Type: INDEX; Schema: public; Owner: -
--

CREATE INDEX index_reactions_on_reactable_type_and_reactable_id ON public.reactions USING btree (reactable_type, reactable_id);


--
-- Name: index_reactions_on_reactable_type_and_reactable_id_and_user_id; Type: INDEX; Schema: public; Owner: -
--

CREATE UNIQUE INDEX index_reactions_on_reactable_type_and_reactable_id_and_user_id ON public.reactions USING btree (reactable_type, reactable_id, user_id);


--
-- Name: index_reactions_on_user_id; Type: INDEX; Schema: public; Owner: -
--

CREATE INDEX index_reactions_on_user_id ON public.reactions USING btree (user_id);


--
-- Name: index_report_builder_reports_on_name; Type: INDEX; Schema: public; Owner: -
--

CREATE UNIQUE INDEX index_report_builder_reports_on_name ON public.report_builder_reports USING btree (name);


--
-- Name: index_report_builder_reports_on_name_tsvector; Type: INDEX; Schema: public; Owner: -
--

CREATE INDEX index_report_builder_reports_on_name_tsvector ON public.report_builder_reports USING gin (name_tsvector);


--
-- Name: index_report_builder_reports_on_owner_id; Type: INDEX; Schema: public; Owner: -
--

CREATE INDEX index_report_builder_reports_on_owner_id ON public.report_builder_reports USING btree (owner_id);


--
-- Name: index_report_builder_reports_on_phase_id; Type: INDEX; Schema: public; Owner: -
--

CREATE UNIQUE INDEX index_report_builder_reports_on_phase_id ON public.report_builder_reports USING btree (phase_id);


--
-- Name: index_spam_reports_on_reported_at; Type: INDEX; Schema: public; Owner: -
--

CREATE INDEX index_spam_reports_on_reported_at ON public.spam_reports USING btree (reported_at);


--
-- Name: index_spam_reports_on_user_id; Type: INDEX; Schema: public; Owner: -
--

CREATE INDEX index_spam_reports_on_user_id ON public.spam_reports USING btree (user_id);


--
-- Name: index_static_page_files_on_static_page_id; Type: INDEX; Schema: public; Owner: -
--

CREATE INDEX index_static_page_files_on_static_page_id ON public.static_page_files USING btree (static_page_id);


--
-- Name: index_static_pages_on_code; Type: INDEX; Schema: public; Owner: -
--

CREATE INDEX index_static_pages_on_code ON public.static_pages USING btree (code);


--
-- Name: index_static_pages_on_slug; Type: INDEX; Schema: public; Owner: -
--

CREATE UNIQUE INDEX index_static_pages_on_slug ON public.static_pages USING btree (slug);


--
-- Name: index_static_pages_topics_on_static_page_id; Type: INDEX; Schema: public; Owner: -
--

CREATE INDEX index_static_pages_topics_on_static_page_id ON public.static_pages_topics USING btree (static_page_id);


--
-- Name: index_static_pages_topics_on_topic_id; Type: INDEX; Schema: public; Owner: -
--

CREATE INDEX index_static_pages_topics_on_topic_id ON public.static_pages_topics USING btree (topic_id);


--
-- Name: index_surveys_responses_on_phase_id; Type: INDEX; Schema: public; Owner: -
--

CREATE INDEX index_surveys_responses_on_phase_id ON public.surveys_responses USING btree (phase_id);


--
-- Name: index_surveys_responses_on_user_id; Type: INDEX; Schema: public; Owner: -
--

CREATE INDEX index_surveys_responses_on_user_id ON public.surveys_responses USING btree (user_id);


--
-- Name: index_tenants_on_creation_finalized_at; Type: INDEX; Schema: public; Owner: -
--

CREATE INDEX index_tenants_on_creation_finalized_at ON public.tenants USING btree (creation_finalized_at);


--
-- Name: index_tenants_on_deleted_at; Type: INDEX; Schema: public; Owner: -
--

CREATE INDEX index_tenants_on_deleted_at ON public.tenants USING btree (deleted_at);


--
-- Name: index_tenants_on_host; Type: INDEX; Schema: public; Owner: -
--

CREATE INDEX index_tenants_on_host ON public.tenants USING btree (host);


--
-- Name: index_topics_on_include_in_onboarding; Type: INDEX; Schema: public; Owner: -
--

CREATE INDEX index_topics_on_include_in_onboarding ON public.topics USING btree (include_in_onboarding);


--
-- Name: index_ucf_representativeness_ref_distributions_on_custom_field; Type: INDEX; Schema: public; Owner: -
--

CREATE INDEX index_ucf_representativeness_ref_distributions_on_custom_field ON public.user_custom_fields_representativeness_ref_distributions USING btree (custom_field_id);


--
-- Name: index_users_on_email; Type: INDEX; Schema: public; Owner: -
--

CREATE INDEX index_users_on_email ON public.users USING btree (email);


--
-- Name: index_users_on_registration_completed_at; Type: INDEX; Schema: public; Owner: -
--

CREATE INDEX index_users_on_registration_completed_at ON public.users USING btree (registration_completed_at);


--
-- Name: index_users_on_slug; Type: INDEX; Schema: public; Owner: -
--

CREATE UNIQUE INDEX index_users_on_slug ON public.users USING btree (slug);


--
-- Name: index_users_on_unique_code; Type: INDEX; Schema: public; Owner: -
--

CREATE UNIQUE INDEX index_users_on_unique_code ON public.users USING btree (unique_code);


--
-- Name: index_verification_verifications_on_hashed_uid; Type: INDEX; Schema: public; Owner: -
--

CREATE INDEX index_verification_verifications_on_hashed_uid ON public.verification_verifications USING btree (hashed_uid);


--
-- Name: index_verification_verifications_on_user_id; Type: INDEX; Schema: public; Owner: -
--

CREATE INDEX index_verification_verifications_on_user_id ON public.verification_verifications USING btree (user_id);


--
-- Name: index_volunteering_causes_on_ordering; Type: INDEX; Schema: public; Owner: -
--

CREATE INDEX index_volunteering_causes_on_ordering ON public.volunteering_causes USING btree (ordering);


--
-- Name: index_volunteering_causes_on_phase_id; Type: INDEX; Schema: public; Owner: -
--

CREATE INDEX index_volunteering_causes_on_phase_id ON public.volunteering_causes USING btree (phase_id);


--
-- Name: index_volunteering_volunteers_on_cause_id_and_user_id; Type: INDEX; Schema: public; Owner: -
--

CREATE UNIQUE INDEX index_volunteering_volunteers_on_cause_id_and_user_id ON public.volunteering_volunteers USING btree (cause_id, user_id);


--
-- Name: index_volunteering_volunteers_on_user_id; Type: INDEX; Schema: public; Owner: -
--

CREATE INDEX index_volunteering_volunteers_on_user_id ON public.volunteering_volunteers USING btree (user_id);


--
-- Name: machine_translations_lookup; Type: INDEX; Schema: public; Owner: -
--

CREATE UNIQUE INDEX machine_translations_lookup ON public.machine_translations_machine_translations USING btree (translatable_id, translatable_type, attribute_name, locale_to);


--
-- Name: machine_translations_translatable; Type: INDEX; Schema: public; Owner: -
--

CREATE INDEX machine_translations_translatable ON public.machine_translations_machine_translations USING btree (translatable_id, translatable_type);


--
-- Name: moderation_statuses_moderatable; Type: INDEX; Schema: public; Owner: -
--

CREATE UNIQUE INDEX moderation_statuses_moderatable ON public.moderation_moderation_statuses USING btree (moderatable_type, moderatable_id);


--
-- Name: que_jobs_args_gin_idx; Type: INDEX; Schema: public; Owner: -
--

CREATE INDEX que_jobs_args_gin_idx ON public.que_jobs USING gin (args jsonb_path_ops);


--
-- Name: que_jobs_data_gin_idx; Type: INDEX; Schema: public; Owner: -
--

CREATE INDEX que_jobs_data_gin_idx ON public.que_jobs USING gin (data jsonb_path_ops);


--
-- Name: que_jobs_kwargs_gin_idx; Type: INDEX; Schema: public; Owner: -
--

CREATE INDEX que_jobs_kwargs_gin_idx ON public.que_jobs USING gin (kwargs jsonb_path_ops);


--
-- Name: que_poll_idx; Type: INDEX; Schema: public; Owner: -
--

CREATE INDEX que_poll_idx ON public.que_jobs USING btree (job_schema_version, queue, priority, run_at, id) WHERE ((finished_at IS NULL) AND (expired_at IS NULL));


--
-- Name: report_builder_published_data_units_report_id_idx; Type: INDEX; Schema: public; Owner: -
--

CREATE INDEX report_builder_published_data_units_report_id_idx ON public.report_builder_published_graph_data_units USING btree (report_id);


--
-- Name: spam_reportable_index; Type: INDEX; Schema: public; Owner: -
--

CREATE INDEX spam_reportable_index ON public.spam_reports USING btree (spam_reportable_type, spam_reportable_id);


--
-- Name: users_unique_lower_email_idx; Type: INDEX; Schema: public; Owner: -
--

CREATE UNIQUE INDEX users_unique_lower_email_idx ON public.users USING btree (lower((email)::text));


--
-- Name: que_jobs que_job_notify; Type: TRIGGER; Schema: public; Owner: -
--

CREATE TRIGGER que_job_notify AFTER INSERT ON public.que_jobs FOR EACH ROW EXECUTE FUNCTION public.que_job_notify();


--
-- Name: que_jobs que_state_notify; Type: TRIGGER; Schema: public; Owner: -
--

CREATE TRIGGER que_state_notify AFTER INSERT OR DELETE OR UPDATE ON public.que_jobs FOR EACH ROW EXECUTE FUNCTION public.que_state_notify();


--
-- Name: analytics_dimension_locales_fact_visits fk_rails_00698f2e02; Type: FK CONSTRAINT; Schema: public; Owner: -
--

ALTER TABLE ONLY public.analytics_dimension_locales_fact_visits
    ADD CONSTRAINT fk_rails_00698f2e02 FOREIGN KEY (dimension_locale_id) REFERENCES public.analytics_dimension_locales(id);


--
-- Name: events fk_rails_0434b48643; Type: FK CONSTRAINT; Schema: public; Owner: -
--

ALTER TABLE ONLY public.events
    ADD CONSTRAINT fk_rails_0434b48643 FOREIGN KEY (project_id) REFERENCES public.projects(id);


--
-- Name: internal_comments fk_rails_04be8cf6ba; Type: FK CONSTRAINT; Schema: public; Owner: -
--

ALTER TABLE ONLY public.internal_comments
    ADD CONSTRAINT fk_rails_04be8cf6ba FOREIGN KEY (idea_id) REFERENCES public.ideas(id);


--
-- Name: invites fk_rails_06b2d7a3a8; Type: FK CONSTRAINT; Schema: public; Owner: -
--

ALTER TABLE ONLY public.invites
    ADD CONSTRAINT fk_rails_06b2d7a3a8 FOREIGN KEY (invitee_id) REFERENCES public.users(id);


--
-- Name: invites fk_rails_0b6ac3e1da; Type: FK CONSTRAINT; Schema: public; Owner: -
--

ALTER TABLE ONLY public.invites
    ADD CONSTRAINT fk_rails_0b6ac3e1da FOREIGN KEY (inviter_id) REFERENCES public.users(id);


--
-- Name: ideas fk_rails_0e5b472696; Type: FK CONSTRAINT; Schema: public; Owner: -
--

ALTER TABLE ONLY public.ideas
    ADD CONSTRAINT fk_rails_0e5b472696 FOREIGN KEY (creation_phase_id) REFERENCES public.phases(id);


--
-- Name: spam_reports fk_rails_121f3a2011; Type: FK CONSTRAINT; Schema: public; Owner: -
--

ALTER TABLE ONLY public.spam_reports
    ADD CONSTRAINT fk_rails_121f3a2011 FOREIGN KEY (user_id) REFERENCES public.users(id);


--
-- Name: analysis_analyses fk_rails_16b3d1e637; Type: FK CONSTRAINT; Schema: public; Owner: -
--

ALTER TABLE ONLY public.analysis_analyses
    ADD CONSTRAINT fk_rails_16b3d1e637 FOREIGN KEY (main_custom_field_id) REFERENCES public.custom_fields(id);


--
-- Name: areas_static_pages fk_rails_1fc601f42c; Type: FK CONSTRAINT; Schema: public; Owner: -
--

ALTER TABLE ONLY public.areas_static_pages
    ADD CONSTRAINT fk_rails_1fc601f42c FOREIGN KEY (area_id) REFERENCES public.areas(id);


--
-- Name: project_images fk_rails_2119c24213; Type: FK CONSTRAINT; Schema: public; Owner: -
--

ALTER TABLE ONLY public.project_images
    ADD CONSTRAINT fk_rails_2119c24213 FOREIGN KEY (project_id) REFERENCES public.projects(id);


--
-- Name: idea_import_files fk_rails_229b6de93f; Type: FK CONSTRAINT; Schema: public; Owner: -
--

ALTER TABLE ONLY public.idea_import_files
    ADD CONSTRAINT fk_rails_229b6de93f FOREIGN KEY (parent_id) REFERENCES public.idea_import_files(id);


--
-- Name: areas_static_pages fk_rails_231f268568; Type: FK CONSTRAINT; Schema: public; Owner: -
--

ALTER TABLE ONLY public.areas_static_pages
    ADD CONSTRAINT fk_rails_231f268568 FOREIGN KEY (static_page_id) REFERENCES public.static_pages(id);


--
-- Name: events_attendances fk_rails_29ccdf5b04; Type: FK CONSTRAINT; Schema: public; Owner: -
--

ALTER TABLE ONLY public.events_attendances
    ADD CONSTRAINT fk_rails_29ccdf5b04 FOREIGN KEY (attendee_id) REFERENCES public.users(id);


--
-- Name: analysis_analyses fk_rails_2a92a64a56; Type: FK CONSTRAINT; Schema: public; Owner: -
--

ALTER TABLE ONLY public.analysis_analyses
    ADD CONSTRAINT fk_rails_2a92a64a56 FOREIGN KEY (phase_id) REFERENCES public.phases(id);


--
-- Name: phases fk_rails_2c74f68dd3; Type: FK CONSTRAINT; Schema: public; Owner: -
--

ALTER TABLE ONLY public.phases
    ADD CONSTRAINT fk_rails_2c74f68dd3 FOREIGN KEY (manual_voters_last_updated_by_id) REFERENCES public.users(id);


--
-- Name: cosponsorships fk_rails_2d026b99a2; Type: FK CONSTRAINT; Schema: public; Owner: -
--

ALTER TABLE ONLY public.cosponsorships
    ADD CONSTRAINT fk_rails_2d026b99a2 FOREIGN KEY (idea_id) REFERENCES public.ideas(id);


--
-- Name: phase_files fk_rails_33852a9a71; Type: FK CONSTRAINT; Schema: public; Owner: -
--

ALTER TABLE ONLY public.phase_files
    ADD CONSTRAINT fk_rails_33852a9a71 FOREIGN KEY (phase_id) REFERENCES public.phases(id);


--
-- Name: volunteering_volunteers fk_rails_33a154a9ba; Type: FK CONSTRAINT; Schema: public; Owner: -
--

ALTER TABLE ONLY public.volunteering_volunteers
    ADD CONSTRAINT fk_rails_33a154a9ba FOREIGN KEY (cause_id) REFERENCES public.volunteering_causes(id);


--
-- Name: nav_bar_items fk_rails_34143a680f; Type: FK CONSTRAINT; Schema: public; Owner: -
--

ALTER TABLE ONLY public.nav_bar_items
    ADD CONSTRAINT fk_rails_34143a680f FOREIGN KEY (static_page_id) REFERENCES public.static_pages(id);


--
-- Name: analysis_comments_summaries fk_rails_37becdebb0; Type: FK CONSTRAINT; Schema: public; Owner: -
--

ALTER TABLE ONLY public.analysis_comments_summaries
    ADD CONSTRAINT fk_rails_37becdebb0 FOREIGN KEY (background_task_id) REFERENCES public.analysis_background_tasks(id);


--
-- Name: custom_field_option_images fk_rails_3814d72daa; Type: FK CONSTRAINT; Schema: public; Owner: -
--

ALTER TABLE ONLY public.custom_field_option_images
    ADD CONSTRAINT fk_rails_3814d72daa FOREIGN KEY (custom_field_option_id) REFERENCES public.custom_field_options(id);


--
-- Name: baskets_ideas fk_rails_39a1b51358; Type: FK CONSTRAINT; Schema: public; Owner: -
--

ALTER TABLE ONLY public.baskets_ideas
    ADD CONSTRAINT fk_rails_39a1b51358 FOREIGN KEY (idea_id) REFERENCES public.ideas(id);


--
-- Name: analysis_analyses fk_rails_3c57357702; Type: FK CONSTRAINT; Schema: public; Owner: -
--

ALTER TABLE ONLY public.analysis_analyses
    ADD CONSTRAINT fk_rails_3c57357702 FOREIGN KEY (project_id) REFERENCES public.projects(id);


--
-- Name: followers fk_rails_3d258d3942; Type: FK CONSTRAINT; Schema: public; Owner: -
--

ALTER TABLE ONLY public.followers
    ADD CONSTRAINT fk_rails_3d258d3942 FOREIGN KEY (user_id) REFERENCES public.users(id);


--
-- Name: email_campaigns_examples fk_rails_465d6356b2; Type: FK CONSTRAINT; Schema: public; Owner: -
--

ALTER TABLE ONLY public.email_campaigns_examples
    ADD CONSTRAINT fk_rails_465d6356b2 FOREIGN KEY (recipient_id) REFERENCES public.users(id);


--
-- Name: notifications fk_rails_46dd2ccfd1; Type: FK CONSTRAINT; Schema: public; Owner: -
--

ALTER TABLE ONLY public.notifications
    ADD CONSTRAINT fk_rails_46dd2ccfd1 FOREIGN KEY (phase_id) REFERENCES public.phases(id);


--
-- Name: notifications fk_rails_47abdd0847; Type: FK CONSTRAINT; Schema: public; Owner: -
--

ALTER TABLE ONLY public.notifications
    ADD CONSTRAINT fk_rails_47abdd0847 FOREIGN KEY (project_review_id) REFERENCES public.project_reviews(id);


--
-- Name: notifications fk_rails_4aea6afa11; Type: FK CONSTRAINT; Schema: public; Owner: -
--

ALTER TABLE ONLY public.notifications
    ADD CONSTRAINT fk_rails_4aea6afa11 FOREIGN KEY (recipient_id) REFERENCES public.users(id);


--
-- Name: analytics_dimension_projects_fact_visits fk_rails_4ecebb6e8a; Type: FK CONSTRAINT; Schema: public; Owner: -
--

ALTER TABLE ONLY public.analytics_dimension_projects_fact_visits
    ADD CONSTRAINT fk_rails_4ecebb6e8a FOREIGN KEY (fact_visit_id) REFERENCES public.analytics_fact_visits(id);


--
-- Name: permissions_custom_fields fk_rails_50335fc43f; Type: FK CONSTRAINT; Schema: public; Owner: -
--

ALTER TABLE ONLY public.permissions_custom_fields
    ADD CONSTRAINT fk_rails_50335fc43f FOREIGN KEY (custom_field_id) REFERENCES public.custom_fields(id);


--
-- Name: identities fk_rails_5373344100; Type: FK CONSTRAINT; Schema: public; Owner: -
--

ALTER TABLE ONLY public.identities
    ADD CONSTRAINT fk_rails_5373344100 FOREIGN KEY (user_id) REFERENCES public.users(id);


--
-- Name: notifications fk_rails_5471f55cd6; Type: FK CONSTRAINT; Schema: public; Owner: -
--

ALTER TABLE ONLY public.notifications
    ADD CONSTRAINT fk_rails_5471f55cd6 FOREIGN KEY (idea_id) REFERENCES public.ideas(id);


--
-- Name: notifications fk_rails_575368d182; Type: FK CONSTRAINT; Schema: public; Owner: -
--

ALTER TABLE ONLY public.notifications
    ADD CONSTRAINT fk_rails_575368d182 FOREIGN KEY (project_id) REFERENCES public.projects(id);


--
-- Name: ideas fk_rails_5ac7668cd3; Type: FK CONSTRAINT; Schema: public; Owner: -
--

ALTER TABLE ONLY public.ideas
    ADD CONSTRAINT fk_rails_5ac7668cd3 FOREIGN KEY (project_id) REFERENCES public.projects(id);


--
-- Name: idea_imports fk_rails_5ea1f11fd5; Type: FK CONSTRAINT; Schema: public; Owner: -
--

ALTER TABLE ONLY public.idea_imports
    ADD CONSTRAINT fk_rails_5ea1f11fd5 FOREIGN KEY (import_user_id) REFERENCES public.users(id);


--
-- Name: analysis_taggings fk_rails_604cfbcd8d; Type: FK CONSTRAINT; Schema: public; Owner: -
--

ALTER TABLE ONLY public.analysis_taggings
    ADD CONSTRAINT fk_rails_604cfbcd8d FOREIGN KEY (input_id) REFERENCES public.ideas(id);


--
-- Name: internal_comments fk_rails_617a7ea994; Type: FK CONSTRAINT; Schema: public; Owner: -
--

ALTER TABLE ONLY public.internal_comments
    ADD CONSTRAINT fk_rails_617a7ea994 FOREIGN KEY (author_id) REFERENCES public.users(id);


--
-- Name: idea_imports fk_rails_636c77bdd1; Type: FK CONSTRAINT; Schema: public; Owner: -
--

ALTER TABLE ONLY public.idea_imports
    ADD CONSTRAINT fk_rails_636c77bdd1 FOREIGN KEY (file_id) REFERENCES public.idea_import_files(id);


--
-- Name: notifications fk_rails_67be9591a3; Type: FK CONSTRAINT; Schema: public; Owner: -
--

ALTER TABLE ONLY public.notifications
    ADD CONSTRAINT fk_rails_67be9591a3 FOREIGN KEY (cosponsorship_id) REFERENCES public.cosponsorships(id);


--
-- Name: idea_imports fk_rails_67f00886f9; Type: FK CONSTRAINT; Schema: public; Owner: -
--

ALTER TABLE ONLY public.idea_imports
    ADD CONSTRAINT fk_rails_67f00886f9 FOREIGN KEY (idea_id) REFERENCES public.ideas(id);


--
-- Name: report_builder_reports fk_rails_6988c9886e; Type: FK CONSTRAINT; Schema: public; Owner: -
--

ALTER TABLE ONLY public.report_builder_reports
    ADD CONSTRAINT fk_rails_6988c9886e FOREIGN KEY (phase_id) REFERENCES public.phases(id);


--
-- Name: ideas fk_rails_6c9ab6d4f8; Type: FK CONSTRAINT; Schema: public; Owner: -
--

ALTER TABLE ONLY public.ideas
    ADD CONSTRAINT fk_rails_6c9ab6d4f8 FOREIGN KEY (manual_votes_last_updated_by_id) REFERENCES public.users(id);


--
-- Name: groups_permissions fk_rails_6fa6389d80; Type: FK CONSTRAINT; Schema: public; Owner: -
--

ALTER TABLE ONLY public.groups_permissions
    ADD CONSTRAINT fk_rails_6fa6389d80 FOREIGN KEY (permission_id) REFERENCES public.permissions(id);


--
-- Name: email_campaigns_campaigns_groups fk_rails_712f4ad915; Type: FK CONSTRAINT; Schema: public; Owner: -
--

ALTER TABLE ONLY public.email_campaigns_campaigns_groups
    ADD CONSTRAINT fk_rails_712f4ad915 FOREIGN KEY (campaign_id) REFERENCES public.email_campaigns_campaigns(id);


--
-- Name: ideas fk_rails_730408dafc; Type: FK CONSTRAINT; Schema: public; Owner: -
--

ALTER TABLE ONLY public.ideas
    ADD CONSTRAINT fk_rails_730408dafc FOREIGN KEY (idea_status_id) REFERENCES public.idea_statuses(id);


--
-- Name: groups_projects fk_rails_73e1dee5fd; Type: FK CONSTRAINT; Schema: public; Owner: -
--

ALTER TABLE ONLY public.groups_projects
    ADD CONSTRAINT fk_rails_73e1dee5fd FOREIGN KEY (project_id) REFERENCES public.projects(id);


--
-- Name: analysis_additional_custom_fields fk_rails_74744744a6; Type: FK CONSTRAINT; Schema: public; Owner: -
--

ALTER TABLE ONLY public.analysis_additional_custom_fields
    ADD CONSTRAINT fk_rails_74744744a6 FOREIGN KEY (analysis_id) REFERENCES public.analysis_analyses(id);


--
-- Name: analysis_questions fk_rails_74e779db86; Type: FK CONSTRAINT; Schema: public; Owner: -
--

ALTER TABLE ONLY public.analysis_questions
    ADD CONSTRAINT fk_rails_74e779db86 FOREIGN KEY (background_task_id) REFERENCES public.analysis_background_tasks(id);


--
-- Name: analysis_heatmap_cells fk_rails_7a39fbbdee; Type: FK CONSTRAINT; Schema: public; Owner: -
--

ALTER TABLE ONLY public.analysis_heatmap_cells
    ADD CONSTRAINT fk_rails_7a39fbbdee FOREIGN KEY (analysis_id) REFERENCES public.analysis_analyses(id);


--
-- Name: activities fk_rails_7e11bb717f; Type: FK CONSTRAINT; Schema: public; Owner: -
--

ALTER TABLE ONLY public.activities
    ADD CONSTRAINT fk_rails_7e11bb717f FOREIGN KEY (user_id) REFERENCES public.users(id);


--
-- Name: email_campaigns_campaign_email_commands fk_rails_7f284a4f09; Type: FK CONSTRAINT; Schema: public; Owner: -
--

ALTER TABLE ONLY public.email_campaigns_campaign_email_commands
    ADD CONSTRAINT fk_rails_7f284a4f09 FOREIGN KEY (recipient_id) REFERENCES public.users(id);


--
-- Name: comments fk_rails_7fbb3b1416; Type: FK CONSTRAINT; Schema: public; Owner: -
--

ALTER TABLE ONLY public.comments
    ADD CONSTRAINT fk_rails_7fbb3b1416 FOREIGN KEY (idea_id) REFERENCES public.ideas(id);


--
-- Name: polls_response_options fk_rails_80d00e60ae; Type: FK CONSTRAINT; Schema: public; Owner: -
--

ALTER TABLE ONLY public.polls_response_options
    ADD CONSTRAINT fk_rails_80d00e60ae FOREIGN KEY (option_id) REFERENCES public.polls_options(id);


--
-- Name: report_builder_reports fk_rails_81137213da; Type: FK CONSTRAINT; Schema: public; Owner: -
--

ALTER TABLE ONLY public.report_builder_reports
    ADD CONSTRAINT fk_rails_81137213da FOREIGN KEY (owner_id) REFERENCES public.users(id);


--
-- Name: projects_allowed_input_topics fk_rails_812b6d9149; Type: FK CONSTRAINT; Schema: public; Owner: -
--

ALTER TABLE ONLY public.projects_allowed_input_topics
    ADD CONSTRAINT fk_rails_812b6d9149 FOREIGN KEY (project_id) REFERENCES public.projects(id);


--
-- Name: projects_topics fk_rails_812b6d9149; Type: FK CONSTRAINT; Schema: public; Owner: -
--

ALTER TABLE ONLY public.projects_topics
    ADD CONSTRAINT fk_rails_812b6d9149 FOREIGN KEY (project_id) REFERENCES public.projects(id);


--
-- Name: notifications fk_rails_81c11ef894; Type: FK CONSTRAINT; Schema: public; Owner: -
--

ALTER TABLE ONLY public.notifications
    ADD CONSTRAINT fk_rails_81c11ef894 FOREIGN KEY (internal_comment_id) REFERENCES public.internal_comments(id);


--
-- Name: impact_tracking_pageviews fk_rails_82dc979276; Type: FK CONSTRAINT; Schema: public; Owner: -
--

ALTER TABLE ONLY public.impact_tracking_pageviews
    ADD CONSTRAINT fk_rails_82dc979276 FOREIGN KEY (project_id) REFERENCES public.projects(id);


--
-- Name: ideas_phases fk_rails_845d7ca944; Type: FK CONSTRAINT; Schema: public; Owner: -
--

ALTER TABLE ONLY public.ideas_phases
    ADD CONSTRAINT fk_rails_845d7ca944 FOREIGN KEY (idea_id) REFERENCES public.ideas(id);


--
-- Name: notifications fk_rails_849e0c7eb7; Type: FK CONSTRAINT; Schema: public; Owner: -
--

ALTER TABLE ONLY public.notifications
    ADD CONSTRAINT fk_rails_849e0c7eb7 FOREIGN KEY (spam_report_id) REFERENCES public.spam_reports(id);


--
-- Name: analysis_additional_custom_fields fk_rails_857115261d; Type: FK CONSTRAINT; Schema: public; Owner: -
--

ALTER TABLE ONLY public.analysis_additional_custom_fields
    ADD CONSTRAINT fk_rails_857115261d FOREIGN KEY (custom_field_id) REFERENCES public.custom_fields(id);


--
-- Name: email_campaigns_campaigns fk_rails_87e592c9f5; Type: FK CONSTRAINT; Schema: public; Owner: -
--

ALTER TABLE ONLY public.email_campaigns_campaigns
    ADD CONSTRAINT fk_rails_87e592c9f5 FOREIGN KEY (author_id) REFERENCES public.users(id);


--
-- Name: user_custom_fields_representativeness_ref_distributions fk_rails_8cabeff294; Type: FK CONSTRAINT; Schema: public; Owner: -
--

ALTER TABLE ONLY public.user_custom_fields_representativeness_ref_distributions
    ADD CONSTRAINT fk_rails_8cabeff294 FOREIGN KEY (custom_field_id) REFERENCES public.custom_fields(id);


--
-- Name: static_pages_topics fk_rails_8e3f01dacd; Type: FK CONSTRAINT; Schema: public; Owner: -
--

ALTER TABLE ONLY public.static_pages_topics
    ADD CONSTRAINT fk_rails_8e3f01dacd FOREIGN KEY (static_page_id) REFERENCES public.static_pages(id);


--
-- Name: areas_projects fk_rails_8fb43a173d; Type: FK CONSTRAINT; Schema: public; Owner: -
--

ALTER TABLE ONLY public.areas_projects
    ADD CONSTRAINT fk_rails_8fb43a173d FOREIGN KEY (project_id) REFERENCES public.projects(id);


--
-- Name: areas fk_rails_901fc7a65b; Type: FK CONSTRAINT; Schema: public; Owner: -
--

ALTER TABLE ONLY public.areas
    ADD CONSTRAINT fk_rails_901fc7a65b FOREIGN KEY (custom_field_option_id) REFERENCES public.custom_field_options(id);


--
-- Name: notifications fk_rails_9268535f02; Type: FK CONSTRAINT; Schema: public; Owner: -
--

ALTER TABLE ONLY public.notifications
    ADD CONSTRAINT fk_rails_9268535f02 FOREIGN KEY (comment_id) REFERENCES public.comments(id);


--
-- Name: notifications fk_rails_97eb4c3a35; Type: FK CONSTRAINT; Schema: public; Owner: -
--

ALTER TABLE ONLY public.notifications
    ADD CONSTRAINT fk_rails_97eb4c3a35 FOREIGN KEY (invite_id) REFERENCES public.invites(id);


--
-- Name: authoring_assistance_responses fk_rails_98155ccbce; Type: FK CONSTRAINT; Schema: public; Owner: -
--

ALTER TABLE ONLY public.authoring_assistance_responses
    ADD CONSTRAINT fk_rails_98155ccbce FOREIGN KEY (idea_id) REFERENCES public.ideas(id);


--
-- Name: memberships fk_rails_99326fb65d; Type: FK CONSTRAINT; Schema: public; Owner: -
--

ALTER TABLE ONLY public.memberships
    ADD CONSTRAINT fk_rails_99326fb65d FOREIGN KEY (user_id) REFERENCES public.users(id);


--
-- Name: analytics_fact_visits fk_rails_9b5a82cb55; Type: FK CONSTRAINT; Schema: public; Owner: -
--

ALTER TABLE ONLY public.analytics_fact_visits
    ADD CONSTRAINT fk_rails_9b5a82cb55 FOREIGN KEY (dimension_referrer_type_id) REFERENCES public.analytics_dimension_referrer_types(id);


--
-- Name: event_images fk_rails_9dd6f2f888; Type: FK CONSTRAINT; Schema: public; Owner: -
--

ALTER TABLE ONLY public.event_images
    ADD CONSTRAINT fk_rails_9dd6f2f888 FOREIGN KEY (event_id) REFERENCES public.events(id);


--
-- Name: areas_projects fk_rails_9ecfc9d2b9; Type: FK CONSTRAINT; Schema: public; Owner: -
--

ALTER TABLE ONLY public.areas_projects
    ADD CONSTRAINT fk_rails_9ecfc9d2b9 FOREIGN KEY (area_id) REFERENCES public.areas(id);


--
-- Name: notifications fk_rails_a2016447bc; Type: FK CONSTRAINT; Schema: public; Owner: -
--

ALTER TABLE ONLY public.notifications
    ADD CONSTRAINT fk_rails_a2016447bc FOREIGN KEY (initiating_user_id) REFERENCES public.users(id);


--
-- Name: notifications fk_rails_a2cfad997d; Type: FK CONSTRAINT; Schema: public; Owner: -
--

ALTER TABLE ONLY public.notifications
    ADD CONSTRAINT fk_rails_a2cfad997d FOREIGN KEY (official_feedback_id) REFERENCES public.official_feedbacks(id);


--
-- Name: analytics_fact_visits fk_rails_a34b51c948; Type: FK CONSTRAINT; Schema: public; Owner: -
--

ALTER TABLE ONLY public.analytics_fact_visits
    ADD CONSTRAINT fk_rails_a34b51c948 FOREIGN KEY (dimension_date_last_action_id) REFERENCES public.analytics_dimension_dates(date);


--
-- Name: event_files fk_rails_a590d6ddde; Type: FK CONSTRAINT; Schema: public; Owner: -
--

ALTER TABLE ONLY public.event_files
    ADD CONSTRAINT fk_rails_a590d6ddde FOREIGN KEY (event_id) REFERENCES public.events(id);


--
-- Name: groups_permissions fk_rails_a5c3527604; Type: FK CONSTRAINT; Schema: public; Owner: -
--

ALTER TABLE ONLY public.groups_permissions
    ADD CONSTRAINT fk_rails_a5c3527604 FOREIGN KEY (group_id) REFERENCES public.groups(id);


--
-- Name: ideas fk_rails_a7a91f1df3; Type: FK CONSTRAINT; Schema: public; Owner: -
--

ALTER TABLE ONLY public.ideas
    ADD CONSTRAINT fk_rails_a7a91f1df3 FOREIGN KEY (author_id) REFERENCES public.users(id);


--
-- Name: analytics_fact_visits fk_rails_a9aa810ecf; Type: FK CONSTRAINT; Schema: public; Owner: -
--

ALTER TABLE ONLY public.analytics_fact_visits
    ADD CONSTRAINT fk_rails_a9aa810ecf FOREIGN KEY (dimension_date_first_action_id) REFERENCES public.analytics_dimension_dates(date);


--
-- Name: memberships fk_rails_aaf389f138; Type: FK CONSTRAINT; Schema: public; Owner: -
--

ALTER TABLE ONLY public.memberships
    ADD CONSTRAINT fk_rails_aaf389f138 FOREIGN KEY (group_id) REFERENCES public.groups(id);


--
-- Name: maps_layers fk_rails_abbf8658b2; Type: FK CONSTRAINT; Schema: public; Owner: -
--

ALTER TABLE ONLY public.maps_layers
    ADD CONSTRAINT fk_rails_abbf8658b2 FOREIGN KEY (map_config_id) REFERENCES public.maps_map_configs(id);


--
-- Name: project_reviews fk_rails_ac7bc0a42f; Type: FK CONSTRAINT; Schema: public; Owner: -
--

ALTER TABLE ONLY public.project_reviews
    ADD CONSTRAINT fk_rails_ac7bc0a42f FOREIGN KEY (project_id) REFERENCES public.projects(id);


--
-- Name: analysis_tags fk_rails_afc2d02258; Type: FK CONSTRAINT; Schema: public; Owner: -
--

ALTER TABLE ONLY public.analysis_tags
    ADD CONSTRAINT fk_rails_afc2d02258 FOREIGN KEY (analysis_id) REFERENCES public.analysis_analyses(id);


--
-- Name: phases fk_rails_b0efe660f5; Type: FK CONSTRAINT; Schema: public; Owner: -
--

ALTER TABLE ONLY public.phases
    ADD CONSTRAINT fk_rails_b0efe660f5 FOREIGN KEY (project_id) REFERENCES public.projects(id);


--
-- Name: baskets fk_rails_b3d04c10d5; Type: FK CONSTRAINT; Schema: public; Owner: -
--

ALTER TABLE ONLY public.baskets
    ADD CONSTRAINT fk_rails_b3d04c10d5 FOREIGN KEY (user_id) REFERENCES public.users(id);


--
-- Name: custom_field_options fk_rails_b48da9e6c7; Type: FK CONSTRAINT; Schema: public; Owner: -
--

ALTER TABLE ONLY public.custom_field_options
    ADD CONSTRAINT fk_rails_b48da9e6c7 FOREIGN KEY (custom_field_id) REFERENCES public.custom_fields(id);


--
-- Name: official_feedbacks fk_rails_b4a1624855; Type: FK CONSTRAINT; Schema: public; Owner: -
--

ALTER TABLE ONLY public.official_feedbacks
    ADD CONSTRAINT fk_rails_b4a1624855 FOREIGN KEY (idea_id) REFERENCES public.ideas(id);


--
-- Name: notifications fk_rails_b894d506a0; Type: FK CONSTRAINT; Schema: public; Owner: -
--

ALTER TABLE ONLY public.notifications
    ADD CONSTRAINT fk_rails_b894d506a0 FOREIGN KEY (basket_id) REFERENCES public.baskets(id);


--
-- Name: polls_options fk_rails_bb813b4549; Type: FK CONSTRAINT; Schema: public; Owner: -
--

ALTER TABLE ONLY public.polls_options
    ADD CONSTRAINT fk_rails_bb813b4549 FOREIGN KEY (question_id) REFERENCES public.polls_questions(id);


--
-- Name: ideas_phases fk_rails_bd36415a82; Type: FK CONSTRAINT; Schema: public; Owner: -
--

ALTER TABLE ONLY public.ideas_phases
    ADD CONSTRAINT fk_rails_bd36415a82 FOREIGN KEY (phase_id) REFERENCES public.phases(id);


--
-- Name: analysis_background_tasks fk_rails_bde9116e72; Type: FK CONSTRAINT; Schema: public; Owner: -
--

ALTER TABLE ONLY public.analysis_background_tasks
    ADD CONSTRAINT fk_rails_bde9116e72 FOREIGN KEY (analysis_id) REFERENCES public.analysis_analyses(id);


--
-- Name: project_files fk_rails_c26fbba4b3; Type: FK CONSTRAINT; Schema: public; Owner: -
--

ALTER TABLE ONLY public.project_files
    ADD CONSTRAINT fk_rails_c26fbba4b3 FOREIGN KEY (project_id) REFERENCES public.projects(id);


--
-- Name: ideas fk_rails_c32c787647; Type: FK CONSTRAINT; Schema: public; Owner: -
--

ALTER TABLE ONLY public.ideas
    ADD CONSTRAINT fk_rails_c32c787647 FOREIGN KEY (assignee_id) REFERENCES public.users(id);


--
-- Name: idea_images fk_rails_c349bb4ac3; Type: FK CONSTRAINT; Schema: public; Owner: -
--

ALTER TABLE ONLY public.idea_images
    ADD CONSTRAINT fk_rails_c349bb4ac3 FOREIGN KEY (idea_id) REFERENCES public.ideas(id);


--
-- Name: custom_field_matrix_statements fk_rails_c379cdcd80; Type: FK CONSTRAINT; Schema: public; Owner: -
--

ALTER TABLE ONLY public.custom_field_matrix_statements
    ADD CONSTRAINT fk_rails_c379cdcd80 FOREIGN KEY (custom_field_id) REFERENCES public.custom_fields(id);


--
-- Name: notifications fk_rails_c76d81b062; Type: FK CONSTRAINT; Schema: public; Owner: -
--

ALTER TABLE ONLY public.notifications
    ADD CONSTRAINT fk_rails_c76d81b062 FOREIGN KEY (inappropriate_content_flag_id) REFERENCES public.flag_inappropriate_content_inappropriate_content_flags(id);


--
-- Name: email_campaigns_deliveries fk_rails_c87ec11171; Type: FK CONSTRAINT; Schema: public; Owner: -
--

ALTER TABLE ONLY public.email_campaigns_deliveries
    ADD CONSTRAINT fk_rails_c87ec11171 FOREIGN KEY (campaign_id) REFERENCES public.email_campaigns_campaigns(id);


--
-- Name: idea_import_files fk_rails_c93392afae; Type: FK CONSTRAINT; Schema: public; Owner: -
--

ALTER TABLE ONLY public.idea_import_files
    ADD CONSTRAINT fk_rails_c93392afae FOREIGN KEY (project_id) REFERENCES public.projects(id);


--
-- Name: reactions fk_rails_c9b3bef597; Type: FK CONSTRAINT; Schema: public; Owner: -
--

ALTER TABLE ONLY public.reactions
    ADD CONSTRAINT fk_rails_c9b3bef597 FOREIGN KEY (user_id) REFERENCES public.users(id);


--
-- Name: analysis_insights fk_rails_cc6c7b26fc; Type: FK CONSTRAINT; Schema: public; Owner: -
--

ALTER TABLE ONLY public.analysis_insights
    ADD CONSTRAINT fk_rails_cc6c7b26fc FOREIGN KEY (analysis_id) REFERENCES public.analysis_analyses(id);


--
-- Name: analysis_taggings fk_rails_cc8b68bfb4; Type: FK CONSTRAINT; Schema: public; Owner: -
--

ALTER TABLE ONLY public.analysis_taggings
    ADD CONSTRAINT fk_rails_cc8b68bfb4 FOREIGN KEY (tag_id) REFERENCES public.analysis_tags(id);


--
-- Name: analytics_dimension_locales_fact_visits fk_rails_cd2a592e7b; Type: FK CONSTRAINT; Schema: public; Owner: -
--

ALTER TABLE ONLY public.analytics_dimension_locales_fact_visits
    ADD CONSTRAINT fk_rails_cd2a592e7b FOREIGN KEY (fact_visit_id) REFERENCES public.analytics_fact_visits(id);


--
-- Name: static_page_files fk_rails_d0209b82ff; Type: FK CONSTRAINT; Schema: public; Owner: -
--

ALTER TABLE ONLY public.static_page_files
    ADD CONSTRAINT fk_rails_d0209b82ff FOREIGN KEY (static_page_id) REFERENCES public.static_pages(id);


--
-- Name: projects fk_rails_d1892257e3; Type: FK CONSTRAINT; Schema: public; Owner: -
--

ALTER TABLE ONLY public.projects
    ADD CONSTRAINT fk_rails_d1892257e3 FOREIGN KEY (default_assignee_id) REFERENCES public.users(id);


--
-- Name: groups_projects fk_rails_d6353758d5; Type: FK CONSTRAINT; Schema: public; Owner: -
--

ALTER TABLE ONLY public.groups_projects
    ADD CONSTRAINT fk_rails_d6353758d5 FOREIGN KEY (group_id) REFERENCES public.groups(id);


--
-- Name: projects_allowed_input_topics fk_rails_db7813bfef; Type: FK CONSTRAINT; Schema: public; Owner: -
--

ALTER TABLE ONLY public.projects_allowed_input_topics
    ADD CONSTRAINT fk_rails_db7813bfef FOREIGN KEY (topic_id) REFERENCES public.topics(id);


--
-- Name: projects_topics fk_rails_db7813bfef; Type: FK CONSTRAINT; Schema: public; Owner: -
--

ALTER TABLE ONLY public.projects_topics
    ADD CONSTRAINT fk_rails_db7813bfef FOREIGN KEY (topic_id) REFERENCES public.topics(id);


--
-- Name: analysis_summaries fk_rails_dbd13460f0; Type: FK CONSTRAINT; Schema: public; Owner: -
--

ALTER TABLE ONLY public.analysis_summaries
    ADD CONSTRAINT fk_rails_dbd13460f0 FOREIGN KEY (background_task_id) REFERENCES public.analysis_background_tasks(id);


--
-- Name: project_folders_files fk_rails_dc7aeb6534; Type: FK CONSTRAINT; Schema: public; Owner: -
--

ALTER TABLE ONLY public.project_folders_files
    ADD CONSTRAINT fk_rails_dc7aeb6534 FOREIGN KEY (project_folder_id) REFERENCES public.project_folders_folders(id);


--
-- Name: project_folders_images fk_rails_dcbc962cfe; Type: FK CONSTRAINT; Schema: public; Owner: -
--

ALTER TABLE ONLY public.project_folders_images
    ADD CONSTRAINT fk_rails_dcbc962cfe FOREIGN KEY (project_folder_id) REFERENCES public.project_folders_folders(id);


--
-- Name: impact_tracking_pageviews fk_rails_dd3b2cc184; Type: FK CONSTRAINT; Schema: public; Owner: -
--

ALTER TABLE ONLY public.impact_tracking_pageviews
    ADD CONSTRAINT fk_rails_dd3b2cc184 FOREIGN KEY (session_id) REFERENCES public.impact_tracking_sessions(id);


--
-- Name: official_feedbacks fk_rails_ddd7e21dfa; Type: FK CONSTRAINT; Schema: public; Owner: -
--

ALTER TABLE ONLY public.official_feedbacks
    ADD CONSTRAINT fk_rails_ddd7e21dfa FOREIGN KEY (user_id) REFERENCES public.users(id);


--
-- Name: project_reviews fk_rails_de7c38cbc4; Type: FK CONSTRAINT; Schema: public; Owner: -
--

ALTER TABLE ONLY public.project_reviews
    ADD CONSTRAINT fk_rails_de7c38cbc4 FOREIGN KEY (reviewer_id) REFERENCES public.users(id);


--
-- Name: baskets_ideas fk_rails_dfb57cbce2; Type: FK CONSTRAINT; Schema: public; Owner: -
--

ALTER TABLE ONLY public.baskets_ideas
    ADD CONSTRAINT fk_rails_dfb57cbce2 FOREIGN KEY (basket_id) REFERENCES public.baskets(id);


--
-- Name: permissions_custom_fields fk_rails_e211dc8f99; Type: FK CONSTRAINT; Schema: public; Owner: -
--

ALTER TABLE ONLY public.permissions_custom_fields
    ADD CONSTRAINT fk_rails_e211dc8f99 FOREIGN KEY (permission_id) REFERENCES public.permissions(id);


--
-- Name: analysis_comments_summaries fk_rails_e51f754cf7; Type: FK CONSTRAINT; Schema: public; Owner: -
--

ALTER TABLE ONLY public.analysis_comments_summaries
    ADD CONSTRAINT fk_rails_e51f754cf7 FOREIGN KEY (idea_id) REFERENCES public.ideas(id);


--
-- Name: nav_bar_items fk_rails_e8076fb9f6; Type: FK CONSTRAINT; Schema: public; Owner: -
--

ALTER TABLE ONLY public.nav_bar_items
    ADD CONSTRAINT fk_rails_e8076fb9f6 FOREIGN KEY (project_id) REFERENCES public.projects(id);


--
-- Name: polls_response_options fk_rails_e871bf6e26; Type: FK CONSTRAINT; Schema: public; Owner: -
--

ALTER TABLE ONLY public.polls_response_options
    ADD CONSTRAINT fk_rails_e871bf6e26 FOREIGN KEY (response_id) REFERENCES public.polls_responses(id);


--
-- Name: static_pages_topics fk_rails_edc8786515; Type: FK CONSTRAINT; Schema: public; Owner: -
--

ALTER TABLE ONLY public.static_pages_topics
    ADD CONSTRAINT fk_rails_edc8786515 FOREIGN KEY (topic_id) REFERENCES public.topics(id);


--
-- Name: idea_files fk_rails_efb12f53ad; Type: FK CONSTRAINT; Schema: public; Owner: -
--

ALTER TABLE ONLY public.idea_files
    ADD CONSTRAINT fk_rails_efb12f53ad FOREIGN KEY (idea_id) REFERENCES public.ideas(id);


--
-- Name: notifications fk_rails_f1d8986d29; Type: FK CONSTRAINT; Schema: public; Owner: -
--

ALTER TABLE ONLY public.notifications
    ADD CONSTRAINT fk_rails_f1d8986d29 FOREIGN KEY (idea_status_id) REFERENCES public.idea_statuses(id);


--
-- Name: report_builder_published_graph_data_units fk_rails_f21a19c203; Type: FK CONSTRAINT; Schema: public; Owner: -
--

ALTER TABLE ONLY public.report_builder_published_graph_data_units
    ADD CONSTRAINT fk_rails_f21a19c203 FOREIGN KEY (report_id) REFERENCES public.report_builder_reports(id);


--
-- Name: cosponsorships fk_rails_f32533b783; Type: FK CONSTRAINT; Schema: public; Owner: -
--

ALTER TABLE ONLY public.cosponsorships
    ADD CONSTRAINT fk_rails_f32533b783 FOREIGN KEY (user_id) REFERENCES public.users(id);


--
-- Name: comments fk_rails_f44b1e3c8a; Type: FK CONSTRAINT; Schema: public; Owner: -
--

ALTER TABLE ONLY public.comments
    ADD CONSTRAINT fk_rails_f44b1e3c8a FOREIGN KEY (author_id) REFERENCES public.users(id);


--
-- Name: events_attendances fk_rails_fba307ba3b; Type: FK CONSTRAINT; Schema: public; Owner: -
--

ALTER TABLE ONLY public.events_attendances
    ADD CONSTRAINT fk_rails_fba307ba3b FOREIGN KEY (event_id) REFERENCES public.events(id);


--
-- Name: ideas_topics fk_rails_fd874ecf4b; Type: FK CONSTRAINT; Schema: public; Owner: -
--

ALTER TABLE ONLY public.ideas_topics
    ADD CONSTRAINT fk_rails_fd874ecf4b FOREIGN KEY (idea_id) REFERENCES public.ideas(id);


--
-- Name: project_reviews fk_rails_fdbeb12ddd; Type: FK CONSTRAINT; Schema: public; Owner: -
--

ALTER TABLE ONLY public.project_reviews
    ADD CONSTRAINT fk_rails_fdbeb12ddd FOREIGN KEY (requester_id) REFERENCES public.users(id);


--
-- Name: ideas_topics fk_rails_ff1788eb50; Type: FK CONSTRAINT; Schema: public; Owner: -
--

ALTER TABLE ONLY public.ideas_topics
    ADD CONSTRAINT fk_rails_ff1788eb50 FOREIGN KEY (topic_id) REFERENCES public.topics(id);


--
-- PostgreSQL database dump complete
--

SET search_path TO public,shared_extensions;

INSERT INTO "schema_migrations" (version) VALUES
('20250305202848'),
<<<<<<< HEAD
('20250224150953'),
('20250218094339'),
=======
>>>>>>> 26fbe002
('20250305111507'),
('20250224150953'),
('20250219104523'),
('20250217295025'),
('20250210181753'),
('20250204143605'),
('20250120125531'),
('20250117121004'),
('20241230172612'),
('20241230165518'),
('20241230165323'),
('20241227103433'),
('20241226093506'),
('20241224115952'),
('20241204144321'),
('20241204133717'),
('20241203151945'),
('20241127093339'),
('20241127074734'),
('20241125094100'),
('20241125094000'),
('20241115141717'),
('20241115141553'),
('20241112110758'),
('20241105081014'),
('20241105053934'),
('20241105053818'),
('20241029080612'),
('20241028162618'),
('20241024110349'),
('20241022101049'),
('20241016201503'),
('20241011816395'),
('20241011101454'),
('20241008143004'),
('20241002200522'),
('20241001101704'),
('20240926175000'),
('20240923112801'),
('20240923112800'),
('20240917181018'),
('20240911143007'),
('20240829185625'),
('20240826083227'),
('20240821135150'),
('20240814163522'),
('20240814133336'),
('20240812115140'),
('20240806161121'),
('20240805121645'),
('20240731223530'),
('20240731181623'),
('20240730093933'),
('20240729141927'),
('20240722090955'),
('20240710101033'),
('202407081751'),
('20240612134240'),
('20240606112752'),
('20240516113700'),
('20240510103700'),
('20240508133950'),
('20240508124400'),
('20240504212048'),
('20240419100508'),
('20240418081854'),
('20240417150820'),
('20240417064819'),
('20240409150000'),
('20240328141200'),
('20240305122502'),
('20240301120023'),
('20240229195843'),
('20240228145938'),
('20240227092300'),
('20240226170510'),
('20240221145522'),
('20240219104431'),
('20240219104430'),
('20240214125557'),
('20240212133704'),
('20240206165004'),
('20240201141520'),
('20240130170644'),
('20240130142750'),
('20240126122702'),
('20240124173411'),
('20240123102956'),
('20240115142433'),
('20240112103545'),
('20231214100537'),
('20231212151032'),
('20231130093345'),
('20231124114112'),
('20231124112723'),
('20231124090234'),
('20231123173159'),
('20231123161330'),
('20231123141534'),
('20231120090516'),
('20231110112415'),
('20231109101517'),
('20231103094549'),
('20231031175023'),
('20231024082513'),
('20231018083110'),
('20231003095622'),
('20230927135924'),
('20230915391649'),
('20230913121819'),
('20230911121820'),
('20230906104541'),
('20230825121819'),
('20230825121818'),
('20230823204209'),
('20230817134213'),
('20230817133411'),
('20230816104548'),
('20230815182301'),
('20230815119289'),
('20230815085922'),
('20230814115846'),
('20230811123114'),
('20230804142723'),
('20230803112021'),
('20230801141534'),
('20230801135355'),
('20230801095755'),
('20230728160743'),
('20230728130913'),
('20230727145653'),
('20230727090914'),
('20230726160134'),
('20230726150159'),
('20230725142113'),
('20230725121109'),
('20230719221540'),
('20230719221539'),
('20230718214736'),
('20230718124121'),
('20230718121501'),
('20230710143815'),
('20230705172856'),
('20230703175732'),
('20230703112343'),
('20230629120434'),
('20230629095724'),
('20230623085057'),
('20230622132238'),
('20230621144312'),
('20230621091448'),
('20230620114801'),
('20230616134441'),
('20230609161522'),
('20230608120425'),
('20230608120051'),
('20230607162320'),
('20230607142901'),
('20230606132255'),
('20230605133845'),
('20230601085753'),
('20230524151508'),
('20230524085443'),
('20230519085843'),
('20230518133943'),
('20230518094411'),
('20230517145937'),
('20230517064632'),
('20230516150847'),
('20230516135820'),
('20230405162820'),
('20230403145652'),
('20230321153659'),
('20230314110825'),
('20230307101320'),
('20230213120148'),
('20230208142802'),
('20230206090743'),
('20230131143907'),
('20230131122140'),
('20230131091656'),
('20230127201927'),
('20221205112729'),
('20221205095831'),
('20221202110054'),
('20221118094022'),
('20221115113353'),
('20221114094435'),
('20221111132019'),
('20221110105544'),
('20221107124858'),
('20221103153024'),
('20221028082913'),
('20221027170719'),
('20221027125738'),
('20221025131832'),
('20221025100507'),
('20221021140619'),
('20221018135644'),
('20221011092349'),
('20221006100512'),
('20221006095042'),
('20221006071220'),
('20221001123808'),
('20220929125457'),
('20220929125456'),
('20220927114325'),
('20220927091942'),
('20220906074349'),
('20220831171634'),
('20220831142106'),
('20220831102114'),
('20220830144847'),
('20220826025846'),
('20220826025845'),
('20220826025844'),
('20220826025843'),
('20220826025842'),
('20220826025841'),
('20220826025840'),
('20220822140950'),
('20220822140949'),
('20220818165037'),
('20220810084347'),
('20220808074431'),
('20220719103052'),
('20220713141438'),
('20220707102050'),
('20220630084221'),
('20220620101315'),
('20220615095516'),
('20220614135644'),
('20220610072149'),
('20220531123916'),
('20220523110954'),
('20220415074726'),
('20220407131522'),
('20220324073642'),
('20220308184000'),
('20220302143958'),
('20220214110500'),
('20220211143841'),
('20220207103216'),
('20220126110341'),
('20220120154239'),
('20220114095033'),
('20220112081701'),
('20212006161358'),
('20212006161357'),
('20211906161362'),
('20211906161361'),
('20211906161360'),
('20211906161359'),
('20211806161357'),
('20211806161356'),
('20211806161355'),
('20211806161354'),
('20210902121357'),
('20210902121356'),
('20210902121355'),
('20210722110109'),
('20210624163536'),
('20210619133856'),
('20210601061247'),
('20210521101107'),
('20210518143118'),
('20210512094502'),
('20210506151054'),
('20210430154637'),
('20210413172107'),
('20210402103419'),
('20210324181814'),
('20210324181315'),
('20210324164740'),
('20210324164613'),
('20210319161957'),
('20210319100008'),
('20210317114361'),
('20210317114360'),
('20210316113654'),
('20210312123927'),
('20210304203413'),
('20210217112905'),
('20210211144443'),
('20210127112937'),
('20210127112825'),
('20210127112755'),
('20210127105555'),
('20210119144531'),
('20210112155555'),
('20201217170635'),
('20201204134337'),
('20201130161115'),
('20201127160903'),
('20201120190900'),
('20201120173700'),
('20201116092907'),
('20201116092906'),
('20201102093045'),
('20201029180155'),
('20201022160000'),
('20201018122834'),
('20201015180356'),
('20201014180247'),
('20201007102916'),
('20201001174500'),
('20200911150057'),
('20200902151045'),
('20200820141351'),
('20200807132541'),
('20200805132331'),
('20200527094026'),
('20200527093956'),
('20200519164633'),
('20200423123927'),
('20200325160114'),
('20200319101312'),
('20200318220615'),
('20200318220614'),
('20200316155355'),
('20200316142822'),
('20200316142821'),
('20200316142820'),
('20200311132551'),
('20200310101259'),
('20200306160918'),
('20200226124456'),
('20200213001613'),
('20200206165218'),
('20200206162013'),
('20200206081103'),
('20200131133006'),
('20200131130350'),
('20200131124534'),
('20200109163736'),
('20191218161144'),
('20191213130342'),
('20191213112024'),
('20191211104007'),
('20191210205216'),
('20191209183623'),
('20191209135917'),
('20191114092523'),
('20191023121111'),
('20191014135916'),
('20191008115234'),
('20190909124938'),
('20190909124937'),
('20190906093107'),
('20190905123110'),
('20190905123108'),
('20190904135344'),
('20190904135343'),
('20190816143358'),
('20190730131947'),
('20190724095644'),
('20190701091036'),
('20190607132326'),
('20190605125206'),
('20190604135000'),
('20190603142853'),
('20190603141415'),
('20190603135926'),
('20190603100803'),
('20190603100709'),
('20190531143638'),
('20190528101954'),
('20190527091133'),
('20190325155516'),
('20190325142711'),
('20190318145229'),
('20190313091027'),
('20190312154517'),
('20190220152327'),
('20190215155920'),
('20190211134223'),
('20190211103921'),
('20190129100321'),
('20190124094814'),
('20190107123605'),
('20181210113428'),
('20181205134744'),
('20181022092934'),
('20181011143305'),
('20180920155127'),
('20180920155012'),
('20180919144612'),
('20180913155502'),
('20180913085920'),
('20180913085107'),
('20180912135727'),
('20180829162620'),
('20180824094903'),
('20180815114124'),
('20180815114123'),
('20180815114122'),
('20180815114121'),
('20180813093429'),
('20180809134021'),
('20180809133236'),
('20180801130039'),
('20180705085133'),
('20180610165230'),
('20180516143348'),
('20180424190024'),
('20180424190023'),
('20180423123634'),
('20180423123610'),
('20180423123552'),
('20180423120217'),
('20180412140227'),
('20180405195146'),
('20180405090646'),
('20180404092302'),
('20180328123240'),
('20180327132833'),
('20180327085216'),
('20180309160219'),
('20180307132304'),
('20180302145039'),
('20180302100342'),
('20180221143137'),
('20180220144702'),
('20180220142344'),
('20180215130118'),
('20180215090033'),
('20180209161249'),
('20180206132516'),
('20180118125241'),
('20180117105551'),
('20180117103530'),
('20180108153406'),
('20180108144119'),
('20180108144026'),
('20180108134711'),
('20180103163513'),
('20171221145649'),
('20171218134052'),
('20171209082850'),
('20171204155602'),
('20171127103900'),
('20171117155422'),
('20171117114456'),
('20171115092024'),
('20171113100102'),
('20171106212610'),
('20171101102506'),
('20171031131310'),
('20171029143741'),
('20171023192224'),
('20171022182428'),
('20171020101837'),
('20171010114644'),
('20171010114629'),
('20171010091219'),
('20170918101800'),
('20170719172958'),
('20170719160834'),
('20170718121258'),
('20170718095819'),
('20170705093317'),
('20170705093051'),
('20170704729304'),
('20170703234313'),
('20170620083943'),
('20170620074738'),
('20170607123146'),
('20170602105428'),
('20170531144653'),
('20170525125712'),
('20170520134018'),
('20170520132308'),
('20170509093623'),
('20170503161621'),
('20170424201042'),
('20170418104454'),
('20170415160722'),
('20170410152320'),
('20170407113052'),
('20170330122943'),
('20170319000059'),
('20170318181018'),
('20170318155729'),
('20170318144700'),
('20170318143940'),
('20170318141825'),
('20170317151309'),
('20170317133413'),
('20170314053812'),
('20170302155043'),
('20170301182502');
<|MERGE_RESOLUTION|>--- conflicted
+++ resolved
@@ -354,11 +354,8 @@
 DROP INDEX IF EXISTS public.index_analysis_heatmap_cells_on_row;
 DROP INDEX IF EXISTS public.index_analysis_heatmap_cells_on_column;
 DROP INDEX IF EXISTS public.index_analysis_heatmap_cells_on_analysis_id;
-<<<<<<< HEAD
 DROP INDEX IF EXISTS public.index_analysis_comments_summaries_on_idea_id;
 DROP INDEX IF EXISTS public.index_analysis_comments_summaries_on_background_task_id;
-=======
->>>>>>> 26fbe002
 DROP INDEX IF EXISTS public.index_analysis_background_tasks_on_analysis_id;
 DROP INDEX IF EXISTS public.index_analysis_analyses_on_project_id;
 DROP INDEX IF EXISTS public.index_analysis_analyses_on_phase_id;
@@ -502,10 +499,7 @@
 ALTER TABLE IF EXISTS ONLY public.analysis_questions DROP CONSTRAINT IF EXISTS analysis_questions_pkey;
 ALTER TABLE IF EXISTS ONLY public.analysis_insights DROP CONSTRAINT IF EXISTS analysis_insights_pkey;
 ALTER TABLE IF EXISTS ONLY public.analysis_heatmap_cells DROP CONSTRAINT IF EXISTS analysis_heatmap_cells_pkey;
-<<<<<<< HEAD
 ALTER TABLE IF EXISTS ONLY public.analysis_comments_summaries DROP CONSTRAINT IF EXISTS analysis_comments_summaries_pkey;
-=======
->>>>>>> 26fbe002
 ALTER TABLE IF EXISTS ONLY public.analysis_background_tasks DROP CONSTRAINT IF EXISTS analysis_background_tasks_pkey;
 ALTER TABLE IF EXISTS ONLY public.analysis_analyses DROP CONSTRAINT IF EXISTS analysis_analyses_pkey;
 ALTER TABLE IF EXISTS ONLY public.analysis_additional_custom_fields DROP CONSTRAINT IF EXISTS analysis_analyses_custom_fields_pkey;
@@ -639,10 +633,7 @@
 DROP TABLE IF EXISTS public.analysis_questions;
 DROP TABLE IF EXISTS public.analysis_insights;
 DROP TABLE IF EXISTS public.analysis_heatmap_cells;
-<<<<<<< HEAD
 DROP TABLE IF EXISTS public.analysis_comments_summaries;
-=======
->>>>>>> 26fbe002
 DROP TABLE IF EXISTS public.analysis_background_tasks;
 DROP TABLE IF EXISTS public.analysis_analyses;
 DROP TABLE IF EXISTS public.analysis_additional_custom_fields;
@@ -1035,7 +1026,6 @@
 
 
 --
-<<<<<<< HEAD
 -- Name: analysis_comments_summaries; Type: TABLE; Schema: public; Owner: -
 --
 
@@ -1054,8 +1044,6 @@
 
 
 --
-=======
->>>>>>> 26fbe002
 -- Name: analysis_heatmap_cells; Type: TABLE; Schema: public; Owner: -
 --
 
@@ -3332,7 +3320,6 @@
 
 
 --
-<<<<<<< HEAD
 -- Name: analysis_comments_summaries analysis_comments_summaries_pkey; Type: CONSTRAINT; Schema: public; Owner: -
 --
 
@@ -3341,8 +3328,6 @@
 
 
 --
-=======
->>>>>>> 26fbe002
 -- Name: analysis_heatmap_cells analysis_heatmap_cells_pkey; Type: CONSTRAINT; Schema: public; Owner: -
 --
 
@@ -4454,7 +4439,6 @@
 
 
 --
-<<<<<<< HEAD
 -- Name: index_analysis_comments_summaries_on_background_task_id; Type: INDEX; Schema: public; Owner: -
 --
 
@@ -4469,8 +4453,6 @@
 
 
 --
-=======
->>>>>>> 26fbe002
 -- Name: index_analysis_heatmap_cells_on_analysis_id; Type: INDEX; Schema: public; Owner: -
 --
 
@@ -7022,13 +7004,9 @@
 
 INSERT INTO "schema_migrations" (version) VALUES
 ('20250305202848'),
-<<<<<<< HEAD
 ('20250224150953'),
 ('20250218094339'),
-=======
->>>>>>> 26fbe002
 ('20250305111507'),
-('20250224150953'),
 ('20250219104523'),
 ('20250217295025'),
 ('20250210181753'),
