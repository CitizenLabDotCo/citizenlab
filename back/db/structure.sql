SET statement_timeout = 0;
SET lock_timeout = 0;
SET idle_in_transaction_session_timeout = 0;
SET client_encoding = 'UTF8';
SET standard_conforming_strings = on;
SELECT pg_catalog.set_config('search_path', '', false);
SET check_function_bodies = false;
SET xmloption = content;
SET client_min_messages = warning;
SET row_security = off;

ALTER TABLE IF EXISTS ONLY public.ideas_topics DROP CONSTRAINT IF EXISTS fk_rails_ff1788eb50;
ALTER TABLE IF EXISTS ONLY public.project_reviews DROP CONSTRAINT IF EXISTS fk_rails_fdbeb12ddd;
ALTER TABLE IF EXISTS ONLY public.ideas_topics DROP CONSTRAINT IF EXISTS fk_rails_fd874ecf4b;
ALTER TABLE IF EXISTS ONLY public.events_attendances DROP CONSTRAINT IF EXISTS fk_rails_fba307ba3b;
ALTER TABLE IF EXISTS ONLY public.comments DROP CONSTRAINT IF EXISTS fk_rails_f44b1e3c8a;
ALTER TABLE IF EXISTS ONLY public.cosponsorships DROP CONSTRAINT IF EXISTS fk_rails_f32533b783;
ALTER TABLE IF EXISTS ONLY public.report_builder_published_graph_data_units DROP CONSTRAINT IF EXISTS fk_rails_f21a19c203;
ALTER TABLE IF EXISTS ONLY public.notifications DROP CONSTRAINT IF EXISTS fk_rails_f1d8986d29;
ALTER TABLE IF EXISTS ONLY public.idea_files DROP CONSTRAINT IF EXISTS fk_rails_efb12f53ad;
ALTER TABLE IF EXISTS ONLY public.static_pages_topics DROP CONSTRAINT IF EXISTS fk_rails_edc8786515;
ALTER TABLE IF EXISTS ONLY public.polls_response_options DROP CONSTRAINT IF EXISTS fk_rails_e871bf6e26;
ALTER TABLE IF EXISTS ONLY public.nav_bar_items DROP CONSTRAINT IF EXISTS fk_rails_e8076fb9f6;
ALTER TABLE IF EXISTS ONLY public.analysis_comments_summaries DROP CONSTRAINT IF EXISTS fk_rails_e51f754cf7;
ALTER TABLE IF EXISTS ONLY public.permissions_custom_fields DROP CONSTRAINT IF EXISTS fk_rails_e211dc8f99;
ALTER TABLE IF EXISTS ONLY public.baskets_ideas DROP CONSTRAINT IF EXISTS fk_rails_dfb57cbce2;
ALTER TABLE IF EXISTS ONLY public.project_reviews DROP CONSTRAINT IF EXISTS fk_rails_de7c38cbc4;
ALTER TABLE IF EXISTS ONLY public.official_feedbacks DROP CONSTRAINT IF EXISTS fk_rails_ddd7e21dfa;
ALTER TABLE IF EXISTS ONLY public.impact_tracking_pageviews DROP CONSTRAINT IF EXISTS fk_rails_dd3b2cc184;
ALTER TABLE IF EXISTS ONLY public.project_folders_images DROP CONSTRAINT IF EXISTS fk_rails_dcbc962cfe;
ALTER TABLE IF EXISTS ONLY public.project_folders_files DROP CONSTRAINT IF EXISTS fk_rails_dc7aeb6534;
ALTER TABLE IF EXISTS ONLY public.analysis_summaries DROP CONSTRAINT IF EXISTS fk_rails_dbd13460f0;
ALTER TABLE IF EXISTS ONLY public.projects_topics DROP CONSTRAINT IF EXISTS fk_rails_db7813bfef;
ALTER TABLE IF EXISTS ONLY public.projects_allowed_input_topics DROP CONSTRAINT IF EXISTS fk_rails_db7813bfef;
ALTER TABLE IF EXISTS ONLY public.groups_projects DROP CONSTRAINT IF EXISTS fk_rails_d6353758d5;
ALTER TABLE IF EXISTS ONLY public.projects DROP CONSTRAINT IF EXISTS fk_rails_d1892257e3;
ALTER TABLE IF EXISTS ONLY public.static_page_files DROP CONSTRAINT IF EXISTS fk_rails_d0209b82ff;
ALTER TABLE IF EXISTS ONLY public.analytics_dimension_locales_fact_visits DROP CONSTRAINT IF EXISTS fk_rails_cd2a592e7b;
ALTER TABLE IF EXISTS ONLY public.analysis_taggings DROP CONSTRAINT IF EXISTS fk_rails_cc8b68bfb4;
ALTER TABLE IF EXISTS ONLY public.analysis_insights DROP CONSTRAINT IF EXISTS fk_rails_cc6c7b26fc;
ALTER TABLE IF EXISTS ONLY public.reactions DROP CONSTRAINT IF EXISTS fk_rails_c9b3bef597;
ALTER TABLE IF EXISTS ONLY public.idea_import_files DROP CONSTRAINT IF EXISTS fk_rails_c93392afae;
ALTER TABLE IF EXISTS ONLY public.email_campaigns_deliveries DROP CONSTRAINT IF EXISTS fk_rails_c87ec11171;
ALTER TABLE IF EXISTS ONLY public.notifications DROP CONSTRAINT IF EXISTS fk_rails_c76d81b062;
ALTER TABLE IF EXISTS ONLY public.custom_field_matrix_statements DROP CONSTRAINT IF EXISTS fk_rails_c379cdcd80;
ALTER TABLE IF EXISTS ONLY public.idea_images DROP CONSTRAINT IF EXISTS fk_rails_c349bb4ac3;
ALTER TABLE IF EXISTS ONLY public.ideas DROP CONSTRAINT IF EXISTS fk_rails_c32c787647;
ALTER TABLE IF EXISTS ONLY public.project_files DROP CONSTRAINT IF EXISTS fk_rails_c26fbba4b3;
ALTER TABLE IF EXISTS ONLY public.analysis_background_tasks DROP CONSTRAINT IF EXISTS fk_rails_bde9116e72;
ALTER TABLE IF EXISTS ONLY public.ideas_phases DROP CONSTRAINT IF EXISTS fk_rails_bd36415a82;
ALTER TABLE IF EXISTS ONLY public.polls_options DROP CONSTRAINT IF EXISTS fk_rails_bb813b4549;
ALTER TABLE IF EXISTS ONLY public.notifications DROP CONSTRAINT IF EXISTS fk_rails_b894d506a0;
ALTER TABLE IF EXISTS ONLY public.official_feedbacks DROP CONSTRAINT IF EXISTS fk_rails_b4a1624855;
ALTER TABLE IF EXISTS ONLY public.custom_field_options DROP CONSTRAINT IF EXISTS fk_rails_b48da9e6c7;
ALTER TABLE IF EXISTS ONLY public.baskets DROP CONSTRAINT IF EXISTS fk_rails_b3d04c10d5;
ALTER TABLE IF EXISTS ONLY public.phases DROP CONSTRAINT IF EXISTS fk_rails_b0efe660f5;
ALTER TABLE IF EXISTS ONLY public.analysis_tags DROP CONSTRAINT IF EXISTS fk_rails_afc2d02258;
ALTER TABLE IF EXISTS ONLY public.project_reviews DROP CONSTRAINT IF EXISTS fk_rails_ac7bc0a42f;
ALTER TABLE IF EXISTS ONLY public.maps_layers DROP CONSTRAINT IF EXISTS fk_rails_abbf8658b2;
ALTER TABLE IF EXISTS ONLY public.memberships DROP CONSTRAINT IF EXISTS fk_rails_aaf389f138;
ALTER TABLE IF EXISTS ONLY public.analytics_fact_visits DROP CONSTRAINT IF EXISTS fk_rails_a9aa810ecf;
ALTER TABLE IF EXISTS ONLY public.ideas DROP CONSTRAINT IF EXISTS fk_rails_a7a91f1df3;
ALTER TABLE IF EXISTS ONLY public.groups_permissions DROP CONSTRAINT IF EXISTS fk_rails_a5c3527604;
ALTER TABLE IF EXISTS ONLY public.event_files DROP CONSTRAINT IF EXISTS fk_rails_a590d6ddde;
ALTER TABLE IF EXISTS ONLY public.analytics_fact_visits DROP CONSTRAINT IF EXISTS fk_rails_a34b51c948;
ALTER TABLE IF EXISTS ONLY public.notifications DROP CONSTRAINT IF EXISTS fk_rails_a2cfad997d;
ALTER TABLE IF EXISTS ONLY public.notifications DROP CONSTRAINT IF EXISTS fk_rails_a2016447bc;
ALTER TABLE IF EXISTS ONLY public.areas_projects DROP CONSTRAINT IF EXISTS fk_rails_9ecfc9d2b9;
ALTER TABLE IF EXISTS ONLY public.event_images DROP CONSTRAINT IF EXISTS fk_rails_9dd6f2f888;
ALTER TABLE IF EXISTS ONLY public.analytics_fact_visits DROP CONSTRAINT IF EXISTS fk_rails_9b5a82cb55;
ALTER TABLE IF EXISTS ONLY public.memberships DROP CONSTRAINT IF EXISTS fk_rails_99326fb65d;
ALTER TABLE IF EXISTS ONLY public.authoring_assistance_responses DROP CONSTRAINT IF EXISTS fk_rails_98155ccbce;
ALTER TABLE IF EXISTS ONLY public.notifications DROP CONSTRAINT IF EXISTS fk_rails_97eb4c3a35;
ALTER TABLE IF EXISTS ONLY public.notifications DROP CONSTRAINT IF EXISTS fk_rails_9268535f02;
ALTER TABLE IF EXISTS ONLY public.areas DROP CONSTRAINT IF EXISTS fk_rails_901fc7a65b;
ALTER TABLE IF EXISTS ONLY public.areas_projects DROP CONSTRAINT IF EXISTS fk_rails_8fb43a173d;
ALTER TABLE IF EXISTS ONLY public.static_pages_topics DROP CONSTRAINT IF EXISTS fk_rails_8e3f01dacd;
ALTER TABLE IF EXISTS ONLY public.user_custom_fields_representativeness_ref_distributions DROP CONSTRAINT IF EXISTS fk_rails_8cabeff294;
ALTER TABLE IF EXISTS ONLY public.email_campaigns_campaigns DROP CONSTRAINT IF EXISTS fk_rails_87e592c9f5;
ALTER TABLE IF EXISTS ONLY public.analysis_additional_custom_fields DROP CONSTRAINT IF EXISTS fk_rails_857115261d;
ALTER TABLE IF EXISTS ONLY public.notifications DROP CONSTRAINT IF EXISTS fk_rails_849e0c7eb7;
ALTER TABLE IF EXISTS ONLY public.ideas_phases DROP CONSTRAINT IF EXISTS fk_rails_845d7ca944;
ALTER TABLE IF EXISTS ONLY public.impact_tracking_pageviews DROP CONSTRAINT IF EXISTS fk_rails_82dc979276;
ALTER TABLE IF EXISTS ONLY public.notifications DROP CONSTRAINT IF EXISTS fk_rails_81c11ef894;
ALTER TABLE IF EXISTS ONLY public.projects_topics DROP CONSTRAINT IF EXISTS fk_rails_812b6d9149;
ALTER TABLE IF EXISTS ONLY public.projects_allowed_input_topics DROP CONSTRAINT IF EXISTS fk_rails_812b6d9149;
ALTER TABLE IF EXISTS ONLY public.report_builder_reports DROP CONSTRAINT IF EXISTS fk_rails_81137213da;
ALTER TABLE IF EXISTS ONLY public.polls_response_options DROP CONSTRAINT IF EXISTS fk_rails_80d00e60ae;
ALTER TABLE IF EXISTS ONLY public.comments DROP CONSTRAINT IF EXISTS fk_rails_7fbb3b1416;
ALTER TABLE IF EXISTS ONLY public.email_campaigns_campaign_email_commands DROP CONSTRAINT IF EXISTS fk_rails_7f284a4f09;
ALTER TABLE IF EXISTS ONLY public.activities DROP CONSTRAINT IF EXISTS fk_rails_7e11bb717f;
ALTER TABLE IF EXISTS ONLY public.analysis_questions DROP CONSTRAINT IF EXISTS fk_rails_74e779db86;
ALTER TABLE IF EXISTS ONLY public.analysis_additional_custom_fields DROP CONSTRAINT IF EXISTS fk_rails_74744744a6;
ALTER TABLE IF EXISTS ONLY public.groups_projects DROP CONSTRAINT IF EXISTS fk_rails_73e1dee5fd;
ALTER TABLE IF EXISTS ONLY public.ideas DROP CONSTRAINT IF EXISTS fk_rails_730408dafc;
ALTER TABLE IF EXISTS ONLY public.email_campaigns_campaigns_groups DROP CONSTRAINT IF EXISTS fk_rails_712f4ad915;
ALTER TABLE IF EXISTS ONLY public.groups_permissions DROP CONSTRAINT IF EXISTS fk_rails_6fa6389d80;
ALTER TABLE IF EXISTS ONLY public.ideas DROP CONSTRAINT IF EXISTS fk_rails_6c9ab6d4f8;
ALTER TABLE IF EXISTS ONLY public.report_builder_reports DROP CONSTRAINT IF EXISTS fk_rails_6988c9886e;
ALTER TABLE IF EXISTS ONLY public.idea_imports DROP CONSTRAINT IF EXISTS fk_rails_67f00886f9;
ALTER TABLE IF EXISTS ONLY public.notifications DROP CONSTRAINT IF EXISTS fk_rails_67be9591a3;
ALTER TABLE IF EXISTS ONLY public.idea_imports DROP CONSTRAINT IF EXISTS fk_rails_636c77bdd1;
ALTER TABLE IF EXISTS ONLY public.internal_comments DROP CONSTRAINT IF EXISTS fk_rails_617a7ea994;
ALTER TABLE IF EXISTS ONLY public.analysis_taggings DROP CONSTRAINT IF EXISTS fk_rails_604cfbcd8d;
ALTER TABLE IF EXISTS ONLY public.idea_imports DROP CONSTRAINT IF EXISTS fk_rails_5ea1f11fd5;
ALTER TABLE IF EXISTS ONLY public.ideas DROP CONSTRAINT IF EXISTS fk_rails_5ac7668cd3;
ALTER TABLE IF EXISTS ONLY public.notifications DROP CONSTRAINT IF EXISTS fk_rails_575368d182;
ALTER TABLE IF EXISTS ONLY public.notifications DROP CONSTRAINT IF EXISTS fk_rails_5471f55cd6;
ALTER TABLE IF EXISTS ONLY public.identities DROP CONSTRAINT IF EXISTS fk_rails_5373344100;
ALTER TABLE IF EXISTS ONLY public.permissions_custom_fields DROP CONSTRAINT IF EXISTS fk_rails_50335fc43f;
ALTER TABLE IF EXISTS ONLY public.analytics_dimension_projects_fact_visits DROP CONSTRAINT IF EXISTS fk_rails_4ecebb6e8a;
ALTER TABLE IF EXISTS ONLY public.notifications DROP CONSTRAINT IF EXISTS fk_rails_4aea6afa11;
ALTER TABLE IF EXISTS ONLY public.notifications DROP CONSTRAINT IF EXISTS fk_rails_47abdd0847;
ALTER TABLE IF EXISTS ONLY public.notifications DROP CONSTRAINT IF EXISTS fk_rails_46dd2ccfd1;
ALTER TABLE IF EXISTS ONLY public.email_campaigns_examples DROP CONSTRAINT IF EXISTS fk_rails_465d6356b2;
ALTER TABLE IF EXISTS ONLY public.followers DROP CONSTRAINT IF EXISTS fk_rails_3d258d3942;
ALTER TABLE IF EXISTS ONLY public.analysis_analyses DROP CONSTRAINT IF EXISTS fk_rails_3c57357702;
ALTER TABLE IF EXISTS ONLY public.baskets_ideas DROP CONSTRAINT IF EXISTS fk_rails_39a1b51358;
ALTER TABLE IF EXISTS ONLY public.custom_field_option_images DROP CONSTRAINT IF EXISTS fk_rails_3814d72daa;
ALTER TABLE IF EXISTS ONLY public.analysis_comments_summaries DROP CONSTRAINT IF EXISTS fk_rails_37becdebb0;
ALTER TABLE IF EXISTS ONLY public.nav_bar_items DROP CONSTRAINT IF EXISTS fk_rails_34143a680f;
ALTER TABLE IF EXISTS ONLY public.volunteering_volunteers DROP CONSTRAINT IF EXISTS fk_rails_33a154a9ba;
ALTER TABLE IF EXISTS ONLY public.phase_files DROP CONSTRAINT IF EXISTS fk_rails_33852a9a71;
ALTER TABLE IF EXISTS ONLY public.cosponsorships DROP CONSTRAINT IF EXISTS fk_rails_2d026b99a2;
ALTER TABLE IF EXISTS ONLY public.phases DROP CONSTRAINT IF EXISTS fk_rails_2c74f68dd3;
ALTER TABLE IF EXISTS ONLY public.analysis_analyses DROP CONSTRAINT IF EXISTS fk_rails_2a92a64a56;
ALTER TABLE IF EXISTS ONLY public.events_attendances DROP CONSTRAINT IF EXISTS fk_rails_29ccdf5b04;
ALTER TABLE IF EXISTS ONLY public.areas_static_pages DROP CONSTRAINT IF EXISTS fk_rails_231f268568;
ALTER TABLE IF EXISTS ONLY public.idea_import_files DROP CONSTRAINT IF EXISTS fk_rails_229b6de93f;
ALTER TABLE IF EXISTS ONLY public.project_images DROP CONSTRAINT IF EXISTS fk_rails_2119c24213;
ALTER TABLE IF EXISTS ONLY public.areas_static_pages DROP CONSTRAINT IF EXISTS fk_rails_1fc601f42c;
ALTER TABLE IF EXISTS ONLY public.analysis_analyses DROP CONSTRAINT IF EXISTS fk_rails_16b3d1e637;
ALTER TABLE IF EXISTS ONLY public.spam_reports DROP CONSTRAINT IF EXISTS fk_rails_121f3a2011;
ALTER TABLE IF EXISTS ONLY public.ideas DROP CONSTRAINT IF EXISTS fk_rails_0e5b472696;
ALTER TABLE IF EXISTS ONLY public.invites DROP CONSTRAINT IF EXISTS fk_rails_0b6ac3e1da;
ALTER TABLE IF EXISTS ONLY public.invites DROP CONSTRAINT IF EXISTS fk_rails_06b2d7a3a8;
ALTER TABLE IF EXISTS ONLY public.internal_comments DROP CONSTRAINT IF EXISTS fk_rails_04be8cf6ba;
ALTER TABLE IF EXISTS ONLY public.events DROP CONSTRAINT IF EXISTS fk_rails_0434b48643;
ALTER TABLE IF EXISTS ONLY public.analytics_dimension_locales_fact_visits DROP CONSTRAINT IF EXISTS fk_rails_00698f2e02;
DROP TRIGGER IF EXISTS que_state_notify ON public.que_jobs;
DROP TRIGGER IF EXISTS que_job_notify ON public.que_jobs;
DROP INDEX IF EXISTS public.users_unique_lower_email_idx;
DROP INDEX IF EXISTS public.spam_reportable_index;
DROP INDEX IF EXISTS public.report_builder_published_data_units_report_id_idx;
DROP INDEX IF EXISTS public.que_poll_idx;
DROP INDEX IF EXISTS public.que_jobs_kwargs_gin_idx;
DROP INDEX IF EXISTS public.que_jobs_data_gin_idx;
DROP INDEX IF EXISTS public.que_jobs_args_gin_idx;
DROP INDEX IF EXISTS public.moderation_statuses_moderatable;
DROP INDEX IF EXISTS public.machine_translations_translatable;
DROP INDEX IF EXISTS public.machine_translations_lookup;
DROP INDEX IF EXISTS public.index_volunteering_volunteers_on_user_id;
DROP INDEX IF EXISTS public.index_volunteering_volunteers_on_cause_id_and_user_id;
DROP INDEX IF EXISTS public.index_volunteering_causes_on_phase_id;
DROP INDEX IF EXISTS public.index_volunteering_causes_on_ordering;
DROP INDEX IF EXISTS public.index_verification_verifications_on_user_id;
DROP INDEX IF EXISTS public.index_verification_verifications_on_hashed_uid;
DROP INDEX IF EXISTS public.index_users_on_unique_code;
DROP INDEX IF EXISTS public.index_users_on_slug;
DROP INDEX IF EXISTS public.index_users_on_registration_completed_at;
DROP INDEX IF EXISTS public.index_users_on_email;
DROP INDEX IF EXISTS public.index_ucf_representativeness_ref_distributions_on_custom_field;
DROP INDEX IF EXISTS public.index_topics_on_include_in_onboarding;
DROP INDEX IF EXISTS public.index_tenants_on_host;
DROP INDEX IF EXISTS public.index_tenants_on_deleted_at;
DROP INDEX IF EXISTS public.index_tenants_on_creation_finalized_at;
DROP INDEX IF EXISTS public.index_surveys_responses_on_user_id;
DROP INDEX IF EXISTS public.index_surveys_responses_on_phase_id;
DROP INDEX IF EXISTS public.index_static_pages_topics_on_topic_id;
DROP INDEX IF EXISTS public.index_static_pages_topics_on_static_page_id;
DROP INDEX IF EXISTS public.index_static_pages_on_slug;
DROP INDEX IF EXISTS public.index_static_pages_on_code;
DROP INDEX IF EXISTS public.index_static_page_files_on_static_page_id;
DROP INDEX IF EXISTS public.index_spam_reports_on_user_id;
DROP INDEX IF EXISTS public.index_spam_reports_on_reported_at;
DROP INDEX IF EXISTS public.index_report_builder_reports_on_phase_id;
DROP INDEX IF EXISTS public.index_report_builder_reports_on_owner_id;
DROP INDEX IF EXISTS public.index_report_builder_reports_on_name_tsvector;
DROP INDEX IF EXISTS public.index_report_builder_reports_on_name;
DROP INDEX IF EXISTS public.index_reactions_on_user_id;
DROP INDEX IF EXISTS public.index_reactions_on_reactable_type_and_reactable_id_and_user_id;
DROP INDEX IF EXISTS public.index_reactions_on_reactable_type_and_reactable_id;
DROP INDEX IF EXISTS public.index_projects_topics_on_topic_id;
DROP INDEX IF EXISTS public.index_projects_topics_on_project_id;
DROP INDEX IF EXISTS public.index_projects_on_slug;
DROP INDEX IF EXISTS public.index_projects_allowed_input_topics_on_topic_id_and_project_id;
DROP INDEX IF EXISTS public.index_projects_allowed_input_topics_on_project_id;
DROP INDEX IF EXISTS public.index_project_reviews_on_reviewer_id;
DROP INDEX IF EXISTS public.index_project_reviews_on_requester_id;
DROP INDEX IF EXISTS public.index_project_reviews_on_project_id;
DROP INDEX IF EXISTS public.index_project_images_on_project_id;
DROP INDEX IF EXISTS public.index_project_folders_images_on_project_folder_id;
DROP INDEX IF EXISTS public.index_project_folders_folders_on_slug;
DROP INDEX IF EXISTS public.index_project_folders_files_on_project_folder_id;
DROP INDEX IF EXISTS public.index_project_files_on_project_id;
DROP INDEX IF EXISTS public.index_polls_responses_on_user_id;
DROP INDEX IF EXISTS public.index_polls_responses_on_phase_id;
DROP INDEX IF EXISTS public.index_polls_response_options_on_response_id;
DROP INDEX IF EXISTS public.index_polls_response_options_on_option_id;
DROP INDEX IF EXISTS public.index_polls_questions_on_phase_id;
DROP INDEX IF EXISTS public.index_polls_options_on_question_id;
DROP INDEX IF EXISTS public.index_phases_on_project_id;
DROP INDEX IF EXISTS public.index_phases_on_manual_voters_last_updated_by_id;
DROP INDEX IF EXISTS public.index_phase_files_on_phase_id;
DROP INDEX IF EXISTS public.index_permissions_on_permission_scope_id;
DROP INDEX IF EXISTS public.index_permissions_on_action;
DROP INDEX IF EXISTS public.index_permissions_custom_fields_on_permission_id;
DROP INDEX IF EXISTS public.index_permissions_custom_fields_on_custom_field_id;
DROP INDEX IF EXISTS public.index_permission_field;
DROP INDEX IF EXISTS public.index_onboarding_campaign_dismissals_on_user_id;
DROP INDEX IF EXISTS public.index_official_feedbacks_on_user_id;
DROP INDEX IF EXISTS public.index_official_feedbacks_on_idea_id;
DROP INDEX IF EXISTS public.index_notifications_on_spam_report_id;
DROP INDEX IF EXISTS public.index_notifications_on_recipient_id_and_read_at;
DROP INDEX IF EXISTS public.index_notifications_on_recipient_id;
DROP INDEX IF EXISTS public.index_notifications_on_project_review_id;
DROP INDEX IF EXISTS public.index_notifications_on_phase_id;
DROP INDEX IF EXISTS public.index_notifications_on_official_feedback_id;
DROP INDEX IF EXISTS public.index_notifications_on_invite_id;
DROP INDEX IF EXISTS public.index_notifications_on_internal_comment_id;
DROP INDEX IF EXISTS public.index_notifications_on_initiating_user_id;
DROP INDEX IF EXISTS public.index_notifications_on_inappropriate_content_flag_id;
DROP INDEX IF EXISTS public.index_notifications_on_idea_status_id;
DROP INDEX IF EXISTS public.index_notifications_on_created_at;
DROP INDEX IF EXISTS public.index_notifications_on_cosponsorship_id;
DROP INDEX IF EXISTS public.index_notifications_on_basket_id;
DROP INDEX IF EXISTS public.index_nav_bar_items_on_static_page_id;
DROP INDEX IF EXISTS public.index_nav_bar_items_on_project_id;
DROP INDEX IF EXISTS public.index_nav_bar_items_on_ordering;
DROP INDEX IF EXISTS public.index_nav_bar_items_on_code;
DROP INDEX IF EXISTS public.index_memberships_on_user_id;
DROP INDEX IF EXISTS public.index_memberships_on_group_id_and_user_id;
DROP INDEX IF EXISTS public.index_memberships_on_group_id;
DROP INDEX IF EXISTS public.index_maps_map_configs_on_mappable_id;
DROP INDEX IF EXISTS public.index_maps_map_configs_on_mappable;
DROP INDEX IF EXISTS public.index_maps_layers_on_map_config_id;
DROP INDEX IF EXISTS public.index_invites_on_token;
DROP INDEX IF EXISTS public.index_invites_on_inviter_id;
DROP INDEX IF EXISTS public.index_invites_on_invitee_id;
DROP INDEX IF EXISTS public.index_internal_comments_on_rgt;
DROP INDEX IF EXISTS public.index_internal_comments_on_parent_id;
DROP INDEX IF EXISTS public.index_internal_comments_on_lft;
DROP INDEX IF EXISTS public.index_internal_comments_on_idea_id;
DROP INDEX IF EXISTS public.index_internal_comments_on_created_at;
DROP INDEX IF EXISTS public.index_internal_comments_on_author_id;
DROP INDEX IF EXISTS public.index_impact_tracking_sessions_on_monthly_user_hash;
DROP INDEX IF EXISTS public.index_identities_on_user_id;
DROP INDEX IF EXISTS public.index_ideas_topics_on_topic_id;
DROP INDEX IF EXISTS public.index_ideas_topics_on_idea_id_and_topic_id;
DROP INDEX IF EXISTS public.index_ideas_topics_on_idea_id;
DROP INDEX IF EXISTS public.index_ideas_search;
DROP INDEX IF EXISTS public.index_ideas_phases_on_phase_id;
DROP INDEX IF EXISTS public.index_ideas_phases_on_idea_id_and_phase_id;
DROP INDEX IF EXISTS public.index_ideas_phases_on_idea_id;
DROP INDEX IF EXISTS public.index_ideas_on_slug;
DROP INDEX IF EXISTS public.index_ideas_on_project_id;
DROP INDEX IF EXISTS public.index_ideas_on_manual_votes_last_updated_by_id;
DROP INDEX IF EXISTS public.index_ideas_on_location_point;
DROP INDEX IF EXISTS public.index_ideas_on_idea_status_id;
DROP INDEX IF EXISTS public.index_ideas_on_author_id;
DROP INDEX IF EXISTS public.index_ideas_on_author_hash;
DROP INDEX IF EXISTS public.index_idea_imports_on_import_user_id;
DROP INDEX IF EXISTS public.index_idea_imports_on_idea_id;
DROP INDEX IF EXISTS public.index_idea_imports_on_file_id;
DROP INDEX IF EXISTS public.index_idea_import_files_on_project_id;
DROP INDEX IF EXISTS public.index_idea_import_files_on_parent_id;
DROP INDEX IF EXISTS public.index_idea_images_on_idea_id;
DROP INDEX IF EXISTS public.index_idea_files_on_idea_id;
DROP INDEX IF EXISTS public.index_id_id_card_lookup_id_cards_on_hashed_card_id;
DROP INDEX IF EXISTS public.index_groups_projects_on_project_id;
DROP INDEX IF EXISTS public.index_groups_projects_on_group_id_and_project_id;
DROP INDEX IF EXISTS public.index_groups_projects_on_group_id;
DROP INDEX IF EXISTS public.index_groups_permissions_on_permission_id;
DROP INDEX IF EXISTS public.index_groups_permissions_on_group_id;
DROP INDEX IF EXISTS public.index_groups_on_slug;
DROP INDEX IF EXISTS public.index_followers_on_user_id;
DROP INDEX IF EXISTS public.index_followers_on_followable_id_and_followable_type;
DROP INDEX IF EXISTS public.index_followers_on_followable;
DROP INDEX IF EXISTS public.index_followers_followable_type_id_user_id;
DROP INDEX IF EXISTS public.index_events_on_project_id;
DROP INDEX IF EXISTS public.index_events_on_location_point;
DROP INDEX IF EXISTS public.index_events_attendances_on_updated_at;
DROP INDEX IF EXISTS public.index_events_attendances_on_event_id;
DROP INDEX IF EXISTS public.index_events_attendances_on_created_at;
DROP INDEX IF EXISTS public.index_events_attendances_on_attendee_id_and_event_id;
DROP INDEX IF EXISTS public.index_events_attendances_on_attendee_id;
DROP INDEX IF EXISTS public.index_event_images_on_event_id;
DROP INDEX IF EXISTS public.index_event_files_on_event_id;
DROP INDEX IF EXISTS public.index_embeddings_similarities_on_embedding;
DROP INDEX IF EXISTS public.index_embeddings_similarities_on_embedded_attributes;
DROP INDEX IF EXISTS public.index_embeddings_similarities_on_embeddable;
DROP INDEX IF EXISTS public.index_email_snippets_on_email_and_snippet_and_locale;
DROP INDEX IF EXISTS public.index_email_campaigns_unsubscription_tokens_on_user_id;
DROP INDEX IF EXISTS public.index_email_campaigns_unsubscription_tokens_on_token;
DROP INDEX IF EXISTS public.index_email_campaigns_examples_on_recipient_id;
DROP INDEX IF EXISTS public.index_email_campaigns_examples_on_campaign_id;
DROP INDEX IF EXISTS public.index_email_campaigns_deliveries_on_user_id;
DROP INDEX IF EXISTS public.index_email_campaigns_deliveries_on_sent_at;
DROP INDEX IF EXISTS public.index_email_campaigns_deliveries_on_campaign_id_and_user_id;
DROP INDEX IF EXISTS public.index_email_campaigns_deliveries_on_campaign_id;
DROP INDEX IF EXISTS public.index_email_campaigns_consents_on_user_id;
DROP INDEX IF EXISTS public.index_email_campaigns_consents_on_campaign_type_and_user_id;
DROP INDEX IF EXISTS public.index_email_campaigns_campaigns_on_type;
DROP INDEX IF EXISTS public.index_email_campaigns_campaigns_on_context_id;
DROP INDEX IF EXISTS public.index_email_campaigns_campaigns_on_author_id;
DROP INDEX IF EXISTS public.index_email_campaigns_campaigns_groups_on_group_id;
DROP INDEX IF EXISTS public.index_email_campaigns_campaigns_groups_on_campaign_id;
DROP INDEX IF EXISTS public.index_email_campaigns_campaign_email_commands_on_recipient_id;
DROP INDEX IF EXISTS public.index_dismissals_on_campaign_name_and_user_id;
DROP INDEX IF EXISTS public.index_custom_forms_on_participation_context;
DROP INDEX IF EXISTS public.index_custom_fields_on_resource_type_and_resource_id;
DROP INDEX IF EXISTS public.index_custom_field_options_on_custom_field_id_and_key;
DROP INDEX IF EXISTS public.index_custom_field_options_on_custom_field_id;
DROP INDEX IF EXISTS public.index_custom_field_option_images_on_custom_field_option_id;
DROP INDEX IF EXISTS public.index_custom_field_matrix_statements_on_key;
DROP INDEX IF EXISTS public.index_custom_field_matrix_statements_on_custom_field_id;
DROP INDEX IF EXISTS public.index_cosponsorships_on_user_id;
DROP INDEX IF EXISTS public.index_cosponsorships_on_idea_id;
DROP INDEX IF EXISTS public.index_content_builder_layouts_content_buidable_type_id_code;
DROP INDEX IF EXISTS public.index_common_passwords_on_password;
DROP INDEX IF EXISTS public.index_comments_on_rgt;
DROP INDEX IF EXISTS public.index_comments_on_parent_id;
DROP INDEX IF EXISTS public.index_comments_on_lft;
DROP INDEX IF EXISTS public.index_comments_on_idea_id;
DROP INDEX IF EXISTS public.index_comments_on_created_at;
DROP INDEX IF EXISTS public.index_comments_on_author_id;
DROP INDEX IF EXISTS public.index_campaigns_groups;
DROP INDEX IF EXISTS public.index_baskets_on_user_id;
DROP INDEX IF EXISTS public.index_baskets_on_submitted_at;
DROP INDEX IF EXISTS public.index_baskets_on_phase_id;
DROP INDEX IF EXISTS public.index_baskets_ideas_on_idea_id;
DROP INDEX IF EXISTS public.index_baskets_ideas_on_basket_id_and_idea_id;
DROP INDEX IF EXISTS public.index_authoring_assistance_responses_on_idea_id;
DROP INDEX IF EXISTS public.index_areas_static_pages_on_static_page_id;
DROP INDEX IF EXISTS public.index_areas_static_pages_on_area_id;
DROP INDEX IF EXISTS public.index_areas_projects_on_project_id_and_area_id;
DROP INDEX IF EXISTS public.index_areas_projects_on_project_id;
DROP INDEX IF EXISTS public.index_areas_projects_on_area_id;
DROP INDEX IF EXISTS public.index_areas_on_include_in_onboarding;
DROP INDEX IF EXISTS public.index_areas_on_custom_field_option_id;
DROP INDEX IF EXISTS public.index_analytics_dimension_types_on_name_and_parent;
DROP INDEX IF EXISTS public.index_analytics_dimension_locales_on_name;
DROP INDEX IF EXISTS public.index_analysis_tags_on_analysis_id_and_name;
DROP INDEX IF EXISTS public.index_analysis_tags_on_analysis_id;
DROP INDEX IF EXISTS public.index_analysis_taggings_on_tag_id_and_input_id;
DROP INDEX IF EXISTS public.index_analysis_taggings_on_tag_id;
DROP INDEX IF EXISTS public.index_analysis_taggings_on_input_id;
DROP INDEX IF EXISTS public.index_analysis_summaries_on_background_task_id;
DROP INDEX IF EXISTS public.index_analysis_questions_on_background_task_id;
DROP INDEX IF EXISTS public.index_analysis_insights_on_insightable;
DROP INDEX IF EXISTS public.index_analysis_insights_on_analysis_id;
DROP INDEX IF EXISTS public.index_analysis_comments_summaries_on_idea_id;
DROP INDEX IF EXISTS public.index_analysis_comments_summaries_on_background_task_id;
DROP INDEX IF EXISTS public.index_analysis_background_tasks_on_analysis_id;
DROP INDEX IF EXISTS public.index_analysis_analyses_on_project_id;
DROP INDEX IF EXISTS public.index_analysis_analyses_on_phase_id;
DROP INDEX IF EXISTS public.index_analysis_analyses_on_main_custom_field_id;
DROP INDEX IF EXISTS public.index_analysis_analyses_custom_fields;
DROP INDEX IF EXISTS public.index_analysis_additional_custom_fields_on_custom_field_id;
DROP INDEX IF EXISTS public.index_analysis_additional_custom_fields_on_analysis_id;
DROP INDEX IF EXISTS public.index_admin_publications_on_rgt;
DROP INDEX IF EXISTS public.index_admin_publications_on_publication_type_and_publication_id;
DROP INDEX IF EXISTS public.index_admin_publications_on_publication_status;
DROP INDEX IF EXISTS public.index_admin_publications_on_parent_id;
DROP INDEX IF EXISTS public.index_admin_publications_on_ordering;
DROP INDEX IF EXISTS public.index_admin_publications_on_lft;
DROP INDEX IF EXISTS public.index_admin_publications_on_depth;
DROP INDEX IF EXISTS public.index_activities_on_user_id;
DROP INDEX IF EXISTS public.index_activities_on_project_id;
DROP INDEX IF EXISTS public.index_activities_on_item_type_and_item_id;
DROP INDEX IF EXISTS public.index_activities_on_action;
DROP INDEX IF EXISTS public.index_activities_on_acted_at;
DROP INDEX IF EXISTS public.inappropriate_content_flags_flaggable;
DROP INDEX IF EXISTS public.i_v_user;
DROP INDEX IF EXISTS public.i_v_timestamp;
DROP INDEX IF EXISTS public.i_v_referrer_type;
DROP INDEX IF EXISTS public.i_v_matomo_visit;
DROP INDEX IF EXISTS public.i_v_last_action;
DROP INDEX IF EXISTS public.i_v_first_action;
DROP INDEX IF EXISTS public.i_p_v_visit;
DROP INDEX IF EXISTS public.i_p_v_project;
DROP INDEX IF EXISTS public.i_l_v_visit;
DROP INDEX IF EXISTS public.i_l_v_locale;
DROP INDEX IF EXISTS public.i_d_referrer_key;
DROP INDEX IF EXISTS public.i_analytics_dim_projects_fact_visits_on_project_and_visit_ids;
DROP INDEX IF EXISTS public.i_analytics_dim_locales_fact_visits_on_locale_and_visit_ids;
ALTER TABLE IF EXISTS ONLY public.reactions DROP CONSTRAINT IF EXISTS votes_pkey;
ALTER TABLE IF EXISTS ONLY public.volunteering_volunteers DROP CONSTRAINT IF EXISTS volunteering_volunteers_pkey;
ALTER TABLE IF EXISTS ONLY public.volunteering_causes DROP CONSTRAINT IF EXISTS volunteering_causes_pkey;
ALTER TABLE IF EXISTS ONLY public.verification_verifications DROP CONSTRAINT IF EXISTS verification_verifications_pkey;
ALTER TABLE IF EXISTS ONLY public.id_id_card_lookup_id_cards DROP CONSTRAINT IF EXISTS verification_id_cards_pkey;
ALTER TABLE IF EXISTS ONLY public.users DROP CONSTRAINT IF EXISTS users_pkey;
ALTER TABLE IF EXISTS ONLY public.user_custom_fields_representativeness_ref_distributions DROP CONSTRAINT IF EXISTS user_custom_fields_representativeness_ref_distributions_pkey;
ALTER TABLE IF EXISTS ONLY public.topics DROP CONSTRAINT IF EXISTS topics_pkey;
ALTER TABLE IF EXISTS ONLY public.text_images DROP CONSTRAINT IF EXISTS text_images_pkey;
ALTER TABLE IF EXISTS ONLY public.tenants DROP CONSTRAINT IF EXISTS tenants_pkey;
ALTER TABLE IF EXISTS ONLY public.surveys_responses DROP CONSTRAINT IF EXISTS surveys_responses_pkey;
ALTER TABLE IF EXISTS ONLY public.static_pages_topics DROP CONSTRAINT IF EXISTS static_pages_topics_pkey;
ALTER TABLE IF EXISTS ONLY public.spam_reports DROP CONSTRAINT IF EXISTS spam_reports_pkey;
ALTER TABLE IF EXISTS ONLY public.schema_migrations DROP CONSTRAINT IF EXISTS schema_migrations_pkey;
ALTER TABLE IF EXISTS ONLY public.report_builder_reports DROP CONSTRAINT IF EXISTS report_builder_reports_pkey;
ALTER TABLE IF EXISTS ONLY public.report_builder_published_graph_data_units DROP CONSTRAINT IF EXISTS report_builder_published_graph_data_units_pkey;
ALTER TABLE IF EXISTS ONLY public.que_values DROP CONSTRAINT IF EXISTS que_values_pkey;
ALTER TABLE IF EXISTS ONLY public.que_lockers DROP CONSTRAINT IF EXISTS que_lockers_pkey;
ALTER TABLE IF EXISTS ONLY public.que_jobs DROP CONSTRAINT IF EXISTS que_jobs_pkey;
ALTER TABLE IF EXISTS ONLY public.public_api_api_clients DROP CONSTRAINT IF EXISTS public_api_api_clients_pkey;
ALTER TABLE IF EXISTS ONLY public.projects_topics DROP CONSTRAINT IF EXISTS projects_topics_pkey;
ALTER TABLE IF EXISTS ONLY public.projects DROP CONSTRAINT IF EXISTS projects_pkey;
ALTER TABLE IF EXISTS ONLY public.projects_allowed_input_topics DROP CONSTRAINT IF EXISTS projects_allowed_input_topics_pkey;
ALTER TABLE IF EXISTS ONLY public.project_reviews DROP CONSTRAINT IF EXISTS project_reviews_pkey;
ALTER TABLE IF EXISTS ONLY public.project_images DROP CONSTRAINT IF EXISTS project_images_pkey;
ALTER TABLE IF EXISTS ONLY public.project_folders_folders DROP CONSTRAINT IF EXISTS project_folders_pkey;
ALTER TABLE IF EXISTS ONLY public.project_folders_images DROP CONSTRAINT IF EXISTS project_folder_images_pkey;
ALTER TABLE IF EXISTS ONLY public.project_folders_files DROP CONSTRAINT IF EXISTS project_folder_files_pkey;
ALTER TABLE IF EXISTS ONLY public.project_files DROP CONSTRAINT IF EXISTS project_files_pkey;
ALTER TABLE IF EXISTS ONLY public.polls_responses DROP CONSTRAINT IF EXISTS polls_responses_pkey;
ALTER TABLE IF EXISTS ONLY public.polls_response_options DROP CONSTRAINT IF EXISTS polls_response_options_pkey;
ALTER TABLE IF EXISTS ONLY public.polls_questions DROP CONSTRAINT IF EXISTS polls_questions_pkey;
ALTER TABLE IF EXISTS ONLY public.polls_options DROP CONSTRAINT IF EXISTS polls_options_pkey;
ALTER TABLE IF EXISTS ONLY public.phases DROP CONSTRAINT IF EXISTS phases_pkey;
ALTER TABLE IF EXISTS ONLY public.phase_files DROP CONSTRAINT IF EXISTS phase_files_pkey;
ALTER TABLE IF EXISTS ONLY public.permissions DROP CONSTRAINT IF EXISTS permissions_pkey;
ALTER TABLE IF EXISTS ONLY public.permissions_custom_fields DROP CONSTRAINT IF EXISTS permissions_custom_fields_pkey;
ALTER TABLE IF EXISTS ONLY public.static_pages DROP CONSTRAINT IF EXISTS pages_pkey;
ALTER TABLE IF EXISTS ONLY public.static_page_files DROP CONSTRAINT IF EXISTS page_files_pkey;
ALTER TABLE IF EXISTS ONLY public.onboarding_campaign_dismissals DROP CONSTRAINT IF EXISTS onboarding_campaign_dismissals_pkey;
ALTER TABLE IF EXISTS ONLY public.official_feedbacks DROP CONSTRAINT IF EXISTS official_feedbacks_pkey;
ALTER TABLE IF EXISTS ONLY public.notifications DROP CONSTRAINT IF EXISTS notifications_pkey;
ALTER TABLE IF EXISTS ONLY public.nav_bar_items DROP CONSTRAINT IF EXISTS nav_bar_items_pkey;
ALTER TABLE IF EXISTS ONLY public.moderation_moderation_statuses DROP CONSTRAINT IF EXISTS moderation_statuses_pkey;
ALTER TABLE IF EXISTS ONLY public.memberships DROP CONSTRAINT IF EXISTS memberships_pkey;
ALTER TABLE IF EXISTS ONLY public.maps_map_configs DROP CONSTRAINT IF EXISTS maps_map_configs_pkey;
ALTER TABLE IF EXISTS ONLY public.maps_layers DROP CONSTRAINT IF EXISTS maps_layers_pkey;
ALTER TABLE IF EXISTS ONLY public.machine_translations_machine_translations DROP CONSTRAINT IF EXISTS machine_translations_machine_translations_pkey;
ALTER TABLE IF EXISTS ONLY public.invites DROP CONSTRAINT IF EXISTS invites_pkey;
ALTER TABLE IF EXISTS ONLY public.internal_comments DROP CONSTRAINT IF EXISTS internal_comments_pkey;
ALTER TABLE IF EXISTS ONLY public.impact_tracking_sessions DROP CONSTRAINT IF EXISTS impact_tracking_sessions_pkey;
ALTER TABLE IF EXISTS ONLY public.impact_tracking_salts DROP CONSTRAINT IF EXISTS impact_tracking_salts_pkey;
ALTER TABLE IF EXISTS ONLY public.impact_tracking_pageviews DROP CONSTRAINT IF EXISTS impact_tracking_pageviews_pkey;
ALTER TABLE IF EXISTS ONLY public.identities DROP CONSTRAINT IF EXISTS identities_pkey;
ALTER TABLE IF EXISTS ONLY public.ideas_topics DROP CONSTRAINT IF EXISTS ideas_topics_pkey;
ALTER TABLE IF EXISTS ONLY public.ideas DROP CONSTRAINT IF EXISTS ideas_pkey;
ALTER TABLE IF EXISTS ONLY public.ideas_phases DROP CONSTRAINT IF EXISTS ideas_phases_pkey;
ALTER TABLE IF EXISTS ONLY public.idea_statuses DROP CONSTRAINT IF EXISTS idea_statuses_pkey;
ALTER TABLE IF EXISTS ONLY public.idea_imports DROP CONSTRAINT IF EXISTS idea_imports_pkey;
ALTER TABLE IF EXISTS ONLY public.idea_import_files DROP CONSTRAINT IF EXISTS idea_import_files_pkey;
ALTER TABLE IF EXISTS ONLY public.idea_images DROP CONSTRAINT IF EXISTS idea_images_pkey;
ALTER TABLE IF EXISTS ONLY public.idea_files DROP CONSTRAINT IF EXISTS idea_files_pkey;
ALTER TABLE IF EXISTS ONLY public.groups_projects DROP CONSTRAINT IF EXISTS groups_projects_pkey;
ALTER TABLE IF EXISTS ONLY public.groups DROP CONSTRAINT IF EXISTS groups_pkey;
ALTER TABLE IF EXISTS ONLY public.groups_permissions DROP CONSTRAINT IF EXISTS groups_permissions_pkey;
ALTER TABLE IF EXISTS ONLY public.followers DROP CONSTRAINT IF EXISTS followers_pkey;
ALTER TABLE IF EXISTS ONLY public.flag_inappropriate_content_inappropriate_content_flags DROP CONSTRAINT IF EXISTS flag_inappropriate_content_inappropriate_content_flags_pkey;
ALTER TABLE IF EXISTS ONLY public.experiments DROP CONSTRAINT IF EXISTS experiments_pkey;
ALTER TABLE IF EXISTS ONLY public.events DROP CONSTRAINT IF EXISTS events_pkey;
ALTER TABLE IF EXISTS ONLY public.events_attendances DROP CONSTRAINT IF EXISTS events_attendances_pkey;
ALTER TABLE IF EXISTS ONLY public.event_images DROP CONSTRAINT IF EXISTS event_images_pkey;
ALTER TABLE IF EXISTS ONLY public.event_files DROP CONSTRAINT IF EXISTS event_files_pkey;
ALTER TABLE IF EXISTS ONLY public.embeddings_similarities DROP CONSTRAINT IF EXISTS embeddings_similarities_pkey;
ALTER TABLE IF EXISTS ONLY public.email_snippets DROP CONSTRAINT IF EXISTS email_snippets_pkey;
ALTER TABLE IF EXISTS ONLY public.email_campaigns_unsubscription_tokens DROP CONSTRAINT IF EXISTS email_campaigns_unsubscription_tokens_pkey;
ALTER TABLE IF EXISTS ONLY public.email_campaigns_examples DROP CONSTRAINT IF EXISTS email_campaigns_examples_pkey;
ALTER TABLE IF EXISTS ONLY public.email_campaigns_deliveries DROP CONSTRAINT IF EXISTS email_campaigns_deliveries_pkey;
ALTER TABLE IF EXISTS ONLY public.email_campaigns_consents DROP CONSTRAINT IF EXISTS email_campaigns_consents_pkey;
ALTER TABLE IF EXISTS ONLY public.email_campaigns_campaigns DROP CONSTRAINT IF EXISTS email_campaigns_campaigns_pkey;
ALTER TABLE IF EXISTS ONLY public.email_campaigns_campaigns_groups DROP CONSTRAINT IF EXISTS email_campaigns_campaigns_groups_pkey;
ALTER TABLE IF EXISTS ONLY public.email_campaigns_campaign_email_commands DROP CONSTRAINT IF EXISTS email_campaigns_campaign_email_commands_pkey;
ALTER TABLE IF EXISTS ONLY public.custom_forms DROP CONSTRAINT IF EXISTS custom_forms_pkey;
ALTER TABLE IF EXISTS ONLY public.custom_fields DROP CONSTRAINT IF EXISTS custom_fields_pkey;
ALTER TABLE IF EXISTS ONLY public.custom_field_options DROP CONSTRAINT IF EXISTS custom_field_options_pkey;
ALTER TABLE IF EXISTS ONLY public.custom_field_option_images DROP CONSTRAINT IF EXISTS custom_field_option_images_pkey;
ALTER TABLE IF EXISTS ONLY public.custom_field_matrix_statements DROP CONSTRAINT IF EXISTS custom_field_matrix_statements_pkey;
ALTER TABLE IF EXISTS ONLY public.cosponsorships DROP CONSTRAINT IF EXISTS cosponsorships_pkey;
ALTER TABLE IF EXISTS ONLY public.content_builder_layouts DROP CONSTRAINT IF EXISTS content_builder_layouts_pkey;
ALTER TABLE IF EXISTS ONLY public.content_builder_layout_images DROP CONSTRAINT IF EXISTS content_builder_layout_images_pkey;
ALTER TABLE IF EXISTS ONLY public.common_passwords DROP CONSTRAINT IF EXISTS common_passwords_pkey;
ALTER TABLE IF EXISTS ONLY public.comments DROP CONSTRAINT IF EXISTS comments_pkey;
ALTER TABLE IF EXISTS ONLY public.baskets DROP CONSTRAINT IF EXISTS baskets_pkey;
ALTER TABLE IF EXISTS ONLY public.baskets_ideas DROP CONSTRAINT IF EXISTS baskets_ideas_pkey;
ALTER TABLE IF EXISTS ONLY public.authoring_assistance_responses DROP CONSTRAINT IF EXISTS authoring_assistance_responses_pkey;
ALTER TABLE IF EXISTS ONLY public.areas_static_pages DROP CONSTRAINT IF EXISTS areas_static_pages_pkey;
ALTER TABLE IF EXISTS ONLY public.areas_projects DROP CONSTRAINT IF EXISTS areas_projects_pkey;
ALTER TABLE IF EXISTS ONLY public.areas DROP CONSTRAINT IF EXISTS areas_pkey;
ALTER TABLE IF EXISTS ONLY public.ar_internal_metadata DROP CONSTRAINT IF EXISTS ar_internal_metadata_pkey;
ALTER TABLE IF EXISTS ONLY public.app_configurations DROP CONSTRAINT IF EXISTS app_configurations_pkey;
ALTER TABLE IF EXISTS ONLY public.analytics_fact_visits DROP CONSTRAINT IF EXISTS analytics_fact_visits_pkey;
ALTER TABLE IF EXISTS ONLY public.analytics_dimension_types DROP CONSTRAINT IF EXISTS analytics_dimension_types_pkey;
ALTER TABLE IF EXISTS ONLY public.analytics_dimension_referrer_types DROP CONSTRAINT IF EXISTS analytics_dimension_referrer_types_pkey;
ALTER TABLE IF EXISTS ONLY public.analytics_dimension_locales DROP CONSTRAINT IF EXISTS analytics_dimension_locales_pkey;
ALTER TABLE IF EXISTS ONLY public.analytics_dimension_dates DROP CONSTRAINT IF EXISTS analytics_dimension_dates_pkey;
ALTER TABLE IF EXISTS ONLY public.analysis_tags DROP CONSTRAINT IF EXISTS analysis_tags_pkey;
ALTER TABLE IF EXISTS ONLY public.analysis_taggings DROP CONSTRAINT IF EXISTS analysis_taggings_pkey;
ALTER TABLE IF EXISTS ONLY public.analysis_summaries DROP CONSTRAINT IF EXISTS analysis_summaries_pkey;
ALTER TABLE IF EXISTS ONLY public.analysis_questions DROP CONSTRAINT IF EXISTS analysis_questions_pkey;
ALTER TABLE IF EXISTS ONLY public.analysis_insights DROP CONSTRAINT IF EXISTS analysis_insights_pkey;
ALTER TABLE IF EXISTS ONLY public.analysis_comments_summaries DROP CONSTRAINT IF EXISTS analysis_comments_summaries_pkey;
ALTER TABLE IF EXISTS ONLY public.analysis_background_tasks DROP CONSTRAINT IF EXISTS analysis_background_tasks_pkey;
ALTER TABLE IF EXISTS ONLY public.analysis_analyses DROP CONSTRAINT IF EXISTS analysis_analyses_pkey;
ALTER TABLE IF EXISTS ONLY public.analysis_additional_custom_fields DROP CONSTRAINT IF EXISTS analysis_analyses_custom_fields_pkey;
ALTER TABLE IF EXISTS ONLY public.admin_publications DROP CONSTRAINT IF EXISTS admin_publications_pkey;
ALTER TABLE IF EXISTS ONLY public.activities DROP CONSTRAINT IF EXISTS activities_pkey;
ALTER TABLE IF EXISTS public.que_jobs ALTER COLUMN id DROP DEFAULT;
ALTER TABLE IF EXISTS public.areas_static_pages ALTER COLUMN id DROP DEFAULT;
DROP TABLE IF EXISTS public.verification_verifications;
DROP TABLE IF EXISTS public.user_custom_fields_representativeness_ref_distributions;
DROP TABLE IF EXISTS public.topics;
DROP TABLE IF EXISTS public.text_images;
DROP TABLE IF EXISTS public.tenants;
DROP TABLE IF EXISTS public.surveys_responses;
DROP TABLE IF EXISTS public.static_pages_topics;
DROP TABLE IF EXISTS public.static_pages;
DROP TABLE IF EXISTS public.static_page_files;
DROP TABLE IF EXISTS public.spam_reports;
DROP TABLE IF EXISTS public.schema_migrations;
DROP TABLE IF EXISTS public.report_builder_reports;
DROP TABLE IF EXISTS public.report_builder_published_graph_data_units;
DROP TABLE IF EXISTS public.que_values;
DROP TABLE IF EXISTS public.que_lockers;
DROP SEQUENCE IF EXISTS public.que_jobs_id_seq;
DROP TABLE IF EXISTS public.public_api_api_clients;
DROP TABLE IF EXISTS public.projects_topics;
DROP TABLE IF EXISTS public.projects_allowed_input_topics;
DROP TABLE IF EXISTS public.project_reviews;
DROP TABLE IF EXISTS public.project_images;
DROP TABLE IF EXISTS public.project_folders_images;
DROP TABLE IF EXISTS public.project_folders_folders;
DROP TABLE IF EXISTS public.project_folders_files;
DROP TABLE IF EXISTS public.project_files;
DROP TABLE IF EXISTS public.polls_response_options;
DROP TABLE IF EXISTS public.polls_questions;
DROP TABLE IF EXISTS public.polls_options;
DROP TABLE IF EXISTS public.phase_files;
DROP TABLE IF EXISTS public.permissions_custom_fields;
DROP TABLE IF EXISTS public.permissions;
DROP TABLE IF EXISTS public.onboarding_campaign_dismissals;
DROP TABLE IF EXISTS public.notifications;
DROP TABLE IF EXISTS public.nav_bar_items;
DROP VIEW IF EXISTS public.moderation_moderations;
DROP TABLE IF EXISTS public.moderation_moderation_statuses;
DROP TABLE IF EXISTS public.memberships;
DROP TABLE IF EXISTS public.maps_map_configs;
DROP TABLE IF EXISTS public.maps_layers;
DROP TABLE IF EXISTS public.machine_translations_machine_translations;
DROP TABLE IF EXISTS public.internal_comments;
DROP TABLE IF EXISTS public.impact_tracking_salts;
DROP TABLE IF EXISTS public.impact_tracking_pageviews;
DROP TABLE IF EXISTS public.identities;
DROP TABLE IF EXISTS public.ideas_topics;
DROP TABLE IF EXISTS public.ideas_phases;
DROP VIEW IF EXISTS public.idea_trending_infos;
DROP TABLE IF EXISTS public.idea_imports;
DROP TABLE IF EXISTS public.idea_import_files;
DROP TABLE IF EXISTS public.idea_images;
DROP TABLE IF EXISTS public.idea_files;
DROP TABLE IF EXISTS public.id_id_card_lookup_id_cards;
DROP TABLE IF EXISTS public.groups_projects;
DROP TABLE IF EXISTS public.groups_permissions;
DROP TABLE IF EXISTS public.groups;
DROP TABLE IF EXISTS public.followers;
DROP TABLE IF EXISTS public.flag_inappropriate_content_inappropriate_content_flags;
DROP TABLE IF EXISTS public.experiments;
DROP TABLE IF EXISTS public.event_images;
DROP TABLE IF EXISTS public.event_files;
DROP TABLE IF EXISTS public.embeddings_similarities;
DROP TABLE IF EXISTS public.email_snippets;
DROP TABLE IF EXISTS public.email_campaigns_unsubscription_tokens;
DROP TABLE IF EXISTS public.email_campaigns_examples;
DROP TABLE IF EXISTS public.email_campaigns_consents;
DROP TABLE IF EXISTS public.email_campaigns_campaigns_groups;
DROP TABLE IF EXISTS public.email_campaigns_campaign_email_commands;
DROP TABLE IF EXISTS public.custom_forms;
DROP TABLE IF EXISTS public.custom_fields;
DROP TABLE IF EXISTS public.custom_field_options;
DROP TABLE IF EXISTS public.custom_field_option_images;
DROP TABLE IF EXISTS public.custom_field_matrix_statements;
DROP TABLE IF EXISTS public.cosponsorships;
DROP TABLE IF EXISTS public.content_builder_layouts;
DROP TABLE IF EXISTS public.content_builder_layout_images;
DROP TABLE IF EXISTS public.common_passwords;
DROP TABLE IF EXISTS public.baskets_ideas;
DROP TABLE IF EXISTS public.authoring_assistance_responses;
DROP SEQUENCE IF EXISTS public.areas_static_pages_id_seq;
DROP TABLE IF EXISTS public.areas_static_pages;
DROP TABLE IF EXISTS public.areas_projects;
DROP TABLE IF EXISTS public.areas;
DROP TABLE IF EXISTS public.ar_internal_metadata;
DROP TABLE IF EXISTS public.app_configurations;
DROP VIEW IF EXISTS public.analytics_fact_sessions;
DROP TABLE IF EXISTS public.impact_tracking_sessions;
DROP VIEW IF EXISTS public.analytics_fact_registrations;
DROP TABLE IF EXISTS public.invites;
DROP VIEW IF EXISTS public.analytics_fact_project_statuses;
DROP VIEW IF EXISTS public.analytics_fact_posts;
DROP VIEW IF EXISTS public.analytics_fact_participations;
DROP TABLE IF EXISTS public.volunteering_volunteers;
DROP TABLE IF EXISTS public.volunteering_causes;
DROP TABLE IF EXISTS public.reactions;
DROP TABLE IF EXISTS public.polls_responses;
DROP TABLE IF EXISTS public.phases;
DROP TABLE IF EXISTS public.ideas;
DROP TABLE IF EXISTS public.events_attendances;
DROP TABLE IF EXISTS public.comments;
DROP TABLE IF EXISTS public.baskets;
DROP VIEW IF EXISTS public.analytics_fact_events;
DROP TABLE IF EXISTS public.events;
DROP VIEW IF EXISTS public.analytics_fact_email_deliveries;
DROP TABLE IF EXISTS public.email_campaigns_deliveries;
DROP TABLE IF EXISTS public.email_campaigns_campaigns;
DROP VIEW IF EXISTS public.analytics_dimension_users;
DROP TABLE IF EXISTS public.users;
DROP TABLE IF EXISTS public.analytics_fact_visits;
DROP TABLE IF EXISTS public.analytics_dimension_types;
DROP VIEW IF EXISTS public.analytics_dimension_statuses;
DROP TABLE IF EXISTS public.idea_statuses;
DROP TABLE IF EXISTS public.analytics_dimension_referrer_types;
DROP TABLE IF EXISTS public.analytics_dimension_projects_fact_visits;
DROP VIEW IF EXISTS public.analytics_dimension_projects;
DROP TABLE IF EXISTS public.projects;
DROP TABLE IF EXISTS public.analytics_dimension_locales_fact_visits;
DROP TABLE IF EXISTS public.analytics_dimension_locales;
DROP TABLE IF EXISTS public.analytics_dimension_dates;
DROP VIEW IF EXISTS public.analytics_build_feedbacks;
DROP TABLE IF EXISTS public.official_feedbacks;
DROP TABLE IF EXISTS public.analysis_tags;
DROP TABLE IF EXISTS public.analysis_taggings;
DROP TABLE IF EXISTS public.analysis_summaries;
DROP TABLE IF EXISTS public.analysis_questions;
DROP TABLE IF EXISTS public.analysis_insights;
DROP TABLE IF EXISTS public.analysis_comments_summaries;
DROP TABLE IF EXISTS public.analysis_background_tasks;
DROP TABLE IF EXISTS public.analysis_analyses;
DROP TABLE IF EXISTS public.analysis_additional_custom_fields;
DROP TABLE IF EXISTS public.admin_publications;
DROP TABLE IF EXISTS public.activities;
DROP FUNCTION IF EXISTS public.que_state_notify();
DROP FUNCTION IF EXISTS public.que_job_notify();
DROP FUNCTION IF EXISTS public.que_determine_job_state(job public.que_jobs);
DROP TABLE IF EXISTS public.que_jobs;
DROP FUNCTION IF EXISTS public.que_validate_tags(tags_array jsonb);
DROP EXTENSION IF EXISTS vector;
DROP EXTENSION IF EXISTS "uuid-ossp";
DROP EXTENSION IF EXISTS postgis;
DROP EXTENSION IF EXISTS pgcrypto;
DROP SCHEMA IF EXISTS shared_extensions;
DROP SCHEMA IF EXISTS public;
--
-- Name: public; Type: SCHEMA; Schema: -; Owner: -
--

CREATE SCHEMA public;


--
-- Name: SCHEMA public; Type: COMMENT; Schema: -; Owner: -
--

COMMENT ON SCHEMA public IS 'standard public schema';


--
-- Name: shared_extensions; Type: SCHEMA; Schema: -; Owner: -
--

CREATE SCHEMA shared_extensions;


--
-- Name: pgcrypto; Type: EXTENSION; Schema: -; Owner: -
--

CREATE EXTENSION IF NOT EXISTS pgcrypto WITH SCHEMA shared_extensions;


--
-- Name: EXTENSION pgcrypto; Type: COMMENT; Schema: -; Owner: -
--

COMMENT ON EXTENSION pgcrypto IS 'cryptographic functions';


--
-- Name: postgis; Type: EXTENSION; Schema: -; Owner: -
--

CREATE EXTENSION IF NOT EXISTS postgis WITH SCHEMA shared_extensions;


--
-- Name: EXTENSION postgis; Type: COMMENT; Schema: -; Owner: -
--

COMMENT ON EXTENSION postgis IS 'PostGIS geometry and geography spatial types and functions';


--
-- Name: uuid-ossp; Type: EXTENSION; Schema: -; Owner: -
--

CREATE EXTENSION IF NOT EXISTS "uuid-ossp" WITH SCHEMA shared_extensions;


--
-- Name: EXTENSION "uuid-ossp"; Type: COMMENT; Schema: -; Owner: -
--

COMMENT ON EXTENSION "uuid-ossp" IS 'generate universally unique identifiers (UUIDs)';


--
-- Name: vector; Type: EXTENSION; Schema: -; Owner: -
--

CREATE EXTENSION IF NOT EXISTS vector WITH SCHEMA shared_extensions;


--
-- Name: EXTENSION vector; Type: COMMENT; Schema: -; Owner: -
--

COMMENT ON EXTENSION vector IS 'Open-source vector similarity search for Postgres';


--
-- Name: que_validate_tags(jsonb); Type: FUNCTION; Schema: public; Owner: -
--

CREATE FUNCTION public.que_validate_tags(tags_array jsonb) RETURNS boolean
    LANGUAGE sql
    AS $$
  SELECT bool_and(
    jsonb_typeof(value) = 'string'
    AND
    char_length(value::text) <= 100
  )
  FROM jsonb_array_elements(tags_array)
$$;


SET default_tablespace = '';

SET default_table_access_method = heap;

--
-- Name: que_jobs; Type: TABLE; Schema: public; Owner: -
--

CREATE TABLE public.que_jobs (
    priority smallint DEFAULT 100 NOT NULL,
    run_at timestamp with time zone DEFAULT now() NOT NULL,
    id bigint NOT NULL,
    job_class text NOT NULL,
    error_count integer DEFAULT 0 NOT NULL,
    last_error_message text,
    queue text DEFAULT 'default'::text NOT NULL,
    last_error_backtrace text,
    finished_at timestamp with time zone,
    expired_at timestamp with time zone,
    args jsonb DEFAULT '[]'::jsonb NOT NULL,
    data jsonb DEFAULT '{}'::jsonb NOT NULL,
    job_schema_version integer NOT NULL,
    kwargs jsonb DEFAULT '{}'::jsonb NOT NULL,
    CONSTRAINT error_length CHECK (((char_length(last_error_message) <= 500) AND (char_length(last_error_backtrace) <= 10000))),
    CONSTRAINT job_class_length CHECK ((char_length(
CASE job_class
    WHEN 'ActiveJob::QueueAdapters::QueAdapter::JobWrapper'::text THEN ((args -> 0) ->> 'job_class'::text)
    ELSE job_class
END) <= 200)),
    CONSTRAINT queue_length CHECK ((char_length(queue) <= 100)),
    CONSTRAINT valid_args CHECK ((jsonb_typeof(args) = 'array'::text)),
    CONSTRAINT valid_data CHECK (((jsonb_typeof(data) = 'object'::text) AND ((NOT (data ? 'tags'::text)) OR ((jsonb_typeof((data -> 'tags'::text)) = 'array'::text) AND (jsonb_array_length((data -> 'tags'::text)) <= 5) AND public.que_validate_tags((data -> 'tags'::text))))))
)
WITH (fillfactor='90');


--
-- Name: TABLE que_jobs; Type: COMMENT; Schema: public; Owner: -
--

COMMENT ON TABLE public.que_jobs IS '6';


--
-- Name: que_determine_job_state(public.que_jobs); Type: FUNCTION; Schema: public; Owner: -
--

CREATE FUNCTION public.que_determine_job_state(job public.que_jobs) RETURNS text
    LANGUAGE sql
    AS $$
  SELECT
    CASE
    WHEN job.expired_at  IS NOT NULL    THEN 'expired'
    WHEN job.finished_at IS NOT NULL    THEN 'finished'
    WHEN job.error_count > 0            THEN 'errored'
    WHEN job.run_at > CURRENT_TIMESTAMP THEN 'scheduled'
    ELSE                                     'ready'
    END
$$;


--
-- Name: que_job_notify(); Type: FUNCTION; Schema: public; Owner: -
--

CREATE FUNCTION public.que_job_notify() RETURNS trigger
    LANGUAGE plpgsql
    AS $$
  DECLARE
    locker_pid integer;
    sort_key json;
  BEGIN
    -- Don't do anything if the job is scheduled for a future time.
    IF NEW.run_at IS NOT NULL AND NEW.run_at > now() THEN
      RETURN null;
    END IF;

    -- Pick a locker to notify of the job's insertion, weighted by their number
    -- of workers. Should bounce pseudorandomly between lockers on each
    -- invocation, hence the md5-ordering, but still touch each one equally,
    -- hence the modulo using the job_id.
    SELECT pid
    INTO locker_pid
    FROM (
      SELECT *, last_value(row_number) OVER () + 1 AS count
      FROM (
        SELECT *, row_number() OVER () - 1 AS row_number
        FROM (
          SELECT *
          FROM public.que_lockers ql, generate_series(1, ql.worker_count) AS id
          WHERE
            listening AND
            queues @> ARRAY[NEW.queue] AND
            ql.job_schema_version = NEW.job_schema_version
          ORDER BY md5(pid::text || id::text)
        ) t1
      ) t2
    ) t3
    WHERE NEW.id % count = row_number;

    IF locker_pid IS NOT NULL THEN
      -- There's a size limit to what can be broadcast via LISTEN/NOTIFY, so
      -- rather than throw errors when someone enqueues a big job, just
      -- broadcast the most pertinent information, and let the locker query for
      -- the record after it's taken the lock. The worker will have to hit the
      -- DB in order to make sure the job is still visible anyway.
      SELECT row_to_json(t)
      INTO sort_key
      FROM (
        SELECT
          'job_available' AS message_type,
          NEW.queue       AS queue,
          NEW.priority    AS priority,
          NEW.id          AS id,
          -- Make sure we output timestamps as UTC ISO 8601
          to_char(NEW.run_at AT TIME ZONE 'UTC', 'YYYY-MM-DD"T"HH24:MI:SS.US"Z"') AS run_at
      ) t;

      PERFORM pg_notify('que_listener_' || locker_pid::text, sort_key::text);
    END IF;

    RETURN null;
  END
$$;


--
-- Name: que_state_notify(); Type: FUNCTION; Schema: public; Owner: -
--

CREATE FUNCTION public.que_state_notify() RETURNS trigger
    LANGUAGE plpgsql
    AS $$
  DECLARE
    row record;
    message json;
    previous_state text;
    current_state text;
  BEGIN
    IF TG_OP = 'INSERT' THEN
      previous_state := 'nonexistent';
      current_state  := public.que_determine_job_state(NEW);
      row            := NEW;
    ELSIF TG_OP = 'DELETE' THEN
      previous_state := public.que_determine_job_state(OLD);
      current_state  := 'nonexistent';
      row            := OLD;
    ELSIF TG_OP = 'UPDATE' THEN
      previous_state := public.que_determine_job_state(OLD);
      current_state  := public.que_determine_job_state(NEW);

      -- If the state didn't change, short-circuit.
      IF previous_state = current_state THEN
        RETURN null;
      END IF;

      row := NEW;
    ELSE
      RAISE EXCEPTION 'Unrecognized TG_OP: %', TG_OP;
    END IF;

    SELECT row_to_json(t)
    INTO message
    FROM (
      SELECT
        'job_change' AS message_type,
        row.id       AS id,
        row.queue    AS queue,

        coalesce(row.data->'tags', '[]'::jsonb) AS tags,

        to_char(row.run_at AT TIME ZONE 'UTC', 'YYYY-MM-DD"T"HH24:MI:SS.US"Z"') AS run_at,
        to_char(now()      AT TIME ZONE 'UTC', 'YYYY-MM-DD"T"HH24:MI:SS.US"Z"') AS time,

        CASE row.job_class
        WHEN 'ActiveJob::QueueAdapters::QueAdapter::JobWrapper' THEN
          coalesce(
            row.args->0->>'job_class',
            'ActiveJob::QueueAdapters::QueAdapter::JobWrapper'
          )
        ELSE
          row.job_class
        END AS job_class,

        previous_state AS previous_state,
        current_state  AS current_state
    ) t;

    PERFORM pg_notify('que_state', message::text);

    RETURN null;
  END
$$;


--
-- Name: activities; Type: TABLE; Schema: public; Owner: -
--

CREATE TABLE public.activities (
    id uuid DEFAULT shared_extensions.gen_random_uuid() NOT NULL,
    item_type character varying NOT NULL,
    item_id uuid NOT NULL,
    action character varying NOT NULL,
    payload jsonb DEFAULT '{}'::jsonb NOT NULL,
    user_id uuid,
    acted_at timestamp without time zone NOT NULL,
    created_at timestamp without time zone NOT NULL,
    project_id uuid
);


--
-- Name: admin_publications; Type: TABLE; Schema: public; Owner: -
--

CREATE TABLE public.admin_publications (
    id uuid DEFAULT shared_extensions.gen_random_uuid() NOT NULL,
    parent_id uuid,
    lft integer NOT NULL,
    rgt integer NOT NULL,
    ordering integer,
    publication_status character varying DEFAULT 'published'::character varying NOT NULL,
    publication_id uuid,
    publication_type character varying,
    created_at timestamp(6) without time zone NOT NULL,
    updated_at timestamp(6) without time zone NOT NULL,
    depth integer DEFAULT 0 NOT NULL,
    children_allowed boolean DEFAULT true NOT NULL,
    children_count integer DEFAULT 0 NOT NULL,
    first_published_at timestamp(6) without time zone
);


--
-- Name: analysis_additional_custom_fields; Type: TABLE; Schema: public; Owner: -
--

CREATE TABLE public.analysis_additional_custom_fields (
    id uuid DEFAULT shared_extensions.gen_random_uuid() NOT NULL,
    analysis_id uuid NOT NULL,
    custom_field_id uuid NOT NULL,
    created_at timestamp(6) without time zone NOT NULL,
    updated_at timestamp(6) without time zone NOT NULL
);


--
-- Name: analysis_analyses; Type: TABLE; Schema: public; Owner: -
--

CREATE TABLE public.analysis_analyses (
    id uuid DEFAULT shared_extensions.gen_random_uuid() NOT NULL,
    project_id uuid,
    phase_id uuid,
    created_at timestamp(6) without time zone NOT NULL,
    updated_at timestamp(6) without time zone NOT NULL,
    show_insights boolean DEFAULT true NOT NULL,
    main_custom_field_id uuid
);


--
-- Name: analysis_background_tasks; Type: TABLE; Schema: public; Owner: -
--

CREATE TABLE public.analysis_background_tasks (
    id uuid DEFAULT shared_extensions.gen_random_uuid() NOT NULL,
    analysis_id uuid NOT NULL,
    type character varying NOT NULL,
    state character varying NOT NULL,
    progress double precision,
    started_at timestamp(6) without time zone,
    ended_at timestamp(6) without time zone,
    auto_tagging_method character varying,
    created_at timestamp(6) without time zone NOT NULL,
    updated_at timestamp(6) without time zone NOT NULL,
    tags_ids jsonb,
    filters jsonb DEFAULT '{}'::jsonb NOT NULL
);


--
-- Name: analysis_comments_summaries; Type: TABLE; Schema: public; Owner: -
--

CREATE TABLE public.analysis_comments_summaries (
    id uuid DEFAULT gen_random_uuid() NOT NULL,
    idea_id uuid,
    background_task_id uuid NOT NULL,
    summary text,
    prompt text,
    accuracy double precision,
    generated_at timestamp(6) without time zone,
    comments_ids jsonb NOT NULL,
    created_at timestamp(6) without time zone NOT NULL,
    updated_at timestamp(6) without time zone NOT NULL
);


--
-- Name: analysis_insights; Type: TABLE; Schema: public; Owner: -
--

CREATE TABLE public.analysis_insights (
    id uuid DEFAULT shared_extensions.gen_random_uuid() NOT NULL,
    analysis_id uuid NOT NULL,
    insightable_type character varying NOT NULL,
    insightable_id uuid NOT NULL,
    filters jsonb DEFAULT '{}'::jsonb NOT NULL,
    inputs_ids jsonb,
    created_at timestamp(6) without time zone NOT NULL,
    updated_at timestamp(6) without time zone NOT NULL,
    custom_field_ids jsonb DEFAULT '{}'::jsonb NOT NULL
);


--
-- Name: analysis_questions; Type: TABLE; Schema: public; Owner: -
--

CREATE TABLE public.analysis_questions (
    id uuid DEFAULT shared_extensions.gen_random_uuid() NOT NULL,
    background_task_id uuid NOT NULL,
    question text,
    answer text,
    prompt text,
    q_and_a_method character varying NOT NULL,
    accuracy double precision,
    created_at timestamp(6) without time zone NOT NULL,
    updated_at timestamp(6) without time zone NOT NULL,
    generated_at timestamp without time zone
);


--
-- Name: analysis_summaries; Type: TABLE; Schema: public; Owner: -
--

CREATE TABLE public.analysis_summaries (
    id uuid DEFAULT shared_extensions.gen_random_uuid() NOT NULL,
    background_task_id uuid NOT NULL,
    summary text,
    prompt text,
    summarization_method character varying NOT NULL,
    created_at timestamp(6) without time zone NOT NULL,
    updated_at timestamp(6) without time zone NOT NULL,
    accuracy double precision,
    generated_at timestamp without time zone
);


--
-- Name: analysis_taggings; Type: TABLE; Schema: public; Owner: -
--

CREATE TABLE public.analysis_taggings (
    id uuid DEFAULT shared_extensions.gen_random_uuid() NOT NULL,
    tag_id uuid NOT NULL,
    input_id uuid NOT NULL,
    created_at timestamp(6) without time zone NOT NULL,
    updated_at timestamp(6) without time zone NOT NULL,
    background_task_id uuid
);


--
-- Name: analysis_tags; Type: TABLE; Schema: public; Owner: -
--

CREATE TABLE public.analysis_tags (
    id uuid DEFAULT shared_extensions.gen_random_uuid() NOT NULL,
    name character varying NOT NULL,
    tag_type character varying NOT NULL,
    analysis_id uuid NOT NULL,
    created_at timestamp(6) without time zone NOT NULL,
    updated_at timestamp(6) without time zone NOT NULL
);


--
-- Name: official_feedbacks; Type: TABLE; Schema: public; Owner: -
--

CREATE TABLE public.official_feedbacks (
    id uuid DEFAULT shared_extensions.gen_random_uuid() NOT NULL,
    body_multiloc jsonb DEFAULT '{}'::jsonb,
    author_multiloc jsonb DEFAULT '{}'::jsonb,
    user_id uuid,
    idea_id uuid,
    created_at timestamp without time zone NOT NULL,
    updated_at timestamp without time zone NOT NULL
);


--
-- Name: analytics_build_feedbacks; Type: VIEW; Schema: public; Owner: -
--

CREATE VIEW public.analytics_build_feedbacks AS
 SELECT post_id,
    min(feedback_first_date) AS feedback_first_date,
    max(feedback_official) AS feedback_official,
    max(feedback_status_change) AS feedback_status_change
   FROM ( SELECT activities.item_id AS post_id,
            min(activities.created_at) AS feedback_first_date,
            0 AS feedback_official,
            1 AS feedback_status_change
           FROM public.activities
          WHERE (((activities.action)::text = 'changed_status'::text) AND ((activities.item_type)::text = 'Idea'::text))
          GROUP BY activities.item_id
        UNION ALL
         SELECT official_feedbacks.idea_id AS post_id,
            min(official_feedbacks.created_at) AS feedback_first_date,
            1 AS feedback_official,
            0 AS feedback_status_change
           FROM public.official_feedbacks
          GROUP BY official_feedbacks.idea_id) a
  GROUP BY post_id;


--
-- Name: analytics_dimension_dates; Type: TABLE; Schema: public; Owner: -
--

CREATE TABLE public.analytics_dimension_dates (
    date date NOT NULL,
    year character varying,
    month character varying,
    week date
);


--
-- Name: analytics_dimension_locales; Type: TABLE; Schema: public; Owner: -
--

CREATE TABLE public.analytics_dimension_locales (
    id uuid DEFAULT shared_extensions.gen_random_uuid() NOT NULL,
    name character varying NOT NULL
);


--
-- Name: analytics_dimension_locales_fact_visits; Type: TABLE; Schema: public; Owner: -
--

CREATE TABLE public.analytics_dimension_locales_fact_visits (
    dimension_locale_id uuid,
    fact_visit_id uuid
);


--
-- Name: projects; Type: TABLE; Schema: public; Owner: -
--

CREATE TABLE public.projects (
    id uuid DEFAULT shared_extensions.gen_random_uuid() NOT NULL,
    title_multiloc jsonb DEFAULT '{}'::jsonb,
    description_multiloc jsonb DEFAULT '{}'::jsonb,
    slug character varying,
    created_at timestamp without time zone NOT NULL,
    updated_at timestamp without time zone NOT NULL,
    header_bg character varying,
    ideas_count integer DEFAULT 0 NOT NULL,
    visible_to character varying DEFAULT 'public'::character varying NOT NULL,
    description_preview_multiloc jsonb DEFAULT '{}'::jsonb,
    internal_role character varying,
    comments_count integer DEFAULT 0 NOT NULL,
    default_assignee_id uuid,
    include_all_areas boolean DEFAULT false NOT NULL,
    baskets_count integer DEFAULT 0 NOT NULL,
    votes_count integer DEFAULT 0 NOT NULL,
    followers_count integer DEFAULT 0 NOT NULL,
    preview_token character varying NOT NULL,
    header_bg_alt_text_multiloc jsonb DEFAULT '{}'::jsonb,
    hidden boolean DEFAULT false NOT NULL
);


--
-- Name: analytics_dimension_projects; Type: VIEW; Schema: public; Owner: -
--

CREATE VIEW public.analytics_dimension_projects AS
 SELECT id,
    title_multiloc
   FROM public.projects;


--
-- Name: analytics_dimension_projects_fact_visits; Type: TABLE; Schema: public; Owner: -
--

CREATE TABLE public.analytics_dimension_projects_fact_visits (
    dimension_project_id uuid,
    fact_visit_id uuid
);


--
-- Name: analytics_dimension_referrer_types; Type: TABLE; Schema: public; Owner: -
--

CREATE TABLE public.analytics_dimension_referrer_types (
    id uuid DEFAULT shared_extensions.gen_random_uuid() NOT NULL,
    key character varying NOT NULL,
    name character varying NOT NULL
);


--
-- Name: idea_statuses; Type: TABLE; Schema: public; Owner: -
--

CREATE TABLE public.idea_statuses (
    id uuid DEFAULT shared_extensions.gen_random_uuid() NOT NULL,
    title_multiloc jsonb DEFAULT '{}'::jsonb,
    ordering integer,
    code character varying,
    color character varying,
    created_at timestamp without time zone NOT NULL,
    updated_at timestamp without time zone NOT NULL,
    description_multiloc jsonb DEFAULT '{}'::jsonb,
    ideas_count integer DEFAULT 0,
    participation_method character varying DEFAULT 'ideation'::character varying NOT NULL
);


--
-- Name: analytics_dimension_statuses; Type: VIEW; Schema: public; Owner: -
--

CREATE VIEW public.analytics_dimension_statuses AS
 SELECT id,
    title_multiloc,
    code,
    color
   FROM public.idea_statuses;


--
-- Name: analytics_dimension_types; Type: TABLE; Schema: public; Owner: -
--

CREATE TABLE public.analytics_dimension_types (
    id uuid DEFAULT shared_extensions.gen_random_uuid() NOT NULL,
    name character varying,
    parent character varying
);


--
-- Name: analytics_fact_visits; Type: TABLE; Schema: public; Owner: -
--

CREATE TABLE public.analytics_fact_visits (
    id uuid DEFAULT shared_extensions.gen_random_uuid() NOT NULL,
    visitor_id character varying NOT NULL,
    dimension_user_id uuid,
    dimension_referrer_type_id uuid NOT NULL,
    dimension_date_first_action_id date NOT NULL,
    dimension_date_last_action_id date NOT NULL,
    duration integer NOT NULL,
    pages_visited integer NOT NULL,
    returning_visitor boolean DEFAULT false NOT NULL,
    referrer_name character varying,
    referrer_url character varying,
    matomo_visit_id integer NOT NULL,
    matomo_last_action_time timestamp without time zone NOT NULL
);


--
-- Name: users; Type: TABLE; Schema: public; Owner: -
--

CREATE TABLE public.users (
    id uuid DEFAULT shared_extensions.gen_random_uuid() NOT NULL,
    email character varying,
    password_digest character varying,
    slug character varying,
    roles jsonb DEFAULT '[]'::jsonb,
    reset_password_token character varying,
    created_at timestamp without time zone NOT NULL,
    updated_at timestamp without time zone NOT NULL,
    avatar character varying,
    first_name character varying,
    last_name character varying,
    locale character varying,
    bio_multiloc jsonb DEFAULT '{}'::jsonb,
    invite_status character varying,
    custom_field_values jsonb DEFAULT '{}'::jsonb,
    registration_completed_at timestamp without time zone,
    verified boolean DEFAULT false NOT NULL,
    email_confirmed_at timestamp without time zone,
    email_confirmation_code character varying,
    email_confirmation_retry_count integer DEFAULT 0 NOT NULL,
    email_confirmation_code_reset_count integer DEFAULT 0 NOT NULL,
    email_confirmation_code_sent_at timestamp without time zone,
    confirmation_required boolean DEFAULT true NOT NULL,
    block_start_at timestamp without time zone,
    block_reason character varying,
    block_end_at timestamp without time zone,
    new_email character varying,
    followings_count integer DEFAULT 0 NOT NULL,
    onboarding jsonb DEFAULT '{}'::jsonb NOT NULL,
    unique_code character varying,
    last_active_at timestamp(6) without time zone
);


--
-- Name: analytics_dimension_users; Type: VIEW; Schema: public; Owner: -
--

CREATE VIEW public.analytics_dimension_users AS
 SELECT u.id,
    COALESCE(((u.roles -> 0) ->> 'type'::text), 'citizen'::text) AS role,
    u.invite_status,
    (users_with_visits.dimension_user_id IS NOT NULL) AS has_visits
   FROM (public.users u
     LEFT JOIN ( SELECT DISTINCT analytics_fact_visits.dimension_user_id
           FROM public.analytics_fact_visits) users_with_visits ON ((users_with_visits.dimension_user_id = u.id)));


--
-- Name: email_campaigns_campaigns; Type: TABLE; Schema: public; Owner: -
--

CREATE TABLE public.email_campaigns_campaigns (
    id uuid DEFAULT shared_extensions.gen_random_uuid() NOT NULL,
    type character varying NOT NULL,
    author_id uuid,
    enabled boolean,
    sender character varying,
    reply_to character varying,
    schedule jsonb DEFAULT '{}'::jsonb,
    subject_multiloc jsonb DEFAULT '{}'::jsonb,
    body_multiloc jsonb DEFAULT '{}'::jsonb,
    created_at timestamp without time zone NOT NULL,
    updated_at timestamp without time zone NOT NULL,
    deliveries_count integer DEFAULT 0 NOT NULL,
    context_id uuid
);


--
-- Name: email_campaigns_deliveries; Type: TABLE; Schema: public; Owner: -
--

CREATE TABLE public.email_campaigns_deliveries (
    id uuid DEFAULT shared_extensions.gen_random_uuid() NOT NULL,
    campaign_id uuid NOT NULL,
    user_id uuid NOT NULL,
    delivery_status character varying NOT NULL,
    tracked_content jsonb DEFAULT '{}'::jsonb,
    sent_at timestamp without time zone,
    created_at timestamp without time zone NOT NULL,
    updated_at timestamp without time zone NOT NULL
);


--
-- Name: analytics_fact_email_deliveries; Type: VIEW; Schema: public; Owner: -
--

CREATE VIEW public.analytics_fact_email_deliveries AS
 SELECT ecd.id,
    (ecd.sent_at)::date AS dimension_date_sent_id,
    ecd.campaign_id,
    p.id AS dimension_project_id,
    ((ecc.type)::text <> ALL (ARRAY[('EmailCampaigns::Campaigns::Manual'::character varying)::text, ('EmailCampaigns::Campaigns::ManualProjectParticipants'::character varying)::text])) AS automated
   FROM ((public.email_campaigns_deliveries ecd
     JOIN public.email_campaigns_campaigns ecc ON ((ecc.id = ecd.campaign_id)))
     LEFT JOIN public.projects p ON ((p.id = ecc.context_id)));


--
-- Name: events; Type: TABLE; Schema: public; Owner: -
--

CREATE TABLE public.events (
    id uuid DEFAULT shared_extensions.gen_random_uuid() NOT NULL,
    project_id uuid,
    title_multiloc jsonb DEFAULT '{}'::jsonb,
    description_multiloc jsonb DEFAULT '{}'::jsonb,
    location_multiloc jsonb DEFAULT '{}'::json,
    start_at timestamp without time zone,
    end_at timestamp without time zone,
    created_at timestamp without time zone NOT NULL,
    updated_at timestamp without time zone NOT NULL,
    location_point shared_extensions.geography(Point,4326),
    address_1 character varying,
    attendees_count integer DEFAULT 0 NOT NULL,
    address_2_multiloc jsonb DEFAULT '{}'::jsonb NOT NULL,
    online_link character varying,
    attend_button_multiloc jsonb DEFAULT '{}'::jsonb NOT NULL,
    using_url character varying
);


--
-- Name: analytics_fact_events; Type: VIEW; Schema: public; Owner: -
--

CREATE VIEW public.analytics_fact_events AS
 SELECT id,
    project_id AS dimension_project_id,
    (created_at)::date AS dimension_date_created_id,
    (start_at)::date AS dimension_date_start_id,
    (end_at)::date AS dimension_date_end_id
   FROM public.events;


--
-- Name: baskets; Type: TABLE; Schema: public; Owner: -
--

CREATE TABLE public.baskets (
    id uuid DEFAULT shared_extensions.gen_random_uuid() NOT NULL,
    submitted_at timestamp without time zone,
    user_id uuid,
    phase_id uuid,
    created_at timestamp without time zone NOT NULL,
    updated_at timestamp without time zone NOT NULL
);


--
-- Name: comments; Type: TABLE; Schema: public; Owner: -
--

CREATE TABLE public.comments (
    id uuid DEFAULT shared_extensions.gen_random_uuid() NOT NULL,
    author_id uuid,
    idea_id uuid,
    parent_id uuid,
    lft integer NOT NULL,
    rgt integer NOT NULL,
    body_multiloc jsonb DEFAULT '{}'::jsonb,
    created_at timestamp without time zone NOT NULL,
    updated_at timestamp without time zone NOT NULL,
    likes_count integer DEFAULT 0 NOT NULL,
    dislikes_count integer DEFAULT 0 NOT NULL,
    publication_status character varying DEFAULT 'published'::character varying NOT NULL,
    body_updated_at timestamp without time zone,
    children_count integer DEFAULT 0 NOT NULL,
    author_hash character varying,
    anonymous boolean DEFAULT false NOT NULL
);


--
-- Name: events_attendances; Type: TABLE; Schema: public; Owner: -
--

CREATE TABLE public.events_attendances (
    id uuid DEFAULT shared_extensions.gen_random_uuid() NOT NULL,
    attendee_id uuid NOT NULL,
    event_id uuid NOT NULL,
    created_at timestamp(6) without time zone NOT NULL,
    updated_at timestamp(6) without time zone NOT NULL
);


--
-- Name: ideas; Type: TABLE; Schema: public; Owner: -
--

CREATE TABLE public.ideas (
    id uuid DEFAULT shared_extensions.gen_random_uuid() NOT NULL,
    title_multiloc jsonb DEFAULT '{}'::jsonb,
    body_multiloc jsonb DEFAULT '{}'::jsonb,
    publication_status character varying,
    published_at timestamp without time zone,
    project_id uuid,
    author_id uuid,
    created_at timestamp without time zone NOT NULL,
    updated_at timestamp without time zone NOT NULL,
    likes_count integer DEFAULT 0 NOT NULL,
    dislikes_count integer DEFAULT 0 NOT NULL,
    location_point shared_extensions.geography(Point,4326),
    location_description character varying,
    comments_count integer DEFAULT 0 NOT NULL,
    idea_status_id uuid,
    slug character varying,
    budget integer,
    baskets_count integer DEFAULT 0 NOT NULL,
    official_feedbacks_count integer DEFAULT 0 NOT NULL,
    assignee_id uuid,
    assigned_at timestamp without time zone,
    proposed_budget integer,
    custom_field_values jsonb DEFAULT '{}'::jsonb NOT NULL,
    creation_phase_id uuid,
    author_hash character varying,
    anonymous boolean DEFAULT false NOT NULL,
    internal_comments_count integer DEFAULT 0 NOT NULL,
    votes_count integer DEFAULT 0 NOT NULL,
    followers_count integer DEFAULT 0 NOT NULL,
    submitted_at timestamp(6) without time zone,
    manual_votes_amount integer,
    manual_votes_last_updated_by_id uuid,
    manual_votes_last_updated_at timestamp(6) without time zone
);


--
-- Name: phases; Type: TABLE; Schema: public; Owner: -
--

CREATE TABLE public.phases (
    id uuid DEFAULT shared_extensions.gen_random_uuid() NOT NULL,
    project_id uuid,
    title_multiloc jsonb DEFAULT '{}'::jsonb,
    description_multiloc jsonb DEFAULT '{}'::jsonb,
    start_at date,
    end_at date,
    created_at timestamp without time zone NOT NULL,
    updated_at timestamp without time zone NOT NULL,
    participation_method character varying DEFAULT 'ideation'::character varying NOT NULL,
    submission_enabled boolean DEFAULT true,
    commenting_enabled boolean DEFAULT true,
    reacting_enabled boolean DEFAULT true NOT NULL,
    reacting_like_method character varying DEFAULT 'unlimited'::character varying NOT NULL,
    reacting_like_limited_max integer DEFAULT 10,
    survey_embed_url character varying,
    survey_service character varying,
    presentation_mode character varying DEFAULT 'card'::character varying,
    voting_max_total integer,
    poll_anonymous boolean DEFAULT false NOT NULL,
    reacting_dislike_enabled boolean DEFAULT false NOT NULL,
    ideas_count integer DEFAULT 0 NOT NULL,
    ideas_order character varying,
    input_term character varying DEFAULT 'idea'::character varying,
    voting_min_total integer DEFAULT 0,
    reacting_dislike_method character varying DEFAULT 'unlimited'::character varying NOT NULL,
    reacting_dislike_limited_max integer DEFAULT 10,
    allow_anonymous_participation boolean DEFAULT false NOT NULL,
    document_annotation_embed_url character varying,
    voting_method character varying,
    voting_max_votes_per_idea integer,
    voting_term_singular_multiloc jsonb DEFAULT '{}'::jsonb,
    voting_term_plural_multiloc jsonb DEFAULT '{}'::jsonb,
    baskets_count integer DEFAULT 0 NOT NULL,
    votes_count integer DEFAULT 0 NOT NULL,
    campaigns_settings jsonb DEFAULT '{}'::jsonb,
    native_survey_title_multiloc jsonb DEFAULT '{}'::jsonb,
    native_survey_button_multiloc jsonb DEFAULT '{}'::jsonb,
    expire_days_limit integer,
    reacting_threshold integer,
    prescreening_enabled boolean DEFAULT false NOT NULL,
    autoshare_results_enabled boolean DEFAULT true NOT NULL,
    manual_votes_count integer DEFAULT 0 NOT NULL,
    manual_voters_amount integer,
    manual_voters_last_updated_by_id uuid,
    manual_voters_last_updated_at timestamp(6) without time zone,
<<<<<<< HEAD
    survey_popup_frequency integer
=======
    user_fields_in_form boolean DEFAULT false NOT NULL
>>>>>>> 1936ce42
);


--
-- Name: polls_responses; Type: TABLE; Schema: public; Owner: -
--

CREATE TABLE public.polls_responses (
    id uuid DEFAULT shared_extensions.gen_random_uuid() NOT NULL,
    phase_id uuid NOT NULL,
    user_id uuid,
    created_at timestamp without time zone NOT NULL,
    updated_at timestamp without time zone NOT NULL
);


--
-- Name: reactions; Type: TABLE; Schema: public; Owner: -
--

CREATE TABLE public.reactions (
    id uuid DEFAULT shared_extensions.gen_random_uuid() NOT NULL,
    reactable_id uuid,
    reactable_type character varying,
    user_id uuid,
    mode character varying NOT NULL,
    created_at timestamp without time zone NOT NULL,
    updated_at timestamp without time zone NOT NULL
);


--
-- Name: volunteering_causes; Type: TABLE; Schema: public; Owner: -
--

CREATE TABLE public.volunteering_causes (
    id uuid DEFAULT shared_extensions.gen_random_uuid() NOT NULL,
    phase_id uuid NOT NULL,
    title_multiloc jsonb DEFAULT '{}'::jsonb NOT NULL,
    description_multiloc jsonb DEFAULT '{}'::jsonb NOT NULL,
    volunteers_count integer DEFAULT 0 NOT NULL,
    image character varying,
    ordering integer NOT NULL,
    created_at timestamp(6) without time zone NOT NULL,
    updated_at timestamp(6) without time zone NOT NULL
);


--
-- Name: volunteering_volunteers; Type: TABLE; Schema: public; Owner: -
--

CREATE TABLE public.volunteering_volunteers (
    id uuid DEFAULT shared_extensions.gen_random_uuid() NOT NULL,
    cause_id uuid NOT NULL,
    user_id uuid NOT NULL,
    created_at timestamp(6) without time zone NOT NULL,
    updated_at timestamp(6) without time zone NOT NULL
);


--
-- Name: analytics_fact_participations; Type: VIEW; Schema: public; Owner: -
--

CREATE VIEW public.analytics_fact_participations AS
 SELECT i.id,
    i.author_id AS dimension_user_id,
    COALESCE((i.author_id)::text, (i.author_hash)::text, (i.id)::text) AS participant_id,
    i.project_id AS dimension_project_id,
        CASE
            WHEN ((ph.participation_method)::text = 'native_survey'::text) THEN survey.id
            ELSE idea.id
        END AS dimension_type_id,
    (i.created_at)::date AS dimension_date_created_id,
    (i.likes_count + i.dislikes_count) AS reactions_count,
    i.likes_count,
    i.dislikes_count
   FROM ((((public.ideas i
     LEFT JOIN public.projects pr ON ((pr.id = i.project_id)))
     LEFT JOIN public.phases ph ON ((ph.id = i.creation_phase_id)))
     JOIN public.analytics_dimension_types idea ON (((idea.name)::text = 'idea'::text)))
     LEFT JOIN public.analytics_dimension_types survey ON (((survey.name)::text = 'survey'::text)))
  WHERE ((i.publication_status)::text = 'published'::text)
UNION ALL
 SELECT c.id,
    c.author_id AS dimension_user_id,
    COALESCE((c.author_id)::text, (c.author_hash)::text, (c.id)::text) AS participant_id,
    i.project_id AS dimension_project_id,
    adt.id AS dimension_type_id,
    (c.created_at)::date AS dimension_date_created_id,
    (c.likes_count + c.dislikes_count) AS reactions_count,
    c.likes_count,
    c.dislikes_count
   FROM ((public.comments c
     JOIN public.analytics_dimension_types adt ON ((((adt.name)::text = 'comment'::text) AND ((adt.parent)::text = 'idea'::text))))
     LEFT JOIN public.ideas i ON ((c.idea_id = i.id)))
UNION ALL
 SELECT r.id,
    r.user_id AS dimension_user_id,
    COALESCE((r.user_id)::text, (r.id)::text) AS participant_id,
    COALESCE(i.project_id, ic.project_id) AS dimension_project_id,
    adt.id AS dimension_type_id,
    (r.created_at)::date AS dimension_date_created_id,
    1 AS reactions_count,
        CASE
            WHEN ((r.mode)::text = 'up'::text) THEN 1
            ELSE 0
        END AS likes_count,
        CASE
            WHEN ((r.mode)::text = 'down'::text) THEN 1
            ELSE 0
        END AS dislikes_count
   FROM ((((public.reactions r
     JOIN public.analytics_dimension_types adt ON ((((adt.name)::text = 'reaction'::text) AND ((adt.parent)::text = lower((r.reactable_type)::text)))))
     LEFT JOIN public.ideas i ON ((i.id = r.reactable_id)))
     LEFT JOIN public.comments c ON ((c.id = r.reactable_id)))
     LEFT JOIN public.ideas ic ON ((ic.id = c.idea_id)))
UNION ALL
 SELECT pr.id,
    pr.user_id AS dimension_user_id,
    COALESCE((pr.user_id)::text, (pr.id)::text) AS participant_id,
    p.project_id AS dimension_project_id,
    adt.id AS dimension_type_id,
    (pr.created_at)::date AS dimension_date_created_id,
    0 AS reactions_count,
    0 AS likes_count,
    0 AS dislikes_count
   FROM ((public.polls_responses pr
     LEFT JOIN public.phases p ON ((p.id = pr.phase_id)))
     JOIN public.analytics_dimension_types adt ON (((adt.name)::text = 'poll'::text)))
UNION ALL
 SELECT vv.id,
    vv.user_id AS dimension_user_id,
    COALESCE((vv.user_id)::text, (vv.id)::text) AS participant_id,
    p.project_id AS dimension_project_id,
    adt.id AS dimension_type_id,
    (vv.created_at)::date AS dimension_date_created_id,
    0 AS reactions_count,
    0 AS likes_count,
    0 AS dislikes_count
   FROM (((public.volunteering_volunteers vv
     LEFT JOIN public.volunteering_causes vc ON ((vc.id = vv.cause_id)))
     LEFT JOIN public.phases p ON ((p.id = vc.phase_id)))
     JOIN public.analytics_dimension_types adt ON (((adt.name)::text = 'volunteer'::text)))
UNION ALL
 SELECT b.id,
    b.user_id AS dimension_user_id,
    COALESCE((b.user_id)::text, (b.id)::text) AS participant_id,
    p.project_id AS dimension_project_id,
    adt.id AS dimension_type_id,
    (b.created_at)::date AS dimension_date_created_id,
    0 AS reactions_count,
    0 AS likes_count,
    0 AS dislikes_count
   FROM ((public.baskets b
     LEFT JOIN public.phases p ON ((p.id = b.phase_id)))
     JOIN public.analytics_dimension_types adt ON (((adt.name)::text = 'basket'::text)))
UNION ALL
 SELECT ea.id,
    ea.attendee_id AS dimension_user_id,
    (ea.attendee_id)::text AS participant_id,
    e.project_id AS dimension_project_id,
    adt.id AS dimension_type_id,
    (ea.created_at)::date AS dimension_date_created_id,
    0 AS reactions_count,
    0 AS likes_count,
    0 AS dislikes_count
   FROM ((public.events_attendances ea
     LEFT JOIN public.events e ON ((e.id = ea.event_id)))
     JOIN public.analytics_dimension_types adt ON (((adt.name)::text = 'event_attendance'::text)));


--
-- Name: analytics_fact_posts; Type: VIEW; Schema: public; Owner: -
--

CREATE VIEW public.analytics_fact_posts AS
 SELECT i.id,
    i.author_id AS user_id,
    i.project_id AS dimension_project_id,
    adt.id AS dimension_type_id,
    (i.created_at)::date AS dimension_date_created_id,
    (abf.feedback_first_date)::date AS dimension_date_first_feedback_id,
    i.idea_status_id AS dimension_status_id,
    (abf.feedback_first_date - i.created_at) AS feedback_time_taken,
    COALESCE(abf.feedback_official, 0) AS feedback_official,
    COALESCE(abf.feedback_status_change, 0) AS feedback_status_change,
        CASE
            WHEN (abf.feedback_first_date IS NULL) THEN 1
            ELSE 0
        END AS feedback_none,
    (i.likes_count + i.dislikes_count) AS reactions_count,
    i.likes_count,
    i.dislikes_count,
    i.publication_status
   FROM (((public.ideas i
     LEFT JOIN public.analytics_build_feedbacks abf ON ((abf.post_id = i.id)))
     LEFT JOIN public.phases creation_phase ON ((i.creation_phase_id = creation_phase.id)))
     JOIN public.analytics_dimension_types adt ON (((adt.name)::text =
        CASE
            WHEN (creation_phase.* IS NULL) THEN 'idea'::text
            WHEN ((creation_phase.participation_method)::text = 'proposals'::text) THEN 'proposal'::text
            ELSE NULL::text
        END)))
  WHERE ((creation_phase.* IS NULL) OR ((creation_phase.participation_method)::text = 'proposals'::text));


--
-- Name: analytics_fact_project_statuses; Type: VIEW; Schema: public; Owner: -
--

CREATE VIEW public.analytics_fact_project_statuses AS
 WITH finished_statuses_for_timeline_projects AS (
         SELECT phases.project_id,
            ((max(phases.end_at) + 1))::timestamp without time zone AS "timestamp"
           FROM public.phases
          GROUP BY phases.project_id
         HAVING (max(phases.end_at) < now())
        )
 SELECT ap.publication_id AS dimension_project_id,
    ap.publication_status AS status,
    (((ap.publication_status)::text = 'archived'::text) OR ((fsftp.project_id IS NOT NULL) AND ((ap.publication_status)::text <> 'draft'::text))) AS finished,
    COALESCE(fsftp."timestamp", ap.updated_at) AS "timestamp",
    COALESCE((fsftp."timestamp")::date, (ap.updated_at)::date) AS dimension_date_id
   FROM ((public.admin_publications ap
     LEFT JOIN public.projects p ON ((ap.publication_id = p.id)))
     LEFT JOIN finished_statuses_for_timeline_projects fsftp ON ((fsftp.project_id = ap.publication_id)))
  WHERE ((ap.publication_type)::text = 'Project'::text);


--
-- Name: invites; Type: TABLE; Schema: public; Owner: -
--

CREATE TABLE public.invites (
    id uuid DEFAULT shared_extensions.gen_random_uuid() NOT NULL,
    token character varying NOT NULL,
    inviter_id uuid,
    invitee_id uuid NOT NULL,
    invite_text character varying,
    accepted_at timestamp without time zone,
    created_at timestamp without time zone NOT NULL,
    updated_at timestamp without time zone NOT NULL,
    send_invite_email boolean DEFAULT true NOT NULL
);


--
-- Name: analytics_fact_registrations; Type: VIEW; Schema: public; Owner: -
--

CREATE VIEW public.analytics_fact_registrations AS
 SELECT u.id,
    u.id AS dimension_user_id,
    (u.registration_completed_at)::date AS dimension_date_registration_id,
    (i.created_at)::date AS dimension_date_invited_id,
    (i.accepted_at)::date AS dimension_date_accepted_id
   FROM (public.users u
     LEFT JOIN public.invites i ON ((i.invitee_id = u.id)));


--
-- Name: impact_tracking_sessions; Type: TABLE; Schema: public; Owner: -
--

CREATE TABLE public.impact_tracking_sessions (
    id uuid DEFAULT shared_extensions.gen_random_uuid() NOT NULL,
    monthly_user_hash character varying NOT NULL,
    highest_role character varying,
    created_at timestamp(6) without time zone NOT NULL,
    updated_at timestamp(6) without time zone NOT NULL,
    user_id uuid,
    referrer character varying,
    device_type character varying,
    browser_name character varying,
    os_name character varying
);


--
-- Name: analytics_fact_sessions; Type: VIEW; Schema: public; Owner: -
--

CREATE VIEW public.analytics_fact_sessions AS
 SELECT id,
    monthly_user_hash,
    (created_at)::date AS dimension_date_created_id,
    (updated_at)::date AS dimension_date_updated_id,
    user_id AS dimension_user_id
   FROM public.impact_tracking_sessions;


--
-- Name: app_configurations; Type: TABLE; Schema: public; Owner: -
--

CREATE TABLE public.app_configurations (
    id uuid DEFAULT shared_extensions.gen_random_uuid() NOT NULL,
    name character varying,
    host character varying,
    logo character varying,
    favicon character varying,
    settings jsonb DEFAULT '{}'::jsonb,
    created_at timestamp(6) without time zone NOT NULL,
    updated_at timestamp(6) without time zone NOT NULL,
    style jsonb DEFAULT '{}'::jsonb,
    country_code character varying
);


--
-- Name: ar_internal_metadata; Type: TABLE; Schema: public; Owner: -
--

CREATE TABLE public.ar_internal_metadata (
    key character varying NOT NULL,
    value character varying,
    created_at timestamp(6) without time zone NOT NULL,
    updated_at timestamp(6) without time zone NOT NULL
);


--
-- Name: areas; Type: TABLE; Schema: public; Owner: -
--

CREATE TABLE public.areas (
    id uuid DEFAULT shared_extensions.gen_random_uuid() NOT NULL,
    title_multiloc jsonb DEFAULT '{}'::jsonb,
    description_multiloc jsonb DEFAULT '{}'::jsonb,
    created_at timestamp without time zone NOT NULL,
    updated_at timestamp without time zone NOT NULL,
    ordering integer,
    custom_field_option_id uuid,
    followers_count integer DEFAULT 0 NOT NULL,
    include_in_onboarding boolean DEFAULT false NOT NULL
);


--
-- Name: areas_projects; Type: TABLE; Schema: public; Owner: -
--

CREATE TABLE public.areas_projects (
    area_id uuid,
    project_id uuid,
    id uuid DEFAULT shared_extensions.uuid_generate_v4() NOT NULL
);


--
-- Name: areas_static_pages; Type: TABLE; Schema: public; Owner: -
--

CREATE TABLE public.areas_static_pages (
    id bigint NOT NULL,
    area_id uuid NOT NULL,
    static_page_id uuid NOT NULL,
    created_at timestamp(6) without time zone NOT NULL,
    updated_at timestamp(6) without time zone NOT NULL
);


--
-- Name: areas_static_pages_id_seq; Type: SEQUENCE; Schema: public; Owner: -
--

CREATE SEQUENCE public.areas_static_pages_id_seq
    START WITH 1
    INCREMENT BY 1
    NO MINVALUE
    NO MAXVALUE
    CACHE 1;


--
-- Name: areas_static_pages_id_seq; Type: SEQUENCE OWNED BY; Schema: public; Owner: -
--

ALTER SEQUENCE public.areas_static_pages_id_seq OWNED BY public.areas_static_pages.id;


--
-- Name: authoring_assistance_responses; Type: TABLE; Schema: public; Owner: -
--

CREATE TABLE public.authoring_assistance_responses (
    id uuid DEFAULT gen_random_uuid() NOT NULL,
    idea_id uuid NOT NULL,
    prompt_response jsonb DEFAULT '{}'::jsonb NOT NULL,
    custom_free_prompt character varying,
    created_at timestamp(6) without time zone NOT NULL,
    updated_at timestamp(6) without time zone NOT NULL
);


--
-- Name: baskets_ideas; Type: TABLE; Schema: public; Owner: -
--

CREATE TABLE public.baskets_ideas (
    id uuid DEFAULT shared_extensions.gen_random_uuid() NOT NULL,
    basket_id uuid,
    idea_id uuid,
    created_at timestamp without time zone NOT NULL,
    updated_at timestamp without time zone NOT NULL,
    votes integer DEFAULT 1 NOT NULL
);


--
-- Name: common_passwords; Type: TABLE; Schema: public; Owner: -
--

CREATE TABLE public.common_passwords (
    id uuid DEFAULT shared_extensions.gen_random_uuid() NOT NULL,
    password character varying
);


--
-- Name: content_builder_layout_images; Type: TABLE; Schema: public; Owner: -
--

CREATE TABLE public.content_builder_layout_images (
    id uuid DEFAULT shared_extensions.gen_random_uuid() NOT NULL,
    image character varying,
    code character varying,
    created_at timestamp(6) without time zone NOT NULL,
    updated_at timestamp(6) without time zone NOT NULL
);


--
-- Name: content_builder_layouts; Type: TABLE; Schema: public; Owner: -
--

CREATE TABLE public.content_builder_layouts (
    id uuid DEFAULT shared_extensions.gen_random_uuid() NOT NULL,
    content_buildable_type character varying,
    content_buildable_id uuid,
    code character varying NOT NULL,
    enabled boolean DEFAULT false NOT NULL,
    created_at timestamp(6) without time zone NOT NULL,
    updated_at timestamp(6) without time zone NOT NULL,
    craftjs_json jsonb DEFAULT '{}'::jsonb NOT NULL
);


--
-- Name: cosponsorships; Type: TABLE; Schema: public; Owner: -
--

CREATE TABLE public.cosponsorships (
    id uuid DEFAULT shared_extensions.gen_random_uuid() NOT NULL,
    status character varying DEFAULT 'pending'::character varying NOT NULL,
    user_id uuid NOT NULL,
    idea_id uuid NOT NULL,
    created_at timestamp(6) without time zone NOT NULL,
    updated_at timestamp(6) without time zone NOT NULL
);


--
-- Name: custom_field_matrix_statements; Type: TABLE; Schema: public; Owner: -
--

CREATE TABLE public.custom_field_matrix_statements (
    id uuid DEFAULT gen_random_uuid() NOT NULL,
    custom_field_id uuid NOT NULL,
    title_multiloc jsonb DEFAULT '{}'::jsonb NOT NULL,
    key character varying NOT NULL,
    ordering integer NOT NULL,
    created_at timestamp(6) without time zone NOT NULL,
    updated_at timestamp(6) without time zone NOT NULL
);


--
-- Name: custom_field_option_images; Type: TABLE; Schema: public; Owner: -
--

CREATE TABLE public.custom_field_option_images (
    id uuid DEFAULT shared_extensions.gen_random_uuid() NOT NULL,
    custom_field_option_id uuid,
    image character varying,
    ordering integer DEFAULT 0,
    created_at timestamp(6) without time zone NOT NULL,
    updated_at timestamp(6) without time zone NOT NULL
);


--
-- Name: custom_field_options; Type: TABLE; Schema: public; Owner: -
--

CREATE TABLE public.custom_field_options (
    id uuid DEFAULT shared_extensions.gen_random_uuid() NOT NULL,
    custom_field_id uuid,
    key character varying,
    title_multiloc jsonb DEFAULT '{}'::jsonb,
    ordering integer,
    created_at timestamp without time zone NOT NULL,
    updated_at timestamp without time zone NOT NULL,
    other boolean DEFAULT false NOT NULL
);


--
-- Name: custom_fields; Type: TABLE; Schema: public; Owner: -
--

CREATE TABLE public.custom_fields (
    id uuid DEFAULT shared_extensions.gen_random_uuid() NOT NULL,
    resource_type character varying,
    key character varying,
    input_type character varying,
    title_multiloc jsonb DEFAULT '{}'::jsonb,
    description_multiloc jsonb DEFAULT '{}'::jsonb,
    required boolean DEFAULT false,
    ordering integer,
    created_at timestamp without time zone NOT NULL,
    updated_at timestamp without time zone NOT NULL,
    enabled boolean DEFAULT true NOT NULL,
    code character varying,
    resource_id uuid,
    hidden boolean DEFAULT false NOT NULL,
    maximum integer,
    logic jsonb DEFAULT '{}'::jsonb NOT NULL,
    answer_visible_to character varying,
    select_count_enabled boolean DEFAULT false NOT NULL,
    maximum_select_count integer,
    minimum_select_count integer,
    random_option_ordering boolean DEFAULT false NOT NULL,
    page_layout character varying,
    linear_scale_label_1_multiloc jsonb DEFAULT '{}'::jsonb NOT NULL,
    linear_scale_label_2_multiloc jsonb DEFAULT '{}'::jsonb NOT NULL,
    linear_scale_label_3_multiloc jsonb DEFAULT '{}'::jsonb NOT NULL,
    linear_scale_label_4_multiloc jsonb DEFAULT '{}'::jsonb NOT NULL,
    linear_scale_label_5_multiloc jsonb DEFAULT '{}'::jsonb NOT NULL,
    linear_scale_label_6_multiloc jsonb DEFAULT '{}'::jsonb NOT NULL,
    linear_scale_label_7_multiloc jsonb DEFAULT '{}'::jsonb NOT NULL,
    dropdown_layout boolean DEFAULT false NOT NULL,
    linear_scale_label_8_multiloc jsonb DEFAULT '{}'::jsonb NOT NULL,
    linear_scale_label_9_multiloc jsonb DEFAULT '{}'::jsonb NOT NULL,
    linear_scale_label_10_multiloc jsonb DEFAULT '{}'::jsonb NOT NULL,
    linear_scale_label_11_multiloc jsonb DEFAULT '{}'::jsonb NOT NULL,
    ask_follow_up boolean DEFAULT false NOT NULL,
<<<<<<< HEAD
    page_button_label_multiloc jsonb DEFAULT '{}'::jsonb NOT NULL,
    page_button_link character varying,
=======
>>>>>>> 1936ce42
    question_category character varying
);


--
-- Name: custom_forms; Type: TABLE; Schema: public; Owner: -
--

CREATE TABLE public.custom_forms (
    id uuid DEFAULT shared_extensions.gen_random_uuid() NOT NULL,
    created_at timestamp(6) without time zone NOT NULL,
    updated_at timestamp(6) without time zone NOT NULL,
    participation_context_id uuid NOT NULL,
    participation_context_type character varying NOT NULL
);


--
-- Name: email_campaigns_campaign_email_commands; Type: TABLE; Schema: public; Owner: -
--

CREATE TABLE public.email_campaigns_campaign_email_commands (
    id uuid DEFAULT shared_extensions.gen_random_uuid() NOT NULL,
    campaign character varying,
    recipient_id uuid,
    commanded_at timestamp without time zone,
    tracked_content jsonb,
    created_at timestamp without time zone NOT NULL,
    updated_at timestamp without time zone NOT NULL
);


--
-- Name: email_campaigns_campaigns_groups; Type: TABLE; Schema: public; Owner: -
--

CREATE TABLE public.email_campaigns_campaigns_groups (
    id uuid DEFAULT shared_extensions.gen_random_uuid() NOT NULL,
    campaign_id uuid,
    group_id uuid,
    created_at timestamp without time zone NOT NULL,
    updated_at timestamp without time zone NOT NULL
);


--
-- Name: email_campaigns_consents; Type: TABLE; Schema: public; Owner: -
--

CREATE TABLE public.email_campaigns_consents (
    id uuid DEFAULT shared_extensions.gen_random_uuid() NOT NULL,
    campaign_type character varying NOT NULL,
    user_id uuid NOT NULL,
    consented boolean NOT NULL,
    created_at timestamp without time zone NOT NULL,
    updated_at timestamp without time zone NOT NULL
);


--
-- Name: email_campaigns_examples; Type: TABLE; Schema: public; Owner: -
--

CREATE TABLE public.email_campaigns_examples (
    id uuid DEFAULT shared_extensions.gen_random_uuid() NOT NULL,
    mail_body_html character varying NOT NULL,
    locale character varying NOT NULL,
    subject character varying NOT NULL,
    recipient_id uuid,
    created_at timestamp(6) without time zone NOT NULL,
    updated_at timestamp(6) without time zone NOT NULL,
    campaign_id uuid
);


--
-- Name: email_campaigns_unsubscription_tokens; Type: TABLE; Schema: public; Owner: -
--

CREATE TABLE public.email_campaigns_unsubscription_tokens (
    id uuid DEFAULT shared_extensions.gen_random_uuid() NOT NULL,
    token character varying NOT NULL,
    user_id uuid NOT NULL
);


--
-- Name: email_snippets; Type: TABLE; Schema: public; Owner: -
--

CREATE TABLE public.email_snippets (
    id uuid DEFAULT shared_extensions.gen_random_uuid() NOT NULL,
    email character varying,
    snippet character varying,
    locale character varying,
    body text,
    created_at timestamp without time zone NOT NULL,
    updated_at timestamp without time zone NOT NULL
);


--
-- Name: embeddings_similarities; Type: TABLE; Schema: public; Owner: -
--

CREATE TABLE public.embeddings_similarities (
    id uuid DEFAULT gen_random_uuid() NOT NULL,
    embedding shared_extensions.vector(1024) NOT NULL,
    embeddable_type character varying NOT NULL,
    embeddable_id uuid NOT NULL,
    embedded_attributes character varying,
    created_at timestamp(6) without time zone NOT NULL,
    updated_at timestamp(6) without time zone NOT NULL
);


--
-- Name: event_files; Type: TABLE; Schema: public; Owner: -
--

CREATE TABLE public.event_files (
    id uuid DEFAULT shared_extensions.gen_random_uuid() NOT NULL,
    event_id uuid,
    file character varying,
    ordering integer,
    created_at timestamp without time zone NOT NULL,
    updated_at timestamp without time zone NOT NULL,
    name character varying
);


--
-- Name: event_images; Type: TABLE; Schema: public; Owner: -
--

CREATE TABLE public.event_images (
    id uuid DEFAULT shared_extensions.gen_random_uuid() NOT NULL,
    event_id uuid,
    image character varying,
    ordering integer,
    created_at timestamp(6) without time zone NOT NULL,
    updated_at timestamp(6) without time zone NOT NULL,
    alt_text_multiloc jsonb DEFAULT '{}'::jsonb
);


--
-- Name: experiments; Type: TABLE; Schema: public; Owner: -
--

CREATE TABLE public.experiments (
    id uuid DEFAULT shared_extensions.gen_random_uuid() NOT NULL,
    name character varying NOT NULL,
    treatment character varying NOT NULL,
    action character varying NOT NULL,
    created_at timestamp(6) without time zone NOT NULL,
    updated_at timestamp(6) without time zone NOT NULL
);


--
-- Name: flag_inappropriate_content_inappropriate_content_flags; Type: TABLE; Schema: public; Owner: -
--

CREATE TABLE public.flag_inappropriate_content_inappropriate_content_flags (
    id uuid DEFAULT shared_extensions.gen_random_uuid() NOT NULL,
    flaggable_id uuid NOT NULL,
    flaggable_type character varying NOT NULL,
    deleted_at timestamp without time zone,
    toxicity_label character varying,
    created_at timestamp(6) without time zone NOT NULL,
    updated_at timestamp(6) without time zone NOT NULL,
    ai_reason character varying
);


--
-- Name: followers; Type: TABLE; Schema: public; Owner: -
--

CREATE TABLE public.followers (
    id uuid DEFAULT shared_extensions.gen_random_uuid() NOT NULL,
    followable_type character varying NOT NULL,
    followable_id uuid NOT NULL,
    user_id uuid NOT NULL,
    created_at timestamp(6) without time zone NOT NULL,
    updated_at timestamp(6) without time zone NOT NULL
);


--
-- Name: groups; Type: TABLE; Schema: public; Owner: -
--

CREATE TABLE public.groups (
    id uuid DEFAULT shared_extensions.gen_random_uuid() NOT NULL,
    title_multiloc jsonb DEFAULT '{}'::jsonb,
    slug character varying,
    memberships_count integer DEFAULT 0 NOT NULL,
    created_at timestamp without time zone NOT NULL,
    updated_at timestamp without time zone NOT NULL,
    membership_type character varying,
    rules jsonb DEFAULT '[]'::jsonb
);


--
-- Name: groups_permissions; Type: TABLE; Schema: public; Owner: -
--

CREATE TABLE public.groups_permissions (
    id uuid DEFAULT shared_extensions.gen_random_uuid() NOT NULL,
    permission_id uuid NOT NULL,
    group_id uuid NOT NULL,
    created_at timestamp without time zone NOT NULL,
    updated_at timestamp without time zone NOT NULL
);


--
-- Name: groups_projects; Type: TABLE; Schema: public; Owner: -
--

CREATE TABLE public.groups_projects (
    id uuid DEFAULT shared_extensions.gen_random_uuid() NOT NULL,
    group_id uuid,
    project_id uuid,
    created_at timestamp without time zone NOT NULL,
    updated_at timestamp without time zone NOT NULL
);


--
-- Name: id_id_card_lookup_id_cards; Type: TABLE; Schema: public; Owner: -
--

CREATE TABLE public.id_id_card_lookup_id_cards (
    id uuid DEFAULT shared_extensions.gen_random_uuid() NOT NULL,
    hashed_card_id character varying
);


--
-- Name: idea_files; Type: TABLE; Schema: public; Owner: -
--

CREATE TABLE public.idea_files (
    id uuid DEFAULT shared_extensions.gen_random_uuid() NOT NULL,
    idea_id uuid,
    file character varying,
    ordering integer,
    created_at timestamp without time zone NOT NULL,
    updated_at timestamp without time zone NOT NULL,
    name character varying
);


--
-- Name: idea_images; Type: TABLE; Schema: public; Owner: -
--

CREATE TABLE public.idea_images (
    id uuid DEFAULT shared_extensions.gen_random_uuid() NOT NULL,
    idea_id uuid,
    image character varying,
    ordering integer,
    created_at timestamp without time zone NOT NULL,
    updated_at timestamp without time zone NOT NULL
);


--
-- Name: idea_import_files; Type: TABLE; Schema: public; Owner: -
--

CREATE TABLE public.idea_import_files (
    id uuid DEFAULT shared_extensions.gen_random_uuid() NOT NULL,
    project_id uuid,
    file character varying,
    name character varying,
    import_type character varying,
    num_pages integer DEFAULT 0,
    created_at timestamp(6) without time zone NOT NULL,
    updated_at timestamp(6) without time zone NOT NULL,
    parent_id uuid
);


--
-- Name: idea_imports; Type: TABLE; Schema: public; Owner: -
--

CREATE TABLE public.idea_imports (
    id uuid DEFAULT shared_extensions.gen_random_uuid() NOT NULL,
    idea_id uuid,
    import_user_id uuid,
    file_id uuid,
    user_created boolean DEFAULT false,
    required boolean DEFAULT false,
    approved_at timestamp without time zone,
    page_range text[] DEFAULT '{}'::text[],
    locale character varying,
    string character varying,
    created_at timestamp(6) without time zone NOT NULL,
    updated_at timestamp(6) without time zone NOT NULL,
    user_consent boolean DEFAULT false NOT NULL,
    content_changes jsonb DEFAULT '{}'::jsonb
);


--
-- Name: idea_trending_infos; Type: VIEW; Schema: public; Owner: -
--

CREATE VIEW public.idea_trending_infos AS
 SELECT ideas.id AS idea_id,
    GREATEST(comments_at.last_comment_at, likes_at.last_liked_at, ideas.published_at) AS last_activity_at,
    to_timestamp(round((((GREATEST(((comments_at.comments_count)::double precision * comments_at.mean_comment_at), (0)::double precision) + GREATEST(((likes_at.likes_count)::double precision * likes_at.mean_liked_at), (0)::double precision)) + date_part('epoch'::text, ideas.published_at)) / (((GREATEST((comments_at.comments_count)::numeric, 0.0) + GREATEST((likes_at.likes_count)::numeric, 0.0)) + 1.0))::double precision))) AS mean_activity_at
   FROM ((public.ideas
     FULL JOIN ( SELECT comments.idea_id,
            max(comments.created_at) AS last_comment_at,
            avg(date_part('epoch'::text, comments.created_at)) AS mean_comment_at,
            count(comments.idea_id) AS comments_count
           FROM public.comments
          GROUP BY comments.idea_id) comments_at ON ((ideas.id = comments_at.idea_id)))
     FULL JOIN ( SELECT reactions.reactable_id,
            max(reactions.created_at) AS last_liked_at,
            avg(date_part('epoch'::text, reactions.created_at)) AS mean_liked_at,
            count(reactions.reactable_id) AS likes_count
           FROM public.reactions
          WHERE (((reactions.mode)::text = 'up'::text) AND ((reactions.reactable_type)::text = 'Idea'::text))
          GROUP BY reactions.reactable_id) likes_at ON ((ideas.id = likes_at.reactable_id)));


--
-- Name: ideas_phases; Type: TABLE; Schema: public; Owner: -
--

CREATE TABLE public.ideas_phases (
    id uuid DEFAULT shared_extensions.gen_random_uuid() NOT NULL,
    idea_id uuid,
    phase_id uuid,
    created_at timestamp without time zone NOT NULL,
    updated_at timestamp without time zone NOT NULL,
    baskets_count integer DEFAULT 0 NOT NULL,
    votes_count integer DEFAULT 0 NOT NULL
);


--
-- Name: ideas_topics; Type: TABLE; Schema: public; Owner: -
--

CREATE TABLE public.ideas_topics (
    idea_id uuid,
    topic_id uuid,
    id uuid DEFAULT shared_extensions.uuid_generate_v4() NOT NULL
);


--
-- Name: identities; Type: TABLE; Schema: public; Owner: -
--

CREATE TABLE public.identities (
    id uuid DEFAULT shared_extensions.gen_random_uuid() NOT NULL,
    provider character varying,
    uid character varying,
    auth_hash jsonb DEFAULT '{}'::jsonb,
    user_id uuid,
    created_at timestamp without time zone NOT NULL,
    updated_at timestamp without time zone NOT NULL
);


--
-- Name: impact_tracking_pageviews; Type: TABLE; Schema: public; Owner: -
--

CREATE TABLE public.impact_tracking_pageviews (
    id uuid DEFAULT gen_random_uuid() NOT NULL,
    session_id uuid NOT NULL,
    path character varying NOT NULL,
    project_id uuid,
    created_at timestamp(6) without time zone NOT NULL,
    updated_at timestamp(6) without time zone NOT NULL
);


--
-- Name: impact_tracking_salts; Type: TABLE; Schema: public; Owner: -
--

CREATE TABLE public.impact_tracking_salts (
    id uuid DEFAULT shared_extensions.gen_random_uuid() NOT NULL,
    salt character varying,
    created_at timestamp(6) without time zone NOT NULL,
    updated_at timestamp(6) without time zone NOT NULL
);


--
-- Name: internal_comments; Type: TABLE; Schema: public; Owner: -
--

CREATE TABLE public.internal_comments (
    id uuid DEFAULT shared_extensions.gen_random_uuid() NOT NULL,
    author_id uuid,
    idea_id uuid,
    parent_id uuid,
    lft integer NOT NULL,
    rgt integer NOT NULL,
    body text NOT NULL,
    publication_status character varying DEFAULT 'published'::character varying NOT NULL,
    body_updated_at timestamp without time zone,
    children_count integer DEFAULT 0 NOT NULL,
    created_at timestamp(6) without time zone NOT NULL,
    updated_at timestamp(6) without time zone NOT NULL
);


--
-- Name: machine_translations_machine_translations; Type: TABLE; Schema: public; Owner: -
--

CREATE TABLE public.machine_translations_machine_translations (
    id uuid DEFAULT shared_extensions.gen_random_uuid() NOT NULL,
    translatable_id uuid NOT NULL,
    translatable_type character varying NOT NULL,
    attribute_name character varying NOT NULL,
    locale_to character varying NOT NULL,
    translation character varying NOT NULL,
    created_at timestamp without time zone NOT NULL,
    updated_at timestamp without time zone NOT NULL
);


--
-- Name: maps_layers; Type: TABLE; Schema: public; Owner: -
--

CREATE TABLE public.maps_layers (
    id uuid DEFAULT shared_extensions.gen_random_uuid() NOT NULL,
    map_config_id uuid NOT NULL,
    title_multiloc jsonb DEFAULT '{}'::jsonb NOT NULL,
    ordering integer NOT NULL,
    geojson jsonb DEFAULT '{}'::jsonb NOT NULL,
    default_enabled boolean DEFAULT true NOT NULL,
    marker_svg_url character varying,
    created_at timestamp(6) without time zone NOT NULL,
    updated_at timestamp(6) without time zone NOT NULL,
    type character varying,
    layer_url character varying
);


--
-- Name: maps_map_configs; Type: TABLE; Schema: public; Owner: -
--

CREATE TABLE public.maps_map_configs (
    id uuid DEFAULT shared_extensions.gen_random_uuid() NOT NULL,
    center shared_extensions.geography(Point,4326),
    zoom_level numeric(4,2),
    tile_provider character varying,
    created_at timestamp(6) without time zone NOT NULL,
    updated_at timestamp(6) without time zone NOT NULL,
    esri_web_map_id character varying,
    esri_base_map_id character varying,
    mappable_type character varying,
    mappable_id uuid
);


--
-- Name: memberships; Type: TABLE; Schema: public; Owner: -
--

CREATE TABLE public.memberships (
    id uuid DEFAULT shared_extensions.gen_random_uuid() NOT NULL,
    group_id uuid,
    user_id uuid,
    created_at timestamp without time zone NOT NULL,
    updated_at timestamp without time zone NOT NULL
);


--
-- Name: moderation_moderation_statuses; Type: TABLE; Schema: public; Owner: -
--

CREATE TABLE public.moderation_moderation_statuses (
    id uuid DEFAULT shared_extensions.gen_random_uuid() NOT NULL,
    moderatable_id uuid,
    moderatable_type character varying,
    status character varying,
    created_at timestamp without time zone NOT NULL,
    updated_at timestamp without time zone NOT NULL
);


--
-- Name: moderation_moderations; Type: VIEW; Schema: public; Owner: -
--

CREATE VIEW public.moderation_moderations AS
 SELECT ideas.id,
    'Idea'::text AS moderatable_type,
    NULL::text AS post_type,
    NULL::uuid AS post_id,
    NULL::character varying AS post_slug,
    NULL::jsonb AS post_title_multiloc,
    projects.id AS project_id,
    projects.slug AS project_slug,
    projects.title_multiloc AS project_title_multiloc,
    ideas.title_multiloc AS content_title_multiloc,
    ideas.body_multiloc AS content_body_multiloc,
    ideas.slug AS content_slug,
    ideas.published_at AS created_at,
    moderation_moderation_statuses.status AS moderation_status
   FROM ((public.ideas
     LEFT JOIN public.moderation_moderation_statuses ON ((moderation_moderation_statuses.moderatable_id = ideas.id)))
     LEFT JOIN public.projects ON ((projects.id = ideas.project_id)))
UNION ALL
 SELECT comments.id,
    'Comment'::text AS moderatable_type,
    'Idea'::text AS post_type,
    ideas.id AS post_id,
    ideas.slug AS post_slug,
    ideas.title_multiloc AS post_title_multiloc,
    projects.id AS project_id,
    projects.slug AS project_slug,
    projects.title_multiloc AS project_title_multiloc,
    NULL::jsonb AS content_title_multiloc,
    comments.body_multiloc AS content_body_multiloc,
    NULL::character varying AS content_slug,
    comments.created_at,
    moderation_moderation_statuses.status AS moderation_status
   FROM (((public.comments
     LEFT JOIN public.moderation_moderation_statuses ON ((moderation_moderation_statuses.moderatable_id = comments.id)))
     LEFT JOIN public.ideas ON ((ideas.id = comments.idea_id)))
     LEFT JOIN public.projects ON ((projects.id = ideas.project_id)));


--
-- Name: nav_bar_items; Type: TABLE; Schema: public; Owner: -
--

CREATE TABLE public.nav_bar_items (
    id uuid DEFAULT shared_extensions.gen_random_uuid() NOT NULL,
    code character varying NOT NULL,
    ordering integer,
    title_multiloc jsonb,
    static_page_id uuid,
    created_at timestamp(6) without time zone NOT NULL,
    updated_at timestamp(6) without time zone NOT NULL,
    project_id uuid
);


--
-- Name: notifications; Type: TABLE; Schema: public; Owner: -
--

CREATE TABLE public.notifications (
    id uuid DEFAULT shared_extensions.gen_random_uuid() NOT NULL,
    type character varying,
    read_at timestamp without time zone,
    recipient_id uuid,
    idea_id uuid,
    comment_id uuid,
    project_id uuid,
    created_at timestamp without time zone NOT NULL,
    updated_at timestamp without time zone NOT NULL,
    initiating_user_id uuid,
    spam_report_id uuid,
    invite_id uuid,
    reason_code character varying,
    other_reason character varying,
    idea_status_id uuid,
    official_feedback_id uuid,
    phase_id uuid,
    project_folder_id uuid,
    inappropriate_content_flag_id uuid,
    internal_comment_id uuid,
    basket_id uuid,
    cosponsorship_id uuid,
    project_review_id uuid
);


--
-- Name: onboarding_campaign_dismissals; Type: TABLE; Schema: public; Owner: -
--

CREATE TABLE public.onboarding_campaign_dismissals (
    id uuid DEFAULT shared_extensions.gen_random_uuid() NOT NULL,
    user_id uuid,
    campaign_name character varying NOT NULL,
    created_at timestamp without time zone NOT NULL,
    updated_at timestamp without time zone NOT NULL
);


--
-- Name: permissions; Type: TABLE; Schema: public; Owner: -
--

CREATE TABLE public.permissions (
    id uuid DEFAULT shared_extensions.gen_random_uuid() NOT NULL,
    action character varying NOT NULL,
    permitted_by character varying NOT NULL,
    permission_scope_id uuid,
    permission_scope_type character varying,
    created_at timestamp without time zone NOT NULL,
    updated_at timestamp without time zone NOT NULL,
    global_custom_fields boolean DEFAULT false NOT NULL,
    verification_expiry integer,
    access_denied_explanation_multiloc jsonb DEFAULT '{}'::jsonb NOT NULL
);


--
-- Name: permissions_custom_fields; Type: TABLE; Schema: public; Owner: -
--

CREATE TABLE public.permissions_custom_fields (
    id uuid DEFAULT shared_extensions.gen_random_uuid() NOT NULL,
    permission_id uuid NOT NULL,
    custom_field_id uuid NOT NULL,
    required boolean DEFAULT true NOT NULL,
    created_at timestamp(6) without time zone NOT NULL,
    updated_at timestamp(6) without time zone NOT NULL,
    ordering integer DEFAULT 0
);


--
-- Name: phase_files; Type: TABLE; Schema: public; Owner: -
--

CREATE TABLE public.phase_files (
    id uuid DEFAULT shared_extensions.gen_random_uuid() NOT NULL,
    phase_id uuid,
    file character varying,
    ordering integer,
    created_at timestamp without time zone NOT NULL,
    updated_at timestamp without time zone NOT NULL,
    name character varying
);


--
-- Name: polls_options; Type: TABLE; Schema: public; Owner: -
--

CREATE TABLE public.polls_options (
    id uuid DEFAULT shared_extensions.gen_random_uuid() NOT NULL,
    question_id uuid,
    title_multiloc jsonb DEFAULT '{}'::jsonb NOT NULL,
    ordering integer,
    created_at timestamp without time zone NOT NULL,
    updated_at timestamp without time zone NOT NULL
);


--
-- Name: polls_questions; Type: TABLE; Schema: public; Owner: -
--

CREATE TABLE public.polls_questions (
    id uuid DEFAULT shared_extensions.gen_random_uuid() NOT NULL,
    phase_id uuid NOT NULL,
    title_multiloc jsonb DEFAULT '{}'::jsonb NOT NULL,
    ordering integer,
    created_at timestamp without time zone NOT NULL,
    updated_at timestamp without time zone NOT NULL,
    question_type character varying DEFAULT 'single_option'::character varying NOT NULL,
    max_options integer
);


--
-- Name: polls_response_options; Type: TABLE; Schema: public; Owner: -
--

CREATE TABLE public.polls_response_options (
    id uuid DEFAULT shared_extensions.gen_random_uuid() NOT NULL,
    response_id uuid,
    option_id uuid,
    created_at timestamp without time zone NOT NULL,
    updated_at timestamp without time zone NOT NULL
);


--
-- Name: project_files; Type: TABLE; Schema: public; Owner: -
--

CREATE TABLE public.project_files (
    id uuid DEFAULT shared_extensions.gen_random_uuid() NOT NULL,
    project_id uuid,
    file character varying,
    ordering integer,
    created_at timestamp without time zone NOT NULL,
    updated_at timestamp without time zone NOT NULL,
    name character varying
);


--
-- Name: project_folders_files; Type: TABLE; Schema: public; Owner: -
--

CREATE TABLE public.project_folders_files (
    id uuid DEFAULT shared_extensions.gen_random_uuid() NOT NULL,
    project_folder_id uuid,
    file character varying,
    name character varying,
    ordering integer,
    created_at timestamp(6) without time zone NOT NULL,
    updated_at timestamp(6) without time zone NOT NULL
);


--
-- Name: project_folders_folders; Type: TABLE; Schema: public; Owner: -
--

CREATE TABLE public.project_folders_folders (
    id uuid DEFAULT shared_extensions.gen_random_uuid() NOT NULL,
    title_multiloc jsonb,
    description_multiloc jsonb,
    description_preview_multiloc jsonb,
    header_bg character varying,
    slug character varying,
    created_at timestamp(6) without time zone NOT NULL,
    updated_at timestamp(6) without time zone NOT NULL,
    followers_count integer DEFAULT 0 NOT NULL,
    header_bg_alt_text_multiloc jsonb DEFAULT '{}'::jsonb
);


--
-- Name: project_folders_images; Type: TABLE; Schema: public; Owner: -
--

CREATE TABLE public.project_folders_images (
    id uuid DEFAULT shared_extensions.gen_random_uuid() NOT NULL,
    project_folder_id uuid,
    image character varying,
    ordering integer,
    created_at timestamp(6) without time zone NOT NULL,
    updated_at timestamp(6) without time zone NOT NULL,
    alt_text_multiloc jsonb DEFAULT '{}'::jsonb
);


--
-- Name: project_images; Type: TABLE; Schema: public; Owner: -
--

CREATE TABLE public.project_images (
    id uuid DEFAULT shared_extensions.gen_random_uuid() NOT NULL,
    project_id uuid,
    image character varying,
    ordering integer,
    created_at timestamp without time zone NOT NULL,
    updated_at timestamp without time zone NOT NULL,
    alt_text_multiloc jsonb DEFAULT '{}'::jsonb
);


--
-- Name: project_reviews; Type: TABLE; Schema: public; Owner: -
--

CREATE TABLE public.project_reviews (
    id uuid DEFAULT gen_random_uuid() NOT NULL,
    project_id uuid NOT NULL,
    requester_id uuid,
    reviewer_id uuid,
    approved_at timestamp(6) without time zone,
    created_at timestamp(6) without time zone NOT NULL,
    updated_at timestamp(6) without time zone NOT NULL
);


--
-- Name: projects_allowed_input_topics; Type: TABLE; Schema: public; Owner: -
--

CREATE TABLE public.projects_allowed_input_topics (
    project_id uuid,
    topic_id uuid,
    id uuid DEFAULT shared_extensions.uuid_generate_v4() NOT NULL,
    created_at timestamp(6) without time zone NOT NULL,
    updated_at timestamp(6) without time zone NOT NULL,
    ordering integer
);


--
-- Name: projects_topics; Type: TABLE; Schema: public; Owner: -
--

CREATE TABLE public.projects_topics (
    id uuid DEFAULT shared_extensions.gen_random_uuid() NOT NULL,
    topic_id uuid NOT NULL,
    project_id uuid NOT NULL,
    created_at timestamp(6) without time zone NOT NULL,
    updated_at timestamp(6) without time zone NOT NULL
);


--
-- Name: public_api_api_clients; Type: TABLE; Schema: public; Owner: -
--

CREATE TABLE public.public_api_api_clients (
    id uuid DEFAULT shared_extensions.gen_random_uuid() NOT NULL,
    name character varying,
    created_at timestamp without time zone NOT NULL,
    updated_at timestamp without time zone NOT NULL,
    last_used_at timestamp(6) without time zone,
    secret_digest character varying NOT NULL,
    secret_postfix character varying NOT NULL
);


--
-- Name: que_jobs_id_seq; Type: SEQUENCE; Schema: public; Owner: -
--

CREATE SEQUENCE public.que_jobs_id_seq
    START WITH 1
    INCREMENT BY 1
    NO MINVALUE
    NO MAXVALUE
    CACHE 1;


--
-- Name: que_jobs_id_seq; Type: SEQUENCE OWNED BY; Schema: public; Owner: -
--

ALTER SEQUENCE public.que_jobs_id_seq OWNED BY public.que_jobs.id;


--
-- Name: que_lockers; Type: TABLE; Schema: public; Owner: -
--

CREATE UNLOGGED TABLE public.que_lockers (
    pid integer NOT NULL,
    worker_count integer NOT NULL,
    worker_priorities integer[] NOT NULL,
    ruby_pid integer NOT NULL,
    ruby_hostname text NOT NULL,
    queues text[] NOT NULL,
    listening boolean NOT NULL,
    job_schema_version integer DEFAULT 1,
    CONSTRAINT valid_queues CHECK (((array_ndims(queues) = 1) AND (array_length(queues, 1) IS NOT NULL))),
    CONSTRAINT valid_worker_priorities CHECK (((array_ndims(worker_priorities) = 1) AND (array_length(worker_priorities, 1) IS NOT NULL)))
);


--
-- Name: que_values; Type: TABLE; Schema: public; Owner: -
--

CREATE TABLE public.que_values (
    key text NOT NULL,
    value jsonb DEFAULT '{}'::jsonb NOT NULL,
    CONSTRAINT valid_value CHECK ((jsonb_typeof(value) = 'object'::text))
)
WITH (fillfactor='90');


--
-- Name: report_builder_published_graph_data_units; Type: TABLE; Schema: public; Owner: -
--

CREATE TABLE public.report_builder_published_graph_data_units (
    id uuid DEFAULT shared_extensions.gen_random_uuid() NOT NULL,
    report_id uuid NOT NULL,
    graph_id character varying NOT NULL,
    data jsonb NOT NULL,
    created_at timestamp(6) without time zone NOT NULL,
    updated_at timestamp(6) without time zone NOT NULL
);


--
-- Name: report_builder_reports; Type: TABLE; Schema: public; Owner: -
--

CREATE TABLE public.report_builder_reports (
    id uuid DEFAULT shared_extensions.gen_random_uuid() NOT NULL,
    name character varying,
    owner_id uuid,
    created_at timestamp(6) without time zone NOT NULL,
    updated_at timestamp(6) without time zone NOT NULL,
    phase_id uuid,
    visible boolean DEFAULT false NOT NULL,
    name_tsvector tsvector GENERATED ALWAYS AS (to_tsvector('simple'::regconfig, (name)::text)) STORED
);


--
-- Name: schema_migrations; Type: TABLE; Schema: public; Owner: -
--

CREATE TABLE public.schema_migrations (
    version character varying NOT NULL
);


--
-- Name: spam_reports; Type: TABLE; Schema: public; Owner: -
--

CREATE TABLE public.spam_reports (
    id uuid DEFAULT shared_extensions.gen_random_uuid() NOT NULL,
    spam_reportable_id uuid NOT NULL,
    spam_reportable_type character varying NOT NULL,
    reported_at timestamp without time zone NOT NULL,
    reason_code character varying,
    other_reason character varying,
    user_id uuid,
    created_at timestamp without time zone NOT NULL,
    updated_at timestamp without time zone NOT NULL
);


--
-- Name: static_page_files; Type: TABLE; Schema: public; Owner: -
--

CREATE TABLE public.static_page_files (
    id uuid DEFAULT shared_extensions.gen_random_uuid() NOT NULL,
    static_page_id uuid,
    file character varying,
    ordering integer,
    name character varying,
    created_at timestamp without time zone NOT NULL,
    updated_at timestamp without time zone NOT NULL
);


--
-- Name: static_pages; Type: TABLE; Schema: public; Owner: -
--

CREATE TABLE public.static_pages (
    id uuid DEFAULT shared_extensions.gen_random_uuid() NOT NULL,
    title_multiloc jsonb DEFAULT '{}'::jsonb,
    slug character varying,
    created_at timestamp without time zone NOT NULL,
    updated_at timestamp without time zone NOT NULL,
    code character varying NOT NULL,
    top_info_section_multiloc jsonb DEFAULT '{}'::jsonb NOT NULL,
    banner_enabled boolean DEFAULT false NOT NULL,
    banner_layout character varying DEFAULT 'full_width_banner_layout'::character varying NOT NULL,
    banner_overlay_color character varying,
    banner_overlay_opacity integer,
    banner_cta_button_multiloc jsonb DEFAULT '{}'::jsonb NOT NULL,
    banner_cta_button_type character varying DEFAULT 'no_button'::character varying NOT NULL,
    banner_cta_button_url character varying,
    banner_header_multiloc jsonb DEFAULT '{}'::jsonb NOT NULL,
    banner_subheader_multiloc jsonb DEFAULT '{}'::jsonb NOT NULL,
    top_info_section_enabled boolean DEFAULT false NOT NULL,
    files_section_enabled boolean DEFAULT false NOT NULL,
    projects_enabled boolean DEFAULT false NOT NULL,
    projects_filter_type character varying DEFAULT 'no_filter'::character varying NOT NULL,
    events_widget_enabled boolean DEFAULT false NOT NULL,
    bottom_info_section_enabled boolean DEFAULT false NOT NULL,
    bottom_info_section_multiloc jsonb DEFAULT '{}'::jsonb NOT NULL,
    header_bg character varying
);


--
-- Name: static_pages_topics; Type: TABLE; Schema: public; Owner: -
--

CREATE TABLE public.static_pages_topics (
    id uuid DEFAULT shared_extensions.gen_random_uuid() NOT NULL,
    topic_id uuid NOT NULL,
    static_page_id uuid NOT NULL,
    created_at timestamp(6) without time zone NOT NULL,
    updated_at timestamp(6) without time zone NOT NULL
);


--
-- Name: surveys_responses; Type: TABLE; Schema: public; Owner: -
--

CREATE TABLE public.surveys_responses (
    id uuid DEFAULT shared_extensions.gen_random_uuid() NOT NULL,
    phase_id uuid NOT NULL,
    survey_service character varying NOT NULL,
    external_survey_id character varying NOT NULL,
    external_response_id character varying NOT NULL,
    user_id uuid,
    started_at timestamp without time zone,
    submitted_at timestamp without time zone NOT NULL,
    answers jsonb DEFAULT '{}'::jsonb,
    created_at timestamp without time zone NOT NULL,
    updated_at timestamp without time zone NOT NULL
);


--
-- Name: tenants; Type: TABLE; Schema: public; Owner: -
--

CREATE TABLE public.tenants (
    id uuid DEFAULT shared_extensions.gen_random_uuid() NOT NULL,
    name character varying,
    host character varying,
    settings jsonb DEFAULT '{}'::jsonb,
    created_at timestamp without time zone NOT NULL,
    updated_at timestamp without time zone NOT NULL,
    logo character varying,
    favicon character varying,
    style jsonb DEFAULT '{}'::jsonb,
    deleted_at timestamp without time zone,
    creation_finalized_at timestamp without time zone
);


--
-- Name: text_images; Type: TABLE; Schema: public; Owner: -
--

CREATE TABLE public.text_images (
    id uuid DEFAULT shared_extensions.gen_random_uuid() NOT NULL,
    imageable_type character varying NOT NULL,
    imageable_id uuid NOT NULL,
    imageable_field character varying,
    image character varying,
    created_at timestamp without time zone NOT NULL,
    updated_at timestamp without time zone NOT NULL,
    text_reference character varying NOT NULL
);


--
-- Name: topics; Type: TABLE; Schema: public; Owner: -
--

CREATE TABLE public.topics (
    id uuid DEFAULT shared_extensions.gen_random_uuid() NOT NULL,
    title_multiloc jsonb DEFAULT '{}'::jsonb,
    description_multiloc jsonb DEFAULT '{}'::jsonb,
    icon character varying,
    created_at timestamp without time zone NOT NULL,
    updated_at timestamp without time zone NOT NULL,
    ordering integer,
    code character varying DEFAULT 'custom'::character varying NOT NULL,
    followers_count integer DEFAULT 0 NOT NULL,
    include_in_onboarding boolean DEFAULT false NOT NULL
);


--
-- Name: user_custom_fields_representativeness_ref_distributions; Type: TABLE; Schema: public; Owner: -
--

CREATE TABLE public.user_custom_fields_representativeness_ref_distributions (
    id uuid DEFAULT shared_extensions.gen_random_uuid() NOT NULL,
    custom_field_id uuid NOT NULL,
    distribution jsonb NOT NULL,
    created_at timestamp(6) without time zone NOT NULL,
    updated_at timestamp(6) without time zone NOT NULL,
    type character varying
);


--
-- Name: verification_verifications; Type: TABLE; Schema: public; Owner: -
--

CREATE TABLE public.verification_verifications (
    id uuid DEFAULT shared_extensions.gen_random_uuid() NOT NULL,
    user_id uuid,
    method_name character varying NOT NULL,
    hashed_uid character varying NOT NULL,
    active boolean DEFAULT true NOT NULL,
    created_at timestamp without time zone NOT NULL,
    updated_at timestamp without time zone NOT NULL
);


--
-- Name: areas_static_pages id; Type: DEFAULT; Schema: public; Owner: -
--

ALTER TABLE ONLY public.areas_static_pages ALTER COLUMN id SET DEFAULT nextval('public.areas_static_pages_id_seq'::regclass);


--
-- Name: que_jobs id; Type: DEFAULT; Schema: public; Owner: -
--

ALTER TABLE ONLY public.que_jobs ALTER COLUMN id SET DEFAULT nextval('public.que_jobs_id_seq'::regclass);


--
-- Name: activities activities_pkey; Type: CONSTRAINT; Schema: public; Owner: -
--

ALTER TABLE ONLY public.activities
    ADD CONSTRAINT activities_pkey PRIMARY KEY (id);


--
-- Name: admin_publications admin_publications_pkey; Type: CONSTRAINT; Schema: public; Owner: -
--

ALTER TABLE ONLY public.admin_publications
    ADD CONSTRAINT admin_publications_pkey PRIMARY KEY (id);


--
-- Name: analysis_additional_custom_fields analysis_analyses_custom_fields_pkey; Type: CONSTRAINT; Schema: public; Owner: -
--

ALTER TABLE ONLY public.analysis_additional_custom_fields
    ADD CONSTRAINT analysis_analyses_custom_fields_pkey PRIMARY KEY (id);


--
-- Name: analysis_analyses analysis_analyses_pkey; Type: CONSTRAINT; Schema: public; Owner: -
--

ALTER TABLE ONLY public.analysis_analyses
    ADD CONSTRAINT analysis_analyses_pkey PRIMARY KEY (id);


--
-- Name: analysis_background_tasks analysis_background_tasks_pkey; Type: CONSTRAINT; Schema: public; Owner: -
--

ALTER TABLE ONLY public.analysis_background_tasks
    ADD CONSTRAINT analysis_background_tasks_pkey PRIMARY KEY (id);


--
-- Name: analysis_comments_summaries analysis_comments_summaries_pkey; Type: CONSTRAINT; Schema: public; Owner: -
--

ALTER TABLE ONLY public.analysis_comments_summaries
    ADD CONSTRAINT analysis_comments_summaries_pkey PRIMARY KEY (id);


--
-- Name: analysis_insights analysis_insights_pkey; Type: CONSTRAINT; Schema: public; Owner: -
--

ALTER TABLE ONLY public.analysis_insights
    ADD CONSTRAINT analysis_insights_pkey PRIMARY KEY (id);


--
-- Name: analysis_questions analysis_questions_pkey; Type: CONSTRAINT; Schema: public; Owner: -
--

ALTER TABLE ONLY public.analysis_questions
    ADD CONSTRAINT analysis_questions_pkey PRIMARY KEY (id);


--
-- Name: analysis_summaries analysis_summaries_pkey; Type: CONSTRAINT; Schema: public; Owner: -
--

ALTER TABLE ONLY public.analysis_summaries
    ADD CONSTRAINT analysis_summaries_pkey PRIMARY KEY (id);


--
-- Name: analysis_taggings analysis_taggings_pkey; Type: CONSTRAINT; Schema: public; Owner: -
--

ALTER TABLE ONLY public.analysis_taggings
    ADD CONSTRAINT analysis_taggings_pkey PRIMARY KEY (id);


--
-- Name: analysis_tags analysis_tags_pkey; Type: CONSTRAINT; Schema: public; Owner: -
--

ALTER TABLE ONLY public.analysis_tags
    ADD CONSTRAINT analysis_tags_pkey PRIMARY KEY (id);


--
-- Name: analytics_dimension_dates analytics_dimension_dates_pkey; Type: CONSTRAINT; Schema: public; Owner: -
--

ALTER TABLE ONLY public.analytics_dimension_dates
    ADD CONSTRAINT analytics_dimension_dates_pkey PRIMARY KEY (date);


--
-- Name: analytics_dimension_locales analytics_dimension_locales_pkey; Type: CONSTRAINT; Schema: public; Owner: -
--

ALTER TABLE ONLY public.analytics_dimension_locales
    ADD CONSTRAINT analytics_dimension_locales_pkey PRIMARY KEY (id);


--
-- Name: analytics_dimension_referrer_types analytics_dimension_referrer_types_pkey; Type: CONSTRAINT; Schema: public; Owner: -
--

ALTER TABLE ONLY public.analytics_dimension_referrer_types
    ADD CONSTRAINT analytics_dimension_referrer_types_pkey PRIMARY KEY (id);


--
-- Name: analytics_dimension_types analytics_dimension_types_pkey; Type: CONSTRAINT; Schema: public; Owner: -
--

ALTER TABLE ONLY public.analytics_dimension_types
    ADD CONSTRAINT analytics_dimension_types_pkey PRIMARY KEY (id);


--
-- Name: analytics_fact_visits analytics_fact_visits_pkey; Type: CONSTRAINT; Schema: public; Owner: -
--

ALTER TABLE ONLY public.analytics_fact_visits
    ADD CONSTRAINT analytics_fact_visits_pkey PRIMARY KEY (id);


--
-- Name: app_configurations app_configurations_pkey; Type: CONSTRAINT; Schema: public; Owner: -
--

ALTER TABLE ONLY public.app_configurations
    ADD CONSTRAINT app_configurations_pkey PRIMARY KEY (id);


--
-- Name: ar_internal_metadata ar_internal_metadata_pkey; Type: CONSTRAINT; Schema: public; Owner: -
--

ALTER TABLE ONLY public.ar_internal_metadata
    ADD CONSTRAINT ar_internal_metadata_pkey PRIMARY KEY (key);


--
-- Name: areas areas_pkey; Type: CONSTRAINT; Schema: public; Owner: -
--

ALTER TABLE ONLY public.areas
    ADD CONSTRAINT areas_pkey PRIMARY KEY (id);


--
-- Name: areas_projects areas_projects_pkey; Type: CONSTRAINT; Schema: public; Owner: -
--

ALTER TABLE ONLY public.areas_projects
    ADD CONSTRAINT areas_projects_pkey PRIMARY KEY (id);


--
-- Name: areas_static_pages areas_static_pages_pkey; Type: CONSTRAINT; Schema: public; Owner: -
--

ALTER TABLE ONLY public.areas_static_pages
    ADD CONSTRAINT areas_static_pages_pkey PRIMARY KEY (id);


--
-- Name: authoring_assistance_responses authoring_assistance_responses_pkey; Type: CONSTRAINT; Schema: public; Owner: -
--

ALTER TABLE ONLY public.authoring_assistance_responses
    ADD CONSTRAINT authoring_assistance_responses_pkey PRIMARY KEY (id);


--
-- Name: baskets_ideas baskets_ideas_pkey; Type: CONSTRAINT; Schema: public; Owner: -
--

ALTER TABLE ONLY public.baskets_ideas
    ADD CONSTRAINT baskets_ideas_pkey PRIMARY KEY (id);


--
-- Name: baskets baskets_pkey; Type: CONSTRAINT; Schema: public; Owner: -
--

ALTER TABLE ONLY public.baskets
    ADD CONSTRAINT baskets_pkey PRIMARY KEY (id);


--
-- Name: comments comments_pkey; Type: CONSTRAINT; Schema: public; Owner: -
--

ALTER TABLE ONLY public.comments
    ADD CONSTRAINT comments_pkey PRIMARY KEY (id);


--
-- Name: common_passwords common_passwords_pkey; Type: CONSTRAINT; Schema: public; Owner: -
--

ALTER TABLE ONLY public.common_passwords
    ADD CONSTRAINT common_passwords_pkey PRIMARY KEY (id);


--
-- Name: content_builder_layout_images content_builder_layout_images_pkey; Type: CONSTRAINT; Schema: public; Owner: -
--

ALTER TABLE ONLY public.content_builder_layout_images
    ADD CONSTRAINT content_builder_layout_images_pkey PRIMARY KEY (id);


--
-- Name: content_builder_layouts content_builder_layouts_pkey; Type: CONSTRAINT; Schema: public; Owner: -
--

ALTER TABLE ONLY public.content_builder_layouts
    ADD CONSTRAINT content_builder_layouts_pkey PRIMARY KEY (id);


--
-- Name: cosponsorships cosponsorships_pkey; Type: CONSTRAINT; Schema: public; Owner: -
--

ALTER TABLE ONLY public.cosponsorships
    ADD CONSTRAINT cosponsorships_pkey PRIMARY KEY (id);


--
-- Name: custom_field_matrix_statements custom_field_matrix_statements_pkey; Type: CONSTRAINT; Schema: public; Owner: -
--

ALTER TABLE ONLY public.custom_field_matrix_statements
    ADD CONSTRAINT custom_field_matrix_statements_pkey PRIMARY KEY (id);


--
-- Name: custom_field_option_images custom_field_option_images_pkey; Type: CONSTRAINT; Schema: public; Owner: -
--

ALTER TABLE ONLY public.custom_field_option_images
    ADD CONSTRAINT custom_field_option_images_pkey PRIMARY KEY (id);


--
-- Name: custom_field_options custom_field_options_pkey; Type: CONSTRAINT; Schema: public; Owner: -
--

ALTER TABLE ONLY public.custom_field_options
    ADD CONSTRAINT custom_field_options_pkey PRIMARY KEY (id);


--
-- Name: custom_fields custom_fields_pkey; Type: CONSTRAINT; Schema: public; Owner: -
--

ALTER TABLE ONLY public.custom_fields
    ADD CONSTRAINT custom_fields_pkey PRIMARY KEY (id);


--
-- Name: custom_forms custom_forms_pkey; Type: CONSTRAINT; Schema: public; Owner: -
--

ALTER TABLE ONLY public.custom_forms
    ADD CONSTRAINT custom_forms_pkey PRIMARY KEY (id);


--
-- Name: email_campaigns_campaign_email_commands email_campaigns_campaign_email_commands_pkey; Type: CONSTRAINT; Schema: public; Owner: -
--

ALTER TABLE ONLY public.email_campaigns_campaign_email_commands
    ADD CONSTRAINT email_campaigns_campaign_email_commands_pkey PRIMARY KEY (id);


--
-- Name: email_campaigns_campaigns_groups email_campaigns_campaigns_groups_pkey; Type: CONSTRAINT; Schema: public; Owner: -
--

ALTER TABLE ONLY public.email_campaigns_campaigns_groups
    ADD CONSTRAINT email_campaigns_campaigns_groups_pkey PRIMARY KEY (id);


--
-- Name: email_campaigns_campaigns email_campaigns_campaigns_pkey; Type: CONSTRAINT; Schema: public; Owner: -
--

ALTER TABLE ONLY public.email_campaigns_campaigns
    ADD CONSTRAINT email_campaigns_campaigns_pkey PRIMARY KEY (id);


--
-- Name: email_campaigns_consents email_campaigns_consents_pkey; Type: CONSTRAINT; Schema: public; Owner: -
--

ALTER TABLE ONLY public.email_campaigns_consents
    ADD CONSTRAINT email_campaigns_consents_pkey PRIMARY KEY (id);


--
-- Name: email_campaigns_deliveries email_campaigns_deliveries_pkey; Type: CONSTRAINT; Schema: public; Owner: -
--

ALTER TABLE ONLY public.email_campaigns_deliveries
    ADD CONSTRAINT email_campaigns_deliveries_pkey PRIMARY KEY (id);


--
-- Name: email_campaigns_examples email_campaigns_examples_pkey; Type: CONSTRAINT; Schema: public; Owner: -
--

ALTER TABLE ONLY public.email_campaigns_examples
    ADD CONSTRAINT email_campaigns_examples_pkey PRIMARY KEY (id);


--
-- Name: email_campaigns_unsubscription_tokens email_campaigns_unsubscription_tokens_pkey; Type: CONSTRAINT; Schema: public; Owner: -
--

ALTER TABLE ONLY public.email_campaigns_unsubscription_tokens
    ADD CONSTRAINT email_campaigns_unsubscription_tokens_pkey PRIMARY KEY (id);


--
-- Name: email_snippets email_snippets_pkey; Type: CONSTRAINT; Schema: public; Owner: -
--

ALTER TABLE ONLY public.email_snippets
    ADD CONSTRAINT email_snippets_pkey PRIMARY KEY (id);


--
-- Name: embeddings_similarities embeddings_similarities_pkey; Type: CONSTRAINT; Schema: public; Owner: -
--

ALTER TABLE ONLY public.embeddings_similarities
    ADD CONSTRAINT embeddings_similarities_pkey PRIMARY KEY (id);


--
-- Name: event_files event_files_pkey; Type: CONSTRAINT; Schema: public; Owner: -
--

ALTER TABLE ONLY public.event_files
    ADD CONSTRAINT event_files_pkey PRIMARY KEY (id);


--
-- Name: event_images event_images_pkey; Type: CONSTRAINT; Schema: public; Owner: -
--

ALTER TABLE ONLY public.event_images
    ADD CONSTRAINT event_images_pkey PRIMARY KEY (id);


--
-- Name: events_attendances events_attendances_pkey; Type: CONSTRAINT; Schema: public; Owner: -
--

ALTER TABLE ONLY public.events_attendances
    ADD CONSTRAINT events_attendances_pkey PRIMARY KEY (id);


--
-- Name: events events_pkey; Type: CONSTRAINT; Schema: public; Owner: -
--

ALTER TABLE ONLY public.events
    ADD CONSTRAINT events_pkey PRIMARY KEY (id);


--
-- Name: experiments experiments_pkey; Type: CONSTRAINT; Schema: public; Owner: -
--

ALTER TABLE ONLY public.experiments
    ADD CONSTRAINT experiments_pkey PRIMARY KEY (id);


--
-- Name: flag_inappropriate_content_inappropriate_content_flags flag_inappropriate_content_inappropriate_content_flags_pkey; Type: CONSTRAINT; Schema: public; Owner: -
--

ALTER TABLE ONLY public.flag_inappropriate_content_inappropriate_content_flags
    ADD CONSTRAINT flag_inappropriate_content_inappropriate_content_flags_pkey PRIMARY KEY (id);


--
-- Name: followers followers_pkey; Type: CONSTRAINT; Schema: public; Owner: -
--

ALTER TABLE ONLY public.followers
    ADD CONSTRAINT followers_pkey PRIMARY KEY (id);


--
-- Name: groups_permissions groups_permissions_pkey; Type: CONSTRAINT; Schema: public; Owner: -
--

ALTER TABLE ONLY public.groups_permissions
    ADD CONSTRAINT groups_permissions_pkey PRIMARY KEY (id);


--
-- Name: groups groups_pkey; Type: CONSTRAINT; Schema: public; Owner: -
--

ALTER TABLE ONLY public.groups
    ADD CONSTRAINT groups_pkey PRIMARY KEY (id);


--
-- Name: groups_projects groups_projects_pkey; Type: CONSTRAINT; Schema: public; Owner: -
--

ALTER TABLE ONLY public.groups_projects
    ADD CONSTRAINT groups_projects_pkey PRIMARY KEY (id);


--
-- Name: idea_files idea_files_pkey; Type: CONSTRAINT; Schema: public; Owner: -
--

ALTER TABLE ONLY public.idea_files
    ADD CONSTRAINT idea_files_pkey PRIMARY KEY (id);


--
-- Name: idea_images idea_images_pkey; Type: CONSTRAINT; Schema: public; Owner: -
--

ALTER TABLE ONLY public.idea_images
    ADD CONSTRAINT idea_images_pkey PRIMARY KEY (id);


--
-- Name: idea_import_files idea_import_files_pkey; Type: CONSTRAINT; Schema: public; Owner: -
--

ALTER TABLE ONLY public.idea_import_files
    ADD CONSTRAINT idea_import_files_pkey PRIMARY KEY (id);


--
-- Name: idea_imports idea_imports_pkey; Type: CONSTRAINT; Schema: public; Owner: -
--

ALTER TABLE ONLY public.idea_imports
    ADD CONSTRAINT idea_imports_pkey PRIMARY KEY (id);


--
-- Name: idea_statuses idea_statuses_pkey; Type: CONSTRAINT; Schema: public; Owner: -
--

ALTER TABLE ONLY public.idea_statuses
    ADD CONSTRAINT idea_statuses_pkey PRIMARY KEY (id);


--
-- Name: ideas_phases ideas_phases_pkey; Type: CONSTRAINT; Schema: public; Owner: -
--

ALTER TABLE ONLY public.ideas_phases
    ADD CONSTRAINT ideas_phases_pkey PRIMARY KEY (id);


--
-- Name: ideas ideas_pkey; Type: CONSTRAINT; Schema: public; Owner: -
--

ALTER TABLE ONLY public.ideas
    ADD CONSTRAINT ideas_pkey PRIMARY KEY (id);


--
-- Name: ideas_topics ideas_topics_pkey; Type: CONSTRAINT; Schema: public; Owner: -
--

ALTER TABLE ONLY public.ideas_topics
    ADD CONSTRAINT ideas_topics_pkey PRIMARY KEY (id);


--
-- Name: identities identities_pkey; Type: CONSTRAINT; Schema: public; Owner: -
--

ALTER TABLE ONLY public.identities
    ADD CONSTRAINT identities_pkey PRIMARY KEY (id);


--
-- Name: impact_tracking_pageviews impact_tracking_pageviews_pkey; Type: CONSTRAINT; Schema: public; Owner: -
--

ALTER TABLE ONLY public.impact_tracking_pageviews
    ADD CONSTRAINT impact_tracking_pageviews_pkey PRIMARY KEY (id);


--
-- Name: impact_tracking_salts impact_tracking_salts_pkey; Type: CONSTRAINT; Schema: public; Owner: -
--

ALTER TABLE ONLY public.impact_tracking_salts
    ADD CONSTRAINT impact_tracking_salts_pkey PRIMARY KEY (id);


--
-- Name: impact_tracking_sessions impact_tracking_sessions_pkey; Type: CONSTRAINT; Schema: public; Owner: -
--

ALTER TABLE ONLY public.impact_tracking_sessions
    ADD CONSTRAINT impact_tracking_sessions_pkey PRIMARY KEY (id);


--
-- Name: internal_comments internal_comments_pkey; Type: CONSTRAINT; Schema: public; Owner: -
--

ALTER TABLE ONLY public.internal_comments
    ADD CONSTRAINT internal_comments_pkey PRIMARY KEY (id);


--
-- Name: invites invites_pkey; Type: CONSTRAINT; Schema: public; Owner: -
--

ALTER TABLE ONLY public.invites
    ADD CONSTRAINT invites_pkey PRIMARY KEY (id);


--
-- Name: machine_translations_machine_translations machine_translations_machine_translations_pkey; Type: CONSTRAINT; Schema: public; Owner: -
--

ALTER TABLE ONLY public.machine_translations_machine_translations
    ADD CONSTRAINT machine_translations_machine_translations_pkey PRIMARY KEY (id);


--
-- Name: maps_layers maps_layers_pkey; Type: CONSTRAINT; Schema: public; Owner: -
--

ALTER TABLE ONLY public.maps_layers
    ADD CONSTRAINT maps_layers_pkey PRIMARY KEY (id);


--
-- Name: maps_map_configs maps_map_configs_pkey; Type: CONSTRAINT; Schema: public; Owner: -
--

ALTER TABLE ONLY public.maps_map_configs
    ADD CONSTRAINT maps_map_configs_pkey PRIMARY KEY (id);


--
-- Name: memberships memberships_pkey; Type: CONSTRAINT; Schema: public; Owner: -
--

ALTER TABLE ONLY public.memberships
    ADD CONSTRAINT memberships_pkey PRIMARY KEY (id);


--
-- Name: moderation_moderation_statuses moderation_statuses_pkey; Type: CONSTRAINT; Schema: public; Owner: -
--

ALTER TABLE ONLY public.moderation_moderation_statuses
    ADD CONSTRAINT moderation_statuses_pkey PRIMARY KEY (id);


--
-- Name: nav_bar_items nav_bar_items_pkey; Type: CONSTRAINT; Schema: public; Owner: -
--

ALTER TABLE ONLY public.nav_bar_items
    ADD CONSTRAINT nav_bar_items_pkey PRIMARY KEY (id);


--
-- Name: notifications notifications_pkey; Type: CONSTRAINT; Schema: public; Owner: -
--

ALTER TABLE ONLY public.notifications
    ADD CONSTRAINT notifications_pkey PRIMARY KEY (id);


--
-- Name: official_feedbacks official_feedbacks_pkey; Type: CONSTRAINT; Schema: public; Owner: -
--

ALTER TABLE ONLY public.official_feedbacks
    ADD CONSTRAINT official_feedbacks_pkey PRIMARY KEY (id);


--
-- Name: onboarding_campaign_dismissals onboarding_campaign_dismissals_pkey; Type: CONSTRAINT; Schema: public; Owner: -
--

ALTER TABLE ONLY public.onboarding_campaign_dismissals
    ADD CONSTRAINT onboarding_campaign_dismissals_pkey PRIMARY KEY (id);


--
-- Name: static_page_files page_files_pkey; Type: CONSTRAINT; Schema: public; Owner: -
--

ALTER TABLE ONLY public.static_page_files
    ADD CONSTRAINT page_files_pkey PRIMARY KEY (id);


--
-- Name: static_pages pages_pkey; Type: CONSTRAINT; Schema: public; Owner: -
--

ALTER TABLE ONLY public.static_pages
    ADD CONSTRAINT pages_pkey PRIMARY KEY (id);


--
-- Name: permissions_custom_fields permissions_custom_fields_pkey; Type: CONSTRAINT; Schema: public; Owner: -
--

ALTER TABLE ONLY public.permissions_custom_fields
    ADD CONSTRAINT permissions_custom_fields_pkey PRIMARY KEY (id);


--
-- Name: permissions permissions_pkey; Type: CONSTRAINT; Schema: public; Owner: -
--

ALTER TABLE ONLY public.permissions
    ADD CONSTRAINT permissions_pkey PRIMARY KEY (id);


--
-- Name: phase_files phase_files_pkey; Type: CONSTRAINT; Schema: public; Owner: -
--

ALTER TABLE ONLY public.phase_files
    ADD CONSTRAINT phase_files_pkey PRIMARY KEY (id);


--
-- Name: phases phases_pkey; Type: CONSTRAINT; Schema: public; Owner: -
--

ALTER TABLE ONLY public.phases
    ADD CONSTRAINT phases_pkey PRIMARY KEY (id);


--
-- Name: polls_options polls_options_pkey; Type: CONSTRAINT; Schema: public; Owner: -
--

ALTER TABLE ONLY public.polls_options
    ADD CONSTRAINT polls_options_pkey PRIMARY KEY (id);


--
-- Name: polls_questions polls_questions_pkey; Type: CONSTRAINT; Schema: public; Owner: -
--

ALTER TABLE ONLY public.polls_questions
    ADD CONSTRAINT polls_questions_pkey PRIMARY KEY (id);


--
-- Name: polls_response_options polls_response_options_pkey; Type: CONSTRAINT; Schema: public; Owner: -
--

ALTER TABLE ONLY public.polls_response_options
    ADD CONSTRAINT polls_response_options_pkey PRIMARY KEY (id);


--
-- Name: polls_responses polls_responses_pkey; Type: CONSTRAINT; Schema: public; Owner: -
--

ALTER TABLE ONLY public.polls_responses
    ADD CONSTRAINT polls_responses_pkey PRIMARY KEY (id);


--
-- Name: project_files project_files_pkey; Type: CONSTRAINT; Schema: public; Owner: -
--

ALTER TABLE ONLY public.project_files
    ADD CONSTRAINT project_files_pkey PRIMARY KEY (id);


--
-- Name: project_folders_files project_folder_files_pkey; Type: CONSTRAINT; Schema: public; Owner: -
--

ALTER TABLE ONLY public.project_folders_files
    ADD CONSTRAINT project_folder_files_pkey PRIMARY KEY (id);


--
-- Name: project_folders_images project_folder_images_pkey; Type: CONSTRAINT; Schema: public; Owner: -
--

ALTER TABLE ONLY public.project_folders_images
    ADD CONSTRAINT project_folder_images_pkey PRIMARY KEY (id);


--
-- Name: project_folders_folders project_folders_pkey; Type: CONSTRAINT; Schema: public; Owner: -
--

ALTER TABLE ONLY public.project_folders_folders
    ADD CONSTRAINT project_folders_pkey PRIMARY KEY (id);


--
-- Name: project_images project_images_pkey; Type: CONSTRAINT; Schema: public; Owner: -
--

ALTER TABLE ONLY public.project_images
    ADD CONSTRAINT project_images_pkey PRIMARY KEY (id);


--
-- Name: project_reviews project_reviews_pkey; Type: CONSTRAINT; Schema: public; Owner: -
--

ALTER TABLE ONLY public.project_reviews
    ADD CONSTRAINT project_reviews_pkey PRIMARY KEY (id);


--
-- Name: projects_allowed_input_topics projects_allowed_input_topics_pkey; Type: CONSTRAINT; Schema: public; Owner: -
--

ALTER TABLE ONLY public.projects_allowed_input_topics
    ADD CONSTRAINT projects_allowed_input_topics_pkey PRIMARY KEY (id);


--
-- Name: projects projects_pkey; Type: CONSTRAINT; Schema: public; Owner: -
--

ALTER TABLE ONLY public.projects
    ADD CONSTRAINT projects_pkey PRIMARY KEY (id);


--
-- Name: projects_topics projects_topics_pkey; Type: CONSTRAINT; Schema: public; Owner: -
--

ALTER TABLE ONLY public.projects_topics
    ADD CONSTRAINT projects_topics_pkey PRIMARY KEY (id);


--
-- Name: public_api_api_clients public_api_api_clients_pkey; Type: CONSTRAINT; Schema: public; Owner: -
--

ALTER TABLE ONLY public.public_api_api_clients
    ADD CONSTRAINT public_api_api_clients_pkey PRIMARY KEY (id);


--
-- Name: que_jobs que_jobs_pkey; Type: CONSTRAINT; Schema: public; Owner: -
--

ALTER TABLE ONLY public.que_jobs
    ADD CONSTRAINT que_jobs_pkey PRIMARY KEY (id);


--
-- Name: que_lockers que_lockers_pkey; Type: CONSTRAINT; Schema: public; Owner: -
--

ALTER TABLE ONLY public.que_lockers
    ADD CONSTRAINT que_lockers_pkey PRIMARY KEY (pid);


--
-- Name: que_values que_values_pkey; Type: CONSTRAINT; Schema: public; Owner: -
--

ALTER TABLE ONLY public.que_values
    ADD CONSTRAINT que_values_pkey PRIMARY KEY (key);


--
-- Name: report_builder_published_graph_data_units report_builder_published_graph_data_units_pkey; Type: CONSTRAINT; Schema: public; Owner: -
--

ALTER TABLE ONLY public.report_builder_published_graph_data_units
    ADD CONSTRAINT report_builder_published_graph_data_units_pkey PRIMARY KEY (id);


--
-- Name: report_builder_reports report_builder_reports_pkey; Type: CONSTRAINT; Schema: public; Owner: -
--

ALTER TABLE ONLY public.report_builder_reports
    ADD CONSTRAINT report_builder_reports_pkey PRIMARY KEY (id);


--
-- Name: schema_migrations schema_migrations_pkey; Type: CONSTRAINT; Schema: public; Owner: -
--

ALTER TABLE ONLY public.schema_migrations
    ADD CONSTRAINT schema_migrations_pkey PRIMARY KEY (version);


--
-- Name: spam_reports spam_reports_pkey; Type: CONSTRAINT; Schema: public; Owner: -
--

ALTER TABLE ONLY public.spam_reports
    ADD CONSTRAINT spam_reports_pkey PRIMARY KEY (id);


--
-- Name: static_pages_topics static_pages_topics_pkey; Type: CONSTRAINT; Schema: public; Owner: -
--

ALTER TABLE ONLY public.static_pages_topics
    ADD CONSTRAINT static_pages_topics_pkey PRIMARY KEY (id);


--
-- Name: surveys_responses surveys_responses_pkey; Type: CONSTRAINT; Schema: public; Owner: -
--

ALTER TABLE ONLY public.surveys_responses
    ADD CONSTRAINT surveys_responses_pkey PRIMARY KEY (id);


--
-- Name: tenants tenants_pkey; Type: CONSTRAINT; Schema: public; Owner: -
--

ALTER TABLE ONLY public.tenants
    ADD CONSTRAINT tenants_pkey PRIMARY KEY (id);


--
-- Name: text_images text_images_pkey; Type: CONSTRAINT; Schema: public; Owner: -
--

ALTER TABLE ONLY public.text_images
    ADD CONSTRAINT text_images_pkey PRIMARY KEY (id);


--
-- Name: topics topics_pkey; Type: CONSTRAINT; Schema: public; Owner: -
--

ALTER TABLE ONLY public.topics
    ADD CONSTRAINT topics_pkey PRIMARY KEY (id);


--
-- Name: user_custom_fields_representativeness_ref_distributions user_custom_fields_representativeness_ref_distributions_pkey; Type: CONSTRAINT; Schema: public; Owner: -
--

ALTER TABLE ONLY public.user_custom_fields_representativeness_ref_distributions
    ADD CONSTRAINT user_custom_fields_representativeness_ref_distributions_pkey PRIMARY KEY (id);


--
-- Name: users users_pkey; Type: CONSTRAINT; Schema: public; Owner: -
--

ALTER TABLE ONLY public.users
    ADD CONSTRAINT users_pkey PRIMARY KEY (id);


--
-- Name: id_id_card_lookup_id_cards verification_id_cards_pkey; Type: CONSTRAINT; Schema: public; Owner: -
--

ALTER TABLE ONLY public.id_id_card_lookup_id_cards
    ADD CONSTRAINT verification_id_cards_pkey PRIMARY KEY (id);


--
-- Name: verification_verifications verification_verifications_pkey; Type: CONSTRAINT; Schema: public; Owner: -
--

ALTER TABLE ONLY public.verification_verifications
    ADD CONSTRAINT verification_verifications_pkey PRIMARY KEY (id);


--
-- Name: volunteering_causes volunteering_causes_pkey; Type: CONSTRAINT; Schema: public; Owner: -
--

ALTER TABLE ONLY public.volunteering_causes
    ADD CONSTRAINT volunteering_causes_pkey PRIMARY KEY (id);


--
-- Name: volunteering_volunteers volunteering_volunteers_pkey; Type: CONSTRAINT; Schema: public; Owner: -
--

ALTER TABLE ONLY public.volunteering_volunteers
    ADD CONSTRAINT volunteering_volunteers_pkey PRIMARY KEY (id);


--
-- Name: reactions votes_pkey; Type: CONSTRAINT; Schema: public; Owner: -
--

ALTER TABLE ONLY public.reactions
    ADD CONSTRAINT votes_pkey PRIMARY KEY (id);


--
-- Name: i_analytics_dim_locales_fact_visits_on_locale_and_visit_ids; Type: INDEX; Schema: public; Owner: -
--

CREATE UNIQUE INDEX i_analytics_dim_locales_fact_visits_on_locale_and_visit_ids ON public.analytics_dimension_locales_fact_visits USING btree (dimension_locale_id, fact_visit_id);


--
-- Name: i_analytics_dim_projects_fact_visits_on_project_and_visit_ids; Type: INDEX; Schema: public; Owner: -
--

CREATE UNIQUE INDEX i_analytics_dim_projects_fact_visits_on_project_and_visit_ids ON public.analytics_dimension_projects_fact_visits USING btree (dimension_project_id, fact_visit_id);


--
-- Name: i_d_referrer_key; Type: INDEX; Schema: public; Owner: -
--

CREATE UNIQUE INDEX i_d_referrer_key ON public.analytics_dimension_referrer_types USING btree (key);


--
-- Name: i_l_v_locale; Type: INDEX; Schema: public; Owner: -
--

CREATE INDEX i_l_v_locale ON public.analytics_dimension_locales_fact_visits USING btree (dimension_locale_id);


--
-- Name: i_l_v_visit; Type: INDEX; Schema: public; Owner: -
--

CREATE INDEX i_l_v_visit ON public.analytics_dimension_locales_fact_visits USING btree (fact_visit_id);


--
-- Name: i_p_v_project; Type: INDEX; Schema: public; Owner: -
--

CREATE INDEX i_p_v_project ON public.analytics_dimension_projects_fact_visits USING btree (dimension_project_id);


--
-- Name: i_p_v_visit; Type: INDEX; Schema: public; Owner: -
--

CREATE INDEX i_p_v_visit ON public.analytics_dimension_projects_fact_visits USING btree (fact_visit_id);


--
-- Name: i_v_first_action; Type: INDEX; Schema: public; Owner: -
--

CREATE INDEX i_v_first_action ON public.analytics_fact_visits USING btree (dimension_date_first_action_id);


--
-- Name: i_v_last_action; Type: INDEX; Schema: public; Owner: -
--

CREATE INDEX i_v_last_action ON public.analytics_fact_visits USING btree (dimension_date_last_action_id);


--
-- Name: i_v_matomo_visit; Type: INDEX; Schema: public; Owner: -
--

CREATE UNIQUE INDEX i_v_matomo_visit ON public.analytics_fact_visits USING btree (matomo_visit_id);


--
-- Name: i_v_referrer_type; Type: INDEX; Schema: public; Owner: -
--

CREATE INDEX i_v_referrer_type ON public.analytics_fact_visits USING btree (dimension_referrer_type_id);


--
-- Name: i_v_timestamp; Type: INDEX; Schema: public; Owner: -
--

CREATE INDEX i_v_timestamp ON public.analytics_fact_visits USING btree (matomo_last_action_time);


--
-- Name: i_v_user; Type: INDEX; Schema: public; Owner: -
--

CREATE INDEX i_v_user ON public.analytics_fact_visits USING btree (dimension_user_id);


--
-- Name: inappropriate_content_flags_flaggable; Type: INDEX; Schema: public; Owner: -
--

CREATE INDEX inappropriate_content_flags_flaggable ON public.flag_inappropriate_content_inappropriate_content_flags USING btree (flaggable_id, flaggable_type);


--
-- Name: index_activities_on_acted_at; Type: INDEX; Schema: public; Owner: -
--

CREATE INDEX index_activities_on_acted_at ON public.activities USING btree (acted_at);


--
-- Name: index_activities_on_action; Type: INDEX; Schema: public; Owner: -
--

CREATE INDEX index_activities_on_action ON public.activities USING btree (action);


--
-- Name: index_activities_on_item_type_and_item_id; Type: INDEX; Schema: public; Owner: -
--

CREATE INDEX index_activities_on_item_type_and_item_id ON public.activities USING btree (item_type, item_id);


--
-- Name: index_activities_on_project_id; Type: INDEX; Schema: public; Owner: -
--

CREATE INDEX index_activities_on_project_id ON public.activities USING btree (project_id);


--
-- Name: index_activities_on_user_id; Type: INDEX; Schema: public; Owner: -
--

CREATE INDEX index_activities_on_user_id ON public.activities USING btree (user_id);


--
-- Name: index_admin_publications_on_depth; Type: INDEX; Schema: public; Owner: -
--

CREATE INDEX index_admin_publications_on_depth ON public.admin_publications USING btree (depth);


--
-- Name: index_admin_publications_on_lft; Type: INDEX; Schema: public; Owner: -
--

CREATE INDEX index_admin_publications_on_lft ON public.admin_publications USING btree (lft);


--
-- Name: index_admin_publications_on_ordering; Type: INDEX; Schema: public; Owner: -
--

CREATE INDEX index_admin_publications_on_ordering ON public.admin_publications USING btree (ordering);


--
-- Name: index_admin_publications_on_parent_id; Type: INDEX; Schema: public; Owner: -
--

CREATE INDEX index_admin_publications_on_parent_id ON public.admin_publications USING btree (parent_id);


--
-- Name: index_admin_publications_on_publication_status; Type: INDEX; Schema: public; Owner: -
--

CREATE INDEX index_admin_publications_on_publication_status ON public.admin_publications USING btree (publication_status);


--
-- Name: index_admin_publications_on_publication_type_and_publication_id; Type: INDEX; Schema: public; Owner: -
--

CREATE INDEX index_admin_publications_on_publication_type_and_publication_id ON public.admin_publications USING btree (publication_type, publication_id);


--
-- Name: index_admin_publications_on_rgt; Type: INDEX; Schema: public; Owner: -
--

CREATE INDEX index_admin_publications_on_rgt ON public.admin_publications USING btree (rgt);


--
-- Name: index_analysis_additional_custom_fields_on_analysis_id; Type: INDEX; Schema: public; Owner: -
--

CREATE INDEX index_analysis_additional_custom_fields_on_analysis_id ON public.analysis_additional_custom_fields USING btree (analysis_id);


--
-- Name: index_analysis_additional_custom_fields_on_custom_field_id; Type: INDEX; Schema: public; Owner: -
--

CREATE INDEX index_analysis_additional_custom_fields_on_custom_field_id ON public.analysis_additional_custom_fields USING btree (custom_field_id);


--
-- Name: index_analysis_analyses_custom_fields; Type: INDEX; Schema: public; Owner: -
--

CREATE UNIQUE INDEX index_analysis_analyses_custom_fields ON public.analysis_additional_custom_fields USING btree (analysis_id, custom_field_id);


--
-- Name: index_analysis_analyses_on_main_custom_field_id; Type: INDEX; Schema: public; Owner: -
--

CREATE INDEX index_analysis_analyses_on_main_custom_field_id ON public.analysis_analyses USING btree (main_custom_field_id);


--
-- Name: index_analysis_analyses_on_phase_id; Type: INDEX; Schema: public; Owner: -
--

CREATE INDEX index_analysis_analyses_on_phase_id ON public.analysis_analyses USING btree (phase_id);


--
-- Name: index_analysis_analyses_on_project_id; Type: INDEX; Schema: public; Owner: -
--

CREATE INDEX index_analysis_analyses_on_project_id ON public.analysis_analyses USING btree (project_id);


--
-- Name: index_analysis_background_tasks_on_analysis_id; Type: INDEX; Schema: public; Owner: -
--

CREATE INDEX index_analysis_background_tasks_on_analysis_id ON public.analysis_background_tasks USING btree (analysis_id);


--
-- Name: index_analysis_comments_summaries_on_background_task_id; Type: INDEX; Schema: public; Owner: -
--

CREATE INDEX index_analysis_comments_summaries_on_background_task_id ON public.analysis_comments_summaries USING btree (background_task_id);


--
-- Name: index_analysis_comments_summaries_on_idea_id; Type: INDEX; Schema: public; Owner: -
--

CREATE INDEX index_analysis_comments_summaries_on_idea_id ON public.analysis_comments_summaries USING btree (idea_id);


--
-- Name: index_analysis_insights_on_analysis_id; Type: INDEX; Schema: public; Owner: -
--

CREATE INDEX index_analysis_insights_on_analysis_id ON public.analysis_insights USING btree (analysis_id);


--
-- Name: index_analysis_insights_on_insightable; Type: INDEX; Schema: public; Owner: -
--

CREATE INDEX index_analysis_insights_on_insightable ON public.analysis_insights USING btree (insightable_type, insightable_id);


--
-- Name: index_analysis_questions_on_background_task_id; Type: INDEX; Schema: public; Owner: -
--

CREATE INDEX index_analysis_questions_on_background_task_id ON public.analysis_questions USING btree (background_task_id);


--
-- Name: index_analysis_summaries_on_background_task_id; Type: INDEX; Schema: public; Owner: -
--

CREATE INDEX index_analysis_summaries_on_background_task_id ON public.analysis_summaries USING btree (background_task_id);


--
-- Name: index_analysis_taggings_on_input_id; Type: INDEX; Schema: public; Owner: -
--

CREATE INDEX index_analysis_taggings_on_input_id ON public.analysis_taggings USING btree (input_id);


--
-- Name: index_analysis_taggings_on_tag_id; Type: INDEX; Schema: public; Owner: -
--

CREATE INDEX index_analysis_taggings_on_tag_id ON public.analysis_taggings USING btree (tag_id);


--
-- Name: index_analysis_taggings_on_tag_id_and_input_id; Type: INDEX; Schema: public; Owner: -
--

CREATE UNIQUE INDEX index_analysis_taggings_on_tag_id_and_input_id ON public.analysis_taggings USING btree (tag_id, input_id);


--
-- Name: index_analysis_tags_on_analysis_id; Type: INDEX; Schema: public; Owner: -
--

CREATE INDEX index_analysis_tags_on_analysis_id ON public.analysis_tags USING btree (analysis_id);


--
-- Name: index_analysis_tags_on_analysis_id_and_name; Type: INDEX; Schema: public; Owner: -
--

CREATE UNIQUE INDEX index_analysis_tags_on_analysis_id_and_name ON public.analysis_tags USING btree (analysis_id, name);


--
-- Name: index_analytics_dimension_locales_on_name; Type: INDEX; Schema: public; Owner: -
--

CREATE UNIQUE INDEX index_analytics_dimension_locales_on_name ON public.analytics_dimension_locales USING btree (name);


--
-- Name: index_analytics_dimension_types_on_name_and_parent; Type: INDEX; Schema: public; Owner: -
--

CREATE UNIQUE INDEX index_analytics_dimension_types_on_name_and_parent ON public.analytics_dimension_types USING btree (name, parent);


--
-- Name: index_areas_on_custom_field_option_id; Type: INDEX; Schema: public; Owner: -
--

CREATE INDEX index_areas_on_custom_field_option_id ON public.areas USING btree (custom_field_option_id);


--
-- Name: index_areas_on_include_in_onboarding; Type: INDEX; Schema: public; Owner: -
--

CREATE INDEX index_areas_on_include_in_onboarding ON public.areas USING btree (include_in_onboarding);


--
-- Name: index_areas_projects_on_area_id; Type: INDEX; Schema: public; Owner: -
--

CREATE INDEX index_areas_projects_on_area_id ON public.areas_projects USING btree (area_id);


--
-- Name: index_areas_projects_on_project_id; Type: INDEX; Schema: public; Owner: -
--

CREATE INDEX index_areas_projects_on_project_id ON public.areas_projects USING btree (project_id);


--
-- Name: index_areas_projects_on_project_id_and_area_id; Type: INDEX; Schema: public; Owner: -
--

CREATE UNIQUE INDEX index_areas_projects_on_project_id_and_area_id ON public.areas_projects USING btree (project_id, area_id);


--
-- Name: index_areas_static_pages_on_area_id; Type: INDEX; Schema: public; Owner: -
--

CREATE INDEX index_areas_static_pages_on_area_id ON public.areas_static_pages USING btree (area_id);


--
-- Name: index_areas_static_pages_on_static_page_id; Type: INDEX; Schema: public; Owner: -
--

CREATE INDEX index_areas_static_pages_on_static_page_id ON public.areas_static_pages USING btree (static_page_id);


--
-- Name: index_authoring_assistance_responses_on_idea_id; Type: INDEX; Schema: public; Owner: -
--

CREATE INDEX index_authoring_assistance_responses_on_idea_id ON public.authoring_assistance_responses USING btree (idea_id);


--
-- Name: index_baskets_ideas_on_basket_id_and_idea_id; Type: INDEX; Schema: public; Owner: -
--

CREATE UNIQUE INDEX index_baskets_ideas_on_basket_id_and_idea_id ON public.baskets_ideas USING btree (basket_id, idea_id);


--
-- Name: index_baskets_ideas_on_idea_id; Type: INDEX; Schema: public; Owner: -
--

CREATE INDEX index_baskets_ideas_on_idea_id ON public.baskets_ideas USING btree (idea_id);


--
-- Name: index_baskets_on_phase_id; Type: INDEX; Schema: public; Owner: -
--

CREATE INDEX index_baskets_on_phase_id ON public.baskets USING btree (phase_id);


--
-- Name: index_baskets_on_submitted_at; Type: INDEX; Schema: public; Owner: -
--

CREATE INDEX index_baskets_on_submitted_at ON public.baskets USING btree (submitted_at);


--
-- Name: index_baskets_on_user_id; Type: INDEX; Schema: public; Owner: -
--

CREATE INDEX index_baskets_on_user_id ON public.baskets USING btree (user_id);


--
-- Name: index_campaigns_groups; Type: INDEX; Schema: public; Owner: -
--

CREATE UNIQUE INDEX index_campaigns_groups ON public.email_campaigns_campaigns_groups USING btree (campaign_id, group_id);


--
-- Name: index_comments_on_author_id; Type: INDEX; Schema: public; Owner: -
--

CREATE INDEX index_comments_on_author_id ON public.comments USING btree (author_id);


--
-- Name: index_comments_on_created_at; Type: INDEX; Schema: public; Owner: -
--

CREATE INDEX index_comments_on_created_at ON public.comments USING btree (created_at);


--
-- Name: index_comments_on_idea_id; Type: INDEX; Schema: public; Owner: -
--

CREATE INDEX index_comments_on_idea_id ON public.comments USING btree (idea_id);


--
-- Name: index_comments_on_lft; Type: INDEX; Schema: public; Owner: -
--

CREATE INDEX index_comments_on_lft ON public.comments USING btree (lft);


--
-- Name: index_comments_on_parent_id; Type: INDEX; Schema: public; Owner: -
--

CREATE INDEX index_comments_on_parent_id ON public.comments USING btree (parent_id);


--
-- Name: index_comments_on_rgt; Type: INDEX; Schema: public; Owner: -
--

CREATE INDEX index_comments_on_rgt ON public.comments USING btree (rgt);


--
-- Name: index_common_passwords_on_password; Type: INDEX; Schema: public; Owner: -
--

CREATE INDEX index_common_passwords_on_password ON public.common_passwords USING btree (password);


--
-- Name: index_content_builder_layouts_content_buidable_type_id_code; Type: INDEX; Schema: public; Owner: -
--

CREATE UNIQUE INDEX index_content_builder_layouts_content_buidable_type_id_code ON public.content_builder_layouts USING btree (content_buildable_type, content_buildable_id, code);


--
-- Name: index_cosponsorships_on_idea_id; Type: INDEX; Schema: public; Owner: -
--

CREATE INDEX index_cosponsorships_on_idea_id ON public.cosponsorships USING btree (idea_id);


--
-- Name: index_cosponsorships_on_user_id; Type: INDEX; Schema: public; Owner: -
--

CREATE INDEX index_cosponsorships_on_user_id ON public.cosponsorships USING btree (user_id);


--
-- Name: index_custom_field_matrix_statements_on_custom_field_id; Type: INDEX; Schema: public; Owner: -
--

CREATE INDEX index_custom_field_matrix_statements_on_custom_field_id ON public.custom_field_matrix_statements USING btree (custom_field_id);


--
-- Name: index_custom_field_matrix_statements_on_key; Type: INDEX; Schema: public; Owner: -
--

CREATE INDEX index_custom_field_matrix_statements_on_key ON public.custom_field_matrix_statements USING btree (key);


--
-- Name: index_custom_field_option_images_on_custom_field_option_id; Type: INDEX; Schema: public; Owner: -
--

CREATE INDEX index_custom_field_option_images_on_custom_field_option_id ON public.custom_field_option_images USING btree (custom_field_option_id);


--
-- Name: index_custom_field_options_on_custom_field_id; Type: INDEX; Schema: public; Owner: -
--

CREATE INDEX index_custom_field_options_on_custom_field_id ON public.custom_field_options USING btree (custom_field_id);


--
-- Name: index_custom_field_options_on_custom_field_id_and_key; Type: INDEX; Schema: public; Owner: -
--

CREATE UNIQUE INDEX index_custom_field_options_on_custom_field_id_and_key ON public.custom_field_options USING btree (custom_field_id, key);


--
-- Name: index_custom_fields_on_resource_type_and_resource_id; Type: INDEX; Schema: public; Owner: -
--

CREATE INDEX index_custom_fields_on_resource_type_and_resource_id ON public.custom_fields USING btree (resource_type, resource_id);


--
-- Name: index_custom_forms_on_participation_context; Type: INDEX; Schema: public; Owner: -
--

CREATE UNIQUE INDEX index_custom_forms_on_participation_context ON public.custom_forms USING btree (participation_context_id, participation_context_type);


--
-- Name: index_dismissals_on_campaign_name_and_user_id; Type: INDEX; Schema: public; Owner: -
--

CREATE UNIQUE INDEX index_dismissals_on_campaign_name_and_user_id ON public.onboarding_campaign_dismissals USING btree (campaign_name, user_id);


--
-- Name: index_email_campaigns_campaign_email_commands_on_recipient_id; Type: INDEX; Schema: public; Owner: -
--

CREATE INDEX index_email_campaigns_campaign_email_commands_on_recipient_id ON public.email_campaigns_campaign_email_commands USING btree (recipient_id);


--
-- Name: index_email_campaigns_campaigns_groups_on_campaign_id; Type: INDEX; Schema: public; Owner: -
--

CREATE INDEX index_email_campaigns_campaigns_groups_on_campaign_id ON public.email_campaigns_campaigns_groups USING btree (campaign_id);


--
-- Name: index_email_campaigns_campaigns_groups_on_group_id; Type: INDEX; Schema: public; Owner: -
--

CREATE INDEX index_email_campaigns_campaigns_groups_on_group_id ON public.email_campaigns_campaigns_groups USING btree (group_id);


--
-- Name: index_email_campaigns_campaigns_on_author_id; Type: INDEX; Schema: public; Owner: -
--

CREATE INDEX index_email_campaigns_campaigns_on_author_id ON public.email_campaigns_campaigns USING btree (author_id);


--
-- Name: index_email_campaigns_campaigns_on_context_id; Type: INDEX; Schema: public; Owner: -
--

CREATE INDEX index_email_campaigns_campaigns_on_context_id ON public.email_campaigns_campaigns USING btree (context_id);


--
-- Name: index_email_campaigns_campaigns_on_type; Type: INDEX; Schema: public; Owner: -
--

CREATE INDEX index_email_campaigns_campaigns_on_type ON public.email_campaigns_campaigns USING btree (type);


--
-- Name: index_email_campaigns_consents_on_campaign_type_and_user_id; Type: INDEX; Schema: public; Owner: -
--

CREATE UNIQUE INDEX index_email_campaigns_consents_on_campaign_type_and_user_id ON public.email_campaigns_consents USING btree (campaign_type, user_id);


--
-- Name: index_email_campaigns_consents_on_user_id; Type: INDEX; Schema: public; Owner: -
--

CREATE INDEX index_email_campaigns_consents_on_user_id ON public.email_campaigns_consents USING btree (user_id);


--
-- Name: index_email_campaigns_deliveries_on_campaign_id; Type: INDEX; Schema: public; Owner: -
--

CREATE INDEX index_email_campaigns_deliveries_on_campaign_id ON public.email_campaigns_deliveries USING btree (campaign_id);


--
-- Name: index_email_campaigns_deliveries_on_campaign_id_and_user_id; Type: INDEX; Schema: public; Owner: -
--

CREATE INDEX index_email_campaigns_deliveries_on_campaign_id_and_user_id ON public.email_campaigns_deliveries USING btree (campaign_id, user_id);


--
-- Name: index_email_campaigns_deliveries_on_sent_at; Type: INDEX; Schema: public; Owner: -
--

CREATE INDEX index_email_campaigns_deliveries_on_sent_at ON public.email_campaigns_deliveries USING btree (sent_at);


--
-- Name: index_email_campaigns_deliveries_on_user_id; Type: INDEX; Schema: public; Owner: -
--

CREATE INDEX index_email_campaigns_deliveries_on_user_id ON public.email_campaigns_deliveries USING btree (user_id);


--
-- Name: index_email_campaigns_examples_on_campaign_id; Type: INDEX; Schema: public; Owner: -
--

CREATE INDEX index_email_campaigns_examples_on_campaign_id ON public.email_campaigns_examples USING btree (campaign_id);


--
-- Name: index_email_campaigns_examples_on_recipient_id; Type: INDEX; Schema: public; Owner: -
--

CREATE INDEX index_email_campaigns_examples_on_recipient_id ON public.email_campaigns_examples USING btree (recipient_id);


--
-- Name: index_email_campaigns_unsubscription_tokens_on_token; Type: INDEX; Schema: public; Owner: -
--

CREATE INDEX index_email_campaigns_unsubscription_tokens_on_token ON public.email_campaigns_unsubscription_tokens USING btree (token);


--
-- Name: index_email_campaigns_unsubscription_tokens_on_user_id; Type: INDEX; Schema: public; Owner: -
--

CREATE INDEX index_email_campaigns_unsubscription_tokens_on_user_id ON public.email_campaigns_unsubscription_tokens USING btree (user_id);


--
-- Name: index_email_snippets_on_email_and_snippet_and_locale; Type: INDEX; Schema: public; Owner: -
--

CREATE INDEX index_email_snippets_on_email_and_snippet_and_locale ON public.email_snippets USING btree (email, snippet, locale);


--
-- Name: index_embeddings_similarities_on_embeddable; Type: INDEX; Schema: public; Owner: -
--

CREATE INDEX index_embeddings_similarities_on_embeddable ON public.embeddings_similarities USING btree (embeddable_type, embeddable_id);


--
-- Name: index_embeddings_similarities_on_embedded_attributes; Type: INDEX; Schema: public; Owner: -
--

CREATE INDEX index_embeddings_similarities_on_embedded_attributes ON public.embeddings_similarities USING btree (embedded_attributes);


--
-- Name: index_embeddings_similarities_on_embedding; Type: INDEX; Schema: public; Owner: -
--

CREATE INDEX index_embeddings_similarities_on_embedding ON public.embeddings_similarities USING hnsw (embedding shared_extensions.vector_cosine_ops);


--
-- Name: index_event_files_on_event_id; Type: INDEX; Schema: public; Owner: -
--

CREATE INDEX index_event_files_on_event_id ON public.event_files USING btree (event_id);


--
-- Name: index_event_images_on_event_id; Type: INDEX; Schema: public; Owner: -
--

CREATE INDEX index_event_images_on_event_id ON public.event_images USING btree (event_id);


--
-- Name: index_events_attendances_on_attendee_id; Type: INDEX; Schema: public; Owner: -
--

CREATE INDEX index_events_attendances_on_attendee_id ON public.events_attendances USING btree (attendee_id);


--
-- Name: index_events_attendances_on_attendee_id_and_event_id; Type: INDEX; Schema: public; Owner: -
--

CREATE UNIQUE INDEX index_events_attendances_on_attendee_id_and_event_id ON public.events_attendances USING btree (attendee_id, event_id);


--
-- Name: index_events_attendances_on_created_at; Type: INDEX; Schema: public; Owner: -
--

CREATE INDEX index_events_attendances_on_created_at ON public.events_attendances USING btree (created_at);


--
-- Name: index_events_attendances_on_event_id; Type: INDEX; Schema: public; Owner: -
--

CREATE INDEX index_events_attendances_on_event_id ON public.events_attendances USING btree (event_id);


--
-- Name: index_events_attendances_on_updated_at; Type: INDEX; Schema: public; Owner: -
--

CREATE INDEX index_events_attendances_on_updated_at ON public.events_attendances USING btree (updated_at);


--
-- Name: index_events_on_location_point; Type: INDEX; Schema: public; Owner: -
--

CREATE INDEX index_events_on_location_point ON public.events USING gist (location_point);


--
-- Name: index_events_on_project_id; Type: INDEX; Schema: public; Owner: -
--

CREATE INDEX index_events_on_project_id ON public.events USING btree (project_id);


--
-- Name: index_followers_followable_type_id_user_id; Type: INDEX; Schema: public; Owner: -
--

CREATE UNIQUE INDEX index_followers_followable_type_id_user_id ON public.followers USING btree (followable_id, followable_type, user_id);


--
-- Name: index_followers_on_followable; Type: INDEX; Schema: public; Owner: -
--

CREATE INDEX index_followers_on_followable ON public.followers USING btree (followable_type, followable_id);


--
-- Name: index_followers_on_followable_id_and_followable_type; Type: INDEX; Schema: public; Owner: -
--

CREATE INDEX index_followers_on_followable_id_and_followable_type ON public.followers USING btree (followable_id, followable_type);


--
-- Name: index_followers_on_user_id; Type: INDEX; Schema: public; Owner: -
--

CREATE INDEX index_followers_on_user_id ON public.followers USING btree (user_id);


--
-- Name: index_groups_on_slug; Type: INDEX; Schema: public; Owner: -
--

CREATE INDEX index_groups_on_slug ON public.groups USING btree (slug);


--
-- Name: index_groups_permissions_on_group_id; Type: INDEX; Schema: public; Owner: -
--

CREATE INDEX index_groups_permissions_on_group_id ON public.groups_permissions USING btree (group_id);


--
-- Name: index_groups_permissions_on_permission_id; Type: INDEX; Schema: public; Owner: -
--

CREATE INDEX index_groups_permissions_on_permission_id ON public.groups_permissions USING btree (permission_id);


--
-- Name: index_groups_projects_on_group_id; Type: INDEX; Schema: public; Owner: -
--

CREATE INDEX index_groups_projects_on_group_id ON public.groups_projects USING btree (group_id);


--
-- Name: index_groups_projects_on_group_id_and_project_id; Type: INDEX; Schema: public; Owner: -
--

CREATE UNIQUE INDEX index_groups_projects_on_group_id_and_project_id ON public.groups_projects USING btree (group_id, project_id);


--
-- Name: index_groups_projects_on_project_id; Type: INDEX; Schema: public; Owner: -
--

CREATE INDEX index_groups_projects_on_project_id ON public.groups_projects USING btree (project_id);


--
-- Name: index_id_id_card_lookup_id_cards_on_hashed_card_id; Type: INDEX; Schema: public; Owner: -
--

CREATE INDEX index_id_id_card_lookup_id_cards_on_hashed_card_id ON public.id_id_card_lookup_id_cards USING btree (hashed_card_id);


--
-- Name: index_idea_files_on_idea_id; Type: INDEX; Schema: public; Owner: -
--

CREATE INDEX index_idea_files_on_idea_id ON public.idea_files USING btree (idea_id);


--
-- Name: index_idea_images_on_idea_id; Type: INDEX; Schema: public; Owner: -
--

CREATE INDEX index_idea_images_on_idea_id ON public.idea_images USING btree (idea_id);


--
-- Name: index_idea_import_files_on_parent_id; Type: INDEX; Schema: public; Owner: -
--

CREATE INDEX index_idea_import_files_on_parent_id ON public.idea_import_files USING btree (parent_id);


--
-- Name: index_idea_import_files_on_project_id; Type: INDEX; Schema: public; Owner: -
--

CREATE INDEX index_idea_import_files_on_project_id ON public.idea_import_files USING btree (project_id);


--
-- Name: index_idea_imports_on_file_id; Type: INDEX; Schema: public; Owner: -
--

CREATE INDEX index_idea_imports_on_file_id ON public.idea_imports USING btree (file_id);


--
-- Name: index_idea_imports_on_idea_id; Type: INDEX; Schema: public; Owner: -
--

CREATE INDEX index_idea_imports_on_idea_id ON public.idea_imports USING btree (idea_id);


--
-- Name: index_idea_imports_on_import_user_id; Type: INDEX; Schema: public; Owner: -
--

CREATE INDEX index_idea_imports_on_import_user_id ON public.idea_imports USING btree (import_user_id);


--
-- Name: index_ideas_on_author_hash; Type: INDEX; Schema: public; Owner: -
--

CREATE INDEX index_ideas_on_author_hash ON public.ideas USING btree (author_hash);


--
-- Name: index_ideas_on_author_id; Type: INDEX; Schema: public; Owner: -
--

CREATE INDEX index_ideas_on_author_id ON public.ideas USING btree (author_id);


--
-- Name: index_ideas_on_idea_status_id; Type: INDEX; Schema: public; Owner: -
--

CREATE INDEX index_ideas_on_idea_status_id ON public.ideas USING btree (idea_status_id);


--
-- Name: index_ideas_on_location_point; Type: INDEX; Schema: public; Owner: -
--

CREATE INDEX index_ideas_on_location_point ON public.ideas USING gist (location_point);


--
-- Name: index_ideas_on_manual_votes_last_updated_by_id; Type: INDEX; Schema: public; Owner: -
--

CREATE INDEX index_ideas_on_manual_votes_last_updated_by_id ON public.ideas USING btree (manual_votes_last_updated_by_id);


--
-- Name: index_ideas_on_project_id; Type: INDEX; Schema: public; Owner: -
--

CREATE INDEX index_ideas_on_project_id ON public.ideas USING btree (project_id);


--
-- Name: index_ideas_on_slug; Type: INDEX; Schema: public; Owner: -
--

CREATE UNIQUE INDEX index_ideas_on_slug ON public.ideas USING btree (slug);


--
-- Name: index_ideas_phases_on_idea_id; Type: INDEX; Schema: public; Owner: -
--

CREATE INDEX index_ideas_phases_on_idea_id ON public.ideas_phases USING btree (idea_id);


--
-- Name: index_ideas_phases_on_idea_id_and_phase_id; Type: INDEX; Schema: public; Owner: -
--

CREATE UNIQUE INDEX index_ideas_phases_on_idea_id_and_phase_id ON public.ideas_phases USING btree (idea_id, phase_id);


--
-- Name: index_ideas_phases_on_phase_id; Type: INDEX; Schema: public; Owner: -
--

CREATE INDEX index_ideas_phases_on_phase_id ON public.ideas_phases USING btree (phase_id);


--
-- Name: index_ideas_search; Type: INDEX; Schema: public; Owner: -
--

CREATE INDEX index_ideas_search ON public.ideas USING gin (((to_tsvector('simple'::regconfig, COALESCE((title_multiloc)::text, ''::text)) || to_tsvector('simple'::regconfig, COALESCE((body_multiloc)::text, ''::text)))));


--
-- Name: index_ideas_topics_on_idea_id; Type: INDEX; Schema: public; Owner: -
--

CREATE INDEX index_ideas_topics_on_idea_id ON public.ideas_topics USING btree (idea_id);


--
-- Name: index_ideas_topics_on_idea_id_and_topic_id; Type: INDEX; Schema: public; Owner: -
--

CREATE UNIQUE INDEX index_ideas_topics_on_idea_id_and_topic_id ON public.ideas_topics USING btree (idea_id, topic_id);


--
-- Name: index_ideas_topics_on_topic_id; Type: INDEX; Schema: public; Owner: -
--

CREATE INDEX index_ideas_topics_on_topic_id ON public.ideas_topics USING btree (topic_id);


--
-- Name: index_identities_on_user_id; Type: INDEX; Schema: public; Owner: -
--

CREATE INDEX index_identities_on_user_id ON public.identities USING btree (user_id);


--
-- Name: index_impact_tracking_sessions_on_monthly_user_hash; Type: INDEX; Schema: public; Owner: -
--

CREATE INDEX index_impact_tracking_sessions_on_monthly_user_hash ON public.impact_tracking_sessions USING btree (monthly_user_hash);


--
-- Name: index_internal_comments_on_author_id; Type: INDEX; Schema: public; Owner: -
--

CREATE INDEX index_internal_comments_on_author_id ON public.internal_comments USING btree (author_id);


--
-- Name: index_internal_comments_on_created_at; Type: INDEX; Schema: public; Owner: -
--

CREATE INDEX index_internal_comments_on_created_at ON public.internal_comments USING btree (created_at);


--
-- Name: index_internal_comments_on_idea_id; Type: INDEX; Schema: public; Owner: -
--

CREATE INDEX index_internal_comments_on_idea_id ON public.internal_comments USING btree (idea_id);


--
-- Name: index_internal_comments_on_lft; Type: INDEX; Schema: public; Owner: -
--

CREATE INDEX index_internal_comments_on_lft ON public.internal_comments USING btree (lft);


--
-- Name: index_internal_comments_on_parent_id; Type: INDEX; Schema: public; Owner: -
--

CREATE INDEX index_internal_comments_on_parent_id ON public.internal_comments USING btree (parent_id);


--
-- Name: index_internal_comments_on_rgt; Type: INDEX; Schema: public; Owner: -
--

CREATE INDEX index_internal_comments_on_rgt ON public.internal_comments USING btree (rgt);


--
-- Name: index_invites_on_invitee_id; Type: INDEX; Schema: public; Owner: -
--

CREATE INDEX index_invites_on_invitee_id ON public.invites USING btree (invitee_id);


--
-- Name: index_invites_on_inviter_id; Type: INDEX; Schema: public; Owner: -
--

CREATE INDEX index_invites_on_inviter_id ON public.invites USING btree (inviter_id);


--
-- Name: index_invites_on_token; Type: INDEX; Schema: public; Owner: -
--

CREATE INDEX index_invites_on_token ON public.invites USING btree (token);


--
-- Name: index_maps_layers_on_map_config_id; Type: INDEX; Schema: public; Owner: -
--

CREATE INDEX index_maps_layers_on_map_config_id ON public.maps_layers USING btree (map_config_id);


--
-- Name: index_maps_map_configs_on_mappable; Type: INDEX; Schema: public; Owner: -
--

CREATE INDEX index_maps_map_configs_on_mappable ON public.maps_map_configs USING btree (mappable_type, mappable_id);


--
-- Name: index_maps_map_configs_on_mappable_id; Type: INDEX; Schema: public; Owner: -
--

CREATE UNIQUE INDEX index_maps_map_configs_on_mappable_id ON public.maps_map_configs USING btree (mappable_id);


--
-- Name: index_memberships_on_group_id; Type: INDEX; Schema: public; Owner: -
--

CREATE INDEX index_memberships_on_group_id ON public.memberships USING btree (group_id);


--
-- Name: index_memberships_on_group_id_and_user_id; Type: INDEX; Schema: public; Owner: -
--

CREATE UNIQUE INDEX index_memberships_on_group_id_and_user_id ON public.memberships USING btree (group_id, user_id);


--
-- Name: index_memberships_on_user_id; Type: INDEX; Schema: public; Owner: -
--

CREATE INDEX index_memberships_on_user_id ON public.memberships USING btree (user_id);


--
-- Name: index_nav_bar_items_on_code; Type: INDEX; Schema: public; Owner: -
--

CREATE INDEX index_nav_bar_items_on_code ON public.nav_bar_items USING btree (code);


--
-- Name: index_nav_bar_items_on_ordering; Type: INDEX; Schema: public; Owner: -
--

CREATE INDEX index_nav_bar_items_on_ordering ON public.nav_bar_items USING btree (ordering);


--
-- Name: index_nav_bar_items_on_project_id; Type: INDEX; Schema: public; Owner: -
--

CREATE INDEX index_nav_bar_items_on_project_id ON public.nav_bar_items USING btree (project_id);


--
-- Name: index_nav_bar_items_on_static_page_id; Type: INDEX; Schema: public; Owner: -
--

CREATE INDEX index_nav_bar_items_on_static_page_id ON public.nav_bar_items USING btree (static_page_id);


--
-- Name: index_notifications_on_basket_id; Type: INDEX; Schema: public; Owner: -
--

CREATE INDEX index_notifications_on_basket_id ON public.notifications USING btree (basket_id);


--
-- Name: index_notifications_on_cosponsorship_id; Type: INDEX; Schema: public; Owner: -
--

CREATE INDEX index_notifications_on_cosponsorship_id ON public.notifications USING btree (cosponsorship_id);


--
-- Name: index_notifications_on_created_at; Type: INDEX; Schema: public; Owner: -
--

CREATE INDEX index_notifications_on_created_at ON public.notifications USING btree (created_at);


--
-- Name: index_notifications_on_idea_status_id; Type: INDEX; Schema: public; Owner: -
--

CREATE INDEX index_notifications_on_idea_status_id ON public.notifications USING btree (idea_status_id);


--
-- Name: index_notifications_on_inappropriate_content_flag_id; Type: INDEX; Schema: public; Owner: -
--

CREATE INDEX index_notifications_on_inappropriate_content_flag_id ON public.notifications USING btree (inappropriate_content_flag_id);


--
-- Name: index_notifications_on_initiating_user_id; Type: INDEX; Schema: public; Owner: -
--

CREATE INDEX index_notifications_on_initiating_user_id ON public.notifications USING btree (initiating_user_id);


--
-- Name: index_notifications_on_internal_comment_id; Type: INDEX; Schema: public; Owner: -
--

CREATE INDEX index_notifications_on_internal_comment_id ON public.notifications USING btree (internal_comment_id);


--
-- Name: index_notifications_on_invite_id; Type: INDEX; Schema: public; Owner: -
--

CREATE INDEX index_notifications_on_invite_id ON public.notifications USING btree (invite_id);


--
-- Name: index_notifications_on_official_feedback_id; Type: INDEX; Schema: public; Owner: -
--

CREATE INDEX index_notifications_on_official_feedback_id ON public.notifications USING btree (official_feedback_id);


--
-- Name: index_notifications_on_phase_id; Type: INDEX; Schema: public; Owner: -
--

CREATE INDEX index_notifications_on_phase_id ON public.notifications USING btree (phase_id);


--
-- Name: index_notifications_on_project_review_id; Type: INDEX; Schema: public; Owner: -
--

CREATE INDEX index_notifications_on_project_review_id ON public.notifications USING btree (project_review_id);


--
-- Name: index_notifications_on_recipient_id; Type: INDEX; Schema: public; Owner: -
--

CREATE INDEX index_notifications_on_recipient_id ON public.notifications USING btree (recipient_id);


--
-- Name: index_notifications_on_recipient_id_and_read_at; Type: INDEX; Schema: public; Owner: -
--

CREATE INDEX index_notifications_on_recipient_id_and_read_at ON public.notifications USING btree (recipient_id, read_at);


--
-- Name: index_notifications_on_spam_report_id; Type: INDEX; Schema: public; Owner: -
--

CREATE INDEX index_notifications_on_spam_report_id ON public.notifications USING btree (spam_report_id);


--
-- Name: index_official_feedbacks_on_idea_id; Type: INDEX; Schema: public; Owner: -
--

CREATE INDEX index_official_feedbacks_on_idea_id ON public.official_feedbacks USING btree (idea_id);


--
-- Name: index_official_feedbacks_on_user_id; Type: INDEX; Schema: public; Owner: -
--

CREATE INDEX index_official_feedbacks_on_user_id ON public.official_feedbacks USING btree (user_id);


--
-- Name: index_onboarding_campaign_dismissals_on_user_id; Type: INDEX; Schema: public; Owner: -
--

CREATE INDEX index_onboarding_campaign_dismissals_on_user_id ON public.onboarding_campaign_dismissals USING btree (user_id);


--
-- Name: index_permission_field; Type: INDEX; Schema: public; Owner: -
--

CREATE UNIQUE INDEX index_permission_field ON public.permissions_custom_fields USING btree (permission_id, custom_field_id);


--
-- Name: index_permissions_custom_fields_on_custom_field_id; Type: INDEX; Schema: public; Owner: -
--

CREATE INDEX index_permissions_custom_fields_on_custom_field_id ON public.permissions_custom_fields USING btree (custom_field_id);


--
-- Name: index_permissions_custom_fields_on_permission_id; Type: INDEX; Schema: public; Owner: -
--

CREATE INDEX index_permissions_custom_fields_on_permission_id ON public.permissions_custom_fields USING btree (permission_id);


--
-- Name: index_permissions_on_action; Type: INDEX; Schema: public; Owner: -
--

CREATE INDEX index_permissions_on_action ON public.permissions USING btree (action);


--
-- Name: index_permissions_on_permission_scope_id; Type: INDEX; Schema: public; Owner: -
--

CREATE INDEX index_permissions_on_permission_scope_id ON public.permissions USING btree (permission_scope_id);


--
-- Name: index_phase_files_on_phase_id; Type: INDEX; Schema: public; Owner: -
--

CREATE INDEX index_phase_files_on_phase_id ON public.phase_files USING btree (phase_id);


--
-- Name: index_phases_on_manual_voters_last_updated_by_id; Type: INDEX; Schema: public; Owner: -
--

CREATE INDEX index_phases_on_manual_voters_last_updated_by_id ON public.phases USING btree (manual_voters_last_updated_by_id);


--
-- Name: index_phases_on_project_id; Type: INDEX; Schema: public; Owner: -
--

CREATE INDEX index_phases_on_project_id ON public.phases USING btree (project_id);


--
-- Name: index_polls_options_on_question_id; Type: INDEX; Schema: public; Owner: -
--

CREATE INDEX index_polls_options_on_question_id ON public.polls_options USING btree (question_id);


--
-- Name: index_polls_questions_on_phase_id; Type: INDEX; Schema: public; Owner: -
--

CREATE INDEX index_polls_questions_on_phase_id ON public.polls_questions USING btree (phase_id);


--
-- Name: index_polls_response_options_on_option_id; Type: INDEX; Schema: public; Owner: -
--

CREATE INDEX index_polls_response_options_on_option_id ON public.polls_response_options USING btree (option_id);


--
-- Name: index_polls_response_options_on_response_id; Type: INDEX; Schema: public; Owner: -
--

CREATE INDEX index_polls_response_options_on_response_id ON public.polls_response_options USING btree (response_id);


--
-- Name: index_polls_responses_on_phase_id; Type: INDEX; Schema: public; Owner: -
--

CREATE INDEX index_polls_responses_on_phase_id ON public.polls_responses USING btree (phase_id);


--
-- Name: index_polls_responses_on_user_id; Type: INDEX; Schema: public; Owner: -
--

CREATE INDEX index_polls_responses_on_user_id ON public.polls_responses USING btree (user_id);


--
-- Name: index_project_files_on_project_id; Type: INDEX; Schema: public; Owner: -
--

CREATE INDEX index_project_files_on_project_id ON public.project_files USING btree (project_id);


--
-- Name: index_project_folders_files_on_project_folder_id; Type: INDEX; Schema: public; Owner: -
--

CREATE INDEX index_project_folders_files_on_project_folder_id ON public.project_folders_files USING btree (project_folder_id);


--
-- Name: index_project_folders_folders_on_slug; Type: INDEX; Schema: public; Owner: -
--

CREATE INDEX index_project_folders_folders_on_slug ON public.project_folders_folders USING btree (slug);


--
-- Name: index_project_folders_images_on_project_folder_id; Type: INDEX; Schema: public; Owner: -
--

CREATE INDEX index_project_folders_images_on_project_folder_id ON public.project_folders_images USING btree (project_folder_id);


--
-- Name: index_project_images_on_project_id; Type: INDEX; Schema: public; Owner: -
--

CREATE INDEX index_project_images_on_project_id ON public.project_images USING btree (project_id);


--
-- Name: index_project_reviews_on_project_id; Type: INDEX; Schema: public; Owner: -
--

CREATE UNIQUE INDEX index_project_reviews_on_project_id ON public.project_reviews USING btree (project_id);


--
-- Name: index_project_reviews_on_requester_id; Type: INDEX; Schema: public; Owner: -
--

CREATE INDEX index_project_reviews_on_requester_id ON public.project_reviews USING btree (requester_id);


--
-- Name: index_project_reviews_on_reviewer_id; Type: INDEX; Schema: public; Owner: -
--

CREATE INDEX index_project_reviews_on_reviewer_id ON public.project_reviews USING btree (reviewer_id);


--
-- Name: index_projects_allowed_input_topics_on_project_id; Type: INDEX; Schema: public; Owner: -
--

CREATE INDEX index_projects_allowed_input_topics_on_project_id ON public.projects_allowed_input_topics USING btree (project_id);


--
-- Name: index_projects_allowed_input_topics_on_topic_id_and_project_id; Type: INDEX; Schema: public; Owner: -
--

CREATE UNIQUE INDEX index_projects_allowed_input_topics_on_topic_id_and_project_id ON public.projects_allowed_input_topics USING btree (topic_id, project_id);


--
-- Name: index_projects_on_slug; Type: INDEX; Schema: public; Owner: -
--

CREATE UNIQUE INDEX index_projects_on_slug ON public.projects USING btree (slug);


--
-- Name: index_projects_topics_on_project_id; Type: INDEX; Schema: public; Owner: -
--

CREATE INDEX index_projects_topics_on_project_id ON public.projects_topics USING btree (project_id);


--
-- Name: index_projects_topics_on_topic_id; Type: INDEX; Schema: public; Owner: -
--

CREATE INDEX index_projects_topics_on_topic_id ON public.projects_topics USING btree (topic_id);


--
-- Name: index_reactions_on_reactable_type_and_reactable_id; Type: INDEX; Schema: public; Owner: -
--

CREATE INDEX index_reactions_on_reactable_type_and_reactable_id ON public.reactions USING btree (reactable_type, reactable_id);


--
-- Name: index_reactions_on_reactable_type_and_reactable_id_and_user_id; Type: INDEX; Schema: public; Owner: -
--

CREATE UNIQUE INDEX index_reactions_on_reactable_type_and_reactable_id_and_user_id ON public.reactions USING btree (reactable_type, reactable_id, user_id);


--
-- Name: index_reactions_on_user_id; Type: INDEX; Schema: public; Owner: -
--

CREATE INDEX index_reactions_on_user_id ON public.reactions USING btree (user_id);


--
-- Name: index_report_builder_reports_on_name; Type: INDEX; Schema: public; Owner: -
--

CREATE UNIQUE INDEX index_report_builder_reports_on_name ON public.report_builder_reports USING btree (name);


--
-- Name: index_report_builder_reports_on_name_tsvector; Type: INDEX; Schema: public; Owner: -
--

CREATE INDEX index_report_builder_reports_on_name_tsvector ON public.report_builder_reports USING gin (name_tsvector);


--
-- Name: index_report_builder_reports_on_owner_id; Type: INDEX; Schema: public; Owner: -
--

CREATE INDEX index_report_builder_reports_on_owner_id ON public.report_builder_reports USING btree (owner_id);


--
-- Name: index_report_builder_reports_on_phase_id; Type: INDEX; Schema: public; Owner: -
--

CREATE UNIQUE INDEX index_report_builder_reports_on_phase_id ON public.report_builder_reports USING btree (phase_id);


--
-- Name: index_spam_reports_on_reported_at; Type: INDEX; Schema: public; Owner: -
--

CREATE INDEX index_spam_reports_on_reported_at ON public.spam_reports USING btree (reported_at);


--
-- Name: index_spam_reports_on_user_id; Type: INDEX; Schema: public; Owner: -
--

CREATE INDEX index_spam_reports_on_user_id ON public.spam_reports USING btree (user_id);


--
-- Name: index_static_page_files_on_static_page_id; Type: INDEX; Schema: public; Owner: -
--

CREATE INDEX index_static_page_files_on_static_page_id ON public.static_page_files USING btree (static_page_id);


--
-- Name: index_static_pages_on_code; Type: INDEX; Schema: public; Owner: -
--

CREATE INDEX index_static_pages_on_code ON public.static_pages USING btree (code);


--
-- Name: index_static_pages_on_slug; Type: INDEX; Schema: public; Owner: -
--

CREATE UNIQUE INDEX index_static_pages_on_slug ON public.static_pages USING btree (slug);


--
-- Name: index_static_pages_topics_on_static_page_id; Type: INDEX; Schema: public; Owner: -
--

CREATE INDEX index_static_pages_topics_on_static_page_id ON public.static_pages_topics USING btree (static_page_id);


--
-- Name: index_static_pages_topics_on_topic_id; Type: INDEX; Schema: public; Owner: -
--

CREATE INDEX index_static_pages_topics_on_topic_id ON public.static_pages_topics USING btree (topic_id);


--
-- Name: index_surveys_responses_on_phase_id; Type: INDEX; Schema: public; Owner: -
--

CREATE INDEX index_surveys_responses_on_phase_id ON public.surveys_responses USING btree (phase_id);


--
-- Name: index_surveys_responses_on_user_id; Type: INDEX; Schema: public; Owner: -
--

CREATE INDEX index_surveys_responses_on_user_id ON public.surveys_responses USING btree (user_id);


--
-- Name: index_tenants_on_creation_finalized_at; Type: INDEX; Schema: public; Owner: -
--

CREATE INDEX index_tenants_on_creation_finalized_at ON public.tenants USING btree (creation_finalized_at);


--
-- Name: index_tenants_on_deleted_at; Type: INDEX; Schema: public; Owner: -
--

CREATE INDEX index_tenants_on_deleted_at ON public.tenants USING btree (deleted_at);


--
-- Name: index_tenants_on_host; Type: INDEX; Schema: public; Owner: -
--

CREATE INDEX index_tenants_on_host ON public.tenants USING btree (host);


--
-- Name: index_topics_on_include_in_onboarding; Type: INDEX; Schema: public; Owner: -
--

CREATE INDEX index_topics_on_include_in_onboarding ON public.topics USING btree (include_in_onboarding);


--
-- Name: index_ucf_representativeness_ref_distributions_on_custom_field; Type: INDEX; Schema: public; Owner: -
--

CREATE INDEX index_ucf_representativeness_ref_distributions_on_custom_field ON public.user_custom_fields_representativeness_ref_distributions USING btree (custom_field_id);


--
-- Name: index_users_on_email; Type: INDEX; Schema: public; Owner: -
--

CREATE INDEX index_users_on_email ON public.users USING btree (email);


--
-- Name: index_users_on_registration_completed_at; Type: INDEX; Schema: public; Owner: -
--

CREATE INDEX index_users_on_registration_completed_at ON public.users USING btree (registration_completed_at);


--
-- Name: index_users_on_slug; Type: INDEX; Schema: public; Owner: -
--

CREATE UNIQUE INDEX index_users_on_slug ON public.users USING btree (slug);


--
-- Name: index_users_on_unique_code; Type: INDEX; Schema: public; Owner: -
--

CREATE UNIQUE INDEX index_users_on_unique_code ON public.users USING btree (unique_code);


--
-- Name: index_verification_verifications_on_hashed_uid; Type: INDEX; Schema: public; Owner: -
--

CREATE INDEX index_verification_verifications_on_hashed_uid ON public.verification_verifications USING btree (hashed_uid);


--
-- Name: index_verification_verifications_on_user_id; Type: INDEX; Schema: public; Owner: -
--

CREATE INDEX index_verification_verifications_on_user_id ON public.verification_verifications USING btree (user_id);


--
-- Name: index_volunteering_causes_on_ordering; Type: INDEX; Schema: public; Owner: -
--

CREATE INDEX index_volunteering_causes_on_ordering ON public.volunteering_causes USING btree (ordering);


--
-- Name: index_volunteering_causes_on_phase_id; Type: INDEX; Schema: public; Owner: -
--

CREATE INDEX index_volunteering_causes_on_phase_id ON public.volunteering_causes USING btree (phase_id);


--
-- Name: index_volunteering_volunteers_on_cause_id_and_user_id; Type: INDEX; Schema: public; Owner: -
--

CREATE UNIQUE INDEX index_volunteering_volunteers_on_cause_id_and_user_id ON public.volunteering_volunteers USING btree (cause_id, user_id);


--
-- Name: index_volunteering_volunteers_on_user_id; Type: INDEX; Schema: public; Owner: -
--

CREATE INDEX index_volunteering_volunteers_on_user_id ON public.volunteering_volunteers USING btree (user_id);


--
-- Name: machine_translations_lookup; Type: INDEX; Schema: public; Owner: -
--

CREATE UNIQUE INDEX machine_translations_lookup ON public.machine_translations_machine_translations USING btree (translatable_id, translatable_type, attribute_name, locale_to);


--
-- Name: machine_translations_translatable; Type: INDEX; Schema: public; Owner: -
--

CREATE INDEX machine_translations_translatable ON public.machine_translations_machine_translations USING btree (translatable_id, translatable_type);


--
-- Name: moderation_statuses_moderatable; Type: INDEX; Schema: public; Owner: -
--

CREATE UNIQUE INDEX moderation_statuses_moderatable ON public.moderation_moderation_statuses USING btree (moderatable_type, moderatable_id);


--
-- Name: que_jobs_args_gin_idx; Type: INDEX; Schema: public; Owner: -
--

CREATE INDEX que_jobs_args_gin_idx ON public.que_jobs USING gin (args jsonb_path_ops);


--
-- Name: que_jobs_data_gin_idx; Type: INDEX; Schema: public; Owner: -
--

CREATE INDEX que_jobs_data_gin_idx ON public.que_jobs USING gin (data jsonb_path_ops);


--
-- Name: que_jobs_kwargs_gin_idx; Type: INDEX; Schema: public; Owner: -
--

CREATE INDEX que_jobs_kwargs_gin_idx ON public.que_jobs USING gin (kwargs jsonb_path_ops);


--
-- Name: que_poll_idx; Type: INDEX; Schema: public; Owner: -
--

CREATE INDEX que_poll_idx ON public.que_jobs USING btree (job_schema_version, queue, priority, run_at, id) WHERE ((finished_at IS NULL) AND (expired_at IS NULL));


--
-- Name: report_builder_published_data_units_report_id_idx; Type: INDEX; Schema: public; Owner: -
--

CREATE INDEX report_builder_published_data_units_report_id_idx ON public.report_builder_published_graph_data_units USING btree (report_id);


--
-- Name: spam_reportable_index; Type: INDEX; Schema: public; Owner: -
--

CREATE INDEX spam_reportable_index ON public.spam_reports USING btree (spam_reportable_type, spam_reportable_id);


--
-- Name: users_unique_lower_email_idx; Type: INDEX; Schema: public; Owner: -
--

CREATE UNIQUE INDEX users_unique_lower_email_idx ON public.users USING btree (lower((email)::text));


--
-- Name: que_jobs que_job_notify; Type: TRIGGER; Schema: public; Owner: -
--

CREATE TRIGGER que_job_notify AFTER INSERT ON public.que_jobs FOR EACH ROW EXECUTE FUNCTION public.que_job_notify();


--
-- Name: que_jobs que_state_notify; Type: TRIGGER; Schema: public; Owner: -
--

CREATE TRIGGER que_state_notify AFTER INSERT OR DELETE OR UPDATE ON public.que_jobs FOR EACH ROW EXECUTE FUNCTION public.que_state_notify();


--
-- Name: analytics_dimension_locales_fact_visits fk_rails_00698f2e02; Type: FK CONSTRAINT; Schema: public; Owner: -
--

ALTER TABLE ONLY public.analytics_dimension_locales_fact_visits
    ADD CONSTRAINT fk_rails_00698f2e02 FOREIGN KEY (dimension_locale_id) REFERENCES public.analytics_dimension_locales(id);


--
-- Name: events fk_rails_0434b48643; Type: FK CONSTRAINT; Schema: public; Owner: -
--

ALTER TABLE ONLY public.events
    ADD CONSTRAINT fk_rails_0434b48643 FOREIGN KEY (project_id) REFERENCES public.projects(id);


--
-- Name: internal_comments fk_rails_04be8cf6ba; Type: FK CONSTRAINT; Schema: public; Owner: -
--

ALTER TABLE ONLY public.internal_comments
    ADD CONSTRAINT fk_rails_04be8cf6ba FOREIGN KEY (idea_id) REFERENCES public.ideas(id);


--
-- Name: invites fk_rails_06b2d7a3a8; Type: FK CONSTRAINT; Schema: public; Owner: -
--

ALTER TABLE ONLY public.invites
    ADD CONSTRAINT fk_rails_06b2d7a3a8 FOREIGN KEY (invitee_id) REFERENCES public.users(id);


--
-- Name: invites fk_rails_0b6ac3e1da; Type: FK CONSTRAINT; Schema: public; Owner: -
--

ALTER TABLE ONLY public.invites
    ADD CONSTRAINT fk_rails_0b6ac3e1da FOREIGN KEY (inviter_id) REFERENCES public.users(id);


--
-- Name: ideas fk_rails_0e5b472696; Type: FK CONSTRAINT; Schema: public; Owner: -
--

ALTER TABLE ONLY public.ideas
    ADD CONSTRAINT fk_rails_0e5b472696 FOREIGN KEY (creation_phase_id) REFERENCES public.phases(id);


--
-- Name: spam_reports fk_rails_121f3a2011; Type: FK CONSTRAINT; Schema: public; Owner: -
--

ALTER TABLE ONLY public.spam_reports
    ADD CONSTRAINT fk_rails_121f3a2011 FOREIGN KEY (user_id) REFERENCES public.users(id);


--
-- Name: analysis_analyses fk_rails_16b3d1e637; Type: FK CONSTRAINT; Schema: public; Owner: -
--

ALTER TABLE ONLY public.analysis_analyses
    ADD CONSTRAINT fk_rails_16b3d1e637 FOREIGN KEY (main_custom_field_id) REFERENCES public.custom_fields(id);


--
-- Name: areas_static_pages fk_rails_1fc601f42c; Type: FK CONSTRAINT; Schema: public; Owner: -
--

ALTER TABLE ONLY public.areas_static_pages
    ADD CONSTRAINT fk_rails_1fc601f42c FOREIGN KEY (area_id) REFERENCES public.areas(id);


--
-- Name: project_images fk_rails_2119c24213; Type: FK CONSTRAINT; Schema: public; Owner: -
--

ALTER TABLE ONLY public.project_images
    ADD CONSTRAINT fk_rails_2119c24213 FOREIGN KEY (project_id) REFERENCES public.projects(id);


--
-- Name: idea_import_files fk_rails_229b6de93f; Type: FK CONSTRAINT; Schema: public; Owner: -
--

ALTER TABLE ONLY public.idea_import_files
    ADD CONSTRAINT fk_rails_229b6de93f FOREIGN KEY (parent_id) REFERENCES public.idea_import_files(id);


--
-- Name: areas_static_pages fk_rails_231f268568; Type: FK CONSTRAINT; Schema: public; Owner: -
--

ALTER TABLE ONLY public.areas_static_pages
    ADD CONSTRAINT fk_rails_231f268568 FOREIGN KEY (static_page_id) REFERENCES public.static_pages(id);


--
-- Name: events_attendances fk_rails_29ccdf5b04; Type: FK CONSTRAINT; Schema: public; Owner: -
--

ALTER TABLE ONLY public.events_attendances
    ADD CONSTRAINT fk_rails_29ccdf5b04 FOREIGN KEY (attendee_id) REFERENCES public.users(id);


--
-- Name: analysis_analyses fk_rails_2a92a64a56; Type: FK CONSTRAINT; Schema: public; Owner: -
--

ALTER TABLE ONLY public.analysis_analyses
    ADD CONSTRAINT fk_rails_2a92a64a56 FOREIGN KEY (phase_id) REFERENCES public.phases(id);


--
-- Name: phases fk_rails_2c74f68dd3; Type: FK CONSTRAINT; Schema: public; Owner: -
--

ALTER TABLE ONLY public.phases
    ADD CONSTRAINT fk_rails_2c74f68dd3 FOREIGN KEY (manual_voters_last_updated_by_id) REFERENCES public.users(id);


--
-- Name: cosponsorships fk_rails_2d026b99a2; Type: FK CONSTRAINT; Schema: public; Owner: -
--

ALTER TABLE ONLY public.cosponsorships
    ADD CONSTRAINT fk_rails_2d026b99a2 FOREIGN KEY (idea_id) REFERENCES public.ideas(id);


--
-- Name: phase_files fk_rails_33852a9a71; Type: FK CONSTRAINT; Schema: public; Owner: -
--

ALTER TABLE ONLY public.phase_files
    ADD CONSTRAINT fk_rails_33852a9a71 FOREIGN KEY (phase_id) REFERENCES public.phases(id);


--
-- Name: volunteering_volunteers fk_rails_33a154a9ba; Type: FK CONSTRAINT; Schema: public; Owner: -
--

ALTER TABLE ONLY public.volunteering_volunteers
    ADD CONSTRAINT fk_rails_33a154a9ba FOREIGN KEY (cause_id) REFERENCES public.volunteering_causes(id);


--
-- Name: nav_bar_items fk_rails_34143a680f; Type: FK CONSTRAINT; Schema: public; Owner: -
--

ALTER TABLE ONLY public.nav_bar_items
    ADD CONSTRAINT fk_rails_34143a680f FOREIGN KEY (static_page_id) REFERENCES public.static_pages(id);


--
-- Name: analysis_comments_summaries fk_rails_37becdebb0; Type: FK CONSTRAINT; Schema: public; Owner: -
--

ALTER TABLE ONLY public.analysis_comments_summaries
    ADD CONSTRAINT fk_rails_37becdebb0 FOREIGN KEY (background_task_id) REFERENCES public.analysis_background_tasks(id);


--
-- Name: custom_field_option_images fk_rails_3814d72daa; Type: FK CONSTRAINT; Schema: public; Owner: -
--

ALTER TABLE ONLY public.custom_field_option_images
    ADD CONSTRAINT fk_rails_3814d72daa FOREIGN KEY (custom_field_option_id) REFERENCES public.custom_field_options(id);


--
-- Name: baskets_ideas fk_rails_39a1b51358; Type: FK CONSTRAINT; Schema: public; Owner: -
--

ALTER TABLE ONLY public.baskets_ideas
    ADD CONSTRAINT fk_rails_39a1b51358 FOREIGN KEY (idea_id) REFERENCES public.ideas(id);


--
-- Name: analysis_analyses fk_rails_3c57357702; Type: FK CONSTRAINT; Schema: public; Owner: -
--

ALTER TABLE ONLY public.analysis_analyses
    ADD CONSTRAINT fk_rails_3c57357702 FOREIGN KEY (project_id) REFERENCES public.projects(id);


--
-- Name: followers fk_rails_3d258d3942; Type: FK CONSTRAINT; Schema: public; Owner: -
--

ALTER TABLE ONLY public.followers
    ADD CONSTRAINT fk_rails_3d258d3942 FOREIGN KEY (user_id) REFERENCES public.users(id);


--
-- Name: email_campaigns_examples fk_rails_465d6356b2; Type: FK CONSTRAINT; Schema: public; Owner: -
--

ALTER TABLE ONLY public.email_campaigns_examples
    ADD CONSTRAINT fk_rails_465d6356b2 FOREIGN KEY (recipient_id) REFERENCES public.users(id);


--
-- Name: notifications fk_rails_46dd2ccfd1; Type: FK CONSTRAINT; Schema: public; Owner: -
--

ALTER TABLE ONLY public.notifications
    ADD CONSTRAINT fk_rails_46dd2ccfd1 FOREIGN KEY (phase_id) REFERENCES public.phases(id);


--
-- Name: notifications fk_rails_47abdd0847; Type: FK CONSTRAINT; Schema: public; Owner: -
--

ALTER TABLE ONLY public.notifications
    ADD CONSTRAINT fk_rails_47abdd0847 FOREIGN KEY (project_review_id) REFERENCES public.project_reviews(id);


--
-- Name: notifications fk_rails_4aea6afa11; Type: FK CONSTRAINT; Schema: public; Owner: -
--

ALTER TABLE ONLY public.notifications
    ADD CONSTRAINT fk_rails_4aea6afa11 FOREIGN KEY (recipient_id) REFERENCES public.users(id);


--
-- Name: analytics_dimension_projects_fact_visits fk_rails_4ecebb6e8a; Type: FK CONSTRAINT; Schema: public; Owner: -
--

ALTER TABLE ONLY public.analytics_dimension_projects_fact_visits
    ADD CONSTRAINT fk_rails_4ecebb6e8a FOREIGN KEY (fact_visit_id) REFERENCES public.analytics_fact_visits(id);


--
-- Name: permissions_custom_fields fk_rails_50335fc43f; Type: FK CONSTRAINT; Schema: public; Owner: -
--

ALTER TABLE ONLY public.permissions_custom_fields
    ADD CONSTRAINT fk_rails_50335fc43f FOREIGN KEY (custom_field_id) REFERENCES public.custom_fields(id);


--
-- Name: identities fk_rails_5373344100; Type: FK CONSTRAINT; Schema: public; Owner: -
--

ALTER TABLE ONLY public.identities
    ADD CONSTRAINT fk_rails_5373344100 FOREIGN KEY (user_id) REFERENCES public.users(id);


--
-- Name: notifications fk_rails_5471f55cd6; Type: FK CONSTRAINT; Schema: public; Owner: -
--

ALTER TABLE ONLY public.notifications
    ADD CONSTRAINT fk_rails_5471f55cd6 FOREIGN KEY (idea_id) REFERENCES public.ideas(id);


--
-- Name: notifications fk_rails_575368d182; Type: FK CONSTRAINT; Schema: public; Owner: -
--

ALTER TABLE ONLY public.notifications
    ADD CONSTRAINT fk_rails_575368d182 FOREIGN KEY (project_id) REFERENCES public.projects(id);


--
-- Name: ideas fk_rails_5ac7668cd3; Type: FK CONSTRAINT; Schema: public; Owner: -
--

ALTER TABLE ONLY public.ideas
    ADD CONSTRAINT fk_rails_5ac7668cd3 FOREIGN KEY (project_id) REFERENCES public.projects(id);


--
-- Name: idea_imports fk_rails_5ea1f11fd5; Type: FK CONSTRAINT; Schema: public; Owner: -
--

ALTER TABLE ONLY public.idea_imports
    ADD CONSTRAINT fk_rails_5ea1f11fd5 FOREIGN KEY (import_user_id) REFERENCES public.users(id);


--
-- Name: analysis_taggings fk_rails_604cfbcd8d; Type: FK CONSTRAINT; Schema: public; Owner: -
--

ALTER TABLE ONLY public.analysis_taggings
    ADD CONSTRAINT fk_rails_604cfbcd8d FOREIGN KEY (input_id) REFERENCES public.ideas(id);


--
-- Name: internal_comments fk_rails_617a7ea994; Type: FK CONSTRAINT; Schema: public; Owner: -
--

ALTER TABLE ONLY public.internal_comments
    ADD CONSTRAINT fk_rails_617a7ea994 FOREIGN KEY (author_id) REFERENCES public.users(id);


--
-- Name: idea_imports fk_rails_636c77bdd1; Type: FK CONSTRAINT; Schema: public; Owner: -
--

ALTER TABLE ONLY public.idea_imports
    ADD CONSTRAINT fk_rails_636c77bdd1 FOREIGN KEY (file_id) REFERENCES public.idea_import_files(id);


--
-- Name: notifications fk_rails_67be9591a3; Type: FK CONSTRAINT; Schema: public; Owner: -
--

ALTER TABLE ONLY public.notifications
    ADD CONSTRAINT fk_rails_67be9591a3 FOREIGN KEY (cosponsorship_id) REFERENCES public.cosponsorships(id);


--
-- Name: idea_imports fk_rails_67f00886f9; Type: FK CONSTRAINT; Schema: public; Owner: -
--

ALTER TABLE ONLY public.idea_imports
    ADD CONSTRAINT fk_rails_67f00886f9 FOREIGN KEY (idea_id) REFERENCES public.ideas(id);


--
-- Name: report_builder_reports fk_rails_6988c9886e; Type: FK CONSTRAINT; Schema: public; Owner: -
--

ALTER TABLE ONLY public.report_builder_reports
    ADD CONSTRAINT fk_rails_6988c9886e FOREIGN KEY (phase_id) REFERENCES public.phases(id);


--
-- Name: ideas fk_rails_6c9ab6d4f8; Type: FK CONSTRAINT; Schema: public; Owner: -
--

ALTER TABLE ONLY public.ideas
    ADD CONSTRAINT fk_rails_6c9ab6d4f8 FOREIGN KEY (manual_votes_last_updated_by_id) REFERENCES public.users(id);


--
-- Name: groups_permissions fk_rails_6fa6389d80; Type: FK CONSTRAINT; Schema: public; Owner: -
--

ALTER TABLE ONLY public.groups_permissions
    ADD CONSTRAINT fk_rails_6fa6389d80 FOREIGN KEY (permission_id) REFERENCES public.permissions(id);


--
-- Name: email_campaigns_campaigns_groups fk_rails_712f4ad915; Type: FK CONSTRAINT; Schema: public; Owner: -
--

ALTER TABLE ONLY public.email_campaigns_campaigns_groups
    ADD CONSTRAINT fk_rails_712f4ad915 FOREIGN KEY (campaign_id) REFERENCES public.email_campaigns_campaigns(id);


--
-- Name: ideas fk_rails_730408dafc; Type: FK CONSTRAINT; Schema: public; Owner: -
--

ALTER TABLE ONLY public.ideas
    ADD CONSTRAINT fk_rails_730408dafc FOREIGN KEY (idea_status_id) REFERENCES public.idea_statuses(id);


--
-- Name: groups_projects fk_rails_73e1dee5fd; Type: FK CONSTRAINT; Schema: public; Owner: -
--

ALTER TABLE ONLY public.groups_projects
    ADD CONSTRAINT fk_rails_73e1dee5fd FOREIGN KEY (project_id) REFERENCES public.projects(id);


--
-- Name: analysis_additional_custom_fields fk_rails_74744744a6; Type: FK CONSTRAINT; Schema: public; Owner: -
--

ALTER TABLE ONLY public.analysis_additional_custom_fields
    ADD CONSTRAINT fk_rails_74744744a6 FOREIGN KEY (analysis_id) REFERENCES public.analysis_analyses(id);


--
-- Name: analysis_questions fk_rails_74e779db86; Type: FK CONSTRAINT; Schema: public; Owner: -
--

ALTER TABLE ONLY public.analysis_questions
    ADD CONSTRAINT fk_rails_74e779db86 FOREIGN KEY (background_task_id) REFERENCES public.analysis_background_tasks(id);


--
-- Name: activities fk_rails_7e11bb717f; Type: FK CONSTRAINT; Schema: public; Owner: -
--

ALTER TABLE ONLY public.activities
    ADD CONSTRAINT fk_rails_7e11bb717f FOREIGN KEY (user_id) REFERENCES public.users(id);


--
-- Name: email_campaigns_campaign_email_commands fk_rails_7f284a4f09; Type: FK CONSTRAINT; Schema: public; Owner: -
--

ALTER TABLE ONLY public.email_campaigns_campaign_email_commands
    ADD CONSTRAINT fk_rails_7f284a4f09 FOREIGN KEY (recipient_id) REFERENCES public.users(id);


--
-- Name: comments fk_rails_7fbb3b1416; Type: FK CONSTRAINT; Schema: public; Owner: -
--

ALTER TABLE ONLY public.comments
    ADD CONSTRAINT fk_rails_7fbb3b1416 FOREIGN KEY (idea_id) REFERENCES public.ideas(id);


--
-- Name: polls_response_options fk_rails_80d00e60ae; Type: FK CONSTRAINT; Schema: public; Owner: -
--

ALTER TABLE ONLY public.polls_response_options
    ADD CONSTRAINT fk_rails_80d00e60ae FOREIGN KEY (option_id) REFERENCES public.polls_options(id);


--
-- Name: report_builder_reports fk_rails_81137213da; Type: FK CONSTRAINT; Schema: public; Owner: -
--

ALTER TABLE ONLY public.report_builder_reports
    ADD CONSTRAINT fk_rails_81137213da FOREIGN KEY (owner_id) REFERENCES public.users(id);


--
-- Name: projects_allowed_input_topics fk_rails_812b6d9149; Type: FK CONSTRAINT; Schema: public; Owner: -
--

ALTER TABLE ONLY public.projects_allowed_input_topics
    ADD CONSTRAINT fk_rails_812b6d9149 FOREIGN KEY (project_id) REFERENCES public.projects(id);


--
-- Name: projects_topics fk_rails_812b6d9149; Type: FK CONSTRAINT; Schema: public; Owner: -
--

ALTER TABLE ONLY public.projects_topics
    ADD CONSTRAINT fk_rails_812b6d9149 FOREIGN KEY (project_id) REFERENCES public.projects(id);


--
-- Name: notifications fk_rails_81c11ef894; Type: FK CONSTRAINT; Schema: public; Owner: -
--

ALTER TABLE ONLY public.notifications
    ADD CONSTRAINT fk_rails_81c11ef894 FOREIGN KEY (internal_comment_id) REFERENCES public.internal_comments(id);


--
-- Name: impact_tracking_pageviews fk_rails_82dc979276; Type: FK CONSTRAINT; Schema: public; Owner: -
--

ALTER TABLE ONLY public.impact_tracking_pageviews
    ADD CONSTRAINT fk_rails_82dc979276 FOREIGN KEY (project_id) REFERENCES public.projects(id);


--
-- Name: ideas_phases fk_rails_845d7ca944; Type: FK CONSTRAINT; Schema: public; Owner: -
--

ALTER TABLE ONLY public.ideas_phases
    ADD CONSTRAINT fk_rails_845d7ca944 FOREIGN KEY (idea_id) REFERENCES public.ideas(id);


--
-- Name: notifications fk_rails_849e0c7eb7; Type: FK CONSTRAINT; Schema: public; Owner: -
--

ALTER TABLE ONLY public.notifications
    ADD CONSTRAINT fk_rails_849e0c7eb7 FOREIGN KEY (spam_report_id) REFERENCES public.spam_reports(id);


--
-- Name: analysis_additional_custom_fields fk_rails_857115261d; Type: FK CONSTRAINT; Schema: public; Owner: -
--

ALTER TABLE ONLY public.analysis_additional_custom_fields
    ADD CONSTRAINT fk_rails_857115261d FOREIGN KEY (custom_field_id) REFERENCES public.custom_fields(id);


--
-- Name: email_campaigns_campaigns fk_rails_87e592c9f5; Type: FK CONSTRAINT; Schema: public; Owner: -
--

ALTER TABLE ONLY public.email_campaigns_campaigns
    ADD CONSTRAINT fk_rails_87e592c9f5 FOREIGN KEY (author_id) REFERENCES public.users(id);


--
-- Name: user_custom_fields_representativeness_ref_distributions fk_rails_8cabeff294; Type: FK CONSTRAINT; Schema: public; Owner: -
--

ALTER TABLE ONLY public.user_custom_fields_representativeness_ref_distributions
    ADD CONSTRAINT fk_rails_8cabeff294 FOREIGN KEY (custom_field_id) REFERENCES public.custom_fields(id);


--
-- Name: static_pages_topics fk_rails_8e3f01dacd; Type: FK CONSTRAINT; Schema: public; Owner: -
--

ALTER TABLE ONLY public.static_pages_topics
    ADD CONSTRAINT fk_rails_8e3f01dacd FOREIGN KEY (static_page_id) REFERENCES public.static_pages(id);


--
-- Name: areas_projects fk_rails_8fb43a173d; Type: FK CONSTRAINT; Schema: public; Owner: -
--

ALTER TABLE ONLY public.areas_projects
    ADD CONSTRAINT fk_rails_8fb43a173d FOREIGN KEY (project_id) REFERENCES public.projects(id);


--
-- Name: areas fk_rails_901fc7a65b; Type: FK CONSTRAINT; Schema: public; Owner: -
--

ALTER TABLE ONLY public.areas
    ADD CONSTRAINT fk_rails_901fc7a65b FOREIGN KEY (custom_field_option_id) REFERENCES public.custom_field_options(id);


--
-- Name: notifications fk_rails_9268535f02; Type: FK CONSTRAINT; Schema: public; Owner: -
--

ALTER TABLE ONLY public.notifications
    ADD CONSTRAINT fk_rails_9268535f02 FOREIGN KEY (comment_id) REFERENCES public.comments(id);


--
-- Name: notifications fk_rails_97eb4c3a35; Type: FK CONSTRAINT; Schema: public; Owner: -
--

ALTER TABLE ONLY public.notifications
    ADD CONSTRAINT fk_rails_97eb4c3a35 FOREIGN KEY (invite_id) REFERENCES public.invites(id);


--
-- Name: authoring_assistance_responses fk_rails_98155ccbce; Type: FK CONSTRAINT; Schema: public; Owner: -
--

ALTER TABLE ONLY public.authoring_assistance_responses
    ADD CONSTRAINT fk_rails_98155ccbce FOREIGN KEY (idea_id) REFERENCES public.ideas(id);


--
-- Name: memberships fk_rails_99326fb65d; Type: FK CONSTRAINT; Schema: public; Owner: -
--

ALTER TABLE ONLY public.memberships
    ADD CONSTRAINT fk_rails_99326fb65d FOREIGN KEY (user_id) REFERENCES public.users(id);


--
-- Name: analytics_fact_visits fk_rails_9b5a82cb55; Type: FK CONSTRAINT; Schema: public; Owner: -
--

ALTER TABLE ONLY public.analytics_fact_visits
    ADD CONSTRAINT fk_rails_9b5a82cb55 FOREIGN KEY (dimension_referrer_type_id) REFERENCES public.analytics_dimension_referrer_types(id);


--
-- Name: event_images fk_rails_9dd6f2f888; Type: FK CONSTRAINT; Schema: public; Owner: -
--

ALTER TABLE ONLY public.event_images
    ADD CONSTRAINT fk_rails_9dd6f2f888 FOREIGN KEY (event_id) REFERENCES public.events(id);


--
-- Name: areas_projects fk_rails_9ecfc9d2b9; Type: FK CONSTRAINT; Schema: public; Owner: -
--

ALTER TABLE ONLY public.areas_projects
    ADD CONSTRAINT fk_rails_9ecfc9d2b9 FOREIGN KEY (area_id) REFERENCES public.areas(id);


--
-- Name: notifications fk_rails_a2016447bc; Type: FK CONSTRAINT; Schema: public; Owner: -
--

ALTER TABLE ONLY public.notifications
    ADD CONSTRAINT fk_rails_a2016447bc FOREIGN KEY (initiating_user_id) REFERENCES public.users(id);


--
-- Name: notifications fk_rails_a2cfad997d; Type: FK CONSTRAINT; Schema: public; Owner: -
--

ALTER TABLE ONLY public.notifications
    ADD CONSTRAINT fk_rails_a2cfad997d FOREIGN KEY (official_feedback_id) REFERENCES public.official_feedbacks(id);


--
-- Name: analytics_fact_visits fk_rails_a34b51c948; Type: FK CONSTRAINT; Schema: public; Owner: -
--

ALTER TABLE ONLY public.analytics_fact_visits
    ADD CONSTRAINT fk_rails_a34b51c948 FOREIGN KEY (dimension_date_last_action_id) REFERENCES public.analytics_dimension_dates(date);


--
-- Name: event_files fk_rails_a590d6ddde; Type: FK CONSTRAINT; Schema: public; Owner: -
--

ALTER TABLE ONLY public.event_files
    ADD CONSTRAINT fk_rails_a590d6ddde FOREIGN KEY (event_id) REFERENCES public.events(id);


--
-- Name: groups_permissions fk_rails_a5c3527604; Type: FK CONSTRAINT; Schema: public; Owner: -
--

ALTER TABLE ONLY public.groups_permissions
    ADD CONSTRAINT fk_rails_a5c3527604 FOREIGN KEY (group_id) REFERENCES public.groups(id);


--
-- Name: ideas fk_rails_a7a91f1df3; Type: FK CONSTRAINT; Schema: public; Owner: -
--

ALTER TABLE ONLY public.ideas
    ADD CONSTRAINT fk_rails_a7a91f1df3 FOREIGN KEY (author_id) REFERENCES public.users(id);


--
-- Name: analytics_fact_visits fk_rails_a9aa810ecf; Type: FK CONSTRAINT; Schema: public; Owner: -
--

ALTER TABLE ONLY public.analytics_fact_visits
    ADD CONSTRAINT fk_rails_a9aa810ecf FOREIGN KEY (dimension_date_first_action_id) REFERENCES public.analytics_dimension_dates(date);


--
-- Name: memberships fk_rails_aaf389f138; Type: FK CONSTRAINT; Schema: public; Owner: -
--

ALTER TABLE ONLY public.memberships
    ADD CONSTRAINT fk_rails_aaf389f138 FOREIGN KEY (group_id) REFERENCES public.groups(id);


--
-- Name: maps_layers fk_rails_abbf8658b2; Type: FK CONSTRAINT; Schema: public; Owner: -
--

ALTER TABLE ONLY public.maps_layers
    ADD CONSTRAINT fk_rails_abbf8658b2 FOREIGN KEY (map_config_id) REFERENCES public.maps_map_configs(id);


--
-- Name: project_reviews fk_rails_ac7bc0a42f; Type: FK CONSTRAINT; Schema: public; Owner: -
--

ALTER TABLE ONLY public.project_reviews
    ADD CONSTRAINT fk_rails_ac7bc0a42f FOREIGN KEY (project_id) REFERENCES public.projects(id);


--
-- Name: analysis_tags fk_rails_afc2d02258; Type: FK CONSTRAINT; Schema: public; Owner: -
--

ALTER TABLE ONLY public.analysis_tags
    ADD CONSTRAINT fk_rails_afc2d02258 FOREIGN KEY (analysis_id) REFERENCES public.analysis_analyses(id);


--
-- Name: phases fk_rails_b0efe660f5; Type: FK CONSTRAINT; Schema: public; Owner: -
--

ALTER TABLE ONLY public.phases
    ADD CONSTRAINT fk_rails_b0efe660f5 FOREIGN KEY (project_id) REFERENCES public.projects(id);


--
-- Name: baskets fk_rails_b3d04c10d5; Type: FK CONSTRAINT; Schema: public; Owner: -
--

ALTER TABLE ONLY public.baskets
    ADD CONSTRAINT fk_rails_b3d04c10d5 FOREIGN KEY (user_id) REFERENCES public.users(id);


--
-- Name: custom_field_options fk_rails_b48da9e6c7; Type: FK CONSTRAINT; Schema: public; Owner: -
--

ALTER TABLE ONLY public.custom_field_options
    ADD CONSTRAINT fk_rails_b48da9e6c7 FOREIGN KEY (custom_field_id) REFERENCES public.custom_fields(id);


--
-- Name: official_feedbacks fk_rails_b4a1624855; Type: FK CONSTRAINT; Schema: public; Owner: -
--

ALTER TABLE ONLY public.official_feedbacks
    ADD CONSTRAINT fk_rails_b4a1624855 FOREIGN KEY (idea_id) REFERENCES public.ideas(id);


--
-- Name: notifications fk_rails_b894d506a0; Type: FK CONSTRAINT; Schema: public; Owner: -
--

ALTER TABLE ONLY public.notifications
    ADD CONSTRAINT fk_rails_b894d506a0 FOREIGN KEY (basket_id) REFERENCES public.baskets(id);


--
-- Name: polls_options fk_rails_bb813b4549; Type: FK CONSTRAINT; Schema: public; Owner: -
--

ALTER TABLE ONLY public.polls_options
    ADD CONSTRAINT fk_rails_bb813b4549 FOREIGN KEY (question_id) REFERENCES public.polls_questions(id);


--
-- Name: ideas_phases fk_rails_bd36415a82; Type: FK CONSTRAINT; Schema: public; Owner: -
--

ALTER TABLE ONLY public.ideas_phases
    ADD CONSTRAINT fk_rails_bd36415a82 FOREIGN KEY (phase_id) REFERENCES public.phases(id);


--
-- Name: analysis_background_tasks fk_rails_bde9116e72; Type: FK CONSTRAINT; Schema: public; Owner: -
--

ALTER TABLE ONLY public.analysis_background_tasks
    ADD CONSTRAINT fk_rails_bde9116e72 FOREIGN KEY (analysis_id) REFERENCES public.analysis_analyses(id);


--
-- Name: project_files fk_rails_c26fbba4b3; Type: FK CONSTRAINT; Schema: public; Owner: -
--

ALTER TABLE ONLY public.project_files
    ADD CONSTRAINT fk_rails_c26fbba4b3 FOREIGN KEY (project_id) REFERENCES public.projects(id);


--
-- Name: ideas fk_rails_c32c787647; Type: FK CONSTRAINT; Schema: public; Owner: -
--

ALTER TABLE ONLY public.ideas
    ADD CONSTRAINT fk_rails_c32c787647 FOREIGN KEY (assignee_id) REFERENCES public.users(id);


--
-- Name: idea_images fk_rails_c349bb4ac3; Type: FK CONSTRAINT; Schema: public; Owner: -
--

ALTER TABLE ONLY public.idea_images
    ADD CONSTRAINT fk_rails_c349bb4ac3 FOREIGN KEY (idea_id) REFERENCES public.ideas(id);


--
-- Name: custom_field_matrix_statements fk_rails_c379cdcd80; Type: FK CONSTRAINT; Schema: public; Owner: -
--

ALTER TABLE ONLY public.custom_field_matrix_statements
    ADD CONSTRAINT fk_rails_c379cdcd80 FOREIGN KEY (custom_field_id) REFERENCES public.custom_fields(id);


--
-- Name: notifications fk_rails_c76d81b062; Type: FK CONSTRAINT; Schema: public; Owner: -
--

ALTER TABLE ONLY public.notifications
    ADD CONSTRAINT fk_rails_c76d81b062 FOREIGN KEY (inappropriate_content_flag_id) REFERENCES public.flag_inappropriate_content_inappropriate_content_flags(id);


--
-- Name: email_campaigns_deliveries fk_rails_c87ec11171; Type: FK CONSTRAINT; Schema: public; Owner: -
--

ALTER TABLE ONLY public.email_campaigns_deliveries
    ADD CONSTRAINT fk_rails_c87ec11171 FOREIGN KEY (campaign_id) REFERENCES public.email_campaigns_campaigns(id);


--
-- Name: idea_import_files fk_rails_c93392afae; Type: FK CONSTRAINT; Schema: public; Owner: -
--

ALTER TABLE ONLY public.idea_import_files
    ADD CONSTRAINT fk_rails_c93392afae FOREIGN KEY (project_id) REFERENCES public.projects(id);


--
-- Name: reactions fk_rails_c9b3bef597; Type: FK CONSTRAINT; Schema: public; Owner: -
--

ALTER TABLE ONLY public.reactions
    ADD CONSTRAINT fk_rails_c9b3bef597 FOREIGN KEY (user_id) REFERENCES public.users(id);


--
-- Name: analysis_insights fk_rails_cc6c7b26fc; Type: FK CONSTRAINT; Schema: public; Owner: -
--

ALTER TABLE ONLY public.analysis_insights
    ADD CONSTRAINT fk_rails_cc6c7b26fc FOREIGN KEY (analysis_id) REFERENCES public.analysis_analyses(id);


--
-- Name: analysis_taggings fk_rails_cc8b68bfb4; Type: FK CONSTRAINT; Schema: public; Owner: -
--

ALTER TABLE ONLY public.analysis_taggings
    ADD CONSTRAINT fk_rails_cc8b68bfb4 FOREIGN KEY (tag_id) REFERENCES public.analysis_tags(id);


--
-- Name: analytics_dimension_locales_fact_visits fk_rails_cd2a592e7b; Type: FK CONSTRAINT; Schema: public; Owner: -
--

ALTER TABLE ONLY public.analytics_dimension_locales_fact_visits
    ADD CONSTRAINT fk_rails_cd2a592e7b FOREIGN KEY (fact_visit_id) REFERENCES public.analytics_fact_visits(id);


--
-- Name: static_page_files fk_rails_d0209b82ff; Type: FK CONSTRAINT; Schema: public; Owner: -
--

ALTER TABLE ONLY public.static_page_files
    ADD CONSTRAINT fk_rails_d0209b82ff FOREIGN KEY (static_page_id) REFERENCES public.static_pages(id);


--
-- Name: projects fk_rails_d1892257e3; Type: FK CONSTRAINT; Schema: public; Owner: -
--

ALTER TABLE ONLY public.projects
    ADD CONSTRAINT fk_rails_d1892257e3 FOREIGN KEY (default_assignee_id) REFERENCES public.users(id);


--
-- Name: groups_projects fk_rails_d6353758d5; Type: FK CONSTRAINT; Schema: public; Owner: -
--

ALTER TABLE ONLY public.groups_projects
    ADD CONSTRAINT fk_rails_d6353758d5 FOREIGN KEY (group_id) REFERENCES public.groups(id);


--
-- Name: projects_allowed_input_topics fk_rails_db7813bfef; Type: FK CONSTRAINT; Schema: public; Owner: -
--

ALTER TABLE ONLY public.projects_allowed_input_topics
    ADD CONSTRAINT fk_rails_db7813bfef FOREIGN KEY (topic_id) REFERENCES public.topics(id);


--
-- Name: projects_topics fk_rails_db7813bfef; Type: FK CONSTRAINT; Schema: public; Owner: -
--

ALTER TABLE ONLY public.projects_topics
    ADD CONSTRAINT fk_rails_db7813bfef FOREIGN KEY (topic_id) REFERENCES public.topics(id);


--
-- Name: analysis_summaries fk_rails_dbd13460f0; Type: FK CONSTRAINT; Schema: public; Owner: -
--

ALTER TABLE ONLY public.analysis_summaries
    ADD CONSTRAINT fk_rails_dbd13460f0 FOREIGN KEY (background_task_id) REFERENCES public.analysis_background_tasks(id);


--
-- Name: project_folders_files fk_rails_dc7aeb6534; Type: FK CONSTRAINT; Schema: public; Owner: -
--

ALTER TABLE ONLY public.project_folders_files
    ADD CONSTRAINT fk_rails_dc7aeb6534 FOREIGN KEY (project_folder_id) REFERENCES public.project_folders_folders(id);


--
-- Name: project_folders_images fk_rails_dcbc962cfe; Type: FK CONSTRAINT; Schema: public; Owner: -
--

ALTER TABLE ONLY public.project_folders_images
    ADD CONSTRAINT fk_rails_dcbc962cfe FOREIGN KEY (project_folder_id) REFERENCES public.project_folders_folders(id);


--
-- Name: impact_tracking_pageviews fk_rails_dd3b2cc184; Type: FK CONSTRAINT; Schema: public; Owner: -
--

ALTER TABLE ONLY public.impact_tracking_pageviews
    ADD CONSTRAINT fk_rails_dd3b2cc184 FOREIGN KEY (session_id) REFERENCES public.impact_tracking_sessions(id);


--
-- Name: official_feedbacks fk_rails_ddd7e21dfa; Type: FK CONSTRAINT; Schema: public; Owner: -
--

ALTER TABLE ONLY public.official_feedbacks
    ADD CONSTRAINT fk_rails_ddd7e21dfa FOREIGN KEY (user_id) REFERENCES public.users(id);


--
-- Name: project_reviews fk_rails_de7c38cbc4; Type: FK CONSTRAINT; Schema: public; Owner: -
--

ALTER TABLE ONLY public.project_reviews
    ADD CONSTRAINT fk_rails_de7c38cbc4 FOREIGN KEY (reviewer_id) REFERENCES public.users(id);


--
-- Name: baskets_ideas fk_rails_dfb57cbce2; Type: FK CONSTRAINT; Schema: public; Owner: -
--

ALTER TABLE ONLY public.baskets_ideas
    ADD CONSTRAINT fk_rails_dfb57cbce2 FOREIGN KEY (basket_id) REFERENCES public.baskets(id);


--
-- Name: permissions_custom_fields fk_rails_e211dc8f99; Type: FK CONSTRAINT; Schema: public; Owner: -
--

ALTER TABLE ONLY public.permissions_custom_fields
    ADD CONSTRAINT fk_rails_e211dc8f99 FOREIGN KEY (permission_id) REFERENCES public.permissions(id);


--
-- Name: analysis_comments_summaries fk_rails_e51f754cf7; Type: FK CONSTRAINT; Schema: public; Owner: -
--

ALTER TABLE ONLY public.analysis_comments_summaries
    ADD CONSTRAINT fk_rails_e51f754cf7 FOREIGN KEY (idea_id) REFERENCES public.ideas(id);


--
-- Name: nav_bar_items fk_rails_e8076fb9f6; Type: FK CONSTRAINT; Schema: public; Owner: -
--

ALTER TABLE ONLY public.nav_bar_items
    ADD CONSTRAINT fk_rails_e8076fb9f6 FOREIGN KEY (project_id) REFERENCES public.projects(id);


--
-- Name: polls_response_options fk_rails_e871bf6e26; Type: FK CONSTRAINT; Schema: public; Owner: -
--

ALTER TABLE ONLY public.polls_response_options
    ADD CONSTRAINT fk_rails_e871bf6e26 FOREIGN KEY (response_id) REFERENCES public.polls_responses(id);


--
-- Name: static_pages_topics fk_rails_edc8786515; Type: FK CONSTRAINT; Schema: public; Owner: -
--

ALTER TABLE ONLY public.static_pages_topics
    ADD CONSTRAINT fk_rails_edc8786515 FOREIGN KEY (topic_id) REFERENCES public.topics(id);


--
-- Name: idea_files fk_rails_efb12f53ad; Type: FK CONSTRAINT; Schema: public; Owner: -
--

ALTER TABLE ONLY public.idea_files
    ADD CONSTRAINT fk_rails_efb12f53ad FOREIGN KEY (idea_id) REFERENCES public.ideas(id);


--
-- Name: notifications fk_rails_f1d8986d29; Type: FK CONSTRAINT; Schema: public; Owner: -
--

ALTER TABLE ONLY public.notifications
    ADD CONSTRAINT fk_rails_f1d8986d29 FOREIGN KEY (idea_status_id) REFERENCES public.idea_statuses(id);


--
-- Name: report_builder_published_graph_data_units fk_rails_f21a19c203; Type: FK CONSTRAINT; Schema: public; Owner: -
--

ALTER TABLE ONLY public.report_builder_published_graph_data_units
    ADD CONSTRAINT fk_rails_f21a19c203 FOREIGN KEY (report_id) REFERENCES public.report_builder_reports(id);


--
-- Name: cosponsorships fk_rails_f32533b783; Type: FK CONSTRAINT; Schema: public; Owner: -
--

ALTER TABLE ONLY public.cosponsorships
    ADD CONSTRAINT fk_rails_f32533b783 FOREIGN KEY (user_id) REFERENCES public.users(id);


--
-- Name: comments fk_rails_f44b1e3c8a; Type: FK CONSTRAINT; Schema: public; Owner: -
--

ALTER TABLE ONLY public.comments
    ADD CONSTRAINT fk_rails_f44b1e3c8a FOREIGN KEY (author_id) REFERENCES public.users(id);


--
-- Name: events_attendances fk_rails_fba307ba3b; Type: FK CONSTRAINT; Schema: public; Owner: -
--

ALTER TABLE ONLY public.events_attendances
    ADD CONSTRAINT fk_rails_fba307ba3b FOREIGN KEY (event_id) REFERENCES public.events(id);


--
-- Name: ideas_topics fk_rails_fd874ecf4b; Type: FK CONSTRAINT; Schema: public; Owner: -
--

ALTER TABLE ONLY public.ideas_topics
    ADD CONSTRAINT fk_rails_fd874ecf4b FOREIGN KEY (idea_id) REFERENCES public.ideas(id);


--
-- Name: project_reviews fk_rails_fdbeb12ddd; Type: FK CONSTRAINT; Schema: public; Owner: -
--

ALTER TABLE ONLY public.project_reviews
    ADD CONSTRAINT fk_rails_fdbeb12ddd FOREIGN KEY (requester_id) REFERENCES public.users(id);


--
-- Name: ideas_topics fk_rails_ff1788eb50; Type: FK CONSTRAINT; Schema: public; Owner: -
--

ALTER TABLE ONLY public.ideas_topics
    ADD CONSTRAINT fk_rails_ff1788eb50 FOREIGN KEY (topic_id) REFERENCES public.topics(id);


--
-- PostgreSQL database dump complete
--

SET search_path TO public,shared_extensions;

INSERT INTO "schema_migrations" (version) VALUES
<<<<<<< HEAD
('20250317825496'),
('20250311141109'),
('20250307924725'),
=======
('20250311141109'),
>>>>>>> 1936ce42
('20250305111507'),
('20250224150953'),
('20250220161323'),
('20250219104523'),
('20250218094339'),
('20250217295025'),
('20250210181753'),
('20250204143605'),
('20250120125531'),
('20250117121004'),
('20241230172612'),
('20241230165518'),
('20241230165323'),
('20241227103433'),
('20241226093506'),
('20241224115952'),
('20241204144321'),
('20241204133717'),
('20241203151945'),
('20241127093339'),
('20241127074734'),
('20241125094100'),
('20241125094000'),
('20241115141717'),
('20241115141553'),
('20241112110758'),
('20241105081014'),
('20241105053934'),
('20241105053818'),
('20241029080612'),
('20241028162618'),
('20241024110349'),
('20241022101049'),
('20241016201503'),
('20241011816395'),
('20241011101454'),
('20241008143004'),
('20241002200522'),
('20241001101704'),
('20240926175000'),
('20240923112801'),
('20240923112800'),
('20240917181018'),
('20240911143007'),
('20240829185625'),
('20240826083227'),
('20240821135150'),
('20240814163522'),
('20240814133336'),
('20240812115140'),
('20240806161121'),
('20240805121645'),
('20240731223530'),
('20240731181623'),
('20240730093933'),
('20240729141927'),
('20240722090955'),
('20240710101033'),
('202407081751'),
('20240612134240'),
('20240606112752'),
('20240516113700'),
('20240510103700'),
('20240508133950'),
('20240508124400'),
('20240504212048'),
('20240419100508'),
('20240418081854'),
('20240417150820'),
('20240417064819'),
('20240409150000'),
('20240328141200'),
('20240305122502'),
('20240301120023'),
('20240229195843'),
('20240228145938'),
('20240227092300'),
('20240226170510'),
('20240221145522'),
('20240219104431'),
('20240219104430'),
('20240214125557'),
('20240212133704'),
('20240206165004'),
('20240201141520'),
('20240130170644'),
('20240130142750'),
('20240126122702'),
('20240124173411'),
('20240123102956'),
('20240115142433'),
('20240112103545'),
('20231214100537'),
('20231212151032'),
('20231130093345'),
('20231124114112'),
('20231124112723'),
('20231124090234'),
('20231123173159'),
('20231123161330'),
('20231123141534'),
('20231120090516'),
('20231110112415'),
('20231109101517'),
('20231103094549'),
('20231031175023'),
('20231024082513'),
('20231018083110'),
('20231003095622'),
('20230927135924'),
('20230915391649'),
('20230913121819'),
('20230911121820'),
('20230906104541'),
('20230825121819'),
('20230825121818'),
('20230823204209'),
('20230817134213'),
('20230817133411'),
('20230816104548'),
('20230815182301'),
('20230815119289'),
('20230815085922'),
('20230814115846'),
('20230811123114'),
('20230804142723'),
('20230803112021'),
('20230801141534'),
('20230801135355'),
('20230801095755'),
('20230728160743'),
('20230728130913'),
('20230727145653'),
('20230727090914'),
('20230726160134'),
('20230726150159'),
('20230725142113'),
('20230725121109'),
('20230719221540'),
('20230719221539'),
('20230718214736'),
('20230718124121'),
('20230718121501'),
('20230710143815'),
('20230705172856'),
('20230703175732'),
('20230703112343'),
('20230629120434'),
('20230629095724'),
('20230623085057'),
('20230622132238'),
('20230621144312'),
('20230621091448'),
('20230620114801'),
('20230616134441'),
('20230609161522'),
('20230608120425'),
('20230608120051'),
('20230607162320'),
('20230607142901'),
('20230606132255'),
('20230605133845'),
('20230601085753'),
('20230524151508'),
('20230524085443'),
('20230519085843'),
('20230518133943'),
('20230518094411'),
('20230517145937'),
('20230517064632'),
('20230516150847'),
('20230516135820'),
('20230405162820'),
('20230403145652'),
('20230321153659'),
('20230314110825'),
('20230307101320'),
('20230213120148'),
('20230208142802'),
('20230206090743'),
('20230131143907'),
('20230131122140'),
('20230131091656'),
('20230127201927'),
('20221205112729'),
('20221205095831'),
('20221202110054'),
('20221118094022'),
('20221115113353'),
('20221114094435'),
('20221111132019'),
('20221110105544'),
('20221107124858'),
('20221103153024'),
('20221028082913'),
('20221027170719'),
('20221027125738'),
('20221025131832'),
('20221025100507'),
('20221021140619'),
('20221018135644'),
('20221011092349'),
('20221006100512'),
('20221006095042'),
('20221006071220'),
('20221001123808'),
('20220929125457'),
('20220929125456'),
('20220927114325'),
('20220927091942'),
('20220906074349'),
('20220831171634'),
('20220831142106'),
('20220831102114'),
('20220830144847'),
('20220826025846'),
('20220826025845'),
('20220826025844'),
('20220826025843'),
('20220826025842'),
('20220826025841'),
('20220826025840'),
('20220822140950'),
('20220822140949'),
('20220818165037'),
('20220810084347'),
('20220808074431'),
('20220719103052'),
('20220713141438'),
('20220707102050'),
('20220630084221'),
('20220620101315'),
('20220615095516'),
('20220614135644'),
('20220610072149'),
('20220531123916'),
('20220523110954'),
('20220415074726'),
('20220407131522'),
('20220324073642'),
('20220308184000'),
('20220302143958'),
('20220214110500'),
('20220211143841'),
('20220207103216'),
('20220126110341'),
('20220120154239'),
('20220114095033'),
('20220112081701'),
('20212006161358'),
('20212006161357'),
('20211906161362'),
('20211906161361'),
('20211906161360'),
('20211906161359'),
('20211806161357'),
('20211806161356'),
('20211806161355'),
('20211806161354'),
('20210902121357'),
('20210902121356'),
('20210902121355'),
('20210722110109'),
('20210624163536'),
('20210619133856'),
('20210601061247'),
('20210521101107'),
('20210518143118'),
('20210512094502'),
('20210506151054'),
('20210430154637'),
('20210413172107'),
('20210402103419'),
('20210324181814'),
('20210324181315'),
('20210324164740'),
('20210324164613'),
('20210319161957'),
('20210319100008'),
('20210317114361'),
('20210317114360'),
('20210316113654'),
('20210312123927'),
('20210304203413'),
('20210217112905'),
('20210211144443'),
('20210127112937'),
('20210127112825'),
('20210127112755'),
('20210127105555'),
('20210119144531'),
('20210112155555'),
('20201217170635'),
('20201204134337'),
('20201130161115'),
('20201127160903'),
('20201120190900'),
('20201120173700'),
('20201116092907'),
('20201116092906'),
('20201102093045'),
('20201029180155'),
('20201022160000'),
('20201018122834'),
('20201015180356'),
('20201014180247'),
('20201007102916'),
('20201001174500'),
('20200911150057'),
('20200902151045'),
('20200820141351'),
('20200807132541'),
('20200805132331'),
('20200527094026'),
('20200527093956'),
('20200519164633'),
('20200423123927'),
('20200325160114'),
('20200319101312'),
('20200318220615'),
('20200318220614'),
('20200316155355'),
('20200316142822'),
('20200316142821'),
('20200316142820'),
('20200311132551'),
('20200310101259'),
('20200306160918'),
('20200226124456'),
('20200213001613'),
('20200206165218'),
('20200206162013'),
('20200206081103'),
('20200131133006'),
('20200131130350'),
('20200131124534'),
('20200109163736'),
('20191218161144'),
('20191213130342'),
('20191213112024'),
('20191211104007'),
('20191210205216'),
('20191209183623'),
('20191209135917'),
('20191114092523'),
('20191023121111'),
('20191014135916'),
('20191008115234'),
('20190909124938'),
('20190909124937'),
('20190906093107'),
('20190905123110'),
('20190905123108'),
('20190904135344'),
('20190904135343'),
('20190816143358'),
('20190730131947'),
('20190724095644'),
('20190701091036'),
('20190607132326'),
('20190605125206'),
('20190604135000'),
('20190603142853'),
('20190603141415'),
('20190603135926'),
('20190603100803'),
('20190603100709'),
('20190531143638'),
('20190528101954'),
('20190527091133'),
('20190325155516'),
('20190325142711'),
('20190318145229'),
('20190313091027'),
('20190312154517'),
('20190220152327'),
('20190215155920'),
('20190211134223'),
('20190211103921'),
('20190129100321'),
('20190124094814'),
('20190107123605'),
('20181210113428'),
('20181205134744'),
('20181022092934'),
('20181011143305'),
('20180920155127'),
('20180920155012'),
('20180919144612'),
('20180913155502'),
('20180913085920'),
('20180913085107'),
('20180912135727'),
('20180829162620'),
('20180824094903'),
('20180815114124'),
('20180815114123'),
('20180815114122'),
('20180815114121'),
('20180813093429'),
('20180809134021'),
('20180809133236'),
('20180801130039'),
('20180705085133'),
('20180610165230'),
('20180516143348'),
('20180424190024'),
('20180424190023'),
('20180423123634'),
('20180423123610'),
('20180423123552'),
('20180423120217'),
('20180412140227'),
('20180405195146'),
('20180405090646'),
('20180404092302'),
('20180328123240'),
('20180327132833'),
('20180327085216'),
('20180309160219'),
('20180307132304'),
('20180302145039'),
('20180302100342'),
('20180221143137'),
('20180220144702'),
('20180220142344'),
('20180215130118'),
('20180215090033'),
('20180209161249'),
('20180206132516'),
('20180118125241'),
('20180117105551'),
('20180117103530'),
('20180108153406'),
('20180108144119'),
('20180108144026'),
('20180108134711'),
('20180103163513'),
('20171221145649'),
('20171218134052'),
('20171209082850'),
('20171204155602'),
('20171127103900'),
('20171117155422'),
('20171117114456'),
('20171115092024'),
('20171113100102'),
('20171106212610'),
('20171101102506'),
('20171031131310'),
('20171029143741'),
('20171023192224'),
('20171022182428'),
('20171020101837'),
('20171010114644'),
('20171010114629'),
('20171010091219'),
('20170918101800'),
('20170719172958'),
('20170719160834'),
('20170718121258'),
('20170718095819'),
('20170705093317'),
('20170705093051'),
('20170704729304'),
('20170703234313'),
('20170620083943'),
('20170620074738'),
('20170607123146'),
('20170602105428'),
('20170531144653'),
('20170525125712'),
('20170520134018'),
('20170520132308'),
('20170509093623'),
('20170503161621'),
('20170424201042'),
('20170418104454'),
('20170415160722'),
('20170410152320'),
('20170407113052'),
('20170330122943'),
('20170319000059'),
('20170318181018'),
('20170318155729'),
('20170318144700'),
('20170318143940'),
('20170318141825'),
('20170317151309'),
('20170317133413'),
('20170314053812'),
('20170302155043'),
('20170301182502');
<|MERGE_RESOLUTION|>--- conflicted
+++ resolved
@@ -1594,11 +1594,7 @@
     manual_voters_amount integer,
     manual_voters_last_updated_by_id uuid,
     manual_voters_last_updated_at timestamp(6) without time zone,
-<<<<<<< HEAD
     survey_popup_frequency integer
-=======
-    user_fields_in_form boolean DEFAULT false NOT NULL
->>>>>>> 1936ce42
 );
 
 
@@ -2148,11 +2144,8 @@
     linear_scale_label_10_multiloc jsonb DEFAULT '{}'::jsonb NOT NULL,
     linear_scale_label_11_multiloc jsonb DEFAULT '{}'::jsonb NOT NULL,
     ask_follow_up boolean DEFAULT false NOT NULL,
-<<<<<<< HEAD
     page_button_label_multiloc jsonb DEFAULT '{}'::jsonb NOT NULL,
     page_button_link character varying,
-=======
->>>>>>> 1936ce42
     question_category character varying
 );
 
@@ -6943,16 +6936,11 @@
 SET search_path TO public,shared_extensions;
 
 INSERT INTO "schema_migrations" (version) VALUES
-<<<<<<< HEAD
 ('20250317825496'),
 ('20250311141109'),
 ('20250307924725'),
-=======
-('20250311141109'),
->>>>>>> 1936ce42
 ('20250305111507'),
 ('20250224150953'),
-('20250220161323'),
 ('20250219104523'),
 ('20250218094339'),
 ('20250217295025'),
