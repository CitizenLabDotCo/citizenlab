SET statement_timeout = 0;
SET lock_timeout = 0;
SET idle_in_transaction_session_timeout = 0;
SET client_encoding = 'UTF8';
SET standard_conforming_strings = on;
SELECT pg_catalog.set_config('search_path', '', false);
SET check_function_bodies = false;
SET xmloption = content;
SET client_min_messages = warning;
SET row_security = off;

ALTER TABLE IF EXISTS ONLY public.ideas_topics DROP CONSTRAINT IF EXISTS fk_rails_ff1788eb50;
ALTER TABLE IF EXISTS ONLY public.ideas_topics DROP CONSTRAINT IF EXISTS fk_rails_fd874ecf4b;
ALTER TABLE IF EXISTS ONLY public.events_attendances DROP CONSTRAINT IF EXISTS fk_rails_fba307ba3b;
ALTER TABLE IF EXISTS ONLY public.comments DROP CONSTRAINT IF EXISTS fk_rails_f44b1e3c8a;
ALTER TABLE IF EXISTS ONLY public.report_builder_published_graph_data_units DROP CONSTRAINT IF EXISTS fk_rails_f21a19c203;
ALTER TABLE IF EXISTS ONLY public.idea_files DROP CONSTRAINT IF EXISTS fk_rails_efb12f53ad;
ALTER TABLE IF EXISTS ONLY public.static_pages_topics DROP CONSTRAINT IF EXISTS fk_rails_edc8786515;
ALTER TABLE IF EXISTS ONLY public.areas_ideas DROP CONSTRAINT IF EXISTS fk_rails_e96a71e39f;
ALTER TABLE IF EXISTS ONLY public.polls_response_options DROP CONSTRAINT IF EXISTS fk_rails_e871bf6e26;
ALTER TABLE IF EXISTS ONLY public.cosponsors_initiatives DROP CONSTRAINT IF EXISTS fk_rails_e48253715f;
ALTER TABLE IF EXISTS ONLY public.permissions_custom_fields DROP CONSTRAINT IF EXISTS fk_rails_e211dc8f99;
ALTER TABLE IF EXISTS ONLY public.baskets_ideas DROP CONSTRAINT IF EXISTS fk_rails_dfb57cbce2;
ALTER TABLE IF EXISTS ONLY public.official_feedbacks DROP CONSTRAINT IF EXISTS fk_rails_ddd7e21dfa;
ALTER TABLE IF EXISTS ONLY public.project_folders_images DROP CONSTRAINT IF EXISTS fk_rails_dcbc962cfe;
ALTER TABLE IF EXISTS ONLY public.project_folders_files DROP CONSTRAINT IF EXISTS fk_rails_dc7aeb6534;
ALTER TABLE IF EXISTS ONLY public.analysis_summaries DROP CONSTRAINT IF EXISTS fk_rails_dbd13460f0;
ALTER TABLE IF EXISTS ONLY public.projects_topics DROP CONSTRAINT IF EXISTS fk_rails_db7813bfef;
ALTER TABLE IF EXISTS ONLY public.projects_allowed_input_topics DROP CONSTRAINT IF EXISTS fk_rails_db7813bfef;
ALTER TABLE IF EXISTS ONLY public.groups_projects DROP CONSTRAINT IF EXISTS fk_rails_d6353758d5;
ALTER TABLE IF EXISTS ONLY public.projects DROP CONSTRAINT IF EXISTS fk_rails_d1892257e3;
ALTER TABLE IF EXISTS ONLY public.static_page_files DROP CONSTRAINT IF EXISTS fk_rails_d0209b82ff;
ALTER TABLE IF EXISTS ONLY public.analytics_dimension_locales_fact_visits DROP CONSTRAINT IF EXISTS fk_rails_cd2a592e7b;
ALTER TABLE IF EXISTS ONLY public.analysis_taggings DROP CONSTRAINT IF EXISTS fk_rails_cc8b68bfb4;
ALTER TABLE IF EXISTS ONLY public.analysis_insights DROP CONSTRAINT IF EXISTS fk_rails_cc6c7b26fc;
ALTER TABLE IF EXISTS ONLY public.reactions DROP CONSTRAINT IF EXISTS fk_rails_c9b3bef597;
ALTER TABLE IF EXISTS ONLY public.idea_import_files DROP CONSTRAINT IF EXISTS fk_rails_c93392afae;
ALTER TABLE IF EXISTS ONLY public.email_campaigns_deliveries DROP CONSTRAINT IF EXISTS fk_rails_c87ec11171;
ALTER TABLE IF EXISTS ONLY public.notifications DROP CONSTRAINT IF EXISTS fk_rails_c76d81b062;
ALTER TABLE IF EXISTS ONLY public.idea_images DROP CONSTRAINT IF EXISTS fk_rails_c349bb4ac3;
ALTER TABLE IF EXISTS ONLY public.ideas DROP CONSTRAINT IF EXISTS fk_rails_c32c787647;
ALTER TABLE IF EXISTS ONLY public.project_files DROP CONSTRAINT IF EXISTS fk_rails_c26fbba4b3;
ALTER TABLE IF EXISTS ONLY public.analysis_background_tasks DROP CONSTRAINT IF EXISTS fk_rails_bde9116e72;
ALTER TABLE IF EXISTS ONLY public.ideas_phases DROP CONSTRAINT IF EXISTS fk_rails_bd36415a82;
ALTER TABLE IF EXISTS ONLY public.polls_options DROP CONSTRAINT IF EXISTS fk_rails_bb813b4549;
ALTER TABLE IF EXISTS ONLY public.notifications DROP CONSTRAINT IF EXISTS fk_rails_b894d506a0;
ALTER TABLE IF EXISTS ONLY public.custom_field_options DROP CONSTRAINT IF EXISTS fk_rails_b48da9e6c7;
ALTER TABLE IF EXISTS ONLY public.baskets DROP CONSTRAINT IF EXISTS fk_rails_b3d04c10d5;
ALTER TABLE IF EXISTS ONLY public.phases DROP CONSTRAINT IF EXISTS fk_rails_b0efe660f5;
ALTER TABLE IF EXISTS ONLY public.analysis_tags DROP CONSTRAINT IF EXISTS fk_rails_afc2d02258;
ALTER TABLE IF EXISTS ONLY public.maps_layers DROP CONSTRAINT IF EXISTS fk_rails_abbf8658b2;
ALTER TABLE IF EXISTS ONLY public.memberships DROP CONSTRAINT IF EXISTS fk_rails_aaf389f138;
ALTER TABLE IF EXISTS ONLY public.analytics_fact_visits DROP CONSTRAINT IF EXISTS fk_rails_a9aa810ecf;
ALTER TABLE IF EXISTS ONLY public.ideas DROP CONSTRAINT IF EXISTS fk_rails_a7a91f1df3;
ALTER TABLE IF EXISTS ONLY public.areas_initiatives DROP CONSTRAINT IF EXISTS fk_rails_a67ac3c9d1;
ALTER TABLE IF EXISTS ONLY public.groups_permissions DROP CONSTRAINT IF EXISTS fk_rails_a5c3527604;
ALTER TABLE IF EXISTS ONLY public.event_files DROP CONSTRAINT IF EXISTS fk_rails_a590d6ddde;
ALTER TABLE IF EXISTS ONLY public.analytics_fact_visits DROP CONSTRAINT IF EXISTS fk_rails_a34b51c948;
ALTER TABLE IF EXISTS ONLY public.notifications DROP CONSTRAINT IF EXISTS fk_rails_a2cfad997d;
ALTER TABLE IF EXISTS ONLY public.notifications DROP CONSTRAINT IF EXISTS fk_rails_a2016447bc;
ALTER TABLE IF EXISTS ONLY public.areas_projects DROP CONSTRAINT IF EXISTS fk_rails_9ecfc9d2b9;
ALTER TABLE IF EXISTS ONLY public.event_images DROP CONSTRAINT IF EXISTS fk_rails_9dd6f2f888;
ALTER TABLE IF EXISTS ONLY public.analytics_fact_visits DROP CONSTRAINT IF EXISTS fk_rails_9b5a82cb55;
ALTER TABLE IF EXISTS ONLY public.memberships DROP CONSTRAINT IF EXISTS fk_rails_99326fb65d;
ALTER TABLE IF EXISTS ONLY public.notifications DROP CONSTRAINT IF EXISTS fk_rails_97eb4c3a35;
ALTER TABLE IF EXISTS ONLY public.notifications DROP CONSTRAINT IF EXISTS fk_rails_9268535f02;
ALTER TABLE IF EXISTS ONLY public.areas DROP CONSTRAINT IF EXISTS fk_rails_901fc7a65b;
ALTER TABLE IF EXISTS ONLY public.initiative_files DROP CONSTRAINT IF EXISTS fk_rails_8fcd2c6036;
ALTER TABLE IF EXISTS ONLY public.areas_projects DROP CONSTRAINT IF EXISTS fk_rails_8fb43a173d;
ALTER TABLE IF EXISTS ONLY public.static_pages_topics DROP CONSTRAINT IF EXISTS fk_rails_8e3f01dacd;
ALTER TABLE IF EXISTS ONLY public.user_custom_fields_representativeness_ref_distributions DROP CONSTRAINT IF EXISTS fk_rails_8cabeff294;
ALTER TABLE IF EXISTS ONLY public.email_campaigns_campaigns DROP CONSTRAINT IF EXISTS fk_rails_87e592c9f5;
ALTER TABLE IF EXISTS ONLY public.analysis_analyses_custom_fields DROP CONSTRAINT IF EXISTS fk_rails_857115261d;
ALTER TABLE IF EXISTS ONLY public.notifications DROP CONSTRAINT IF EXISTS fk_rails_849e0c7eb7;
ALTER TABLE IF EXISTS ONLY public.ideas_phases DROP CONSTRAINT IF EXISTS fk_rails_845d7ca944;
ALTER TABLE IF EXISTS ONLY public.notifications DROP CONSTRAINT IF EXISTS fk_rails_828a073a04;
ALTER TABLE IF EXISTS ONLY public.areas_ideas DROP CONSTRAINT IF EXISTS fk_rails_81e27f10eb;
ALTER TABLE IF EXISTS ONLY public.notifications DROP CONSTRAINT IF EXISTS fk_rails_81c11ef894;
ALTER TABLE IF EXISTS ONLY public.areas_initiatives DROP CONSTRAINT IF EXISTS fk_rails_81a9922de4;
ALTER TABLE IF EXISTS ONLY public.projects_topics DROP CONSTRAINT IF EXISTS fk_rails_812b6d9149;
ALTER TABLE IF EXISTS ONLY public.projects_allowed_input_topics DROP CONSTRAINT IF EXISTS fk_rails_812b6d9149;
ALTER TABLE IF EXISTS ONLY public.report_builder_reports DROP CONSTRAINT IF EXISTS fk_rails_81137213da;
ALTER TABLE IF EXISTS ONLY public.polls_response_options DROP CONSTRAINT IF EXISTS fk_rails_80d00e60ae;
ALTER TABLE IF EXISTS ONLY public.email_campaigns_campaign_email_commands DROP CONSTRAINT IF EXISTS fk_rails_7f284a4f09;
ALTER TABLE IF EXISTS ONLY public.activities DROP CONSTRAINT IF EXISTS fk_rails_7e11bb717f;
ALTER TABLE IF EXISTS ONLY public.analysis_questions DROP CONSTRAINT IF EXISTS fk_rails_74e779db86;
ALTER TABLE IF EXISTS ONLY public.analysis_analyses_custom_fields DROP CONSTRAINT IF EXISTS fk_rails_74744744a6;
ALTER TABLE IF EXISTS ONLY public.groups_projects DROP CONSTRAINT IF EXISTS fk_rails_73e1dee5fd;
ALTER TABLE IF EXISTS ONLY public.ideas DROP CONSTRAINT IF EXISTS fk_rails_730408dafc;
ALTER TABLE IF EXISTS ONLY public.email_campaigns_campaigns_groups DROP CONSTRAINT IF EXISTS fk_rails_712f4ad915;
ALTER TABLE IF EXISTS ONLY public.groups_permissions DROP CONSTRAINT IF EXISTS fk_rails_6fa6389d80;
ALTER TABLE IF EXISTS ONLY public.initiatives_topics DROP CONSTRAINT IF EXISTS fk_rails_6ee3ffe8e1;
ALTER TABLE IF EXISTS ONLY public.report_builder_reports DROP CONSTRAINT IF EXISTS fk_rails_6988c9886e;
ALTER TABLE IF EXISTS ONLY public.idea_imports DROP CONSTRAINT IF EXISTS fk_rails_67f00886f9;
ALTER TABLE IF EXISTS ONLY public.idea_imports DROP CONSTRAINT IF EXISTS fk_rails_636c77bdd1;
ALTER TABLE IF EXISTS ONLY public.internal_comments DROP CONSTRAINT IF EXISTS fk_rails_617a7ea994;
ALTER TABLE IF EXISTS ONLY public.analysis_taggings DROP CONSTRAINT IF EXISTS fk_rails_604cfbcd8d;
ALTER TABLE IF EXISTS ONLY public.idea_imports DROP CONSTRAINT IF EXISTS fk_rails_5ea1f11fd5;
ALTER TABLE IF EXISTS ONLY public.ideas DROP CONSTRAINT IF EXISTS fk_rails_5ac7668cd3;
ALTER TABLE IF EXISTS ONLY public.cosponsors_initiatives DROP CONSTRAINT IF EXISTS fk_rails_5ac54ec4a5;
ALTER TABLE IF EXISTS ONLY public.notifications DROP CONSTRAINT IF EXISTS fk_rails_575368d182;
ALTER TABLE IF EXISTS ONLY public.identities DROP CONSTRAINT IF EXISTS fk_rails_5373344100;
ALTER TABLE IF EXISTS ONLY public.permissions_custom_fields DROP CONSTRAINT IF EXISTS fk_rails_50335fc43f;
ALTER TABLE IF EXISTS ONLY public.analytics_dimension_projects_fact_visits DROP CONSTRAINT IF EXISTS fk_rails_4ecebb6e8a;
ALTER TABLE IF EXISTS ONLY public.initiative_images DROP CONSTRAINT IF EXISTS fk_rails_4df6f76970;
ALTER TABLE IF EXISTS ONLY public.notifications DROP CONSTRAINT IF EXISTS fk_rails_4aea6afa11;
ALTER TABLE IF EXISTS ONLY public.notifications DROP CONSTRAINT IF EXISTS fk_rails_46dd2ccfd1;
ALTER TABLE IF EXISTS ONLY public.email_campaigns_examples DROP CONSTRAINT IF EXISTS fk_rails_465d6356b2;
ALTER TABLE IF EXISTS ONLY public.followers DROP CONSTRAINT IF EXISTS fk_rails_3d258d3942;
ALTER TABLE IF EXISTS ONLY public.analysis_analyses DROP CONSTRAINT IF EXISTS fk_rails_3c57357702;
ALTER TABLE IF EXISTS ONLY public.initiatives DROP CONSTRAINT IF EXISTS fk_rails_3a983c39e6;
ALTER TABLE IF EXISTS ONLY public.baskets_ideas DROP CONSTRAINT IF EXISTS fk_rails_39a1b51358;
ALTER TABLE IF EXISTS ONLY public.initiatives_topics DROP CONSTRAINT IF EXISTS fk_rails_39768eb1c3;
ALTER TABLE IF EXISTS ONLY public.custom_field_option_images DROP CONSTRAINT IF EXISTS fk_rails_3814d72daa;
ALTER TABLE IF EXISTS ONLY public.nav_bar_items DROP CONSTRAINT IF EXISTS fk_rails_34143a680f;
ALTER TABLE IF EXISTS ONLY public.volunteering_volunteers DROP CONSTRAINT IF EXISTS fk_rails_33a154a9ba;
ALTER TABLE IF EXISTS ONLY public.phase_files DROP CONSTRAINT IF EXISTS fk_rails_33852a9a71;
ALTER TABLE IF EXISTS ONLY public.analysis_analyses DROP CONSTRAINT IF EXISTS fk_rails_2a92a64a56;
ALTER TABLE IF EXISTS ONLY public.events_attendances DROP CONSTRAINT IF EXISTS fk_rails_29ccdf5b04;
ALTER TABLE IF EXISTS ONLY public.areas_static_pages DROP CONSTRAINT IF EXISTS fk_rails_231f268568;
ALTER TABLE IF EXISTS ONLY public.idea_import_files DROP CONSTRAINT IF EXISTS fk_rails_229b6de93f;
ALTER TABLE IF EXISTS ONLY public.project_images DROP CONSTRAINT IF EXISTS fk_rails_2119c24213;
ALTER TABLE IF EXISTS ONLY public.areas_static_pages DROP CONSTRAINT IF EXISTS fk_rails_1fc601f42c;
ALTER TABLE IF EXISTS ONLY public.spam_reports DROP CONSTRAINT IF EXISTS fk_rails_121f3a2011;
ALTER TABLE IF EXISTS ONLY public.ideas DROP CONSTRAINT IF EXISTS fk_rails_0e5b472696;
ALTER TABLE IF EXISTS ONLY public.invites DROP CONSTRAINT IF EXISTS fk_rails_0b6ac3e1da;
ALTER TABLE IF EXISTS ONLY public.initiatives DROP CONSTRAINT IF EXISTS fk_rails_06c1835844;
ALTER TABLE IF EXISTS ONLY public.invites DROP CONSTRAINT IF EXISTS fk_rails_06b2d7a3a8;
ALTER TABLE IF EXISTS ONLY public.events DROP CONSTRAINT IF EXISTS fk_rails_0434b48643;
ALTER TABLE IF EXISTS ONLY public.analytics_dimension_locales_fact_visits DROP CONSTRAINT IF EXISTS fk_rails_00698f2e02;
DROP TRIGGER IF EXISTS que_state_notify ON public.que_jobs;
DROP TRIGGER IF EXISTS que_job_notify ON public.que_jobs;
DROP INDEX IF EXISTS public.users_unique_lower_email_idx;
DROP INDEX IF EXISTS public.spam_reportable_index;
DROP INDEX IF EXISTS public.report_builder_published_data_units_report_id_idx;
DROP INDEX IF EXISTS public.que_poll_idx_with_job_schema_version;
DROP INDEX IF EXISTS public.que_poll_idx;
DROP INDEX IF EXISTS public.que_jobs_data_gin_idx;
DROP INDEX IF EXISTS public.que_jobs_args_gin_idx;
DROP INDEX IF EXISTS public.moderation_statuses_moderatable;
DROP INDEX IF EXISTS public.machine_translations_translatable;
DROP INDEX IF EXISTS public.machine_translations_lookup;
DROP INDEX IF EXISTS public.index_volunteering_volunteers_on_user_id;
DROP INDEX IF EXISTS public.index_volunteering_volunteers_on_cause_id_and_user_id;
DROP INDEX IF EXISTS public.index_volunteering_causes_on_phase_id;
DROP INDEX IF EXISTS public.index_volunteering_causes_on_ordering;
DROP INDEX IF EXISTS public.index_verification_verifications_on_user_id;
DROP INDEX IF EXISTS public.index_verification_verifications_on_hashed_uid;
DROP INDEX IF EXISTS public.index_users_on_unique_code;
DROP INDEX IF EXISTS public.index_users_on_slug;
DROP INDEX IF EXISTS public.index_users_on_registration_completed_at;
DROP INDEX IF EXISTS public.index_users_on_email;
DROP INDEX IF EXISTS public.index_ucf_representativeness_ref_distributions_on_custom_field;
DROP INDEX IF EXISTS public.index_topics_on_include_in_onboarding;
DROP INDEX IF EXISTS public.index_tenants_on_host;
DROP INDEX IF EXISTS public.index_tenants_on_deleted_at;
DROP INDEX IF EXISTS public.index_tenants_on_creation_finalized_at;
DROP INDEX IF EXISTS public.index_surveys_responses_on_user_id;
DROP INDEX IF EXISTS public.index_surveys_responses_on_phase_id;
DROP INDEX IF EXISTS public.index_static_pages_topics_on_topic_id;
DROP INDEX IF EXISTS public.index_static_pages_topics_on_static_page_id;
DROP INDEX IF EXISTS public.index_static_pages_on_slug;
DROP INDEX IF EXISTS public.index_static_pages_on_code;
DROP INDEX IF EXISTS public.index_static_page_files_on_static_page_id;
DROP INDEX IF EXISTS public.index_spam_reports_on_user_id;
DROP INDEX IF EXISTS public.index_spam_reports_on_reported_at;
DROP INDEX IF EXISTS public.index_report_builder_reports_on_phase_id;
DROP INDEX IF EXISTS public.index_report_builder_reports_on_owner_id;
DROP INDEX IF EXISTS public.index_report_builder_reports_on_name;
DROP INDEX IF EXISTS public.index_reactions_on_user_id;
DROP INDEX IF EXISTS public.index_reactions_on_reactable_type_and_reactable_id_and_user_id;
DROP INDEX IF EXISTS public.index_reactions_on_reactable_type_and_reactable_id;
DROP INDEX IF EXISTS public.index_projects_topics_on_topic_id;
DROP INDEX IF EXISTS public.index_projects_topics_on_project_id;
DROP INDEX IF EXISTS public.index_projects_on_slug;
DROP INDEX IF EXISTS public.index_projects_allowed_input_topics_on_topic_id_and_project_id;
DROP INDEX IF EXISTS public.index_projects_allowed_input_topics_on_project_id;
DROP INDEX IF EXISTS public.index_project_images_on_project_id;
DROP INDEX IF EXISTS public.index_project_folders_images_on_project_folder_id;
DROP INDEX IF EXISTS public.index_project_folders_folders_on_slug;
DROP INDEX IF EXISTS public.index_project_folders_files_on_project_folder_id;
DROP INDEX IF EXISTS public.index_project_files_on_project_id;
DROP INDEX IF EXISTS public.index_polls_responses_on_user_id;
DROP INDEX IF EXISTS public.index_polls_responses_on_phase_id;
DROP INDEX IF EXISTS public.index_polls_response_options_on_response_id;
DROP INDEX IF EXISTS public.index_polls_response_options_on_option_id;
DROP INDEX IF EXISTS public.index_polls_questions_on_phase_id;
DROP INDEX IF EXISTS public.index_polls_options_on_question_id;
DROP INDEX IF EXISTS public.index_phases_on_project_id;
DROP INDEX IF EXISTS public.index_phase_files_on_phase_id;
DROP INDEX IF EXISTS public.index_permissions_on_permission_scope_id;
DROP INDEX IF EXISTS public.index_permissions_on_action;
DROP INDEX IF EXISTS public.index_permissions_custom_fields_on_permission_id;
DROP INDEX IF EXISTS public.index_permissions_custom_fields_on_custom_field_id;
DROP INDEX IF EXISTS public.index_permission_field;
DROP INDEX IF EXISTS public.index_onboarding_campaign_dismissals_on_user_id;
DROP INDEX IF EXISTS public.index_official_feedbacks_on_user_id;
DROP INDEX IF EXISTS public.index_official_feedbacks_on_post_id;
DROP INDEX IF EXISTS public.index_official_feedbacks_on_post;
DROP INDEX IF EXISTS public.index_notifications_on_spam_report_id;
DROP INDEX IF EXISTS public.index_notifications_on_recipient_id_and_read_at;
DROP INDEX IF EXISTS public.index_notifications_on_recipient_id;
DROP INDEX IF EXISTS public.index_notifications_on_post_status_id_and_post_status_type;
DROP INDEX IF EXISTS public.index_notifications_on_post_status_id;
DROP INDEX IF EXISTS public.index_notifications_on_post_id_and_post_type;
DROP INDEX IF EXISTS public.index_notifications_on_phase_id;
DROP INDEX IF EXISTS public.index_notifications_on_official_feedback_id;
DROP INDEX IF EXISTS public.index_notifications_on_invite_id;
DROP INDEX IF EXISTS public.index_notifications_on_internal_comment_id;
DROP INDEX IF EXISTS public.index_notifications_on_initiating_user_id;
DROP INDEX IF EXISTS public.index_notifications_on_inappropriate_content_flag_id;
DROP INDEX IF EXISTS public.index_notifications_on_created_at;
DROP INDEX IF EXISTS public.index_notifications_on_cosponsors_initiative_id;
DROP INDEX IF EXISTS public.index_notifications_on_basket_id;
DROP INDEX IF EXISTS public.index_nav_bar_items_on_static_page_id;
DROP INDEX IF EXISTS public.index_nav_bar_items_on_ordering;
DROP INDEX IF EXISTS public.index_nav_bar_items_on_code;
DROP INDEX IF EXISTS public.index_memberships_on_user_id;
DROP INDEX IF EXISTS public.index_memberships_on_group_id_and_user_id;
DROP INDEX IF EXISTS public.index_memberships_on_group_id;
<<<<<<< HEAD
DROP INDEX IF EXISTS public.index_maps_map_configs_on_mappable_id;
DROP INDEX IF EXISTS public.index_maps_map_configs_on_mappable;
DROP INDEX IF EXISTS public.index_maps_legend_items_on_map_config_id;
=======
DROP INDEX IF EXISTS public.index_maps_map_configs_on_project_id;
>>>>>>> e52a1997
DROP INDEX IF EXISTS public.index_maps_layers_on_map_config_id;
DROP INDEX IF EXISTS public.index_invites_on_token;
DROP INDEX IF EXISTS public.index_invites_on_inviter_id;
DROP INDEX IF EXISTS public.index_invites_on_invitee_id;
DROP INDEX IF EXISTS public.index_internal_comments_on_rgt;
DROP INDEX IF EXISTS public.index_internal_comments_on_post_id;
DROP INDEX IF EXISTS public.index_internal_comments_on_post;
DROP INDEX IF EXISTS public.index_internal_comments_on_parent_id;
DROP INDEX IF EXISTS public.index_internal_comments_on_lft;
DROP INDEX IF EXISTS public.index_internal_comments_on_created_at;
DROP INDEX IF EXISTS public.index_internal_comments_on_author_id;
DROP INDEX IF EXISTS public.index_initiatives_topics_on_topic_id;
DROP INDEX IF EXISTS public.index_initiatives_topics_on_initiative_id_and_topic_id;
DROP INDEX IF EXISTS public.index_initiatives_topics_on_initiative_id;
DROP INDEX IF EXISTS public.index_initiatives_search;
DROP INDEX IF EXISTS public.index_initiatives_on_slug;
DROP INDEX IF EXISTS public.index_initiatives_on_location_point;
DROP INDEX IF EXISTS public.index_initiatives_on_author_id;
DROP INDEX IF EXISTS public.index_initiative_status_changes_on_user_id;
DROP INDEX IF EXISTS public.index_initiative_status_changes_on_official_feedback_id;
DROP INDEX IF EXISTS public.index_initiative_status_changes_on_initiative_status_id;
DROP INDEX IF EXISTS public.index_initiative_status_changes_on_initiative_id;
DROP INDEX IF EXISTS public.index_initiative_images_on_initiative_id;
DROP INDEX IF EXISTS public.index_initiative_files_on_initiative_id;
DROP INDEX IF EXISTS public.index_impact_tracking_sessions_on_monthly_user_hash;
DROP INDEX IF EXISTS public.index_identities_on_user_id;
DROP INDEX IF EXISTS public.index_ideas_topics_on_topic_id;
DROP INDEX IF EXISTS public.index_ideas_topics_on_idea_id_and_topic_id;
DROP INDEX IF EXISTS public.index_ideas_topics_on_idea_id;
DROP INDEX IF EXISTS public.index_ideas_search;
DROP INDEX IF EXISTS public.index_ideas_phases_on_phase_id;
DROP INDEX IF EXISTS public.index_ideas_phases_on_idea_id_and_phase_id;
DROP INDEX IF EXISTS public.index_ideas_phases_on_idea_id;
DROP INDEX IF EXISTS public.index_ideas_on_slug;
DROP INDEX IF EXISTS public.index_ideas_on_project_id;
DROP INDEX IF EXISTS public.index_ideas_on_location_point;
DROP INDEX IF EXISTS public.index_ideas_on_idea_status_id;
DROP INDEX IF EXISTS public.index_ideas_on_author_id;
DROP INDEX IF EXISTS public.index_ideas_on_author_hash;
DROP INDEX IF EXISTS public.index_idea_imports_on_import_user_id;
DROP INDEX IF EXISTS public.index_idea_imports_on_idea_id;
DROP INDEX IF EXISTS public.index_idea_imports_on_file_id;
DROP INDEX IF EXISTS public.index_idea_import_files_on_project_id;
DROP INDEX IF EXISTS public.index_idea_import_files_on_parent_id;
DROP INDEX IF EXISTS public.index_idea_images_on_idea_id;
DROP INDEX IF EXISTS public.index_idea_files_on_idea_id;
DROP INDEX IF EXISTS public.index_id_id_card_lookup_id_cards_on_hashed_card_id;
DROP INDEX IF EXISTS public.index_groups_projects_on_project_id;
DROP INDEX IF EXISTS public.index_groups_projects_on_group_id_and_project_id;
DROP INDEX IF EXISTS public.index_groups_projects_on_group_id;
DROP INDEX IF EXISTS public.index_groups_permissions_on_permission_id;
DROP INDEX IF EXISTS public.index_groups_permissions_on_group_id;
DROP INDEX IF EXISTS public.index_groups_on_slug;
DROP INDEX IF EXISTS public.index_followers_on_user_id;
DROP INDEX IF EXISTS public.index_followers_on_followable;
DROP INDEX IF EXISTS public.index_followers_followable_type_id_user_id;
DROP INDEX IF EXISTS public.index_events_on_project_id;
DROP INDEX IF EXISTS public.index_events_on_location_point;
DROP INDEX IF EXISTS public.index_events_attendances_on_updated_at;
DROP INDEX IF EXISTS public.index_events_attendances_on_event_id;
DROP INDEX IF EXISTS public.index_events_attendances_on_created_at;
DROP INDEX IF EXISTS public.index_events_attendances_on_attendee_id_and_event_id;
DROP INDEX IF EXISTS public.index_events_attendances_on_attendee_id;
DROP INDEX IF EXISTS public.index_event_images_on_event_id;
DROP INDEX IF EXISTS public.index_event_files_on_event_id;
DROP INDEX IF EXISTS public.index_email_snippets_on_email_and_snippet_and_locale;
DROP INDEX IF EXISTS public.index_email_campaigns_unsubscription_tokens_on_user_id;
DROP INDEX IF EXISTS public.index_email_campaigns_unsubscription_tokens_on_token;
DROP INDEX IF EXISTS public.index_email_campaigns_examples_on_recipient_id;
DROP INDEX IF EXISTS public.index_email_campaigns_examples_on_campaign_id;
DROP INDEX IF EXISTS public.index_email_campaigns_deliveries_on_user_id;
DROP INDEX IF EXISTS public.index_email_campaigns_deliveries_on_sent_at;
DROP INDEX IF EXISTS public.index_email_campaigns_deliveries_on_campaign_id_and_user_id;
DROP INDEX IF EXISTS public.index_email_campaigns_deliveries_on_campaign_id;
DROP INDEX IF EXISTS public.index_email_campaigns_consents_on_user_id;
DROP INDEX IF EXISTS public.index_email_campaigns_consents_on_campaign_type_and_user_id;
DROP INDEX IF EXISTS public.index_email_campaigns_campaigns_on_type;
DROP INDEX IF EXISTS public.index_email_campaigns_campaigns_on_author_id;
DROP INDEX IF EXISTS public.index_email_campaigns_campaigns_groups_on_group_id;
DROP INDEX IF EXISTS public.index_email_campaigns_campaigns_groups_on_campaign_id;
DROP INDEX IF EXISTS public.index_email_campaigns_campaign_email_commands_on_recipient_id;
DROP INDEX IF EXISTS public.index_dismissals_on_campaign_name_and_user_id;
DROP INDEX IF EXISTS public.index_custom_forms_on_participation_context;
DROP INDEX IF EXISTS public.index_custom_fields_on_resource_type_and_resource_id;
DROP INDEX IF EXISTS public.index_custom_field_options_on_custom_field_id_and_key;
DROP INDEX IF EXISTS public.index_custom_field_options_on_custom_field_id;
DROP INDEX IF EXISTS public.index_custom_field_option_images_on_custom_field_option_id;
DROP INDEX IF EXISTS public.index_cosponsors_initiatives_on_user_id;
DROP INDEX IF EXISTS public.index_cosponsors_initiatives_on_initiative_id;
DROP INDEX IF EXISTS public.index_content_builder_layouts_content_buidable_type_id_code;
DROP INDEX IF EXISTS public.index_common_passwords_on_password;
DROP INDEX IF EXISTS public.index_comments_on_rgt;
DROP INDEX IF EXISTS public.index_comments_on_post_id_and_post_type;
DROP INDEX IF EXISTS public.index_comments_on_post_id;
DROP INDEX IF EXISTS public.index_comments_on_parent_id;
DROP INDEX IF EXISTS public.index_comments_on_lft;
DROP INDEX IF EXISTS public.index_comments_on_created_at;
DROP INDEX IF EXISTS public.index_comments_on_author_id;
DROP INDEX IF EXISTS public.index_campaigns_groups;
DROP INDEX IF EXISTS public.index_baskets_on_user_id;
DROP INDEX IF EXISTS public.index_baskets_on_submitted_at;
DROP INDEX IF EXISTS public.index_baskets_on_phase_id;
DROP INDEX IF EXISTS public.index_baskets_ideas_on_idea_id;
DROP INDEX IF EXISTS public.index_baskets_ideas_on_basket_id_and_idea_id;
DROP INDEX IF EXISTS public.index_areas_static_pages_on_static_page_id;
DROP INDEX IF EXISTS public.index_areas_static_pages_on_area_id;
DROP INDEX IF EXISTS public.index_areas_projects_on_project_id;
DROP INDEX IF EXISTS public.index_areas_projects_on_area_id;
DROP INDEX IF EXISTS public.index_areas_on_include_in_onboarding;
DROP INDEX IF EXISTS public.index_areas_on_custom_field_option_id;
DROP INDEX IF EXISTS public.index_areas_initiatives_on_initiative_id_and_area_id;
DROP INDEX IF EXISTS public.index_areas_initiatives_on_initiative_id;
DROP INDEX IF EXISTS public.index_areas_initiatives_on_area_id;
DROP INDEX IF EXISTS public.index_areas_ideas_on_idea_id_and_area_id;
DROP INDEX IF EXISTS public.index_areas_ideas_on_idea_id;
DROP INDEX IF EXISTS public.index_areas_ideas_on_area_id;
DROP INDEX IF EXISTS public.index_analytics_dimension_types_on_name_and_parent;
DROP INDEX IF EXISTS public.index_analytics_dimension_locales_on_name;
DROP INDEX IF EXISTS public.index_analysis_tags_on_analysis_id_and_name;
DROP INDEX IF EXISTS public.index_analysis_tags_on_analysis_id;
DROP INDEX IF EXISTS public.index_analysis_taggings_on_tag_id_and_input_id;
DROP INDEX IF EXISTS public.index_analysis_taggings_on_tag_id;
DROP INDEX IF EXISTS public.index_analysis_taggings_on_input_id;
DROP INDEX IF EXISTS public.index_analysis_summaries_on_background_task_id;
DROP INDEX IF EXISTS public.index_analysis_questions_on_background_task_id;
DROP INDEX IF EXISTS public.index_analysis_insights_on_insightable;
DROP INDEX IF EXISTS public.index_analysis_insights_on_analysis_id;
DROP INDEX IF EXISTS public.index_analysis_background_tasks_on_analysis_id;
DROP INDEX IF EXISTS public.index_analysis_analyses_on_project_id;
DROP INDEX IF EXISTS public.index_analysis_analyses_on_phase_id;
DROP INDEX IF EXISTS public.index_analysis_analyses_custom_fields_on_custom_field_id;
DROP INDEX IF EXISTS public.index_analysis_analyses_custom_fields_on_analysis_id;
DROP INDEX IF EXISTS public.index_analysis_analyses_custom_fields;
DROP INDEX IF EXISTS public.index_admin_publications_on_rgt;
DROP INDEX IF EXISTS public.index_admin_publications_on_publication_type_and_publication_id;
DROP INDEX IF EXISTS public.index_admin_publications_on_parent_id;
DROP INDEX IF EXISTS public.index_admin_publications_on_ordering;
DROP INDEX IF EXISTS public.index_admin_publications_on_lft;
DROP INDEX IF EXISTS public.index_admin_publications_on_depth;
DROP INDEX IF EXISTS public.index_activities_on_user_id;
DROP INDEX IF EXISTS public.index_activities_on_project_id;
DROP INDEX IF EXISTS public.index_activities_on_item_type_and_item_id;
DROP INDEX IF EXISTS public.index_activities_on_action;
DROP INDEX IF EXISTS public.index_activities_on_acted_at;
DROP INDEX IF EXISTS public.inappropriate_content_flags_flaggable;
DROP INDEX IF EXISTS public.i_v_user;
DROP INDEX IF EXISTS public.i_v_timestamp;
DROP INDEX IF EXISTS public.i_v_referrer_type;
DROP INDEX IF EXISTS public.i_v_matomo_visit;
DROP INDEX IF EXISTS public.i_v_last_action;
DROP INDEX IF EXISTS public.i_v_first_action;
DROP INDEX IF EXISTS public.i_p_v_visit;
DROP INDEX IF EXISTS public.i_p_v_project;
DROP INDEX IF EXISTS public.i_l_v_visit;
DROP INDEX IF EXISTS public.i_l_v_locale;
DROP INDEX IF EXISTS public.i_d_referrer_key;
DROP INDEX IF EXISTS public.i_analytics_dim_projects_fact_visits_on_project_and_visit_ids;
DROP INDEX IF EXISTS public.i_analytics_dim_locales_fact_visits_on_locale_and_visit_ids;
ALTER TABLE IF EXISTS ONLY public.reactions DROP CONSTRAINT IF EXISTS votes_pkey;
ALTER TABLE IF EXISTS ONLY public.volunteering_volunteers DROP CONSTRAINT IF EXISTS volunteering_volunteers_pkey;
ALTER TABLE IF EXISTS ONLY public.volunteering_causes DROP CONSTRAINT IF EXISTS volunteering_causes_pkey;
ALTER TABLE IF EXISTS ONLY public.verification_verifications DROP CONSTRAINT IF EXISTS verification_verifications_pkey;
ALTER TABLE IF EXISTS ONLY public.id_id_card_lookup_id_cards DROP CONSTRAINT IF EXISTS verification_id_cards_pkey;
ALTER TABLE IF EXISTS ONLY public.users DROP CONSTRAINT IF EXISTS users_pkey;
ALTER TABLE IF EXISTS ONLY public.user_custom_fields_representativeness_ref_distributions DROP CONSTRAINT IF EXISTS user_custom_fields_representativeness_ref_distributions_pkey;
ALTER TABLE IF EXISTS ONLY public.topics DROP CONSTRAINT IF EXISTS topics_pkey;
ALTER TABLE IF EXISTS ONLY public.texting_campaigns DROP CONSTRAINT IF EXISTS texting_campaigns_pkey;
ALTER TABLE IF EXISTS ONLY public.text_images DROP CONSTRAINT IF EXISTS text_images_pkey;
ALTER TABLE IF EXISTS ONLY public.tenants DROP CONSTRAINT IF EXISTS tenants_pkey;
ALTER TABLE IF EXISTS ONLY public.surveys_responses DROP CONSTRAINT IF EXISTS surveys_responses_pkey;
ALTER TABLE IF EXISTS ONLY public.static_pages_topics DROP CONSTRAINT IF EXISTS static_pages_topics_pkey;
ALTER TABLE IF EXISTS ONLY public.spam_reports DROP CONSTRAINT IF EXISTS spam_reports_pkey;
ALTER TABLE IF EXISTS ONLY public.schema_migrations DROP CONSTRAINT IF EXISTS schema_migrations_pkey;
ALTER TABLE IF EXISTS ONLY public.report_builder_reports DROP CONSTRAINT IF EXISTS report_builder_reports_pkey;
ALTER TABLE IF EXISTS ONLY public.report_builder_published_graph_data_units DROP CONSTRAINT IF EXISTS report_builder_published_graph_data_units_pkey;
ALTER TABLE IF EXISTS ONLY public.que_values DROP CONSTRAINT IF EXISTS que_values_pkey;
ALTER TABLE IF EXISTS ONLY public.que_lockers DROP CONSTRAINT IF EXISTS que_lockers_pkey;
ALTER TABLE IF EXISTS ONLY public.que_jobs DROP CONSTRAINT IF EXISTS que_jobs_pkey;
ALTER TABLE IF EXISTS ONLY public.public_api_api_clients DROP CONSTRAINT IF EXISTS public_api_api_clients_pkey;
ALTER TABLE IF EXISTS ONLY public.projects_topics DROP CONSTRAINT IF EXISTS projects_topics_pkey;
ALTER TABLE IF EXISTS ONLY public.projects DROP CONSTRAINT IF EXISTS projects_pkey;
ALTER TABLE IF EXISTS ONLY public.projects_allowed_input_topics DROP CONSTRAINT IF EXISTS projects_allowed_input_topics_pkey;
ALTER TABLE IF EXISTS ONLY public.project_images DROP CONSTRAINT IF EXISTS project_images_pkey;
ALTER TABLE IF EXISTS ONLY public.project_folders_folders DROP CONSTRAINT IF EXISTS project_folders_pkey;
ALTER TABLE IF EXISTS ONLY public.project_folders_images DROP CONSTRAINT IF EXISTS project_folder_images_pkey;
ALTER TABLE IF EXISTS ONLY public.project_folders_files DROP CONSTRAINT IF EXISTS project_folder_files_pkey;
ALTER TABLE IF EXISTS ONLY public.project_files DROP CONSTRAINT IF EXISTS project_files_pkey;
ALTER TABLE IF EXISTS ONLY public.polls_responses DROP CONSTRAINT IF EXISTS polls_responses_pkey;
ALTER TABLE IF EXISTS ONLY public.polls_response_options DROP CONSTRAINT IF EXISTS polls_response_options_pkey;
ALTER TABLE IF EXISTS ONLY public.polls_questions DROP CONSTRAINT IF EXISTS polls_questions_pkey;
ALTER TABLE IF EXISTS ONLY public.polls_options DROP CONSTRAINT IF EXISTS polls_options_pkey;
ALTER TABLE IF EXISTS ONLY public.phases DROP CONSTRAINT IF EXISTS phases_pkey;
ALTER TABLE IF EXISTS ONLY public.phase_files DROP CONSTRAINT IF EXISTS phase_files_pkey;
ALTER TABLE IF EXISTS ONLY public.permissions DROP CONSTRAINT IF EXISTS permissions_pkey;
ALTER TABLE IF EXISTS ONLY public.permissions_custom_fields DROP CONSTRAINT IF EXISTS permissions_custom_fields_pkey;
ALTER TABLE IF EXISTS ONLY public.static_pages DROP CONSTRAINT IF EXISTS pages_pkey;
ALTER TABLE IF EXISTS ONLY public.static_page_files DROP CONSTRAINT IF EXISTS page_files_pkey;
ALTER TABLE IF EXISTS ONLY public.onboarding_campaign_dismissals DROP CONSTRAINT IF EXISTS onboarding_campaign_dismissals_pkey;
ALTER TABLE IF EXISTS ONLY public.official_feedbacks DROP CONSTRAINT IF EXISTS official_feedbacks_pkey;
ALTER TABLE IF EXISTS ONLY public.notifications DROP CONSTRAINT IF EXISTS notifications_pkey;
ALTER TABLE IF EXISTS ONLY public.nav_bar_items DROP CONSTRAINT IF EXISTS nav_bar_items_pkey;
ALTER TABLE IF EXISTS ONLY public.moderation_moderation_statuses DROP CONSTRAINT IF EXISTS moderation_statuses_pkey;
ALTER TABLE IF EXISTS ONLY public.memberships DROP CONSTRAINT IF EXISTS memberships_pkey;
ALTER TABLE IF EXISTS ONLY public.maps_map_configs DROP CONSTRAINT IF EXISTS maps_map_configs_pkey;
ALTER TABLE IF EXISTS ONLY public.maps_layers DROP CONSTRAINT IF EXISTS maps_layers_pkey;
ALTER TABLE IF EXISTS ONLY public.machine_translations_machine_translations DROP CONSTRAINT IF EXISTS machine_translations_machine_translations_pkey;
ALTER TABLE IF EXISTS ONLY public.invites DROP CONSTRAINT IF EXISTS invites_pkey;
ALTER TABLE IF EXISTS ONLY public.internal_comments DROP CONSTRAINT IF EXISTS internal_comments_pkey;
ALTER TABLE IF EXISTS ONLY public.initiatives_topics DROP CONSTRAINT IF EXISTS initiatives_topics_pkey;
ALTER TABLE IF EXISTS ONLY public.initiatives DROP CONSTRAINT IF EXISTS initiatives_pkey;
ALTER TABLE IF EXISTS ONLY public.initiative_statuses DROP CONSTRAINT IF EXISTS initiative_statuses_pkey;
ALTER TABLE IF EXISTS ONLY public.initiative_status_changes DROP CONSTRAINT IF EXISTS initiative_status_changes_pkey;
ALTER TABLE IF EXISTS ONLY public.initiative_images DROP CONSTRAINT IF EXISTS initiative_images_pkey;
ALTER TABLE IF EXISTS ONLY public.initiative_files DROP CONSTRAINT IF EXISTS initiative_files_pkey;
ALTER TABLE IF EXISTS ONLY public.impact_tracking_sessions DROP CONSTRAINT IF EXISTS impact_tracking_sessions_pkey;
ALTER TABLE IF EXISTS ONLY public.impact_tracking_salts DROP CONSTRAINT IF EXISTS impact_tracking_salts_pkey;
ALTER TABLE IF EXISTS ONLY public.identities DROP CONSTRAINT IF EXISTS identities_pkey;
ALTER TABLE IF EXISTS ONLY public.ideas_topics DROP CONSTRAINT IF EXISTS ideas_topics_pkey;
ALTER TABLE IF EXISTS ONLY public.ideas DROP CONSTRAINT IF EXISTS ideas_pkey;
ALTER TABLE IF EXISTS ONLY public.ideas_phases DROP CONSTRAINT IF EXISTS ideas_phases_pkey;
ALTER TABLE IF EXISTS ONLY public.idea_statuses DROP CONSTRAINT IF EXISTS idea_statuses_pkey;
ALTER TABLE IF EXISTS ONLY public.idea_imports DROP CONSTRAINT IF EXISTS idea_imports_pkey;
ALTER TABLE IF EXISTS ONLY public.idea_import_files DROP CONSTRAINT IF EXISTS idea_import_files_pkey;
ALTER TABLE IF EXISTS ONLY public.idea_images DROP CONSTRAINT IF EXISTS idea_images_pkey;
ALTER TABLE IF EXISTS ONLY public.idea_files DROP CONSTRAINT IF EXISTS idea_files_pkey;
ALTER TABLE IF EXISTS ONLY public.groups_projects DROP CONSTRAINT IF EXISTS groups_projects_pkey;
ALTER TABLE IF EXISTS ONLY public.groups DROP CONSTRAINT IF EXISTS groups_pkey;
ALTER TABLE IF EXISTS ONLY public.groups_permissions DROP CONSTRAINT IF EXISTS groups_permissions_pkey;
ALTER TABLE IF EXISTS ONLY public.followers DROP CONSTRAINT IF EXISTS followers_pkey;
ALTER TABLE IF EXISTS ONLY public.flag_inappropriate_content_inappropriate_content_flags DROP CONSTRAINT IF EXISTS flag_inappropriate_content_inappropriate_content_flags_pkey;
ALTER TABLE IF EXISTS ONLY public.experiments DROP CONSTRAINT IF EXISTS experiments_pkey;
ALTER TABLE IF EXISTS ONLY public.events DROP CONSTRAINT IF EXISTS events_pkey;
ALTER TABLE IF EXISTS ONLY public.events_attendances DROP CONSTRAINT IF EXISTS events_attendances_pkey;
ALTER TABLE IF EXISTS ONLY public.event_images DROP CONSTRAINT IF EXISTS event_images_pkey;
ALTER TABLE IF EXISTS ONLY public.event_files DROP CONSTRAINT IF EXISTS event_files_pkey;
ALTER TABLE IF EXISTS ONLY public.email_snippets DROP CONSTRAINT IF EXISTS email_snippets_pkey;
ALTER TABLE IF EXISTS ONLY public.email_campaigns_unsubscription_tokens DROP CONSTRAINT IF EXISTS email_campaigns_unsubscription_tokens_pkey;
ALTER TABLE IF EXISTS ONLY public.email_campaigns_examples DROP CONSTRAINT IF EXISTS email_campaigns_examples_pkey;
ALTER TABLE IF EXISTS ONLY public.email_campaigns_deliveries DROP CONSTRAINT IF EXISTS email_campaigns_deliveries_pkey;
ALTER TABLE IF EXISTS ONLY public.email_campaigns_consents DROP CONSTRAINT IF EXISTS email_campaigns_consents_pkey;
ALTER TABLE IF EXISTS ONLY public.email_campaigns_campaigns DROP CONSTRAINT IF EXISTS email_campaigns_campaigns_pkey;
ALTER TABLE IF EXISTS ONLY public.email_campaigns_campaigns_groups DROP CONSTRAINT IF EXISTS email_campaigns_campaigns_groups_pkey;
ALTER TABLE IF EXISTS ONLY public.email_campaigns_campaign_email_commands DROP CONSTRAINT IF EXISTS email_campaigns_campaign_email_commands_pkey;
ALTER TABLE IF EXISTS ONLY public.custom_forms DROP CONSTRAINT IF EXISTS custom_forms_pkey;
ALTER TABLE IF EXISTS ONLY public.custom_fields DROP CONSTRAINT IF EXISTS custom_fields_pkey;
ALTER TABLE IF EXISTS ONLY public.custom_field_options DROP CONSTRAINT IF EXISTS custom_field_options_pkey;
ALTER TABLE IF EXISTS ONLY public.custom_field_option_images DROP CONSTRAINT IF EXISTS custom_field_option_images_pkey;
ALTER TABLE IF EXISTS ONLY public.cosponsors_initiatives DROP CONSTRAINT IF EXISTS cosponsors_initiatives_pkey;
ALTER TABLE IF EXISTS ONLY public.content_builder_layouts DROP CONSTRAINT IF EXISTS content_builder_layouts_pkey;
ALTER TABLE IF EXISTS ONLY public.content_builder_layout_images DROP CONSTRAINT IF EXISTS content_builder_layout_images_pkey;
ALTER TABLE IF EXISTS ONLY public.common_passwords DROP CONSTRAINT IF EXISTS common_passwords_pkey;
ALTER TABLE IF EXISTS ONLY public.comments DROP CONSTRAINT IF EXISTS comments_pkey;
ALTER TABLE IF EXISTS ONLY public.baskets DROP CONSTRAINT IF EXISTS baskets_pkey;
ALTER TABLE IF EXISTS ONLY public.baskets_ideas DROP CONSTRAINT IF EXISTS baskets_ideas_pkey;
ALTER TABLE IF EXISTS ONLY public.areas_static_pages DROP CONSTRAINT IF EXISTS areas_static_pages_pkey;
ALTER TABLE IF EXISTS ONLY public.areas_projects DROP CONSTRAINT IF EXISTS areas_projects_pkey;
ALTER TABLE IF EXISTS ONLY public.areas DROP CONSTRAINT IF EXISTS areas_pkey;
ALTER TABLE IF EXISTS ONLY public.areas_initiatives DROP CONSTRAINT IF EXISTS areas_initiatives_pkey;
ALTER TABLE IF EXISTS ONLY public.areas_ideas DROP CONSTRAINT IF EXISTS areas_ideas_pkey;
ALTER TABLE IF EXISTS ONLY public.ar_internal_metadata DROP CONSTRAINT IF EXISTS ar_internal_metadata_pkey;
ALTER TABLE IF EXISTS ONLY public.app_configurations DROP CONSTRAINT IF EXISTS app_configurations_pkey;
ALTER TABLE IF EXISTS ONLY public.analytics_fact_visits DROP CONSTRAINT IF EXISTS analytics_fact_visits_pkey;
ALTER TABLE IF EXISTS ONLY public.analytics_dimension_types DROP CONSTRAINT IF EXISTS analytics_dimension_types_pkey;
ALTER TABLE IF EXISTS ONLY public.analytics_dimension_referrer_types DROP CONSTRAINT IF EXISTS analytics_dimension_referrer_types_pkey;
ALTER TABLE IF EXISTS ONLY public.analytics_dimension_locales DROP CONSTRAINT IF EXISTS analytics_dimension_locales_pkey;
ALTER TABLE IF EXISTS ONLY public.analytics_dimension_dates DROP CONSTRAINT IF EXISTS analytics_dimension_dates_pkey;
ALTER TABLE IF EXISTS ONLY public.analysis_tags DROP CONSTRAINT IF EXISTS analysis_tags_pkey;
ALTER TABLE IF EXISTS ONLY public.analysis_taggings DROP CONSTRAINT IF EXISTS analysis_taggings_pkey;
ALTER TABLE IF EXISTS ONLY public.analysis_summaries DROP CONSTRAINT IF EXISTS analysis_summaries_pkey;
ALTER TABLE IF EXISTS ONLY public.analysis_questions DROP CONSTRAINT IF EXISTS analysis_questions_pkey;
ALTER TABLE IF EXISTS ONLY public.analysis_insights DROP CONSTRAINT IF EXISTS analysis_insights_pkey;
ALTER TABLE IF EXISTS ONLY public.analysis_background_tasks DROP CONSTRAINT IF EXISTS analysis_background_tasks_pkey;
ALTER TABLE IF EXISTS ONLY public.analysis_analyses DROP CONSTRAINT IF EXISTS analysis_analyses_pkey;
ALTER TABLE IF EXISTS ONLY public.analysis_analyses_custom_fields DROP CONSTRAINT IF EXISTS analysis_analyses_custom_fields_pkey;
ALTER TABLE IF EXISTS ONLY public.admin_publications DROP CONSTRAINT IF EXISTS admin_publications_pkey;
ALTER TABLE IF EXISTS ONLY public.activities DROP CONSTRAINT IF EXISTS activities_pkey;
ALTER TABLE IF EXISTS public.que_jobs ALTER COLUMN id DROP DEFAULT;
ALTER TABLE IF EXISTS public.areas_static_pages ALTER COLUMN id DROP DEFAULT;
DROP TABLE IF EXISTS public.verification_verifications;
DROP TABLE IF EXISTS public.user_custom_fields_representativeness_ref_distributions;
DROP VIEW IF EXISTS public.union_posts;
DROP TABLE IF EXISTS public.topics;
DROP TABLE IF EXISTS public.texting_campaigns;
DROP TABLE IF EXISTS public.text_images;
DROP TABLE IF EXISTS public.tenants;
DROP TABLE IF EXISTS public.surveys_responses;
DROP TABLE IF EXISTS public.static_pages_topics;
DROP TABLE IF EXISTS public.static_pages;
DROP TABLE IF EXISTS public.static_page_files;
DROP TABLE IF EXISTS public.spam_reports;
DROP TABLE IF EXISTS public.schema_migrations;
DROP TABLE IF EXISTS public.report_builder_reports;
DROP TABLE IF EXISTS public.report_builder_published_graph_data_units;
DROP TABLE IF EXISTS public.que_values;
DROP TABLE IF EXISTS public.que_lockers;
DROP SEQUENCE IF EXISTS public.que_jobs_id_seq;
DROP TABLE IF EXISTS public.public_api_api_clients;
DROP TABLE IF EXISTS public.projects_topics;
DROP TABLE IF EXISTS public.projects_allowed_input_topics;
DROP TABLE IF EXISTS public.project_images;
DROP TABLE IF EXISTS public.project_folders_images;
DROP TABLE IF EXISTS public.project_folders_folders;
DROP TABLE IF EXISTS public.project_folders_files;
DROP TABLE IF EXISTS public.project_files;
DROP TABLE IF EXISTS public.polls_response_options;
DROP TABLE IF EXISTS public.polls_questions;
DROP TABLE IF EXISTS public.polls_options;
DROP TABLE IF EXISTS public.phase_files;
DROP TABLE IF EXISTS public.permissions_custom_fields;
DROP TABLE IF EXISTS public.permissions;
DROP TABLE IF EXISTS public.onboarding_campaign_dismissals;
DROP TABLE IF EXISTS public.notifications;
DROP TABLE IF EXISTS public.nav_bar_items;
DROP VIEW IF EXISTS public.moderation_moderations;
DROP TABLE IF EXISTS public.moderation_moderation_statuses;
DROP TABLE IF EXISTS public.memberships;
DROP TABLE IF EXISTS public.maps_map_configs;
DROP TABLE IF EXISTS public.maps_layers;
DROP TABLE IF EXISTS public.machine_translations_machine_translations;
DROP TABLE IF EXISTS public.internal_comments;
DROP TABLE IF EXISTS public.initiatives_topics;
DROP VIEW IF EXISTS public.initiative_initiative_statuses;
DROP TABLE IF EXISTS public.initiative_images;
DROP TABLE IF EXISTS public.initiative_files;
DROP TABLE IF EXISTS public.impact_tracking_sessions;
DROP TABLE IF EXISTS public.impact_tracking_salts;
DROP TABLE IF EXISTS public.identities;
DROP TABLE IF EXISTS public.ideas_topics;
DROP VIEW IF EXISTS public.idea_trending_infos;
DROP TABLE IF EXISTS public.idea_imports;
DROP TABLE IF EXISTS public.idea_import_files;
DROP TABLE IF EXISTS public.idea_images;
DROP TABLE IF EXISTS public.idea_files;
DROP TABLE IF EXISTS public.id_id_card_lookup_id_cards;
DROP TABLE IF EXISTS public.groups_projects;
DROP TABLE IF EXISTS public.groups_permissions;
DROP TABLE IF EXISTS public.groups;
DROP TABLE IF EXISTS public.followers;
DROP TABLE IF EXISTS public.flag_inappropriate_content_inappropriate_content_flags;
DROP TABLE IF EXISTS public.experiments;
DROP TABLE IF EXISTS public.events_attendances;
DROP TABLE IF EXISTS public.event_images;
DROP TABLE IF EXISTS public.event_files;
DROP TABLE IF EXISTS public.email_snippets;
DROP TABLE IF EXISTS public.email_campaigns_unsubscription_tokens;
DROP TABLE IF EXISTS public.email_campaigns_examples;
DROP TABLE IF EXISTS public.email_campaigns_consents;
DROP TABLE IF EXISTS public.email_campaigns_campaigns_groups;
DROP TABLE IF EXISTS public.email_campaigns_campaign_email_commands;
DROP TABLE IF EXISTS public.custom_forms;
DROP TABLE IF EXISTS public.custom_field_options;
DROP TABLE IF EXISTS public.custom_field_option_images;
DROP TABLE IF EXISTS public.cosponsors_initiatives;
DROP TABLE IF EXISTS public.content_builder_layouts;
DROP TABLE IF EXISTS public.content_builder_layout_images;
DROP TABLE IF EXISTS public.common_passwords;
DROP TABLE IF EXISTS public.baskets_ideas;
DROP TABLE IF EXISTS public.baskets;
DROP SEQUENCE IF EXISTS public.areas_static_pages_id_seq;
DROP TABLE IF EXISTS public.areas_static_pages;
DROP TABLE IF EXISTS public.areas_projects;
DROP TABLE IF EXISTS public.areas_initiatives;
DROP TABLE IF EXISTS public.areas_ideas;
DROP TABLE IF EXISTS public.areas;
DROP TABLE IF EXISTS public.ar_internal_metadata;
DROP TABLE IF EXISTS public.app_configurations;
DROP TABLE IF EXISTS public.analytics_fact_visits;
DROP VIEW IF EXISTS public.analytics_fact_registrations;
DROP TABLE IF EXISTS public.invites;
DROP VIEW IF EXISTS public.analytics_fact_project_statuses;
DROP VIEW IF EXISTS public.analytics_fact_posts;
DROP TABLE IF EXISTS public.initiative_status_changes;
DROP TABLE IF EXISTS public.ideas_phases;
DROP VIEW IF EXISTS public.analytics_fact_participations;
DROP TABLE IF EXISTS public.volunteering_volunteers;
DROP TABLE IF EXISTS public.volunteering_causes;
DROP TABLE IF EXISTS public.reactions;
DROP TABLE IF EXISTS public.polls_responses;
DROP TABLE IF EXISTS public.phases;
DROP TABLE IF EXISTS public.initiatives;
DROP TABLE IF EXISTS public.ideas;
DROP TABLE IF EXISTS public.comments;
DROP VIEW IF EXISTS public.analytics_fact_events;
DROP TABLE IF EXISTS public.events;
DROP VIEW IF EXISTS public.analytics_fact_email_deliveries;
DROP TABLE IF EXISTS public.email_campaigns_deliveries;
DROP TABLE IF EXISTS public.email_campaigns_campaigns;
DROP VIEW IF EXISTS public.analytics_dimension_users;
DROP VIEW IF EXISTS public.analytics_dimension_user_custom_field_values;
DROP TABLE IF EXISTS public.users;
DROP TABLE IF EXISTS public.custom_fields;
DROP TABLE IF EXISTS public.analytics_dimension_types;
DROP VIEW IF EXISTS public.analytics_dimension_statuses;
DROP TABLE IF EXISTS public.initiative_statuses;
DROP TABLE IF EXISTS public.idea_statuses;
DROP TABLE IF EXISTS public.analytics_dimension_referrer_types;
DROP TABLE IF EXISTS public.analytics_dimension_projects_fact_visits;
DROP VIEW IF EXISTS public.analytics_dimension_projects;
DROP TABLE IF EXISTS public.projects;
DROP TABLE IF EXISTS public.analytics_dimension_locales_fact_visits;
DROP TABLE IF EXISTS public.analytics_dimension_locales;
DROP TABLE IF EXISTS public.analytics_dimension_dates;
DROP VIEW IF EXISTS public.analytics_build_feedbacks;
DROP TABLE IF EXISTS public.official_feedbacks;
DROP TABLE IF EXISTS public.analysis_tags;
DROP TABLE IF EXISTS public.analysis_taggings;
DROP TABLE IF EXISTS public.analysis_summaries;
DROP TABLE IF EXISTS public.analysis_questions;
DROP TABLE IF EXISTS public.analysis_insights;
DROP TABLE IF EXISTS public.analysis_background_tasks;
DROP TABLE IF EXISTS public.analysis_analyses_custom_fields;
DROP TABLE IF EXISTS public.analysis_analyses;
DROP TABLE IF EXISTS public.admin_publications;
DROP TABLE IF EXISTS public.activities;
DROP FUNCTION IF EXISTS public.que_state_notify();
DROP FUNCTION IF EXISTS public.que_job_notify();
DROP FUNCTION IF EXISTS public.que_determine_job_state(job public.que_jobs);
DROP TABLE IF EXISTS public.que_jobs;
DROP FUNCTION IF EXISTS public.que_validate_tags(tags_array jsonb);
DROP EXTENSION IF EXISTS "uuid-ossp";
DROP EXTENSION IF EXISTS postgis;
DROP EXTENSION IF EXISTS pgcrypto;
DROP SCHEMA IF EXISTS shared_extensions;
DROP SCHEMA IF EXISTS public;
--
-- Name: public; Type: SCHEMA; Schema: -; Owner: -
--

CREATE SCHEMA public;


--
-- Name: SCHEMA public; Type: COMMENT; Schema: -; Owner: -
--

COMMENT ON SCHEMA public IS 'standard public schema';


--
-- Name: shared_extensions; Type: SCHEMA; Schema: -; Owner: -
--

CREATE SCHEMA shared_extensions;


--
-- Name: pgcrypto; Type: EXTENSION; Schema: -; Owner: -
--

CREATE EXTENSION IF NOT EXISTS pgcrypto WITH SCHEMA shared_extensions;


--
-- Name: EXTENSION pgcrypto; Type: COMMENT; Schema: -; Owner: -
--

COMMENT ON EXTENSION pgcrypto IS 'cryptographic functions';


--
-- Name: postgis; Type: EXTENSION; Schema: -; Owner: -
--

CREATE EXTENSION IF NOT EXISTS postgis WITH SCHEMA shared_extensions;


--
-- Name: EXTENSION postgis; Type: COMMENT; Schema: -; Owner: -
--

COMMENT ON EXTENSION postgis IS 'PostGIS geometry and geography spatial types and functions';


--
-- Name: uuid-ossp; Type: EXTENSION; Schema: -; Owner: -
--

CREATE EXTENSION IF NOT EXISTS "uuid-ossp" WITH SCHEMA shared_extensions;


--
-- Name: EXTENSION "uuid-ossp"; Type: COMMENT; Schema: -; Owner: -
--

COMMENT ON EXTENSION "uuid-ossp" IS 'generate universally unique identifiers (UUIDs)';


--
-- Name: que_validate_tags(jsonb); Type: FUNCTION; Schema: public; Owner: -
--

CREATE FUNCTION public.que_validate_tags(tags_array jsonb) RETURNS boolean
    LANGUAGE sql
    AS $$
  SELECT bool_and(
    jsonb_typeof(value) = 'string'
    AND
    char_length(value::text) <= 100
  )
  FROM jsonb_array_elements(tags_array)
$$;


SET default_tablespace = '';

SET default_table_access_method = heap;

--
-- Name: que_jobs; Type: TABLE; Schema: public; Owner: -
--

CREATE TABLE public.que_jobs (
    priority smallint DEFAULT 100 NOT NULL,
    run_at timestamp with time zone DEFAULT now() NOT NULL,
    id bigint NOT NULL,
    job_class text NOT NULL,
    error_count integer DEFAULT 0 NOT NULL,
    last_error_message text,
    queue text DEFAULT 'default'::text NOT NULL,
    last_error_backtrace text,
    finished_at timestamp with time zone,
    expired_at timestamp with time zone,
    args jsonb DEFAULT '[]'::jsonb NOT NULL,
    data jsonb DEFAULT '{}'::jsonb NOT NULL,
    job_schema_version integer DEFAULT 1,
    CONSTRAINT error_length CHECK (((char_length(last_error_message) <= 500) AND (char_length(last_error_backtrace) <= 10000))),
    CONSTRAINT job_class_length CHECK ((char_length(
CASE job_class
    WHEN 'ActiveJob::QueueAdapters::QueAdapter::JobWrapper'::text THEN ((args -> 0) ->> 'job_class'::text)
    ELSE job_class
END) <= 200)),
    CONSTRAINT queue_length CHECK ((char_length(queue) <= 100)),
    CONSTRAINT valid_args CHECK ((jsonb_typeof(args) = 'array'::text)),
    CONSTRAINT valid_data CHECK (((jsonb_typeof(data) = 'object'::text) AND ((NOT (data ? 'tags'::text)) OR ((jsonb_typeof((data -> 'tags'::text)) = 'array'::text) AND (jsonb_array_length((data -> 'tags'::text)) <= 5) AND public.que_validate_tags((data -> 'tags'::text))))))
)
WITH (fillfactor='90');


--
-- Name: TABLE que_jobs; Type: COMMENT; Schema: public; Owner: -
--

COMMENT ON TABLE public.que_jobs IS '4';


--
-- Name: que_determine_job_state(public.que_jobs); Type: FUNCTION; Schema: public; Owner: -
--

CREATE FUNCTION public.que_determine_job_state(job public.que_jobs) RETURNS text
    LANGUAGE sql
    AS $$
  SELECT
    CASE
    WHEN job.expired_at  IS NOT NULL    THEN 'expired'
    WHEN job.finished_at IS NOT NULL    THEN 'finished'
    WHEN job.error_count > 0            THEN 'errored'
    WHEN job.run_at > CURRENT_TIMESTAMP THEN 'scheduled'
    ELSE                                     'ready'
    END
$$;


--
-- Name: que_job_notify(); Type: FUNCTION; Schema: public; Owner: -
--

CREATE FUNCTION public.que_job_notify() RETURNS trigger
    LANGUAGE plpgsql
    AS $$
  DECLARE
    locker_pid integer;
    sort_key json;
  BEGIN
    -- Don't do anything if the job is scheduled for a future time.
    IF NEW.run_at IS NOT NULL AND NEW.run_at > now() THEN
      RETURN null;
    END IF;

    -- Pick a locker to notify of the job's insertion, weighted by their number
    -- of workers. Should bounce pseudorandomly between lockers on each
    -- invocation, hence the md5-ordering, but still touch each one equally,
    -- hence the modulo using the job_id.
    SELECT pid
    INTO locker_pid
    FROM (
      SELECT *, last_value(row_number) OVER () + 1 AS count
      FROM (
        SELECT *, row_number() OVER () - 1 AS row_number
        FROM (
          SELECT *
          FROM public.que_lockers ql, generate_series(1, ql.worker_count) AS id
          WHERE
            listening AND
            queues @> ARRAY[NEW.queue] AND
            ql.job_schema_version = NEW.job_schema_version
          ORDER BY md5(pid::text || id::text)
        ) t1
      ) t2
    ) t3
    WHERE NEW.id % count = row_number;

    IF locker_pid IS NOT NULL THEN
      -- There's a size limit to what can be broadcast via LISTEN/NOTIFY, so
      -- rather than throw errors when someone enqueues a big job, just
      -- broadcast the most pertinent information, and let the locker query for
      -- the record after it's taken the lock. The worker will have to hit the
      -- DB in order to make sure the job is still visible anyway.
      SELECT row_to_json(t)
      INTO sort_key
      FROM (
        SELECT
          'job_available' AS message_type,
          NEW.queue       AS queue,
          NEW.priority    AS priority,
          NEW.id          AS id,
          -- Make sure we output timestamps as UTC ISO 8601
          to_char(NEW.run_at AT TIME ZONE 'UTC', 'YYYY-MM-DD"T"HH24:MI:SS.US"Z"') AS run_at
      ) t;

      PERFORM pg_notify('que_listener_' || locker_pid::text, sort_key::text);
    END IF;

    RETURN null;
  END
$$;


--
-- Name: que_state_notify(); Type: FUNCTION; Schema: public; Owner: -
--

CREATE FUNCTION public.que_state_notify() RETURNS trigger
    LANGUAGE plpgsql
    AS $$
  DECLARE
    row record;
    message json;
    previous_state text;
    current_state text;
  BEGIN
    IF TG_OP = 'INSERT' THEN
      previous_state := 'nonexistent';
      current_state  := public.que_determine_job_state(NEW);
      row            := NEW;
    ELSIF TG_OP = 'DELETE' THEN
      previous_state := public.que_determine_job_state(OLD);
      current_state  := 'nonexistent';
      row            := OLD;
    ELSIF TG_OP = 'UPDATE' THEN
      previous_state := public.que_determine_job_state(OLD);
      current_state  := public.que_determine_job_state(NEW);

      -- If the state didn't change, short-circuit.
      IF previous_state = current_state THEN
        RETURN null;
      END IF;

      row := NEW;
    ELSE
      RAISE EXCEPTION 'Unrecognized TG_OP: %', TG_OP;
    END IF;

    SELECT row_to_json(t)
    INTO message
    FROM (
      SELECT
        'job_change' AS message_type,
        row.id       AS id,
        row.queue    AS queue,

        coalesce(row.data->'tags', '[]'::jsonb) AS tags,

        to_char(row.run_at AT TIME ZONE 'UTC', 'YYYY-MM-DD"T"HH24:MI:SS.US"Z"') AS run_at,
        to_char(now()      AT TIME ZONE 'UTC', 'YYYY-MM-DD"T"HH24:MI:SS.US"Z"') AS time,

        CASE row.job_class
        WHEN 'ActiveJob::QueueAdapters::QueAdapter::JobWrapper' THEN
          coalesce(
            row.args->0->>'job_class',
            'ActiveJob::QueueAdapters::QueAdapter::JobWrapper'
          )
        ELSE
          row.job_class
        END AS job_class,

        previous_state AS previous_state,
        current_state  AS current_state
    ) t;

    PERFORM pg_notify('que_state', message::text);

    RETURN null;
  END
$$;


--
-- Name: activities; Type: TABLE; Schema: public; Owner: -
--

CREATE TABLE public.activities (
    id uuid DEFAULT shared_extensions.gen_random_uuid() NOT NULL,
    item_type character varying NOT NULL,
    item_id uuid NOT NULL,
    action character varying NOT NULL,
    payload jsonb DEFAULT '{}'::jsonb NOT NULL,
    user_id uuid,
    acted_at timestamp without time zone NOT NULL,
    created_at timestamp without time zone NOT NULL,
    project_id uuid
);


--
-- Name: admin_publications; Type: TABLE; Schema: public; Owner: -
--

CREATE TABLE public.admin_publications (
    id uuid DEFAULT shared_extensions.gen_random_uuid() NOT NULL,
    parent_id uuid,
    lft integer NOT NULL,
    rgt integer NOT NULL,
    ordering integer,
    publication_status character varying DEFAULT 'published'::character varying NOT NULL,
    publication_id uuid,
    publication_type character varying,
    created_at timestamp(6) without time zone NOT NULL,
    updated_at timestamp(6) without time zone NOT NULL,
    depth integer DEFAULT 0 NOT NULL,
    children_allowed boolean DEFAULT true NOT NULL,
    children_count integer DEFAULT 0 NOT NULL
);


--
-- Name: analysis_analyses; Type: TABLE; Schema: public; Owner: -
--

CREATE TABLE public.analysis_analyses (
    id uuid DEFAULT shared_extensions.gen_random_uuid() NOT NULL,
    project_id uuid,
    phase_id uuid,
    created_at timestamp(6) without time zone NOT NULL,
    updated_at timestamp(6) without time zone NOT NULL
);


--
-- Name: analysis_analyses_custom_fields; Type: TABLE; Schema: public; Owner: -
--

CREATE TABLE public.analysis_analyses_custom_fields (
    id uuid DEFAULT shared_extensions.gen_random_uuid() NOT NULL,
    analysis_id uuid,
    custom_field_id uuid,
    created_at timestamp(6) without time zone NOT NULL,
    updated_at timestamp(6) without time zone NOT NULL
);


--
-- Name: analysis_background_tasks; Type: TABLE; Schema: public; Owner: -
--

CREATE TABLE public.analysis_background_tasks (
    id uuid DEFAULT shared_extensions.gen_random_uuid() NOT NULL,
    analysis_id uuid NOT NULL,
    type character varying NOT NULL,
    state character varying NOT NULL,
    progress double precision,
    started_at timestamp(6) without time zone,
    ended_at timestamp(6) without time zone,
    auto_tagging_method character varying,
    created_at timestamp(6) without time zone NOT NULL,
    updated_at timestamp(6) without time zone NOT NULL,
    tags_ids jsonb,
    filters jsonb DEFAULT '{}'::jsonb NOT NULL
);


--
-- Name: analysis_insights; Type: TABLE; Schema: public; Owner: -
--

CREATE TABLE public.analysis_insights (
    id uuid DEFAULT shared_extensions.gen_random_uuid() NOT NULL,
    analysis_id uuid NOT NULL,
    insightable_type character varying NOT NULL,
    insightable_id uuid NOT NULL,
    filters jsonb DEFAULT '{}'::jsonb NOT NULL,
    inputs_ids jsonb,
    created_at timestamp(6) without time zone NOT NULL,
    updated_at timestamp(6) without time zone NOT NULL
);


--
-- Name: analysis_questions; Type: TABLE; Schema: public; Owner: -
--

CREATE TABLE public.analysis_questions (
    id uuid DEFAULT shared_extensions.gen_random_uuid() NOT NULL,
    background_task_id uuid NOT NULL,
    question text,
    answer text,
    prompt text,
    q_and_a_method character varying NOT NULL,
    accuracy double precision,
    created_at timestamp(6) without time zone NOT NULL,
    updated_at timestamp(6) without time zone NOT NULL
);


--
-- Name: analysis_summaries; Type: TABLE; Schema: public; Owner: -
--

CREATE TABLE public.analysis_summaries (
    id uuid DEFAULT shared_extensions.gen_random_uuid() NOT NULL,
    background_task_id uuid NOT NULL,
    summary text,
    prompt text,
    summarization_method character varying NOT NULL,
    created_at timestamp(6) without time zone NOT NULL,
    updated_at timestamp(6) without time zone NOT NULL,
    accuracy double precision
);


--
-- Name: analysis_taggings; Type: TABLE; Schema: public; Owner: -
--

CREATE TABLE public.analysis_taggings (
    id uuid DEFAULT shared_extensions.gen_random_uuid() NOT NULL,
    tag_id uuid NOT NULL,
    input_id uuid NOT NULL,
    created_at timestamp(6) without time zone NOT NULL,
    updated_at timestamp(6) without time zone NOT NULL,
    background_task_id uuid
);


--
-- Name: analysis_tags; Type: TABLE; Schema: public; Owner: -
--

CREATE TABLE public.analysis_tags (
    id uuid DEFAULT shared_extensions.gen_random_uuid() NOT NULL,
    name character varying NOT NULL,
    tag_type character varying NOT NULL,
    analysis_id uuid NOT NULL,
    created_at timestamp(6) without time zone NOT NULL,
    updated_at timestamp(6) without time zone NOT NULL
);


--
-- Name: official_feedbacks; Type: TABLE; Schema: public; Owner: -
--

CREATE TABLE public.official_feedbacks (
    id uuid DEFAULT shared_extensions.gen_random_uuid() NOT NULL,
    body_multiloc jsonb DEFAULT '{}'::jsonb,
    author_multiloc jsonb DEFAULT '{}'::jsonb,
    user_id uuid,
    post_id uuid,
    created_at timestamp without time zone NOT NULL,
    updated_at timestamp without time zone NOT NULL,
    post_type character varying
);


--
-- Name: analytics_build_feedbacks; Type: VIEW; Schema: public; Owner: -
--

CREATE VIEW public.analytics_build_feedbacks AS
 SELECT a.post_id,
    min(a.feedback_first_date) AS feedback_first_date,
    max(a.feedback_official) AS feedback_official,
    max(a.feedback_status_change) AS feedback_status_change
   FROM ( SELECT activities.item_id AS post_id,
            min(activities.created_at) AS feedback_first_date,
            0 AS feedback_official,
            1 AS feedback_status_change
           FROM public.activities
          WHERE (((activities.action)::text = 'changed_status'::text) AND ((activities.item_type)::text = ANY (ARRAY[('Idea'::character varying)::text, ('Initiative'::character varying)::text])))
          GROUP BY activities.item_id
        UNION ALL
         SELECT official_feedbacks.post_id,
            min(official_feedbacks.created_at) AS feedback_first_date,
            1 AS feedback_official,
            0 AS feedback_status_change
           FROM public.official_feedbacks
          GROUP BY official_feedbacks.post_id) a
  GROUP BY a.post_id;


--
-- Name: analytics_dimension_dates; Type: TABLE; Schema: public; Owner: -
--

CREATE TABLE public.analytics_dimension_dates (
    date date NOT NULL,
    year character varying,
    month character varying,
    week date
);


--
-- Name: analytics_dimension_locales; Type: TABLE; Schema: public; Owner: -
--

CREATE TABLE public.analytics_dimension_locales (
    id uuid DEFAULT shared_extensions.gen_random_uuid() NOT NULL,
    name character varying NOT NULL
);


--
-- Name: analytics_dimension_locales_fact_visits; Type: TABLE; Schema: public; Owner: -
--

CREATE TABLE public.analytics_dimension_locales_fact_visits (
    dimension_locale_id uuid,
    fact_visit_id uuid
);


--
-- Name: projects; Type: TABLE; Schema: public; Owner: -
--

CREATE TABLE public.projects (
    id uuid DEFAULT shared_extensions.gen_random_uuid() NOT NULL,
    title_multiloc jsonb DEFAULT '{}'::jsonb,
    description_multiloc jsonb DEFAULT '{}'::jsonb,
    slug character varying,
    created_at timestamp without time zone NOT NULL,
    updated_at timestamp without time zone NOT NULL,
    header_bg character varying,
    ideas_count integer DEFAULT 0 NOT NULL,
    visible_to character varying DEFAULT 'public'::character varying NOT NULL,
    description_preview_multiloc jsonb DEFAULT '{}'::jsonb,
    internal_role character varying,
    comments_count integer DEFAULT 0 NOT NULL,
    default_assignee_id uuid,
    include_all_areas boolean DEFAULT false NOT NULL,
    baskets_count integer DEFAULT 0 NOT NULL,
    votes_count integer DEFAULT 0 NOT NULL,
    followers_count integer DEFAULT 0 NOT NULL
);


--
-- Name: analytics_dimension_projects; Type: VIEW; Schema: public; Owner: -
--

CREATE VIEW public.analytics_dimension_projects AS
 SELECT projects.id,
    projects.title_multiloc
   FROM public.projects;


--
-- Name: analytics_dimension_projects_fact_visits; Type: TABLE; Schema: public; Owner: -
--

CREATE TABLE public.analytics_dimension_projects_fact_visits (
    dimension_project_id uuid,
    fact_visit_id uuid
);


--
-- Name: analytics_dimension_referrer_types; Type: TABLE; Schema: public; Owner: -
--

CREATE TABLE public.analytics_dimension_referrer_types (
    id uuid DEFAULT shared_extensions.gen_random_uuid() NOT NULL,
    key character varying NOT NULL,
    name character varying NOT NULL
);


--
-- Name: idea_statuses; Type: TABLE; Schema: public; Owner: -
--

CREATE TABLE public.idea_statuses (
    id uuid DEFAULT shared_extensions.gen_random_uuid() NOT NULL,
    title_multiloc jsonb DEFAULT '{}'::jsonb,
    ordering integer,
    code character varying,
    color character varying,
    created_at timestamp without time zone NOT NULL,
    updated_at timestamp without time zone NOT NULL,
    description_multiloc jsonb DEFAULT '{}'::jsonb,
    ideas_count integer DEFAULT 0
);


--
-- Name: initiative_statuses; Type: TABLE; Schema: public; Owner: -
--

CREATE TABLE public.initiative_statuses (
    id uuid DEFAULT shared_extensions.gen_random_uuid() NOT NULL,
    title_multiloc jsonb DEFAULT '{}'::jsonb,
    description_multiloc jsonb DEFAULT '{}'::jsonb,
    ordering integer,
    code character varying,
    color character varying,
    created_at timestamp without time zone NOT NULL,
    updated_at timestamp without time zone NOT NULL
);


--
-- Name: analytics_dimension_statuses; Type: VIEW; Schema: public; Owner: -
--

CREATE VIEW public.analytics_dimension_statuses AS
 SELECT idea_statuses.id,
    idea_statuses.title_multiloc,
    idea_statuses.code,
    idea_statuses.color
   FROM public.idea_statuses
UNION ALL
 SELECT initiative_statuses.id,
    initiative_statuses.title_multiloc,
    initiative_statuses.code,
    initiative_statuses.color
   FROM public.initiative_statuses;


--
-- Name: analytics_dimension_types; Type: TABLE; Schema: public; Owner: -
--

CREATE TABLE public.analytics_dimension_types (
    id uuid DEFAULT shared_extensions.gen_random_uuid() NOT NULL,
    name character varying,
    parent character varying
);


--
-- Name: custom_fields; Type: TABLE; Schema: public; Owner: -
--

CREATE TABLE public.custom_fields (
    id uuid DEFAULT shared_extensions.gen_random_uuid() NOT NULL,
    resource_type character varying,
    key character varying,
    input_type character varying,
    title_multiloc jsonb DEFAULT '{}'::jsonb,
    description_multiloc jsonb DEFAULT '{}'::jsonb,
    required boolean DEFAULT false,
    ordering integer,
    created_at timestamp without time zone NOT NULL,
    updated_at timestamp without time zone NOT NULL,
    enabled boolean DEFAULT true NOT NULL,
    code character varying,
    resource_id uuid,
    hidden boolean DEFAULT false NOT NULL,
    maximum integer,
    minimum_label_multiloc jsonb DEFAULT '{}'::jsonb NOT NULL,
    maximum_label_multiloc jsonb DEFAULT '{}'::jsonb NOT NULL,
    logic jsonb DEFAULT '{}'::jsonb NOT NULL,
    answer_visible_to character varying,
    select_count_enabled boolean DEFAULT false NOT NULL,
    maximum_select_count integer,
    minimum_select_count integer,
    random_option_ordering boolean DEFAULT false NOT NULL
);


--
-- Name: users; Type: TABLE; Schema: public; Owner: -
--

CREATE TABLE public.users (
    id uuid DEFAULT shared_extensions.gen_random_uuid() NOT NULL,
    email character varying,
    password_digest character varying,
    slug character varying,
    roles jsonb DEFAULT '[]'::jsonb,
    reset_password_token character varying,
    created_at timestamp without time zone NOT NULL,
    updated_at timestamp without time zone NOT NULL,
    avatar character varying,
    first_name character varying,
    last_name character varying,
    locale character varying,
    bio_multiloc jsonb DEFAULT '{}'::jsonb,
    cl1_migrated boolean DEFAULT false,
    invite_status character varying,
    custom_field_values jsonb DEFAULT '{}'::jsonb,
    registration_completed_at timestamp without time zone,
    verified boolean DEFAULT false NOT NULL,
    email_confirmed_at timestamp without time zone,
    email_confirmation_code character varying,
    email_confirmation_retry_count integer DEFAULT 0 NOT NULL,
    email_confirmation_code_reset_count integer DEFAULT 0 NOT NULL,
    email_confirmation_code_sent_at timestamp without time zone,
    confirmation_required boolean DEFAULT true NOT NULL,
    block_start_at timestamp without time zone,
    block_reason character varying,
    block_end_at timestamp without time zone,
    new_email character varying,
    followings_count integer DEFAULT 0 NOT NULL,
    onboarding jsonb DEFAULT '{}'::jsonb NOT NULL,
    unique_code character varying
);


--
-- Name: analytics_dimension_user_custom_field_values; Type: VIEW; Schema: public; Owner: -
--

CREATE VIEW public.analytics_dimension_user_custom_field_values AS
 SELECT DISTINCT u.id AS dimension_user_id,
    cf.key,
    cf.value
   FROM ((public.users u
     LEFT JOIN LATERAL ( SELECT custom_fields.key,
            (u.custom_field_values ->> (custom_fields.key)::text) AS value
           FROM public.custom_fields
          WHERE ((custom_fields.resource_type)::text = 'User'::text)) cf ON (true))
     LEFT JOIN LATERAL ( SELECT jsonb_object_keys(u.custom_field_values) AS key) cfv ON (true));


--
-- Name: analytics_dimension_users; Type: VIEW; Schema: public; Owner: -
--

CREATE VIEW public.analytics_dimension_users AS
 SELECT users.id,
    COALESCE(((users.roles -> 0) ->> 'type'::text), 'citizen'::text) AS role,
    users.invite_status
   FROM public.users;


--
-- Name: email_campaigns_campaigns; Type: TABLE; Schema: public; Owner: -
--

CREATE TABLE public.email_campaigns_campaigns (
    id uuid DEFAULT shared_extensions.gen_random_uuid() NOT NULL,
    type character varying NOT NULL,
    author_id uuid,
    enabled boolean,
    sender character varying,
    reply_to character varying,
    schedule jsonb DEFAULT '{}'::jsonb,
    subject_multiloc jsonb DEFAULT '{}'::jsonb,
    body_multiloc jsonb DEFAULT '{}'::jsonb,
    created_at timestamp without time zone NOT NULL,
    updated_at timestamp without time zone NOT NULL,
    deliveries_count integer DEFAULT 0 NOT NULL
);


--
-- Name: email_campaigns_deliveries; Type: TABLE; Schema: public; Owner: -
--

CREATE TABLE public.email_campaigns_deliveries (
    id uuid DEFAULT shared_extensions.gen_random_uuid() NOT NULL,
    campaign_id uuid NOT NULL,
    user_id uuid NOT NULL,
    delivery_status character varying NOT NULL,
    tracked_content jsonb DEFAULT '{}'::jsonb,
    sent_at timestamp without time zone,
    created_at timestamp without time zone NOT NULL,
    updated_at timestamp without time zone NOT NULL
);


--
-- Name: analytics_fact_email_deliveries; Type: VIEW; Schema: public; Owner: -
--

CREATE VIEW public.analytics_fact_email_deliveries AS
 SELECT ecd.id,
    (ecd.sent_at)::date AS dimension_date_sent_id,
    ecd.campaign_id,
    ((ecc.type)::text <> 'EmailCampaigns::Campaigns::Manual'::text) AS automated
   FROM (public.email_campaigns_deliveries ecd
     JOIN public.email_campaigns_campaigns ecc ON ((ecc.id = ecd.campaign_id)));


--
-- Name: events; Type: TABLE; Schema: public; Owner: -
--

CREATE TABLE public.events (
    id uuid DEFAULT shared_extensions.gen_random_uuid() NOT NULL,
    project_id uuid,
    title_multiloc jsonb DEFAULT '{}'::jsonb,
    description_multiloc jsonb DEFAULT '{}'::jsonb,
    location_multiloc jsonb DEFAULT '{}'::json,
    start_at timestamp without time zone,
    end_at timestamp without time zone,
    created_at timestamp without time zone NOT NULL,
    updated_at timestamp without time zone NOT NULL,
    location_point shared_extensions.geography(Point,4326),
    address_1 character varying,
    attendees_count integer DEFAULT 0 NOT NULL,
    address_2_multiloc jsonb DEFAULT '{}'::jsonb NOT NULL,
    online_link character varying,
    attend_button_multiloc jsonb DEFAULT '{}'::jsonb NOT NULL,
    using_url character varying
);


--
-- Name: analytics_fact_events; Type: VIEW; Schema: public; Owner: -
--

CREATE VIEW public.analytics_fact_events AS
 SELECT events.id,
    events.project_id AS dimension_project_id,
    (events.created_at)::date AS dimension_date_created_id,
    (events.start_at)::date AS dimension_date_start_id,
    (events.end_at)::date AS dimension_date_end_id
   FROM public.events;


--
-- Name: comments; Type: TABLE; Schema: public; Owner: -
--

CREATE TABLE public.comments (
    id uuid DEFAULT shared_extensions.gen_random_uuid() NOT NULL,
    author_id uuid,
    post_id uuid,
    parent_id uuid,
    lft integer NOT NULL,
    rgt integer NOT NULL,
    body_multiloc jsonb DEFAULT '{}'::jsonb,
    created_at timestamp without time zone NOT NULL,
    updated_at timestamp without time zone NOT NULL,
    likes_count integer DEFAULT 0 NOT NULL,
    dislikes_count integer DEFAULT 0 NOT NULL,
    publication_status character varying DEFAULT 'published'::character varying NOT NULL,
    body_updated_at timestamp without time zone,
    children_count integer DEFAULT 0 NOT NULL,
    post_type character varying,
    author_hash character varying,
    anonymous boolean DEFAULT false NOT NULL
);


--
-- Name: ideas; Type: TABLE; Schema: public; Owner: -
--

CREATE TABLE public.ideas (
    id uuid DEFAULT shared_extensions.gen_random_uuid() NOT NULL,
    title_multiloc jsonb DEFAULT '{}'::jsonb,
    body_multiloc jsonb DEFAULT '{}'::jsonb,
    publication_status character varying,
    published_at timestamp without time zone,
    project_id uuid,
    author_id uuid,
    created_at timestamp without time zone NOT NULL,
    updated_at timestamp without time zone NOT NULL,
    likes_count integer DEFAULT 0 NOT NULL,
    dislikes_count integer DEFAULT 0 NOT NULL,
    location_point shared_extensions.geography(Point,4326),
    location_description character varying,
    comments_count integer DEFAULT 0 NOT NULL,
    idea_status_id uuid,
    slug character varying,
    budget integer,
    baskets_count integer DEFAULT 0 NOT NULL,
    official_feedbacks_count integer DEFAULT 0 NOT NULL,
    assignee_id uuid,
    assigned_at timestamp without time zone,
    proposed_budget integer,
    custom_field_values jsonb DEFAULT '{}'::jsonb NOT NULL,
    creation_phase_id uuid,
    author_hash character varying,
    anonymous boolean DEFAULT false NOT NULL,
    internal_comments_count integer DEFAULT 0 NOT NULL,
    votes_count integer DEFAULT 0 NOT NULL,
    followers_count integer DEFAULT 0 NOT NULL
);


--
-- Name: initiatives; Type: TABLE; Schema: public; Owner: -
--

CREATE TABLE public.initiatives (
    id uuid DEFAULT shared_extensions.gen_random_uuid() NOT NULL,
    title_multiloc jsonb DEFAULT '{}'::jsonb,
    body_multiloc jsonb DEFAULT '{}'::jsonb,
    publication_status character varying,
    published_at timestamp without time zone,
    author_id uuid,
    likes_count integer DEFAULT 0 NOT NULL,
    dislikes_count integer DEFAULT 0 NOT NULL,
    location_point shared_extensions.geography(Point,4326),
    location_description character varying,
    slug character varying,
    comments_count integer DEFAULT 0 NOT NULL,
    created_at timestamp without time zone NOT NULL,
    updated_at timestamp without time zone NOT NULL,
    header_bg character varying,
    assignee_id uuid,
    official_feedbacks_count integer DEFAULT 0 NOT NULL,
    assigned_at timestamp without time zone,
    author_hash character varying,
    anonymous boolean DEFAULT false NOT NULL,
    internal_comments_count integer DEFAULT 0 NOT NULL,
    followers_count integer DEFAULT 0 NOT NULL,
    editing_locked boolean DEFAULT false NOT NULL
);


--
-- Name: phases; Type: TABLE; Schema: public; Owner: -
--

CREATE TABLE public.phases (
    id uuid DEFAULT shared_extensions.gen_random_uuid() NOT NULL,
    project_id uuid,
    title_multiloc jsonb DEFAULT '{}'::jsonb,
    description_multiloc jsonb DEFAULT '{}'::jsonb,
    start_at date,
    end_at date,
    created_at timestamp without time zone NOT NULL,
    updated_at timestamp without time zone NOT NULL,
    participation_method character varying DEFAULT 'ideation'::character varying NOT NULL,
    posting_enabled boolean DEFAULT true,
    commenting_enabled boolean DEFAULT true,
    reacting_enabled boolean DEFAULT true NOT NULL,
    reacting_like_method character varying DEFAULT 'unlimited'::character varying NOT NULL,
    reacting_like_limited_max integer DEFAULT 10,
    survey_embed_url character varying,
    survey_service character varying,
    presentation_mode character varying DEFAULT 'card'::character varying,
    voting_max_total integer,
    poll_anonymous boolean DEFAULT false NOT NULL,
    reacting_dislike_enabled boolean DEFAULT true NOT NULL,
    ideas_count integer DEFAULT 0 NOT NULL,
    ideas_order character varying,
    input_term character varying DEFAULT 'idea'::character varying,
    voting_min_total integer DEFAULT 0,
    reacting_dislike_method character varying DEFAULT 'unlimited'::character varying NOT NULL,
    reacting_dislike_limited_max integer DEFAULT 10,
    posting_method character varying DEFAULT 'unlimited'::character varying NOT NULL,
    posting_limited_max integer DEFAULT 1,
    allow_anonymous_participation boolean DEFAULT false NOT NULL,
    document_annotation_embed_url character varying,
    voting_method character varying,
    voting_max_votes_per_idea integer,
    voting_term_singular_multiloc jsonb DEFAULT '{}'::jsonb,
    voting_term_plural_multiloc jsonb DEFAULT '{}'::jsonb,
    baskets_count integer DEFAULT 0 NOT NULL,
    votes_count integer DEFAULT 0 NOT NULL,
    campaigns_settings jsonb DEFAULT '{}'::jsonb
);


--
-- Name: polls_responses; Type: TABLE; Schema: public; Owner: -
--

CREATE TABLE public.polls_responses (
    id uuid DEFAULT shared_extensions.gen_random_uuid() NOT NULL,
    phase_id uuid NOT NULL,
    user_id uuid,
    created_at timestamp without time zone NOT NULL,
    updated_at timestamp without time zone NOT NULL
);


--
-- Name: reactions; Type: TABLE; Schema: public; Owner: -
--

CREATE TABLE public.reactions (
    id uuid DEFAULT shared_extensions.gen_random_uuid() NOT NULL,
    reactable_id uuid,
    reactable_type character varying,
    user_id uuid,
    mode character varying NOT NULL,
    created_at timestamp without time zone NOT NULL,
    updated_at timestamp without time zone NOT NULL
);


--
-- Name: volunteering_causes; Type: TABLE; Schema: public; Owner: -
--

CREATE TABLE public.volunteering_causes (
    id uuid DEFAULT shared_extensions.gen_random_uuid() NOT NULL,
    phase_id uuid NOT NULL,
    title_multiloc jsonb DEFAULT '{}'::jsonb NOT NULL,
    description_multiloc jsonb DEFAULT '{}'::jsonb NOT NULL,
    volunteers_count integer DEFAULT 0 NOT NULL,
    image character varying,
    ordering integer NOT NULL,
    created_at timestamp(6) without time zone NOT NULL,
    updated_at timestamp(6) without time zone NOT NULL
);


--
-- Name: volunteering_volunteers; Type: TABLE; Schema: public; Owner: -
--

CREATE TABLE public.volunteering_volunteers (
    id uuid DEFAULT shared_extensions.gen_random_uuid() NOT NULL,
    cause_id uuid NOT NULL,
    user_id uuid NOT NULL,
    created_at timestamp(6) without time zone NOT NULL,
    updated_at timestamp(6) without time zone NOT NULL
);


--
-- Name: analytics_fact_participations; Type: VIEW; Schema: public; Owner: -
--

CREATE VIEW public.analytics_fact_participations AS
 SELECT i.id,
    i.author_id AS dimension_user_id,
    i.project_id AS dimension_project_id,
        CASE
            WHEN ((ph.participation_method)::text = 'native_survey'::text) THEN survey.id
            ELSE idea.id
        END AS dimension_type_id,
    (i.created_at)::date AS dimension_date_created_id,
    (i.likes_count + i.dislikes_count) AS reactions_count,
    i.likes_count,
    i.dislikes_count
   FROM ((((public.ideas i
     LEFT JOIN public.projects pr ON ((pr.id = i.project_id)))
     LEFT JOIN public.phases ph ON ((ph.id = i.creation_phase_id)))
     JOIN public.analytics_dimension_types idea ON (((idea.name)::text = 'idea'::text)))
     LEFT JOIN public.analytics_dimension_types survey ON (((survey.name)::text = 'survey'::text)))
UNION ALL
 SELECT i.id,
    i.author_id AS dimension_user_id,
    NULL::uuid AS dimension_project_id,
    adt.id AS dimension_type_id,
    (i.created_at)::date AS dimension_date_created_id,
    (i.likes_count + i.dislikes_count) AS reactions_count,
    i.likes_count,
    i.dislikes_count
   FROM (public.initiatives i
     JOIN public.analytics_dimension_types adt ON (((adt.name)::text = 'initiative'::text)))
UNION ALL
 SELECT c.id,
    c.author_id AS dimension_user_id,
    i.project_id AS dimension_project_id,
    adt.id AS dimension_type_id,
    (c.created_at)::date AS dimension_date_created_id,
    (c.likes_count + c.dislikes_count) AS reactions_count,
    c.likes_count,
    c.dislikes_count
   FROM ((public.comments c
     JOIN public.analytics_dimension_types adt ON ((((adt.name)::text = 'comment'::text) AND ((adt.parent)::text = lower((c.post_type)::text)))))
     LEFT JOIN public.ideas i ON ((c.post_id = i.id)))
UNION ALL
 SELECT r.id,
    r.user_id AS dimension_user_id,
    COALESCE(i.project_id, ic.project_id) AS dimension_project_id,
    adt.id AS dimension_type_id,
    (r.created_at)::date AS dimension_date_created_id,
    1 AS reactions_count,
        CASE
            WHEN ((r.mode)::text = 'up'::text) THEN 1
            ELSE 0
        END AS likes_count,
        CASE
            WHEN ((r.mode)::text = 'down'::text) THEN 1
            ELSE 0
        END AS dislikes_count
   FROM ((((public.reactions r
     JOIN public.analytics_dimension_types adt ON ((((adt.name)::text = 'reaction'::text) AND ((adt.parent)::text = lower((r.reactable_type)::text)))))
     LEFT JOIN public.ideas i ON ((i.id = r.reactable_id)))
     LEFT JOIN public.comments c ON ((c.id = r.reactable_id)))
     LEFT JOIN public.ideas ic ON ((ic.id = c.post_id)))
UNION ALL
 SELECT pr.id,
    pr.user_id AS dimension_user_id,
    COALESCE(p.project_id, pr.phase_id) AS dimension_project_id,
    adt.id AS dimension_type_id,
    (pr.created_at)::date AS dimension_date_created_id,
    0 AS reactions_count,
    0 AS likes_count,
    0 AS dislikes_count
   FROM ((public.polls_responses pr
     LEFT JOIN public.phases p ON ((p.id = pr.phase_id)))
     JOIN public.analytics_dimension_types adt ON (((adt.name)::text = 'poll'::text)))
UNION ALL
 SELECT vv.id,
    vv.user_id AS dimension_user_id,
    COALESCE(p.project_id, vc.phase_id) AS dimension_project_id,
    adt.id AS dimension_type_id,
    (vv.created_at)::date AS dimension_date_created_id,
    0 AS reactions_count,
    0 AS likes_count,
    0 AS dislikes_count
   FROM (((public.volunteering_volunteers vv
     LEFT JOIN public.volunteering_causes vc ON ((vc.id = vv.cause_id)))
     LEFT JOIN public.phases p ON ((p.id = vc.phase_id)))
     JOIN public.analytics_dimension_types adt ON (((adt.name)::text = 'volunteer'::text)));


--
-- Name: ideas_phases; Type: TABLE; Schema: public; Owner: -
--

CREATE TABLE public.ideas_phases (
    id uuid DEFAULT shared_extensions.gen_random_uuid() NOT NULL,
    idea_id uuid,
    phase_id uuid,
    created_at timestamp without time zone NOT NULL,
    updated_at timestamp without time zone NOT NULL,
    baskets_count integer DEFAULT 0 NOT NULL,
    votes_count integer DEFAULT 0 NOT NULL
);


--
-- Name: initiative_status_changes; Type: TABLE; Schema: public; Owner: -
--

CREATE TABLE public.initiative_status_changes (
    id uuid DEFAULT shared_extensions.gen_random_uuid() NOT NULL,
    user_id uuid,
    initiative_id uuid,
    initiative_status_id uuid,
    official_feedback_id uuid,
    created_at timestamp without time zone NOT NULL,
    updated_at timestamp without time zone NOT NULL
);


--
-- Name: analytics_fact_posts; Type: VIEW; Schema: public; Owner: -
--

CREATE VIEW public.analytics_fact_posts AS
 SELECT i.id,
    i.author_id AS user_id,
    i.project_id AS dimension_project_id,
    adt.id AS dimension_type_id,
    (i.created_at)::date AS dimension_date_created_id,
    (abf.feedback_first_date)::date AS dimension_date_first_feedback_id,
    i.idea_status_id AS dimension_status_id,
    (abf.feedback_first_date - i.created_at) AS feedback_time_taken,
    COALESCE(abf.feedback_official, 0) AS feedback_official,
    COALESCE(abf.feedback_status_change, 0) AS feedback_status_change,
        CASE
            WHEN (abf.feedback_first_date IS NULL) THEN 1
            ELSE 0
        END AS feedback_none,
    (i.likes_count + i.dislikes_count) AS reactions_count,
    i.likes_count,
    i.dislikes_count,
    i.publication_status
   FROM (((((public.ideas i
     JOIN public.analytics_dimension_types adt ON (((adt.name)::text = 'idea'::text)))
     LEFT JOIN public.analytics_build_feedbacks abf ON ((abf.post_id = i.id)))
     LEFT JOIN public.ideas_phases iph ON ((iph.idea_id = i.id)))
     LEFT JOIN public.phases ph ON ((ph.id = iph.phase_id)))
     LEFT JOIN public.projects pr ON ((pr.id = i.project_id)))
  WHERE ((ph.id IS NULL) OR ((ph.participation_method)::text <> 'native_survey'::text))
UNION ALL
 SELECT i.id,
    i.author_id AS user_id,
    NULL::uuid AS dimension_project_id,
    adt.id AS dimension_type_id,
    (i.created_at)::date AS dimension_date_created_id,
    (abf.feedback_first_date)::date AS dimension_date_first_feedback_id,
    isc.initiative_status_id AS dimension_status_id,
    (abf.feedback_first_date - i.created_at) AS feedback_time_taken,
    COALESCE(abf.feedback_official, 0) AS feedback_official,
    COALESCE(abf.feedback_status_change, 0) AS feedback_status_change,
        CASE
            WHEN (abf.feedback_first_date IS NULL) THEN 1
            ELSE 0
        END AS feedback_none,
    (i.likes_count + i.dislikes_count) AS reactions_count,
    i.likes_count,
    i.dislikes_count,
    i.publication_status
   FROM (((public.initiatives i
     JOIN public.analytics_dimension_types adt ON (((adt.name)::text = 'initiative'::text)))
     LEFT JOIN public.analytics_build_feedbacks abf ON ((abf.post_id = i.id)))
     LEFT JOIN public.initiative_status_changes isc ON (((isc.initiative_id = i.id) AND (isc.updated_at = ( SELECT max(isc_.updated_at) AS max
           FROM public.initiative_status_changes isc_
          WHERE (isc_.initiative_id = i.id))))));


--
-- Name: analytics_fact_project_statuses; Type: VIEW; Schema: public; Owner: -
--

CREATE VIEW public.analytics_fact_project_statuses AS
 WITH finished_statuses_for_timeline_projects AS (
         SELECT phases.project_id,
            ((max(phases.end_at) + 1))::timestamp without time zone AS "timestamp"
           FROM public.phases
          GROUP BY phases.project_id
         HAVING (max(phases.end_at) < now())
        )
 SELECT ap.publication_id AS dimension_project_id,
    ap.publication_status AS status,
    (((ap.publication_status)::text = 'archived'::text) OR ((fsftp.project_id IS NOT NULL) AND ((ap.publication_status)::text <> 'draft'::text))) AS finished,
    COALESCE(fsftp."timestamp", ap.updated_at) AS "timestamp",
    COALESCE((fsftp."timestamp")::date, (ap.updated_at)::date) AS dimension_date_id
   FROM ((public.admin_publications ap
     LEFT JOIN public.projects p ON ((ap.publication_id = p.id)))
     LEFT JOIN finished_statuses_for_timeline_projects fsftp ON ((fsftp.project_id = ap.publication_id)))
  WHERE ((ap.publication_type)::text = 'Project'::text);


--
-- Name: invites; Type: TABLE; Schema: public; Owner: -
--

CREATE TABLE public.invites (
    id uuid DEFAULT shared_extensions.gen_random_uuid() NOT NULL,
    token character varying NOT NULL,
    inviter_id uuid,
    invitee_id uuid NOT NULL,
    invite_text character varying,
    accepted_at timestamp without time zone,
    created_at timestamp without time zone NOT NULL,
    updated_at timestamp without time zone NOT NULL,
    send_invite_email boolean DEFAULT true NOT NULL
);


--
-- Name: analytics_fact_registrations; Type: VIEW; Schema: public; Owner: -
--

CREATE VIEW public.analytics_fact_registrations AS
 SELECT u.id,
    u.id AS dimension_user_id,
    (u.registration_completed_at)::date AS dimension_date_registration_id,
    (i.created_at)::date AS dimension_date_invited_id,
    (i.accepted_at)::date AS dimension_date_accepted_id
   FROM (public.users u
     LEFT JOIN public.invites i ON ((i.invitee_id = u.id)));


--
-- Name: analytics_fact_visits; Type: TABLE; Schema: public; Owner: -
--

CREATE TABLE public.analytics_fact_visits (
    id uuid DEFAULT shared_extensions.gen_random_uuid() NOT NULL,
    visitor_id character varying NOT NULL,
    dimension_user_id uuid,
    dimension_referrer_type_id uuid NOT NULL,
    dimension_date_first_action_id date NOT NULL,
    dimension_date_last_action_id date NOT NULL,
    duration integer NOT NULL,
    pages_visited integer NOT NULL,
    returning_visitor boolean DEFAULT false NOT NULL,
    referrer_name character varying,
    referrer_url character varying,
    matomo_visit_id integer NOT NULL,
    matomo_last_action_time timestamp without time zone NOT NULL
);


--
-- Name: app_configurations; Type: TABLE; Schema: public; Owner: -
--

CREATE TABLE public.app_configurations (
    id uuid DEFAULT shared_extensions.gen_random_uuid() NOT NULL,
    name character varying,
    host character varying,
    logo character varying,
    favicon character varying,
    settings jsonb DEFAULT '{}'::jsonb,
    created_at timestamp(6) without time zone NOT NULL,
    updated_at timestamp(6) without time zone NOT NULL,
    style jsonb DEFAULT '{}'::jsonb
);


--
-- Name: ar_internal_metadata; Type: TABLE; Schema: public; Owner: -
--

CREATE TABLE public.ar_internal_metadata (
    key character varying NOT NULL,
    value character varying,
    created_at timestamp(6) without time zone NOT NULL,
    updated_at timestamp(6) without time zone NOT NULL
);


--
-- Name: areas; Type: TABLE; Schema: public; Owner: -
--

CREATE TABLE public.areas (
    id uuid DEFAULT shared_extensions.gen_random_uuid() NOT NULL,
    title_multiloc jsonb DEFAULT '{}'::jsonb,
    description_multiloc jsonb DEFAULT '{}'::jsonb,
    created_at timestamp without time zone NOT NULL,
    updated_at timestamp without time zone NOT NULL,
    ordering integer,
    custom_field_option_id uuid,
    followers_count integer DEFAULT 0 NOT NULL,
    include_in_onboarding boolean DEFAULT false NOT NULL
);


--
-- Name: areas_ideas; Type: TABLE; Schema: public; Owner: -
--

CREATE TABLE public.areas_ideas (
    area_id uuid,
    idea_id uuid,
    id uuid DEFAULT shared_extensions.uuid_generate_v4() NOT NULL
);


--
-- Name: areas_initiatives; Type: TABLE; Schema: public; Owner: -
--

CREATE TABLE public.areas_initiatives (
    id uuid DEFAULT shared_extensions.gen_random_uuid() NOT NULL,
    area_id uuid,
    initiative_id uuid
);


--
-- Name: areas_projects; Type: TABLE; Schema: public; Owner: -
--

CREATE TABLE public.areas_projects (
    area_id uuid,
    project_id uuid,
    id uuid DEFAULT shared_extensions.uuid_generate_v4() NOT NULL
);


--
-- Name: areas_static_pages; Type: TABLE; Schema: public; Owner: -
--

CREATE TABLE public.areas_static_pages (
    id bigint NOT NULL,
    area_id uuid NOT NULL,
    static_page_id uuid NOT NULL,
    created_at timestamp(6) without time zone NOT NULL,
    updated_at timestamp(6) without time zone NOT NULL
);


--
-- Name: areas_static_pages_id_seq; Type: SEQUENCE; Schema: public; Owner: -
--

CREATE SEQUENCE public.areas_static_pages_id_seq
    START WITH 1
    INCREMENT BY 1
    NO MINVALUE
    NO MAXVALUE
    CACHE 1;


--
-- Name: areas_static_pages_id_seq; Type: SEQUENCE OWNED BY; Schema: public; Owner: -
--

ALTER SEQUENCE public.areas_static_pages_id_seq OWNED BY public.areas_static_pages.id;


--
-- Name: baskets; Type: TABLE; Schema: public; Owner: -
--

CREATE TABLE public.baskets (
    id uuid DEFAULT shared_extensions.gen_random_uuid() NOT NULL,
    submitted_at timestamp without time zone,
    user_id uuid,
    phase_id uuid,
    created_at timestamp without time zone NOT NULL,
    updated_at timestamp without time zone NOT NULL
);


--
-- Name: baskets_ideas; Type: TABLE; Schema: public; Owner: -
--

CREATE TABLE public.baskets_ideas (
    id uuid DEFAULT shared_extensions.gen_random_uuid() NOT NULL,
    basket_id uuid,
    idea_id uuid,
    created_at timestamp without time zone NOT NULL,
    updated_at timestamp without time zone NOT NULL,
    votes integer DEFAULT 1 NOT NULL
);


--
-- Name: common_passwords; Type: TABLE; Schema: public; Owner: -
--

CREATE TABLE public.common_passwords (
    id uuid DEFAULT shared_extensions.gen_random_uuid() NOT NULL,
    password character varying
);


--
-- Name: content_builder_layout_images; Type: TABLE; Schema: public; Owner: -
--

CREATE TABLE public.content_builder_layout_images (
    id uuid DEFAULT shared_extensions.gen_random_uuid() NOT NULL,
    image character varying,
    code character varying,
    created_at timestamp(6) without time zone NOT NULL,
    updated_at timestamp(6) without time zone NOT NULL
);


--
-- Name: content_builder_layouts; Type: TABLE; Schema: public; Owner: -
--

CREATE TABLE public.content_builder_layouts (
    id uuid DEFAULT shared_extensions.gen_random_uuid() NOT NULL,
    content_buildable_type character varying,
    content_buildable_id uuid,
    code character varying NOT NULL,
    enabled boolean DEFAULT false NOT NULL,
    created_at timestamp(6) without time zone NOT NULL,
    updated_at timestamp(6) without time zone NOT NULL,
    craftjs_json jsonb DEFAULT '{}'::jsonb NOT NULL
);


--
-- Name: cosponsors_initiatives; Type: TABLE; Schema: public; Owner: -
--

CREATE TABLE public.cosponsors_initiatives (
    id uuid DEFAULT shared_extensions.gen_random_uuid() NOT NULL,
    status character varying DEFAULT 'pending'::character varying NOT NULL,
    user_id uuid NOT NULL,
    initiative_id uuid NOT NULL,
    created_at timestamp(6) without time zone NOT NULL,
    updated_at timestamp(6) without time zone NOT NULL
);


--
-- Name: custom_field_option_images; Type: TABLE; Schema: public; Owner: -
--

CREATE TABLE public.custom_field_option_images (
    id uuid DEFAULT shared_extensions.gen_random_uuid() NOT NULL,
    custom_field_option_id uuid,
    image character varying,
    ordering integer DEFAULT 0,
    created_at timestamp(6) without time zone NOT NULL,
    updated_at timestamp(6) without time zone NOT NULL
);


--
-- Name: custom_field_options; Type: TABLE; Schema: public; Owner: -
--

CREATE TABLE public.custom_field_options (
    id uuid DEFAULT shared_extensions.gen_random_uuid() NOT NULL,
    custom_field_id uuid,
    key character varying,
    title_multiloc jsonb DEFAULT '{}'::jsonb,
    ordering integer,
    created_at timestamp without time zone NOT NULL,
    updated_at timestamp without time zone NOT NULL,
    other boolean DEFAULT false NOT NULL
);


--
-- Name: custom_forms; Type: TABLE; Schema: public; Owner: -
--

CREATE TABLE public.custom_forms (
    id uuid DEFAULT shared_extensions.gen_random_uuid() NOT NULL,
    created_at timestamp(6) without time zone NOT NULL,
    updated_at timestamp(6) without time zone NOT NULL,
    participation_context_id uuid NOT NULL,
    participation_context_type character varying NOT NULL
);


--
-- Name: email_campaigns_campaign_email_commands; Type: TABLE; Schema: public; Owner: -
--

CREATE TABLE public.email_campaigns_campaign_email_commands (
    id uuid DEFAULT shared_extensions.gen_random_uuid() NOT NULL,
    campaign character varying,
    recipient_id uuid,
    commanded_at timestamp without time zone,
    tracked_content jsonb,
    created_at timestamp without time zone NOT NULL,
    updated_at timestamp without time zone NOT NULL
);


--
-- Name: email_campaigns_campaigns_groups; Type: TABLE; Schema: public; Owner: -
--

CREATE TABLE public.email_campaigns_campaigns_groups (
    id uuid DEFAULT shared_extensions.gen_random_uuid() NOT NULL,
    campaign_id uuid,
    group_id uuid,
    created_at timestamp without time zone NOT NULL,
    updated_at timestamp without time zone NOT NULL
);


--
-- Name: email_campaigns_consents; Type: TABLE; Schema: public; Owner: -
--

CREATE TABLE public.email_campaigns_consents (
    id uuid DEFAULT shared_extensions.gen_random_uuid() NOT NULL,
    campaign_type character varying NOT NULL,
    user_id uuid NOT NULL,
    consented boolean NOT NULL,
    created_at timestamp without time zone NOT NULL,
    updated_at timestamp without time zone NOT NULL
);


--
-- Name: email_campaigns_examples; Type: TABLE; Schema: public; Owner: -
--

CREATE TABLE public.email_campaigns_examples (
    id uuid DEFAULT shared_extensions.gen_random_uuid() NOT NULL,
    mail_body_html character varying NOT NULL,
    locale character varying NOT NULL,
    subject character varying NOT NULL,
    recipient_id uuid,
    created_at timestamp(6) without time zone NOT NULL,
    updated_at timestamp(6) without time zone NOT NULL,
    campaign_id uuid
);


--
-- Name: email_campaigns_unsubscription_tokens; Type: TABLE; Schema: public; Owner: -
--

CREATE TABLE public.email_campaigns_unsubscription_tokens (
    id uuid DEFAULT shared_extensions.gen_random_uuid() NOT NULL,
    token character varying NOT NULL,
    user_id uuid NOT NULL
);


--
-- Name: email_snippets; Type: TABLE; Schema: public; Owner: -
--

CREATE TABLE public.email_snippets (
    id uuid DEFAULT shared_extensions.gen_random_uuid() NOT NULL,
    email character varying,
    snippet character varying,
    locale character varying,
    body text,
    created_at timestamp without time zone NOT NULL,
    updated_at timestamp without time zone NOT NULL
);


--
-- Name: event_files; Type: TABLE; Schema: public; Owner: -
--

CREATE TABLE public.event_files (
    id uuid DEFAULT shared_extensions.gen_random_uuid() NOT NULL,
    event_id uuid,
    file character varying,
    ordering integer,
    created_at timestamp without time zone NOT NULL,
    updated_at timestamp without time zone NOT NULL,
    name character varying
);


--
-- Name: event_images; Type: TABLE; Schema: public; Owner: -
--

CREATE TABLE public.event_images (
    id uuid DEFAULT shared_extensions.gen_random_uuid() NOT NULL,
    event_id uuid,
    image character varying,
    ordering integer,
    created_at timestamp(6) without time zone NOT NULL,
    updated_at timestamp(6) without time zone NOT NULL
);


--
-- Name: events_attendances; Type: TABLE; Schema: public; Owner: -
--

CREATE TABLE public.events_attendances (
    id uuid DEFAULT shared_extensions.gen_random_uuid() NOT NULL,
    attendee_id uuid NOT NULL,
    event_id uuid NOT NULL,
    created_at timestamp(6) without time zone NOT NULL,
    updated_at timestamp(6) without time zone NOT NULL
);


--
-- Name: experiments; Type: TABLE; Schema: public; Owner: -
--

CREATE TABLE public.experiments (
    id uuid DEFAULT shared_extensions.gen_random_uuid() NOT NULL,
    name character varying NOT NULL,
    treatment character varying NOT NULL,
    action character varying NOT NULL,
    created_at timestamp(6) without time zone NOT NULL,
    updated_at timestamp(6) without time zone NOT NULL
);


--
-- Name: flag_inappropriate_content_inappropriate_content_flags; Type: TABLE; Schema: public; Owner: -
--

CREATE TABLE public.flag_inappropriate_content_inappropriate_content_flags (
    id uuid DEFAULT shared_extensions.gen_random_uuid() NOT NULL,
    flaggable_id uuid NOT NULL,
    flaggable_type character varying NOT NULL,
    deleted_at timestamp without time zone,
    toxicity_label character varying,
    created_at timestamp(6) without time zone NOT NULL,
    updated_at timestamp(6) without time zone NOT NULL,
    ai_reason character varying
);


--
-- Name: followers; Type: TABLE; Schema: public; Owner: -
--

CREATE TABLE public.followers (
    id uuid DEFAULT shared_extensions.gen_random_uuid() NOT NULL,
    followable_type character varying NOT NULL,
    followable_id uuid NOT NULL,
    user_id uuid NOT NULL,
    created_at timestamp(6) without time zone NOT NULL,
    updated_at timestamp(6) without time zone NOT NULL
);


--
-- Name: groups; Type: TABLE; Schema: public; Owner: -
--

CREATE TABLE public.groups (
    id uuid DEFAULT shared_extensions.gen_random_uuid() NOT NULL,
    title_multiloc jsonb DEFAULT '{}'::jsonb,
    slug character varying,
    memberships_count integer DEFAULT 0 NOT NULL,
    created_at timestamp without time zone NOT NULL,
    updated_at timestamp without time zone NOT NULL,
    membership_type character varying,
    rules jsonb DEFAULT '[]'::jsonb
);


--
-- Name: groups_permissions; Type: TABLE; Schema: public; Owner: -
--

CREATE TABLE public.groups_permissions (
    id uuid DEFAULT shared_extensions.gen_random_uuid() NOT NULL,
    permission_id uuid NOT NULL,
    group_id uuid NOT NULL,
    created_at timestamp without time zone NOT NULL,
    updated_at timestamp without time zone NOT NULL
);


--
-- Name: groups_projects; Type: TABLE; Schema: public; Owner: -
--

CREATE TABLE public.groups_projects (
    id uuid DEFAULT shared_extensions.gen_random_uuid() NOT NULL,
    group_id uuid,
    project_id uuid,
    created_at timestamp without time zone NOT NULL,
    updated_at timestamp without time zone NOT NULL
);


--
-- Name: id_id_card_lookup_id_cards; Type: TABLE; Schema: public; Owner: -
--

CREATE TABLE public.id_id_card_lookup_id_cards (
    id uuid DEFAULT shared_extensions.gen_random_uuid() NOT NULL,
    hashed_card_id character varying
);


--
-- Name: idea_files; Type: TABLE; Schema: public; Owner: -
--

CREATE TABLE public.idea_files (
    id uuid DEFAULT shared_extensions.gen_random_uuid() NOT NULL,
    idea_id uuid,
    file character varying,
    ordering integer,
    created_at timestamp without time zone NOT NULL,
    updated_at timestamp without time zone NOT NULL,
    name character varying
);


--
-- Name: idea_images; Type: TABLE; Schema: public; Owner: -
--

CREATE TABLE public.idea_images (
    id uuid DEFAULT shared_extensions.gen_random_uuid() NOT NULL,
    idea_id uuid,
    image character varying,
    ordering integer,
    created_at timestamp without time zone NOT NULL,
    updated_at timestamp without time zone NOT NULL
);


--
-- Name: idea_import_files; Type: TABLE; Schema: public; Owner: -
--

CREATE TABLE public.idea_import_files (
    id uuid DEFAULT shared_extensions.gen_random_uuid() NOT NULL,
    project_id uuid,
    file character varying,
    name character varying,
    import_type character varying,
    num_pages integer DEFAULT 0,
    created_at timestamp(6) without time zone NOT NULL,
    updated_at timestamp(6) without time zone NOT NULL,
    parent_id uuid
);


--
-- Name: idea_imports; Type: TABLE; Schema: public; Owner: -
--

CREATE TABLE public.idea_imports (
    id uuid DEFAULT shared_extensions.gen_random_uuid() NOT NULL,
    idea_id uuid,
    import_user_id uuid,
    file_id uuid,
    user_created boolean DEFAULT false,
    required boolean DEFAULT false,
    approved_at timestamp without time zone,
    page_range text[] DEFAULT '{}'::text[],
    locale character varying,
    string character varying,
    created_at timestamp(6) without time zone NOT NULL,
    updated_at timestamp(6) without time zone NOT NULL,
    user_consent boolean DEFAULT false NOT NULL,
    content_changes jsonb DEFAULT '{}'::jsonb
);


--
-- Name: idea_trending_infos; Type: VIEW; Schema: public; Owner: -
--

CREATE VIEW public.idea_trending_infos AS
 SELECT ideas.id AS idea_id,
    GREATEST(comments_at.last_comment_at, likes_at.last_liked_at, ideas.published_at) AS last_activity_at,
    to_timestamp(round((((GREATEST(((comments_at.comments_count)::double precision * comments_at.mean_comment_at), (0)::double precision) + GREATEST(((likes_at.likes_count)::double precision * likes_at.mean_liked_at), (0)::double precision)) + date_part('epoch'::text, ideas.published_at)) / (((GREATEST((comments_at.comments_count)::numeric, 0.0) + GREATEST((likes_at.likes_count)::numeric, 0.0)) + 1.0))::double precision))) AS mean_activity_at
   FROM ((public.ideas
     FULL JOIN ( SELECT comments.post_id AS idea_id,
            max(comments.created_at) AS last_comment_at,
            avg(date_part('epoch'::text, comments.created_at)) AS mean_comment_at,
            count(comments.post_id) AS comments_count
           FROM public.comments
          GROUP BY comments.post_id) comments_at ON ((ideas.id = comments_at.idea_id)))
     FULL JOIN ( SELECT reactions.reactable_id,
            max(reactions.created_at) AS last_liked_at,
            avg(date_part('epoch'::text, reactions.created_at)) AS mean_liked_at,
            count(reactions.reactable_id) AS likes_count
           FROM public.reactions
          WHERE (((reactions.mode)::text = 'up'::text) AND ((reactions.reactable_type)::text = 'Idea'::text))
          GROUP BY reactions.reactable_id) likes_at ON ((ideas.id = likes_at.reactable_id)));


--
-- Name: ideas_topics; Type: TABLE; Schema: public; Owner: -
--

CREATE TABLE public.ideas_topics (
    idea_id uuid,
    topic_id uuid,
    id uuid DEFAULT shared_extensions.uuid_generate_v4() NOT NULL
);


--
-- Name: identities; Type: TABLE; Schema: public; Owner: -
--

CREATE TABLE public.identities (
    id uuid DEFAULT shared_extensions.gen_random_uuid() NOT NULL,
    provider character varying,
    uid character varying,
    auth_hash jsonb DEFAULT '{}'::jsonb,
    user_id uuid,
    created_at timestamp without time zone NOT NULL,
    updated_at timestamp without time zone NOT NULL
);


--
-- Name: impact_tracking_salts; Type: TABLE; Schema: public; Owner: -
--

CREATE TABLE public.impact_tracking_salts (
    id uuid DEFAULT shared_extensions.gen_random_uuid() NOT NULL,
    salt character varying,
    created_at timestamp(6) without time zone NOT NULL,
    updated_at timestamp(6) without time zone NOT NULL
);


--
-- Name: impact_tracking_sessions; Type: TABLE; Schema: public; Owner: -
--

CREATE TABLE public.impact_tracking_sessions (
    id uuid DEFAULT shared_extensions.gen_random_uuid() NOT NULL,
    monthly_user_hash character varying NOT NULL,
    highest_role character varying,
    created_at timestamp(6) without time zone NOT NULL,
    updated_at timestamp(6) without time zone NOT NULL,
    user_id uuid
);


--
-- Name: initiative_files; Type: TABLE; Schema: public; Owner: -
--

CREATE TABLE public.initiative_files (
    id uuid DEFAULT shared_extensions.gen_random_uuid() NOT NULL,
    initiative_id uuid,
    file character varying,
    name character varying,
    ordering integer,
    created_at timestamp without time zone NOT NULL,
    updated_at timestamp without time zone NOT NULL
);


--
-- Name: initiative_images; Type: TABLE; Schema: public; Owner: -
--

CREATE TABLE public.initiative_images (
    id uuid DEFAULT shared_extensions.gen_random_uuid() NOT NULL,
    initiative_id uuid,
    image character varying,
    ordering integer,
    created_at timestamp without time zone NOT NULL,
    updated_at timestamp without time zone NOT NULL
);


--
-- Name: initiative_initiative_statuses; Type: VIEW; Schema: public; Owner: -
--

CREATE VIEW public.initiative_initiative_statuses AS
 SELECT initiative_status_changes.initiative_id,
    initiative_status_changes.initiative_status_id
   FROM (((public.initiatives
     JOIN ( SELECT initiative_status_changes_1.initiative_id,
            max(initiative_status_changes_1.created_at) AS last_status_changed_at
           FROM public.initiative_status_changes initiative_status_changes_1
          GROUP BY initiative_status_changes_1.initiative_id) initiatives_with_last_status_change ON ((initiatives.id = initiatives_with_last_status_change.initiative_id)))
     JOIN public.initiative_status_changes ON (((initiatives.id = initiative_status_changes.initiative_id) AND (initiatives_with_last_status_change.last_status_changed_at = initiative_status_changes.created_at))))
     JOIN public.initiative_statuses ON ((initiative_statuses.id = initiative_status_changes.initiative_status_id)));


--
-- Name: initiatives_topics; Type: TABLE; Schema: public; Owner: -
--

CREATE TABLE public.initiatives_topics (
    id uuid DEFAULT shared_extensions.gen_random_uuid() NOT NULL,
    initiative_id uuid,
    topic_id uuid
);


--
-- Name: internal_comments; Type: TABLE; Schema: public; Owner: -
--

CREATE TABLE public.internal_comments (
    id uuid DEFAULT shared_extensions.gen_random_uuid() NOT NULL,
    author_id uuid,
    post_type character varying,
    post_id uuid,
    parent_id uuid,
    lft integer NOT NULL,
    rgt integer NOT NULL,
    body text NOT NULL,
    publication_status character varying DEFAULT 'published'::character varying NOT NULL,
    body_updated_at timestamp without time zone,
    children_count integer DEFAULT 0 NOT NULL,
    created_at timestamp(6) without time zone NOT NULL,
    updated_at timestamp(6) without time zone NOT NULL
);


--
-- Name: machine_translations_machine_translations; Type: TABLE; Schema: public; Owner: -
--

CREATE TABLE public.machine_translations_machine_translations (
    id uuid DEFAULT shared_extensions.gen_random_uuid() NOT NULL,
    translatable_id uuid NOT NULL,
    translatable_type character varying NOT NULL,
    attribute_name character varying NOT NULL,
    locale_to character varying NOT NULL,
    translation character varying NOT NULL,
    created_at timestamp without time zone NOT NULL,
    updated_at timestamp without time zone NOT NULL
);


--
-- Name: maps_layers; Type: TABLE; Schema: public; Owner: -
--

CREATE TABLE public.maps_layers (
    id uuid DEFAULT shared_extensions.gen_random_uuid() NOT NULL,
    map_config_id uuid NOT NULL,
    title_multiloc jsonb DEFAULT '{}'::jsonb NOT NULL,
    ordering integer NOT NULL,
    geojson jsonb DEFAULT '{}'::jsonb NOT NULL,
    default_enabled boolean DEFAULT true NOT NULL,
    marker_svg_url character varying,
    created_at timestamp(6) without time zone NOT NULL,
    updated_at timestamp(6) without time zone NOT NULL,
    type character varying,
    layer_url character varying
);


--
-- Name: maps_map_configs; Type: TABLE; Schema: public; Owner: -
--

CREATE TABLE public.maps_map_configs (
    id uuid DEFAULT shared_extensions.gen_random_uuid() NOT NULL,
    center shared_extensions.geography(Point,4326),
    zoom_level numeric(4,2),
    tile_provider character varying,
    created_at timestamp(6) without time zone NOT NULL,
    updated_at timestamp(6) without time zone NOT NULL,
    esri_web_map_id character varying,
    esri_base_map_id character varying,
    mappable_type character varying,
    mappable_id uuid
);


--
-- Name: memberships; Type: TABLE; Schema: public; Owner: -
--

CREATE TABLE public.memberships (
    id uuid DEFAULT shared_extensions.gen_random_uuid() NOT NULL,
    group_id uuid,
    user_id uuid,
    created_at timestamp without time zone NOT NULL,
    updated_at timestamp without time zone NOT NULL
);


--
-- Name: moderation_moderation_statuses; Type: TABLE; Schema: public; Owner: -
--

CREATE TABLE public.moderation_moderation_statuses (
    id uuid DEFAULT shared_extensions.gen_random_uuid() NOT NULL,
    moderatable_id uuid,
    moderatable_type character varying,
    status character varying,
    created_at timestamp without time zone NOT NULL,
    updated_at timestamp without time zone NOT NULL
);


--
-- Name: moderation_moderations; Type: VIEW; Schema: public; Owner: -
--

CREATE VIEW public.moderation_moderations AS
 SELECT ideas.id,
    'Idea'::text AS moderatable_type,
    NULL::text AS post_type,
    NULL::uuid AS post_id,
    NULL::text AS post_slug,
    NULL::jsonb AS post_title_multiloc,
    projects.id AS project_id,
    projects.slug AS project_slug,
    projects.title_multiloc AS project_title_multiloc,
    ideas.title_multiloc AS content_title_multiloc,
    ideas.body_multiloc AS content_body_multiloc,
    ideas.slug AS content_slug,
    ideas.published_at AS created_at,
    moderation_moderation_statuses.status AS moderation_status
   FROM ((public.ideas
     LEFT JOIN public.moderation_moderation_statuses ON ((moderation_moderation_statuses.moderatable_id = ideas.id)))
     LEFT JOIN public.projects ON ((projects.id = ideas.project_id)))
UNION ALL
 SELECT initiatives.id,
    'Initiative'::text AS moderatable_type,
    NULL::text AS post_type,
    NULL::uuid AS post_id,
    NULL::text AS post_slug,
    NULL::jsonb AS post_title_multiloc,
    NULL::uuid AS project_id,
    NULL::character varying AS project_slug,
    NULL::jsonb AS project_title_multiloc,
    initiatives.title_multiloc AS content_title_multiloc,
    initiatives.body_multiloc AS content_body_multiloc,
    initiatives.slug AS content_slug,
    initiatives.published_at AS created_at,
    moderation_moderation_statuses.status AS moderation_status
   FROM (public.initiatives
     LEFT JOIN public.moderation_moderation_statuses ON ((moderation_moderation_statuses.moderatable_id = initiatives.id)))
UNION ALL
 SELECT comments.id,
    'Comment'::text AS moderatable_type,
    'Idea'::text AS post_type,
    ideas.id AS post_id,
    ideas.slug AS post_slug,
    ideas.title_multiloc AS post_title_multiloc,
    projects.id AS project_id,
    projects.slug AS project_slug,
    projects.title_multiloc AS project_title_multiloc,
    NULL::jsonb AS content_title_multiloc,
    comments.body_multiloc AS content_body_multiloc,
    NULL::character varying AS content_slug,
    comments.created_at,
    moderation_moderation_statuses.status AS moderation_status
   FROM (((public.comments
     LEFT JOIN public.moderation_moderation_statuses ON ((moderation_moderation_statuses.moderatable_id = comments.id)))
     LEFT JOIN public.ideas ON ((ideas.id = comments.post_id)))
     LEFT JOIN public.projects ON ((projects.id = ideas.project_id)))
  WHERE ((comments.post_type)::text = 'Idea'::text)
UNION ALL
 SELECT comments.id,
    'Comment'::text AS moderatable_type,
    'Initiative'::text AS post_type,
    initiatives.id AS post_id,
    initiatives.slug AS post_slug,
    initiatives.title_multiloc AS post_title_multiloc,
    NULL::uuid AS project_id,
    NULL::character varying AS project_slug,
    NULL::jsonb AS project_title_multiloc,
    NULL::jsonb AS content_title_multiloc,
    comments.body_multiloc AS content_body_multiloc,
    NULL::character varying AS content_slug,
    comments.created_at,
    moderation_moderation_statuses.status AS moderation_status
   FROM ((public.comments
     LEFT JOIN public.moderation_moderation_statuses ON ((moderation_moderation_statuses.moderatable_id = comments.id)))
     LEFT JOIN public.initiatives ON ((initiatives.id = comments.post_id)))
  WHERE ((comments.post_type)::text = 'Initiative'::text);


--
-- Name: nav_bar_items; Type: TABLE; Schema: public; Owner: -
--

CREATE TABLE public.nav_bar_items (
    id uuid DEFAULT shared_extensions.gen_random_uuid() NOT NULL,
    code character varying NOT NULL,
    ordering integer,
    title_multiloc jsonb,
    static_page_id uuid,
    created_at timestamp(6) without time zone NOT NULL,
    updated_at timestamp(6) without time zone NOT NULL
);


--
-- Name: notifications; Type: TABLE; Schema: public; Owner: -
--

CREATE TABLE public.notifications (
    id uuid DEFAULT shared_extensions.gen_random_uuid() NOT NULL,
    type character varying,
    read_at timestamp without time zone,
    recipient_id uuid,
    post_id uuid,
    comment_id uuid,
    project_id uuid,
    created_at timestamp without time zone NOT NULL,
    updated_at timestamp without time zone NOT NULL,
    initiating_user_id uuid,
    spam_report_id uuid,
    invite_id uuid,
    reason_code character varying,
    other_reason character varying,
    post_status_id uuid,
    official_feedback_id uuid,
    phase_id uuid,
    post_type character varying,
    post_status_type character varying,
    project_folder_id uuid,
    inappropriate_content_flag_id uuid,
    internal_comment_id uuid,
    basket_id uuid,
    cosponsors_initiative_id uuid
);


--
-- Name: onboarding_campaign_dismissals; Type: TABLE; Schema: public; Owner: -
--

CREATE TABLE public.onboarding_campaign_dismissals (
    id uuid DEFAULT shared_extensions.gen_random_uuid() NOT NULL,
    user_id uuid,
    campaign_name character varying NOT NULL,
    created_at timestamp without time zone NOT NULL,
    updated_at timestamp without time zone NOT NULL
);


--
-- Name: permissions; Type: TABLE; Schema: public; Owner: -
--

CREATE TABLE public.permissions (
    id uuid DEFAULT shared_extensions.gen_random_uuid() NOT NULL,
    action character varying NOT NULL,
    permitted_by character varying NOT NULL,
    permission_scope_id uuid,
    permission_scope_type character varying,
    created_at timestamp without time zone NOT NULL,
    updated_at timestamp without time zone NOT NULL,
    global_custom_fields boolean DEFAULT false NOT NULL
);


--
-- Name: permissions_custom_fields; Type: TABLE; Schema: public; Owner: -
--

CREATE TABLE public.permissions_custom_fields (
    id uuid DEFAULT shared_extensions.gen_random_uuid() NOT NULL,
    permission_id uuid NOT NULL,
    custom_field_id uuid NOT NULL,
    required boolean DEFAULT true NOT NULL,
    created_at timestamp(6) without time zone NOT NULL,
    updated_at timestamp(6) without time zone NOT NULL
);


--
-- Name: phase_files; Type: TABLE; Schema: public; Owner: -
--

CREATE TABLE public.phase_files (
    id uuid DEFAULT shared_extensions.gen_random_uuid() NOT NULL,
    phase_id uuid,
    file character varying,
    ordering integer,
    created_at timestamp without time zone NOT NULL,
    updated_at timestamp without time zone NOT NULL,
    name character varying
);


--
-- Name: polls_options; Type: TABLE; Schema: public; Owner: -
--

CREATE TABLE public.polls_options (
    id uuid DEFAULT shared_extensions.gen_random_uuid() NOT NULL,
    question_id uuid,
    title_multiloc jsonb DEFAULT '{}'::jsonb NOT NULL,
    ordering integer,
    created_at timestamp without time zone NOT NULL,
    updated_at timestamp without time zone NOT NULL
);


--
-- Name: polls_questions; Type: TABLE; Schema: public; Owner: -
--

CREATE TABLE public.polls_questions (
    id uuid DEFAULT shared_extensions.gen_random_uuid() NOT NULL,
    phase_id uuid NOT NULL,
    title_multiloc jsonb DEFAULT '{}'::jsonb NOT NULL,
    ordering integer,
    created_at timestamp without time zone NOT NULL,
    updated_at timestamp without time zone NOT NULL,
    question_type character varying DEFAULT 'single_option'::character varying NOT NULL,
    max_options integer
);


--
-- Name: polls_response_options; Type: TABLE; Schema: public; Owner: -
--

CREATE TABLE public.polls_response_options (
    id uuid DEFAULT shared_extensions.gen_random_uuid() NOT NULL,
    response_id uuid,
    option_id uuid,
    created_at timestamp without time zone NOT NULL,
    updated_at timestamp without time zone NOT NULL
);


--
-- Name: project_files; Type: TABLE; Schema: public; Owner: -
--

CREATE TABLE public.project_files (
    id uuid DEFAULT shared_extensions.gen_random_uuid() NOT NULL,
    project_id uuid,
    file character varying,
    ordering integer,
    created_at timestamp without time zone NOT NULL,
    updated_at timestamp without time zone NOT NULL,
    name character varying
);


--
-- Name: project_folders_files; Type: TABLE; Schema: public; Owner: -
--

CREATE TABLE public.project_folders_files (
    id uuid DEFAULT shared_extensions.gen_random_uuid() NOT NULL,
    project_folder_id uuid,
    file character varying,
    name character varying,
    ordering integer,
    created_at timestamp(6) without time zone NOT NULL,
    updated_at timestamp(6) without time zone NOT NULL
);


--
-- Name: project_folders_folders; Type: TABLE; Schema: public; Owner: -
--

CREATE TABLE public.project_folders_folders (
    id uuid DEFAULT shared_extensions.gen_random_uuid() NOT NULL,
    title_multiloc jsonb,
    description_multiloc jsonb,
    description_preview_multiloc jsonb,
    header_bg character varying,
    slug character varying,
    created_at timestamp(6) without time zone NOT NULL,
    updated_at timestamp(6) without time zone NOT NULL,
    followers_count integer DEFAULT 0 NOT NULL
);


--
-- Name: project_folders_images; Type: TABLE; Schema: public; Owner: -
--

CREATE TABLE public.project_folders_images (
    id uuid DEFAULT shared_extensions.gen_random_uuid() NOT NULL,
    project_folder_id uuid,
    image character varying,
    ordering integer,
    created_at timestamp(6) without time zone NOT NULL,
    updated_at timestamp(6) without time zone NOT NULL
);


--
-- Name: project_images; Type: TABLE; Schema: public; Owner: -
--

CREATE TABLE public.project_images (
    id uuid DEFAULT shared_extensions.gen_random_uuid() NOT NULL,
    project_id uuid,
    image character varying,
    ordering integer,
    created_at timestamp without time zone NOT NULL,
    updated_at timestamp without time zone NOT NULL
);


--
-- Name: projects_allowed_input_topics; Type: TABLE; Schema: public; Owner: -
--

CREATE TABLE public.projects_allowed_input_topics (
    project_id uuid,
    topic_id uuid,
    id uuid DEFAULT shared_extensions.uuid_generate_v4() NOT NULL,
    created_at timestamp(6) without time zone NOT NULL,
    updated_at timestamp(6) without time zone NOT NULL,
    ordering integer
);


--
-- Name: projects_topics; Type: TABLE; Schema: public; Owner: -
--

CREATE TABLE public.projects_topics (
    id uuid DEFAULT shared_extensions.gen_random_uuid() NOT NULL,
    topic_id uuid NOT NULL,
    project_id uuid NOT NULL,
    created_at timestamp(6) without time zone NOT NULL,
    updated_at timestamp(6) without time zone NOT NULL
);


--
-- Name: public_api_api_clients; Type: TABLE; Schema: public; Owner: -
--

CREATE TABLE public.public_api_api_clients (
    id uuid DEFAULT shared_extensions.gen_random_uuid() NOT NULL,
    name character varying,
    created_at timestamp without time zone NOT NULL,
    updated_at timestamp without time zone NOT NULL,
    last_used_at timestamp(6) without time zone,
    secret_digest character varying NOT NULL,
    secret_postfix character varying NOT NULL
);


--
-- Name: que_jobs_id_seq; Type: SEQUENCE; Schema: public; Owner: -
--

CREATE SEQUENCE public.que_jobs_id_seq
    START WITH 1
    INCREMENT BY 1
    NO MINVALUE
    NO MAXVALUE
    CACHE 1;


--
-- Name: que_jobs_id_seq; Type: SEQUENCE OWNED BY; Schema: public; Owner: -
--

ALTER SEQUENCE public.que_jobs_id_seq OWNED BY public.que_jobs.id;


--
-- Name: que_lockers; Type: TABLE; Schema: public; Owner: -
--

CREATE UNLOGGED TABLE public.que_lockers (
    pid integer NOT NULL,
    worker_count integer NOT NULL,
    worker_priorities integer[] NOT NULL,
    ruby_pid integer NOT NULL,
    ruby_hostname text NOT NULL,
    queues text[] NOT NULL,
    listening boolean NOT NULL,
    job_schema_version integer DEFAULT 1,
    CONSTRAINT valid_queues CHECK (((array_ndims(queues) = 1) AND (array_length(queues, 1) IS NOT NULL))),
    CONSTRAINT valid_worker_priorities CHECK (((array_ndims(worker_priorities) = 1) AND (array_length(worker_priorities, 1) IS NOT NULL)))
);


--
-- Name: que_values; Type: TABLE; Schema: public; Owner: -
--

CREATE TABLE public.que_values (
    key text NOT NULL,
    value jsonb DEFAULT '{}'::jsonb NOT NULL,
    CONSTRAINT valid_value CHECK ((jsonb_typeof(value) = 'object'::text))
)
WITH (fillfactor='90');


--
-- Name: report_builder_published_graph_data_units; Type: TABLE; Schema: public; Owner: -
--

CREATE TABLE public.report_builder_published_graph_data_units (
    id uuid DEFAULT shared_extensions.gen_random_uuid() NOT NULL,
    report_id uuid NOT NULL,
    graph_id character varying NOT NULL,
    data jsonb NOT NULL,
    created_at timestamp(6) without time zone NOT NULL,
    updated_at timestamp(6) without time zone NOT NULL
);


--
-- Name: report_builder_reports; Type: TABLE; Schema: public; Owner: -
--

CREATE TABLE public.report_builder_reports (
    id uuid DEFAULT shared_extensions.gen_random_uuid() NOT NULL,
    name character varying,
    owner_id uuid NOT NULL,
    created_at timestamp(6) without time zone NOT NULL,
    updated_at timestamp(6) without time zone NOT NULL,
    phase_id uuid,
    visible boolean DEFAULT false NOT NULL
);


--
-- Name: schema_migrations; Type: TABLE; Schema: public; Owner: -
--

CREATE TABLE public.schema_migrations (
    version character varying NOT NULL
);


--
-- Name: spam_reports; Type: TABLE; Schema: public; Owner: -
--

CREATE TABLE public.spam_reports (
    id uuid DEFAULT shared_extensions.gen_random_uuid() NOT NULL,
    spam_reportable_id uuid NOT NULL,
    spam_reportable_type character varying NOT NULL,
    reported_at timestamp without time zone NOT NULL,
    reason_code character varying,
    other_reason character varying,
    user_id uuid,
    created_at timestamp without time zone NOT NULL,
    updated_at timestamp without time zone NOT NULL
);


--
-- Name: static_page_files; Type: TABLE; Schema: public; Owner: -
--

CREATE TABLE public.static_page_files (
    id uuid DEFAULT shared_extensions.gen_random_uuid() NOT NULL,
    static_page_id uuid,
    file character varying,
    ordering integer,
    name character varying,
    created_at timestamp without time zone NOT NULL,
    updated_at timestamp without time zone NOT NULL
);


--
-- Name: static_pages; Type: TABLE; Schema: public; Owner: -
--

CREATE TABLE public.static_pages (
    id uuid DEFAULT shared_extensions.gen_random_uuid() NOT NULL,
    title_multiloc jsonb DEFAULT '{}'::jsonb,
    slug character varying,
    created_at timestamp without time zone NOT NULL,
    updated_at timestamp without time zone NOT NULL,
    code character varying NOT NULL,
    top_info_section_multiloc jsonb DEFAULT '{}'::jsonb NOT NULL,
    banner_enabled boolean DEFAULT false NOT NULL,
    banner_layout character varying DEFAULT 'full_width_banner_layout'::character varying NOT NULL,
    banner_overlay_color character varying,
    banner_overlay_opacity integer,
    banner_cta_button_multiloc jsonb DEFAULT '{}'::jsonb NOT NULL,
    banner_cta_button_type character varying DEFAULT 'no_button'::character varying NOT NULL,
    banner_cta_button_url character varying,
    banner_header_multiloc jsonb DEFAULT '{}'::jsonb NOT NULL,
    banner_subheader_multiloc jsonb DEFAULT '{}'::jsonb NOT NULL,
    top_info_section_enabled boolean DEFAULT false NOT NULL,
    files_section_enabled boolean DEFAULT false NOT NULL,
    projects_enabled boolean DEFAULT false NOT NULL,
    projects_filter_type character varying DEFAULT 'no_filter'::character varying NOT NULL,
    events_widget_enabled boolean DEFAULT false NOT NULL,
    bottom_info_section_enabled boolean DEFAULT false NOT NULL,
    bottom_info_section_multiloc jsonb DEFAULT '{}'::jsonb NOT NULL,
    header_bg character varying
);


--
-- Name: static_pages_topics; Type: TABLE; Schema: public; Owner: -
--

CREATE TABLE public.static_pages_topics (
    id uuid DEFAULT shared_extensions.gen_random_uuid() NOT NULL,
    topic_id uuid NOT NULL,
    static_page_id uuid NOT NULL,
    created_at timestamp(6) without time zone NOT NULL,
    updated_at timestamp(6) without time zone NOT NULL
);


--
-- Name: surveys_responses; Type: TABLE; Schema: public; Owner: -
--

CREATE TABLE public.surveys_responses (
    id uuid DEFAULT shared_extensions.gen_random_uuid() NOT NULL,
    phase_id uuid NOT NULL,
    survey_service character varying NOT NULL,
    external_survey_id character varying NOT NULL,
    external_response_id character varying NOT NULL,
    user_id uuid,
    started_at timestamp without time zone,
    submitted_at timestamp without time zone NOT NULL,
    answers jsonb DEFAULT '{}'::jsonb,
    created_at timestamp without time zone NOT NULL,
    updated_at timestamp without time zone NOT NULL
);


--
-- Name: tenants; Type: TABLE; Schema: public; Owner: -
--

CREATE TABLE public.tenants (
    id uuid DEFAULT shared_extensions.gen_random_uuid() NOT NULL,
    name character varying,
    host character varying,
    settings jsonb DEFAULT '{}'::jsonb,
    created_at timestamp without time zone NOT NULL,
    updated_at timestamp without time zone NOT NULL,
    logo character varying,
    favicon character varying,
    style jsonb DEFAULT '{}'::jsonb,
    deleted_at timestamp without time zone,
    creation_finalized_at timestamp without time zone
);


--
-- Name: text_images; Type: TABLE; Schema: public; Owner: -
--

CREATE TABLE public.text_images (
    id uuid DEFAULT shared_extensions.gen_random_uuid() NOT NULL,
    imageable_type character varying NOT NULL,
    imageable_id uuid NOT NULL,
    imageable_field character varying,
    image character varying,
    created_at timestamp without time zone NOT NULL,
    updated_at timestamp without time zone NOT NULL,
    text_reference character varying NOT NULL
);


--
-- Name: texting_campaigns; Type: TABLE; Schema: public; Owner: -
--

CREATE TABLE public.texting_campaigns (
    id uuid DEFAULT shared_extensions.gen_random_uuid() NOT NULL,
    phone_numbers character varying[] DEFAULT '{}'::character varying[] NOT NULL,
    message text NOT NULL,
    sent_at timestamp without time zone,
    status character varying NOT NULL,
    created_at timestamp(6) without time zone NOT NULL,
    updated_at timestamp(6) without time zone NOT NULL
);


--
-- Name: topics; Type: TABLE; Schema: public; Owner: -
--

CREATE TABLE public.topics (
    id uuid DEFAULT shared_extensions.gen_random_uuid() NOT NULL,
    title_multiloc jsonb DEFAULT '{}'::jsonb,
    description_multiloc jsonb DEFAULT '{}'::jsonb,
    icon character varying,
    created_at timestamp without time zone NOT NULL,
    updated_at timestamp without time zone NOT NULL,
    ordering integer,
    code character varying DEFAULT 'custom'::character varying NOT NULL,
    followers_count integer DEFAULT 0 NOT NULL,
    include_in_onboarding boolean DEFAULT false NOT NULL
);


--
-- Name: union_posts; Type: VIEW; Schema: public; Owner: -
--

CREATE VIEW public.union_posts AS
 SELECT ideas.id,
    ideas.title_multiloc,
    ideas.body_multiloc,
    ideas.publication_status,
    ideas.published_at,
    ideas.author_id,
    ideas.created_at,
    ideas.updated_at,
    ideas.likes_count,
    ideas.location_point,
    ideas.location_description,
    ideas.comments_count,
    ideas.slug,
    ideas.official_feedbacks_count
   FROM public.ideas
UNION ALL
 SELECT initiatives.id,
    initiatives.title_multiloc,
    initiatives.body_multiloc,
    initiatives.publication_status,
    initiatives.published_at,
    initiatives.author_id,
    initiatives.created_at,
    initiatives.updated_at,
    initiatives.likes_count,
    initiatives.location_point,
    initiatives.location_description,
    initiatives.comments_count,
    initiatives.slug,
    initiatives.official_feedbacks_count
   FROM public.initiatives;


--
-- Name: user_custom_fields_representativeness_ref_distributions; Type: TABLE; Schema: public; Owner: -
--

CREATE TABLE public.user_custom_fields_representativeness_ref_distributions (
    id uuid DEFAULT shared_extensions.gen_random_uuid() NOT NULL,
    custom_field_id uuid NOT NULL,
    distribution jsonb NOT NULL,
    created_at timestamp(6) without time zone NOT NULL,
    updated_at timestamp(6) without time zone NOT NULL,
    type character varying
);


--
-- Name: verification_verifications; Type: TABLE; Schema: public; Owner: -
--

CREATE TABLE public.verification_verifications (
    id uuid DEFAULT shared_extensions.gen_random_uuid() NOT NULL,
    user_id uuid,
    method_name character varying NOT NULL,
    hashed_uid character varying NOT NULL,
    active boolean DEFAULT true NOT NULL,
    created_at timestamp without time zone NOT NULL,
    updated_at timestamp without time zone NOT NULL
);


--
-- Name: areas_static_pages id; Type: DEFAULT; Schema: public; Owner: -
--

ALTER TABLE ONLY public.areas_static_pages ALTER COLUMN id SET DEFAULT nextval('public.areas_static_pages_id_seq'::regclass);


--
-- Name: que_jobs id; Type: DEFAULT; Schema: public; Owner: -
--

ALTER TABLE ONLY public.que_jobs ALTER COLUMN id SET DEFAULT nextval('public.que_jobs_id_seq'::regclass);


--
-- Name: activities activities_pkey; Type: CONSTRAINT; Schema: public; Owner: -
--

ALTER TABLE ONLY public.activities
    ADD CONSTRAINT activities_pkey PRIMARY KEY (id);


--
-- Name: admin_publications admin_publications_pkey; Type: CONSTRAINT; Schema: public; Owner: -
--

ALTER TABLE ONLY public.admin_publications
    ADD CONSTRAINT admin_publications_pkey PRIMARY KEY (id);


--
-- Name: analysis_analyses_custom_fields analysis_analyses_custom_fields_pkey; Type: CONSTRAINT; Schema: public; Owner: -
--

ALTER TABLE ONLY public.analysis_analyses_custom_fields
    ADD CONSTRAINT analysis_analyses_custom_fields_pkey PRIMARY KEY (id);


--
-- Name: analysis_analyses analysis_analyses_pkey; Type: CONSTRAINT; Schema: public; Owner: -
--

ALTER TABLE ONLY public.analysis_analyses
    ADD CONSTRAINT analysis_analyses_pkey PRIMARY KEY (id);


--
-- Name: analysis_background_tasks analysis_background_tasks_pkey; Type: CONSTRAINT; Schema: public; Owner: -
--

ALTER TABLE ONLY public.analysis_background_tasks
    ADD CONSTRAINT analysis_background_tasks_pkey PRIMARY KEY (id);


--
-- Name: analysis_insights analysis_insights_pkey; Type: CONSTRAINT; Schema: public; Owner: -
--

ALTER TABLE ONLY public.analysis_insights
    ADD CONSTRAINT analysis_insights_pkey PRIMARY KEY (id);


--
-- Name: analysis_questions analysis_questions_pkey; Type: CONSTRAINT; Schema: public; Owner: -
--

ALTER TABLE ONLY public.analysis_questions
    ADD CONSTRAINT analysis_questions_pkey PRIMARY KEY (id);


--
-- Name: analysis_summaries analysis_summaries_pkey; Type: CONSTRAINT; Schema: public; Owner: -
--

ALTER TABLE ONLY public.analysis_summaries
    ADD CONSTRAINT analysis_summaries_pkey PRIMARY KEY (id);


--
-- Name: analysis_taggings analysis_taggings_pkey; Type: CONSTRAINT; Schema: public; Owner: -
--

ALTER TABLE ONLY public.analysis_taggings
    ADD CONSTRAINT analysis_taggings_pkey PRIMARY KEY (id);


--
-- Name: analysis_tags analysis_tags_pkey; Type: CONSTRAINT; Schema: public; Owner: -
--

ALTER TABLE ONLY public.analysis_tags
    ADD CONSTRAINT analysis_tags_pkey PRIMARY KEY (id);


--
-- Name: analytics_dimension_dates analytics_dimension_dates_pkey; Type: CONSTRAINT; Schema: public; Owner: -
--

ALTER TABLE ONLY public.analytics_dimension_dates
    ADD CONSTRAINT analytics_dimension_dates_pkey PRIMARY KEY (date);


--
-- Name: analytics_dimension_locales analytics_dimension_locales_pkey; Type: CONSTRAINT; Schema: public; Owner: -
--

ALTER TABLE ONLY public.analytics_dimension_locales
    ADD CONSTRAINT analytics_dimension_locales_pkey PRIMARY KEY (id);


--
-- Name: analytics_dimension_referrer_types analytics_dimension_referrer_types_pkey; Type: CONSTRAINT; Schema: public; Owner: -
--

ALTER TABLE ONLY public.analytics_dimension_referrer_types
    ADD CONSTRAINT analytics_dimension_referrer_types_pkey PRIMARY KEY (id);


--
-- Name: analytics_dimension_types analytics_dimension_types_pkey; Type: CONSTRAINT; Schema: public; Owner: -
--

ALTER TABLE ONLY public.analytics_dimension_types
    ADD CONSTRAINT analytics_dimension_types_pkey PRIMARY KEY (id);


--
-- Name: analytics_fact_visits analytics_fact_visits_pkey; Type: CONSTRAINT; Schema: public; Owner: -
--

ALTER TABLE ONLY public.analytics_fact_visits
    ADD CONSTRAINT analytics_fact_visits_pkey PRIMARY KEY (id);


--
-- Name: app_configurations app_configurations_pkey; Type: CONSTRAINT; Schema: public; Owner: -
--

ALTER TABLE ONLY public.app_configurations
    ADD CONSTRAINT app_configurations_pkey PRIMARY KEY (id);


--
-- Name: ar_internal_metadata ar_internal_metadata_pkey; Type: CONSTRAINT; Schema: public; Owner: -
--

ALTER TABLE ONLY public.ar_internal_metadata
    ADD CONSTRAINT ar_internal_metadata_pkey PRIMARY KEY (key);


--
-- Name: areas_ideas areas_ideas_pkey; Type: CONSTRAINT; Schema: public; Owner: -
--

ALTER TABLE ONLY public.areas_ideas
    ADD CONSTRAINT areas_ideas_pkey PRIMARY KEY (id);


--
-- Name: areas_initiatives areas_initiatives_pkey; Type: CONSTRAINT; Schema: public; Owner: -
--

ALTER TABLE ONLY public.areas_initiatives
    ADD CONSTRAINT areas_initiatives_pkey PRIMARY KEY (id);


--
-- Name: areas areas_pkey; Type: CONSTRAINT; Schema: public; Owner: -
--

ALTER TABLE ONLY public.areas
    ADD CONSTRAINT areas_pkey PRIMARY KEY (id);


--
-- Name: areas_projects areas_projects_pkey; Type: CONSTRAINT; Schema: public; Owner: -
--

ALTER TABLE ONLY public.areas_projects
    ADD CONSTRAINT areas_projects_pkey PRIMARY KEY (id);


--
-- Name: areas_static_pages areas_static_pages_pkey; Type: CONSTRAINT; Schema: public; Owner: -
--

ALTER TABLE ONLY public.areas_static_pages
    ADD CONSTRAINT areas_static_pages_pkey PRIMARY KEY (id);


--
-- Name: baskets_ideas baskets_ideas_pkey; Type: CONSTRAINT; Schema: public; Owner: -
--

ALTER TABLE ONLY public.baskets_ideas
    ADD CONSTRAINT baskets_ideas_pkey PRIMARY KEY (id);


--
-- Name: baskets baskets_pkey; Type: CONSTRAINT; Schema: public; Owner: -
--

ALTER TABLE ONLY public.baskets
    ADD CONSTRAINT baskets_pkey PRIMARY KEY (id);


--
-- Name: comments comments_pkey; Type: CONSTRAINT; Schema: public; Owner: -
--

ALTER TABLE ONLY public.comments
    ADD CONSTRAINT comments_pkey PRIMARY KEY (id);


--
-- Name: common_passwords common_passwords_pkey; Type: CONSTRAINT; Schema: public; Owner: -
--

ALTER TABLE ONLY public.common_passwords
    ADD CONSTRAINT common_passwords_pkey PRIMARY KEY (id);


--
-- Name: content_builder_layout_images content_builder_layout_images_pkey; Type: CONSTRAINT; Schema: public; Owner: -
--

ALTER TABLE ONLY public.content_builder_layout_images
    ADD CONSTRAINT content_builder_layout_images_pkey PRIMARY KEY (id);


--
-- Name: content_builder_layouts content_builder_layouts_pkey; Type: CONSTRAINT; Schema: public; Owner: -
--

ALTER TABLE ONLY public.content_builder_layouts
    ADD CONSTRAINT content_builder_layouts_pkey PRIMARY KEY (id);


--
-- Name: cosponsors_initiatives cosponsors_initiatives_pkey; Type: CONSTRAINT; Schema: public; Owner: -
--

ALTER TABLE ONLY public.cosponsors_initiatives
    ADD CONSTRAINT cosponsors_initiatives_pkey PRIMARY KEY (id);


--
-- Name: custom_field_option_images custom_field_option_images_pkey; Type: CONSTRAINT; Schema: public; Owner: -
--

ALTER TABLE ONLY public.custom_field_option_images
    ADD CONSTRAINT custom_field_option_images_pkey PRIMARY KEY (id);


--
-- Name: custom_field_options custom_field_options_pkey; Type: CONSTRAINT; Schema: public; Owner: -
--

ALTER TABLE ONLY public.custom_field_options
    ADD CONSTRAINT custom_field_options_pkey PRIMARY KEY (id);


--
-- Name: custom_fields custom_fields_pkey; Type: CONSTRAINT; Schema: public; Owner: -
--

ALTER TABLE ONLY public.custom_fields
    ADD CONSTRAINT custom_fields_pkey PRIMARY KEY (id);


--
-- Name: custom_forms custom_forms_pkey; Type: CONSTRAINT; Schema: public; Owner: -
--

ALTER TABLE ONLY public.custom_forms
    ADD CONSTRAINT custom_forms_pkey PRIMARY KEY (id);


--
-- Name: email_campaigns_campaign_email_commands email_campaigns_campaign_email_commands_pkey; Type: CONSTRAINT; Schema: public; Owner: -
--

ALTER TABLE ONLY public.email_campaigns_campaign_email_commands
    ADD CONSTRAINT email_campaigns_campaign_email_commands_pkey PRIMARY KEY (id);


--
-- Name: email_campaigns_campaigns_groups email_campaigns_campaigns_groups_pkey; Type: CONSTRAINT; Schema: public; Owner: -
--

ALTER TABLE ONLY public.email_campaigns_campaigns_groups
    ADD CONSTRAINT email_campaigns_campaigns_groups_pkey PRIMARY KEY (id);


--
-- Name: email_campaigns_campaigns email_campaigns_campaigns_pkey; Type: CONSTRAINT; Schema: public; Owner: -
--

ALTER TABLE ONLY public.email_campaigns_campaigns
    ADD CONSTRAINT email_campaigns_campaigns_pkey PRIMARY KEY (id);


--
-- Name: email_campaigns_consents email_campaigns_consents_pkey; Type: CONSTRAINT; Schema: public; Owner: -
--

ALTER TABLE ONLY public.email_campaigns_consents
    ADD CONSTRAINT email_campaigns_consents_pkey PRIMARY KEY (id);


--
-- Name: email_campaigns_deliveries email_campaigns_deliveries_pkey; Type: CONSTRAINT; Schema: public; Owner: -
--

ALTER TABLE ONLY public.email_campaigns_deliveries
    ADD CONSTRAINT email_campaigns_deliveries_pkey PRIMARY KEY (id);


--
-- Name: email_campaigns_examples email_campaigns_examples_pkey; Type: CONSTRAINT; Schema: public; Owner: -
--

ALTER TABLE ONLY public.email_campaigns_examples
    ADD CONSTRAINT email_campaigns_examples_pkey PRIMARY KEY (id);


--
-- Name: email_campaigns_unsubscription_tokens email_campaigns_unsubscription_tokens_pkey; Type: CONSTRAINT; Schema: public; Owner: -
--

ALTER TABLE ONLY public.email_campaigns_unsubscription_tokens
    ADD CONSTRAINT email_campaigns_unsubscription_tokens_pkey PRIMARY KEY (id);


--
-- Name: email_snippets email_snippets_pkey; Type: CONSTRAINT; Schema: public; Owner: -
--

ALTER TABLE ONLY public.email_snippets
    ADD CONSTRAINT email_snippets_pkey PRIMARY KEY (id);


--
-- Name: event_files event_files_pkey; Type: CONSTRAINT; Schema: public; Owner: -
--

ALTER TABLE ONLY public.event_files
    ADD CONSTRAINT event_files_pkey PRIMARY KEY (id);


--
-- Name: event_images event_images_pkey; Type: CONSTRAINT; Schema: public; Owner: -
--

ALTER TABLE ONLY public.event_images
    ADD CONSTRAINT event_images_pkey PRIMARY KEY (id);


--
-- Name: events_attendances events_attendances_pkey; Type: CONSTRAINT; Schema: public; Owner: -
--

ALTER TABLE ONLY public.events_attendances
    ADD CONSTRAINT events_attendances_pkey PRIMARY KEY (id);


--
-- Name: events events_pkey; Type: CONSTRAINT; Schema: public; Owner: -
--

ALTER TABLE ONLY public.events
    ADD CONSTRAINT events_pkey PRIMARY KEY (id);


--
-- Name: experiments experiments_pkey; Type: CONSTRAINT; Schema: public; Owner: -
--

ALTER TABLE ONLY public.experiments
    ADD CONSTRAINT experiments_pkey PRIMARY KEY (id);


--
-- Name: flag_inappropriate_content_inappropriate_content_flags flag_inappropriate_content_inappropriate_content_flags_pkey; Type: CONSTRAINT; Schema: public; Owner: -
--

ALTER TABLE ONLY public.flag_inappropriate_content_inappropriate_content_flags
    ADD CONSTRAINT flag_inappropriate_content_inappropriate_content_flags_pkey PRIMARY KEY (id);


--
-- Name: followers followers_pkey; Type: CONSTRAINT; Schema: public; Owner: -
--

ALTER TABLE ONLY public.followers
    ADD CONSTRAINT followers_pkey PRIMARY KEY (id);


--
-- Name: groups_permissions groups_permissions_pkey; Type: CONSTRAINT; Schema: public; Owner: -
--

ALTER TABLE ONLY public.groups_permissions
    ADD CONSTRAINT groups_permissions_pkey PRIMARY KEY (id);


--
-- Name: groups groups_pkey; Type: CONSTRAINT; Schema: public; Owner: -
--

ALTER TABLE ONLY public.groups
    ADD CONSTRAINT groups_pkey PRIMARY KEY (id);


--
-- Name: groups_projects groups_projects_pkey; Type: CONSTRAINT; Schema: public; Owner: -
--

ALTER TABLE ONLY public.groups_projects
    ADD CONSTRAINT groups_projects_pkey PRIMARY KEY (id);


--
-- Name: idea_files idea_files_pkey; Type: CONSTRAINT; Schema: public; Owner: -
--

ALTER TABLE ONLY public.idea_files
    ADD CONSTRAINT idea_files_pkey PRIMARY KEY (id);


--
-- Name: idea_images idea_images_pkey; Type: CONSTRAINT; Schema: public; Owner: -
--

ALTER TABLE ONLY public.idea_images
    ADD CONSTRAINT idea_images_pkey PRIMARY KEY (id);


--
-- Name: idea_import_files idea_import_files_pkey; Type: CONSTRAINT; Schema: public; Owner: -
--

ALTER TABLE ONLY public.idea_import_files
    ADD CONSTRAINT idea_import_files_pkey PRIMARY KEY (id);


--
-- Name: idea_imports idea_imports_pkey; Type: CONSTRAINT; Schema: public; Owner: -
--

ALTER TABLE ONLY public.idea_imports
    ADD CONSTRAINT idea_imports_pkey PRIMARY KEY (id);


--
-- Name: idea_statuses idea_statuses_pkey; Type: CONSTRAINT; Schema: public; Owner: -
--

ALTER TABLE ONLY public.idea_statuses
    ADD CONSTRAINT idea_statuses_pkey PRIMARY KEY (id);


--
-- Name: ideas_phases ideas_phases_pkey; Type: CONSTRAINT; Schema: public; Owner: -
--

ALTER TABLE ONLY public.ideas_phases
    ADD CONSTRAINT ideas_phases_pkey PRIMARY KEY (id);


--
-- Name: ideas ideas_pkey; Type: CONSTRAINT; Schema: public; Owner: -
--

ALTER TABLE ONLY public.ideas
    ADD CONSTRAINT ideas_pkey PRIMARY KEY (id);


--
-- Name: ideas_topics ideas_topics_pkey; Type: CONSTRAINT; Schema: public; Owner: -
--

ALTER TABLE ONLY public.ideas_topics
    ADD CONSTRAINT ideas_topics_pkey PRIMARY KEY (id);


--
-- Name: identities identities_pkey; Type: CONSTRAINT; Schema: public; Owner: -
--

ALTER TABLE ONLY public.identities
    ADD CONSTRAINT identities_pkey PRIMARY KEY (id);


--
-- Name: impact_tracking_salts impact_tracking_salts_pkey; Type: CONSTRAINT; Schema: public; Owner: -
--

ALTER TABLE ONLY public.impact_tracking_salts
    ADD CONSTRAINT impact_tracking_salts_pkey PRIMARY KEY (id);


--
-- Name: impact_tracking_sessions impact_tracking_sessions_pkey; Type: CONSTRAINT; Schema: public; Owner: -
--

ALTER TABLE ONLY public.impact_tracking_sessions
    ADD CONSTRAINT impact_tracking_sessions_pkey PRIMARY KEY (id);


--
-- Name: initiative_files initiative_files_pkey; Type: CONSTRAINT; Schema: public; Owner: -
--

ALTER TABLE ONLY public.initiative_files
    ADD CONSTRAINT initiative_files_pkey PRIMARY KEY (id);


--
-- Name: initiative_images initiative_images_pkey; Type: CONSTRAINT; Schema: public; Owner: -
--

ALTER TABLE ONLY public.initiative_images
    ADD CONSTRAINT initiative_images_pkey PRIMARY KEY (id);


--
-- Name: initiative_status_changes initiative_status_changes_pkey; Type: CONSTRAINT; Schema: public; Owner: -
--

ALTER TABLE ONLY public.initiative_status_changes
    ADD CONSTRAINT initiative_status_changes_pkey PRIMARY KEY (id);


--
-- Name: initiative_statuses initiative_statuses_pkey; Type: CONSTRAINT; Schema: public; Owner: -
--

ALTER TABLE ONLY public.initiative_statuses
    ADD CONSTRAINT initiative_statuses_pkey PRIMARY KEY (id);


--
-- Name: initiatives initiatives_pkey; Type: CONSTRAINT; Schema: public; Owner: -
--

ALTER TABLE ONLY public.initiatives
    ADD CONSTRAINT initiatives_pkey PRIMARY KEY (id);


--
-- Name: initiatives_topics initiatives_topics_pkey; Type: CONSTRAINT; Schema: public; Owner: -
--

ALTER TABLE ONLY public.initiatives_topics
    ADD CONSTRAINT initiatives_topics_pkey PRIMARY KEY (id);


--
-- Name: internal_comments internal_comments_pkey; Type: CONSTRAINT; Schema: public; Owner: -
--

ALTER TABLE ONLY public.internal_comments
    ADD CONSTRAINT internal_comments_pkey PRIMARY KEY (id);


--
-- Name: invites invites_pkey; Type: CONSTRAINT; Schema: public; Owner: -
--

ALTER TABLE ONLY public.invites
    ADD CONSTRAINT invites_pkey PRIMARY KEY (id);


--
-- Name: machine_translations_machine_translations machine_translations_machine_translations_pkey; Type: CONSTRAINT; Schema: public; Owner: -
--

ALTER TABLE ONLY public.machine_translations_machine_translations
    ADD CONSTRAINT machine_translations_machine_translations_pkey PRIMARY KEY (id);


--
-- Name: maps_layers maps_layers_pkey; Type: CONSTRAINT; Schema: public; Owner: -
--

ALTER TABLE ONLY public.maps_layers
    ADD CONSTRAINT maps_layers_pkey PRIMARY KEY (id);


--
-- Name: maps_map_configs maps_map_configs_pkey; Type: CONSTRAINT; Schema: public; Owner: -
--

ALTER TABLE ONLY public.maps_map_configs
    ADD CONSTRAINT maps_map_configs_pkey PRIMARY KEY (id);


--
-- Name: memberships memberships_pkey; Type: CONSTRAINT; Schema: public; Owner: -
--

ALTER TABLE ONLY public.memberships
    ADD CONSTRAINT memberships_pkey PRIMARY KEY (id);


--
-- Name: moderation_moderation_statuses moderation_statuses_pkey; Type: CONSTRAINT; Schema: public; Owner: -
--

ALTER TABLE ONLY public.moderation_moderation_statuses
    ADD CONSTRAINT moderation_statuses_pkey PRIMARY KEY (id);


--
-- Name: nav_bar_items nav_bar_items_pkey; Type: CONSTRAINT; Schema: public; Owner: -
--

ALTER TABLE ONLY public.nav_bar_items
    ADD CONSTRAINT nav_bar_items_pkey PRIMARY KEY (id);


--
-- Name: notifications notifications_pkey; Type: CONSTRAINT; Schema: public; Owner: -
--

ALTER TABLE ONLY public.notifications
    ADD CONSTRAINT notifications_pkey PRIMARY KEY (id);


--
-- Name: official_feedbacks official_feedbacks_pkey; Type: CONSTRAINT; Schema: public; Owner: -
--

ALTER TABLE ONLY public.official_feedbacks
    ADD CONSTRAINT official_feedbacks_pkey PRIMARY KEY (id);


--
-- Name: onboarding_campaign_dismissals onboarding_campaign_dismissals_pkey; Type: CONSTRAINT; Schema: public; Owner: -
--

ALTER TABLE ONLY public.onboarding_campaign_dismissals
    ADD CONSTRAINT onboarding_campaign_dismissals_pkey PRIMARY KEY (id);


--
-- Name: static_page_files page_files_pkey; Type: CONSTRAINT; Schema: public; Owner: -
--

ALTER TABLE ONLY public.static_page_files
    ADD CONSTRAINT page_files_pkey PRIMARY KEY (id);


--
-- Name: static_pages pages_pkey; Type: CONSTRAINT; Schema: public; Owner: -
--

ALTER TABLE ONLY public.static_pages
    ADD CONSTRAINT pages_pkey PRIMARY KEY (id);


--
-- Name: permissions_custom_fields permissions_custom_fields_pkey; Type: CONSTRAINT; Schema: public; Owner: -
--

ALTER TABLE ONLY public.permissions_custom_fields
    ADD CONSTRAINT permissions_custom_fields_pkey PRIMARY KEY (id);


--
-- Name: permissions permissions_pkey; Type: CONSTRAINT; Schema: public; Owner: -
--

ALTER TABLE ONLY public.permissions
    ADD CONSTRAINT permissions_pkey PRIMARY KEY (id);


--
-- Name: phase_files phase_files_pkey; Type: CONSTRAINT; Schema: public; Owner: -
--

ALTER TABLE ONLY public.phase_files
    ADD CONSTRAINT phase_files_pkey PRIMARY KEY (id);


--
-- Name: phases phases_pkey; Type: CONSTRAINT; Schema: public; Owner: -
--

ALTER TABLE ONLY public.phases
    ADD CONSTRAINT phases_pkey PRIMARY KEY (id);


--
-- Name: polls_options polls_options_pkey; Type: CONSTRAINT; Schema: public; Owner: -
--

ALTER TABLE ONLY public.polls_options
    ADD CONSTRAINT polls_options_pkey PRIMARY KEY (id);


--
-- Name: polls_questions polls_questions_pkey; Type: CONSTRAINT; Schema: public; Owner: -
--

ALTER TABLE ONLY public.polls_questions
    ADD CONSTRAINT polls_questions_pkey PRIMARY KEY (id);


--
-- Name: polls_response_options polls_response_options_pkey; Type: CONSTRAINT; Schema: public; Owner: -
--

ALTER TABLE ONLY public.polls_response_options
    ADD CONSTRAINT polls_response_options_pkey PRIMARY KEY (id);


--
-- Name: polls_responses polls_responses_pkey; Type: CONSTRAINT; Schema: public; Owner: -
--

ALTER TABLE ONLY public.polls_responses
    ADD CONSTRAINT polls_responses_pkey PRIMARY KEY (id);


--
-- Name: project_files project_files_pkey; Type: CONSTRAINT; Schema: public; Owner: -
--

ALTER TABLE ONLY public.project_files
    ADD CONSTRAINT project_files_pkey PRIMARY KEY (id);


--
-- Name: project_folders_files project_folder_files_pkey; Type: CONSTRAINT; Schema: public; Owner: -
--

ALTER TABLE ONLY public.project_folders_files
    ADD CONSTRAINT project_folder_files_pkey PRIMARY KEY (id);


--
-- Name: project_folders_images project_folder_images_pkey; Type: CONSTRAINT; Schema: public; Owner: -
--

ALTER TABLE ONLY public.project_folders_images
    ADD CONSTRAINT project_folder_images_pkey PRIMARY KEY (id);


--
-- Name: project_folders_folders project_folders_pkey; Type: CONSTRAINT; Schema: public; Owner: -
--

ALTER TABLE ONLY public.project_folders_folders
    ADD CONSTRAINT project_folders_pkey PRIMARY KEY (id);


--
-- Name: project_images project_images_pkey; Type: CONSTRAINT; Schema: public; Owner: -
--

ALTER TABLE ONLY public.project_images
    ADD CONSTRAINT project_images_pkey PRIMARY KEY (id);


--
-- Name: projects_allowed_input_topics projects_allowed_input_topics_pkey; Type: CONSTRAINT; Schema: public; Owner: -
--

ALTER TABLE ONLY public.projects_allowed_input_topics
    ADD CONSTRAINT projects_allowed_input_topics_pkey PRIMARY KEY (id);


--
-- Name: projects projects_pkey; Type: CONSTRAINT; Schema: public; Owner: -
--

ALTER TABLE ONLY public.projects
    ADD CONSTRAINT projects_pkey PRIMARY KEY (id);


--
-- Name: projects_topics projects_topics_pkey; Type: CONSTRAINT; Schema: public; Owner: -
--

ALTER TABLE ONLY public.projects_topics
    ADD CONSTRAINT projects_topics_pkey PRIMARY KEY (id);


--
-- Name: public_api_api_clients public_api_api_clients_pkey; Type: CONSTRAINT; Schema: public; Owner: -
--

ALTER TABLE ONLY public.public_api_api_clients
    ADD CONSTRAINT public_api_api_clients_pkey PRIMARY KEY (id);


--
-- Name: que_jobs que_jobs_pkey; Type: CONSTRAINT; Schema: public; Owner: -
--

ALTER TABLE ONLY public.que_jobs
    ADD CONSTRAINT que_jobs_pkey PRIMARY KEY (id);


--
-- Name: que_lockers que_lockers_pkey; Type: CONSTRAINT; Schema: public; Owner: -
--

ALTER TABLE ONLY public.que_lockers
    ADD CONSTRAINT que_lockers_pkey PRIMARY KEY (pid);


--
-- Name: que_values que_values_pkey; Type: CONSTRAINT; Schema: public; Owner: -
--

ALTER TABLE ONLY public.que_values
    ADD CONSTRAINT que_values_pkey PRIMARY KEY (key);


--
-- Name: report_builder_published_graph_data_units report_builder_published_graph_data_units_pkey; Type: CONSTRAINT; Schema: public; Owner: -
--

ALTER TABLE ONLY public.report_builder_published_graph_data_units
    ADD CONSTRAINT report_builder_published_graph_data_units_pkey PRIMARY KEY (id);


--
-- Name: report_builder_reports report_builder_reports_pkey; Type: CONSTRAINT; Schema: public; Owner: -
--

ALTER TABLE ONLY public.report_builder_reports
    ADD CONSTRAINT report_builder_reports_pkey PRIMARY KEY (id);


--
-- Name: schema_migrations schema_migrations_pkey; Type: CONSTRAINT; Schema: public; Owner: -
--

ALTER TABLE ONLY public.schema_migrations
    ADD CONSTRAINT schema_migrations_pkey PRIMARY KEY (version);


--
-- Name: spam_reports spam_reports_pkey; Type: CONSTRAINT; Schema: public; Owner: -
--

ALTER TABLE ONLY public.spam_reports
    ADD CONSTRAINT spam_reports_pkey PRIMARY KEY (id);


--
-- Name: static_pages_topics static_pages_topics_pkey; Type: CONSTRAINT; Schema: public; Owner: -
--

ALTER TABLE ONLY public.static_pages_topics
    ADD CONSTRAINT static_pages_topics_pkey PRIMARY KEY (id);


--
-- Name: surveys_responses surveys_responses_pkey; Type: CONSTRAINT; Schema: public; Owner: -
--

ALTER TABLE ONLY public.surveys_responses
    ADD CONSTRAINT surveys_responses_pkey PRIMARY KEY (id);


--
-- Name: tenants tenants_pkey; Type: CONSTRAINT; Schema: public; Owner: -
--

ALTER TABLE ONLY public.tenants
    ADD CONSTRAINT tenants_pkey PRIMARY KEY (id);


--
-- Name: text_images text_images_pkey; Type: CONSTRAINT; Schema: public; Owner: -
--

ALTER TABLE ONLY public.text_images
    ADD CONSTRAINT text_images_pkey PRIMARY KEY (id);


--
-- Name: texting_campaigns texting_campaigns_pkey; Type: CONSTRAINT; Schema: public; Owner: -
--

ALTER TABLE ONLY public.texting_campaigns
    ADD CONSTRAINT texting_campaigns_pkey PRIMARY KEY (id);


--
-- Name: topics topics_pkey; Type: CONSTRAINT; Schema: public; Owner: -
--

ALTER TABLE ONLY public.topics
    ADD CONSTRAINT topics_pkey PRIMARY KEY (id);


--
-- Name: user_custom_fields_representativeness_ref_distributions user_custom_fields_representativeness_ref_distributions_pkey; Type: CONSTRAINT; Schema: public; Owner: -
--

ALTER TABLE ONLY public.user_custom_fields_representativeness_ref_distributions
    ADD CONSTRAINT user_custom_fields_representativeness_ref_distributions_pkey PRIMARY KEY (id);


--
-- Name: users users_pkey; Type: CONSTRAINT; Schema: public; Owner: -
--

ALTER TABLE ONLY public.users
    ADD CONSTRAINT users_pkey PRIMARY KEY (id);


--
-- Name: id_id_card_lookup_id_cards verification_id_cards_pkey; Type: CONSTRAINT; Schema: public; Owner: -
--

ALTER TABLE ONLY public.id_id_card_lookup_id_cards
    ADD CONSTRAINT verification_id_cards_pkey PRIMARY KEY (id);


--
-- Name: verification_verifications verification_verifications_pkey; Type: CONSTRAINT; Schema: public; Owner: -
--

ALTER TABLE ONLY public.verification_verifications
    ADD CONSTRAINT verification_verifications_pkey PRIMARY KEY (id);


--
-- Name: volunteering_causes volunteering_causes_pkey; Type: CONSTRAINT; Schema: public; Owner: -
--

ALTER TABLE ONLY public.volunteering_causes
    ADD CONSTRAINT volunteering_causes_pkey PRIMARY KEY (id);


--
-- Name: volunteering_volunteers volunteering_volunteers_pkey; Type: CONSTRAINT; Schema: public; Owner: -
--

ALTER TABLE ONLY public.volunteering_volunteers
    ADD CONSTRAINT volunteering_volunteers_pkey PRIMARY KEY (id);


--
-- Name: reactions votes_pkey; Type: CONSTRAINT; Schema: public; Owner: -
--

ALTER TABLE ONLY public.reactions
    ADD CONSTRAINT votes_pkey PRIMARY KEY (id);


--
-- Name: i_analytics_dim_locales_fact_visits_on_locale_and_visit_ids; Type: INDEX; Schema: public; Owner: -
--

CREATE UNIQUE INDEX i_analytics_dim_locales_fact_visits_on_locale_and_visit_ids ON public.analytics_dimension_locales_fact_visits USING btree (dimension_locale_id, fact_visit_id);


--
-- Name: i_analytics_dim_projects_fact_visits_on_project_and_visit_ids; Type: INDEX; Schema: public; Owner: -
--

CREATE UNIQUE INDEX i_analytics_dim_projects_fact_visits_on_project_and_visit_ids ON public.analytics_dimension_projects_fact_visits USING btree (dimension_project_id, fact_visit_id);


--
-- Name: i_d_referrer_key; Type: INDEX; Schema: public; Owner: -
--

CREATE UNIQUE INDEX i_d_referrer_key ON public.analytics_dimension_referrer_types USING btree (key);


--
-- Name: i_l_v_locale; Type: INDEX; Schema: public; Owner: -
--

CREATE INDEX i_l_v_locale ON public.analytics_dimension_locales_fact_visits USING btree (dimension_locale_id);


--
-- Name: i_l_v_visit; Type: INDEX; Schema: public; Owner: -
--

CREATE INDEX i_l_v_visit ON public.analytics_dimension_locales_fact_visits USING btree (fact_visit_id);


--
-- Name: i_p_v_project; Type: INDEX; Schema: public; Owner: -
--

CREATE INDEX i_p_v_project ON public.analytics_dimension_projects_fact_visits USING btree (dimension_project_id);


--
-- Name: i_p_v_visit; Type: INDEX; Schema: public; Owner: -
--

CREATE INDEX i_p_v_visit ON public.analytics_dimension_projects_fact_visits USING btree (fact_visit_id);


--
-- Name: i_v_first_action; Type: INDEX; Schema: public; Owner: -
--

CREATE INDEX i_v_first_action ON public.analytics_fact_visits USING btree (dimension_date_first_action_id);


--
-- Name: i_v_last_action; Type: INDEX; Schema: public; Owner: -
--

CREATE INDEX i_v_last_action ON public.analytics_fact_visits USING btree (dimension_date_last_action_id);


--
-- Name: i_v_matomo_visit; Type: INDEX; Schema: public; Owner: -
--

CREATE UNIQUE INDEX i_v_matomo_visit ON public.analytics_fact_visits USING btree (matomo_visit_id);


--
-- Name: i_v_referrer_type; Type: INDEX; Schema: public; Owner: -
--

CREATE INDEX i_v_referrer_type ON public.analytics_fact_visits USING btree (dimension_referrer_type_id);


--
-- Name: i_v_timestamp; Type: INDEX; Schema: public; Owner: -
--

CREATE INDEX i_v_timestamp ON public.analytics_fact_visits USING btree (matomo_last_action_time);


--
-- Name: i_v_user; Type: INDEX; Schema: public; Owner: -
--

CREATE INDEX i_v_user ON public.analytics_fact_visits USING btree (dimension_user_id);


--
-- Name: inappropriate_content_flags_flaggable; Type: INDEX; Schema: public; Owner: -
--

CREATE INDEX inappropriate_content_flags_flaggable ON public.flag_inappropriate_content_inappropriate_content_flags USING btree (flaggable_id, flaggable_type);


--
-- Name: index_activities_on_acted_at; Type: INDEX; Schema: public; Owner: -
--

CREATE INDEX index_activities_on_acted_at ON public.activities USING btree (acted_at);


--
-- Name: index_activities_on_action; Type: INDEX; Schema: public; Owner: -
--

CREATE INDEX index_activities_on_action ON public.activities USING btree (action);


--
-- Name: index_activities_on_item_type_and_item_id; Type: INDEX; Schema: public; Owner: -
--

CREATE INDEX index_activities_on_item_type_and_item_id ON public.activities USING btree (item_type, item_id);


--
-- Name: index_activities_on_project_id; Type: INDEX; Schema: public; Owner: -
--

CREATE INDEX index_activities_on_project_id ON public.activities USING btree (project_id);


--
-- Name: index_activities_on_user_id; Type: INDEX; Schema: public; Owner: -
--

CREATE INDEX index_activities_on_user_id ON public.activities USING btree (user_id);


--
-- Name: index_admin_publications_on_depth; Type: INDEX; Schema: public; Owner: -
--

CREATE INDEX index_admin_publications_on_depth ON public.admin_publications USING btree (depth);


--
-- Name: index_admin_publications_on_lft; Type: INDEX; Schema: public; Owner: -
--

CREATE INDEX index_admin_publications_on_lft ON public.admin_publications USING btree (lft);


--
-- Name: index_admin_publications_on_ordering; Type: INDEX; Schema: public; Owner: -
--

CREATE INDEX index_admin_publications_on_ordering ON public.admin_publications USING btree (ordering);


--
-- Name: index_admin_publications_on_parent_id; Type: INDEX; Schema: public; Owner: -
--

CREATE INDEX index_admin_publications_on_parent_id ON public.admin_publications USING btree (parent_id);


--
-- Name: index_admin_publications_on_publication_type_and_publication_id; Type: INDEX; Schema: public; Owner: -
--

CREATE INDEX index_admin_publications_on_publication_type_and_publication_id ON public.admin_publications USING btree (publication_type, publication_id);


--
-- Name: index_admin_publications_on_rgt; Type: INDEX; Schema: public; Owner: -
--

CREATE INDEX index_admin_publications_on_rgt ON public.admin_publications USING btree (rgt);


--
-- Name: index_analysis_analyses_custom_fields; Type: INDEX; Schema: public; Owner: -
--

CREATE UNIQUE INDEX index_analysis_analyses_custom_fields ON public.analysis_analyses_custom_fields USING btree (analysis_id, custom_field_id);


--
-- Name: index_analysis_analyses_custom_fields_on_analysis_id; Type: INDEX; Schema: public; Owner: -
--

CREATE INDEX index_analysis_analyses_custom_fields_on_analysis_id ON public.analysis_analyses_custom_fields USING btree (analysis_id);


--
-- Name: index_analysis_analyses_custom_fields_on_custom_field_id; Type: INDEX; Schema: public; Owner: -
--

CREATE INDEX index_analysis_analyses_custom_fields_on_custom_field_id ON public.analysis_analyses_custom_fields USING btree (custom_field_id);


--
-- Name: index_analysis_analyses_on_phase_id; Type: INDEX; Schema: public; Owner: -
--

CREATE INDEX index_analysis_analyses_on_phase_id ON public.analysis_analyses USING btree (phase_id);


--
-- Name: index_analysis_analyses_on_project_id; Type: INDEX; Schema: public; Owner: -
--

CREATE INDEX index_analysis_analyses_on_project_id ON public.analysis_analyses USING btree (project_id);


--
-- Name: index_analysis_background_tasks_on_analysis_id; Type: INDEX; Schema: public; Owner: -
--

CREATE INDEX index_analysis_background_tasks_on_analysis_id ON public.analysis_background_tasks USING btree (analysis_id);


--
-- Name: index_analysis_insights_on_analysis_id; Type: INDEX; Schema: public; Owner: -
--

CREATE INDEX index_analysis_insights_on_analysis_id ON public.analysis_insights USING btree (analysis_id);


--
-- Name: index_analysis_insights_on_insightable; Type: INDEX; Schema: public; Owner: -
--

CREATE INDEX index_analysis_insights_on_insightable ON public.analysis_insights USING btree (insightable_type, insightable_id);


--
-- Name: index_analysis_questions_on_background_task_id; Type: INDEX; Schema: public; Owner: -
--

CREATE INDEX index_analysis_questions_on_background_task_id ON public.analysis_questions USING btree (background_task_id);


--
-- Name: index_analysis_summaries_on_background_task_id; Type: INDEX; Schema: public; Owner: -
--

CREATE INDEX index_analysis_summaries_on_background_task_id ON public.analysis_summaries USING btree (background_task_id);


--
-- Name: index_analysis_taggings_on_input_id; Type: INDEX; Schema: public; Owner: -
--

CREATE INDEX index_analysis_taggings_on_input_id ON public.analysis_taggings USING btree (input_id);


--
-- Name: index_analysis_taggings_on_tag_id; Type: INDEX; Schema: public; Owner: -
--

CREATE INDEX index_analysis_taggings_on_tag_id ON public.analysis_taggings USING btree (tag_id);


--
-- Name: index_analysis_taggings_on_tag_id_and_input_id; Type: INDEX; Schema: public; Owner: -
--

CREATE UNIQUE INDEX index_analysis_taggings_on_tag_id_and_input_id ON public.analysis_taggings USING btree (tag_id, input_id);


--
-- Name: index_analysis_tags_on_analysis_id; Type: INDEX; Schema: public; Owner: -
--

CREATE INDEX index_analysis_tags_on_analysis_id ON public.analysis_tags USING btree (analysis_id);


--
-- Name: index_analysis_tags_on_analysis_id_and_name; Type: INDEX; Schema: public; Owner: -
--

CREATE UNIQUE INDEX index_analysis_tags_on_analysis_id_and_name ON public.analysis_tags USING btree (analysis_id, name);


--
-- Name: index_analytics_dimension_locales_on_name; Type: INDEX; Schema: public; Owner: -
--

CREATE UNIQUE INDEX index_analytics_dimension_locales_on_name ON public.analytics_dimension_locales USING btree (name);


--
-- Name: index_analytics_dimension_types_on_name_and_parent; Type: INDEX; Schema: public; Owner: -
--

CREATE UNIQUE INDEX index_analytics_dimension_types_on_name_and_parent ON public.analytics_dimension_types USING btree (name, parent);


--
-- Name: index_areas_ideas_on_area_id; Type: INDEX; Schema: public; Owner: -
--

CREATE INDEX index_areas_ideas_on_area_id ON public.areas_ideas USING btree (area_id);


--
-- Name: index_areas_ideas_on_idea_id; Type: INDEX; Schema: public; Owner: -
--

CREATE INDEX index_areas_ideas_on_idea_id ON public.areas_ideas USING btree (idea_id);


--
-- Name: index_areas_ideas_on_idea_id_and_area_id; Type: INDEX; Schema: public; Owner: -
--

CREATE UNIQUE INDEX index_areas_ideas_on_idea_id_and_area_id ON public.areas_ideas USING btree (idea_id, area_id);


--
-- Name: index_areas_initiatives_on_area_id; Type: INDEX; Schema: public; Owner: -
--

CREATE INDEX index_areas_initiatives_on_area_id ON public.areas_initiatives USING btree (area_id);


--
-- Name: index_areas_initiatives_on_initiative_id; Type: INDEX; Schema: public; Owner: -
--

CREATE INDEX index_areas_initiatives_on_initiative_id ON public.areas_initiatives USING btree (initiative_id);


--
-- Name: index_areas_initiatives_on_initiative_id_and_area_id; Type: INDEX; Schema: public; Owner: -
--

CREATE UNIQUE INDEX index_areas_initiatives_on_initiative_id_and_area_id ON public.areas_initiatives USING btree (initiative_id, area_id);


--
-- Name: index_areas_on_custom_field_option_id; Type: INDEX; Schema: public; Owner: -
--

CREATE INDEX index_areas_on_custom_field_option_id ON public.areas USING btree (custom_field_option_id);


--
-- Name: index_areas_on_include_in_onboarding; Type: INDEX; Schema: public; Owner: -
--

CREATE INDEX index_areas_on_include_in_onboarding ON public.areas USING btree (include_in_onboarding);


--
-- Name: index_areas_projects_on_area_id; Type: INDEX; Schema: public; Owner: -
--

CREATE INDEX index_areas_projects_on_area_id ON public.areas_projects USING btree (area_id);


--
-- Name: index_areas_projects_on_project_id; Type: INDEX; Schema: public; Owner: -
--

CREATE INDEX index_areas_projects_on_project_id ON public.areas_projects USING btree (project_id);


--
-- Name: index_areas_static_pages_on_area_id; Type: INDEX; Schema: public; Owner: -
--

CREATE INDEX index_areas_static_pages_on_area_id ON public.areas_static_pages USING btree (area_id);


--
-- Name: index_areas_static_pages_on_static_page_id; Type: INDEX; Schema: public; Owner: -
--

CREATE INDEX index_areas_static_pages_on_static_page_id ON public.areas_static_pages USING btree (static_page_id);


--
-- Name: index_baskets_ideas_on_basket_id_and_idea_id; Type: INDEX; Schema: public; Owner: -
--

CREATE UNIQUE INDEX index_baskets_ideas_on_basket_id_and_idea_id ON public.baskets_ideas USING btree (basket_id, idea_id);


--
-- Name: index_baskets_ideas_on_idea_id; Type: INDEX; Schema: public; Owner: -
--

CREATE INDEX index_baskets_ideas_on_idea_id ON public.baskets_ideas USING btree (idea_id);


--
-- Name: index_baskets_on_phase_id; Type: INDEX; Schema: public; Owner: -
--

CREATE INDEX index_baskets_on_phase_id ON public.baskets USING btree (phase_id);


--
-- Name: index_baskets_on_submitted_at; Type: INDEX; Schema: public; Owner: -
--

CREATE INDEX index_baskets_on_submitted_at ON public.baskets USING btree (submitted_at);


--
-- Name: index_baskets_on_user_id; Type: INDEX; Schema: public; Owner: -
--

CREATE INDEX index_baskets_on_user_id ON public.baskets USING btree (user_id);


--
-- Name: index_campaigns_groups; Type: INDEX; Schema: public; Owner: -
--

CREATE UNIQUE INDEX index_campaigns_groups ON public.email_campaigns_campaigns_groups USING btree (campaign_id, group_id);


--
-- Name: index_comments_on_author_id; Type: INDEX; Schema: public; Owner: -
--

CREATE INDEX index_comments_on_author_id ON public.comments USING btree (author_id);


--
-- Name: index_comments_on_created_at; Type: INDEX; Schema: public; Owner: -
--

CREATE INDEX index_comments_on_created_at ON public.comments USING btree (created_at);


--
-- Name: index_comments_on_lft; Type: INDEX; Schema: public; Owner: -
--

CREATE INDEX index_comments_on_lft ON public.comments USING btree (lft);


--
-- Name: index_comments_on_parent_id; Type: INDEX; Schema: public; Owner: -
--

CREATE INDEX index_comments_on_parent_id ON public.comments USING btree (parent_id);


--
-- Name: index_comments_on_post_id; Type: INDEX; Schema: public; Owner: -
--

CREATE INDEX index_comments_on_post_id ON public.comments USING btree (post_id);


--
-- Name: index_comments_on_post_id_and_post_type; Type: INDEX; Schema: public; Owner: -
--

CREATE INDEX index_comments_on_post_id_and_post_type ON public.comments USING btree (post_id, post_type);


--
-- Name: index_comments_on_rgt; Type: INDEX; Schema: public; Owner: -
--

CREATE INDEX index_comments_on_rgt ON public.comments USING btree (rgt);


--
-- Name: index_common_passwords_on_password; Type: INDEX; Schema: public; Owner: -
--

CREATE INDEX index_common_passwords_on_password ON public.common_passwords USING btree (password);


--
-- Name: index_content_builder_layouts_content_buidable_type_id_code; Type: INDEX; Schema: public; Owner: -
--

CREATE UNIQUE INDEX index_content_builder_layouts_content_buidable_type_id_code ON public.content_builder_layouts USING btree (content_buildable_type, content_buildable_id, code);


--
-- Name: index_cosponsors_initiatives_on_initiative_id; Type: INDEX; Schema: public; Owner: -
--

CREATE INDEX index_cosponsors_initiatives_on_initiative_id ON public.cosponsors_initiatives USING btree (initiative_id);


--
-- Name: index_cosponsors_initiatives_on_user_id; Type: INDEX; Schema: public; Owner: -
--

CREATE INDEX index_cosponsors_initiatives_on_user_id ON public.cosponsors_initiatives USING btree (user_id);


--
-- Name: index_custom_field_option_images_on_custom_field_option_id; Type: INDEX; Schema: public; Owner: -
--

CREATE INDEX index_custom_field_option_images_on_custom_field_option_id ON public.custom_field_option_images USING btree (custom_field_option_id);


--
-- Name: index_custom_field_options_on_custom_field_id; Type: INDEX; Schema: public; Owner: -
--

CREATE INDEX index_custom_field_options_on_custom_field_id ON public.custom_field_options USING btree (custom_field_id);


--
-- Name: index_custom_field_options_on_custom_field_id_and_key; Type: INDEX; Schema: public; Owner: -
--

CREATE UNIQUE INDEX index_custom_field_options_on_custom_field_id_and_key ON public.custom_field_options USING btree (custom_field_id, key);


--
-- Name: index_custom_fields_on_resource_type_and_resource_id; Type: INDEX; Schema: public; Owner: -
--

CREATE INDEX index_custom_fields_on_resource_type_and_resource_id ON public.custom_fields USING btree (resource_type, resource_id);


--
-- Name: index_custom_forms_on_participation_context; Type: INDEX; Schema: public; Owner: -
--

CREATE UNIQUE INDEX index_custom_forms_on_participation_context ON public.custom_forms USING btree (participation_context_id, participation_context_type);


--
-- Name: index_dismissals_on_campaign_name_and_user_id; Type: INDEX; Schema: public; Owner: -
--

CREATE UNIQUE INDEX index_dismissals_on_campaign_name_and_user_id ON public.onboarding_campaign_dismissals USING btree (campaign_name, user_id);


--
-- Name: index_email_campaigns_campaign_email_commands_on_recipient_id; Type: INDEX; Schema: public; Owner: -
--

CREATE INDEX index_email_campaigns_campaign_email_commands_on_recipient_id ON public.email_campaigns_campaign_email_commands USING btree (recipient_id);


--
-- Name: index_email_campaigns_campaigns_groups_on_campaign_id; Type: INDEX; Schema: public; Owner: -
--

CREATE INDEX index_email_campaigns_campaigns_groups_on_campaign_id ON public.email_campaigns_campaigns_groups USING btree (campaign_id);


--
-- Name: index_email_campaigns_campaigns_groups_on_group_id; Type: INDEX; Schema: public; Owner: -
--

CREATE INDEX index_email_campaigns_campaigns_groups_on_group_id ON public.email_campaigns_campaigns_groups USING btree (group_id);


--
-- Name: index_email_campaigns_campaigns_on_author_id; Type: INDEX; Schema: public; Owner: -
--

CREATE INDEX index_email_campaigns_campaigns_on_author_id ON public.email_campaigns_campaigns USING btree (author_id);


--
-- Name: index_email_campaigns_campaigns_on_type; Type: INDEX; Schema: public; Owner: -
--

CREATE INDEX index_email_campaigns_campaigns_on_type ON public.email_campaigns_campaigns USING btree (type);


--
-- Name: index_email_campaigns_consents_on_campaign_type_and_user_id; Type: INDEX; Schema: public; Owner: -
--

CREATE UNIQUE INDEX index_email_campaigns_consents_on_campaign_type_and_user_id ON public.email_campaigns_consents USING btree (campaign_type, user_id);


--
-- Name: index_email_campaigns_consents_on_user_id; Type: INDEX; Schema: public; Owner: -
--

CREATE INDEX index_email_campaigns_consents_on_user_id ON public.email_campaigns_consents USING btree (user_id);


--
-- Name: index_email_campaigns_deliveries_on_campaign_id; Type: INDEX; Schema: public; Owner: -
--

CREATE INDEX index_email_campaigns_deliveries_on_campaign_id ON public.email_campaigns_deliveries USING btree (campaign_id);


--
-- Name: index_email_campaigns_deliveries_on_campaign_id_and_user_id; Type: INDEX; Schema: public; Owner: -
--

CREATE INDEX index_email_campaigns_deliveries_on_campaign_id_and_user_id ON public.email_campaigns_deliveries USING btree (campaign_id, user_id);


--
-- Name: index_email_campaigns_deliveries_on_sent_at; Type: INDEX; Schema: public; Owner: -
--

CREATE INDEX index_email_campaigns_deliveries_on_sent_at ON public.email_campaigns_deliveries USING btree (sent_at);


--
-- Name: index_email_campaigns_deliveries_on_user_id; Type: INDEX; Schema: public; Owner: -
--

CREATE INDEX index_email_campaigns_deliveries_on_user_id ON public.email_campaigns_deliveries USING btree (user_id);


--
-- Name: index_email_campaigns_examples_on_campaign_id; Type: INDEX; Schema: public; Owner: -
--

CREATE INDEX index_email_campaigns_examples_on_campaign_id ON public.email_campaigns_examples USING btree (campaign_id);


--
-- Name: index_email_campaigns_examples_on_recipient_id; Type: INDEX; Schema: public; Owner: -
--

CREATE INDEX index_email_campaigns_examples_on_recipient_id ON public.email_campaigns_examples USING btree (recipient_id);


--
-- Name: index_email_campaigns_unsubscription_tokens_on_token; Type: INDEX; Schema: public; Owner: -
--

CREATE INDEX index_email_campaigns_unsubscription_tokens_on_token ON public.email_campaigns_unsubscription_tokens USING btree (token);


--
-- Name: index_email_campaigns_unsubscription_tokens_on_user_id; Type: INDEX; Schema: public; Owner: -
--

CREATE INDEX index_email_campaigns_unsubscription_tokens_on_user_id ON public.email_campaigns_unsubscription_tokens USING btree (user_id);


--
-- Name: index_email_snippets_on_email_and_snippet_and_locale; Type: INDEX; Schema: public; Owner: -
--

CREATE INDEX index_email_snippets_on_email_and_snippet_and_locale ON public.email_snippets USING btree (email, snippet, locale);


--
-- Name: index_event_files_on_event_id; Type: INDEX; Schema: public; Owner: -
--

CREATE INDEX index_event_files_on_event_id ON public.event_files USING btree (event_id);


--
-- Name: index_event_images_on_event_id; Type: INDEX; Schema: public; Owner: -
--

CREATE INDEX index_event_images_on_event_id ON public.event_images USING btree (event_id);


--
-- Name: index_events_attendances_on_attendee_id; Type: INDEX; Schema: public; Owner: -
--

CREATE INDEX index_events_attendances_on_attendee_id ON public.events_attendances USING btree (attendee_id);


--
-- Name: index_events_attendances_on_attendee_id_and_event_id; Type: INDEX; Schema: public; Owner: -
--

CREATE UNIQUE INDEX index_events_attendances_on_attendee_id_and_event_id ON public.events_attendances USING btree (attendee_id, event_id);


--
-- Name: index_events_attendances_on_created_at; Type: INDEX; Schema: public; Owner: -
--

CREATE INDEX index_events_attendances_on_created_at ON public.events_attendances USING btree (created_at);


--
-- Name: index_events_attendances_on_event_id; Type: INDEX; Schema: public; Owner: -
--

CREATE INDEX index_events_attendances_on_event_id ON public.events_attendances USING btree (event_id);


--
-- Name: index_events_attendances_on_updated_at; Type: INDEX; Schema: public; Owner: -
--

CREATE INDEX index_events_attendances_on_updated_at ON public.events_attendances USING btree (updated_at);


--
-- Name: index_events_on_location_point; Type: INDEX; Schema: public; Owner: -
--

CREATE INDEX index_events_on_location_point ON public.events USING gist (location_point);


--
-- Name: index_events_on_project_id; Type: INDEX; Schema: public; Owner: -
--

CREATE INDEX index_events_on_project_id ON public.events USING btree (project_id);


--
-- Name: index_followers_followable_type_id_user_id; Type: INDEX; Schema: public; Owner: -
--

CREATE UNIQUE INDEX index_followers_followable_type_id_user_id ON public.followers USING btree (followable_id, followable_type, user_id);


--
-- Name: index_followers_on_followable; Type: INDEX; Schema: public; Owner: -
--

CREATE INDEX index_followers_on_followable ON public.followers USING btree (followable_type, followable_id);


--
-- Name: index_followers_on_user_id; Type: INDEX; Schema: public; Owner: -
--

CREATE INDEX index_followers_on_user_id ON public.followers USING btree (user_id);


--
-- Name: index_groups_on_slug; Type: INDEX; Schema: public; Owner: -
--

CREATE INDEX index_groups_on_slug ON public.groups USING btree (slug);


--
-- Name: index_groups_permissions_on_group_id; Type: INDEX; Schema: public; Owner: -
--

CREATE INDEX index_groups_permissions_on_group_id ON public.groups_permissions USING btree (group_id);


--
-- Name: index_groups_permissions_on_permission_id; Type: INDEX; Schema: public; Owner: -
--

CREATE INDEX index_groups_permissions_on_permission_id ON public.groups_permissions USING btree (permission_id);


--
-- Name: index_groups_projects_on_group_id; Type: INDEX; Schema: public; Owner: -
--

CREATE INDEX index_groups_projects_on_group_id ON public.groups_projects USING btree (group_id);


--
-- Name: index_groups_projects_on_group_id_and_project_id; Type: INDEX; Schema: public; Owner: -
--

CREATE UNIQUE INDEX index_groups_projects_on_group_id_and_project_id ON public.groups_projects USING btree (group_id, project_id);


--
-- Name: index_groups_projects_on_project_id; Type: INDEX; Schema: public; Owner: -
--

CREATE INDEX index_groups_projects_on_project_id ON public.groups_projects USING btree (project_id);


--
-- Name: index_id_id_card_lookup_id_cards_on_hashed_card_id; Type: INDEX; Schema: public; Owner: -
--

CREATE INDEX index_id_id_card_lookup_id_cards_on_hashed_card_id ON public.id_id_card_lookup_id_cards USING btree (hashed_card_id);


--
-- Name: index_idea_files_on_idea_id; Type: INDEX; Schema: public; Owner: -
--

CREATE INDEX index_idea_files_on_idea_id ON public.idea_files USING btree (idea_id);


--
-- Name: index_idea_images_on_idea_id; Type: INDEX; Schema: public; Owner: -
--

CREATE INDEX index_idea_images_on_idea_id ON public.idea_images USING btree (idea_id);


--
-- Name: index_idea_import_files_on_parent_id; Type: INDEX; Schema: public; Owner: -
--

CREATE INDEX index_idea_import_files_on_parent_id ON public.idea_import_files USING btree (parent_id);


--
-- Name: index_idea_import_files_on_project_id; Type: INDEX; Schema: public; Owner: -
--

CREATE INDEX index_idea_import_files_on_project_id ON public.idea_import_files USING btree (project_id);


--
-- Name: index_idea_imports_on_file_id; Type: INDEX; Schema: public; Owner: -
--

CREATE INDEX index_idea_imports_on_file_id ON public.idea_imports USING btree (file_id);


--
-- Name: index_idea_imports_on_idea_id; Type: INDEX; Schema: public; Owner: -
--

CREATE INDEX index_idea_imports_on_idea_id ON public.idea_imports USING btree (idea_id);


--
-- Name: index_idea_imports_on_import_user_id; Type: INDEX; Schema: public; Owner: -
--

CREATE INDEX index_idea_imports_on_import_user_id ON public.idea_imports USING btree (import_user_id);


--
-- Name: index_ideas_on_author_hash; Type: INDEX; Schema: public; Owner: -
--

CREATE INDEX index_ideas_on_author_hash ON public.ideas USING btree (author_hash);


--
-- Name: index_ideas_on_author_id; Type: INDEX; Schema: public; Owner: -
--

CREATE INDEX index_ideas_on_author_id ON public.ideas USING btree (author_id);


--
-- Name: index_ideas_on_idea_status_id; Type: INDEX; Schema: public; Owner: -
--

CREATE INDEX index_ideas_on_idea_status_id ON public.ideas USING btree (idea_status_id);


--
-- Name: index_ideas_on_location_point; Type: INDEX; Schema: public; Owner: -
--

CREATE INDEX index_ideas_on_location_point ON public.ideas USING gist (location_point);


--
-- Name: index_ideas_on_project_id; Type: INDEX; Schema: public; Owner: -
--

CREATE INDEX index_ideas_on_project_id ON public.ideas USING btree (project_id);


--
-- Name: index_ideas_on_slug; Type: INDEX; Schema: public; Owner: -
--

CREATE UNIQUE INDEX index_ideas_on_slug ON public.ideas USING btree (slug);


--
-- Name: index_ideas_phases_on_idea_id; Type: INDEX; Schema: public; Owner: -
--

CREATE INDEX index_ideas_phases_on_idea_id ON public.ideas_phases USING btree (idea_id);


--
-- Name: index_ideas_phases_on_idea_id_and_phase_id; Type: INDEX; Schema: public; Owner: -
--

CREATE UNIQUE INDEX index_ideas_phases_on_idea_id_and_phase_id ON public.ideas_phases USING btree (idea_id, phase_id);


--
-- Name: index_ideas_phases_on_phase_id; Type: INDEX; Schema: public; Owner: -
--

CREATE INDEX index_ideas_phases_on_phase_id ON public.ideas_phases USING btree (phase_id);


--
-- Name: index_ideas_search; Type: INDEX; Schema: public; Owner: -
--

CREATE INDEX index_ideas_search ON public.ideas USING gin (((to_tsvector('simple'::regconfig, COALESCE((title_multiloc)::text, ''::text)) || to_tsvector('simple'::regconfig, COALESCE((body_multiloc)::text, ''::text)))));


--
-- Name: index_ideas_topics_on_idea_id; Type: INDEX; Schema: public; Owner: -
--

CREATE INDEX index_ideas_topics_on_idea_id ON public.ideas_topics USING btree (idea_id);


--
-- Name: index_ideas_topics_on_idea_id_and_topic_id; Type: INDEX; Schema: public; Owner: -
--

CREATE UNIQUE INDEX index_ideas_topics_on_idea_id_and_topic_id ON public.ideas_topics USING btree (idea_id, topic_id);


--
-- Name: index_ideas_topics_on_topic_id; Type: INDEX; Schema: public; Owner: -
--

CREATE INDEX index_ideas_topics_on_topic_id ON public.ideas_topics USING btree (topic_id);


--
-- Name: index_identities_on_user_id; Type: INDEX; Schema: public; Owner: -
--

CREATE INDEX index_identities_on_user_id ON public.identities USING btree (user_id);


--
-- Name: index_impact_tracking_sessions_on_monthly_user_hash; Type: INDEX; Schema: public; Owner: -
--

CREATE INDEX index_impact_tracking_sessions_on_monthly_user_hash ON public.impact_tracking_sessions USING btree (monthly_user_hash);


--
-- Name: index_initiative_files_on_initiative_id; Type: INDEX; Schema: public; Owner: -
--

CREATE INDEX index_initiative_files_on_initiative_id ON public.initiative_files USING btree (initiative_id);


--
-- Name: index_initiative_images_on_initiative_id; Type: INDEX; Schema: public; Owner: -
--

CREATE INDEX index_initiative_images_on_initiative_id ON public.initiative_images USING btree (initiative_id);


--
-- Name: index_initiative_status_changes_on_initiative_id; Type: INDEX; Schema: public; Owner: -
--

CREATE INDEX index_initiative_status_changes_on_initiative_id ON public.initiative_status_changes USING btree (initiative_id);


--
-- Name: index_initiative_status_changes_on_initiative_status_id; Type: INDEX; Schema: public; Owner: -
--

CREATE INDEX index_initiative_status_changes_on_initiative_status_id ON public.initiative_status_changes USING btree (initiative_status_id);


--
-- Name: index_initiative_status_changes_on_official_feedback_id; Type: INDEX; Schema: public; Owner: -
--

CREATE INDEX index_initiative_status_changes_on_official_feedback_id ON public.initiative_status_changes USING btree (official_feedback_id);


--
-- Name: index_initiative_status_changes_on_user_id; Type: INDEX; Schema: public; Owner: -
--

CREATE INDEX index_initiative_status_changes_on_user_id ON public.initiative_status_changes USING btree (user_id);


--
-- Name: index_initiatives_on_author_id; Type: INDEX; Schema: public; Owner: -
--

CREATE INDEX index_initiatives_on_author_id ON public.initiatives USING btree (author_id);


--
-- Name: index_initiatives_on_location_point; Type: INDEX; Schema: public; Owner: -
--

CREATE INDEX index_initiatives_on_location_point ON public.initiatives USING gist (location_point);


--
-- Name: index_initiatives_on_slug; Type: INDEX; Schema: public; Owner: -
--

CREATE UNIQUE INDEX index_initiatives_on_slug ON public.initiatives USING btree (slug);


--
-- Name: index_initiatives_search; Type: INDEX; Schema: public; Owner: -
--

CREATE INDEX index_initiatives_search ON public.initiatives USING gin (((to_tsvector('simple'::regconfig, COALESCE((title_multiloc)::text, ''::text)) || to_tsvector('simple'::regconfig, COALESCE((body_multiloc)::text, ''::text)))));


--
-- Name: index_initiatives_topics_on_initiative_id; Type: INDEX; Schema: public; Owner: -
--

CREATE INDEX index_initiatives_topics_on_initiative_id ON public.initiatives_topics USING btree (initiative_id);


--
-- Name: index_initiatives_topics_on_initiative_id_and_topic_id; Type: INDEX; Schema: public; Owner: -
--

CREATE UNIQUE INDEX index_initiatives_topics_on_initiative_id_and_topic_id ON public.initiatives_topics USING btree (initiative_id, topic_id);


--
-- Name: index_initiatives_topics_on_topic_id; Type: INDEX; Schema: public; Owner: -
--

CREATE INDEX index_initiatives_topics_on_topic_id ON public.initiatives_topics USING btree (topic_id);


--
-- Name: index_internal_comments_on_author_id; Type: INDEX; Schema: public; Owner: -
--

CREATE INDEX index_internal_comments_on_author_id ON public.internal_comments USING btree (author_id);


--
-- Name: index_internal_comments_on_created_at; Type: INDEX; Schema: public; Owner: -
--

CREATE INDEX index_internal_comments_on_created_at ON public.internal_comments USING btree (created_at);


--
-- Name: index_internal_comments_on_lft; Type: INDEX; Schema: public; Owner: -
--

CREATE INDEX index_internal_comments_on_lft ON public.internal_comments USING btree (lft);


--
-- Name: index_internal_comments_on_parent_id; Type: INDEX; Schema: public; Owner: -
--

CREATE INDEX index_internal_comments_on_parent_id ON public.internal_comments USING btree (parent_id);


--
-- Name: index_internal_comments_on_post; Type: INDEX; Schema: public; Owner: -
--

CREATE INDEX index_internal_comments_on_post ON public.internal_comments USING btree (post_type, post_id);


--
-- Name: index_internal_comments_on_post_id; Type: INDEX; Schema: public; Owner: -
--

CREATE INDEX index_internal_comments_on_post_id ON public.internal_comments USING btree (post_id);


--
-- Name: index_internal_comments_on_rgt; Type: INDEX; Schema: public; Owner: -
--

CREATE INDEX index_internal_comments_on_rgt ON public.internal_comments USING btree (rgt);


--
-- Name: index_invites_on_invitee_id; Type: INDEX; Schema: public; Owner: -
--

CREATE INDEX index_invites_on_invitee_id ON public.invites USING btree (invitee_id);


--
-- Name: index_invites_on_inviter_id; Type: INDEX; Schema: public; Owner: -
--

CREATE INDEX index_invites_on_inviter_id ON public.invites USING btree (inviter_id);


--
-- Name: index_invites_on_token; Type: INDEX; Schema: public; Owner: -
--

CREATE INDEX index_invites_on_token ON public.invites USING btree (token);


--
-- Name: index_maps_layers_on_map_config_id; Type: INDEX; Schema: public; Owner: -
--

CREATE INDEX index_maps_layers_on_map_config_id ON public.maps_layers USING btree (map_config_id);


--
<<<<<<< HEAD
-- Name: index_maps_legend_items_on_map_config_id; Type: INDEX; Schema: public; Owner: -
--

CREATE INDEX index_maps_legend_items_on_map_config_id ON public.maps_legend_items USING btree (map_config_id);


--
-- Name: index_maps_map_configs_on_mappable; Type: INDEX; Schema: public; Owner: -
--

CREATE INDEX index_maps_map_configs_on_mappable ON public.maps_map_configs USING btree (mappable_type, mappable_id);


--
-- Name: index_maps_map_configs_on_mappable_id; Type: INDEX; Schema: public; Owner: -
=======
-- Name: index_maps_map_configs_on_project_id; Type: INDEX; Schema: public; Owner: -
>>>>>>> e52a1997
--

CREATE UNIQUE INDEX index_maps_map_configs_on_mappable_id ON public.maps_map_configs USING btree (mappable_id);


--
-- Name: index_memberships_on_group_id; Type: INDEX; Schema: public; Owner: -
--

CREATE INDEX index_memberships_on_group_id ON public.memberships USING btree (group_id);


--
-- Name: index_memberships_on_group_id_and_user_id; Type: INDEX; Schema: public; Owner: -
--

CREATE UNIQUE INDEX index_memberships_on_group_id_and_user_id ON public.memberships USING btree (group_id, user_id);


--
-- Name: index_memberships_on_user_id; Type: INDEX; Schema: public; Owner: -
--

CREATE INDEX index_memberships_on_user_id ON public.memberships USING btree (user_id);


--
-- Name: index_nav_bar_items_on_code; Type: INDEX; Schema: public; Owner: -
--

CREATE INDEX index_nav_bar_items_on_code ON public.nav_bar_items USING btree (code);


--
-- Name: index_nav_bar_items_on_ordering; Type: INDEX; Schema: public; Owner: -
--

CREATE INDEX index_nav_bar_items_on_ordering ON public.nav_bar_items USING btree (ordering);


--
-- Name: index_nav_bar_items_on_static_page_id; Type: INDEX; Schema: public; Owner: -
--

CREATE INDEX index_nav_bar_items_on_static_page_id ON public.nav_bar_items USING btree (static_page_id);


--
-- Name: index_notifications_on_basket_id; Type: INDEX; Schema: public; Owner: -
--

CREATE INDEX index_notifications_on_basket_id ON public.notifications USING btree (basket_id);


--
-- Name: index_notifications_on_cosponsors_initiative_id; Type: INDEX; Schema: public; Owner: -
--

CREATE INDEX index_notifications_on_cosponsors_initiative_id ON public.notifications USING btree (cosponsors_initiative_id);


--
-- Name: index_notifications_on_created_at; Type: INDEX; Schema: public; Owner: -
--

CREATE INDEX index_notifications_on_created_at ON public.notifications USING btree (created_at);


--
-- Name: index_notifications_on_inappropriate_content_flag_id; Type: INDEX; Schema: public; Owner: -
--

CREATE INDEX index_notifications_on_inappropriate_content_flag_id ON public.notifications USING btree (inappropriate_content_flag_id);


--
-- Name: index_notifications_on_initiating_user_id; Type: INDEX; Schema: public; Owner: -
--

CREATE INDEX index_notifications_on_initiating_user_id ON public.notifications USING btree (initiating_user_id);


--
-- Name: index_notifications_on_internal_comment_id; Type: INDEX; Schema: public; Owner: -
--

CREATE INDEX index_notifications_on_internal_comment_id ON public.notifications USING btree (internal_comment_id);


--
-- Name: index_notifications_on_invite_id; Type: INDEX; Schema: public; Owner: -
--

CREATE INDEX index_notifications_on_invite_id ON public.notifications USING btree (invite_id);


--
-- Name: index_notifications_on_official_feedback_id; Type: INDEX; Schema: public; Owner: -
--

CREATE INDEX index_notifications_on_official_feedback_id ON public.notifications USING btree (official_feedback_id);


--
-- Name: index_notifications_on_phase_id; Type: INDEX; Schema: public; Owner: -
--

CREATE INDEX index_notifications_on_phase_id ON public.notifications USING btree (phase_id);


--
-- Name: index_notifications_on_post_id_and_post_type; Type: INDEX; Schema: public; Owner: -
--

CREATE INDEX index_notifications_on_post_id_and_post_type ON public.notifications USING btree (post_id, post_type);


--
-- Name: index_notifications_on_post_status_id; Type: INDEX; Schema: public; Owner: -
--

CREATE INDEX index_notifications_on_post_status_id ON public.notifications USING btree (post_status_id);


--
-- Name: index_notifications_on_post_status_id_and_post_status_type; Type: INDEX; Schema: public; Owner: -
--

CREATE INDEX index_notifications_on_post_status_id_and_post_status_type ON public.notifications USING btree (post_status_id, post_status_type);


--
-- Name: index_notifications_on_recipient_id; Type: INDEX; Schema: public; Owner: -
--

CREATE INDEX index_notifications_on_recipient_id ON public.notifications USING btree (recipient_id);


--
-- Name: index_notifications_on_recipient_id_and_read_at; Type: INDEX; Schema: public; Owner: -
--

CREATE INDEX index_notifications_on_recipient_id_and_read_at ON public.notifications USING btree (recipient_id, read_at);


--
-- Name: index_notifications_on_spam_report_id; Type: INDEX; Schema: public; Owner: -
--

CREATE INDEX index_notifications_on_spam_report_id ON public.notifications USING btree (spam_report_id);


--
-- Name: index_official_feedbacks_on_post; Type: INDEX; Schema: public; Owner: -
--

CREATE INDEX index_official_feedbacks_on_post ON public.official_feedbacks USING btree (post_id, post_type);


--
-- Name: index_official_feedbacks_on_post_id; Type: INDEX; Schema: public; Owner: -
--

CREATE INDEX index_official_feedbacks_on_post_id ON public.official_feedbacks USING btree (post_id);


--
-- Name: index_official_feedbacks_on_user_id; Type: INDEX; Schema: public; Owner: -
--

CREATE INDEX index_official_feedbacks_on_user_id ON public.official_feedbacks USING btree (user_id);


--
-- Name: index_onboarding_campaign_dismissals_on_user_id; Type: INDEX; Schema: public; Owner: -
--

CREATE INDEX index_onboarding_campaign_dismissals_on_user_id ON public.onboarding_campaign_dismissals USING btree (user_id);


--
-- Name: index_permission_field; Type: INDEX; Schema: public; Owner: -
--

CREATE UNIQUE INDEX index_permission_field ON public.permissions_custom_fields USING btree (permission_id, custom_field_id);


--
-- Name: index_permissions_custom_fields_on_custom_field_id; Type: INDEX; Schema: public; Owner: -
--

CREATE INDEX index_permissions_custom_fields_on_custom_field_id ON public.permissions_custom_fields USING btree (custom_field_id);


--
-- Name: index_permissions_custom_fields_on_permission_id; Type: INDEX; Schema: public; Owner: -
--

CREATE INDEX index_permissions_custom_fields_on_permission_id ON public.permissions_custom_fields USING btree (permission_id);


--
-- Name: index_permissions_on_action; Type: INDEX; Schema: public; Owner: -
--

CREATE INDEX index_permissions_on_action ON public.permissions USING btree (action);


--
-- Name: index_permissions_on_permission_scope_id; Type: INDEX; Schema: public; Owner: -
--

CREATE INDEX index_permissions_on_permission_scope_id ON public.permissions USING btree (permission_scope_id);


--
-- Name: index_phase_files_on_phase_id; Type: INDEX; Schema: public; Owner: -
--

CREATE INDEX index_phase_files_on_phase_id ON public.phase_files USING btree (phase_id);


--
-- Name: index_phases_on_project_id; Type: INDEX; Schema: public; Owner: -
--

CREATE INDEX index_phases_on_project_id ON public.phases USING btree (project_id);


--
-- Name: index_polls_options_on_question_id; Type: INDEX; Schema: public; Owner: -
--

CREATE INDEX index_polls_options_on_question_id ON public.polls_options USING btree (question_id);


--
-- Name: index_polls_questions_on_phase_id; Type: INDEX; Schema: public; Owner: -
--

CREATE INDEX index_polls_questions_on_phase_id ON public.polls_questions USING btree (phase_id);


--
-- Name: index_polls_response_options_on_option_id; Type: INDEX; Schema: public; Owner: -
--

CREATE INDEX index_polls_response_options_on_option_id ON public.polls_response_options USING btree (option_id);


--
-- Name: index_polls_response_options_on_response_id; Type: INDEX; Schema: public; Owner: -
--

CREATE INDEX index_polls_response_options_on_response_id ON public.polls_response_options USING btree (response_id);


--
-- Name: index_polls_responses_on_phase_id; Type: INDEX; Schema: public; Owner: -
--

CREATE INDEX index_polls_responses_on_phase_id ON public.polls_responses USING btree (phase_id);


--
-- Name: index_polls_responses_on_user_id; Type: INDEX; Schema: public; Owner: -
--

CREATE INDEX index_polls_responses_on_user_id ON public.polls_responses USING btree (user_id);


--
-- Name: index_project_files_on_project_id; Type: INDEX; Schema: public; Owner: -
--

CREATE INDEX index_project_files_on_project_id ON public.project_files USING btree (project_id);


--
-- Name: index_project_folders_files_on_project_folder_id; Type: INDEX; Schema: public; Owner: -
--

CREATE INDEX index_project_folders_files_on_project_folder_id ON public.project_folders_files USING btree (project_folder_id);


--
-- Name: index_project_folders_folders_on_slug; Type: INDEX; Schema: public; Owner: -
--

CREATE INDEX index_project_folders_folders_on_slug ON public.project_folders_folders USING btree (slug);


--
-- Name: index_project_folders_images_on_project_folder_id; Type: INDEX; Schema: public; Owner: -
--

CREATE INDEX index_project_folders_images_on_project_folder_id ON public.project_folders_images USING btree (project_folder_id);


--
-- Name: index_project_images_on_project_id; Type: INDEX; Schema: public; Owner: -
--

CREATE INDEX index_project_images_on_project_id ON public.project_images USING btree (project_id);


--
-- Name: index_projects_allowed_input_topics_on_project_id; Type: INDEX; Schema: public; Owner: -
--

CREATE INDEX index_projects_allowed_input_topics_on_project_id ON public.projects_allowed_input_topics USING btree (project_id);


--
-- Name: index_projects_allowed_input_topics_on_topic_id_and_project_id; Type: INDEX; Schema: public; Owner: -
--

CREATE UNIQUE INDEX index_projects_allowed_input_topics_on_topic_id_and_project_id ON public.projects_allowed_input_topics USING btree (topic_id, project_id);


--
-- Name: index_projects_on_slug; Type: INDEX; Schema: public; Owner: -
--

CREATE UNIQUE INDEX index_projects_on_slug ON public.projects USING btree (slug);


--
-- Name: index_projects_topics_on_project_id; Type: INDEX; Schema: public; Owner: -
--

CREATE INDEX index_projects_topics_on_project_id ON public.projects_topics USING btree (project_id);


--
-- Name: index_projects_topics_on_topic_id; Type: INDEX; Schema: public; Owner: -
--

CREATE INDEX index_projects_topics_on_topic_id ON public.projects_topics USING btree (topic_id);


--
-- Name: index_reactions_on_reactable_type_and_reactable_id; Type: INDEX; Schema: public; Owner: -
--

CREATE INDEX index_reactions_on_reactable_type_and_reactable_id ON public.reactions USING btree (reactable_type, reactable_id);


--
-- Name: index_reactions_on_reactable_type_and_reactable_id_and_user_id; Type: INDEX; Schema: public; Owner: -
--

CREATE UNIQUE INDEX index_reactions_on_reactable_type_and_reactable_id_and_user_id ON public.reactions USING btree (reactable_type, reactable_id, user_id);


--
-- Name: index_reactions_on_user_id; Type: INDEX; Schema: public; Owner: -
--

CREATE INDEX index_reactions_on_user_id ON public.reactions USING btree (user_id);


--
-- Name: index_report_builder_reports_on_name; Type: INDEX; Schema: public; Owner: -
--

CREATE UNIQUE INDEX index_report_builder_reports_on_name ON public.report_builder_reports USING btree (name);


--
-- Name: index_report_builder_reports_on_owner_id; Type: INDEX; Schema: public; Owner: -
--

CREATE INDEX index_report_builder_reports_on_owner_id ON public.report_builder_reports USING btree (owner_id);


--
-- Name: index_report_builder_reports_on_phase_id; Type: INDEX; Schema: public; Owner: -
--

CREATE INDEX index_report_builder_reports_on_phase_id ON public.report_builder_reports USING btree (phase_id);


--
-- Name: index_spam_reports_on_reported_at; Type: INDEX; Schema: public; Owner: -
--

CREATE INDEX index_spam_reports_on_reported_at ON public.spam_reports USING btree (reported_at);


--
-- Name: index_spam_reports_on_user_id; Type: INDEX; Schema: public; Owner: -
--

CREATE INDEX index_spam_reports_on_user_id ON public.spam_reports USING btree (user_id);


--
-- Name: index_static_page_files_on_static_page_id; Type: INDEX; Schema: public; Owner: -
--

CREATE INDEX index_static_page_files_on_static_page_id ON public.static_page_files USING btree (static_page_id);


--
-- Name: index_static_pages_on_code; Type: INDEX; Schema: public; Owner: -
--

CREATE INDEX index_static_pages_on_code ON public.static_pages USING btree (code);


--
-- Name: index_static_pages_on_slug; Type: INDEX; Schema: public; Owner: -
--

CREATE UNIQUE INDEX index_static_pages_on_slug ON public.static_pages USING btree (slug);


--
-- Name: index_static_pages_topics_on_static_page_id; Type: INDEX; Schema: public; Owner: -
--

CREATE INDEX index_static_pages_topics_on_static_page_id ON public.static_pages_topics USING btree (static_page_id);


--
-- Name: index_static_pages_topics_on_topic_id; Type: INDEX; Schema: public; Owner: -
--

CREATE INDEX index_static_pages_topics_on_topic_id ON public.static_pages_topics USING btree (topic_id);


--
-- Name: index_surveys_responses_on_phase_id; Type: INDEX; Schema: public; Owner: -
--

CREATE INDEX index_surveys_responses_on_phase_id ON public.surveys_responses USING btree (phase_id);


--
-- Name: index_surveys_responses_on_user_id; Type: INDEX; Schema: public; Owner: -
--

CREATE INDEX index_surveys_responses_on_user_id ON public.surveys_responses USING btree (user_id);


--
-- Name: index_tenants_on_creation_finalized_at; Type: INDEX; Schema: public; Owner: -
--

CREATE INDEX index_tenants_on_creation_finalized_at ON public.tenants USING btree (creation_finalized_at);


--
-- Name: index_tenants_on_deleted_at; Type: INDEX; Schema: public; Owner: -
--

CREATE INDEX index_tenants_on_deleted_at ON public.tenants USING btree (deleted_at);


--
-- Name: index_tenants_on_host; Type: INDEX; Schema: public; Owner: -
--

CREATE INDEX index_tenants_on_host ON public.tenants USING btree (host);


--
-- Name: index_topics_on_include_in_onboarding; Type: INDEX; Schema: public; Owner: -
--

CREATE INDEX index_topics_on_include_in_onboarding ON public.topics USING btree (include_in_onboarding);


--
-- Name: index_ucf_representativeness_ref_distributions_on_custom_field; Type: INDEX; Schema: public; Owner: -
--

CREATE INDEX index_ucf_representativeness_ref_distributions_on_custom_field ON public.user_custom_fields_representativeness_ref_distributions USING btree (custom_field_id);


--
-- Name: index_users_on_email; Type: INDEX; Schema: public; Owner: -
--

CREATE INDEX index_users_on_email ON public.users USING btree (email);


--
-- Name: index_users_on_registration_completed_at; Type: INDEX; Schema: public; Owner: -
--

CREATE INDEX index_users_on_registration_completed_at ON public.users USING btree (registration_completed_at);


--
-- Name: index_users_on_slug; Type: INDEX; Schema: public; Owner: -
--

CREATE UNIQUE INDEX index_users_on_slug ON public.users USING btree (slug);


--
-- Name: index_users_on_unique_code; Type: INDEX; Schema: public; Owner: -
--

CREATE UNIQUE INDEX index_users_on_unique_code ON public.users USING btree (unique_code);


--
-- Name: index_verification_verifications_on_hashed_uid; Type: INDEX; Schema: public; Owner: -
--

CREATE INDEX index_verification_verifications_on_hashed_uid ON public.verification_verifications USING btree (hashed_uid);


--
-- Name: index_verification_verifications_on_user_id; Type: INDEX; Schema: public; Owner: -
--

CREATE INDEX index_verification_verifications_on_user_id ON public.verification_verifications USING btree (user_id);


--
-- Name: index_volunteering_causes_on_ordering; Type: INDEX; Schema: public; Owner: -
--

CREATE INDEX index_volunteering_causes_on_ordering ON public.volunteering_causes USING btree (ordering);


--
-- Name: index_volunteering_causes_on_phase_id; Type: INDEX; Schema: public; Owner: -
--

CREATE INDEX index_volunteering_causes_on_phase_id ON public.volunteering_causes USING btree (phase_id);


--
-- Name: index_volunteering_volunteers_on_cause_id_and_user_id; Type: INDEX; Schema: public; Owner: -
--

CREATE UNIQUE INDEX index_volunteering_volunteers_on_cause_id_and_user_id ON public.volunteering_volunteers USING btree (cause_id, user_id);


--
-- Name: index_volunteering_volunteers_on_user_id; Type: INDEX; Schema: public; Owner: -
--

CREATE INDEX index_volunteering_volunteers_on_user_id ON public.volunteering_volunteers USING btree (user_id);


--
-- Name: machine_translations_lookup; Type: INDEX; Schema: public; Owner: -
--

CREATE UNIQUE INDEX machine_translations_lookup ON public.machine_translations_machine_translations USING btree (translatable_id, translatable_type, attribute_name, locale_to);


--
-- Name: machine_translations_translatable; Type: INDEX; Schema: public; Owner: -
--

CREATE INDEX machine_translations_translatable ON public.machine_translations_machine_translations USING btree (translatable_id, translatable_type);


--
-- Name: moderation_statuses_moderatable; Type: INDEX; Schema: public; Owner: -
--

CREATE UNIQUE INDEX moderation_statuses_moderatable ON public.moderation_moderation_statuses USING btree (moderatable_type, moderatable_id);


--
-- Name: que_jobs_args_gin_idx; Type: INDEX; Schema: public; Owner: -
--

CREATE INDEX que_jobs_args_gin_idx ON public.que_jobs USING gin (args jsonb_path_ops);


--
-- Name: que_jobs_data_gin_idx; Type: INDEX; Schema: public; Owner: -
--

CREATE INDEX que_jobs_data_gin_idx ON public.que_jobs USING gin (data jsonb_path_ops);


--
-- Name: que_poll_idx; Type: INDEX; Schema: public; Owner: -
--

CREATE INDEX que_poll_idx ON public.que_jobs USING btree (queue, priority, run_at, id) WHERE ((finished_at IS NULL) AND (expired_at IS NULL));


--
-- Name: que_poll_idx_with_job_schema_version; Type: INDEX; Schema: public; Owner: -
--

CREATE INDEX que_poll_idx_with_job_schema_version ON public.que_jobs USING btree (job_schema_version, queue, priority, run_at, id) WHERE ((finished_at IS NULL) AND (expired_at IS NULL));


--
-- Name: report_builder_published_data_units_report_id_idx; Type: INDEX; Schema: public; Owner: -
--

CREATE INDEX report_builder_published_data_units_report_id_idx ON public.report_builder_published_graph_data_units USING btree (report_id);


--
-- Name: spam_reportable_index; Type: INDEX; Schema: public; Owner: -
--

CREATE INDEX spam_reportable_index ON public.spam_reports USING btree (spam_reportable_type, spam_reportable_id);


--
-- Name: users_unique_lower_email_idx; Type: INDEX; Schema: public; Owner: -
--

CREATE UNIQUE INDEX users_unique_lower_email_idx ON public.users USING btree (lower((email)::text));


--
-- Name: que_jobs que_job_notify; Type: TRIGGER; Schema: public; Owner: -
--

CREATE TRIGGER que_job_notify AFTER INSERT ON public.que_jobs FOR EACH ROW EXECUTE FUNCTION public.que_job_notify();


--
-- Name: que_jobs que_state_notify; Type: TRIGGER; Schema: public; Owner: -
--

CREATE TRIGGER que_state_notify AFTER INSERT OR DELETE OR UPDATE ON public.que_jobs FOR EACH ROW EXECUTE FUNCTION public.que_state_notify();


--
-- Name: analytics_dimension_locales_fact_visits fk_rails_00698f2e02; Type: FK CONSTRAINT; Schema: public; Owner: -
--

ALTER TABLE ONLY public.analytics_dimension_locales_fact_visits
    ADD CONSTRAINT fk_rails_00698f2e02 FOREIGN KEY (dimension_locale_id) REFERENCES public.analytics_dimension_locales(id);


--
-- Name: events fk_rails_0434b48643; Type: FK CONSTRAINT; Schema: public; Owner: -
--

ALTER TABLE ONLY public.events
    ADD CONSTRAINT fk_rails_0434b48643 FOREIGN KEY (project_id) REFERENCES public.projects(id);


--
-- Name: invites fk_rails_06b2d7a3a8; Type: FK CONSTRAINT; Schema: public; Owner: -
--

ALTER TABLE ONLY public.invites
    ADD CONSTRAINT fk_rails_06b2d7a3a8 FOREIGN KEY (invitee_id) REFERENCES public.users(id);


--
-- Name: initiatives fk_rails_06c1835844; Type: FK CONSTRAINT; Schema: public; Owner: -
--

ALTER TABLE ONLY public.initiatives
    ADD CONSTRAINT fk_rails_06c1835844 FOREIGN KEY (author_id) REFERENCES public.users(id);


--
-- Name: invites fk_rails_0b6ac3e1da; Type: FK CONSTRAINT; Schema: public; Owner: -
--

ALTER TABLE ONLY public.invites
    ADD CONSTRAINT fk_rails_0b6ac3e1da FOREIGN KEY (inviter_id) REFERENCES public.users(id);


--
-- Name: ideas fk_rails_0e5b472696; Type: FK CONSTRAINT; Schema: public; Owner: -
--

ALTER TABLE ONLY public.ideas
    ADD CONSTRAINT fk_rails_0e5b472696 FOREIGN KEY (creation_phase_id) REFERENCES public.phases(id);


--
-- Name: spam_reports fk_rails_121f3a2011; Type: FK CONSTRAINT; Schema: public; Owner: -
--

ALTER TABLE ONLY public.spam_reports
    ADD CONSTRAINT fk_rails_121f3a2011 FOREIGN KEY (user_id) REFERENCES public.users(id);


--
-- Name: areas_static_pages fk_rails_1fc601f42c; Type: FK CONSTRAINT; Schema: public; Owner: -
--

ALTER TABLE ONLY public.areas_static_pages
    ADD CONSTRAINT fk_rails_1fc601f42c FOREIGN KEY (area_id) REFERENCES public.areas(id);


--
-- Name: project_images fk_rails_2119c24213; Type: FK CONSTRAINT; Schema: public; Owner: -
--

ALTER TABLE ONLY public.project_images
    ADD CONSTRAINT fk_rails_2119c24213 FOREIGN KEY (project_id) REFERENCES public.projects(id);


--
-- Name: idea_import_files fk_rails_229b6de93f; Type: FK CONSTRAINT; Schema: public; Owner: -
--

ALTER TABLE ONLY public.idea_import_files
    ADD CONSTRAINT fk_rails_229b6de93f FOREIGN KEY (parent_id) REFERENCES public.idea_import_files(id);


--
-- Name: areas_static_pages fk_rails_231f268568; Type: FK CONSTRAINT; Schema: public; Owner: -
--

ALTER TABLE ONLY public.areas_static_pages
    ADD CONSTRAINT fk_rails_231f268568 FOREIGN KEY (static_page_id) REFERENCES public.static_pages(id);


--
-- Name: events_attendances fk_rails_29ccdf5b04; Type: FK CONSTRAINT; Schema: public; Owner: -
--

ALTER TABLE ONLY public.events_attendances
    ADD CONSTRAINT fk_rails_29ccdf5b04 FOREIGN KEY (attendee_id) REFERENCES public.users(id);


--
-- Name: analysis_analyses fk_rails_2a92a64a56; Type: FK CONSTRAINT; Schema: public; Owner: -
--

ALTER TABLE ONLY public.analysis_analyses
    ADD CONSTRAINT fk_rails_2a92a64a56 FOREIGN KEY (phase_id) REFERENCES public.phases(id);


--
-- Name: phase_files fk_rails_33852a9a71; Type: FK CONSTRAINT; Schema: public; Owner: -
--

ALTER TABLE ONLY public.phase_files
    ADD CONSTRAINT fk_rails_33852a9a71 FOREIGN KEY (phase_id) REFERENCES public.phases(id);


--
-- Name: volunteering_volunteers fk_rails_33a154a9ba; Type: FK CONSTRAINT; Schema: public; Owner: -
--

ALTER TABLE ONLY public.volunteering_volunteers
    ADD CONSTRAINT fk_rails_33a154a9ba FOREIGN KEY (cause_id) REFERENCES public.volunteering_causes(id);


--
-- Name: nav_bar_items fk_rails_34143a680f; Type: FK CONSTRAINT; Schema: public; Owner: -
--

ALTER TABLE ONLY public.nav_bar_items
    ADD CONSTRAINT fk_rails_34143a680f FOREIGN KEY (static_page_id) REFERENCES public.static_pages(id);


--
-- Name: custom_field_option_images fk_rails_3814d72daa; Type: FK CONSTRAINT; Schema: public; Owner: -
--

ALTER TABLE ONLY public.custom_field_option_images
    ADD CONSTRAINT fk_rails_3814d72daa FOREIGN KEY (custom_field_option_id) REFERENCES public.custom_field_options(id);


--
-- Name: initiatives_topics fk_rails_39768eb1c3; Type: FK CONSTRAINT; Schema: public; Owner: -
--

ALTER TABLE ONLY public.initiatives_topics
    ADD CONSTRAINT fk_rails_39768eb1c3 FOREIGN KEY (initiative_id) REFERENCES public.initiatives(id);


--
-- Name: baskets_ideas fk_rails_39a1b51358; Type: FK CONSTRAINT; Schema: public; Owner: -
--

ALTER TABLE ONLY public.baskets_ideas
    ADD CONSTRAINT fk_rails_39a1b51358 FOREIGN KEY (idea_id) REFERENCES public.ideas(id);


--
-- Name: initiatives fk_rails_3a983c39e6; Type: FK CONSTRAINT; Schema: public; Owner: -
--

ALTER TABLE ONLY public.initiatives
    ADD CONSTRAINT fk_rails_3a983c39e6 FOREIGN KEY (assignee_id) REFERENCES public.users(id);


--
-- Name: analysis_analyses fk_rails_3c57357702; Type: FK CONSTRAINT; Schema: public; Owner: -
--

ALTER TABLE ONLY public.analysis_analyses
    ADD CONSTRAINT fk_rails_3c57357702 FOREIGN KEY (project_id) REFERENCES public.projects(id);


--
-- Name: followers fk_rails_3d258d3942; Type: FK CONSTRAINT; Schema: public; Owner: -
--

ALTER TABLE ONLY public.followers
    ADD CONSTRAINT fk_rails_3d258d3942 FOREIGN KEY (user_id) REFERENCES public.users(id);


--
-- Name: email_campaigns_examples fk_rails_465d6356b2; Type: FK CONSTRAINT; Schema: public; Owner: -
--

ALTER TABLE ONLY public.email_campaigns_examples
    ADD CONSTRAINT fk_rails_465d6356b2 FOREIGN KEY (recipient_id) REFERENCES public.users(id);


--
-- Name: notifications fk_rails_46dd2ccfd1; Type: FK CONSTRAINT; Schema: public; Owner: -
--

ALTER TABLE ONLY public.notifications
    ADD CONSTRAINT fk_rails_46dd2ccfd1 FOREIGN KEY (phase_id) REFERENCES public.phases(id);


--
-- Name: notifications fk_rails_4aea6afa11; Type: FK CONSTRAINT; Schema: public; Owner: -
--

ALTER TABLE ONLY public.notifications
    ADD CONSTRAINT fk_rails_4aea6afa11 FOREIGN KEY (recipient_id) REFERENCES public.users(id);


--
-- Name: initiative_images fk_rails_4df6f76970; Type: FK CONSTRAINT; Schema: public; Owner: -
--

ALTER TABLE ONLY public.initiative_images
    ADD CONSTRAINT fk_rails_4df6f76970 FOREIGN KEY (initiative_id) REFERENCES public.initiatives(id);


--
-- Name: analytics_dimension_projects_fact_visits fk_rails_4ecebb6e8a; Type: FK CONSTRAINT; Schema: public; Owner: -
--

ALTER TABLE ONLY public.analytics_dimension_projects_fact_visits
    ADD CONSTRAINT fk_rails_4ecebb6e8a FOREIGN KEY (fact_visit_id) REFERENCES public.analytics_fact_visits(id);


--
-- Name: permissions_custom_fields fk_rails_50335fc43f; Type: FK CONSTRAINT; Schema: public; Owner: -
--

ALTER TABLE ONLY public.permissions_custom_fields
    ADD CONSTRAINT fk_rails_50335fc43f FOREIGN KEY (custom_field_id) REFERENCES public.custom_fields(id);


--
-- Name: identities fk_rails_5373344100; Type: FK CONSTRAINT; Schema: public; Owner: -
--

ALTER TABLE ONLY public.identities
    ADD CONSTRAINT fk_rails_5373344100 FOREIGN KEY (user_id) REFERENCES public.users(id);


--
-- Name: notifications fk_rails_575368d182; Type: FK CONSTRAINT; Schema: public; Owner: -
--

ALTER TABLE ONLY public.notifications
    ADD CONSTRAINT fk_rails_575368d182 FOREIGN KEY (project_id) REFERENCES public.projects(id);


--
-- Name: cosponsors_initiatives fk_rails_5ac54ec4a5; Type: FK CONSTRAINT; Schema: public; Owner: -
--

ALTER TABLE ONLY public.cosponsors_initiatives
    ADD CONSTRAINT fk_rails_5ac54ec4a5 FOREIGN KEY (initiative_id) REFERENCES public.initiatives(id);


--
-- Name: ideas fk_rails_5ac7668cd3; Type: FK CONSTRAINT; Schema: public; Owner: -
--

ALTER TABLE ONLY public.ideas
    ADD CONSTRAINT fk_rails_5ac7668cd3 FOREIGN KEY (project_id) REFERENCES public.projects(id);


--
-- Name: idea_imports fk_rails_5ea1f11fd5; Type: FK CONSTRAINT; Schema: public; Owner: -
--

ALTER TABLE ONLY public.idea_imports
    ADD CONSTRAINT fk_rails_5ea1f11fd5 FOREIGN KEY (import_user_id) REFERENCES public.users(id);


--
-- Name: analysis_taggings fk_rails_604cfbcd8d; Type: FK CONSTRAINT; Schema: public; Owner: -
--

ALTER TABLE ONLY public.analysis_taggings
    ADD CONSTRAINT fk_rails_604cfbcd8d FOREIGN KEY (input_id) REFERENCES public.ideas(id);


--
-- Name: internal_comments fk_rails_617a7ea994; Type: FK CONSTRAINT; Schema: public; Owner: -
--

ALTER TABLE ONLY public.internal_comments
    ADD CONSTRAINT fk_rails_617a7ea994 FOREIGN KEY (author_id) REFERENCES public.users(id);


--
-- Name: idea_imports fk_rails_636c77bdd1; Type: FK CONSTRAINT; Schema: public; Owner: -
--

ALTER TABLE ONLY public.idea_imports
    ADD CONSTRAINT fk_rails_636c77bdd1 FOREIGN KEY (file_id) REFERENCES public.idea_import_files(id);


--
-- Name: idea_imports fk_rails_67f00886f9; Type: FK CONSTRAINT; Schema: public; Owner: -
--

ALTER TABLE ONLY public.idea_imports
    ADD CONSTRAINT fk_rails_67f00886f9 FOREIGN KEY (idea_id) REFERENCES public.ideas(id);


--
-- Name: report_builder_reports fk_rails_6988c9886e; Type: FK CONSTRAINT; Schema: public; Owner: -
--

ALTER TABLE ONLY public.report_builder_reports
    ADD CONSTRAINT fk_rails_6988c9886e FOREIGN KEY (phase_id) REFERENCES public.phases(id);


--
-- Name: initiatives_topics fk_rails_6ee3ffe8e1; Type: FK CONSTRAINT; Schema: public; Owner: -
--

ALTER TABLE ONLY public.initiatives_topics
    ADD CONSTRAINT fk_rails_6ee3ffe8e1 FOREIGN KEY (topic_id) REFERENCES public.topics(id);


--
-- Name: groups_permissions fk_rails_6fa6389d80; Type: FK CONSTRAINT; Schema: public; Owner: -
--

ALTER TABLE ONLY public.groups_permissions
    ADD CONSTRAINT fk_rails_6fa6389d80 FOREIGN KEY (permission_id) REFERENCES public.permissions(id);


--
-- Name: email_campaigns_campaigns_groups fk_rails_712f4ad915; Type: FK CONSTRAINT; Schema: public; Owner: -
--

ALTER TABLE ONLY public.email_campaigns_campaigns_groups
    ADD CONSTRAINT fk_rails_712f4ad915 FOREIGN KEY (campaign_id) REFERENCES public.email_campaigns_campaigns(id);


--
-- Name: ideas fk_rails_730408dafc; Type: FK CONSTRAINT; Schema: public; Owner: -
--

ALTER TABLE ONLY public.ideas
    ADD CONSTRAINT fk_rails_730408dafc FOREIGN KEY (idea_status_id) REFERENCES public.idea_statuses(id);


--
-- Name: groups_projects fk_rails_73e1dee5fd; Type: FK CONSTRAINT; Schema: public; Owner: -
--

ALTER TABLE ONLY public.groups_projects
    ADD CONSTRAINT fk_rails_73e1dee5fd FOREIGN KEY (project_id) REFERENCES public.projects(id);


--
-- Name: analysis_analyses_custom_fields fk_rails_74744744a6; Type: FK CONSTRAINT; Schema: public; Owner: -
--

ALTER TABLE ONLY public.analysis_analyses_custom_fields
    ADD CONSTRAINT fk_rails_74744744a6 FOREIGN KEY (analysis_id) REFERENCES public.analysis_analyses(id);


--
-- Name: analysis_questions fk_rails_74e779db86; Type: FK CONSTRAINT; Schema: public; Owner: -
--

ALTER TABLE ONLY public.analysis_questions
    ADD CONSTRAINT fk_rails_74e779db86 FOREIGN KEY (background_task_id) REFERENCES public.analysis_background_tasks(id);


--
-- Name: activities fk_rails_7e11bb717f; Type: FK CONSTRAINT; Schema: public; Owner: -
--

ALTER TABLE ONLY public.activities
    ADD CONSTRAINT fk_rails_7e11bb717f FOREIGN KEY (user_id) REFERENCES public.users(id);


--
-- Name: email_campaigns_campaign_email_commands fk_rails_7f284a4f09; Type: FK CONSTRAINT; Schema: public; Owner: -
--

ALTER TABLE ONLY public.email_campaigns_campaign_email_commands
    ADD CONSTRAINT fk_rails_7f284a4f09 FOREIGN KEY (recipient_id) REFERENCES public.users(id);


--
-- Name: polls_response_options fk_rails_80d00e60ae; Type: FK CONSTRAINT; Schema: public; Owner: -
--

ALTER TABLE ONLY public.polls_response_options
    ADD CONSTRAINT fk_rails_80d00e60ae FOREIGN KEY (option_id) REFERENCES public.polls_options(id);


--
-- Name: report_builder_reports fk_rails_81137213da; Type: FK CONSTRAINT; Schema: public; Owner: -
--

ALTER TABLE ONLY public.report_builder_reports
    ADD CONSTRAINT fk_rails_81137213da FOREIGN KEY (owner_id) REFERENCES public.users(id);


--
-- Name: projects_allowed_input_topics fk_rails_812b6d9149; Type: FK CONSTRAINT; Schema: public; Owner: -
--

ALTER TABLE ONLY public.projects_allowed_input_topics
    ADD CONSTRAINT fk_rails_812b6d9149 FOREIGN KEY (project_id) REFERENCES public.projects(id);


--
-- Name: projects_topics fk_rails_812b6d9149; Type: FK CONSTRAINT; Schema: public; Owner: -
--

ALTER TABLE ONLY public.projects_topics
    ADD CONSTRAINT fk_rails_812b6d9149 FOREIGN KEY (project_id) REFERENCES public.projects(id);


--
-- Name: areas_initiatives fk_rails_81a9922de4; Type: FK CONSTRAINT; Schema: public; Owner: -
--

ALTER TABLE ONLY public.areas_initiatives
    ADD CONSTRAINT fk_rails_81a9922de4 FOREIGN KEY (area_id) REFERENCES public.areas(id);


--
-- Name: notifications fk_rails_81c11ef894; Type: FK CONSTRAINT; Schema: public; Owner: -
--

ALTER TABLE ONLY public.notifications
    ADD CONSTRAINT fk_rails_81c11ef894 FOREIGN KEY (internal_comment_id) REFERENCES public.internal_comments(id);


--
-- Name: areas_ideas fk_rails_81e27f10eb; Type: FK CONSTRAINT; Schema: public; Owner: -
--

ALTER TABLE ONLY public.areas_ideas
    ADD CONSTRAINT fk_rails_81e27f10eb FOREIGN KEY (area_id) REFERENCES public.areas(id);


--
-- Name: notifications fk_rails_828a073a04; Type: FK CONSTRAINT; Schema: public; Owner: -
--

ALTER TABLE ONLY public.notifications
    ADD CONSTRAINT fk_rails_828a073a04 FOREIGN KEY (cosponsors_initiative_id) REFERENCES public.cosponsors_initiatives(id);


--
-- Name: ideas_phases fk_rails_845d7ca944; Type: FK CONSTRAINT; Schema: public; Owner: -
--

ALTER TABLE ONLY public.ideas_phases
    ADD CONSTRAINT fk_rails_845d7ca944 FOREIGN KEY (idea_id) REFERENCES public.ideas(id);


--
-- Name: notifications fk_rails_849e0c7eb7; Type: FK CONSTRAINT; Schema: public; Owner: -
--

ALTER TABLE ONLY public.notifications
    ADD CONSTRAINT fk_rails_849e0c7eb7 FOREIGN KEY (spam_report_id) REFERENCES public.spam_reports(id);


--
-- Name: analysis_analyses_custom_fields fk_rails_857115261d; Type: FK CONSTRAINT; Schema: public; Owner: -
--

ALTER TABLE ONLY public.analysis_analyses_custom_fields
    ADD CONSTRAINT fk_rails_857115261d FOREIGN KEY (custom_field_id) REFERENCES public.custom_fields(id);


--
-- Name: email_campaigns_campaigns fk_rails_87e592c9f5; Type: FK CONSTRAINT; Schema: public; Owner: -
--

ALTER TABLE ONLY public.email_campaigns_campaigns
    ADD CONSTRAINT fk_rails_87e592c9f5 FOREIGN KEY (author_id) REFERENCES public.users(id);


--
-- Name: user_custom_fields_representativeness_ref_distributions fk_rails_8cabeff294; Type: FK CONSTRAINT; Schema: public; Owner: -
--

ALTER TABLE ONLY public.user_custom_fields_representativeness_ref_distributions
    ADD CONSTRAINT fk_rails_8cabeff294 FOREIGN KEY (custom_field_id) REFERENCES public.custom_fields(id);


--
-- Name: static_pages_topics fk_rails_8e3f01dacd; Type: FK CONSTRAINT; Schema: public; Owner: -
--

ALTER TABLE ONLY public.static_pages_topics
    ADD CONSTRAINT fk_rails_8e3f01dacd FOREIGN KEY (static_page_id) REFERENCES public.static_pages(id);


--
-- Name: areas_projects fk_rails_8fb43a173d; Type: FK CONSTRAINT; Schema: public; Owner: -
--

ALTER TABLE ONLY public.areas_projects
    ADD CONSTRAINT fk_rails_8fb43a173d FOREIGN KEY (project_id) REFERENCES public.projects(id);


--
-- Name: initiative_files fk_rails_8fcd2c6036; Type: FK CONSTRAINT; Schema: public; Owner: -
--

ALTER TABLE ONLY public.initiative_files
    ADD CONSTRAINT fk_rails_8fcd2c6036 FOREIGN KEY (initiative_id) REFERENCES public.initiatives(id);


--
-- Name: areas fk_rails_901fc7a65b; Type: FK CONSTRAINT; Schema: public; Owner: -
--

ALTER TABLE ONLY public.areas
    ADD CONSTRAINT fk_rails_901fc7a65b FOREIGN KEY (custom_field_option_id) REFERENCES public.custom_field_options(id);


--
-- Name: notifications fk_rails_9268535f02; Type: FK CONSTRAINT; Schema: public; Owner: -
--

ALTER TABLE ONLY public.notifications
    ADD CONSTRAINT fk_rails_9268535f02 FOREIGN KEY (comment_id) REFERENCES public.comments(id);


--
-- Name: notifications fk_rails_97eb4c3a35; Type: FK CONSTRAINT; Schema: public; Owner: -
--

ALTER TABLE ONLY public.notifications
    ADD CONSTRAINT fk_rails_97eb4c3a35 FOREIGN KEY (invite_id) REFERENCES public.invites(id);


--
-- Name: memberships fk_rails_99326fb65d; Type: FK CONSTRAINT; Schema: public; Owner: -
--

ALTER TABLE ONLY public.memberships
    ADD CONSTRAINT fk_rails_99326fb65d FOREIGN KEY (user_id) REFERENCES public.users(id);


--
-- Name: analytics_fact_visits fk_rails_9b5a82cb55; Type: FK CONSTRAINT; Schema: public; Owner: -
--

ALTER TABLE ONLY public.analytics_fact_visits
    ADD CONSTRAINT fk_rails_9b5a82cb55 FOREIGN KEY (dimension_referrer_type_id) REFERENCES public.analytics_dimension_referrer_types(id);


--
-- Name: event_images fk_rails_9dd6f2f888; Type: FK CONSTRAINT; Schema: public; Owner: -
--

ALTER TABLE ONLY public.event_images
    ADD CONSTRAINT fk_rails_9dd6f2f888 FOREIGN KEY (event_id) REFERENCES public.events(id);


--
-- Name: areas_projects fk_rails_9ecfc9d2b9; Type: FK CONSTRAINT; Schema: public; Owner: -
--

ALTER TABLE ONLY public.areas_projects
    ADD CONSTRAINT fk_rails_9ecfc9d2b9 FOREIGN KEY (area_id) REFERENCES public.areas(id);


--
-- Name: notifications fk_rails_a2016447bc; Type: FK CONSTRAINT; Schema: public; Owner: -
--

ALTER TABLE ONLY public.notifications
    ADD CONSTRAINT fk_rails_a2016447bc FOREIGN KEY (initiating_user_id) REFERENCES public.users(id);


--
-- Name: notifications fk_rails_a2cfad997d; Type: FK CONSTRAINT; Schema: public; Owner: -
--

ALTER TABLE ONLY public.notifications
    ADD CONSTRAINT fk_rails_a2cfad997d FOREIGN KEY (official_feedback_id) REFERENCES public.official_feedbacks(id);


--
-- Name: analytics_fact_visits fk_rails_a34b51c948; Type: FK CONSTRAINT; Schema: public; Owner: -
--

ALTER TABLE ONLY public.analytics_fact_visits
    ADD CONSTRAINT fk_rails_a34b51c948 FOREIGN KEY (dimension_date_last_action_id) REFERENCES public.analytics_dimension_dates(date);


--
-- Name: event_files fk_rails_a590d6ddde; Type: FK CONSTRAINT; Schema: public; Owner: -
--

ALTER TABLE ONLY public.event_files
    ADD CONSTRAINT fk_rails_a590d6ddde FOREIGN KEY (event_id) REFERENCES public.events(id);


--
-- Name: groups_permissions fk_rails_a5c3527604; Type: FK CONSTRAINT; Schema: public; Owner: -
--

ALTER TABLE ONLY public.groups_permissions
    ADD CONSTRAINT fk_rails_a5c3527604 FOREIGN KEY (group_id) REFERENCES public.groups(id);


--
-- Name: areas_initiatives fk_rails_a67ac3c9d1; Type: FK CONSTRAINT; Schema: public; Owner: -
--

ALTER TABLE ONLY public.areas_initiatives
    ADD CONSTRAINT fk_rails_a67ac3c9d1 FOREIGN KEY (initiative_id) REFERENCES public.initiatives(id);


--
-- Name: ideas fk_rails_a7a91f1df3; Type: FK CONSTRAINT; Schema: public; Owner: -
--

ALTER TABLE ONLY public.ideas
    ADD CONSTRAINT fk_rails_a7a91f1df3 FOREIGN KEY (author_id) REFERENCES public.users(id);


--
-- Name: analytics_fact_visits fk_rails_a9aa810ecf; Type: FK CONSTRAINT; Schema: public; Owner: -
--

ALTER TABLE ONLY public.analytics_fact_visits
    ADD CONSTRAINT fk_rails_a9aa810ecf FOREIGN KEY (dimension_date_first_action_id) REFERENCES public.analytics_dimension_dates(date);


--
-- Name: memberships fk_rails_aaf389f138; Type: FK CONSTRAINT; Schema: public; Owner: -
--

ALTER TABLE ONLY public.memberships
    ADD CONSTRAINT fk_rails_aaf389f138 FOREIGN KEY (group_id) REFERENCES public.groups(id);


--
-- Name: maps_layers fk_rails_abbf8658b2; Type: FK CONSTRAINT; Schema: public; Owner: -
--

ALTER TABLE ONLY public.maps_layers
    ADD CONSTRAINT fk_rails_abbf8658b2 FOREIGN KEY (map_config_id) REFERENCES public.maps_map_configs(id);


--
-- Name: analysis_tags fk_rails_afc2d02258; Type: FK CONSTRAINT; Schema: public; Owner: -
--

ALTER TABLE ONLY public.analysis_tags
    ADD CONSTRAINT fk_rails_afc2d02258 FOREIGN KEY (analysis_id) REFERENCES public.analysis_analyses(id);


--
-- Name: phases fk_rails_b0efe660f5; Type: FK CONSTRAINT; Schema: public; Owner: -
--

ALTER TABLE ONLY public.phases
    ADD CONSTRAINT fk_rails_b0efe660f5 FOREIGN KEY (project_id) REFERENCES public.projects(id);


--
-- Name: baskets fk_rails_b3d04c10d5; Type: FK CONSTRAINT; Schema: public; Owner: -
--

ALTER TABLE ONLY public.baskets
    ADD CONSTRAINT fk_rails_b3d04c10d5 FOREIGN KEY (user_id) REFERENCES public.users(id);


--
-- Name: custom_field_options fk_rails_b48da9e6c7; Type: FK CONSTRAINT; Schema: public; Owner: -
--

ALTER TABLE ONLY public.custom_field_options
    ADD CONSTRAINT fk_rails_b48da9e6c7 FOREIGN KEY (custom_field_id) REFERENCES public.custom_fields(id);


--
-- Name: notifications fk_rails_b894d506a0; Type: FK CONSTRAINT; Schema: public; Owner: -
--

ALTER TABLE ONLY public.notifications
    ADD CONSTRAINT fk_rails_b894d506a0 FOREIGN KEY (basket_id) REFERENCES public.baskets(id);


--
-- Name: polls_options fk_rails_bb813b4549; Type: FK CONSTRAINT; Schema: public; Owner: -
--

ALTER TABLE ONLY public.polls_options
    ADD CONSTRAINT fk_rails_bb813b4549 FOREIGN KEY (question_id) REFERENCES public.polls_questions(id);


--
-- Name: ideas_phases fk_rails_bd36415a82; Type: FK CONSTRAINT; Schema: public; Owner: -
--

ALTER TABLE ONLY public.ideas_phases
    ADD CONSTRAINT fk_rails_bd36415a82 FOREIGN KEY (phase_id) REFERENCES public.phases(id);


--
-- Name: analysis_background_tasks fk_rails_bde9116e72; Type: FK CONSTRAINT; Schema: public; Owner: -
--

ALTER TABLE ONLY public.analysis_background_tasks
    ADD CONSTRAINT fk_rails_bde9116e72 FOREIGN KEY (analysis_id) REFERENCES public.analysis_analyses(id);


--
-- Name: project_files fk_rails_c26fbba4b3; Type: FK CONSTRAINT; Schema: public; Owner: -
--

ALTER TABLE ONLY public.project_files
    ADD CONSTRAINT fk_rails_c26fbba4b3 FOREIGN KEY (project_id) REFERENCES public.projects(id);


--
-- Name: ideas fk_rails_c32c787647; Type: FK CONSTRAINT; Schema: public; Owner: -
--

ALTER TABLE ONLY public.ideas
    ADD CONSTRAINT fk_rails_c32c787647 FOREIGN KEY (assignee_id) REFERENCES public.users(id);


--
-- Name: idea_images fk_rails_c349bb4ac3; Type: FK CONSTRAINT; Schema: public; Owner: -
--

ALTER TABLE ONLY public.idea_images
    ADD CONSTRAINT fk_rails_c349bb4ac3 FOREIGN KEY (idea_id) REFERENCES public.ideas(id);


--
-- Name: notifications fk_rails_c76d81b062; Type: FK CONSTRAINT; Schema: public; Owner: -
--

ALTER TABLE ONLY public.notifications
    ADD CONSTRAINT fk_rails_c76d81b062 FOREIGN KEY (inappropriate_content_flag_id) REFERENCES public.flag_inappropriate_content_inappropriate_content_flags(id);


--
-- Name: email_campaigns_deliveries fk_rails_c87ec11171; Type: FK CONSTRAINT; Schema: public; Owner: -
--

ALTER TABLE ONLY public.email_campaigns_deliveries
    ADD CONSTRAINT fk_rails_c87ec11171 FOREIGN KEY (campaign_id) REFERENCES public.email_campaigns_campaigns(id);


--
-- Name: idea_import_files fk_rails_c93392afae; Type: FK CONSTRAINT; Schema: public; Owner: -
--

ALTER TABLE ONLY public.idea_import_files
    ADD CONSTRAINT fk_rails_c93392afae FOREIGN KEY (project_id) REFERENCES public.projects(id);


--
-- Name: reactions fk_rails_c9b3bef597; Type: FK CONSTRAINT; Schema: public; Owner: -
--

ALTER TABLE ONLY public.reactions
    ADD CONSTRAINT fk_rails_c9b3bef597 FOREIGN KEY (user_id) REFERENCES public.users(id);


--
-- Name: analysis_insights fk_rails_cc6c7b26fc; Type: FK CONSTRAINT; Schema: public; Owner: -
--

ALTER TABLE ONLY public.analysis_insights
    ADD CONSTRAINT fk_rails_cc6c7b26fc FOREIGN KEY (analysis_id) REFERENCES public.analysis_analyses(id);


--
-- Name: analysis_taggings fk_rails_cc8b68bfb4; Type: FK CONSTRAINT; Schema: public; Owner: -
--

ALTER TABLE ONLY public.analysis_taggings
    ADD CONSTRAINT fk_rails_cc8b68bfb4 FOREIGN KEY (tag_id) REFERENCES public.analysis_tags(id);


--
-- Name: analytics_dimension_locales_fact_visits fk_rails_cd2a592e7b; Type: FK CONSTRAINT; Schema: public; Owner: -
--

ALTER TABLE ONLY public.analytics_dimension_locales_fact_visits
    ADD CONSTRAINT fk_rails_cd2a592e7b FOREIGN KEY (fact_visit_id) REFERENCES public.analytics_fact_visits(id);


--
-- Name: static_page_files fk_rails_d0209b82ff; Type: FK CONSTRAINT; Schema: public; Owner: -
--

ALTER TABLE ONLY public.static_page_files
    ADD CONSTRAINT fk_rails_d0209b82ff FOREIGN KEY (static_page_id) REFERENCES public.static_pages(id);


--
-- Name: projects fk_rails_d1892257e3; Type: FK CONSTRAINT; Schema: public; Owner: -
--

ALTER TABLE ONLY public.projects
    ADD CONSTRAINT fk_rails_d1892257e3 FOREIGN KEY (default_assignee_id) REFERENCES public.users(id);


--
-- Name: groups_projects fk_rails_d6353758d5; Type: FK CONSTRAINT; Schema: public; Owner: -
--

ALTER TABLE ONLY public.groups_projects
    ADD CONSTRAINT fk_rails_d6353758d5 FOREIGN KEY (group_id) REFERENCES public.groups(id);


--
-- Name: projects_allowed_input_topics fk_rails_db7813bfef; Type: FK CONSTRAINT; Schema: public; Owner: -
--

ALTER TABLE ONLY public.projects_allowed_input_topics
    ADD CONSTRAINT fk_rails_db7813bfef FOREIGN KEY (topic_id) REFERENCES public.topics(id);


--
-- Name: projects_topics fk_rails_db7813bfef; Type: FK CONSTRAINT; Schema: public; Owner: -
--

ALTER TABLE ONLY public.projects_topics
    ADD CONSTRAINT fk_rails_db7813bfef FOREIGN KEY (topic_id) REFERENCES public.topics(id);


--
-- Name: analysis_summaries fk_rails_dbd13460f0; Type: FK CONSTRAINT; Schema: public; Owner: -
--

ALTER TABLE ONLY public.analysis_summaries
    ADD CONSTRAINT fk_rails_dbd13460f0 FOREIGN KEY (background_task_id) REFERENCES public.analysis_background_tasks(id);


--
-- Name: project_folders_files fk_rails_dc7aeb6534; Type: FK CONSTRAINT; Schema: public; Owner: -
--

ALTER TABLE ONLY public.project_folders_files
    ADD CONSTRAINT fk_rails_dc7aeb6534 FOREIGN KEY (project_folder_id) REFERENCES public.project_folders_folders(id);


--
-- Name: project_folders_images fk_rails_dcbc962cfe; Type: FK CONSTRAINT; Schema: public; Owner: -
--

ALTER TABLE ONLY public.project_folders_images
    ADD CONSTRAINT fk_rails_dcbc962cfe FOREIGN KEY (project_folder_id) REFERENCES public.project_folders_folders(id);


--
-- Name: official_feedbacks fk_rails_ddd7e21dfa; Type: FK CONSTRAINT; Schema: public; Owner: -
--

ALTER TABLE ONLY public.official_feedbacks
    ADD CONSTRAINT fk_rails_ddd7e21dfa FOREIGN KEY (user_id) REFERENCES public.users(id);


--
-- Name: baskets_ideas fk_rails_dfb57cbce2; Type: FK CONSTRAINT; Schema: public; Owner: -
--

ALTER TABLE ONLY public.baskets_ideas
    ADD CONSTRAINT fk_rails_dfb57cbce2 FOREIGN KEY (basket_id) REFERENCES public.baskets(id);


--
-- Name: permissions_custom_fields fk_rails_e211dc8f99; Type: FK CONSTRAINT; Schema: public; Owner: -
--

ALTER TABLE ONLY public.permissions_custom_fields
    ADD CONSTRAINT fk_rails_e211dc8f99 FOREIGN KEY (permission_id) REFERENCES public.permissions(id);


--
-- Name: cosponsors_initiatives fk_rails_e48253715f; Type: FK CONSTRAINT; Schema: public; Owner: -
--

ALTER TABLE ONLY public.cosponsors_initiatives
    ADD CONSTRAINT fk_rails_e48253715f FOREIGN KEY (user_id) REFERENCES public.users(id);


--
-- Name: polls_response_options fk_rails_e871bf6e26; Type: FK CONSTRAINT; Schema: public; Owner: -
--

ALTER TABLE ONLY public.polls_response_options
    ADD CONSTRAINT fk_rails_e871bf6e26 FOREIGN KEY (response_id) REFERENCES public.polls_responses(id);


--
-- Name: areas_ideas fk_rails_e96a71e39f; Type: FK CONSTRAINT; Schema: public; Owner: -
--

ALTER TABLE ONLY public.areas_ideas
    ADD CONSTRAINT fk_rails_e96a71e39f FOREIGN KEY (idea_id) REFERENCES public.ideas(id);


--
-- Name: static_pages_topics fk_rails_edc8786515; Type: FK CONSTRAINT; Schema: public; Owner: -
--

ALTER TABLE ONLY public.static_pages_topics
    ADD CONSTRAINT fk_rails_edc8786515 FOREIGN KEY (topic_id) REFERENCES public.topics(id);


--
-- Name: idea_files fk_rails_efb12f53ad; Type: FK CONSTRAINT; Schema: public; Owner: -
--

ALTER TABLE ONLY public.idea_files
    ADD CONSTRAINT fk_rails_efb12f53ad FOREIGN KEY (idea_id) REFERENCES public.ideas(id);


--
-- Name: report_builder_published_graph_data_units fk_rails_f21a19c203; Type: FK CONSTRAINT; Schema: public; Owner: -
--

ALTER TABLE ONLY public.report_builder_published_graph_data_units
    ADD CONSTRAINT fk_rails_f21a19c203 FOREIGN KEY (report_id) REFERENCES public.report_builder_reports(id);


--
-- Name: comments fk_rails_f44b1e3c8a; Type: FK CONSTRAINT; Schema: public; Owner: -
--

ALTER TABLE ONLY public.comments
    ADD CONSTRAINT fk_rails_f44b1e3c8a FOREIGN KEY (author_id) REFERENCES public.users(id);


--
-- Name: events_attendances fk_rails_fba307ba3b; Type: FK CONSTRAINT; Schema: public; Owner: -
--

ALTER TABLE ONLY public.events_attendances
    ADD CONSTRAINT fk_rails_fba307ba3b FOREIGN KEY (event_id) REFERENCES public.events(id);


--
-- Name: ideas_topics fk_rails_fd874ecf4b; Type: FK CONSTRAINT; Schema: public; Owner: -
--

ALTER TABLE ONLY public.ideas_topics
    ADD CONSTRAINT fk_rails_fd874ecf4b FOREIGN KEY (idea_id) REFERENCES public.ideas(id);


--
-- Name: ideas_topics fk_rails_ff1788eb50; Type: FK CONSTRAINT; Schema: public; Owner: -
--

ALTER TABLE ONLY public.ideas_topics
    ADD CONSTRAINT fk_rails_ff1788eb50 FOREIGN KEY (topic_id) REFERENCES public.topics(id);


--
-- PostgreSQL database dump complete
--

SET search_path TO public,shared_extensions;

INSERT INTO "schema_migrations" (version) VALUES
('20170301182502'),
('20170302155043'),
('20170314053812'),
('20170317133413'),
('20170317151309'),
('20170318141825'),
('20170318143940'),
('20170318144700'),
('20170318155729'),
('20170318181018'),
('20170319000059'),
('20170330122943'),
('20170407113052'),
('20170410152320'),
('20170415160722'),
('20170418104454'),
('20170424201042'),
('20170503161621'),
('20170509093623'),
('20170520132308'),
('20170520134018'),
('20170525125712'),
('20170531144653'),
('20170602105428'),
('20170607123146'),
('20170620074738'),
('20170620083943'),
('20170703234313'),
('20170704729304'),
('20170705093051'),
('20170705093317'),
('20170718095819'),
('20170718121258'),
('20170719160834'),
('20170719172958'),
('20170918101800'),
('20171010091219'),
('20171010114629'),
('20171010114644'),
('20171020101837'),
('20171022182428'),
('20171023192224'),
('20171029143741'),
('20171031131310'),
('20171101102506'),
('20171106212610'),
('20171113100102'),
('20171115092024'),
('20171117114456'),
('20171117155422'),
('20171127103900'),
('20171204155602'),
('20171209082850'),
('20171218134052'),
('20171221145649'),
('20180103163513'),
('20180108134711'),
('20180108144026'),
('20180108144119'),
('20180108153406'),
('20180117103530'),
('20180117105551'),
('20180118125241'),
('20180206132516'),
('20180209161249'),
('20180215090033'),
('20180215130118'),
('20180220142344'),
('20180220144702'),
('20180221143137'),
('20180302100342'),
('20180302145039'),
('20180307132304'),
('20180309160219'),
('20180327085216'),
('20180327132833'),
('20180328123240'),
('20180404092302'),
('20180405090646'),
('20180405195146'),
('20180412140227'),
('20180423120217'),
('20180423123552'),
('20180423123610'),
('20180423123634'),
('20180424190023'),
('20180424190024'),
('20180516143348'),
('20180610165230'),
('20180705085133'),
('20180801130039'),
('20180809133236'),
('20180809134021'),
('20180813093429'),
('20180815114121'),
('20180815114122'),
('20180815114123'),
('20180815114124'),
('20180824094903'),
('20180829162620'),
('20180912135727'),
('20180913085107'),
('20180913085920'),
('20180913155502'),
('20180919144612'),
('20180920155012'),
('20180920155127'),
('20181011143305'),
('20181022092934'),
('20181205134744'),
('20181210113428'),
('20190107123605'),
('20190124094814'),
('20190129100321'),
('20190211103921'),
('20190211134223'),
('20190215155920'),
('20190220152327'),
('20190312154517'),
('20190313091027'),
('20190318145229'),
('20190325142711'),
('20190325155516'),
('20190527091133'),
('20190528101954'),
('20190531143638'),
('20190603100709'),
('20190603100803'),
('20190603135926'),
('20190603141415'),
('20190603142853'),
('20190604135000'),
('20190605125206'),
('20190607132326'),
('20190701091036'),
('20190724095644'),
('20190730131947'),
('20190816143358'),
('20190904135343'),
('20190904135344'),
('20190905123108'),
('20190905123110'),
('20190906093107'),
('20190909124937'),
('20190909124938'),
('20191008115234'),
('20191014135916'),
('20191023121111'),
('20191114092523'),
('20191209135917'),
('20191209183623'),
('20191210205216'),
('20191211104007'),
('20191213112024'),
('20191213130342'),
('20191218161144'),
('20200109163736'),
('20200131124534'),
('20200131130350'),
('20200131133006'),
('20200206081103'),
('20200206162013'),
('20200206165218'),
('20200213001613'),
('20200226124456'),
('20200306160918'),
('20200310101259'),
('20200311132551'),
('20200316142820'),
('20200316142821'),
('20200316142822'),
('20200316155355'),
('20200318220614'),
('20200318220615'),
('20200319101312'),
('20200325160114'),
('20200423123927'),
('20200519164633'),
('20200527093956'),
('20200527094026'),
('20200805132331'),
('20200807132541'),
('20200820141351'),
('20200902151045'),
('20200911150057'),
('20201001174500'),
('20201007102916'),
('20201014180247'),
('20201015180356'),
('20201018122834'),
('20201022160000'),
('20201029180155'),
('20201102093045'),
('20201116092906'),
('20201116092907'),
('20201120173700'),
('20201120190900'),
('20201127160903'),
('20201130161115'),
('20201204134337'),
('20201217170635'),
('20210112155555'),
('20210119144531'),
('20210127105555'),
('20210127112755'),
('20210127112825'),
('20210127112937'),
('20210211144443'),
('20210217112905'),
('20210304203413'),
('20210312123927'),
('20210316113654'),
('20210317114360'),
('20210317114361'),
('20210319100008'),
('20210319161957'),
('20210324164613'),
('20210324164740'),
('20210324181315'),
('20210324181814'),
('20210402103419'),
('20210413172107'),
('20210430154637'),
('20210506151054'),
('20210512094502'),
('20210518143118'),
('20210521101107'),
('20210601061247'),
('20210619133856'),
('20210624163536'),
('20210722110109'),
('20210902121355'),
('20210902121356'),
('20210902121357'),
('20211806161354'),
('20211806161355'),
('20211806161356'),
('20211806161357'),
('20211906161359'),
('20211906161360'),
('20211906161361'),
('20211906161362'),
('20212006161357'),
('20212006161358'),
('20220112081701'),
('20220114095033'),
('20220120154239'),
('20220126110341'),
('20220207103216'),
('20220211143841'),
('20220214110500'),
('20220302143958'),
('20220308184000'),
('20220324073642'),
('20220407131522'),
('20220415074726'),
('20220523110954'),
('20220531123916'),
('20220610072149'),
('20220614135644'),
('20220615095516'),
('20220620101315'),
('20220630084221'),
('20220707102050'),
('20220713141438'),
('20220719103052'),
('20220808074431'),
('20220810084347'),
('20220818165037'),
('20220822140949'),
('20220822140950'),
('20220826025840'),
('20220826025841'),
('20220826025842'),
('20220826025843'),
('20220826025844'),
('20220826025845'),
('20220826025846'),
('20220830144847'),
('20220831102114'),
('20220831142106'),
('20220831171634'),
('20220906074349'),
('20220927091942'),
('20220927114325'),
('20220929125456'),
('20220929125457'),
('20221001123808'),
('20221006071220'),
('20221006095042'),
('20221006100512'),
('20221011092349'),
('20221018135644'),
('20221021140619'),
('20221025100507'),
('20221025131832'),
('20221027125738'),
('20221027170719'),
('20221028082913'),
('20221103153024'),
('20221107124858'),
('20221110105544'),
('20221111132019'),
('20221114094435'),
('20221115113353'),
('20221118094022'),
('20221202110054'),
('20221205095831'),
('20221205112729'),
('20230127201927'),
('20230131091656'),
('20230131122140'),
('20230131143907'),
('20230206090743'),
('20230208142802'),
('20230213120148'),
('20230307101320'),
('20230314110825'),
('20230321153659'),
('20230403145652'),
('20230405162820'),
('20230516135820'),
('20230516150847'),
('20230517064632'),
('20230517145937'),
('20230518094411'),
('20230518133943'),
('20230519085843'),
('20230524085443'),
('20230524151508'),
('20230601085753'),
('20230605133845'),
('20230606132255'),
('20230607142901'),
('20230607162320'),
('20230608120051'),
('20230608120425'),
('20230609161522'),
('20230616134441'),
('20230620114801'),
('20230621091448'),
('20230621144312'),
('20230622132238'),
('20230623085057'),
('20230629095724'),
('20230629120434'),
('20230703112343'),
('20230703175732'),
('20230705172856'),
('20230710143815'),
('20230718121501'),
('20230718124121'),
('20230718214736'),
('20230719221539'),
('20230719221540'),
('20230725121109'),
('20230725142113'),
('20230726150159'),
('20230726160134'),
('20230727090914'),
('20230727145653'),
('20230728130913'),
('20230728160743'),
('20230801095755'),
('20230801135355'),
('20230801141534'),
('20230803112021'),
('20230804142723'),
('20230811123114'),
('20230814115846'),
('20230815085922'),
('20230815119289'),
('20230815182301'),
('20230816104548'),
('20230817133411'),
('20230817134213'),
('20230823204209'),
('20230825121818'),
('20230825121819'),
('20230906104541'),
('20230911121820'),
('20230913121819'),
('20230915391649'),
('20230927135924'),
('20231003095622'),
('20231018083110'),
('20231024082513'),
('20231031175023'),
('20231103094549'),
('20231109101517'),
('20231110112415'),
('20231120090516'),
('20231123141534'),
('20231123161330'),
('20231123173159'),
('20231124090234'),
('20231124112723'),
('20231124114112'),
('20231130093345'),
('20231212151032'),
('20231214100537'),
('20240112103545'),
('20240115142433'),
('20240123102956'),
('20240124173411'),
('20240126122702'),
('20240130142750'),
('20240130170644'),
('20240206165004'),
('20240214125557'),
('20240226170510'),
('20240227092300'),
<<<<<<< HEAD
('20240228222336');
=======
('20240229195843');

>>>>>>> e52a1997
<|MERGE_RESOLUTION|>--- conflicted
+++ resolved
@@ -218,13 +218,8 @@
 DROP INDEX IF EXISTS public.index_memberships_on_user_id;
 DROP INDEX IF EXISTS public.index_memberships_on_group_id_and_user_id;
 DROP INDEX IF EXISTS public.index_memberships_on_group_id;
-<<<<<<< HEAD
 DROP INDEX IF EXISTS public.index_maps_map_configs_on_mappable_id;
 DROP INDEX IF EXISTS public.index_maps_map_configs_on_mappable;
-DROP INDEX IF EXISTS public.index_maps_legend_items_on_map_config_id;
-=======
-DROP INDEX IF EXISTS public.index_maps_map_configs_on_project_id;
->>>>>>> e52a1997
 DROP INDEX IF EXISTS public.index_maps_layers_on_map_config_id;
 DROP INDEX IF EXISTS public.index_invites_on_token;
 DROP INDEX IF EXISTS public.index_invites_on_inviter_id;
@@ -767,7 +762,7 @@
 -- Name: TABLE que_jobs; Type: COMMENT; Schema: public; Owner: -
 --
 
-COMMENT ON TABLE public.que_jobs IS '4';
+COMMENT ON TABLE public.que_jobs IS '5';
 
 
 --
@@ -5393,14 +5388,6 @@
 
 
 --
-<<<<<<< HEAD
--- Name: index_maps_legend_items_on_map_config_id; Type: INDEX; Schema: public; Owner: -
---
-
-CREATE INDEX index_maps_legend_items_on_map_config_id ON public.maps_legend_items USING btree (map_config_id);
-
-
---
 -- Name: index_maps_map_configs_on_mappable; Type: INDEX; Schema: public; Owner: -
 --
 
@@ -5409,9 +5396,6 @@
 
 --
 -- Name: index_maps_map_configs_on_mappable_id; Type: INDEX; Schema: public; Owner: -
-=======
--- Name: index_maps_map_configs_on_project_id; Type: INDEX; Schema: public; Owner: -
->>>>>>> e52a1997
 --
 
 CREATE UNIQUE INDEX index_maps_map_configs_on_mappable_id ON public.maps_map_configs USING btree (mappable_id);
@@ -7418,9 +7402,6 @@
 ('20240214125557'),
 ('20240226170510'),
 ('20240227092300'),
-<<<<<<< HEAD
-('20240228222336');
-=======
+('20240228222336'),
 ('20240229195843');
 
->>>>>>> e52a1997
