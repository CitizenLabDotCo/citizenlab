--- conflicted
+++ resolved
@@ -1600,12 +1600,9 @@
     manual_voters_amount integer,
     manual_voters_last_updated_by_id uuid,
     manual_voters_last_updated_at timestamp(6) without time zone,
-<<<<<<< HEAD
-    user_fields_in_form boolean DEFAULT false NOT NULL
-=======
+    user_fields_in_form boolean DEFAULT false NOT NULL,
     similarity_threshold_title double precision DEFAULT 0.3,
     similarity_threshold_body double precision DEFAULT 0.4
->>>>>>> 40092507
 );
 
 
