--- conflicted
+++ resolved
@@ -2120,12 +2120,9 @@
     linear_scale_label_10_multiloc jsonb DEFAULT '{}'::jsonb NOT NULL,
     linear_scale_label_11_multiloc jsonb DEFAULT '{}'::jsonb NOT NULL,
     ask_follow_up boolean DEFAULT false NOT NULL,
-<<<<<<< HEAD
     page_button_label_multiloc jsonb DEFAULT '{}'::jsonb NOT NULL,
     page_button_link character varying
-=======
     question_category character varying
->>>>>>> 0a16f8c1
 );
 
 
@@ -6877,11 +6874,8 @@
 SET search_path TO public,shared_extensions;
 
 INSERT INTO "schema_migrations" (version) VALUES
-<<<<<<< HEAD
 ('20250307924725'),
-=======
 ('20250311141109'),
->>>>>>> 0a16f8c1
 ('20250305111507'),
 ('20250224150953'),
 ('20250220161323'),
