SET statement_timeout = 0;
SET lock_timeout = 0;
SET idle_in_transaction_session_timeout = 0;
SET client_encoding = 'UTF8';
SET standard_conforming_strings = on;
SELECT pg_catalog.set_config('search_path', '', false);
SET check_function_bodies = false;
SET xmloption = content;
SET client_min_messages = warning;
SET row_security = off;

ALTER TABLE IF EXISTS ONLY public.ideas_topics DROP CONSTRAINT IF EXISTS fk_rails_ff1788eb50;
ALTER TABLE IF EXISTS ONLY public.project_reviews DROP CONSTRAINT IF EXISTS fk_rails_fdbeb12ddd;
ALTER TABLE IF EXISTS ONLY public.ideas_topics DROP CONSTRAINT IF EXISTS fk_rails_fd874ecf4b;
ALTER TABLE IF EXISTS ONLY public.events_attendances DROP CONSTRAINT IF EXISTS fk_rails_fba307ba3b;
ALTER TABLE IF EXISTS ONLY public.comments DROP CONSTRAINT IF EXISTS fk_rails_f44b1e3c8a;
ALTER TABLE IF EXISTS ONLY public.cosponsorships DROP CONSTRAINT IF EXISTS fk_rails_f32533b783;
ALTER TABLE IF EXISTS ONLY public.report_builder_published_graph_data_units DROP CONSTRAINT IF EXISTS fk_rails_f21a19c203;
ALTER TABLE IF EXISTS ONLY public.notifications DROP CONSTRAINT IF EXISTS fk_rails_f1d8986d29;
ALTER TABLE IF EXISTS ONLY public.idea_files DROP CONSTRAINT IF EXISTS fk_rails_efb12f53ad;
ALTER TABLE IF EXISTS ONLY public.static_pages_topics DROP CONSTRAINT IF EXISTS fk_rails_edc8786515;
ALTER TABLE IF EXISTS ONLY public.polls_response_options DROP CONSTRAINT IF EXISTS fk_rails_e871bf6e26;
ALTER TABLE IF EXISTS ONLY public.nav_bar_items DROP CONSTRAINT IF EXISTS fk_rails_e8076fb9f6;
ALTER TABLE IF EXISTS ONLY public.analysis_comments_summaries DROP CONSTRAINT IF EXISTS fk_rails_e51f754cf7;
ALTER TABLE IF EXISTS ONLY public.permissions_custom_fields DROP CONSTRAINT IF EXISTS fk_rails_e211dc8f99;
ALTER TABLE IF EXISTS ONLY public.baskets_ideas DROP CONSTRAINT IF EXISTS fk_rails_dfb57cbce2;
ALTER TABLE IF EXISTS ONLY public.project_reviews DROP CONSTRAINT IF EXISTS fk_rails_de7c38cbc4;
ALTER TABLE IF EXISTS ONLY public.official_feedbacks DROP CONSTRAINT IF EXISTS fk_rails_ddd7e21dfa;
ALTER TABLE IF EXISTS ONLY public.impact_tracking_pageviews DROP CONSTRAINT IF EXISTS fk_rails_dd3b2cc184;
ALTER TABLE IF EXISTS ONLY public.project_folders_images DROP CONSTRAINT IF EXISTS fk_rails_dcbc962cfe;
ALTER TABLE IF EXISTS ONLY public.project_folders_files DROP CONSTRAINT IF EXISTS fk_rails_dc7aeb6534;
ALTER TABLE IF EXISTS ONLY public.analysis_summaries DROP CONSTRAINT IF EXISTS fk_rails_dbd13460f0;
ALTER TABLE IF EXISTS ONLY public.projects_topics DROP CONSTRAINT IF EXISTS fk_rails_db7813bfef;
ALTER TABLE IF EXISTS ONLY public.projects_allowed_input_topics DROP CONSTRAINT IF EXISTS fk_rails_db7813bfef;
ALTER TABLE IF EXISTS ONLY public.groups_projects DROP CONSTRAINT IF EXISTS fk_rails_d6353758d5;
ALTER TABLE IF EXISTS ONLY public.projects DROP CONSTRAINT IF EXISTS fk_rails_d1892257e3;
ALTER TABLE IF EXISTS ONLY public.static_page_files DROP CONSTRAINT IF EXISTS fk_rails_d0209b82ff;
ALTER TABLE IF EXISTS ONLY public.analytics_dimension_locales_fact_visits DROP CONSTRAINT IF EXISTS fk_rails_cd2a592e7b;
ALTER TABLE IF EXISTS ONLY public.analysis_taggings DROP CONSTRAINT IF EXISTS fk_rails_cc8b68bfb4;
ALTER TABLE IF EXISTS ONLY public.analysis_insights DROP CONSTRAINT IF EXISTS fk_rails_cc6c7b26fc;
ALTER TABLE IF EXISTS ONLY public.reactions DROP CONSTRAINT IF EXISTS fk_rails_c9b3bef597;
ALTER TABLE IF EXISTS ONLY public.idea_import_files DROP CONSTRAINT IF EXISTS fk_rails_c93392afae;
ALTER TABLE IF EXISTS ONLY public.email_campaigns_deliveries DROP CONSTRAINT IF EXISTS fk_rails_c87ec11171;
ALTER TABLE IF EXISTS ONLY public.notifications DROP CONSTRAINT IF EXISTS fk_rails_c76d81b062;
ALTER TABLE IF EXISTS ONLY public.custom_field_matrix_statements DROP CONSTRAINT IF EXISTS fk_rails_c379cdcd80;
ALTER TABLE IF EXISTS ONLY public.idea_images DROP CONSTRAINT IF EXISTS fk_rails_c349bb4ac3;
ALTER TABLE IF EXISTS ONLY public.ideas DROP CONSTRAINT IF EXISTS fk_rails_c32c787647;
ALTER TABLE IF EXISTS ONLY public.project_files DROP CONSTRAINT IF EXISTS fk_rails_c26fbba4b3;
ALTER TABLE IF EXISTS ONLY public.analysis_background_tasks DROP CONSTRAINT IF EXISTS fk_rails_bde9116e72;
ALTER TABLE IF EXISTS ONLY public.ideas_phases DROP CONSTRAINT IF EXISTS fk_rails_bd36415a82;
ALTER TABLE IF EXISTS ONLY public.polls_options DROP CONSTRAINT IF EXISTS fk_rails_bb813b4549;
ALTER TABLE IF EXISTS ONLY public.notifications DROP CONSTRAINT IF EXISTS fk_rails_b894d506a0;
ALTER TABLE IF EXISTS ONLY public.official_feedbacks DROP CONSTRAINT IF EXISTS fk_rails_b4a1624855;
ALTER TABLE IF EXISTS ONLY public.custom_field_options DROP CONSTRAINT IF EXISTS fk_rails_b48da9e6c7;
ALTER TABLE IF EXISTS ONLY public.baskets DROP CONSTRAINT IF EXISTS fk_rails_b3d04c10d5;
ALTER TABLE IF EXISTS ONLY public.phases DROP CONSTRAINT IF EXISTS fk_rails_b0efe660f5;
ALTER TABLE IF EXISTS ONLY public.analysis_tags DROP CONSTRAINT IF EXISTS fk_rails_afc2d02258;
ALTER TABLE IF EXISTS ONLY public.project_reviews DROP CONSTRAINT IF EXISTS fk_rails_ac7bc0a42f;
ALTER TABLE IF EXISTS ONLY public.maps_layers DROP CONSTRAINT IF EXISTS fk_rails_abbf8658b2;
ALTER TABLE IF EXISTS ONLY public.memberships DROP CONSTRAINT IF EXISTS fk_rails_aaf389f138;
ALTER TABLE IF EXISTS ONLY public.analytics_fact_visits DROP CONSTRAINT IF EXISTS fk_rails_a9aa810ecf;
ALTER TABLE IF EXISTS ONLY public.ideas DROP CONSTRAINT IF EXISTS fk_rails_a7a91f1df3;
ALTER TABLE IF EXISTS ONLY public.groups_permissions DROP CONSTRAINT IF EXISTS fk_rails_a5c3527604;
ALTER TABLE IF EXISTS ONLY public.event_files DROP CONSTRAINT IF EXISTS fk_rails_a590d6ddde;
ALTER TABLE IF EXISTS ONLY public.analytics_fact_visits DROP CONSTRAINT IF EXISTS fk_rails_a34b51c948;
ALTER TABLE IF EXISTS ONLY public.notifications DROP CONSTRAINT IF EXISTS fk_rails_a2cfad997d;
ALTER TABLE IF EXISTS ONLY public.notifications DROP CONSTRAINT IF EXISTS fk_rails_a2016447bc;
ALTER TABLE IF EXISTS ONLY public.areas_projects DROP CONSTRAINT IF EXISTS fk_rails_9ecfc9d2b9;
ALTER TABLE IF EXISTS ONLY public.event_images DROP CONSTRAINT IF EXISTS fk_rails_9dd6f2f888;
ALTER TABLE IF EXISTS ONLY public.analytics_fact_visits DROP CONSTRAINT IF EXISTS fk_rails_9b5a82cb55;
ALTER TABLE IF EXISTS ONLY public.memberships DROP CONSTRAINT IF EXISTS fk_rails_99326fb65d;
ALTER TABLE IF EXISTS ONLY public.authoring_assistance_responses DROP CONSTRAINT IF EXISTS fk_rails_98155ccbce;
ALTER TABLE IF EXISTS ONLY public.notifications DROP CONSTRAINT IF EXISTS fk_rails_97eb4c3a35;
ALTER TABLE IF EXISTS ONLY public.notifications DROP CONSTRAINT IF EXISTS fk_rails_9268535f02;
ALTER TABLE IF EXISTS ONLY public.areas DROP CONSTRAINT IF EXISTS fk_rails_901fc7a65b;
ALTER TABLE IF EXISTS ONLY public.areas_projects DROP CONSTRAINT IF EXISTS fk_rails_8fb43a173d;
ALTER TABLE IF EXISTS ONLY public.static_pages_topics DROP CONSTRAINT IF EXISTS fk_rails_8e3f01dacd;
ALTER TABLE IF EXISTS ONLY public.user_custom_fields_representativeness_ref_distributions DROP CONSTRAINT IF EXISTS fk_rails_8cabeff294;
ALTER TABLE IF EXISTS ONLY public.email_campaigns_campaigns DROP CONSTRAINT IF EXISTS fk_rails_87e592c9f5;
ALTER TABLE IF EXISTS ONLY public.analysis_additional_custom_fields DROP CONSTRAINT IF EXISTS fk_rails_857115261d;
ALTER TABLE IF EXISTS ONLY public.notifications DROP CONSTRAINT IF EXISTS fk_rails_849e0c7eb7;
ALTER TABLE IF EXISTS ONLY public.ideas_phases DROP CONSTRAINT IF EXISTS fk_rails_845d7ca944;
ALTER TABLE IF EXISTS ONLY public.impact_tracking_pageviews DROP CONSTRAINT IF EXISTS fk_rails_82dc979276;
ALTER TABLE IF EXISTS ONLY public.notifications DROP CONSTRAINT IF EXISTS fk_rails_81c11ef894;
ALTER TABLE IF EXISTS ONLY public.projects_topics DROP CONSTRAINT IF EXISTS fk_rails_812b6d9149;
ALTER TABLE IF EXISTS ONLY public.projects_allowed_input_topics DROP CONSTRAINT IF EXISTS fk_rails_812b6d9149;
ALTER TABLE IF EXISTS ONLY public.report_builder_reports DROP CONSTRAINT IF EXISTS fk_rails_81137213da;
ALTER TABLE IF EXISTS ONLY public.polls_response_options DROP CONSTRAINT IF EXISTS fk_rails_80d00e60ae;
ALTER TABLE IF EXISTS ONLY public.comments DROP CONSTRAINT IF EXISTS fk_rails_7fbb3b1416;
ALTER TABLE IF EXISTS ONLY public.email_campaigns_campaign_email_commands DROP CONSTRAINT IF EXISTS fk_rails_7f284a4f09;
ALTER TABLE IF EXISTS ONLY public.activities DROP CONSTRAINT IF EXISTS fk_rails_7e11bb717f;
ALTER TABLE IF EXISTS ONLY public.analysis_questions DROP CONSTRAINT IF EXISTS fk_rails_74e779db86;
ALTER TABLE IF EXISTS ONLY public.analysis_additional_custom_fields DROP CONSTRAINT IF EXISTS fk_rails_74744744a6;
ALTER TABLE IF EXISTS ONLY public.groups_projects DROP CONSTRAINT IF EXISTS fk_rails_73e1dee5fd;
ALTER TABLE IF EXISTS ONLY public.ideas DROP CONSTRAINT IF EXISTS fk_rails_730408dafc;
ALTER TABLE IF EXISTS ONLY public.email_campaigns_campaigns_groups DROP CONSTRAINT IF EXISTS fk_rails_712f4ad915;
ALTER TABLE IF EXISTS ONLY public.groups_permissions DROP CONSTRAINT IF EXISTS fk_rails_6fa6389d80;
ALTER TABLE IF EXISTS ONLY public.ideas DROP CONSTRAINT IF EXISTS fk_rails_6c9ab6d4f8;
ALTER TABLE IF EXISTS ONLY public.report_builder_reports DROP CONSTRAINT IF EXISTS fk_rails_6988c9886e;
ALTER TABLE IF EXISTS ONLY public.idea_imports DROP CONSTRAINT IF EXISTS fk_rails_67f00886f9;
ALTER TABLE IF EXISTS ONLY public.notifications DROP CONSTRAINT IF EXISTS fk_rails_67be9591a3;
ALTER TABLE IF EXISTS ONLY public.idea_imports DROP CONSTRAINT IF EXISTS fk_rails_636c77bdd1;
ALTER TABLE IF EXISTS ONLY public.internal_comments DROP CONSTRAINT IF EXISTS fk_rails_617a7ea994;
ALTER TABLE IF EXISTS ONLY public.analysis_taggings DROP CONSTRAINT IF EXISTS fk_rails_604cfbcd8d;
ALTER TABLE IF EXISTS ONLY public.idea_imports DROP CONSTRAINT IF EXISTS fk_rails_5ea1f11fd5;
ALTER TABLE IF EXISTS ONLY public.ideas DROP CONSTRAINT IF EXISTS fk_rails_5ac7668cd3;
ALTER TABLE IF EXISTS ONLY public.notifications DROP CONSTRAINT IF EXISTS fk_rails_575368d182;
ALTER TABLE IF EXISTS ONLY public.notifications DROP CONSTRAINT IF EXISTS fk_rails_5471f55cd6;
ALTER TABLE IF EXISTS ONLY public.identities DROP CONSTRAINT IF EXISTS fk_rails_5373344100;
ALTER TABLE IF EXISTS ONLY public.permissions_custom_fields DROP CONSTRAINT IF EXISTS fk_rails_50335fc43f;
ALTER TABLE IF EXISTS ONLY public.analytics_dimension_projects_fact_visits DROP CONSTRAINT IF EXISTS fk_rails_4ecebb6e8a;
ALTER TABLE IF EXISTS ONLY public.notifications DROP CONSTRAINT IF EXISTS fk_rails_4aea6afa11;
ALTER TABLE IF EXISTS ONLY public.notifications DROP CONSTRAINT IF EXISTS fk_rails_47abdd0847;
ALTER TABLE IF EXISTS ONLY public.notifications DROP CONSTRAINT IF EXISTS fk_rails_46dd2ccfd1;
ALTER TABLE IF EXISTS ONLY public.email_campaigns_examples DROP CONSTRAINT IF EXISTS fk_rails_465d6356b2;
ALTER TABLE IF EXISTS ONLY public.followers DROP CONSTRAINT IF EXISTS fk_rails_3d258d3942;
ALTER TABLE IF EXISTS ONLY public.analysis_analyses DROP CONSTRAINT IF EXISTS fk_rails_3c57357702;
ALTER TABLE IF EXISTS ONLY public.baskets_ideas DROP CONSTRAINT IF EXISTS fk_rails_39a1b51358;
ALTER TABLE IF EXISTS ONLY public.custom_field_option_images DROP CONSTRAINT IF EXISTS fk_rails_3814d72daa;
ALTER TABLE IF EXISTS ONLY public.analysis_comments_summaries DROP CONSTRAINT IF EXISTS fk_rails_37becdebb0;
ALTER TABLE IF EXISTS ONLY public.nav_bar_items DROP CONSTRAINT IF EXISTS fk_rails_34143a680f;
ALTER TABLE IF EXISTS ONLY public.volunteering_volunteers DROP CONSTRAINT IF EXISTS fk_rails_33a154a9ba;
ALTER TABLE IF EXISTS ONLY public.phase_files DROP CONSTRAINT IF EXISTS fk_rails_33852a9a71;
ALTER TABLE IF EXISTS ONLY public.cosponsorships DROP CONSTRAINT IF EXISTS fk_rails_2d026b99a2;
ALTER TABLE IF EXISTS ONLY public.phases DROP CONSTRAINT IF EXISTS fk_rails_2c74f68dd3;
ALTER TABLE IF EXISTS ONLY public.analysis_analyses DROP CONSTRAINT IF EXISTS fk_rails_2a92a64a56;
ALTER TABLE IF EXISTS ONLY public.events_attendances DROP CONSTRAINT IF EXISTS fk_rails_29ccdf5b04;
ALTER TABLE IF EXISTS ONLY public.areas_static_pages DROP CONSTRAINT IF EXISTS fk_rails_231f268568;
ALTER TABLE IF EXISTS ONLY public.idea_import_files DROP CONSTRAINT IF EXISTS fk_rails_229b6de93f;
ALTER TABLE IF EXISTS ONLY public.project_images DROP CONSTRAINT IF EXISTS fk_rails_2119c24213;
ALTER TABLE IF EXISTS ONLY public.areas_static_pages DROP CONSTRAINT IF EXISTS fk_rails_1fc601f42c;
ALTER TABLE IF EXISTS ONLY public.analysis_analyses DROP CONSTRAINT IF EXISTS fk_rails_16b3d1e637;
ALTER TABLE IF EXISTS ONLY public.spam_reports DROP CONSTRAINT IF EXISTS fk_rails_121f3a2011;
ALTER TABLE IF EXISTS ONLY public.ideas DROP CONSTRAINT IF EXISTS fk_rails_0e5b472696;
ALTER TABLE IF EXISTS ONLY public.invites DROP CONSTRAINT IF EXISTS fk_rails_0b6ac3e1da;
ALTER TABLE IF EXISTS ONLY public.invites DROP CONSTRAINT IF EXISTS fk_rails_06b2d7a3a8;
ALTER TABLE IF EXISTS ONLY public.internal_comments DROP CONSTRAINT IF EXISTS fk_rails_04be8cf6ba;
ALTER TABLE IF EXISTS ONLY public.events DROP CONSTRAINT IF EXISTS fk_rails_0434b48643;
ALTER TABLE IF EXISTS ONLY public.analytics_dimension_locales_fact_visits DROP CONSTRAINT IF EXISTS fk_rails_00698f2e02;
DROP TRIGGER IF EXISTS que_state_notify ON public.que_jobs;
DROP TRIGGER IF EXISTS que_job_notify ON public.que_jobs;
DROP INDEX IF EXISTS public.users_unique_lower_email_idx;
DROP INDEX IF EXISTS public.spam_reportable_index;
DROP INDEX IF EXISTS public.report_builder_published_data_units_report_id_idx;
DROP INDEX IF EXISTS public.que_poll_idx;
DROP INDEX IF EXISTS public.que_jobs_kwargs_gin_idx;
DROP INDEX IF EXISTS public.que_jobs_data_gin_idx;
DROP INDEX IF EXISTS public.que_jobs_args_gin_idx;
DROP INDEX IF EXISTS public.moderation_statuses_moderatable;
DROP INDEX IF EXISTS public.machine_translations_translatable;
DROP INDEX IF EXISTS public.machine_translations_lookup;
DROP INDEX IF EXISTS public.index_volunteering_volunteers_on_user_id;
DROP INDEX IF EXISTS public.index_volunteering_volunteers_on_cause_id_and_user_id;
DROP INDEX IF EXISTS public.index_volunteering_causes_on_phase_id;
DROP INDEX IF EXISTS public.index_volunteering_causes_on_ordering;
DROP INDEX IF EXISTS public.index_verification_verifications_on_user_id;
DROP INDEX IF EXISTS public.index_verification_verifications_on_hashed_uid;
DROP INDEX IF EXISTS public.index_users_on_unique_code;
DROP INDEX IF EXISTS public.index_users_on_slug;
DROP INDEX IF EXISTS public.index_users_on_registration_completed_at;
DROP INDEX IF EXISTS public.index_users_on_email;
DROP INDEX IF EXISTS public.index_ucf_representativeness_ref_distributions_on_custom_field;
DROP INDEX IF EXISTS public.index_topics_on_include_in_onboarding;
DROP INDEX IF EXISTS public.index_tenants_on_host;
DROP INDEX IF EXISTS public.index_tenants_on_deleted_at;
DROP INDEX IF EXISTS public.index_tenants_on_creation_finalized_at;
DROP INDEX IF EXISTS public.index_surveys_responses_on_user_id;
DROP INDEX IF EXISTS public.index_surveys_responses_on_phase_id;
DROP INDEX IF EXISTS public.index_static_pages_topics_on_topic_id;
DROP INDEX IF EXISTS public.index_static_pages_topics_on_static_page_id;
DROP INDEX IF EXISTS public.index_static_pages_on_slug;
DROP INDEX IF EXISTS public.index_static_pages_on_code;
DROP INDEX IF EXISTS public.index_static_page_files_on_static_page_id;
DROP INDEX IF EXISTS public.index_spam_reports_on_user_id;
DROP INDEX IF EXISTS public.index_spam_reports_on_reported_at;
DROP INDEX IF EXISTS public.index_report_builder_reports_on_phase_id;
DROP INDEX IF EXISTS public.index_report_builder_reports_on_owner_id;
DROP INDEX IF EXISTS public.index_report_builder_reports_on_name_tsvector;
DROP INDEX IF EXISTS public.index_report_builder_reports_on_name;
DROP INDEX IF EXISTS public.index_reactions_on_user_id;
DROP INDEX IF EXISTS public.index_reactions_on_reactable_type_and_reactable_id_and_user_id;
DROP INDEX IF EXISTS public.index_reactions_on_reactable_type_and_reactable_id;
DROP INDEX IF EXISTS public.index_projects_topics_on_topic_id;
DROP INDEX IF EXISTS public.index_projects_topics_on_project_id;
DROP INDEX IF EXISTS public.index_projects_on_slug;
DROP INDEX IF EXISTS public.index_projects_allowed_input_topics_on_topic_id_and_project_id;
DROP INDEX IF EXISTS public.index_projects_allowed_input_topics_on_project_id;
DROP INDEX IF EXISTS public.index_project_reviews_on_reviewer_id;
DROP INDEX IF EXISTS public.index_project_reviews_on_requester_id;
DROP INDEX IF EXISTS public.index_project_reviews_on_project_id;
DROP INDEX IF EXISTS public.index_project_images_on_project_id;
DROP INDEX IF EXISTS public.index_project_folders_images_on_project_folder_id;
DROP INDEX IF EXISTS public.index_project_folders_folders_on_slug;
DROP INDEX IF EXISTS public.index_project_folders_files_on_project_folder_id;
DROP INDEX IF EXISTS public.index_project_files_on_project_id;
DROP INDEX IF EXISTS public.index_polls_responses_on_user_id;
DROP INDEX IF EXISTS public.index_polls_responses_on_phase_id;
DROP INDEX IF EXISTS public.index_polls_response_options_on_response_id;
DROP INDEX IF EXISTS public.index_polls_response_options_on_option_id;
DROP INDEX IF EXISTS public.index_polls_questions_on_phase_id;
DROP INDEX IF EXISTS public.index_polls_options_on_question_id;
DROP INDEX IF EXISTS public.index_phases_on_project_id;
DROP INDEX IF EXISTS public.index_phases_on_manual_voters_last_updated_by_id;
DROP INDEX IF EXISTS public.index_phase_files_on_phase_id;
DROP INDEX IF EXISTS public.index_permissions_on_permission_scope_id;
DROP INDEX IF EXISTS public.index_permissions_on_action;
DROP INDEX IF EXISTS public.index_permissions_custom_fields_on_permission_id;
DROP INDEX IF EXISTS public.index_permissions_custom_fields_on_custom_field_id;
DROP INDEX IF EXISTS public.index_permission_field;
DROP INDEX IF EXISTS public.index_onboarding_campaign_dismissals_on_user_id;
DROP INDEX IF EXISTS public.index_official_feedbacks_on_user_id;
DROP INDEX IF EXISTS public.index_official_feedbacks_on_idea_id;
DROP INDEX IF EXISTS public.index_notifications_on_spam_report_id;
DROP INDEX IF EXISTS public.index_notifications_on_recipient_id_and_read_at;
DROP INDEX IF EXISTS public.index_notifications_on_recipient_id;
DROP INDEX IF EXISTS public.index_notifications_on_project_review_id;
DROP INDEX IF EXISTS public.index_notifications_on_phase_id;
DROP INDEX IF EXISTS public.index_notifications_on_official_feedback_id;
DROP INDEX IF EXISTS public.index_notifications_on_invite_id;
DROP INDEX IF EXISTS public.index_notifications_on_internal_comment_id;
DROP INDEX IF EXISTS public.index_notifications_on_initiating_user_id;
DROP INDEX IF EXISTS public.index_notifications_on_inappropriate_content_flag_id;
DROP INDEX IF EXISTS public.index_notifications_on_idea_status_id;
DROP INDEX IF EXISTS public.index_notifications_on_created_at;
DROP INDEX IF EXISTS public.index_notifications_on_cosponsorship_id;
DROP INDEX IF EXISTS public.index_notifications_on_basket_id;
DROP INDEX IF EXISTS public.index_nav_bar_items_on_static_page_id;
DROP INDEX IF EXISTS public.index_nav_bar_items_on_project_id;
DROP INDEX IF EXISTS public.index_nav_bar_items_on_ordering;
DROP INDEX IF EXISTS public.index_nav_bar_items_on_code;
DROP INDEX IF EXISTS public.index_memberships_on_user_id;
DROP INDEX IF EXISTS public.index_memberships_on_group_id_and_user_id;
DROP INDEX IF EXISTS public.index_memberships_on_group_id;
DROP INDEX IF EXISTS public.index_maps_map_configs_on_mappable_id;
DROP INDEX IF EXISTS public.index_maps_map_configs_on_mappable;
DROP INDEX IF EXISTS public.index_maps_layers_on_map_config_id;
DROP INDEX IF EXISTS public.index_invites_on_token;
DROP INDEX IF EXISTS public.index_invites_on_inviter_id;
DROP INDEX IF EXISTS public.index_invites_on_invitee_id;
DROP INDEX IF EXISTS public.index_internal_comments_on_rgt;
DROP INDEX IF EXISTS public.index_internal_comments_on_parent_id;
DROP INDEX IF EXISTS public.index_internal_comments_on_lft;
DROP INDEX IF EXISTS public.index_internal_comments_on_idea_id;
DROP INDEX IF EXISTS public.index_internal_comments_on_created_at;
DROP INDEX IF EXISTS public.index_internal_comments_on_author_id;
DROP INDEX IF EXISTS public.index_impact_tracking_sessions_on_monthly_user_hash;
DROP INDEX IF EXISTS public.index_identities_on_user_id;
DROP INDEX IF EXISTS public.index_ideas_topics_on_topic_id;
DROP INDEX IF EXISTS public.index_ideas_topics_on_idea_id_and_topic_id;
DROP INDEX IF EXISTS public.index_ideas_topics_on_idea_id;
DROP INDEX IF EXISTS public.index_ideas_search;
DROP INDEX IF EXISTS public.index_ideas_phases_on_phase_id;
DROP INDEX IF EXISTS public.index_ideas_phases_on_idea_id_and_phase_id;
DROP INDEX IF EXISTS public.index_ideas_phases_on_idea_id;
DROP INDEX IF EXISTS public.index_ideas_on_slug;
DROP INDEX IF EXISTS public.index_ideas_on_project_id;
DROP INDEX IF EXISTS public.index_ideas_on_manual_votes_last_updated_by_id;
DROP INDEX IF EXISTS public.index_ideas_on_location_point;
DROP INDEX IF EXISTS public.index_ideas_on_idea_status_id;
DROP INDEX IF EXISTS public.index_ideas_on_author_id;
DROP INDEX IF EXISTS public.index_ideas_on_author_hash;
DROP INDEX IF EXISTS public.index_idea_imports_on_import_user_id;
DROP INDEX IF EXISTS public.index_idea_imports_on_idea_id;
DROP INDEX IF EXISTS public.index_idea_imports_on_file_id;
DROP INDEX IF EXISTS public.index_idea_import_files_on_project_id;
DROP INDEX IF EXISTS public.index_idea_import_files_on_parent_id;
DROP INDEX IF EXISTS public.index_idea_images_on_idea_id;
DROP INDEX IF EXISTS public.index_idea_files_on_idea_id;
DROP INDEX IF EXISTS public.index_id_id_card_lookup_id_cards_on_hashed_card_id;
DROP INDEX IF EXISTS public.index_groups_projects_on_project_id;
DROP INDEX IF EXISTS public.index_groups_projects_on_group_id_and_project_id;
DROP INDEX IF EXISTS public.index_groups_projects_on_group_id;
DROP INDEX IF EXISTS public.index_groups_permissions_on_permission_id;
DROP INDEX IF EXISTS public.index_groups_permissions_on_group_id;
DROP INDEX IF EXISTS public.index_groups_on_slug;
DROP INDEX IF EXISTS public.index_followers_on_user_id;
DROP INDEX IF EXISTS public.index_followers_on_followable_id_and_followable_type;
DROP INDEX IF EXISTS public.index_followers_on_followable;
DROP INDEX IF EXISTS public.index_followers_followable_type_id_user_id;
DROP INDEX IF EXISTS public.index_events_on_project_id;
DROP INDEX IF EXISTS public.index_events_on_location_point;
DROP INDEX IF EXISTS public.index_events_attendances_on_updated_at;
DROP INDEX IF EXISTS public.index_events_attendances_on_event_id;
DROP INDEX IF EXISTS public.index_events_attendances_on_created_at;
DROP INDEX IF EXISTS public.index_events_attendances_on_attendee_id_and_event_id;
DROP INDEX IF EXISTS public.index_events_attendances_on_attendee_id;
DROP INDEX IF EXISTS public.index_event_images_on_event_id;
DROP INDEX IF EXISTS public.index_event_files_on_event_id;
DROP INDEX IF EXISTS public.index_embeddings_similarities_on_embedding;
DROP INDEX IF EXISTS public.index_embeddings_similarities_on_embedded_attributes;
DROP INDEX IF EXISTS public.index_embeddings_similarities_on_embeddable;
DROP INDEX IF EXISTS public.index_email_snippets_on_email_and_snippet_and_locale;
DROP INDEX IF EXISTS public.index_email_campaigns_unsubscription_tokens_on_user_id;
DROP INDEX IF EXISTS public.index_email_campaigns_unsubscription_tokens_on_token;
DROP INDEX IF EXISTS public.index_email_campaigns_examples_on_recipient_id;
DROP INDEX IF EXISTS public.index_email_campaigns_examples_on_campaign_id;
DROP INDEX IF EXISTS public.index_email_campaigns_deliveries_on_user_id;
DROP INDEX IF EXISTS public.index_email_campaigns_deliveries_on_sent_at;
DROP INDEX IF EXISTS public.index_email_campaigns_deliveries_on_campaign_id_and_user_id;
DROP INDEX IF EXISTS public.index_email_campaigns_deliveries_on_campaign_id;
DROP INDEX IF EXISTS public.index_email_campaigns_consents_on_user_id;
DROP INDEX IF EXISTS public.index_email_campaigns_consents_on_campaign_type_and_user_id;
DROP INDEX IF EXISTS public.index_email_campaigns_campaigns_on_type;
DROP INDEX IF EXISTS public.index_email_campaigns_campaigns_on_context_id;
DROP INDEX IF EXISTS public.index_email_campaigns_campaigns_on_author_id;
DROP INDEX IF EXISTS public.index_email_campaigns_campaigns_groups_on_group_id;
DROP INDEX IF EXISTS public.index_email_campaigns_campaigns_groups_on_campaign_id;
DROP INDEX IF EXISTS public.index_email_campaigns_campaign_email_commands_on_recipient_id;
DROP INDEX IF EXISTS public.index_dismissals_on_campaign_name_and_user_id;
DROP INDEX IF EXISTS public.index_custom_forms_on_participation_context;
DROP INDEX IF EXISTS public.index_custom_fields_on_resource_type_and_resource_id;
DROP INDEX IF EXISTS public.index_custom_field_options_on_custom_field_id_and_key;
DROP INDEX IF EXISTS public.index_custom_field_options_on_custom_field_id;
DROP INDEX IF EXISTS public.index_custom_field_option_images_on_custom_field_option_id;
DROP INDEX IF EXISTS public.index_custom_field_matrix_statements_on_key;
DROP INDEX IF EXISTS public.index_custom_field_matrix_statements_on_custom_field_id;
DROP INDEX IF EXISTS public.index_cosponsorships_on_user_id;
DROP INDEX IF EXISTS public.index_cosponsorships_on_idea_id;
DROP INDEX IF EXISTS public.index_content_builder_layouts_content_buidable_type_id_code;
DROP INDEX IF EXISTS public.index_common_passwords_on_password;
DROP INDEX IF EXISTS public.index_comments_on_rgt;
DROP INDEX IF EXISTS public.index_comments_on_parent_id;
DROP INDEX IF EXISTS public.index_comments_on_lft;
DROP INDEX IF EXISTS public.index_comments_on_idea_id;
DROP INDEX IF EXISTS public.index_comments_on_created_at;
DROP INDEX IF EXISTS public.index_comments_on_author_id;
DROP INDEX IF EXISTS public.index_campaigns_groups;
DROP INDEX IF EXISTS public.index_baskets_on_user_id;
DROP INDEX IF EXISTS public.index_baskets_on_submitted_at;
DROP INDEX IF EXISTS public.index_baskets_on_phase_id;
DROP INDEX IF EXISTS public.index_baskets_ideas_on_idea_id;
DROP INDEX IF EXISTS public.index_baskets_ideas_on_basket_id_and_idea_id;
DROP INDEX IF EXISTS public.index_authoring_assistance_responses_on_idea_id;
DROP INDEX IF EXISTS public.index_areas_static_pages_on_static_page_id;
DROP INDEX IF EXISTS public.index_areas_static_pages_on_area_id;
DROP INDEX IF EXISTS public.index_areas_projects_on_project_id_and_area_id;
DROP INDEX IF EXISTS public.index_areas_projects_on_project_id;
DROP INDEX IF EXISTS public.index_areas_projects_on_area_id;
DROP INDEX IF EXISTS public.index_areas_on_include_in_onboarding;
DROP INDEX IF EXISTS public.index_areas_on_custom_field_option_id;
DROP INDEX IF EXISTS public.index_analytics_dimension_types_on_name_and_parent;
DROP INDEX IF EXISTS public.index_analytics_dimension_locales_on_name;
DROP INDEX IF EXISTS public.index_analysis_tags_on_analysis_id_and_name;
DROP INDEX IF EXISTS public.index_analysis_tags_on_analysis_id;
DROP INDEX IF EXISTS public.index_analysis_taggings_on_tag_id_and_input_id;
DROP INDEX IF EXISTS public.index_analysis_taggings_on_tag_id;
DROP INDEX IF EXISTS public.index_analysis_taggings_on_input_id;
DROP INDEX IF EXISTS public.index_analysis_summaries_on_background_task_id;
DROP INDEX IF EXISTS public.index_analysis_questions_on_background_task_id;
DROP INDEX IF EXISTS public.index_analysis_insights_on_insightable;
DROP INDEX IF EXISTS public.index_analysis_insights_on_analysis_id;
DROP INDEX IF EXISTS public.index_analysis_comments_summaries_on_idea_id;
DROP INDEX IF EXISTS public.index_analysis_comments_summaries_on_background_task_id;
DROP INDEX IF EXISTS public.index_analysis_background_tasks_on_analysis_id;
DROP INDEX IF EXISTS public.index_analysis_analyses_on_project_id;
DROP INDEX IF EXISTS public.index_analysis_analyses_on_phase_id;
DROP INDEX IF EXISTS public.index_analysis_analyses_on_main_custom_field_id;
DROP INDEX IF EXISTS public.index_analysis_analyses_custom_fields;
DROP INDEX IF EXISTS public.index_analysis_additional_custom_fields_on_custom_field_id;
DROP INDEX IF EXISTS public.index_analysis_additional_custom_fields_on_analysis_id;
DROP INDEX IF EXISTS public.index_admin_publications_on_rgt;
DROP INDEX IF EXISTS public.index_admin_publications_on_publication_type_and_publication_id;
DROP INDEX IF EXISTS public.index_admin_publications_on_publication_status;
DROP INDEX IF EXISTS public.index_admin_publications_on_parent_id;
DROP INDEX IF EXISTS public.index_admin_publications_on_ordering;
DROP INDEX IF EXISTS public.index_admin_publications_on_lft;
DROP INDEX IF EXISTS public.index_admin_publications_on_depth;
DROP INDEX IF EXISTS public.index_activities_on_user_id;
DROP INDEX IF EXISTS public.index_activities_on_project_id;
DROP INDEX IF EXISTS public.index_activities_on_item_type_and_item_id;
DROP INDEX IF EXISTS public.index_activities_on_action;
DROP INDEX IF EXISTS public.index_activities_on_acted_at;
DROP INDEX IF EXISTS public.inappropriate_content_flags_flaggable;
DROP INDEX IF EXISTS public.i_v_user;
DROP INDEX IF EXISTS public.i_v_timestamp;
DROP INDEX IF EXISTS public.i_v_referrer_type;
DROP INDEX IF EXISTS public.i_v_matomo_visit;
DROP INDEX IF EXISTS public.i_v_last_action;
DROP INDEX IF EXISTS public.i_v_first_action;
DROP INDEX IF EXISTS public.i_p_v_visit;
DROP INDEX IF EXISTS public.i_p_v_project;
DROP INDEX IF EXISTS public.i_l_v_visit;
DROP INDEX IF EXISTS public.i_l_v_locale;
DROP INDEX IF EXISTS public.i_d_referrer_key;
DROP INDEX IF EXISTS public.i_analytics_dim_projects_fact_visits_on_project_and_visit_ids;
DROP INDEX IF EXISTS public.i_analytics_dim_locales_fact_visits_on_locale_and_visit_ids;
ALTER TABLE IF EXISTS ONLY public.reactions DROP CONSTRAINT IF EXISTS votes_pkey;
ALTER TABLE IF EXISTS ONLY public.volunteering_volunteers DROP CONSTRAINT IF EXISTS volunteering_volunteers_pkey;
ALTER TABLE IF EXISTS ONLY public.volunteering_causes DROP CONSTRAINT IF EXISTS volunteering_causes_pkey;
ALTER TABLE IF EXISTS ONLY public.verification_verifications DROP CONSTRAINT IF EXISTS verification_verifications_pkey;
ALTER TABLE IF EXISTS ONLY public.id_id_card_lookup_id_cards DROP CONSTRAINT IF EXISTS verification_id_cards_pkey;
ALTER TABLE IF EXISTS ONLY public.users DROP CONSTRAINT IF EXISTS users_pkey;
ALTER TABLE IF EXISTS ONLY public.user_custom_fields_representativeness_ref_distributions DROP CONSTRAINT IF EXISTS user_custom_fields_representativeness_ref_distributions_pkey;
ALTER TABLE IF EXISTS ONLY public.topics DROP CONSTRAINT IF EXISTS topics_pkey;
ALTER TABLE IF EXISTS ONLY public.text_images DROP CONSTRAINT IF EXISTS text_images_pkey;
ALTER TABLE IF EXISTS ONLY public.tenants DROP CONSTRAINT IF EXISTS tenants_pkey;
ALTER TABLE IF EXISTS ONLY public.surveys_responses DROP CONSTRAINT IF EXISTS surveys_responses_pkey;
ALTER TABLE IF EXISTS ONLY public.static_pages_topics DROP CONSTRAINT IF EXISTS static_pages_topics_pkey;
ALTER TABLE IF EXISTS ONLY public.spam_reports DROP CONSTRAINT IF EXISTS spam_reports_pkey;
ALTER TABLE IF EXISTS ONLY public.schema_migrations DROP CONSTRAINT IF EXISTS schema_migrations_pkey;
ALTER TABLE IF EXISTS ONLY public.report_builder_reports DROP CONSTRAINT IF EXISTS report_builder_reports_pkey;
ALTER TABLE IF EXISTS ONLY public.report_builder_published_graph_data_units DROP CONSTRAINT IF EXISTS report_builder_published_graph_data_units_pkey;
ALTER TABLE IF EXISTS ONLY public.que_values DROP CONSTRAINT IF EXISTS que_values_pkey;
ALTER TABLE IF EXISTS ONLY public.que_lockers DROP CONSTRAINT IF EXISTS que_lockers_pkey;
ALTER TABLE IF EXISTS ONLY public.que_jobs DROP CONSTRAINT IF EXISTS que_jobs_pkey;
ALTER TABLE IF EXISTS ONLY public.public_api_api_clients DROP CONSTRAINT IF EXISTS public_api_api_clients_pkey;
ALTER TABLE IF EXISTS ONLY public.projects_topics DROP CONSTRAINT IF EXISTS projects_topics_pkey;
ALTER TABLE IF EXISTS ONLY public.projects DROP CONSTRAINT IF EXISTS projects_pkey;
ALTER TABLE IF EXISTS ONLY public.projects_allowed_input_topics DROP CONSTRAINT IF EXISTS projects_allowed_input_topics_pkey;
ALTER TABLE IF EXISTS ONLY public.project_reviews DROP CONSTRAINT IF EXISTS project_reviews_pkey;
ALTER TABLE IF EXISTS ONLY public.project_images DROP CONSTRAINT IF EXISTS project_images_pkey;
ALTER TABLE IF EXISTS ONLY public.project_folders_folders DROP CONSTRAINT IF EXISTS project_folders_pkey;
ALTER TABLE IF EXISTS ONLY public.project_folders_images DROP CONSTRAINT IF EXISTS project_folder_images_pkey;
ALTER TABLE IF EXISTS ONLY public.project_folders_files DROP CONSTRAINT IF EXISTS project_folder_files_pkey;
ALTER TABLE IF EXISTS ONLY public.project_files DROP CONSTRAINT IF EXISTS project_files_pkey;
ALTER TABLE IF EXISTS ONLY public.polls_responses DROP CONSTRAINT IF EXISTS polls_responses_pkey;
ALTER TABLE IF EXISTS ONLY public.polls_response_options DROP CONSTRAINT IF EXISTS polls_response_options_pkey;
ALTER TABLE IF EXISTS ONLY public.polls_questions DROP CONSTRAINT IF EXISTS polls_questions_pkey;
ALTER TABLE IF EXISTS ONLY public.polls_options DROP CONSTRAINT IF EXISTS polls_options_pkey;
ALTER TABLE IF EXISTS ONLY public.phases DROP CONSTRAINT IF EXISTS phases_pkey;
ALTER TABLE IF EXISTS ONLY public.phase_files DROP CONSTRAINT IF EXISTS phase_files_pkey;
ALTER TABLE IF EXISTS ONLY public.permissions DROP CONSTRAINT IF EXISTS permissions_pkey;
ALTER TABLE IF EXISTS ONLY public.permissions_custom_fields DROP CONSTRAINT IF EXISTS permissions_custom_fields_pkey;
ALTER TABLE IF EXISTS ONLY public.static_pages DROP CONSTRAINT IF EXISTS pages_pkey;
ALTER TABLE IF EXISTS ONLY public.static_page_files DROP CONSTRAINT IF EXISTS page_files_pkey;
ALTER TABLE IF EXISTS ONLY public.onboarding_campaign_dismissals DROP CONSTRAINT IF EXISTS onboarding_campaign_dismissals_pkey;
ALTER TABLE IF EXISTS ONLY public.official_feedbacks DROP CONSTRAINT IF EXISTS official_feedbacks_pkey;
ALTER TABLE IF EXISTS ONLY public.notifications DROP CONSTRAINT IF EXISTS notifications_pkey;
ALTER TABLE IF EXISTS ONLY public.nav_bar_items DROP CONSTRAINT IF EXISTS nav_bar_items_pkey;
ALTER TABLE IF EXISTS ONLY public.moderation_moderation_statuses DROP CONSTRAINT IF EXISTS moderation_statuses_pkey;
ALTER TABLE IF EXISTS ONLY public.memberships DROP CONSTRAINT IF EXISTS memberships_pkey;
ALTER TABLE IF EXISTS ONLY public.maps_map_configs DROP CONSTRAINT IF EXISTS maps_map_configs_pkey;
ALTER TABLE IF EXISTS ONLY public.maps_layers DROP CONSTRAINT IF EXISTS maps_layers_pkey;
ALTER TABLE IF EXISTS ONLY public.machine_translations_machine_translations DROP CONSTRAINT IF EXISTS machine_translations_machine_translations_pkey;
ALTER TABLE IF EXISTS ONLY public.invites DROP CONSTRAINT IF EXISTS invites_pkey;
ALTER TABLE IF EXISTS ONLY public.internal_comments DROP CONSTRAINT IF EXISTS internal_comments_pkey;
ALTER TABLE IF EXISTS ONLY public.impact_tracking_sessions DROP CONSTRAINT IF EXISTS impact_tracking_sessions_pkey;
ALTER TABLE IF EXISTS ONLY public.impact_tracking_salts DROP CONSTRAINT IF EXISTS impact_tracking_salts_pkey;
ALTER TABLE IF EXISTS ONLY public.impact_tracking_pageviews DROP CONSTRAINT IF EXISTS impact_tracking_pageviews_pkey;
ALTER TABLE IF EXISTS ONLY public.identities DROP CONSTRAINT IF EXISTS identities_pkey;
ALTER TABLE IF EXISTS ONLY public.ideas_topics DROP CONSTRAINT IF EXISTS ideas_topics_pkey;
ALTER TABLE IF EXISTS ONLY public.ideas DROP CONSTRAINT IF EXISTS ideas_pkey;
ALTER TABLE IF EXISTS ONLY public.ideas_phases DROP CONSTRAINT IF EXISTS ideas_phases_pkey;
ALTER TABLE IF EXISTS ONLY public.idea_statuses DROP CONSTRAINT IF EXISTS idea_statuses_pkey;
ALTER TABLE IF EXISTS ONLY public.idea_imports DROP CONSTRAINT IF EXISTS idea_imports_pkey;
ALTER TABLE IF EXISTS ONLY public.idea_import_files DROP CONSTRAINT IF EXISTS idea_import_files_pkey;
ALTER TABLE IF EXISTS ONLY public.idea_images DROP CONSTRAINT IF EXISTS idea_images_pkey;
ALTER TABLE IF EXISTS ONLY public.idea_files DROP CONSTRAINT IF EXISTS idea_files_pkey;
ALTER TABLE IF EXISTS ONLY public.groups_projects DROP CONSTRAINT IF EXISTS groups_projects_pkey;
ALTER TABLE IF EXISTS ONLY public.groups DROP CONSTRAINT IF EXISTS groups_pkey;
ALTER TABLE IF EXISTS ONLY public.groups_permissions DROP CONSTRAINT IF EXISTS groups_permissions_pkey;
ALTER TABLE IF EXISTS ONLY public.followers DROP CONSTRAINT IF EXISTS followers_pkey;
ALTER TABLE IF EXISTS ONLY public.flag_inappropriate_content_inappropriate_content_flags DROP CONSTRAINT IF EXISTS flag_inappropriate_content_inappropriate_content_flags_pkey;
ALTER TABLE IF EXISTS ONLY public.experiments DROP CONSTRAINT IF EXISTS experiments_pkey;
ALTER TABLE IF EXISTS ONLY public.events DROP CONSTRAINT IF EXISTS events_pkey;
ALTER TABLE IF EXISTS ONLY public.events_attendances DROP CONSTRAINT IF EXISTS events_attendances_pkey;
ALTER TABLE IF EXISTS ONLY public.event_images DROP CONSTRAINT IF EXISTS event_images_pkey;
ALTER TABLE IF EXISTS ONLY public.event_files DROP CONSTRAINT IF EXISTS event_files_pkey;
ALTER TABLE IF EXISTS ONLY public.embeddings_similarities DROP CONSTRAINT IF EXISTS embeddings_similarities_pkey;
ALTER TABLE IF EXISTS ONLY public.email_snippets DROP CONSTRAINT IF EXISTS email_snippets_pkey;
ALTER TABLE IF EXISTS ONLY public.email_campaigns_unsubscription_tokens DROP CONSTRAINT IF EXISTS email_campaigns_unsubscription_tokens_pkey;
ALTER TABLE IF EXISTS ONLY public.email_campaigns_examples DROP CONSTRAINT IF EXISTS email_campaigns_examples_pkey;
ALTER TABLE IF EXISTS ONLY public.email_campaigns_deliveries DROP CONSTRAINT IF EXISTS email_campaigns_deliveries_pkey;
ALTER TABLE IF EXISTS ONLY public.email_campaigns_consents DROP CONSTRAINT IF EXISTS email_campaigns_consents_pkey;
ALTER TABLE IF EXISTS ONLY public.email_campaigns_campaigns DROP CONSTRAINT IF EXISTS email_campaigns_campaigns_pkey;
ALTER TABLE IF EXISTS ONLY public.email_campaigns_campaigns_groups DROP CONSTRAINT IF EXISTS email_campaigns_campaigns_groups_pkey;
ALTER TABLE IF EXISTS ONLY public.email_campaigns_campaign_email_commands DROP CONSTRAINT IF EXISTS email_campaigns_campaign_email_commands_pkey;
ALTER TABLE IF EXISTS ONLY public.custom_forms DROP CONSTRAINT IF EXISTS custom_forms_pkey;
ALTER TABLE IF EXISTS ONLY public.custom_fields DROP CONSTRAINT IF EXISTS custom_fields_pkey;
ALTER TABLE IF EXISTS ONLY public.custom_field_options DROP CONSTRAINT IF EXISTS custom_field_options_pkey;
ALTER TABLE IF EXISTS ONLY public.custom_field_option_images DROP CONSTRAINT IF EXISTS custom_field_option_images_pkey;
ALTER TABLE IF EXISTS ONLY public.custom_field_matrix_statements DROP CONSTRAINT IF EXISTS custom_field_matrix_statements_pkey;
ALTER TABLE IF EXISTS ONLY public.cosponsorships DROP CONSTRAINT IF EXISTS cosponsorships_pkey;
ALTER TABLE IF EXISTS ONLY public.content_builder_layouts DROP CONSTRAINT IF EXISTS content_builder_layouts_pkey;
ALTER TABLE IF EXISTS ONLY public.content_builder_layout_images DROP CONSTRAINT IF EXISTS content_builder_layout_images_pkey;
ALTER TABLE IF EXISTS ONLY public.common_passwords DROP CONSTRAINT IF EXISTS common_passwords_pkey;
ALTER TABLE IF EXISTS ONLY public.comments DROP CONSTRAINT IF EXISTS comments_pkey;
ALTER TABLE IF EXISTS ONLY public.baskets DROP CONSTRAINT IF EXISTS baskets_pkey;
ALTER TABLE IF EXISTS ONLY public.baskets_ideas DROP CONSTRAINT IF EXISTS baskets_ideas_pkey;
ALTER TABLE IF EXISTS ONLY public.authoring_assistance_responses DROP CONSTRAINT IF EXISTS authoring_assistance_responses_pkey;
ALTER TABLE IF EXISTS ONLY public.areas_static_pages DROP CONSTRAINT IF EXISTS areas_static_pages_pkey;
ALTER TABLE IF EXISTS ONLY public.areas_projects DROP CONSTRAINT IF EXISTS areas_projects_pkey;
ALTER TABLE IF EXISTS ONLY public.areas DROP CONSTRAINT IF EXISTS areas_pkey;
ALTER TABLE IF EXISTS ONLY public.ar_internal_metadata DROP CONSTRAINT IF EXISTS ar_internal_metadata_pkey;
ALTER TABLE IF EXISTS ONLY public.app_configurations DROP CONSTRAINT IF EXISTS app_configurations_pkey;
ALTER TABLE IF EXISTS ONLY public.analytics_fact_visits DROP CONSTRAINT IF EXISTS analytics_fact_visits_pkey;
ALTER TABLE IF EXISTS ONLY public.analytics_dimension_types DROP CONSTRAINT IF EXISTS analytics_dimension_types_pkey;
ALTER TABLE IF EXISTS ONLY public.analytics_dimension_referrer_types DROP CONSTRAINT IF EXISTS analytics_dimension_referrer_types_pkey;
ALTER TABLE IF EXISTS ONLY public.analytics_dimension_locales DROP CONSTRAINT IF EXISTS analytics_dimension_locales_pkey;
ALTER TABLE IF EXISTS ONLY public.analytics_dimension_dates DROP CONSTRAINT IF EXISTS analytics_dimension_dates_pkey;
ALTER TABLE IF EXISTS ONLY public.analysis_tags DROP CONSTRAINT IF EXISTS analysis_tags_pkey;
ALTER TABLE IF EXISTS ONLY public.analysis_taggings DROP CONSTRAINT IF EXISTS analysis_taggings_pkey;
ALTER TABLE IF EXISTS ONLY public.analysis_summaries DROP CONSTRAINT IF EXISTS analysis_summaries_pkey;
ALTER TABLE IF EXISTS ONLY public.analysis_questions DROP CONSTRAINT IF EXISTS analysis_questions_pkey;
ALTER TABLE IF EXISTS ONLY public.analysis_insights DROP CONSTRAINT IF EXISTS analysis_insights_pkey;
ALTER TABLE IF EXISTS ONLY public.analysis_comments_summaries DROP CONSTRAINT IF EXISTS analysis_comments_summaries_pkey;
ALTER TABLE IF EXISTS ONLY public.analysis_background_tasks DROP CONSTRAINT IF EXISTS analysis_background_tasks_pkey;
ALTER TABLE IF EXISTS ONLY public.analysis_analyses DROP CONSTRAINT IF EXISTS analysis_analyses_pkey;
ALTER TABLE IF EXISTS ONLY public.analysis_additional_custom_fields DROP CONSTRAINT IF EXISTS analysis_analyses_custom_fields_pkey;
ALTER TABLE IF EXISTS ONLY public.admin_publications DROP CONSTRAINT IF EXISTS admin_publications_pkey;
ALTER TABLE IF EXISTS ONLY public.activities DROP CONSTRAINT IF EXISTS activities_pkey;
ALTER TABLE IF EXISTS public.que_jobs ALTER COLUMN id DROP DEFAULT;
ALTER TABLE IF EXISTS public.areas_static_pages ALTER COLUMN id DROP DEFAULT;
DROP TABLE IF EXISTS public.verification_verifications;
DROP TABLE IF EXISTS public.user_custom_fields_representativeness_ref_distributions;
DROP TABLE IF EXISTS public.topics;
DROP TABLE IF EXISTS public.text_images;
DROP TABLE IF EXISTS public.tenants;
DROP TABLE IF EXISTS public.surveys_responses;
DROP TABLE IF EXISTS public.static_pages_topics;
DROP TABLE IF EXISTS public.static_pages;
DROP TABLE IF EXISTS public.static_page_files;
DROP TABLE IF EXISTS public.spam_reports;
DROP TABLE IF EXISTS public.schema_migrations;
DROP TABLE IF EXISTS public.report_builder_reports;
DROP TABLE IF EXISTS public.report_builder_published_graph_data_units;
DROP TABLE IF EXISTS public.que_values;
DROP TABLE IF EXISTS public.que_lockers;
DROP SEQUENCE IF EXISTS public.que_jobs_id_seq;
DROP TABLE IF EXISTS public.public_api_api_clients;
DROP TABLE IF EXISTS public.projects_topics;
DROP TABLE IF EXISTS public.projects_allowed_input_topics;
DROP TABLE IF EXISTS public.project_reviews;
DROP TABLE IF EXISTS public.project_images;
DROP TABLE IF EXISTS public.project_folders_images;
DROP TABLE IF EXISTS public.project_folders_folders;
DROP TABLE IF EXISTS public.project_folders_files;
DROP TABLE IF EXISTS public.project_files;
DROP TABLE IF EXISTS public.polls_response_options;
DROP TABLE IF EXISTS public.polls_questions;
DROP TABLE IF EXISTS public.polls_options;
DROP TABLE IF EXISTS public.phase_files;
DROP TABLE IF EXISTS public.permissions_custom_fields;
DROP TABLE IF EXISTS public.permissions;
DROP TABLE IF EXISTS public.onboarding_campaign_dismissals;
DROP TABLE IF EXISTS public.notifications;
DROP TABLE IF EXISTS public.nav_bar_items;
DROP VIEW IF EXISTS public.moderation_moderations;
DROP TABLE IF EXISTS public.moderation_moderation_statuses;
DROP TABLE IF EXISTS public.memberships;
DROP TABLE IF EXISTS public.maps_map_configs;
DROP TABLE IF EXISTS public.maps_layers;
DROP TABLE IF EXISTS public.machine_translations_machine_translations;
DROP TABLE IF EXISTS public.internal_comments;
DROP TABLE IF EXISTS public.impact_tracking_salts;
DROP TABLE IF EXISTS public.impact_tracking_pageviews;
DROP TABLE IF EXISTS public.identities;
DROP TABLE IF EXISTS public.ideas_topics;
DROP TABLE IF EXISTS public.ideas_phases;
DROP VIEW IF EXISTS public.idea_trending_infos;
DROP TABLE IF EXISTS public.idea_imports;
DROP TABLE IF EXISTS public.idea_import_files;
DROP TABLE IF EXISTS public.idea_images;
DROP TABLE IF EXISTS public.idea_files;
DROP TABLE IF EXISTS public.id_id_card_lookup_id_cards;
DROP TABLE IF EXISTS public.groups_projects;
DROP TABLE IF EXISTS public.groups_permissions;
DROP TABLE IF EXISTS public.groups;
DROP TABLE IF EXISTS public.followers;
DROP TABLE IF EXISTS public.flag_inappropriate_content_inappropriate_content_flags;
DROP TABLE IF EXISTS public.experiments;
DROP TABLE IF EXISTS public.event_images;
DROP TABLE IF EXISTS public.event_files;
DROP TABLE IF EXISTS public.embeddings_similarities;
DROP TABLE IF EXISTS public.email_snippets;
DROP TABLE IF EXISTS public.email_campaigns_unsubscription_tokens;
DROP TABLE IF EXISTS public.email_campaigns_examples;
DROP TABLE IF EXISTS public.email_campaigns_consents;
DROP TABLE IF EXISTS public.email_campaigns_campaigns_groups;
DROP TABLE IF EXISTS public.email_campaigns_campaign_email_commands;
DROP TABLE IF EXISTS public.custom_forms;
DROP TABLE IF EXISTS public.custom_fields;
DROP TABLE IF EXISTS public.custom_field_options;
DROP TABLE IF EXISTS public.custom_field_option_images;
DROP TABLE IF EXISTS public.custom_field_matrix_statements;
DROP TABLE IF EXISTS public.cosponsorships;
DROP TABLE IF EXISTS public.content_builder_layouts;
DROP TABLE IF EXISTS public.content_builder_layout_images;
DROP TABLE IF EXISTS public.common_passwords;
DROP TABLE IF EXISTS public.baskets_ideas;
DROP TABLE IF EXISTS public.authoring_assistance_responses;
DROP SEQUENCE IF EXISTS public.areas_static_pages_id_seq;
DROP TABLE IF EXISTS public.areas_static_pages;
DROP TABLE IF EXISTS public.areas_projects;
DROP TABLE IF EXISTS public.areas;
DROP TABLE IF EXISTS public.ar_internal_metadata;
DROP TABLE IF EXISTS public.app_configurations;
DROP VIEW IF EXISTS public.analytics_fact_sessions;
DROP TABLE IF EXISTS public.impact_tracking_sessions;
DROP VIEW IF EXISTS public.analytics_fact_registrations;
DROP TABLE IF EXISTS public.invites;
DROP VIEW IF EXISTS public.analytics_fact_project_statuses;
DROP VIEW IF EXISTS public.analytics_fact_posts;
DROP VIEW IF EXISTS public.analytics_fact_participations;
DROP TABLE IF EXISTS public.volunteering_volunteers;
DROP TABLE IF EXISTS public.volunteering_causes;
DROP TABLE IF EXISTS public.reactions;
DROP TABLE IF EXISTS public.polls_responses;
DROP TABLE IF EXISTS public.phases;
DROP TABLE IF EXISTS public.ideas;
DROP TABLE IF EXISTS public.events_attendances;
DROP TABLE IF EXISTS public.comments;
DROP TABLE IF EXISTS public.baskets;
DROP VIEW IF EXISTS public.analytics_fact_events;
DROP TABLE IF EXISTS public.events;
DROP VIEW IF EXISTS public.analytics_fact_email_deliveries;
DROP TABLE IF EXISTS public.email_campaigns_deliveries;
DROP TABLE IF EXISTS public.email_campaigns_campaigns;
DROP VIEW IF EXISTS public.analytics_dimension_users;
DROP TABLE IF EXISTS public.users;
DROP TABLE IF EXISTS public.analytics_fact_visits;
DROP TABLE IF EXISTS public.analytics_dimension_types;
DROP VIEW IF EXISTS public.analytics_dimension_statuses;
DROP TABLE IF EXISTS public.idea_statuses;
DROP TABLE IF EXISTS public.analytics_dimension_referrer_types;
DROP TABLE IF EXISTS public.analytics_dimension_projects_fact_visits;
DROP VIEW IF EXISTS public.analytics_dimension_projects;
DROP TABLE IF EXISTS public.projects;
DROP TABLE IF EXISTS public.analytics_dimension_locales_fact_visits;
DROP TABLE IF EXISTS public.analytics_dimension_locales;
DROP TABLE IF EXISTS public.analytics_dimension_dates;
DROP VIEW IF EXISTS public.analytics_build_feedbacks;
DROP TABLE IF EXISTS public.official_feedbacks;
DROP TABLE IF EXISTS public.analysis_tags;
DROP TABLE IF EXISTS public.analysis_taggings;
DROP TABLE IF EXISTS public.analysis_summaries;
DROP TABLE IF EXISTS public.analysis_questions;
DROP TABLE IF EXISTS public.analysis_insights;
DROP TABLE IF EXISTS public.analysis_comments_summaries;
DROP TABLE IF EXISTS public.analysis_background_tasks;
DROP TABLE IF EXISTS public.analysis_analyses;
DROP TABLE IF EXISTS public.analysis_additional_custom_fields;
DROP TABLE IF EXISTS public.admin_publications;
DROP TABLE IF EXISTS public.activities;
DROP FUNCTION IF EXISTS public.que_state_notify();
DROP FUNCTION IF EXISTS public.que_job_notify();
DROP FUNCTION IF EXISTS public.que_determine_job_state(job public.que_jobs);
DROP TABLE IF EXISTS public.que_jobs;
DROP FUNCTION IF EXISTS public.que_validate_tags(tags_array jsonb);
DROP EXTENSION IF EXISTS vector;
DROP EXTENSION IF EXISTS "uuid-ossp";
DROP EXTENSION IF EXISTS postgis;
DROP EXTENSION IF EXISTS pgcrypto;
DROP SCHEMA IF EXISTS shared_extensions;
DROP SCHEMA IF EXISTS public;
--
-- Name: public; Type: SCHEMA; Schema: -; Owner: -
--

CREATE SCHEMA public;


--
-- Name: SCHEMA public; Type: COMMENT; Schema: -; Owner: -
--

COMMENT ON SCHEMA public IS 'standard public schema';


--
-- Name: shared_extensions; Type: SCHEMA; Schema: -; Owner: -
--

CREATE SCHEMA shared_extensions;


--
-- Name: pgcrypto; Type: EXTENSION; Schema: -; Owner: -
--

CREATE EXTENSION IF NOT EXISTS pgcrypto WITH SCHEMA shared_extensions;


--
-- Name: EXTENSION pgcrypto; Type: COMMENT; Schema: -; Owner: -
--

COMMENT ON EXTENSION pgcrypto IS 'cryptographic functions';


--
-- Name: postgis; Type: EXTENSION; Schema: -; Owner: -
--

CREATE EXTENSION IF NOT EXISTS postgis WITH SCHEMA shared_extensions;


--
-- Name: EXTENSION postgis; Type: COMMENT; Schema: -; Owner: -
--

COMMENT ON EXTENSION postgis IS 'PostGIS geometry and geography spatial types and functions';


--
-- Name: uuid-ossp; Type: EXTENSION; Schema: -; Owner: -
--

CREATE EXTENSION IF NOT EXISTS "uuid-ossp" WITH SCHEMA shared_extensions;


--
-- Name: EXTENSION "uuid-ossp"; Type: COMMENT; Schema: -; Owner: -
--

COMMENT ON EXTENSION "uuid-ossp" IS 'generate universally unique identifiers (UUIDs)';


--
-- Name: vector; Type: EXTENSION; Schema: -; Owner: -
--

CREATE EXTENSION IF NOT EXISTS vector WITH SCHEMA shared_extensions;


--
-- Name: EXTENSION vector; Type: COMMENT; Schema: -; Owner: -
--

COMMENT ON EXTENSION vector IS 'Open-source vector similarity search for Postgres';


--
-- Name: que_validate_tags(jsonb); Type: FUNCTION; Schema: public; Owner: -
--

CREATE FUNCTION public.que_validate_tags(tags_array jsonb) RETURNS boolean
    LANGUAGE sql
    AS $$
  SELECT bool_and(
    jsonb_typeof(value) = 'string'
    AND
    char_length(value::text) <= 100
  )
  FROM jsonb_array_elements(tags_array)
$$;


SET default_tablespace = '';

SET default_table_access_method = heap;

--
-- Name: que_jobs; Type: TABLE; Schema: public; Owner: -
--

CREATE TABLE public.que_jobs (
    priority smallint DEFAULT 100 NOT NULL,
    run_at timestamp with time zone DEFAULT now() NOT NULL,
    id bigint NOT NULL,
    job_class text NOT NULL,
    error_count integer DEFAULT 0 NOT NULL,
    last_error_message text,
    queue text DEFAULT 'default'::text NOT NULL,
    last_error_backtrace text,
    finished_at timestamp with time zone,
    expired_at timestamp with time zone,
    args jsonb DEFAULT '[]'::jsonb NOT NULL,
    data jsonb DEFAULT '{}'::jsonb NOT NULL,
    job_schema_version integer NOT NULL,
    kwargs jsonb DEFAULT '{}'::jsonb NOT NULL,
    CONSTRAINT error_length CHECK (((char_length(last_error_message) <= 500) AND (char_length(last_error_backtrace) <= 10000))),
    CONSTRAINT job_class_length CHECK ((char_length(
CASE job_class
    WHEN 'ActiveJob::QueueAdapters::QueAdapter::JobWrapper'::text THEN ((args -> 0) ->> 'job_class'::text)
    ELSE job_class
END) <= 200)),
    CONSTRAINT queue_length CHECK ((char_length(queue) <= 100)),
    CONSTRAINT valid_args CHECK ((jsonb_typeof(args) = 'array'::text)),
    CONSTRAINT valid_data CHECK (((jsonb_typeof(data) = 'object'::text) AND ((NOT (data ? 'tags'::text)) OR ((jsonb_typeof((data -> 'tags'::text)) = 'array'::text) AND (jsonb_array_length((data -> 'tags'::text)) <= 5) AND public.que_validate_tags((data -> 'tags'::text))))))
)
WITH (fillfactor='90');


--
-- Name: TABLE que_jobs; Type: COMMENT; Schema: public; Owner: -
--

COMMENT ON TABLE public.que_jobs IS '6';


--
-- Name: que_determine_job_state(public.que_jobs); Type: FUNCTION; Schema: public; Owner: -
--

CREATE FUNCTION public.que_determine_job_state(job public.que_jobs) RETURNS text
    LANGUAGE sql
    AS $$
  SELECT
    CASE
    WHEN job.expired_at  IS NOT NULL    THEN 'expired'
    WHEN job.finished_at IS NOT NULL    THEN 'finished'
    WHEN job.error_count > 0            THEN 'errored'
    WHEN job.run_at > CURRENT_TIMESTAMP THEN 'scheduled'
    ELSE                                     'ready'
    END
$$;


--
-- Name: que_job_notify(); Type: FUNCTION; Schema: public; Owner: -
--

CREATE FUNCTION public.que_job_notify() RETURNS trigger
    LANGUAGE plpgsql
    AS $$
  DECLARE
    locker_pid integer;
    sort_key json;
  BEGIN
    -- Don't do anything if the job is scheduled for a future time.
    IF NEW.run_at IS NOT NULL AND NEW.run_at > now() THEN
      RETURN null;
    END IF;

    -- Pick a locker to notify of the job's insertion, weighted by their number
    -- of workers. Should bounce pseudorandomly between lockers on each
    -- invocation, hence the md5-ordering, but still touch each one equally,
    -- hence the modulo using the job_id.
    SELECT pid
    INTO locker_pid
    FROM (
      SELECT *, last_value(row_number) OVER () + 1 AS count
      FROM (
        SELECT *, row_number() OVER () - 1 AS row_number
        FROM (
          SELECT *
          FROM public.que_lockers ql, generate_series(1, ql.worker_count) AS id
          WHERE
            listening AND
            queues @> ARRAY[NEW.queue] AND
            ql.job_schema_version = NEW.job_schema_version
          ORDER BY md5(pid::text || id::text)
        ) t1
      ) t2
    ) t3
    WHERE NEW.id % count = row_number;

    IF locker_pid IS NOT NULL THEN
      -- There's a size limit to what can be broadcast via LISTEN/NOTIFY, so
      -- rather than throw errors when someone enqueues a big job, just
      -- broadcast the most pertinent information, and let the locker query for
      -- the record after it's taken the lock. The worker will have to hit the
      -- DB in order to make sure the job is still visible anyway.
      SELECT row_to_json(t)
      INTO sort_key
      FROM (
        SELECT
          'job_available' AS message_type,
          NEW.queue       AS queue,
          NEW.priority    AS priority,
          NEW.id          AS id,
          -- Make sure we output timestamps as UTC ISO 8601
          to_char(NEW.run_at AT TIME ZONE 'UTC', 'YYYY-MM-DD"T"HH24:MI:SS.US"Z"') AS run_at
      ) t;

      PERFORM pg_notify('que_listener_' || locker_pid::text, sort_key::text);
    END IF;

    RETURN null;
  END
$$;


--
-- Name: que_state_notify(); Type: FUNCTION; Schema: public; Owner: -
--

CREATE FUNCTION public.que_state_notify() RETURNS trigger
    LANGUAGE plpgsql
    AS $$
  DECLARE
    row record;
    message json;
    previous_state text;
    current_state text;
  BEGIN
    IF TG_OP = 'INSERT' THEN
      previous_state := 'nonexistent';
      current_state  := public.que_determine_job_state(NEW);
      row            := NEW;
    ELSIF TG_OP = 'DELETE' THEN
      previous_state := public.que_determine_job_state(OLD);
      current_state  := 'nonexistent';
      row            := OLD;
    ELSIF TG_OP = 'UPDATE' THEN
      previous_state := public.que_determine_job_state(OLD);
      current_state  := public.que_determine_job_state(NEW);

      -- If the state didn't change, short-circuit.
      IF previous_state = current_state THEN
        RETURN null;
      END IF;

      row := NEW;
    ELSE
      RAISE EXCEPTION 'Unrecognized TG_OP: %', TG_OP;
    END IF;

    SELECT row_to_json(t)
    INTO message
    FROM (
      SELECT
        'job_change' AS message_type,
        row.id       AS id,
        row.queue    AS queue,

        coalesce(row.data->'tags', '[]'::jsonb) AS tags,

        to_char(row.run_at AT TIME ZONE 'UTC', 'YYYY-MM-DD"T"HH24:MI:SS.US"Z"') AS run_at,
        to_char(now()      AT TIME ZONE 'UTC', 'YYYY-MM-DD"T"HH24:MI:SS.US"Z"') AS time,

        CASE row.job_class
        WHEN 'ActiveJob::QueueAdapters::QueAdapter::JobWrapper' THEN
          coalesce(
            row.args->0->>'job_class',
            'ActiveJob::QueueAdapters::QueAdapter::JobWrapper'
          )
        ELSE
          row.job_class
        END AS job_class,

        previous_state AS previous_state,
        current_state  AS current_state
    ) t;

    PERFORM pg_notify('que_state', message::text);

    RETURN null;
  END
$$;


--
-- Name: activities; Type: TABLE; Schema: public; Owner: -
--

CREATE TABLE public.activities (
    id uuid DEFAULT shared_extensions.gen_random_uuid() NOT NULL,
    item_type character varying NOT NULL,
    item_id uuid NOT NULL,
    action character varying NOT NULL,
    payload jsonb DEFAULT '{}'::jsonb NOT NULL,
    user_id uuid,
    acted_at timestamp without time zone NOT NULL,
    created_at timestamp without time zone NOT NULL,
    project_id uuid
);


--
-- Name: admin_publications; Type: TABLE; Schema: public; Owner: -
--

CREATE TABLE public.admin_publications (
    id uuid DEFAULT shared_extensions.gen_random_uuid() NOT NULL,
    parent_id uuid,
    lft integer NOT NULL,
    rgt integer NOT NULL,
    ordering integer,
    publication_status character varying DEFAULT 'published'::character varying NOT NULL,
    publication_id uuid,
    publication_type character varying,
    created_at timestamp(6) without time zone NOT NULL,
    updated_at timestamp(6) without time zone NOT NULL,
    depth integer DEFAULT 0 NOT NULL,
    children_allowed boolean DEFAULT true NOT NULL,
    children_count integer DEFAULT 0 NOT NULL,
    first_published_at timestamp(6) without time zone
);


--
-- Name: analysis_additional_custom_fields; Type: TABLE; Schema: public; Owner: -
--

CREATE TABLE public.analysis_additional_custom_fields (
    id uuid DEFAULT shared_extensions.gen_random_uuid() NOT NULL,
    analysis_id uuid NOT NULL,
    custom_field_id uuid NOT NULL,
    created_at timestamp(6) without time zone NOT NULL,
    updated_at timestamp(6) without time zone NOT NULL
);


--
-- Name: analysis_analyses; Type: TABLE; Schema: public; Owner: -
--

CREATE TABLE public.analysis_analyses (
    id uuid DEFAULT shared_extensions.gen_random_uuid() NOT NULL,
    project_id uuid,
    phase_id uuid,
    created_at timestamp(6) without time zone NOT NULL,
    updated_at timestamp(6) without time zone NOT NULL,
    show_insights boolean DEFAULT true NOT NULL,
    main_custom_field_id uuid
);


--
-- Name: analysis_background_tasks; Type: TABLE; Schema: public; Owner: -
--

CREATE TABLE public.analysis_background_tasks (
    id uuid DEFAULT shared_extensions.gen_random_uuid() NOT NULL,
    analysis_id uuid NOT NULL,
    type character varying NOT NULL,
    state character varying NOT NULL,
    progress double precision,
    started_at timestamp(6) without time zone,
    ended_at timestamp(6) without time zone,
    auto_tagging_method character varying,
    created_at timestamp(6) without time zone NOT NULL,
    updated_at timestamp(6) without time zone NOT NULL,
    tags_ids jsonb,
    filters jsonb DEFAULT '{}'::jsonb NOT NULL
);


--
-- Name: analysis_comments_summaries; Type: TABLE; Schema: public; Owner: -
--

CREATE TABLE public.analysis_comments_summaries (
    id uuid DEFAULT gen_random_uuid() NOT NULL,
    idea_id uuid,
    background_task_id uuid NOT NULL,
    summary text,
    prompt text,
    accuracy double precision,
    generated_at timestamp(6) without time zone,
    comments_ids jsonb NOT NULL,
    created_at timestamp(6) without time zone NOT NULL,
    updated_at timestamp(6) without time zone NOT NULL
);


--
-- Name: analysis_insights; Type: TABLE; Schema: public; Owner: -
--

CREATE TABLE public.analysis_insights (
    id uuid DEFAULT shared_extensions.gen_random_uuid() NOT NULL,
    analysis_id uuid NOT NULL,
    insightable_type character varying NOT NULL,
    insightable_id uuid NOT NULL,
    filters jsonb DEFAULT '{}'::jsonb NOT NULL,
    inputs_ids jsonb,
    created_at timestamp(6) without time zone NOT NULL,
    updated_at timestamp(6) without time zone NOT NULL,
    custom_field_ids jsonb DEFAULT '{}'::jsonb NOT NULL
);


--
-- Name: analysis_questions; Type: TABLE; Schema: public; Owner: -
--

CREATE TABLE public.analysis_questions (
    id uuid DEFAULT shared_extensions.gen_random_uuid() NOT NULL,
    background_task_id uuid NOT NULL,
    question text,
    answer text,
    prompt text,
    q_and_a_method character varying NOT NULL,
    accuracy double precision,
    created_at timestamp(6) without time zone NOT NULL,
    updated_at timestamp(6) without time zone NOT NULL,
    generated_at timestamp without time zone
);


--
-- Name: analysis_summaries; Type: TABLE; Schema: public; Owner: -
--

CREATE TABLE public.analysis_summaries (
    id uuid DEFAULT shared_extensions.gen_random_uuid() NOT NULL,
    background_task_id uuid NOT NULL,
    summary text,
    prompt text,
    summarization_method character varying NOT NULL,
    created_at timestamp(6) without time zone NOT NULL,
    updated_at timestamp(6) without time zone NOT NULL,
    accuracy double precision,
    generated_at timestamp without time zone
);


--
-- Name: analysis_taggings; Type: TABLE; Schema: public; Owner: -
--

CREATE TABLE public.analysis_taggings (
    id uuid DEFAULT shared_extensions.gen_random_uuid() NOT NULL,
    tag_id uuid NOT NULL,
    input_id uuid NOT NULL,
    created_at timestamp(6) without time zone NOT NULL,
    updated_at timestamp(6) without time zone NOT NULL,
    background_task_id uuid
);


--
-- Name: analysis_tags; Type: TABLE; Schema: public; Owner: -
--

CREATE TABLE public.analysis_tags (
    id uuid DEFAULT shared_extensions.gen_random_uuid() NOT NULL,
    name character varying NOT NULL,
    tag_type character varying NOT NULL,
    analysis_id uuid NOT NULL,
    created_at timestamp(6) without time zone NOT NULL,
    updated_at timestamp(6) without time zone NOT NULL
);


--
-- Name: official_feedbacks; Type: TABLE; Schema: public; Owner: -
--

CREATE TABLE public.official_feedbacks (
    id uuid DEFAULT shared_extensions.gen_random_uuid() NOT NULL,
    body_multiloc jsonb DEFAULT '{}'::jsonb,
    author_multiloc jsonb DEFAULT '{}'::jsonb,
    user_id uuid,
    idea_id uuid,
    created_at timestamp without time zone NOT NULL,
    updated_at timestamp without time zone NOT NULL
);


--
-- Name: analytics_build_feedbacks; Type: VIEW; Schema: public; Owner: -
--

CREATE VIEW public.analytics_build_feedbacks AS
 SELECT post_id,
    min(feedback_first_date) AS feedback_first_date,
    max(feedback_official) AS feedback_official,
    max(feedback_status_change) AS feedback_status_change
   FROM ( SELECT activities.item_id AS post_id,
            min(activities.created_at) AS feedback_first_date,
            0 AS feedback_official,
            1 AS feedback_status_change
           FROM public.activities
          WHERE (((activities.action)::text = 'changed_status'::text) AND ((activities.item_type)::text = 'Idea'::text))
          GROUP BY activities.item_id
        UNION ALL
         SELECT official_feedbacks.idea_id AS post_id,
            min(official_feedbacks.created_at) AS feedback_first_date,
            1 AS feedback_official,
            0 AS feedback_status_change
           FROM public.official_feedbacks
          GROUP BY official_feedbacks.idea_id) a
  GROUP BY post_id;


--
-- Name: analytics_dimension_dates; Type: TABLE; Schema: public; Owner: -
--

CREATE TABLE public.analytics_dimension_dates (
    date date NOT NULL,
    year character varying,
    month character varying,
    week date
);


--
-- Name: analytics_dimension_locales; Type: TABLE; Schema: public; Owner: -
--

CREATE TABLE public.analytics_dimension_locales (
    id uuid DEFAULT shared_extensions.gen_random_uuid() NOT NULL,
    name character varying NOT NULL
);


--
-- Name: analytics_dimension_locales_fact_visits; Type: TABLE; Schema: public; Owner: -
--

CREATE TABLE public.analytics_dimension_locales_fact_visits (
    dimension_locale_id uuid,
    fact_visit_id uuid
);


--
-- Name: projects; Type: TABLE; Schema: public; Owner: -
--

CREATE TABLE public.projects (
    id uuid DEFAULT shared_extensions.gen_random_uuid() NOT NULL,
    title_multiloc jsonb DEFAULT '{}'::jsonb,
    description_multiloc jsonb DEFAULT '{}'::jsonb,
    slug character varying,
    created_at timestamp without time zone NOT NULL,
    updated_at timestamp without time zone NOT NULL,
    header_bg character varying,
    ideas_count integer DEFAULT 0 NOT NULL,
    visible_to character varying DEFAULT 'public'::character varying NOT NULL,
    description_preview_multiloc jsonb DEFAULT '{}'::jsonb,
    internal_role character varying,
    comments_count integer DEFAULT 0 NOT NULL,
    default_assignee_id uuid,
    include_all_areas boolean DEFAULT false NOT NULL,
    baskets_count integer DEFAULT 0 NOT NULL,
    votes_count integer DEFAULT 0 NOT NULL,
    followers_count integer DEFAULT 0 NOT NULL,
    preview_token character varying NOT NULL,
    header_bg_alt_text_multiloc jsonb DEFAULT '{}'::jsonb,
    hidden boolean DEFAULT false NOT NULL
);


--
-- Name: analytics_dimension_projects; Type: VIEW; Schema: public; Owner: -
--

CREATE VIEW public.analytics_dimension_projects AS
 SELECT id,
    title_multiloc
   FROM public.projects;


--
-- Name: analytics_dimension_projects_fact_visits; Type: TABLE; Schema: public; Owner: -
--

CREATE TABLE public.analytics_dimension_projects_fact_visits (
    dimension_project_id uuid,
    fact_visit_id uuid
);


--
-- Name: analytics_dimension_referrer_types; Type: TABLE; Schema: public; Owner: -
--

CREATE TABLE public.analytics_dimension_referrer_types (
    id uuid DEFAULT shared_extensions.gen_random_uuid() NOT NULL,
    key character varying NOT NULL,
    name character varying NOT NULL
);


--
-- Name: idea_statuses; Type: TABLE; Schema: public; Owner: -
--

CREATE TABLE public.idea_statuses (
    id uuid DEFAULT shared_extensions.gen_random_uuid() NOT NULL,
    title_multiloc jsonb DEFAULT '{}'::jsonb,
    ordering integer,
    code character varying,
    color character varying,
    created_at timestamp without time zone NOT NULL,
    updated_at timestamp without time zone NOT NULL,
    description_multiloc jsonb DEFAULT '{}'::jsonb,
    ideas_count integer DEFAULT 0,
    participation_method character varying DEFAULT 'ideation'::character varying NOT NULL
);


--
-- Name: analytics_dimension_statuses; Type: VIEW; Schema: public; Owner: -
--

CREATE VIEW public.analytics_dimension_statuses AS
 SELECT id,
    title_multiloc,
    code,
    color
   FROM public.idea_statuses;


--
-- Name: analytics_dimension_types; Type: TABLE; Schema: public; Owner: -
--

CREATE TABLE public.analytics_dimension_types (
    id uuid DEFAULT shared_extensions.gen_random_uuid() NOT NULL,
    name character varying,
    parent character varying
);


--
-- Name: analytics_fact_visits; Type: TABLE; Schema: public; Owner: -
--

CREATE TABLE public.analytics_fact_visits (
    id uuid DEFAULT shared_extensions.gen_random_uuid() NOT NULL,
    visitor_id character varying NOT NULL,
    dimension_user_id uuid,
    dimension_referrer_type_id uuid NOT NULL,
    dimension_date_first_action_id date NOT NULL,
    dimension_date_last_action_id date NOT NULL,
    duration integer NOT NULL,
    pages_visited integer NOT NULL,
    returning_visitor boolean DEFAULT false NOT NULL,
    referrer_name character varying,
    referrer_url character varying,
    matomo_visit_id integer NOT NULL,
    matomo_last_action_time timestamp without time zone NOT NULL
);


--
-- Name: users; Type: TABLE; Schema: public; Owner: -
--

CREATE TABLE public.users (
    id uuid DEFAULT shared_extensions.gen_random_uuid() NOT NULL,
    email character varying,
    password_digest character varying,
    slug character varying,
    roles jsonb DEFAULT '[]'::jsonb,
    reset_password_token character varying,
    created_at timestamp without time zone NOT NULL,
    updated_at timestamp without time zone NOT NULL,
    avatar character varying,
    first_name character varying,
    last_name character varying,
    locale character varying,
    bio_multiloc jsonb DEFAULT '{}'::jsonb,
    invite_status character varying,
    custom_field_values jsonb DEFAULT '{}'::jsonb,
    registration_completed_at timestamp without time zone,
    verified boolean DEFAULT false NOT NULL,
    email_confirmed_at timestamp without time zone,
    email_confirmation_code character varying,
    email_confirmation_retry_count integer DEFAULT 0 NOT NULL,
    email_confirmation_code_reset_count integer DEFAULT 0 NOT NULL,
    email_confirmation_code_sent_at timestamp without time zone,
    confirmation_required boolean DEFAULT true NOT NULL,
    block_start_at timestamp without time zone,
    block_reason character varying,
    block_end_at timestamp without time zone,
    new_email character varying,
    followings_count integer DEFAULT 0 NOT NULL,
    onboarding jsonb DEFAULT '{}'::jsonb NOT NULL,
    unique_code character varying,
    last_active_at timestamp(6) without time zone
);


--
-- Name: analytics_dimension_users; Type: VIEW; Schema: public; Owner: -
--

CREATE VIEW public.analytics_dimension_users AS
 SELECT u.id,
    COALESCE(((u.roles -> 0) ->> 'type'::text), 'citizen'::text) AS role,
    u.invite_status,
    (users_with_visits.dimension_user_id IS NOT NULL) AS has_visits
   FROM (public.users u
     LEFT JOIN ( SELECT DISTINCT analytics_fact_visits.dimension_user_id
           FROM public.analytics_fact_visits) users_with_visits ON ((users_with_visits.dimension_user_id = u.id)));


--
-- Name: email_campaigns_campaigns; Type: TABLE; Schema: public; Owner: -
--

CREATE TABLE public.email_campaigns_campaigns (
    id uuid DEFAULT shared_extensions.gen_random_uuid() NOT NULL,
    type character varying NOT NULL,
    author_id uuid,
    enabled boolean,
    sender character varying,
    reply_to character varying,
    schedule jsonb DEFAULT '{}'::jsonb,
    subject_multiloc jsonb DEFAULT '{}'::jsonb,
    body_multiloc jsonb DEFAULT '{}'::jsonb,
    created_at timestamp without time zone NOT NULL,
    updated_at timestamp without time zone NOT NULL,
    deliveries_count integer DEFAULT 0 NOT NULL,
    context_id uuid
);


--
-- Name: email_campaigns_deliveries; Type: TABLE; Schema: public; Owner: -
--

CREATE TABLE public.email_campaigns_deliveries (
    id uuid DEFAULT shared_extensions.gen_random_uuid() NOT NULL,
    campaign_id uuid NOT NULL,
    user_id uuid NOT NULL,
    delivery_status character varying NOT NULL,
    tracked_content jsonb DEFAULT '{}'::jsonb,
    sent_at timestamp without time zone,
    created_at timestamp without time zone NOT NULL,
    updated_at timestamp without time zone NOT NULL
);


--
-- Name: analytics_fact_email_deliveries; Type: VIEW; Schema: public; Owner: -
--

CREATE VIEW public.analytics_fact_email_deliveries AS
 SELECT ecd.id,
    (ecd.sent_at)::date AS dimension_date_sent_id,
    ecd.campaign_id,
    p.id AS dimension_project_id,
    ((ecc.type)::text <> ALL (ARRAY[('EmailCampaigns::Campaigns::Manual'::character varying)::text, ('EmailCampaigns::Campaigns::ManualProjectParticipants'::character varying)::text])) AS automated
   FROM ((public.email_campaigns_deliveries ecd
     JOIN public.email_campaigns_campaigns ecc ON ((ecc.id = ecd.campaign_id)))
     LEFT JOIN public.projects p ON ((p.id = ecc.context_id)));


--
-- Name: events; Type: TABLE; Schema: public; Owner: -
--

CREATE TABLE public.events (
    id uuid DEFAULT shared_extensions.gen_random_uuid() NOT NULL,
    project_id uuid,
    title_multiloc jsonb DEFAULT '{}'::jsonb,
    description_multiloc jsonb DEFAULT '{}'::jsonb,
    location_multiloc jsonb DEFAULT '{}'::json,
    start_at timestamp without time zone,
    end_at timestamp without time zone,
    created_at timestamp without time zone NOT NULL,
    updated_at timestamp without time zone NOT NULL,
    location_point shared_extensions.geography(Point,4326),
    address_1 character varying,
    attendees_count integer DEFAULT 0 NOT NULL,
    address_2_multiloc jsonb DEFAULT '{}'::jsonb NOT NULL,
    online_link character varying,
    attend_button_multiloc jsonb DEFAULT '{}'::jsonb NOT NULL,
    using_url character varying
);


--
-- Name: analytics_fact_events; Type: VIEW; Schema: public; Owner: -
--

CREATE VIEW public.analytics_fact_events AS
 SELECT id,
    project_id AS dimension_project_id,
    (created_at)::date AS dimension_date_created_id,
    (start_at)::date AS dimension_date_start_id,
    (end_at)::date AS dimension_date_end_id
   FROM public.events;


--
-- Name: baskets; Type: TABLE; Schema: public; Owner: -
--

CREATE TABLE public.baskets (
    id uuid DEFAULT shared_extensions.gen_random_uuid() NOT NULL,
    submitted_at timestamp without time zone,
    user_id uuid,
    phase_id uuid,
    created_at timestamp without time zone NOT NULL,
    updated_at timestamp without time zone NOT NULL
);


--
-- Name: comments; Type: TABLE; Schema: public; Owner: -
--

CREATE TABLE public.comments (
    id uuid DEFAULT shared_extensions.gen_random_uuid() NOT NULL,
    author_id uuid,
    idea_id uuid,
    parent_id uuid,
    lft integer NOT NULL,
    rgt integer NOT NULL,
    body_multiloc jsonb DEFAULT '{}'::jsonb,
    created_at timestamp without time zone NOT NULL,
    updated_at timestamp without time zone NOT NULL,
    likes_count integer DEFAULT 0 NOT NULL,
    dislikes_count integer DEFAULT 0 NOT NULL,
    publication_status character varying DEFAULT 'published'::character varying NOT NULL,
    body_updated_at timestamp without time zone,
    children_count integer DEFAULT 0 NOT NULL,
    author_hash character varying,
    anonymous boolean DEFAULT false NOT NULL
);


--
-- Name: events_attendances; Type: TABLE; Schema: public; Owner: -
--

CREATE TABLE public.events_attendances (
    id uuid DEFAULT shared_extensions.gen_random_uuid() NOT NULL,
    attendee_id uuid NOT NULL,
    event_id uuid NOT NULL,
    created_at timestamp(6) without time zone NOT NULL,
    updated_at timestamp(6) without time zone NOT NULL
);


--
-- Name: ideas; Type: TABLE; Schema: public; Owner: -
--

CREATE TABLE public.ideas (
    id uuid DEFAULT shared_extensions.gen_random_uuid() NOT NULL,
    title_multiloc jsonb DEFAULT '{}'::jsonb,
    body_multiloc jsonb DEFAULT '{}'::jsonb,
    publication_status character varying,
    published_at timestamp without time zone,
    project_id uuid,
    author_id uuid,
    created_at timestamp without time zone NOT NULL,
    updated_at timestamp without time zone NOT NULL,
    likes_count integer DEFAULT 0 NOT NULL,
    dislikes_count integer DEFAULT 0 NOT NULL,
    location_point shared_extensions.geography(Point,4326),
    location_description character varying,
    comments_count integer DEFAULT 0 NOT NULL,
    idea_status_id uuid,
    slug character varying,
    budget integer,
    baskets_count integer DEFAULT 0 NOT NULL,
    official_feedbacks_count integer DEFAULT 0 NOT NULL,
    assignee_id uuid,
    assigned_at timestamp without time zone,
    proposed_budget integer,
    custom_field_values jsonb DEFAULT '{}'::jsonb NOT NULL,
    creation_phase_id uuid,
    author_hash character varying,
    anonymous boolean DEFAULT false NOT NULL,
    internal_comments_count integer DEFAULT 0 NOT NULL,
    votes_count integer DEFAULT 0 NOT NULL,
    followers_count integer DEFAULT 0 NOT NULL,
    submitted_at timestamp(6) without time zone,
    manual_votes_amount integer,
    manual_votes_last_updated_by_id uuid,
    manual_votes_last_updated_at timestamp(6) without time zone
);


--
-- Name: phases; Type: TABLE; Schema: public; Owner: -
--

CREATE TABLE public.phases (
    id uuid DEFAULT shared_extensions.gen_random_uuid() NOT NULL,
    project_id uuid,
    title_multiloc jsonb DEFAULT '{}'::jsonb,
    description_multiloc jsonb DEFAULT '{}'::jsonb,
    start_at date,
    end_at date,
    created_at timestamp without time zone NOT NULL,
    updated_at timestamp without time zone NOT NULL,
    participation_method character varying DEFAULT 'ideation'::character varying NOT NULL,
    submission_enabled boolean DEFAULT true,
    commenting_enabled boolean DEFAULT true,
    reacting_enabled boolean DEFAULT true NOT NULL,
    reacting_like_method character varying DEFAULT 'unlimited'::character varying NOT NULL,
    reacting_like_limited_max integer DEFAULT 10,
    survey_embed_url character varying,
    survey_service character varying,
    presentation_mode character varying DEFAULT 'card'::character varying,
    voting_max_total integer,
    poll_anonymous boolean DEFAULT false NOT NULL,
    reacting_dislike_enabled boolean DEFAULT false NOT NULL,
    ideas_count integer DEFAULT 0 NOT NULL,
    ideas_order character varying,
    input_term character varying DEFAULT 'idea'::character varying,
    voting_min_total integer DEFAULT 0,
    reacting_dislike_method character varying DEFAULT 'unlimited'::character varying NOT NULL,
    reacting_dislike_limited_max integer DEFAULT 10,
    allow_anonymous_participation boolean DEFAULT false NOT NULL,
    document_annotation_embed_url character varying,
    voting_method character varying,
    voting_max_votes_per_idea integer,
    voting_term_singular_multiloc jsonb DEFAULT '{}'::jsonb,
    voting_term_plural_multiloc jsonb DEFAULT '{}'::jsonb,
    baskets_count integer DEFAULT 0 NOT NULL,
    votes_count integer DEFAULT 0 NOT NULL,
    campaigns_settings jsonb DEFAULT '{}'::jsonb,
    native_survey_title_multiloc jsonb DEFAULT '{}'::jsonb,
    native_survey_button_multiloc jsonb DEFAULT '{}'::jsonb,
    expire_days_limit integer,
    reacting_threshold integer,
    prescreening_enabled boolean DEFAULT false NOT NULL,
    autoshare_results_enabled boolean DEFAULT true NOT NULL,
    manual_votes_count integer DEFAULT 0 NOT NULL,
    manual_voters_amount integer,
    manual_voters_last_updated_by_id uuid,
    manual_voters_last_updated_at timestamp(6) without time zone,
    user_fields_in_form boolean DEFAULT false NOT NULL
);


--
-- Name: polls_responses; Type: TABLE; Schema: public; Owner: -
--

CREATE TABLE public.polls_responses (
    id uuid DEFAULT shared_extensions.gen_random_uuid() NOT NULL,
    phase_id uuid NOT NULL,
    user_id uuid,
    created_at timestamp without time zone NOT NULL,
    updated_at timestamp without time zone NOT NULL
);


--
-- Name: reactions; Type: TABLE; Schema: public; Owner: -
--

CREATE TABLE public.reactions (
    id uuid DEFAULT shared_extensions.gen_random_uuid() NOT NULL,
    reactable_id uuid,
    reactable_type character varying,
    user_id uuid,
    mode character varying NOT NULL,
    created_at timestamp without time zone NOT NULL,
    updated_at timestamp without time zone NOT NULL
);


--
-- Name: volunteering_causes; Type: TABLE; Schema: public; Owner: -
--

CREATE TABLE public.volunteering_causes (
    id uuid DEFAULT shared_extensions.gen_random_uuid() NOT NULL,
    phase_id uuid NOT NULL,
    title_multiloc jsonb DEFAULT '{}'::jsonb NOT NULL,
    description_multiloc jsonb DEFAULT '{}'::jsonb NOT NULL,
    volunteers_count integer DEFAULT 0 NOT NULL,
    image character varying,
    ordering integer NOT NULL,
    created_at timestamp(6) without time zone NOT NULL,
    updated_at timestamp(6) without time zone NOT NULL
);


--
-- Name: volunteering_volunteers; Type: TABLE; Schema: public; Owner: -
--

CREATE TABLE public.volunteering_volunteers (
    id uuid DEFAULT shared_extensions.gen_random_uuid() NOT NULL,
    cause_id uuid NOT NULL,
    user_id uuid NOT NULL,
    created_at timestamp(6) without time zone NOT NULL,
    updated_at timestamp(6) without time zone NOT NULL
);


--
-- Name: analytics_fact_participations; Type: VIEW; Schema: public; Owner: -
--

CREATE VIEW public.analytics_fact_participations AS
 SELECT i.id,
    i.author_id AS dimension_user_id,
    COALESCE((i.author_id)::text, (i.author_hash)::text, (i.id)::text) AS participant_id,
    i.project_id AS dimension_project_id,
        CASE
            WHEN ((ph.participation_method)::text = 'native_survey'::text) THEN survey.id
            ELSE idea.id
        END AS dimension_type_id,
    (i.created_at)::date AS dimension_date_created_id,
    (i.likes_count + i.dislikes_count) AS reactions_count,
    i.likes_count,
    i.dislikes_count
   FROM ((((public.ideas i
     LEFT JOIN public.projects pr ON ((pr.id = i.project_id)))
     LEFT JOIN public.phases ph ON ((ph.id = i.creation_phase_id)))
     JOIN public.analytics_dimension_types idea ON (((idea.name)::text = 'idea'::text)))
     LEFT JOIN public.analytics_dimension_types survey ON (((survey.name)::text = 'survey'::text)))
  WHERE ((i.publication_status)::text = 'published'::text)
UNION ALL
 SELECT c.id,
    c.author_id AS dimension_user_id,
    COALESCE((c.author_id)::text, (c.author_hash)::text, (c.id)::text) AS participant_id,
    i.project_id AS dimension_project_id,
    adt.id AS dimension_type_id,
    (c.created_at)::date AS dimension_date_created_id,
    (c.likes_count + c.dislikes_count) AS reactions_count,
    c.likes_count,
    c.dislikes_count
   FROM ((public.comments c
     JOIN public.analytics_dimension_types adt ON ((((adt.name)::text = 'comment'::text) AND ((adt.parent)::text = 'idea'::text))))
     LEFT JOIN public.ideas i ON ((c.idea_id = i.id)))
UNION ALL
 SELECT r.id,
    r.user_id AS dimension_user_id,
    COALESCE((r.user_id)::text, (r.id)::text) AS participant_id,
    COALESCE(i.project_id, ic.project_id) AS dimension_project_id,
    adt.id AS dimension_type_id,
    (r.created_at)::date AS dimension_date_created_id,
    1 AS reactions_count,
        CASE
            WHEN ((r.mode)::text = 'up'::text) THEN 1
            ELSE 0
        END AS likes_count,
        CASE
            WHEN ((r.mode)::text = 'down'::text) THEN 1
            ELSE 0
        END AS dislikes_count
   FROM ((((public.reactions r
     JOIN public.analytics_dimension_types adt ON ((((adt.name)::text = 'reaction'::text) AND ((adt.parent)::text = lower((r.reactable_type)::text)))))
     LEFT JOIN public.ideas i ON ((i.id = r.reactable_id)))
     LEFT JOIN public.comments c ON ((c.id = r.reactable_id)))
     LEFT JOIN public.ideas ic ON ((ic.id = c.idea_id)))
UNION ALL
 SELECT pr.id,
    pr.user_id AS dimension_user_id,
    COALESCE((pr.user_id)::text, (pr.id)::text) AS participant_id,
    p.project_id AS dimension_project_id,
    adt.id AS dimension_type_id,
    (pr.created_at)::date AS dimension_date_created_id,
    0 AS reactions_count,
    0 AS likes_count,
    0 AS dislikes_count
   FROM ((public.polls_responses pr
     LEFT JOIN public.phases p ON ((p.id = pr.phase_id)))
     JOIN public.analytics_dimension_types adt ON (((adt.name)::text = 'poll'::text)))
UNION ALL
 SELECT vv.id,
    vv.user_id AS dimension_user_id,
    COALESCE((vv.user_id)::text, (vv.id)::text) AS participant_id,
    p.project_id AS dimension_project_id,
    adt.id AS dimension_type_id,
    (vv.created_at)::date AS dimension_date_created_id,
    0 AS reactions_count,
    0 AS likes_count,
    0 AS dislikes_count
   FROM (((public.volunteering_volunteers vv
     LEFT JOIN public.volunteering_causes vc ON ((vc.id = vv.cause_id)))
     LEFT JOIN public.phases p ON ((p.id = vc.phase_id)))
     JOIN public.analytics_dimension_types adt ON (((adt.name)::text = 'volunteer'::text)))
UNION ALL
 SELECT b.id,
    b.user_id AS dimension_user_id,
    COALESCE((b.user_id)::text, (b.id)::text) AS participant_id,
    p.project_id AS dimension_project_id,
    adt.id AS dimension_type_id,
    (b.created_at)::date AS dimension_date_created_id,
    0 AS reactions_count,
    0 AS likes_count,
    0 AS dislikes_count
   FROM ((public.baskets b
     LEFT JOIN public.phases p ON ((p.id = b.phase_id)))
     JOIN public.analytics_dimension_types adt ON (((adt.name)::text = 'basket'::text)))
UNION ALL
 SELECT ea.id,
    ea.attendee_id AS dimension_user_id,
    (ea.attendee_id)::text AS participant_id,
    e.project_id AS dimension_project_id,
    adt.id AS dimension_type_id,
    (ea.created_at)::date AS dimension_date_created_id,
    0 AS reactions_count,
    0 AS likes_count,
    0 AS dislikes_count
   FROM ((public.events_attendances ea
     LEFT JOIN public.events e ON ((e.id = ea.event_id)))
     JOIN public.analytics_dimension_types adt ON (((adt.name)::text = 'event_attendance'::text)));


--
-- Name: analytics_fact_posts; Type: VIEW; Schema: public; Owner: -
--

CREATE VIEW public.analytics_fact_posts AS
 SELECT i.id,
    i.author_id AS user_id,
    i.project_id AS dimension_project_id,
    adt.id AS dimension_type_id,
    (i.created_at)::date AS dimension_date_created_id,
    (abf.feedback_first_date)::date AS dimension_date_first_feedback_id,
    i.idea_status_id AS dimension_status_id,
    (abf.feedback_first_date - i.created_at) AS feedback_time_taken,
    COALESCE(abf.feedback_official, 0) AS feedback_official,
    COALESCE(abf.feedback_status_change, 0) AS feedback_status_change,
        CASE
            WHEN (abf.feedback_first_date IS NULL) THEN 1
            ELSE 0
        END AS feedback_none,
    (i.likes_count + i.dislikes_count) AS reactions_count,
    i.likes_count,
    i.dislikes_count,
    i.publication_status
   FROM (((public.ideas i
     LEFT JOIN public.analytics_build_feedbacks abf ON ((abf.post_id = i.id)))
     LEFT JOIN public.phases creation_phase ON ((i.creation_phase_id = creation_phase.id)))
     JOIN public.analytics_dimension_types adt ON (((adt.name)::text =
        CASE
            WHEN (creation_phase.* IS NULL) THEN 'idea'::text
            WHEN ((creation_phase.participation_method)::text = 'proposals'::text) THEN 'proposal'::text
            ELSE NULL::text
        END)))
  WHERE ((creation_phase.* IS NULL) OR ((creation_phase.participation_method)::text = 'proposals'::text));


--
-- Name: analytics_fact_project_statuses; Type: VIEW; Schema: public; Owner: -
--

CREATE VIEW public.analytics_fact_project_statuses AS
 WITH finished_statuses_for_timeline_projects AS (
         SELECT phases.project_id,
            ((max(phases.end_at) + 1))::timestamp without time zone AS "timestamp"
           FROM public.phases
          GROUP BY phases.project_id
         HAVING (max(phases.end_at) < now())
        )
 SELECT ap.publication_id AS dimension_project_id,
    ap.publication_status AS status,
    (((ap.publication_status)::text = 'archived'::text) OR ((fsftp.project_id IS NOT NULL) AND ((ap.publication_status)::text <> 'draft'::text))) AS finished,
    COALESCE(fsftp."timestamp", ap.updated_at) AS "timestamp",
    COALESCE((fsftp."timestamp")::date, (ap.updated_at)::date) AS dimension_date_id
   FROM ((public.admin_publications ap
     LEFT JOIN public.projects p ON ((ap.publication_id = p.id)))
     LEFT JOIN finished_statuses_for_timeline_projects fsftp ON ((fsftp.project_id = ap.publication_id)))
  WHERE ((ap.publication_type)::text = 'Project'::text);


--
-- Name: invites; Type: TABLE; Schema: public; Owner: -
--

CREATE TABLE public.invites (
    id uuid DEFAULT shared_extensions.gen_random_uuid() NOT NULL,
    token character varying NOT NULL,
    inviter_id uuid,
    invitee_id uuid NOT NULL,
    invite_text character varying,
    accepted_at timestamp without time zone,
    created_at timestamp without time zone NOT NULL,
    updated_at timestamp without time zone NOT NULL,
    send_invite_email boolean DEFAULT true NOT NULL
);


--
-- Name: analytics_fact_registrations; Type: VIEW; Schema: public; Owner: -
--

CREATE VIEW public.analytics_fact_registrations AS
 SELECT u.id,
    u.id AS dimension_user_id,
    (u.registration_completed_at)::date AS dimension_date_registration_id,
    (i.created_at)::date AS dimension_date_invited_id,
    (i.accepted_at)::date AS dimension_date_accepted_id
   FROM (public.users u
     LEFT JOIN public.invites i ON ((i.invitee_id = u.id)));


--
-- Name: impact_tracking_sessions; Type: TABLE; Schema: public; Owner: -
--

CREATE TABLE public.impact_tracking_sessions (
    id uuid DEFAULT shared_extensions.gen_random_uuid() NOT NULL,
    monthly_user_hash character varying NOT NULL,
    highest_role character varying,
    created_at timestamp(6) without time zone NOT NULL,
    updated_at timestamp(6) without time zone NOT NULL,
    user_id uuid,
    referrer character varying,
    device_type character varying,
    browser_name character varying,
    os_name character varying
);


--
-- Name: analytics_fact_sessions; Type: VIEW; Schema: public; Owner: -
--

CREATE VIEW public.analytics_fact_sessions AS
 SELECT id,
    monthly_user_hash,
    (created_at)::date AS dimension_date_created_id,
    (updated_at)::date AS dimension_date_updated_id,
    user_id AS dimension_user_id
   FROM public.impact_tracking_sessions;


--
-- Name: app_configurations; Type: TABLE; Schema: public; Owner: -
--

CREATE TABLE public.app_configurations (
    id uuid DEFAULT shared_extensions.gen_random_uuid() NOT NULL,
    name character varying,
    host character varying,
    logo character varying,
    favicon character varying,
    settings jsonb DEFAULT '{}'::jsonb,
    created_at timestamp(6) without time zone NOT NULL,
    updated_at timestamp(6) without time zone NOT NULL,
    style jsonb DEFAULT '{}'::jsonb
);


--
-- Name: ar_internal_metadata; Type: TABLE; Schema: public; Owner: -
--

CREATE TABLE public.ar_internal_metadata (
    key character varying NOT NULL,
    value character varying,
    created_at timestamp(6) without time zone NOT NULL,
    updated_at timestamp(6) without time zone NOT NULL
);


--
-- Name: areas; Type: TABLE; Schema: public; Owner: -
--

CREATE TABLE public.areas (
    id uuid DEFAULT shared_extensions.gen_random_uuid() NOT NULL,
    title_multiloc jsonb DEFAULT '{}'::jsonb,
    description_multiloc jsonb DEFAULT '{}'::jsonb,
    created_at timestamp without time zone NOT NULL,
    updated_at timestamp without time zone NOT NULL,
    ordering integer,
    custom_field_option_id uuid,
    followers_count integer DEFAULT 0 NOT NULL,
    include_in_onboarding boolean DEFAULT false NOT NULL
);


--
-- Name: areas_projects; Type: TABLE; Schema: public; Owner: -
--

CREATE TABLE public.areas_projects (
    area_id uuid,
    project_id uuid,
    id uuid DEFAULT shared_extensions.uuid_generate_v4() NOT NULL
);


--
-- Name: areas_static_pages; Type: TABLE; Schema: public; Owner: -
--

CREATE TABLE public.areas_static_pages (
    id bigint NOT NULL,
    area_id uuid NOT NULL,
    static_page_id uuid NOT NULL,
    created_at timestamp(6) without time zone NOT NULL,
    updated_at timestamp(6) without time zone NOT NULL
);


--
-- Name: areas_static_pages_id_seq; Type: SEQUENCE; Schema: public; Owner: -
--

CREATE SEQUENCE public.areas_static_pages_id_seq
    START WITH 1
    INCREMENT BY 1
    NO MINVALUE
    NO MAXVALUE
    CACHE 1;


--
-- Name: areas_static_pages_id_seq; Type: SEQUENCE OWNED BY; Schema: public; Owner: -
--

ALTER SEQUENCE public.areas_static_pages_id_seq OWNED BY public.areas_static_pages.id;


--
-- Name: authoring_assistance_responses; Type: TABLE; Schema: public; Owner: -
--

CREATE TABLE public.authoring_assistance_responses (
    id uuid DEFAULT gen_random_uuid() NOT NULL,
    idea_id uuid NOT NULL,
    prompt_response jsonb DEFAULT '{}'::jsonb NOT NULL,
    custom_free_prompt character varying,
    created_at timestamp(6) without time zone NOT NULL,
    updated_at timestamp(6) without time zone NOT NULL
);


--
-- Name: baskets_ideas; Type: TABLE; Schema: public; Owner: -
--

CREATE TABLE public.baskets_ideas (
    id uuid DEFAULT shared_extensions.gen_random_uuid() NOT NULL,
    basket_id uuid,
    idea_id uuid,
    created_at timestamp without time zone NOT NULL,
    updated_at timestamp without time zone NOT NULL,
    votes integer DEFAULT 1 NOT NULL
);


--
-- Name: common_passwords; Type: TABLE; Schema: public; Owner: -
--

CREATE TABLE public.common_passwords (
    id uuid DEFAULT shared_extensions.gen_random_uuid() NOT NULL,
    password character varying
);


--
-- Name: content_builder_layout_images; Type: TABLE; Schema: public; Owner: -
--

CREATE TABLE public.content_builder_layout_images (
    id uuid DEFAULT shared_extensions.gen_random_uuid() NOT NULL,
    image character varying,
    code character varying,
    created_at timestamp(6) without time zone NOT NULL,
    updated_at timestamp(6) without time zone NOT NULL
);


--
-- Name: content_builder_layouts; Type: TABLE; Schema: public; Owner: -
--

CREATE TABLE public.content_builder_layouts (
    id uuid DEFAULT shared_extensions.gen_random_uuid() NOT NULL,
    content_buildable_type character varying,
    content_buildable_id uuid,
    code character varying NOT NULL,
    enabled boolean DEFAULT false NOT NULL,
    created_at timestamp(6) without time zone NOT NULL,
    updated_at timestamp(6) without time zone NOT NULL,
    craftjs_json jsonb DEFAULT '{}'::jsonb NOT NULL
);


--
-- Name: cosponsorships; Type: TABLE; Schema: public; Owner: -
--

CREATE TABLE public.cosponsorships (
    id uuid DEFAULT shared_extensions.gen_random_uuid() NOT NULL,
    status character varying DEFAULT 'pending'::character varying NOT NULL,
    user_id uuid NOT NULL,
    idea_id uuid NOT NULL,
    created_at timestamp(6) without time zone NOT NULL,
    updated_at timestamp(6) without time zone NOT NULL
);


--
-- Name: custom_field_matrix_statements; Type: TABLE; Schema: public; Owner: -
--

CREATE TABLE public.custom_field_matrix_statements (
    id uuid DEFAULT gen_random_uuid() NOT NULL,
    custom_field_id uuid NOT NULL,
    title_multiloc jsonb DEFAULT '{}'::jsonb NOT NULL,
    key character varying NOT NULL,
    ordering integer NOT NULL,
    created_at timestamp(6) without time zone NOT NULL,
    updated_at timestamp(6) without time zone NOT NULL
);


--
-- Name: custom_field_option_images; Type: TABLE; Schema: public; Owner: -
--

CREATE TABLE public.custom_field_option_images (
    id uuid DEFAULT shared_extensions.gen_random_uuid() NOT NULL,
    custom_field_option_id uuid,
    image character varying,
    ordering integer DEFAULT 0,
    created_at timestamp(6) without time zone NOT NULL,
    updated_at timestamp(6) without time zone NOT NULL
);


--
-- Name: custom_field_options; Type: TABLE; Schema: public; Owner: -
--

CREATE TABLE public.custom_field_options (
    id uuid DEFAULT shared_extensions.gen_random_uuid() NOT NULL,
    custom_field_id uuid,
    key character varying,
    title_multiloc jsonb DEFAULT '{}'::jsonb,
    ordering integer,
    created_at timestamp without time zone NOT NULL,
    updated_at timestamp without time zone NOT NULL,
    other boolean DEFAULT false NOT NULL
);


--
-- Name: custom_fields; Type: TABLE; Schema: public; Owner: -
--

CREATE TABLE public.custom_fields (
    id uuid DEFAULT shared_extensions.gen_random_uuid() NOT NULL,
    resource_type character varying,
    key character varying,
    input_type character varying,
    title_multiloc jsonb DEFAULT '{}'::jsonb,
    description_multiloc jsonb DEFAULT '{}'::jsonb,
    required boolean DEFAULT false,
    ordering integer,
    created_at timestamp without time zone NOT NULL,
    updated_at timestamp without time zone NOT NULL,
    enabled boolean DEFAULT true NOT NULL,
    code character varying,
    resource_id uuid,
    hidden boolean DEFAULT false NOT NULL,
    maximum integer,
    logic jsonb DEFAULT '{}'::jsonb NOT NULL,
    answer_visible_to character varying,
    select_count_enabled boolean DEFAULT false NOT NULL,
    maximum_select_count integer,
    minimum_select_count integer,
    random_option_ordering boolean DEFAULT false NOT NULL,
    page_layout character varying,
    linear_scale_label_1_multiloc jsonb DEFAULT '{}'::jsonb NOT NULL,
    linear_scale_label_2_multiloc jsonb DEFAULT '{}'::jsonb NOT NULL,
    linear_scale_label_3_multiloc jsonb DEFAULT '{}'::jsonb NOT NULL,
    linear_scale_label_4_multiloc jsonb DEFAULT '{}'::jsonb NOT NULL,
    linear_scale_label_5_multiloc jsonb DEFAULT '{}'::jsonb NOT NULL,
    linear_scale_label_6_multiloc jsonb DEFAULT '{}'::jsonb NOT NULL,
    linear_scale_label_7_multiloc jsonb DEFAULT '{}'::jsonb NOT NULL,
    dropdown_layout boolean DEFAULT false NOT NULL,
    linear_scale_label_8_multiloc jsonb DEFAULT '{}'::jsonb NOT NULL,
    linear_scale_label_9_multiloc jsonb DEFAULT '{}'::jsonb NOT NULL,
    linear_scale_label_10_multiloc jsonb DEFAULT '{}'::jsonb NOT NULL,
    linear_scale_label_11_multiloc jsonb DEFAULT '{}'::jsonb NOT NULL,
    ask_follow_up boolean DEFAULT false NOT NULL,
    page_button_label_multiloc jsonb DEFAULT '{}'::jsonb NOT NULL,
<<<<<<< HEAD
    page_button_link character varying
=======
    page_button_link character varying,
>>>>>>> 6c79614a
    question_category character varying
);


--
-- Name: custom_forms; Type: TABLE; Schema: public; Owner: -
--

CREATE TABLE public.custom_forms (
    id uuid DEFAULT shared_extensions.gen_random_uuid() NOT NULL,
    created_at timestamp(6) without time zone NOT NULL,
    updated_at timestamp(6) without time zone NOT NULL,
    participation_context_id uuid NOT NULL,
    participation_context_type character varying NOT NULL
);


--
-- Name: email_campaigns_campaign_email_commands; Type: TABLE; Schema: public; Owner: -
--

CREATE TABLE public.email_campaigns_campaign_email_commands (
    id uuid DEFAULT shared_extensions.gen_random_uuid() NOT NULL,
    campaign character varying,
    recipient_id uuid,
    commanded_at timestamp without time zone,
    tracked_content jsonb,
    created_at timestamp without time zone NOT NULL,
    updated_at timestamp without time zone NOT NULL
);


--
-- Name: email_campaigns_campaigns_groups; Type: TABLE; Schema: public; Owner: -
--

CREATE TABLE public.email_campaigns_campaigns_groups (
    id uuid DEFAULT shared_extensions.gen_random_uuid() NOT NULL,
    campaign_id uuid,
    group_id uuid,
    created_at timestamp without time zone NOT NULL,
    updated_at timestamp without time zone NOT NULL
);


--
-- Name: email_campaigns_consents; Type: TABLE; Schema: public; Owner: -
--

CREATE TABLE public.email_campaigns_consents (
    id uuid DEFAULT shared_extensions.gen_random_uuid() NOT NULL,
    campaign_type character varying NOT NULL,
    user_id uuid NOT NULL,
    consented boolean NOT NULL,
    created_at timestamp without time zone NOT NULL,
    updated_at timestamp without time zone NOT NULL
);


--
-- Name: email_campaigns_examples; Type: TABLE; Schema: public; Owner: -
--

CREATE TABLE public.email_campaigns_examples (
    id uuid DEFAULT shared_extensions.gen_random_uuid() NOT NULL,
    mail_body_html character varying NOT NULL,
    locale character varying NOT NULL,
    subject character varying NOT NULL,
    recipient_id uuid,
    created_at timestamp(6) without time zone NOT NULL,
    updated_at timestamp(6) without time zone NOT NULL,
    campaign_id uuid
);


--
-- Name: email_campaigns_unsubscription_tokens; Type: TABLE; Schema: public; Owner: -
--

CREATE TABLE public.email_campaigns_unsubscription_tokens (
    id uuid DEFAULT shared_extensions.gen_random_uuid() NOT NULL,
    token character varying NOT NULL,
    user_id uuid NOT NULL
);


--
-- Name: email_snippets; Type: TABLE; Schema: public; Owner: -
--

CREATE TABLE public.email_snippets (
    id uuid DEFAULT shared_extensions.gen_random_uuid() NOT NULL,
    email character varying,
    snippet character varying,
    locale character varying,
    body text,
    created_at timestamp without time zone NOT NULL,
    updated_at timestamp without time zone NOT NULL
);


--
-- Name: embeddings_similarities; Type: TABLE; Schema: public; Owner: -
--

CREATE TABLE public.embeddings_similarities (
    id uuid DEFAULT gen_random_uuid() NOT NULL,
    embedding shared_extensions.vector(1024) NOT NULL,
    embeddable_type character varying NOT NULL,
    embeddable_id uuid NOT NULL,
    embedded_attributes character varying,
    created_at timestamp(6) without time zone NOT NULL,
    updated_at timestamp(6) without time zone NOT NULL
);


--
-- Name: event_files; Type: TABLE; Schema: public; Owner: -
--

CREATE TABLE public.event_files (
    id uuid DEFAULT shared_extensions.gen_random_uuid() NOT NULL,
    event_id uuid,
    file character varying,
    ordering integer,
    created_at timestamp without time zone NOT NULL,
    updated_at timestamp without time zone NOT NULL,
    name character varying
);


--
-- Name: event_images; Type: TABLE; Schema: public; Owner: -
--

CREATE TABLE public.event_images (
    id uuid DEFAULT shared_extensions.gen_random_uuid() NOT NULL,
    event_id uuid,
    image character varying,
    ordering integer,
    created_at timestamp(6) without time zone NOT NULL,
    updated_at timestamp(6) without time zone NOT NULL,
    alt_text_multiloc jsonb DEFAULT '{}'::jsonb
);


--
-- Name: experiments; Type: TABLE; Schema: public; Owner: -
--

CREATE TABLE public.experiments (
    id uuid DEFAULT shared_extensions.gen_random_uuid() NOT NULL,
    name character varying NOT NULL,
    treatment character varying NOT NULL,
    action character varying NOT NULL,
    created_at timestamp(6) without time zone NOT NULL,
    updated_at timestamp(6) without time zone NOT NULL
);


--
-- Name: flag_inappropriate_content_inappropriate_content_flags; Type: TABLE; Schema: public; Owner: -
--

CREATE TABLE public.flag_inappropriate_content_inappropriate_content_flags (
    id uuid DEFAULT shared_extensions.gen_random_uuid() NOT NULL,
    flaggable_id uuid NOT NULL,
    flaggable_type character varying NOT NULL,
    deleted_at timestamp without time zone,
    toxicity_label character varying,
    created_at timestamp(6) without time zone NOT NULL,
    updated_at timestamp(6) without time zone NOT NULL,
    ai_reason character varying
);


--
-- Name: followers; Type: TABLE; Schema: public; Owner: -
--

CREATE TABLE public.followers (
    id uuid DEFAULT shared_extensions.gen_random_uuid() NOT NULL,
    followable_type character varying NOT NULL,
    followable_id uuid NOT NULL,
    user_id uuid NOT NULL,
    created_at timestamp(6) without time zone NOT NULL,
    updated_at timestamp(6) without time zone NOT NULL
);


--
-- Name: groups; Type: TABLE; Schema: public; Owner: -
--

CREATE TABLE public.groups (
    id uuid DEFAULT shared_extensions.gen_random_uuid() NOT NULL,
    title_multiloc jsonb DEFAULT '{}'::jsonb,
    slug character varying,
    memberships_count integer DEFAULT 0 NOT NULL,
    created_at timestamp without time zone NOT NULL,
    updated_at timestamp without time zone NOT NULL,
    membership_type character varying,
    rules jsonb DEFAULT '[]'::jsonb
);


--
-- Name: groups_permissions; Type: TABLE; Schema: public; Owner: -
--

CREATE TABLE public.groups_permissions (
    id uuid DEFAULT shared_extensions.gen_random_uuid() NOT NULL,
    permission_id uuid NOT NULL,
    group_id uuid NOT NULL,
    created_at timestamp without time zone NOT NULL,
    updated_at timestamp without time zone NOT NULL
);


--
-- Name: groups_projects; Type: TABLE; Schema: public; Owner: -
--

CREATE TABLE public.groups_projects (
    id uuid DEFAULT shared_extensions.gen_random_uuid() NOT NULL,
    group_id uuid,
    project_id uuid,
    created_at timestamp without time zone NOT NULL,
    updated_at timestamp without time zone NOT NULL
);


--
-- Name: id_id_card_lookup_id_cards; Type: TABLE; Schema: public; Owner: -
--

CREATE TABLE public.id_id_card_lookup_id_cards (
    id uuid DEFAULT shared_extensions.gen_random_uuid() NOT NULL,
    hashed_card_id character varying
);


--
-- Name: idea_files; Type: TABLE; Schema: public; Owner: -
--

CREATE TABLE public.idea_files (
    id uuid DEFAULT shared_extensions.gen_random_uuid() NOT NULL,
    idea_id uuid,
    file character varying,
    ordering integer,
    created_at timestamp without time zone NOT NULL,
    updated_at timestamp without time zone NOT NULL,
    name character varying
);


--
-- Name: idea_images; Type: TABLE; Schema: public; Owner: -
--

CREATE TABLE public.idea_images (
    id uuid DEFAULT shared_extensions.gen_random_uuid() NOT NULL,
    idea_id uuid,
    image character varying,
    ordering integer,
    created_at timestamp without time zone NOT NULL,
    updated_at timestamp without time zone NOT NULL
);


--
-- Name: idea_import_files; Type: TABLE; Schema: public; Owner: -
--

CREATE TABLE public.idea_import_files (
    id uuid DEFAULT shared_extensions.gen_random_uuid() NOT NULL,
    project_id uuid,
    file character varying,
    name character varying,
    import_type character varying,
    num_pages integer DEFAULT 0,
    created_at timestamp(6) without time zone NOT NULL,
    updated_at timestamp(6) without time zone NOT NULL,
    parent_id uuid
);


--
-- Name: idea_imports; Type: TABLE; Schema: public; Owner: -
--

CREATE TABLE public.idea_imports (
    id uuid DEFAULT shared_extensions.gen_random_uuid() NOT NULL,
    idea_id uuid,
    import_user_id uuid,
    file_id uuid,
    user_created boolean DEFAULT false,
    required boolean DEFAULT false,
    approved_at timestamp without time zone,
    page_range text[] DEFAULT '{}'::text[],
    locale character varying,
    string character varying,
    created_at timestamp(6) without time zone NOT NULL,
    updated_at timestamp(6) without time zone NOT NULL,
    user_consent boolean DEFAULT false NOT NULL,
    content_changes jsonb DEFAULT '{}'::jsonb
);


--
-- Name: idea_trending_infos; Type: VIEW; Schema: public; Owner: -
--

CREATE VIEW public.idea_trending_infos AS
 SELECT ideas.id AS idea_id,
    GREATEST(comments_at.last_comment_at, likes_at.last_liked_at, ideas.published_at) AS last_activity_at,
    to_timestamp(round((((GREATEST(((comments_at.comments_count)::double precision * comments_at.mean_comment_at), (0)::double precision) + GREATEST(((likes_at.likes_count)::double precision * likes_at.mean_liked_at), (0)::double precision)) + date_part('epoch'::text, ideas.published_at)) / (((GREATEST((comments_at.comments_count)::numeric, 0.0) + GREATEST((likes_at.likes_count)::numeric, 0.0)) + 1.0))::double precision))) AS mean_activity_at
   FROM ((public.ideas
     FULL JOIN ( SELECT comments.idea_id,
            max(comments.created_at) AS last_comment_at,
            avg(date_part('epoch'::text, comments.created_at)) AS mean_comment_at,
            count(comments.idea_id) AS comments_count
           FROM public.comments
          GROUP BY comments.idea_id) comments_at ON ((ideas.id = comments_at.idea_id)))
     FULL JOIN ( SELECT reactions.reactable_id,
            max(reactions.created_at) AS last_liked_at,
            avg(date_part('epoch'::text, reactions.created_at)) AS mean_liked_at,
            count(reactions.reactable_id) AS likes_count
           FROM public.reactions
          WHERE (((reactions.mode)::text = 'up'::text) AND ((reactions.reactable_type)::text = 'Idea'::text))
          GROUP BY reactions.reactable_id) likes_at ON ((ideas.id = likes_at.reactable_id)));


--
-- Name: ideas_phases; Type: TABLE; Schema: public; Owner: -
--

CREATE TABLE public.ideas_phases (
    id uuid DEFAULT shared_extensions.gen_random_uuid() NOT NULL,
    idea_id uuid,
    phase_id uuid,
    created_at timestamp without time zone NOT NULL,
    updated_at timestamp without time zone NOT NULL,
    baskets_count integer DEFAULT 0 NOT NULL,
    votes_count integer DEFAULT 0 NOT NULL
);


--
-- Name: ideas_topics; Type: TABLE; Schema: public; Owner: -
--

CREATE TABLE public.ideas_topics (
    idea_id uuid,
    topic_id uuid,
    id uuid DEFAULT shared_extensions.uuid_generate_v4() NOT NULL
);


--
-- Name: identities; Type: TABLE; Schema: public; Owner: -
--

CREATE TABLE public.identities (
    id uuid DEFAULT shared_extensions.gen_random_uuid() NOT NULL,
    provider character varying,
    uid character varying,
    auth_hash jsonb DEFAULT '{}'::jsonb,
    user_id uuid,
    created_at timestamp without time zone NOT NULL,
    updated_at timestamp without time zone NOT NULL
);


--
-- Name: impact_tracking_pageviews; Type: TABLE; Schema: public; Owner: -
--

CREATE TABLE public.impact_tracking_pageviews (
    id uuid DEFAULT gen_random_uuid() NOT NULL,
    session_id uuid NOT NULL,
    path character varying NOT NULL,
    project_id uuid,
    created_at timestamp(6) without time zone NOT NULL,
    updated_at timestamp(6) without time zone NOT NULL
);


--
-- Name: impact_tracking_salts; Type: TABLE; Schema: public; Owner: -
--

CREATE TABLE public.impact_tracking_salts (
    id uuid DEFAULT shared_extensions.gen_random_uuid() NOT NULL,
    salt character varying,
    created_at timestamp(6) without time zone NOT NULL,
    updated_at timestamp(6) without time zone NOT NULL
);


--
-- Name: internal_comments; Type: TABLE; Schema: public; Owner: -
--

CREATE TABLE public.internal_comments (
    id uuid DEFAULT shared_extensions.gen_random_uuid() NOT NULL,
    author_id uuid,
    idea_id uuid,
    parent_id uuid,
    lft integer NOT NULL,
    rgt integer NOT NULL,
    body text NOT NULL,
    publication_status character varying DEFAULT 'published'::character varying NOT NULL,
    body_updated_at timestamp without time zone,
    children_count integer DEFAULT 0 NOT NULL,
    created_at timestamp(6) without time zone NOT NULL,
    updated_at timestamp(6) without time zone NOT NULL
);


--
-- Name: machine_translations_machine_translations; Type: TABLE; Schema: public; Owner: -
--

CREATE TABLE public.machine_translations_machine_translations (
    id uuid DEFAULT shared_extensions.gen_random_uuid() NOT NULL,
    translatable_id uuid NOT NULL,
    translatable_type character varying NOT NULL,
    attribute_name character varying NOT NULL,
    locale_to character varying NOT NULL,
    translation character varying NOT NULL,
    created_at timestamp without time zone NOT NULL,
    updated_at timestamp without time zone NOT NULL
);


--
-- Name: maps_layers; Type: TABLE; Schema: public; Owner: -
--

CREATE TABLE public.maps_layers (
    id uuid DEFAULT shared_extensions.gen_random_uuid() NOT NULL,
    map_config_id uuid NOT NULL,
    title_multiloc jsonb DEFAULT '{}'::jsonb NOT NULL,
    ordering integer NOT NULL,
    geojson jsonb DEFAULT '{}'::jsonb NOT NULL,
    default_enabled boolean DEFAULT true NOT NULL,
    marker_svg_url character varying,
    created_at timestamp(6) without time zone NOT NULL,
    updated_at timestamp(6) without time zone NOT NULL,
    type character varying,
    layer_url character varying
);


--
-- Name: maps_map_configs; Type: TABLE; Schema: public; Owner: -
--

CREATE TABLE public.maps_map_configs (
    id uuid DEFAULT shared_extensions.gen_random_uuid() NOT NULL,
    center shared_extensions.geography(Point,4326),
    zoom_level numeric(4,2),
    tile_provider character varying,
    created_at timestamp(6) without time zone NOT NULL,
    updated_at timestamp(6) without time zone NOT NULL,
    esri_web_map_id character varying,
    esri_base_map_id character varying,
    mappable_type character varying,
    mappable_id uuid
);


--
-- Name: memberships; Type: TABLE; Schema: public; Owner: -
--

CREATE TABLE public.memberships (
    id uuid DEFAULT shared_extensions.gen_random_uuid() NOT NULL,
    group_id uuid,
    user_id uuid,
    created_at timestamp without time zone NOT NULL,
    updated_at timestamp without time zone NOT NULL
);


--
-- Name: moderation_moderation_statuses; Type: TABLE; Schema: public; Owner: -
--

CREATE TABLE public.moderation_moderation_statuses (
    id uuid DEFAULT shared_extensions.gen_random_uuid() NOT NULL,
    moderatable_id uuid,
    moderatable_type character varying,
    status character varying,
    created_at timestamp without time zone NOT NULL,
    updated_at timestamp without time zone NOT NULL
);


--
-- Name: moderation_moderations; Type: VIEW; Schema: public; Owner: -
--

CREATE VIEW public.moderation_moderations AS
 SELECT ideas.id,
    'Idea'::text AS moderatable_type,
    NULL::text AS post_type,
    NULL::uuid AS post_id,
    NULL::character varying AS post_slug,
    NULL::jsonb AS post_title_multiloc,
    projects.id AS project_id,
    projects.slug AS project_slug,
    projects.title_multiloc AS project_title_multiloc,
    ideas.title_multiloc AS content_title_multiloc,
    ideas.body_multiloc AS content_body_multiloc,
    ideas.slug AS content_slug,
    ideas.published_at AS created_at,
    moderation_moderation_statuses.status AS moderation_status
   FROM ((public.ideas
     LEFT JOIN public.moderation_moderation_statuses ON ((moderation_moderation_statuses.moderatable_id = ideas.id)))
     LEFT JOIN public.projects ON ((projects.id = ideas.project_id)))
UNION ALL
 SELECT comments.id,
    'Comment'::text AS moderatable_type,
    'Idea'::text AS post_type,
    ideas.id AS post_id,
    ideas.slug AS post_slug,
    ideas.title_multiloc AS post_title_multiloc,
    projects.id AS project_id,
    projects.slug AS project_slug,
    projects.title_multiloc AS project_title_multiloc,
    NULL::jsonb AS content_title_multiloc,
    comments.body_multiloc AS content_body_multiloc,
    NULL::character varying AS content_slug,
    comments.created_at,
    moderation_moderation_statuses.status AS moderation_status
   FROM (((public.comments
     LEFT JOIN public.moderation_moderation_statuses ON ((moderation_moderation_statuses.moderatable_id = comments.id)))
     LEFT JOIN public.ideas ON ((ideas.id = comments.idea_id)))
     LEFT JOIN public.projects ON ((projects.id = ideas.project_id)));


--
-- Name: nav_bar_items; Type: TABLE; Schema: public; Owner: -
--

CREATE TABLE public.nav_bar_items (
    id uuid DEFAULT shared_extensions.gen_random_uuid() NOT NULL,
    code character varying NOT NULL,
    ordering integer,
    title_multiloc jsonb,
    static_page_id uuid,
    created_at timestamp(6) without time zone NOT NULL,
    updated_at timestamp(6) without time zone NOT NULL,
    project_id uuid
);


--
-- Name: notifications; Type: TABLE; Schema: public; Owner: -
--

CREATE TABLE public.notifications (
    id uuid DEFAULT shared_extensions.gen_random_uuid() NOT NULL,
    type character varying,
    read_at timestamp without time zone,
    recipient_id uuid,
    idea_id uuid,
    comment_id uuid,
    project_id uuid,
    created_at timestamp without time zone NOT NULL,
    updated_at timestamp without time zone NOT NULL,
    initiating_user_id uuid,
    spam_report_id uuid,
    invite_id uuid,
    reason_code character varying,
    other_reason character varying,
    idea_status_id uuid,
    official_feedback_id uuid,
    phase_id uuid,
    project_folder_id uuid,
    inappropriate_content_flag_id uuid,
    internal_comment_id uuid,
    basket_id uuid,
    cosponsorship_id uuid,
    project_review_id uuid
);


--
-- Name: onboarding_campaign_dismissals; Type: TABLE; Schema: public; Owner: -
--

CREATE TABLE public.onboarding_campaign_dismissals (
    id uuid DEFAULT shared_extensions.gen_random_uuid() NOT NULL,
    user_id uuid,
    campaign_name character varying NOT NULL,
    created_at timestamp without time zone NOT NULL,
    updated_at timestamp without time zone NOT NULL
);


--
-- Name: permissions; Type: TABLE; Schema: public; Owner: -
--

CREATE TABLE public.permissions (
    id uuid DEFAULT shared_extensions.gen_random_uuid() NOT NULL,
    action character varying NOT NULL,
    permitted_by character varying NOT NULL,
    permission_scope_id uuid,
    permission_scope_type character varying,
    created_at timestamp without time zone NOT NULL,
    updated_at timestamp without time zone NOT NULL,
    global_custom_fields boolean DEFAULT false NOT NULL,
    verification_expiry integer,
    access_denied_explanation_multiloc jsonb DEFAULT '{}'::jsonb NOT NULL
);


--
-- Name: permissions_custom_fields; Type: TABLE; Schema: public; Owner: -
--

CREATE TABLE public.permissions_custom_fields (
    id uuid DEFAULT shared_extensions.gen_random_uuid() NOT NULL,
    permission_id uuid NOT NULL,
    custom_field_id uuid NOT NULL,
    required boolean DEFAULT true NOT NULL,
    created_at timestamp(6) without time zone NOT NULL,
    updated_at timestamp(6) without time zone NOT NULL,
    ordering integer DEFAULT 0
);


--
-- Name: phase_files; Type: TABLE; Schema: public; Owner: -
--

CREATE TABLE public.phase_files (
    id uuid DEFAULT shared_extensions.gen_random_uuid() NOT NULL,
    phase_id uuid,
    file character varying,
    ordering integer,
    created_at timestamp without time zone NOT NULL,
    updated_at timestamp without time zone NOT NULL,
    name character varying
);


--
-- Name: polls_options; Type: TABLE; Schema: public; Owner: -
--

CREATE TABLE public.polls_options (
    id uuid DEFAULT shared_extensions.gen_random_uuid() NOT NULL,
    question_id uuid,
    title_multiloc jsonb DEFAULT '{}'::jsonb NOT NULL,
    ordering integer,
    created_at timestamp without time zone NOT NULL,
    updated_at timestamp without time zone NOT NULL
);


--
-- Name: polls_questions; Type: TABLE; Schema: public; Owner: -
--

CREATE TABLE public.polls_questions (
    id uuid DEFAULT shared_extensions.gen_random_uuid() NOT NULL,
    phase_id uuid NOT NULL,
    title_multiloc jsonb DEFAULT '{}'::jsonb NOT NULL,
    ordering integer,
    created_at timestamp without time zone NOT NULL,
    updated_at timestamp without time zone NOT NULL,
    question_type character varying DEFAULT 'single_option'::character varying NOT NULL,
    max_options integer
);


--
-- Name: polls_response_options; Type: TABLE; Schema: public; Owner: -
--

CREATE TABLE public.polls_response_options (
    id uuid DEFAULT shared_extensions.gen_random_uuid() NOT NULL,
    response_id uuid,
    option_id uuid,
    created_at timestamp without time zone NOT NULL,
    updated_at timestamp without time zone NOT NULL
);


--
-- Name: project_files; Type: TABLE; Schema: public; Owner: -
--

CREATE TABLE public.project_files (
    id uuid DEFAULT shared_extensions.gen_random_uuid() NOT NULL,
    project_id uuid,
    file character varying,
    ordering integer,
    created_at timestamp without time zone NOT NULL,
    updated_at timestamp without time zone NOT NULL,
    name character varying
);


--
-- Name: project_folders_files; Type: TABLE; Schema: public; Owner: -
--

CREATE TABLE public.project_folders_files (
    id uuid DEFAULT shared_extensions.gen_random_uuid() NOT NULL,
    project_folder_id uuid,
    file character varying,
    name character varying,
    ordering integer,
    created_at timestamp(6) without time zone NOT NULL,
    updated_at timestamp(6) without time zone NOT NULL
);


--
-- Name: project_folders_folders; Type: TABLE; Schema: public; Owner: -
--

CREATE TABLE public.project_folders_folders (
    id uuid DEFAULT shared_extensions.gen_random_uuid() NOT NULL,
    title_multiloc jsonb,
    description_multiloc jsonb,
    description_preview_multiloc jsonb,
    header_bg character varying,
    slug character varying,
    created_at timestamp(6) without time zone NOT NULL,
    updated_at timestamp(6) without time zone NOT NULL,
    followers_count integer DEFAULT 0 NOT NULL,
    header_bg_alt_text_multiloc jsonb DEFAULT '{}'::jsonb
);


--
-- Name: project_folders_images; Type: TABLE; Schema: public; Owner: -
--

CREATE TABLE public.project_folders_images (
    id uuid DEFAULT shared_extensions.gen_random_uuid() NOT NULL,
    project_folder_id uuid,
    image character varying,
    ordering integer,
    created_at timestamp(6) without time zone NOT NULL,
    updated_at timestamp(6) without time zone NOT NULL,
    alt_text_multiloc jsonb DEFAULT '{}'::jsonb
);


--
-- Name: project_images; Type: TABLE; Schema: public; Owner: -
--

CREATE TABLE public.project_images (
    id uuid DEFAULT shared_extensions.gen_random_uuid() NOT NULL,
    project_id uuid,
    image character varying,
    ordering integer,
    created_at timestamp without time zone NOT NULL,
    updated_at timestamp without time zone NOT NULL,
    alt_text_multiloc jsonb DEFAULT '{}'::jsonb
);


--
-- Name: project_reviews; Type: TABLE; Schema: public; Owner: -
--

CREATE TABLE public.project_reviews (
    id uuid DEFAULT gen_random_uuid() NOT NULL,
    project_id uuid NOT NULL,
    requester_id uuid,
    reviewer_id uuid,
    approved_at timestamp(6) without time zone,
    created_at timestamp(6) without time zone NOT NULL,
    updated_at timestamp(6) without time zone NOT NULL
);


--
-- Name: projects_allowed_input_topics; Type: TABLE; Schema: public; Owner: -
--

CREATE TABLE public.projects_allowed_input_topics (
    project_id uuid,
    topic_id uuid,
    id uuid DEFAULT shared_extensions.uuid_generate_v4() NOT NULL,
    created_at timestamp(6) without time zone NOT NULL,
    updated_at timestamp(6) without time zone NOT NULL,
    ordering integer
);


--
-- Name: projects_topics; Type: TABLE; Schema: public; Owner: -
--

CREATE TABLE public.projects_topics (
    id uuid DEFAULT shared_extensions.gen_random_uuid() NOT NULL,
    topic_id uuid NOT NULL,
    project_id uuid NOT NULL,
    created_at timestamp(6) without time zone NOT NULL,
    updated_at timestamp(6) without time zone NOT NULL
);


--
-- Name: public_api_api_clients; Type: TABLE; Schema: public; Owner: -
--

CREATE TABLE public.public_api_api_clients (
    id uuid DEFAULT shared_extensions.gen_random_uuid() NOT NULL,
    name character varying,
    created_at timestamp without time zone NOT NULL,
    updated_at timestamp without time zone NOT NULL,
    last_used_at timestamp(6) without time zone,
    secret_digest character varying NOT NULL,
    secret_postfix character varying NOT NULL
);


--
-- Name: que_jobs_id_seq; Type: SEQUENCE; Schema: public; Owner: -
--

CREATE SEQUENCE public.que_jobs_id_seq
    START WITH 1
    INCREMENT BY 1
    NO MINVALUE
    NO MAXVALUE
    CACHE 1;


--
-- Name: que_jobs_id_seq; Type: SEQUENCE OWNED BY; Schema: public; Owner: -
--

ALTER SEQUENCE public.que_jobs_id_seq OWNED BY public.que_jobs.id;


--
-- Name: que_lockers; Type: TABLE; Schema: public; Owner: -
--

CREATE UNLOGGED TABLE public.que_lockers (
    pid integer NOT NULL,
    worker_count integer NOT NULL,
    worker_priorities integer[] NOT NULL,
    ruby_pid integer NOT NULL,
    ruby_hostname text NOT NULL,
    queues text[] NOT NULL,
    listening boolean NOT NULL,
    job_schema_version integer DEFAULT 1,
    CONSTRAINT valid_queues CHECK (((array_ndims(queues) = 1) AND (array_length(queues, 1) IS NOT NULL))),
    CONSTRAINT valid_worker_priorities CHECK (((array_ndims(worker_priorities) = 1) AND (array_length(worker_priorities, 1) IS NOT NULL)))
);


--
-- Name: que_values; Type: TABLE; Schema: public; Owner: -
--

CREATE TABLE public.que_values (
    key text NOT NULL,
    value jsonb DEFAULT '{}'::jsonb NOT NULL,
    CONSTRAINT valid_value CHECK ((jsonb_typeof(value) = 'object'::text))
)
WITH (fillfactor='90');


--
-- Name: report_builder_published_graph_data_units; Type: TABLE; Schema: public; Owner: -
--

CREATE TABLE public.report_builder_published_graph_data_units (
    id uuid DEFAULT shared_extensions.gen_random_uuid() NOT NULL,
    report_id uuid NOT NULL,
    graph_id character varying NOT NULL,
    data jsonb NOT NULL,
    created_at timestamp(6) without time zone NOT NULL,
    updated_at timestamp(6) without time zone NOT NULL
);


--
-- Name: report_builder_reports; Type: TABLE; Schema: public; Owner: -
--

CREATE TABLE public.report_builder_reports (
    id uuid DEFAULT shared_extensions.gen_random_uuid() NOT NULL,
    name character varying,
    owner_id uuid,
    created_at timestamp(6) without time zone NOT NULL,
    updated_at timestamp(6) without time zone NOT NULL,
    phase_id uuid,
    visible boolean DEFAULT false NOT NULL,
    name_tsvector tsvector GENERATED ALWAYS AS (to_tsvector('simple'::regconfig, (name)::text)) STORED
);


--
-- Name: schema_migrations; Type: TABLE; Schema: public; Owner: -
--

CREATE TABLE public.schema_migrations (
    version character varying NOT NULL
);


--
-- Name: spam_reports; Type: TABLE; Schema: public; Owner: -
--

CREATE TABLE public.spam_reports (
    id uuid DEFAULT shared_extensions.gen_random_uuid() NOT NULL,
    spam_reportable_id uuid NOT NULL,
    spam_reportable_type character varying NOT NULL,
    reported_at timestamp without time zone NOT NULL,
    reason_code character varying,
    other_reason character varying,
    user_id uuid,
    created_at timestamp without time zone NOT NULL,
    updated_at timestamp without time zone NOT NULL
);


--
-- Name: static_page_files; Type: TABLE; Schema: public; Owner: -
--

CREATE TABLE public.static_page_files (
    id uuid DEFAULT shared_extensions.gen_random_uuid() NOT NULL,
    static_page_id uuid,
    file character varying,
    ordering integer,
    name character varying,
    created_at timestamp without time zone NOT NULL,
    updated_at timestamp without time zone NOT NULL
);


--
-- Name: static_pages; Type: TABLE; Schema: public; Owner: -
--

CREATE TABLE public.static_pages (
    id uuid DEFAULT shared_extensions.gen_random_uuid() NOT NULL,
    title_multiloc jsonb DEFAULT '{}'::jsonb,
    slug character varying,
    created_at timestamp without time zone NOT NULL,
    updated_at timestamp without time zone NOT NULL,
    code character varying NOT NULL,
    top_info_section_multiloc jsonb DEFAULT '{}'::jsonb NOT NULL,
    banner_enabled boolean DEFAULT false NOT NULL,
    banner_layout character varying DEFAULT 'full_width_banner_layout'::character varying NOT NULL,
    banner_overlay_color character varying,
    banner_overlay_opacity integer,
    banner_cta_button_multiloc jsonb DEFAULT '{}'::jsonb NOT NULL,
    banner_cta_button_type character varying DEFAULT 'no_button'::character varying NOT NULL,
    banner_cta_button_url character varying,
    banner_header_multiloc jsonb DEFAULT '{}'::jsonb NOT NULL,
    banner_subheader_multiloc jsonb DEFAULT '{}'::jsonb NOT NULL,
    top_info_section_enabled boolean DEFAULT false NOT NULL,
    files_section_enabled boolean DEFAULT false NOT NULL,
    projects_enabled boolean DEFAULT false NOT NULL,
    projects_filter_type character varying DEFAULT 'no_filter'::character varying NOT NULL,
    events_widget_enabled boolean DEFAULT false NOT NULL,
    bottom_info_section_enabled boolean DEFAULT false NOT NULL,
    bottom_info_section_multiloc jsonb DEFAULT '{}'::jsonb NOT NULL,
    header_bg character varying
);


--
-- Name: static_pages_topics; Type: TABLE; Schema: public; Owner: -
--

CREATE TABLE public.static_pages_topics (
    id uuid DEFAULT shared_extensions.gen_random_uuid() NOT NULL,
    topic_id uuid NOT NULL,
    static_page_id uuid NOT NULL,
    created_at timestamp(6) without time zone NOT NULL,
    updated_at timestamp(6) without time zone NOT NULL
);


--
-- Name: surveys_responses; Type: TABLE; Schema: public; Owner: -
--

CREATE TABLE public.surveys_responses (
    id uuid DEFAULT shared_extensions.gen_random_uuid() NOT NULL,
    phase_id uuid NOT NULL,
    survey_service character varying NOT NULL,
    external_survey_id character varying NOT NULL,
    external_response_id character varying NOT NULL,
    user_id uuid,
    started_at timestamp without time zone,
    submitted_at timestamp without time zone NOT NULL,
    answers jsonb DEFAULT '{}'::jsonb,
    created_at timestamp without time zone NOT NULL,
    updated_at timestamp without time zone NOT NULL
);


--
-- Name: tenants; Type: TABLE; Schema: public; Owner: -
--

CREATE TABLE public.tenants (
    id uuid DEFAULT shared_extensions.gen_random_uuid() NOT NULL,
    name character varying,
    host character varying,
    settings jsonb DEFAULT '{}'::jsonb,
    created_at timestamp without time zone NOT NULL,
    updated_at timestamp without time zone NOT NULL,
    logo character varying,
    favicon character varying,
    style jsonb DEFAULT '{}'::jsonb,
    deleted_at timestamp without time zone,
    creation_finalized_at timestamp without time zone
);


--
-- Name: text_images; Type: TABLE; Schema: public; Owner: -
--

CREATE TABLE public.text_images (
    id uuid DEFAULT shared_extensions.gen_random_uuid() NOT NULL,
    imageable_type character varying NOT NULL,
    imageable_id uuid NOT NULL,
    imageable_field character varying,
    image character varying,
    created_at timestamp without time zone NOT NULL,
    updated_at timestamp without time zone NOT NULL,
    text_reference character varying NOT NULL
);


--
-- Name: topics; Type: TABLE; Schema: public; Owner: -
--

CREATE TABLE public.topics (
    id uuid DEFAULT shared_extensions.gen_random_uuid() NOT NULL,
    title_multiloc jsonb DEFAULT '{}'::jsonb,
    description_multiloc jsonb DEFAULT '{}'::jsonb,
    icon character varying,
    created_at timestamp without time zone NOT NULL,
    updated_at timestamp without time zone NOT NULL,
    ordering integer,
    code character varying DEFAULT 'custom'::character varying NOT NULL,
    followers_count integer DEFAULT 0 NOT NULL,
    include_in_onboarding boolean DEFAULT false NOT NULL
);


--
-- Name: user_custom_fields_representativeness_ref_distributions; Type: TABLE; Schema: public; Owner: -
--

CREATE TABLE public.user_custom_fields_representativeness_ref_distributions (
    id uuid DEFAULT shared_extensions.gen_random_uuid() NOT NULL,
    custom_field_id uuid NOT NULL,
    distribution jsonb NOT NULL,
    created_at timestamp(6) without time zone NOT NULL,
    updated_at timestamp(6) without time zone NOT NULL,
    type character varying
);


--
-- Name: verification_verifications; Type: TABLE; Schema: public; Owner: -
--

CREATE TABLE public.verification_verifications (
    id uuid DEFAULT shared_extensions.gen_random_uuid() NOT NULL,
    user_id uuid,
    method_name character varying NOT NULL,
    hashed_uid character varying NOT NULL,
    active boolean DEFAULT true NOT NULL,
    created_at timestamp without time zone NOT NULL,
    updated_at timestamp without time zone NOT NULL
);


--
-- Name: areas_static_pages id; Type: DEFAULT; Schema: public; Owner: -
--

ALTER TABLE ONLY public.areas_static_pages ALTER COLUMN id SET DEFAULT nextval('public.areas_static_pages_id_seq'::regclass);


--
-- Name: que_jobs id; Type: DEFAULT; Schema: public; Owner: -
--

ALTER TABLE ONLY public.que_jobs ALTER COLUMN id SET DEFAULT nextval('public.que_jobs_id_seq'::regclass);


--
-- Name: activities activities_pkey; Type: CONSTRAINT; Schema: public; Owner: -
--

ALTER TABLE ONLY public.activities
    ADD CONSTRAINT activities_pkey PRIMARY KEY (id);


--
-- Name: admin_publications admin_publications_pkey; Type: CONSTRAINT; Schema: public; Owner: -
--

ALTER TABLE ONLY public.admin_publications
    ADD CONSTRAINT admin_publications_pkey PRIMARY KEY (id);


--
-- Name: analysis_additional_custom_fields analysis_analyses_custom_fields_pkey; Type: CONSTRAINT; Schema: public; Owner: -
--

ALTER TABLE ONLY public.analysis_additional_custom_fields
    ADD CONSTRAINT analysis_analyses_custom_fields_pkey PRIMARY KEY (id);


--
-- Name: analysis_analyses analysis_analyses_pkey; Type: CONSTRAINT; Schema: public; Owner: -
--

ALTER TABLE ONLY public.analysis_analyses
    ADD CONSTRAINT analysis_analyses_pkey PRIMARY KEY (id);


--
-- Name: analysis_background_tasks analysis_background_tasks_pkey; Type: CONSTRAINT; Schema: public; Owner: -
--

ALTER TABLE ONLY public.analysis_background_tasks
    ADD CONSTRAINT analysis_background_tasks_pkey PRIMARY KEY (id);


--
-- Name: analysis_comments_summaries analysis_comments_summaries_pkey; Type: CONSTRAINT; Schema: public; Owner: -
--

ALTER TABLE ONLY public.analysis_comments_summaries
    ADD CONSTRAINT analysis_comments_summaries_pkey PRIMARY KEY (id);


--
-- Name: analysis_insights analysis_insights_pkey; Type: CONSTRAINT; Schema: public; Owner: -
--

ALTER TABLE ONLY public.analysis_insights
    ADD CONSTRAINT analysis_insights_pkey PRIMARY KEY (id);


--
-- Name: analysis_questions analysis_questions_pkey; Type: CONSTRAINT; Schema: public; Owner: -
--

ALTER TABLE ONLY public.analysis_questions
    ADD CONSTRAINT analysis_questions_pkey PRIMARY KEY (id);


--
-- Name: analysis_summaries analysis_summaries_pkey; Type: CONSTRAINT; Schema: public; Owner: -
--

ALTER TABLE ONLY public.analysis_summaries
    ADD CONSTRAINT analysis_summaries_pkey PRIMARY KEY (id);


--
-- Name: analysis_taggings analysis_taggings_pkey; Type: CONSTRAINT; Schema: public; Owner: -
--

ALTER TABLE ONLY public.analysis_taggings
    ADD CONSTRAINT analysis_taggings_pkey PRIMARY KEY (id);


--
-- Name: analysis_tags analysis_tags_pkey; Type: CONSTRAINT; Schema: public; Owner: -
--

ALTER TABLE ONLY public.analysis_tags
    ADD CONSTRAINT analysis_tags_pkey PRIMARY KEY (id);


--
-- Name: analytics_dimension_dates analytics_dimension_dates_pkey; Type: CONSTRAINT; Schema: public; Owner: -
--

ALTER TABLE ONLY public.analytics_dimension_dates
    ADD CONSTRAINT analytics_dimension_dates_pkey PRIMARY KEY (date);


--
-- Name: analytics_dimension_locales analytics_dimension_locales_pkey; Type: CONSTRAINT; Schema: public; Owner: -
--

ALTER TABLE ONLY public.analytics_dimension_locales
    ADD CONSTRAINT analytics_dimension_locales_pkey PRIMARY KEY (id);


--
-- Name: analytics_dimension_referrer_types analytics_dimension_referrer_types_pkey; Type: CONSTRAINT; Schema: public; Owner: -
--

ALTER TABLE ONLY public.analytics_dimension_referrer_types
    ADD CONSTRAINT analytics_dimension_referrer_types_pkey PRIMARY KEY (id);


--
-- Name: analytics_dimension_types analytics_dimension_types_pkey; Type: CONSTRAINT; Schema: public; Owner: -
--

ALTER TABLE ONLY public.analytics_dimension_types
    ADD CONSTRAINT analytics_dimension_types_pkey PRIMARY KEY (id);


--
-- Name: analytics_fact_visits analytics_fact_visits_pkey; Type: CONSTRAINT; Schema: public; Owner: -
--

ALTER TABLE ONLY public.analytics_fact_visits
    ADD CONSTRAINT analytics_fact_visits_pkey PRIMARY KEY (id);


--
-- Name: app_configurations app_configurations_pkey; Type: CONSTRAINT; Schema: public; Owner: -
--

ALTER TABLE ONLY public.app_configurations
    ADD CONSTRAINT app_configurations_pkey PRIMARY KEY (id);


--
-- Name: ar_internal_metadata ar_internal_metadata_pkey; Type: CONSTRAINT; Schema: public; Owner: -
--

ALTER TABLE ONLY public.ar_internal_metadata
    ADD CONSTRAINT ar_internal_metadata_pkey PRIMARY KEY (key);


--
-- Name: areas areas_pkey; Type: CONSTRAINT; Schema: public; Owner: -
--

ALTER TABLE ONLY public.areas
    ADD CONSTRAINT areas_pkey PRIMARY KEY (id);


--
-- Name: areas_projects areas_projects_pkey; Type: CONSTRAINT; Schema: public; Owner: -
--

ALTER TABLE ONLY public.areas_projects
    ADD CONSTRAINT areas_projects_pkey PRIMARY KEY (id);


--
-- Name: areas_static_pages areas_static_pages_pkey; Type: CONSTRAINT; Schema: public; Owner: -
--

ALTER TABLE ONLY public.areas_static_pages
    ADD CONSTRAINT areas_static_pages_pkey PRIMARY KEY (id);


--
-- Name: authoring_assistance_responses authoring_assistance_responses_pkey; Type: CONSTRAINT; Schema: public; Owner: -
--

ALTER TABLE ONLY public.authoring_assistance_responses
    ADD CONSTRAINT authoring_assistance_responses_pkey PRIMARY KEY (id);


--
-- Name: baskets_ideas baskets_ideas_pkey; Type: CONSTRAINT; Schema: public; Owner: -
--

ALTER TABLE ONLY public.baskets_ideas
    ADD CONSTRAINT baskets_ideas_pkey PRIMARY KEY (id);


--
-- Name: baskets baskets_pkey; Type: CONSTRAINT; Schema: public; Owner: -
--

ALTER TABLE ONLY public.baskets
    ADD CONSTRAINT baskets_pkey PRIMARY KEY (id);


--
-- Name: comments comments_pkey; Type: CONSTRAINT; Schema: public; Owner: -
--

ALTER TABLE ONLY public.comments
    ADD CONSTRAINT comments_pkey PRIMARY KEY (id);


--
-- Name: common_passwords common_passwords_pkey; Type: CONSTRAINT; Schema: public; Owner: -
--

ALTER TABLE ONLY public.common_passwords
    ADD CONSTRAINT common_passwords_pkey PRIMARY KEY (id);


--
-- Name: content_builder_layout_images content_builder_layout_images_pkey; Type: CONSTRAINT; Schema: public; Owner: -
--

ALTER TABLE ONLY public.content_builder_layout_images
    ADD CONSTRAINT content_builder_layout_images_pkey PRIMARY KEY (id);


--
-- Name: content_builder_layouts content_builder_layouts_pkey; Type: CONSTRAINT; Schema: public; Owner: -
--

ALTER TABLE ONLY public.content_builder_layouts
    ADD CONSTRAINT content_builder_layouts_pkey PRIMARY KEY (id);


--
-- Name: cosponsorships cosponsorships_pkey; Type: CONSTRAINT; Schema: public; Owner: -
--

ALTER TABLE ONLY public.cosponsorships
    ADD CONSTRAINT cosponsorships_pkey PRIMARY KEY (id);


--
-- Name: custom_field_matrix_statements custom_field_matrix_statements_pkey; Type: CONSTRAINT; Schema: public; Owner: -
--

ALTER TABLE ONLY public.custom_field_matrix_statements
    ADD CONSTRAINT custom_field_matrix_statements_pkey PRIMARY KEY (id);


--
-- Name: custom_field_option_images custom_field_option_images_pkey; Type: CONSTRAINT; Schema: public; Owner: -
--

ALTER TABLE ONLY public.custom_field_option_images
    ADD CONSTRAINT custom_field_option_images_pkey PRIMARY KEY (id);


--
-- Name: custom_field_options custom_field_options_pkey; Type: CONSTRAINT; Schema: public; Owner: -
--

ALTER TABLE ONLY public.custom_field_options
    ADD CONSTRAINT custom_field_options_pkey PRIMARY KEY (id);


--
-- Name: custom_fields custom_fields_pkey; Type: CONSTRAINT; Schema: public; Owner: -
--

ALTER TABLE ONLY public.custom_fields
    ADD CONSTRAINT custom_fields_pkey PRIMARY KEY (id);


--
-- Name: custom_forms custom_forms_pkey; Type: CONSTRAINT; Schema: public; Owner: -
--

ALTER TABLE ONLY public.custom_forms
    ADD CONSTRAINT custom_forms_pkey PRIMARY KEY (id);


--
-- Name: email_campaigns_campaign_email_commands email_campaigns_campaign_email_commands_pkey; Type: CONSTRAINT; Schema: public; Owner: -
--

ALTER TABLE ONLY public.email_campaigns_campaign_email_commands
    ADD CONSTRAINT email_campaigns_campaign_email_commands_pkey PRIMARY KEY (id);


--
-- Name: email_campaigns_campaigns_groups email_campaigns_campaigns_groups_pkey; Type: CONSTRAINT; Schema: public; Owner: -
--

ALTER TABLE ONLY public.email_campaigns_campaigns_groups
    ADD CONSTRAINT email_campaigns_campaigns_groups_pkey PRIMARY KEY (id);


--
-- Name: email_campaigns_campaigns email_campaigns_campaigns_pkey; Type: CONSTRAINT; Schema: public; Owner: -
--

ALTER TABLE ONLY public.email_campaigns_campaigns
    ADD CONSTRAINT email_campaigns_campaigns_pkey PRIMARY KEY (id);


--
-- Name: email_campaigns_consents email_campaigns_consents_pkey; Type: CONSTRAINT; Schema: public; Owner: -
--

ALTER TABLE ONLY public.email_campaigns_consents
    ADD CONSTRAINT email_campaigns_consents_pkey PRIMARY KEY (id);


--
-- Name: email_campaigns_deliveries email_campaigns_deliveries_pkey; Type: CONSTRAINT; Schema: public; Owner: -
--

ALTER TABLE ONLY public.email_campaigns_deliveries
    ADD CONSTRAINT email_campaigns_deliveries_pkey PRIMARY KEY (id);


--
-- Name: email_campaigns_examples email_campaigns_examples_pkey; Type: CONSTRAINT; Schema: public; Owner: -
--

ALTER TABLE ONLY public.email_campaigns_examples
    ADD CONSTRAINT email_campaigns_examples_pkey PRIMARY KEY (id);


--
-- Name: email_campaigns_unsubscription_tokens email_campaigns_unsubscription_tokens_pkey; Type: CONSTRAINT; Schema: public; Owner: -
--

ALTER TABLE ONLY public.email_campaigns_unsubscription_tokens
    ADD CONSTRAINT email_campaigns_unsubscription_tokens_pkey PRIMARY KEY (id);


--
-- Name: email_snippets email_snippets_pkey; Type: CONSTRAINT; Schema: public; Owner: -
--

ALTER TABLE ONLY public.email_snippets
    ADD CONSTRAINT email_snippets_pkey PRIMARY KEY (id);


--
-- Name: embeddings_similarities embeddings_similarities_pkey; Type: CONSTRAINT; Schema: public; Owner: -
--

ALTER TABLE ONLY public.embeddings_similarities
    ADD CONSTRAINT embeddings_similarities_pkey PRIMARY KEY (id);


--
-- Name: event_files event_files_pkey; Type: CONSTRAINT; Schema: public; Owner: -
--

ALTER TABLE ONLY public.event_files
    ADD CONSTRAINT event_files_pkey PRIMARY KEY (id);


--
-- Name: event_images event_images_pkey; Type: CONSTRAINT; Schema: public; Owner: -
--

ALTER TABLE ONLY public.event_images
    ADD CONSTRAINT event_images_pkey PRIMARY KEY (id);


--
-- Name: events_attendances events_attendances_pkey; Type: CONSTRAINT; Schema: public; Owner: -
--

ALTER TABLE ONLY public.events_attendances
    ADD CONSTRAINT events_attendances_pkey PRIMARY KEY (id);


--
-- Name: events events_pkey; Type: CONSTRAINT; Schema: public; Owner: -
--

ALTER TABLE ONLY public.events
    ADD CONSTRAINT events_pkey PRIMARY KEY (id);


--
-- Name: experiments experiments_pkey; Type: CONSTRAINT; Schema: public; Owner: -
--

ALTER TABLE ONLY public.experiments
    ADD CONSTRAINT experiments_pkey PRIMARY KEY (id);


--
-- Name: flag_inappropriate_content_inappropriate_content_flags flag_inappropriate_content_inappropriate_content_flags_pkey; Type: CONSTRAINT; Schema: public; Owner: -
--

ALTER TABLE ONLY public.flag_inappropriate_content_inappropriate_content_flags
    ADD CONSTRAINT flag_inappropriate_content_inappropriate_content_flags_pkey PRIMARY KEY (id);


--
-- Name: followers followers_pkey; Type: CONSTRAINT; Schema: public; Owner: -
--

ALTER TABLE ONLY public.followers
    ADD CONSTRAINT followers_pkey PRIMARY KEY (id);


--
-- Name: groups_permissions groups_permissions_pkey; Type: CONSTRAINT; Schema: public; Owner: -
--

ALTER TABLE ONLY public.groups_permissions
    ADD CONSTRAINT groups_permissions_pkey PRIMARY KEY (id);


--
-- Name: groups groups_pkey; Type: CONSTRAINT; Schema: public; Owner: -
--

ALTER TABLE ONLY public.groups
    ADD CONSTRAINT groups_pkey PRIMARY KEY (id);


--
-- Name: groups_projects groups_projects_pkey; Type: CONSTRAINT; Schema: public; Owner: -
--

ALTER TABLE ONLY public.groups_projects
    ADD CONSTRAINT groups_projects_pkey PRIMARY KEY (id);


--
-- Name: idea_files idea_files_pkey; Type: CONSTRAINT; Schema: public; Owner: -
--

ALTER TABLE ONLY public.idea_files
    ADD CONSTRAINT idea_files_pkey PRIMARY KEY (id);


--
-- Name: idea_images idea_images_pkey; Type: CONSTRAINT; Schema: public; Owner: -
--

ALTER TABLE ONLY public.idea_images
    ADD CONSTRAINT idea_images_pkey PRIMARY KEY (id);


--
-- Name: idea_import_files idea_import_files_pkey; Type: CONSTRAINT; Schema: public; Owner: -
--

ALTER TABLE ONLY public.idea_import_files
    ADD CONSTRAINT idea_import_files_pkey PRIMARY KEY (id);


--
-- Name: idea_imports idea_imports_pkey; Type: CONSTRAINT; Schema: public; Owner: -
--

ALTER TABLE ONLY public.idea_imports
    ADD CONSTRAINT idea_imports_pkey PRIMARY KEY (id);


--
-- Name: idea_statuses idea_statuses_pkey; Type: CONSTRAINT; Schema: public; Owner: -
--

ALTER TABLE ONLY public.idea_statuses
    ADD CONSTRAINT idea_statuses_pkey PRIMARY KEY (id);


--
-- Name: ideas_phases ideas_phases_pkey; Type: CONSTRAINT; Schema: public; Owner: -
--

ALTER TABLE ONLY public.ideas_phases
    ADD CONSTRAINT ideas_phases_pkey PRIMARY KEY (id);


--
-- Name: ideas ideas_pkey; Type: CONSTRAINT; Schema: public; Owner: -
--

ALTER TABLE ONLY public.ideas
    ADD CONSTRAINT ideas_pkey PRIMARY KEY (id);


--
-- Name: ideas_topics ideas_topics_pkey; Type: CONSTRAINT; Schema: public; Owner: -
--

ALTER TABLE ONLY public.ideas_topics
    ADD CONSTRAINT ideas_topics_pkey PRIMARY KEY (id);


--
-- Name: identities identities_pkey; Type: CONSTRAINT; Schema: public; Owner: -
--

ALTER TABLE ONLY public.identities
    ADD CONSTRAINT identities_pkey PRIMARY KEY (id);


--
-- Name: impact_tracking_pageviews impact_tracking_pageviews_pkey; Type: CONSTRAINT; Schema: public; Owner: -
--

ALTER TABLE ONLY public.impact_tracking_pageviews
    ADD CONSTRAINT impact_tracking_pageviews_pkey PRIMARY KEY (id);


--
-- Name: impact_tracking_salts impact_tracking_salts_pkey; Type: CONSTRAINT; Schema: public; Owner: -
--

ALTER TABLE ONLY public.impact_tracking_salts
    ADD CONSTRAINT impact_tracking_salts_pkey PRIMARY KEY (id);


--
-- Name: impact_tracking_sessions impact_tracking_sessions_pkey; Type: CONSTRAINT; Schema: public; Owner: -
--

ALTER TABLE ONLY public.impact_tracking_sessions
    ADD CONSTRAINT impact_tracking_sessions_pkey PRIMARY KEY (id);


--
-- Name: internal_comments internal_comments_pkey; Type: CONSTRAINT; Schema: public; Owner: -
--

ALTER TABLE ONLY public.internal_comments
    ADD CONSTRAINT internal_comments_pkey PRIMARY KEY (id);


--
-- Name: invites invites_pkey; Type: CONSTRAINT; Schema: public; Owner: -
--

ALTER TABLE ONLY public.invites
    ADD CONSTRAINT invites_pkey PRIMARY KEY (id);


--
-- Name: machine_translations_machine_translations machine_translations_machine_translations_pkey; Type: CONSTRAINT; Schema: public; Owner: -
--

ALTER TABLE ONLY public.machine_translations_machine_translations
    ADD CONSTRAINT machine_translations_machine_translations_pkey PRIMARY KEY (id);


--
-- Name: maps_layers maps_layers_pkey; Type: CONSTRAINT; Schema: public; Owner: -
--

ALTER TABLE ONLY public.maps_layers
    ADD CONSTRAINT maps_layers_pkey PRIMARY KEY (id);


--
-- Name: maps_map_configs maps_map_configs_pkey; Type: CONSTRAINT; Schema: public; Owner: -
--

ALTER TABLE ONLY public.maps_map_configs
    ADD CONSTRAINT maps_map_configs_pkey PRIMARY KEY (id);


--
-- Name: memberships memberships_pkey; Type: CONSTRAINT; Schema: public; Owner: -
--

ALTER TABLE ONLY public.memberships
    ADD CONSTRAINT memberships_pkey PRIMARY KEY (id);


--
-- Name: moderation_moderation_statuses moderation_statuses_pkey; Type: CONSTRAINT; Schema: public; Owner: -
--

ALTER TABLE ONLY public.moderation_moderation_statuses
    ADD CONSTRAINT moderation_statuses_pkey PRIMARY KEY (id);


--
-- Name: nav_bar_items nav_bar_items_pkey; Type: CONSTRAINT; Schema: public; Owner: -
--

ALTER TABLE ONLY public.nav_bar_items
    ADD CONSTRAINT nav_bar_items_pkey PRIMARY KEY (id);


--
-- Name: notifications notifications_pkey; Type: CONSTRAINT; Schema: public; Owner: -
--

ALTER TABLE ONLY public.notifications
    ADD CONSTRAINT notifications_pkey PRIMARY KEY (id);


--
-- Name: official_feedbacks official_feedbacks_pkey; Type: CONSTRAINT; Schema: public; Owner: -
--

ALTER TABLE ONLY public.official_feedbacks
    ADD CONSTRAINT official_feedbacks_pkey PRIMARY KEY (id);


--
-- Name: onboarding_campaign_dismissals onboarding_campaign_dismissals_pkey; Type: CONSTRAINT; Schema: public; Owner: -
--

ALTER TABLE ONLY public.onboarding_campaign_dismissals
    ADD CONSTRAINT onboarding_campaign_dismissals_pkey PRIMARY KEY (id);


--
-- Name: static_page_files page_files_pkey; Type: CONSTRAINT; Schema: public; Owner: -
--

ALTER TABLE ONLY public.static_page_files
    ADD CONSTRAINT page_files_pkey PRIMARY KEY (id);


--
-- Name: static_pages pages_pkey; Type: CONSTRAINT; Schema: public; Owner: -
--

ALTER TABLE ONLY public.static_pages
    ADD CONSTRAINT pages_pkey PRIMARY KEY (id);


--
-- Name: permissions_custom_fields permissions_custom_fields_pkey; Type: CONSTRAINT; Schema: public; Owner: -
--

ALTER TABLE ONLY public.permissions_custom_fields
    ADD CONSTRAINT permissions_custom_fields_pkey PRIMARY KEY (id);


--
-- Name: permissions permissions_pkey; Type: CONSTRAINT; Schema: public; Owner: -
--

ALTER TABLE ONLY public.permissions
    ADD CONSTRAINT permissions_pkey PRIMARY KEY (id);


--
-- Name: phase_files phase_files_pkey; Type: CONSTRAINT; Schema: public; Owner: -
--

ALTER TABLE ONLY public.phase_files
    ADD CONSTRAINT phase_files_pkey PRIMARY KEY (id);


--
-- Name: phases phases_pkey; Type: CONSTRAINT; Schema: public; Owner: -
--

ALTER TABLE ONLY public.phases
    ADD CONSTRAINT phases_pkey PRIMARY KEY (id);


--
-- Name: polls_options polls_options_pkey; Type: CONSTRAINT; Schema: public; Owner: -
--

ALTER TABLE ONLY public.polls_options
    ADD CONSTRAINT polls_options_pkey PRIMARY KEY (id);


--
-- Name: polls_questions polls_questions_pkey; Type: CONSTRAINT; Schema: public; Owner: -
--

ALTER TABLE ONLY public.polls_questions
    ADD CONSTRAINT polls_questions_pkey PRIMARY KEY (id);


--
-- Name: polls_response_options polls_response_options_pkey; Type: CONSTRAINT; Schema: public; Owner: -
--

ALTER TABLE ONLY public.polls_response_options
    ADD CONSTRAINT polls_response_options_pkey PRIMARY KEY (id);


--
-- Name: polls_responses polls_responses_pkey; Type: CONSTRAINT; Schema: public; Owner: -
--

ALTER TABLE ONLY public.polls_responses
    ADD CONSTRAINT polls_responses_pkey PRIMARY KEY (id);


--
-- Name: project_files project_files_pkey; Type: CONSTRAINT; Schema: public; Owner: -
--

ALTER TABLE ONLY public.project_files
    ADD CONSTRAINT project_files_pkey PRIMARY KEY (id);


--
-- Name: project_folders_files project_folder_files_pkey; Type: CONSTRAINT; Schema: public; Owner: -
--

ALTER TABLE ONLY public.project_folders_files
    ADD CONSTRAINT project_folder_files_pkey PRIMARY KEY (id);


--
-- Name: project_folders_images project_folder_images_pkey; Type: CONSTRAINT; Schema: public; Owner: -
--

ALTER TABLE ONLY public.project_folders_images
    ADD CONSTRAINT project_folder_images_pkey PRIMARY KEY (id);


--
-- Name: project_folders_folders project_folders_pkey; Type: CONSTRAINT; Schema: public; Owner: -
--

ALTER TABLE ONLY public.project_folders_folders
    ADD CONSTRAINT project_folders_pkey PRIMARY KEY (id);


--
-- Name: project_images project_images_pkey; Type: CONSTRAINT; Schema: public; Owner: -
--

ALTER TABLE ONLY public.project_images
    ADD CONSTRAINT project_images_pkey PRIMARY KEY (id);


--
-- Name: project_reviews project_reviews_pkey; Type: CONSTRAINT; Schema: public; Owner: -
--

ALTER TABLE ONLY public.project_reviews
    ADD CONSTRAINT project_reviews_pkey PRIMARY KEY (id);


--
-- Name: projects_allowed_input_topics projects_allowed_input_topics_pkey; Type: CONSTRAINT; Schema: public; Owner: -
--

ALTER TABLE ONLY public.projects_allowed_input_topics
    ADD CONSTRAINT projects_allowed_input_topics_pkey PRIMARY KEY (id);


--
-- Name: projects projects_pkey; Type: CONSTRAINT; Schema: public; Owner: -
--

ALTER TABLE ONLY public.projects
    ADD CONSTRAINT projects_pkey PRIMARY KEY (id);


--
-- Name: projects_topics projects_topics_pkey; Type: CONSTRAINT; Schema: public; Owner: -
--

ALTER TABLE ONLY public.projects_topics
    ADD CONSTRAINT projects_topics_pkey PRIMARY KEY (id);


--
-- Name: public_api_api_clients public_api_api_clients_pkey; Type: CONSTRAINT; Schema: public; Owner: -
--

ALTER TABLE ONLY public.public_api_api_clients
    ADD CONSTRAINT public_api_api_clients_pkey PRIMARY KEY (id);


--
-- Name: que_jobs que_jobs_pkey; Type: CONSTRAINT; Schema: public; Owner: -
--

ALTER TABLE ONLY public.que_jobs
    ADD CONSTRAINT que_jobs_pkey PRIMARY KEY (id);


--
-- Name: que_lockers que_lockers_pkey; Type: CONSTRAINT; Schema: public; Owner: -
--

ALTER TABLE ONLY public.que_lockers
    ADD CONSTRAINT que_lockers_pkey PRIMARY KEY (pid);


--
-- Name: que_values que_values_pkey; Type: CONSTRAINT; Schema: public; Owner: -
--

ALTER TABLE ONLY public.que_values
    ADD CONSTRAINT que_values_pkey PRIMARY KEY (key);


--
-- Name: report_builder_published_graph_data_units report_builder_published_graph_data_units_pkey; Type: CONSTRAINT; Schema: public; Owner: -
--

ALTER TABLE ONLY public.report_builder_published_graph_data_units
    ADD CONSTRAINT report_builder_published_graph_data_units_pkey PRIMARY KEY (id);


--
-- Name: report_builder_reports report_builder_reports_pkey; Type: CONSTRAINT; Schema: public; Owner: -
--

ALTER TABLE ONLY public.report_builder_reports
    ADD CONSTRAINT report_builder_reports_pkey PRIMARY KEY (id);


--
-- Name: schema_migrations schema_migrations_pkey; Type: CONSTRAINT; Schema: public; Owner: -
--

ALTER TABLE ONLY public.schema_migrations
    ADD CONSTRAINT schema_migrations_pkey PRIMARY KEY (version);


--
-- Name: spam_reports spam_reports_pkey; Type: CONSTRAINT; Schema: public; Owner: -
--

ALTER TABLE ONLY public.spam_reports
    ADD CONSTRAINT spam_reports_pkey PRIMARY KEY (id);


--
-- Name: static_pages_topics static_pages_topics_pkey; Type: CONSTRAINT; Schema: public; Owner: -
--

ALTER TABLE ONLY public.static_pages_topics
    ADD CONSTRAINT static_pages_topics_pkey PRIMARY KEY (id);


--
-- Name: surveys_responses surveys_responses_pkey; Type: CONSTRAINT; Schema: public; Owner: -
--

ALTER TABLE ONLY public.surveys_responses
    ADD CONSTRAINT surveys_responses_pkey PRIMARY KEY (id);


--
-- Name: tenants tenants_pkey; Type: CONSTRAINT; Schema: public; Owner: -
--

ALTER TABLE ONLY public.tenants
    ADD CONSTRAINT tenants_pkey PRIMARY KEY (id);


--
-- Name: text_images text_images_pkey; Type: CONSTRAINT; Schema: public; Owner: -
--

ALTER TABLE ONLY public.text_images
    ADD CONSTRAINT text_images_pkey PRIMARY KEY (id);


--
-- Name: topics topics_pkey; Type: CONSTRAINT; Schema: public; Owner: -
--

ALTER TABLE ONLY public.topics
    ADD CONSTRAINT topics_pkey PRIMARY KEY (id);


--
-- Name: user_custom_fields_representativeness_ref_distributions user_custom_fields_representativeness_ref_distributions_pkey; Type: CONSTRAINT; Schema: public; Owner: -
--

ALTER TABLE ONLY public.user_custom_fields_representativeness_ref_distributions
    ADD CONSTRAINT user_custom_fields_representativeness_ref_distributions_pkey PRIMARY KEY (id);


--
-- Name: users users_pkey; Type: CONSTRAINT; Schema: public; Owner: -
--

ALTER TABLE ONLY public.users
    ADD CONSTRAINT users_pkey PRIMARY KEY (id);


--
-- Name: id_id_card_lookup_id_cards verification_id_cards_pkey; Type: CONSTRAINT; Schema: public; Owner: -
--

ALTER TABLE ONLY public.id_id_card_lookup_id_cards
    ADD CONSTRAINT verification_id_cards_pkey PRIMARY KEY (id);


--
-- Name: verification_verifications verification_verifications_pkey; Type: CONSTRAINT; Schema: public; Owner: -
--

ALTER TABLE ONLY public.verification_verifications
    ADD CONSTRAINT verification_verifications_pkey PRIMARY KEY (id);


--
-- Name: volunteering_causes volunteering_causes_pkey; Type: CONSTRAINT; Schema: public; Owner: -
--

ALTER TABLE ONLY public.volunteering_causes
    ADD CONSTRAINT volunteering_causes_pkey PRIMARY KEY (id);


--
-- Name: volunteering_volunteers volunteering_volunteers_pkey; Type: CONSTRAINT; Schema: public; Owner: -
--

ALTER TABLE ONLY public.volunteering_volunteers
    ADD CONSTRAINT volunteering_volunteers_pkey PRIMARY KEY (id);


--
-- Name: reactions votes_pkey; Type: CONSTRAINT; Schema: public; Owner: -
--

ALTER TABLE ONLY public.reactions
    ADD CONSTRAINT votes_pkey PRIMARY KEY (id);


--
-- Name: i_analytics_dim_locales_fact_visits_on_locale_and_visit_ids; Type: INDEX; Schema: public; Owner: -
--

CREATE UNIQUE INDEX i_analytics_dim_locales_fact_visits_on_locale_and_visit_ids ON public.analytics_dimension_locales_fact_visits USING btree (dimension_locale_id, fact_visit_id);


--
-- Name: i_analytics_dim_projects_fact_visits_on_project_and_visit_ids; Type: INDEX; Schema: public; Owner: -
--

CREATE UNIQUE INDEX i_analytics_dim_projects_fact_visits_on_project_and_visit_ids ON public.analytics_dimension_projects_fact_visits USING btree (dimension_project_id, fact_visit_id);


--
-- Name: i_d_referrer_key; Type: INDEX; Schema: public; Owner: -
--

CREATE UNIQUE INDEX i_d_referrer_key ON public.analytics_dimension_referrer_types USING btree (key);


--
-- Name: i_l_v_locale; Type: INDEX; Schema: public; Owner: -
--

CREATE INDEX i_l_v_locale ON public.analytics_dimension_locales_fact_visits USING btree (dimension_locale_id);


--
-- Name: i_l_v_visit; Type: INDEX; Schema: public; Owner: -
--

CREATE INDEX i_l_v_visit ON public.analytics_dimension_locales_fact_visits USING btree (fact_visit_id);


--
-- Name: i_p_v_project; Type: INDEX; Schema: public; Owner: -
--

CREATE INDEX i_p_v_project ON public.analytics_dimension_projects_fact_visits USING btree (dimension_project_id);


--
-- Name: i_p_v_visit; Type: INDEX; Schema: public; Owner: -
--

CREATE INDEX i_p_v_visit ON public.analytics_dimension_projects_fact_visits USING btree (fact_visit_id);


--
-- Name: i_v_first_action; Type: INDEX; Schema: public; Owner: -
--

CREATE INDEX i_v_first_action ON public.analytics_fact_visits USING btree (dimension_date_first_action_id);


--
-- Name: i_v_last_action; Type: INDEX; Schema: public; Owner: -
--

CREATE INDEX i_v_last_action ON public.analytics_fact_visits USING btree (dimension_date_last_action_id);


--
-- Name: i_v_matomo_visit; Type: INDEX; Schema: public; Owner: -
--

CREATE UNIQUE INDEX i_v_matomo_visit ON public.analytics_fact_visits USING btree (matomo_visit_id);


--
-- Name: i_v_referrer_type; Type: INDEX; Schema: public; Owner: -
--

CREATE INDEX i_v_referrer_type ON public.analytics_fact_visits USING btree (dimension_referrer_type_id);


--
-- Name: i_v_timestamp; Type: INDEX; Schema: public; Owner: -
--

CREATE INDEX i_v_timestamp ON public.analytics_fact_visits USING btree (matomo_last_action_time);


--
-- Name: i_v_user; Type: INDEX; Schema: public; Owner: -
--

CREATE INDEX i_v_user ON public.analytics_fact_visits USING btree (dimension_user_id);


--
-- Name: inappropriate_content_flags_flaggable; Type: INDEX; Schema: public; Owner: -
--

CREATE INDEX inappropriate_content_flags_flaggable ON public.flag_inappropriate_content_inappropriate_content_flags USING btree (flaggable_id, flaggable_type);


--
-- Name: index_activities_on_acted_at; Type: INDEX; Schema: public; Owner: -
--

CREATE INDEX index_activities_on_acted_at ON public.activities USING btree (acted_at);


--
-- Name: index_activities_on_action; Type: INDEX; Schema: public; Owner: -
--

CREATE INDEX index_activities_on_action ON public.activities USING btree (action);


--
-- Name: index_activities_on_item_type_and_item_id; Type: INDEX; Schema: public; Owner: -
--

CREATE INDEX index_activities_on_item_type_and_item_id ON public.activities USING btree (item_type, item_id);


--
-- Name: index_activities_on_project_id; Type: INDEX; Schema: public; Owner: -
--

CREATE INDEX index_activities_on_project_id ON public.activities USING btree (project_id);


--
-- Name: index_activities_on_user_id; Type: INDEX; Schema: public; Owner: -
--

CREATE INDEX index_activities_on_user_id ON public.activities USING btree (user_id);


--
-- Name: index_admin_publications_on_depth; Type: INDEX; Schema: public; Owner: -
--

CREATE INDEX index_admin_publications_on_depth ON public.admin_publications USING btree (depth);


--
-- Name: index_admin_publications_on_lft; Type: INDEX; Schema: public; Owner: -
--

CREATE INDEX index_admin_publications_on_lft ON public.admin_publications USING btree (lft);


--
-- Name: index_admin_publications_on_ordering; Type: INDEX; Schema: public; Owner: -
--

CREATE INDEX index_admin_publications_on_ordering ON public.admin_publications USING btree (ordering);


--
-- Name: index_admin_publications_on_parent_id; Type: INDEX; Schema: public; Owner: -
--

CREATE INDEX index_admin_publications_on_parent_id ON public.admin_publications USING btree (parent_id);


--
-- Name: index_admin_publications_on_publication_status; Type: INDEX; Schema: public; Owner: -
--

CREATE INDEX index_admin_publications_on_publication_status ON public.admin_publications USING btree (publication_status);


--
-- Name: index_admin_publications_on_publication_type_and_publication_id; Type: INDEX; Schema: public; Owner: -
--

CREATE INDEX index_admin_publications_on_publication_type_and_publication_id ON public.admin_publications USING btree (publication_type, publication_id);


--
-- Name: index_admin_publications_on_rgt; Type: INDEX; Schema: public; Owner: -
--

CREATE INDEX index_admin_publications_on_rgt ON public.admin_publications USING btree (rgt);


--
-- Name: index_analysis_additional_custom_fields_on_analysis_id; Type: INDEX; Schema: public; Owner: -
--

CREATE INDEX index_analysis_additional_custom_fields_on_analysis_id ON public.analysis_additional_custom_fields USING btree (analysis_id);


--
-- Name: index_analysis_additional_custom_fields_on_custom_field_id; Type: INDEX; Schema: public; Owner: -
--

CREATE INDEX index_analysis_additional_custom_fields_on_custom_field_id ON public.analysis_additional_custom_fields USING btree (custom_field_id);


--
-- Name: index_analysis_analyses_custom_fields; Type: INDEX; Schema: public; Owner: -
--

CREATE UNIQUE INDEX index_analysis_analyses_custom_fields ON public.analysis_additional_custom_fields USING btree (analysis_id, custom_field_id);


--
-- Name: index_analysis_analyses_on_main_custom_field_id; Type: INDEX; Schema: public; Owner: -
--

CREATE INDEX index_analysis_analyses_on_main_custom_field_id ON public.analysis_analyses USING btree (main_custom_field_id);


--
-- Name: index_analysis_analyses_on_phase_id; Type: INDEX; Schema: public; Owner: -
--

CREATE INDEX index_analysis_analyses_on_phase_id ON public.analysis_analyses USING btree (phase_id);


--
-- Name: index_analysis_analyses_on_project_id; Type: INDEX; Schema: public; Owner: -
--

CREATE INDEX index_analysis_analyses_on_project_id ON public.analysis_analyses USING btree (project_id);


--
-- Name: index_analysis_background_tasks_on_analysis_id; Type: INDEX; Schema: public; Owner: -
--

CREATE INDEX index_analysis_background_tasks_on_analysis_id ON public.analysis_background_tasks USING btree (analysis_id);


--
-- Name: index_analysis_comments_summaries_on_background_task_id; Type: INDEX; Schema: public; Owner: -
--

CREATE INDEX index_analysis_comments_summaries_on_background_task_id ON public.analysis_comments_summaries USING btree (background_task_id);


--
-- Name: index_analysis_comments_summaries_on_idea_id; Type: INDEX; Schema: public; Owner: -
--

CREATE INDEX index_analysis_comments_summaries_on_idea_id ON public.analysis_comments_summaries USING btree (idea_id);


--
-- Name: index_analysis_insights_on_analysis_id; Type: INDEX; Schema: public; Owner: -
--

CREATE INDEX index_analysis_insights_on_analysis_id ON public.analysis_insights USING btree (analysis_id);


--
-- Name: index_analysis_insights_on_insightable; Type: INDEX; Schema: public; Owner: -
--

CREATE INDEX index_analysis_insights_on_insightable ON public.analysis_insights USING btree (insightable_type, insightable_id);


--
-- Name: index_analysis_questions_on_background_task_id; Type: INDEX; Schema: public; Owner: -
--

CREATE INDEX index_analysis_questions_on_background_task_id ON public.analysis_questions USING btree (background_task_id);


--
-- Name: index_analysis_summaries_on_background_task_id; Type: INDEX; Schema: public; Owner: -
--

CREATE INDEX index_analysis_summaries_on_background_task_id ON public.analysis_summaries USING btree (background_task_id);


--
-- Name: index_analysis_taggings_on_input_id; Type: INDEX; Schema: public; Owner: -
--

CREATE INDEX index_analysis_taggings_on_input_id ON public.analysis_taggings USING btree (input_id);


--
-- Name: index_analysis_taggings_on_tag_id; Type: INDEX; Schema: public; Owner: -
--

CREATE INDEX index_analysis_taggings_on_tag_id ON public.analysis_taggings USING btree (tag_id);


--
-- Name: index_analysis_taggings_on_tag_id_and_input_id; Type: INDEX; Schema: public; Owner: -
--

CREATE UNIQUE INDEX index_analysis_taggings_on_tag_id_and_input_id ON public.analysis_taggings USING btree (tag_id, input_id);


--
-- Name: index_analysis_tags_on_analysis_id; Type: INDEX; Schema: public; Owner: -
--

CREATE INDEX index_analysis_tags_on_analysis_id ON public.analysis_tags USING btree (analysis_id);


--
-- Name: index_analysis_tags_on_analysis_id_and_name; Type: INDEX; Schema: public; Owner: -
--

CREATE UNIQUE INDEX index_analysis_tags_on_analysis_id_and_name ON public.analysis_tags USING btree (analysis_id, name);


--
-- Name: index_analytics_dimension_locales_on_name; Type: INDEX; Schema: public; Owner: -
--

CREATE UNIQUE INDEX index_analytics_dimension_locales_on_name ON public.analytics_dimension_locales USING btree (name);


--
-- Name: index_analytics_dimension_types_on_name_and_parent; Type: INDEX; Schema: public; Owner: -
--

CREATE UNIQUE INDEX index_analytics_dimension_types_on_name_and_parent ON public.analytics_dimension_types USING btree (name, parent);


--
-- Name: index_areas_on_custom_field_option_id; Type: INDEX; Schema: public; Owner: -
--

CREATE INDEX index_areas_on_custom_field_option_id ON public.areas USING btree (custom_field_option_id);


--
-- Name: index_areas_on_include_in_onboarding; Type: INDEX; Schema: public; Owner: -
--

CREATE INDEX index_areas_on_include_in_onboarding ON public.areas USING btree (include_in_onboarding);


--
-- Name: index_areas_projects_on_area_id; Type: INDEX; Schema: public; Owner: -
--

CREATE INDEX index_areas_projects_on_area_id ON public.areas_projects USING btree (area_id);


--
-- Name: index_areas_projects_on_project_id; Type: INDEX; Schema: public; Owner: -
--

CREATE INDEX index_areas_projects_on_project_id ON public.areas_projects USING btree (project_id);


--
-- Name: index_areas_projects_on_project_id_and_area_id; Type: INDEX; Schema: public; Owner: -
--

CREATE UNIQUE INDEX index_areas_projects_on_project_id_and_area_id ON public.areas_projects USING btree (project_id, area_id);


--
-- Name: index_areas_static_pages_on_area_id; Type: INDEX; Schema: public; Owner: -
--

CREATE INDEX index_areas_static_pages_on_area_id ON public.areas_static_pages USING btree (area_id);


--
-- Name: index_areas_static_pages_on_static_page_id; Type: INDEX; Schema: public; Owner: -
--

CREATE INDEX index_areas_static_pages_on_static_page_id ON public.areas_static_pages USING btree (static_page_id);


--
-- Name: index_authoring_assistance_responses_on_idea_id; Type: INDEX; Schema: public; Owner: -
--

CREATE INDEX index_authoring_assistance_responses_on_idea_id ON public.authoring_assistance_responses USING btree (idea_id);


--
-- Name: index_baskets_ideas_on_basket_id_and_idea_id; Type: INDEX; Schema: public; Owner: -
--

CREATE UNIQUE INDEX index_baskets_ideas_on_basket_id_and_idea_id ON public.baskets_ideas USING btree (basket_id, idea_id);


--
-- Name: index_baskets_ideas_on_idea_id; Type: INDEX; Schema: public; Owner: -
--

CREATE INDEX index_baskets_ideas_on_idea_id ON public.baskets_ideas USING btree (idea_id);


--
-- Name: index_baskets_on_phase_id; Type: INDEX; Schema: public; Owner: -
--

CREATE INDEX index_baskets_on_phase_id ON public.baskets USING btree (phase_id);


--
-- Name: index_baskets_on_submitted_at; Type: INDEX; Schema: public; Owner: -
--

CREATE INDEX index_baskets_on_submitted_at ON public.baskets USING btree (submitted_at);


--
-- Name: index_baskets_on_user_id; Type: INDEX; Schema: public; Owner: -
--

CREATE INDEX index_baskets_on_user_id ON public.baskets USING btree (user_id);


--
-- Name: index_campaigns_groups; Type: INDEX; Schema: public; Owner: -
--

CREATE UNIQUE INDEX index_campaigns_groups ON public.email_campaigns_campaigns_groups USING btree (campaign_id, group_id);


--
-- Name: index_comments_on_author_id; Type: INDEX; Schema: public; Owner: -
--

CREATE INDEX index_comments_on_author_id ON public.comments USING btree (author_id);


--
-- Name: index_comments_on_created_at; Type: INDEX; Schema: public; Owner: -
--

CREATE INDEX index_comments_on_created_at ON public.comments USING btree (created_at);


--
-- Name: index_comments_on_idea_id; Type: INDEX; Schema: public; Owner: -
--

CREATE INDEX index_comments_on_idea_id ON public.comments USING btree (idea_id);


--
-- Name: index_comments_on_lft; Type: INDEX; Schema: public; Owner: -
--

CREATE INDEX index_comments_on_lft ON public.comments USING btree (lft);


--
-- Name: index_comments_on_parent_id; Type: INDEX; Schema: public; Owner: -
--

CREATE INDEX index_comments_on_parent_id ON public.comments USING btree (parent_id);


--
-- Name: index_comments_on_rgt; Type: INDEX; Schema: public; Owner: -
--

CREATE INDEX index_comments_on_rgt ON public.comments USING btree (rgt);


--
-- Name: index_common_passwords_on_password; Type: INDEX; Schema: public; Owner: -
--

CREATE INDEX index_common_passwords_on_password ON public.common_passwords USING btree (password);


--
-- Name: index_content_builder_layouts_content_buidable_type_id_code; Type: INDEX; Schema: public; Owner: -
--

CREATE UNIQUE INDEX index_content_builder_layouts_content_buidable_type_id_code ON public.content_builder_layouts USING btree (content_buildable_type, content_buildable_id, code);


--
-- Name: index_cosponsorships_on_idea_id; Type: INDEX; Schema: public; Owner: -
--

CREATE INDEX index_cosponsorships_on_idea_id ON public.cosponsorships USING btree (idea_id);


--
-- Name: index_cosponsorships_on_user_id; Type: INDEX; Schema: public; Owner: -
--

CREATE INDEX index_cosponsorships_on_user_id ON public.cosponsorships USING btree (user_id);


--
-- Name: index_custom_field_matrix_statements_on_custom_field_id; Type: INDEX; Schema: public; Owner: -
--

CREATE INDEX index_custom_field_matrix_statements_on_custom_field_id ON public.custom_field_matrix_statements USING btree (custom_field_id);


--
-- Name: index_custom_field_matrix_statements_on_key; Type: INDEX; Schema: public; Owner: -
--

CREATE INDEX index_custom_field_matrix_statements_on_key ON public.custom_field_matrix_statements USING btree (key);


--
-- Name: index_custom_field_option_images_on_custom_field_option_id; Type: INDEX; Schema: public; Owner: -
--

CREATE INDEX index_custom_field_option_images_on_custom_field_option_id ON public.custom_field_option_images USING btree (custom_field_option_id);


--
-- Name: index_custom_field_options_on_custom_field_id; Type: INDEX; Schema: public; Owner: -
--

CREATE INDEX index_custom_field_options_on_custom_field_id ON public.custom_field_options USING btree (custom_field_id);


--
-- Name: index_custom_field_options_on_custom_field_id_and_key; Type: INDEX; Schema: public; Owner: -
--

CREATE UNIQUE INDEX index_custom_field_options_on_custom_field_id_and_key ON public.custom_field_options USING btree (custom_field_id, key);


--
-- Name: index_custom_fields_on_resource_type_and_resource_id; Type: INDEX; Schema: public; Owner: -
--

CREATE INDEX index_custom_fields_on_resource_type_and_resource_id ON public.custom_fields USING btree (resource_type, resource_id);


--
-- Name: index_custom_forms_on_participation_context; Type: INDEX; Schema: public; Owner: -
--

CREATE UNIQUE INDEX index_custom_forms_on_participation_context ON public.custom_forms USING btree (participation_context_id, participation_context_type);


--
-- Name: index_dismissals_on_campaign_name_and_user_id; Type: INDEX; Schema: public; Owner: -
--

CREATE UNIQUE INDEX index_dismissals_on_campaign_name_and_user_id ON public.onboarding_campaign_dismissals USING btree (campaign_name, user_id);


--
-- Name: index_email_campaigns_campaign_email_commands_on_recipient_id; Type: INDEX; Schema: public; Owner: -
--

CREATE INDEX index_email_campaigns_campaign_email_commands_on_recipient_id ON public.email_campaigns_campaign_email_commands USING btree (recipient_id);


--
-- Name: index_email_campaigns_campaigns_groups_on_campaign_id; Type: INDEX; Schema: public; Owner: -
--

CREATE INDEX index_email_campaigns_campaigns_groups_on_campaign_id ON public.email_campaigns_campaigns_groups USING btree (campaign_id);


--
-- Name: index_email_campaigns_campaigns_groups_on_group_id; Type: INDEX; Schema: public; Owner: -
--

CREATE INDEX index_email_campaigns_campaigns_groups_on_group_id ON public.email_campaigns_campaigns_groups USING btree (group_id);


--
-- Name: index_email_campaigns_campaigns_on_author_id; Type: INDEX; Schema: public; Owner: -
--

CREATE INDEX index_email_campaigns_campaigns_on_author_id ON public.email_campaigns_campaigns USING btree (author_id);


--
-- Name: index_email_campaigns_campaigns_on_context_id; Type: INDEX; Schema: public; Owner: -
--

CREATE INDEX index_email_campaigns_campaigns_on_context_id ON public.email_campaigns_campaigns USING btree (context_id);


--
-- Name: index_email_campaigns_campaigns_on_type; Type: INDEX; Schema: public; Owner: -
--

CREATE INDEX index_email_campaigns_campaigns_on_type ON public.email_campaigns_campaigns USING btree (type);


--
-- Name: index_email_campaigns_consents_on_campaign_type_and_user_id; Type: INDEX; Schema: public; Owner: -
--

CREATE UNIQUE INDEX index_email_campaigns_consents_on_campaign_type_and_user_id ON public.email_campaigns_consents USING btree (campaign_type, user_id);


--
-- Name: index_email_campaigns_consents_on_user_id; Type: INDEX; Schema: public; Owner: -
--

CREATE INDEX index_email_campaigns_consents_on_user_id ON public.email_campaigns_consents USING btree (user_id);


--
-- Name: index_email_campaigns_deliveries_on_campaign_id; Type: INDEX; Schema: public; Owner: -
--

CREATE INDEX index_email_campaigns_deliveries_on_campaign_id ON public.email_campaigns_deliveries USING btree (campaign_id);


--
-- Name: index_email_campaigns_deliveries_on_campaign_id_and_user_id; Type: INDEX; Schema: public; Owner: -
--

CREATE INDEX index_email_campaigns_deliveries_on_campaign_id_and_user_id ON public.email_campaigns_deliveries USING btree (campaign_id, user_id);


--
-- Name: index_email_campaigns_deliveries_on_sent_at; Type: INDEX; Schema: public; Owner: -
--

CREATE INDEX index_email_campaigns_deliveries_on_sent_at ON public.email_campaigns_deliveries USING btree (sent_at);


--
-- Name: index_email_campaigns_deliveries_on_user_id; Type: INDEX; Schema: public; Owner: -
--

CREATE INDEX index_email_campaigns_deliveries_on_user_id ON public.email_campaigns_deliveries USING btree (user_id);


--
-- Name: index_email_campaigns_examples_on_campaign_id; Type: INDEX; Schema: public; Owner: -
--

CREATE INDEX index_email_campaigns_examples_on_campaign_id ON public.email_campaigns_examples USING btree (campaign_id);


--
-- Name: index_email_campaigns_examples_on_recipient_id; Type: INDEX; Schema: public; Owner: -
--

CREATE INDEX index_email_campaigns_examples_on_recipient_id ON public.email_campaigns_examples USING btree (recipient_id);


--
-- Name: index_email_campaigns_unsubscription_tokens_on_token; Type: INDEX; Schema: public; Owner: -
--

CREATE INDEX index_email_campaigns_unsubscription_tokens_on_token ON public.email_campaigns_unsubscription_tokens USING btree (token);


--
-- Name: index_email_campaigns_unsubscription_tokens_on_user_id; Type: INDEX; Schema: public; Owner: -
--

CREATE INDEX index_email_campaigns_unsubscription_tokens_on_user_id ON public.email_campaigns_unsubscription_tokens USING btree (user_id);


--
-- Name: index_email_snippets_on_email_and_snippet_and_locale; Type: INDEX; Schema: public; Owner: -
--

CREATE INDEX index_email_snippets_on_email_and_snippet_and_locale ON public.email_snippets USING btree (email, snippet, locale);


--
-- Name: index_embeddings_similarities_on_embeddable; Type: INDEX; Schema: public; Owner: -
--

CREATE INDEX index_embeddings_similarities_on_embeddable ON public.embeddings_similarities USING btree (embeddable_type, embeddable_id);


--
-- Name: index_embeddings_similarities_on_embedded_attributes; Type: INDEX; Schema: public; Owner: -
--

CREATE INDEX index_embeddings_similarities_on_embedded_attributes ON public.embeddings_similarities USING btree (embedded_attributes);


--
-- Name: index_embeddings_similarities_on_embedding; Type: INDEX; Schema: public; Owner: -
--

CREATE INDEX index_embeddings_similarities_on_embedding ON public.embeddings_similarities USING hnsw (embedding shared_extensions.vector_cosine_ops);


--
-- Name: index_event_files_on_event_id; Type: INDEX; Schema: public; Owner: -
--

CREATE INDEX index_event_files_on_event_id ON public.event_files USING btree (event_id);


--
-- Name: index_event_images_on_event_id; Type: INDEX; Schema: public; Owner: -
--

CREATE INDEX index_event_images_on_event_id ON public.event_images USING btree (event_id);


--
-- Name: index_events_attendances_on_attendee_id; Type: INDEX; Schema: public; Owner: -
--

CREATE INDEX index_events_attendances_on_attendee_id ON public.events_attendances USING btree (attendee_id);


--
-- Name: index_events_attendances_on_attendee_id_and_event_id; Type: INDEX; Schema: public; Owner: -
--

CREATE UNIQUE INDEX index_events_attendances_on_attendee_id_and_event_id ON public.events_attendances USING btree (attendee_id, event_id);


--
-- Name: index_events_attendances_on_created_at; Type: INDEX; Schema: public; Owner: -
--

CREATE INDEX index_events_attendances_on_created_at ON public.events_attendances USING btree (created_at);


--
-- Name: index_events_attendances_on_event_id; Type: INDEX; Schema: public; Owner: -
--

CREATE INDEX index_events_attendances_on_event_id ON public.events_attendances USING btree (event_id);


--
-- Name: index_events_attendances_on_updated_at; Type: INDEX; Schema: public; Owner: -
--

CREATE INDEX index_events_attendances_on_updated_at ON public.events_attendances USING btree (updated_at);


--
-- Name: index_events_on_location_point; Type: INDEX; Schema: public; Owner: -
--

CREATE INDEX index_events_on_location_point ON public.events USING gist (location_point);


--
-- Name: index_events_on_project_id; Type: INDEX; Schema: public; Owner: -
--

CREATE INDEX index_events_on_project_id ON public.events USING btree (project_id);


--
-- Name: index_followers_followable_type_id_user_id; Type: INDEX; Schema: public; Owner: -
--

CREATE UNIQUE INDEX index_followers_followable_type_id_user_id ON public.followers USING btree (followable_id, followable_type, user_id);


--
-- Name: index_followers_on_followable; Type: INDEX; Schema: public; Owner: -
--

CREATE INDEX index_followers_on_followable ON public.followers USING btree (followable_type, followable_id);


--
-- Name: index_followers_on_followable_id_and_followable_type; Type: INDEX; Schema: public; Owner: -
--

CREATE INDEX index_followers_on_followable_id_and_followable_type ON public.followers USING btree (followable_id, followable_type);


--
-- Name: index_followers_on_user_id; Type: INDEX; Schema: public; Owner: -
--

CREATE INDEX index_followers_on_user_id ON public.followers USING btree (user_id);


--
-- Name: index_groups_on_slug; Type: INDEX; Schema: public; Owner: -
--

CREATE INDEX index_groups_on_slug ON public.groups USING btree (slug);


--
-- Name: index_groups_permissions_on_group_id; Type: INDEX; Schema: public; Owner: -
--

CREATE INDEX index_groups_permissions_on_group_id ON public.groups_permissions USING btree (group_id);


--
-- Name: index_groups_permissions_on_permission_id; Type: INDEX; Schema: public; Owner: -
--

CREATE INDEX index_groups_permissions_on_permission_id ON public.groups_permissions USING btree (permission_id);


--
-- Name: index_groups_projects_on_group_id; Type: INDEX; Schema: public; Owner: -
--

CREATE INDEX index_groups_projects_on_group_id ON public.groups_projects USING btree (group_id);


--
-- Name: index_groups_projects_on_group_id_and_project_id; Type: INDEX; Schema: public; Owner: -
--

CREATE UNIQUE INDEX index_groups_projects_on_group_id_and_project_id ON public.groups_projects USING btree (group_id, project_id);


--
-- Name: index_groups_projects_on_project_id; Type: INDEX; Schema: public; Owner: -
--

CREATE INDEX index_groups_projects_on_project_id ON public.groups_projects USING btree (project_id);


--
-- Name: index_id_id_card_lookup_id_cards_on_hashed_card_id; Type: INDEX; Schema: public; Owner: -
--

CREATE INDEX index_id_id_card_lookup_id_cards_on_hashed_card_id ON public.id_id_card_lookup_id_cards USING btree (hashed_card_id);


--
-- Name: index_idea_files_on_idea_id; Type: INDEX; Schema: public; Owner: -
--

CREATE INDEX index_idea_files_on_idea_id ON public.idea_files USING btree (idea_id);


--
-- Name: index_idea_images_on_idea_id; Type: INDEX; Schema: public; Owner: -
--

CREATE INDEX index_idea_images_on_idea_id ON public.idea_images USING btree (idea_id);


--
-- Name: index_idea_import_files_on_parent_id; Type: INDEX; Schema: public; Owner: -
--

CREATE INDEX index_idea_import_files_on_parent_id ON public.idea_import_files USING btree (parent_id);


--
-- Name: index_idea_import_files_on_project_id; Type: INDEX; Schema: public; Owner: -
--

CREATE INDEX index_idea_import_files_on_project_id ON public.idea_import_files USING btree (project_id);


--
-- Name: index_idea_imports_on_file_id; Type: INDEX; Schema: public; Owner: -
--

CREATE INDEX index_idea_imports_on_file_id ON public.idea_imports USING btree (file_id);


--
-- Name: index_idea_imports_on_idea_id; Type: INDEX; Schema: public; Owner: -
--

CREATE INDEX index_idea_imports_on_idea_id ON public.idea_imports USING btree (idea_id);


--
-- Name: index_idea_imports_on_import_user_id; Type: INDEX; Schema: public; Owner: -
--

CREATE INDEX index_idea_imports_on_import_user_id ON public.idea_imports USING btree (import_user_id);


--
-- Name: index_ideas_on_author_hash; Type: INDEX; Schema: public; Owner: -
--

CREATE INDEX index_ideas_on_author_hash ON public.ideas USING btree (author_hash);


--
-- Name: index_ideas_on_author_id; Type: INDEX; Schema: public; Owner: -
--

CREATE INDEX index_ideas_on_author_id ON public.ideas USING btree (author_id);


--
-- Name: index_ideas_on_idea_status_id; Type: INDEX; Schema: public; Owner: -
--

CREATE INDEX index_ideas_on_idea_status_id ON public.ideas USING btree (idea_status_id);


--
-- Name: index_ideas_on_location_point; Type: INDEX; Schema: public; Owner: -
--

CREATE INDEX index_ideas_on_location_point ON public.ideas USING gist (location_point);


--
-- Name: index_ideas_on_manual_votes_last_updated_by_id; Type: INDEX; Schema: public; Owner: -
--

CREATE INDEX index_ideas_on_manual_votes_last_updated_by_id ON public.ideas USING btree (manual_votes_last_updated_by_id);


--
-- Name: index_ideas_on_project_id; Type: INDEX; Schema: public; Owner: -
--

CREATE INDEX index_ideas_on_project_id ON public.ideas USING btree (project_id);


--
-- Name: index_ideas_on_slug; Type: INDEX; Schema: public; Owner: -
--

CREATE UNIQUE INDEX index_ideas_on_slug ON public.ideas USING btree (slug);


--
-- Name: index_ideas_phases_on_idea_id; Type: INDEX; Schema: public; Owner: -
--

CREATE INDEX index_ideas_phases_on_idea_id ON public.ideas_phases USING btree (idea_id);


--
-- Name: index_ideas_phases_on_idea_id_and_phase_id; Type: INDEX; Schema: public; Owner: -
--

CREATE UNIQUE INDEX index_ideas_phases_on_idea_id_and_phase_id ON public.ideas_phases USING btree (idea_id, phase_id);


--
-- Name: index_ideas_phases_on_phase_id; Type: INDEX; Schema: public; Owner: -
--

CREATE INDEX index_ideas_phases_on_phase_id ON public.ideas_phases USING btree (phase_id);


--
-- Name: index_ideas_search; Type: INDEX; Schema: public; Owner: -
--

CREATE INDEX index_ideas_search ON public.ideas USING gin (((to_tsvector('simple'::regconfig, COALESCE((title_multiloc)::text, ''::text)) || to_tsvector('simple'::regconfig, COALESCE((body_multiloc)::text, ''::text)))));


--
-- Name: index_ideas_topics_on_idea_id; Type: INDEX; Schema: public; Owner: -
--

CREATE INDEX index_ideas_topics_on_idea_id ON public.ideas_topics USING btree (idea_id);


--
-- Name: index_ideas_topics_on_idea_id_and_topic_id; Type: INDEX; Schema: public; Owner: -
--

CREATE UNIQUE INDEX index_ideas_topics_on_idea_id_and_topic_id ON public.ideas_topics USING btree (idea_id, topic_id);


--
-- Name: index_ideas_topics_on_topic_id; Type: INDEX; Schema: public; Owner: -
--

CREATE INDEX index_ideas_topics_on_topic_id ON public.ideas_topics USING btree (topic_id);


--
-- Name: index_identities_on_user_id; Type: INDEX; Schema: public; Owner: -
--

CREATE INDEX index_identities_on_user_id ON public.identities USING btree (user_id);


--
-- Name: index_impact_tracking_sessions_on_monthly_user_hash; Type: INDEX; Schema: public; Owner: -
--

CREATE INDEX index_impact_tracking_sessions_on_monthly_user_hash ON public.impact_tracking_sessions USING btree (monthly_user_hash);


--
-- Name: index_internal_comments_on_author_id; Type: INDEX; Schema: public; Owner: -
--

CREATE INDEX index_internal_comments_on_author_id ON public.internal_comments USING btree (author_id);


--
-- Name: index_internal_comments_on_created_at; Type: INDEX; Schema: public; Owner: -
--

CREATE INDEX index_internal_comments_on_created_at ON public.internal_comments USING btree (created_at);


--
-- Name: index_internal_comments_on_idea_id; Type: INDEX; Schema: public; Owner: -
--

CREATE INDEX index_internal_comments_on_idea_id ON public.internal_comments USING btree (idea_id);


--
-- Name: index_internal_comments_on_lft; Type: INDEX; Schema: public; Owner: -
--

CREATE INDEX index_internal_comments_on_lft ON public.internal_comments USING btree (lft);


--
-- Name: index_internal_comments_on_parent_id; Type: INDEX; Schema: public; Owner: -
--

CREATE INDEX index_internal_comments_on_parent_id ON public.internal_comments USING btree (parent_id);


--
-- Name: index_internal_comments_on_rgt; Type: INDEX; Schema: public; Owner: -
--

CREATE INDEX index_internal_comments_on_rgt ON public.internal_comments USING btree (rgt);


--
-- Name: index_invites_on_invitee_id; Type: INDEX; Schema: public; Owner: -
--

CREATE INDEX index_invites_on_invitee_id ON public.invites USING btree (invitee_id);


--
-- Name: index_invites_on_inviter_id; Type: INDEX; Schema: public; Owner: -
--

CREATE INDEX index_invites_on_inviter_id ON public.invites USING btree (inviter_id);


--
-- Name: index_invites_on_token; Type: INDEX; Schema: public; Owner: -
--

CREATE INDEX index_invites_on_token ON public.invites USING btree (token);


--
-- Name: index_maps_layers_on_map_config_id; Type: INDEX; Schema: public; Owner: -
--

CREATE INDEX index_maps_layers_on_map_config_id ON public.maps_layers USING btree (map_config_id);


--
-- Name: index_maps_map_configs_on_mappable; Type: INDEX; Schema: public; Owner: -
--

CREATE INDEX index_maps_map_configs_on_mappable ON public.maps_map_configs USING btree (mappable_type, mappable_id);


--
-- Name: index_maps_map_configs_on_mappable_id; Type: INDEX; Schema: public; Owner: -
--

CREATE UNIQUE INDEX index_maps_map_configs_on_mappable_id ON public.maps_map_configs USING btree (mappable_id);


--
-- Name: index_memberships_on_group_id; Type: INDEX; Schema: public; Owner: -
--

CREATE INDEX index_memberships_on_group_id ON public.memberships USING btree (group_id);


--
-- Name: index_memberships_on_group_id_and_user_id; Type: INDEX; Schema: public; Owner: -
--

CREATE UNIQUE INDEX index_memberships_on_group_id_and_user_id ON public.memberships USING btree (group_id, user_id);


--
-- Name: index_memberships_on_user_id; Type: INDEX; Schema: public; Owner: -
--

CREATE INDEX index_memberships_on_user_id ON public.memberships USING btree (user_id);


--
-- Name: index_nav_bar_items_on_code; Type: INDEX; Schema: public; Owner: -
--

CREATE INDEX index_nav_bar_items_on_code ON public.nav_bar_items USING btree (code);


--
-- Name: index_nav_bar_items_on_ordering; Type: INDEX; Schema: public; Owner: -
--

CREATE INDEX index_nav_bar_items_on_ordering ON public.nav_bar_items USING btree (ordering);


--
-- Name: index_nav_bar_items_on_project_id; Type: INDEX; Schema: public; Owner: -
--

CREATE INDEX index_nav_bar_items_on_project_id ON public.nav_bar_items USING btree (project_id);


--
-- Name: index_nav_bar_items_on_static_page_id; Type: INDEX; Schema: public; Owner: -
--

CREATE INDEX index_nav_bar_items_on_static_page_id ON public.nav_bar_items USING btree (static_page_id);


--
-- Name: index_notifications_on_basket_id; Type: INDEX; Schema: public; Owner: -
--

CREATE INDEX index_notifications_on_basket_id ON public.notifications USING btree (basket_id);


--
-- Name: index_notifications_on_cosponsorship_id; Type: INDEX; Schema: public; Owner: -
--

CREATE INDEX index_notifications_on_cosponsorship_id ON public.notifications USING btree (cosponsorship_id);


--
-- Name: index_notifications_on_created_at; Type: INDEX; Schema: public; Owner: -
--

CREATE INDEX index_notifications_on_created_at ON public.notifications USING btree (created_at);


--
-- Name: index_notifications_on_idea_status_id; Type: INDEX; Schema: public; Owner: -
--

CREATE INDEX index_notifications_on_idea_status_id ON public.notifications USING btree (idea_status_id);


--
-- Name: index_notifications_on_inappropriate_content_flag_id; Type: INDEX; Schema: public; Owner: -
--

CREATE INDEX index_notifications_on_inappropriate_content_flag_id ON public.notifications USING btree (inappropriate_content_flag_id);


--
-- Name: index_notifications_on_initiating_user_id; Type: INDEX; Schema: public; Owner: -
--

CREATE INDEX index_notifications_on_initiating_user_id ON public.notifications USING btree (initiating_user_id);


--
-- Name: index_notifications_on_internal_comment_id; Type: INDEX; Schema: public; Owner: -
--

CREATE INDEX index_notifications_on_internal_comment_id ON public.notifications USING btree (internal_comment_id);


--
-- Name: index_notifications_on_invite_id; Type: INDEX; Schema: public; Owner: -
--

CREATE INDEX index_notifications_on_invite_id ON public.notifications USING btree (invite_id);


--
-- Name: index_notifications_on_official_feedback_id; Type: INDEX; Schema: public; Owner: -
--

CREATE INDEX index_notifications_on_official_feedback_id ON public.notifications USING btree (official_feedback_id);


--
-- Name: index_notifications_on_phase_id; Type: INDEX; Schema: public; Owner: -
--

CREATE INDEX index_notifications_on_phase_id ON public.notifications USING btree (phase_id);


--
-- Name: index_notifications_on_project_review_id; Type: INDEX; Schema: public; Owner: -
--

CREATE INDEX index_notifications_on_project_review_id ON public.notifications USING btree (project_review_id);


--
-- Name: index_notifications_on_recipient_id; Type: INDEX; Schema: public; Owner: -
--

CREATE INDEX index_notifications_on_recipient_id ON public.notifications USING btree (recipient_id);


--
-- Name: index_notifications_on_recipient_id_and_read_at; Type: INDEX; Schema: public; Owner: -
--

CREATE INDEX index_notifications_on_recipient_id_and_read_at ON public.notifications USING btree (recipient_id, read_at);


--
-- Name: index_notifications_on_spam_report_id; Type: INDEX; Schema: public; Owner: -
--

CREATE INDEX index_notifications_on_spam_report_id ON public.notifications USING btree (spam_report_id);


--
-- Name: index_official_feedbacks_on_idea_id; Type: INDEX; Schema: public; Owner: -
--

CREATE INDEX index_official_feedbacks_on_idea_id ON public.official_feedbacks USING btree (idea_id);


--
-- Name: index_official_feedbacks_on_user_id; Type: INDEX; Schema: public; Owner: -
--

CREATE INDEX index_official_feedbacks_on_user_id ON public.official_feedbacks USING btree (user_id);


--
-- Name: index_onboarding_campaign_dismissals_on_user_id; Type: INDEX; Schema: public; Owner: -
--

CREATE INDEX index_onboarding_campaign_dismissals_on_user_id ON public.onboarding_campaign_dismissals USING btree (user_id);


--
-- Name: index_permission_field; Type: INDEX; Schema: public; Owner: -
--

CREATE UNIQUE INDEX index_permission_field ON public.permissions_custom_fields USING btree (permission_id, custom_field_id);


--
-- Name: index_permissions_custom_fields_on_custom_field_id; Type: INDEX; Schema: public; Owner: -
--

CREATE INDEX index_permissions_custom_fields_on_custom_field_id ON public.permissions_custom_fields USING btree (custom_field_id);


--
-- Name: index_permissions_custom_fields_on_permission_id; Type: INDEX; Schema: public; Owner: -
--

CREATE INDEX index_permissions_custom_fields_on_permission_id ON public.permissions_custom_fields USING btree (permission_id);


--
-- Name: index_permissions_on_action; Type: INDEX; Schema: public; Owner: -
--

CREATE INDEX index_permissions_on_action ON public.permissions USING btree (action);


--
-- Name: index_permissions_on_permission_scope_id; Type: INDEX; Schema: public; Owner: -
--

CREATE INDEX index_permissions_on_permission_scope_id ON public.permissions USING btree (permission_scope_id);


--
-- Name: index_phase_files_on_phase_id; Type: INDEX; Schema: public; Owner: -
--

CREATE INDEX index_phase_files_on_phase_id ON public.phase_files USING btree (phase_id);


--
-- Name: index_phases_on_manual_voters_last_updated_by_id; Type: INDEX; Schema: public; Owner: -
--

CREATE INDEX index_phases_on_manual_voters_last_updated_by_id ON public.phases USING btree (manual_voters_last_updated_by_id);


--
-- Name: index_phases_on_project_id; Type: INDEX; Schema: public; Owner: -
--

CREATE INDEX index_phases_on_project_id ON public.phases USING btree (project_id);


--
-- Name: index_polls_options_on_question_id; Type: INDEX; Schema: public; Owner: -
--

CREATE INDEX index_polls_options_on_question_id ON public.polls_options USING btree (question_id);


--
-- Name: index_polls_questions_on_phase_id; Type: INDEX; Schema: public; Owner: -
--

CREATE INDEX index_polls_questions_on_phase_id ON public.polls_questions USING btree (phase_id);


--
-- Name: index_polls_response_options_on_option_id; Type: INDEX; Schema: public; Owner: -
--

CREATE INDEX index_polls_response_options_on_option_id ON public.polls_response_options USING btree (option_id);


--
-- Name: index_polls_response_options_on_response_id; Type: INDEX; Schema: public; Owner: -
--

CREATE INDEX index_polls_response_options_on_response_id ON public.polls_response_options USING btree (response_id);


--
-- Name: index_polls_responses_on_phase_id; Type: INDEX; Schema: public; Owner: -
--

CREATE INDEX index_polls_responses_on_phase_id ON public.polls_responses USING btree (phase_id);


--
-- Name: index_polls_responses_on_user_id; Type: INDEX; Schema: public; Owner: -
--

CREATE INDEX index_polls_responses_on_user_id ON public.polls_responses USING btree (user_id);


--
-- Name: index_project_files_on_project_id; Type: INDEX; Schema: public; Owner: -
--

CREATE INDEX index_project_files_on_project_id ON public.project_files USING btree (project_id);


--
-- Name: index_project_folders_files_on_project_folder_id; Type: INDEX; Schema: public; Owner: -
--

CREATE INDEX index_project_folders_files_on_project_folder_id ON public.project_folders_files USING btree (project_folder_id);


--
-- Name: index_project_folders_folders_on_slug; Type: INDEX; Schema: public; Owner: -
--

CREATE INDEX index_project_folders_folders_on_slug ON public.project_folders_folders USING btree (slug);


--
-- Name: index_project_folders_images_on_project_folder_id; Type: INDEX; Schema: public; Owner: -
--

CREATE INDEX index_project_folders_images_on_project_folder_id ON public.project_folders_images USING btree (project_folder_id);


--
-- Name: index_project_images_on_project_id; Type: INDEX; Schema: public; Owner: -
--

CREATE INDEX index_project_images_on_project_id ON public.project_images USING btree (project_id);


--
-- Name: index_project_reviews_on_project_id; Type: INDEX; Schema: public; Owner: -
--

CREATE UNIQUE INDEX index_project_reviews_on_project_id ON public.project_reviews USING btree (project_id);


--
-- Name: index_project_reviews_on_requester_id; Type: INDEX; Schema: public; Owner: -
--

CREATE INDEX index_project_reviews_on_requester_id ON public.project_reviews USING btree (requester_id);


--
-- Name: index_project_reviews_on_reviewer_id; Type: INDEX; Schema: public; Owner: -
--

CREATE INDEX index_project_reviews_on_reviewer_id ON public.project_reviews USING btree (reviewer_id);


--
-- Name: index_projects_allowed_input_topics_on_project_id; Type: INDEX; Schema: public; Owner: -
--

CREATE INDEX index_projects_allowed_input_topics_on_project_id ON public.projects_allowed_input_topics USING btree (project_id);


--
-- Name: index_projects_allowed_input_topics_on_topic_id_and_project_id; Type: INDEX; Schema: public; Owner: -
--

CREATE UNIQUE INDEX index_projects_allowed_input_topics_on_topic_id_and_project_id ON public.projects_allowed_input_topics USING btree (topic_id, project_id);


--
-- Name: index_projects_on_slug; Type: INDEX; Schema: public; Owner: -
--

CREATE UNIQUE INDEX index_projects_on_slug ON public.projects USING btree (slug);


--
-- Name: index_projects_topics_on_project_id; Type: INDEX; Schema: public; Owner: -
--

CREATE INDEX index_projects_topics_on_project_id ON public.projects_topics USING btree (project_id);


--
-- Name: index_projects_topics_on_topic_id; Type: INDEX; Schema: public; Owner: -
--

CREATE INDEX index_projects_topics_on_topic_id ON public.projects_topics USING btree (topic_id);


--
-- Name: index_reactions_on_reactable_type_and_reactable_id; Type: INDEX; Schema: public; Owner: -
--

CREATE INDEX index_reactions_on_reactable_type_and_reactable_id ON public.reactions USING btree (reactable_type, reactable_id);


--
-- Name: index_reactions_on_reactable_type_and_reactable_id_and_user_id; Type: INDEX; Schema: public; Owner: -
--

CREATE UNIQUE INDEX index_reactions_on_reactable_type_and_reactable_id_and_user_id ON public.reactions USING btree (reactable_type, reactable_id, user_id);


--
-- Name: index_reactions_on_user_id; Type: INDEX; Schema: public; Owner: -
--

CREATE INDEX index_reactions_on_user_id ON public.reactions USING btree (user_id);


--
-- Name: index_report_builder_reports_on_name; Type: INDEX; Schema: public; Owner: -
--

CREATE UNIQUE INDEX index_report_builder_reports_on_name ON public.report_builder_reports USING btree (name);


--
-- Name: index_report_builder_reports_on_name_tsvector; Type: INDEX; Schema: public; Owner: -
--

CREATE INDEX index_report_builder_reports_on_name_tsvector ON public.report_builder_reports USING gin (name_tsvector);


--
-- Name: index_report_builder_reports_on_owner_id; Type: INDEX; Schema: public; Owner: -
--

CREATE INDEX index_report_builder_reports_on_owner_id ON public.report_builder_reports USING btree (owner_id);


--
-- Name: index_report_builder_reports_on_phase_id; Type: INDEX; Schema: public; Owner: -
--

CREATE UNIQUE INDEX index_report_builder_reports_on_phase_id ON public.report_builder_reports USING btree (phase_id);


--
-- Name: index_spam_reports_on_reported_at; Type: INDEX; Schema: public; Owner: -
--

CREATE INDEX index_spam_reports_on_reported_at ON public.spam_reports USING btree (reported_at);


--
-- Name: index_spam_reports_on_user_id; Type: INDEX; Schema: public; Owner: -
--

CREATE INDEX index_spam_reports_on_user_id ON public.spam_reports USING btree (user_id);


--
-- Name: index_static_page_files_on_static_page_id; Type: INDEX; Schema: public; Owner: -
--

CREATE INDEX index_static_page_files_on_static_page_id ON public.static_page_files USING btree (static_page_id);


--
-- Name: index_static_pages_on_code; Type: INDEX; Schema: public; Owner: -
--

CREATE INDEX index_static_pages_on_code ON public.static_pages USING btree (code);


--
-- Name: index_static_pages_on_slug; Type: INDEX; Schema: public; Owner: -
--

CREATE UNIQUE INDEX index_static_pages_on_slug ON public.static_pages USING btree (slug);


--
-- Name: index_static_pages_topics_on_static_page_id; Type: INDEX; Schema: public; Owner: -
--

CREATE INDEX index_static_pages_topics_on_static_page_id ON public.static_pages_topics USING btree (static_page_id);


--
-- Name: index_static_pages_topics_on_topic_id; Type: INDEX; Schema: public; Owner: -
--

CREATE INDEX index_static_pages_topics_on_topic_id ON public.static_pages_topics USING btree (topic_id);


--
-- Name: index_surveys_responses_on_phase_id; Type: INDEX; Schema: public; Owner: -
--

CREATE INDEX index_surveys_responses_on_phase_id ON public.surveys_responses USING btree (phase_id);


--
-- Name: index_surveys_responses_on_user_id; Type: INDEX; Schema: public; Owner: -
--

CREATE INDEX index_surveys_responses_on_user_id ON public.surveys_responses USING btree (user_id);


--
-- Name: index_tenants_on_creation_finalized_at; Type: INDEX; Schema: public; Owner: -
--

CREATE INDEX index_tenants_on_creation_finalized_at ON public.tenants USING btree (creation_finalized_at);


--
-- Name: index_tenants_on_deleted_at; Type: INDEX; Schema: public; Owner: -
--

CREATE INDEX index_tenants_on_deleted_at ON public.tenants USING btree (deleted_at);


--
-- Name: index_tenants_on_host; Type: INDEX; Schema: public; Owner: -
--

CREATE INDEX index_tenants_on_host ON public.tenants USING btree (host);


--
-- Name: index_topics_on_include_in_onboarding; Type: INDEX; Schema: public; Owner: -
--

CREATE INDEX index_topics_on_include_in_onboarding ON public.topics USING btree (include_in_onboarding);


--
-- Name: index_ucf_representativeness_ref_distributions_on_custom_field; Type: INDEX; Schema: public; Owner: -
--

CREATE INDEX index_ucf_representativeness_ref_distributions_on_custom_field ON public.user_custom_fields_representativeness_ref_distributions USING btree (custom_field_id);


--
-- Name: index_users_on_email; Type: INDEX; Schema: public; Owner: -
--

CREATE INDEX index_users_on_email ON public.users USING btree (email);


--
-- Name: index_users_on_registration_completed_at; Type: INDEX; Schema: public; Owner: -
--

CREATE INDEX index_users_on_registration_completed_at ON public.users USING btree (registration_completed_at);


--
-- Name: index_users_on_slug; Type: INDEX; Schema: public; Owner: -
--

CREATE UNIQUE INDEX index_users_on_slug ON public.users USING btree (slug);


--
-- Name: index_users_on_unique_code; Type: INDEX; Schema: public; Owner: -
--

CREATE UNIQUE INDEX index_users_on_unique_code ON public.users USING btree (unique_code);


--
-- Name: index_verification_verifications_on_hashed_uid; Type: INDEX; Schema: public; Owner: -
--

CREATE INDEX index_verification_verifications_on_hashed_uid ON public.verification_verifications USING btree (hashed_uid);


--
-- Name: index_verification_verifications_on_user_id; Type: INDEX; Schema: public; Owner: -
--

CREATE INDEX index_verification_verifications_on_user_id ON public.verification_verifications USING btree (user_id);


--
-- Name: index_volunteering_causes_on_ordering; Type: INDEX; Schema: public; Owner: -
--

CREATE INDEX index_volunteering_causes_on_ordering ON public.volunteering_causes USING btree (ordering);


--
-- Name: index_volunteering_causes_on_phase_id; Type: INDEX; Schema: public; Owner: -
--

CREATE INDEX index_volunteering_causes_on_phase_id ON public.volunteering_causes USING btree (phase_id);


--
-- Name: index_volunteering_volunteers_on_cause_id_and_user_id; Type: INDEX; Schema: public; Owner: -
--

CREATE UNIQUE INDEX index_volunteering_volunteers_on_cause_id_and_user_id ON public.volunteering_volunteers USING btree (cause_id, user_id);


--
-- Name: index_volunteering_volunteers_on_user_id; Type: INDEX; Schema: public; Owner: -
--

CREATE INDEX index_volunteering_volunteers_on_user_id ON public.volunteering_volunteers USING btree (user_id);


--
-- Name: machine_translations_lookup; Type: INDEX; Schema: public; Owner: -
--

CREATE UNIQUE INDEX machine_translations_lookup ON public.machine_translations_machine_translations USING btree (translatable_id, translatable_type, attribute_name, locale_to);


--
-- Name: machine_translations_translatable; Type: INDEX; Schema: public; Owner: -
--

CREATE INDEX machine_translations_translatable ON public.machine_translations_machine_translations USING btree (translatable_id, translatable_type);


--
-- Name: moderation_statuses_moderatable; Type: INDEX; Schema: public; Owner: -
--

CREATE UNIQUE INDEX moderation_statuses_moderatable ON public.moderation_moderation_statuses USING btree (moderatable_type, moderatable_id);


--
-- Name: que_jobs_args_gin_idx; Type: INDEX; Schema: public; Owner: -
--

CREATE INDEX que_jobs_args_gin_idx ON public.que_jobs USING gin (args jsonb_path_ops);


--
-- Name: que_jobs_data_gin_idx; Type: INDEX; Schema: public; Owner: -
--

CREATE INDEX que_jobs_data_gin_idx ON public.que_jobs USING gin (data jsonb_path_ops);


--
-- Name: que_jobs_kwargs_gin_idx; Type: INDEX; Schema: public; Owner: -
--

CREATE INDEX que_jobs_kwargs_gin_idx ON public.que_jobs USING gin (kwargs jsonb_path_ops);


--
-- Name: que_poll_idx; Type: INDEX; Schema: public; Owner: -
--

CREATE INDEX que_poll_idx ON public.que_jobs USING btree (job_schema_version, queue, priority, run_at, id) WHERE ((finished_at IS NULL) AND (expired_at IS NULL));


--
-- Name: report_builder_published_data_units_report_id_idx; Type: INDEX; Schema: public; Owner: -
--

CREATE INDEX report_builder_published_data_units_report_id_idx ON public.report_builder_published_graph_data_units USING btree (report_id);


--
-- Name: spam_reportable_index; Type: INDEX; Schema: public; Owner: -
--

CREATE INDEX spam_reportable_index ON public.spam_reports USING btree (spam_reportable_type, spam_reportable_id);


--
-- Name: users_unique_lower_email_idx; Type: INDEX; Schema: public; Owner: -
--

CREATE UNIQUE INDEX users_unique_lower_email_idx ON public.users USING btree (lower((email)::text));


--
-- Name: que_jobs que_job_notify; Type: TRIGGER; Schema: public; Owner: -
--

CREATE TRIGGER que_job_notify AFTER INSERT ON public.que_jobs FOR EACH ROW EXECUTE FUNCTION public.que_job_notify();


--
-- Name: que_jobs que_state_notify; Type: TRIGGER; Schema: public; Owner: -
--

CREATE TRIGGER que_state_notify AFTER INSERT OR DELETE OR UPDATE ON public.que_jobs FOR EACH ROW EXECUTE FUNCTION public.que_state_notify();


--
-- Name: analytics_dimension_locales_fact_visits fk_rails_00698f2e02; Type: FK CONSTRAINT; Schema: public; Owner: -
--

ALTER TABLE ONLY public.analytics_dimension_locales_fact_visits
    ADD CONSTRAINT fk_rails_00698f2e02 FOREIGN KEY (dimension_locale_id) REFERENCES public.analytics_dimension_locales(id);


--
-- Name: events fk_rails_0434b48643; Type: FK CONSTRAINT; Schema: public; Owner: -
--

ALTER TABLE ONLY public.events
    ADD CONSTRAINT fk_rails_0434b48643 FOREIGN KEY (project_id) REFERENCES public.projects(id);


--
-- Name: internal_comments fk_rails_04be8cf6ba; Type: FK CONSTRAINT; Schema: public; Owner: -
--

ALTER TABLE ONLY public.internal_comments
    ADD CONSTRAINT fk_rails_04be8cf6ba FOREIGN KEY (idea_id) REFERENCES public.ideas(id);


--
-- Name: invites fk_rails_06b2d7a3a8; Type: FK CONSTRAINT; Schema: public; Owner: -
--

ALTER TABLE ONLY public.invites
    ADD CONSTRAINT fk_rails_06b2d7a3a8 FOREIGN KEY (invitee_id) REFERENCES public.users(id);


--
-- Name: invites fk_rails_0b6ac3e1da; Type: FK CONSTRAINT; Schema: public; Owner: -
--

ALTER TABLE ONLY public.invites
    ADD CONSTRAINT fk_rails_0b6ac3e1da FOREIGN KEY (inviter_id) REFERENCES public.users(id);


--
-- Name: ideas fk_rails_0e5b472696; Type: FK CONSTRAINT; Schema: public; Owner: -
--

ALTER TABLE ONLY public.ideas
    ADD CONSTRAINT fk_rails_0e5b472696 FOREIGN KEY (creation_phase_id) REFERENCES public.phases(id);


--
-- Name: spam_reports fk_rails_121f3a2011; Type: FK CONSTRAINT; Schema: public; Owner: -
--

ALTER TABLE ONLY public.spam_reports
    ADD CONSTRAINT fk_rails_121f3a2011 FOREIGN KEY (user_id) REFERENCES public.users(id);


--
-- Name: analysis_analyses fk_rails_16b3d1e637; Type: FK CONSTRAINT; Schema: public; Owner: -
--

ALTER TABLE ONLY public.analysis_analyses
    ADD CONSTRAINT fk_rails_16b3d1e637 FOREIGN KEY (main_custom_field_id) REFERENCES public.custom_fields(id);


--
-- Name: areas_static_pages fk_rails_1fc601f42c; Type: FK CONSTRAINT; Schema: public; Owner: -
--

ALTER TABLE ONLY public.areas_static_pages
    ADD CONSTRAINT fk_rails_1fc601f42c FOREIGN KEY (area_id) REFERENCES public.areas(id);


--
-- Name: project_images fk_rails_2119c24213; Type: FK CONSTRAINT; Schema: public; Owner: -
--

ALTER TABLE ONLY public.project_images
    ADD CONSTRAINT fk_rails_2119c24213 FOREIGN KEY (project_id) REFERENCES public.projects(id);


--
-- Name: idea_import_files fk_rails_229b6de93f; Type: FK CONSTRAINT; Schema: public; Owner: -
--

ALTER TABLE ONLY public.idea_import_files
    ADD CONSTRAINT fk_rails_229b6de93f FOREIGN KEY (parent_id) REFERENCES public.idea_import_files(id);


--
-- Name: areas_static_pages fk_rails_231f268568; Type: FK CONSTRAINT; Schema: public; Owner: -
--

ALTER TABLE ONLY public.areas_static_pages
    ADD CONSTRAINT fk_rails_231f268568 FOREIGN KEY (static_page_id) REFERENCES public.static_pages(id);


--
-- Name: events_attendances fk_rails_29ccdf5b04; Type: FK CONSTRAINT; Schema: public; Owner: -
--

ALTER TABLE ONLY public.events_attendances
    ADD CONSTRAINT fk_rails_29ccdf5b04 FOREIGN KEY (attendee_id) REFERENCES public.users(id);


--
-- Name: analysis_analyses fk_rails_2a92a64a56; Type: FK CONSTRAINT; Schema: public; Owner: -
--

ALTER TABLE ONLY public.analysis_analyses
    ADD CONSTRAINT fk_rails_2a92a64a56 FOREIGN KEY (phase_id) REFERENCES public.phases(id);


--
-- Name: phases fk_rails_2c74f68dd3; Type: FK CONSTRAINT; Schema: public; Owner: -
--

ALTER TABLE ONLY public.phases
    ADD CONSTRAINT fk_rails_2c74f68dd3 FOREIGN KEY (manual_voters_last_updated_by_id) REFERENCES public.users(id);


--
-- Name: cosponsorships fk_rails_2d026b99a2; Type: FK CONSTRAINT; Schema: public; Owner: -
--

ALTER TABLE ONLY public.cosponsorships
    ADD CONSTRAINT fk_rails_2d026b99a2 FOREIGN KEY (idea_id) REFERENCES public.ideas(id);


--
-- Name: phase_files fk_rails_33852a9a71; Type: FK CONSTRAINT; Schema: public; Owner: -
--

ALTER TABLE ONLY public.phase_files
    ADD CONSTRAINT fk_rails_33852a9a71 FOREIGN KEY (phase_id) REFERENCES public.phases(id);


--
-- Name: volunteering_volunteers fk_rails_33a154a9ba; Type: FK CONSTRAINT; Schema: public; Owner: -
--

ALTER TABLE ONLY public.volunteering_volunteers
    ADD CONSTRAINT fk_rails_33a154a9ba FOREIGN KEY (cause_id) REFERENCES public.volunteering_causes(id);


--
-- Name: nav_bar_items fk_rails_34143a680f; Type: FK CONSTRAINT; Schema: public; Owner: -
--

ALTER TABLE ONLY public.nav_bar_items
    ADD CONSTRAINT fk_rails_34143a680f FOREIGN KEY (static_page_id) REFERENCES public.static_pages(id);


--
-- Name: analysis_comments_summaries fk_rails_37becdebb0; Type: FK CONSTRAINT; Schema: public; Owner: -
--

ALTER TABLE ONLY public.analysis_comments_summaries
    ADD CONSTRAINT fk_rails_37becdebb0 FOREIGN KEY (background_task_id) REFERENCES public.analysis_background_tasks(id);


--
-- Name: custom_field_option_images fk_rails_3814d72daa; Type: FK CONSTRAINT; Schema: public; Owner: -
--

ALTER TABLE ONLY public.custom_field_option_images
    ADD CONSTRAINT fk_rails_3814d72daa FOREIGN KEY (custom_field_option_id) REFERENCES public.custom_field_options(id);


--
-- Name: baskets_ideas fk_rails_39a1b51358; Type: FK CONSTRAINT; Schema: public; Owner: -
--

ALTER TABLE ONLY public.baskets_ideas
    ADD CONSTRAINT fk_rails_39a1b51358 FOREIGN KEY (idea_id) REFERENCES public.ideas(id);


--
-- Name: analysis_analyses fk_rails_3c57357702; Type: FK CONSTRAINT; Schema: public; Owner: -
--

ALTER TABLE ONLY public.analysis_analyses
    ADD CONSTRAINT fk_rails_3c57357702 FOREIGN KEY (project_id) REFERENCES public.projects(id);


--
-- Name: followers fk_rails_3d258d3942; Type: FK CONSTRAINT; Schema: public; Owner: -
--

ALTER TABLE ONLY public.followers
    ADD CONSTRAINT fk_rails_3d258d3942 FOREIGN KEY (user_id) REFERENCES public.users(id);


--
-- Name: email_campaigns_examples fk_rails_465d6356b2; Type: FK CONSTRAINT; Schema: public; Owner: -
--

ALTER TABLE ONLY public.email_campaigns_examples
    ADD CONSTRAINT fk_rails_465d6356b2 FOREIGN KEY (recipient_id) REFERENCES public.users(id);


--
-- Name: notifications fk_rails_46dd2ccfd1; Type: FK CONSTRAINT; Schema: public; Owner: -
--

ALTER TABLE ONLY public.notifications
    ADD CONSTRAINT fk_rails_46dd2ccfd1 FOREIGN KEY (phase_id) REFERENCES public.phases(id);


--
-- Name: notifications fk_rails_47abdd0847; Type: FK CONSTRAINT; Schema: public; Owner: -
--

ALTER TABLE ONLY public.notifications
    ADD CONSTRAINT fk_rails_47abdd0847 FOREIGN KEY (project_review_id) REFERENCES public.project_reviews(id);


--
-- Name: notifications fk_rails_4aea6afa11; Type: FK CONSTRAINT; Schema: public; Owner: -
--

ALTER TABLE ONLY public.notifications
    ADD CONSTRAINT fk_rails_4aea6afa11 FOREIGN KEY (recipient_id) REFERENCES public.users(id);


--
-- Name: analytics_dimension_projects_fact_visits fk_rails_4ecebb6e8a; Type: FK CONSTRAINT; Schema: public; Owner: -
--

ALTER TABLE ONLY public.analytics_dimension_projects_fact_visits
    ADD CONSTRAINT fk_rails_4ecebb6e8a FOREIGN KEY (fact_visit_id) REFERENCES public.analytics_fact_visits(id);


--
-- Name: permissions_custom_fields fk_rails_50335fc43f; Type: FK CONSTRAINT; Schema: public; Owner: -
--

ALTER TABLE ONLY public.permissions_custom_fields
    ADD CONSTRAINT fk_rails_50335fc43f FOREIGN KEY (custom_field_id) REFERENCES public.custom_fields(id);


--
-- Name: identities fk_rails_5373344100; Type: FK CONSTRAINT; Schema: public; Owner: -
--

ALTER TABLE ONLY public.identities
    ADD CONSTRAINT fk_rails_5373344100 FOREIGN KEY (user_id) REFERENCES public.users(id);


--
-- Name: notifications fk_rails_5471f55cd6; Type: FK CONSTRAINT; Schema: public; Owner: -
--

ALTER TABLE ONLY public.notifications
    ADD CONSTRAINT fk_rails_5471f55cd6 FOREIGN KEY (idea_id) REFERENCES public.ideas(id);


--
-- Name: notifications fk_rails_575368d182; Type: FK CONSTRAINT; Schema: public; Owner: -
--

ALTER TABLE ONLY public.notifications
    ADD CONSTRAINT fk_rails_575368d182 FOREIGN KEY (project_id) REFERENCES public.projects(id);


--
-- Name: ideas fk_rails_5ac7668cd3; Type: FK CONSTRAINT; Schema: public; Owner: -
--

ALTER TABLE ONLY public.ideas
    ADD CONSTRAINT fk_rails_5ac7668cd3 FOREIGN KEY (project_id) REFERENCES public.projects(id);


--
-- Name: idea_imports fk_rails_5ea1f11fd5; Type: FK CONSTRAINT; Schema: public; Owner: -
--

ALTER TABLE ONLY public.idea_imports
    ADD CONSTRAINT fk_rails_5ea1f11fd5 FOREIGN KEY (import_user_id) REFERENCES public.users(id);


--
-- Name: analysis_taggings fk_rails_604cfbcd8d; Type: FK CONSTRAINT; Schema: public; Owner: -
--

ALTER TABLE ONLY public.analysis_taggings
    ADD CONSTRAINT fk_rails_604cfbcd8d FOREIGN KEY (input_id) REFERENCES public.ideas(id);


--
-- Name: internal_comments fk_rails_617a7ea994; Type: FK CONSTRAINT; Schema: public; Owner: -
--

ALTER TABLE ONLY public.internal_comments
    ADD CONSTRAINT fk_rails_617a7ea994 FOREIGN KEY (author_id) REFERENCES public.users(id);


--
-- Name: idea_imports fk_rails_636c77bdd1; Type: FK CONSTRAINT; Schema: public; Owner: -
--

ALTER TABLE ONLY public.idea_imports
    ADD CONSTRAINT fk_rails_636c77bdd1 FOREIGN KEY (file_id) REFERENCES public.idea_import_files(id);


--
-- Name: notifications fk_rails_67be9591a3; Type: FK CONSTRAINT; Schema: public; Owner: -
--

ALTER TABLE ONLY public.notifications
    ADD CONSTRAINT fk_rails_67be9591a3 FOREIGN KEY (cosponsorship_id) REFERENCES public.cosponsorships(id);


--
-- Name: idea_imports fk_rails_67f00886f9; Type: FK CONSTRAINT; Schema: public; Owner: -
--

ALTER TABLE ONLY public.idea_imports
    ADD CONSTRAINT fk_rails_67f00886f9 FOREIGN KEY (idea_id) REFERENCES public.ideas(id);


--
-- Name: report_builder_reports fk_rails_6988c9886e; Type: FK CONSTRAINT; Schema: public; Owner: -
--

ALTER TABLE ONLY public.report_builder_reports
    ADD CONSTRAINT fk_rails_6988c9886e FOREIGN KEY (phase_id) REFERENCES public.phases(id);


--
-- Name: ideas fk_rails_6c9ab6d4f8; Type: FK CONSTRAINT; Schema: public; Owner: -
--

ALTER TABLE ONLY public.ideas
    ADD CONSTRAINT fk_rails_6c9ab6d4f8 FOREIGN KEY (manual_votes_last_updated_by_id) REFERENCES public.users(id);


--
-- Name: groups_permissions fk_rails_6fa6389d80; Type: FK CONSTRAINT; Schema: public; Owner: -
--

ALTER TABLE ONLY public.groups_permissions
    ADD CONSTRAINT fk_rails_6fa6389d80 FOREIGN KEY (permission_id) REFERENCES public.permissions(id);


--
-- Name: email_campaigns_campaigns_groups fk_rails_712f4ad915; Type: FK CONSTRAINT; Schema: public; Owner: -
--

ALTER TABLE ONLY public.email_campaigns_campaigns_groups
    ADD CONSTRAINT fk_rails_712f4ad915 FOREIGN KEY (campaign_id) REFERENCES public.email_campaigns_campaigns(id);


--
-- Name: ideas fk_rails_730408dafc; Type: FK CONSTRAINT; Schema: public; Owner: -
--

ALTER TABLE ONLY public.ideas
    ADD CONSTRAINT fk_rails_730408dafc FOREIGN KEY (idea_status_id) REFERENCES public.idea_statuses(id);


--
-- Name: groups_projects fk_rails_73e1dee5fd; Type: FK CONSTRAINT; Schema: public; Owner: -
--

ALTER TABLE ONLY public.groups_projects
    ADD CONSTRAINT fk_rails_73e1dee5fd FOREIGN KEY (project_id) REFERENCES public.projects(id);


--
-- Name: analysis_additional_custom_fields fk_rails_74744744a6; Type: FK CONSTRAINT; Schema: public; Owner: -
--

ALTER TABLE ONLY public.analysis_additional_custom_fields
    ADD CONSTRAINT fk_rails_74744744a6 FOREIGN KEY (analysis_id) REFERENCES public.analysis_analyses(id);


--
-- Name: analysis_questions fk_rails_74e779db86; Type: FK CONSTRAINT; Schema: public; Owner: -
--

ALTER TABLE ONLY public.analysis_questions
    ADD CONSTRAINT fk_rails_74e779db86 FOREIGN KEY (background_task_id) REFERENCES public.analysis_background_tasks(id);


--
-- Name: activities fk_rails_7e11bb717f; Type: FK CONSTRAINT; Schema: public; Owner: -
--

ALTER TABLE ONLY public.activities
    ADD CONSTRAINT fk_rails_7e11bb717f FOREIGN KEY (user_id) REFERENCES public.users(id);


--
-- Name: email_campaigns_campaign_email_commands fk_rails_7f284a4f09; Type: FK CONSTRAINT; Schema: public; Owner: -
--

ALTER TABLE ONLY public.email_campaigns_campaign_email_commands
    ADD CONSTRAINT fk_rails_7f284a4f09 FOREIGN KEY (recipient_id) REFERENCES public.users(id);


--
-- Name: comments fk_rails_7fbb3b1416; Type: FK CONSTRAINT; Schema: public; Owner: -
--

ALTER TABLE ONLY public.comments
    ADD CONSTRAINT fk_rails_7fbb3b1416 FOREIGN KEY (idea_id) REFERENCES public.ideas(id);


--
-- Name: polls_response_options fk_rails_80d00e60ae; Type: FK CONSTRAINT; Schema: public; Owner: -
--

ALTER TABLE ONLY public.polls_response_options
    ADD CONSTRAINT fk_rails_80d00e60ae FOREIGN KEY (option_id) REFERENCES public.polls_options(id);


--
-- Name: report_builder_reports fk_rails_81137213da; Type: FK CONSTRAINT; Schema: public; Owner: -
--

ALTER TABLE ONLY public.report_builder_reports
    ADD CONSTRAINT fk_rails_81137213da FOREIGN KEY (owner_id) REFERENCES public.users(id);


--
-- Name: projects_allowed_input_topics fk_rails_812b6d9149; Type: FK CONSTRAINT; Schema: public; Owner: -
--

ALTER TABLE ONLY public.projects_allowed_input_topics
    ADD CONSTRAINT fk_rails_812b6d9149 FOREIGN KEY (project_id) REFERENCES public.projects(id);


--
-- Name: projects_topics fk_rails_812b6d9149; Type: FK CONSTRAINT; Schema: public; Owner: -
--

ALTER TABLE ONLY public.projects_topics
    ADD CONSTRAINT fk_rails_812b6d9149 FOREIGN KEY (project_id) REFERENCES public.projects(id);


--
-- Name: notifications fk_rails_81c11ef894; Type: FK CONSTRAINT; Schema: public; Owner: -
--

ALTER TABLE ONLY public.notifications
    ADD CONSTRAINT fk_rails_81c11ef894 FOREIGN KEY (internal_comment_id) REFERENCES public.internal_comments(id);


--
-- Name: impact_tracking_pageviews fk_rails_82dc979276; Type: FK CONSTRAINT; Schema: public; Owner: -
--

ALTER TABLE ONLY public.impact_tracking_pageviews
    ADD CONSTRAINT fk_rails_82dc979276 FOREIGN KEY (project_id) REFERENCES public.projects(id);


--
-- Name: ideas_phases fk_rails_845d7ca944; Type: FK CONSTRAINT; Schema: public; Owner: -
--

ALTER TABLE ONLY public.ideas_phases
    ADD CONSTRAINT fk_rails_845d7ca944 FOREIGN KEY (idea_id) REFERENCES public.ideas(id);


--
-- Name: notifications fk_rails_849e0c7eb7; Type: FK CONSTRAINT; Schema: public; Owner: -
--

ALTER TABLE ONLY public.notifications
    ADD CONSTRAINT fk_rails_849e0c7eb7 FOREIGN KEY (spam_report_id) REFERENCES public.spam_reports(id);


--
-- Name: analysis_additional_custom_fields fk_rails_857115261d; Type: FK CONSTRAINT; Schema: public; Owner: -
--

ALTER TABLE ONLY public.analysis_additional_custom_fields
    ADD CONSTRAINT fk_rails_857115261d FOREIGN KEY (custom_field_id) REFERENCES public.custom_fields(id);


--
-- Name: email_campaigns_campaigns fk_rails_87e592c9f5; Type: FK CONSTRAINT; Schema: public; Owner: -
--

ALTER TABLE ONLY public.email_campaigns_campaigns
    ADD CONSTRAINT fk_rails_87e592c9f5 FOREIGN KEY (author_id) REFERENCES public.users(id);


--
-- Name: user_custom_fields_representativeness_ref_distributions fk_rails_8cabeff294; Type: FK CONSTRAINT; Schema: public; Owner: -
--

ALTER TABLE ONLY public.user_custom_fields_representativeness_ref_distributions
    ADD CONSTRAINT fk_rails_8cabeff294 FOREIGN KEY (custom_field_id) REFERENCES public.custom_fields(id);


--
-- Name: static_pages_topics fk_rails_8e3f01dacd; Type: FK CONSTRAINT; Schema: public; Owner: -
--

ALTER TABLE ONLY public.static_pages_topics
    ADD CONSTRAINT fk_rails_8e3f01dacd FOREIGN KEY (static_page_id) REFERENCES public.static_pages(id);


--
-- Name: areas_projects fk_rails_8fb43a173d; Type: FK CONSTRAINT; Schema: public; Owner: -
--

ALTER TABLE ONLY public.areas_projects
    ADD CONSTRAINT fk_rails_8fb43a173d FOREIGN KEY (project_id) REFERENCES public.projects(id);


--
-- Name: areas fk_rails_901fc7a65b; Type: FK CONSTRAINT; Schema: public; Owner: -
--

ALTER TABLE ONLY public.areas
    ADD CONSTRAINT fk_rails_901fc7a65b FOREIGN KEY (custom_field_option_id) REFERENCES public.custom_field_options(id);


--
-- Name: notifications fk_rails_9268535f02; Type: FK CONSTRAINT; Schema: public; Owner: -
--

ALTER TABLE ONLY public.notifications
    ADD CONSTRAINT fk_rails_9268535f02 FOREIGN KEY (comment_id) REFERENCES public.comments(id);


--
-- Name: notifications fk_rails_97eb4c3a35; Type: FK CONSTRAINT; Schema: public; Owner: -
--

ALTER TABLE ONLY public.notifications
    ADD CONSTRAINT fk_rails_97eb4c3a35 FOREIGN KEY (invite_id) REFERENCES public.invites(id);


--
-- Name: authoring_assistance_responses fk_rails_98155ccbce; Type: FK CONSTRAINT; Schema: public; Owner: -
--

ALTER TABLE ONLY public.authoring_assistance_responses
    ADD CONSTRAINT fk_rails_98155ccbce FOREIGN KEY (idea_id) REFERENCES public.ideas(id);


--
-- Name: memberships fk_rails_99326fb65d; Type: FK CONSTRAINT; Schema: public; Owner: -
--

ALTER TABLE ONLY public.memberships
    ADD CONSTRAINT fk_rails_99326fb65d FOREIGN KEY (user_id) REFERENCES public.users(id);


--
-- Name: analytics_fact_visits fk_rails_9b5a82cb55; Type: FK CONSTRAINT; Schema: public; Owner: -
--

ALTER TABLE ONLY public.analytics_fact_visits
    ADD CONSTRAINT fk_rails_9b5a82cb55 FOREIGN KEY (dimension_referrer_type_id) REFERENCES public.analytics_dimension_referrer_types(id);


--
-- Name: event_images fk_rails_9dd6f2f888; Type: FK CONSTRAINT; Schema: public; Owner: -
--

ALTER TABLE ONLY public.event_images
    ADD CONSTRAINT fk_rails_9dd6f2f888 FOREIGN KEY (event_id) REFERENCES public.events(id);


--
-- Name: areas_projects fk_rails_9ecfc9d2b9; Type: FK CONSTRAINT; Schema: public; Owner: -
--

ALTER TABLE ONLY public.areas_projects
    ADD CONSTRAINT fk_rails_9ecfc9d2b9 FOREIGN KEY (area_id) REFERENCES public.areas(id);


--
-- Name: notifications fk_rails_a2016447bc; Type: FK CONSTRAINT; Schema: public; Owner: -
--

ALTER TABLE ONLY public.notifications
    ADD CONSTRAINT fk_rails_a2016447bc FOREIGN KEY (initiating_user_id) REFERENCES public.users(id);


--
-- Name: notifications fk_rails_a2cfad997d; Type: FK CONSTRAINT; Schema: public; Owner: -
--

ALTER TABLE ONLY public.notifications
    ADD CONSTRAINT fk_rails_a2cfad997d FOREIGN KEY (official_feedback_id) REFERENCES public.official_feedbacks(id);


--
-- Name: analytics_fact_visits fk_rails_a34b51c948; Type: FK CONSTRAINT; Schema: public; Owner: -
--

ALTER TABLE ONLY public.analytics_fact_visits
    ADD CONSTRAINT fk_rails_a34b51c948 FOREIGN KEY (dimension_date_last_action_id) REFERENCES public.analytics_dimension_dates(date);


--
-- Name: event_files fk_rails_a590d6ddde; Type: FK CONSTRAINT; Schema: public; Owner: -
--

ALTER TABLE ONLY public.event_files
    ADD CONSTRAINT fk_rails_a590d6ddde FOREIGN KEY (event_id) REFERENCES public.events(id);


--
-- Name: groups_permissions fk_rails_a5c3527604; Type: FK CONSTRAINT; Schema: public; Owner: -
--

ALTER TABLE ONLY public.groups_permissions
    ADD CONSTRAINT fk_rails_a5c3527604 FOREIGN KEY (group_id) REFERENCES public.groups(id);


--
-- Name: ideas fk_rails_a7a91f1df3; Type: FK CONSTRAINT; Schema: public; Owner: -
--

ALTER TABLE ONLY public.ideas
    ADD CONSTRAINT fk_rails_a7a91f1df3 FOREIGN KEY (author_id) REFERENCES public.users(id);


--
-- Name: analytics_fact_visits fk_rails_a9aa810ecf; Type: FK CONSTRAINT; Schema: public; Owner: -
--

ALTER TABLE ONLY public.analytics_fact_visits
    ADD CONSTRAINT fk_rails_a9aa810ecf FOREIGN KEY (dimension_date_first_action_id) REFERENCES public.analytics_dimension_dates(date);


--
-- Name: memberships fk_rails_aaf389f138; Type: FK CONSTRAINT; Schema: public; Owner: -
--

ALTER TABLE ONLY public.memberships
    ADD CONSTRAINT fk_rails_aaf389f138 FOREIGN KEY (group_id) REFERENCES public.groups(id);


--
-- Name: maps_layers fk_rails_abbf8658b2; Type: FK CONSTRAINT; Schema: public; Owner: -
--

ALTER TABLE ONLY public.maps_layers
    ADD CONSTRAINT fk_rails_abbf8658b2 FOREIGN KEY (map_config_id) REFERENCES public.maps_map_configs(id);


--
-- Name: project_reviews fk_rails_ac7bc0a42f; Type: FK CONSTRAINT; Schema: public; Owner: -
--

ALTER TABLE ONLY public.project_reviews
    ADD CONSTRAINT fk_rails_ac7bc0a42f FOREIGN KEY (project_id) REFERENCES public.projects(id);


--
-- Name: analysis_tags fk_rails_afc2d02258; Type: FK CONSTRAINT; Schema: public; Owner: -
--

ALTER TABLE ONLY public.analysis_tags
    ADD CONSTRAINT fk_rails_afc2d02258 FOREIGN KEY (analysis_id) REFERENCES public.analysis_analyses(id);


--
-- Name: phases fk_rails_b0efe660f5; Type: FK CONSTRAINT; Schema: public; Owner: -
--

ALTER TABLE ONLY public.phases
    ADD CONSTRAINT fk_rails_b0efe660f5 FOREIGN KEY (project_id) REFERENCES public.projects(id);


--
-- Name: baskets fk_rails_b3d04c10d5; Type: FK CONSTRAINT; Schema: public; Owner: -
--

ALTER TABLE ONLY public.baskets
    ADD CONSTRAINT fk_rails_b3d04c10d5 FOREIGN KEY (user_id) REFERENCES public.users(id);


--
-- Name: custom_field_options fk_rails_b48da9e6c7; Type: FK CONSTRAINT; Schema: public; Owner: -
--

ALTER TABLE ONLY public.custom_field_options
    ADD CONSTRAINT fk_rails_b48da9e6c7 FOREIGN KEY (custom_field_id) REFERENCES public.custom_fields(id);


--
-- Name: official_feedbacks fk_rails_b4a1624855; Type: FK CONSTRAINT; Schema: public; Owner: -
--

ALTER TABLE ONLY public.official_feedbacks
    ADD CONSTRAINT fk_rails_b4a1624855 FOREIGN KEY (idea_id) REFERENCES public.ideas(id);


--
-- Name: notifications fk_rails_b894d506a0; Type: FK CONSTRAINT; Schema: public; Owner: -
--

ALTER TABLE ONLY public.notifications
    ADD CONSTRAINT fk_rails_b894d506a0 FOREIGN KEY (basket_id) REFERENCES public.baskets(id);


--
-- Name: polls_options fk_rails_bb813b4549; Type: FK CONSTRAINT; Schema: public; Owner: -
--

ALTER TABLE ONLY public.polls_options
    ADD CONSTRAINT fk_rails_bb813b4549 FOREIGN KEY (question_id) REFERENCES public.polls_questions(id);


--
-- Name: ideas_phases fk_rails_bd36415a82; Type: FK CONSTRAINT; Schema: public; Owner: -
--

ALTER TABLE ONLY public.ideas_phases
    ADD CONSTRAINT fk_rails_bd36415a82 FOREIGN KEY (phase_id) REFERENCES public.phases(id);


--
-- Name: analysis_background_tasks fk_rails_bde9116e72; Type: FK CONSTRAINT; Schema: public; Owner: -
--

ALTER TABLE ONLY public.analysis_background_tasks
    ADD CONSTRAINT fk_rails_bde9116e72 FOREIGN KEY (analysis_id) REFERENCES public.analysis_analyses(id);


--
-- Name: project_files fk_rails_c26fbba4b3; Type: FK CONSTRAINT; Schema: public; Owner: -
--

ALTER TABLE ONLY public.project_files
    ADD CONSTRAINT fk_rails_c26fbba4b3 FOREIGN KEY (project_id) REFERENCES public.projects(id);


--
-- Name: ideas fk_rails_c32c787647; Type: FK CONSTRAINT; Schema: public; Owner: -
--

ALTER TABLE ONLY public.ideas
    ADD CONSTRAINT fk_rails_c32c787647 FOREIGN KEY (assignee_id) REFERENCES public.users(id);


--
-- Name: idea_images fk_rails_c349bb4ac3; Type: FK CONSTRAINT; Schema: public; Owner: -
--

ALTER TABLE ONLY public.idea_images
    ADD CONSTRAINT fk_rails_c349bb4ac3 FOREIGN KEY (idea_id) REFERENCES public.ideas(id);


--
-- Name: custom_field_matrix_statements fk_rails_c379cdcd80; Type: FK CONSTRAINT; Schema: public; Owner: -
--

ALTER TABLE ONLY public.custom_field_matrix_statements
    ADD CONSTRAINT fk_rails_c379cdcd80 FOREIGN KEY (custom_field_id) REFERENCES public.custom_fields(id);


--
-- Name: notifications fk_rails_c76d81b062; Type: FK CONSTRAINT; Schema: public; Owner: -
--

ALTER TABLE ONLY public.notifications
    ADD CONSTRAINT fk_rails_c76d81b062 FOREIGN KEY (inappropriate_content_flag_id) REFERENCES public.flag_inappropriate_content_inappropriate_content_flags(id);


--
-- Name: email_campaigns_deliveries fk_rails_c87ec11171; Type: FK CONSTRAINT; Schema: public; Owner: -
--

ALTER TABLE ONLY public.email_campaigns_deliveries
    ADD CONSTRAINT fk_rails_c87ec11171 FOREIGN KEY (campaign_id) REFERENCES public.email_campaigns_campaigns(id);


--
-- Name: idea_import_files fk_rails_c93392afae; Type: FK CONSTRAINT; Schema: public; Owner: -
--

ALTER TABLE ONLY public.idea_import_files
    ADD CONSTRAINT fk_rails_c93392afae FOREIGN KEY (project_id) REFERENCES public.projects(id);


--
-- Name: reactions fk_rails_c9b3bef597; Type: FK CONSTRAINT; Schema: public; Owner: -
--

ALTER TABLE ONLY public.reactions
    ADD CONSTRAINT fk_rails_c9b3bef597 FOREIGN KEY (user_id) REFERENCES public.users(id);


--
-- Name: analysis_insights fk_rails_cc6c7b26fc; Type: FK CONSTRAINT; Schema: public; Owner: -
--

ALTER TABLE ONLY public.analysis_insights
    ADD CONSTRAINT fk_rails_cc6c7b26fc FOREIGN KEY (analysis_id) REFERENCES public.analysis_analyses(id);


--
-- Name: analysis_taggings fk_rails_cc8b68bfb4; Type: FK CONSTRAINT; Schema: public; Owner: -
--

ALTER TABLE ONLY public.analysis_taggings
    ADD CONSTRAINT fk_rails_cc8b68bfb4 FOREIGN KEY (tag_id) REFERENCES public.analysis_tags(id);


--
-- Name: analytics_dimension_locales_fact_visits fk_rails_cd2a592e7b; Type: FK CONSTRAINT; Schema: public; Owner: -
--

ALTER TABLE ONLY public.analytics_dimension_locales_fact_visits
    ADD CONSTRAINT fk_rails_cd2a592e7b FOREIGN KEY (fact_visit_id) REFERENCES public.analytics_fact_visits(id);


--
-- Name: static_page_files fk_rails_d0209b82ff; Type: FK CONSTRAINT; Schema: public; Owner: -
--

ALTER TABLE ONLY public.static_page_files
    ADD CONSTRAINT fk_rails_d0209b82ff FOREIGN KEY (static_page_id) REFERENCES public.static_pages(id);


--
-- Name: projects fk_rails_d1892257e3; Type: FK CONSTRAINT; Schema: public; Owner: -
--

ALTER TABLE ONLY public.projects
    ADD CONSTRAINT fk_rails_d1892257e3 FOREIGN KEY (default_assignee_id) REFERENCES public.users(id);


--
-- Name: groups_projects fk_rails_d6353758d5; Type: FK CONSTRAINT; Schema: public; Owner: -
--

ALTER TABLE ONLY public.groups_projects
    ADD CONSTRAINT fk_rails_d6353758d5 FOREIGN KEY (group_id) REFERENCES public.groups(id);


--
-- Name: projects_allowed_input_topics fk_rails_db7813bfef; Type: FK CONSTRAINT; Schema: public; Owner: -
--

ALTER TABLE ONLY public.projects_allowed_input_topics
    ADD CONSTRAINT fk_rails_db7813bfef FOREIGN KEY (topic_id) REFERENCES public.topics(id);


--
-- Name: projects_topics fk_rails_db7813bfef; Type: FK CONSTRAINT; Schema: public; Owner: -
--

ALTER TABLE ONLY public.projects_topics
    ADD CONSTRAINT fk_rails_db7813bfef FOREIGN KEY (topic_id) REFERENCES public.topics(id);


--
-- Name: analysis_summaries fk_rails_dbd13460f0; Type: FK CONSTRAINT; Schema: public; Owner: -
--

ALTER TABLE ONLY public.analysis_summaries
    ADD CONSTRAINT fk_rails_dbd13460f0 FOREIGN KEY (background_task_id) REFERENCES public.analysis_background_tasks(id);


--
-- Name: project_folders_files fk_rails_dc7aeb6534; Type: FK CONSTRAINT; Schema: public; Owner: -
--

ALTER TABLE ONLY public.project_folders_files
    ADD CONSTRAINT fk_rails_dc7aeb6534 FOREIGN KEY (project_folder_id) REFERENCES public.project_folders_folders(id);


--
-- Name: project_folders_images fk_rails_dcbc962cfe; Type: FK CONSTRAINT; Schema: public; Owner: -
--

ALTER TABLE ONLY public.project_folders_images
    ADD CONSTRAINT fk_rails_dcbc962cfe FOREIGN KEY (project_folder_id) REFERENCES public.project_folders_folders(id);


--
-- Name: impact_tracking_pageviews fk_rails_dd3b2cc184; Type: FK CONSTRAINT; Schema: public; Owner: -
--

ALTER TABLE ONLY public.impact_tracking_pageviews
    ADD CONSTRAINT fk_rails_dd3b2cc184 FOREIGN KEY (session_id) REFERENCES public.impact_tracking_sessions(id);


--
-- Name: official_feedbacks fk_rails_ddd7e21dfa; Type: FK CONSTRAINT; Schema: public; Owner: -
--

ALTER TABLE ONLY public.official_feedbacks
    ADD CONSTRAINT fk_rails_ddd7e21dfa FOREIGN KEY (user_id) REFERENCES public.users(id);


--
-- Name: project_reviews fk_rails_de7c38cbc4; Type: FK CONSTRAINT; Schema: public; Owner: -
--

ALTER TABLE ONLY public.project_reviews
    ADD CONSTRAINT fk_rails_de7c38cbc4 FOREIGN KEY (reviewer_id) REFERENCES public.users(id);


--
-- Name: baskets_ideas fk_rails_dfb57cbce2; Type: FK CONSTRAINT; Schema: public; Owner: -
--

ALTER TABLE ONLY public.baskets_ideas
    ADD CONSTRAINT fk_rails_dfb57cbce2 FOREIGN KEY (basket_id) REFERENCES public.baskets(id);


--
-- Name: permissions_custom_fields fk_rails_e211dc8f99; Type: FK CONSTRAINT; Schema: public; Owner: -
--

ALTER TABLE ONLY public.permissions_custom_fields
    ADD CONSTRAINT fk_rails_e211dc8f99 FOREIGN KEY (permission_id) REFERENCES public.permissions(id);


--
-- Name: analysis_comments_summaries fk_rails_e51f754cf7; Type: FK CONSTRAINT; Schema: public; Owner: -
--

ALTER TABLE ONLY public.analysis_comments_summaries
    ADD CONSTRAINT fk_rails_e51f754cf7 FOREIGN KEY (idea_id) REFERENCES public.ideas(id);


--
-- Name: nav_bar_items fk_rails_e8076fb9f6; Type: FK CONSTRAINT; Schema: public; Owner: -
--

ALTER TABLE ONLY public.nav_bar_items
    ADD CONSTRAINT fk_rails_e8076fb9f6 FOREIGN KEY (project_id) REFERENCES public.projects(id);


--
-- Name: polls_response_options fk_rails_e871bf6e26; Type: FK CONSTRAINT; Schema: public; Owner: -
--

ALTER TABLE ONLY public.polls_response_options
    ADD CONSTRAINT fk_rails_e871bf6e26 FOREIGN KEY (response_id) REFERENCES public.polls_responses(id);


--
-- Name: static_pages_topics fk_rails_edc8786515; Type: FK CONSTRAINT; Schema: public; Owner: -
--

ALTER TABLE ONLY public.static_pages_topics
    ADD CONSTRAINT fk_rails_edc8786515 FOREIGN KEY (topic_id) REFERENCES public.topics(id);


--
-- Name: idea_files fk_rails_efb12f53ad; Type: FK CONSTRAINT; Schema: public; Owner: -
--

ALTER TABLE ONLY public.idea_files
    ADD CONSTRAINT fk_rails_efb12f53ad FOREIGN KEY (idea_id) REFERENCES public.ideas(id);


--
-- Name: notifications fk_rails_f1d8986d29; Type: FK CONSTRAINT; Schema: public; Owner: -
--

ALTER TABLE ONLY public.notifications
    ADD CONSTRAINT fk_rails_f1d8986d29 FOREIGN KEY (idea_status_id) REFERENCES public.idea_statuses(id);


--
-- Name: report_builder_published_graph_data_units fk_rails_f21a19c203; Type: FK CONSTRAINT; Schema: public; Owner: -
--

ALTER TABLE ONLY public.report_builder_published_graph_data_units
    ADD CONSTRAINT fk_rails_f21a19c203 FOREIGN KEY (report_id) REFERENCES public.report_builder_reports(id);


--
-- Name: cosponsorships fk_rails_f32533b783; Type: FK CONSTRAINT; Schema: public; Owner: -
--

ALTER TABLE ONLY public.cosponsorships
    ADD CONSTRAINT fk_rails_f32533b783 FOREIGN KEY (user_id) REFERENCES public.users(id);


--
-- Name: comments fk_rails_f44b1e3c8a; Type: FK CONSTRAINT; Schema: public; Owner: -
--

ALTER TABLE ONLY public.comments
    ADD CONSTRAINT fk_rails_f44b1e3c8a FOREIGN KEY (author_id) REFERENCES public.users(id);


--
-- Name: events_attendances fk_rails_fba307ba3b; Type: FK CONSTRAINT; Schema: public; Owner: -
--

ALTER TABLE ONLY public.events_attendances
    ADD CONSTRAINT fk_rails_fba307ba3b FOREIGN KEY (event_id) REFERENCES public.events(id);


--
-- Name: ideas_topics fk_rails_fd874ecf4b; Type: FK CONSTRAINT; Schema: public; Owner: -
--

ALTER TABLE ONLY public.ideas_topics
    ADD CONSTRAINT fk_rails_fd874ecf4b FOREIGN KEY (idea_id) REFERENCES public.ideas(id);


--
-- Name: project_reviews fk_rails_fdbeb12ddd; Type: FK CONSTRAINT; Schema: public; Owner: -
--

ALTER TABLE ONLY public.project_reviews
    ADD CONSTRAINT fk_rails_fdbeb12ddd FOREIGN KEY (requester_id) REFERENCES public.users(id);


--
-- Name: ideas_topics fk_rails_ff1788eb50; Type: FK CONSTRAINT; Schema: public; Owner: -
--

ALTER TABLE ONLY public.ideas_topics
    ADD CONSTRAINT fk_rails_ff1788eb50 FOREIGN KEY (topic_id) REFERENCES public.topics(id);


--
-- PostgreSQL database dump complete
--

SET search_path TO public,shared_extensions;

INSERT INTO "schema_migrations" (version) VALUES
<<<<<<< HEAD
('20250307924725'),
('20250311141109'),
=======
('20250319145637'),
('20250311141109'),
('20250307924725'),
>>>>>>> 6c79614a
('20250305111507'),
('20250224150953'),
('20250220161323'),
('20250219104523'),
('20250218094339'),
('20250217295025'),
('20250210181753'),
('20250204143605'),
('20250120125531'),
('20250117121004'),
('20241230172612'),
('20241230165518'),
('20241230165323'),
('20241227103433'),
('20241226093506'),
('20241224115952'),
('20241204144321'),
('20241204133717'),
('20241203151945'),
('20241127093339'),
('20241127074734'),
('20241125094100'),
('20241125094000'),
('20241115141717'),
('20241115141553'),
('20241112110758'),
('20241105081014'),
('20241105053934'),
('20241105053818'),
('20241029080612'),
('20241028162618'),
('20241024110349'),
('20241022101049'),
('20241016201503'),
('20241011816395'),
('20241011101454'),
('20241008143004'),
('20241002200522'),
('20241001101704'),
('20240926175000'),
('20240923112801'),
('20240923112800'),
('20240917181018'),
('20240911143007'),
('20240829185625'),
('20240826083227'),
('20240821135150'),
('20240814163522'),
('20240814133336'),
('20240812115140'),
('20240806161121'),
('20240805121645'),
('20240731223530'),
('20240731181623'),
('20240730093933'),
('20240729141927'),
('20240722090955'),
('20240710101033'),
('202407081751'),
('20240612134240'),
('20240606112752'),
('20240516113700'),
('20240510103700'),
('20240508133950'),
('20240508124400'),
('20240504212048'),
('20240419100508'),
('20240418081854'),
('20240417150820'),
('20240417064819'),
('20240409150000'),
('20240328141200'),
('20240305122502'),
('20240301120023'),
('20240229195843'),
('20240228145938'),
('20240227092300'),
('20240226170510'),
('20240221145522'),
('20240219104431'),
('20240219104430'),
('20240214125557'),
('20240212133704'),
('20240206165004'),
('20240201141520'),
('20240130170644'),
('20240130142750'),
('20240126122702'),
('20240124173411'),
('20240123102956'),
('20240115142433'),
('20240112103545'),
('20231214100537'),
('20231212151032'),
('20231130093345'),
('20231124114112'),
('20231124112723'),
('20231124090234'),
('20231123173159'),
('20231123161330'),
('20231123141534'),
('20231120090516'),
('20231110112415'),
('20231109101517'),
('20231103094549'),
('20231031175023'),
('20231024082513'),
('20231018083110'),
('20231003095622'),
('20230927135924'),
('20230915391649'),
('20230913121819'),
('20230911121820'),
('20230906104541'),
('20230825121819'),
('20230825121818'),
('20230823204209'),
('20230817134213'),
('20230817133411'),
('20230816104548'),
('20230815182301'),
('20230815119289'),
('20230815085922'),
('20230814115846'),
('20230811123114'),
('20230804142723'),
('20230803112021'),
('20230801141534'),
('20230801135355'),
('20230801095755'),
('20230728160743'),
('20230728130913'),
('20230727145653'),
('20230727090914'),
('20230726160134'),
('20230726150159'),
('20230725142113'),
('20230725121109'),
('20230719221540'),
('20230719221539'),
('20230718214736'),
('20230718124121'),
('20230718121501'),
('20230710143815'),
('20230705172856'),
('20230703175732'),
('20230703112343'),
('20230629120434'),
('20230629095724'),
('20230623085057'),
('20230622132238'),
('20230621144312'),
('20230621091448'),
('20230620114801'),
('20230616134441'),
('20230609161522'),
('20230608120425'),
('20230608120051'),
('20230607162320'),
('20230607142901'),
('20230606132255'),
('20230605133845'),
('20230601085753'),
('20230524151508'),
('20230524085443'),
('20230519085843'),
('20230518133943'),
('20230518094411'),
('20230517145937'),
('20230517064632'),
('20230516150847'),
('20230516135820'),
('20230405162820'),
('20230403145652'),
('20230321153659'),
('20230314110825'),
('20230307101320'),
('20230213120148'),
('20230208142802'),
('20230206090743'),
('20230131143907'),
('20230131122140'),
('20230131091656'),
('20230127201927'),
('20221205112729'),
('20221205095831'),
('20221202110054'),
('20221118094022'),
('20221115113353'),
('20221114094435'),
('20221111132019'),
('20221110105544'),
('20221107124858'),
('20221103153024'),
('20221028082913'),
('20221027170719'),
('20221027125738'),
('20221025131832'),
('20221025100507'),
('20221021140619'),
('20221018135644'),
('20221011092349'),
('20221006100512'),
('20221006095042'),
('20221006071220'),
('20221001123808'),
('20220929125457'),
('20220929125456'),
('20220927114325'),
('20220927091942'),
('20220906074349'),
('20220831171634'),
('20220831142106'),
('20220831102114'),
('20220830144847'),
('20220826025846'),
('20220826025845'),
('20220826025844'),
('20220826025843'),
('20220826025842'),
('20220826025841'),
('20220826025840'),
('20220822140950'),
('20220822140949'),
('20220818165037'),
('20220810084347'),
('20220808074431'),
('20220719103052'),
('20220713141438'),
('20220707102050'),
('20220630084221'),
('20220620101315'),
('20220615095516'),
('20220614135644'),
('20220610072149'),
('20220531123916'),
('20220523110954'),
('20220415074726'),
('20220407131522'),
('20220324073642'),
('20220308184000'),
('20220302143958'),
('20220214110500'),
('20220211143841'),
('20220207103216'),
('20220126110341'),
('20220120154239'),
('20220114095033'),
('20220112081701'),
('20212006161358'),
('20212006161357'),
('20211906161362'),
('20211906161361'),
('20211906161360'),
('20211906161359'),
('20211806161357'),
('20211806161356'),
('20211806161355'),
('20211806161354'),
('20210902121357'),
('20210902121356'),
('20210902121355'),
('20210722110109'),
('20210624163536'),
('20210619133856'),
('20210601061247'),
('20210521101107'),
('20210518143118'),
('20210512094502'),
('20210506151054'),
('20210430154637'),
('20210413172107'),
('20210402103419'),
('20210324181814'),
('20210324181315'),
('20210324164740'),
('20210324164613'),
('20210319161957'),
('20210319100008'),
('20210317114361'),
('20210317114360'),
('20210316113654'),
('20210312123927'),
('20210304203413'),
('20210217112905'),
('20210211144443'),
('20210127112937'),
('20210127112825'),
('20210127112755'),
('20210127105555'),
('20210119144531'),
('20210112155555'),
('20201217170635'),
('20201204134337'),
('20201130161115'),
('20201127160903'),
('20201120190900'),
('20201120173700'),
('20201116092907'),
('20201116092906'),
('20201102093045'),
('20201029180155'),
('20201022160000'),
('20201018122834'),
('20201015180356'),
('20201014180247'),
('20201007102916'),
('20201001174500'),
('20200911150057'),
('20200902151045'),
('20200820141351'),
('20200807132541'),
('20200805132331'),
('20200527094026'),
('20200527093956'),
('20200519164633'),
('20200423123927'),
('20200325160114'),
('20200319101312'),
('20200318220615'),
('20200318220614'),
('20200316155355'),
('20200316142822'),
('20200316142821'),
('20200316142820'),
('20200311132551'),
('20200310101259'),
('20200306160918'),
('20200226124456'),
('20200213001613'),
('20200206165218'),
('20200206162013'),
('20200206081103'),
('20200131133006'),
('20200131130350'),
('20200131124534'),
('20200109163736'),
('20191218161144'),
('20191213130342'),
('20191213112024'),
('20191211104007'),
('20191210205216'),
('20191209183623'),
('20191209135917'),
('20191114092523'),
('20191023121111'),
('20191014135916'),
('20191008115234'),
('20190909124938'),
('20190909124937'),
('20190906093107'),
('20190905123110'),
('20190905123108'),
('20190904135344'),
('20190904135343'),
('20190816143358'),
('20190730131947'),
('20190724095644'),
('20190701091036'),
('20190607132326'),
('20190605125206'),
('20190604135000'),
('20190603142853'),
('20190603141415'),
('20190603135926'),
('20190603100803'),
('20190603100709'),
('20190531143638'),
('20190528101954'),
('20190527091133'),
('20190325155516'),
('20190325142711'),
('20190318145229'),
('20190313091027'),
('20190312154517'),
('20190220152327'),
('20190215155920'),
('20190211134223'),
('20190211103921'),
('20190129100321'),
('20190124094814'),
('20190107123605'),
('20181210113428'),
('20181205134744'),
('20181022092934'),
('20181011143305'),
('20180920155127'),
('20180920155012'),
('20180919144612'),
('20180913155502'),
('20180913085920'),
('20180913085107'),
('20180912135727'),
('20180829162620'),
('20180824094903'),
('20180815114124'),
('20180815114123'),
('20180815114122'),
('20180815114121'),
('20180813093429'),
('20180809134021'),
('20180809133236'),
('20180801130039'),
('20180705085133'),
('20180610165230'),
('20180516143348'),
('20180424190024'),
('20180424190023'),
('20180423123634'),
('20180423123610'),
('20180423123552'),
('20180423120217'),
('20180412140227'),
('20180405195146'),
('20180405090646'),
('20180404092302'),
('20180328123240'),
('20180327132833'),
('20180327085216'),
('20180309160219'),
('20180307132304'),
('20180302145039'),
('20180302100342'),
('20180221143137'),
('20180220144702'),
('20180220142344'),
('20180215130118'),
('20180215090033'),
('20180209161249'),
('20180206132516'),
('20180118125241'),
('20180117105551'),
('20180117103530'),
('20180108153406'),
('20180108144119'),
('20180108144026'),
('20180108134711'),
('20180103163513'),
('20171221145649'),
('20171218134052'),
('20171209082850'),
('20171204155602'),
('20171127103900'),
('20171117155422'),
('20171117114456'),
('20171115092024'),
('20171113100102'),
('20171106212610'),
('20171101102506'),
('20171031131310'),
('20171029143741'),
('20171023192224'),
('20171022182428'),
('20171020101837'),
('20171010114644'),
('20171010114629'),
('20171010091219'),
('20170918101800'),
('20170719172958'),
('20170719160834'),
('20170718121258'),
('20170718095819'),
('20170705093317'),
('20170705093051'),
('20170704729304'),
('20170703234313'),
('20170620083943'),
('20170620074738'),
('20170607123146'),
('20170602105428'),
('20170531144653'),
('20170525125712'),
('20170520134018'),
('20170520132308'),
('20170509093623'),
('20170503161621'),
('20170424201042'),
('20170418104454'),
('20170415160722'),
('20170410152320'),
('20170407113052'),
('20170330122943'),
('20170319000059'),
('20170318181018'),
('20170318155729'),
('20170318144700'),
('20170318143940'),
('20170318141825'),
('20170317151309'),
('20170317133413'),
('20170314053812'),
('20170302155043'),
('20170301182502');
<|MERGE_RESOLUTION|>--- conflicted
+++ resolved
@@ -1593,8 +1593,7 @@
     manual_votes_count integer DEFAULT 0 NOT NULL,
     manual_voters_amount integer,
     manual_voters_last_updated_by_id uuid,
-    manual_voters_last_updated_at timestamp(6) without time zone,
-    user_fields_in_form boolean DEFAULT false NOT NULL
+    manual_voters_last_updated_at timestamp(6) without time zone
 );
 
 
@@ -2144,11 +2143,7 @@
     linear_scale_label_11_multiloc jsonb DEFAULT '{}'::jsonb NOT NULL,
     ask_follow_up boolean DEFAULT false NOT NULL,
     page_button_label_multiloc jsonb DEFAULT '{}'::jsonb NOT NULL,
-<<<<<<< HEAD
-    page_button_link character varying
-=======
     page_button_link character varying,
->>>>>>> 6c79614a
     question_category character varying
 );
 
@@ -6939,17 +6934,11 @@
 SET search_path TO public,shared_extensions;
 
 INSERT INTO "schema_migrations" (version) VALUES
-<<<<<<< HEAD
 ('20250307924725'),
-('20250311141109'),
-=======
 ('20250319145637'),
 ('20250311141109'),
-('20250307924725'),
->>>>>>> 6c79614a
 ('20250305111507'),
 ('20250224150953'),
-('20250220161323'),
 ('20250219104523'),
 ('20250218094339'),
 ('20250217295025'),
