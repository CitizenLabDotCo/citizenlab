SET statement_timeout = 0;
SET lock_timeout = 0;
SET idle_in_transaction_session_timeout = 0;
SET client_encoding = 'UTF8';
SET standard_conforming_strings = on;
SELECT pg_catalog.set_config('search_path', '', false);
SET check_function_bodies = false;
SET xmloption = content;
SET client_min_messages = warning;
SET row_security = off;

ALTER TABLE IF EXISTS ONLY public.ideas_topics DROP CONSTRAINT IF EXISTS fk_rails_ff1788eb50;
ALTER TABLE IF EXISTS ONLY public.project_reviews DROP CONSTRAINT IF EXISTS fk_rails_fdbeb12ddd;
ALTER TABLE IF EXISTS ONLY public.ideas_topics DROP CONSTRAINT IF EXISTS fk_rails_fd874ecf4b;
ALTER TABLE IF EXISTS ONLY public.events_attendances DROP CONSTRAINT IF EXISTS fk_rails_fba307ba3b;
ALTER TABLE IF EXISTS ONLY public.comments DROP CONSTRAINT IF EXISTS fk_rails_f44b1e3c8a;
ALTER TABLE IF EXISTS ONLY public.cosponsorships DROP CONSTRAINT IF EXISTS fk_rails_f32533b783;
ALTER TABLE IF EXISTS ONLY public.report_builder_published_graph_data_units DROP CONSTRAINT IF EXISTS fk_rails_f21a19c203;
ALTER TABLE IF EXISTS ONLY public.notifications DROP CONSTRAINT IF EXISTS fk_rails_f1d8986d29;
ALTER TABLE IF EXISTS ONLY public.custom_field_bins DROP CONSTRAINT IF EXISTS fk_rails_f09b1bc4cd;
ALTER TABLE IF EXISTS ONLY public.idea_files DROP CONSTRAINT IF EXISTS fk_rails_efb12f53ad;
ALTER TABLE IF EXISTS ONLY public.static_pages_topics DROP CONSTRAINT IF EXISTS fk_rails_edc8786515;
ALTER TABLE IF EXISTS ONLY public.polls_response_options DROP CONSTRAINT IF EXISTS fk_rails_e871bf6e26;
ALTER TABLE IF EXISTS ONLY public.nav_bar_items DROP CONSTRAINT IF EXISTS fk_rails_e8076fb9f6;
ALTER TABLE IF EXISTS ONLY public.custom_field_bins DROP CONSTRAINT IF EXISTS fk_rails_e6f48b841d;
ALTER TABLE IF EXISTS ONLY public.analysis_comments_summaries DROP CONSTRAINT IF EXISTS fk_rails_e51f754cf7;
ALTER TABLE IF EXISTS ONLY public.permissions_custom_fields DROP CONSTRAINT IF EXISTS fk_rails_e211dc8f99;
ALTER TABLE IF EXISTS ONLY public.baskets_ideas DROP CONSTRAINT IF EXISTS fk_rails_dfb57cbce2;
ALTER TABLE IF EXISTS ONLY public.project_reviews DROP CONSTRAINT IF EXISTS fk_rails_de7c38cbc4;
ALTER TABLE IF EXISTS ONLY public.official_feedbacks DROP CONSTRAINT IF EXISTS fk_rails_ddd7e21dfa;
ALTER TABLE IF EXISTS ONLY public.impact_tracking_pageviews DROP CONSTRAINT IF EXISTS fk_rails_dd3b2cc184;
ALTER TABLE IF EXISTS ONLY public.project_folders_images DROP CONSTRAINT IF EXISTS fk_rails_dcbc962cfe;
ALTER TABLE IF EXISTS ONLY public.project_folders_files DROP CONSTRAINT IF EXISTS fk_rails_dc7aeb6534;
ALTER TABLE IF EXISTS ONLY public.analysis_summaries DROP CONSTRAINT IF EXISTS fk_rails_dbd13460f0;
ALTER TABLE IF EXISTS ONLY public.projects_topics DROP CONSTRAINT IF EXISTS fk_rails_db7813bfef;
ALTER TABLE IF EXISTS ONLY public.projects_allowed_input_topics DROP CONSTRAINT IF EXISTS fk_rails_db7813bfef;
ALTER TABLE IF EXISTS ONLY public.groups_projects DROP CONSTRAINT IF EXISTS fk_rails_d6353758d5;
ALTER TABLE IF EXISTS ONLY public.projects DROP CONSTRAINT IF EXISTS fk_rails_d1892257e3;
ALTER TABLE IF EXISTS ONLY public.static_page_files DROP CONSTRAINT IF EXISTS fk_rails_d0209b82ff;
ALTER TABLE IF EXISTS ONLY public.analytics_dimension_locales_fact_visits DROP CONSTRAINT IF EXISTS fk_rails_cd2a592e7b;
ALTER TABLE IF EXISTS ONLY public.analysis_taggings DROP CONSTRAINT IF EXISTS fk_rails_cc8b68bfb4;
ALTER TABLE IF EXISTS ONLY public.analysis_insights DROP CONSTRAINT IF EXISTS fk_rails_cc6c7b26fc;
ALTER TABLE IF EXISTS ONLY public.reactions DROP CONSTRAINT IF EXISTS fk_rails_c9b3bef597;
ALTER TABLE IF EXISTS ONLY public.idea_import_files DROP CONSTRAINT IF EXISTS fk_rails_c93392afae;
ALTER TABLE IF EXISTS ONLY public.email_campaigns_deliveries DROP CONSTRAINT IF EXISTS fk_rails_c87ec11171;
ALTER TABLE IF EXISTS ONLY public.notifications DROP CONSTRAINT IF EXISTS fk_rails_c76d81b062;
ALTER TABLE IF EXISTS ONLY public.custom_field_matrix_statements DROP CONSTRAINT IF EXISTS fk_rails_c379cdcd80;
ALTER TABLE IF EXISTS ONLY public.idea_images DROP CONSTRAINT IF EXISTS fk_rails_c349bb4ac3;
ALTER TABLE IF EXISTS ONLY public.ideas DROP CONSTRAINT IF EXISTS fk_rails_c32c787647;
ALTER TABLE IF EXISTS ONLY public.project_files DROP CONSTRAINT IF EXISTS fk_rails_c26fbba4b3;
ALTER TABLE IF EXISTS ONLY public.analysis_background_tasks DROP CONSTRAINT IF EXISTS fk_rails_bde9116e72;
ALTER TABLE IF EXISTS ONLY public.ideas_phases DROP CONSTRAINT IF EXISTS fk_rails_bd36415a82;
ALTER TABLE IF EXISTS ONLY public.polls_options DROP CONSTRAINT IF EXISTS fk_rails_bb813b4549;
ALTER TABLE IF EXISTS ONLY public.notifications DROP CONSTRAINT IF EXISTS fk_rails_b894d506a0;
ALTER TABLE IF EXISTS ONLY public.official_feedbacks DROP CONSTRAINT IF EXISTS fk_rails_b4a1624855;
ALTER TABLE IF EXISTS ONLY public.custom_field_options DROP CONSTRAINT IF EXISTS fk_rails_b48da9e6c7;
ALTER TABLE IF EXISTS ONLY public.baskets DROP CONSTRAINT IF EXISTS fk_rails_b3d04c10d5;
ALTER TABLE IF EXISTS ONLY public.phases DROP CONSTRAINT IF EXISTS fk_rails_b0efe660f5;
ALTER TABLE IF EXISTS ONLY public.analysis_tags DROP CONSTRAINT IF EXISTS fk_rails_afc2d02258;
ALTER TABLE IF EXISTS ONLY public.project_reviews DROP CONSTRAINT IF EXISTS fk_rails_ac7bc0a42f;
ALTER TABLE IF EXISTS ONLY public.maps_layers DROP CONSTRAINT IF EXISTS fk_rails_abbf8658b2;
ALTER TABLE IF EXISTS ONLY public.memberships DROP CONSTRAINT IF EXISTS fk_rails_aaf389f138;
ALTER TABLE IF EXISTS ONLY public.analytics_fact_visits DROP CONSTRAINT IF EXISTS fk_rails_a9aa810ecf;
ALTER TABLE IF EXISTS ONLY public.ideas DROP CONSTRAINT IF EXISTS fk_rails_a7a91f1df3;
ALTER TABLE IF EXISTS ONLY public.groups_permissions DROP CONSTRAINT IF EXISTS fk_rails_a5c3527604;
ALTER TABLE IF EXISTS ONLY public.event_files DROP CONSTRAINT IF EXISTS fk_rails_a590d6ddde;
ALTER TABLE IF EXISTS ONLY public.analytics_fact_visits DROP CONSTRAINT IF EXISTS fk_rails_a34b51c948;
ALTER TABLE IF EXISTS ONLY public.notifications DROP CONSTRAINT IF EXISTS fk_rails_a2cfad997d;
ALTER TABLE IF EXISTS ONLY public.notifications DROP CONSTRAINT IF EXISTS fk_rails_a2016447bc;
ALTER TABLE IF EXISTS ONLY public.areas_projects DROP CONSTRAINT IF EXISTS fk_rails_9ecfc9d2b9;
ALTER TABLE IF EXISTS ONLY public.event_images DROP CONSTRAINT IF EXISTS fk_rails_9dd6f2f888;
ALTER TABLE IF EXISTS ONLY public.analytics_fact_visits DROP CONSTRAINT IF EXISTS fk_rails_9b5a82cb55;
ALTER TABLE IF EXISTS ONLY public.memberships DROP CONSTRAINT IF EXISTS fk_rails_99326fb65d;
ALTER TABLE IF EXISTS ONLY public.authoring_assistance_responses DROP CONSTRAINT IF EXISTS fk_rails_98155ccbce;
ALTER TABLE IF EXISTS ONLY public.notifications DROP CONSTRAINT IF EXISTS fk_rails_97eb4c3a35;
ALTER TABLE IF EXISTS ONLY public.notifications DROP CONSTRAINT IF EXISTS fk_rails_9268535f02;
ALTER TABLE IF EXISTS ONLY public.areas DROP CONSTRAINT IF EXISTS fk_rails_901fc7a65b;
ALTER TABLE IF EXISTS ONLY public.areas_projects DROP CONSTRAINT IF EXISTS fk_rails_8fb43a173d;
ALTER TABLE IF EXISTS ONLY public.static_pages_topics DROP CONSTRAINT IF EXISTS fk_rails_8e3f01dacd;
ALTER TABLE IF EXISTS ONLY public.user_custom_fields_representativeness_ref_distributions DROP CONSTRAINT IF EXISTS fk_rails_8cabeff294;
ALTER TABLE IF EXISTS ONLY public.email_campaigns_campaigns DROP CONSTRAINT IF EXISTS fk_rails_87e592c9f5;
ALTER TABLE IF EXISTS ONLY public.analysis_additional_custom_fields DROP CONSTRAINT IF EXISTS fk_rails_857115261d;
ALTER TABLE IF EXISTS ONLY public.notifications DROP CONSTRAINT IF EXISTS fk_rails_849e0c7eb7;
ALTER TABLE IF EXISTS ONLY public.ideas_phases DROP CONSTRAINT IF EXISTS fk_rails_845d7ca944;
ALTER TABLE IF EXISTS ONLY public.impact_tracking_pageviews DROP CONSTRAINT IF EXISTS fk_rails_82dc979276;
ALTER TABLE IF EXISTS ONLY public.notifications DROP CONSTRAINT IF EXISTS fk_rails_81c11ef894;
ALTER TABLE IF EXISTS ONLY public.projects_topics DROP CONSTRAINT IF EXISTS fk_rails_812b6d9149;
ALTER TABLE IF EXISTS ONLY public.projects_allowed_input_topics DROP CONSTRAINT IF EXISTS fk_rails_812b6d9149;
ALTER TABLE IF EXISTS ONLY public.report_builder_reports DROP CONSTRAINT IF EXISTS fk_rails_81137213da;
ALTER TABLE IF EXISTS ONLY public.polls_response_options DROP CONSTRAINT IF EXISTS fk_rails_80d00e60ae;
ALTER TABLE IF EXISTS ONLY public.comments DROP CONSTRAINT IF EXISTS fk_rails_7fbb3b1416;
ALTER TABLE IF EXISTS ONLY public.email_campaigns_campaign_email_commands DROP CONSTRAINT IF EXISTS fk_rails_7f284a4f09;
ALTER TABLE IF EXISTS ONLY public.activities DROP CONSTRAINT IF EXISTS fk_rails_7e11bb717f;
ALTER TABLE IF EXISTS ONLY public.analysis_heatmap_cells DROP CONSTRAINT IF EXISTS fk_rails_7a39fbbdee;
ALTER TABLE IF EXISTS ONLY public.analysis_questions DROP CONSTRAINT IF EXISTS fk_rails_74e779db86;
ALTER TABLE IF EXISTS ONLY public.analysis_additional_custom_fields DROP CONSTRAINT IF EXISTS fk_rails_74744744a6;
ALTER TABLE IF EXISTS ONLY public.groups_projects DROP CONSTRAINT IF EXISTS fk_rails_73e1dee5fd;
ALTER TABLE IF EXISTS ONLY public.ideas DROP CONSTRAINT IF EXISTS fk_rails_730408dafc;
ALTER TABLE IF EXISTS ONLY public.email_campaigns_campaigns_groups DROP CONSTRAINT IF EXISTS fk_rails_712f4ad915;
ALTER TABLE IF EXISTS ONLY public.groups_permissions DROP CONSTRAINT IF EXISTS fk_rails_6fa6389d80;
ALTER TABLE IF EXISTS ONLY public.ideas DROP CONSTRAINT IF EXISTS fk_rails_6c9ab6d4f8;
ALTER TABLE IF EXISTS ONLY public.report_builder_reports DROP CONSTRAINT IF EXISTS fk_rails_6988c9886e;
ALTER TABLE IF EXISTS ONLY public.idea_imports DROP CONSTRAINT IF EXISTS fk_rails_67f00886f9;
ALTER TABLE IF EXISTS ONLY public.notifications DROP CONSTRAINT IF EXISTS fk_rails_67be9591a3;
ALTER TABLE IF EXISTS ONLY public.idea_imports DROP CONSTRAINT IF EXISTS fk_rails_636c77bdd1;
ALTER TABLE IF EXISTS ONLY public.internal_comments DROP CONSTRAINT IF EXISTS fk_rails_617a7ea994;
ALTER TABLE IF EXISTS ONLY public.analysis_taggings DROP CONSTRAINT IF EXISTS fk_rails_604cfbcd8d;
ALTER TABLE IF EXISTS ONLY public.idea_imports DROP CONSTRAINT IF EXISTS fk_rails_5ea1f11fd5;
ALTER TABLE IF EXISTS ONLY public.ideas DROP CONSTRAINT IF EXISTS fk_rails_5ac7668cd3;
ALTER TABLE IF EXISTS ONLY public.notifications DROP CONSTRAINT IF EXISTS fk_rails_575368d182;
ALTER TABLE IF EXISTS ONLY public.notifications DROP CONSTRAINT IF EXISTS fk_rails_5471f55cd6;
ALTER TABLE IF EXISTS ONLY public.identities DROP CONSTRAINT IF EXISTS fk_rails_5373344100;
ALTER TABLE IF EXISTS ONLY public.permissions_custom_fields DROP CONSTRAINT IF EXISTS fk_rails_50335fc43f;
ALTER TABLE IF EXISTS ONLY public.analytics_dimension_projects_fact_visits DROP CONSTRAINT IF EXISTS fk_rails_4ecebb6e8a;
ALTER TABLE IF EXISTS ONLY public.notifications DROP CONSTRAINT IF EXISTS fk_rails_4aea6afa11;
ALTER TABLE IF EXISTS ONLY public.notifications DROP CONSTRAINT IF EXISTS fk_rails_47abdd0847;
ALTER TABLE IF EXISTS ONLY public.notifications DROP CONSTRAINT IF EXISTS fk_rails_46dd2ccfd1;
ALTER TABLE IF EXISTS ONLY public.email_campaigns_examples DROP CONSTRAINT IF EXISTS fk_rails_465d6356b2;
ALTER TABLE IF EXISTS ONLY public.followers DROP CONSTRAINT IF EXISTS fk_rails_3d258d3942;
ALTER TABLE IF EXISTS ONLY public.analysis_analyses DROP CONSTRAINT IF EXISTS fk_rails_3c57357702;
ALTER TABLE IF EXISTS ONLY public.baskets_ideas DROP CONSTRAINT IF EXISTS fk_rails_39a1b51358;
ALTER TABLE IF EXISTS ONLY public.custom_field_option_images DROP CONSTRAINT IF EXISTS fk_rails_3814d72daa;
ALTER TABLE IF EXISTS ONLY public.analysis_comments_summaries DROP CONSTRAINT IF EXISTS fk_rails_37becdebb0;
ALTER TABLE IF EXISTS ONLY public.nav_bar_items DROP CONSTRAINT IF EXISTS fk_rails_34143a680f;
ALTER TABLE IF EXISTS ONLY public.volunteering_volunteers DROP CONSTRAINT IF EXISTS fk_rails_33a154a9ba;
ALTER TABLE IF EXISTS ONLY public.phase_files DROP CONSTRAINT IF EXISTS fk_rails_33852a9a71;
ALTER TABLE IF EXISTS ONLY public.cosponsorships DROP CONSTRAINT IF EXISTS fk_rails_2d026b99a2;
ALTER TABLE IF EXISTS ONLY public.phases DROP CONSTRAINT IF EXISTS fk_rails_2c74f68dd3;
ALTER TABLE IF EXISTS ONLY public.analysis_analyses DROP CONSTRAINT IF EXISTS fk_rails_2a92a64a56;
ALTER TABLE IF EXISTS ONLY public.events_attendances DROP CONSTRAINT IF EXISTS fk_rails_29ccdf5b04;
ALTER TABLE IF EXISTS ONLY public.areas_static_pages DROP CONSTRAINT IF EXISTS fk_rails_231f268568;
ALTER TABLE IF EXISTS ONLY public.idea_import_files DROP CONSTRAINT IF EXISTS fk_rails_229b6de93f;
ALTER TABLE IF EXISTS ONLY public.project_images DROP CONSTRAINT IF EXISTS fk_rails_2119c24213;
ALTER TABLE IF EXISTS ONLY public.areas_static_pages DROP CONSTRAINT IF EXISTS fk_rails_1fc601f42c;
ALTER TABLE IF EXISTS ONLY public.analysis_analyses DROP CONSTRAINT IF EXISTS fk_rails_16b3d1e637;
ALTER TABLE IF EXISTS ONLY public.spam_reports DROP CONSTRAINT IF EXISTS fk_rails_121f3a2011;
ALTER TABLE IF EXISTS ONLY public.ideas DROP CONSTRAINT IF EXISTS fk_rails_0e5b472696;
ALTER TABLE IF EXISTS ONLY public.invites DROP CONSTRAINT IF EXISTS fk_rails_0b6ac3e1da;
ALTER TABLE IF EXISTS ONLY public.invites DROP CONSTRAINT IF EXISTS fk_rails_06b2d7a3a8;
ALTER TABLE IF EXISTS ONLY public.internal_comments DROP CONSTRAINT IF EXISTS fk_rails_04be8cf6ba;
ALTER TABLE IF EXISTS ONLY public.events DROP CONSTRAINT IF EXISTS fk_rails_0434b48643;
ALTER TABLE IF EXISTS ONLY public.analytics_dimension_locales_fact_visits DROP CONSTRAINT IF EXISTS fk_rails_00698f2e02;
DROP TRIGGER IF EXISTS que_state_notify ON public.que_jobs;
DROP TRIGGER IF EXISTS que_job_notify ON public.que_jobs;
DROP INDEX IF EXISTS public.users_unique_lower_email_idx;
DROP INDEX IF EXISTS public.spam_reportable_index;
DROP INDEX IF EXISTS public.report_builder_published_data_units_report_id_idx;
DROP INDEX IF EXISTS public.que_poll_idx;
DROP INDEX IF EXISTS public.que_jobs_kwargs_gin_idx;
DROP INDEX IF EXISTS public.que_jobs_data_gin_idx;
DROP INDEX IF EXISTS public.que_jobs_args_gin_idx;
DROP INDEX IF EXISTS public.moderation_statuses_moderatable;
DROP INDEX IF EXISTS public.machine_translations_translatable;
DROP INDEX IF EXISTS public.machine_translations_lookup;
DROP INDEX IF EXISTS public.index_volunteering_volunteers_on_user_id;
DROP INDEX IF EXISTS public.index_volunteering_volunteers_on_cause_id_and_user_id;
DROP INDEX IF EXISTS public.index_volunteering_causes_on_phase_id;
DROP INDEX IF EXISTS public.index_volunteering_causes_on_ordering;
DROP INDEX IF EXISTS public.index_verification_verifications_on_user_id;
DROP INDEX IF EXISTS public.index_verification_verifications_on_hashed_uid;
DROP INDEX IF EXISTS public.index_users_on_unique_code;
DROP INDEX IF EXISTS public.index_users_on_slug;
DROP INDEX IF EXISTS public.index_users_on_registration_completed_at;
DROP INDEX IF EXISTS public.index_users_on_email;
DROP INDEX IF EXISTS public.index_ucf_representativeness_ref_distributions_on_custom_field;
DROP INDEX IF EXISTS public.index_topics_on_include_in_onboarding;
DROP INDEX IF EXISTS public.index_tenants_on_host;
DROP INDEX IF EXISTS public.index_tenants_on_deleted_at;
DROP INDEX IF EXISTS public.index_tenants_on_creation_finalized_at;
DROP INDEX IF EXISTS public.index_surveys_responses_on_user_id;
DROP INDEX IF EXISTS public.index_surveys_responses_on_phase_id;
DROP INDEX IF EXISTS public.index_static_pages_topics_on_topic_id;
DROP INDEX IF EXISTS public.index_static_pages_topics_on_static_page_id;
DROP INDEX IF EXISTS public.index_static_pages_on_slug;
DROP INDEX IF EXISTS public.index_static_pages_on_code;
DROP INDEX IF EXISTS public.index_static_page_files_on_static_page_id;
DROP INDEX IF EXISTS public.index_spam_reports_on_user_id;
DROP INDEX IF EXISTS public.index_spam_reports_on_reported_at;
DROP INDEX IF EXISTS public.index_report_builder_reports_on_phase_id;
DROP INDEX IF EXISTS public.index_report_builder_reports_on_owner_id;
DROP INDEX IF EXISTS public.index_report_builder_reports_on_name_tsvector;
DROP INDEX IF EXISTS public.index_report_builder_reports_on_name;
DROP INDEX IF EXISTS public.index_reactions_on_user_id;
DROP INDEX IF EXISTS public.index_reactions_on_reactable_type_and_reactable_id_and_user_id;
DROP INDEX IF EXISTS public.index_reactions_on_reactable_type_and_reactable_id;
DROP INDEX IF EXISTS public.index_projects_topics_on_topic_id;
DROP INDEX IF EXISTS public.index_projects_topics_on_project_id;
DROP INDEX IF EXISTS public.index_projects_on_slug;
DROP INDEX IF EXISTS public.index_projects_allowed_input_topics_on_topic_id_and_project_id;
DROP INDEX IF EXISTS public.index_projects_allowed_input_topics_on_project_id;
DROP INDEX IF EXISTS public.index_project_reviews_on_reviewer_id;
DROP INDEX IF EXISTS public.index_project_reviews_on_requester_id;
DROP INDEX IF EXISTS public.index_project_reviews_on_project_id;
DROP INDEX IF EXISTS public.index_project_images_on_project_id;
DROP INDEX IF EXISTS public.index_project_folders_images_on_project_folder_id;
DROP INDEX IF EXISTS public.index_project_folders_folders_on_slug;
DROP INDEX IF EXISTS public.index_project_folders_files_on_project_folder_id;
DROP INDEX IF EXISTS public.index_project_files_on_project_id;
DROP INDEX IF EXISTS public.index_polls_responses_on_user_id;
DROP INDEX IF EXISTS public.index_polls_responses_on_phase_id;
DROP INDEX IF EXISTS public.index_polls_response_options_on_response_id;
DROP INDEX IF EXISTS public.index_polls_response_options_on_option_id;
DROP INDEX IF EXISTS public.index_polls_questions_on_phase_id;
DROP INDEX IF EXISTS public.index_polls_options_on_question_id;
DROP INDEX IF EXISTS public.index_phases_on_project_id;
DROP INDEX IF EXISTS public.index_phases_on_manual_voters_last_updated_by_id;
DROP INDEX IF EXISTS public.index_phase_files_on_phase_id;
DROP INDEX IF EXISTS public.index_permissions_on_permission_scope_id;
DROP INDEX IF EXISTS public.index_permissions_on_action;
DROP INDEX IF EXISTS public.index_permissions_custom_fields_on_permission_id;
DROP INDEX IF EXISTS public.index_permissions_custom_fields_on_custom_field_id;
DROP INDEX IF EXISTS public.index_permission_field;
DROP INDEX IF EXISTS public.index_onboarding_campaign_dismissals_on_user_id;
DROP INDEX IF EXISTS public.index_official_feedbacks_on_user_id;
DROP INDEX IF EXISTS public.index_official_feedbacks_on_idea_id;
DROP INDEX IF EXISTS public.index_notifications_on_spam_report_id;
DROP INDEX IF EXISTS public.index_notifications_on_recipient_id_and_read_at;
DROP INDEX IF EXISTS public.index_notifications_on_recipient_id;
DROP INDEX IF EXISTS public.index_notifications_on_project_review_id;
DROP INDEX IF EXISTS public.index_notifications_on_phase_id;
DROP INDEX IF EXISTS public.index_notifications_on_official_feedback_id;
DROP INDEX IF EXISTS public.index_notifications_on_invite_id;
DROP INDEX IF EXISTS public.index_notifications_on_internal_comment_id;
DROP INDEX IF EXISTS public.index_notifications_on_initiating_user_id;
DROP INDEX IF EXISTS public.index_notifications_on_inappropriate_content_flag_id;
DROP INDEX IF EXISTS public.index_notifications_on_idea_status_id;
DROP INDEX IF EXISTS public.index_notifications_on_created_at;
DROP INDEX IF EXISTS public.index_notifications_on_cosponsorship_id;
DROP INDEX IF EXISTS public.index_notifications_on_basket_id;
DROP INDEX IF EXISTS public.index_nav_bar_items_on_static_page_id;
DROP INDEX IF EXISTS public.index_nav_bar_items_on_project_id;
DROP INDEX IF EXISTS public.index_nav_bar_items_on_ordering;
DROP INDEX IF EXISTS public.index_nav_bar_items_on_code;
DROP INDEX IF EXISTS public.index_memberships_on_user_id;
DROP INDEX IF EXISTS public.index_memberships_on_group_id_and_user_id;
DROP INDEX IF EXISTS public.index_memberships_on_group_id;
DROP INDEX IF EXISTS public.index_maps_map_configs_on_mappable_id;
DROP INDEX IF EXISTS public.index_maps_map_configs_on_mappable;
DROP INDEX IF EXISTS public.index_maps_layers_on_map_config_id;
DROP INDEX IF EXISTS public.index_invites_on_token;
DROP INDEX IF EXISTS public.index_invites_on_inviter_id;
DROP INDEX IF EXISTS public.index_invites_on_invitee_id;
DROP INDEX IF EXISTS public.index_internal_comments_on_rgt;
DROP INDEX IF EXISTS public.index_internal_comments_on_parent_id;
DROP INDEX IF EXISTS public.index_internal_comments_on_lft;
DROP INDEX IF EXISTS public.index_internal_comments_on_idea_id;
DROP INDEX IF EXISTS public.index_internal_comments_on_created_at;
DROP INDEX IF EXISTS public.index_internal_comments_on_author_id;
DROP INDEX IF EXISTS public.index_impact_tracking_sessions_on_monthly_user_hash;
DROP INDEX IF EXISTS public.index_identities_on_user_id;
DROP INDEX IF EXISTS public.index_ideas_topics_on_topic_id;
DROP INDEX IF EXISTS public.index_ideas_topics_on_idea_id_and_topic_id;
DROP INDEX IF EXISTS public.index_ideas_topics_on_idea_id;
DROP INDEX IF EXISTS public.index_ideas_search;
DROP INDEX IF EXISTS public.index_ideas_phases_on_phase_id;
DROP INDEX IF EXISTS public.index_ideas_phases_on_idea_id_and_phase_id;
DROP INDEX IF EXISTS public.index_ideas_phases_on_idea_id;
DROP INDEX IF EXISTS public.index_ideas_on_slug;
DROP INDEX IF EXISTS public.index_ideas_on_project_id;
DROP INDEX IF EXISTS public.index_ideas_on_manual_votes_last_updated_by_id;
DROP INDEX IF EXISTS public.index_ideas_on_location_point;
DROP INDEX IF EXISTS public.index_ideas_on_idea_status_id;
DROP INDEX IF EXISTS public.index_ideas_on_author_id;
DROP INDEX IF EXISTS public.index_ideas_on_author_hash;
DROP INDEX IF EXISTS public.index_idea_imports_on_import_user_id;
DROP INDEX IF EXISTS public.index_idea_imports_on_idea_id;
DROP INDEX IF EXISTS public.index_idea_imports_on_file_id;
DROP INDEX IF EXISTS public.index_idea_import_files_on_project_id;
DROP INDEX IF EXISTS public.index_idea_import_files_on_parent_id;
DROP INDEX IF EXISTS public.index_idea_images_on_idea_id;
DROP INDEX IF EXISTS public.index_idea_files_on_idea_id;
DROP INDEX IF EXISTS public.index_id_id_card_lookup_id_cards_on_hashed_card_id;
DROP INDEX IF EXISTS public.index_groups_projects_on_project_id;
DROP INDEX IF EXISTS public.index_groups_projects_on_group_id_and_project_id;
DROP INDEX IF EXISTS public.index_groups_projects_on_group_id;
DROP INDEX IF EXISTS public.index_groups_permissions_on_permission_id;
DROP INDEX IF EXISTS public.index_groups_permissions_on_group_id;
DROP INDEX IF EXISTS public.index_groups_on_slug;
DROP INDEX IF EXISTS public.index_followers_on_user_id;
DROP INDEX IF EXISTS public.index_followers_on_followable_id_and_followable_type;
DROP INDEX IF EXISTS public.index_followers_on_followable;
DROP INDEX IF EXISTS public.index_followers_followable_type_id_user_id;
DROP INDEX IF EXISTS public.index_events_on_project_id;
DROP INDEX IF EXISTS public.index_events_on_location_point;
DROP INDEX IF EXISTS public.index_events_attendances_on_updated_at;
DROP INDEX IF EXISTS public.index_events_attendances_on_event_id;
DROP INDEX IF EXISTS public.index_events_attendances_on_created_at;
DROP INDEX IF EXISTS public.index_events_attendances_on_attendee_id_and_event_id;
DROP INDEX IF EXISTS public.index_events_attendances_on_attendee_id;
DROP INDEX IF EXISTS public.index_event_images_on_event_id;
DROP INDEX IF EXISTS public.index_event_files_on_event_id;
DROP INDEX IF EXISTS public.index_embeddings_similarities_on_embedding;
DROP INDEX IF EXISTS public.index_embeddings_similarities_on_embedded_attributes;
DROP INDEX IF EXISTS public.index_embeddings_similarities_on_embeddable;
DROP INDEX IF EXISTS public.index_email_snippets_on_email_and_snippet_and_locale;
DROP INDEX IF EXISTS public.index_email_campaigns_unsubscription_tokens_on_user_id;
DROP INDEX IF EXISTS public.index_email_campaigns_unsubscription_tokens_on_token;
DROP INDEX IF EXISTS public.index_email_campaigns_examples_on_recipient_id;
DROP INDEX IF EXISTS public.index_email_campaigns_examples_on_campaign_id;
DROP INDEX IF EXISTS public.index_email_campaigns_deliveries_on_user_id;
DROP INDEX IF EXISTS public.index_email_campaigns_deliveries_on_sent_at;
DROP INDEX IF EXISTS public.index_email_campaigns_deliveries_on_campaign_id_and_user_id;
DROP INDEX IF EXISTS public.index_email_campaigns_deliveries_on_campaign_id;
DROP INDEX IF EXISTS public.index_email_campaigns_consents_on_user_id;
DROP INDEX IF EXISTS public.index_email_campaigns_consents_on_campaign_type_and_user_id;
DROP INDEX IF EXISTS public.index_email_campaigns_campaigns_on_type;
DROP INDEX IF EXISTS public.index_email_campaigns_campaigns_on_context_id;
DROP INDEX IF EXISTS public.index_email_campaigns_campaigns_on_author_id;
DROP INDEX IF EXISTS public.index_email_campaigns_campaigns_groups_on_group_id;
DROP INDEX IF EXISTS public.index_email_campaigns_campaigns_groups_on_campaign_id;
DROP INDEX IF EXISTS public.index_email_campaigns_campaign_email_commands_on_recipient_id;
DROP INDEX IF EXISTS public.index_dismissals_on_campaign_name_and_user_id;
DROP INDEX IF EXISTS public.index_custom_forms_on_participation_context;
DROP INDEX IF EXISTS public.index_custom_fields_on_resource_type_and_resource_id;
DROP INDEX IF EXISTS public.index_custom_field_options_on_custom_field_id_and_key;
DROP INDEX IF EXISTS public.index_custom_field_options_on_custom_field_id;
DROP INDEX IF EXISTS public.index_custom_field_option_images_on_custom_field_option_id;
DROP INDEX IF EXISTS public.index_custom_field_matrix_statements_on_key;
DROP INDEX IF EXISTS public.index_custom_field_matrix_statements_on_custom_field_id;
DROP INDEX IF EXISTS public.index_custom_field_bins_on_custom_field_option_id;
DROP INDEX IF EXISTS public.index_custom_field_bins_on_custom_field_id;
DROP INDEX IF EXISTS public.index_cosponsorships_on_user_id;
DROP INDEX IF EXISTS public.index_cosponsorships_on_idea_id;
DROP INDEX IF EXISTS public.index_content_builder_layouts_content_buidable_type_id_code;
DROP INDEX IF EXISTS public.index_common_passwords_on_password;
DROP INDEX IF EXISTS public.index_comments_on_rgt;
DROP INDEX IF EXISTS public.index_comments_on_parent_id;
DROP INDEX IF EXISTS public.index_comments_on_lft;
DROP INDEX IF EXISTS public.index_comments_on_idea_id;
DROP INDEX IF EXISTS public.index_comments_on_created_at;
DROP INDEX IF EXISTS public.index_comments_on_author_id;
DROP INDEX IF EXISTS public.index_campaigns_groups;
DROP INDEX IF EXISTS public.index_baskets_on_user_id;
DROP INDEX IF EXISTS public.index_baskets_on_submitted_at;
DROP INDEX IF EXISTS public.index_baskets_on_phase_id;
DROP INDEX IF EXISTS public.index_baskets_ideas_on_idea_id;
DROP INDEX IF EXISTS public.index_baskets_ideas_on_basket_id_and_idea_id;
DROP INDEX IF EXISTS public.index_authoring_assistance_responses_on_idea_id;
DROP INDEX IF EXISTS public.index_areas_static_pages_on_static_page_id;
DROP INDEX IF EXISTS public.index_areas_static_pages_on_area_id;
DROP INDEX IF EXISTS public.index_areas_projects_on_project_id_and_area_id;
DROP INDEX IF EXISTS public.index_areas_projects_on_project_id;
DROP INDEX IF EXISTS public.index_areas_projects_on_area_id;
DROP INDEX IF EXISTS public.index_areas_on_include_in_onboarding;
DROP INDEX IF EXISTS public.index_areas_on_custom_field_option_id;
DROP INDEX IF EXISTS public.index_analytics_dimension_types_on_name_and_parent;
DROP INDEX IF EXISTS public.index_analytics_dimension_locales_on_name;
DROP INDEX IF EXISTS public.index_analysis_tags_on_analysis_id_and_name;
DROP INDEX IF EXISTS public.index_analysis_tags_on_analysis_id;
DROP INDEX IF EXISTS public.index_analysis_taggings_on_tag_id_and_input_id;
DROP INDEX IF EXISTS public.index_analysis_taggings_on_tag_id;
DROP INDEX IF EXISTS public.index_analysis_taggings_on_input_id;
DROP INDEX IF EXISTS public.index_analysis_summaries_on_background_task_id;
DROP INDEX IF EXISTS public.index_analysis_questions_on_background_task_id;
DROP INDEX IF EXISTS public.index_analysis_insights_on_insightable;
DROP INDEX IF EXISTS public.index_analysis_insights_on_analysis_id;
DROP INDEX IF EXISTS public.index_analysis_heatmap_cells_uniqueness;
DROP INDEX IF EXISTS public.index_analysis_heatmap_cells_on_row;
DROP INDEX IF EXISTS public.index_analysis_heatmap_cells_on_column;
DROP INDEX IF EXISTS public.index_analysis_heatmap_cells_on_analysis_id;
DROP INDEX IF EXISTS public.index_analysis_comments_summaries_on_idea_id;
DROP INDEX IF EXISTS public.index_analysis_comments_summaries_on_background_task_id;
DROP INDEX IF EXISTS public.index_analysis_background_tasks_on_analysis_id;
DROP INDEX IF EXISTS public.index_analysis_analyses_on_project_id;
DROP INDEX IF EXISTS public.index_analysis_analyses_on_phase_id;
DROP INDEX IF EXISTS public.index_analysis_analyses_on_main_custom_field_id;
DROP INDEX IF EXISTS public.index_analysis_analyses_custom_fields;
DROP INDEX IF EXISTS public.index_analysis_additional_custom_fields_on_custom_field_id;
DROP INDEX IF EXISTS public.index_analysis_additional_custom_fields_on_analysis_id;
DROP INDEX IF EXISTS public.index_admin_publications_on_rgt;
DROP INDEX IF EXISTS public.index_admin_publications_on_publication_type_and_publication_id;
DROP INDEX IF EXISTS public.index_admin_publications_on_publication_status;
DROP INDEX IF EXISTS public.index_admin_publications_on_parent_id;
DROP INDEX IF EXISTS public.index_admin_publications_on_ordering;
DROP INDEX IF EXISTS public.index_admin_publications_on_lft;
DROP INDEX IF EXISTS public.index_admin_publications_on_depth;
DROP INDEX IF EXISTS public.index_activities_on_user_id;
DROP INDEX IF EXISTS public.index_activities_on_project_id;
DROP INDEX IF EXISTS public.index_activities_on_item_type_and_item_id;
DROP INDEX IF EXISTS public.index_activities_on_action;
DROP INDEX IF EXISTS public.index_activities_on_acted_at;
DROP INDEX IF EXISTS public.inappropriate_content_flags_flaggable;
DROP INDEX IF EXISTS public.i_v_user;
DROP INDEX IF EXISTS public.i_v_timestamp;
DROP INDEX IF EXISTS public.i_v_referrer_type;
DROP INDEX IF EXISTS public.i_v_matomo_visit;
DROP INDEX IF EXISTS public.i_v_last_action;
DROP INDEX IF EXISTS public.i_v_first_action;
DROP INDEX IF EXISTS public.i_p_v_visit;
DROP INDEX IF EXISTS public.i_p_v_project;
DROP INDEX IF EXISTS public.i_l_v_visit;
DROP INDEX IF EXISTS public.i_l_v_locale;
DROP INDEX IF EXISTS public.i_d_referrer_key;
DROP INDEX IF EXISTS public.i_analytics_dim_projects_fact_visits_on_project_and_visit_ids;
DROP INDEX IF EXISTS public.i_analytics_dim_locales_fact_visits_on_locale_and_visit_ids;
ALTER TABLE IF EXISTS ONLY public.reactions DROP CONSTRAINT IF EXISTS votes_pkey;
ALTER TABLE IF EXISTS ONLY public.volunteering_volunteers DROP CONSTRAINT IF EXISTS volunteering_volunteers_pkey;
ALTER TABLE IF EXISTS ONLY public.volunteering_causes DROP CONSTRAINT IF EXISTS volunteering_causes_pkey;
ALTER TABLE IF EXISTS ONLY public.verification_verifications DROP CONSTRAINT IF EXISTS verification_verifications_pkey;
ALTER TABLE IF EXISTS ONLY public.id_id_card_lookup_id_cards DROP CONSTRAINT IF EXISTS verification_id_cards_pkey;
ALTER TABLE IF EXISTS ONLY public.users DROP CONSTRAINT IF EXISTS users_pkey;
ALTER TABLE IF EXISTS ONLY public.user_custom_fields_representativeness_ref_distributions DROP CONSTRAINT IF EXISTS user_custom_fields_representativeness_ref_distributions_pkey;
ALTER TABLE IF EXISTS ONLY public.topics DROP CONSTRAINT IF EXISTS topics_pkey;
ALTER TABLE IF EXISTS ONLY public.text_images DROP CONSTRAINT IF EXISTS text_images_pkey;
ALTER TABLE IF EXISTS ONLY public.tenants DROP CONSTRAINT IF EXISTS tenants_pkey;
ALTER TABLE IF EXISTS ONLY public.surveys_responses DROP CONSTRAINT IF EXISTS surveys_responses_pkey;
ALTER TABLE IF EXISTS ONLY public.static_pages_topics DROP CONSTRAINT IF EXISTS static_pages_topics_pkey;
ALTER TABLE IF EXISTS ONLY public.spam_reports DROP CONSTRAINT IF EXISTS spam_reports_pkey;
ALTER TABLE IF EXISTS ONLY public.schema_migrations DROP CONSTRAINT IF EXISTS schema_migrations_pkey;
ALTER TABLE IF EXISTS ONLY public.report_builder_reports DROP CONSTRAINT IF EXISTS report_builder_reports_pkey;
ALTER TABLE IF EXISTS ONLY public.report_builder_published_graph_data_units DROP CONSTRAINT IF EXISTS report_builder_published_graph_data_units_pkey;
ALTER TABLE IF EXISTS ONLY public.que_values DROP CONSTRAINT IF EXISTS que_values_pkey;
ALTER TABLE IF EXISTS ONLY public.que_lockers DROP CONSTRAINT IF EXISTS que_lockers_pkey;
ALTER TABLE IF EXISTS ONLY public.que_jobs DROP CONSTRAINT IF EXISTS que_jobs_pkey;
ALTER TABLE IF EXISTS ONLY public.public_api_api_clients DROP CONSTRAINT IF EXISTS public_api_api_clients_pkey;
ALTER TABLE IF EXISTS ONLY public.projects_topics DROP CONSTRAINT IF EXISTS projects_topics_pkey;
ALTER TABLE IF EXISTS ONLY public.projects DROP CONSTRAINT IF EXISTS projects_pkey;
ALTER TABLE IF EXISTS ONLY public.projects_allowed_input_topics DROP CONSTRAINT IF EXISTS projects_allowed_input_topics_pkey;
ALTER TABLE IF EXISTS ONLY public.project_reviews DROP CONSTRAINT IF EXISTS project_reviews_pkey;
ALTER TABLE IF EXISTS ONLY public.project_images DROP CONSTRAINT IF EXISTS project_images_pkey;
ALTER TABLE IF EXISTS ONLY public.project_folders_folders DROP CONSTRAINT IF EXISTS project_folders_pkey;
ALTER TABLE IF EXISTS ONLY public.project_folders_images DROP CONSTRAINT IF EXISTS project_folder_images_pkey;
ALTER TABLE IF EXISTS ONLY public.project_folders_files DROP CONSTRAINT IF EXISTS project_folder_files_pkey;
ALTER TABLE IF EXISTS ONLY public.project_files DROP CONSTRAINT IF EXISTS project_files_pkey;
ALTER TABLE IF EXISTS ONLY public.polls_responses DROP CONSTRAINT IF EXISTS polls_responses_pkey;
ALTER TABLE IF EXISTS ONLY public.polls_response_options DROP CONSTRAINT IF EXISTS polls_response_options_pkey;
ALTER TABLE IF EXISTS ONLY public.polls_questions DROP CONSTRAINT IF EXISTS polls_questions_pkey;
ALTER TABLE IF EXISTS ONLY public.polls_options DROP CONSTRAINT IF EXISTS polls_options_pkey;
ALTER TABLE IF EXISTS ONLY public.phases DROP CONSTRAINT IF EXISTS phases_pkey;
ALTER TABLE IF EXISTS ONLY public.phase_files DROP CONSTRAINT IF EXISTS phase_files_pkey;
ALTER TABLE IF EXISTS ONLY public.permissions DROP CONSTRAINT IF EXISTS permissions_pkey;
ALTER TABLE IF EXISTS ONLY public.permissions_custom_fields DROP CONSTRAINT IF EXISTS permissions_custom_fields_pkey;
ALTER TABLE IF EXISTS ONLY public.static_pages DROP CONSTRAINT IF EXISTS pages_pkey;
ALTER TABLE IF EXISTS ONLY public.static_page_files DROP CONSTRAINT IF EXISTS page_files_pkey;
ALTER TABLE IF EXISTS ONLY public.onboarding_campaign_dismissals DROP CONSTRAINT IF EXISTS onboarding_campaign_dismissals_pkey;
ALTER TABLE IF EXISTS ONLY public.official_feedbacks DROP CONSTRAINT IF EXISTS official_feedbacks_pkey;
ALTER TABLE IF EXISTS ONLY public.notifications DROP CONSTRAINT IF EXISTS notifications_pkey;
ALTER TABLE IF EXISTS ONLY public.nav_bar_items DROP CONSTRAINT IF EXISTS nav_bar_items_pkey;
ALTER TABLE IF EXISTS ONLY public.moderation_moderation_statuses DROP CONSTRAINT IF EXISTS moderation_statuses_pkey;
ALTER TABLE IF EXISTS ONLY public.memberships DROP CONSTRAINT IF EXISTS memberships_pkey;
ALTER TABLE IF EXISTS ONLY public.maps_map_configs DROP CONSTRAINT IF EXISTS maps_map_configs_pkey;
ALTER TABLE IF EXISTS ONLY public.maps_layers DROP CONSTRAINT IF EXISTS maps_layers_pkey;
ALTER TABLE IF EXISTS ONLY public.machine_translations_machine_translations DROP CONSTRAINT IF EXISTS machine_translations_machine_translations_pkey;
ALTER TABLE IF EXISTS ONLY public.invites DROP CONSTRAINT IF EXISTS invites_pkey;
ALTER TABLE IF EXISTS ONLY public.internal_comments DROP CONSTRAINT IF EXISTS internal_comments_pkey;
ALTER TABLE IF EXISTS ONLY public.impact_tracking_sessions DROP CONSTRAINT IF EXISTS impact_tracking_sessions_pkey;
ALTER TABLE IF EXISTS ONLY public.impact_tracking_salts DROP CONSTRAINT IF EXISTS impact_tracking_salts_pkey;
ALTER TABLE IF EXISTS ONLY public.impact_tracking_pageviews DROP CONSTRAINT IF EXISTS impact_tracking_pageviews_pkey;
ALTER TABLE IF EXISTS ONLY public.identities DROP CONSTRAINT IF EXISTS identities_pkey;
ALTER TABLE IF EXISTS ONLY public.ideas_topics DROP CONSTRAINT IF EXISTS ideas_topics_pkey;
ALTER TABLE IF EXISTS ONLY public.ideas DROP CONSTRAINT IF EXISTS ideas_pkey;
ALTER TABLE IF EXISTS ONLY public.ideas_phases DROP CONSTRAINT IF EXISTS ideas_phases_pkey;
ALTER TABLE IF EXISTS ONLY public.idea_statuses DROP CONSTRAINT IF EXISTS idea_statuses_pkey;
ALTER TABLE IF EXISTS ONLY public.idea_imports DROP CONSTRAINT IF EXISTS idea_imports_pkey;
ALTER TABLE IF EXISTS ONLY public.idea_import_files DROP CONSTRAINT IF EXISTS idea_import_files_pkey;
ALTER TABLE IF EXISTS ONLY public.idea_images DROP CONSTRAINT IF EXISTS idea_images_pkey;
ALTER TABLE IF EXISTS ONLY public.idea_files DROP CONSTRAINT IF EXISTS idea_files_pkey;
ALTER TABLE IF EXISTS ONLY public.groups_projects DROP CONSTRAINT IF EXISTS groups_projects_pkey;
ALTER TABLE IF EXISTS ONLY public.groups DROP CONSTRAINT IF EXISTS groups_pkey;
ALTER TABLE IF EXISTS ONLY public.groups_permissions DROP CONSTRAINT IF EXISTS groups_permissions_pkey;
ALTER TABLE IF EXISTS ONLY public.followers DROP CONSTRAINT IF EXISTS followers_pkey;
ALTER TABLE IF EXISTS ONLY public.flag_inappropriate_content_inappropriate_content_flags DROP CONSTRAINT IF EXISTS flag_inappropriate_content_inappropriate_content_flags_pkey;
ALTER TABLE IF EXISTS ONLY public.experiments DROP CONSTRAINT IF EXISTS experiments_pkey;
ALTER TABLE IF EXISTS ONLY public.events DROP CONSTRAINT IF EXISTS events_pkey;
ALTER TABLE IF EXISTS ONLY public.events_attendances DROP CONSTRAINT IF EXISTS events_attendances_pkey;
ALTER TABLE IF EXISTS ONLY public.event_images DROP CONSTRAINT IF EXISTS event_images_pkey;
ALTER TABLE IF EXISTS ONLY public.event_files DROP CONSTRAINT IF EXISTS event_files_pkey;
ALTER TABLE IF EXISTS ONLY public.embeddings_similarities DROP CONSTRAINT IF EXISTS embeddings_similarities_pkey;
ALTER TABLE IF EXISTS ONLY public.email_snippets DROP CONSTRAINT IF EXISTS email_snippets_pkey;
ALTER TABLE IF EXISTS ONLY public.email_campaigns_unsubscription_tokens DROP CONSTRAINT IF EXISTS email_campaigns_unsubscription_tokens_pkey;
ALTER TABLE IF EXISTS ONLY public.email_campaigns_examples DROP CONSTRAINT IF EXISTS email_campaigns_examples_pkey;
ALTER TABLE IF EXISTS ONLY public.email_campaigns_deliveries DROP CONSTRAINT IF EXISTS email_campaigns_deliveries_pkey;
ALTER TABLE IF EXISTS ONLY public.email_campaigns_consents DROP CONSTRAINT IF EXISTS email_campaigns_consents_pkey;
ALTER TABLE IF EXISTS ONLY public.email_campaigns_campaigns DROP CONSTRAINT IF EXISTS email_campaigns_campaigns_pkey;
ALTER TABLE IF EXISTS ONLY public.email_campaigns_campaigns_groups DROP CONSTRAINT IF EXISTS email_campaigns_campaigns_groups_pkey;
ALTER TABLE IF EXISTS ONLY public.email_campaigns_campaign_email_commands DROP CONSTRAINT IF EXISTS email_campaigns_campaign_email_commands_pkey;
ALTER TABLE IF EXISTS ONLY public.custom_forms DROP CONSTRAINT IF EXISTS custom_forms_pkey;
ALTER TABLE IF EXISTS ONLY public.custom_fields DROP CONSTRAINT IF EXISTS custom_fields_pkey;
ALTER TABLE IF EXISTS ONLY public.custom_field_options DROP CONSTRAINT IF EXISTS custom_field_options_pkey;
ALTER TABLE IF EXISTS ONLY public.custom_field_option_images DROP CONSTRAINT IF EXISTS custom_field_option_images_pkey;
ALTER TABLE IF EXISTS ONLY public.custom_field_matrix_statements DROP CONSTRAINT IF EXISTS custom_field_matrix_statements_pkey;
ALTER TABLE IF EXISTS ONLY public.custom_field_bins DROP CONSTRAINT IF EXISTS custom_field_bins_pkey;
ALTER TABLE IF EXISTS ONLY public.cosponsorships DROP CONSTRAINT IF EXISTS cosponsorships_pkey;
ALTER TABLE IF EXISTS ONLY public.content_builder_layouts DROP CONSTRAINT IF EXISTS content_builder_layouts_pkey;
ALTER TABLE IF EXISTS ONLY public.content_builder_layout_images DROP CONSTRAINT IF EXISTS content_builder_layout_images_pkey;
ALTER TABLE IF EXISTS ONLY public.common_passwords DROP CONSTRAINT IF EXISTS common_passwords_pkey;
ALTER TABLE IF EXISTS ONLY public.comments DROP CONSTRAINT IF EXISTS comments_pkey;
ALTER TABLE IF EXISTS ONLY public.baskets DROP CONSTRAINT IF EXISTS baskets_pkey;
ALTER TABLE IF EXISTS ONLY public.baskets_ideas DROP CONSTRAINT IF EXISTS baskets_ideas_pkey;
ALTER TABLE IF EXISTS ONLY public.authoring_assistance_responses DROP CONSTRAINT IF EXISTS authoring_assistance_responses_pkey;
ALTER TABLE IF EXISTS ONLY public.areas_static_pages DROP CONSTRAINT IF EXISTS areas_static_pages_pkey;
ALTER TABLE IF EXISTS ONLY public.areas_projects DROP CONSTRAINT IF EXISTS areas_projects_pkey;
ALTER TABLE IF EXISTS ONLY public.areas DROP CONSTRAINT IF EXISTS areas_pkey;
ALTER TABLE IF EXISTS ONLY public.ar_internal_metadata DROP CONSTRAINT IF EXISTS ar_internal_metadata_pkey;
ALTER TABLE IF EXISTS ONLY public.app_configurations DROP CONSTRAINT IF EXISTS app_configurations_pkey;
ALTER TABLE IF EXISTS ONLY public.analytics_fact_visits DROP CONSTRAINT IF EXISTS analytics_fact_visits_pkey;
ALTER TABLE IF EXISTS ONLY public.analytics_dimension_types DROP CONSTRAINT IF EXISTS analytics_dimension_types_pkey;
ALTER TABLE IF EXISTS ONLY public.analytics_dimension_referrer_types DROP CONSTRAINT IF EXISTS analytics_dimension_referrer_types_pkey;
ALTER TABLE IF EXISTS ONLY public.analytics_dimension_locales DROP CONSTRAINT IF EXISTS analytics_dimension_locales_pkey;
ALTER TABLE IF EXISTS ONLY public.analytics_dimension_dates DROP CONSTRAINT IF EXISTS analytics_dimension_dates_pkey;
ALTER TABLE IF EXISTS ONLY public.analysis_tags DROP CONSTRAINT IF EXISTS analysis_tags_pkey;
ALTER TABLE IF EXISTS ONLY public.analysis_taggings DROP CONSTRAINT IF EXISTS analysis_taggings_pkey;
ALTER TABLE IF EXISTS ONLY public.analysis_summaries DROP CONSTRAINT IF EXISTS analysis_summaries_pkey;
ALTER TABLE IF EXISTS ONLY public.analysis_questions DROP CONSTRAINT IF EXISTS analysis_questions_pkey;
ALTER TABLE IF EXISTS ONLY public.analysis_insights DROP CONSTRAINT IF EXISTS analysis_insights_pkey;
ALTER TABLE IF EXISTS ONLY public.analysis_heatmap_cells DROP CONSTRAINT IF EXISTS analysis_heatmap_cells_pkey;
ALTER TABLE IF EXISTS ONLY public.analysis_comments_summaries DROP CONSTRAINT IF EXISTS analysis_comments_summaries_pkey;
ALTER TABLE IF EXISTS ONLY public.analysis_background_tasks DROP CONSTRAINT IF EXISTS analysis_background_tasks_pkey;
ALTER TABLE IF EXISTS ONLY public.analysis_analyses DROP CONSTRAINT IF EXISTS analysis_analyses_pkey;
ALTER TABLE IF EXISTS ONLY public.analysis_additional_custom_fields DROP CONSTRAINT IF EXISTS analysis_analyses_custom_fields_pkey;
ALTER TABLE IF EXISTS ONLY public.admin_publications DROP CONSTRAINT IF EXISTS admin_publications_pkey;
ALTER TABLE IF EXISTS ONLY public.activities DROP CONSTRAINT IF EXISTS activities_pkey;
ALTER TABLE IF EXISTS public.que_jobs ALTER COLUMN id DROP DEFAULT;
ALTER TABLE IF EXISTS public.areas_static_pages ALTER COLUMN id DROP DEFAULT;
DROP TABLE IF EXISTS public.verification_verifications;
DROP TABLE IF EXISTS public.user_custom_fields_representativeness_ref_distributions;
DROP TABLE IF EXISTS public.topics;
DROP TABLE IF EXISTS public.text_images;
DROP TABLE IF EXISTS public.tenants;
DROP TABLE IF EXISTS public.surveys_responses;
DROP TABLE IF EXISTS public.static_pages_topics;
DROP TABLE IF EXISTS public.static_pages;
DROP TABLE IF EXISTS public.static_page_files;
DROP TABLE IF EXISTS public.spam_reports;
DROP TABLE IF EXISTS public.schema_migrations;
DROP TABLE IF EXISTS public.report_builder_reports;
DROP TABLE IF EXISTS public.report_builder_published_graph_data_units;
DROP TABLE IF EXISTS public.que_values;
DROP TABLE IF EXISTS public.que_lockers;
DROP SEQUENCE IF EXISTS public.que_jobs_id_seq;
DROP TABLE IF EXISTS public.public_api_api_clients;
DROP TABLE IF EXISTS public.projects_topics;
DROP TABLE IF EXISTS public.projects_allowed_input_topics;
DROP TABLE IF EXISTS public.project_reviews;
DROP TABLE IF EXISTS public.project_images;
DROP TABLE IF EXISTS public.project_folders_images;
DROP TABLE IF EXISTS public.project_folders_folders;
DROP TABLE IF EXISTS public.project_folders_files;
DROP TABLE IF EXISTS public.project_files;
DROP TABLE IF EXISTS public.polls_response_options;
DROP TABLE IF EXISTS public.polls_questions;
DROP TABLE IF EXISTS public.polls_options;
DROP TABLE IF EXISTS public.phase_files;
DROP TABLE IF EXISTS public.permissions_custom_fields;
DROP TABLE IF EXISTS public.permissions;
DROP TABLE IF EXISTS public.onboarding_campaign_dismissals;
DROP TABLE IF EXISTS public.notifications;
DROP TABLE IF EXISTS public.nav_bar_items;
DROP VIEW IF EXISTS public.moderation_moderations;
DROP TABLE IF EXISTS public.moderation_moderation_statuses;
DROP TABLE IF EXISTS public.memberships;
DROP TABLE IF EXISTS public.maps_map_configs;
DROP TABLE IF EXISTS public.maps_layers;
DROP TABLE IF EXISTS public.machine_translations_machine_translations;
DROP TABLE IF EXISTS public.internal_comments;
DROP TABLE IF EXISTS public.impact_tracking_salts;
DROP TABLE IF EXISTS public.impact_tracking_pageviews;
DROP TABLE IF EXISTS public.identities;
DROP TABLE IF EXISTS public.ideas_topics;
DROP TABLE IF EXISTS public.ideas_phases;
DROP VIEW IF EXISTS public.idea_trending_infos;
DROP TABLE IF EXISTS public.idea_imports;
DROP TABLE IF EXISTS public.idea_import_files;
DROP TABLE IF EXISTS public.idea_images;
DROP TABLE IF EXISTS public.idea_files;
DROP TABLE IF EXISTS public.id_id_card_lookup_id_cards;
DROP TABLE IF EXISTS public.groups_projects;
DROP TABLE IF EXISTS public.groups_permissions;
DROP TABLE IF EXISTS public.groups;
DROP TABLE IF EXISTS public.followers;
DROP TABLE IF EXISTS public.flag_inappropriate_content_inappropriate_content_flags;
DROP TABLE IF EXISTS public.experiments;
DROP TABLE IF EXISTS public.event_images;
DROP TABLE IF EXISTS public.event_files;
DROP TABLE IF EXISTS public.embeddings_similarities;
DROP TABLE IF EXISTS public.email_snippets;
DROP TABLE IF EXISTS public.email_campaigns_unsubscription_tokens;
DROP TABLE IF EXISTS public.email_campaigns_examples;
DROP TABLE IF EXISTS public.email_campaigns_consents;
DROP TABLE IF EXISTS public.email_campaigns_campaigns_groups;
DROP TABLE IF EXISTS public.email_campaigns_campaign_email_commands;
DROP TABLE IF EXISTS public.custom_forms;
DROP TABLE IF EXISTS public.custom_fields;
DROP TABLE IF EXISTS public.custom_field_options;
DROP TABLE IF EXISTS public.custom_field_option_images;
DROP TABLE IF EXISTS public.custom_field_matrix_statements;
DROP TABLE IF EXISTS public.custom_field_bins;
DROP TABLE IF EXISTS public.cosponsorships;
DROP TABLE IF EXISTS public.content_builder_layouts;
DROP TABLE IF EXISTS public.content_builder_layout_images;
DROP TABLE IF EXISTS public.common_passwords;
DROP TABLE IF EXISTS public.baskets_ideas;
DROP TABLE IF EXISTS public.authoring_assistance_responses;
DROP SEQUENCE IF EXISTS public.areas_static_pages_id_seq;
DROP TABLE IF EXISTS public.areas_static_pages;
DROP TABLE IF EXISTS public.areas_projects;
DROP TABLE IF EXISTS public.areas;
DROP TABLE IF EXISTS public.ar_internal_metadata;
DROP TABLE IF EXISTS public.app_configurations;
DROP VIEW IF EXISTS public.analytics_fact_sessions;
DROP TABLE IF EXISTS public.impact_tracking_sessions;
DROP VIEW IF EXISTS public.analytics_fact_registrations;
DROP TABLE IF EXISTS public.invites;
DROP VIEW IF EXISTS public.analytics_fact_project_statuses;
DROP VIEW IF EXISTS public.analytics_fact_posts;
DROP VIEW IF EXISTS public.analytics_fact_participations;
DROP TABLE IF EXISTS public.volunteering_volunteers;
DROP TABLE IF EXISTS public.volunteering_causes;
DROP TABLE IF EXISTS public.reactions;
DROP TABLE IF EXISTS public.polls_responses;
DROP TABLE IF EXISTS public.phases;
DROP TABLE IF EXISTS public.ideas;
DROP TABLE IF EXISTS public.events_attendances;
DROP TABLE IF EXISTS public.comments;
DROP TABLE IF EXISTS public.baskets;
DROP VIEW IF EXISTS public.analytics_fact_events;
DROP TABLE IF EXISTS public.events;
DROP VIEW IF EXISTS public.analytics_fact_email_deliveries;
DROP TABLE IF EXISTS public.email_campaigns_deliveries;
DROP TABLE IF EXISTS public.email_campaigns_campaigns;
DROP VIEW IF EXISTS public.analytics_dimension_users;
DROP TABLE IF EXISTS public.users;
DROP TABLE IF EXISTS public.analytics_fact_visits;
DROP TABLE IF EXISTS public.analytics_dimension_types;
DROP VIEW IF EXISTS public.analytics_dimension_statuses;
DROP TABLE IF EXISTS public.idea_statuses;
DROP TABLE IF EXISTS public.analytics_dimension_referrer_types;
DROP TABLE IF EXISTS public.analytics_dimension_projects_fact_visits;
DROP VIEW IF EXISTS public.analytics_dimension_projects;
DROP TABLE IF EXISTS public.projects;
DROP TABLE IF EXISTS public.analytics_dimension_locales_fact_visits;
DROP TABLE IF EXISTS public.analytics_dimension_locales;
DROP TABLE IF EXISTS public.analytics_dimension_dates;
DROP VIEW IF EXISTS public.analytics_build_feedbacks;
DROP TABLE IF EXISTS public.official_feedbacks;
DROP TABLE IF EXISTS public.analysis_tags;
DROP TABLE IF EXISTS public.analysis_taggings;
DROP TABLE IF EXISTS public.analysis_summaries;
DROP TABLE IF EXISTS public.analysis_questions;
DROP TABLE IF EXISTS public.analysis_insights;
DROP TABLE IF EXISTS public.analysis_heatmap_cells;
DROP TABLE IF EXISTS public.analysis_comments_summaries;
DROP TABLE IF EXISTS public.analysis_background_tasks;
DROP TABLE IF EXISTS public.analysis_analyses;
DROP TABLE IF EXISTS public.analysis_additional_custom_fields;
DROP TABLE IF EXISTS public.admin_publications;
DROP TABLE IF EXISTS public.activities;
DROP FUNCTION IF EXISTS public.que_state_notify();
DROP FUNCTION IF EXISTS public.que_job_notify();
DROP FUNCTION IF EXISTS public.que_determine_job_state(job public.que_jobs);
DROP TABLE IF EXISTS public.que_jobs;
DROP FUNCTION IF EXISTS public.que_validate_tags(tags_array jsonb);
DROP EXTENSION IF EXISTS vector;
DROP EXTENSION IF EXISTS "uuid-ossp";
DROP EXTENSION IF EXISTS postgis;
DROP EXTENSION IF EXISTS pgcrypto;
DROP SCHEMA IF EXISTS shared_extensions;
DROP SCHEMA IF EXISTS public;
--
-- Name: public; Type: SCHEMA; Schema: -; Owner: -
--

CREATE SCHEMA public;


--
-- Name: SCHEMA public; Type: COMMENT; Schema: -; Owner: -
--

COMMENT ON SCHEMA public IS 'standard public schema';


--
-- Name: shared_extensions; Type: SCHEMA; Schema: -; Owner: -
--

CREATE SCHEMA shared_extensions;


--
-- Name: pgcrypto; Type: EXTENSION; Schema: -; Owner: -
--

CREATE EXTENSION IF NOT EXISTS pgcrypto WITH SCHEMA shared_extensions;


--
-- Name: EXTENSION pgcrypto; Type: COMMENT; Schema: -; Owner: -
--

COMMENT ON EXTENSION pgcrypto IS 'cryptographic functions';


--
-- Name: postgis; Type: EXTENSION; Schema: -; Owner: -
--

CREATE EXTENSION IF NOT EXISTS postgis WITH SCHEMA shared_extensions;


--
-- Name: EXTENSION postgis; Type: COMMENT; Schema: -; Owner: -
--

COMMENT ON EXTENSION postgis IS 'PostGIS geometry and geography spatial types and functions';


--
-- Name: uuid-ossp; Type: EXTENSION; Schema: -; Owner: -
--

CREATE EXTENSION IF NOT EXISTS "uuid-ossp" WITH SCHEMA shared_extensions;


--
-- Name: EXTENSION "uuid-ossp"; Type: COMMENT; Schema: -; Owner: -
--

COMMENT ON EXTENSION "uuid-ossp" IS 'generate universally unique identifiers (UUIDs)';


--
-- Name: vector; Type: EXTENSION; Schema: -; Owner: -
--

CREATE EXTENSION IF NOT EXISTS vector WITH SCHEMA shared_extensions;


--
-- Name: EXTENSION vector; Type: COMMENT; Schema: -; Owner: -
--

COMMENT ON EXTENSION vector IS 'Open-source vector similarity search for Postgres';


--
-- Name: que_validate_tags(jsonb); Type: FUNCTION; Schema: public; Owner: -
--

CREATE FUNCTION public.que_validate_tags(tags_array jsonb) RETURNS boolean
    LANGUAGE sql
    AS $$
  SELECT bool_and(
    jsonb_typeof(value) = 'string'
    AND
    char_length(value::text) <= 100
  )
  FROM jsonb_array_elements(tags_array)
$$;


SET default_tablespace = '';

SET default_table_access_method = heap;

--
-- Name: que_jobs; Type: TABLE; Schema: public; Owner: -
--

CREATE TABLE public.que_jobs (
    priority smallint DEFAULT 100 NOT NULL,
    run_at timestamp with time zone DEFAULT now() NOT NULL,
    id bigint NOT NULL,
    job_class text NOT NULL,
    error_count integer DEFAULT 0 NOT NULL,
    last_error_message text,
    queue text DEFAULT 'default'::text NOT NULL,
    last_error_backtrace text,
    finished_at timestamp with time zone,
    expired_at timestamp with time zone,
    args jsonb DEFAULT '[]'::jsonb NOT NULL,
    data jsonb DEFAULT '{}'::jsonb NOT NULL,
    job_schema_version integer NOT NULL,
    kwargs jsonb DEFAULT '{}'::jsonb NOT NULL,
    CONSTRAINT error_length CHECK (((char_length(last_error_message) <= 500) AND (char_length(last_error_backtrace) <= 10000))),
    CONSTRAINT job_class_length CHECK ((char_length(
CASE job_class
    WHEN 'ActiveJob::QueueAdapters::QueAdapter::JobWrapper'::text THEN ((args -> 0) ->> 'job_class'::text)
    ELSE job_class
END) <= 200)),
    CONSTRAINT queue_length CHECK ((char_length(queue) <= 100)),
    CONSTRAINT valid_args CHECK ((jsonb_typeof(args) = 'array'::text)),
    CONSTRAINT valid_data CHECK (((jsonb_typeof(data) = 'object'::text) AND ((NOT (data ? 'tags'::text)) OR ((jsonb_typeof((data -> 'tags'::text)) = 'array'::text) AND (jsonb_array_length((data -> 'tags'::text)) <= 5) AND public.que_validate_tags((data -> 'tags'::text))))))
)
WITH (fillfactor='90');


--
-- Name: TABLE que_jobs; Type: COMMENT; Schema: public; Owner: -
--

COMMENT ON TABLE public.que_jobs IS '6';


--
-- Name: que_determine_job_state(public.que_jobs); Type: FUNCTION; Schema: public; Owner: -
--

CREATE FUNCTION public.que_determine_job_state(job public.que_jobs) RETURNS text
    LANGUAGE sql
    AS $$
  SELECT
    CASE
    WHEN job.expired_at  IS NOT NULL    THEN 'expired'
    WHEN job.finished_at IS NOT NULL    THEN 'finished'
    WHEN job.error_count > 0            THEN 'errored'
    WHEN job.run_at > CURRENT_TIMESTAMP THEN 'scheduled'
    ELSE                                     'ready'
    END
$$;


--
-- Name: que_job_notify(); Type: FUNCTION; Schema: public; Owner: -
--

CREATE FUNCTION public.que_job_notify() RETURNS trigger
    LANGUAGE plpgsql
    AS $$
  DECLARE
    locker_pid integer;
    sort_key json;
  BEGIN
    -- Don't do anything if the job is scheduled for a future time.
    IF NEW.run_at IS NOT NULL AND NEW.run_at > now() THEN
      RETURN null;
    END IF;

    -- Pick a locker to notify of the job's insertion, weighted by their number
    -- of workers. Should bounce pseudorandomly between lockers on each
    -- invocation, hence the md5-ordering, but still touch each one equally,
    -- hence the modulo using the job_id.
    SELECT pid
    INTO locker_pid
    FROM (
      SELECT *, last_value(row_number) OVER () + 1 AS count
      FROM (
        SELECT *, row_number() OVER () - 1 AS row_number
        FROM (
          SELECT *
          FROM public.que_lockers ql, generate_series(1, ql.worker_count) AS id
          WHERE
            listening AND
            queues @> ARRAY[NEW.queue] AND
            ql.job_schema_version = NEW.job_schema_version
          ORDER BY md5(pid::text || id::text)
        ) t1
      ) t2
    ) t3
    WHERE NEW.id % count = row_number;

    IF locker_pid IS NOT NULL THEN
      -- There's a size limit to what can be broadcast via LISTEN/NOTIFY, so
      -- rather than throw errors when someone enqueues a big job, just
      -- broadcast the most pertinent information, and let the locker query for
      -- the record after it's taken the lock. The worker will have to hit the
      -- DB in order to make sure the job is still visible anyway.
      SELECT row_to_json(t)
      INTO sort_key
      FROM (
        SELECT
          'job_available' AS message_type,
          NEW.queue       AS queue,
          NEW.priority    AS priority,
          NEW.id          AS id,
          -- Make sure we output timestamps as UTC ISO 8601
          to_char(NEW.run_at AT TIME ZONE 'UTC', 'YYYY-MM-DD"T"HH24:MI:SS.US"Z"') AS run_at
      ) t;

      PERFORM pg_notify('que_listener_' || locker_pid::text, sort_key::text);
    END IF;

    RETURN null;
  END
$$;


--
-- Name: que_state_notify(); Type: FUNCTION; Schema: public; Owner: -
--

CREATE FUNCTION public.que_state_notify() RETURNS trigger
    LANGUAGE plpgsql
    AS $$
  DECLARE
    row record;
    message json;
    previous_state text;
    current_state text;
  BEGIN
    IF TG_OP = 'INSERT' THEN
      previous_state := 'nonexistent';
      current_state  := public.que_determine_job_state(NEW);
      row            := NEW;
    ELSIF TG_OP = 'DELETE' THEN
      previous_state := public.que_determine_job_state(OLD);
      current_state  := 'nonexistent';
      row            := OLD;
    ELSIF TG_OP = 'UPDATE' THEN
      previous_state := public.que_determine_job_state(OLD);
      current_state  := public.que_determine_job_state(NEW);

      -- If the state didn't change, short-circuit.
      IF previous_state = current_state THEN
        RETURN null;
      END IF;

      row := NEW;
    ELSE
      RAISE EXCEPTION 'Unrecognized TG_OP: %', TG_OP;
    END IF;

    SELECT row_to_json(t)
    INTO message
    FROM (
      SELECT
        'job_change' AS message_type,
        row.id       AS id,
        row.queue    AS queue,

        coalesce(row.data->'tags', '[]'::jsonb) AS tags,

        to_char(row.run_at AT TIME ZONE 'UTC', 'YYYY-MM-DD"T"HH24:MI:SS.US"Z"') AS run_at,
        to_char(now()      AT TIME ZONE 'UTC', 'YYYY-MM-DD"T"HH24:MI:SS.US"Z"') AS time,

        CASE row.job_class
        WHEN 'ActiveJob::QueueAdapters::QueAdapter::JobWrapper' THEN
          coalesce(
            row.args->0->>'job_class',
            'ActiveJob::QueueAdapters::QueAdapter::JobWrapper'
          )
        ELSE
          row.job_class
        END AS job_class,

        previous_state AS previous_state,
        current_state  AS current_state
    ) t;

    PERFORM pg_notify('que_state', message::text);

    RETURN null;
  END
$$;


--
-- Name: activities; Type: TABLE; Schema: public; Owner: -
--

CREATE TABLE public.activities (
    id uuid DEFAULT shared_extensions.gen_random_uuid() NOT NULL,
    item_type character varying NOT NULL,
    item_id uuid NOT NULL,
    action character varying NOT NULL,
    payload jsonb DEFAULT '{}'::jsonb NOT NULL,
    user_id uuid,
    acted_at timestamp without time zone NOT NULL,
    created_at timestamp without time zone NOT NULL,
    project_id uuid
);


--
-- Name: admin_publications; Type: TABLE; Schema: public; Owner: -
--

CREATE TABLE public.admin_publications (
    id uuid DEFAULT shared_extensions.gen_random_uuid() NOT NULL,
    parent_id uuid,
    lft integer NOT NULL,
    rgt integer NOT NULL,
    ordering integer,
    publication_status character varying DEFAULT 'published'::character varying NOT NULL,
    publication_id uuid,
    publication_type character varying,
    created_at timestamp(6) without time zone NOT NULL,
    updated_at timestamp(6) without time zone NOT NULL,
    depth integer DEFAULT 0 NOT NULL,
    children_allowed boolean DEFAULT true NOT NULL,
    children_count integer DEFAULT 0 NOT NULL,
    first_published_at timestamp(6) without time zone
);


--
-- Name: analysis_additional_custom_fields; Type: TABLE; Schema: public; Owner: -
--

CREATE TABLE public.analysis_additional_custom_fields (
    id uuid DEFAULT shared_extensions.gen_random_uuid() NOT NULL,
    analysis_id uuid NOT NULL,
    custom_field_id uuid NOT NULL,
    created_at timestamp(6) without time zone NOT NULL,
    updated_at timestamp(6) without time zone NOT NULL
);


--
-- Name: analysis_analyses; Type: TABLE; Schema: public; Owner: -
--

CREATE TABLE public.analysis_analyses (
    id uuid DEFAULT shared_extensions.gen_random_uuid() NOT NULL,
    project_id uuid,
    phase_id uuid,
    created_at timestamp(6) without time zone NOT NULL,
    updated_at timestamp(6) without time zone NOT NULL,
    show_insights boolean DEFAULT true NOT NULL,
    main_custom_field_id uuid
);


--
-- Name: analysis_background_tasks; Type: TABLE; Schema: public; Owner: -
--

CREATE TABLE public.analysis_background_tasks (
    id uuid DEFAULT shared_extensions.gen_random_uuid() NOT NULL,
    analysis_id uuid NOT NULL,
    type character varying NOT NULL,
    state character varying NOT NULL,
    progress double precision,
    started_at timestamp(6) without time zone,
    ended_at timestamp(6) without time zone,
    auto_tagging_method character varying,
    created_at timestamp(6) without time zone NOT NULL,
    updated_at timestamp(6) without time zone NOT NULL,
    tags_ids jsonb,
    filters jsonb DEFAULT '{}'::jsonb NOT NULL
);


--
-- Name: analysis_comments_summaries; Type: TABLE; Schema: public; Owner: -
--

CREATE TABLE public.analysis_comments_summaries (
    id uuid DEFAULT gen_random_uuid() NOT NULL,
    idea_id uuid,
    background_task_id uuid NOT NULL,
    summary text,
    prompt text,
    accuracy double precision,
    generated_at timestamp(6) without time zone,
    comments_ids jsonb NOT NULL,
    created_at timestamp(6) without time zone NOT NULL,
    updated_at timestamp(6) without time zone NOT NULL
);


--
-- Name: analysis_heatmap_cells; Type: TABLE; Schema: public; Owner: -
--

CREATE TABLE public.analysis_heatmap_cells (
    id uuid DEFAULT gen_random_uuid() NOT NULL,
    analysis_id uuid NOT NULL,
    row_type character varying NOT NULL,
    row_id uuid NOT NULL,
    column_type character varying NOT NULL,
    column_id uuid NOT NULL,
    unit character varying NOT NULL,
    count integer NOT NULL,
    lift numeric(20,15) NOT NULL,
    p_value numeric(20,15) NOT NULL,
    created_at timestamp(6) without time zone NOT NULL,
    updated_at timestamp(6) without time zone NOT NULL
);


--
-- Name: analysis_insights; Type: TABLE; Schema: public; Owner: -
--

CREATE TABLE public.analysis_insights (
    id uuid DEFAULT shared_extensions.gen_random_uuid() NOT NULL,
    analysis_id uuid NOT NULL,
    insightable_type character varying NOT NULL,
    insightable_id uuid NOT NULL,
    filters jsonb DEFAULT '{}'::jsonb NOT NULL,
    inputs_ids jsonb,
    created_at timestamp(6) without time zone NOT NULL,
    updated_at timestamp(6) without time zone NOT NULL,
    custom_field_ids jsonb DEFAULT '{}'::jsonb NOT NULL
);


--
-- Name: analysis_questions; Type: TABLE; Schema: public; Owner: -
--

CREATE TABLE public.analysis_questions (
    id uuid DEFAULT shared_extensions.gen_random_uuid() NOT NULL,
    background_task_id uuid NOT NULL,
    question text,
    answer text,
    prompt text,
    q_and_a_method character varying NOT NULL,
    accuracy double precision,
    created_at timestamp(6) without time zone NOT NULL,
    updated_at timestamp(6) without time zone NOT NULL,
    generated_at timestamp without time zone
);


--
-- Name: analysis_summaries; Type: TABLE; Schema: public; Owner: -
--

CREATE TABLE public.analysis_summaries (
    id uuid DEFAULT shared_extensions.gen_random_uuid() NOT NULL,
    background_task_id uuid NOT NULL,
    summary text,
    prompt text,
    summarization_method character varying NOT NULL,
    created_at timestamp(6) without time zone NOT NULL,
    updated_at timestamp(6) without time zone NOT NULL,
    accuracy double precision,
    generated_at timestamp without time zone
);


--
-- Name: analysis_taggings; Type: TABLE; Schema: public; Owner: -
--

CREATE TABLE public.analysis_taggings (
    id uuid DEFAULT shared_extensions.gen_random_uuid() NOT NULL,
    tag_id uuid NOT NULL,
    input_id uuid NOT NULL,
    created_at timestamp(6) without time zone NOT NULL,
    updated_at timestamp(6) without time zone NOT NULL,
    background_task_id uuid
);


--
-- Name: analysis_tags; Type: TABLE; Schema: public; Owner: -
--

CREATE TABLE public.analysis_tags (
    id uuid DEFAULT shared_extensions.gen_random_uuid() NOT NULL,
    name character varying NOT NULL,
    tag_type character varying NOT NULL,
    analysis_id uuid NOT NULL,
    created_at timestamp(6) without time zone NOT NULL,
    updated_at timestamp(6) without time zone NOT NULL
);


--
-- Name: official_feedbacks; Type: TABLE; Schema: public; Owner: -
--

CREATE TABLE public.official_feedbacks (
    id uuid DEFAULT shared_extensions.gen_random_uuid() NOT NULL,
    body_multiloc jsonb DEFAULT '{}'::jsonb,
    author_multiloc jsonb DEFAULT '{}'::jsonb,
    user_id uuid,
    idea_id uuid,
    created_at timestamp without time zone NOT NULL,
    updated_at timestamp without time zone NOT NULL
);


--
-- Name: analytics_build_feedbacks; Type: VIEW; Schema: public; Owner: -
--

CREATE VIEW public.analytics_build_feedbacks AS
 SELECT post_id,
    min(feedback_first_date) AS feedback_first_date,
    max(feedback_official) AS feedback_official,
    max(feedback_status_change) AS feedback_status_change
   FROM ( SELECT activities.item_id AS post_id,
            min(activities.created_at) AS feedback_first_date,
            0 AS feedback_official,
            1 AS feedback_status_change
           FROM public.activities
          WHERE (((activities.action)::text = 'changed_status'::text) AND ((activities.item_type)::text = 'Idea'::text))
          GROUP BY activities.item_id
        UNION ALL
         SELECT official_feedbacks.idea_id AS post_id,
            min(official_feedbacks.created_at) AS feedback_first_date,
            1 AS feedback_official,
            0 AS feedback_status_change
           FROM public.official_feedbacks
          GROUP BY official_feedbacks.idea_id) a
  GROUP BY post_id;


--
-- Name: analytics_dimension_dates; Type: TABLE; Schema: public; Owner: -
--

CREATE TABLE public.analytics_dimension_dates (
    date date NOT NULL,
    year character varying,
    month character varying,
    week date
);


--
-- Name: analytics_dimension_locales; Type: TABLE; Schema: public; Owner: -
--

CREATE TABLE public.analytics_dimension_locales (
    id uuid DEFAULT shared_extensions.gen_random_uuid() NOT NULL,
    name character varying NOT NULL
);


--
-- Name: analytics_dimension_locales_fact_visits; Type: TABLE; Schema: public; Owner: -
--

CREATE TABLE public.analytics_dimension_locales_fact_visits (
    dimension_locale_id uuid,
    fact_visit_id uuid
);


--
-- Name: projects; Type: TABLE; Schema: public; Owner: -
--

CREATE TABLE public.projects (
    id uuid DEFAULT shared_extensions.gen_random_uuid() NOT NULL,
    title_multiloc jsonb DEFAULT '{}'::jsonb,
    description_multiloc jsonb DEFAULT '{}'::jsonb,
    slug character varying,
    created_at timestamp without time zone NOT NULL,
    updated_at timestamp without time zone NOT NULL,
    header_bg character varying,
    ideas_count integer DEFAULT 0 NOT NULL,
    visible_to character varying DEFAULT 'public'::character varying NOT NULL,
    description_preview_multiloc jsonb DEFAULT '{}'::jsonb,
    internal_role character varying,
    comments_count integer DEFAULT 0 NOT NULL,
    default_assignee_id uuid,
    include_all_areas boolean DEFAULT false NOT NULL,
    baskets_count integer DEFAULT 0 NOT NULL,
    votes_count integer DEFAULT 0 NOT NULL,
    followers_count integer DEFAULT 0 NOT NULL,
    preview_token character varying NOT NULL,
    header_bg_alt_text_multiloc jsonb DEFAULT '{}'::jsonb,
    hidden boolean DEFAULT false NOT NULL
);


--
-- Name: analytics_dimension_projects; Type: VIEW; Schema: public; Owner: -
--

CREATE VIEW public.analytics_dimension_projects AS
 SELECT id,
    title_multiloc
   FROM public.projects;


--
-- Name: analytics_dimension_projects_fact_visits; Type: TABLE; Schema: public; Owner: -
--

CREATE TABLE public.analytics_dimension_projects_fact_visits (
    dimension_project_id uuid,
    fact_visit_id uuid
);


--
-- Name: analytics_dimension_referrer_types; Type: TABLE; Schema: public; Owner: -
--

CREATE TABLE public.analytics_dimension_referrer_types (
    id uuid DEFAULT shared_extensions.gen_random_uuid() NOT NULL,
    key character varying NOT NULL,
    name character varying NOT NULL
);


--
-- Name: idea_statuses; Type: TABLE; Schema: public; Owner: -
--

CREATE TABLE public.idea_statuses (
    id uuid DEFAULT shared_extensions.gen_random_uuid() NOT NULL,
    title_multiloc jsonb DEFAULT '{}'::jsonb,
    ordering integer,
    code character varying,
    color character varying,
    created_at timestamp without time zone NOT NULL,
    updated_at timestamp without time zone NOT NULL,
    description_multiloc jsonb DEFAULT '{}'::jsonb,
    ideas_count integer DEFAULT 0,
    participation_method character varying DEFAULT 'ideation'::character varying NOT NULL
);


--
-- Name: analytics_dimension_statuses; Type: VIEW; Schema: public; Owner: -
--

CREATE VIEW public.analytics_dimension_statuses AS
 SELECT id,
    title_multiloc,
    code,
    color
   FROM public.idea_statuses;


--
-- Name: analytics_dimension_types; Type: TABLE; Schema: public; Owner: -
--

CREATE TABLE public.analytics_dimension_types (
    id uuid DEFAULT shared_extensions.gen_random_uuid() NOT NULL,
    name character varying,
    parent character varying
);


--
-- Name: analytics_fact_visits; Type: TABLE; Schema: public; Owner: -
--

CREATE TABLE public.analytics_fact_visits (
    id uuid DEFAULT shared_extensions.gen_random_uuid() NOT NULL,
    visitor_id character varying NOT NULL,
    dimension_user_id uuid,
    dimension_referrer_type_id uuid NOT NULL,
    dimension_date_first_action_id date NOT NULL,
    dimension_date_last_action_id date NOT NULL,
    duration integer NOT NULL,
    pages_visited integer NOT NULL,
    returning_visitor boolean DEFAULT false NOT NULL,
    referrer_name character varying,
    referrer_url character varying,
    matomo_visit_id integer NOT NULL,
    matomo_last_action_time timestamp without time zone NOT NULL
);


--
-- Name: users; Type: TABLE; Schema: public; Owner: -
--

CREATE TABLE public.users (
    id uuid DEFAULT shared_extensions.gen_random_uuid() NOT NULL,
    email character varying,
    password_digest character varying,
    slug character varying,
    roles jsonb DEFAULT '[]'::jsonb,
    reset_password_token character varying,
    created_at timestamp without time zone NOT NULL,
    updated_at timestamp without time zone NOT NULL,
    avatar character varying,
    first_name character varying,
    last_name character varying,
    locale character varying,
    bio_multiloc jsonb DEFAULT '{}'::jsonb,
    invite_status character varying,
    custom_field_values jsonb DEFAULT '{}'::jsonb,
    registration_completed_at timestamp without time zone,
    verified boolean DEFAULT false NOT NULL,
    email_confirmed_at timestamp without time zone,
    email_confirmation_code character varying,
    email_confirmation_retry_count integer DEFAULT 0 NOT NULL,
    email_confirmation_code_reset_count integer DEFAULT 0 NOT NULL,
    email_confirmation_code_sent_at timestamp without time zone,
    confirmation_required boolean DEFAULT true NOT NULL,
    block_start_at timestamp without time zone,
    block_reason character varying,
    block_end_at timestamp without time zone,
    new_email character varying,
    followings_count integer DEFAULT 0 NOT NULL,
    onboarding jsonb DEFAULT '{}'::jsonb NOT NULL,
    unique_code character varying,
    last_active_at timestamp(6) without time zone
);


--
-- Name: analytics_dimension_users; Type: VIEW; Schema: public; Owner: -
--

CREATE VIEW public.analytics_dimension_users AS
 SELECT u.id,
    COALESCE(((u.roles -> 0) ->> 'type'::text), 'citizen'::text) AS role,
    u.invite_status,
    (users_with_visits.dimension_user_id IS NOT NULL) AS has_visits
   FROM (public.users u
     LEFT JOIN ( SELECT DISTINCT analytics_fact_visits.dimension_user_id
           FROM public.analytics_fact_visits) users_with_visits ON ((users_with_visits.dimension_user_id = u.id)));


--
-- Name: email_campaigns_campaigns; Type: TABLE; Schema: public; Owner: -
--

CREATE TABLE public.email_campaigns_campaigns (
    id uuid DEFAULT shared_extensions.gen_random_uuid() NOT NULL,
    type character varying NOT NULL,
    author_id uuid,
    enabled boolean,
    sender character varying,
    reply_to character varying,
    schedule jsonb DEFAULT '{}'::jsonb,
    subject_multiloc jsonb DEFAULT '{}'::jsonb,
    body_multiloc jsonb DEFAULT '{}'::jsonb,
    created_at timestamp without time zone NOT NULL,
    updated_at timestamp without time zone NOT NULL,
    deliveries_count integer DEFAULT 0 NOT NULL,
    context_id uuid
);


--
-- Name: email_campaigns_deliveries; Type: TABLE; Schema: public; Owner: -
--

CREATE TABLE public.email_campaigns_deliveries (
    id uuid DEFAULT shared_extensions.gen_random_uuid() NOT NULL,
    campaign_id uuid NOT NULL,
    user_id uuid NOT NULL,
    delivery_status character varying NOT NULL,
    tracked_content jsonb DEFAULT '{}'::jsonb,
    sent_at timestamp without time zone,
    created_at timestamp without time zone NOT NULL,
    updated_at timestamp without time zone NOT NULL
);


--
-- Name: analytics_fact_email_deliveries; Type: VIEW; Schema: public; Owner: -
--

CREATE VIEW public.analytics_fact_email_deliveries AS
 SELECT ecd.id,
    (ecd.sent_at)::date AS dimension_date_sent_id,
    ecd.campaign_id,
    p.id AS dimension_project_id,
    ((ecc.type)::text <> ALL (ARRAY[('EmailCampaigns::Campaigns::Manual'::character varying)::text, ('EmailCampaigns::Campaigns::ManualProjectParticipants'::character varying)::text])) AS automated
   FROM ((public.email_campaigns_deliveries ecd
     JOIN public.email_campaigns_campaigns ecc ON ((ecc.id = ecd.campaign_id)))
     LEFT JOIN public.projects p ON ((p.id = ecc.context_id)));


--
-- Name: events; Type: TABLE; Schema: public; Owner: -
--

CREATE TABLE public.events (
    id uuid DEFAULT shared_extensions.gen_random_uuid() NOT NULL,
    project_id uuid,
    title_multiloc jsonb DEFAULT '{}'::jsonb,
    description_multiloc jsonb DEFAULT '{}'::jsonb,
    location_multiloc jsonb DEFAULT '{}'::json,
    start_at timestamp without time zone,
    end_at timestamp without time zone,
    created_at timestamp without time zone NOT NULL,
    updated_at timestamp without time zone NOT NULL,
    location_point shared_extensions.geography(Point,4326),
    address_1 character varying,
    attendees_count integer DEFAULT 0 NOT NULL,
    address_2_multiloc jsonb DEFAULT '{}'::jsonb NOT NULL,
    online_link character varying,
    attend_button_multiloc jsonb DEFAULT '{}'::jsonb NOT NULL,
    using_url character varying
);


--
-- Name: analytics_fact_events; Type: VIEW; Schema: public; Owner: -
--

CREATE VIEW public.analytics_fact_events AS
 SELECT id,
    project_id AS dimension_project_id,
    (created_at)::date AS dimension_date_created_id,
    (start_at)::date AS dimension_date_start_id,
    (end_at)::date AS dimension_date_end_id
   FROM public.events;


--
-- Name: baskets; Type: TABLE; Schema: public; Owner: -
--

CREATE TABLE public.baskets (
    id uuid DEFAULT shared_extensions.gen_random_uuid() NOT NULL,
    submitted_at timestamp without time zone,
    user_id uuid,
    phase_id uuid,
    created_at timestamp without time zone NOT NULL,
    updated_at timestamp without time zone NOT NULL
);


--
-- Name: comments; Type: TABLE; Schema: public; Owner: -
--

CREATE TABLE public.comments (
    id uuid DEFAULT shared_extensions.gen_random_uuid() NOT NULL,
    author_id uuid,
    idea_id uuid,
    parent_id uuid,
    lft integer NOT NULL,
    rgt integer NOT NULL,
    body_multiloc jsonb DEFAULT '{}'::jsonb,
    created_at timestamp without time zone NOT NULL,
    updated_at timestamp without time zone NOT NULL,
    likes_count integer DEFAULT 0 NOT NULL,
    dislikes_count integer DEFAULT 0 NOT NULL,
    publication_status character varying DEFAULT 'published'::character varying NOT NULL,
    body_updated_at timestamp without time zone,
    children_count integer DEFAULT 0 NOT NULL,
    author_hash character varying,
    anonymous boolean DEFAULT false NOT NULL
);


--
-- Name: events_attendances; Type: TABLE; Schema: public; Owner: -
--

CREATE TABLE public.events_attendances (
    id uuid DEFAULT shared_extensions.gen_random_uuid() NOT NULL,
    attendee_id uuid NOT NULL,
    event_id uuid NOT NULL,
    created_at timestamp(6) without time zone NOT NULL,
    updated_at timestamp(6) without time zone NOT NULL
);


--
-- Name: ideas; Type: TABLE; Schema: public; Owner: -
--

CREATE TABLE public.ideas (
    id uuid DEFAULT shared_extensions.gen_random_uuid() NOT NULL,
    title_multiloc jsonb DEFAULT '{}'::jsonb,
    body_multiloc jsonb DEFAULT '{}'::jsonb,
    publication_status character varying,
    published_at timestamp without time zone,
    project_id uuid,
    author_id uuid,
    created_at timestamp without time zone NOT NULL,
    updated_at timestamp without time zone NOT NULL,
    likes_count integer DEFAULT 0 NOT NULL,
    dislikes_count integer DEFAULT 0 NOT NULL,
    location_point shared_extensions.geography(Point,4326),
    location_description character varying,
    comments_count integer DEFAULT 0 NOT NULL,
    idea_status_id uuid,
    slug character varying,
    budget integer,
    baskets_count integer DEFAULT 0 NOT NULL,
    official_feedbacks_count integer DEFAULT 0 NOT NULL,
    assignee_id uuid,
    assigned_at timestamp without time zone,
    proposed_budget integer,
    custom_field_values jsonb DEFAULT '{}'::jsonb NOT NULL,
    creation_phase_id uuid,
    author_hash character varying,
    anonymous boolean DEFAULT false NOT NULL,
    internal_comments_count integer DEFAULT 0 NOT NULL,
    votes_count integer DEFAULT 0 NOT NULL,
    followers_count integer DEFAULT 0 NOT NULL,
    submitted_at timestamp(6) without time zone,
    manual_votes_amount integer,
    manual_votes_last_updated_by_id uuid,
    manual_votes_last_updated_at timestamp(6) without time zone
);


--
-- Name: phases; Type: TABLE; Schema: public; Owner: -
--

CREATE TABLE public.phases (
    id uuid DEFAULT shared_extensions.gen_random_uuid() NOT NULL,
    project_id uuid,
    title_multiloc jsonb DEFAULT '{}'::jsonb,
    description_multiloc jsonb DEFAULT '{}'::jsonb,
    start_at date,
    end_at date,
    created_at timestamp without time zone NOT NULL,
    updated_at timestamp without time zone NOT NULL,
    participation_method character varying DEFAULT 'ideation'::character varying NOT NULL,
    submission_enabled boolean DEFAULT true,
    commenting_enabled boolean DEFAULT true,
    reacting_enabled boolean DEFAULT true NOT NULL,
    reacting_like_method character varying DEFAULT 'unlimited'::character varying NOT NULL,
    reacting_like_limited_max integer DEFAULT 10,
    survey_embed_url character varying,
    survey_service character varying,
    presentation_mode character varying DEFAULT 'card'::character varying,
    voting_max_total integer,
    poll_anonymous boolean DEFAULT false NOT NULL,
    reacting_dislike_enabled boolean DEFAULT false NOT NULL,
    ideas_count integer DEFAULT 0 NOT NULL,
    ideas_order character varying,
    input_term character varying DEFAULT 'idea'::character varying,
    voting_min_total integer DEFAULT 0,
    reacting_dislike_method character varying DEFAULT 'unlimited'::character varying NOT NULL,
    reacting_dislike_limited_max integer DEFAULT 10,
    allow_anonymous_participation boolean DEFAULT false NOT NULL,
    document_annotation_embed_url character varying,
    voting_method character varying,
    voting_max_votes_per_idea integer,
    voting_term_singular_multiloc jsonb DEFAULT '{}'::jsonb,
    voting_term_plural_multiloc jsonb DEFAULT '{}'::jsonb,
    baskets_count integer DEFAULT 0 NOT NULL,
    votes_count integer DEFAULT 0 NOT NULL,
    campaigns_settings jsonb DEFAULT '{}'::jsonb,
    native_survey_title_multiloc jsonb DEFAULT '{}'::jsonb,
    native_survey_button_multiloc jsonb DEFAULT '{}'::jsonb,
    expire_days_limit integer,
    reacting_threshold integer,
    prescreening_enabled boolean DEFAULT false NOT NULL,
    autoshare_results_enabled boolean DEFAULT true NOT NULL,
    manual_votes_count integer DEFAULT 0 NOT NULL,
    manual_voters_amount integer,
    manual_voters_last_updated_by_id uuid,
    manual_voters_last_updated_at timestamp(6) without time zone,
<<<<<<< HEAD
=======
    survey_popup_frequency integer,
>>>>>>> 9811b0d7
    similarity_threshold_title double precision DEFAULT 0.3,
    similarity_threshold_body double precision DEFAULT 0.4,
    user_fields_in_form boolean DEFAULT false NOT NULL
);


--
-- Name: polls_responses; Type: TABLE; Schema: public; Owner: -
--

CREATE TABLE public.polls_responses (
    id uuid DEFAULT shared_extensions.gen_random_uuid() NOT NULL,
    phase_id uuid NOT NULL,
    user_id uuid,
    created_at timestamp without time zone NOT NULL,
    updated_at timestamp without time zone NOT NULL
);


--
-- Name: reactions; Type: TABLE; Schema: public; Owner: -
--

CREATE TABLE public.reactions (
    id uuid DEFAULT shared_extensions.gen_random_uuid() NOT NULL,
    reactable_id uuid,
    reactable_type character varying,
    user_id uuid,
    mode character varying NOT NULL,
    created_at timestamp without time zone NOT NULL,
    updated_at timestamp without time zone NOT NULL
);


--
-- Name: volunteering_causes; Type: TABLE; Schema: public; Owner: -
--

CREATE TABLE public.volunteering_causes (
    id uuid DEFAULT shared_extensions.gen_random_uuid() NOT NULL,
    phase_id uuid NOT NULL,
    title_multiloc jsonb DEFAULT '{}'::jsonb NOT NULL,
    description_multiloc jsonb DEFAULT '{}'::jsonb NOT NULL,
    volunteers_count integer DEFAULT 0 NOT NULL,
    image character varying,
    ordering integer NOT NULL,
    created_at timestamp(6) without time zone NOT NULL,
    updated_at timestamp(6) without time zone NOT NULL
);


--
-- Name: volunteering_volunteers; Type: TABLE; Schema: public; Owner: -
--

CREATE TABLE public.volunteering_volunteers (
    id uuid DEFAULT shared_extensions.gen_random_uuid() NOT NULL,
    cause_id uuid NOT NULL,
    user_id uuid NOT NULL,
    created_at timestamp(6) without time zone NOT NULL,
    updated_at timestamp(6) without time zone NOT NULL
);


--
-- Name: analytics_fact_participations; Type: VIEW; Schema: public; Owner: -
--

CREATE VIEW public.analytics_fact_participations AS
 SELECT i.id,
    i.author_id AS dimension_user_id,
    COALESCE((i.author_id)::text, (i.author_hash)::text, (i.id)::text) AS participant_id,
    i.project_id AS dimension_project_id,
        CASE
            WHEN ((ph.participation_method)::text = 'native_survey'::text) THEN survey.id
            ELSE idea.id
        END AS dimension_type_id,
    (i.created_at)::date AS dimension_date_created_id,
    (i.likes_count + i.dislikes_count) AS reactions_count,
    i.likes_count,
    i.dislikes_count
   FROM ((((public.ideas i
     LEFT JOIN public.projects pr ON ((pr.id = i.project_id)))
     LEFT JOIN public.phases ph ON ((ph.id = i.creation_phase_id)))
     JOIN public.analytics_dimension_types idea ON (((idea.name)::text = 'idea'::text)))
     LEFT JOIN public.analytics_dimension_types survey ON (((survey.name)::text = 'survey'::text)))
  WHERE ((i.publication_status)::text = 'published'::text)
UNION ALL
 SELECT c.id,
    c.author_id AS dimension_user_id,
    COALESCE((c.author_id)::text, (c.author_hash)::text, (c.id)::text) AS participant_id,
    i.project_id AS dimension_project_id,
    adt.id AS dimension_type_id,
    (c.created_at)::date AS dimension_date_created_id,
    (c.likes_count + c.dislikes_count) AS reactions_count,
    c.likes_count,
    c.dislikes_count
   FROM ((public.comments c
     JOIN public.analytics_dimension_types adt ON ((((adt.name)::text = 'comment'::text) AND ((adt.parent)::text = 'idea'::text))))
     LEFT JOIN public.ideas i ON ((c.idea_id = i.id)))
UNION ALL
 SELECT r.id,
    r.user_id AS dimension_user_id,
    COALESCE((r.user_id)::text, (r.id)::text) AS participant_id,
    COALESCE(i.project_id, ic.project_id) AS dimension_project_id,
    adt.id AS dimension_type_id,
    (r.created_at)::date AS dimension_date_created_id,
    1 AS reactions_count,
        CASE
            WHEN ((r.mode)::text = 'up'::text) THEN 1
            ELSE 0
        END AS likes_count,
        CASE
            WHEN ((r.mode)::text = 'down'::text) THEN 1
            ELSE 0
        END AS dislikes_count
   FROM ((((public.reactions r
     JOIN public.analytics_dimension_types adt ON ((((adt.name)::text = 'reaction'::text) AND ((adt.parent)::text = lower((r.reactable_type)::text)))))
     LEFT JOIN public.ideas i ON ((i.id = r.reactable_id)))
     LEFT JOIN public.comments c ON ((c.id = r.reactable_id)))
     LEFT JOIN public.ideas ic ON ((ic.id = c.idea_id)))
UNION ALL
 SELECT pr.id,
    pr.user_id AS dimension_user_id,
    COALESCE((pr.user_id)::text, (pr.id)::text) AS participant_id,
    p.project_id AS dimension_project_id,
    adt.id AS dimension_type_id,
    (pr.created_at)::date AS dimension_date_created_id,
    0 AS reactions_count,
    0 AS likes_count,
    0 AS dislikes_count
   FROM ((public.polls_responses pr
     LEFT JOIN public.phases p ON ((p.id = pr.phase_id)))
     JOIN public.analytics_dimension_types adt ON (((adt.name)::text = 'poll'::text)))
UNION ALL
 SELECT vv.id,
    vv.user_id AS dimension_user_id,
    COALESCE((vv.user_id)::text, (vv.id)::text) AS participant_id,
    p.project_id AS dimension_project_id,
    adt.id AS dimension_type_id,
    (vv.created_at)::date AS dimension_date_created_id,
    0 AS reactions_count,
    0 AS likes_count,
    0 AS dislikes_count
   FROM (((public.volunteering_volunteers vv
     LEFT JOIN public.volunteering_causes vc ON ((vc.id = vv.cause_id)))
     LEFT JOIN public.phases p ON ((p.id = vc.phase_id)))
     JOIN public.analytics_dimension_types adt ON (((adt.name)::text = 'volunteer'::text)))
UNION ALL
 SELECT b.id,
    b.user_id AS dimension_user_id,
    COALESCE((b.user_id)::text, (b.id)::text) AS participant_id,
    p.project_id AS dimension_project_id,
    adt.id AS dimension_type_id,
    (b.created_at)::date AS dimension_date_created_id,
    0 AS reactions_count,
    0 AS likes_count,
    0 AS dislikes_count
   FROM ((public.baskets b
     LEFT JOIN public.phases p ON ((p.id = b.phase_id)))
     JOIN public.analytics_dimension_types adt ON (((adt.name)::text = 'basket'::text)))
UNION ALL
 SELECT ea.id,
    ea.attendee_id AS dimension_user_id,
    (ea.attendee_id)::text AS participant_id,
    e.project_id AS dimension_project_id,
    adt.id AS dimension_type_id,
    (ea.created_at)::date AS dimension_date_created_id,
    0 AS reactions_count,
    0 AS likes_count,
    0 AS dislikes_count
   FROM ((public.events_attendances ea
     LEFT JOIN public.events e ON ((e.id = ea.event_id)))
     JOIN public.analytics_dimension_types adt ON (((adt.name)::text = 'event_attendance'::text)));


--
-- Name: analytics_fact_posts; Type: VIEW; Schema: public; Owner: -
--

CREATE VIEW public.analytics_fact_posts AS
 SELECT i.id,
    i.author_id AS user_id,
    i.project_id AS dimension_project_id,
    adt.id AS dimension_type_id,
    (i.created_at)::date AS dimension_date_created_id,
    (abf.feedback_first_date)::date AS dimension_date_first_feedback_id,
    i.idea_status_id AS dimension_status_id,
    (abf.feedback_first_date - i.created_at) AS feedback_time_taken,
    COALESCE(abf.feedback_official, 0) AS feedback_official,
    COALESCE(abf.feedback_status_change, 0) AS feedback_status_change,
        CASE
            WHEN (abf.feedback_first_date IS NULL) THEN 1
            ELSE 0
        END AS feedback_none,
    (i.likes_count + i.dislikes_count) AS reactions_count,
    i.likes_count,
    i.dislikes_count,
    i.publication_status
   FROM (((public.ideas i
     LEFT JOIN public.analytics_build_feedbacks abf ON ((abf.post_id = i.id)))
     LEFT JOIN public.phases creation_phase ON ((i.creation_phase_id = creation_phase.id)))
     JOIN public.analytics_dimension_types adt ON (((adt.name)::text =
        CASE
            WHEN (creation_phase.* IS NULL) THEN 'idea'::text
            WHEN ((creation_phase.participation_method)::text = 'proposals'::text) THEN 'proposal'::text
            ELSE NULL::text
        END)))
  WHERE ((creation_phase.* IS NULL) OR ((creation_phase.participation_method)::text = 'proposals'::text));


--
-- Name: analytics_fact_project_statuses; Type: VIEW; Schema: public; Owner: -
--

CREATE VIEW public.analytics_fact_project_statuses AS
 WITH finished_statuses_for_timeline_projects AS (
         SELECT phases.project_id,
            ((max(phases.end_at) + 1))::timestamp without time zone AS "timestamp"
           FROM public.phases
          GROUP BY phases.project_id
         HAVING (max(phases.end_at) < now())
        )
 SELECT ap.publication_id AS dimension_project_id,
    ap.publication_status AS status,
    (((ap.publication_status)::text = 'archived'::text) OR ((fsftp.project_id IS NOT NULL) AND ((ap.publication_status)::text <> 'draft'::text))) AS finished,
    COALESCE(fsftp."timestamp", ap.updated_at) AS "timestamp",
    COALESCE((fsftp."timestamp")::date, (ap.updated_at)::date) AS dimension_date_id
   FROM ((public.admin_publications ap
     LEFT JOIN public.projects p ON ((ap.publication_id = p.id)))
     LEFT JOIN finished_statuses_for_timeline_projects fsftp ON ((fsftp.project_id = ap.publication_id)))
  WHERE ((ap.publication_type)::text = 'Project'::text);


--
-- Name: invites; Type: TABLE; Schema: public; Owner: -
--

CREATE TABLE public.invites (
    id uuid DEFAULT shared_extensions.gen_random_uuid() NOT NULL,
    token character varying NOT NULL,
    inviter_id uuid,
    invitee_id uuid NOT NULL,
    invite_text character varying,
    accepted_at timestamp without time zone,
    created_at timestamp without time zone NOT NULL,
    updated_at timestamp without time zone NOT NULL,
    send_invite_email boolean DEFAULT true NOT NULL
);


--
-- Name: analytics_fact_registrations; Type: VIEW; Schema: public; Owner: -
--

CREATE VIEW public.analytics_fact_registrations AS
 SELECT u.id,
    u.id AS dimension_user_id,
    (u.registration_completed_at)::date AS dimension_date_registration_id,
    (i.created_at)::date AS dimension_date_invited_id,
    (i.accepted_at)::date AS dimension_date_accepted_id
   FROM (public.users u
     LEFT JOIN public.invites i ON ((i.invitee_id = u.id)));


--
-- Name: impact_tracking_sessions; Type: TABLE; Schema: public; Owner: -
--

CREATE TABLE public.impact_tracking_sessions (
    id uuid DEFAULT shared_extensions.gen_random_uuid() NOT NULL,
    monthly_user_hash character varying NOT NULL,
    highest_role character varying,
    created_at timestamp(6) without time zone NOT NULL,
    updated_at timestamp(6) without time zone NOT NULL,
    user_id uuid,
    referrer character varying,
    device_type character varying,
    browser_name character varying,
    os_name character varying
);


--
-- Name: analytics_fact_sessions; Type: VIEW; Schema: public; Owner: -
--

CREATE VIEW public.analytics_fact_sessions AS
 SELECT id,
    monthly_user_hash,
    (created_at)::date AS dimension_date_created_id,
    (updated_at)::date AS dimension_date_updated_id,
    user_id AS dimension_user_id
   FROM public.impact_tracking_sessions;


--
-- Name: app_configurations; Type: TABLE; Schema: public; Owner: -
--

CREATE TABLE public.app_configurations (
    id uuid DEFAULT shared_extensions.gen_random_uuid() NOT NULL,
    name character varying,
    host character varying,
    logo character varying,
    favicon character varying,
    settings jsonb DEFAULT '{}'::jsonb,
    created_at timestamp(6) without time zone NOT NULL,
    updated_at timestamp(6) without time zone NOT NULL,
    style jsonb DEFAULT '{}'::jsonb
);


--
-- Name: ar_internal_metadata; Type: TABLE; Schema: public; Owner: -
--

CREATE TABLE public.ar_internal_metadata (
    key character varying NOT NULL,
    value character varying,
    created_at timestamp(6) without time zone NOT NULL,
    updated_at timestamp(6) without time zone NOT NULL
);


--
-- Name: areas; Type: TABLE; Schema: public; Owner: -
--

CREATE TABLE public.areas (
    id uuid DEFAULT shared_extensions.gen_random_uuid() NOT NULL,
    title_multiloc jsonb DEFAULT '{}'::jsonb,
    description_multiloc jsonb DEFAULT '{}'::jsonb,
    created_at timestamp without time zone NOT NULL,
    updated_at timestamp without time zone NOT NULL,
    ordering integer,
    custom_field_option_id uuid,
    followers_count integer DEFAULT 0 NOT NULL,
    include_in_onboarding boolean DEFAULT false NOT NULL
);


--
-- Name: areas_projects; Type: TABLE; Schema: public; Owner: -
--

CREATE TABLE public.areas_projects (
    area_id uuid,
    project_id uuid,
    id uuid DEFAULT shared_extensions.uuid_generate_v4() NOT NULL
);


--
-- Name: areas_static_pages; Type: TABLE; Schema: public; Owner: -
--

CREATE TABLE public.areas_static_pages (
    id bigint NOT NULL,
    area_id uuid NOT NULL,
    static_page_id uuid NOT NULL,
    created_at timestamp(6) without time zone NOT NULL,
    updated_at timestamp(6) without time zone NOT NULL
);


--
-- Name: areas_static_pages_id_seq; Type: SEQUENCE; Schema: public; Owner: -
--

CREATE SEQUENCE public.areas_static_pages_id_seq
    START WITH 1
    INCREMENT BY 1
    NO MINVALUE
    NO MAXVALUE
    CACHE 1;


--
-- Name: areas_static_pages_id_seq; Type: SEQUENCE OWNED BY; Schema: public; Owner: -
--

ALTER SEQUENCE public.areas_static_pages_id_seq OWNED BY public.areas_static_pages.id;


--
-- Name: authoring_assistance_responses; Type: TABLE; Schema: public; Owner: -
--

CREATE TABLE public.authoring_assistance_responses (
    id uuid DEFAULT gen_random_uuid() NOT NULL,
    idea_id uuid NOT NULL,
    prompt_response jsonb DEFAULT '{}'::jsonb NOT NULL,
    custom_free_prompt character varying,
    created_at timestamp(6) without time zone NOT NULL,
    updated_at timestamp(6) without time zone NOT NULL
);


--
-- Name: baskets_ideas; Type: TABLE; Schema: public; Owner: -
--

CREATE TABLE public.baskets_ideas (
    id uuid DEFAULT shared_extensions.gen_random_uuid() NOT NULL,
    basket_id uuid,
    idea_id uuid,
    created_at timestamp without time zone NOT NULL,
    updated_at timestamp without time zone NOT NULL,
    votes integer DEFAULT 1 NOT NULL
);


--
-- Name: common_passwords; Type: TABLE; Schema: public; Owner: -
--

CREATE TABLE public.common_passwords (
    id uuid DEFAULT shared_extensions.gen_random_uuid() NOT NULL,
    password character varying
);


--
-- Name: content_builder_layout_images; Type: TABLE; Schema: public; Owner: -
--

CREATE TABLE public.content_builder_layout_images (
    id uuid DEFAULT shared_extensions.gen_random_uuid() NOT NULL,
    image character varying,
    code character varying,
    created_at timestamp(6) without time zone NOT NULL,
    updated_at timestamp(6) without time zone NOT NULL
);


--
-- Name: content_builder_layouts; Type: TABLE; Schema: public; Owner: -
--

CREATE TABLE public.content_builder_layouts (
    id uuid DEFAULT shared_extensions.gen_random_uuid() NOT NULL,
    content_buildable_type character varying,
    content_buildable_id uuid,
    code character varying NOT NULL,
    enabled boolean DEFAULT false NOT NULL,
    created_at timestamp(6) without time zone NOT NULL,
    updated_at timestamp(6) without time zone NOT NULL,
    craftjs_json jsonb DEFAULT '{}'::jsonb NOT NULL
);


--
-- Name: cosponsorships; Type: TABLE; Schema: public; Owner: -
--

CREATE TABLE public.cosponsorships (
    id uuid DEFAULT shared_extensions.gen_random_uuid() NOT NULL,
    status character varying DEFAULT 'pending'::character varying NOT NULL,
    user_id uuid NOT NULL,
    idea_id uuid NOT NULL,
    created_at timestamp(6) without time zone NOT NULL,
    updated_at timestamp(6) without time zone NOT NULL
);


--
-- Name: custom_field_bins; Type: TABLE; Schema: public; Owner: -
--

CREATE TABLE public.custom_field_bins (
    id uuid DEFAULT gen_random_uuid() NOT NULL,
    type character varying NOT NULL,
    custom_field_id uuid,
    custom_field_option_id uuid,
    "values" jsonb,
    range int4range,
    created_at timestamp(6) without time zone NOT NULL,
    updated_at timestamp(6) without time zone NOT NULL
);


--
-- Name: custom_field_matrix_statements; Type: TABLE; Schema: public; Owner: -
--

CREATE TABLE public.custom_field_matrix_statements (
    id uuid DEFAULT gen_random_uuid() NOT NULL,
    custom_field_id uuid NOT NULL,
    title_multiloc jsonb DEFAULT '{}'::jsonb NOT NULL,
    key character varying NOT NULL,
    ordering integer NOT NULL,
    created_at timestamp(6) without time zone NOT NULL,
    updated_at timestamp(6) without time zone NOT NULL
);


--
-- Name: custom_field_option_images; Type: TABLE; Schema: public; Owner: -
--

CREATE TABLE public.custom_field_option_images (
    id uuid DEFAULT shared_extensions.gen_random_uuid() NOT NULL,
    custom_field_option_id uuid,
    image character varying,
    ordering integer DEFAULT 0,
    created_at timestamp(6) without time zone NOT NULL,
    updated_at timestamp(6) without time zone NOT NULL
);


--
-- Name: custom_field_options; Type: TABLE; Schema: public; Owner: -
--

CREATE TABLE public.custom_field_options (
    id uuid DEFAULT shared_extensions.gen_random_uuid() NOT NULL,
    custom_field_id uuid,
    key character varying,
    title_multiloc jsonb DEFAULT '{}'::jsonb,
    ordering integer,
    created_at timestamp without time zone NOT NULL,
    updated_at timestamp without time zone NOT NULL,
    other boolean DEFAULT false NOT NULL
);


--
-- Name: custom_fields; Type: TABLE; Schema: public; Owner: -
--

CREATE TABLE public.custom_fields (
    id uuid DEFAULT shared_extensions.gen_random_uuid() NOT NULL,
    resource_type character varying,
    key character varying,
    input_type character varying,
    title_multiloc jsonb DEFAULT '{}'::jsonb,
    description_multiloc jsonb DEFAULT '{}'::jsonb,
    required boolean DEFAULT false,
    ordering integer,
    created_at timestamp without time zone NOT NULL,
    updated_at timestamp without time zone NOT NULL,
    enabled boolean DEFAULT true NOT NULL,
    code character varying,
    resource_id uuid,
    hidden boolean DEFAULT false NOT NULL,
    maximum integer,
    logic jsonb DEFAULT '{}'::jsonb NOT NULL,
    answer_visible_to character varying,
    select_count_enabled boolean DEFAULT false NOT NULL,
    maximum_select_count integer,
    minimum_select_count integer,
    random_option_ordering boolean DEFAULT false NOT NULL,
    page_layout character varying,
    linear_scale_label_1_multiloc jsonb DEFAULT '{}'::jsonb NOT NULL,
    linear_scale_label_2_multiloc jsonb DEFAULT '{}'::jsonb NOT NULL,
    linear_scale_label_3_multiloc jsonb DEFAULT '{}'::jsonb NOT NULL,
    linear_scale_label_4_multiloc jsonb DEFAULT '{}'::jsonb NOT NULL,
    linear_scale_label_5_multiloc jsonb DEFAULT '{}'::jsonb NOT NULL,
    linear_scale_label_6_multiloc jsonb DEFAULT '{}'::jsonb NOT NULL,
    linear_scale_label_7_multiloc jsonb DEFAULT '{}'::jsonb NOT NULL,
    dropdown_layout boolean DEFAULT false NOT NULL,
    linear_scale_label_8_multiloc jsonb DEFAULT '{}'::jsonb NOT NULL,
    linear_scale_label_9_multiloc jsonb DEFAULT '{}'::jsonb NOT NULL,
    linear_scale_label_10_multiloc jsonb DEFAULT '{}'::jsonb NOT NULL,
    linear_scale_label_11_multiloc jsonb DEFAULT '{}'::jsonb NOT NULL,
    ask_follow_up boolean DEFAULT false NOT NULL,
    page_button_label_multiloc jsonb DEFAULT '{}'::jsonb NOT NULL,
    page_button_link character varying,
    question_category character varying
);


--
-- Name: custom_forms; Type: TABLE; Schema: public; Owner: -
--

CREATE TABLE public.custom_forms (
    id uuid DEFAULT shared_extensions.gen_random_uuid() NOT NULL,
    created_at timestamp(6) without time zone NOT NULL,
    updated_at timestamp(6) without time zone NOT NULL,
    participation_context_id uuid NOT NULL,
    participation_context_type character varying NOT NULL
);


--
-- Name: email_campaigns_campaign_email_commands; Type: TABLE; Schema: public; Owner: -
--

CREATE TABLE public.email_campaigns_campaign_email_commands (
    id uuid DEFAULT shared_extensions.gen_random_uuid() NOT NULL,
    campaign character varying,
    recipient_id uuid,
    commanded_at timestamp without time zone,
    tracked_content jsonb,
    created_at timestamp without time zone NOT NULL,
    updated_at timestamp without time zone NOT NULL
);


--
-- Name: email_campaigns_campaigns_groups; Type: TABLE; Schema: public; Owner: -
--

CREATE TABLE public.email_campaigns_campaigns_groups (
    id uuid DEFAULT shared_extensions.gen_random_uuid() NOT NULL,
    campaign_id uuid,
    group_id uuid,
    created_at timestamp without time zone NOT NULL,
    updated_at timestamp without time zone NOT NULL
);


--
-- Name: email_campaigns_consents; Type: TABLE; Schema: public; Owner: -
--

CREATE TABLE public.email_campaigns_consents (
    id uuid DEFAULT shared_extensions.gen_random_uuid() NOT NULL,
    campaign_type character varying NOT NULL,
    user_id uuid NOT NULL,
    consented boolean NOT NULL,
    created_at timestamp without time zone NOT NULL,
    updated_at timestamp without time zone NOT NULL
);


--
-- Name: email_campaigns_examples; Type: TABLE; Schema: public; Owner: -
--

CREATE TABLE public.email_campaigns_examples (
    id uuid DEFAULT shared_extensions.gen_random_uuid() NOT NULL,
    mail_body_html character varying NOT NULL,
    locale character varying NOT NULL,
    subject character varying NOT NULL,
    recipient_id uuid,
    created_at timestamp(6) without time zone NOT NULL,
    updated_at timestamp(6) without time zone NOT NULL,
    campaign_id uuid
);


--
-- Name: email_campaigns_unsubscription_tokens; Type: TABLE; Schema: public; Owner: -
--

CREATE TABLE public.email_campaigns_unsubscription_tokens (
    id uuid DEFAULT shared_extensions.gen_random_uuid() NOT NULL,
    token character varying NOT NULL,
    user_id uuid NOT NULL
);


--
-- Name: email_snippets; Type: TABLE; Schema: public; Owner: -
--

CREATE TABLE public.email_snippets (
    id uuid DEFAULT shared_extensions.gen_random_uuid() NOT NULL,
    email character varying,
    snippet character varying,
    locale character varying,
    body text,
    created_at timestamp without time zone NOT NULL,
    updated_at timestamp without time zone NOT NULL
);


--
-- Name: embeddings_similarities; Type: TABLE; Schema: public; Owner: -
--

CREATE TABLE public.embeddings_similarities (
    id uuid DEFAULT gen_random_uuid() NOT NULL,
    embedding shared_extensions.vector(1024) NOT NULL,
    embeddable_type character varying NOT NULL,
    embeddable_id uuid NOT NULL,
    embedded_attributes character varying,
    created_at timestamp(6) without time zone NOT NULL,
    updated_at timestamp(6) without time zone NOT NULL
);


--
-- Name: event_files; Type: TABLE; Schema: public; Owner: -
--

CREATE TABLE public.event_files (
    id uuid DEFAULT shared_extensions.gen_random_uuid() NOT NULL,
    event_id uuid,
    file character varying,
    ordering integer,
    created_at timestamp without time zone NOT NULL,
    updated_at timestamp without time zone NOT NULL,
    name character varying
);


--
-- Name: event_images; Type: TABLE; Schema: public; Owner: -
--

CREATE TABLE public.event_images (
    id uuid DEFAULT shared_extensions.gen_random_uuid() NOT NULL,
    event_id uuid,
    image character varying,
    ordering integer,
    created_at timestamp(6) without time zone NOT NULL,
    updated_at timestamp(6) without time zone NOT NULL,
    alt_text_multiloc jsonb DEFAULT '{}'::jsonb
);


--
-- Name: experiments; Type: TABLE; Schema: public; Owner: -
--

CREATE TABLE public.experiments (
    id uuid DEFAULT shared_extensions.gen_random_uuid() NOT NULL,
    name character varying NOT NULL,
    treatment character varying NOT NULL,
    action character varying NOT NULL,
    created_at timestamp(6) without time zone NOT NULL,
    updated_at timestamp(6) without time zone NOT NULL
);


--
-- Name: flag_inappropriate_content_inappropriate_content_flags; Type: TABLE; Schema: public; Owner: -
--

CREATE TABLE public.flag_inappropriate_content_inappropriate_content_flags (
    id uuid DEFAULT shared_extensions.gen_random_uuid() NOT NULL,
    flaggable_id uuid NOT NULL,
    flaggable_type character varying NOT NULL,
    deleted_at timestamp without time zone,
    toxicity_label character varying,
    created_at timestamp(6) without time zone NOT NULL,
    updated_at timestamp(6) without time zone NOT NULL,
    ai_reason character varying
);


--
-- Name: followers; Type: TABLE; Schema: public; Owner: -
--

CREATE TABLE public.followers (
    id uuid DEFAULT shared_extensions.gen_random_uuid() NOT NULL,
    followable_type character varying NOT NULL,
    followable_id uuid NOT NULL,
    user_id uuid NOT NULL,
    created_at timestamp(6) without time zone NOT NULL,
    updated_at timestamp(6) without time zone NOT NULL
);


--
-- Name: groups; Type: TABLE; Schema: public; Owner: -
--

CREATE TABLE public.groups (
    id uuid DEFAULT shared_extensions.gen_random_uuid() NOT NULL,
    title_multiloc jsonb DEFAULT '{}'::jsonb,
    slug character varying,
    memberships_count integer DEFAULT 0 NOT NULL,
    created_at timestamp without time zone NOT NULL,
    updated_at timestamp without time zone NOT NULL,
    membership_type character varying,
    rules jsonb DEFAULT '[]'::jsonb
);


--
-- Name: groups_permissions; Type: TABLE; Schema: public; Owner: -
--

CREATE TABLE public.groups_permissions (
    id uuid DEFAULT shared_extensions.gen_random_uuid() NOT NULL,
    permission_id uuid NOT NULL,
    group_id uuid NOT NULL,
    created_at timestamp without time zone NOT NULL,
    updated_at timestamp without time zone NOT NULL
);


--
-- Name: groups_projects; Type: TABLE; Schema: public; Owner: -
--

CREATE TABLE public.groups_projects (
    id uuid DEFAULT shared_extensions.gen_random_uuid() NOT NULL,
    group_id uuid,
    project_id uuid,
    created_at timestamp without time zone NOT NULL,
    updated_at timestamp without time zone NOT NULL
);


--
-- Name: id_id_card_lookup_id_cards; Type: TABLE; Schema: public; Owner: -
--

CREATE TABLE public.id_id_card_lookup_id_cards (
    id uuid DEFAULT shared_extensions.gen_random_uuid() NOT NULL,
    hashed_card_id character varying
);


--
-- Name: idea_files; Type: TABLE; Schema: public; Owner: -
--

CREATE TABLE public.idea_files (
    id uuid DEFAULT shared_extensions.gen_random_uuid() NOT NULL,
    idea_id uuid,
    file character varying,
    ordering integer,
    created_at timestamp without time zone NOT NULL,
    updated_at timestamp without time zone NOT NULL,
    name character varying
);


--
-- Name: idea_images; Type: TABLE; Schema: public; Owner: -
--

CREATE TABLE public.idea_images (
    id uuid DEFAULT shared_extensions.gen_random_uuid() NOT NULL,
    idea_id uuid,
    image character varying,
    ordering integer,
    created_at timestamp without time zone NOT NULL,
    updated_at timestamp without time zone NOT NULL
);


--
-- Name: idea_import_files; Type: TABLE; Schema: public; Owner: -
--

CREATE TABLE public.idea_import_files (
    id uuid DEFAULT shared_extensions.gen_random_uuid() NOT NULL,
    project_id uuid,
    file character varying,
    name character varying,
    import_type character varying,
    num_pages integer DEFAULT 0,
    created_at timestamp(6) without time zone NOT NULL,
    updated_at timestamp(6) without time zone NOT NULL,
    parent_id uuid
);


--
-- Name: idea_imports; Type: TABLE; Schema: public; Owner: -
--

CREATE TABLE public.idea_imports (
    id uuid DEFAULT shared_extensions.gen_random_uuid() NOT NULL,
    idea_id uuid,
    import_user_id uuid,
    file_id uuid,
    user_created boolean DEFAULT false,
    required boolean DEFAULT false,
    approved_at timestamp without time zone,
    page_range text[] DEFAULT '{}'::text[],
    locale character varying,
    string character varying,
    created_at timestamp(6) without time zone NOT NULL,
    updated_at timestamp(6) without time zone NOT NULL,
    user_consent boolean DEFAULT false NOT NULL,
    content_changes jsonb DEFAULT '{}'::jsonb
);


--
-- Name: idea_trending_infos; Type: VIEW; Schema: public; Owner: -
--

CREATE VIEW public.idea_trending_infos AS
 SELECT ideas.id AS idea_id,
    GREATEST(comments_at.last_comment_at, likes_at.last_liked_at, ideas.published_at) AS last_activity_at,
    to_timestamp(round((((GREATEST(((comments_at.comments_count)::double precision * comments_at.mean_comment_at), (0)::double precision) + GREATEST(((likes_at.likes_count)::double precision * likes_at.mean_liked_at), (0)::double precision)) + date_part('epoch'::text, ideas.published_at)) / (((GREATEST((comments_at.comments_count)::numeric, 0.0) + GREATEST((likes_at.likes_count)::numeric, 0.0)) + 1.0))::double precision))) AS mean_activity_at
   FROM ((public.ideas
     FULL JOIN ( SELECT comments.idea_id,
            max(comments.created_at) AS last_comment_at,
            avg(date_part('epoch'::text, comments.created_at)) AS mean_comment_at,
            count(comments.idea_id) AS comments_count
           FROM public.comments
          GROUP BY comments.idea_id) comments_at ON ((ideas.id = comments_at.idea_id)))
     FULL JOIN ( SELECT reactions.reactable_id,
            max(reactions.created_at) AS last_liked_at,
            avg(date_part('epoch'::text, reactions.created_at)) AS mean_liked_at,
            count(reactions.reactable_id) AS likes_count
           FROM public.reactions
          WHERE (((reactions.mode)::text = 'up'::text) AND ((reactions.reactable_type)::text = 'Idea'::text))
          GROUP BY reactions.reactable_id) likes_at ON ((ideas.id = likes_at.reactable_id)));


--
-- Name: ideas_phases; Type: TABLE; Schema: public; Owner: -
--

CREATE TABLE public.ideas_phases (
    id uuid DEFAULT shared_extensions.gen_random_uuid() NOT NULL,
    idea_id uuid,
    phase_id uuid,
    created_at timestamp without time zone NOT NULL,
    updated_at timestamp without time zone NOT NULL,
    baskets_count integer DEFAULT 0 NOT NULL,
    votes_count integer DEFAULT 0 NOT NULL
);


--
-- Name: ideas_topics; Type: TABLE; Schema: public; Owner: -
--

CREATE TABLE public.ideas_topics (
    idea_id uuid,
    topic_id uuid,
    id uuid DEFAULT shared_extensions.uuid_generate_v4() NOT NULL
);


--
-- Name: identities; Type: TABLE; Schema: public; Owner: -
--

CREATE TABLE public.identities (
    id uuid DEFAULT shared_extensions.gen_random_uuid() NOT NULL,
    provider character varying,
    uid character varying,
    auth_hash jsonb DEFAULT '{}'::jsonb,
    user_id uuid,
    created_at timestamp without time zone NOT NULL,
    updated_at timestamp without time zone NOT NULL
);


--
-- Name: impact_tracking_pageviews; Type: TABLE; Schema: public; Owner: -
--

CREATE TABLE public.impact_tracking_pageviews (
    id uuid DEFAULT gen_random_uuid() NOT NULL,
    session_id uuid NOT NULL,
    path character varying NOT NULL,
    project_id uuid,
    created_at timestamp(6) without time zone NOT NULL,
    updated_at timestamp(6) without time zone NOT NULL
);


--
-- Name: impact_tracking_salts; Type: TABLE; Schema: public; Owner: -
--

CREATE TABLE public.impact_tracking_salts (
    id uuid DEFAULT shared_extensions.gen_random_uuid() NOT NULL,
    salt character varying,
    created_at timestamp(6) without time zone NOT NULL,
    updated_at timestamp(6) without time zone NOT NULL
);


--
-- Name: internal_comments; Type: TABLE; Schema: public; Owner: -
--

CREATE TABLE public.internal_comments (
    id uuid DEFAULT shared_extensions.gen_random_uuid() NOT NULL,
    author_id uuid,
    idea_id uuid,
    parent_id uuid,
    lft integer NOT NULL,
    rgt integer NOT NULL,
    body text NOT NULL,
    publication_status character varying DEFAULT 'published'::character varying NOT NULL,
    body_updated_at timestamp without time zone,
    children_count integer DEFAULT 0 NOT NULL,
    created_at timestamp(6) without time zone NOT NULL,
    updated_at timestamp(6) without time zone NOT NULL
);


--
-- Name: machine_translations_machine_translations; Type: TABLE; Schema: public; Owner: -
--

CREATE TABLE public.machine_translations_machine_translations (
    id uuid DEFAULT shared_extensions.gen_random_uuid() NOT NULL,
    translatable_id uuid NOT NULL,
    translatable_type character varying NOT NULL,
    attribute_name character varying NOT NULL,
    locale_to character varying NOT NULL,
    translation character varying NOT NULL,
    created_at timestamp without time zone NOT NULL,
    updated_at timestamp without time zone NOT NULL
);


--
-- Name: maps_layers; Type: TABLE; Schema: public; Owner: -
--

CREATE TABLE public.maps_layers (
    id uuid DEFAULT shared_extensions.gen_random_uuid() NOT NULL,
    map_config_id uuid NOT NULL,
    title_multiloc jsonb DEFAULT '{}'::jsonb NOT NULL,
    ordering integer NOT NULL,
    geojson jsonb DEFAULT '{}'::jsonb NOT NULL,
    default_enabled boolean DEFAULT true NOT NULL,
    marker_svg_url character varying,
    created_at timestamp(6) without time zone NOT NULL,
    updated_at timestamp(6) without time zone NOT NULL,
    type character varying,
    layer_url character varying
);


--
-- Name: maps_map_configs; Type: TABLE; Schema: public; Owner: -
--

CREATE TABLE public.maps_map_configs (
    id uuid DEFAULT shared_extensions.gen_random_uuid() NOT NULL,
    center shared_extensions.geography(Point,4326),
    zoom_level numeric(4,2),
    tile_provider character varying,
    created_at timestamp(6) without time zone NOT NULL,
    updated_at timestamp(6) without time zone NOT NULL,
    esri_web_map_id character varying,
    esri_base_map_id character varying,
    mappable_type character varying,
    mappable_id uuid
);


--
-- Name: memberships; Type: TABLE; Schema: public; Owner: -
--

CREATE TABLE public.memberships (
    id uuid DEFAULT shared_extensions.gen_random_uuid() NOT NULL,
    group_id uuid,
    user_id uuid,
    created_at timestamp without time zone NOT NULL,
    updated_at timestamp without time zone NOT NULL
);


--
-- Name: moderation_moderation_statuses; Type: TABLE; Schema: public; Owner: -
--

CREATE TABLE public.moderation_moderation_statuses (
    id uuid DEFAULT shared_extensions.gen_random_uuid() NOT NULL,
    moderatable_id uuid,
    moderatable_type character varying,
    status character varying,
    created_at timestamp without time zone NOT NULL,
    updated_at timestamp without time zone NOT NULL
);


--
-- Name: moderation_moderations; Type: VIEW; Schema: public; Owner: -
--

CREATE VIEW public.moderation_moderations AS
 SELECT ideas.id,
    'Idea'::text AS moderatable_type,
    NULL::text AS post_type,
    NULL::uuid AS post_id,
    NULL::character varying AS post_slug,
    NULL::jsonb AS post_title_multiloc,
    projects.id AS project_id,
    projects.slug AS project_slug,
    projects.title_multiloc AS project_title_multiloc,
    ideas.title_multiloc AS content_title_multiloc,
    ideas.body_multiloc AS content_body_multiloc,
    ideas.slug AS content_slug,
    ideas.published_at AS created_at,
    moderation_moderation_statuses.status AS moderation_status
   FROM ((public.ideas
     LEFT JOIN public.moderation_moderation_statuses ON ((moderation_moderation_statuses.moderatable_id = ideas.id)))
     LEFT JOIN public.projects ON ((projects.id = ideas.project_id)))
UNION ALL
 SELECT comments.id,
    'Comment'::text AS moderatable_type,
    'Idea'::text AS post_type,
    ideas.id AS post_id,
    ideas.slug AS post_slug,
    ideas.title_multiloc AS post_title_multiloc,
    projects.id AS project_id,
    projects.slug AS project_slug,
    projects.title_multiloc AS project_title_multiloc,
    NULL::jsonb AS content_title_multiloc,
    comments.body_multiloc AS content_body_multiloc,
    NULL::character varying AS content_slug,
    comments.created_at,
    moderation_moderation_statuses.status AS moderation_status
   FROM (((public.comments
     LEFT JOIN public.moderation_moderation_statuses ON ((moderation_moderation_statuses.moderatable_id = comments.id)))
     LEFT JOIN public.ideas ON ((ideas.id = comments.idea_id)))
     LEFT JOIN public.projects ON ((projects.id = ideas.project_id)));


--
-- Name: nav_bar_items; Type: TABLE; Schema: public; Owner: -
--

CREATE TABLE public.nav_bar_items (
    id uuid DEFAULT shared_extensions.gen_random_uuid() NOT NULL,
    code character varying NOT NULL,
    ordering integer,
    title_multiloc jsonb,
    static_page_id uuid,
    created_at timestamp(6) without time zone NOT NULL,
    updated_at timestamp(6) without time zone NOT NULL,
    project_id uuid
);


--
-- Name: notifications; Type: TABLE; Schema: public; Owner: -
--

CREATE TABLE public.notifications (
    id uuid DEFAULT shared_extensions.gen_random_uuid() NOT NULL,
    type character varying,
    read_at timestamp without time zone,
    recipient_id uuid,
    idea_id uuid,
    comment_id uuid,
    project_id uuid,
    created_at timestamp without time zone NOT NULL,
    updated_at timestamp without time zone NOT NULL,
    initiating_user_id uuid,
    spam_report_id uuid,
    invite_id uuid,
    reason_code character varying,
    other_reason character varying,
    idea_status_id uuid,
    official_feedback_id uuid,
    phase_id uuid,
    project_folder_id uuid,
    inappropriate_content_flag_id uuid,
    internal_comment_id uuid,
    basket_id uuid,
    cosponsorship_id uuid,
    project_review_id uuid
);


--
-- Name: onboarding_campaign_dismissals; Type: TABLE; Schema: public; Owner: -
--

CREATE TABLE public.onboarding_campaign_dismissals (
    id uuid DEFAULT shared_extensions.gen_random_uuid() NOT NULL,
    user_id uuid,
    campaign_name character varying NOT NULL,
    created_at timestamp without time zone NOT NULL,
    updated_at timestamp without time zone NOT NULL
);


--
-- Name: permissions; Type: TABLE; Schema: public; Owner: -
--

CREATE TABLE public.permissions (
    id uuid DEFAULT shared_extensions.gen_random_uuid() NOT NULL,
    action character varying NOT NULL,
    permitted_by character varying NOT NULL,
    permission_scope_id uuid,
    permission_scope_type character varying,
    created_at timestamp without time zone NOT NULL,
    updated_at timestamp without time zone NOT NULL,
    global_custom_fields boolean DEFAULT false NOT NULL,
    verification_expiry integer,
    access_denied_explanation_multiloc jsonb DEFAULT '{}'::jsonb NOT NULL
);


--
-- Name: permissions_custom_fields; Type: TABLE; Schema: public; Owner: -
--

CREATE TABLE public.permissions_custom_fields (
    id uuid DEFAULT shared_extensions.gen_random_uuid() NOT NULL,
    permission_id uuid NOT NULL,
    custom_field_id uuid NOT NULL,
    required boolean DEFAULT true NOT NULL,
    created_at timestamp(6) without time zone NOT NULL,
    updated_at timestamp(6) without time zone NOT NULL,
    ordering integer DEFAULT 0
);


--
-- Name: phase_files; Type: TABLE; Schema: public; Owner: -
--

CREATE TABLE public.phase_files (
    id uuid DEFAULT shared_extensions.gen_random_uuid() NOT NULL,
    phase_id uuid,
    file character varying,
    ordering integer,
    created_at timestamp without time zone NOT NULL,
    updated_at timestamp without time zone NOT NULL,
    name character varying
);


--
-- Name: polls_options; Type: TABLE; Schema: public; Owner: -
--

CREATE TABLE public.polls_options (
    id uuid DEFAULT shared_extensions.gen_random_uuid() NOT NULL,
    question_id uuid,
    title_multiloc jsonb DEFAULT '{}'::jsonb NOT NULL,
    ordering integer,
    created_at timestamp without time zone NOT NULL,
    updated_at timestamp without time zone NOT NULL
);


--
-- Name: polls_questions; Type: TABLE; Schema: public; Owner: -
--

CREATE TABLE public.polls_questions (
    id uuid DEFAULT shared_extensions.gen_random_uuid() NOT NULL,
    phase_id uuid NOT NULL,
    title_multiloc jsonb DEFAULT '{}'::jsonb NOT NULL,
    ordering integer,
    created_at timestamp without time zone NOT NULL,
    updated_at timestamp without time zone NOT NULL,
    question_type character varying DEFAULT 'single_option'::character varying NOT NULL,
    max_options integer
);


--
-- Name: polls_response_options; Type: TABLE; Schema: public; Owner: -
--

CREATE TABLE public.polls_response_options (
    id uuid DEFAULT shared_extensions.gen_random_uuid() NOT NULL,
    response_id uuid,
    option_id uuid,
    created_at timestamp without time zone NOT NULL,
    updated_at timestamp without time zone NOT NULL
);


--
-- Name: project_files; Type: TABLE; Schema: public; Owner: -
--

CREATE TABLE public.project_files (
    id uuid DEFAULT shared_extensions.gen_random_uuid() NOT NULL,
    project_id uuid,
    file character varying,
    ordering integer,
    created_at timestamp without time zone NOT NULL,
    updated_at timestamp without time zone NOT NULL,
    name character varying
);


--
-- Name: project_folders_files; Type: TABLE; Schema: public; Owner: -
--

CREATE TABLE public.project_folders_files (
    id uuid DEFAULT shared_extensions.gen_random_uuid() NOT NULL,
    project_folder_id uuid,
    file character varying,
    name character varying,
    ordering integer,
    created_at timestamp(6) without time zone NOT NULL,
    updated_at timestamp(6) without time zone NOT NULL
);


--
-- Name: project_folders_folders; Type: TABLE; Schema: public; Owner: -
--

CREATE TABLE public.project_folders_folders (
    id uuid DEFAULT shared_extensions.gen_random_uuid() NOT NULL,
    title_multiloc jsonb,
    description_multiloc jsonb,
    description_preview_multiloc jsonb,
    header_bg character varying,
    slug character varying,
    created_at timestamp(6) without time zone NOT NULL,
    updated_at timestamp(6) without time zone NOT NULL,
    followers_count integer DEFAULT 0 NOT NULL,
    header_bg_alt_text_multiloc jsonb DEFAULT '{}'::jsonb
);


--
-- Name: project_folders_images; Type: TABLE; Schema: public; Owner: -
--

CREATE TABLE public.project_folders_images (
    id uuid DEFAULT shared_extensions.gen_random_uuid() NOT NULL,
    project_folder_id uuid,
    image character varying,
    ordering integer,
    created_at timestamp(6) without time zone NOT NULL,
    updated_at timestamp(6) without time zone NOT NULL,
    alt_text_multiloc jsonb DEFAULT '{}'::jsonb
);


--
-- Name: project_images; Type: TABLE; Schema: public; Owner: -
--

CREATE TABLE public.project_images (
    id uuid DEFAULT shared_extensions.gen_random_uuid() NOT NULL,
    project_id uuid,
    image character varying,
    ordering integer,
    created_at timestamp without time zone NOT NULL,
    updated_at timestamp without time zone NOT NULL,
    alt_text_multiloc jsonb DEFAULT '{}'::jsonb
);


--
-- Name: project_reviews; Type: TABLE; Schema: public; Owner: -
--

CREATE TABLE public.project_reviews (
    id uuid DEFAULT gen_random_uuid() NOT NULL,
    project_id uuid NOT NULL,
    requester_id uuid,
    reviewer_id uuid,
    approved_at timestamp(6) without time zone,
    created_at timestamp(6) without time zone NOT NULL,
    updated_at timestamp(6) without time zone NOT NULL
);


--
-- Name: projects_allowed_input_topics; Type: TABLE; Schema: public; Owner: -
--

CREATE TABLE public.projects_allowed_input_topics (
    project_id uuid,
    topic_id uuid,
    id uuid DEFAULT shared_extensions.uuid_generate_v4() NOT NULL,
    created_at timestamp(6) without time zone NOT NULL,
    updated_at timestamp(6) without time zone NOT NULL,
    ordering integer
);


--
-- Name: projects_topics; Type: TABLE; Schema: public; Owner: -
--

CREATE TABLE public.projects_topics (
    id uuid DEFAULT shared_extensions.gen_random_uuid() NOT NULL,
    topic_id uuid NOT NULL,
    project_id uuid NOT NULL,
    created_at timestamp(6) without time zone NOT NULL,
    updated_at timestamp(6) without time zone NOT NULL
);


--
-- Name: public_api_api_clients; Type: TABLE; Schema: public; Owner: -
--

CREATE TABLE public.public_api_api_clients (
    id uuid DEFAULT shared_extensions.gen_random_uuid() NOT NULL,
    name character varying,
    created_at timestamp without time zone NOT NULL,
    updated_at timestamp without time zone NOT NULL,
    last_used_at timestamp(6) without time zone,
    secret_digest character varying NOT NULL,
    secret_postfix character varying NOT NULL
);


--
-- Name: que_jobs_id_seq; Type: SEQUENCE; Schema: public; Owner: -
--

CREATE SEQUENCE public.que_jobs_id_seq
    START WITH 1
    INCREMENT BY 1
    NO MINVALUE
    NO MAXVALUE
    CACHE 1;


--
-- Name: que_jobs_id_seq; Type: SEQUENCE OWNED BY; Schema: public; Owner: -
--

ALTER SEQUENCE public.que_jobs_id_seq OWNED BY public.que_jobs.id;


--
-- Name: que_lockers; Type: TABLE; Schema: public; Owner: -
--

CREATE UNLOGGED TABLE public.que_lockers (
    pid integer NOT NULL,
    worker_count integer NOT NULL,
    worker_priorities integer[] NOT NULL,
    ruby_pid integer NOT NULL,
    ruby_hostname text NOT NULL,
    queues text[] NOT NULL,
    listening boolean NOT NULL,
    job_schema_version integer DEFAULT 1,
    CONSTRAINT valid_queues CHECK (((array_ndims(queues) = 1) AND (array_length(queues, 1) IS NOT NULL))),
    CONSTRAINT valid_worker_priorities CHECK (((array_ndims(worker_priorities) = 1) AND (array_length(worker_priorities, 1) IS NOT NULL)))
);


--
-- Name: que_values; Type: TABLE; Schema: public; Owner: -
--

CREATE TABLE public.que_values (
    key text NOT NULL,
    value jsonb DEFAULT '{}'::jsonb NOT NULL,
    CONSTRAINT valid_value CHECK ((jsonb_typeof(value) = 'object'::text))
)
WITH (fillfactor='90');


--
-- Name: report_builder_published_graph_data_units; Type: TABLE; Schema: public; Owner: -
--

CREATE TABLE public.report_builder_published_graph_data_units (
    id uuid DEFAULT shared_extensions.gen_random_uuid() NOT NULL,
    report_id uuid NOT NULL,
    graph_id character varying NOT NULL,
    data jsonb NOT NULL,
    created_at timestamp(6) without time zone NOT NULL,
    updated_at timestamp(6) without time zone NOT NULL
);


--
-- Name: report_builder_reports; Type: TABLE; Schema: public; Owner: -
--

CREATE TABLE public.report_builder_reports (
    id uuid DEFAULT shared_extensions.gen_random_uuid() NOT NULL,
    name character varying,
    owner_id uuid,
    created_at timestamp(6) without time zone NOT NULL,
    updated_at timestamp(6) without time zone NOT NULL,
    phase_id uuid,
    visible boolean DEFAULT false NOT NULL,
    name_tsvector tsvector GENERATED ALWAYS AS (to_tsvector('simple'::regconfig, (name)::text)) STORED,
    year integer,
    quarter integer
);


--
-- Name: schema_migrations; Type: TABLE; Schema: public; Owner: -
--

CREATE TABLE public.schema_migrations (
    version character varying NOT NULL
);


--
-- Name: spam_reports; Type: TABLE; Schema: public; Owner: -
--

CREATE TABLE public.spam_reports (
    id uuid DEFAULT shared_extensions.gen_random_uuid() NOT NULL,
    spam_reportable_id uuid NOT NULL,
    spam_reportable_type character varying NOT NULL,
    reported_at timestamp without time zone NOT NULL,
    reason_code character varying,
    other_reason character varying,
    user_id uuid,
    created_at timestamp without time zone NOT NULL,
    updated_at timestamp without time zone NOT NULL
);


--
-- Name: static_page_files; Type: TABLE; Schema: public; Owner: -
--

CREATE TABLE public.static_page_files (
    id uuid DEFAULT shared_extensions.gen_random_uuid() NOT NULL,
    static_page_id uuid,
    file character varying,
    ordering integer,
    name character varying,
    created_at timestamp without time zone NOT NULL,
    updated_at timestamp without time zone NOT NULL
);


--
-- Name: static_pages; Type: TABLE; Schema: public; Owner: -
--

CREATE TABLE public.static_pages (
    id uuid DEFAULT shared_extensions.gen_random_uuid() NOT NULL,
    title_multiloc jsonb DEFAULT '{}'::jsonb,
    slug character varying,
    created_at timestamp without time zone NOT NULL,
    updated_at timestamp without time zone NOT NULL,
    code character varying NOT NULL,
    top_info_section_multiloc jsonb DEFAULT '{}'::jsonb NOT NULL,
    banner_enabled boolean DEFAULT false NOT NULL,
    banner_layout character varying DEFAULT 'full_width_banner_layout'::character varying NOT NULL,
    banner_overlay_color character varying,
    banner_overlay_opacity integer,
    banner_cta_button_multiloc jsonb DEFAULT '{}'::jsonb NOT NULL,
    banner_cta_button_type character varying DEFAULT 'no_button'::character varying NOT NULL,
    banner_cta_button_url character varying,
    banner_header_multiloc jsonb DEFAULT '{}'::jsonb NOT NULL,
    banner_subheader_multiloc jsonb DEFAULT '{}'::jsonb NOT NULL,
    top_info_section_enabled boolean DEFAULT false NOT NULL,
    files_section_enabled boolean DEFAULT false NOT NULL,
    projects_enabled boolean DEFAULT false NOT NULL,
    projects_filter_type character varying DEFAULT 'no_filter'::character varying NOT NULL,
    events_widget_enabled boolean DEFAULT false NOT NULL,
    bottom_info_section_enabled boolean DEFAULT false NOT NULL,
    bottom_info_section_multiloc jsonb DEFAULT '{}'::jsonb NOT NULL,
    header_bg character varying
);


--
-- Name: static_pages_topics; Type: TABLE; Schema: public; Owner: -
--

CREATE TABLE public.static_pages_topics (
    id uuid DEFAULT shared_extensions.gen_random_uuid() NOT NULL,
    topic_id uuid NOT NULL,
    static_page_id uuid NOT NULL,
    created_at timestamp(6) without time zone NOT NULL,
    updated_at timestamp(6) without time zone NOT NULL
);


--
-- Name: surveys_responses; Type: TABLE; Schema: public; Owner: -
--

CREATE TABLE public.surveys_responses (
    id uuid DEFAULT shared_extensions.gen_random_uuid() NOT NULL,
    phase_id uuid NOT NULL,
    survey_service character varying NOT NULL,
    external_survey_id character varying NOT NULL,
    external_response_id character varying NOT NULL,
    user_id uuid,
    started_at timestamp without time zone,
    submitted_at timestamp without time zone NOT NULL,
    answers jsonb DEFAULT '{}'::jsonb,
    created_at timestamp without time zone NOT NULL,
    updated_at timestamp without time zone NOT NULL
);


--
-- Name: tenants; Type: TABLE; Schema: public; Owner: -
--

CREATE TABLE public.tenants (
    id uuid DEFAULT shared_extensions.gen_random_uuid() NOT NULL,
    name character varying,
    host character varying,
    settings jsonb DEFAULT '{}'::jsonb,
    created_at timestamp without time zone NOT NULL,
    updated_at timestamp without time zone NOT NULL,
    logo character varying,
    favicon character varying,
    style jsonb DEFAULT '{}'::jsonb,
    deleted_at timestamp without time zone,
    creation_finalized_at timestamp without time zone
);


--
-- Name: text_images; Type: TABLE; Schema: public; Owner: -
--

CREATE TABLE public.text_images (
    id uuid DEFAULT shared_extensions.gen_random_uuid() NOT NULL,
    imageable_type character varying NOT NULL,
    imageable_id uuid NOT NULL,
    imageable_field character varying,
    image character varying,
    created_at timestamp without time zone NOT NULL,
    updated_at timestamp without time zone NOT NULL,
    text_reference character varying NOT NULL
);


--
-- Name: topics; Type: TABLE; Schema: public; Owner: -
--

CREATE TABLE public.topics (
    id uuid DEFAULT shared_extensions.gen_random_uuid() NOT NULL,
    title_multiloc jsonb DEFAULT '{}'::jsonb,
    description_multiloc jsonb DEFAULT '{}'::jsonb,
    icon character varying,
    created_at timestamp without time zone NOT NULL,
    updated_at timestamp without time zone NOT NULL,
    ordering integer,
    code character varying DEFAULT 'custom'::character varying NOT NULL,
    followers_count integer DEFAULT 0 NOT NULL,
    include_in_onboarding boolean DEFAULT false NOT NULL
);


--
-- Name: user_custom_fields_representativeness_ref_distributions; Type: TABLE; Schema: public; Owner: -
--

CREATE TABLE public.user_custom_fields_representativeness_ref_distributions (
    id uuid DEFAULT shared_extensions.gen_random_uuid() NOT NULL,
    custom_field_id uuid NOT NULL,
    distribution jsonb NOT NULL,
    created_at timestamp(6) without time zone NOT NULL,
    updated_at timestamp(6) without time zone NOT NULL,
    type character varying
);


--
-- Name: verification_verifications; Type: TABLE; Schema: public; Owner: -
--

CREATE TABLE public.verification_verifications (
    id uuid DEFAULT shared_extensions.gen_random_uuid() NOT NULL,
    user_id uuid,
    method_name character varying NOT NULL,
    hashed_uid character varying NOT NULL,
    active boolean DEFAULT true NOT NULL,
    created_at timestamp without time zone NOT NULL,
    updated_at timestamp without time zone NOT NULL
);


--
-- Name: areas_static_pages id; Type: DEFAULT; Schema: public; Owner: -
--

ALTER TABLE ONLY public.areas_static_pages ALTER COLUMN id SET DEFAULT nextval('public.areas_static_pages_id_seq'::regclass);


--
-- Name: que_jobs id; Type: DEFAULT; Schema: public; Owner: -
--

ALTER TABLE ONLY public.que_jobs ALTER COLUMN id SET DEFAULT nextval('public.que_jobs_id_seq'::regclass);


--
-- Name: activities activities_pkey; Type: CONSTRAINT; Schema: public; Owner: -
--

ALTER TABLE ONLY public.activities
    ADD CONSTRAINT activities_pkey PRIMARY KEY (id);


--
-- Name: admin_publications admin_publications_pkey; Type: CONSTRAINT; Schema: public; Owner: -
--

ALTER TABLE ONLY public.admin_publications
    ADD CONSTRAINT admin_publications_pkey PRIMARY KEY (id);


--
-- Name: analysis_additional_custom_fields analysis_analyses_custom_fields_pkey; Type: CONSTRAINT; Schema: public; Owner: -
--

ALTER TABLE ONLY public.analysis_additional_custom_fields
    ADD CONSTRAINT analysis_analyses_custom_fields_pkey PRIMARY KEY (id);


--
-- Name: analysis_analyses analysis_analyses_pkey; Type: CONSTRAINT; Schema: public; Owner: -
--

ALTER TABLE ONLY public.analysis_analyses
    ADD CONSTRAINT analysis_analyses_pkey PRIMARY KEY (id);


--
-- Name: analysis_background_tasks analysis_background_tasks_pkey; Type: CONSTRAINT; Schema: public; Owner: -
--

ALTER TABLE ONLY public.analysis_background_tasks
    ADD CONSTRAINT analysis_background_tasks_pkey PRIMARY KEY (id);


--
-- Name: analysis_comments_summaries analysis_comments_summaries_pkey; Type: CONSTRAINT; Schema: public; Owner: -
--

ALTER TABLE ONLY public.analysis_comments_summaries
    ADD CONSTRAINT analysis_comments_summaries_pkey PRIMARY KEY (id);


--
-- Name: analysis_heatmap_cells analysis_heatmap_cells_pkey; Type: CONSTRAINT; Schema: public; Owner: -
--

ALTER TABLE ONLY public.analysis_heatmap_cells
    ADD CONSTRAINT analysis_heatmap_cells_pkey PRIMARY KEY (id);


--
-- Name: analysis_insights analysis_insights_pkey; Type: CONSTRAINT; Schema: public; Owner: -
--

ALTER TABLE ONLY public.analysis_insights
    ADD CONSTRAINT analysis_insights_pkey PRIMARY KEY (id);


--
-- Name: analysis_questions analysis_questions_pkey; Type: CONSTRAINT; Schema: public; Owner: -
--

ALTER TABLE ONLY public.analysis_questions
    ADD CONSTRAINT analysis_questions_pkey PRIMARY KEY (id);


--
-- Name: analysis_summaries analysis_summaries_pkey; Type: CONSTRAINT; Schema: public; Owner: -
--

ALTER TABLE ONLY public.analysis_summaries
    ADD CONSTRAINT analysis_summaries_pkey PRIMARY KEY (id);


--
-- Name: analysis_taggings analysis_taggings_pkey; Type: CONSTRAINT; Schema: public; Owner: -
--

ALTER TABLE ONLY public.analysis_taggings
    ADD CONSTRAINT analysis_taggings_pkey PRIMARY KEY (id);


--
-- Name: analysis_tags analysis_tags_pkey; Type: CONSTRAINT; Schema: public; Owner: -
--

ALTER TABLE ONLY public.analysis_tags
    ADD CONSTRAINT analysis_tags_pkey PRIMARY KEY (id);


--
-- Name: analytics_dimension_dates analytics_dimension_dates_pkey; Type: CONSTRAINT; Schema: public; Owner: -
--

ALTER TABLE ONLY public.analytics_dimension_dates
    ADD CONSTRAINT analytics_dimension_dates_pkey PRIMARY KEY (date);


--
-- Name: analytics_dimension_locales analytics_dimension_locales_pkey; Type: CONSTRAINT; Schema: public; Owner: -
--

ALTER TABLE ONLY public.analytics_dimension_locales
    ADD CONSTRAINT analytics_dimension_locales_pkey PRIMARY KEY (id);


--
-- Name: analytics_dimension_referrer_types analytics_dimension_referrer_types_pkey; Type: CONSTRAINT; Schema: public; Owner: -
--

ALTER TABLE ONLY public.analytics_dimension_referrer_types
    ADD CONSTRAINT analytics_dimension_referrer_types_pkey PRIMARY KEY (id);


--
-- Name: analytics_dimension_types analytics_dimension_types_pkey; Type: CONSTRAINT; Schema: public; Owner: -
--

ALTER TABLE ONLY public.analytics_dimension_types
    ADD CONSTRAINT analytics_dimension_types_pkey PRIMARY KEY (id);


--
-- Name: analytics_fact_visits analytics_fact_visits_pkey; Type: CONSTRAINT; Schema: public; Owner: -
--

ALTER TABLE ONLY public.analytics_fact_visits
    ADD CONSTRAINT analytics_fact_visits_pkey PRIMARY KEY (id);


--
-- Name: app_configurations app_configurations_pkey; Type: CONSTRAINT; Schema: public; Owner: -
--

ALTER TABLE ONLY public.app_configurations
    ADD CONSTRAINT app_configurations_pkey PRIMARY KEY (id);


--
-- Name: ar_internal_metadata ar_internal_metadata_pkey; Type: CONSTRAINT; Schema: public; Owner: -
--

ALTER TABLE ONLY public.ar_internal_metadata
    ADD CONSTRAINT ar_internal_metadata_pkey PRIMARY KEY (key);


--
-- Name: areas areas_pkey; Type: CONSTRAINT; Schema: public; Owner: -
--

ALTER TABLE ONLY public.areas
    ADD CONSTRAINT areas_pkey PRIMARY KEY (id);


--
-- Name: areas_projects areas_projects_pkey; Type: CONSTRAINT; Schema: public; Owner: -
--

ALTER TABLE ONLY public.areas_projects
    ADD CONSTRAINT areas_projects_pkey PRIMARY KEY (id);


--
-- Name: areas_static_pages areas_static_pages_pkey; Type: CONSTRAINT; Schema: public; Owner: -
--

ALTER TABLE ONLY public.areas_static_pages
    ADD CONSTRAINT areas_static_pages_pkey PRIMARY KEY (id);


--
-- Name: authoring_assistance_responses authoring_assistance_responses_pkey; Type: CONSTRAINT; Schema: public; Owner: -
--

ALTER TABLE ONLY public.authoring_assistance_responses
    ADD CONSTRAINT authoring_assistance_responses_pkey PRIMARY KEY (id);


--
-- Name: baskets_ideas baskets_ideas_pkey; Type: CONSTRAINT; Schema: public; Owner: -
--

ALTER TABLE ONLY public.baskets_ideas
    ADD CONSTRAINT baskets_ideas_pkey PRIMARY KEY (id);


--
-- Name: baskets baskets_pkey; Type: CONSTRAINT; Schema: public; Owner: -
--

ALTER TABLE ONLY public.baskets
    ADD CONSTRAINT baskets_pkey PRIMARY KEY (id);


--
-- Name: comments comments_pkey; Type: CONSTRAINT; Schema: public; Owner: -
--

ALTER TABLE ONLY public.comments
    ADD CONSTRAINT comments_pkey PRIMARY KEY (id);


--
-- Name: common_passwords common_passwords_pkey; Type: CONSTRAINT; Schema: public; Owner: -
--

ALTER TABLE ONLY public.common_passwords
    ADD CONSTRAINT common_passwords_pkey PRIMARY KEY (id);


--
-- Name: content_builder_layout_images content_builder_layout_images_pkey; Type: CONSTRAINT; Schema: public; Owner: -
--

ALTER TABLE ONLY public.content_builder_layout_images
    ADD CONSTRAINT content_builder_layout_images_pkey PRIMARY KEY (id);


--
-- Name: content_builder_layouts content_builder_layouts_pkey; Type: CONSTRAINT; Schema: public; Owner: -
--

ALTER TABLE ONLY public.content_builder_layouts
    ADD CONSTRAINT content_builder_layouts_pkey PRIMARY KEY (id);


--
-- Name: cosponsorships cosponsorships_pkey; Type: CONSTRAINT; Schema: public; Owner: -
--

ALTER TABLE ONLY public.cosponsorships
    ADD CONSTRAINT cosponsorships_pkey PRIMARY KEY (id);


--
-- Name: custom_field_bins custom_field_bins_pkey; Type: CONSTRAINT; Schema: public; Owner: -
--

ALTER TABLE ONLY public.custom_field_bins
    ADD CONSTRAINT custom_field_bins_pkey PRIMARY KEY (id);


--
-- Name: custom_field_matrix_statements custom_field_matrix_statements_pkey; Type: CONSTRAINT; Schema: public; Owner: -
--

ALTER TABLE ONLY public.custom_field_matrix_statements
    ADD CONSTRAINT custom_field_matrix_statements_pkey PRIMARY KEY (id);


--
-- Name: custom_field_option_images custom_field_option_images_pkey; Type: CONSTRAINT; Schema: public; Owner: -
--

ALTER TABLE ONLY public.custom_field_option_images
    ADD CONSTRAINT custom_field_option_images_pkey PRIMARY KEY (id);


--
-- Name: custom_field_options custom_field_options_pkey; Type: CONSTRAINT; Schema: public; Owner: -
--

ALTER TABLE ONLY public.custom_field_options
    ADD CONSTRAINT custom_field_options_pkey PRIMARY KEY (id);


--
-- Name: custom_fields custom_fields_pkey; Type: CONSTRAINT; Schema: public; Owner: -
--

ALTER TABLE ONLY public.custom_fields
    ADD CONSTRAINT custom_fields_pkey PRIMARY KEY (id);


--
-- Name: custom_forms custom_forms_pkey; Type: CONSTRAINT; Schema: public; Owner: -
--

ALTER TABLE ONLY public.custom_forms
    ADD CONSTRAINT custom_forms_pkey PRIMARY KEY (id);


--
-- Name: email_campaigns_campaign_email_commands email_campaigns_campaign_email_commands_pkey; Type: CONSTRAINT; Schema: public; Owner: -
--

ALTER TABLE ONLY public.email_campaigns_campaign_email_commands
    ADD CONSTRAINT email_campaigns_campaign_email_commands_pkey PRIMARY KEY (id);


--
-- Name: email_campaigns_campaigns_groups email_campaigns_campaigns_groups_pkey; Type: CONSTRAINT; Schema: public; Owner: -
--

ALTER TABLE ONLY public.email_campaigns_campaigns_groups
    ADD CONSTRAINT email_campaigns_campaigns_groups_pkey PRIMARY KEY (id);


--
-- Name: email_campaigns_campaigns email_campaigns_campaigns_pkey; Type: CONSTRAINT; Schema: public; Owner: -
--

ALTER TABLE ONLY public.email_campaigns_campaigns
    ADD CONSTRAINT email_campaigns_campaigns_pkey PRIMARY KEY (id);


--
-- Name: email_campaigns_consents email_campaigns_consents_pkey; Type: CONSTRAINT; Schema: public; Owner: -
--

ALTER TABLE ONLY public.email_campaigns_consents
    ADD CONSTRAINT email_campaigns_consents_pkey PRIMARY KEY (id);


--
-- Name: email_campaigns_deliveries email_campaigns_deliveries_pkey; Type: CONSTRAINT; Schema: public; Owner: -
--

ALTER TABLE ONLY public.email_campaigns_deliveries
    ADD CONSTRAINT email_campaigns_deliveries_pkey PRIMARY KEY (id);


--
-- Name: email_campaigns_examples email_campaigns_examples_pkey; Type: CONSTRAINT; Schema: public; Owner: -
--

ALTER TABLE ONLY public.email_campaigns_examples
    ADD CONSTRAINT email_campaigns_examples_pkey PRIMARY KEY (id);


--
-- Name: email_campaigns_unsubscription_tokens email_campaigns_unsubscription_tokens_pkey; Type: CONSTRAINT; Schema: public; Owner: -
--

ALTER TABLE ONLY public.email_campaigns_unsubscription_tokens
    ADD CONSTRAINT email_campaigns_unsubscription_tokens_pkey PRIMARY KEY (id);


--
-- Name: email_snippets email_snippets_pkey; Type: CONSTRAINT; Schema: public; Owner: -
--

ALTER TABLE ONLY public.email_snippets
    ADD CONSTRAINT email_snippets_pkey PRIMARY KEY (id);


--
-- Name: embeddings_similarities embeddings_similarities_pkey; Type: CONSTRAINT; Schema: public; Owner: -
--

ALTER TABLE ONLY public.embeddings_similarities
    ADD CONSTRAINT embeddings_similarities_pkey PRIMARY KEY (id);


--
-- Name: event_files event_files_pkey; Type: CONSTRAINT; Schema: public; Owner: -
--

ALTER TABLE ONLY public.event_files
    ADD CONSTRAINT event_files_pkey PRIMARY KEY (id);


--
-- Name: event_images event_images_pkey; Type: CONSTRAINT; Schema: public; Owner: -
--

ALTER TABLE ONLY public.event_images
    ADD CONSTRAINT event_images_pkey PRIMARY KEY (id);


--
-- Name: events_attendances events_attendances_pkey; Type: CONSTRAINT; Schema: public; Owner: -
--

ALTER TABLE ONLY public.events_attendances
    ADD CONSTRAINT events_attendances_pkey PRIMARY KEY (id);


--
-- Name: events events_pkey; Type: CONSTRAINT; Schema: public; Owner: -
--

ALTER TABLE ONLY public.events
    ADD CONSTRAINT events_pkey PRIMARY KEY (id);


--
-- Name: experiments experiments_pkey; Type: CONSTRAINT; Schema: public; Owner: -
--

ALTER TABLE ONLY public.experiments
    ADD CONSTRAINT experiments_pkey PRIMARY KEY (id);


--
-- Name: flag_inappropriate_content_inappropriate_content_flags flag_inappropriate_content_inappropriate_content_flags_pkey; Type: CONSTRAINT; Schema: public; Owner: -
--

ALTER TABLE ONLY public.flag_inappropriate_content_inappropriate_content_flags
    ADD CONSTRAINT flag_inappropriate_content_inappropriate_content_flags_pkey PRIMARY KEY (id);


--
-- Name: followers followers_pkey; Type: CONSTRAINT; Schema: public; Owner: -
--

ALTER TABLE ONLY public.followers
    ADD CONSTRAINT followers_pkey PRIMARY KEY (id);


--
-- Name: groups_permissions groups_permissions_pkey; Type: CONSTRAINT; Schema: public; Owner: -
--

ALTER TABLE ONLY public.groups_permissions
    ADD CONSTRAINT groups_permissions_pkey PRIMARY KEY (id);


--
-- Name: groups groups_pkey; Type: CONSTRAINT; Schema: public; Owner: -
--

ALTER TABLE ONLY public.groups
    ADD CONSTRAINT groups_pkey PRIMARY KEY (id);


--
-- Name: groups_projects groups_projects_pkey; Type: CONSTRAINT; Schema: public; Owner: -
--

ALTER TABLE ONLY public.groups_projects
    ADD CONSTRAINT groups_projects_pkey PRIMARY KEY (id);


--
-- Name: idea_files idea_files_pkey; Type: CONSTRAINT; Schema: public; Owner: -
--

ALTER TABLE ONLY public.idea_files
    ADD CONSTRAINT idea_files_pkey PRIMARY KEY (id);


--
-- Name: idea_images idea_images_pkey; Type: CONSTRAINT; Schema: public; Owner: -
--

ALTER TABLE ONLY public.idea_images
    ADD CONSTRAINT idea_images_pkey PRIMARY KEY (id);


--
-- Name: idea_import_files idea_import_files_pkey; Type: CONSTRAINT; Schema: public; Owner: -
--

ALTER TABLE ONLY public.idea_import_files
    ADD CONSTRAINT idea_import_files_pkey PRIMARY KEY (id);


--
-- Name: idea_imports idea_imports_pkey; Type: CONSTRAINT; Schema: public; Owner: -
--

ALTER TABLE ONLY public.idea_imports
    ADD CONSTRAINT idea_imports_pkey PRIMARY KEY (id);


--
-- Name: idea_statuses idea_statuses_pkey; Type: CONSTRAINT; Schema: public; Owner: -
--

ALTER TABLE ONLY public.idea_statuses
    ADD CONSTRAINT idea_statuses_pkey PRIMARY KEY (id);


--
-- Name: ideas_phases ideas_phases_pkey; Type: CONSTRAINT; Schema: public; Owner: -
--

ALTER TABLE ONLY public.ideas_phases
    ADD CONSTRAINT ideas_phases_pkey PRIMARY KEY (id);


--
-- Name: ideas ideas_pkey; Type: CONSTRAINT; Schema: public; Owner: -
--

ALTER TABLE ONLY public.ideas
    ADD CONSTRAINT ideas_pkey PRIMARY KEY (id);


--
-- Name: ideas_topics ideas_topics_pkey; Type: CONSTRAINT; Schema: public; Owner: -
--

ALTER TABLE ONLY public.ideas_topics
    ADD CONSTRAINT ideas_topics_pkey PRIMARY KEY (id);


--
-- Name: identities identities_pkey; Type: CONSTRAINT; Schema: public; Owner: -
--

ALTER TABLE ONLY public.identities
    ADD CONSTRAINT identities_pkey PRIMARY KEY (id);


--
-- Name: impact_tracking_pageviews impact_tracking_pageviews_pkey; Type: CONSTRAINT; Schema: public; Owner: -
--

ALTER TABLE ONLY public.impact_tracking_pageviews
    ADD CONSTRAINT impact_tracking_pageviews_pkey PRIMARY KEY (id);


--
-- Name: impact_tracking_salts impact_tracking_salts_pkey; Type: CONSTRAINT; Schema: public; Owner: -
--

ALTER TABLE ONLY public.impact_tracking_salts
    ADD CONSTRAINT impact_tracking_salts_pkey PRIMARY KEY (id);


--
-- Name: impact_tracking_sessions impact_tracking_sessions_pkey; Type: CONSTRAINT; Schema: public; Owner: -
--

ALTER TABLE ONLY public.impact_tracking_sessions
    ADD CONSTRAINT impact_tracking_sessions_pkey PRIMARY KEY (id);


--
-- Name: internal_comments internal_comments_pkey; Type: CONSTRAINT; Schema: public; Owner: -
--

ALTER TABLE ONLY public.internal_comments
    ADD CONSTRAINT internal_comments_pkey PRIMARY KEY (id);


--
-- Name: invites invites_pkey; Type: CONSTRAINT; Schema: public; Owner: -
--

ALTER TABLE ONLY public.invites
    ADD CONSTRAINT invites_pkey PRIMARY KEY (id);


--
-- Name: machine_translations_machine_translations machine_translations_machine_translations_pkey; Type: CONSTRAINT; Schema: public; Owner: -
--

ALTER TABLE ONLY public.machine_translations_machine_translations
    ADD CONSTRAINT machine_translations_machine_translations_pkey PRIMARY KEY (id);


--
-- Name: maps_layers maps_layers_pkey; Type: CONSTRAINT; Schema: public; Owner: -
--

ALTER TABLE ONLY public.maps_layers
    ADD CONSTRAINT maps_layers_pkey PRIMARY KEY (id);


--
-- Name: maps_map_configs maps_map_configs_pkey; Type: CONSTRAINT; Schema: public; Owner: -
--

ALTER TABLE ONLY public.maps_map_configs
    ADD CONSTRAINT maps_map_configs_pkey PRIMARY KEY (id);


--
-- Name: memberships memberships_pkey; Type: CONSTRAINT; Schema: public; Owner: -
--

ALTER TABLE ONLY public.memberships
    ADD CONSTRAINT memberships_pkey PRIMARY KEY (id);


--
-- Name: moderation_moderation_statuses moderation_statuses_pkey; Type: CONSTRAINT; Schema: public; Owner: -
--

ALTER TABLE ONLY public.moderation_moderation_statuses
    ADD CONSTRAINT moderation_statuses_pkey PRIMARY KEY (id);


--
-- Name: nav_bar_items nav_bar_items_pkey; Type: CONSTRAINT; Schema: public; Owner: -
--

ALTER TABLE ONLY public.nav_bar_items
    ADD CONSTRAINT nav_bar_items_pkey PRIMARY KEY (id);


--
-- Name: notifications notifications_pkey; Type: CONSTRAINT; Schema: public; Owner: -
--

ALTER TABLE ONLY public.notifications
    ADD CONSTRAINT notifications_pkey PRIMARY KEY (id);


--
-- Name: official_feedbacks official_feedbacks_pkey; Type: CONSTRAINT; Schema: public; Owner: -
--

ALTER TABLE ONLY public.official_feedbacks
    ADD CONSTRAINT official_feedbacks_pkey PRIMARY KEY (id);


--
-- Name: onboarding_campaign_dismissals onboarding_campaign_dismissals_pkey; Type: CONSTRAINT; Schema: public; Owner: -
--

ALTER TABLE ONLY public.onboarding_campaign_dismissals
    ADD CONSTRAINT onboarding_campaign_dismissals_pkey PRIMARY KEY (id);


--
-- Name: static_page_files page_files_pkey; Type: CONSTRAINT; Schema: public; Owner: -
--

ALTER TABLE ONLY public.static_page_files
    ADD CONSTRAINT page_files_pkey PRIMARY KEY (id);


--
-- Name: static_pages pages_pkey; Type: CONSTRAINT; Schema: public; Owner: -
--

ALTER TABLE ONLY public.static_pages
    ADD CONSTRAINT pages_pkey PRIMARY KEY (id);


--
-- Name: permissions_custom_fields permissions_custom_fields_pkey; Type: CONSTRAINT; Schema: public; Owner: -
--

ALTER TABLE ONLY public.permissions_custom_fields
    ADD CONSTRAINT permissions_custom_fields_pkey PRIMARY KEY (id);


--
-- Name: permissions permissions_pkey; Type: CONSTRAINT; Schema: public; Owner: -
--

ALTER TABLE ONLY public.permissions
    ADD CONSTRAINT permissions_pkey PRIMARY KEY (id);


--
-- Name: phase_files phase_files_pkey; Type: CONSTRAINT; Schema: public; Owner: -
--

ALTER TABLE ONLY public.phase_files
    ADD CONSTRAINT phase_files_pkey PRIMARY KEY (id);


--
-- Name: phases phases_pkey; Type: CONSTRAINT; Schema: public; Owner: -
--

ALTER TABLE ONLY public.phases
    ADD CONSTRAINT phases_pkey PRIMARY KEY (id);


--
-- Name: polls_options polls_options_pkey; Type: CONSTRAINT; Schema: public; Owner: -
--

ALTER TABLE ONLY public.polls_options
    ADD CONSTRAINT polls_options_pkey PRIMARY KEY (id);


--
-- Name: polls_questions polls_questions_pkey; Type: CONSTRAINT; Schema: public; Owner: -
--

ALTER TABLE ONLY public.polls_questions
    ADD CONSTRAINT polls_questions_pkey PRIMARY KEY (id);


--
-- Name: polls_response_options polls_response_options_pkey; Type: CONSTRAINT; Schema: public; Owner: -
--

ALTER TABLE ONLY public.polls_response_options
    ADD CONSTRAINT polls_response_options_pkey PRIMARY KEY (id);


--
-- Name: polls_responses polls_responses_pkey; Type: CONSTRAINT; Schema: public; Owner: -
--

ALTER TABLE ONLY public.polls_responses
    ADD CONSTRAINT polls_responses_pkey PRIMARY KEY (id);


--
-- Name: project_files project_files_pkey; Type: CONSTRAINT; Schema: public; Owner: -
--

ALTER TABLE ONLY public.project_files
    ADD CONSTRAINT project_files_pkey PRIMARY KEY (id);


--
-- Name: project_folders_files project_folder_files_pkey; Type: CONSTRAINT; Schema: public; Owner: -
--

ALTER TABLE ONLY public.project_folders_files
    ADD CONSTRAINT project_folder_files_pkey PRIMARY KEY (id);


--
-- Name: project_folders_images project_folder_images_pkey; Type: CONSTRAINT; Schema: public; Owner: -
--

ALTER TABLE ONLY public.project_folders_images
    ADD CONSTRAINT project_folder_images_pkey PRIMARY KEY (id);


--
-- Name: project_folders_folders project_folders_pkey; Type: CONSTRAINT; Schema: public; Owner: -
--

ALTER TABLE ONLY public.project_folders_folders
    ADD CONSTRAINT project_folders_pkey PRIMARY KEY (id);


--
-- Name: project_images project_images_pkey; Type: CONSTRAINT; Schema: public; Owner: -
--

ALTER TABLE ONLY public.project_images
    ADD CONSTRAINT project_images_pkey PRIMARY KEY (id);


--
-- Name: project_reviews project_reviews_pkey; Type: CONSTRAINT; Schema: public; Owner: -
--

ALTER TABLE ONLY public.project_reviews
    ADD CONSTRAINT project_reviews_pkey PRIMARY KEY (id);


--
-- Name: projects_allowed_input_topics projects_allowed_input_topics_pkey; Type: CONSTRAINT; Schema: public; Owner: -
--

ALTER TABLE ONLY public.projects_allowed_input_topics
    ADD CONSTRAINT projects_allowed_input_topics_pkey PRIMARY KEY (id);


--
-- Name: projects projects_pkey; Type: CONSTRAINT; Schema: public; Owner: -
--

ALTER TABLE ONLY public.projects
    ADD CONSTRAINT projects_pkey PRIMARY KEY (id);


--
-- Name: projects_topics projects_topics_pkey; Type: CONSTRAINT; Schema: public; Owner: -
--

ALTER TABLE ONLY public.projects_topics
    ADD CONSTRAINT projects_topics_pkey PRIMARY KEY (id);


--
-- Name: public_api_api_clients public_api_api_clients_pkey; Type: CONSTRAINT; Schema: public; Owner: -
--

ALTER TABLE ONLY public.public_api_api_clients
    ADD CONSTRAINT public_api_api_clients_pkey PRIMARY KEY (id);


--
-- Name: que_jobs que_jobs_pkey; Type: CONSTRAINT; Schema: public; Owner: -
--

ALTER TABLE ONLY public.que_jobs
    ADD CONSTRAINT que_jobs_pkey PRIMARY KEY (id);


--
-- Name: que_lockers que_lockers_pkey; Type: CONSTRAINT; Schema: public; Owner: -
--

ALTER TABLE ONLY public.que_lockers
    ADD CONSTRAINT que_lockers_pkey PRIMARY KEY (pid);


--
-- Name: que_values que_values_pkey; Type: CONSTRAINT; Schema: public; Owner: -
--

ALTER TABLE ONLY public.que_values
    ADD CONSTRAINT que_values_pkey PRIMARY KEY (key);


--
-- Name: report_builder_published_graph_data_units report_builder_published_graph_data_units_pkey; Type: CONSTRAINT; Schema: public; Owner: -
--

ALTER TABLE ONLY public.report_builder_published_graph_data_units
    ADD CONSTRAINT report_builder_published_graph_data_units_pkey PRIMARY KEY (id);


--
-- Name: report_builder_reports report_builder_reports_pkey; Type: CONSTRAINT; Schema: public; Owner: -
--

ALTER TABLE ONLY public.report_builder_reports
    ADD CONSTRAINT report_builder_reports_pkey PRIMARY KEY (id);


--
-- Name: schema_migrations schema_migrations_pkey; Type: CONSTRAINT; Schema: public; Owner: -
--

ALTER TABLE ONLY public.schema_migrations
    ADD CONSTRAINT schema_migrations_pkey PRIMARY KEY (version);


--
-- Name: spam_reports spam_reports_pkey; Type: CONSTRAINT; Schema: public; Owner: -
--

ALTER TABLE ONLY public.spam_reports
    ADD CONSTRAINT spam_reports_pkey PRIMARY KEY (id);


--
-- Name: static_pages_topics static_pages_topics_pkey; Type: CONSTRAINT; Schema: public; Owner: -
--

ALTER TABLE ONLY public.static_pages_topics
    ADD CONSTRAINT static_pages_topics_pkey PRIMARY KEY (id);


--
-- Name: surveys_responses surveys_responses_pkey; Type: CONSTRAINT; Schema: public; Owner: -
--

ALTER TABLE ONLY public.surveys_responses
    ADD CONSTRAINT surveys_responses_pkey PRIMARY KEY (id);


--
-- Name: tenants tenants_pkey; Type: CONSTRAINT; Schema: public; Owner: -
--

ALTER TABLE ONLY public.tenants
    ADD CONSTRAINT tenants_pkey PRIMARY KEY (id);


--
-- Name: text_images text_images_pkey; Type: CONSTRAINT; Schema: public; Owner: -
--

ALTER TABLE ONLY public.text_images
    ADD CONSTRAINT text_images_pkey PRIMARY KEY (id);


--
-- Name: topics topics_pkey; Type: CONSTRAINT; Schema: public; Owner: -
--

ALTER TABLE ONLY public.topics
    ADD CONSTRAINT topics_pkey PRIMARY KEY (id);


--
-- Name: user_custom_fields_representativeness_ref_distributions user_custom_fields_representativeness_ref_distributions_pkey; Type: CONSTRAINT; Schema: public; Owner: -
--

ALTER TABLE ONLY public.user_custom_fields_representativeness_ref_distributions
    ADD CONSTRAINT user_custom_fields_representativeness_ref_distributions_pkey PRIMARY KEY (id);


--
-- Name: users users_pkey; Type: CONSTRAINT; Schema: public; Owner: -
--

ALTER TABLE ONLY public.users
    ADD CONSTRAINT users_pkey PRIMARY KEY (id);


--
-- Name: id_id_card_lookup_id_cards verification_id_cards_pkey; Type: CONSTRAINT; Schema: public; Owner: -
--

ALTER TABLE ONLY public.id_id_card_lookup_id_cards
    ADD CONSTRAINT verification_id_cards_pkey PRIMARY KEY (id);


--
-- Name: verification_verifications verification_verifications_pkey; Type: CONSTRAINT; Schema: public; Owner: -
--

ALTER TABLE ONLY public.verification_verifications
    ADD CONSTRAINT verification_verifications_pkey PRIMARY KEY (id);


--
-- Name: volunteering_causes volunteering_causes_pkey; Type: CONSTRAINT; Schema: public; Owner: -
--

ALTER TABLE ONLY public.volunteering_causes
    ADD CONSTRAINT volunteering_causes_pkey PRIMARY KEY (id);


--
-- Name: volunteering_volunteers volunteering_volunteers_pkey; Type: CONSTRAINT; Schema: public; Owner: -
--

ALTER TABLE ONLY public.volunteering_volunteers
    ADD CONSTRAINT volunteering_volunteers_pkey PRIMARY KEY (id);


--
-- Name: reactions votes_pkey; Type: CONSTRAINT; Schema: public; Owner: -
--

ALTER TABLE ONLY public.reactions
    ADD CONSTRAINT votes_pkey PRIMARY KEY (id);


--
-- Name: i_analytics_dim_locales_fact_visits_on_locale_and_visit_ids; Type: INDEX; Schema: public; Owner: -
--

CREATE UNIQUE INDEX i_analytics_dim_locales_fact_visits_on_locale_and_visit_ids ON public.analytics_dimension_locales_fact_visits USING btree (dimension_locale_id, fact_visit_id);


--
-- Name: i_analytics_dim_projects_fact_visits_on_project_and_visit_ids; Type: INDEX; Schema: public; Owner: -
--

CREATE UNIQUE INDEX i_analytics_dim_projects_fact_visits_on_project_and_visit_ids ON public.analytics_dimension_projects_fact_visits USING btree (dimension_project_id, fact_visit_id);


--
-- Name: i_d_referrer_key; Type: INDEX; Schema: public; Owner: -
--

CREATE UNIQUE INDEX i_d_referrer_key ON public.analytics_dimension_referrer_types USING btree (key);


--
-- Name: i_l_v_locale; Type: INDEX; Schema: public; Owner: -
--

CREATE INDEX i_l_v_locale ON public.analytics_dimension_locales_fact_visits USING btree (dimension_locale_id);


--
-- Name: i_l_v_visit; Type: INDEX; Schema: public; Owner: -
--

CREATE INDEX i_l_v_visit ON public.analytics_dimension_locales_fact_visits USING btree (fact_visit_id);


--
-- Name: i_p_v_project; Type: INDEX; Schema: public; Owner: -
--

CREATE INDEX i_p_v_project ON public.analytics_dimension_projects_fact_visits USING btree (dimension_project_id);


--
-- Name: i_p_v_visit; Type: INDEX; Schema: public; Owner: -
--

CREATE INDEX i_p_v_visit ON public.analytics_dimension_projects_fact_visits USING btree (fact_visit_id);


--
-- Name: i_v_first_action; Type: INDEX; Schema: public; Owner: -
--

CREATE INDEX i_v_first_action ON public.analytics_fact_visits USING btree (dimension_date_first_action_id);


--
-- Name: i_v_last_action; Type: INDEX; Schema: public; Owner: -
--

CREATE INDEX i_v_last_action ON public.analytics_fact_visits USING btree (dimension_date_last_action_id);


--
-- Name: i_v_matomo_visit; Type: INDEX; Schema: public; Owner: -
--

CREATE UNIQUE INDEX i_v_matomo_visit ON public.analytics_fact_visits USING btree (matomo_visit_id);


--
-- Name: i_v_referrer_type; Type: INDEX; Schema: public; Owner: -
--

CREATE INDEX i_v_referrer_type ON public.analytics_fact_visits USING btree (dimension_referrer_type_id);


--
-- Name: i_v_timestamp; Type: INDEX; Schema: public; Owner: -
--

CREATE INDEX i_v_timestamp ON public.analytics_fact_visits USING btree (matomo_last_action_time);


--
-- Name: i_v_user; Type: INDEX; Schema: public; Owner: -
--

CREATE INDEX i_v_user ON public.analytics_fact_visits USING btree (dimension_user_id);


--
-- Name: inappropriate_content_flags_flaggable; Type: INDEX; Schema: public; Owner: -
--

CREATE INDEX inappropriate_content_flags_flaggable ON public.flag_inappropriate_content_inappropriate_content_flags USING btree (flaggable_id, flaggable_type);


--
-- Name: index_activities_on_acted_at; Type: INDEX; Schema: public; Owner: -
--

CREATE INDEX index_activities_on_acted_at ON public.activities USING btree (acted_at);


--
-- Name: index_activities_on_action; Type: INDEX; Schema: public; Owner: -
--

CREATE INDEX index_activities_on_action ON public.activities USING btree (action);


--
-- Name: index_activities_on_item_type_and_item_id; Type: INDEX; Schema: public; Owner: -
--

CREATE INDEX index_activities_on_item_type_and_item_id ON public.activities USING btree (item_type, item_id);


--
-- Name: index_activities_on_project_id; Type: INDEX; Schema: public; Owner: -
--

CREATE INDEX index_activities_on_project_id ON public.activities USING btree (project_id);


--
-- Name: index_activities_on_user_id; Type: INDEX; Schema: public; Owner: -
--

CREATE INDEX index_activities_on_user_id ON public.activities USING btree (user_id);


--
-- Name: index_admin_publications_on_depth; Type: INDEX; Schema: public; Owner: -
--

CREATE INDEX index_admin_publications_on_depth ON public.admin_publications USING btree (depth);


--
-- Name: index_admin_publications_on_lft; Type: INDEX; Schema: public; Owner: -
--

CREATE INDEX index_admin_publications_on_lft ON public.admin_publications USING btree (lft);


--
-- Name: index_admin_publications_on_ordering; Type: INDEX; Schema: public; Owner: -
--

CREATE INDEX index_admin_publications_on_ordering ON public.admin_publications USING btree (ordering);


--
-- Name: index_admin_publications_on_parent_id; Type: INDEX; Schema: public; Owner: -
--

CREATE INDEX index_admin_publications_on_parent_id ON public.admin_publications USING btree (parent_id);


--
-- Name: index_admin_publications_on_publication_status; Type: INDEX; Schema: public; Owner: -
--

CREATE INDEX index_admin_publications_on_publication_status ON public.admin_publications USING btree (publication_status);


--
-- Name: index_admin_publications_on_publication_type_and_publication_id; Type: INDEX; Schema: public; Owner: -
--

CREATE INDEX index_admin_publications_on_publication_type_and_publication_id ON public.admin_publications USING btree (publication_type, publication_id);


--
-- Name: index_admin_publications_on_rgt; Type: INDEX; Schema: public; Owner: -
--

CREATE INDEX index_admin_publications_on_rgt ON public.admin_publications USING btree (rgt);


--
-- Name: index_analysis_additional_custom_fields_on_analysis_id; Type: INDEX; Schema: public; Owner: -
--

CREATE INDEX index_analysis_additional_custom_fields_on_analysis_id ON public.analysis_additional_custom_fields USING btree (analysis_id);


--
-- Name: index_analysis_additional_custom_fields_on_custom_field_id; Type: INDEX; Schema: public; Owner: -
--

CREATE INDEX index_analysis_additional_custom_fields_on_custom_field_id ON public.analysis_additional_custom_fields USING btree (custom_field_id);


--
-- Name: index_analysis_analyses_custom_fields; Type: INDEX; Schema: public; Owner: -
--

CREATE UNIQUE INDEX index_analysis_analyses_custom_fields ON public.analysis_additional_custom_fields USING btree (analysis_id, custom_field_id);


--
-- Name: index_analysis_analyses_on_main_custom_field_id; Type: INDEX; Schema: public; Owner: -
--

CREATE INDEX index_analysis_analyses_on_main_custom_field_id ON public.analysis_analyses USING btree (main_custom_field_id);


--
-- Name: index_analysis_analyses_on_phase_id; Type: INDEX; Schema: public; Owner: -
--

CREATE INDEX index_analysis_analyses_on_phase_id ON public.analysis_analyses USING btree (phase_id);


--
-- Name: index_analysis_analyses_on_project_id; Type: INDEX; Schema: public; Owner: -
--

CREATE INDEX index_analysis_analyses_on_project_id ON public.analysis_analyses USING btree (project_id);


--
-- Name: index_analysis_background_tasks_on_analysis_id; Type: INDEX; Schema: public; Owner: -
--

CREATE INDEX index_analysis_background_tasks_on_analysis_id ON public.analysis_background_tasks USING btree (analysis_id);


--
-- Name: index_analysis_comments_summaries_on_background_task_id; Type: INDEX; Schema: public; Owner: -
--

CREATE INDEX index_analysis_comments_summaries_on_background_task_id ON public.analysis_comments_summaries USING btree (background_task_id);


--
-- Name: index_analysis_comments_summaries_on_idea_id; Type: INDEX; Schema: public; Owner: -
--

CREATE INDEX index_analysis_comments_summaries_on_idea_id ON public.analysis_comments_summaries USING btree (idea_id);


--
-- Name: index_analysis_heatmap_cells_on_analysis_id; Type: INDEX; Schema: public; Owner: -
--

CREATE INDEX index_analysis_heatmap_cells_on_analysis_id ON public.analysis_heatmap_cells USING btree (analysis_id);


--
-- Name: index_analysis_heatmap_cells_on_column; Type: INDEX; Schema: public; Owner: -
--

CREATE INDEX index_analysis_heatmap_cells_on_column ON public.analysis_heatmap_cells USING btree (column_type, column_id);


--
-- Name: index_analysis_heatmap_cells_on_row; Type: INDEX; Schema: public; Owner: -
--

CREATE INDEX index_analysis_heatmap_cells_on_row ON public.analysis_heatmap_cells USING btree (row_type, row_id);


--
-- Name: index_analysis_heatmap_cells_uniqueness; Type: INDEX; Schema: public; Owner: -
--

CREATE UNIQUE INDEX index_analysis_heatmap_cells_uniqueness ON public.analysis_heatmap_cells USING btree (analysis_id, row_id, column_id, unit);


--
-- Name: index_analysis_insights_on_analysis_id; Type: INDEX; Schema: public; Owner: -
--

CREATE INDEX index_analysis_insights_on_analysis_id ON public.analysis_insights USING btree (analysis_id);


--
-- Name: index_analysis_insights_on_insightable; Type: INDEX; Schema: public; Owner: -
--

CREATE INDEX index_analysis_insights_on_insightable ON public.analysis_insights USING btree (insightable_type, insightable_id);


--
-- Name: index_analysis_questions_on_background_task_id; Type: INDEX; Schema: public; Owner: -
--

CREATE INDEX index_analysis_questions_on_background_task_id ON public.analysis_questions USING btree (background_task_id);


--
-- Name: index_analysis_summaries_on_background_task_id; Type: INDEX; Schema: public; Owner: -
--

CREATE INDEX index_analysis_summaries_on_background_task_id ON public.analysis_summaries USING btree (background_task_id);


--
-- Name: index_analysis_taggings_on_input_id; Type: INDEX; Schema: public; Owner: -
--

CREATE INDEX index_analysis_taggings_on_input_id ON public.analysis_taggings USING btree (input_id);


--
-- Name: index_analysis_taggings_on_tag_id; Type: INDEX; Schema: public; Owner: -
--

CREATE INDEX index_analysis_taggings_on_tag_id ON public.analysis_taggings USING btree (tag_id);


--
-- Name: index_analysis_taggings_on_tag_id_and_input_id; Type: INDEX; Schema: public; Owner: -
--

CREATE UNIQUE INDEX index_analysis_taggings_on_tag_id_and_input_id ON public.analysis_taggings USING btree (tag_id, input_id);


--
-- Name: index_analysis_tags_on_analysis_id; Type: INDEX; Schema: public; Owner: -
--

CREATE INDEX index_analysis_tags_on_analysis_id ON public.analysis_tags USING btree (analysis_id);


--
-- Name: index_analysis_tags_on_analysis_id_and_name; Type: INDEX; Schema: public; Owner: -
--

CREATE UNIQUE INDEX index_analysis_tags_on_analysis_id_and_name ON public.analysis_tags USING btree (analysis_id, name);


--
-- Name: index_analytics_dimension_locales_on_name; Type: INDEX; Schema: public; Owner: -
--

CREATE UNIQUE INDEX index_analytics_dimension_locales_on_name ON public.analytics_dimension_locales USING btree (name);


--
-- Name: index_analytics_dimension_types_on_name_and_parent; Type: INDEX; Schema: public; Owner: -
--

CREATE UNIQUE INDEX index_analytics_dimension_types_on_name_and_parent ON public.analytics_dimension_types USING btree (name, parent);


--
-- Name: index_areas_on_custom_field_option_id; Type: INDEX; Schema: public; Owner: -
--

CREATE INDEX index_areas_on_custom_field_option_id ON public.areas USING btree (custom_field_option_id);


--
-- Name: index_areas_on_include_in_onboarding; Type: INDEX; Schema: public; Owner: -
--

CREATE INDEX index_areas_on_include_in_onboarding ON public.areas USING btree (include_in_onboarding);


--
-- Name: index_areas_projects_on_area_id; Type: INDEX; Schema: public; Owner: -
--

CREATE INDEX index_areas_projects_on_area_id ON public.areas_projects USING btree (area_id);


--
-- Name: index_areas_projects_on_project_id; Type: INDEX; Schema: public; Owner: -
--

CREATE INDEX index_areas_projects_on_project_id ON public.areas_projects USING btree (project_id);


--
-- Name: index_areas_projects_on_project_id_and_area_id; Type: INDEX; Schema: public; Owner: -
--

CREATE UNIQUE INDEX index_areas_projects_on_project_id_and_area_id ON public.areas_projects USING btree (project_id, area_id);


--
-- Name: index_areas_static_pages_on_area_id; Type: INDEX; Schema: public; Owner: -
--

CREATE INDEX index_areas_static_pages_on_area_id ON public.areas_static_pages USING btree (area_id);


--
-- Name: index_areas_static_pages_on_static_page_id; Type: INDEX; Schema: public; Owner: -
--

CREATE INDEX index_areas_static_pages_on_static_page_id ON public.areas_static_pages USING btree (static_page_id);


--
-- Name: index_authoring_assistance_responses_on_idea_id; Type: INDEX; Schema: public; Owner: -
--

CREATE INDEX index_authoring_assistance_responses_on_idea_id ON public.authoring_assistance_responses USING btree (idea_id);


--
-- Name: index_baskets_ideas_on_basket_id_and_idea_id; Type: INDEX; Schema: public; Owner: -
--

CREATE UNIQUE INDEX index_baskets_ideas_on_basket_id_and_idea_id ON public.baskets_ideas USING btree (basket_id, idea_id);


--
-- Name: index_baskets_ideas_on_idea_id; Type: INDEX; Schema: public; Owner: -
--

CREATE INDEX index_baskets_ideas_on_idea_id ON public.baskets_ideas USING btree (idea_id);


--
-- Name: index_baskets_on_phase_id; Type: INDEX; Schema: public; Owner: -
--

CREATE INDEX index_baskets_on_phase_id ON public.baskets USING btree (phase_id);


--
-- Name: index_baskets_on_submitted_at; Type: INDEX; Schema: public; Owner: -
--

CREATE INDEX index_baskets_on_submitted_at ON public.baskets USING btree (submitted_at);


--
-- Name: index_baskets_on_user_id; Type: INDEX; Schema: public; Owner: -
--

CREATE INDEX index_baskets_on_user_id ON public.baskets USING btree (user_id);


--
-- Name: index_campaigns_groups; Type: INDEX; Schema: public; Owner: -
--

CREATE UNIQUE INDEX index_campaigns_groups ON public.email_campaigns_campaigns_groups USING btree (campaign_id, group_id);


--
-- Name: index_comments_on_author_id; Type: INDEX; Schema: public; Owner: -
--

CREATE INDEX index_comments_on_author_id ON public.comments USING btree (author_id);


--
-- Name: index_comments_on_created_at; Type: INDEX; Schema: public; Owner: -
--

CREATE INDEX index_comments_on_created_at ON public.comments USING btree (created_at);


--
-- Name: index_comments_on_idea_id; Type: INDEX; Schema: public; Owner: -
--

CREATE INDEX index_comments_on_idea_id ON public.comments USING btree (idea_id);


--
-- Name: index_comments_on_lft; Type: INDEX; Schema: public; Owner: -
--

CREATE INDEX index_comments_on_lft ON public.comments USING btree (lft);


--
-- Name: index_comments_on_parent_id; Type: INDEX; Schema: public; Owner: -
--

CREATE INDEX index_comments_on_parent_id ON public.comments USING btree (parent_id);


--
-- Name: index_comments_on_rgt; Type: INDEX; Schema: public; Owner: -
--

CREATE INDEX index_comments_on_rgt ON public.comments USING btree (rgt);


--
-- Name: index_common_passwords_on_password; Type: INDEX; Schema: public; Owner: -
--

CREATE INDEX index_common_passwords_on_password ON public.common_passwords USING btree (password);


--
-- Name: index_content_builder_layouts_content_buidable_type_id_code; Type: INDEX; Schema: public; Owner: -
--

CREATE UNIQUE INDEX index_content_builder_layouts_content_buidable_type_id_code ON public.content_builder_layouts USING btree (content_buildable_type, content_buildable_id, code);


--
-- Name: index_cosponsorships_on_idea_id; Type: INDEX; Schema: public; Owner: -
--

CREATE INDEX index_cosponsorships_on_idea_id ON public.cosponsorships USING btree (idea_id);


--
-- Name: index_cosponsorships_on_user_id; Type: INDEX; Schema: public; Owner: -
--

CREATE INDEX index_cosponsorships_on_user_id ON public.cosponsorships USING btree (user_id);


--
-- Name: index_custom_field_bins_on_custom_field_id; Type: INDEX; Schema: public; Owner: -
--

CREATE INDEX index_custom_field_bins_on_custom_field_id ON public.custom_field_bins USING btree (custom_field_id);


--
-- Name: index_custom_field_bins_on_custom_field_option_id; Type: INDEX; Schema: public; Owner: -
--

CREATE INDEX index_custom_field_bins_on_custom_field_option_id ON public.custom_field_bins USING btree (custom_field_option_id);


--
-- Name: index_custom_field_matrix_statements_on_custom_field_id; Type: INDEX; Schema: public; Owner: -
--

CREATE INDEX index_custom_field_matrix_statements_on_custom_field_id ON public.custom_field_matrix_statements USING btree (custom_field_id);


--
-- Name: index_custom_field_matrix_statements_on_key; Type: INDEX; Schema: public; Owner: -
--

CREATE INDEX index_custom_field_matrix_statements_on_key ON public.custom_field_matrix_statements USING btree (key);


--
-- Name: index_custom_field_option_images_on_custom_field_option_id; Type: INDEX; Schema: public; Owner: -
--

CREATE INDEX index_custom_field_option_images_on_custom_field_option_id ON public.custom_field_option_images USING btree (custom_field_option_id);


--
-- Name: index_custom_field_options_on_custom_field_id; Type: INDEX; Schema: public; Owner: -
--

CREATE INDEX index_custom_field_options_on_custom_field_id ON public.custom_field_options USING btree (custom_field_id);


--
-- Name: index_custom_field_options_on_custom_field_id_and_key; Type: INDEX; Schema: public; Owner: -
--

CREATE UNIQUE INDEX index_custom_field_options_on_custom_field_id_and_key ON public.custom_field_options USING btree (custom_field_id, key);


--
-- Name: index_custom_fields_on_resource_type_and_resource_id; Type: INDEX; Schema: public; Owner: -
--

CREATE INDEX index_custom_fields_on_resource_type_and_resource_id ON public.custom_fields USING btree (resource_type, resource_id);


--
-- Name: index_custom_forms_on_participation_context; Type: INDEX; Schema: public; Owner: -
--

CREATE UNIQUE INDEX index_custom_forms_on_participation_context ON public.custom_forms USING btree (participation_context_id, participation_context_type);


--
-- Name: index_dismissals_on_campaign_name_and_user_id; Type: INDEX; Schema: public; Owner: -
--

CREATE UNIQUE INDEX index_dismissals_on_campaign_name_and_user_id ON public.onboarding_campaign_dismissals USING btree (campaign_name, user_id);


--
-- Name: index_email_campaigns_campaign_email_commands_on_recipient_id; Type: INDEX; Schema: public; Owner: -
--

CREATE INDEX index_email_campaigns_campaign_email_commands_on_recipient_id ON public.email_campaigns_campaign_email_commands USING btree (recipient_id);


--
-- Name: index_email_campaigns_campaigns_groups_on_campaign_id; Type: INDEX; Schema: public; Owner: -
--

CREATE INDEX index_email_campaigns_campaigns_groups_on_campaign_id ON public.email_campaigns_campaigns_groups USING btree (campaign_id);


--
-- Name: index_email_campaigns_campaigns_groups_on_group_id; Type: INDEX; Schema: public; Owner: -
--

CREATE INDEX index_email_campaigns_campaigns_groups_on_group_id ON public.email_campaigns_campaigns_groups USING btree (group_id);


--
-- Name: index_email_campaigns_campaigns_on_author_id; Type: INDEX; Schema: public; Owner: -
--

CREATE INDEX index_email_campaigns_campaigns_on_author_id ON public.email_campaigns_campaigns USING btree (author_id);


--
-- Name: index_email_campaigns_campaigns_on_context_id; Type: INDEX; Schema: public; Owner: -
--

CREATE INDEX index_email_campaigns_campaigns_on_context_id ON public.email_campaigns_campaigns USING btree (context_id);


--
-- Name: index_email_campaigns_campaigns_on_type; Type: INDEX; Schema: public; Owner: -
--

CREATE INDEX index_email_campaigns_campaigns_on_type ON public.email_campaigns_campaigns USING btree (type);


--
-- Name: index_email_campaigns_consents_on_campaign_type_and_user_id; Type: INDEX; Schema: public; Owner: -
--

CREATE UNIQUE INDEX index_email_campaigns_consents_on_campaign_type_and_user_id ON public.email_campaigns_consents USING btree (campaign_type, user_id);


--
-- Name: index_email_campaigns_consents_on_user_id; Type: INDEX; Schema: public; Owner: -
--

CREATE INDEX index_email_campaigns_consents_on_user_id ON public.email_campaigns_consents USING btree (user_id);


--
-- Name: index_email_campaigns_deliveries_on_campaign_id; Type: INDEX; Schema: public; Owner: -
--

CREATE INDEX index_email_campaigns_deliveries_on_campaign_id ON public.email_campaigns_deliveries USING btree (campaign_id);


--
-- Name: index_email_campaigns_deliveries_on_campaign_id_and_user_id; Type: INDEX; Schema: public; Owner: -
--

CREATE INDEX index_email_campaigns_deliveries_on_campaign_id_and_user_id ON public.email_campaigns_deliveries USING btree (campaign_id, user_id);


--
-- Name: index_email_campaigns_deliveries_on_sent_at; Type: INDEX; Schema: public; Owner: -
--

CREATE INDEX index_email_campaigns_deliveries_on_sent_at ON public.email_campaigns_deliveries USING btree (sent_at);


--
-- Name: index_email_campaigns_deliveries_on_user_id; Type: INDEX; Schema: public; Owner: -
--

CREATE INDEX index_email_campaigns_deliveries_on_user_id ON public.email_campaigns_deliveries USING btree (user_id);


--
-- Name: index_email_campaigns_examples_on_campaign_id; Type: INDEX; Schema: public; Owner: -
--

CREATE INDEX index_email_campaigns_examples_on_campaign_id ON public.email_campaigns_examples USING btree (campaign_id);


--
-- Name: index_email_campaigns_examples_on_recipient_id; Type: INDEX; Schema: public; Owner: -
--

CREATE INDEX index_email_campaigns_examples_on_recipient_id ON public.email_campaigns_examples USING btree (recipient_id);


--
-- Name: index_email_campaigns_unsubscription_tokens_on_token; Type: INDEX; Schema: public; Owner: -
--

CREATE INDEX index_email_campaigns_unsubscription_tokens_on_token ON public.email_campaigns_unsubscription_tokens USING btree (token);


--
-- Name: index_email_campaigns_unsubscription_tokens_on_user_id; Type: INDEX; Schema: public; Owner: -
--

CREATE INDEX index_email_campaigns_unsubscription_tokens_on_user_id ON public.email_campaigns_unsubscription_tokens USING btree (user_id);


--
-- Name: index_email_snippets_on_email_and_snippet_and_locale; Type: INDEX; Schema: public; Owner: -
--

CREATE INDEX index_email_snippets_on_email_and_snippet_and_locale ON public.email_snippets USING btree (email, snippet, locale);


--
-- Name: index_embeddings_similarities_on_embeddable; Type: INDEX; Schema: public; Owner: -
--

CREATE INDEX index_embeddings_similarities_on_embeddable ON public.embeddings_similarities USING btree (embeddable_type, embeddable_id);


--
-- Name: index_embeddings_similarities_on_embedded_attributes; Type: INDEX; Schema: public; Owner: -
--

CREATE INDEX index_embeddings_similarities_on_embedded_attributes ON public.embeddings_similarities USING btree (embedded_attributes);


--
-- Name: index_embeddings_similarities_on_embedding; Type: INDEX; Schema: public; Owner: -
--

CREATE INDEX index_embeddings_similarities_on_embedding ON public.embeddings_similarities USING hnsw (embedding shared_extensions.vector_cosine_ops);


--
-- Name: index_event_files_on_event_id; Type: INDEX; Schema: public; Owner: -
--

CREATE INDEX index_event_files_on_event_id ON public.event_files USING btree (event_id);


--
-- Name: index_event_images_on_event_id; Type: INDEX; Schema: public; Owner: -
--

CREATE INDEX index_event_images_on_event_id ON public.event_images USING btree (event_id);


--
-- Name: index_events_attendances_on_attendee_id; Type: INDEX; Schema: public; Owner: -
--

CREATE INDEX index_events_attendances_on_attendee_id ON public.events_attendances USING btree (attendee_id);


--
-- Name: index_events_attendances_on_attendee_id_and_event_id; Type: INDEX; Schema: public; Owner: -
--

CREATE UNIQUE INDEX index_events_attendances_on_attendee_id_and_event_id ON public.events_attendances USING btree (attendee_id, event_id);


--
-- Name: index_events_attendances_on_created_at; Type: INDEX; Schema: public; Owner: -
--

CREATE INDEX index_events_attendances_on_created_at ON public.events_attendances USING btree (created_at);


--
-- Name: index_events_attendances_on_event_id; Type: INDEX; Schema: public; Owner: -
--

CREATE INDEX index_events_attendances_on_event_id ON public.events_attendances USING btree (event_id);


--
-- Name: index_events_attendances_on_updated_at; Type: INDEX; Schema: public; Owner: -
--

CREATE INDEX index_events_attendances_on_updated_at ON public.events_attendances USING btree (updated_at);


--
-- Name: index_events_on_location_point; Type: INDEX; Schema: public; Owner: -
--

CREATE INDEX index_events_on_location_point ON public.events USING gist (location_point);


--
-- Name: index_events_on_project_id; Type: INDEX; Schema: public; Owner: -
--

CREATE INDEX index_events_on_project_id ON public.events USING btree (project_id);


--
-- Name: index_followers_followable_type_id_user_id; Type: INDEX; Schema: public; Owner: -
--

CREATE UNIQUE INDEX index_followers_followable_type_id_user_id ON public.followers USING btree (followable_id, followable_type, user_id);


--
-- Name: index_followers_on_followable; Type: INDEX; Schema: public; Owner: -
--

CREATE INDEX index_followers_on_followable ON public.followers USING btree (followable_type, followable_id);


--
-- Name: index_followers_on_followable_id_and_followable_type; Type: INDEX; Schema: public; Owner: -
--

CREATE INDEX index_followers_on_followable_id_and_followable_type ON public.followers USING btree (followable_id, followable_type);


--
-- Name: index_followers_on_user_id; Type: INDEX; Schema: public; Owner: -
--

CREATE INDEX index_followers_on_user_id ON public.followers USING btree (user_id);


--
-- Name: index_groups_on_slug; Type: INDEX; Schema: public; Owner: -
--

CREATE INDEX index_groups_on_slug ON public.groups USING btree (slug);


--
-- Name: index_groups_permissions_on_group_id; Type: INDEX; Schema: public; Owner: -
--

CREATE INDEX index_groups_permissions_on_group_id ON public.groups_permissions USING btree (group_id);


--
-- Name: index_groups_permissions_on_permission_id; Type: INDEX; Schema: public; Owner: -
--

CREATE INDEX index_groups_permissions_on_permission_id ON public.groups_permissions USING btree (permission_id);


--
-- Name: index_groups_projects_on_group_id; Type: INDEX; Schema: public; Owner: -
--

CREATE INDEX index_groups_projects_on_group_id ON public.groups_projects USING btree (group_id);


--
-- Name: index_groups_projects_on_group_id_and_project_id; Type: INDEX; Schema: public; Owner: -
--

CREATE UNIQUE INDEX index_groups_projects_on_group_id_and_project_id ON public.groups_projects USING btree (group_id, project_id);


--
-- Name: index_groups_projects_on_project_id; Type: INDEX; Schema: public; Owner: -
--

CREATE INDEX index_groups_projects_on_project_id ON public.groups_projects USING btree (project_id);


--
-- Name: index_id_id_card_lookup_id_cards_on_hashed_card_id; Type: INDEX; Schema: public; Owner: -
--

CREATE INDEX index_id_id_card_lookup_id_cards_on_hashed_card_id ON public.id_id_card_lookup_id_cards USING btree (hashed_card_id);


--
-- Name: index_idea_files_on_idea_id; Type: INDEX; Schema: public; Owner: -
--

CREATE INDEX index_idea_files_on_idea_id ON public.idea_files USING btree (idea_id);


--
-- Name: index_idea_images_on_idea_id; Type: INDEX; Schema: public; Owner: -
--

CREATE INDEX index_idea_images_on_idea_id ON public.idea_images USING btree (idea_id);


--
-- Name: index_idea_import_files_on_parent_id; Type: INDEX; Schema: public; Owner: -
--

CREATE INDEX index_idea_import_files_on_parent_id ON public.idea_import_files USING btree (parent_id);


--
-- Name: index_idea_import_files_on_project_id; Type: INDEX; Schema: public; Owner: -
--

CREATE INDEX index_idea_import_files_on_project_id ON public.idea_import_files USING btree (project_id);


--
-- Name: index_idea_imports_on_file_id; Type: INDEX; Schema: public; Owner: -
--

CREATE INDEX index_idea_imports_on_file_id ON public.idea_imports USING btree (file_id);


--
-- Name: index_idea_imports_on_idea_id; Type: INDEX; Schema: public; Owner: -
--

CREATE INDEX index_idea_imports_on_idea_id ON public.idea_imports USING btree (idea_id);


--
-- Name: index_idea_imports_on_import_user_id; Type: INDEX; Schema: public; Owner: -
--

CREATE INDEX index_idea_imports_on_import_user_id ON public.idea_imports USING btree (import_user_id);


--
-- Name: index_ideas_on_author_hash; Type: INDEX; Schema: public; Owner: -
--

CREATE INDEX index_ideas_on_author_hash ON public.ideas USING btree (author_hash);


--
-- Name: index_ideas_on_author_id; Type: INDEX; Schema: public; Owner: -
--

CREATE INDEX index_ideas_on_author_id ON public.ideas USING btree (author_id);


--
-- Name: index_ideas_on_idea_status_id; Type: INDEX; Schema: public; Owner: -
--

CREATE INDEX index_ideas_on_idea_status_id ON public.ideas USING btree (idea_status_id);


--
-- Name: index_ideas_on_location_point; Type: INDEX; Schema: public; Owner: -
--

CREATE INDEX index_ideas_on_location_point ON public.ideas USING gist (location_point);


--
-- Name: index_ideas_on_manual_votes_last_updated_by_id; Type: INDEX; Schema: public; Owner: -
--

CREATE INDEX index_ideas_on_manual_votes_last_updated_by_id ON public.ideas USING btree (manual_votes_last_updated_by_id);


--
-- Name: index_ideas_on_project_id; Type: INDEX; Schema: public; Owner: -
--

CREATE INDEX index_ideas_on_project_id ON public.ideas USING btree (project_id);


--
-- Name: index_ideas_on_slug; Type: INDEX; Schema: public; Owner: -
--

CREATE UNIQUE INDEX index_ideas_on_slug ON public.ideas USING btree (slug);


--
-- Name: index_ideas_phases_on_idea_id; Type: INDEX; Schema: public; Owner: -
--

CREATE INDEX index_ideas_phases_on_idea_id ON public.ideas_phases USING btree (idea_id);


--
-- Name: index_ideas_phases_on_idea_id_and_phase_id; Type: INDEX; Schema: public; Owner: -
--

CREATE UNIQUE INDEX index_ideas_phases_on_idea_id_and_phase_id ON public.ideas_phases USING btree (idea_id, phase_id);


--
-- Name: index_ideas_phases_on_phase_id; Type: INDEX; Schema: public; Owner: -
--

CREATE INDEX index_ideas_phases_on_phase_id ON public.ideas_phases USING btree (phase_id);


--
-- Name: index_ideas_search; Type: INDEX; Schema: public; Owner: -
--

CREATE INDEX index_ideas_search ON public.ideas USING gin (((to_tsvector('simple'::regconfig, COALESCE((title_multiloc)::text, ''::text)) || to_tsvector('simple'::regconfig, COALESCE((body_multiloc)::text, ''::text)))));


--
-- Name: index_ideas_topics_on_idea_id; Type: INDEX; Schema: public; Owner: -
--

CREATE INDEX index_ideas_topics_on_idea_id ON public.ideas_topics USING btree (idea_id);


--
-- Name: index_ideas_topics_on_idea_id_and_topic_id; Type: INDEX; Schema: public; Owner: -
--

CREATE UNIQUE INDEX index_ideas_topics_on_idea_id_and_topic_id ON public.ideas_topics USING btree (idea_id, topic_id);


--
-- Name: index_ideas_topics_on_topic_id; Type: INDEX; Schema: public; Owner: -
--

CREATE INDEX index_ideas_topics_on_topic_id ON public.ideas_topics USING btree (topic_id);


--
-- Name: index_identities_on_user_id; Type: INDEX; Schema: public; Owner: -
--

CREATE INDEX index_identities_on_user_id ON public.identities USING btree (user_id);


--
-- Name: index_impact_tracking_sessions_on_monthly_user_hash; Type: INDEX; Schema: public; Owner: -
--

CREATE INDEX index_impact_tracking_sessions_on_monthly_user_hash ON public.impact_tracking_sessions USING btree (monthly_user_hash);


--
-- Name: index_internal_comments_on_author_id; Type: INDEX; Schema: public; Owner: -
--

CREATE INDEX index_internal_comments_on_author_id ON public.internal_comments USING btree (author_id);


--
-- Name: index_internal_comments_on_created_at; Type: INDEX; Schema: public; Owner: -
--

CREATE INDEX index_internal_comments_on_created_at ON public.internal_comments USING btree (created_at);


--
-- Name: index_internal_comments_on_idea_id; Type: INDEX; Schema: public; Owner: -
--

CREATE INDEX index_internal_comments_on_idea_id ON public.internal_comments USING btree (idea_id);


--
-- Name: index_internal_comments_on_lft; Type: INDEX; Schema: public; Owner: -
--

CREATE INDEX index_internal_comments_on_lft ON public.internal_comments USING btree (lft);


--
-- Name: index_internal_comments_on_parent_id; Type: INDEX; Schema: public; Owner: -
--

CREATE INDEX index_internal_comments_on_parent_id ON public.internal_comments USING btree (parent_id);


--
-- Name: index_internal_comments_on_rgt; Type: INDEX; Schema: public; Owner: -
--

CREATE INDEX index_internal_comments_on_rgt ON public.internal_comments USING btree (rgt);


--
-- Name: index_invites_on_invitee_id; Type: INDEX; Schema: public; Owner: -
--

CREATE INDEX index_invites_on_invitee_id ON public.invites USING btree (invitee_id);


--
-- Name: index_invites_on_inviter_id; Type: INDEX; Schema: public; Owner: -
--

CREATE INDEX index_invites_on_inviter_id ON public.invites USING btree (inviter_id);


--
-- Name: index_invites_on_token; Type: INDEX; Schema: public; Owner: -
--

CREATE INDEX index_invites_on_token ON public.invites USING btree (token);


--
-- Name: index_maps_layers_on_map_config_id; Type: INDEX; Schema: public; Owner: -
--

CREATE INDEX index_maps_layers_on_map_config_id ON public.maps_layers USING btree (map_config_id);


--
-- Name: index_maps_map_configs_on_mappable; Type: INDEX; Schema: public; Owner: -
--

CREATE INDEX index_maps_map_configs_on_mappable ON public.maps_map_configs USING btree (mappable_type, mappable_id);


--
-- Name: index_maps_map_configs_on_mappable_id; Type: INDEX; Schema: public; Owner: -
--

CREATE UNIQUE INDEX index_maps_map_configs_on_mappable_id ON public.maps_map_configs USING btree (mappable_id);


--
-- Name: index_memberships_on_group_id; Type: INDEX; Schema: public; Owner: -
--

CREATE INDEX index_memberships_on_group_id ON public.memberships USING btree (group_id);


--
-- Name: index_memberships_on_group_id_and_user_id; Type: INDEX; Schema: public; Owner: -
--

CREATE UNIQUE INDEX index_memberships_on_group_id_and_user_id ON public.memberships USING btree (group_id, user_id);


--
-- Name: index_memberships_on_user_id; Type: INDEX; Schema: public; Owner: -
--

CREATE INDEX index_memberships_on_user_id ON public.memberships USING btree (user_id);


--
-- Name: index_nav_bar_items_on_code; Type: INDEX; Schema: public; Owner: -
--

CREATE INDEX index_nav_bar_items_on_code ON public.nav_bar_items USING btree (code);


--
-- Name: index_nav_bar_items_on_ordering; Type: INDEX; Schema: public; Owner: -
--

CREATE INDEX index_nav_bar_items_on_ordering ON public.nav_bar_items USING btree (ordering);


--
-- Name: index_nav_bar_items_on_project_id; Type: INDEX; Schema: public; Owner: -
--

CREATE INDEX index_nav_bar_items_on_project_id ON public.nav_bar_items USING btree (project_id);


--
-- Name: index_nav_bar_items_on_static_page_id; Type: INDEX; Schema: public; Owner: -
--

CREATE INDEX index_nav_bar_items_on_static_page_id ON public.nav_bar_items USING btree (static_page_id);


--
-- Name: index_notifications_on_basket_id; Type: INDEX; Schema: public; Owner: -
--

CREATE INDEX index_notifications_on_basket_id ON public.notifications USING btree (basket_id);


--
-- Name: index_notifications_on_cosponsorship_id; Type: INDEX; Schema: public; Owner: -
--

CREATE INDEX index_notifications_on_cosponsorship_id ON public.notifications USING btree (cosponsorship_id);


--
-- Name: index_notifications_on_created_at; Type: INDEX; Schema: public; Owner: -
--

CREATE INDEX index_notifications_on_created_at ON public.notifications USING btree (created_at);


--
-- Name: index_notifications_on_idea_status_id; Type: INDEX; Schema: public; Owner: -
--

CREATE INDEX index_notifications_on_idea_status_id ON public.notifications USING btree (idea_status_id);


--
-- Name: index_notifications_on_inappropriate_content_flag_id; Type: INDEX; Schema: public; Owner: -
--

CREATE INDEX index_notifications_on_inappropriate_content_flag_id ON public.notifications USING btree (inappropriate_content_flag_id);


--
-- Name: index_notifications_on_initiating_user_id; Type: INDEX; Schema: public; Owner: -
--

CREATE INDEX index_notifications_on_initiating_user_id ON public.notifications USING btree (initiating_user_id);


--
-- Name: index_notifications_on_internal_comment_id; Type: INDEX; Schema: public; Owner: -
--

CREATE INDEX index_notifications_on_internal_comment_id ON public.notifications USING btree (internal_comment_id);


--
-- Name: index_notifications_on_invite_id; Type: INDEX; Schema: public; Owner: -
--

CREATE INDEX index_notifications_on_invite_id ON public.notifications USING btree (invite_id);


--
-- Name: index_notifications_on_official_feedback_id; Type: INDEX; Schema: public; Owner: -
--

CREATE INDEX index_notifications_on_official_feedback_id ON public.notifications USING btree (official_feedback_id);


--
-- Name: index_notifications_on_phase_id; Type: INDEX; Schema: public; Owner: -
--

CREATE INDEX index_notifications_on_phase_id ON public.notifications USING btree (phase_id);


--
-- Name: index_notifications_on_project_review_id; Type: INDEX; Schema: public; Owner: -
--

CREATE INDEX index_notifications_on_project_review_id ON public.notifications USING btree (project_review_id);


--
-- Name: index_notifications_on_recipient_id; Type: INDEX; Schema: public; Owner: -
--

CREATE INDEX index_notifications_on_recipient_id ON public.notifications USING btree (recipient_id);


--
-- Name: index_notifications_on_recipient_id_and_read_at; Type: INDEX; Schema: public; Owner: -
--

CREATE INDEX index_notifications_on_recipient_id_and_read_at ON public.notifications USING btree (recipient_id, read_at);


--
-- Name: index_notifications_on_spam_report_id; Type: INDEX; Schema: public; Owner: -
--

CREATE INDEX index_notifications_on_spam_report_id ON public.notifications USING btree (spam_report_id);


--
-- Name: index_official_feedbacks_on_idea_id; Type: INDEX; Schema: public; Owner: -
--

CREATE INDEX index_official_feedbacks_on_idea_id ON public.official_feedbacks USING btree (idea_id);


--
-- Name: index_official_feedbacks_on_user_id; Type: INDEX; Schema: public; Owner: -
--

CREATE INDEX index_official_feedbacks_on_user_id ON public.official_feedbacks USING btree (user_id);


--
-- Name: index_onboarding_campaign_dismissals_on_user_id; Type: INDEX; Schema: public; Owner: -
--

CREATE INDEX index_onboarding_campaign_dismissals_on_user_id ON public.onboarding_campaign_dismissals USING btree (user_id);


--
-- Name: index_permission_field; Type: INDEX; Schema: public; Owner: -
--

CREATE UNIQUE INDEX index_permission_field ON public.permissions_custom_fields USING btree (permission_id, custom_field_id);


--
-- Name: index_permissions_custom_fields_on_custom_field_id; Type: INDEX; Schema: public; Owner: -
--

CREATE INDEX index_permissions_custom_fields_on_custom_field_id ON public.permissions_custom_fields USING btree (custom_field_id);


--
-- Name: index_permissions_custom_fields_on_permission_id; Type: INDEX; Schema: public; Owner: -
--

CREATE INDEX index_permissions_custom_fields_on_permission_id ON public.permissions_custom_fields USING btree (permission_id);


--
-- Name: index_permissions_on_action; Type: INDEX; Schema: public; Owner: -
--

CREATE INDEX index_permissions_on_action ON public.permissions USING btree (action);


--
-- Name: index_permissions_on_permission_scope_id; Type: INDEX; Schema: public; Owner: -
--

CREATE INDEX index_permissions_on_permission_scope_id ON public.permissions USING btree (permission_scope_id);


--
-- Name: index_phase_files_on_phase_id; Type: INDEX; Schema: public; Owner: -
--

CREATE INDEX index_phase_files_on_phase_id ON public.phase_files USING btree (phase_id);


--
-- Name: index_phases_on_manual_voters_last_updated_by_id; Type: INDEX; Schema: public; Owner: -
--

CREATE INDEX index_phases_on_manual_voters_last_updated_by_id ON public.phases USING btree (manual_voters_last_updated_by_id);


--
-- Name: index_phases_on_project_id; Type: INDEX; Schema: public; Owner: -
--

CREATE INDEX index_phases_on_project_id ON public.phases USING btree (project_id);


--
-- Name: index_polls_options_on_question_id; Type: INDEX; Schema: public; Owner: -
--

CREATE INDEX index_polls_options_on_question_id ON public.polls_options USING btree (question_id);


--
-- Name: index_polls_questions_on_phase_id; Type: INDEX; Schema: public; Owner: -
--

CREATE INDEX index_polls_questions_on_phase_id ON public.polls_questions USING btree (phase_id);


--
-- Name: index_polls_response_options_on_option_id; Type: INDEX; Schema: public; Owner: -
--

CREATE INDEX index_polls_response_options_on_option_id ON public.polls_response_options USING btree (option_id);


--
-- Name: index_polls_response_options_on_response_id; Type: INDEX; Schema: public; Owner: -
--

CREATE INDEX index_polls_response_options_on_response_id ON public.polls_response_options USING btree (response_id);


--
-- Name: index_polls_responses_on_phase_id; Type: INDEX; Schema: public; Owner: -
--

CREATE INDEX index_polls_responses_on_phase_id ON public.polls_responses USING btree (phase_id);


--
-- Name: index_polls_responses_on_user_id; Type: INDEX; Schema: public; Owner: -
--

CREATE INDEX index_polls_responses_on_user_id ON public.polls_responses USING btree (user_id);


--
-- Name: index_project_files_on_project_id; Type: INDEX; Schema: public; Owner: -
--

CREATE INDEX index_project_files_on_project_id ON public.project_files USING btree (project_id);


--
-- Name: index_project_folders_files_on_project_folder_id; Type: INDEX; Schema: public; Owner: -
--

CREATE INDEX index_project_folders_files_on_project_folder_id ON public.project_folders_files USING btree (project_folder_id);


--
-- Name: index_project_folders_folders_on_slug; Type: INDEX; Schema: public; Owner: -
--

CREATE INDEX index_project_folders_folders_on_slug ON public.project_folders_folders USING btree (slug);


--
-- Name: index_project_folders_images_on_project_folder_id; Type: INDEX; Schema: public; Owner: -
--

CREATE INDEX index_project_folders_images_on_project_folder_id ON public.project_folders_images USING btree (project_folder_id);


--
-- Name: index_project_images_on_project_id; Type: INDEX; Schema: public; Owner: -
--

CREATE INDEX index_project_images_on_project_id ON public.project_images USING btree (project_id);


--
-- Name: index_project_reviews_on_project_id; Type: INDEX; Schema: public; Owner: -
--

CREATE UNIQUE INDEX index_project_reviews_on_project_id ON public.project_reviews USING btree (project_id);


--
-- Name: index_project_reviews_on_requester_id; Type: INDEX; Schema: public; Owner: -
--

CREATE INDEX index_project_reviews_on_requester_id ON public.project_reviews USING btree (requester_id);


--
-- Name: index_project_reviews_on_reviewer_id; Type: INDEX; Schema: public; Owner: -
--

CREATE INDEX index_project_reviews_on_reviewer_id ON public.project_reviews USING btree (reviewer_id);


--
-- Name: index_projects_allowed_input_topics_on_project_id; Type: INDEX; Schema: public; Owner: -
--

CREATE INDEX index_projects_allowed_input_topics_on_project_id ON public.projects_allowed_input_topics USING btree (project_id);


--
-- Name: index_projects_allowed_input_topics_on_topic_id_and_project_id; Type: INDEX; Schema: public; Owner: -
--

CREATE UNIQUE INDEX index_projects_allowed_input_topics_on_topic_id_and_project_id ON public.projects_allowed_input_topics USING btree (topic_id, project_id);


--
-- Name: index_projects_on_slug; Type: INDEX; Schema: public; Owner: -
--

CREATE UNIQUE INDEX index_projects_on_slug ON public.projects USING btree (slug);


--
-- Name: index_projects_topics_on_project_id; Type: INDEX; Schema: public; Owner: -
--

CREATE INDEX index_projects_topics_on_project_id ON public.projects_topics USING btree (project_id);


--
-- Name: index_projects_topics_on_topic_id; Type: INDEX; Schema: public; Owner: -
--

CREATE INDEX index_projects_topics_on_topic_id ON public.projects_topics USING btree (topic_id);


--
-- Name: index_reactions_on_reactable_type_and_reactable_id; Type: INDEX; Schema: public; Owner: -
--

CREATE INDEX index_reactions_on_reactable_type_and_reactable_id ON public.reactions USING btree (reactable_type, reactable_id);


--
-- Name: index_reactions_on_reactable_type_and_reactable_id_and_user_id; Type: INDEX; Schema: public; Owner: -
--

CREATE UNIQUE INDEX index_reactions_on_reactable_type_and_reactable_id_and_user_id ON public.reactions USING btree (reactable_type, reactable_id, user_id);


--
-- Name: index_reactions_on_user_id; Type: INDEX; Schema: public; Owner: -
--

CREATE INDEX index_reactions_on_user_id ON public.reactions USING btree (user_id);


--
-- Name: index_report_builder_reports_on_name; Type: INDEX; Schema: public; Owner: -
--

CREATE UNIQUE INDEX index_report_builder_reports_on_name ON public.report_builder_reports USING btree (name);


--
-- Name: index_report_builder_reports_on_name_tsvector; Type: INDEX; Schema: public; Owner: -
--

CREATE INDEX index_report_builder_reports_on_name_tsvector ON public.report_builder_reports USING gin (name_tsvector);


--
-- Name: index_report_builder_reports_on_owner_id; Type: INDEX; Schema: public; Owner: -
--

CREATE INDEX index_report_builder_reports_on_owner_id ON public.report_builder_reports USING btree (owner_id);


--
-- Name: index_report_builder_reports_on_phase_id; Type: INDEX; Schema: public; Owner: -
--

CREATE UNIQUE INDEX index_report_builder_reports_on_phase_id ON public.report_builder_reports USING btree (phase_id);


--
-- Name: index_spam_reports_on_reported_at; Type: INDEX; Schema: public; Owner: -
--

CREATE INDEX index_spam_reports_on_reported_at ON public.spam_reports USING btree (reported_at);


--
-- Name: index_spam_reports_on_user_id; Type: INDEX; Schema: public; Owner: -
--

CREATE INDEX index_spam_reports_on_user_id ON public.spam_reports USING btree (user_id);


--
-- Name: index_static_page_files_on_static_page_id; Type: INDEX; Schema: public; Owner: -
--

CREATE INDEX index_static_page_files_on_static_page_id ON public.static_page_files USING btree (static_page_id);


--
-- Name: index_static_pages_on_code; Type: INDEX; Schema: public; Owner: -
--

CREATE INDEX index_static_pages_on_code ON public.static_pages USING btree (code);


--
-- Name: index_static_pages_on_slug; Type: INDEX; Schema: public; Owner: -
--

CREATE UNIQUE INDEX index_static_pages_on_slug ON public.static_pages USING btree (slug);


--
-- Name: index_static_pages_topics_on_static_page_id; Type: INDEX; Schema: public; Owner: -
--

CREATE INDEX index_static_pages_topics_on_static_page_id ON public.static_pages_topics USING btree (static_page_id);


--
-- Name: index_static_pages_topics_on_topic_id; Type: INDEX; Schema: public; Owner: -
--

CREATE INDEX index_static_pages_topics_on_topic_id ON public.static_pages_topics USING btree (topic_id);


--
-- Name: index_surveys_responses_on_phase_id; Type: INDEX; Schema: public; Owner: -
--

CREATE INDEX index_surveys_responses_on_phase_id ON public.surveys_responses USING btree (phase_id);


--
-- Name: index_surveys_responses_on_user_id; Type: INDEX; Schema: public; Owner: -
--

CREATE INDEX index_surveys_responses_on_user_id ON public.surveys_responses USING btree (user_id);


--
-- Name: index_tenants_on_creation_finalized_at; Type: INDEX; Schema: public; Owner: -
--

CREATE INDEX index_tenants_on_creation_finalized_at ON public.tenants USING btree (creation_finalized_at);


--
-- Name: index_tenants_on_deleted_at; Type: INDEX; Schema: public; Owner: -
--

CREATE INDEX index_tenants_on_deleted_at ON public.tenants USING btree (deleted_at);


--
-- Name: index_tenants_on_host; Type: INDEX; Schema: public; Owner: -
--

CREATE INDEX index_tenants_on_host ON public.tenants USING btree (host);


--
-- Name: index_topics_on_include_in_onboarding; Type: INDEX; Schema: public; Owner: -
--

CREATE INDEX index_topics_on_include_in_onboarding ON public.topics USING btree (include_in_onboarding);


--
-- Name: index_ucf_representativeness_ref_distributions_on_custom_field; Type: INDEX; Schema: public; Owner: -
--

CREATE INDEX index_ucf_representativeness_ref_distributions_on_custom_field ON public.user_custom_fields_representativeness_ref_distributions USING btree (custom_field_id);


--
-- Name: index_users_on_email; Type: INDEX; Schema: public; Owner: -
--

CREATE INDEX index_users_on_email ON public.users USING btree (email);


--
-- Name: index_users_on_registration_completed_at; Type: INDEX; Schema: public; Owner: -
--

CREATE INDEX index_users_on_registration_completed_at ON public.users USING btree (registration_completed_at);


--
-- Name: index_users_on_slug; Type: INDEX; Schema: public; Owner: -
--

CREATE UNIQUE INDEX index_users_on_slug ON public.users USING btree (slug);


--
-- Name: index_users_on_unique_code; Type: INDEX; Schema: public; Owner: -
--

CREATE UNIQUE INDEX index_users_on_unique_code ON public.users USING btree (unique_code);


--
-- Name: index_verification_verifications_on_hashed_uid; Type: INDEX; Schema: public; Owner: -
--

CREATE INDEX index_verification_verifications_on_hashed_uid ON public.verification_verifications USING btree (hashed_uid);


--
-- Name: index_verification_verifications_on_user_id; Type: INDEX; Schema: public; Owner: -
--

CREATE INDEX index_verification_verifications_on_user_id ON public.verification_verifications USING btree (user_id);


--
-- Name: index_volunteering_causes_on_ordering; Type: INDEX; Schema: public; Owner: -
--

CREATE INDEX index_volunteering_causes_on_ordering ON public.volunteering_causes USING btree (ordering);


--
-- Name: index_volunteering_causes_on_phase_id; Type: INDEX; Schema: public; Owner: -
--

CREATE INDEX index_volunteering_causes_on_phase_id ON public.volunteering_causes USING btree (phase_id);


--
-- Name: index_volunteering_volunteers_on_cause_id_and_user_id; Type: INDEX; Schema: public; Owner: -
--

CREATE UNIQUE INDEX index_volunteering_volunteers_on_cause_id_and_user_id ON public.volunteering_volunteers USING btree (cause_id, user_id);


--
-- Name: index_volunteering_volunteers_on_user_id; Type: INDEX; Schema: public; Owner: -
--

CREATE INDEX index_volunteering_volunteers_on_user_id ON public.volunteering_volunteers USING btree (user_id);


--
-- Name: machine_translations_lookup; Type: INDEX; Schema: public; Owner: -
--

CREATE UNIQUE INDEX machine_translations_lookup ON public.machine_translations_machine_translations USING btree (translatable_id, translatable_type, attribute_name, locale_to);


--
-- Name: machine_translations_translatable; Type: INDEX; Schema: public; Owner: -
--

CREATE INDEX machine_translations_translatable ON public.machine_translations_machine_translations USING btree (translatable_id, translatable_type);


--
-- Name: moderation_statuses_moderatable; Type: INDEX; Schema: public; Owner: -
--

CREATE UNIQUE INDEX moderation_statuses_moderatable ON public.moderation_moderation_statuses USING btree (moderatable_type, moderatable_id);


--
-- Name: que_jobs_args_gin_idx; Type: INDEX; Schema: public; Owner: -
--

CREATE INDEX que_jobs_args_gin_idx ON public.que_jobs USING gin (args jsonb_path_ops);


--
-- Name: que_jobs_data_gin_idx; Type: INDEX; Schema: public; Owner: -
--

CREATE INDEX que_jobs_data_gin_idx ON public.que_jobs USING gin (data jsonb_path_ops);


--
-- Name: que_jobs_kwargs_gin_idx; Type: INDEX; Schema: public; Owner: -
--

CREATE INDEX que_jobs_kwargs_gin_idx ON public.que_jobs USING gin (kwargs jsonb_path_ops);


--
-- Name: que_poll_idx; Type: INDEX; Schema: public; Owner: -
--

CREATE INDEX que_poll_idx ON public.que_jobs USING btree (job_schema_version, queue, priority, run_at, id) WHERE ((finished_at IS NULL) AND (expired_at IS NULL));


--
-- Name: report_builder_published_data_units_report_id_idx; Type: INDEX; Schema: public; Owner: -
--

CREATE INDEX report_builder_published_data_units_report_id_idx ON public.report_builder_published_graph_data_units USING btree (report_id);


--
-- Name: spam_reportable_index; Type: INDEX; Schema: public; Owner: -
--

CREATE INDEX spam_reportable_index ON public.spam_reports USING btree (spam_reportable_type, spam_reportable_id);


--
-- Name: users_unique_lower_email_idx; Type: INDEX; Schema: public; Owner: -
--

CREATE UNIQUE INDEX users_unique_lower_email_idx ON public.users USING btree (lower((email)::text));


--
-- Name: que_jobs que_job_notify; Type: TRIGGER; Schema: public; Owner: -
--

CREATE TRIGGER que_job_notify AFTER INSERT ON public.que_jobs FOR EACH ROW EXECUTE FUNCTION public.que_job_notify();


--
-- Name: que_jobs que_state_notify; Type: TRIGGER; Schema: public; Owner: -
--

CREATE TRIGGER que_state_notify AFTER INSERT OR DELETE OR UPDATE ON public.que_jobs FOR EACH ROW EXECUTE FUNCTION public.que_state_notify();


--
-- Name: analytics_dimension_locales_fact_visits fk_rails_00698f2e02; Type: FK CONSTRAINT; Schema: public; Owner: -
--

ALTER TABLE ONLY public.analytics_dimension_locales_fact_visits
    ADD CONSTRAINT fk_rails_00698f2e02 FOREIGN KEY (dimension_locale_id) REFERENCES public.analytics_dimension_locales(id);


--
-- Name: events fk_rails_0434b48643; Type: FK CONSTRAINT; Schema: public; Owner: -
--

ALTER TABLE ONLY public.events
    ADD CONSTRAINT fk_rails_0434b48643 FOREIGN KEY (project_id) REFERENCES public.projects(id);


--
-- Name: internal_comments fk_rails_04be8cf6ba; Type: FK CONSTRAINT; Schema: public; Owner: -
--

ALTER TABLE ONLY public.internal_comments
    ADD CONSTRAINT fk_rails_04be8cf6ba FOREIGN KEY (idea_id) REFERENCES public.ideas(id);


--
-- Name: invites fk_rails_06b2d7a3a8; Type: FK CONSTRAINT; Schema: public; Owner: -
--

ALTER TABLE ONLY public.invites
    ADD CONSTRAINT fk_rails_06b2d7a3a8 FOREIGN KEY (invitee_id) REFERENCES public.users(id);


--
-- Name: invites fk_rails_0b6ac3e1da; Type: FK CONSTRAINT; Schema: public; Owner: -
--

ALTER TABLE ONLY public.invites
    ADD CONSTRAINT fk_rails_0b6ac3e1da FOREIGN KEY (inviter_id) REFERENCES public.users(id);


--
-- Name: ideas fk_rails_0e5b472696; Type: FK CONSTRAINT; Schema: public; Owner: -
--

ALTER TABLE ONLY public.ideas
    ADD CONSTRAINT fk_rails_0e5b472696 FOREIGN KEY (creation_phase_id) REFERENCES public.phases(id);


--
-- Name: spam_reports fk_rails_121f3a2011; Type: FK CONSTRAINT; Schema: public; Owner: -
--

ALTER TABLE ONLY public.spam_reports
    ADD CONSTRAINT fk_rails_121f3a2011 FOREIGN KEY (user_id) REFERENCES public.users(id);


--
-- Name: analysis_analyses fk_rails_16b3d1e637; Type: FK CONSTRAINT; Schema: public; Owner: -
--

ALTER TABLE ONLY public.analysis_analyses
    ADD CONSTRAINT fk_rails_16b3d1e637 FOREIGN KEY (main_custom_field_id) REFERENCES public.custom_fields(id);


--
-- Name: areas_static_pages fk_rails_1fc601f42c; Type: FK CONSTRAINT; Schema: public; Owner: -
--

ALTER TABLE ONLY public.areas_static_pages
    ADD CONSTRAINT fk_rails_1fc601f42c FOREIGN KEY (area_id) REFERENCES public.areas(id);


--
-- Name: project_images fk_rails_2119c24213; Type: FK CONSTRAINT; Schema: public; Owner: -
--

ALTER TABLE ONLY public.project_images
    ADD CONSTRAINT fk_rails_2119c24213 FOREIGN KEY (project_id) REFERENCES public.projects(id);


--
-- Name: idea_import_files fk_rails_229b6de93f; Type: FK CONSTRAINT; Schema: public; Owner: -
--

ALTER TABLE ONLY public.idea_import_files
    ADD CONSTRAINT fk_rails_229b6de93f FOREIGN KEY (parent_id) REFERENCES public.idea_import_files(id);


--
-- Name: areas_static_pages fk_rails_231f268568; Type: FK CONSTRAINT; Schema: public; Owner: -
--

ALTER TABLE ONLY public.areas_static_pages
    ADD CONSTRAINT fk_rails_231f268568 FOREIGN KEY (static_page_id) REFERENCES public.static_pages(id);


--
-- Name: events_attendances fk_rails_29ccdf5b04; Type: FK CONSTRAINT; Schema: public; Owner: -
--

ALTER TABLE ONLY public.events_attendances
    ADD CONSTRAINT fk_rails_29ccdf5b04 FOREIGN KEY (attendee_id) REFERENCES public.users(id);


--
-- Name: analysis_analyses fk_rails_2a92a64a56; Type: FK CONSTRAINT; Schema: public; Owner: -
--

ALTER TABLE ONLY public.analysis_analyses
    ADD CONSTRAINT fk_rails_2a92a64a56 FOREIGN KEY (phase_id) REFERENCES public.phases(id);


--
-- Name: phases fk_rails_2c74f68dd3; Type: FK CONSTRAINT; Schema: public; Owner: -
--

ALTER TABLE ONLY public.phases
    ADD CONSTRAINT fk_rails_2c74f68dd3 FOREIGN KEY (manual_voters_last_updated_by_id) REFERENCES public.users(id);


--
-- Name: cosponsorships fk_rails_2d026b99a2; Type: FK CONSTRAINT; Schema: public; Owner: -
--

ALTER TABLE ONLY public.cosponsorships
    ADD CONSTRAINT fk_rails_2d026b99a2 FOREIGN KEY (idea_id) REFERENCES public.ideas(id);


--
-- Name: phase_files fk_rails_33852a9a71; Type: FK CONSTRAINT; Schema: public; Owner: -
--

ALTER TABLE ONLY public.phase_files
    ADD CONSTRAINT fk_rails_33852a9a71 FOREIGN KEY (phase_id) REFERENCES public.phases(id);


--
-- Name: volunteering_volunteers fk_rails_33a154a9ba; Type: FK CONSTRAINT; Schema: public; Owner: -
--

ALTER TABLE ONLY public.volunteering_volunteers
    ADD CONSTRAINT fk_rails_33a154a9ba FOREIGN KEY (cause_id) REFERENCES public.volunteering_causes(id);


--
-- Name: nav_bar_items fk_rails_34143a680f; Type: FK CONSTRAINT; Schema: public; Owner: -
--

ALTER TABLE ONLY public.nav_bar_items
    ADD CONSTRAINT fk_rails_34143a680f FOREIGN KEY (static_page_id) REFERENCES public.static_pages(id);


--
-- Name: analysis_comments_summaries fk_rails_37becdebb0; Type: FK CONSTRAINT; Schema: public; Owner: -
--

ALTER TABLE ONLY public.analysis_comments_summaries
    ADD CONSTRAINT fk_rails_37becdebb0 FOREIGN KEY (background_task_id) REFERENCES public.analysis_background_tasks(id);


--
-- Name: custom_field_option_images fk_rails_3814d72daa; Type: FK CONSTRAINT; Schema: public; Owner: -
--

ALTER TABLE ONLY public.custom_field_option_images
    ADD CONSTRAINT fk_rails_3814d72daa FOREIGN KEY (custom_field_option_id) REFERENCES public.custom_field_options(id);


--
-- Name: baskets_ideas fk_rails_39a1b51358; Type: FK CONSTRAINT; Schema: public; Owner: -
--

ALTER TABLE ONLY public.baskets_ideas
    ADD CONSTRAINT fk_rails_39a1b51358 FOREIGN KEY (idea_id) REFERENCES public.ideas(id);


--
-- Name: analysis_analyses fk_rails_3c57357702; Type: FK CONSTRAINT; Schema: public; Owner: -
--

ALTER TABLE ONLY public.analysis_analyses
    ADD CONSTRAINT fk_rails_3c57357702 FOREIGN KEY (project_id) REFERENCES public.projects(id);


--
-- Name: followers fk_rails_3d258d3942; Type: FK CONSTRAINT; Schema: public; Owner: -
--

ALTER TABLE ONLY public.followers
    ADD CONSTRAINT fk_rails_3d258d3942 FOREIGN KEY (user_id) REFERENCES public.users(id);


--
-- Name: email_campaigns_examples fk_rails_465d6356b2; Type: FK CONSTRAINT; Schema: public; Owner: -
--

ALTER TABLE ONLY public.email_campaigns_examples
    ADD CONSTRAINT fk_rails_465d6356b2 FOREIGN KEY (recipient_id) REFERENCES public.users(id);


--
-- Name: notifications fk_rails_46dd2ccfd1; Type: FK CONSTRAINT; Schema: public; Owner: -
--

ALTER TABLE ONLY public.notifications
    ADD CONSTRAINT fk_rails_46dd2ccfd1 FOREIGN KEY (phase_id) REFERENCES public.phases(id);


--
-- Name: notifications fk_rails_47abdd0847; Type: FK CONSTRAINT; Schema: public; Owner: -
--

ALTER TABLE ONLY public.notifications
    ADD CONSTRAINT fk_rails_47abdd0847 FOREIGN KEY (project_review_id) REFERENCES public.project_reviews(id);


--
-- Name: notifications fk_rails_4aea6afa11; Type: FK CONSTRAINT; Schema: public; Owner: -
--

ALTER TABLE ONLY public.notifications
    ADD CONSTRAINT fk_rails_4aea6afa11 FOREIGN KEY (recipient_id) REFERENCES public.users(id);


--
-- Name: analytics_dimension_projects_fact_visits fk_rails_4ecebb6e8a; Type: FK CONSTRAINT; Schema: public; Owner: -
--

ALTER TABLE ONLY public.analytics_dimension_projects_fact_visits
    ADD CONSTRAINT fk_rails_4ecebb6e8a FOREIGN KEY (fact_visit_id) REFERENCES public.analytics_fact_visits(id);


--
-- Name: permissions_custom_fields fk_rails_50335fc43f; Type: FK CONSTRAINT; Schema: public; Owner: -
--

ALTER TABLE ONLY public.permissions_custom_fields
    ADD CONSTRAINT fk_rails_50335fc43f FOREIGN KEY (custom_field_id) REFERENCES public.custom_fields(id);


--
-- Name: identities fk_rails_5373344100; Type: FK CONSTRAINT; Schema: public; Owner: -
--

ALTER TABLE ONLY public.identities
    ADD CONSTRAINT fk_rails_5373344100 FOREIGN KEY (user_id) REFERENCES public.users(id);


--
-- Name: notifications fk_rails_5471f55cd6; Type: FK CONSTRAINT; Schema: public; Owner: -
--

ALTER TABLE ONLY public.notifications
    ADD CONSTRAINT fk_rails_5471f55cd6 FOREIGN KEY (idea_id) REFERENCES public.ideas(id);


--
-- Name: notifications fk_rails_575368d182; Type: FK CONSTRAINT; Schema: public; Owner: -
--

ALTER TABLE ONLY public.notifications
    ADD CONSTRAINT fk_rails_575368d182 FOREIGN KEY (project_id) REFERENCES public.projects(id);


--
-- Name: ideas fk_rails_5ac7668cd3; Type: FK CONSTRAINT; Schema: public; Owner: -
--

ALTER TABLE ONLY public.ideas
    ADD CONSTRAINT fk_rails_5ac7668cd3 FOREIGN KEY (project_id) REFERENCES public.projects(id);


--
-- Name: idea_imports fk_rails_5ea1f11fd5; Type: FK CONSTRAINT; Schema: public; Owner: -
--

ALTER TABLE ONLY public.idea_imports
    ADD CONSTRAINT fk_rails_5ea1f11fd5 FOREIGN KEY (import_user_id) REFERENCES public.users(id);


--
-- Name: analysis_taggings fk_rails_604cfbcd8d; Type: FK CONSTRAINT; Schema: public; Owner: -
--

ALTER TABLE ONLY public.analysis_taggings
    ADD CONSTRAINT fk_rails_604cfbcd8d FOREIGN KEY (input_id) REFERENCES public.ideas(id);


--
-- Name: internal_comments fk_rails_617a7ea994; Type: FK CONSTRAINT; Schema: public; Owner: -
--

ALTER TABLE ONLY public.internal_comments
    ADD CONSTRAINT fk_rails_617a7ea994 FOREIGN KEY (author_id) REFERENCES public.users(id);


--
-- Name: idea_imports fk_rails_636c77bdd1; Type: FK CONSTRAINT; Schema: public; Owner: -
--

ALTER TABLE ONLY public.idea_imports
    ADD CONSTRAINT fk_rails_636c77bdd1 FOREIGN KEY (file_id) REFERENCES public.idea_import_files(id);


--
-- Name: notifications fk_rails_67be9591a3; Type: FK CONSTRAINT; Schema: public; Owner: -
--

ALTER TABLE ONLY public.notifications
    ADD CONSTRAINT fk_rails_67be9591a3 FOREIGN KEY (cosponsorship_id) REFERENCES public.cosponsorships(id);


--
-- Name: idea_imports fk_rails_67f00886f9; Type: FK CONSTRAINT; Schema: public; Owner: -
--

ALTER TABLE ONLY public.idea_imports
    ADD CONSTRAINT fk_rails_67f00886f9 FOREIGN KEY (idea_id) REFERENCES public.ideas(id);


--
-- Name: report_builder_reports fk_rails_6988c9886e; Type: FK CONSTRAINT; Schema: public; Owner: -
--

ALTER TABLE ONLY public.report_builder_reports
    ADD CONSTRAINT fk_rails_6988c9886e FOREIGN KEY (phase_id) REFERENCES public.phases(id);


--
-- Name: ideas fk_rails_6c9ab6d4f8; Type: FK CONSTRAINT; Schema: public; Owner: -
--

ALTER TABLE ONLY public.ideas
    ADD CONSTRAINT fk_rails_6c9ab6d4f8 FOREIGN KEY (manual_votes_last_updated_by_id) REFERENCES public.users(id);


--
-- Name: groups_permissions fk_rails_6fa6389d80; Type: FK CONSTRAINT; Schema: public; Owner: -
--

ALTER TABLE ONLY public.groups_permissions
    ADD CONSTRAINT fk_rails_6fa6389d80 FOREIGN KEY (permission_id) REFERENCES public.permissions(id);


--
-- Name: email_campaigns_campaigns_groups fk_rails_712f4ad915; Type: FK CONSTRAINT; Schema: public; Owner: -
--

ALTER TABLE ONLY public.email_campaigns_campaigns_groups
    ADD CONSTRAINT fk_rails_712f4ad915 FOREIGN KEY (campaign_id) REFERENCES public.email_campaigns_campaigns(id);


--
-- Name: ideas fk_rails_730408dafc; Type: FK CONSTRAINT; Schema: public; Owner: -
--

ALTER TABLE ONLY public.ideas
    ADD CONSTRAINT fk_rails_730408dafc FOREIGN KEY (idea_status_id) REFERENCES public.idea_statuses(id);


--
-- Name: groups_projects fk_rails_73e1dee5fd; Type: FK CONSTRAINT; Schema: public; Owner: -
--

ALTER TABLE ONLY public.groups_projects
    ADD CONSTRAINT fk_rails_73e1dee5fd FOREIGN KEY (project_id) REFERENCES public.projects(id);


--
-- Name: analysis_additional_custom_fields fk_rails_74744744a6; Type: FK CONSTRAINT; Schema: public; Owner: -
--

ALTER TABLE ONLY public.analysis_additional_custom_fields
    ADD CONSTRAINT fk_rails_74744744a6 FOREIGN KEY (analysis_id) REFERENCES public.analysis_analyses(id);


--
-- Name: analysis_questions fk_rails_74e779db86; Type: FK CONSTRAINT; Schema: public; Owner: -
--

ALTER TABLE ONLY public.analysis_questions
    ADD CONSTRAINT fk_rails_74e779db86 FOREIGN KEY (background_task_id) REFERENCES public.analysis_background_tasks(id);


--
-- Name: analysis_heatmap_cells fk_rails_7a39fbbdee; Type: FK CONSTRAINT; Schema: public; Owner: -
--

ALTER TABLE ONLY public.analysis_heatmap_cells
    ADD CONSTRAINT fk_rails_7a39fbbdee FOREIGN KEY (analysis_id) REFERENCES public.analysis_analyses(id);


--
-- Name: activities fk_rails_7e11bb717f; Type: FK CONSTRAINT; Schema: public; Owner: -
--

ALTER TABLE ONLY public.activities
    ADD CONSTRAINT fk_rails_7e11bb717f FOREIGN KEY (user_id) REFERENCES public.users(id);


--
-- Name: email_campaigns_campaign_email_commands fk_rails_7f284a4f09; Type: FK CONSTRAINT; Schema: public; Owner: -
--

ALTER TABLE ONLY public.email_campaigns_campaign_email_commands
    ADD CONSTRAINT fk_rails_7f284a4f09 FOREIGN KEY (recipient_id) REFERENCES public.users(id);


--
-- Name: comments fk_rails_7fbb3b1416; Type: FK CONSTRAINT; Schema: public; Owner: -
--

ALTER TABLE ONLY public.comments
    ADD CONSTRAINT fk_rails_7fbb3b1416 FOREIGN KEY (idea_id) REFERENCES public.ideas(id);


--
-- Name: polls_response_options fk_rails_80d00e60ae; Type: FK CONSTRAINT; Schema: public; Owner: -
--

ALTER TABLE ONLY public.polls_response_options
    ADD CONSTRAINT fk_rails_80d00e60ae FOREIGN KEY (option_id) REFERENCES public.polls_options(id);


--
-- Name: report_builder_reports fk_rails_81137213da; Type: FK CONSTRAINT; Schema: public; Owner: -
--

ALTER TABLE ONLY public.report_builder_reports
    ADD CONSTRAINT fk_rails_81137213da FOREIGN KEY (owner_id) REFERENCES public.users(id);


--
-- Name: projects_allowed_input_topics fk_rails_812b6d9149; Type: FK CONSTRAINT; Schema: public; Owner: -
--

ALTER TABLE ONLY public.projects_allowed_input_topics
    ADD CONSTRAINT fk_rails_812b6d9149 FOREIGN KEY (project_id) REFERENCES public.projects(id);


--
-- Name: projects_topics fk_rails_812b6d9149; Type: FK CONSTRAINT; Schema: public; Owner: -
--

ALTER TABLE ONLY public.projects_topics
    ADD CONSTRAINT fk_rails_812b6d9149 FOREIGN KEY (project_id) REFERENCES public.projects(id);


--
-- Name: notifications fk_rails_81c11ef894; Type: FK CONSTRAINT; Schema: public; Owner: -
--

ALTER TABLE ONLY public.notifications
    ADD CONSTRAINT fk_rails_81c11ef894 FOREIGN KEY (internal_comment_id) REFERENCES public.internal_comments(id);


--
-- Name: impact_tracking_pageviews fk_rails_82dc979276; Type: FK CONSTRAINT; Schema: public; Owner: -
--

ALTER TABLE ONLY public.impact_tracking_pageviews
    ADD CONSTRAINT fk_rails_82dc979276 FOREIGN KEY (project_id) REFERENCES public.projects(id);


--
-- Name: ideas_phases fk_rails_845d7ca944; Type: FK CONSTRAINT; Schema: public; Owner: -
--

ALTER TABLE ONLY public.ideas_phases
    ADD CONSTRAINT fk_rails_845d7ca944 FOREIGN KEY (idea_id) REFERENCES public.ideas(id);


--
-- Name: notifications fk_rails_849e0c7eb7; Type: FK CONSTRAINT; Schema: public; Owner: -
--

ALTER TABLE ONLY public.notifications
    ADD CONSTRAINT fk_rails_849e0c7eb7 FOREIGN KEY (spam_report_id) REFERENCES public.spam_reports(id);


--
-- Name: analysis_additional_custom_fields fk_rails_857115261d; Type: FK CONSTRAINT; Schema: public; Owner: -
--

ALTER TABLE ONLY public.analysis_additional_custom_fields
    ADD CONSTRAINT fk_rails_857115261d FOREIGN KEY (custom_field_id) REFERENCES public.custom_fields(id);


--
-- Name: email_campaigns_campaigns fk_rails_87e592c9f5; Type: FK CONSTRAINT; Schema: public; Owner: -
--

ALTER TABLE ONLY public.email_campaigns_campaigns
    ADD CONSTRAINT fk_rails_87e592c9f5 FOREIGN KEY (author_id) REFERENCES public.users(id);


--
-- Name: user_custom_fields_representativeness_ref_distributions fk_rails_8cabeff294; Type: FK CONSTRAINT; Schema: public; Owner: -
--

ALTER TABLE ONLY public.user_custom_fields_representativeness_ref_distributions
    ADD CONSTRAINT fk_rails_8cabeff294 FOREIGN KEY (custom_field_id) REFERENCES public.custom_fields(id);


--
-- Name: static_pages_topics fk_rails_8e3f01dacd; Type: FK CONSTRAINT; Schema: public; Owner: -
--

ALTER TABLE ONLY public.static_pages_topics
    ADD CONSTRAINT fk_rails_8e3f01dacd FOREIGN KEY (static_page_id) REFERENCES public.static_pages(id);


--
-- Name: areas_projects fk_rails_8fb43a173d; Type: FK CONSTRAINT; Schema: public; Owner: -
--

ALTER TABLE ONLY public.areas_projects
    ADD CONSTRAINT fk_rails_8fb43a173d FOREIGN KEY (project_id) REFERENCES public.projects(id);


--
-- Name: areas fk_rails_901fc7a65b; Type: FK CONSTRAINT; Schema: public; Owner: -
--

ALTER TABLE ONLY public.areas
    ADD CONSTRAINT fk_rails_901fc7a65b FOREIGN KEY (custom_field_option_id) REFERENCES public.custom_field_options(id);


--
-- Name: notifications fk_rails_9268535f02; Type: FK CONSTRAINT; Schema: public; Owner: -
--

ALTER TABLE ONLY public.notifications
    ADD CONSTRAINT fk_rails_9268535f02 FOREIGN KEY (comment_id) REFERENCES public.comments(id);


--
-- Name: notifications fk_rails_97eb4c3a35; Type: FK CONSTRAINT; Schema: public; Owner: -
--

ALTER TABLE ONLY public.notifications
    ADD CONSTRAINT fk_rails_97eb4c3a35 FOREIGN KEY (invite_id) REFERENCES public.invites(id);


--
-- Name: authoring_assistance_responses fk_rails_98155ccbce; Type: FK CONSTRAINT; Schema: public; Owner: -
--

ALTER TABLE ONLY public.authoring_assistance_responses
    ADD CONSTRAINT fk_rails_98155ccbce FOREIGN KEY (idea_id) REFERENCES public.ideas(id);


--
-- Name: memberships fk_rails_99326fb65d; Type: FK CONSTRAINT; Schema: public; Owner: -
--

ALTER TABLE ONLY public.memberships
    ADD CONSTRAINT fk_rails_99326fb65d FOREIGN KEY (user_id) REFERENCES public.users(id);


--
-- Name: analytics_fact_visits fk_rails_9b5a82cb55; Type: FK CONSTRAINT; Schema: public; Owner: -
--

ALTER TABLE ONLY public.analytics_fact_visits
    ADD CONSTRAINT fk_rails_9b5a82cb55 FOREIGN KEY (dimension_referrer_type_id) REFERENCES public.analytics_dimension_referrer_types(id);


--
-- Name: event_images fk_rails_9dd6f2f888; Type: FK CONSTRAINT; Schema: public; Owner: -
--

ALTER TABLE ONLY public.event_images
    ADD CONSTRAINT fk_rails_9dd6f2f888 FOREIGN KEY (event_id) REFERENCES public.events(id);


--
-- Name: areas_projects fk_rails_9ecfc9d2b9; Type: FK CONSTRAINT; Schema: public; Owner: -
--

ALTER TABLE ONLY public.areas_projects
    ADD CONSTRAINT fk_rails_9ecfc9d2b9 FOREIGN KEY (area_id) REFERENCES public.areas(id);


--
-- Name: notifications fk_rails_a2016447bc; Type: FK CONSTRAINT; Schema: public; Owner: -
--

ALTER TABLE ONLY public.notifications
    ADD CONSTRAINT fk_rails_a2016447bc FOREIGN KEY (initiating_user_id) REFERENCES public.users(id);


--
-- Name: notifications fk_rails_a2cfad997d; Type: FK CONSTRAINT; Schema: public; Owner: -
--

ALTER TABLE ONLY public.notifications
    ADD CONSTRAINT fk_rails_a2cfad997d FOREIGN KEY (official_feedback_id) REFERENCES public.official_feedbacks(id);


--
-- Name: analytics_fact_visits fk_rails_a34b51c948; Type: FK CONSTRAINT; Schema: public; Owner: -
--

ALTER TABLE ONLY public.analytics_fact_visits
    ADD CONSTRAINT fk_rails_a34b51c948 FOREIGN KEY (dimension_date_last_action_id) REFERENCES public.analytics_dimension_dates(date);


--
-- Name: event_files fk_rails_a590d6ddde; Type: FK CONSTRAINT; Schema: public; Owner: -
--

ALTER TABLE ONLY public.event_files
    ADD CONSTRAINT fk_rails_a590d6ddde FOREIGN KEY (event_id) REFERENCES public.events(id);


--
-- Name: groups_permissions fk_rails_a5c3527604; Type: FK CONSTRAINT; Schema: public; Owner: -
--

ALTER TABLE ONLY public.groups_permissions
    ADD CONSTRAINT fk_rails_a5c3527604 FOREIGN KEY (group_id) REFERENCES public.groups(id);


--
-- Name: ideas fk_rails_a7a91f1df3; Type: FK CONSTRAINT; Schema: public; Owner: -
--

ALTER TABLE ONLY public.ideas
    ADD CONSTRAINT fk_rails_a7a91f1df3 FOREIGN KEY (author_id) REFERENCES public.users(id);


--
-- Name: analytics_fact_visits fk_rails_a9aa810ecf; Type: FK CONSTRAINT; Schema: public; Owner: -
--

ALTER TABLE ONLY public.analytics_fact_visits
    ADD CONSTRAINT fk_rails_a9aa810ecf FOREIGN KEY (dimension_date_first_action_id) REFERENCES public.analytics_dimension_dates(date);


--
-- Name: memberships fk_rails_aaf389f138; Type: FK CONSTRAINT; Schema: public; Owner: -
--

ALTER TABLE ONLY public.memberships
    ADD CONSTRAINT fk_rails_aaf389f138 FOREIGN KEY (group_id) REFERENCES public.groups(id);


--
-- Name: maps_layers fk_rails_abbf8658b2; Type: FK CONSTRAINT; Schema: public; Owner: -
--

ALTER TABLE ONLY public.maps_layers
    ADD CONSTRAINT fk_rails_abbf8658b2 FOREIGN KEY (map_config_id) REFERENCES public.maps_map_configs(id);


--
-- Name: project_reviews fk_rails_ac7bc0a42f; Type: FK CONSTRAINT; Schema: public; Owner: -
--

ALTER TABLE ONLY public.project_reviews
    ADD CONSTRAINT fk_rails_ac7bc0a42f FOREIGN KEY (project_id) REFERENCES public.projects(id);


--
-- Name: analysis_tags fk_rails_afc2d02258; Type: FK CONSTRAINT; Schema: public; Owner: -
--

ALTER TABLE ONLY public.analysis_tags
    ADD CONSTRAINT fk_rails_afc2d02258 FOREIGN KEY (analysis_id) REFERENCES public.analysis_analyses(id);


--
-- Name: phases fk_rails_b0efe660f5; Type: FK CONSTRAINT; Schema: public; Owner: -
--

ALTER TABLE ONLY public.phases
    ADD CONSTRAINT fk_rails_b0efe660f5 FOREIGN KEY (project_id) REFERENCES public.projects(id);


--
-- Name: baskets fk_rails_b3d04c10d5; Type: FK CONSTRAINT; Schema: public; Owner: -
--

ALTER TABLE ONLY public.baskets
    ADD CONSTRAINT fk_rails_b3d04c10d5 FOREIGN KEY (user_id) REFERENCES public.users(id);


--
-- Name: custom_field_options fk_rails_b48da9e6c7; Type: FK CONSTRAINT; Schema: public; Owner: -
--

ALTER TABLE ONLY public.custom_field_options
    ADD CONSTRAINT fk_rails_b48da9e6c7 FOREIGN KEY (custom_field_id) REFERENCES public.custom_fields(id);


--
-- Name: official_feedbacks fk_rails_b4a1624855; Type: FK CONSTRAINT; Schema: public; Owner: -
--

ALTER TABLE ONLY public.official_feedbacks
    ADD CONSTRAINT fk_rails_b4a1624855 FOREIGN KEY (idea_id) REFERENCES public.ideas(id);


--
-- Name: notifications fk_rails_b894d506a0; Type: FK CONSTRAINT; Schema: public; Owner: -
--

ALTER TABLE ONLY public.notifications
    ADD CONSTRAINT fk_rails_b894d506a0 FOREIGN KEY (basket_id) REFERENCES public.baskets(id);


--
-- Name: polls_options fk_rails_bb813b4549; Type: FK CONSTRAINT; Schema: public; Owner: -
--

ALTER TABLE ONLY public.polls_options
    ADD CONSTRAINT fk_rails_bb813b4549 FOREIGN KEY (question_id) REFERENCES public.polls_questions(id);


--
-- Name: ideas_phases fk_rails_bd36415a82; Type: FK CONSTRAINT; Schema: public; Owner: -
--

ALTER TABLE ONLY public.ideas_phases
    ADD CONSTRAINT fk_rails_bd36415a82 FOREIGN KEY (phase_id) REFERENCES public.phases(id);


--
-- Name: analysis_background_tasks fk_rails_bde9116e72; Type: FK CONSTRAINT; Schema: public; Owner: -
--

ALTER TABLE ONLY public.analysis_background_tasks
    ADD CONSTRAINT fk_rails_bde9116e72 FOREIGN KEY (analysis_id) REFERENCES public.analysis_analyses(id);


--
-- Name: project_files fk_rails_c26fbba4b3; Type: FK CONSTRAINT; Schema: public; Owner: -
--

ALTER TABLE ONLY public.project_files
    ADD CONSTRAINT fk_rails_c26fbba4b3 FOREIGN KEY (project_id) REFERENCES public.projects(id);


--
-- Name: ideas fk_rails_c32c787647; Type: FK CONSTRAINT; Schema: public; Owner: -
--

ALTER TABLE ONLY public.ideas
    ADD CONSTRAINT fk_rails_c32c787647 FOREIGN KEY (assignee_id) REFERENCES public.users(id);


--
-- Name: idea_images fk_rails_c349bb4ac3; Type: FK CONSTRAINT; Schema: public; Owner: -
--

ALTER TABLE ONLY public.idea_images
    ADD CONSTRAINT fk_rails_c349bb4ac3 FOREIGN KEY (idea_id) REFERENCES public.ideas(id);


--
-- Name: custom_field_matrix_statements fk_rails_c379cdcd80; Type: FK CONSTRAINT; Schema: public; Owner: -
--

ALTER TABLE ONLY public.custom_field_matrix_statements
    ADD CONSTRAINT fk_rails_c379cdcd80 FOREIGN KEY (custom_field_id) REFERENCES public.custom_fields(id);


--
-- Name: notifications fk_rails_c76d81b062; Type: FK CONSTRAINT; Schema: public; Owner: -
--

ALTER TABLE ONLY public.notifications
    ADD CONSTRAINT fk_rails_c76d81b062 FOREIGN KEY (inappropriate_content_flag_id) REFERENCES public.flag_inappropriate_content_inappropriate_content_flags(id);


--
-- Name: email_campaigns_deliveries fk_rails_c87ec11171; Type: FK CONSTRAINT; Schema: public; Owner: -
--

ALTER TABLE ONLY public.email_campaigns_deliveries
    ADD CONSTRAINT fk_rails_c87ec11171 FOREIGN KEY (campaign_id) REFERENCES public.email_campaigns_campaigns(id);


--
-- Name: idea_import_files fk_rails_c93392afae; Type: FK CONSTRAINT; Schema: public; Owner: -
--

ALTER TABLE ONLY public.idea_import_files
    ADD CONSTRAINT fk_rails_c93392afae FOREIGN KEY (project_id) REFERENCES public.projects(id);


--
-- Name: reactions fk_rails_c9b3bef597; Type: FK CONSTRAINT; Schema: public; Owner: -
--

ALTER TABLE ONLY public.reactions
    ADD CONSTRAINT fk_rails_c9b3bef597 FOREIGN KEY (user_id) REFERENCES public.users(id);


--
-- Name: analysis_insights fk_rails_cc6c7b26fc; Type: FK CONSTRAINT; Schema: public; Owner: -
--

ALTER TABLE ONLY public.analysis_insights
    ADD CONSTRAINT fk_rails_cc6c7b26fc FOREIGN KEY (analysis_id) REFERENCES public.analysis_analyses(id);


--
-- Name: analysis_taggings fk_rails_cc8b68bfb4; Type: FK CONSTRAINT; Schema: public; Owner: -
--

ALTER TABLE ONLY public.analysis_taggings
    ADD CONSTRAINT fk_rails_cc8b68bfb4 FOREIGN KEY (tag_id) REFERENCES public.analysis_tags(id);


--
-- Name: analytics_dimension_locales_fact_visits fk_rails_cd2a592e7b; Type: FK CONSTRAINT; Schema: public; Owner: -
--

ALTER TABLE ONLY public.analytics_dimension_locales_fact_visits
    ADD CONSTRAINT fk_rails_cd2a592e7b FOREIGN KEY (fact_visit_id) REFERENCES public.analytics_fact_visits(id);


--
-- Name: static_page_files fk_rails_d0209b82ff; Type: FK CONSTRAINT; Schema: public; Owner: -
--

ALTER TABLE ONLY public.static_page_files
    ADD CONSTRAINT fk_rails_d0209b82ff FOREIGN KEY (static_page_id) REFERENCES public.static_pages(id);


--
-- Name: projects fk_rails_d1892257e3; Type: FK CONSTRAINT; Schema: public; Owner: -
--

ALTER TABLE ONLY public.projects
    ADD CONSTRAINT fk_rails_d1892257e3 FOREIGN KEY (default_assignee_id) REFERENCES public.users(id);


--
-- Name: groups_projects fk_rails_d6353758d5; Type: FK CONSTRAINT; Schema: public; Owner: -
--

ALTER TABLE ONLY public.groups_projects
    ADD CONSTRAINT fk_rails_d6353758d5 FOREIGN KEY (group_id) REFERENCES public.groups(id);


--
-- Name: projects_allowed_input_topics fk_rails_db7813bfef; Type: FK CONSTRAINT; Schema: public; Owner: -
--

ALTER TABLE ONLY public.projects_allowed_input_topics
    ADD CONSTRAINT fk_rails_db7813bfef FOREIGN KEY (topic_id) REFERENCES public.topics(id);


--
-- Name: projects_topics fk_rails_db7813bfef; Type: FK CONSTRAINT; Schema: public; Owner: -
--

ALTER TABLE ONLY public.projects_topics
    ADD CONSTRAINT fk_rails_db7813bfef FOREIGN KEY (topic_id) REFERENCES public.topics(id);


--
-- Name: analysis_summaries fk_rails_dbd13460f0; Type: FK CONSTRAINT; Schema: public; Owner: -
--

ALTER TABLE ONLY public.analysis_summaries
    ADD CONSTRAINT fk_rails_dbd13460f0 FOREIGN KEY (background_task_id) REFERENCES public.analysis_background_tasks(id);


--
-- Name: project_folders_files fk_rails_dc7aeb6534; Type: FK CONSTRAINT; Schema: public; Owner: -
--

ALTER TABLE ONLY public.project_folders_files
    ADD CONSTRAINT fk_rails_dc7aeb6534 FOREIGN KEY (project_folder_id) REFERENCES public.project_folders_folders(id);


--
-- Name: project_folders_images fk_rails_dcbc962cfe; Type: FK CONSTRAINT; Schema: public; Owner: -
--

ALTER TABLE ONLY public.project_folders_images
    ADD CONSTRAINT fk_rails_dcbc962cfe FOREIGN KEY (project_folder_id) REFERENCES public.project_folders_folders(id);


--
-- Name: impact_tracking_pageviews fk_rails_dd3b2cc184; Type: FK CONSTRAINT; Schema: public; Owner: -
--

ALTER TABLE ONLY public.impact_tracking_pageviews
    ADD CONSTRAINT fk_rails_dd3b2cc184 FOREIGN KEY (session_id) REFERENCES public.impact_tracking_sessions(id);


--
-- Name: official_feedbacks fk_rails_ddd7e21dfa; Type: FK CONSTRAINT; Schema: public; Owner: -
--

ALTER TABLE ONLY public.official_feedbacks
    ADD CONSTRAINT fk_rails_ddd7e21dfa FOREIGN KEY (user_id) REFERENCES public.users(id);


--
-- Name: project_reviews fk_rails_de7c38cbc4; Type: FK CONSTRAINT; Schema: public; Owner: -
--

ALTER TABLE ONLY public.project_reviews
    ADD CONSTRAINT fk_rails_de7c38cbc4 FOREIGN KEY (reviewer_id) REFERENCES public.users(id);


--
-- Name: baskets_ideas fk_rails_dfb57cbce2; Type: FK CONSTRAINT; Schema: public; Owner: -
--

ALTER TABLE ONLY public.baskets_ideas
    ADD CONSTRAINT fk_rails_dfb57cbce2 FOREIGN KEY (basket_id) REFERENCES public.baskets(id);


--
-- Name: permissions_custom_fields fk_rails_e211dc8f99; Type: FK CONSTRAINT; Schema: public; Owner: -
--

ALTER TABLE ONLY public.permissions_custom_fields
    ADD CONSTRAINT fk_rails_e211dc8f99 FOREIGN KEY (permission_id) REFERENCES public.permissions(id);


--
-- Name: analysis_comments_summaries fk_rails_e51f754cf7; Type: FK CONSTRAINT; Schema: public; Owner: -
--

ALTER TABLE ONLY public.analysis_comments_summaries
    ADD CONSTRAINT fk_rails_e51f754cf7 FOREIGN KEY (idea_id) REFERENCES public.ideas(id);


--
-- Name: custom_field_bins fk_rails_e6f48b841d; Type: FK CONSTRAINT; Schema: public; Owner: -
--

ALTER TABLE ONLY public.custom_field_bins
    ADD CONSTRAINT fk_rails_e6f48b841d FOREIGN KEY (custom_field_option_id) REFERENCES public.custom_field_options(id);


--
-- Name: nav_bar_items fk_rails_e8076fb9f6; Type: FK CONSTRAINT; Schema: public; Owner: -
--

ALTER TABLE ONLY public.nav_bar_items
    ADD CONSTRAINT fk_rails_e8076fb9f6 FOREIGN KEY (project_id) REFERENCES public.projects(id);


--
-- Name: polls_response_options fk_rails_e871bf6e26; Type: FK CONSTRAINT; Schema: public; Owner: -
--

ALTER TABLE ONLY public.polls_response_options
    ADD CONSTRAINT fk_rails_e871bf6e26 FOREIGN KEY (response_id) REFERENCES public.polls_responses(id);


--
-- Name: static_pages_topics fk_rails_edc8786515; Type: FK CONSTRAINT; Schema: public; Owner: -
--

ALTER TABLE ONLY public.static_pages_topics
    ADD CONSTRAINT fk_rails_edc8786515 FOREIGN KEY (topic_id) REFERENCES public.topics(id);


--
-- Name: idea_files fk_rails_efb12f53ad; Type: FK CONSTRAINT; Schema: public; Owner: -
--

ALTER TABLE ONLY public.idea_files
    ADD CONSTRAINT fk_rails_efb12f53ad FOREIGN KEY (idea_id) REFERENCES public.ideas(id);


--
-- Name: custom_field_bins fk_rails_f09b1bc4cd; Type: FK CONSTRAINT; Schema: public; Owner: -
--

ALTER TABLE ONLY public.custom_field_bins
    ADD CONSTRAINT fk_rails_f09b1bc4cd FOREIGN KEY (custom_field_id) REFERENCES public.custom_fields(id);


--
-- Name: notifications fk_rails_f1d8986d29; Type: FK CONSTRAINT; Schema: public; Owner: -
--

ALTER TABLE ONLY public.notifications
    ADD CONSTRAINT fk_rails_f1d8986d29 FOREIGN KEY (idea_status_id) REFERENCES public.idea_statuses(id);


--
-- Name: report_builder_published_graph_data_units fk_rails_f21a19c203; Type: FK CONSTRAINT; Schema: public; Owner: -
--

ALTER TABLE ONLY public.report_builder_published_graph_data_units
    ADD CONSTRAINT fk_rails_f21a19c203 FOREIGN KEY (report_id) REFERENCES public.report_builder_reports(id);


--
-- Name: cosponsorships fk_rails_f32533b783; Type: FK CONSTRAINT; Schema: public; Owner: -
--

ALTER TABLE ONLY public.cosponsorships
    ADD CONSTRAINT fk_rails_f32533b783 FOREIGN KEY (user_id) REFERENCES public.users(id);


--
-- Name: comments fk_rails_f44b1e3c8a; Type: FK CONSTRAINT; Schema: public; Owner: -
--

ALTER TABLE ONLY public.comments
    ADD CONSTRAINT fk_rails_f44b1e3c8a FOREIGN KEY (author_id) REFERENCES public.users(id);


--
-- Name: events_attendances fk_rails_fba307ba3b; Type: FK CONSTRAINT; Schema: public; Owner: -
--

ALTER TABLE ONLY public.events_attendances
    ADD CONSTRAINT fk_rails_fba307ba3b FOREIGN KEY (event_id) REFERENCES public.events(id);


--
-- Name: ideas_topics fk_rails_fd874ecf4b; Type: FK CONSTRAINT; Schema: public; Owner: -
--

ALTER TABLE ONLY public.ideas_topics
    ADD CONSTRAINT fk_rails_fd874ecf4b FOREIGN KEY (idea_id) REFERENCES public.ideas(id);


--
-- Name: project_reviews fk_rails_fdbeb12ddd; Type: FK CONSTRAINT; Schema: public; Owner: -
--

ALTER TABLE ONLY public.project_reviews
    ADD CONSTRAINT fk_rails_fdbeb12ddd FOREIGN KEY (requester_id) REFERENCES public.users(id);


--
-- Name: ideas_topics fk_rails_ff1788eb50; Type: FK CONSTRAINT; Schema: public; Owner: -
--

ALTER TABLE ONLY public.ideas_topics
    ADD CONSTRAINT fk_rails_ff1788eb50 FOREIGN KEY (topic_id) REFERENCES public.topics(id);


--
-- PostgreSQL database dump complete
--

SET search_path TO public,shared_extensions;

INSERT INTO "schema_migrations" (version) VALUES
<<<<<<< HEAD
('20250415094344'),
=======
('20250409111817'),
>>>>>>> 9811b0d7
('20250320010716'),
('20250319145637'),
('20250317825496'),
('20250317143543'),
('20250311141109'),
('20250307924725'),
('20250305202848'),
('20250305111507'),
('20250224150953'),
('20250220161323'),
('20250219104523'),
('20250218094339'),
('20250217295025'),
('20250210181753'),
('20250204143605'),
('20250120125531'),
('20250117121004'),
('20241230172612'),
('20241230165518'),
('20241230165323'),
('20241227103433'),
('20241226093506'),
('20241224115952'),
('20241204144321'),
('20241204133717'),
('20241203151945'),
('20241127093339'),
('20241127074734'),
('20241125094100'),
('20241125094000'),
('20241115141717'),
('20241115141553'),
('20241112110758'),
('20241105081014'),
('20241105053934'),
('20241105053818'),
('20241029080612'),
('20241028162618'),
('20241024110349'),
('20241022101049'),
('20241016201503'),
('20241011816395'),
('20241011101454'),
('20241008143004'),
('20241002200522'),
('20241001101704'),
('20240926175000'),
('20240923112801'),
('20240923112800'),
('20240917181018'),
('20240911143007'),
('20240829185625'),
('20240826083227'),
('20240821135150'),
('20240814163522'),
('20240814133336'),
('20240812115140'),
('20240806161121'),
('20240805121645'),
('20240731223530'),
('20240731181623'),
('20240730093933'),
('20240729141927'),
('20240722090955'),
('20240710101033'),
('202407081751'),
('20240612134240'),
('20240606112752'),
('20240516113700'),
('20240510103700'),
('20240508133950'),
('20240508124400'),
('20240504212048'),
('20240419100508'),
('20240418081854'),
('20240417150820'),
('20240417064819'),
('20240409150000'),
('20240328141200'),
('20240305122502'),
('20240301120023'),
('20240229195843'),
('20240228145938'),
('20240227092300'),
('20240226170510'),
('20240221145522'),
('20240219104431'),
('20240219104430'),
('20240214125557'),
('20240212133704'),
('20240206165004'),
('20240201141520'),
('20240130170644'),
('20240130142750'),
('20240126122702'),
('20240124173411'),
('20240123102956'),
('20240115142433'),
('20240112103545'),
('20231214100537'),
('20231212151032'),
('20231130093345'),
('20231124114112'),
('20231124112723'),
('20231124090234'),
('20231123173159'),
('20231123161330'),
('20231123141534'),
('20231120090516'),
('20231110112415'),
('20231109101517'),
('20231103094549'),
('20231031175023'),
('20231024082513'),
('20231018083110'),
('20231003095622'),
('20230927135924'),
('20230915391649'),
('20230913121819'),
('20230911121820'),
('20230906104541'),
('20230825121819'),
('20230825121818'),
('20230823204209'),
('20230817134213'),
('20230817133411'),
('20230816104548'),
('20230815182301'),
('20230815119289'),
('20230815085922'),
('20230814115846'),
('20230811123114'),
('20230804142723'),
('20230803112021'),
('20230801141534'),
('20230801135355'),
('20230801095755'),
('20230728160743'),
('20230728130913'),
('20230727145653'),
('20230727090914'),
('20230726160134'),
('20230726150159'),
('20230725142113'),
('20230725121109'),
('20230719221540'),
('20230719221539'),
('20230718214736'),
('20230718124121'),
('20230718121501'),
('20230710143815'),
('20230705172856'),
('20230703175732'),
('20230703112343'),
('20230629120434'),
('20230629095724'),
('20230623085057'),
('20230622132238'),
('20230621144312'),
('20230621091448'),
('20230620114801'),
('20230616134441'),
('20230609161522'),
('20230608120425'),
('20230608120051'),
('20230607162320'),
('20230607142901'),
('20230606132255'),
('20230605133845'),
('20230601085753'),
('20230524151508'),
('20230524085443'),
('20230519085843'),
('20230518133943'),
('20230518094411'),
('20230517145937'),
('20230517064632'),
('20230516150847'),
('20230516135820'),
('20230405162820'),
('20230403145652'),
('20230321153659'),
('20230314110825'),
('20230307101320'),
('20230213120148'),
('20230208142802'),
('20230206090743'),
('20230131143907'),
('20230131122140'),
('20230131091656'),
('20230127201927'),
('20221205112729'),
('20221205095831'),
('20221202110054'),
('20221118094022'),
('20221115113353'),
('20221114094435'),
('20221111132019'),
('20221110105544'),
('20221107124858'),
('20221103153024'),
('20221028082913'),
('20221027170719'),
('20221027125738'),
('20221025131832'),
('20221025100507'),
('20221021140619'),
('20221018135644'),
('20221011092349'),
('20221006100512'),
('20221006095042'),
('20221006071220'),
('20221001123808'),
('20220929125457'),
('20220929125456'),
('20220927114325'),
('20220927091942'),
('20220906074349'),
('20220831171634'),
('20220831142106'),
('20220831102114'),
('20220830144847'),
('20220826025846'),
('20220826025845'),
('20220826025844'),
('20220826025843'),
('20220826025842'),
('20220826025841'),
('20220826025840'),
('20220822140950'),
('20220822140949'),
('20220818165037'),
('20220810084347'),
('20220808074431'),
('20220719103052'),
('20220713141438'),
('20220707102050'),
('20220630084221'),
('20220620101315'),
('20220615095516'),
('20220614135644'),
('20220610072149'),
('20220531123916'),
('20220523110954'),
('20220415074726'),
('20220407131522'),
('20220324073642'),
('20220308184000'),
('20220302143958'),
('20220214110500'),
('20220211143841'),
('20220207103216'),
('20220126110341'),
('20220120154239'),
('20220114095033'),
('20220112081701'),
('20212006161358'),
('20212006161357'),
('20211906161362'),
('20211906161361'),
('20211906161360'),
('20211906161359'),
('20211806161357'),
('20211806161356'),
('20211806161355'),
('20211806161354'),
('20210902121357'),
('20210902121356'),
('20210902121355'),
('20210722110109'),
('20210624163536'),
('20210619133856'),
('20210601061247'),
('20210521101107'),
('20210518143118'),
('20210512094502'),
('20210506151054'),
('20210430154637'),
('20210413172107'),
('20210402103419'),
('20210324181814'),
('20210324181315'),
('20210324164740'),
('20210324164613'),
('20210319161957'),
('20210319100008'),
('20210317114361'),
('20210317114360'),
('20210316113654'),
('20210312123927'),
('20210304203413'),
('20210217112905'),
('20210211144443'),
('20210127112937'),
('20210127112825'),
('20210127112755'),
('20210127105555'),
('20210119144531'),
('20210112155555'),
('20201217170635'),
('20201204134337'),
('20201130161115'),
('20201127160903'),
('20201120190900'),
('20201120173700'),
('20201116092907'),
('20201116092906'),
('20201102093045'),
('20201029180155'),
('20201022160000'),
('20201018122834'),
('20201015180356'),
('20201014180247'),
('20201007102916'),
('20201001174500'),
('20200911150057'),
('20200902151045'),
('20200820141351'),
('20200807132541'),
('20200805132331'),
('20200527094026'),
('20200527093956'),
('20200519164633'),
('20200423123927'),
('20200325160114'),
('20200319101312'),
('20200318220615'),
('20200318220614'),
('20200316155355'),
('20200316142822'),
('20200316142821'),
('20200316142820'),
('20200311132551'),
('20200310101259'),
('20200306160918'),
('20200226124456'),
('20200213001613'),
('20200206165218'),
('20200206162013'),
('20200206081103'),
('20200131133006'),
('20200131130350'),
('20200131124534'),
('20200109163736'),
('20191218161144'),
('20191213130342'),
('20191213112024'),
('20191211104007'),
('20191210205216'),
('20191209183623'),
('20191209135917'),
('20191114092523'),
('20191023121111'),
('20191014135916'),
('20191008115234'),
('20190909124938'),
('20190909124937'),
('20190906093107'),
('20190905123110'),
('20190905123108'),
('20190904135344'),
('20190904135343'),
('20190816143358'),
('20190730131947'),
('20190724095644'),
('20190701091036'),
('20190607132326'),
('20190605125206'),
('20190604135000'),
('20190603142853'),
('20190603141415'),
('20190603135926'),
('20190603100803'),
('20190603100709'),
('20190531143638'),
('20190528101954'),
('20190527091133'),
('20190325155516'),
('20190325142711'),
('20190318145229'),
('20190313091027'),
('20190312154517'),
('20190220152327'),
('20190215155920'),
('20190211134223'),
('20190211103921'),
('20190129100321'),
('20190124094814'),
('20190107123605'),
('20181210113428'),
('20181205134744'),
('20181022092934'),
('20181011143305'),
('20180920155127'),
('20180920155012'),
('20180919144612'),
('20180913155502'),
('20180913085920'),
('20180913085107'),
('20180912135727'),
('20180829162620'),
('20180824094903'),
('20180815114124'),
('20180815114123'),
('20180815114122'),
('20180815114121'),
('20180813093429'),
('20180809134021'),
('20180809133236'),
('20180801130039'),
('20180705085133'),
('20180610165230'),
('20180516143348'),
('20180424190024'),
('20180424190023'),
('20180423123634'),
('20180423123610'),
('20180423123552'),
('20180423120217'),
('20180412140227'),
('20180405195146'),
('20180405090646'),
('20180404092302'),
('20180328123240'),
('20180327132833'),
('20180327085216'),
('20180309160219'),
('20180307132304'),
('20180302145039'),
('20180302100342'),
('20180221143137'),
('20180220144702'),
('20180220142344'),
('20180215130118'),
('20180215090033'),
('20180209161249'),
('20180206132516'),
('20180118125241'),
('20180117105551'),
('20180117103530'),
('20180108153406'),
('20180108144119'),
('20180108144026'),
('20180108134711'),
('20180103163513'),
('20171221145649'),
('20171218134052'),
('20171209082850'),
('20171204155602'),
('20171127103900'),
('20171117155422'),
('20171117114456'),
('20171115092024'),
('20171113100102'),
('20171106212610'),
('20171101102506'),
('20171031131310'),
('20171029143741'),
('20171023192224'),
('20171022182428'),
('20171020101837'),
('20171010114644'),
('20171010114629'),
('20171010091219'),
('20170918101800'),
('20170719172958'),
('20170719160834'),
('20170718121258'),
('20170718095819'),
('20170705093317'),
('20170705093051'),
('20170704729304'),
('20170703234313'),
('20170620083943'),
('20170620074738'),
('20170607123146'),
('20170602105428'),
('20170531144653'),
('20170525125712'),
('20170520134018'),
('20170520132308'),
('20170509093623'),
('20170503161621'),
('20170424201042'),
('20170418104454'),
('20170415160722'),
('20170410152320'),
('20170407113052'),
('20170330122943'),
('20170319000059'),
('20170318181018'),
('20170318155729'),
('20170318144700'),
('20170318143940'),
('20170318141825'),
('20170317151309'),
('20170317133413'),
('20170314053812'),
('20170302155043'),
('20170301182502');
<|MERGE_RESOLUTION|>--- conflicted
+++ resolved
@@ -1627,10 +1627,7 @@
     manual_voters_amount integer,
     manual_voters_last_updated_by_id uuid,
     manual_voters_last_updated_at timestamp(6) without time zone,
-<<<<<<< HEAD
-=======
     survey_popup_frequency integer,
->>>>>>> 9811b0d7
     similarity_threshold_title double precision DEFAULT 0.3,
     similarity_threshold_body double precision DEFAULT 0.4,
     user_fields_in_form boolean DEFAULT false NOT NULL
@@ -7074,11 +7071,8 @@
 SET search_path TO public,shared_extensions;
 
 INSERT INTO "schema_migrations" (version) VALUES
-<<<<<<< HEAD
 ('20250415094344'),
-=======
 ('20250409111817'),
->>>>>>> 9811b0d7
 ('20250320010716'),
 ('20250319145637'),
 ('20250317825496'),
