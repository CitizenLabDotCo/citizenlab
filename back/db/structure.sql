--- conflicted
+++ resolved
@@ -762,7 +762,7 @@
 -- Name: TABLE que_jobs; Type: COMMENT; Schema: public; Owner: -
 --
 
-COMMENT ON TABLE public.que_jobs IS '4';
+COMMENT ON TABLE public.que_jobs IS '5';
 
 
 --
@@ -7402,11 +7402,6 @@
 ('20240214125557'),
 ('20240226170510'),
 ('20240227092300'),
-<<<<<<< HEAD
-('20240228222336'),
-('20240229195843');
-=======
 ('20240229195843'),
 ('20240305122502');
->>>>>>> 47a5844d
-
+
