--- conflicted
+++ resolved
@@ -763,11 +763,7 @@
 -- Name: TABLE que_jobs; Type: COMMENT; Schema: public; Owner: -
 --
 
-<<<<<<< HEAD
-COMMENT ON TABLE public.que_jobs IS '4';
-=======
 COMMENT ON TABLE public.que_jobs IS '6';
->>>>>>> fd6c3f3c
 
 
 --
@@ -7407,11 +7403,6 @@
 ('20240214125557'),
 ('20240226170510'),
 ('20240227092300'),
-<<<<<<< HEAD
+('20240228145938'),
 ('20240229195843'),
-('20240305122502');
-=======
-('20240228145938'),
-('20240229195843');
->>>>>>> fd6c3f3c
-
+('20240305122502');