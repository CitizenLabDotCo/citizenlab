SET statement_timeout = 0;
SET lock_timeout = 0;
SET idle_in_transaction_session_timeout = 0;
SET client_encoding = 'UTF8';
SET standard_conforming_strings = on;
SELECT pg_catalog.set_config('search_path', '', false);
SET check_function_bodies = false;
SET xmloption = content;
SET client_min_messages = warning;
SET row_security = off;

ALTER TABLE IF EXISTS ONLY public.ideas_topics DROP CONSTRAINT IF EXISTS fk_rails_ff1788eb50;
ALTER TABLE IF EXISTS ONLY public.ideas_topics DROP CONSTRAINT IF EXISTS fk_rails_fd874ecf4b;
ALTER TABLE IF EXISTS ONLY public.events_attendances DROP CONSTRAINT IF EXISTS fk_rails_fba307ba3b;
ALTER TABLE IF EXISTS ONLY public.comments DROP CONSTRAINT IF EXISTS fk_rails_f44b1e3c8a;
ALTER TABLE IF EXISTS ONLY public.insights_text_networks DROP CONSTRAINT IF EXISTS fk_rails_f3e4924881;
ALTER TABLE IF EXISTS ONLY public.report_builder_published_graph_data_units DROP CONSTRAINT IF EXISTS fk_rails_f21a19c203;
ALTER TABLE IF EXISTS ONLY public.idea_files DROP CONSTRAINT IF EXISTS fk_rails_efb12f53ad;
ALTER TABLE IF EXISTS ONLY public.insights_zeroshot_classification_tasks_inputs DROP CONSTRAINT IF EXISTS fk_rails_ee8a3a2c3d;
ALTER TABLE IF EXISTS ONLY public.static_pages_topics DROP CONSTRAINT IF EXISTS fk_rails_edc8786515;
ALTER TABLE IF EXISTS ONLY public.areas_ideas DROP CONSTRAINT IF EXISTS fk_rails_e96a71e39f;
ALTER TABLE IF EXISTS ONLY public.polls_response_options DROP CONSTRAINT IF EXISTS fk_rails_e871bf6e26;
ALTER TABLE IF EXISTS ONLY public.cosponsors_initiatives DROP CONSTRAINT IF EXISTS fk_rails_e48253715f;
ALTER TABLE IF EXISTS ONLY public.permissions_custom_fields DROP CONSTRAINT IF EXISTS fk_rails_e211dc8f99;
ALTER TABLE IF EXISTS ONLY public.baskets_ideas DROP CONSTRAINT IF EXISTS fk_rails_dfb57cbce2;
ALTER TABLE IF EXISTS ONLY public.official_feedbacks DROP CONSTRAINT IF EXISTS fk_rails_ddd7e21dfa;
ALTER TABLE IF EXISTS ONLY public.insights_category_assignments DROP CONSTRAINT IF EXISTS fk_rails_dd144cbdf0;
ALTER TABLE IF EXISTS ONLY public.project_folders_images DROP CONSTRAINT IF EXISTS fk_rails_dcbc962cfe;
ALTER TABLE IF EXISTS ONLY public.project_folders_files DROP CONSTRAINT IF EXISTS fk_rails_dc7aeb6534;
ALTER TABLE IF EXISTS ONLY public.analysis_summaries DROP CONSTRAINT IF EXISTS fk_rails_dbd13460f0;
ALTER TABLE IF EXISTS ONLY public.projects_topics DROP CONSTRAINT IF EXISTS fk_rails_db7813bfef;
ALTER TABLE IF EXISTS ONLY public.projects_allowed_input_topics DROP CONSTRAINT IF EXISTS fk_rails_db7813bfef;
ALTER TABLE IF EXISTS ONLY public.groups_projects DROP CONSTRAINT IF EXISTS fk_rails_d6353758d5;
ALTER TABLE IF EXISTS ONLY public.projects DROP CONSTRAINT IF EXISTS fk_rails_d1892257e3;
ALTER TABLE IF EXISTS ONLY public.static_page_files DROP CONSTRAINT IF EXISTS fk_rails_d0209b82ff;
ALTER TABLE IF EXISTS ONLY public.analytics_dimension_locales_fact_visits DROP CONSTRAINT IF EXISTS fk_rails_cd2a592e7b;
ALTER TABLE IF EXISTS ONLY public.analysis_taggings DROP CONSTRAINT IF EXISTS fk_rails_cc8b68bfb4;
ALTER TABLE IF EXISTS ONLY public.analysis_insights DROP CONSTRAINT IF EXISTS fk_rails_cc6c7b26fc;
ALTER TABLE IF EXISTS ONLY public.reactions DROP CONSTRAINT IF EXISTS fk_rails_c9b3bef597;
ALTER TABLE IF EXISTS ONLY public.idea_import_files DROP CONSTRAINT IF EXISTS fk_rails_c93392afae;
ALTER TABLE IF EXISTS ONLY public.insights_zeroshot_classification_tasks_categories DROP CONSTRAINT IF EXISTS fk_rails_c902b207ea;
ALTER TABLE IF EXISTS ONLY public.email_campaigns_deliveries DROP CONSTRAINT IF EXISTS fk_rails_c87ec11171;
ALTER TABLE IF EXISTS ONLY public.notifications DROP CONSTRAINT IF EXISTS fk_rails_c76d81b062;
ALTER TABLE IF EXISTS ONLY public.idea_images DROP CONSTRAINT IF EXISTS fk_rails_c349bb4ac3;
ALTER TABLE IF EXISTS ONLY public.ideas DROP CONSTRAINT IF EXISTS fk_rails_c32c787647;
ALTER TABLE IF EXISTS ONLY public.project_files DROP CONSTRAINT IF EXISTS fk_rails_c26fbba4b3;
ALTER TABLE IF EXISTS ONLY public.analysis_background_tasks DROP CONSTRAINT IF EXISTS fk_rails_bde9116e72;
ALTER TABLE IF EXISTS ONLY public.ideas_phases DROP CONSTRAINT IF EXISTS fk_rails_bd36415a82;
ALTER TABLE IF EXISTS ONLY public.polls_options DROP CONSTRAINT IF EXISTS fk_rails_bb813b4549;
ALTER TABLE IF EXISTS ONLY public.notifications DROP CONSTRAINT IF EXISTS fk_rails_b894d506a0;
ALTER TABLE IF EXISTS ONLY public.custom_field_options DROP CONSTRAINT IF EXISTS fk_rails_b48da9e6c7;
ALTER TABLE IF EXISTS ONLY public.baskets DROP CONSTRAINT IF EXISTS fk_rails_b3d04c10d5;
ALTER TABLE IF EXISTS ONLY public.phases DROP CONSTRAINT IF EXISTS fk_rails_b0efe660f5;
ALTER TABLE IF EXISTS ONLY public.analysis_tags DROP CONSTRAINT IF EXISTS fk_rails_afc2d02258;
ALTER TABLE IF EXISTS ONLY public.maps_layers DROP CONSTRAINT IF EXISTS fk_rails_abbf8658b2;
ALTER TABLE IF EXISTS ONLY public.memberships DROP CONSTRAINT IF EXISTS fk_rails_aaf389f138;
ALTER TABLE IF EXISTS ONLY public.analytics_fact_visits DROP CONSTRAINT IF EXISTS fk_rails_a9aa810ecf;
ALTER TABLE IF EXISTS ONLY public.ideas DROP CONSTRAINT IF EXISTS fk_rails_a7a91f1df3;
ALTER TABLE IF EXISTS ONLY public.areas_initiatives DROP CONSTRAINT IF EXISTS fk_rails_a67ac3c9d1;
ALTER TABLE IF EXISTS ONLY public.groups_permissions DROP CONSTRAINT IF EXISTS fk_rails_a5c3527604;
ALTER TABLE IF EXISTS ONLY public.event_files DROP CONSTRAINT IF EXISTS fk_rails_a590d6ddde;
ALTER TABLE IF EXISTS ONLY public.analytics_fact_visits DROP CONSTRAINT IF EXISTS fk_rails_a34b51c948;
ALTER TABLE IF EXISTS ONLY public.notifications DROP CONSTRAINT IF EXISTS fk_rails_a2cfad997d;
ALTER TABLE IF EXISTS ONLY public.notifications DROP CONSTRAINT IF EXISTS fk_rails_a2016447bc;
ALTER TABLE IF EXISTS ONLY public.areas_projects DROP CONSTRAINT IF EXISTS fk_rails_9ecfc9d2b9;
ALTER TABLE IF EXISTS ONLY public.event_images DROP CONSTRAINT IF EXISTS fk_rails_9dd6f2f888;
ALTER TABLE IF EXISTS ONLY public.analytics_fact_visits DROP CONSTRAINT IF EXISTS fk_rails_9b5a82cb55;
ALTER TABLE IF EXISTS ONLY public.memberships DROP CONSTRAINT IF EXISTS fk_rails_99326fb65d;
ALTER TABLE IF EXISTS ONLY public.notifications DROP CONSTRAINT IF EXISTS fk_rails_97eb4c3a35;
ALTER TABLE IF EXISTS ONLY public.notifications DROP CONSTRAINT IF EXISTS fk_rails_9268535f02;
ALTER TABLE IF EXISTS ONLY public.areas DROP CONSTRAINT IF EXISTS fk_rails_901fc7a65b;
ALTER TABLE IF EXISTS ONLY public.initiative_files DROP CONSTRAINT IF EXISTS fk_rails_8fcd2c6036;
ALTER TABLE IF EXISTS ONLY public.areas_projects DROP CONSTRAINT IF EXISTS fk_rails_8fb43a173d;
ALTER TABLE IF EXISTS ONLY public.static_pages_topics DROP CONSTRAINT IF EXISTS fk_rails_8e3f01dacd;
ALTER TABLE IF EXISTS ONLY public.user_custom_fields_representativeness_ref_distributions DROP CONSTRAINT IF EXISTS fk_rails_8cabeff294;
ALTER TABLE IF EXISTS ONLY public.email_campaigns_campaigns DROP CONSTRAINT IF EXISTS fk_rails_87e592c9f5;
ALTER TABLE IF EXISTS ONLY public.analysis_additional_custom_fields DROP CONSTRAINT IF EXISTS fk_rails_857115261d;
ALTER TABLE IF EXISTS ONLY public.notifications DROP CONSTRAINT IF EXISTS fk_rails_849e0c7eb7;
ALTER TABLE IF EXISTS ONLY public.ideas_phases DROP CONSTRAINT IF EXISTS fk_rails_845d7ca944;
ALTER TABLE IF EXISTS ONLY public.notifications DROP CONSTRAINT IF EXISTS fk_rails_828a073a04;
ALTER TABLE IF EXISTS ONLY public.areas_ideas DROP CONSTRAINT IF EXISTS fk_rails_81e27f10eb;
ALTER TABLE IF EXISTS ONLY public.notifications DROP CONSTRAINT IF EXISTS fk_rails_81c11ef894;
ALTER TABLE IF EXISTS ONLY public.areas_initiatives DROP CONSTRAINT IF EXISTS fk_rails_81a9922de4;
ALTER TABLE IF EXISTS ONLY public.projects_topics DROP CONSTRAINT IF EXISTS fk_rails_812b6d9149;
ALTER TABLE IF EXISTS ONLY public.projects_allowed_input_topics DROP CONSTRAINT IF EXISTS fk_rails_812b6d9149;
ALTER TABLE IF EXISTS ONLY public.report_builder_reports DROP CONSTRAINT IF EXISTS fk_rails_81137213da;
ALTER TABLE IF EXISTS ONLY public.polls_response_options DROP CONSTRAINT IF EXISTS fk_rails_80d00e60ae;
ALTER TABLE IF EXISTS ONLY public.email_campaigns_campaign_email_commands DROP CONSTRAINT IF EXISTS fk_rails_7f284a4f09;
ALTER TABLE IF EXISTS ONLY public.activities DROP CONSTRAINT IF EXISTS fk_rails_7e11bb717f;
ALTER TABLE IF EXISTS ONLY public.maps_legend_items DROP CONSTRAINT IF EXISTS fk_rails_7c44736f5e;
ALTER TABLE IF EXISTS ONLY public.insights_zeroshot_classification_tasks_categories DROP CONSTRAINT IF EXISTS fk_rails_7a1b53273b;
ALTER TABLE IF EXISTS ONLY public.analysis_questions DROP CONSTRAINT IF EXISTS fk_rails_74e779db86;
ALTER TABLE IF EXISTS ONLY public.analysis_additional_custom_fields DROP CONSTRAINT IF EXISTS fk_rails_74744744a6;
ALTER TABLE IF EXISTS ONLY public.groups_projects DROP CONSTRAINT IF EXISTS fk_rails_73e1dee5fd;
ALTER TABLE IF EXISTS ONLY public.ideas DROP CONSTRAINT IF EXISTS fk_rails_730408dafc;
ALTER TABLE IF EXISTS ONLY public.email_campaigns_campaigns_groups DROP CONSTRAINT IF EXISTS fk_rails_712f4ad915;
ALTER TABLE IF EXISTS ONLY public.groups_permissions DROP CONSTRAINT IF EXISTS fk_rails_6fa6389d80;
ALTER TABLE IF EXISTS ONLY public.initiatives_topics DROP CONSTRAINT IF EXISTS fk_rails_6ee3ffe8e1;
ALTER TABLE IF EXISTS ONLY public.report_builder_reports DROP CONSTRAINT IF EXISTS fk_rails_6988c9886e;
ALTER TABLE IF EXISTS ONLY public.idea_imports DROP CONSTRAINT IF EXISTS fk_rails_67f00886f9;
ALTER TABLE IF EXISTS ONLY public.idea_imports DROP CONSTRAINT IF EXISTS fk_rails_636c77bdd1;
ALTER TABLE IF EXISTS ONLY public.internal_comments DROP CONSTRAINT IF EXISTS fk_rails_617a7ea994;
ALTER TABLE IF EXISTS ONLY public.analysis_taggings DROP CONSTRAINT IF EXISTS fk_rails_604cfbcd8d;
ALTER TABLE IF EXISTS ONLY public.idea_imports DROP CONSTRAINT IF EXISTS fk_rails_5ea1f11fd5;
ALTER TABLE IF EXISTS ONLY public.ideas DROP CONSTRAINT IF EXISTS fk_rails_5ac7668cd3;
ALTER TABLE IF EXISTS ONLY public.cosponsors_initiatives DROP CONSTRAINT IF EXISTS fk_rails_5ac54ec4a5;
ALTER TABLE IF EXISTS ONLY public.notifications DROP CONSTRAINT IF EXISTS fk_rails_575368d182;
ALTER TABLE IF EXISTS ONLY public.identities DROP CONSTRAINT IF EXISTS fk_rails_5373344100;
ALTER TABLE IF EXISTS ONLY public.permissions_custom_fields DROP CONSTRAINT IF EXISTS fk_rails_50335fc43f;
ALTER TABLE IF EXISTS ONLY public.analytics_dimension_projects_fact_visits DROP CONSTRAINT IF EXISTS fk_rails_4ecebb6e8a;
ALTER TABLE IF EXISTS ONLY public.initiative_images DROP CONSTRAINT IF EXISTS fk_rails_4df6f76970;
ALTER TABLE IF EXISTS ONLY public.notifications DROP CONSTRAINT IF EXISTS fk_rails_4aea6afa11;
ALTER TABLE IF EXISTS ONLY public.notifications DROP CONSTRAINT IF EXISTS fk_rails_46dd2ccfd1;
ALTER TABLE IF EXISTS ONLY public.email_campaigns_examples DROP CONSTRAINT IF EXISTS fk_rails_465d6356b2;
ALTER TABLE IF EXISTS ONLY public.insights_text_network_analysis_tasks_views DROP CONSTRAINT IF EXISTS fk_rails_3e0e58a177;
ALTER TABLE IF EXISTS ONLY public.followers DROP CONSTRAINT IF EXISTS fk_rails_3d258d3942;
ALTER TABLE IF EXISTS ONLY public.analysis_analyses DROP CONSTRAINT IF EXISTS fk_rails_3c57357702;
ALTER TABLE IF EXISTS ONLY public.initiatives DROP CONSTRAINT IF EXISTS fk_rails_3a983c39e6;
ALTER TABLE IF EXISTS ONLY public.baskets_ideas DROP CONSTRAINT IF EXISTS fk_rails_39a1b51358;
ALTER TABLE IF EXISTS ONLY public.initiatives_topics DROP CONSTRAINT IF EXISTS fk_rails_39768eb1c3;
ALTER TABLE IF EXISTS ONLY public.nav_bar_items DROP CONSTRAINT IF EXISTS fk_rails_34143a680f;
ALTER TABLE IF EXISTS ONLY public.volunteering_volunteers DROP CONSTRAINT IF EXISTS fk_rails_33a154a9ba;
ALTER TABLE IF EXISTS ONLY public.phase_files DROP CONSTRAINT IF EXISTS fk_rails_33852a9a71;
ALTER TABLE IF EXISTS ONLY public.analysis_analyses DROP CONSTRAINT IF EXISTS fk_rails_2a92a64a56;
ALTER TABLE IF EXISTS ONLY public.events_attendances DROP CONSTRAINT IF EXISTS fk_rails_29ccdf5b04;
ALTER TABLE IF EXISTS ONLY public.insights_categories DROP CONSTRAINT IF EXISTS fk_rails_27c005f799;
ALTER TABLE IF EXISTS ONLY public.areas_static_pages DROP CONSTRAINT IF EXISTS fk_rails_231f268568;
ALTER TABLE IF EXISTS ONLY public.idea_import_files DROP CONSTRAINT IF EXISTS fk_rails_229b6de93f;
ALTER TABLE IF EXISTS ONLY public.project_images DROP CONSTRAINT IF EXISTS fk_rails_2119c24213;
ALTER TABLE IF EXISTS ONLY public.areas_static_pages DROP CONSTRAINT IF EXISTS fk_rails_1fc601f42c;
ALTER TABLE IF EXISTS ONLY public.insights_text_network_analysis_tasks_views DROP CONSTRAINT IF EXISTS fk_rails_1e7db206db;
ALTER TABLE IF EXISTS ONLY public.insights_data_sources DROP CONSTRAINT IF EXISTS fk_rails_17b344203a;
ALTER TABLE IF EXISTS ONLY public.analysis_analyses DROP CONSTRAINT IF EXISTS fk_rails_16b3d1e637;
ALTER TABLE IF EXISTS ONLY public.spam_reports DROP CONSTRAINT IF EXISTS fk_rails_121f3a2011;
ALTER TABLE IF EXISTS ONLY public.ideas DROP CONSTRAINT IF EXISTS fk_rails_0e5b472696;
ALTER TABLE IF EXISTS ONLY public.invites DROP CONSTRAINT IF EXISTS fk_rails_0b6ac3e1da;
ALTER TABLE IF EXISTS ONLY public.initiatives DROP CONSTRAINT IF EXISTS fk_rails_06c1835844;
ALTER TABLE IF EXISTS ONLY public.invites DROP CONSTRAINT IF EXISTS fk_rails_06b2d7a3a8;
ALTER TABLE IF EXISTS ONLY public.events DROP CONSTRAINT IF EXISTS fk_rails_0434b48643;
ALTER TABLE IF EXISTS ONLY public.analytics_dimension_locales_fact_visits DROP CONSTRAINT IF EXISTS fk_rails_00698f2e02;
DROP TRIGGER IF EXISTS que_state_notify ON public.que_jobs;
DROP TRIGGER IF EXISTS que_job_notify ON public.que_jobs;
DROP INDEX IF EXISTS public.users_unique_lower_email_idx;
DROP INDEX IF EXISTS public.spam_reportable_index;
DROP INDEX IF EXISTS public.report_builder_published_data_units_report_id_idx;
DROP INDEX IF EXISTS public.que_poll_idx_with_job_schema_version;
DROP INDEX IF EXISTS public.que_poll_idx;
DROP INDEX IF EXISTS public.que_jobs_data_gin_idx;
DROP INDEX IF EXISTS public.que_jobs_args_gin_idx;
DROP INDEX IF EXISTS public.moderation_statuses_moderatable;
DROP INDEX IF EXISTS public.machine_translations_translatable;
DROP INDEX IF EXISTS public.machine_translations_lookup;
DROP INDEX IF EXISTS public.index_volunteering_volunteers_on_user_id;
DROP INDEX IF EXISTS public.index_volunteering_volunteers_on_cause_id_and_user_id;
DROP INDEX IF EXISTS public.index_volunteering_causes_on_phase_id;
DROP INDEX IF EXISTS public.index_volunteering_causes_on_ordering;
DROP INDEX IF EXISTS public.index_verification_verifications_on_user_id;
DROP INDEX IF EXISTS public.index_verification_verifications_on_hashed_uid;
DROP INDEX IF EXISTS public.index_users_on_unique_code;
DROP INDEX IF EXISTS public.index_users_on_slug;
DROP INDEX IF EXISTS public.index_users_on_registration_completed_at;
DROP INDEX IF EXISTS public.index_users_on_email;
DROP INDEX IF EXISTS public.index_ucf_representativeness_ref_distributions_on_custom_field;
DROP INDEX IF EXISTS public.index_topics_on_include_in_onboarding;
DROP INDEX IF EXISTS public.index_tenants_on_host;
DROP INDEX IF EXISTS public.index_tenants_on_deleted_at;
DROP INDEX IF EXISTS public.index_tenants_on_creation_finalized_at;
DROP INDEX IF EXISTS public.index_surveys_responses_on_user_id;
DROP INDEX IF EXISTS public.index_surveys_responses_on_phase_id;
DROP INDEX IF EXISTS public.index_static_pages_topics_on_topic_id;
DROP INDEX IF EXISTS public.index_static_pages_topics_on_static_page_id;
DROP INDEX IF EXISTS public.index_static_pages_on_slug;
DROP INDEX IF EXISTS public.index_static_pages_on_code;
DROP INDEX IF EXISTS public.index_static_page_files_on_static_page_id;
DROP INDEX IF EXISTS public.index_spam_reports_on_user_id;
DROP INDEX IF EXISTS public.index_spam_reports_on_reported_at;
DROP INDEX IF EXISTS public.index_single_processed_flags;
DROP INDEX IF EXISTS public.index_single_category_assignment;
DROP INDEX IF EXISTS public.index_report_builder_reports_on_phase_id;
DROP INDEX IF EXISTS public.index_report_builder_reports_on_owner_id;
DROP INDEX IF EXISTS public.index_report_builder_reports_on_name;
DROP INDEX IF EXISTS public.index_reactions_on_user_id;
DROP INDEX IF EXISTS public.index_reactions_on_reactable_type_and_reactable_id_and_user_id;
DROP INDEX IF EXISTS public.index_reactions_on_reactable_type_and_reactable_id;
DROP INDEX IF EXISTS public.index_projects_topics_on_topic_id;
DROP INDEX IF EXISTS public.index_projects_topics_on_project_id;
DROP INDEX IF EXISTS public.index_projects_on_slug;
DROP INDEX IF EXISTS public.index_projects_allowed_input_topics_on_topic_id_and_project_id;
DROP INDEX IF EXISTS public.index_projects_allowed_input_topics_on_project_id;
DROP INDEX IF EXISTS public.index_project_images_on_project_id;
DROP INDEX IF EXISTS public.index_project_folders_images_on_project_folder_id;
DROP INDEX IF EXISTS public.index_project_folders_folders_on_slug;
DROP INDEX IF EXISTS public.index_project_folders_files_on_project_folder_id;
DROP INDEX IF EXISTS public.index_project_files_on_project_id;
DROP INDEX IF EXISTS public.index_processed_flags_on_input;
DROP INDEX IF EXISTS public.index_polls_responses_on_user_id;
DROP INDEX IF EXISTS public.index_polls_responses_on_phase_id;
DROP INDEX IF EXISTS public.index_polls_response_options_on_response_id;
DROP INDEX IF EXISTS public.index_polls_response_options_on_option_id;
DROP INDEX IF EXISTS public.index_polls_questions_on_phase_id;
DROP INDEX IF EXISTS public.index_polls_options_on_question_id;
DROP INDEX IF EXISTS public.index_phases_on_project_id;
DROP INDEX IF EXISTS public.index_phase_files_on_phase_id;
DROP INDEX IF EXISTS public.index_permissions_on_permission_scope_id;
DROP INDEX IF EXISTS public.index_permissions_on_action;
DROP INDEX IF EXISTS public.index_permissions_custom_fields_on_permission_id;
DROP INDEX IF EXISTS public.index_permissions_custom_fields_on_custom_field_id;
DROP INDEX IF EXISTS public.index_permission_field;
DROP INDEX IF EXISTS public.index_onboarding_campaign_dismissals_on_user_id;
DROP INDEX IF EXISTS public.index_official_feedbacks_on_user_id;
DROP INDEX IF EXISTS public.index_official_feedbacks_on_post_id;
DROP INDEX IF EXISTS public.index_official_feedbacks_on_post;
DROP INDEX IF EXISTS public.index_notifications_on_spam_report_id;
DROP INDEX IF EXISTS public.index_notifications_on_recipient_id_and_read_at;
DROP INDEX IF EXISTS public.index_notifications_on_recipient_id;
DROP INDEX IF EXISTS public.index_notifications_on_post_status_id_and_post_status_type;
DROP INDEX IF EXISTS public.index_notifications_on_post_status_id;
DROP INDEX IF EXISTS public.index_notifications_on_post_id_and_post_type;
DROP INDEX IF EXISTS public.index_notifications_on_phase_id;
DROP INDEX IF EXISTS public.index_notifications_on_official_feedback_id;
DROP INDEX IF EXISTS public.index_notifications_on_invite_id;
DROP INDEX IF EXISTS public.index_notifications_on_internal_comment_id;
DROP INDEX IF EXISTS public.index_notifications_on_initiating_user_id;
DROP INDEX IF EXISTS public.index_notifications_on_inappropriate_content_flag_id;
DROP INDEX IF EXISTS public.index_notifications_on_created_at;
DROP INDEX IF EXISTS public.index_notifications_on_cosponsors_initiative_id;
DROP INDEX IF EXISTS public.index_notifications_on_basket_id;
DROP INDEX IF EXISTS public.index_nlp_text_network_analysis_tasks_on_task_id;
DROP INDEX IF EXISTS public.index_nav_bar_items_on_static_page_id;
DROP INDEX IF EXISTS public.index_nav_bar_items_on_ordering;
DROP INDEX IF EXISTS public.index_nav_bar_items_on_code;
DROP INDEX IF EXISTS public.index_memberships_on_user_id;
DROP INDEX IF EXISTS public.index_memberships_on_group_id_and_user_id;
DROP INDEX IF EXISTS public.index_memberships_on_group_id;
DROP INDEX IF EXISTS public.index_maps_map_configs_on_project_id;
DROP INDEX IF EXISTS public.index_maps_legend_items_on_map_config_id;
DROP INDEX IF EXISTS public.index_maps_layers_on_map_config_id;
DROP INDEX IF EXISTS public.index_invites_on_token;
DROP INDEX IF EXISTS public.index_invites_on_inviter_id;
DROP INDEX IF EXISTS public.index_invites_on_invitee_id;
DROP INDEX IF EXISTS public.index_internal_comments_on_rgt;
DROP INDEX IF EXISTS public.index_internal_comments_on_post_id;
DROP INDEX IF EXISTS public.index_internal_comments_on_post;
DROP INDEX IF EXISTS public.index_internal_comments_on_parent_id;
DROP INDEX IF EXISTS public.index_internal_comments_on_lft;
DROP INDEX IF EXISTS public.index_internal_comments_on_created_at;
DROP INDEX IF EXISTS public.index_internal_comments_on_author_id;
DROP INDEX IF EXISTS public.index_insights_zsc_tasks_inputs_on_input_and_task_id;
DROP INDEX IF EXISTS public.index_insights_zsc_tasks_inputs_on_input;
DROP INDEX IF EXISTS public.index_insights_zsc_tasks_categories_on_task_id;
DROP INDEX IF EXISTS public.index_insights_zsc_tasks_categories_on_category_id_and_task_id;
DROP INDEX IF EXISTS public.index_insights_zsc_tasks_categories_on_category_id;
DROP INDEX IF EXISTS public.index_insights_zeroshot_classification_tasks_on_task_id;
DROP INDEX IF EXISTS public.index_insights_zeroshot_classification_tasks_inputs_on_task_id;
DROP INDEX IF EXISTS public.index_insights_views_on_name;
DROP INDEX IF EXISTS public.index_insights_text_networks_on_view_id_and_language;
DROP INDEX IF EXISTS public.index_insights_text_networks_on_view_id;
DROP INDEX IF EXISTS public.index_insights_text_networks_on_language;
DROP INDEX IF EXISTS public.index_insights_text_network_analysis_tasks_views_on_view_id;
DROP INDEX IF EXISTS public.index_insights_text_network_analysis_tasks_views_on_task_id;
DROP INDEX IF EXISTS public.index_insights_processed_flags_on_view_id;
DROP INDEX IF EXISTS public.index_insights_data_sources_on_view_id;
DROP INDEX IF EXISTS public.index_insights_data_sources_on_view_and_origin;
DROP INDEX IF EXISTS public.index_insights_data_sources_on_origin;
DROP INDEX IF EXISTS public.index_insights_category_assignments_on_input_type_and_input_id;
DROP INDEX IF EXISTS public.index_insights_category_assignments_on_category_id;
DROP INDEX IF EXISTS public.index_insights_category_assignments_on_approved;
DROP INDEX IF EXISTS public.index_insights_categories_on_view_id_and_name;
DROP INDEX IF EXISTS public.index_insights_categories_on_view_id;
DROP INDEX IF EXISTS public.index_insights_categories_on_source_type;
DROP INDEX IF EXISTS public.index_insights_categories_on_source;
DROP INDEX IF EXISTS public.index_initiatives_topics_on_topic_id;
DROP INDEX IF EXISTS public.index_initiatives_topics_on_initiative_id_and_topic_id;
DROP INDEX IF EXISTS public.index_initiatives_topics_on_initiative_id;
DROP INDEX IF EXISTS public.index_initiatives_search;
DROP INDEX IF EXISTS public.index_initiatives_on_slug;
DROP INDEX IF EXISTS public.index_initiatives_on_location_point;
DROP INDEX IF EXISTS public.index_initiatives_on_author_id;
DROP INDEX IF EXISTS public.index_initiative_status_changes_on_user_id;
DROP INDEX IF EXISTS public.index_initiative_status_changes_on_official_feedback_id;
DROP INDEX IF EXISTS public.index_initiative_status_changes_on_initiative_status_id;
DROP INDEX IF EXISTS public.index_initiative_status_changes_on_initiative_id;
DROP INDEX IF EXISTS public.index_initiative_images_on_initiative_id;
DROP INDEX IF EXISTS public.index_initiative_files_on_initiative_id;
DROP INDEX IF EXISTS public.index_impact_tracking_sessions_on_monthly_user_hash;
DROP INDEX IF EXISTS public.index_identities_on_user_id;
DROP INDEX IF EXISTS public.index_ideas_topics_on_topic_id;
DROP INDEX IF EXISTS public.index_ideas_topics_on_idea_id_and_topic_id;
DROP INDEX IF EXISTS public.index_ideas_topics_on_idea_id;
DROP INDEX IF EXISTS public.index_ideas_search;
DROP INDEX IF EXISTS public.index_ideas_phases_on_phase_id;
DROP INDEX IF EXISTS public.index_ideas_phases_on_idea_id_and_phase_id;
DROP INDEX IF EXISTS public.index_ideas_phases_on_idea_id;
DROP INDEX IF EXISTS public.index_ideas_on_slug;
DROP INDEX IF EXISTS public.index_ideas_on_project_id;
DROP INDEX IF EXISTS public.index_ideas_on_location_point;
DROP INDEX IF EXISTS public.index_ideas_on_idea_status_id;
DROP INDEX IF EXISTS public.index_ideas_on_author_id;
DROP INDEX IF EXISTS public.index_ideas_on_author_hash;
DROP INDEX IF EXISTS public.index_idea_imports_on_import_user_id;
DROP INDEX IF EXISTS public.index_idea_imports_on_idea_id;
DROP INDEX IF EXISTS public.index_idea_imports_on_file_id;
DROP INDEX IF EXISTS public.index_idea_import_files_on_project_id;
DROP INDEX IF EXISTS public.index_idea_import_files_on_parent_id;
DROP INDEX IF EXISTS public.index_idea_images_on_idea_id;
DROP INDEX IF EXISTS public.index_idea_files_on_idea_id;
DROP INDEX IF EXISTS public.index_id_id_card_lookup_id_cards_on_hashed_card_id;
DROP INDEX IF EXISTS public.index_groups_projects_on_project_id;
DROP INDEX IF EXISTS public.index_groups_projects_on_group_id_and_project_id;
DROP INDEX IF EXISTS public.index_groups_projects_on_group_id;
DROP INDEX IF EXISTS public.index_groups_permissions_on_permission_id;
DROP INDEX IF EXISTS public.index_groups_permissions_on_group_id;
DROP INDEX IF EXISTS public.index_groups_on_slug;
DROP INDEX IF EXISTS public.index_followers_on_user_id;
DROP INDEX IF EXISTS public.index_followers_on_followable;
DROP INDEX IF EXISTS public.index_followers_followable_type_id_user_id;
DROP INDEX IF EXISTS public.index_events_on_project_id;
DROP INDEX IF EXISTS public.index_events_on_location_point;
DROP INDEX IF EXISTS public.index_events_attendances_on_updated_at;
DROP INDEX IF EXISTS public.index_events_attendances_on_event_id;
DROP INDEX IF EXISTS public.index_events_attendances_on_created_at;
DROP INDEX IF EXISTS public.index_events_attendances_on_attendee_id_and_event_id;
DROP INDEX IF EXISTS public.index_events_attendances_on_attendee_id;
DROP INDEX IF EXISTS public.index_event_images_on_event_id;
DROP INDEX IF EXISTS public.index_event_files_on_event_id;
DROP INDEX IF EXISTS public.index_email_snippets_on_email_and_snippet_and_locale;
DROP INDEX IF EXISTS public.index_email_campaigns_unsubscription_tokens_on_user_id;
DROP INDEX IF EXISTS public.index_email_campaigns_unsubscription_tokens_on_token;
DROP INDEX IF EXISTS public.index_email_campaigns_examples_on_recipient_id;
DROP INDEX IF EXISTS public.index_email_campaigns_examples_on_campaign_id;
DROP INDEX IF EXISTS public.index_email_campaigns_deliveries_on_user_id;
DROP INDEX IF EXISTS public.index_email_campaigns_deliveries_on_sent_at;
DROP INDEX IF EXISTS public.index_email_campaigns_deliveries_on_campaign_id_and_user_id;
DROP INDEX IF EXISTS public.index_email_campaigns_deliveries_on_campaign_id;
DROP INDEX IF EXISTS public.index_email_campaigns_consents_on_user_id;
DROP INDEX IF EXISTS public.index_email_campaigns_consents_on_campaign_type_and_user_id;
DROP INDEX IF EXISTS public.index_email_campaigns_campaigns_on_type;
DROP INDEX IF EXISTS public.index_email_campaigns_campaigns_on_author_id;
DROP INDEX IF EXISTS public.index_email_campaigns_campaigns_groups_on_group_id;
DROP INDEX IF EXISTS public.index_email_campaigns_campaigns_groups_on_campaign_id;
DROP INDEX IF EXISTS public.index_email_campaigns_campaign_email_commands_on_recipient_id;
DROP INDEX IF EXISTS public.index_dismissals_on_campaign_name_and_user_id;
DROP INDEX IF EXISTS public.index_custom_forms_on_participation_context;
DROP INDEX IF EXISTS public.index_custom_fields_on_resource_type_and_resource_id;
DROP INDEX IF EXISTS public.index_custom_field_options_on_custom_field_id_and_key;
DROP INDEX IF EXISTS public.index_custom_field_options_on_custom_field_id;
DROP INDEX IF EXISTS public.index_cosponsors_initiatives_on_user_id;
DROP INDEX IF EXISTS public.index_cosponsors_initiatives_on_initiative_id;
DROP INDEX IF EXISTS public.index_content_builder_layouts_content_buidable_type_id_code;
DROP INDEX IF EXISTS public.index_common_passwords_on_password;
DROP INDEX IF EXISTS public.index_comments_on_rgt;
DROP INDEX IF EXISTS public.index_comments_on_post_id_and_post_type;
DROP INDEX IF EXISTS public.index_comments_on_post_id;
DROP INDEX IF EXISTS public.index_comments_on_parent_id;
DROP INDEX IF EXISTS public.index_comments_on_lft;
DROP INDEX IF EXISTS public.index_comments_on_created_at;
DROP INDEX IF EXISTS public.index_comments_on_author_id;
DROP INDEX IF EXISTS public.index_campaigns_groups;
DROP INDEX IF EXISTS public.index_baskets_on_user_id;
DROP INDEX IF EXISTS public.index_baskets_on_submitted_at;
DROP INDEX IF EXISTS public.index_baskets_on_phase_id;
DROP INDEX IF EXISTS public.index_baskets_ideas_on_idea_id;
DROP INDEX IF EXISTS public.index_baskets_ideas_on_basket_id_and_idea_id;
DROP INDEX IF EXISTS public.index_areas_static_pages_on_static_page_id;
DROP INDEX IF EXISTS public.index_areas_static_pages_on_area_id;
DROP INDEX IF EXISTS public.index_areas_projects_on_project_id;
DROP INDEX IF EXISTS public.index_areas_projects_on_area_id;
DROP INDEX IF EXISTS public.index_areas_on_include_in_onboarding;
DROP INDEX IF EXISTS public.index_areas_on_custom_field_option_id;
DROP INDEX IF EXISTS public.index_areas_initiatives_on_initiative_id_and_area_id;
DROP INDEX IF EXISTS public.index_areas_initiatives_on_initiative_id;
DROP INDEX IF EXISTS public.index_areas_initiatives_on_area_id;
DROP INDEX IF EXISTS public.index_areas_ideas_on_idea_id_and_area_id;
DROP INDEX IF EXISTS public.index_areas_ideas_on_idea_id;
DROP INDEX IF EXISTS public.index_areas_ideas_on_area_id;
DROP INDEX IF EXISTS public.index_analytics_dimension_types_on_name_and_parent;
DROP INDEX IF EXISTS public.index_analytics_dimension_locales_on_name;
DROP INDEX IF EXISTS public.index_analysis_tags_on_analysis_id_and_name;
DROP INDEX IF EXISTS public.index_analysis_tags_on_analysis_id;
DROP INDEX IF EXISTS public.index_analysis_taggings_on_tag_id_and_input_id;
DROP INDEX IF EXISTS public.index_analysis_taggings_on_tag_id;
DROP INDEX IF EXISTS public.index_analysis_taggings_on_input_id;
DROP INDEX IF EXISTS public.index_analysis_summaries_on_background_task_id;
DROP INDEX IF EXISTS public.index_analysis_questions_on_background_task_id;
DROP INDEX IF EXISTS public.index_analysis_insights_on_insightable;
DROP INDEX IF EXISTS public.index_analysis_insights_on_analysis_id;
DROP INDEX IF EXISTS public.index_analysis_background_tasks_on_analysis_id;
DROP INDEX IF EXISTS public.index_analysis_analyses_on_project_id;
DROP INDEX IF EXISTS public.index_analysis_analyses_on_phase_id;
DROP INDEX IF EXISTS public.index_analysis_analyses_on_main_custom_field_id;
DROP INDEX IF EXISTS public.index_analysis_analyses_custom_fields;
DROP INDEX IF EXISTS public.index_analysis_additional_custom_fields_on_custom_field_id;
DROP INDEX IF EXISTS public.index_analysis_additional_custom_fields_on_analysis_id;
DROP INDEX IF EXISTS public.index_admin_publications_on_rgt;
DROP INDEX IF EXISTS public.index_admin_publications_on_publication_type_and_publication_id;
DROP INDEX IF EXISTS public.index_admin_publications_on_parent_id;
DROP INDEX IF EXISTS public.index_admin_publications_on_ordering;
DROP INDEX IF EXISTS public.index_admin_publications_on_lft;
DROP INDEX IF EXISTS public.index_admin_publications_on_depth;
DROP INDEX IF EXISTS public.index_activities_on_user_id;
DROP INDEX IF EXISTS public.index_activities_on_project_id;
DROP INDEX IF EXISTS public.index_activities_on_item_type_and_item_id;
DROP INDEX IF EXISTS public.index_activities_on_action;
DROP INDEX IF EXISTS public.index_activities_on_acted_at;
DROP INDEX IF EXISTS public.inappropriate_content_flags_flaggable;
DROP INDEX IF EXISTS public.i_v_user;
DROP INDEX IF EXISTS public.i_v_timestamp;
DROP INDEX IF EXISTS public.i_v_referrer_type;
DROP INDEX IF EXISTS public.i_v_matomo_visit;
DROP INDEX IF EXISTS public.i_v_last_action;
DROP INDEX IF EXISTS public.i_v_first_action;
DROP INDEX IF EXISTS public.i_p_v_visit;
DROP INDEX IF EXISTS public.i_p_v_project;
DROP INDEX IF EXISTS public.i_l_v_visit;
DROP INDEX IF EXISTS public.i_l_v_locale;
DROP INDEX IF EXISTS public.i_d_referrer_key;
DROP INDEX IF EXISTS public.i_analytics_dim_projects_fact_visits_on_project_and_visit_ids;
DROP INDEX IF EXISTS public.i_analytics_dim_locales_fact_visits_on_locale_and_visit_ids;
ALTER TABLE IF EXISTS ONLY public.reactions DROP CONSTRAINT IF EXISTS votes_pkey;
ALTER TABLE IF EXISTS ONLY public.volunteering_volunteers DROP CONSTRAINT IF EXISTS volunteering_volunteers_pkey;
ALTER TABLE IF EXISTS ONLY public.volunteering_causes DROP CONSTRAINT IF EXISTS volunteering_causes_pkey;
ALTER TABLE IF EXISTS ONLY public.verification_verifications DROP CONSTRAINT IF EXISTS verification_verifications_pkey;
ALTER TABLE IF EXISTS ONLY public.id_id_card_lookup_id_cards DROP CONSTRAINT IF EXISTS verification_id_cards_pkey;
ALTER TABLE IF EXISTS ONLY public.users DROP CONSTRAINT IF EXISTS users_pkey;
ALTER TABLE IF EXISTS ONLY public.user_custom_fields_representativeness_ref_distributions DROP CONSTRAINT IF EXISTS user_custom_fields_representativeness_ref_distributions_pkey;
ALTER TABLE IF EXISTS ONLY public.topics DROP CONSTRAINT IF EXISTS topics_pkey;
ALTER TABLE IF EXISTS ONLY public.texting_campaigns DROP CONSTRAINT IF EXISTS texting_campaigns_pkey;
ALTER TABLE IF EXISTS ONLY public.text_images DROP CONSTRAINT IF EXISTS text_images_pkey;
ALTER TABLE IF EXISTS ONLY public.tenants DROP CONSTRAINT IF EXISTS tenants_pkey;
ALTER TABLE IF EXISTS ONLY public.surveys_responses DROP CONSTRAINT IF EXISTS surveys_responses_pkey;
ALTER TABLE IF EXISTS ONLY public.static_pages_topics DROP CONSTRAINT IF EXISTS static_pages_topics_pkey;
ALTER TABLE IF EXISTS ONLY public.spam_reports DROP CONSTRAINT IF EXISTS spam_reports_pkey;
ALTER TABLE IF EXISTS ONLY public.schema_migrations DROP CONSTRAINT IF EXISTS schema_migrations_pkey;
ALTER TABLE IF EXISTS ONLY public.report_builder_reports DROP CONSTRAINT IF EXISTS report_builder_reports_pkey;
ALTER TABLE IF EXISTS ONLY public.report_builder_published_graph_data_units DROP CONSTRAINT IF EXISTS report_builder_published_graph_data_units_pkey;
ALTER TABLE IF EXISTS ONLY public.que_values DROP CONSTRAINT IF EXISTS que_values_pkey;
ALTER TABLE IF EXISTS ONLY public.que_lockers DROP CONSTRAINT IF EXISTS que_lockers_pkey;
ALTER TABLE IF EXISTS ONLY public.que_jobs DROP CONSTRAINT IF EXISTS que_jobs_pkey;
ALTER TABLE IF EXISTS ONLY public.public_api_api_clients DROP CONSTRAINT IF EXISTS public_api_api_clients_pkey;
ALTER TABLE IF EXISTS ONLY public.projects_topics DROP CONSTRAINT IF EXISTS projects_topics_pkey;
ALTER TABLE IF EXISTS ONLY public.projects DROP CONSTRAINT IF EXISTS projects_pkey;
ALTER TABLE IF EXISTS ONLY public.projects_allowed_input_topics DROP CONSTRAINT IF EXISTS projects_allowed_input_topics_pkey;
ALTER TABLE IF EXISTS ONLY public.project_images DROP CONSTRAINT IF EXISTS project_images_pkey;
ALTER TABLE IF EXISTS ONLY public.project_folders_folders DROP CONSTRAINT IF EXISTS project_folders_pkey;
ALTER TABLE IF EXISTS ONLY public.project_folders_images DROP CONSTRAINT IF EXISTS project_folder_images_pkey;
ALTER TABLE IF EXISTS ONLY public.project_folders_files DROP CONSTRAINT IF EXISTS project_folder_files_pkey;
ALTER TABLE IF EXISTS ONLY public.project_files DROP CONSTRAINT IF EXISTS project_files_pkey;
ALTER TABLE IF EXISTS ONLY public.polls_responses DROP CONSTRAINT IF EXISTS polls_responses_pkey;
ALTER TABLE IF EXISTS ONLY public.polls_response_options DROP CONSTRAINT IF EXISTS polls_response_options_pkey;
ALTER TABLE IF EXISTS ONLY public.polls_questions DROP CONSTRAINT IF EXISTS polls_questions_pkey;
ALTER TABLE IF EXISTS ONLY public.polls_options DROP CONSTRAINT IF EXISTS polls_options_pkey;
ALTER TABLE IF EXISTS ONLY public.phases DROP CONSTRAINT IF EXISTS phases_pkey;
ALTER TABLE IF EXISTS ONLY public.phase_files DROP CONSTRAINT IF EXISTS phase_files_pkey;
ALTER TABLE IF EXISTS ONLY public.permissions DROP CONSTRAINT IF EXISTS permissions_pkey;
ALTER TABLE IF EXISTS ONLY public.permissions_custom_fields DROP CONSTRAINT IF EXISTS permissions_custom_fields_pkey;
ALTER TABLE IF EXISTS ONLY public.static_pages DROP CONSTRAINT IF EXISTS pages_pkey;
ALTER TABLE IF EXISTS ONLY public.static_page_files DROP CONSTRAINT IF EXISTS page_files_pkey;
ALTER TABLE IF EXISTS ONLY public.onboarding_campaign_dismissals DROP CONSTRAINT IF EXISTS onboarding_campaign_dismissals_pkey;
ALTER TABLE IF EXISTS ONLY public.official_feedbacks DROP CONSTRAINT IF EXISTS official_feedbacks_pkey;
ALTER TABLE IF EXISTS ONLY public.notifications DROP CONSTRAINT IF EXISTS notifications_pkey;
ALTER TABLE IF EXISTS ONLY public.nlp_text_network_analysis_tasks DROP CONSTRAINT IF EXISTS nlp_text_network_analysis_tasks_pkey;
ALTER TABLE IF EXISTS ONLY public.nav_bar_items DROP CONSTRAINT IF EXISTS nav_bar_items_pkey;
ALTER TABLE IF EXISTS ONLY public.moderation_moderation_statuses DROP CONSTRAINT IF EXISTS moderation_statuses_pkey;
ALTER TABLE IF EXISTS ONLY public.memberships DROP CONSTRAINT IF EXISTS memberships_pkey;
ALTER TABLE IF EXISTS ONLY public.maps_map_configs DROP CONSTRAINT IF EXISTS maps_map_configs_pkey;
ALTER TABLE IF EXISTS ONLY public.maps_legend_items DROP CONSTRAINT IF EXISTS maps_legend_items_pkey;
ALTER TABLE IF EXISTS ONLY public.maps_layers DROP CONSTRAINT IF EXISTS maps_layers_pkey;
ALTER TABLE IF EXISTS ONLY public.machine_translations_machine_translations DROP CONSTRAINT IF EXISTS machine_translations_machine_translations_pkey;
ALTER TABLE IF EXISTS ONLY public.invites DROP CONSTRAINT IF EXISTS invites_pkey;
ALTER TABLE IF EXISTS ONLY public.internal_comments DROP CONSTRAINT IF EXISTS internal_comments_pkey;
ALTER TABLE IF EXISTS ONLY public.insights_zeroshot_classification_tasks DROP CONSTRAINT IF EXISTS insights_zeroshot_classification_tasks_pkey;
ALTER TABLE IF EXISTS ONLY public.insights_zeroshot_classification_tasks_inputs DROP CONSTRAINT IF EXISTS insights_zeroshot_classification_tasks_inputs_pkey;
ALTER TABLE IF EXISTS ONLY public.insights_views DROP CONSTRAINT IF EXISTS insights_views_pkey;
ALTER TABLE IF EXISTS ONLY public.insights_text_networks DROP CONSTRAINT IF EXISTS insights_text_networks_pkey;
ALTER TABLE IF EXISTS ONLY public.insights_text_network_analysis_tasks_views DROP CONSTRAINT IF EXISTS insights_text_network_analysis_tasks_views_pkey;
ALTER TABLE IF EXISTS ONLY public.insights_processed_flags DROP CONSTRAINT IF EXISTS insights_processed_flags_pkey;
ALTER TABLE IF EXISTS ONLY public.insights_data_sources DROP CONSTRAINT IF EXISTS insights_data_sources_pkey;
ALTER TABLE IF EXISTS ONLY public.insights_category_assignments DROP CONSTRAINT IF EXISTS insights_category_assignments_pkey;
ALTER TABLE IF EXISTS ONLY public.insights_categories DROP CONSTRAINT IF EXISTS insights_categories_pkey;
ALTER TABLE IF EXISTS ONLY public.initiatives_topics DROP CONSTRAINT IF EXISTS initiatives_topics_pkey;
ALTER TABLE IF EXISTS ONLY public.initiatives DROP CONSTRAINT IF EXISTS initiatives_pkey;
ALTER TABLE IF EXISTS ONLY public.initiative_statuses DROP CONSTRAINT IF EXISTS initiative_statuses_pkey;
ALTER TABLE IF EXISTS ONLY public.initiative_status_changes DROP CONSTRAINT IF EXISTS initiative_status_changes_pkey;
ALTER TABLE IF EXISTS ONLY public.initiative_images DROP CONSTRAINT IF EXISTS initiative_images_pkey;
ALTER TABLE IF EXISTS ONLY public.initiative_files DROP CONSTRAINT IF EXISTS initiative_files_pkey;
ALTER TABLE IF EXISTS ONLY public.impact_tracking_sessions DROP CONSTRAINT IF EXISTS impact_tracking_sessions_pkey;
ALTER TABLE IF EXISTS ONLY public.impact_tracking_salts DROP CONSTRAINT IF EXISTS impact_tracking_salts_pkey;
ALTER TABLE IF EXISTS ONLY public.identities DROP CONSTRAINT IF EXISTS identities_pkey;
ALTER TABLE IF EXISTS ONLY public.ideas_topics DROP CONSTRAINT IF EXISTS ideas_topics_pkey;
ALTER TABLE IF EXISTS ONLY public.ideas DROP CONSTRAINT IF EXISTS ideas_pkey;
ALTER TABLE IF EXISTS ONLY public.ideas_phases DROP CONSTRAINT IF EXISTS ideas_phases_pkey;
ALTER TABLE IF EXISTS ONLY public.idea_statuses DROP CONSTRAINT IF EXISTS idea_statuses_pkey;
ALTER TABLE IF EXISTS ONLY public.idea_imports DROP CONSTRAINT IF EXISTS idea_imports_pkey;
ALTER TABLE IF EXISTS ONLY public.idea_import_files DROP CONSTRAINT IF EXISTS idea_import_files_pkey;
ALTER TABLE IF EXISTS ONLY public.idea_images DROP CONSTRAINT IF EXISTS idea_images_pkey;
ALTER TABLE IF EXISTS ONLY public.idea_files DROP CONSTRAINT IF EXISTS idea_files_pkey;
ALTER TABLE IF EXISTS ONLY public.groups_projects DROP CONSTRAINT IF EXISTS groups_projects_pkey;
ALTER TABLE IF EXISTS ONLY public.groups DROP CONSTRAINT IF EXISTS groups_pkey;
ALTER TABLE IF EXISTS ONLY public.groups_permissions DROP CONSTRAINT IF EXISTS groups_permissions_pkey;
ALTER TABLE IF EXISTS ONLY public.followers DROP CONSTRAINT IF EXISTS followers_pkey;
ALTER TABLE IF EXISTS ONLY public.flag_inappropriate_content_inappropriate_content_flags DROP CONSTRAINT IF EXISTS flag_inappropriate_content_inappropriate_content_flags_pkey;
ALTER TABLE IF EXISTS ONLY public.experiments DROP CONSTRAINT IF EXISTS experiments_pkey;
ALTER TABLE IF EXISTS ONLY public.events DROP CONSTRAINT IF EXISTS events_pkey;
ALTER TABLE IF EXISTS ONLY public.events_attendances DROP CONSTRAINT IF EXISTS events_attendances_pkey;
ALTER TABLE IF EXISTS ONLY public.event_images DROP CONSTRAINT IF EXISTS event_images_pkey;
ALTER TABLE IF EXISTS ONLY public.event_files DROP CONSTRAINT IF EXISTS event_files_pkey;
ALTER TABLE IF EXISTS ONLY public.email_snippets DROP CONSTRAINT IF EXISTS email_snippets_pkey;
ALTER TABLE IF EXISTS ONLY public.email_campaigns_unsubscription_tokens DROP CONSTRAINT IF EXISTS email_campaigns_unsubscription_tokens_pkey;
ALTER TABLE IF EXISTS ONLY public.email_campaigns_examples DROP CONSTRAINT IF EXISTS email_campaigns_examples_pkey;
ALTER TABLE IF EXISTS ONLY public.email_campaigns_deliveries DROP CONSTRAINT IF EXISTS email_campaigns_deliveries_pkey;
ALTER TABLE IF EXISTS ONLY public.email_campaigns_consents DROP CONSTRAINT IF EXISTS email_campaigns_consents_pkey;
ALTER TABLE IF EXISTS ONLY public.email_campaigns_campaigns DROP CONSTRAINT IF EXISTS email_campaigns_campaigns_pkey;
ALTER TABLE IF EXISTS ONLY public.email_campaigns_campaigns_groups DROP CONSTRAINT IF EXISTS email_campaigns_campaigns_groups_pkey;
ALTER TABLE IF EXISTS ONLY public.email_campaigns_campaign_email_commands DROP CONSTRAINT IF EXISTS email_campaigns_campaign_email_commands_pkey;
ALTER TABLE IF EXISTS ONLY public.custom_forms DROP CONSTRAINT IF EXISTS custom_forms_pkey;
ALTER TABLE IF EXISTS ONLY public.custom_fields DROP CONSTRAINT IF EXISTS custom_fields_pkey;
ALTER TABLE IF EXISTS ONLY public.custom_field_options DROP CONSTRAINT IF EXISTS custom_field_options_pkey;
ALTER TABLE IF EXISTS ONLY public.cosponsors_initiatives DROP CONSTRAINT IF EXISTS cosponsors_initiatives_pkey;
ALTER TABLE IF EXISTS ONLY public.content_builder_layouts DROP CONSTRAINT IF EXISTS content_builder_layouts_pkey;
ALTER TABLE IF EXISTS ONLY public.content_builder_layout_images DROP CONSTRAINT IF EXISTS content_builder_layout_images_pkey;
ALTER TABLE IF EXISTS ONLY public.common_passwords DROP CONSTRAINT IF EXISTS common_passwords_pkey;
ALTER TABLE IF EXISTS ONLY public.comments DROP CONSTRAINT IF EXISTS comments_pkey;
ALTER TABLE IF EXISTS ONLY public.baskets DROP CONSTRAINT IF EXISTS baskets_pkey;
ALTER TABLE IF EXISTS ONLY public.baskets_ideas DROP CONSTRAINT IF EXISTS baskets_ideas_pkey;
ALTER TABLE IF EXISTS ONLY public.areas_static_pages DROP CONSTRAINT IF EXISTS areas_static_pages_pkey;
ALTER TABLE IF EXISTS ONLY public.areas_projects DROP CONSTRAINT IF EXISTS areas_projects_pkey;
ALTER TABLE IF EXISTS ONLY public.areas DROP CONSTRAINT IF EXISTS areas_pkey;
ALTER TABLE IF EXISTS ONLY public.areas_initiatives DROP CONSTRAINT IF EXISTS areas_initiatives_pkey;
ALTER TABLE IF EXISTS ONLY public.areas_ideas DROP CONSTRAINT IF EXISTS areas_ideas_pkey;
ALTER TABLE IF EXISTS ONLY public.ar_internal_metadata DROP CONSTRAINT IF EXISTS ar_internal_metadata_pkey;
ALTER TABLE IF EXISTS ONLY public.app_configurations DROP CONSTRAINT IF EXISTS app_configurations_pkey;
ALTER TABLE IF EXISTS ONLY public.analytics_fact_visits DROP CONSTRAINT IF EXISTS analytics_fact_visits_pkey;
ALTER TABLE IF EXISTS ONLY public.analytics_dimension_types DROP CONSTRAINT IF EXISTS analytics_dimension_types_pkey;
ALTER TABLE IF EXISTS ONLY public.analytics_dimension_referrer_types DROP CONSTRAINT IF EXISTS analytics_dimension_referrer_types_pkey;
ALTER TABLE IF EXISTS ONLY public.analytics_dimension_locales DROP CONSTRAINT IF EXISTS analytics_dimension_locales_pkey;
ALTER TABLE IF EXISTS ONLY public.analytics_dimension_dates DROP CONSTRAINT IF EXISTS analytics_dimension_dates_pkey;
ALTER TABLE IF EXISTS ONLY public.analysis_tags DROP CONSTRAINT IF EXISTS analysis_tags_pkey;
ALTER TABLE IF EXISTS ONLY public.analysis_taggings DROP CONSTRAINT IF EXISTS analysis_taggings_pkey;
ALTER TABLE IF EXISTS ONLY public.analysis_summaries DROP CONSTRAINT IF EXISTS analysis_summaries_pkey;
ALTER TABLE IF EXISTS ONLY public.analysis_questions DROP CONSTRAINT IF EXISTS analysis_questions_pkey;
ALTER TABLE IF EXISTS ONLY public.analysis_insights DROP CONSTRAINT IF EXISTS analysis_insights_pkey;
ALTER TABLE IF EXISTS ONLY public.analysis_background_tasks DROP CONSTRAINT IF EXISTS analysis_background_tasks_pkey;
ALTER TABLE IF EXISTS ONLY public.analysis_analyses DROP CONSTRAINT IF EXISTS analysis_analyses_pkey;
ALTER TABLE IF EXISTS ONLY public.analysis_additional_custom_fields DROP CONSTRAINT IF EXISTS analysis_analyses_custom_fields_pkey;
ALTER TABLE IF EXISTS ONLY public.admin_publications DROP CONSTRAINT IF EXISTS admin_publications_pkey;
ALTER TABLE IF EXISTS ONLY public.activities DROP CONSTRAINT IF EXISTS activities_pkey;
ALTER TABLE IF EXISTS public.que_jobs ALTER COLUMN id DROP DEFAULT;
ALTER TABLE IF EXISTS public.areas_static_pages ALTER COLUMN id DROP DEFAULT;
DROP TABLE IF EXISTS public.verification_verifications;
DROP TABLE IF EXISTS public.user_custom_fields_representativeness_ref_distributions;
DROP VIEW IF EXISTS public.union_posts;
DROP TABLE IF EXISTS public.topics;
DROP TABLE IF EXISTS public.texting_campaigns;
DROP TABLE IF EXISTS public.text_images;
DROP TABLE IF EXISTS public.tenants;
DROP TABLE IF EXISTS public.surveys_responses;
DROP TABLE IF EXISTS public.static_pages_topics;
DROP TABLE IF EXISTS public.static_pages;
DROP TABLE IF EXISTS public.static_page_files;
DROP TABLE IF EXISTS public.spam_reports;
DROP TABLE IF EXISTS public.schema_migrations;
DROP TABLE IF EXISTS public.report_builder_reports;
DROP TABLE IF EXISTS public.report_builder_published_graph_data_units;
DROP TABLE IF EXISTS public.que_values;
DROP TABLE IF EXISTS public.que_lockers;
DROP SEQUENCE IF EXISTS public.que_jobs_id_seq;
DROP TABLE IF EXISTS public.public_api_api_clients;
DROP TABLE IF EXISTS public.projects_topics;
DROP TABLE IF EXISTS public.projects_allowed_input_topics;
DROP TABLE IF EXISTS public.project_images;
DROP TABLE IF EXISTS public.project_folders_images;
DROP TABLE IF EXISTS public.project_folders_folders;
DROP TABLE IF EXISTS public.project_folders_files;
DROP TABLE IF EXISTS public.project_files;
DROP TABLE IF EXISTS public.polls_response_options;
DROP TABLE IF EXISTS public.polls_questions;
DROP TABLE IF EXISTS public.polls_options;
DROP TABLE IF EXISTS public.phase_files;
DROP TABLE IF EXISTS public.permissions_custom_fields;
DROP TABLE IF EXISTS public.permissions;
DROP TABLE IF EXISTS public.onboarding_campaign_dismissals;
DROP TABLE IF EXISTS public.notifications;
DROP TABLE IF EXISTS public.nlp_text_network_analysis_tasks;
DROP TABLE IF EXISTS public.nav_bar_items;
DROP VIEW IF EXISTS public.moderation_moderations;
DROP TABLE IF EXISTS public.moderation_moderation_statuses;
DROP TABLE IF EXISTS public.memberships;
DROP TABLE IF EXISTS public.maps_map_configs;
DROP TABLE IF EXISTS public.maps_legend_items;
DROP TABLE IF EXISTS public.maps_layers;
DROP TABLE IF EXISTS public.machine_translations_machine_translations;
DROP TABLE IF EXISTS public.internal_comments;
DROP TABLE IF EXISTS public.insights_zeroshot_classification_tasks_inputs;
DROP TABLE IF EXISTS public.insights_zeroshot_classification_tasks_categories;
DROP TABLE IF EXISTS public.insights_zeroshot_classification_tasks;
DROP TABLE IF EXISTS public.insights_views;
DROP TABLE IF EXISTS public.insights_text_networks;
DROP TABLE IF EXISTS public.insights_text_network_analysis_tasks_views;
DROP TABLE IF EXISTS public.insights_processed_flags;
DROP TABLE IF EXISTS public.insights_data_sources;
DROP TABLE IF EXISTS public.insights_category_assignments;
DROP TABLE IF EXISTS public.insights_categories;
DROP TABLE IF EXISTS public.initiatives_topics;
DROP VIEW IF EXISTS public.initiative_initiative_statuses;
DROP TABLE IF EXISTS public.initiative_images;
DROP TABLE IF EXISTS public.initiative_files;
DROP TABLE IF EXISTS public.impact_tracking_sessions;
DROP TABLE IF EXISTS public.impact_tracking_salts;
DROP TABLE IF EXISTS public.identities;
DROP TABLE IF EXISTS public.ideas_topics;
DROP VIEW IF EXISTS public.idea_trending_infos;
DROP TABLE IF EXISTS public.idea_imports;
DROP TABLE IF EXISTS public.idea_import_files;
DROP TABLE IF EXISTS public.idea_images;
DROP TABLE IF EXISTS public.idea_files;
DROP TABLE IF EXISTS public.id_id_card_lookup_id_cards;
DROP TABLE IF EXISTS public.groups_projects;
DROP TABLE IF EXISTS public.groups_permissions;
DROP TABLE IF EXISTS public.groups;
DROP TABLE IF EXISTS public.followers;
DROP TABLE IF EXISTS public.flag_inappropriate_content_inappropriate_content_flags;
DROP TABLE IF EXISTS public.experiments;
DROP TABLE IF EXISTS public.events_attendances;
DROP TABLE IF EXISTS public.event_images;
DROP TABLE IF EXISTS public.event_files;
DROP TABLE IF EXISTS public.email_snippets;
DROP TABLE IF EXISTS public.email_campaigns_unsubscription_tokens;
DROP TABLE IF EXISTS public.email_campaigns_examples;
DROP TABLE IF EXISTS public.email_campaigns_consents;
DROP TABLE IF EXISTS public.email_campaigns_campaigns_groups;
DROP TABLE IF EXISTS public.email_campaigns_campaign_email_commands;
DROP TABLE IF EXISTS public.custom_forms;
DROP TABLE IF EXISTS public.custom_field_options;
DROP TABLE IF EXISTS public.cosponsors_initiatives;
DROP TABLE IF EXISTS public.content_builder_layouts;
DROP TABLE IF EXISTS public.content_builder_layout_images;
DROP TABLE IF EXISTS public.common_passwords;
DROP TABLE IF EXISTS public.baskets_ideas;
DROP TABLE IF EXISTS public.baskets;
DROP SEQUENCE IF EXISTS public.areas_static_pages_id_seq;
DROP TABLE IF EXISTS public.areas_static_pages;
DROP TABLE IF EXISTS public.areas_projects;
DROP TABLE IF EXISTS public.areas_initiatives;
DROP TABLE IF EXISTS public.areas_ideas;
DROP TABLE IF EXISTS public.areas;
DROP TABLE IF EXISTS public.ar_internal_metadata;
DROP TABLE IF EXISTS public.app_configurations;
DROP TABLE IF EXISTS public.analytics_fact_visits;
DROP VIEW IF EXISTS public.analytics_fact_registrations;
DROP TABLE IF EXISTS public.invites;
DROP VIEW IF EXISTS public.analytics_fact_project_statuses;
DROP VIEW IF EXISTS public.analytics_fact_posts;
DROP TABLE IF EXISTS public.initiative_status_changes;
DROP TABLE IF EXISTS public.ideas_phases;
DROP VIEW IF EXISTS public.analytics_fact_participations;
DROP TABLE IF EXISTS public.volunteering_volunteers;
DROP TABLE IF EXISTS public.volunteering_causes;
DROP TABLE IF EXISTS public.reactions;
DROP TABLE IF EXISTS public.polls_responses;
DROP TABLE IF EXISTS public.phases;
DROP TABLE IF EXISTS public.initiatives;
DROP TABLE IF EXISTS public.ideas;
DROP TABLE IF EXISTS public.comments;
DROP VIEW IF EXISTS public.analytics_fact_events;
DROP TABLE IF EXISTS public.events;
DROP VIEW IF EXISTS public.analytics_fact_email_deliveries;
DROP TABLE IF EXISTS public.email_campaigns_deliveries;
DROP TABLE IF EXISTS public.email_campaigns_campaigns;
DROP VIEW IF EXISTS public.analytics_dimension_users;
DROP VIEW IF EXISTS public.analytics_dimension_user_custom_field_values;
DROP TABLE IF EXISTS public.users;
DROP TABLE IF EXISTS public.custom_fields;
DROP TABLE IF EXISTS public.analytics_dimension_types;
DROP VIEW IF EXISTS public.analytics_dimension_statuses;
DROP TABLE IF EXISTS public.initiative_statuses;
DROP TABLE IF EXISTS public.idea_statuses;
DROP TABLE IF EXISTS public.analytics_dimension_referrer_types;
DROP TABLE IF EXISTS public.analytics_dimension_projects_fact_visits;
DROP VIEW IF EXISTS public.analytics_dimension_projects;
DROP TABLE IF EXISTS public.projects;
DROP TABLE IF EXISTS public.analytics_dimension_locales_fact_visits;
DROP TABLE IF EXISTS public.analytics_dimension_locales;
DROP TABLE IF EXISTS public.analytics_dimension_dates;
DROP VIEW IF EXISTS public.analytics_build_feedbacks;
DROP TABLE IF EXISTS public.official_feedbacks;
DROP TABLE IF EXISTS public.analysis_tags;
DROP TABLE IF EXISTS public.analysis_taggings;
DROP TABLE IF EXISTS public.analysis_summaries;
DROP TABLE IF EXISTS public.analysis_questions;
DROP TABLE IF EXISTS public.analysis_insights;
DROP TABLE IF EXISTS public.analysis_background_tasks;
DROP TABLE IF EXISTS public.analysis_analyses;
DROP TABLE IF EXISTS public.analysis_additional_custom_fields;
DROP TABLE IF EXISTS public.admin_publications;
DROP TABLE IF EXISTS public.activities;
DROP FUNCTION IF EXISTS public.que_state_notify();
DROP FUNCTION IF EXISTS public.que_job_notify();
DROP FUNCTION IF EXISTS public.que_determine_job_state(job public.que_jobs);
DROP TABLE IF EXISTS public.que_jobs;
DROP FUNCTION IF EXISTS public.que_validate_tags(tags_array jsonb);
DROP EXTENSION IF EXISTS "uuid-ossp";
DROP EXTENSION IF EXISTS postgis;
DROP EXTENSION IF EXISTS pgcrypto;
DROP SCHEMA IF EXISTS shared_extensions;
DROP SCHEMA IF EXISTS public;
--
-- Name: public; Type: SCHEMA; Schema: -; Owner: -
--

CREATE SCHEMA public;


--
-- Name: SCHEMA public; Type: COMMENT; Schema: -; Owner: -
--

COMMENT ON SCHEMA public IS 'standard public schema';


--
-- Name: shared_extensions; Type: SCHEMA; Schema: -; Owner: -
--

CREATE SCHEMA shared_extensions;


--
-- Name: pgcrypto; Type: EXTENSION; Schema: -; Owner: -
--

CREATE EXTENSION IF NOT EXISTS pgcrypto WITH SCHEMA shared_extensions;


--
-- Name: EXTENSION pgcrypto; Type: COMMENT; Schema: -; Owner: -
--

COMMENT ON EXTENSION pgcrypto IS 'cryptographic functions';


--
-- Name: postgis; Type: EXTENSION; Schema: -; Owner: -
--

CREATE EXTENSION IF NOT EXISTS postgis WITH SCHEMA shared_extensions;


--
-- Name: EXTENSION postgis; Type: COMMENT; Schema: -; Owner: -
--

COMMENT ON EXTENSION postgis IS 'PostGIS geometry and geography spatial types and functions';


--
-- Name: uuid-ossp; Type: EXTENSION; Schema: -; Owner: -
--

CREATE EXTENSION IF NOT EXISTS "uuid-ossp" WITH SCHEMA shared_extensions;


--
-- Name: EXTENSION "uuid-ossp"; Type: COMMENT; Schema: -; Owner: -
--

COMMENT ON EXTENSION "uuid-ossp" IS 'generate universally unique identifiers (UUIDs)';


--
-- Name: que_validate_tags(jsonb); Type: FUNCTION; Schema: public; Owner: -
--

CREATE FUNCTION public.que_validate_tags(tags_array jsonb) RETURNS boolean
    LANGUAGE sql
    AS $$
  SELECT bool_and(
    jsonb_typeof(value) = 'string'
    AND
    char_length(value::text) <= 100
  )
  FROM jsonb_array_elements(tags_array)
$$;


SET default_tablespace = '';

SET default_table_access_method = heap;

--
-- Name: que_jobs; Type: TABLE; Schema: public; Owner: -
--

CREATE TABLE public.que_jobs (
    priority smallint DEFAULT 100 NOT NULL,
    run_at timestamp with time zone DEFAULT now() NOT NULL,
    id bigint NOT NULL,
    job_class text NOT NULL,
    error_count integer DEFAULT 0 NOT NULL,
    last_error_message text,
    queue text DEFAULT 'default'::text NOT NULL,
    last_error_backtrace text,
    finished_at timestamp with time zone,
    expired_at timestamp with time zone,
    args jsonb DEFAULT '[]'::jsonb NOT NULL,
    data jsonb DEFAULT '{}'::jsonb NOT NULL,
    job_schema_version integer DEFAULT 1,
    CONSTRAINT error_length CHECK (((char_length(last_error_message) <= 500) AND (char_length(last_error_backtrace) <= 10000))),
    CONSTRAINT job_class_length CHECK ((char_length(
CASE job_class
    WHEN 'ActiveJob::QueueAdapters::QueAdapter::JobWrapper'::text THEN ((args -> 0) ->> 'job_class'::text)
    ELSE job_class
END) <= 200)),
    CONSTRAINT queue_length CHECK ((char_length(queue) <= 100)),
    CONSTRAINT valid_args CHECK ((jsonb_typeof(args) = 'array'::text)),
    CONSTRAINT valid_data CHECK (((jsonb_typeof(data) = 'object'::text) AND ((NOT (data ? 'tags'::text)) OR ((jsonb_typeof((data -> 'tags'::text)) = 'array'::text) AND (jsonb_array_length((data -> 'tags'::text)) <= 5) AND public.que_validate_tags((data -> 'tags'::text))))))
)
WITH (fillfactor='90');


--
-- Name: TABLE que_jobs; Type: COMMENT; Schema: public; Owner: -
--

COMMENT ON TABLE public.que_jobs IS '4';


--
-- Name: que_determine_job_state(public.que_jobs); Type: FUNCTION; Schema: public; Owner: -
--

CREATE FUNCTION public.que_determine_job_state(job public.que_jobs) RETURNS text
    LANGUAGE sql
    AS $$
  SELECT
    CASE
    WHEN job.expired_at  IS NOT NULL    THEN 'expired'
    WHEN job.finished_at IS NOT NULL    THEN 'finished'
    WHEN job.error_count > 0            THEN 'errored'
    WHEN job.run_at > CURRENT_TIMESTAMP THEN 'scheduled'
    ELSE                                     'ready'
    END
$$;


--
-- Name: que_job_notify(); Type: FUNCTION; Schema: public; Owner: -
--

CREATE FUNCTION public.que_job_notify() RETURNS trigger
    LANGUAGE plpgsql
    AS $$
  DECLARE
    locker_pid integer;
    sort_key json;
  BEGIN
    -- Don't do anything if the job is scheduled for a future time.
    IF NEW.run_at IS NOT NULL AND NEW.run_at > now() THEN
      RETURN null;
    END IF;

    -- Pick a locker to notify of the job's insertion, weighted by their number
    -- of workers. Should bounce pseudorandomly between lockers on each
    -- invocation, hence the md5-ordering, but still touch each one equally,
    -- hence the modulo using the job_id.
    SELECT pid
    INTO locker_pid
    FROM (
      SELECT *, last_value(row_number) OVER () + 1 AS count
      FROM (
        SELECT *, row_number() OVER () - 1 AS row_number
        FROM (
          SELECT *
          FROM public.que_lockers ql, generate_series(1, ql.worker_count) AS id
          WHERE
            listening AND
            queues @> ARRAY[NEW.queue] AND
            ql.job_schema_version = NEW.job_schema_version
          ORDER BY md5(pid::text || id::text)
        ) t1
      ) t2
    ) t3
    WHERE NEW.id % count = row_number;

    IF locker_pid IS NOT NULL THEN
      -- There's a size limit to what can be broadcast via LISTEN/NOTIFY, so
      -- rather than throw errors when someone enqueues a big job, just
      -- broadcast the most pertinent information, and let the locker query for
      -- the record after it's taken the lock. The worker will have to hit the
      -- DB in order to make sure the job is still visible anyway.
      SELECT row_to_json(t)
      INTO sort_key
      FROM (
        SELECT
          'job_available' AS message_type,
          NEW.queue       AS queue,
          NEW.priority    AS priority,
          NEW.id          AS id,
          -- Make sure we output timestamps as UTC ISO 8601
          to_char(NEW.run_at AT TIME ZONE 'UTC', 'YYYY-MM-DD"T"HH24:MI:SS.US"Z"') AS run_at
      ) t;

      PERFORM pg_notify('que_listener_' || locker_pid::text, sort_key::text);
    END IF;

    RETURN null;
  END
$$;


--
-- Name: que_state_notify(); Type: FUNCTION; Schema: public; Owner: -
--

CREATE FUNCTION public.que_state_notify() RETURNS trigger
    LANGUAGE plpgsql
    AS $$
  DECLARE
    row record;
    message json;
    previous_state text;
    current_state text;
  BEGIN
    IF TG_OP = 'INSERT' THEN
      previous_state := 'nonexistent';
      current_state  := public.que_determine_job_state(NEW);
      row            := NEW;
    ELSIF TG_OP = 'DELETE' THEN
      previous_state := public.que_determine_job_state(OLD);
      current_state  := 'nonexistent';
      row            := OLD;
    ELSIF TG_OP = 'UPDATE' THEN
      previous_state := public.que_determine_job_state(OLD);
      current_state  := public.que_determine_job_state(NEW);

      -- If the state didn't change, short-circuit.
      IF previous_state = current_state THEN
        RETURN null;
      END IF;

      row := NEW;
    ELSE
      RAISE EXCEPTION 'Unrecognized TG_OP: %', TG_OP;
    END IF;

    SELECT row_to_json(t)
    INTO message
    FROM (
      SELECT
        'job_change' AS message_type,
        row.id       AS id,
        row.queue    AS queue,

        coalesce(row.data->'tags', '[]'::jsonb) AS tags,

        to_char(row.run_at AT TIME ZONE 'UTC', 'YYYY-MM-DD"T"HH24:MI:SS.US"Z"') AS run_at,
        to_char(now()      AT TIME ZONE 'UTC', 'YYYY-MM-DD"T"HH24:MI:SS.US"Z"') AS time,

        CASE row.job_class
        WHEN 'ActiveJob::QueueAdapters::QueAdapter::JobWrapper' THEN
          coalesce(
            row.args->0->>'job_class',
            'ActiveJob::QueueAdapters::QueAdapter::JobWrapper'
          )
        ELSE
          row.job_class
        END AS job_class,

        previous_state AS previous_state,
        current_state  AS current_state
    ) t;

    PERFORM pg_notify('que_state', message::text);

    RETURN null;
  END
$$;


--
-- Name: activities; Type: TABLE; Schema: public; Owner: -
--

CREATE TABLE public.activities (
    id uuid DEFAULT shared_extensions.gen_random_uuid() NOT NULL,
    item_type character varying NOT NULL,
    item_id uuid NOT NULL,
    action character varying NOT NULL,
    payload jsonb DEFAULT '{}'::jsonb NOT NULL,
    user_id uuid,
    acted_at timestamp without time zone NOT NULL,
    created_at timestamp without time zone NOT NULL,
    project_id uuid
);


--
-- Name: admin_publications; Type: TABLE; Schema: public; Owner: -
--

CREATE TABLE public.admin_publications (
    id uuid DEFAULT shared_extensions.gen_random_uuid() NOT NULL,
    parent_id uuid,
    lft integer NOT NULL,
    rgt integer NOT NULL,
    ordering integer,
    publication_status character varying DEFAULT 'published'::character varying NOT NULL,
    publication_id uuid,
    publication_type character varying,
    created_at timestamp(6) without time zone NOT NULL,
    updated_at timestamp(6) without time zone NOT NULL,
    depth integer DEFAULT 0 NOT NULL,
    children_allowed boolean DEFAULT true NOT NULL,
    children_count integer DEFAULT 0 NOT NULL
);


--
-- Name: analysis_additional_custom_fields; Type: TABLE; Schema: public; Owner: -
--

CREATE TABLE public.analysis_additional_custom_fields (
    id uuid DEFAULT shared_extensions.gen_random_uuid() NOT NULL,
    analysis_id uuid NOT NULL,
    custom_field_id uuid NOT NULL,
    created_at timestamp(6) without time zone NOT NULL,
    updated_at timestamp(6) without time zone NOT NULL,
    show_insights boolean DEFAULT true NOT NULL
);


--
-- Name: analysis_analyses; Type: TABLE; Schema: public; Owner: -
--

CREATE TABLE public.analysis_analyses (
    id uuid DEFAULT shared_extensions.gen_random_uuid() NOT NULL,
    project_id uuid,
    phase_id uuid,
    created_at timestamp(6) without time zone NOT NULL,
    updated_at timestamp(6) without time zone NOT NULL,
    main_custom_field_id uuid
);


--
-- Name: analysis_background_tasks; Type: TABLE; Schema: public; Owner: -
--

CREATE TABLE public.analysis_background_tasks (
    id uuid DEFAULT shared_extensions.gen_random_uuid() NOT NULL,
    analysis_id uuid NOT NULL,
    type character varying NOT NULL,
    state character varying NOT NULL,
    progress double precision,
    started_at timestamp(6) without time zone,
    ended_at timestamp(6) without time zone,
    auto_tagging_method character varying,
    created_at timestamp(6) without time zone NOT NULL,
    updated_at timestamp(6) without time zone NOT NULL,
    tags_ids jsonb,
    filters jsonb DEFAULT '{}'::jsonb NOT NULL
);


--
-- Name: analysis_insights; Type: TABLE; Schema: public; Owner: -
--

CREATE TABLE public.analysis_insights (
    id uuid DEFAULT shared_extensions.gen_random_uuid() NOT NULL,
    analysis_id uuid NOT NULL,
    insightable_type character varying NOT NULL,
    insightable_id uuid NOT NULL,
    filters jsonb DEFAULT '{}'::jsonb NOT NULL,
    inputs_ids jsonb,
    created_at timestamp(6) without time zone NOT NULL,
    updated_at timestamp(6) without time zone NOT NULL
);


--
-- Name: analysis_questions; Type: TABLE; Schema: public; Owner: -
--

CREATE TABLE public.analysis_questions (
    id uuid DEFAULT shared_extensions.gen_random_uuid() NOT NULL,
    background_task_id uuid NOT NULL,
    question text,
    answer text,
    prompt text,
    q_and_a_method character varying NOT NULL,
    accuracy double precision,
    created_at timestamp(6) without time zone NOT NULL,
    updated_at timestamp(6) without time zone NOT NULL,
    generated_at timestamp without time zone
);


--
-- Name: analysis_summaries; Type: TABLE; Schema: public; Owner: -
--

CREATE TABLE public.analysis_summaries (
    id uuid DEFAULT shared_extensions.gen_random_uuid() NOT NULL,
    background_task_id uuid NOT NULL,
    summary text,
    prompt text,
    summarization_method character varying NOT NULL,
    created_at timestamp(6) without time zone NOT NULL,
    updated_at timestamp(6) without time zone NOT NULL,
    accuracy double precision,
    generated_at timestamp without time zone
);


--
-- Name: analysis_taggings; Type: TABLE; Schema: public; Owner: -
--

CREATE TABLE public.analysis_taggings (
    id uuid DEFAULT shared_extensions.gen_random_uuid() NOT NULL,
    tag_id uuid NOT NULL,
    input_id uuid NOT NULL,
    created_at timestamp(6) without time zone NOT NULL,
    updated_at timestamp(6) without time zone NOT NULL,
    background_task_id uuid
);


--
-- Name: analysis_tags; Type: TABLE; Schema: public; Owner: -
--

CREATE TABLE public.analysis_tags (
    id uuid DEFAULT shared_extensions.gen_random_uuid() NOT NULL,
    name character varying NOT NULL,
    tag_type character varying NOT NULL,
    analysis_id uuid NOT NULL,
    created_at timestamp(6) without time zone NOT NULL,
    updated_at timestamp(6) without time zone NOT NULL
);


--
-- Name: official_feedbacks; Type: TABLE; Schema: public; Owner: -
--

CREATE TABLE public.official_feedbacks (
    id uuid DEFAULT shared_extensions.gen_random_uuid() NOT NULL,
    body_multiloc jsonb DEFAULT '{}'::jsonb,
    author_multiloc jsonb DEFAULT '{}'::jsonb,
    user_id uuid,
    post_id uuid,
    created_at timestamp without time zone NOT NULL,
    updated_at timestamp without time zone NOT NULL,
    post_type character varying
);


--
-- Name: analytics_build_feedbacks; Type: VIEW; Schema: public; Owner: -
--

CREATE VIEW public.analytics_build_feedbacks AS
 SELECT a.post_id,
    min(a.feedback_first_date) AS feedback_first_date,
    max(a.feedback_official) AS feedback_official,
    max(a.feedback_status_change) AS feedback_status_change
   FROM ( SELECT activities.item_id AS post_id,
            min(activities.created_at) AS feedback_first_date,
            0 AS feedback_official,
            1 AS feedback_status_change
           FROM public.activities
          WHERE (((activities.action)::text = 'changed_status'::text) AND ((activities.item_type)::text = ANY (ARRAY[('Idea'::character varying)::text, ('Initiative'::character varying)::text])))
          GROUP BY activities.item_id
        UNION ALL
         SELECT official_feedbacks.post_id,
            min(official_feedbacks.created_at) AS feedback_first_date,
            1 AS feedback_official,
            0 AS feedback_status_change
           FROM public.official_feedbacks
          GROUP BY official_feedbacks.post_id) a
  GROUP BY a.post_id;


--
-- Name: analytics_dimension_dates; Type: TABLE; Schema: public; Owner: -
--

CREATE TABLE public.analytics_dimension_dates (
    date date NOT NULL,
    year character varying,
    month character varying,
    week date
);


--
-- Name: analytics_dimension_locales; Type: TABLE; Schema: public; Owner: -
--

CREATE TABLE public.analytics_dimension_locales (
    id uuid DEFAULT shared_extensions.gen_random_uuid() NOT NULL,
    name character varying NOT NULL
);


--
-- Name: analytics_dimension_locales_fact_visits; Type: TABLE; Schema: public; Owner: -
--

CREATE TABLE public.analytics_dimension_locales_fact_visits (
    dimension_locale_id uuid,
    fact_visit_id uuid
);


--
-- Name: projects; Type: TABLE; Schema: public; Owner: -
--

CREATE TABLE public.projects (
    id uuid DEFAULT shared_extensions.gen_random_uuid() NOT NULL,
    title_multiloc jsonb DEFAULT '{}'::jsonb,
    description_multiloc jsonb DEFAULT '{}'::jsonb,
    slug character varying,
    created_at timestamp without time zone NOT NULL,
    updated_at timestamp without time zone NOT NULL,
    header_bg character varying,
    ideas_count integer DEFAULT 0 NOT NULL,
    visible_to character varying DEFAULT 'public'::character varying NOT NULL,
    description_preview_multiloc jsonb DEFAULT '{}'::jsonb,
    internal_role character varying,
    comments_count integer DEFAULT 0 NOT NULL,
    default_assignee_id uuid,
    include_all_areas boolean DEFAULT false NOT NULL,
    baskets_count integer DEFAULT 0 NOT NULL,
    votes_count integer DEFAULT 0 NOT NULL,
    followers_count integer DEFAULT 0 NOT NULL
);


--
-- Name: analytics_dimension_projects; Type: VIEW; Schema: public; Owner: -
--

CREATE VIEW public.analytics_dimension_projects AS
 SELECT projects.id,
    projects.title_multiloc
   FROM public.projects;


--
-- Name: analytics_dimension_projects_fact_visits; Type: TABLE; Schema: public; Owner: -
--

CREATE TABLE public.analytics_dimension_projects_fact_visits (
    dimension_project_id uuid,
    fact_visit_id uuid
);


--
-- Name: analytics_dimension_referrer_types; Type: TABLE; Schema: public; Owner: -
--

CREATE TABLE public.analytics_dimension_referrer_types (
    id uuid DEFAULT shared_extensions.gen_random_uuid() NOT NULL,
    key character varying NOT NULL,
    name character varying NOT NULL
);


--
-- Name: idea_statuses; Type: TABLE; Schema: public; Owner: -
--

CREATE TABLE public.idea_statuses (
    id uuid DEFAULT shared_extensions.gen_random_uuid() NOT NULL,
    title_multiloc jsonb DEFAULT '{}'::jsonb,
    ordering integer,
    code character varying,
    color character varying,
    created_at timestamp without time zone NOT NULL,
    updated_at timestamp without time zone NOT NULL,
    description_multiloc jsonb DEFAULT '{}'::jsonb,
    ideas_count integer DEFAULT 0
);


--
-- Name: initiative_statuses; Type: TABLE; Schema: public; Owner: -
--

CREATE TABLE public.initiative_statuses (
    id uuid DEFAULT shared_extensions.gen_random_uuid() NOT NULL,
    title_multiloc jsonb DEFAULT '{}'::jsonb,
    description_multiloc jsonb DEFAULT '{}'::jsonb,
    ordering integer,
    code character varying,
    color character varying,
    created_at timestamp without time zone NOT NULL,
    updated_at timestamp without time zone NOT NULL
);


--
-- Name: analytics_dimension_statuses; Type: VIEW; Schema: public; Owner: -
--

CREATE VIEW public.analytics_dimension_statuses AS
 SELECT idea_statuses.id,
    idea_statuses.title_multiloc,
    idea_statuses.code,
    idea_statuses.color
   FROM public.idea_statuses
UNION ALL
 SELECT initiative_statuses.id,
    initiative_statuses.title_multiloc,
    initiative_statuses.code,
    initiative_statuses.color
   FROM public.initiative_statuses;


--
-- Name: analytics_dimension_types; Type: TABLE; Schema: public; Owner: -
--

CREATE TABLE public.analytics_dimension_types (
    id uuid DEFAULT shared_extensions.gen_random_uuid() NOT NULL,
    name character varying,
    parent character varying
);


--
-- Name: custom_fields; Type: TABLE; Schema: public; Owner: -
--

CREATE TABLE public.custom_fields (
    id uuid DEFAULT shared_extensions.gen_random_uuid() NOT NULL,
    resource_type character varying,
    key character varying,
    input_type character varying,
    title_multiloc jsonb DEFAULT '{}'::jsonb,
    description_multiloc jsonb DEFAULT '{}'::jsonb,
    required boolean DEFAULT false,
    ordering integer,
    created_at timestamp without time zone NOT NULL,
    updated_at timestamp without time zone NOT NULL,
    enabled boolean DEFAULT true NOT NULL,
    code character varying,
    resource_id uuid,
    hidden boolean DEFAULT false NOT NULL,
    maximum integer,
    minimum_label_multiloc jsonb DEFAULT '{}'::jsonb NOT NULL,
    maximum_label_multiloc jsonb DEFAULT '{}'::jsonb NOT NULL,
    logic jsonb DEFAULT '{}'::jsonb NOT NULL,
    answer_visible_to character varying,
    select_count_enabled boolean DEFAULT false NOT NULL,
    maximum_select_count integer,
    minimum_select_count integer
);


--
-- Name: users; Type: TABLE; Schema: public; Owner: -
--

CREATE TABLE public.users (
    id uuid DEFAULT shared_extensions.gen_random_uuid() NOT NULL,
    email character varying,
    password_digest character varying,
    slug character varying,
    roles jsonb DEFAULT '[]'::jsonb,
    reset_password_token character varying,
    created_at timestamp without time zone NOT NULL,
    updated_at timestamp without time zone NOT NULL,
    avatar character varying,
    first_name character varying,
    last_name character varying,
    locale character varying,
    bio_multiloc jsonb DEFAULT '{}'::jsonb,
    cl1_migrated boolean DEFAULT false,
    invite_status character varying,
    custom_field_values jsonb DEFAULT '{}'::jsonb,
    registration_completed_at timestamp without time zone,
    verified boolean DEFAULT false NOT NULL,
    email_confirmed_at timestamp without time zone,
    email_confirmation_code character varying,
    email_confirmation_retry_count integer DEFAULT 0 NOT NULL,
    email_confirmation_code_reset_count integer DEFAULT 0 NOT NULL,
    email_confirmation_code_sent_at timestamp without time zone,
    confirmation_required boolean DEFAULT true NOT NULL,
    block_start_at timestamp without time zone,
    block_reason character varying,
    block_end_at timestamp without time zone,
    new_email character varying,
    followings_count integer DEFAULT 0 NOT NULL,
    onboarding jsonb DEFAULT '{}'::jsonb NOT NULL,
    unique_code character varying
);


--
-- Name: analytics_dimension_user_custom_field_values; Type: VIEW; Schema: public; Owner: -
--

CREATE VIEW public.analytics_dimension_user_custom_field_values AS
 SELECT DISTINCT u.id AS dimension_user_id,
    cf.key,
    cf.value
   FROM ((public.users u
     LEFT JOIN LATERAL ( SELECT custom_fields.key,
            (u.custom_field_values ->> (custom_fields.key)::text) AS value
           FROM public.custom_fields
          WHERE ((custom_fields.resource_type)::text = 'User'::text)) cf ON (true))
     LEFT JOIN LATERAL ( SELECT jsonb_object_keys(u.custom_field_values) AS key) cfv ON (true));


--
-- Name: analytics_dimension_users; Type: VIEW; Schema: public; Owner: -
--

CREATE VIEW public.analytics_dimension_users AS
 SELECT users.id,
    COALESCE(((users.roles -> 0) ->> 'type'::text), 'citizen'::text) AS role,
    users.invite_status
   FROM public.users;


--
-- Name: email_campaigns_campaigns; Type: TABLE; Schema: public; Owner: -
--

CREATE TABLE public.email_campaigns_campaigns (
    id uuid DEFAULT shared_extensions.gen_random_uuid() NOT NULL,
    type character varying NOT NULL,
    author_id uuid,
    enabled boolean,
    sender character varying,
    reply_to character varying,
    schedule jsonb DEFAULT '{}'::jsonb,
    subject_multiloc jsonb DEFAULT '{}'::jsonb,
    body_multiloc jsonb DEFAULT '{}'::jsonb,
    created_at timestamp without time zone NOT NULL,
    updated_at timestamp without time zone NOT NULL,
    deliveries_count integer DEFAULT 0 NOT NULL
);


--
-- Name: email_campaigns_deliveries; Type: TABLE; Schema: public; Owner: -
--

CREATE TABLE public.email_campaigns_deliveries (
    id uuid DEFAULT shared_extensions.gen_random_uuid() NOT NULL,
    campaign_id uuid NOT NULL,
    user_id uuid NOT NULL,
    delivery_status character varying NOT NULL,
    tracked_content jsonb DEFAULT '{}'::jsonb,
    sent_at timestamp without time zone,
    created_at timestamp without time zone NOT NULL,
    updated_at timestamp without time zone NOT NULL
);


--
-- Name: analytics_fact_email_deliveries; Type: VIEW; Schema: public; Owner: -
--

CREATE VIEW public.analytics_fact_email_deliveries AS
 SELECT ecd.id,
    (ecd.sent_at)::date AS dimension_date_sent_id,
    ecd.campaign_id,
    ((ecc.type)::text <> 'EmailCampaigns::Campaigns::Manual'::text) AS automated
   FROM (public.email_campaigns_deliveries ecd
     JOIN public.email_campaigns_campaigns ecc ON ((ecc.id = ecd.campaign_id)));


--
-- Name: events; Type: TABLE; Schema: public; Owner: -
--

CREATE TABLE public.events (
    id uuid DEFAULT shared_extensions.gen_random_uuid() NOT NULL,
    project_id uuid,
    title_multiloc jsonb DEFAULT '{}'::jsonb,
    description_multiloc jsonb DEFAULT '{}'::jsonb,
    location_multiloc jsonb DEFAULT '{}'::json,
    start_at timestamp without time zone,
    end_at timestamp without time zone,
    created_at timestamp without time zone NOT NULL,
    updated_at timestamp without time zone NOT NULL,
    location_point shared_extensions.geography(Point,4326),
    address_1 character varying,
    attendees_count integer DEFAULT 0 NOT NULL,
    address_2_multiloc jsonb DEFAULT '{}'::jsonb NOT NULL,
    online_link character varying,
    attend_button_multiloc jsonb DEFAULT '{}'::jsonb NOT NULL,
    using_url character varying
);


--
-- Name: analytics_fact_events; Type: VIEW; Schema: public; Owner: -
--

CREATE VIEW public.analytics_fact_events AS
 SELECT events.id,
    events.project_id AS dimension_project_id,
    (events.created_at)::date AS dimension_date_created_id,
    (events.start_at)::date AS dimension_date_start_id,
    (events.end_at)::date AS dimension_date_end_id
   FROM public.events;


--
-- Name: comments; Type: TABLE; Schema: public; Owner: -
--

CREATE TABLE public.comments (
    id uuid DEFAULT shared_extensions.gen_random_uuid() NOT NULL,
    author_id uuid,
    post_id uuid,
    parent_id uuid,
    lft integer NOT NULL,
    rgt integer NOT NULL,
    body_multiloc jsonb DEFAULT '{}'::jsonb,
    created_at timestamp without time zone NOT NULL,
    updated_at timestamp without time zone NOT NULL,
    likes_count integer DEFAULT 0 NOT NULL,
    dislikes_count integer DEFAULT 0 NOT NULL,
    publication_status character varying DEFAULT 'published'::character varying NOT NULL,
    body_updated_at timestamp without time zone,
    children_count integer DEFAULT 0 NOT NULL,
    post_type character varying,
    author_hash character varying,
    anonymous boolean DEFAULT false NOT NULL
);


--
-- Name: ideas; Type: TABLE; Schema: public; Owner: -
--

CREATE TABLE public.ideas (
    id uuid DEFAULT shared_extensions.gen_random_uuid() NOT NULL,
    title_multiloc jsonb DEFAULT '{}'::jsonb,
    body_multiloc jsonb DEFAULT '{}'::jsonb,
    publication_status character varying,
    published_at timestamp without time zone,
    project_id uuid,
    author_id uuid,
    created_at timestamp without time zone NOT NULL,
    updated_at timestamp without time zone NOT NULL,
    likes_count integer DEFAULT 0 NOT NULL,
    dislikes_count integer DEFAULT 0 NOT NULL,
    location_point shared_extensions.geography(Point,4326),
    location_description character varying,
    comments_count integer DEFAULT 0 NOT NULL,
    idea_status_id uuid,
    slug character varying,
    budget integer,
    baskets_count integer DEFAULT 0 NOT NULL,
    official_feedbacks_count integer DEFAULT 0 NOT NULL,
    assignee_id uuid,
    assigned_at timestamp without time zone,
    proposed_budget integer,
    custom_field_values jsonb DEFAULT '{}'::jsonb NOT NULL,
    creation_phase_id uuid,
    author_hash character varying,
    anonymous boolean DEFAULT false NOT NULL,
    internal_comments_count integer DEFAULT 0 NOT NULL,
    votes_count integer DEFAULT 0 NOT NULL,
    followers_count integer DEFAULT 0 NOT NULL
);


--
-- Name: initiatives; Type: TABLE; Schema: public; Owner: -
--

CREATE TABLE public.initiatives (
    id uuid DEFAULT shared_extensions.gen_random_uuid() NOT NULL,
    title_multiloc jsonb DEFAULT '{}'::jsonb,
    body_multiloc jsonb DEFAULT '{}'::jsonb,
    publication_status character varying,
    published_at timestamp without time zone,
    author_id uuid,
    likes_count integer DEFAULT 0 NOT NULL,
    dislikes_count integer DEFAULT 0 NOT NULL,
    location_point shared_extensions.geography(Point,4326),
    location_description character varying,
    slug character varying,
    comments_count integer DEFAULT 0 NOT NULL,
    created_at timestamp without time zone NOT NULL,
    updated_at timestamp without time zone NOT NULL,
    header_bg character varying,
    assignee_id uuid,
    official_feedbacks_count integer DEFAULT 0 NOT NULL,
    assigned_at timestamp without time zone,
    author_hash character varying,
    anonymous boolean DEFAULT false NOT NULL,
    internal_comments_count integer DEFAULT 0 NOT NULL,
    followers_count integer DEFAULT 0 NOT NULL,
    editing_locked boolean DEFAULT false NOT NULL
);


--
-- Name: phases; Type: TABLE; Schema: public; Owner: -
--

CREATE TABLE public.phases (
    id uuid DEFAULT shared_extensions.gen_random_uuid() NOT NULL,
    project_id uuid,
    title_multiloc jsonb DEFAULT '{}'::jsonb,
    description_multiloc jsonb DEFAULT '{}'::jsonb,
    start_at date,
    end_at date,
    created_at timestamp without time zone NOT NULL,
    updated_at timestamp without time zone NOT NULL,
    participation_method character varying DEFAULT 'ideation'::character varying NOT NULL,
    posting_enabled boolean DEFAULT true,
    commenting_enabled boolean DEFAULT true,
    reacting_enabled boolean DEFAULT true NOT NULL,
    reacting_like_method character varying DEFAULT 'unlimited'::character varying NOT NULL,
    reacting_like_limited_max integer DEFAULT 10,
    survey_embed_url character varying,
    survey_service character varying,
    presentation_mode character varying DEFAULT 'card'::character varying,
    voting_max_total integer,
    poll_anonymous boolean DEFAULT false NOT NULL,
    reacting_dislike_enabled boolean DEFAULT true NOT NULL,
    ideas_count integer DEFAULT 0 NOT NULL,
    ideas_order character varying,
    input_term character varying DEFAULT 'idea'::character varying,
    voting_min_total integer DEFAULT 0,
    reacting_dislike_method character varying DEFAULT 'unlimited'::character varying NOT NULL,
    reacting_dislike_limited_max integer DEFAULT 10,
    posting_method character varying DEFAULT 'unlimited'::character varying NOT NULL,
    posting_limited_max integer DEFAULT 1,
    allow_anonymous_participation boolean DEFAULT false NOT NULL,
    document_annotation_embed_url character varying,
    voting_method character varying,
    voting_max_votes_per_idea integer,
    voting_term_singular_multiloc jsonb DEFAULT '{}'::jsonb,
    voting_term_plural_multiloc jsonb DEFAULT '{}'::jsonb,
    baskets_count integer DEFAULT 0 NOT NULL,
    votes_count integer DEFAULT 0 NOT NULL,
    campaigns_settings jsonb DEFAULT '{}'::jsonb
);


--
-- Name: polls_responses; Type: TABLE; Schema: public; Owner: -
--

CREATE TABLE public.polls_responses (
    id uuid DEFAULT shared_extensions.gen_random_uuid() NOT NULL,
    phase_id uuid NOT NULL,
    user_id uuid,
    created_at timestamp without time zone NOT NULL,
    updated_at timestamp without time zone NOT NULL
);


--
-- Name: reactions; Type: TABLE; Schema: public; Owner: -
--

CREATE TABLE public.reactions (
    id uuid DEFAULT shared_extensions.gen_random_uuid() NOT NULL,
    reactable_id uuid,
    reactable_type character varying,
    user_id uuid,
    mode character varying NOT NULL,
    created_at timestamp without time zone NOT NULL,
    updated_at timestamp without time zone NOT NULL
);


--
-- Name: volunteering_causes; Type: TABLE; Schema: public; Owner: -
--

CREATE TABLE public.volunteering_causes (
    id uuid DEFAULT shared_extensions.gen_random_uuid() NOT NULL,
    phase_id uuid NOT NULL,
    title_multiloc jsonb DEFAULT '{}'::jsonb NOT NULL,
    description_multiloc jsonb DEFAULT '{}'::jsonb NOT NULL,
    volunteers_count integer DEFAULT 0 NOT NULL,
    image character varying,
    ordering integer NOT NULL,
    created_at timestamp(6) without time zone NOT NULL,
    updated_at timestamp(6) without time zone NOT NULL
);


--
-- Name: volunteering_volunteers; Type: TABLE; Schema: public; Owner: -
--

CREATE TABLE public.volunteering_volunteers (
    id uuid DEFAULT shared_extensions.gen_random_uuid() NOT NULL,
    cause_id uuid NOT NULL,
    user_id uuid NOT NULL,
    created_at timestamp(6) without time zone NOT NULL,
    updated_at timestamp(6) without time zone NOT NULL
);


--
-- Name: analytics_fact_participations; Type: VIEW; Schema: public; Owner: -
--

CREATE VIEW public.analytics_fact_participations AS
 SELECT i.id,
    i.author_id AS dimension_user_id,
    i.project_id AS dimension_project_id,
        CASE
            WHEN ((ph.participation_method)::text = 'native_survey'::text) THEN survey.id
            ELSE idea.id
        END AS dimension_type_id,
    (i.created_at)::date AS dimension_date_created_id,
    (i.likes_count + i.dislikes_count) AS reactions_count,
    i.likes_count,
    i.dislikes_count
   FROM ((((public.ideas i
     LEFT JOIN public.projects pr ON ((pr.id = i.project_id)))
     LEFT JOIN public.phases ph ON ((ph.id = i.creation_phase_id)))
     JOIN public.analytics_dimension_types idea ON (((idea.name)::text = 'idea'::text)))
     LEFT JOIN public.analytics_dimension_types survey ON (((survey.name)::text = 'survey'::text)))
UNION ALL
 SELECT i.id,
    i.author_id AS dimension_user_id,
    NULL::uuid AS dimension_project_id,
    adt.id AS dimension_type_id,
    (i.created_at)::date AS dimension_date_created_id,
    (i.likes_count + i.dislikes_count) AS reactions_count,
    i.likes_count,
    i.dislikes_count
   FROM (public.initiatives i
     JOIN public.analytics_dimension_types adt ON (((adt.name)::text = 'initiative'::text)))
UNION ALL
 SELECT c.id,
    c.author_id AS dimension_user_id,
    i.project_id AS dimension_project_id,
    adt.id AS dimension_type_id,
    (c.created_at)::date AS dimension_date_created_id,
    (c.likes_count + c.dislikes_count) AS reactions_count,
    c.likes_count,
    c.dislikes_count
   FROM ((public.comments c
     JOIN public.analytics_dimension_types adt ON ((((adt.name)::text = 'comment'::text) AND ((adt.parent)::text = lower((c.post_type)::text)))))
     LEFT JOIN public.ideas i ON ((c.post_id = i.id)))
UNION ALL
 SELECT r.id,
    r.user_id AS dimension_user_id,
    COALESCE(i.project_id, ic.project_id) AS dimension_project_id,
    adt.id AS dimension_type_id,
    (r.created_at)::date AS dimension_date_created_id,
    1 AS reactions_count,
        CASE
            WHEN ((r.mode)::text = 'up'::text) THEN 1
            ELSE 0
        END AS likes_count,
        CASE
            WHEN ((r.mode)::text = 'down'::text) THEN 1
            ELSE 0
        END AS dislikes_count
   FROM ((((public.reactions r
     JOIN public.analytics_dimension_types adt ON ((((adt.name)::text = 'reaction'::text) AND ((adt.parent)::text = lower((r.reactable_type)::text)))))
     LEFT JOIN public.ideas i ON ((i.id = r.reactable_id)))
     LEFT JOIN public.comments c ON ((c.id = r.reactable_id)))
     LEFT JOIN public.ideas ic ON ((ic.id = c.post_id)))
UNION ALL
 SELECT pr.id,
    pr.user_id AS dimension_user_id,
    COALESCE(p.project_id, pr.phase_id) AS dimension_project_id,
    adt.id AS dimension_type_id,
    (pr.created_at)::date AS dimension_date_created_id,
    0 AS reactions_count,
    0 AS likes_count,
    0 AS dislikes_count
   FROM ((public.polls_responses pr
     LEFT JOIN public.phases p ON ((p.id = pr.phase_id)))
     JOIN public.analytics_dimension_types adt ON (((adt.name)::text = 'poll'::text)))
UNION ALL
 SELECT vv.id,
    vv.user_id AS dimension_user_id,
    COALESCE(p.project_id, vc.phase_id) AS dimension_project_id,
    adt.id AS dimension_type_id,
    (vv.created_at)::date AS dimension_date_created_id,
    0 AS reactions_count,
    0 AS likes_count,
    0 AS dislikes_count
   FROM (((public.volunteering_volunteers vv
     LEFT JOIN public.volunteering_causes vc ON ((vc.id = vv.cause_id)))
     LEFT JOIN public.phases p ON ((p.id = vc.phase_id)))
     JOIN public.analytics_dimension_types adt ON (((adt.name)::text = 'volunteer'::text)));


--
-- Name: ideas_phases; Type: TABLE; Schema: public; Owner: -
--

CREATE TABLE public.ideas_phases (
    id uuid DEFAULT shared_extensions.gen_random_uuid() NOT NULL,
    idea_id uuid,
    phase_id uuid,
    created_at timestamp without time zone NOT NULL,
    updated_at timestamp without time zone NOT NULL,
    baskets_count integer DEFAULT 0 NOT NULL,
    votes_count integer DEFAULT 0 NOT NULL
);


--
-- Name: initiative_status_changes; Type: TABLE; Schema: public; Owner: -
--

CREATE TABLE public.initiative_status_changes (
    id uuid DEFAULT shared_extensions.gen_random_uuid() NOT NULL,
    user_id uuid,
    initiative_id uuid,
    initiative_status_id uuid,
    official_feedback_id uuid,
    created_at timestamp without time zone NOT NULL,
    updated_at timestamp without time zone NOT NULL
);


--
-- Name: analytics_fact_posts; Type: VIEW; Schema: public; Owner: -
--

CREATE VIEW public.analytics_fact_posts AS
 SELECT i.id,
    i.author_id AS user_id,
    i.project_id AS dimension_project_id,
    adt.id AS dimension_type_id,
    (i.created_at)::date AS dimension_date_created_id,
    (abf.feedback_first_date)::date AS dimension_date_first_feedback_id,
    i.idea_status_id AS dimension_status_id,
    (abf.feedback_first_date - i.created_at) AS feedback_time_taken,
    COALESCE(abf.feedback_official, 0) AS feedback_official,
    COALESCE(abf.feedback_status_change, 0) AS feedback_status_change,
        CASE
            WHEN (abf.feedback_first_date IS NULL) THEN 1
            ELSE 0
        END AS feedback_none,
    (i.likes_count + i.dislikes_count) AS reactions_count,
    i.likes_count,
    i.dislikes_count,
    i.publication_status
   FROM (((((public.ideas i
     JOIN public.analytics_dimension_types adt ON (((adt.name)::text = 'idea'::text)))
     LEFT JOIN public.analytics_build_feedbacks abf ON ((abf.post_id = i.id)))
     LEFT JOIN public.ideas_phases iph ON ((iph.idea_id = i.id)))
     LEFT JOIN public.phases ph ON ((ph.id = iph.phase_id)))
     LEFT JOIN public.projects pr ON ((pr.id = i.project_id)))
  WHERE ((ph.id IS NULL) OR ((ph.participation_method)::text <> 'native_survey'::text))
UNION ALL
 SELECT i.id,
    i.author_id AS user_id,
    NULL::uuid AS dimension_project_id,
    adt.id AS dimension_type_id,
    (i.created_at)::date AS dimension_date_created_id,
    (abf.feedback_first_date)::date AS dimension_date_first_feedback_id,
    isc.initiative_status_id AS dimension_status_id,
    (abf.feedback_first_date - i.created_at) AS feedback_time_taken,
    COALESCE(abf.feedback_official, 0) AS feedback_official,
    COALESCE(abf.feedback_status_change, 0) AS feedback_status_change,
        CASE
            WHEN (abf.feedback_first_date IS NULL) THEN 1
            ELSE 0
        END AS feedback_none,
    (i.likes_count + i.dislikes_count) AS reactions_count,
    i.likes_count,
    i.dislikes_count,
    i.publication_status
   FROM (((public.initiatives i
     JOIN public.analytics_dimension_types adt ON (((adt.name)::text = 'initiative'::text)))
     LEFT JOIN public.analytics_build_feedbacks abf ON ((abf.post_id = i.id)))
     LEFT JOIN public.initiative_status_changes isc ON (((isc.initiative_id = i.id) AND (isc.updated_at = ( SELECT max(isc_.updated_at) AS max
           FROM public.initiative_status_changes isc_
          WHERE (isc_.initiative_id = i.id))))));


--
-- Name: analytics_fact_project_statuses; Type: VIEW; Schema: public; Owner: -
--

CREATE VIEW public.analytics_fact_project_statuses AS
 WITH finished_statuses_for_timeline_projects AS (
         SELECT phases.project_id,
            ((max(phases.end_at) + 1))::timestamp without time zone AS "timestamp"
           FROM public.phases
          GROUP BY phases.project_id
         HAVING (max(phases.end_at) < now())
        )
 SELECT ap.publication_id AS dimension_project_id,
    ap.publication_status AS status,
    (((ap.publication_status)::text = 'archived'::text) OR ((fsftp.project_id IS NOT NULL) AND ((ap.publication_status)::text <> 'draft'::text))) AS finished,
    COALESCE(fsftp."timestamp", ap.updated_at) AS "timestamp",
    COALESCE((fsftp."timestamp")::date, (ap.updated_at)::date) AS dimension_date_id
   FROM ((public.admin_publications ap
     LEFT JOIN public.projects p ON ((ap.publication_id = p.id)))
     LEFT JOIN finished_statuses_for_timeline_projects fsftp ON ((fsftp.project_id = ap.publication_id)))
  WHERE ((ap.publication_type)::text = 'Project'::text);


--
-- Name: invites; Type: TABLE; Schema: public; Owner: -
--

CREATE TABLE public.invites (
    id uuid DEFAULT shared_extensions.gen_random_uuid() NOT NULL,
    token character varying NOT NULL,
    inviter_id uuid,
    invitee_id uuid NOT NULL,
    invite_text character varying,
    accepted_at timestamp without time zone,
    created_at timestamp without time zone NOT NULL,
    updated_at timestamp without time zone NOT NULL,
    send_invite_email boolean DEFAULT true NOT NULL
);


--
-- Name: analytics_fact_registrations; Type: VIEW; Schema: public; Owner: -
--

CREATE VIEW public.analytics_fact_registrations AS
 SELECT u.id,
    u.id AS dimension_user_id,
    (u.registration_completed_at)::date AS dimension_date_registration_id,
    (i.created_at)::date AS dimension_date_invited_id,
    (i.accepted_at)::date AS dimension_date_accepted_id
   FROM (public.users u
     LEFT JOIN public.invites i ON ((i.invitee_id = u.id)));


--
-- Name: analytics_fact_visits; Type: TABLE; Schema: public; Owner: -
--

CREATE TABLE public.analytics_fact_visits (
    id uuid DEFAULT shared_extensions.gen_random_uuid() NOT NULL,
    visitor_id character varying NOT NULL,
    dimension_user_id uuid,
    dimension_referrer_type_id uuid NOT NULL,
    dimension_date_first_action_id date NOT NULL,
    dimension_date_last_action_id date NOT NULL,
    duration integer NOT NULL,
    pages_visited integer NOT NULL,
    returning_visitor boolean DEFAULT false NOT NULL,
    referrer_name character varying,
    referrer_url character varying,
    matomo_visit_id integer NOT NULL,
    matomo_last_action_time timestamp without time zone NOT NULL
);


--
-- Name: app_configurations; Type: TABLE; Schema: public; Owner: -
--

CREATE TABLE public.app_configurations (
    id uuid DEFAULT shared_extensions.gen_random_uuid() NOT NULL,
    name character varying,
    host character varying,
    logo character varying,
    favicon character varying,
    settings jsonb DEFAULT '{}'::jsonb,
    created_at timestamp(6) without time zone NOT NULL,
    updated_at timestamp(6) without time zone NOT NULL,
    style jsonb DEFAULT '{}'::jsonb
);


--
-- Name: ar_internal_metadata; Type: TABLE; Schema: public; Owner: -
--

CREATE TABLE public.ar_internal_metadata (
    key character varying NOT NULL,
    value character varying,
    created_at timestamp(6) without time zone NOT NULL,
    updated_at timestamp(6) without time zone NOT NULL
);


--
-- Name: areas; Type: TABLE; Schema: public; Owner: -
--

CREATE TABLE public.areas (
    id uuid DEFAULT shared_extensions.gen_random_uuid() NOT NULL,
    title_multiloc jsonb DEFAULT '{}'::jsonb,
    description_multiloc jsonb DEFAULT '{}'::jsonb,
    created_at timestamp without time zone NOT NULL,
    updated_at timestamp without time zone NOT NULL,
    ordering integer,
    custom_field_option_id uuid,
    followers_count integer DEFAULT 0 NOT NULL,
    include_in_onboarding boolean DEFAULT false NOT NULL
);


--
-- Name: areas_ideas; Type: TABLE; Schema: public; Owner: -
--

CREATE TABLE public.areas_ideas (
    area_id uuid,
    idea_id uuid,
    id uuid DEFAULT shared_extensions.uuid_generate_v4() NOT NULL
);


--
-- Name: areas_initiatives; Type: TABLE; Schema: public; Owner: -
--

CREATE TABLE public.areas_initiatives (
    id uuid DEFAULT shared_extensions.gen_random_uuid() NOT NULL,
    area_id uuid,
    initiative_id uuid
);


--
-- Name: areas_projects; Type: TABLE; Schema: public; Owner: -
--

CREATE TABLE public.areas_projects (
    area_id uuid,
    project_id uuid,
    id uuid DEFAULT shared_extensions.uuid_generate_v4() NOT NULL
);


--
-- Name: areas_static_pages; Type: TABLE; Schema: public; Owner: -
--

CREATE TABLE public.areas_static_pages (
    id bigint NOT NULL,
    area_id uuid NOT NULL,
    static_page_id uuid NOT NULL,
    created_at timestamp(6) without time zone NOT NULL,
    updated_at timestamp(6) without time zone NOT NULL
);


--
-- Name: areas_static_pages_id_seq; Type: SEQUENCE; Schema: public; Owner: -
--

CREATE SEQUENCE public.areas_static_pages_id_seq
    START WITH 1
    INCREMENT BY 1
    NO MINVALUE
    NO MAXVALUE
    CACHE 1;


--
-- Name: areas_static_pages_id_seq; Type: SEQUENCE OWNED BY; Schema: public; Owner: -
--

ALTER SEQUENCE public.areas_static_pages_id_seq OWNED BY public.areas_static_pages.id;


--
-- Name: baskets; Type: TABLE; Schema: public; Owner: -
--

CREATE TABLE public.baskets (
    id uuid DEFAULT shared_extensions.gen_random_uuid() NOT NULL,
    submitted_at timestamp without time zone,
    user_id uuid,
    phase_id uuid,
    created_at timestamp without time zone NOT NULL,
    updated_at timestamp without time zone NOT NULL
);


--
-- Name: baskets_ideas; Type: TABLE; Schema: public; Owner: -
--

CREATE TABLE public.baskets_ideas (
    id uuid DEFAULT shared_extensions.gen_random_uuid() NOT NULL,
    basket_id uuid,
    idea_id uuid,
    created_at timestamp without time zone NOT NULL,
    updated_at timestamp without time zone NOT NULL,
    votes integer DEFAULT 1 NOT NULL
);


--
-- Name: common_passwords; Type: TABLE; Schema: public; Owner: -
--

CREATE TABLE public.common_passwords (
    id uuid DEFAULT shared_extensions.gen_random_uuid() NOT NULL,
    password character varying
);


--
-- Name: content_builder_layout_images; Type: TABLE; Schema: public; Owner: -
--

CREATE TABLE public.content_builder_layout_images (
    id uuid DEFAULT shared_extensions.gen_random_uuid() NOT NULL,
    image character varying,
    code character varying,
    created_at timestamp(6) without time zone NOT NULL,
    updated_at timestamp(6) without time zone NOT NULL
);


--
-- Name: content_builder_layouts; Type: TABLE; Schema: public; Owner: -
--

CREATE TABLE public.content_builder_layouts (
    id uuid DEFAULT shared_extensions.gen_random_uuid() NOT NULL,
    content_buildable_type character varying,
    content_buildable_id uuid,
    code character varying NOT NULL,
    enabled boolean DEFAULT false NOT NULL,
    created_at timestamp(6) without time zone NOT NULL,
    updated_at timestamp(6) without time zone NOT NULL,
    craftjs_json jsonb DEFAULT '{}'::jsonb NOT NULL
);


--
-- Name: cosponsors_initiatives; Type: TABLE; Schema: public; Owner: -
--

CREATE TABLE public.cosponsors_initiatives (
    id uuid DEFAULT shared_extensions.gen_random_uuid() NOT NULL,
    status character varying DEFAULT 'pending'::character varying NOT NULL,
    user_id uuid NOT NULL,
    initiative_id uuid NOT NULL,
    created_at timestamp(6) without time zone NOT NULL,
    updated_at timestamp(6) without time zone NOT NULL
);


--
-- Name: custom_field_options; Type: TABLE; Schema: public; Owner: -
--

CREATE TABLE public.custom_field_options (
    id uuid DEFAULT shared_extensions.gen_random_uuid() NOT NULL,
    custom_field_id uuid,
    key character varying,
    title_multiloc jsonb DEFAULT '{}'::jsonb,
    ordering integer,
    created_at timestamp without time zone NOT NULL,
    updated_at timestamp without time zone NOT NULL
);


--
-- Name: custom_forms; Type: TABLE; Schema: public; Owner: -
--

CREATE TABLE public.custom_forms (
    id uuid DEFAULT shared_extensions.gen_random_uuid() NOT NULL,
    created_at timestamp(6) without time zone NOT NULL,
    updated_at timestamp(6) without time zone NOT NULL,
    participation_context_id uuid NOT NULL,
    participation_context_type character varying NOT NULL
);


--
-- Name: email_campaigns_campaign_email_commands; Type: TABLE; Schema: public; Owner: -
--

CREATE TABLE public.email_campaigns_campaign_email_commands (
    id uuid DEFAULT shared_extensions.gen_random_uuid() NOT NULL,
    campaign character varying,
    recipient_id uuid,
    commanded_at timestamp without time zone,
    tracked_content jsonb,
    created_at timestamp without time zone NOT NULL,
    updated_at timestamp without time zone NOT NULL
);


--
-- Name: email_campaigns_campaigns_groups; Type: TABLE; Schema: public; Owner: -
--

CREATE TABLE public.email_campaigns_campaigns_groups (
    id uuid DEFAULT shared_extensions.gen_random_uuid() NOT NULL,
    campaign_id uuid,
    group_id uuid,
    created_at timestamp without time zone NOT NULL,
    updated_at timestamp without time zone NOT NULL
);


--
-- Name: email_campaigns_consents; Type: TABLE; Schema: public; Owner: -
--

CREATE TABLE public.email_campaigns_consents (
    id uuid DEFAULT shared_extensions.gen_random_uuid() NOT NULL,
    campaign_type character varying NOT NULL,
    user_id uuid NOT NULL,
    consented boolean NOT NULL,
    created_at timestamp without time zone NOT NULL,
    updated_at timestamp without time zone NOT NULL
);


--
-- Name: email_campaigns_examples; Type: TABLE; Schema: public; Owner: -
--

CREATE TABLE public.email_campaigns_examples (
    id uuid DEFAULT shared_extensions.gen_random_uuid() NOT NULL,
    mail_body_html character varying NOT NULL,
    locale character varying NOT NULL,
    subject character varying NOT NULL,
    recipient_id uuid,
    created_at timestamp(6) without time zone NOT NULL,
    updated_at timestamp(6) without time zone NOT NULL,
    campaign_id uuid
);


--
-- Name: email_campaigns_unsubscription_tokens; Type: TABLE; Schema: public; Owner: -
--

CREATE TABLE public.email_campaigns_unsubscription_tokens (
    id uuid DEFAULT shared_extensions.gen_random_uuid() NOT NULL,
    token character varying NOT NULL,
    user_id uuid NOT NULL
);


--
-- Name: email_snippets; Type: TABLE; Schema: public; Owner: -
--

CREATE TABLE public.email_snippets (
    id uuid DEFAULT shared_extensions.gen_random_uuid() NOT NULL,
    email character varying,
    snippet character varying,
    locale character varying,
    body text,
    created_at timestamp without time zone NOT NULL,
    updated_at timestamp without time zone NOT NULL
);


--
-- Name: event_files; Type: TABLE; Schema: public; Owner: -
--

CREATE TABLE public.event_files (
    id uuid DEFAULT shared_extensions.gen_random_uuid() NOT NULL,
    event_id uuid,
    file character varying,
    ordering integer,
    created_at timestamp without time zone NOT NULL,
    updated_at timestamp without time zone NOT NULL,
    name character varying
);


--
-- Name: event_images; Type: TABLE; Schema: public; Owner: -
--

CREATE TABLE public.event_images (
    id uuid DEFAULT shared_extensions.gen_random_uuid() NOT NULL,
    event_id uuid,
    image character varying,
    ordering integer,
    created_at timestamp(6) without time zone NOT NULL,
    updated_at timestamp(6) without time zone NOT NULL
);


--
-- Name: events_attendances; Type: TABLE; Schema: public; Owner: -
--

CREATE TABLE public.events_attendances (
    id uuid DEFAULT shared_extensions.gen_random_uuid() NOT NULL,
    attendee_id uuid NOT NULL,
    event_id uuid NOT NULL,
    created_at timestamp(6) without time zone NOT NULL,
    updated_at timestamp(6) without time zone NOT NULL
);


--
-- Name: experiments; Type: TABLE; Schema: public; Owner: -
--

CREATE TABLE public.experiments (
    id uuid DEFAULT shared_extensions.gen_random_uuid() NOT NULL,
    name character varying NOT NULL,
    treatment character varying NOT NULL,
    action character varying NOT NULL,
    created_at timestamp(6) without time zone NOT NULL,
    updated_at timestamp(6) without time zone NOT NULL
);


--
-- Name: flag_inappropriate_content_inappropriate_content_flags; Type: TABLE; Schema: public; Owner: -
--

CREATE TABLE public.flag_inappropriate_content_inappropriate_content_flags (
    id uuid DEFAULT shared_extensions.gen_random_uuid() NOT NULL,
    flaggable_id uuid NOT NULL,
    flaggable_type character varying NOT NULL,
    deleted_at timestamp without time zone,
    toxicity_label character varying,
    created_at timestamp(6) without time zone NOT NULL,
    updated_at timestamp(6) without time zone NOT NULL,
    ai_reason character varying
);


--
-- Name: followers; Type: TABLE; Schema: public; Owner: -
--

CREATE TABLE public.followers (
    id uuid DEFAULT shared_extensions.gen_random_uuid() NOT NULL,
    followable_type character varying NOT NULL,
    followable_id uuid NOT NULL,
    user_id uuid NOT NULL,
    created_at timestamp(6) without time zone NOT NULL,
    updated_at timestamp(6) without time zone NOT NULL
);


--
-- Name: groups; Type: TABLE; Schema: public; Owner: -
--

CREATE TABLE public.groups (
    id uuid DEFAULT shared_extensions.gen_random_uuid() NOT NULL,
    title_multiloc jsonb DEFAULT '{}'::jsonb,
    slug character varying,
    memberships_count integer DEFAULT 0 NOT NULL,
    created_at timestamp without time zone NOT NULL,
    updated_at timestamp without time zone NOT NULL,
    membership_type character varying,
    rules jsonb DEFAULT '[]'::jsonb
);


--
-- Name: groups_permissions; Type: TABLE; Schema: public; Owner: -
--

CREATE TABLE public.groups_permissions (
    id uuid DEFAULT shared_extensions.gen_random_uuid() NOT NULL,
    permission_id uuid NOT NULL,
    group_id uuid NOT NULL,
    created_at timestamp without time zone NOT NULL,
    updated_at timestamp without time zone NOT NULL
);


--
-- Name: groups_projects; Type: TABLE; Schema: public; Owner: -
--

CREATE TABLE public.groups_projects (
    id uuid DEFAULT shared_extensions.gen_random_uuid() NOT NULL,
    group_id uuid,
    project_id uuid,
    created_at timestamp without time zone NOT NULL,
    updated_at timestamp without time zone NOT NULL
);


--
-- Name: id_id_card_lookup_id_cards; Type: TABLE; Schema: public; Owner: -
--

CREATE TABLE public.id_id_card_lookup_id_cards (
    id uuid DEFAULT shared_extensions.gen_random_uuid() NOT NULL,
    hashed_card_id character varying
);


--
-- Name: idea_files; Type: TABLE; Schema: public; Owner: -
--

CREATE TABLE public.idea_files (
    id uuid DEFAULT shared_extensions.gen_random_uuid() NOT NULL,
    idea_id uuid,
    file character varying,
    ordering integer,
    created_at timestamp without time zone NOT NULL,
    updated_at timestamp without time zone NOT NULL,
    name character varying
);


--
-- Name: idea_images; Type: TABLE; Schema: public; Owner: -
--

CREATE TABLE public.idea_images (
    id uuid DEFAULT shared_extensions.gen_random_uuid() NOT NULL,
    idea_id uuid,
    image character varying,
    ordering integer,
    created_at timestamp without time zone NOT NULL,
    updated_at timestamp without time zone NOT NULL
);


--
-- Name: idea_import_files; Type: TABLE; Schema: public; Owner: -
--

CREATE TABLE public.idea_import_files (
    id uuid DEFAULT shared_extensions.gen_random_uuid() NOT NULL,
    project_id uuid,
    file character varying,
    name character varying,
    import_type character varying,
    num_pages integer DEFAULT 0,
    created_at timestamp(6) without time zone NOT NULL,
    updated_at timestamp(6) without time zone NOT NULL,
    parent_id uuid
);


--
-- Name: idea_imports; Type: TABLE; Schema: public; Owner: -
--

CREATE TABLE public.idea_imports (
    id uuid DEFAULT shared_extensions.gen_random_uuid() NOT NULL,
    idea_id uuid,
    import_user_id uuid,
    file_id uuid,
    user_created boolean DEFAULT false,
    required boolean DEFAULT false,
    approved_at timestamp without time zone,
    page_range text[] DEFAULT '{}'::text[],
    locale character varying,
    string character varying,
    created_at timestamp(6) without time zone NOT NULL,
    updated_at timestamp(6) without time zone NOT NULL,
    user_consent boolean DEFAULT false NOT NULL,
    content_changes jsonb DEFAULT '{}'::jsonb
);


--
-- Name: idea_trending_infos; Type: VIEW; Schema: public; Owner: -
--

CREATE VIEW public.idea_trending_infos AS
 SELECT ideas.id AS idea_id,
    GREATEST(comments_at.last_comment_at, likes_at.last_liked_at, ideas.published_at) AS last_activity_at,
    to_timestamp(round((((GREATEST(((comments_at.comments_count)::double precision * comments_at.mean_comment_at), (0)::double precision) + GREATEST(((likes_at.likes_count)::double precision * likes_at.mean_liked_at), (0)::double precision)) + date_part('epoch'::text, ideas.published_at)) / (((GREATEST((comments_at.comments_count)::numeric, 0.0) + GREATEST((likes_at.likes_count)::numeric, 0.0)) + 1.0))::double precision))) AS mean_activity_at
   FROM ((public.ideas
     FULL JOIN ( SELECT comments.post_id AS idea_id,
            max(comments.created_at) AS last_comment_at,
            avg(date_part('epoch'::text, comments.created_at)) AS mean_comment_at,
            count(comments.post_id) AS comments_count
           FROM public.comments
          GROUP BY comments.post_id) comments_at ON ((ideas.id = comments_at.idea_id)))
     FULL JOIN ( SELECT reactions.reactable_id,
            max(reactions.created_at) AS last_liked_at,
            avg(date_part('epoch'::text, reactions.created_at)) AS mean_liked_at,
            count(reactions.reactable_id) AS likes_count
           FROM public.reactions
          WHERE (((reactions.mode)::text = 'up'::text) AND ((reactions.reactable_type)::text = 'Idea'::text))
          GROUP BY reactions.reactable_id) likes_at ON ((ideas.id = likes_at.reactable_id)));


--
-- Name: ideas_topics; Type: TABLE; Schema: public; Owner: -
--

CREATE TABLE public.ideas_topics (
    idea_id uuid,
    topic_id uuid,
    id uuid DEFAULT shared_extensions.uuid_generate_v4() NOT NULL
);


--
-- Name: identities; Type: TABLE; Schema: public; Owner: -
--

CREATE TABLE public.identities (
    id uuid DEFAULT shared_extensions.gen_random_uuid() NOT NULL,
    provider character varying,
    uid character varying,
    auth_hash jsonb DEFAULT '{}'::jsonb,
    user_id uuid,
    created_at timestamp without time zone NOT NULL,
    updated_at timestamp without time zone NOT NULL
);


--
-- Name: impact_tracking_salts; Type: TABLE; Schema: public; Owner: -
--

CREATE TABLE public.impact_tracking_salts (
    id uuid DEFAULT shared_extensions.gen_random_uuid() NOT NULL,
    salt character varying,
    created_at timestamp(6) without time zone NOT NULL,
    updated_at timestamp(6) without time zone NOT NULL
);


--
-- Name: impact_tracking_sessions; Type: TABLE; Schema: public; Owner: -
--

CREATE TABLE public.impact_tracking_sessions (
    id uuid DEFAULT shared_extensions.gen_random_uuid() NOT NULL,
    monthly_user_hash character varying NOT NULL,
    highest_role character varying,
    created_at timestamp(6) without time zone NOT NULL,
    updated_at timestamp(6) without time zone NOT NULL,
    user_id uuid
);


--
-- Name: initiative_files; Type: TABLE; Schema: public; Owner: -
--

CREATE TABLE public.initiative_files (
    id uuid DEFAULT shared_extensions.gen_random_uuid() NOT NULL,
    initiative_id uuid,
    file character varying,
    name character varying,
    ordering integer,
    created_at timestamp without time zone NOT NULL,
    updated_at timestamp without time zone NOT NULL
);


--
-- Name: initiative_images; Type: TABLE; Schema: public; Owner: -
--

CREATE TABLE public.initiative_images (
    id uuid DEFAULT shared_extensions.gen_random_uuid() NOT NULL,
    initiative_id uuid,
    image character varying,
    ordering integer,
    created_at timestamp without time zone NOT NULL,
    updated_at timestamp without time zone NOT NULL
);


--
-- Name: initiative_initiative_statuses; Type: VIEW; Schema: public; Owner: -
--

CREATE VIEW public.initiative_initiative_statuses AS
 SELECT initiative_status_changes.initiative_id,
    initiative_status_changes.initiative_status_id
   FROM (((public.initiatives
     JOIN ( SELECT initiative_status_changes_1.initiative_id,
            max(initiative_status_changes_1.created_at) AS last_status_changed_at
           FROM public.initiative_status_changes initiative_status_changes_1
          GROUP BY initiative_status_changes_1.initiative_id) initiatives_with_last_status_change ON ((initiatives.id = initiatives_with_last_status_change.initiative_id)))
     JOIN public.initiative_status_changes ON (((initiatives.id = initiative_status_changes.initiative_id) AND (initiatives_with_last_status_change.last_status_changed_at = initiative_status_changes.created_at))))
     JOIN public.initiative_statuses ON ((initiative_statuses.id = initiative_status_changes.initiative_status_id)));


--
-- Name: initiatives_topics; Type: TABLE; Schema: public; Owner: -
--

CREATE TABLE public.initiatives_topics (
    id uuid DEFAULT shared_extensions.gen_random_uuid() NOT NULL,
    initiative_id uuid,
    topic_id uuid
);


--
-- Name: insights_categories; Type: TABLE; Schema: public; Owner: -
--

CREATE TABLE public.insights_categories (
    id uuid DEFAULT shared_extensions.gen_random_uuid() NOT NULL,
    name character varying NOT NULL,
    view_id uuid NOT NULL,
    "position" integer,
    created_at timestamp(6) without time zone NOT NULL,
    updated_at timestamp(6) without time zone NOT NULL,
    inputs_count integer DEFAULT 0 NOT NULL,
    source_type character varying,
    source_id uuid
);


--
-- Name: insights_category_assignments; Type: TABLE; Schema: public; Owner: -
--

CREATE TABLE public.insights_category_assignments (
    id uuid DEFAULT shared_extensions.gen_random_uuid() NOT NULL,
    category_id uuid NOT NULL,
    input_type character varying NOT NULL,
    input_id uuid NOT NULL,
    approved boolean DEFAULT true NOT NULL,
    created_at timestamp(6) without time zone NOT NULL,
    updated_at timestamp(6) without time zone NOT NULL
);


--
-- Name: insights_data_sources; Type: TABLE; Schema: public; Owner: -
--

CREATE TABLE public.insights_data_sources (
    id uuid DEFAULT shared_extensions.gen_random_uuid() NOT NULL,
    view_id uuid NOT NULL,
    origin_type character varying NOT NULL,
    origin_id uuid NOT NULL,
    created_at timestamp(6) without time zone NOT NULL,
    updated_at timestamp(6) without time zone NOT NULL
);


--
-- Name: insights_processed_flags; Type: TABLE; Schema: public; Owner: -
--

CREATE TABLE public.insights_processed_flags (
    id uuid DEFAULT shared_extensions.gen_random_uuid() NOT NULL,
    input_type character varying NOT NULL,
    input_id uuid NOT NULL,
    view_id uuid NOT NULL,
    created_at timestamp(6) without time zone NOT NULL,
    updated_at timestamp(6) without time zone NOT NULL
);


--
-- Name: insights_text_network_analysis_tasks_views; Type: TABLE; Schema: public; Owner: -
--

CREATE TABLE public.insights_text_network_analysis_tasks_views (
    id uuid DEFAULT shared_extensions.gen_random_uuid() NOT NULL,
    task_id uuid NOT NULL,
    view_id uuid NOT NULL,
    language character varying NOT NULL,
    created_at timestamp(6) without time zone NOT NULL,
    updated_at timestamp(6) without time zone NOT NULL
);


--
-- Name: insights_text_networks; Type: TABLE; Schema: public; Owner: -
--

CREATE TABLE public.insights_text_networks (
    id uuid DEFAULT shared_extensions.gen_random_uuid() NOT NULL,
    view_id uuid NOT NULL,
    language character varying NOT NULL,
    json_network jsonb NOT NULL,
    created_at timestamp(6) without time zone NOT NULL,
    updated_at timestamp(6) without time zone NOT NULL
);


--
-- Name: insights_views; Type: TABLE; Schema: public; Owner: -
--

CREATE TABLE public.insights_views (
    id uuid DEFAULT shared_extensions.gen_random_uuid() NOT NULL,
    name character varying NOT NULL,
    created_at timestamp(6) without time zone NOT NULL,
    updated_at timestamp(6) without time zone NOT NULL
);


--
-- Name: insights_zeroshot_classification_tasks; Type: TABLE; Schema: public; Owner: -
--

CREATE TABLE public.insights_zeroshot_classification_tasks (
    id uuid DEFAULT shared_extensions.gen_random_uuid() NOT NULL,
    task_id character varying NOT NULL,
    created_at timestamp(6) without time zone NOT NULL,
    updated_at timestamp(6) without time zone NOT NULL
);


--
-- Name: insights_zeroshot_classification_tasks_categories; Type: TABLE; Schema: public; Owner: -
--

CREATE TABLE public.insights_zeroshot_classification_tasks_categories (
    category_id uuid NOT NULL,
    task_id uuid NOT NULL
);


--
-- Name: insights_zeroshot_classification_tasks_inputs; Type: TABLE; Schema: public; Owner: -
--

CREATE TABLE public.insights_zeroshot_classification_tasks_inputs (
    id uuid DEFAULT shared_extensions.gen_random_uuid() NOT NULL,
    task_id uuid NOT NULL,
    input_type character varying NOT NULL,
    input_id uuid NOT NULL
);


--
-- Name: internal_comments; Type: TABLE; Schema: public; Owner: -
--

CREATE TABLE public.internal_comments (
    id uuid DEFAULT shared_extensions.gen_random_uuid() NOT NULL,
    author_id uuid,
    post_type character varying,
    post_id uuid,
    parent_id uuid,
    lft integer NOT NULL,
    rgt integer NOT NULL,
    body text NOT NULL,
    publication_status character varying DEFAULT 'published'::character varying NOT NULL,
    body_updated_at timestamp without time zone,
    children_count integer DEFAULT 0 NOT NULL,
    created_at timestamp(6) without time zone NOT NULL,
    updated_at timestamp(6) without time zone NOT NULL
);


--
-- Name: machine_translations_machine_translations; Type: TABLE; Schema: public; Owner: -
--

CREATE TABLE public.machine_translations_machine_translations (
    id uuid DEFAULT shared_extensions.gen_random_uuid() NOT NULL,
    translatable_id uuid NOT NULL,
    translatable_type character varying NOT NULL,
    attribute_name character varying NOT NULL,
    locale_to character varying NOT NULL,
    translation character varying NOT NULL,
    created_at timestamp without time zone NOT NULL,
    updated_at timestamp without time zone NOT NULL
);


--
-- Name: maps_layers; Type: TABLE; Schema: public; Owner: -
--

CREATE TABLE public.maps_layers (
    id uuid DEFAULT shared_extensions.gen_random_uuid() NOT NULL,
    map_config_id uuid NOT NULL,
    title_multiloc jsonb DEFAULT '{}'::jsonb NOT NULL,
    ordering integer NOT NULL,
    geojson jsonb DEFAULT '{}'::jsonb NOT NULL,
    default_enabled boolean DEFAULT true NOT NULL,
    marker_svg_url character varying,
    created_at timestamp(6) without time zone NOT NULL,
    updated_at timestamp(6) without time zone NOT NULL,
    type character varying,
    layer_url character varying
);


--
-- Name: maps_legend_items; Type: TABLE; Schema: public; Owner: -
--

CREATE TABLE public.maps_legend_items (
    id uuid DEFAULT shared_extensions.gen_random_uuid() NOT NULL,
    map_config_id uuid NOT NULL,
    title_multiloc jsonb DEFAULT '{}'::jsonb NOT NULL,
    color character varying NOT NULL,
    ordering integer NOT NULL,
    created_at timestamp(6) without time zone NOT NULL,
    updated_at timestamp(6) without time zone NOT NULL
);


--
-- Name: maps_map_configs; Type: TABLE; Schema: public; Owner: -
--

CREATE TABLE public.maps_map_configs (
    id uuid DEFAULT shared_extensions.gen_random_uuid() NOT NULL,
    project_id uuid NOT NULL,
    center shared_extensions.geography(Point,4326),
    zoom_level numeric(4,2),
    tile_provider character varying,
    created_at timestamp(6) without time zone NOT NULL,
    updated_at timestamp(6) without time zone NOT NULL
);


--
-- Name: memberships; Type: TABLE; Schema: public; Owner: -
--

CREATE TABLE public.memberships (
    id uuid DEFAULT shared_extensions.gen_random_uuid() NOT NULL,
    group_id uuid,
    user_id uuid,
    created_at timestamp without time zone NOT NULL,
    updated_at timestamp without time zone NOT NULL
);


--
-- Name: moderation_moderation_statuses; Type: TABLE; Schema: public; Owner: -
--

CREATE TABLE public.moderation_moderation_statuses (
    id uuid DEFAULT shared_extensions.gen_random_uuid() NOT NULL,
    moderatable_id uuid,
    moderatable_type character varying,
    status character varying,
    created_at timestamp without time zone NOT NULL,
    updated_at timestamp without time zone NOT NULL
);


--
-- Name: moderation_moderations; Type: VIEW; Schema: public; Owner: -
--

CREATE VIEW public.moderation_moderations AS
 SELECT ideas.id,
    'Idea'::text AS moderatable_type,
    NULL::text AS post_type,
    NULL::uuid AS post_id,
    NULL::text AS post_slug,
    NULL::jsonb AS post_title_multiloc,
    projects.id AS project_id,
    projects.slug AS project_slug,
    projects.title_multiloc AS project_title_multiloc,
    ideas.title_multiloc AS content_title_multiloc,
    ideas.body_multiloc AS content_body_multiloc,
    ideas.slug AS content_slug,
    ideas.published_at AS created_at,
    moderation_moderation_statuses.status AS moderation_status
   FROM ((public.ideas
     LEFT JOIN public.moderation_moderation_statuses ON ((moderation_moderation_statuses.moderatable_id = ideas.id)))
     LEFT JOIN public.projects ON ((projects.id = ideas.project_id)))
UNION ALL
 SELECT initiatives.id,
    'Initiative'::text AS moderatable_type,
    NULL::text AS post_type,
    NULL::uuid AS post_id,
    NULL::text AS post_slug,
    NULL::jsonb AS post_title_multiloc,
    NULL::uuid AS project_id,
    NULL::character varying AS project_slug,
    NULL::jsonb AS project_title_multiloc,
    initiatives.title_multiloc AS content_title_multiloc,
    initiatives.body_multiloc AS content_body_multiloc,
    initiatives.slug AS content_slug,
    initiatives.published_at AS created_at,
    moderation_moderation_statuses.status AS moderation_status
   FROM (public.initiatives
     LEFT JOIN public.moderation_moderation_statuses ON ((moderation_moderation_statuses.moderatable_id = initiatives.id)))
UNION ALL
 SELECT comments.id,
    'Comment'::text AS moderatable_type,
    'Idea'::text AS post_type,
    ideas.id AS post_id,
    ideas.slug AS post_slug,
    ideas.title_multiloc AS post_title_multiloc,
    projects.id AS project_id,
    projects.slug AS project_slug,
    projects.title_multiloc AS project_title_multiloc,
    NULL::jsonb AS content_title_multiloc,
    comments.body_multiloc AS content_body_multiloc,
    NULL::character varying AS content_slug,
    comments.created_at,
    moderation_moderation_statuses.status AS moderation_status
   FROM (((public.comments
     LEFT JOIN public.moderation_moderation_statuses ON ((moderation_moderation_statuses.moderatable_id = comments.id)))
     LEFT JOIN public.ideas ON ((ideas.id = comments.post_id)))
     LEFT JOIN public.projects ON ((projects.id = ideas.project_id)))
  WHERE ((comments.post_type)::text = 'Idea'::text)
UNION ALL
 SELECT comments.id,
    'Comment'::text AS moderatable_type,
    'Initiative'::text AS post_type,
    initiatives.id AS post_id,
    initiatives.slug AS post_slug,
    initiatives.title_multiloc AS post_title_multiloc,
    NULL::uuid AS project_id,
    NULL::character varying AS project_slug,
    NULL::jsonb AS project_title_multiloc,
    NULL::jsonb AS content_title_multiloc,
    comments.body_multiloc AS content_body_multiloc,
    NULL::character varying AS content_slug,
    comments.created_at,
    moderation_moderation_statuses.status AS moderation_status
   FROM ((public.comments
     LEFT JOIN public.moderation_moderation_statuses ON ((moderation_moderation_statuses.moderatable_id = comments.id)))
     LEFT JOIN public.initiatives ON ((initiatives.id = comments.post_id)))
  WHERE ((comments.post_type)::text = 'Initiative'::text);


--
-- Name: nav_bar_items; Type: TABLE; Schema: public; Owner: -
--

CREATE TABLE public.nav_bar_items (
    id uuid DEFAULT shared_extensions.gen_random_uuid() NOT NULL,
    code character varying NOT NULL,
    ordering integer,
    title_multiloc jsonb,
    static_page_id uuid,
    created_at timestamp(6) without time zone NOT NULL,
    updated_at timestamp(6) without time zone NOT NULL
);


--
-- Name: nlp_text_network_analysis_tasks; Type: TABLE; Schema: public; Owner: -
--

CREATE TABLE public.nlp_text_network_analysis_tasks (
    id uuid DEFAULT shared_extensions.gen_random_uuid() NOT NULL,
    task_id character varying NOT NULL,
    handler_class character varying NOT NULL,
    created_at timestamp(6) without time zone NOT NULL,
    updated_at timestamp(6) without time zone NOT NULL
);


--
-- Name: notifications; Type: TABLE; Schema: public; Owner: -
--

CREATE TABLE public.notifications (
    id uuid DEFAULT shared_extensions.gen_random_uuid() NOT NULL,
    type character varying,
    read_at timestamp without time zone,
    recipient_id uuid,
    post_id uuid,
    comment_id uuid,
    project_id uuid,
    created_at timestamp without time zone NOT NULL,
    updated_at timestamp without time zone NOT NULL,
    initiating_user_id uuid,
    spam_report_id uuid,
    invite_id uuid,
    reason_code character varying,
    other_reason character varying,
    post_status_id uuid,
    official_feedback_id uuid,
    phase_id uuid,
    post_type character varying,
    post_status_type character varying,
    project_folder_id uuid,
    inappropriate_content_flag_id uuid,
    internal_comment_id uuid,
    basket_id uuid,
    cosponsors_initiative_id uuid
);


--
-- Name: onboarding_campaign_dismissals; Type: TABLE; Schema: public; Owner: -
--

CREATE TABLE public.onboarding_campaign_dismissals (
    id uuid DEFAULT shared_extensions.gen_random_uuid() NOT NULL,
    user_id uuid,
    campaign_name character varying NOT NULL,
    created_at timestamp without time zone NOT NULL,
    updated_at timestamp without time zone NOT NULL
);


--
-- Name: permissions; Type: TABLE; Schema: public; Owner: -
--

CREATE TABLE public.permissions (
    id uuid DEFAULT shared_extensions.gen_random_uuid() NOT NULL,
    action character varying NOT NULL,
    permitted_by character varying NOT NULL,
    permission_scope_id uuid,
    permission_scope_type character varying,
    created_at timestamp without time zone NOT NULL,
    updated_at timestamp without time zone NOT NULL,
    global_custom_fields boolean DEFAULT false NOT NULL
);


--
-- Name: permissions_custom_fields; Type: TABLE; Schema: public; Owner: -
--

CREATE TABLE public.permissions_custom_fields (
    id uuid DEFAULT shared_extensions.gen_random_uuid() NOT NULL,
    permission_id uuid NOT NULL,
    custom_field_id uuid NOT NULL,
    required boolean DEFAULT true NOT NULL,
    created_at timestamp(6) without time zone NOT NULL,
    updated_at timestamp(6) without time zone NOT NULL
);


--
-- Name: phase_files; Type: TABLE; Schema: public; Owner: -
--

CREATE TABLE public.phase_files (
    id uuid DEFAULT shared_extensions.gen_random_uuid() NOT NULL,
    phase_id uuid,
    file character varying,
    ordering integer,
    created_at timestamp without time zone NOT NULL,
    updated_at timestamp without time zone NOT NULL,
    name character varying
);


--
-- Name: polls_options; Type: TABLE; Schema: public; Owner: -
--

CREATE TABLE public.polls_options (
    id uuid DEFAULT shared_extensions.gen_random_uuid() NOT NULL,
    question_id uuid,
    title_multiloc jsonb DEFAULT '{}'::jsonb NOT NULL,
    ordering integer,
    created_at timestamp without time zone NOT NULL,
    updated_at timestamp without time zone NOT NULL
);


--
-- Name: polls_questions; Type: TABLE; Schema: public; Owner: -
--

CREATE TABLE public.polls_questions (
    id uuid DEFAULT shared_extensions.gen_random_uuid() NOT NULL,
    phase_id uuid NOT NULL,
    title_multiloc jsonb DEFAULT '{}'::jsonb NOT NULL,
    ordering integer,
    created_at timestamp without time zone NOT NULL,
    updated_at timestamp without time zone NOT NULL,
    question_type character varying DEFAULT 'single_option'::character varying NOT NULL,
    max_options integer
);


--
-- Name: polls_response_options; Type: TABLE; Schema: public; Owner: -
--

CREATE TABLE public.polls_response_options (
    id uuid DEFAULT shared_extensions.gen_random_uuid() NOT NULL,
    response_id uuid,
    option_id uuid,
    created_at timestamp without time zone NOT NULL,
    updated_at timestamp without time zone NOT NULL
);


--
-- Name: project_files; Type: TABLE; Schema: public; Owner: -
--

CREATE TABLE public.project_files (
    id uuid DEFAULT shared_extensions.gen_random_uuid() NOT NULL,
    project_id uuid,
    file character varying,
    ordering integer,
    created_at timestamp without time zone NOT NULL,
    updated_at timestamp without time zone NOT NULL,
    name character varying
);


--
-- Name: project_folders_files; Type: TABLE; Schema: public; Owner: -
--

CREATE TABLE public.project_folders_files (
    id uuid DEFAULT shared_extensions.gen_random_uuid() NOT NULL,
    project_folder_id uuid,
    file character varying,
    name character varying,
    ordering integer,
    created_at timestamp(6) without time zone NOT NULL,
    updated_at timestamp(6) without time zone NOT NULL
);


--
-- Name: project_folders_folders; Type: TABLE; Schema: public; Owner: -
--

CREATE TABLE public.project_folders_folders (
    id uuid DEFAULT shared_extensions.gen_random_uuid() NOT NULL,
    title_multiloc jsonb,
    description_multiloc jsonb,
    description_preview_multiloc jsonb,
    header_bg character varying,
    slug character varying,
    created_at timestamp(6) without time zone NOT NULL,
    updated_at timestamp(6) without time zone NOT NULL,
    followers_count integer DEFAULT 0 NOT NULL
);


--
-- Name: project_folders_images; Type: TABLE; Schema: public; Owner: -
--

CREATE TABLE public.project_folders_images (
    id uuid DEFAULT shared_extensions.gen_random_uuid() NOT NULL,
    project_folder_id uuid,
    image character varying,
    ordering integer,
    created_at timestamp(6) without time zone NOT NULL,
    updated_at timestamp(6) without time zone NOT NULL
);


--
-- Name: project_images; Type: TABLE; Schema: public; Owner: -
--

CREATE TABLE public.project_images (
    id uuid DEFAULT shared_extensions.gen_random_uuid() NOT NULL,
    project_id uuid,
    image character varying,
    ordering integer,
    created_at timestamp without time zone NOT NULL,
    updated_at timestamp without time zone NOT NULL
);


--
-- Name: projects_allowed_input_topics; Type: TABLE; Schema: public; Owner: -
--

CREATE TABLE public.projects_allowed_input_topics (
    project_id uuid,
    topic_id uuid,
    id uuid DEFAULT shared_extensions.uuid_generate_v4() NOT NULL,
    created_at timestamp(6) without time zone NOT NULL,
    updated_at timestamp(6) without time zone NOT NULL,
    ordering integer
);


--
-- Name: projects_topics; Type: TABLE; Schema: public; Owner: -
--

CREATE TABLE public.projects_topics (
    id uuid DEFAULT shared_extensions.gen_random_uuid() NOT NULL,
    topic_id uuid NOT NULL,
    project_id uuid NOT NULL,
    created_at timestamp(6) without time zone NOT NULL,
    updated_at timestamp(6) without time zone NOT NULL
);


--
-- Name: public_api_api_clients; Type: TABLE; Schema: public; Owner: -
--

CREATE TABLE public.public_api_api_clients (
    id uuid DEFAULT shared_extensions.gen_random_uuid() NOT NULL,
    name character varying,
    created_at timestamp without time zone NOT NULL,
    updated_at timestamp without time zone NOT NULL,
    last_used_at timestamp(6) without time zone,
    secret_digest character varying NOT NULL,
    secret_postfix character varying NOT NULL
);


--
-- Name: que_jobs_id_seq; Type: SEQUENCE; Schema: public; Owner: -
--

CREATE SEQUENCE public.que_jobs_id_seq
    START WITH 1
    INCREMENT BY 1
    NO MINVALUE
    NO MAXVALUE
    CACHE 1;


--
-- Name: que_jobs_id_seq; Type: SEQUENCE OWNED BY; Schema: public; Owner: -
--

ALTER SEQUENCE public.que_jobs_id_seq OWNED BY public.que_jobs.id;


--
-- Name: que_lockers; Type: TABLE; Schema: public; Owner: -
--

CREATE UNLOGGED TABLE public.que_lockers (
    pid integer NOT NULL,
    worker_count integer NOT NULL,
    worker_priorities integer[] NOT NULL,
    ruby_pid integer NOT NULL,
    ruby_hostname text NOT NULL,
    queues text[] NOT NULL,
    listening boolean NOT NULL,
    job_schema_version integer DEFAULT 1,
    CONSTRAINT valid_queues CHECK (((array_ndims(queues) = 1) AND (array_length(queues, 1) IS NOT NULL))),
    CONSTRAINT valid_worker_priorities CHECK (((array_ndims(worker_priorities) = 1) AND (array_length(worker_priorities, 1) IS NOT NULL)))
);


--
-- Name: que_values; Type: TABLE; Schema: public; Owner: -
--

CREATE TABLE public.que_values (
    key text NOT NULL,
    value jsonb DEFAULT '{}'::jsonb NOT NULL,
    CONSTRAINT valid_value CHECK ((jsonb_typeof(value) = 'object'::text))
)
WITH (fillfactor='90');


--
-- Name: report_builder_published_graph_data_units; Type: TABLE; Schema: public; Owner: -
--

CREATE TABLE public.report_builder_published_graph_data_units (
    id uuid DEFAULT shared_extensions.gen_random_uuid() NOT NULL,
    report_id uuid NOT NULL,
    graph_id character varying NOT NULL,
    data jsonb NOT NULL,
    created_at timestamp(6) without time zone NOT NULL,
    updated_at timestamp(6) without time zone NOT NULL
);


--
-- Name: report_builder_reports; Type: TABLE; Schema: public; Owner: -
--

CREATE TABLE public.report_builder_reports (
    id uuid DEFAULT shared_extensions.gen_random_uuid() NOT NULL,
    name character varying,
    owner_id uuid NOT NULL,
    created_at timestamp(6) without time zone NOT NULL,
    updated_at timestamp(6) without time zone NOT NULL,
    phase_id uuid
);


--
-- Name: schema_migrations; Type: TABLE; Schema: public; Owner: -
--

CREATE TABLE public.schema_migrations (
    version character varying NOT NULL
);


--
-- Name: spam_reports; Type: TABLE; Schema: public; Owner: -
--

CREATE TABLE public.spam_reports (
    id uuid DEFAULT shared_extensions.gen_random_uuid() NOT NULL,
    spam_reportable_id uuid NOT NULL,
    spam_reportable_type character varying NOT NULL,
    reported_at timestamp without time zone NOT NULL,
    reason_code character varying,
    other_reason character varying,
    user_id uuid,
    created_at timestamp without time zone NOT NULL,
    updated_at timestamp without time zone NOT NULL
);


--
-- Name: static_page_files; Type: TABLE; Schema: public; Owner: -
--

CREATE TABLE public.static_page_files (
    id uuid DEFAULT shared_extensions.gen_random_uuid() NOT NULL,
    static_page_id uuid,
    file character varying,
    ordering integer,
    name character varying,
    created_at timestamp without time zone NOT NULL,
    updated_at timestamp without time zone NOT NULL
);


--
-- Name: static_pages; Type: TABLE; Schema: public; Owner: -
--

CREATE TABLE public.static_pages (
    id uuid DEFAULT shared_extensions.gen_random_uuid() NOT NULL,
    title_multiloc jsonb DEFAULT '{}'::jsonb,
    slug character varying,
    created_at timestamp without time zone NOT NULL,
    updated_at timestamp without time zone NOT NULL,
    code character varying NOT NULL,
    top_info_section_multiloc jsonb DEFAULT '{}'::jsonb NOT NULL,
    banner_enabled boolean DEFAULT false NOT NULL,
    banner_layout character varying DEFAULT 'full_width_banner_layout'::character varying NOT NULL,
    banner_overlay_color character varying,
    banner_overlay_opacity integer,
    banner_cta_button_multiloc jsonb DEFAULT '{}'::jsonb NOT NULL,
    banner_cta_button_type character varying DEFAULT 'no_button'::character varying NOT NULL,
    banner_cta_button_url character varying,
    banner_header_multiloc jsonb DEFAULT '{}'::jsonb NOT NULL,
    banner_subheader_multiloc jsonb DEFAULT '{}'::jsonb NOT NULL,
    top_info_section_enabled boolean DEFAULT false NOT NULL,
    files_section_enabled boolean DEFAULT false NOT NULL,
    projects_enabled boolean DEFAULT false NOT NULL,
    projects_filter_type character varying DEFAULT 'no_filter'::character varying NOT NULL,
    events_widget_enabled boolean DEFAULT false NOT NULL,
    bottom_info_section_enabled boolean DEFAULT false NOT NULL,
    bottom_info_section_multiloc jsonb DEFAULT '{}'::jsonb NOT NULL,
    header_bg character varying
);


--
-- Name: static_pages_topics; Type: TABLE; Schema: public; Owner: -
--

CREATE TABLE public.static_pages_topics (
    id uuid DEFAULT shared_extensions.gen_random_uuid() NOT NULL,
    topic_id uuid NOT NULL,
    static_page_id uuid NOT NULL,
    created_at timestamp(6) without time zone NOT NULL,
    updated_at timestamp(6) without time zone NOT NULL
);


--
-- Name: surveys_responses; Type: TABLE; Schema: public; Owner: -
--

CREATE TABLE public.surveys_responses (
    id uuid DEFAULT shared_extensions.gen_random_uuid() NOT NULL,
    phase_id uuid NOT NULL,
    survey_service character varying NOT NULL,
    external_survey_id character varying NOT NULL,
    external_response_id character varying NOT NULL,
    user_id uuid,
    started_at timestamp without time zone,
    submitted_at timestamp without time zone NOT NULL,
    answers jsonb DEFAULT '{}'::jsonb,
    created_at timestamp without time zone NOT NULL,
    updated_at timestamp without time zone NOT NULL
);


--
-- Name: tenants; Type: TABLE; Schema: public; Owner: -
--

CREATE TABLE public.tenants (
    id uuid DEFAULT shared_extensions.gen_random_uuid() NOT NULL,
    name character varying,
    host character varying,
    settings jsonb DEFAULT '{}'::jsonb,
    created_at timestamp without time zone NOT NULL,
    updated_at timestamp without time zone NOT NULL,
    logo character varying,
    favicon character varying,
    style jsonb DEFAULT '{}'::jsonb,
    deleted_at timestamp without time zone,
    creation_finalized_at timestamp without time zone
);


--
-- Name: text_images; Type: TABLE; Schema: public; Owner: -
--

CREATE TABLE public.text_images (
    id uuid DEFAULT shared_extensions.gen_random_uuid() NOT NULL,
    imageable_type character varying NOT NULL,
    imageable_id uuid NOT NULL,
    imageable_field character varying,
    image character varying,
    created_at timestamp without time zone NOT NULL,
    updated_at timestamp without time zone NOT NULL,
    text_reference character varying NOT NULL
);


--
-- Name: texting_campaigns; Type: TABLE; Schema: public; Owner: -
--

CREATE TABLE public.texting_campaigns (
    id uuid DEFAULT shared_extensions.gen_random_uuid() NOT NULL,
    phone_numbers character varying[] DEFAULT '{}'::character varying[] NOT NULL,
    message text NOT NULL,
    sent_at timestamp without time zone,
    status character varying NOT NULL,
    created_at timestamp(6) without time zone NOT NULL,
    updated_at timestamp(6) without time zone NOT NULL
);


--
-- Name: topics; Type: TABLE; Schema: public; Owner: -
--

CREATE TABLE public.topics (
    id uuid DEFAULT shared_extensions.gen_random_uuid() NOT NULL,
    title_multiloc jsonb DEFAULT '{}'::jsonb,
    description_multiloc jsonb DEFAULT '{}'::jsonb,
    icon character varying,
    created_at timestamp without time zone NOT NULL,
    updated_at timestamp without time zone NOT NULL,
    ordering integer,
    code character varying DEFAULT 'custom'::character varying NOT NULL,
    followers_count integer DEFAULT 0 NOT NULL,
    include_in_onboarding boolean DEFAULT false NOT NULL
);


--
-- Name: union_posts; Type: VIEW; Schema: public; Owner: -
--

CREATE VIEW public.union_posts AS
 SELECT ideas.id,
    ideas.title_multiloc,
    ideas.body_multiloc,
    ideas.publication_status,
    ideas.published_at,
    ideas.author_id,
    ideas.created_at,
    ideas.updated_at,
    ideas.likes_count,
    ideas.location_point,
    ideas.location_description,
    ideas.comments_count,
    ideas.slug,
    ideas.official_feedbacks_count
   FROM public.ideas
UNION ALL
 SELECT initiatives.id,
    initiatives.title_multiloc,
    initiatives.body_multiloc,
    initiatives.publication_status,
    initiatives.published_at,
    initiatives.author_id,
    initiatives.created_at,
    initiatives.updated_at,
    initiatives.likes_count,
    initiatives.location_point,
    initiatives.location_description,
    initiatives.comments_count,
    initiatives.slug,
    initiatives.official_feedbacks_count
   FROM public.initiatives;


--
-- Name: user_custom_fields_representativeness_ref_distributions; Type: TABLE; Schema: public; Owner: -
--

CREATE TABLE public.user_custom_fields_representativeness_ref_distributions (
    id uuid DEFAULT shared_extensions.gen_random_uuid() NOT NULL,
    custom_field_id uuid NOT NULL,
    distribution jsonb NOT NULL,
    created_at timestamp(6) without time zone NOT NULL,
    updated_at timestamp(6) without time zone NOT NULL,
    type character varying
);


--
-- Name: verification_verifications; Type: TABLE; Schema: public; Owner: -
--

CREATE TABLE public.verification_verifications (
    id uuid DEFAULT shared_extensions.gen_random_uuid() NOT NULL,
    user_id uuid,
    method_name character varying NOT NULL,
    hashed_uid character varying NOT NULL,
    active boolean DEFAULT true NOT NULL,
    created_at timestamp without time zone NOT NULL,
    updated_at timestamp without time zone NOT NULL
);


--
-- Name: areas_static_pages id; Type: DEFAULT; Schema: public; Owner: -
--

ALTER TABLE ONLY public.areas_static_pages ALTER COLUMN id SET DEFAULT nextval('public.areas_static_pages_id_seq'::regclass);


--
-- Name: que_jobs id; Type: DEFAULT; Schema: public; Owner: -
--

ALTER TABLE ONLY public.que_jobs ALTER COLUMN id SET DEFAULT nextval('public.que_jobs_id_seq'::regclass);


--
-- Name: activities activities_pkey; Type: CONSTRAINT; Schema: public; Owner: -
--

ALTER TABLE ONLY public.activities
    ADD CONSTRAINT activities_pkey PRIMARY KEY (id);


--
-- Name: admin_publications admin_publications_pkey; Type: CONSTRAINT; Schema: public; Owner: -
--

ALTER TABLE ONLY public.admin_publications
    ADD CONSTRAINT admin_publications_pkey PRIMARY KEY (id);


--
-- Name: analysis_additional_custom_fields analysis_analyses_custom_fields_pkey; Type: CONSTRAINT; Schema: public; Owner: -
--

ALTER TABLE ONLY public.analysis_additional_custom_fields
    ADD CONSTRAINT analysis_analyses_custom_fields_pkey PRIMARY KEY (id);


--
-- Name: analysis_analyses analysis_analyses_pkey; Type: CONSTRAINT; Schema: public; Owner: -
--

ALTER TABLE ONLY public.analysis_analyses
    ADD CONSTRAINT analysis_analyses_pkey PRIMARY KEY (id);


--
-- Name: analysis_background_tasks analysis_background_tasks_pkey; Type: CONSTRAINT; Schema: public; Owner: -
--

ALTER TABLE ONLY public.analysis_background_tasks
    ADD CONSTRAINT analysis_background_tasks_pkey PRIMARY KEY (id);


--
-- Name: analysis_insights analysis_insights_pkey; Type: CONSTRAINT; Schema: public; Owner: -
--

ALTER TABLE ONLY public.analysis_insights
    ADD CONSTRAINT analysis_insights_pkey PRIMARY KEY (id);


--
-- Name: analysis_questions analysis_questions_pkey; Type: CONSTRAINT; Schema: public; Owner: -
--

ALTER TABLE ONLY public.analysis_questions
    ADD CONSTRAINT analysis_questions_pkey PRIMARY KEY (id);


--
-- Name: analysis_summaries analysis_summaries_pkey; Type: CONSTRAINT; Schema: public; Owner: -
--

ALTER TABLE ONLY public.analysis_summaries
    ADD CONSTRAINT analysis_summaries_pkey PRIMARY KEY (id);


--
-- Name: analysis_taggings analysis_taggings_pkey; Type: CONSTRAINT; Schema: public; Owner: -
--

ALTER TABLE ONLY public.analysis_taggings
    ADD CONSTRAINT analysis_taggings_pkey PRIMARY KEY (id);


--
-- Name: analysis_tags analysis_tags_pkey; Type: CONSTRAINT; Schema: public; Owner: -
--

ALTER TABLE ONLY public.analysis_tags
    ADD CONSTRAINT analysis_tags_pkey PRIMARY KEY (id);


--
-- Name: analytics_dimension_dates analytics_dimension_dates_pkey; Type: CONSTRAINT; Schema: public; Owner: -
--

ALTER TABLE ONLY public.analytics_dimension_dates
    ADD CONSTRAINT analytics_dimension_dates_pkey PRIMARY KEY (date);


--
-- Name: analytics_dimension_locales analytics_dimension_locales_pkey; Type: CONSTRAINT; Schema: public; Owner: -
--

ALTER TABLE ONLY public.analytics_dimension_locales
    ADD CONSTRAINT analytics_dimension_locales_pkey PRIMARY KEY (id);


--
-- Name: analytics_dimension_referrer_types analytics_dimension_referrer_types_pkey; Type: CONSTRAINT; Schema: public; Owner: -
--

ALTER TABLE ONLY public.analytics_dimension_referrer_types
    ADD CONSTRAINT analytics_dimension_referrer_types_pkey PRIMARY KEY (id);


--
-- Name: analytics_dimension_types analytics_dimension_types_pkey; Type: CONSTRAINT; Schema: public; Owner: -
--

ALTER TABLE ONLY public.analytics_dimension_types
    ADD CONSTRAINT analytics_dimension_types_pkey PRIMARY KEY (id);


--
-- Name: analytics_fact_visits analytics_fact_visits_pkey; Type: CONSTRAINT; Schema: public; Owner: -
--

ALTER TABLE ONLY public.analytics_fact_visits
    ADD CONSTRAINT analytics_fact_visits_pkey PRIMARY KEY (id);


--
-- Name: app_configurations app_configurations_pkey; Type: CONSTRAINT; Schema: public; Owner: -
--

ALTER TABLE ONLY public.app_configurations
    ADD CONSTRAINT app_configurations_pkey PRIMARY KEY (id);


--
-- Name: ar_internal_metadata ar_internal_metadata_pkey; Type: CONSTRAINT; Schema: public; Owner: -
--

ALTER TABLE ONLY public.ar_internal_metadata
    ADD CONSTRAINT ar_internal_metadata_pkey PRIMARY KEY (key);


--
-- Name: areas_ideas areas_ideas_pkey; Type: CONSTRAINT; Schema: public; Owner: -
--

ALTER TABLE ONLY public.areas_ideas
    ADD CONSTRAINT areas_ideas_pkey PRIMARY KEY (id);


--
-- Name: areas_initiatives areas_initiatives_pkey; Type: CONSTRAINT; Schema: public; Owner: -
--

ALTER TABLE ONLY public.areas_initiatives
    ADD CONSTRAINT areas_initiatives_pkey PRIMARY KEY (id);


--
-- Name: areas areas_pkey; Type: CONSTRAINT; Schema: public; Owner: -
--

ALTER TABLE ONLY public.areas
    ADD CONSTRAINT areas_pkey PRIMARY KEY (id);


--
-- Name: areas_projects areas_projects_pkey; Type: CONSTRAINT; Schema: public; Owner: -
--

ALTER TABLE ONLY public.areas_projects
    ADD CONSTRAINT areas_projects_pkey PRIMARY KEY (id);


--
-- Name: areas_static_pages areas_static_pages_pkey; Type: CONSTRAINT; Schema: public; Owner: -
--

ALTER TABLE ONLY public.areas_static_pages
    ADD CONSTRAINT areas_static_pages_pkey PRIMARY KEY (id);


--
-- Name: baskets_ideas baskets_ideas_pkey; Type: CONSTRAINT; Schema: public; Owner: -
--

ALTER TABLE ONLY public.baskets_ideas
    ADD CONSTRAINT baskets_ideas_pkey PRIMARY KEY (id);


--
-- Name: baskets baskets_pkey; Type: CONSTRAINT; Schema: public; Owner: -
--

ALTER TABLE ONLY public.baskets
    ADD CONSTRAINT baskets_pkey PRIMARY KEY (id);


--
-- Name: comments comments_pkey; Type: CONSTRAINT; Schema: public; Owner: -
--

ALTER TABLE ONLY public.comments
    ADD CONSTRAINT comments_pkey PRIMARY KEY (id);


--
-- Name: common_passwords common_passwords_pkey; Type: CONSTRAINT; Schema: public; Owner: -
--

ALTER TABLE ONLY public.common_passwords
    ADD CONSTRAINT common_passwords_pkey PRIMARY KEY (id);


--
-- Name: content_builder_layout_images content_builder_layout_images_pkey; Type: CONSTRAINT; Schema: public; Owner: -
--

ALTER TABLE ONLY public.content_builder_layout_images
    ADD CONSTRAINT content_builder_layout_images_pkey PRIMARY KEY (id);


--
-- Name: content_builder_layouts content_builder_layouts_pkey; Type: CONSTRAINT; Schema: public; Owner: -
--

ALTER TABLE ONLY public.content_builder_layouts
    ADD CONSTRAINT content_builder_layouts_pkey PRIMARY KEY (id);


--
-- Name: cosponsors_initiatives cosponsors_initiatives_pkey; Type: CONSTRAINT; Schema: public; Owner: -
--

ALTER TABLE ONLY public.cosponsors_initiatives
    ADD CONSTRAINT cosponsors_initiatives_pkey PRIMARY KEY (id);


--
-- Name: custom_field_options custom_field_options_pkey; Type: CONSTRAINT; Schema: public; Owner: -
--

ALTER TABLE ONLY public.custom_field_options
    ADD CONSTRAINT custom_field_options_pkey PRIMARY KEY (id);


--
-- Name: custom_fields custom_fields_pkey; Type: CONSTRAINT; Schema: public; Owner: -
--

ALTER TABLE ONLY public.custom_fields
    ADD CONSTRAINT custom_fields_pkey PRIMARY KEY (id);


--
-- Name: custom_forms custom_forms_pkey; Type: CONSTRAINT; Schema: public; Owner: -
--

ALTER TABLE ONLY public.custom_forms
    ADD CONSTRAINT custom_forms_pkey PRIMARY KEY (id);


--
-- Name: email_campaigns_campaign_email_commands email_campaigns_campaign_email_commands_pkey; Type: CONSTRAINT; Schema: public; Owner: -
--

ALTER TABLE ONLY public.email_campaigns_campaign_email_commands
    ADD CONSTRAINT email_campaigns_campaign_email_commands_pkey PRIMARY KEY (id);


--
-- Name: email_campaigns_campaigns_groups email_campaigns_campaigns_groups_pkey; Type: CONSTRAINT; Schema: public; Owner: -
--

ALTER TABLE ONLY public.email_campaigns_campaigns_groups
    ADD CONSTRAINT email_campaigns_campaigns_groups_pkey PRIMARY KEY (id);


--
-- Name: email_campaigns_campaigns email_campaigns_campaigns_pkey; Type: CONSTRAINT; Schema: public; Owner: -
--

ALTER TABLE ONLY public.email_campaigns_campaigns
    ADD CONSTRAINT email_campaigns_campaigns_pkey PRIMARY KEY (id);


--
-- Name: email_campaigns_consents email_campaigns_consents_pkey; Type: CONSTRAINT; Schema: public; Owner: -
--

ALTER TABLE ONLY public.email_campaigns_consents
    ADD CONSTRAINT email_campaigns_consents_pkey PRIMARY KEY (id);


--
-- Name: email_campaigns_deliveries email_campaigns_deliveries_pkey; Type: CONSTRAINT; Schema: public; Owner: -
--

ALTER TABLE ONLY public.email_campaigns_deliveries
    ADD CONSTRAINT email_campaigns_deliveries_pkey PRIMARY KEY (id);


--
-- Name: email_campaigns_examples email_campaigns_examples_pkey; Type: CONSTRAINT; Schema: public; Owner: -
--

ALTER TABLE ONLY public.email_campaigns_examples
    ADD CONSTRAINT email_campaigns_examples_pkey PRIMARY KEY (id);


--
-- Name: email_campaigns_unsubscription_tokens email_campaigns_unsubscription_tokens_pkey; Type: CONSTRAINT; Schema: public; Owner: -
--

ALTER TABLE ONLY public.email_campaigns_unsubscription_tokens
    ADD CONSTRAINT email_campaigns_unsubscription_tokens_pkey PRIMARY KEY (id);


--
-- Name: email_snippets email_snippets_pkey; Type: CONSTRAINT; Schema: public; Owner: -
--

ALTER TABLE ONLY public.email_snippets
    ADD CONSTRAINT email_snippets_pkey PRIMARY KEY (id);


--
-- Name: event_files event_files_pkey; Type: CONSTRAINT; Schema: public; Owner: -
--

ALTER TABLE ONLY public.event_files
    ADD CONSTRAINT event_files_pkey PRIMARY KEY (id);


--
-- Name: event_images event_images_pkey; Type: CONSTRAINT; Schema: public; Owner: -
--

ALTER TABLE ONLY public.event_images
    ADD CONSTRAINT event_images_pkey PRIMARY KEY (id);


--
-- Name: events_attendances events_attendances_pkey; Type: CONSTRAINT; Schema: public; Owner: -
--

ALTER TABLE ONLY public.events_attendances
    ADD CONSTRAINT events_attendances_pkey PRIMARY KEY (id);


--
-- Name: events events_pkey; Type: CONSTRAINT; Schema: public; Owner: -
--

ALTER TABLE ONLY public.events
    ADD CONSTRAINT events_pkey PRIMARY KEY (id);


--
-- Name: experiments experiments_pkey; Type: CONSTRAINT; Schema: public; Owner: -
--

ALTER TABLE ONLY public.experiments
    ADD CONSTRAINT experiments_pkey PRIMARY KEY (id);


--
-- Name: flag_inappropriate_content_inappropriate_content_flags flag_inappropriate_content_inappropriate_content_flags_pkey; Type: CONSTRAINT; Schema: public; Owner: -
--

ALTER TABLE ONLY public.flag_inappropriate_content_inappropriate_content_flags
    ADD CONSTRAINT flag_inappropriate_content_inappropriate_content_flags_pkey PRIMARY KEY (id);


--
-- Name: followers followers_pkey; Type: CONSTRAINT; Schema: public; Owner: -
--

ALTER TABLE ONLY public.followers
    ADD CONSTRAINT followers_pkey PRIMARY KEY (id);


--
-- Name: groups_permissions groups_permissions_pkey; Type: CONSTRAINT; Schema: public; Owner: -
--

ALTER TABLE ONLY public.groups_permissions
    ADD CONSTRAINT groups_permissions_pkey PRIMARY KEY (id);


--
-- Name: groups groups_pkey; Type: CONSTRAINT; Schema: public; Owner: -
--

ALTER TABLE ONLY public.groups
    ADD CONSTRAINT groups_pkey PRIMARY KEY (id);


--
-- Name: groups_projects groups_projects_pkey; Type: CONSTRAINT; Schema: public; Owner: -
--

ALTER TABLE ONLY public.groups_projects
    ADD CONSTRAINT groups_projects_pkey PRIMARY KEY (id);


--
-- Name: idea_files idea_files_pkey; Type: CONSTRAINT; Schema: public; Owner: -
--

ALTER TABLE ONLY public.idea_files
    ADD CONSTRAINT idea_files_pkey PRIMARY KEY (id);


--
-- Name: idea_images idea_images_pkey; Type: CONSTRAINT; Schema: public; Owner: -
--

ALTER TABLE ONLY public.idea_images
    ADD CONSTRAINT idea_images_pkey PRIMARY KEY (id);


--
-- Name: idea_import_files idea_import_files_pkey; Type: CONSTRAINT; Schema: public; Owner: -
--

ALTER TABLE ONLY public.idea_import_files
    ADD CONSTRAINT idea_import_files_pkey PRIMARY KEY (id);


--
-- Name: idea_imports idea_imports_pkey; Type: CONSTRAINT; Schema: public; Owner: -
--

ALTER TABLE ONLY public.idea_imports
    ADD CONSTRAINT idea_imports_pkey PRIMARY KEY (id);


--
-- Name: idea_statuses idea_statuses_pkey; Type: CONSTRAINT; Schema: public; Owner: -
--

ALTER TABLE ONLY public.idea_statuses
    ADD CONSTRAINT idea_statuses_pkey PRIMARY KEY (id);


--
-- Name: ideas_phases ideas_phases_pkey; Type: CONSTRAINT; Schema: public; Owner: -
--

ALTER TABLE ONLY public.ideas_phases
    ADD CONSTRAINT ideas_phases_pkey PRIMARY KEY (id);


--
-- Name: ideas ideas_pkey; Type: CONSTRAINT; Schema: public; Owner: -
--

ALTER TABLE ONLY public.ideas
    ADD CONSTRAINT ideas_pkey PRIMARY KEY (id);


--
-- Name: ideas_topics ideas_topics_pkey; Type: CONSTRAINT; Schema: public; Owner: -
--

ALTER TABLE ONLY public.ideas_topics
    ADD CONSTRAINT ideas_topics_pkey PRIMARY KEY (id);


--
-- Name: identities identities_pkey; Type: CONSTRAINT; Schema: public; Owner: -
--

ALTER TABLE ONLY public.identities
    ADD CONSTRAINT identities_pkey PRIMARY KEY (id);


--
-- Name: impact_tracking_salts impact_tracking_salts_pkey; Type: CONSTRAINT; Schema: public; Owner: -
--

ALTER TABLE ONLY public.impact_tracking_salts
    ADD CONSTRAINT impact_tracking_salts_pkey PRIMARY KEY (id);


--
-- Name: impact_tracking_sessions impact_tracking_sessions_pkey; Type: CONSTRAINT; Schema: public; Owner: -
--

ALTER TABLE ONLY public.impact_tracking_sessions
    ADD CONSTRAINT impact_tracking_sessions_pkey PRIMARY KEY (id);


--
-- Name: initiative_files initiative_files_pkey; Type: CONSTRAINT; Schema: public; Owner: -
--

ALTER TABLE ONLY public.initiative_files
    ADD CONSTRAINT initiative_files_pkey PRIMARY KEY (id);


--
-- Name: initiative_images initiative_images_pkey; Type: CONSTRAINT; Schema: public; Owner: -
--

ALTER TABLE ONLY public.initiative_images
    ADD CONSTRAINT initiative_images_pkey PRIMARY KEY (id);


--
-- Name: initiative_status_changes initiative_status_changes_pkey; Type: CONSTRAINT; Schema: public; Owner: -
--

ALTER TABLE ONLY public.initiative_status_changes
    ADD CONSTRAINT initiative_status_changes_pkey PRIMARY KEY (id);


--
-- Name: initiative_statuses initiative_statuses_pkey; Type: CONSTRAINT; Schema: public; Owner: -
--

ALTER TABLE ONLY public.initiative_statuses
    ADD CONSTRAINT initiative_statuses_pkey PRIMARY KEY (id);


--
-- Name: initiatives initiatives_pkey; Type: CONSTRAINT; Schema: public; Owner: -
--

ALTER TABLE ONLY public.initiatives
    ADD CONSTRAINT initiatives_pkey PRIMARY KEY (id);


--
-- Name: initiatives_topics initiatives_topics_pkey; Type: CONSTRAINT; Schema: public; Owner: -
--

ALTER TABLE ONLY public.initiatives_topics
    ADD CONSTRAINT initiatives_topics_pkey PRIMARY KEY (id);


--
-- Name: insights_categories insights_categories_pkey; Type: CONSTRAINT; Schema: public; Owner: -
--

ALTER TABLE ONLY public.insights_categories
    ADD CONSTRAINT insights_categories_pkey PRIMARY KEY (id);


--
-- Name: insights_category_assignments insights_category_assignments_pkey; Type: CONSTRAINT; Schema: public; Owner: -
--

ALTER TABLE ONLY public.insights_category_assignments
    ADD CONSTRAINT insights_category_assignments_pkey PRIMARY KEY (id);


--
-- Name: insights_data_sources insights_data_sources_pkey; Type: CONSTRAINT; Schema: public; Owner: -
--

ALTER TABLE ONLY public.insights_data_sources
    ADD CONSTRAINT insights_data_sources_pkey PRIMARY KEY (id);


--
-- Name: insights_processed_flags insights_processed_flags_pkey; Type: CONSTRAINT; Schema: public; Owner: -
--

ALTER TABLE ONLY public.insights_processed_flags
    ADD CONSTRAINT insights_processed_flags_pkey PRIMARY KEY (id);


--
-- Name: insights_text_network_analysis_tasks_views insights_text_network_analysis_tasks_views_pkey; Type: CONSTRAINT; Schema: public; Owner: -
--

ALTER TABLE ONLY public.insights_text_network_analysis_tasks_views
    ADD CONSTRAINT insights_text_network_analysis_tasks_views_pkey PRIMARY KEY (id);


--
-- Name: insights_text_networks insights_text_networks_pkey; Type: CONSTRAINT; Schema: public; Owner: -
--

ALTER TABLE ONLY public.insights_text_networks
    ADD CONSTRAINT insights_text_networks_pkey PRIMARY KEY (id);


--
-- Name: insights_views insights_views_pkey; Type: CONSTRAINT; Schema: public; Owner: -
--

ALTER TABLE ONLY public.insights_views
    ADD CONSTRAINT insights_views_pkey PRIMARY KEY (id);


--
-- Name: insights_zeroshot_classification_tasks_inputs insights_zeroshot_classification_tasks_inputs_pkey; Type: CONSTRAINT; Schema: public; Owner: -
--

ALTER TABLE ONLY public.insights_zeroshot_classification_tasks_inputs
    ADD CONSTRAINT insights_zeroshot_classification_tasks_inputs_pkey PRIMARY KEY (id);


--
-- Name: insights_zeroshot_classification_tasks insights_zeroshot_classification_tasks_pkey; Type: CONSTRAINT; Schema: public; Owner: -
--

ALTER TABLE ONLY public.insights_zeroshot_classification_tasks
    ADD CONSTRAINT insights_zeroshot_classification_tasks_pkey PRIMARY KEY (id);


--
-- Name: internal_comments internal_comments_pkey; Type: CONSTRAINT; Schema: public; Owner: -
--

ALTER TABLE ONLY public.internal_comments
    ADD CONSTRAINT internal_comments_pkey PRIMARY KEY (id);


--
-- Name: invites invites_pkey; Type: CONSTRAINT; Schema: public; Owner: -
--

ALTER TABLE ONLY public.invites
    ADD CONSTRAINT invites_pkey PRIMARY KEY (id);


--
-- Name: machine_translations_machine_translations machine_translations_machine_translations_pkey; Type: CONSTRAINT; Schema: public; Owner: -
--

ALTER TABLE ONLY public.machine_translations_machine_translations
    ADD CONSTRAINT machine_translations_machine_translations_pkey PRIMARY KEY (id);


--
-- Name: maps_layers maps_layers_pkey; Type: CONSTRAINT; Schema: public; Owner: -
--

ALTER TABLE ONLY public.maps_layers
    ADD CONSTRAINT maps_layers_pkey PRIMARY KEY (id);


--
-- Name: maps_legend_items maps_legend_items_pkey; Type: CONSTRAINT; Schema: public; Owner: -
--

ALTER TABLE ONLY public.maps_legend_items
    ADD CONSTRAINT maps_legend_items_pkey PRIMARY KEY (id);


--
-- Name: maps_map_configs maps_map_configs_pkey; Type: CONSTRAINT; Schema: public; Owner: -
--

ALTER TABLE ONLY public.maps_map_configs
    ADD CONSTRAINT maps_map_configs_pkey PRIMARY KEY (id);


--
-- Name: memberships memberships_pkey; Type: CONSTRAINT; Schema: public; Owner: -
--

ALTER TABLE ONLY public.memberships
    ADD CONSTRAINT memberships_pkey PRIMARY KEY (id);


--
-- Name: moderation_moderation_statuses moderation_statuses_pkey; Type: CONSTRAINT; Schema: public; Owner: -
--

ALTER TABLE ONLY public.moderation_moderation_statuses
    ADD CONSTRAINT moderation_statuses_pkey PRIMARY KEY (id);


--
-- Name: nav_bar_items nav_bar_items_pkey; Type: CONSTRAINT; Schema: public; Owner: -
--

ALTER TABLE ONLY public.nav_bar_items
    ADD CONSTRAINT nav_bar_items_pkey PRIMARY KEY (id);


--
-- Name: nlp_text_network_analysis_tasks nlp_text_network_analysis_tasks_pkey; Type: CONSTRAINT; Schema: public; Owner: -
--

ALTER TABLE ONLY public.nlp_text_network_analysis_tasks
    ADD CONSTRAINT nlp_text_network_analysis_tasks_pkey PRIMARY KEY (id);


--
-- Name: notifications notifications_pkey; Type: CONSTRAINT; Schema: public; Owner: -
--

ALTER TABLE ONLY public.notifications
    ADD CONSTRAINT notifications_pkey PRIMARY KEY (id);


--
-- Name: official_feedbacks official_feedbacks_pkey; Type: CONSTRAINT; Schema: public; Owner: -
--

ALTER TABLE ONLY public.official_feedbacks
    ADD CONSTRAINT official_feedbacks_pkey PRIMARY KEY (id);


--
-- Name: onboarding_campaign_dismissals onboarding_campaign_dismissals_pkey; Type: CONSTRAINT; Schema: public; Owner: -
--

ALTER TABLE ONLY public.onboarding_campaign_dismissals
    ADD CONSTRAINT onboarding_campaign_dismissals_pkey PRIMARY KEY (id);


--
-- Name: static_page_files page_files_pkey; Type: CONSTRAINT; Schema: public; Owner: -
--

ALTER TABLE ONLY public.static_page_files
    ADD CONSTRAINT page_files_pkey PRIMARY KEY (id);


--
-- Name: static_pages pages_pkey; Type: CONSTRAINT; Schema: public; Owner: -
--

ALTER TABLE ONLY public.static_pages
    ADD CONSTRAINT pages_pkey PRIMARY KEY (id);


--
-- Name: permissions_custom_fields permissions_custom_fields_pkey; Type: CONSTRAINT; Schema: public; Owner: -
--

ALTER TABLE ONLY public.permissions_custom_fields
    ADD CONSTRAINT permissions_custom_fields_pkey PRIMARY KEY (id);


--
-- Name: permissions permissions_pkey; Type: CONSTRAINT; Schema: public; Owner: -
--

ALTER TABLE ONLY public.permissions
    ADD CONSTRAINT permissions_pkey PRIMARY KEY (id);


--
-- Name: phase_files phase_files_pkey; Type: CONSTRAINT; Schema: public; Owner: -
--

ALTER TABLE ONLY public.phase_files
    ADD CONSTRAINT phase_files_pkey PRIMARY KEY (id);


--
-- Name: phases phases_pkey; Type: CONSTRAINT; Schema: public; Owner: -
--

ALTER TABLE ONLY public.phases
    ADD CONSTRAINT phases_pkey PRIMARY KEY (id);


--
-- Name: polls_options polls_options_pkey; Type: CONSTRAINT; Schema: public; Owner: -
--

ALTER TABLE ONLY public.polls_options
    ADD CONSTRAINT polls_options_pkey PRIMARY KEY (id);


--
-- Name: polls_questions polls_questions_pkey; Type: CONSTRAINT; Schema: public; Owner: -
--

ALTER TABLE ONLY public.polls_questions
    ADD CONSTRAINT polls_questions_pkey PRIMARY KEY (id);


--
-- Name: polls_response_options polls_response_options_pkey; Type: CONSTRAINT; Schema: public; Owner: -
--

ALTER TABLE ONLY public.polls_response_options
    ADD CONSTRAINT polls_response_options_pkey PRIMARY KEY (id);


--
-- Name: polls_responses polls_responses_pkey; Type: CONSTRAINT; Schema: public; Owner: -
--

ALTER TABLE ONLY public.polls_responses
    ADD CONSTRAINT polls_responses_pkey PRIMARY KEY (id);


--
-- Name: project_files project_files_pkey; Type: CONSTRAINT; Schema: public; Owner: -
--

ALTER TABLE ONLY public.project_files
    ADD CONSTRAINT project_files_pkey PRIMARY KEY (id);


--
-- Name: project_folders_files project_folder_files_pkey; Type: CONSTRAINT; Schema: public; Owner: -
--

ALTER TABLE ONLY public.project_folders_files
    ADD CONSTRAINT project_folder_files_pkey PRIMARY KEY (id);


--
-- Name: project_folders_images project_folder_images_pkey; Type: CONSTRAINT; Schema: public; Owner: -
--

ALTER TABLE ONLY public.project_folders_images
    ADD CONSTRAINT project_folder_images_pkey PRIMARY KEY (id);


--
-- Name: project_folders_folders project_folders_pkey; Type: CONSTRAINT; Schema: public; Owner: -
--

ALTER TABLE ONLY public.project_folders_folders
    ADD CONSTRAINT project_folders_pkey PRIMARY KEY (id);


--
-- Name: project_images project_images_pkey; Type: CONSTRAINT; Schema: public; Owner: -
--

ALTER TABLE ONLY public.project_images
    ADD CONSTRAINT project_images_pkey PRIMARY KEY (id);


--
-- Name: projects_allowed_input_topics projects_allowed_input_topics_pkey; Type: CONSTRAINT; Schema: public; Owner: -
--

ALTER TABLE ONLY public.projects_allowed_input_topics
    ADD CONSTRAINT projects_allowed_input_topics_pkey PRIMARY KEY (id);


--
-- Name: projects projects_pkey; Type: CONSTRAINT; Schema: public; Owner: -
--

ALTER TABLE ONLY public.projects
    ADD CONSTRAINT projects_pkey PRIMARY KEY (id);


--
-- Name: projects_topics projects_topics_pkey; Type: CONSTRAINT; Schema: public; Owner: -
--

ALTER TABLE ONLY public.projects_topics
    ADD CONSTRAINT projects_topics_pkey PRIMARY KEY (id);


--
-- Name: public_api_api_clients public_api_api_clients_pkey; Type: CONSTRAINT; Schema: public; Owner: -
--

ALTER TABLE ONLY public.public_api_api_clients
    ADD CONSTRAINT public_api_api_clients_pkey PRIMARY KEY (id);


--
-- Name: que_jobs que_jobs_pkey; Type: CONSTRAINT; Schema: public; Owner: -
--

ALTER TABLE ONLY public.que_jobs
    ADD CONSTRAINT que_jobs_pkey PRIMARY KEY (id);


--
-- Name: que_lockers que_lockers_pkey; Type: CONSTRAINT; Schema: public; Owner: -
--

ALTER TABLE ONLY public.que_lockers
    ADD CONSTRAINT que_lockers_pkey PRIMARY KEY (pid);


--
-- Name: que_values que_values_pkey; Type: CONSTRAINT; Schema: public; Owner: -
--

ALTER TABLE ONLY public.que_values
    ADD CONSTRAINT que_values_pkey PRIMARY KEY (key);


--
-- Name: report_builder_published_graph_data_units report_builder_published_graph_data_units_pkey; Type: CONSTRAINT; Schema: public; Owner: -
--

ALTER TABLE ONLY public.report_builder_published_graph_data_units
    ADD CONSTRAINT report_builder_published_graph_data_units_pkey PRIMARY KEY (id);


--
-- Name: report_builder_reports report_builder_reports_pkey; Type: CONSTRAINT; Schema: public; Owner: -
--

ALTER TABLE ONLY public.report_builder_reports
    ADD CONSTRAINT report_builder_reports_pkey PRIMARY KEY (id);


--
-- Name: schema_migrations schema_migrations_pkey; Type: CONSTRAINT; Schema: public; Owner: -
--

ALTER TABLE ONLY public.schema_migrations
    ADD CONSTRAINT schema_migrations_pkey PRIMARY KEY (version);


--
-- Name: spam_reports spam_reports_pkey; Type: CONSTRAINT; Schema: public; Owner: -
--

ALTER TABLE ONLY public.spam_reports
    ADD CONSTRAINT spam_reports_pkey PRIMARY KEY (id);


--
-- Name: static_pages_topics static_pages_topics_pkey; Type: CONSTRAINT; Schema: public; Owner: -
--

ALTER TABLE ONLY public.static_pages_topics
    ADD CONSTRAINT static_pages_topics_pkey PRIMARY KEY (id);


--
-- Name: surveys_responses surveys_responses_pkey; Type: CONSTRAINT; Schema: public; Owner: -
--

ALTER TABLE ONLY public.surveys_responses
    ADD CONSTRAINT surveys_responses_pkey PRIMARY KEY (id);


--
-- Name: tenants tenants_pkey; Type: CONSTRAINT; Schema: public; Owner: -
--

ALTER TABLE ONLY public.tenants
    ADD CONSTRAINT tenants_pkey PRIMARY KEY (id);


--
-- Name: text_images text_images_pkey; Type: CONSTRAINT; Schema: public; Owner: -
--

ALTER TABLE ONLY public.text_images
    ADD CONSTRAINT text_images_pkey PRIMARY KEY (id);


--
-- Name: texting_campaigns texting_campaigns_pkey; Type: CONSTRAINT; Schema: public; Owner: -
--

ALTER TABLE ONLY public.texting_campaigns
    ADD CONSTRAINT texting_campaigns_pkey PRIMARY KEY (id);


--
-- Name: topics topics_pkey; Type: CONSTRAINT; Schema: public; Owner: -
--

ALTER TABLE ONLY public.topics
    ADD CONSTRAINT topics_pkey PRIMARY KEY (id);


--
-- Name: user_custom_fields_representativeness_ref_distributions user_custom_fields_representativeness_ref_distributions_pkey; Type: CONSTRAINT; Schema: public; Owner: -
--

ALTER TABLE ONLY public.user_custom_fields_representativeness_ref_distributions
    ADD CONSTRAINT user_custom_fields_representativeness_ref_distributions_pkey PRIMARY KEY (id);


--
-- Name: users users_pkey; Type: CONSTRAINT; Schema: public; Owner: -
--

ALTER TABLE ONLY public.users
    ADD CONSTRAINT users_pkey PRIMARY KEY (id);


--
-- Name: id_id_card_lookup_id_cards verification_id_cards_pkey; Type: CONSTRAINT; Schema: public; Owner: -
--

ALTER TABLE ONLY public.id_id_card_lookup_id_cards
    ADD CONSTRAINT verification_id_cards_pkey PRIMARY KEY (id);


--
-- Name: verification_verifications verification_verifications_pkey; Type: CONSTRAINT; Schema: public; Owner: -
--

ALTER TABLE ONLY public.verification_verifications
    ADD CONSTRAINT verification_verifications_pkey PRIMARY KEY (id);


--
-- Name: volunteering_causes volunteering_causes_pkey; Type: CONSTRAINT; Schema: public; Owner: -
--

ALTER TABLE ONLY public.volunteering_causes
    ADD CONSTRAINT volunteering_causes_pkey PRIMARY KEY (id);


--
-- Name: volunteering_volunteers volunteering_volunteers_pkey; Type: CONSTRAINT; Schema: public; Owner: -
--

ALTER TABLE ONLY public.volunteering_volunteers
    ADD CONSTRAINT volunteering_volunteers_pkey PRIMARY KEY (id);


--
-- Name: reactions votes_pkey; Type: CONSTRAINT; Schema: public; Owner: -
--

ALTER TABLE ONLY public.reactions
    ADD CONSTRAINT votes_pkey PRIMARY KEY (id);


--
-- Name: i_analytics_dim_locales_fact_visits_on_locale_and_visit_ids; Type: INDEX; Schema: public; Owner: -
--

CREATE UNIQUE INDEX i_analytics_dim_locales_fact_visits_on_locale_and_visit_ids ON public.analytics_dimension_locales_fact_visits USING btree (dimension_locale_id, fact_visit_id);


--
-- Name: i_analytics_dim_projects_fact_visits_on_project_and_visit_ids; Type: INDEX; Schema: public; Owner: -
--

CREATE UNIQUE INDEX i_analytics_dim_projects_fact_visits_on_project_and_visit_ids ON public.analytics_dimension_projects_fact_visits USING btree (dimension_project_id, fact_visit_id);


--
-- Name: i_d_referrer_key; Type: INDEX; Schema: public; Owner: -
--

CREATE UNIQUE INDEX i_d_referrer_key ON public.analytics_dimension_referrer_types USING btree (key);


--
-- Name: i_l_v_locale; Type: INDEX; Schema: public; Owner: -
--

CREATE INDEX i_l_v_locale ON public.analytics_dimension_locales_fact_visits USING btree (dimension_locale_id);


--
-- Name: i_l_v_visit; Type: INDEX; Schema: public; Owner: -
--

CREATE INDEX i_l_v_visit ON public.analytics_dimension_locales_fact_visits USING btree (fact_visit_id);


--
-- Name: i_p_v_project; Type: INDEX; Schema: public; Owner: -
--

CREATE INDEX i_p_v_project ON public.analytics_dimension_projects_fact_visits USING btree (dimension_project_id);


--
-- Name: i_p_v_visit; Type: INDEX; Schema: public; Owner: -
--

CREATE INDEX i_p_v_visit ON public.analytics_dimension_projects_fact_visits USING btree (fact_visit_id);


--
-- Name: i_v_first_action; Type: INDEX; Schema: public; Owner: -
--

CREATE INDEX i_v_first_action ON public.analytics_fact_visits USING btree (dimension_date_first_action_id);


--
-- Name: i_v_last_action; Type: INDEX; Schema: public; Owner: -
--

CREATE INDEX i_v_last_action ON public.analytics_fact_visits USING btree (dimension_date_last_action_id);


--
-- Name: i_v_matomo_visit; Type: INDEX; Schema: public; Owner: -
--

CREATE UNIQUE INDEX i_v_matomo_visit ON public.analytics_fact_visits USING btree (matomo_visit_id);


--
-- Name: i_v_referrer_type; Type: INDEX; Schema: public; Owner: -
--

CREATE INDEX i_v_referrer_type ON public.analytics_fact_visits USING btree (dimension_referrer_type_id);


--
-- Name: i_v_timestamp; Type: INDEX; Schema: public; Owner: -
--

CREATE INDEX i_v_timestamp ON public.analytics_fact_visits USING btree (matomo_last_action_time);


--
-- Name: i_v_user; Type: INDEX; Schema: public; Owner: -
--

CREATE INDEX i_v_user ON public.analytics_fact_visits USING btree (dimension_user_id);


--
-- Name: inappropriate_content_flags_flaggable; Type: INDEX; Schema: public; Owner: -
--

CREATE INDEX inappropriate_content_flags_flaggable ON public.flag_inappropriate_content_inappropriate_content_flags USING btree (flaggable_id, flaggable_type);


--
-- Name: index_activities_on_acted_at; Type: INDEX; Schema: public; Owner: -
--

CREATE INDEX index_activities_on_acted_at ON public.activities USING btree (acted_at);


--
-- Name: index_activities_on_action; Type: INDEX; Schema: public; Owner: -
--

CREATE INDEX index_activities_on_action ON public.activities USING btree (action);


--
-- Name: index_activities_on_item_type_and_item_id; Type: INDEX; Schema: public; Owner: -
--

CREATE INDEX index_activities_on_item_type_and_item_id ON public.activities USING btree (item_type, item_id);


--
-- Name: index_activities_on_project_id; Type: INDEX; Schema: public; Owner: -
--

CREATE INDEX index_activities_on_project_id ON public.activities USING btree (project_id);


--
-- Name: index_activities_on_user_id; Type: INDEX; Schema: public; Owner: -
--

CREATE INDEX index_activities_on_user_id ON public.activities USING btree (user_id);


--
-- Name: index_admin_publications_on_depth; Type: INDEX; Schema: public; Owner: -
--

CREATE INDEX index_admin_publications_on_depth ON public.admin_publications USING btree (depth);


--
-- Name: index_admin_publications_on_lft; Type: INDEX; Schema: public; Owner: -
--

CREATE INDEX index_admin_publications_on_lft ON public.admin_publications USING btree (lft);


--
-- Name: index_admin_publications_on_ordering; Type: INDEX; Schema: public; Owner: -
--

CREATE INDEX index_admin_publications_on_ordering ON public.admin_publications USING btree (ordering);


--
-- Name: index_admin_publications_on_parent_id; Type: INDEX; Schema: public; Owner: -
--

CREATE INDEX index_admin_publications_on_parent_id ON public.admin_publications USING btree (parent_id);


--
-- Name: index_admin_publications_on_publication_type_and_publication_id; Type: INDEX; Schema: public; Owner: -
--

CREATE INDEX index_admin_publications_on_publication_type_and_publication_id ON public.admin_publications USING btree (publication_type, publication_id);


--
-- Name: index_admin_publications_on_rgt; Type: INDEX; Schema: public; Owner: -
--

CREATE INDEX index_admin_publications_on_rgt ON public.admin_publications USING btree (rgt);


--
-- Name: index_analysis_additional_custom_fields_on_analysis_id; Type: INDEX; Schema: public; Owner: -
--

CREATE INDEX index_analysis_additional_custom_fields_on_analysis_id ON public.analysis_additional_custom_fields USING btree (analysis_id);


--
-- Name: index_analysis_additional_custom_fields_on_custom_field_id; Type: INDEX; Schema: public; Owner: -
--

CREATE INDEX index_analysis_additional_custom_fields_on_custom_field_id ON public.analysis_additional_custom_fields USING btree (custom_field_id);


--
-- Name: index_analysis_analyses_custom_fields; Type: INDEX; Schema: public; Owner: -
--

CREATE UNIQUE INDEX index_analysis_analyses_custom_fields ON public.analysis_additional_custom_fields USING btree (analysis_id, custom_field_id);


--
-- Name: index_analysis_analyses_on_main_custom_field_id; Type: INDEX; Schema: public; Owner: -
--

CREATE INDEX index_analysis_analyses_on_main_custom_field_id ON public.analysis_analyses USING btree (main_custom_field_id);


--
-- Name: index_analysis_analyses_on_phase_id; Type: INDEX; Schema: public; Owner: -
--

CREATE INDEX index_analysis_analyses_on_phase_id ON public.analysis_analyses USING btree (phase_id);


--
-- Name: index_analysis_analyses_on_project_id; Type: INDEX; Schema: public; Owner: -
--

CREATE INDEX index_analysis_analyses_on_project_id ON public.analysis_analyses USING btree (project_id);


--
-- Name: index_analysis_background_tasks_on_analysis_id; Type: INDEX; Schema: public; Owner: -
--

CREATE INDEX index_analysis_background_tasks_on_analysis_id ON public.analysis_background_tasks USING btree (analysis_id);


--
-- Name: index_analysis_insights_on_analysis_id; Type: INDEX; Schema: public; Owner: -
--

CREATE INDEX index_analysis_insights_on_analysis_id ON public.analysis_insights USING btree (analysis_id);


--
-- Name: index_analysis_insights_on_insightable; Type: INDEX; Schema: public; Owner: -
--

CREATE INDEX index_analysis_insights_on_insightable ON public.analysis_insights USING btree (insightable_type, insightable_id);


--
-- Name: index_analysis_questions_on_background_task_id; Type: INDEX; Schema: public; Owner: -
--

CREATE INDEX index_analysis_questions_on_background_task_id ON public.analysis_questions USING btree (background_task_id);


--
-- Name: index_analysis_summaries_on_background_task_id; Type: INDEX; Schema: public; Owner: -
--

CREATE INDEX index_analysis_summaries_on_background_task_id ON public.analysis_summaries USING btree (background_task_id);


--
-- Name: index_analysis_taggings_on_input_id; Type: INDEX; Schema: public; Owner: -
--

CREATE INDEX index_analysis_taggings_on_input_id ON public.analysis_taggings USING btree (input_id);


--
-- Name: index_analysis_taggings_on_tag_id; Type: INDEX; Schema: public; Owner: -
--

CREATE INDEX index_analysis_taggings_on_tag_id ON public.analysis_taggings USING btree (tag_id);


--
-- Name: index_analysis_taggings_on_tag_id_and_input_id; Type: INDEX; Schema: public; Owner: -
--

CREATE UNIQUE INDEX index_analysis_taggings_on_tag_id_and_input_id ON public.analysis_taggings USING btree (tag_id, input_id);


--
-- Name: index_analysis_tags_on_analysis_id; Type: INDEX; Schema: public; Owner: -
--

CREATE INDEX index_analysis_tags_on_analysis_id ON public.analysis_tags USING btree (analysis_id);


--
-- Name: index_analysis_tags_on_analysis_id_and_name; Type: INDEX; Schema: public; Owner: -
--

CREATE UNIQUE INDEX index_analysis_tags_on_analysis_id_and_name ON public.analysis_tags USING btree (analysis_id, name);


--
-- Name: index_analytics_dimension_locales_on_name; Type: INDEX; Schema: public; Owner: -
--

CREATE UNIQUE INDEX index_analytics_dimension_locales_on_name ON public.analytics_dimension_locales USING btree (name);


--
-- Name: index_analytics_dimension_types_on_name_and_parent; Type: INDEX; Schema: public; Owner: -
--

CREATE UNIQUE INDEX index_analytics_dimension_types_on_name_and_parent ON public.analytics_dimension_types USING btree (name, parent);


--
-- Name: index_areas_ideas_on_area_id; Type: INDEX; Schema: public; Owner: -
--

CREATE INDEX index_areas_ideas_on_area_id ON public.areas_ideas USING btree (area_id);


--
-- Name: index_areas_ideas_on_idea_id; Type: INDEX; Schema: public; Owner: -
--

CREATE INDEX index_areas_ideas_on_idea_id ON public.areas_ideas USING btree (idea_id);


--
-- Name: index_areas_ideas_on_idea_id_and_area_id; Type: INDEX; Schema: public; Owner: -
--

CREATE UNIQUE INDEX index_areas_ideas_on_idea_id_and_area_id ON public.areas_ideas USING btree (idea_id, area_id);


--
-- Name: index_areas_initiatives_on_area_id; Type: INDEX; Schema: public; Owner: -
--

CREATE INDEX index_areas_initiatives_on_area_id ON public.areas_initiatives USING btree (area_id);


--
-- Name: index_areas_initiatives_on_initiative_id; Type: INDEX; Schema: public; Owner: -
--

CREATE INDEX index_areas_initiatives_on_initiative_id ON public.areas_initiatives USING btree (initiative_id);


--
-- Name: index_areas_initiatives_on_initiative_id_and_area_id; Type: INDEX; Schema: public; Owner: -
--

CREATE UNIQUE INDEX index_areas_initiatives_on_initiative_id_and_area_id ON public.areas_initiatives USING btree (initiative_id, area_id);


--
-- Name: index_areas_on_custom_field_option_id; Type: INDEX; Schema: public; Owner: -
--

CREATE INDEX index_areas_on_custom_field_option_id ON public.areas USING btree (custom_field_option_id);


--
-- Name: index_areas_on_include_in_onboarding; Type: INDEX; Schema: public; Owner: -
--

CREATE INDEX index_areas_on_include_in_onboarding ON public.areas USING btree (include_in_onboarding);


--
-- Name: index_areas_projects_on_area_id; Type: INDEX; Schema: public; Owner: -
--

CREATE INDEX index_areas_projects_on_area_id ON public.areas_projects USING btree (area_id);


--
-- Name: index_areas_projects_on_project_id; Type: INDEX; Schema: public; Owner: -
--

CREATE INDEX index_areas_projects_on_project_id ON public.areas_projects USING btree (project_id);


--
-- Name: index_areas_static_pages_on_area_id; Type: INDEX; Schema: public; Owner: -
--

CREATE INDEX index_areas_static_pages_on_area_id ON public.areas_static_pages USING btree (area_id);


--
-- Name: index_areas_static_pages_on_static_page_id; Type: INDEX; Schema: public; Owner: -
--

CREATE INDEX index_areas_static_pages_on_static_page_id ON public.areas_static_pages USING btree (static_page_id);


--
-- Name: index_baskets_ideas_on_basket_id_and_idea_id; Type: INDEX; Schema: public; Owner: -
--

CREATE UNIQUE INDEX index_baskets_ideas_on_basket_id_and_idea_id ON public.baskets_ideas USING btree (basket_id, idea_id);


--
-- Name: index_baskets_ideas_on_idea_id; Type: INDEX; Schema: public; Owner: -
--

CREATE INDEX index_baskets_ideas_on_idea_id ON public.baskets_ideas USING btree (idea_id);


--
-- Name: index_baskets_on_phase_id; Type: INDEX; Schema: public; Owner: -
--

CREATE INDEX index_baskets_on_phase_id ON public.baskets USING btree (phase_id);


--
-- Name: index_baskets_on_submitted_at; Type: INDEX; Schema: public; Owner: -
--

CREATE INDEX index_baskets_on_submitted_at ON public.baskets USING btree (submitted_at);


--
-- Name: index_baskets_on_user_id; Type: INDEX; Schema: public; Owner: -
--

CREATE INDEX index_baskets_on_user_id ON public.baskets USING btree (user_id);


--
-- Name: index_campaigns_groups; Type: INDEX; Schema: public; Owner: -
--

CREATE UNIQUE INDEX index_campaigns_groups ON public.email_campaigns_campaigns_groups USING btree (campaign_id, group_id);


--
-- Name: index_comments_on_author_id; Type: INDEX; Schema: public; Owner: -
--

CREATE INDEX index_comments_on_author_id ON public.comments USING btree (author_id);


--
-- Name: index_comments_on_created_at; Type: INDEX; Schema: public; Owner: -
--

CREATE INDEX index_comments_on_created_at ON public.comments USING btree (created_at);


--
-- Name: index_comments_on_lft; Type: INDEX; Schema: public; Owner: -
--

CREATE INDEX index_comments_on_lft ON public.comments USING btree (lft);


--
-- Name: index_comments_on_parent_id; Type: INDEX; Schema: public; Owner: -
--

CREATE INDEX index_comments_on_parent_id ON public.comments USING btree (parent_id);


--
-- Name: index_comments_on_post_id; Type: INDEX; Schema: public; Owner: -
--

CREATE INDEX index_comments_on_post_id ON public.comments USING btree (post_id);


--
-- Name: index_comments_on_post_id_and_post_type; Type: INDEX; Schema: public; Owner: -
--

CREATE INDEX index_comments_on_post_id_and_post_type ON public.comments USING btree (post_id, post_type);


--
-- Name: index_comments_on_rgt; Type: INDEX; Schema: public; Owner: -
--

CREATE INDEX index_comments_on_rgt ON public.comments USING btree (rgt);


--
-- Name: index_common_passwords_on_password; Type: INDEX; Schema: public; Owner: -
--

CREATE INDEX index_common_passwords_on_password ON public.common_passwords USING btree (password);


--
-- Name: index_content_builder_layouts_content_buidable_type_id_code; Type: INDEX; Schema: public; Owner: -
--

CREATE UNIQUE INDEX index_content_builder_layouts_content_buidable_type_id_code ON public.content_builder_layouts USING btree (content_buildable_type, content_buildable_id, code);


--
-- Name: index_cosponsors_initiatives_on_initiative_id; Type: INDEX; Schema: public; Owner: -
--

CREATE INDEX index_cosponsors_initiatives_on_initiative_id ON public.cosponsors_initiatives USING btree (initiative_id);


--
-- Name: index_cosponsors_initiatives_on_user_id; Type: INDEX; Schema: public; Owner: -
--

CREATE INDEX index_cosponsors_initiatives_on_user_id ON public.cosponsors_initiatives USING btree (user_id);


--
-- Name: index_custom_field_options_on_custom_field_id; Type: INDEX; Schema: public; Owner: -
--

CREATE INDEX index_custom_field_options_on_custom_field_id ON public.custom_field_options USING btree (custom_field_id);


--
-- Name: index_custom_field_options_on_custom_field_id_and_key; Type: INDEX; Schema: public; Owner: -
--

CREATE UNIQUE INDEX index_custom_field_options_on_custom_field_id_and_key ON public.custom_field_options USING btree (custom_field_id, key);


--
-- Name: index_custom_fields_on_resource_type_and_resource_id; Type: INDEX; Schema: public; Owner: -
--

CREATE INDEX index_custom_fields_on_resource_type_and_resource_id ON public.custom_fields USING btree (resource_type, resource_id);


--
-- Name: index_custom_forms_on_participation_context; Type: INDEX; Schema: public; Owner: -
--

CREATE UNIQUE INDEX index_custom_forms_on_participation_context ON public.custom_forms USING btree (participation_context_id, participation_context_type);


--
-- Name: index_dismissals_on_campaign_name_and_user_id; Type: INDEX; Schema: public; Owner: -
--

CREATE UNIQUE INDEX index_dismissals_on_campaign_name_and_user_id ON public.onboarding_campaign_dismissals USING btree (campaign_name, user_id);


--
-- Name: index_email_campaigns_campaign_email_commands_on_recipient_id; Type: INDEX; Schema: public; Owner: -
--

CREATE INDEX index_email_campaigns_campaign_email_commands_on_recipient_id ON public.email_campaigns_campaign_email_commands USING btree (recipient_id);


--
-- Name: index_email_campaigns_campaigns_groups_on_campaign_id; Type: INDEX; Schema: public; Owner: -
--

CREATE INDEX index_email_campaigns_campaigns_groups_on_campaign_id ON public.email_campaigns_campaigns_groups USING btree (campaign_id);


--
-- Name: index_email_campaigns_campaigns_groups_on_group_id; Type: INDEX; Schema: public; Owner: -
--

CREATE INDEX index_email_campaigns_campaigns_groups_on_group_id ON public.email_campaigns_campaigns_groups USING btree (group_id);


--
-- Name: index_email_campaigns_campaigns_on_author_id; Type: INDEX; Schema: public; Owner: -
--

CREATE INDEX index_email_campaigns_campaigns_on_author_id ON public.email_campaigns_campaigns USING btree (author_id);


--
-- Name: index_email_campaigns_campaigns_on_type; Type: INDEX; Schema: public; Owner: -
--

CREATE INDEX index_email_campaigns_campaigns_on_type ON public.email_campaigns_campaigns USING btree (type);


--
-- Name: index_email_campaigns_consents_on_campaign_type_and_user_id; Type: INDEX; Schema: public; Owner: -
--

CREATE UNIQUE INDEX index_email_campaigns_consents_on_campaign_type_and_user_id ON public.email_campaigns_consents USING btree (campaign_type, user_id);


--
-- Name: index_email_campaigns_consents_on_user_id; Type: INDEX; Schema: public; Owner: -
--

CREATE INDEX index_email_campaigns_consents_on_user_id ON public.email_campaigns_consents USING btree (user_id);


--
-- Name: index_email_campaigns_deliveries_on_campaign_id; Type: INDEX; Schema: public; Owner: -
--

CREATE INDEX index_email_campaigns_deliveries_on_campaign_id ON public.email_campaigns_deliveries USING btree (campaign_id);


--
-- Name: index_email_campaigns_deliveries_on_campaign_id_and_user_id; Type: INDEX; Schema: public; Owner: -
--

CREATE INDEX index_email_campaigns_deliveries_on_campaign_id_and_user_id ON public.email_campaigns_deliveries USING btree (campaign_id, user_id);


--
-- Name: index_email_campaigns_deliveries_on_sent_at; Type: INDEX; Schema: public; Owner: -
--

CREATE INDEX index_email_campaigns_deliveries_on_sent_at ON public.email_campaigns_deliveries USING btree (sent_at);


--
-- Name: index_email_campaigns_deliveries_on_user_id; Type: INDEX; Schema: public; Owner: -
--

CREATE INDEX index_email_campaigns_deliveries_on_user_id ON public.email_campaigns_deliveries USING btree (user_id);


--
-- Name: index_email_campaigns_examples_on_campaign_id; Type: INDEX; Schema: public; Owner: -
--

CREATE INDEX index_email_campaigns_examples_on_campaign_id ON public.email_campaigns_examples USING btree (campaign_id);


--
-- Name: index_email_campaigns_examples_on_recipient_id; Type: INDEX; Schema: public; Owner: -
--

CREATE INDEX index_email_campaigns_examples_on_recipient_id ON public.email_campaigns_examples USING btree (recipient_id);


--
-- Name: index_email_campaigns_unsubscription_tokens_on_token; Type: INDEX; Schema: public; Owner: -
--

CREATE INDEX index_email_campaigns_unsubscription_tokens_on_token ON public.email_campaigns_unsubscription_tokens USING btree (token);


--
-- Name: index_email_campaigns_unsubscription_tokens_on_user_id; Type: INDEX; Schema: public; Owner: -
--

CREATE INDEX index_email_campaigns_unsubscription_tokens_on_user_id ON public.email_campaigns_unsubscription_tokens USING btree (user_id);


--
-- Name: index_email_snippets_on_email_and_snippet_and_locale; Type: INDEX; Schema: public; Owner: -
--

CREATE INDEX index_email_snippets_on_email_and_snippet_and_locale ON public.email_snippets USING btree (email, snippet, locale);


--
-- Name: index_event_files_on_event_id; Type: INDEX; Schema: public; Owner: -
--

CREATE INDEX index_event_files_on_event_id ON public.event_files USING btree (event_id);


--
-- Name: index_event_images_on_event_id; Type: INDEX; Schema: public; Owner: -
--

CREATE INDEX index_event_images_on_event_id ON public.event_images USING btree (event_id);


--
-- Name: index_events_attendances_on_attendee_id; Type: INDEX; Schema: public; Owner: -
--

CREATE INDEX index_events_attendances_on_attendee_id ON public.events_attendances USING btree (attendee_id);


--
-- Name: index_events_attendances_on_attendee_id_and_event_id; Type: INDEX; Schema: public; Owner: -
--

CREATE UNIQUE INDEX index_events_attendances_on_attendee_id_and_event_id ON public.events_attendances USING btree (attendee_id, event_id);


--
-- Name: index_events_attendances_on_created_at; Type: INDEX; Schema: public; Owner: -
--

CREATE INDEX index_events_attendances_on_created_at ON public.events_attendances USING btree (created_at);


--
-- Name: index_events_attendances_on_event_id; Type: INDEX; Schema: public; Owner: -
--

CREATE INDEX index_events_attendances_on_event_id ON public.events_attendances USING btree (event_id);


--
-- Name: index_events_attendances_on_updated_at; Type: INDEX; Schema: public; Owner: -
--

CREATE INDEX index_events_attendances_on_updated_at ON public.events_attendances USING btree (updated_at);


--
-- Name: index_events_on_location_point; Type: INDEX; Schema: public; Owner: -
--

CREATE INDEX index_events_on_location_point ON public.events USING gist (location_point);


--
-- Name: index_events_on_project_id; Type: INDEX; Schema: public; Owner: -
--

CREATE INDEX index_events_on_project_id ON public.events USING btree (project_id);


--
-- Name: index_followers_followable_type_id_user_id; Type: INDEX; Schema: public; Owner: -
--

CREATE UNIQUE INDEX index_followers_followable_type_id_user_id ON public.followers USING btree (followable_id, followable_type, user_id);


--
-- Name: index_followers_on_followable; Type: INDEX; Schema: public; Owner: -
--

CREATE INDEX index_followers_on_followable ON public.followers USING btree (followable_type, followable_id);


--
-- Name: index_followers_on_user_id; Type: INDEX; Schema: public; Owner: -
--

CREATE INDEX index_followers_on_user_id ON public.followers USING btree (user_id);


--
-- Name: index_groups_on_slug; Type: INDEX; Schema: public; Owner: -
--

CREATE INDEX index_groups_on_slug ON public.groups USING btree (slug);


--
-- Name: index_groups_permissions_on_group_id; Type: INDEX; Schema: public; Owner: -
--

CREATE INDEX index_groups_permissions_on_group_id ON public.groups_permissions USING btree (group_id);


--
-- Name: index_groups_permissions_on_permission_id; Type: INDEX; Schema: public; Owner: -
--

CREATE INDEX index_groups_permissions_on_permission_id ON public.groups_permissions USING btree (permission_id);


--
-- Name: index_groups_projects_on_group_id; Type: INDEX; Schema: public; Owner: -
--

CREATE INDEX index_groups_projects_on_group_id ON public.groups_projects USING btree (group_id);


--
-- Name: index_groups_projects_on_group_id_and_project_id; Type: INDEX; Schema: public; Owner: -
--

CREATE UNIQUE INDEX index_groups_projects_on_group_id_and_project_id ON public.groups_projects USING btree (group_id, project_id);


--
-- Name: index_groups_projects_on_project_id; Type: INDEX; Schema: public; Owner: -
--

CREATE INDEX index_groups_projects_on_project_id ON public.groups_projects USING btree (project_id);


--
-- Name: index_id_id_card_lookup_id_cards_on_hashed_card_id; Type: INDEX; Schema: public; Owner: -
--

CREATE INDEX index_id_id_card_lookup_id_cards_on_hashed_card_id ON public.id_id_card_lookup_id_cards USING btree (hashed_card_id);


--
-- Name: index_idea_files_on_idea_id; Type: INDEX; Schema: public; Owner: -
--

CREATE INDEX index_idea_files_on_idea_id ON public.idea_files USING btree (idea_id);


--
-- Name: index_idea_images_on_idea_id; Type: INDEX; Schema: public; Owner: -
--

CREATE INDEX index_idea_images_on_idea_id ON public.idea_images USING btree (idea_id);


--
-- Name: index_idea_import_files_on_parent_id; Type: INDEX; Schema: public; Owner: -
--

CREATE INDEX index_idea_import_files_on_parent_id ON public.idea_import_files USING btree (parent_id);


--
-- Name: index_idea_import_files_on_project_id; Type: INDEX; Schema: public; Owner: -
--

CREATE INDEX index_idea_import_files_on_project_id ON public.idea_import_files USING btree (project_id);


--
-- Name: index_idea_imports_on_file_id; Type: INDEX; Schema: public; Owner: -
--

CREATE INDEX index_idea_imports_on_file_id ON public.idea_imports USING btree (file_id);


--
-- Name: index_idea_imports_on_idea_id; Type: INDEX; Schema: public; Owner: -
--

CREATE INDEX index_idea_imports_on_idea_id ON public.idea_imports USING btree (idea_id);


--
-- Name: index_idea_imports_on_import_user_id; Type: INDEX; Schema: public; Owner: -
--

CREATE INDEX index_idea_imports_on_import_user_id ON public.idea_imports USING btree (import_user_id);


--
-- Name: index_ideas_on_author_hash; Type: INDEX; Schema: public; Owner: -
--

CREATE INDEX index_ideas_on_author_hash ON public.ideas USING btree (author_hash);


--
-- Name: index_ideas_on_author_id; Type: INDEX; Schema: public; Owner: -
--

CREATE INDEX index_ideas_on_author_id ON public.ideas USING btree (author_id);


--
-- Name: index_ideas_on_idea_status_id; Type: INDEX; Schema: public; Owner: -
--

CREATE INDEX index_ideas_on_idea_status_id ON public.ideas USING btree (idea_status_id);


--
-- Name: index_ideas_on_location_point; Type: INDEX; Schema: public; Owner: -
--

CREATE INDEX index_ideas_on_location_point ON public.ideas USING gist (location_point);


--
-- Name: index_ideas_on_project_id; Type: INDEX; Schema: public; Owner: -
--

CREATE INDEX index_ideas_on_project_id ON public.ideas USING btree (project_id);


--
-- Name: index_ideas_on_slug; Type: INDEX; Schema: public; Owner: -
--

CREATE UNIQUE INDEX index_ideas_on_slug ON public.ideas USING btree (slug);


--
-- Name: index_ideas_phases_on_idea_id; Type: INDEX; Schema: public; Owner: -
--

CREATE INDEX index_ideas_phases_on_idea_id ON public.ideas_phases USING btree (idea_id);


--
-- Name: index_ideas_phases_on_idea_id_and_phase_id; Type: INDEX; Schema: public; Owner: -
--

CREATE UNIQUE INDEX index_ideas_phases_on_idea_id_and_phase_id ON public.ideas_phases USING btree (idea_id, phase_id);


--
-- Name: index_ideas_phases_on_phase_id; Type: INDEX; Schema: public; Owner: -
--

CREATE INDEX index_ideas_phases_on_phase_id ON public.ideas_phases USING btree (phase_id);


--
-- Name: index_ideas_search; Type: INDEX; Schema: public; Owner: -
--

CREATE INDEX index_ideas_search ON public.ideas USING gin (((to_tsvector('simple'::regconfig, COALESCE((title_multiloc)::text, ''::text)) || to_tsvector('simple'::regconfig, COALESCE((body_multiloc)::text, ''::text)))));


--
-- Name: index_ideas_topics_on_idea_id; Type: INDEX; Schema: public; Owner: -
--

CREATE INDEX index_ideas_topics_on_idea_id ON public.ideas_topics USING btree (idea_id);


--
-- Name: index_ideas_topics_on_idea_id_and_topic_id; Type: INDEX; Schema: public; Owner: -
--

CREATE UNIQUE INDEX index_ideas_topics_on_idea_id_and_topic_id ON public.ideas_topics USING btree (idea_id, topic_id);


--
-- Name: index_ideas_topics_on_topic_id; Type: INDEX; Schema: public; Owner: -
--

CREATE INDEX index_ideas_topics_on_topic_id ON public.ideas_topics USING btree (topic_id);


--
-- Name: index_identities_on_user_id; Type: INDEX; Schema: public; Owner: -
--

CREATE INDEX index_identities_on_user_id ON public.identities USING btree (user_id);


--
-- Name: index_impact_tracking_sessions_on_monthly_user_hash; Type: INDEX; Schema: public; Owner: -
--

CREATE INDEX index_impact_tracking_sessions_on_monthly_user_hash ON public.impact_tracking_sessions USING btree (monthly_user_hash);


--
-- Name: index_initiative_files_on_initiative_id; Type: INDEX; Schema: public; Owner: -
--

CREATE INDEX index_initiative_files_on_initiative_id ON public.initiative_files USING btree (initiative_id);


--
-- Name: index_initiative_images_on_initiative_id; Type: INDEX; Schema: public; Owner: -
--

CREATE INDEX index_initiative_images_on_initiative_id ON public.initiative_images USING btree (initiative_id);


--
-- Name: index_initiative_status_changes_on_initiative_id; Type: INDEX; Schema: public; Owner: -
--

CREATE INDEX index_initiative_status_changes_on_initiative_id ON public.initiative_status_changes USING btree (initiative_id);


--
-- Name: index_initiative_status_changes_on_initiative_status_id; Type: INDEX; Schema: public; Owner: -
--

CREATE INDEX index_initiative_status_changes_on_initiative_status_id ON public.initiative_status_changes USING btree (initiative_status_id);


--
-- Name: index_initiative_status_changes_on_official_feedback_id; Type: INDEX; Schema: public; Owner: -
--

CREATE INDEX index_initiative_status_changes_on_official_feedback_id ON public.initiative_status_changes USING btree (official_feedback_id);


--
-- Name: index_initiative_status_changes_on_user_id; Type: INDEX; Schema: public; Owner: -
--

CREATE INDEX index_initiative_status_changes_on_user_id ON public.initiative_status_changes USING btree (user_id);


--
-- Name: index_initiatives_on_author_id; Type: INDEX; Schema: public; Owner: -
--

CREATE INDEX index_initiatives_on_author_id ON public.initiatives USING btree (author_id);


--
-- Name: index_initiatives_on_location_point; Type: INDEX; Schema: public; Owner: -
--

CREATE INDEX index_initiatives_on_location_point ON public.initiatives USING gist (location_point);


--
-- Name: index_initiatives_on_slug; Type: INDEX; Schema: public; Owner: -
--

CREATE UNIQUE INDEX index_initiatives_on_slug ON public.initiatives USING btree (slug);


--
-- Name: index_initiatives_search; Type: INDEX; Schema: public; Owner: -
--

CREATE INDEX index_initiatives_search ON public.initiatives USING gin (((to_tsvector('simple'::regconfig, COALESCE((title_multiloc)::text, ''::text)) || to_tsvector('simple'::regconfig, COALESCE((body_multiloc)::text, ''::text)))));


--
-- Name: index_initiatives_topics_on_initiative_id; Type: INDEX; Schema: public; Owner: -
--

CREATE INDEX index_initiatives_topics_on_initiative_id ON public.initiatives_topics USING btree (initiative_id);


--
-- Name: index_initiatives_topics_on_initiative_id_and_topic_id; Type: INDEX; Schema: public; Owner: -
--

CREATE UNIQUE INDEX index_initiatives_topics_on_initiative_id_and_topic_id ON public.initiatives_topics USING btree (initiative_id, topic_id);


--
-- Name: index_initiatives_topics_on_topic_id; Type: INDEX; Schema: public; Owner: -
--

CREATE INDEX index_initiatives_topics_on_topic_id ON public.initiatives_topics USING btree (topic_id);


--
-- Name: index_insights_categories_on_source; Type: INDEX; Schema: public; Owner: -
--

CREATE INDEX index_insights_categories_on_source ON public.insights_categories USING btree (source_type, source_id);


--
-- Name: index_insights_categories_on_source_type; Type: INDEX; Schema: public; Owner: -
--

CREATE INDEX index_insights_categories_on_source_type ON public.insights_categories USING btree (source_type);


--
-- Name: index_insights_categories_on_view_id; Type: INDEX; Schema: public; Owner: -
--

CREATE INDEX index_insights_categories_on_view_id ON public.insights_categories USING btree (view_id);


--
-- Name: index_insights_categories_on_view_id_and_name; Type: INDEX; Schema: public; Owner: -
--

CREATE UNIQUE INDEX index_insights_categories_on_view_id_and_name ON public.insights_categories USING btree (view_id, name);


--
-- Name: index_insights_category_assignments_on_approved; Type: INDEX; Schema: public; Owner: -
--

CREATE INDEX index_insights_category_assignments_on_approved ON public.insights_category_assignments USING btree (approved);


--
-- Name: index_insights_category_assignments_on_category_id; Type: INDEX; Schema: public; Owner: -
--

CREATE INDEX index_insights_category_assignments_on_category_id ON public.insights_category_assignments USING btree (category_id);


--
-- Name: index_insights_category_assignments_on_input_type_and_input_id; Type: INDEX; Schema: public; Owner: -
--

CREATE INDEX index_insights_category_assignments_on_input_type_and_input_id ON public.insights_category_assignments USING btree (input_type, input_id);


--
-- Name: index_insights_data_sources_on_origin; Type: INDEX; Schema: public; Owner: -
--

CREATE INDEX index_insights_data_sources_on_origin ON public.insights_data_sources USING btree (origin_type, origin_id);


--
-- Name: index_insights_data_sources_on_view_and_origin; Type: INDEX; Schema: public; Owner: -
--

CREATE UNIQUE INDEX index_insights_data_sources_on_view_and_origin ON public.insights_data_sources USING btree (view_id, origin_type, origin_id);


--
-- Name: index_insights_data_sources_on_view_id; Type: INDEX; Schema: public; Owner: -
--

CREATE INDEX index_insights_data_sources_on_view_id ON public.insights_data_sources USING btree (view_id);


--
-- Name: index_insights_processed_flags_on_view_id; Type: INDEX; Schema: public; Owner: -
--

CREATE INDEX index_insights_processed_flags_on_view_id ON public.insights_processed_flags USING btree (view_id);


--
-- Name: index_insights_text_network_analysis_tasks_views_on_task_id; Type: INDEX; Schema: public; Owner: -
--

CREATE INDEX index_insights_text_network_analysis_tasks_views_on_task_id ON public.insights_text_network_analysis_tasks_views USING btree (task_id);


--
-- Name: index_insights_text_network_analysis_tasks_views_on_view_id; Type: INDEX; Schema: public; Owner: -
--

CREATE INDEX index_insights_text_network_analysis_tasks_views_on_view_id ON public.insights_text_network_analysis_tasks_views USING btree (view_id);


--
-- Name: index_insights_text_networks_on_language; Type: INDEX; Schema: public; Owner: -
--

CREATE INDEX index_insights_text_networks_on_language ON public.insights_text_networks USING btree (language);


--
-- Name: index_insights_text_networks_on_view_id; Type: INDEX; Schema: public; Owner: -
--

CREATE INDEX index_insights_text_networks_on_view_id ON public.insights_text_networks USING btree (view_id);


--
-- Name: index_insights_text_networks_on_view_id_and_language; Type: INDEX; Schema: public; Owner: -
--

CREATE UNIQUE INDEX index_insights_text_networks_on_view_id_and_language ON public.insights_text_networks USING btree (view_id, language);


--
-- Name: index_insights_views_on_name; Type: INDEX; Schema: public; Owner: -
--

CREATE INDEX index_insights_views_on_name ON public.insights_views USING btree (name);


--
-- Name: index_insights_zeroshot_classification_tasks_inputs_on_task_id; Type: INDEX; Schema: public; Owner: -
--

CREATE INDEX index_insights_zeroshot_classification_tasks_inputs_on_task_id ON public.insights_zeroshot_classification_tasks_inputs USING btree (task_id);


--
-- Name: index_insights_zeroshot_classification_tasks_on_task_id; Type: INDEX; Schema: public; Owner: -
--

CREATE UNIQUE INDEX index_insights_zeroshot_classification_tasks_on_task_id ON public.insights_zeroshot_classification_tasks USING btree (task_id);


--
-- Name: index_insights_zsc_tasks_categories_on_category_id; Type: INDEX; Schema: public; Owner: -
--

CREATE INDEX index_insights_zsc_tasks_categories_on_category_id ON public.insights_zeroshot_classification_tasks_categories USING btree (category_id);


--
-- Name: index_insights_zsc_tasks_categories_on_category_id_and_task_id; Type: INDEX; Schema: public; Owner: -
--

CREATE UNIQUE INDEX index_insights_zsc_tasks_categories_on_category_id_and_task_id ON public.insights_zeroshot_classification_tasks_categories USING btree (category_id, task_id);


--
-- Name: index_insights_zsc_tasks_categories_on_task_id; Type: INDEX; Schema: public; Owner: -
--

CREATE INDEX index_insights_zsc_tasks_categories_on_task_id ON public.insights_zeroshot_classification_tasks_categories USING btree (task_id);


--
-- Name: index_insights_zsc_tasks_inputs_on_input; Type: INDEX; Schema: public; Owner: -
--

CREATE INDEX index_insights_zsc_tasks_inputs_on_input ON public.insights_zeroshot_classification_tasks_inputs USING btree (input_type, input_id);


--
-- Name: index_insights_zsc_tasks_inputs_on_input_and_task_id; Type: INDEX; Schema: public; Owner: -
--

CREATE UNIQUE INDEX index_insights_zsc_tasks_inputs_on_input_and_task_id ON public.insights_zeroshot_classification_tasks_inputs USING btree (input_id, input_type, task_id);


--
-- Name: index_internal_comments_on_author_id; Type: INDEX; Schema: public; Owner: -
--

CREATE INDEX index_internal_comments_on_author_id ON public.internal_comments USING btree (author_id);


--
-- Name: index_internal_comments_on_created_at; Type: INDEX; Schema: public; Owner: -
--

CREATE INDEX index_internal_comments_on_created_at ON public.internal_comments USING btree (created_at);


--
-- Name: index_internal_comments_on_lft; Type: INDEX; Schema: public; Owner: -
--

CREATE INDEX index_internal_comments_on_lft ON public.internal_comments USING btree (lft);


--
-- Name: index_internal_comments_on_parent_id; Type: INDEX; Schema: public; Owner: -
--

CREATE INDEX index_internal_comments_on_parent_id ON public.internal_comments USING btree (parent_id);


--
-- Name: index_internal_comments_on_post; Type: INDEX; Schema: public; Owner: -
--

CREATE INDEX index_internal_comments_on_post ON public.internal_comments USING btree (post_type, post_id);


--
-- Name: index_internal_comments_on_post_id; Type: INDEX; Schema: public; Owner: -
--

CREATE INDEX index_internal_comments_on_post_id ON public.internal_comments USING btree (post_id);


--
-- Name: index_internal_comments_on_rgt; Type: INDEX; Schema: public; Owner: -
--

CREATE INDEX index_internal_comments_on_rgt ON public.internal_comments USING btree (rgt);


--
-- Name: index_invites_on_invitee_id; Type: INDEX; Schema: public; Owner: -
--

CREATE INDEX index_invites_on_invitee_id ON public.invites USING btree (invitee_id);


--
-- Name: index_invites_on_inviter_id; Type: INDEX; Schema: public; Owner: -
--

CREATE INDEX index_invites_on_inviter_id ON public.invites USING btree (inviter_id);


--
-- Name: index_invites_on_token; Type: INDEX; Schema: public; Owner: -
--

CREATE INDEX index_invites_on_token ON public.invites USING btree (token);


--
-- Name: index_maps_layers_on_map_config_id; Type: INDEX; Schema: public; Owner: -
--

CREATE INDEX index_maps_layers_on_map_config_id ON public.maps_layers USING btree (map_config_id);


--
-- Name: index_maps_legend_items_on_map_config_id; Type: INDEX; Schema: public; Owner: -
--

CREATE INDEX index_maps_legend_items_on_map_config_id ON public.maps_legend_items USING btree (map_config_id);


--
-- Name: index_maps_map_configs_on_project_id; Type: INDEX; Schema: public; Owner: -
--

CREATE UNIQUE INDEX index_maps_map_configs_on_project_id ON public.maps_map_configs USING btree (project_id);


--
-- Name: index_memberships_on_group_id; Type: INDEX; Schema: public; Owner: -
--

CREATE INDEX index_memberships_on_group_id ON public.memberships USING btree (group_id);


--
-- Name: index_memberships_on_group_id_and_user_id; Type: INDEX; Schema: public; Owner: -
--

CREATE UNIQUE INDEX index_memberships_on_group_id_and_user_id ON public.memberships USING btree (group_id, user_id);


--
-- Name: index_memberships_on_user_id; Type: INDEX; Schema: public; Owner: -
--

CREATE INDEX index_memberships_on_user_id ON public.memberships USING btree (user_id);


--
-- Name: index_nav_bar_items_on_code; Type: INDEX; Schema: public; Owner: -
--

CREATE INDEX index_nav_bar_items_on_code ON public.nav_bar_items USING btree (code);


--
-- Name: index_nav_bar_items_on_ordering; Type: INDEX; Schema: public; Owner: -
--

CREATE INDEX index_nav_bar_items_on_ordering ON public.nav_bar_items USING btree (ordering);


--
-- Name: index_nav_bar_items_on_static_page_id; Type: INDEX; Schema: public; Owner: -
--

CREATE INDEX index_nav_bar_items_on_static_page_id ON public.nav_bar_items USING btree (static_page_id);


--
-- Name: index_nlp_text_network_analysis_tasks_on_task_id; Type: INDEX; Schema: public; Owner: -
--

CREATE UNIQUE INDEX index_nlp_text_network_analysis_tasks_on_task_id ON public.nlp_text_network_analysis_tasks USING btree (task_id);


--
-- Name: index_notifications_on_basket_id; Type: INDEX; Schema: public; Owner: -
--

CREATE INDEX index_notifications_on_basket_id ON public.notifications USING btree (basket_id);


--
-- Name: index_notifications_on_cosponsors_initiative_id; Type: INDEX; Schema: public; Owner: -
--

CREATE INDEX index_notifications_on_cosponsors_initiative_id ON public.notifications USING btree (cosponsors_initiative_id);


--
-- Name: index_notifications_on_created_at; Type: INDEX; Schema: public; Owner: -
--

CREATE INDEX index_notifications_on_created_at ON public.notifications USING btree (created_at);


--
-- Name: index_notifications_on_inappropriate_content_flag_id; Type: INDEX; Schema: public; Owner: -
--

CREATE INDEX index_notifications_on_inappropriate_content_flag_id ON public.notifications USING btree (inappropriate_content_flag_id);


--
-- Name: index_notifications_on_initiating_user_id; Type: INDEX; Schema: public; Owner: -
--

CREATE INDEX index_notifications_on_initiating_user_id ON public.notifications USING btree (initiating_user_id);


--
-- Name: index_notifications_on_internal_comment_id; Type: INDEX; Schema: public; Owner: -
--

CREATE INDEX index_notifications_on_internal_comment_id ON public.notifications USING btree (internal_comment_id);


--
-- Name: index_notifications_on_invite_id; Type: INDEX; Schema: public; Owner: -
--

CREATE INDEX index_notifications_on_invite_id ON public.notifications USING btree (invite_id);


--
-- Name: index_notifications_on_official_feedback_id; Type: INDEX; Schema: public; Owner: -
--

CREATE INDEX index_notifications_on_official_feedback_id ON public.notifications USING btree (official_feedback_id);


--
-- Name: index_notifications_on_phase_id; Type: INDEX; Schema: public; Owner: -
--

CREATE INDEX index_notifications_on_phase_id ON public.notifications USING btree (phase_id);


--
-- Name: index_notifications_on_post_id_and_post_type; Type: INDEX; Schema: public; Owner: -
--

CREATE INDEX index_notifications_on_post_id_and_post_type ON public.notifications USING btree (post_id, post_type);


--
-- Name: index_notifications_on_post_status_id; Type: INDEX; Schema: public; Owner: -
--

CREATE INDEX index_notifications_on_post_status_id ON public.notifications USING btree (post_status_id);


--
-- Name: index_notifications_on_post_status_id_and_post_status_type; Type: INDEX; Schema: public; Owner: -
--

CREATE INDEX index_notifications_on_post_status_id_and_post_status_type ON public.notifications USING btree (post_status_id, post_status_type);


--
-- Name: index_notifications_on_recipient_id; Type: INDEX; Schema: public; Owner: -
--

CREATE INDEX index_notifications_on_recipient_id ON public.notifications USING btree (recipient_id);


--
-- Name: index_notifications_on_recipient_id_and_read_at; Type: INDEX; Schema: public; Owner: -
--

CREATE INDEX index_notifications_on_recipient_id_and_read_at ON public.notifications USING btree (recipient_id, read_at);


--
-- Name: index_notifications_on_spam_report_id; Type: INDEX; Schema: public; Owner: -
--

CREATE INDEX index_notifications_on_spam_report_id ON public.notifications USING btree (spam_report_id);


--
-- Name: index_official_feedbacks_on_post; Type: INDEX; Schema: public; Owner: -
--

CREATE INDEX index_official_feedbacks_on_post ON public.official_feedbacks USING btree (post_id, post_type);


--
-- Name: index_official_feedbacks_on_post_id; Type: INDEX; Schema: public; Owner: -
--

CREATE INDEX index_official_feedbacks_on_post_id ON public.official_feedbacks USING btree (post_id);


--
-- Name: index_official_feedbacks_on_user_id; Type: INDEX; Schema: public; Owner: -
--

CREATE INDEX index_official_feedbacks_on_user_id ON public.official_feedbacks USING btree (user_id);


--
-- Name: index_onboarding_campaign_dismissals_on_user_id; Type: INDEX; Schema: public; Owner: -
--

CREATE INDEX index_onboarding_campaign_dismissals_on_user_id ON public.onboarding_campaign_dismissals USING btree (user_id);


--
-- Name: index_permission_field; Type: INDEX; Schema: public; Owner: -
--

CREATE UNIQUE INDEX index_permission_field ON public.permissions_custom_fields USING btree (permission_id, custom_field_id);


--
-- Name: index_permissions_custom_fields_on_custom_field_id; Type: INDEX; Schema: public; Owner: -
--

CREATE INDEX index_permissions_custom_fields_on_custom_field_id ON public.permissions_custom_fields USING btree (custom_field_id);


--
-- Name: index_permissions_custom_fields_on_permission_id; Type: INDEX; Schema: public; Owner: -
--

CREATE INDEX index_permissions_custom_fields_on_permission_id ON public.permissions_custom_fields USING btree (permission_id);


--
-- Name: index_permissions_on_action; Type: INDEX; Schema: public; Owner: -
--

CREATE INDEX index_permissions_on_action ON public.permissions USING btree (action);


--
-- Name: index_permissions_on_permission_scope_id; Type: INDEX; Schema: public; Owner: -
--

CREATE INDEX index_permissions_on_permission_scope_id ON public.permissions USING btree (permission_scope_id);


--
-- Name: index_phase_files_on_phase_id; Type: INDEX; Schema: public; Owner: -
--

CREATE INDEX index_phase_files_on_phase_id ON public.phase_files USING btree (phase_id);


--
-- Name: index_phases_on_project_id; Type: INDEX; Schema: public; Owner: -
--

CREATE INDEX index_phases_on_project_id ON public.phases USING btree (project_id);


--
-- Name: index_polls_options_on_question_id; Type: INDEX; Schema: public; Owner: -
--

CREATE INDEX index_polls_options_on_question_id ON public.polls_options USING btree (question_id);


--
-- Name: index_polls_questions_on_phase_id; Type: INDEX; Schema: public; Owner: -
--

CREATE INDEX index_polls_questions_on_phase_id ON public.polls_questions USING btree (phase_id);


--
-- Name: index_polls_response_options_on_option_id; Type: INDEX; Schema: public; Owner: -
--

CREATE INDEX index_polls_response_options_on_option_id ON public.polls_response_options USING btree (option_id);


--
-- Name: index_polls_response_options_on_response_id; Type: INDEX; Schema: public; Owner: -
--

CREATE INDEX index_polls_response_options_on_response_id ON public.polls_response_options USING btree (response_id);


--
-- Name: index_polls_responses_on_phase_id; Type: INDEX; Schema: public; Owner: -
--

CREATE INDEX index_polls_responses_on_phase_id ON public.polls_responses USING btree (phase_id);


--
-- Name: index_polls_responses_on_user_id; Type: INDEX; Schema: public; Owner: -
--

CREATE INDEX index_polls_responses_on_user_id ON public.polls_responses USING btree (user_id);


--
-- Name: index_processed_flags_on_input; Type: INDEX; Schema: public; Owner: -
--

CREATE INDEX index_processed_flags_on_input ON public.insights_processed_flags USING btree (input_type, input_id);


--
-- Name: index_project_files_on_project_id; Type: INDEX; Schema: public; Owner: -
--

CREATE INDEX index_project_files_on_project_id ON public.project_files USING btree (project_id);


--
-- Name: index_project_folders_files_on_project_folder_id; Type: INDEX; Schema: public; Owner: -
--

CREATE INDEX index_project_folders_files_on_project_folder_id ON public.project_folders_files USING btree (project_folder_id);


--
-- Name: index_project_folders_folders_on_slug; Type: INDEX; Schema: public; Owner: -
--

CREATE INDEX index_project_folders_folders_on_slug ON public.project_folders_folders USING btree (slug);


--
-- Name: index_project_folders_images_on_project_folder_id; Type: INDEX; Schema: public; Owner: -
--

CREATE INDEX index_project_folders_images_on_project_folder_id ON public.project_folders_images USING btree (project_folder_id);


--
-- Name: index_project_images_on_project_id; Type: INDEX; Schema: public; Owner: -
--

CREATE INDEX index_project_images_on_project_id ON public.project_images USING btree (project_id);


--
-- Name: index_projects_allowed_input_topics_on_project_id; Type: INDEX; Schema: public; Owner: -
--

CREATE INDEX index_projects_allowed_input_topics_on_project_id ON public.projects_allowed_input_topics USING btree (project_id);


--
-- Name: index_projects_allowed_input_topics_on_topic_id_and_project_id; Type: INDEX; Schema: public; Owner: -
--

CREATE UNIQUE INDEX index_projects_allowed_input_topics_on_topic_id_and_project_id ON public.projects_allowed_input_topics USING btree (topic_id, project_id);


--
-- Name: index_projects_on_slug; Type: INDEX; Schema: public; Owner: -
--

CREATE UNIQUE INDEX index_projects_on_slug ON public.projects USING btree (slug);


--
-- Name: index_projects_topics_on_project_id; Type: INDEX; Schema: public; Owner: -
--

CREATE INDEX index_projects_topics_on_project_id ON public.projects_topics USING btree (project_id);


--
-- Name: index_projects_topics_on_topic_id; Type: INDEX; Schema: public; Owner: -
--

CREATE INDEX index_projects_topics_on_topic_id ON public.projects_topics USING btree (topic_id);


--
-- Name: index_reactions_on_reactable_type_and_reactable_id; Type: INDEX; Schema: public; Owner: -
--

CREATE INDEX index_reactions_on_reactable_type_and_reactable_id ON public.reactions USING btree (reactable_type, reactable_id);


--
-- Name: index_reactions_on_reactable_type_and_reactable_id_and_user_id; Type: INDEX; Schema: public; Owner: -
--

CREATE UNIQUE INDEX index_reactions_on_reactable_type_and_reactable_id_and_user_id ON public.reactions USING btree (reactable_type, reactable_id, user_id);


--
-- Name: index_reactions_on_user_id; Type: INDEX; Schema: public; Owner: -
--

CREATE INDEX index_reactions_on_user_id ON public.reactions USING btree (user_id);


--
-- Name: index_report_builder_reports_on_name; Type: INDEX; Schema: public; Owner: -
--

CREATE UNIQUE INDEX index_report_builder_reports_on_name ON public.report_builder_reports USING btree (name);


--
-- Name: index_report_builder_reports_on_owner_id; Type: INDEX; Schema: public; Owner: -
--

CREATE INDEX index_report_builder_reports_on_owner_id ON public.report_builder_reports USING btree (owner_id);


--
-- Name: index_report_builder_reports_on_phase_id; Type: INDEX; Schema: public; Owner: -
--

CREATE INDEX index_report_builder_reports_on_phase_id ON public.report_builder_reports USING btree (phase_id);


--
-- Name: index_single_category_assignment; Type: INDEX; Schema: public; Owner: -
--

CREATE UNIQUE INDEX index_single_category_assignment ON public.insights_category_assignments USING btree (category_id, input_id, input_type);


--
-- Name: index_single_processed_flags; Type: INDEX; Schema: public; Owner: -
--

CREATE UNIQUE INDEX index_single_processed_flags ON public.insights_processed_flags USING btree (input_id, input_type, view_id);


--
-- Name: index_spam_reports_on_reported_at; Type: INDEX; Schema: public; Owner: -
--

CREATE INDEX index_spam_reports_on_reported_at ON public.spam_reports USING btree (reported_at);


--
-- Name: index_spam_reports_on_user_id; Type: INDEX; Schema: public; Owner: -
--

CREATE INDEX index_spam_reports_on_user_id ON public.spam_reports USING btree (user_id);


--
-- Name: index_static_page_files_on_static_page_id; Type: INDEX; Schema: public; Owner: -
--

CREATE INDEX index_static_page_files_on_static_page_id ON public.static_page_files USING btree (static_page_id);


--
-- Name: index_static_pages_on_code; Type: INDEX; Schema: public; Owner: -
--

CREATE INDEX index_static_pages_on_code ON public.static_pages USING btree (code);


--
-- Name: index_static_pages_on_slug; Type: INDEX; Schema: public; Owner: -
--

CREATE UNIQUE INDEX index_static_pages_on_slug ON public.static_pages USING btree (slug);


--
-- Name: index_static_pages_topics_on_static_page_id; Type: INDEX; Schema: public; Owner: -
--

CREATE INDEX index_static_pages_topics_on_static_page_id ON public.static_pages_topics USING btree (static_page_id);


--
-- Name: index_static_pages_topics_on_topic_id; Type: INDEX; Schema: public; Owner: -
--

CREATE INDEX index_static_pages_topics_on_topic_id ON public.static_pages_topics USING btree (topic_id);


--
-- Name: index_surveys_responses_on_phase_id; Type: INDEX; Schema: public; Owner: -
--

CREATE INDEX index_surveys_responses_on_phase_id ON public.surveys_responses USING btree (phase_id);


--
-- Name: index_surveys_responses_on_user_id; Type: INDEX; Schema: public; Owner: -
--

CREATE INDEX index_surveys_responses_on_user_id ON public.surveys_responses USING btree (user_id);


--
-- Name: index_tenants_on_creation_finalized_at; Type: INDEX; Schema: public; Owner: -
--

CREATE INDEX index_tenants_on_creation_finalized_at ON public.tenants USING btree (creation_finalized_at);


--
-- Name: index_tenants_on_deleted_at; Type: INDEX; Schema: public; Owner: -
--

CREATE INDEX index_tenants_on_deleted_at ON public.tenants USING btree (deleted_at);


--
-- Name: index_tenants_on_host; Type: INDEX; Schema: public; Owner: -
--

CREATE INDEX index_tenants_on_host ON public.tenants USING btree (host);


--
-- Name: index_topics_on_include_in_onboarding; Type: INDEX; Schema: public; Owner: -
--

CREATE INDEX index_topics_on_include_in_onboarding ON public.topics USING btree (include_in_onboarding);


--
-- Name: index_ucf_representativeness_ref_distributions_on_custom_field; Type: INDEX; Schema: public; Owner: -
--

CREATE INDEX index_ucf_representativeness_ref_distributions_on_custom_field ON public.user_custom_fields_representativeness_ref_distributions USING btree (custom_field_id);


--
-- Name: index_users_on_email; Type: INDEX; Schema: public; Owner: -
--

CREATE INDEX index_users_on_email ON public.users USING btree (email);


--
-- Name: index_users_on_registration_completed_at; Type: INDEX; Schema: public; Owner: -
--

CREATE INDEX index_users_on_registration_completed_at ON public.users USING btree (registration_completed_at);


--
-- Name: index_users_on_slug; Type: INDEX; Schema: public; Owner: -
--

CREATE UNIQUE INDEX index_users_on_slug ON public.users USING btree (slug);


--
-- Name: index_users_on_unique_code; Type: INDEX; Schema: public; Owner: -
--

CREATE UNIQUE INDEX index_users_on_unique_code ON public.users USING btree (unique_code);


--
-- Name: index_verification_verifications_on_hashed_uid; Type: INDEX; Schema: public; Owner: -
--

CREATE INDEX index_verification_verifications_on_hashed_uid ON public.verification_verifications USING btree (hashed_uid);


--
-- Name: index_verification_verifications_on_user_id; Type: INDEX; Schema: public; Owner: -
--

CREATE INDEX index_verification_verifications_on_user_id ON public.verification_verifications USING btree (user_id);


--
-- Name: index_volunteering_causes_on_ordering; Type: INDEX; Schema: public; Owner: -
--

CREATE INDEX index_volunteering_causes_on_ordering ON public.volunteering_causes USING btree (ordering);


--
-- Name: index_volunteering_causes_on_phase_id; Type: INDEX; Schema: public; Owner: -
--

CREATE INDEX index_volunteering_causes_on_phase_id ON public.volunteering_causes USING btree (phase_id);


--
-- Name: index_volunteering_volunteers_on_cause_id_and_user_id; Type: INDEX; Schema: public; Owner: -
--

CREATE UNIQUE INDEX index_volunteering_volunteers_on_cause_id_and_user_id ON public.volunteering_volunteers USING btree (cause_id, user_id);


--
-- Name: index_volunteering_volunteers_on_user_id; Type: INDEX; Schema: public; Owner: -
--

CREATE INDEX index_volunteering_volunteers_on_user_id ON public.volunteering_volunteers USING btree (user_id);


--
-- Name: machine_translations_lookup; Type: INDEX; Schema: public; Owner: -
--

CREATE UNIQUE INDEX machine_translations_lookup ON public.machine_translations_machine_translations USING btree (translatable_id, translatable_type, attribute_name, locale_to);


--
-- Name: machine_translations_translatable; Type: INDEX; Schema: public; Owner: -
--

CREATE INDEX machine_translations_translatable ON public.machine_translations_machine_translations USING btree (translatable_id, translatable_type);


--
-- Name: moderation_statuses_moderatable; Type: INDEX; Schema: public; Owner: -
--

CREATE UNIQUE INDEX moderation_statuses_moderatable ON public.moderation_moderation_statuses USING btree (moderatable_type, moderatable_id);


--
-- Name: que_jobs_args_gin_idx; Type: INDEX; Schema: public; Owner: -
--

CREATE INDEX que_jobs_args_gin_idx ON public.que_jobs USING gin (args jsonb_path_ops);


--
-- Name: que_jobs_data_gin_idx; Type: INDEX; Schema: public; Owner: -
--

CREATE INDEX que_jobs_data_gin_idx ON public.que_jobs USING gin (data jsonb_path_ops);


--
-- Name: que_poll_idx; Type: INDEX; Schema: public; Owner: -
--

CREATE INDEX que_poll_idx ON public.que_jobs USING btree (queue, priority, run_at, id) WHERE ((finished_at IS NULL) AND (expired_at IS NULL));


--
-- Name: que_poll_idx_with_job_schema_version; Type: INDEX; Schema: public; Owner: -
--

CREATE INDEX que_poll_idx_with_job_schema_version ON public.que_jobs USING btree (job_schema_version, queue, priority, run_at, id) WHERE ((finished_at IS NULL) AND (expired_at IS NULL));


--
-- Name: report_builder_published_data_units_report_id_idx; Type: INDEX; Schema: public; Owner: -
--

CREATE INDEX report_builder_published_data_units_report_id_idx ON public.report_builder_published_graph_data_units USING btree (report_id);


--
-- Name: spam_reportable_index; Type: INDEX; Schema: public; Owner: -
--

CREATE INDEX spam_reportable_index ON public.spam_reports USING btree (spam_reportable_type, spam_reportable_id);


--
-- Name: users_unique_lower_email_idx; Type: INDEX; Schema: public; Owner: -
--

CREATE UNIQUE INDEX users_unique_lower_email_idx ON public.users USING btree (lower((email)::text));


--
-- Name: que_jobs que_job_notify; Type: TRIGGER; Schema: public; Owner: -
--

CREATE TRIGGER que_job_notify AFTER INSERT ON public.que_jobs FOR EACH ROW EXECUTE FUNCTION public.que_job_notify();


--
-- Name: que_jobs que_state_notify; Type: TRIGGER; Schema: public; Owner: -
--

CREATE TRIGGER que_state_notify AFTER INSERT OR DELETE OR UPDATE ON public.que_jobs FOR EACH ROW EXECUTE FUNCTION public.que_state_notify();


--
-- Name: analytics_dimension_locales_fact_visits fk_rails_00698f2e02; Type: FK CONSTRAINT; Schema: public; Owner: -
--

ALTER TABLE ONLY public.analytics_dimension_locales_fact_visits
    ADD CONSTRAINT fk_rails_00698f2e02 FOREIGN KEY (dimension_locale_id) REFERENCES public.analytics_dimension_locales(id);


--
-- Name: events fk_rails_0434b48643; Type: FK CONSTRAINT; Schema: public; Owner: -
--

ALTER TABLE ONLY public.events
    ADD CONSTRAINT fk_rails_0434b48643 FOREIGN KEY (project_id) REFERENCES public.projects(id);


--
-- Name: invites fk_rails_06b2d7a3a8; Type: FK CONSTRAINT; Schema: public; Owner: -
--

ALTER TABLE ONLY public.invites
    ADD CONSTRAINT fk_rails_06b2d7a3a8 FOREIGN KEY (invitee_id) REFERENCES public.users(id);


--
-- Name: initiatives fk_rails_06c1835844; Type: FK CONSTRAINT; Schema: public; Owner: -
--

ALTER TABLE ONLY public.initiatives
    ADD CONSTRAINT fk_rails_06c1835844 FOREIGN KEY (author_id) REFERENCES public.users(id);


--
-- Name: invites fk_rails_0b6ac3e1da; Type: FK CONSTRAINT; Schema: public; Owner: -
--

ALTER TABLE ONLY public.invites
    ADD CONSTRAINT fk_rails_0b6ac3e1da FOREIGN KEY (inviter_id) REFERENCES public.users(id);


--
-- Name: ideas fk_rails_0e5b472696; Type: FK CONSTRAINT; Schema: public; Owner: -
--

ALTER TABLE ONLY public.ideas
    ADD CONSTRAINT fk_rails_0e5b472696 FOREIGN KEY (creation_phase_id) REFERENCES public.phases(id);


--
-- Name: spam_reports fk_rails_121f3a2011; Type: FK CONSTRAINT; Schema: public; Owner: -
--

ALTER TABLE ONLY public.spam_reports
    ADD CONSTRAINT fk_rails_121f3a2011 FOREIGN KEY (user_id) REFERENCES public.users(id);


--
-- Name: analysis_analyses fk_rails_16b3d1e637; Type: FK CONSTRAINT; Schema: public; Owner: -
--

ALTER TABLE ONLY public.analysis_analyses
    ADD CONSTRAINT fk_rails_16b3d1e637 FOREIGN KEY (main_custom_field_id) REFERENCES public.custom_fields(id);


--
-- Name: insights_data_sources fk_rails_17b344203a; Type: FK CONSTRAINT; Schema: public; Owner: -
--

ALTER TABLE ONLY public.insights_data_sources
    ADD CONSTRAINT fk_rails_17b344203a FOREIGN KEY (view_id) REFERENCES public.insights_views(id);


--
-- Name: insights_text_network_analysis_tasks_views fk_rails_1e7db206db; Type: FK CONSTRAINT; Schema: public; Owner: -
--

ALTER TABLE ONLY public.insights_text_network_analysis_tasks_views
    ADD CONSTRAINT fk_rails_1e7db206db FOREIGN KEY (view_id) REFERENCES public.insights_views(id);


--
-- Name: areas_static_pages fk_rails_1fc601f42c; Type: FK CONSTRAINT; Schema: public; Owner: -
--

ALTER TABLE ONLY public.areas_static_pages
    ADD CONSTRAINT fk_rails_1fc601f42c FOREIGN KEY (area_id) REFERENCES public.areas(id);


--
-- Name: project_images fk_rails_2119c24213; Type: FK CONSTRAINT; Schema: public; Owner: -
--

ALTER TABLE ONLY public.project_images
    ADD CONSTRAINT fk_rails_2119c24213 FOREIGN KEY (project_id) REFERENCES public.projects(id);


--
-- Name: idea_import_files fk_rails_229b6de93f; Type: FK CONSTRAINT; Schema: public; Owner: -
--

ALTER TABLE ONLY public.idea_import_files
    ADD CONSTRAINT fk_rails_229b6de93f FOREIGN KEY (parent_id) REFERENCES public.idea_import_files(id);


--
-- Name: areas_static_pages fk_rails_231f268568; Type: FK CONSTRAINT; Schema: public; Owner: -
--

ALTER TABLE ONLY public.areas_static_pages
    ADD CONSTRAINT fk_rails_231f268568 FOREIGN KEY (static_page_id) REFERENCES public.static_pages(id);


--
-- Name: insights_categories fk_rails_27c005f799; Type: FK CONSTRAINT; Schema: public; Owner: -
--

ALTER TABLE ONLY public.insights_categories
    ADD CONSTRAINT fk_rails_27c005f799 FOREIGN KEY (view_id) REFERENCES public.insights_views(id);


--
-- Name: events_attendances fk_rails_29ccdf5b04; Type: FK CONSTRAINT; Schema: public; Owner: -
--

ALTER TABLE ONLY public.events_attendances
    ADD CONSTRAINT fk_rails_29ccdf5b04 FOREIGN KEY (attendee_id) REFERENCES public.users(id);


--
-- Name: analysis_analyses fk_rails_2a92a64a56; Type: FK CONSTRAINT; Schema: public; Owner: -
--

ALTER TABLE ONLY public.analysis_analyses
    ADD CONSTRAINT fk_rails_2a92a64a56 FOREIGN KEY (phase_id) REFERENCES public.phases(id);


--
-- Name: phase_files fk_rails_33852a9a71; Type: FK CONSTRAINT; Schema: public; Owner: -
--

ALTER TABLE ONLY public.phase_files
    ADD CONSTRAINT fk_rails_33852a9a71 FOREIGN KEY (phase_id) REFERENCES public.phases(id);


--
-- Name: volunteering_volunteers fk_rails_33a154a9ba; Type: FK CONSTRAINT; Schema: public; Owner: -
--

ALTER TABLE ONLY public.volunteering_volunteers
    ADD CONSTRAINT fk_rails_33a154a9ba FOREIGN KEY (cause_id) REFERENCES public.volunteering_causes(id);


--
-- Name: nav_bar_items fk_rails_34143a680f; Type: FK CONSTRAINT; Schema: public; Owner: -
--

ALTER TABLE ONLY public.nav_bar_items
    ADD CONSTRAINT fk_rails_34143a680f FOREIGN KEY (static_page_id) REFERENCES public.static_pages(id);


--
-- Name: initiatives_topics fk_rails_39768eb1c3; Type: FK CONSTRAINT; Schema: public; Owner: -
--

ALTER TABLE ONLY public.initiatives_topics
    ADD CONSTRAINT fk_rails_39768eb1c3 FOREIGN KEY (initiative_id) REFERENCES public.initiatives(id);


--
-- Name: baskets_ideas fk_rails_39a1b51358; Type: FK CONSTRAINT; Schema: public; Owner: -
--

ALTER TABLE ONLY public.baskets_ideas
    ADD CONSTRAINT fk_rails_39a1b51358 FOREIGN KEY (idea_id) REFERENCES public.ideas(id);


--
-- Name: initiatives fk_rails_3a983c39e6; Type: FK CONSTRAINT; Schema: public; Owner: -
--

ALTER TABLE ONLY public.initiatives
    ADD CONSTRAINT fk_rails_3a983c39e6 FOREIGN KEY (assignee_id) REFERENCES public.users(id);


--
-- Name: analysis_analyses fk_rails_3c57357702; Type: FK CONSTRAINT; Schema: public; Owner: -
--

ALTER TABLE ONLY public.analysis_analyses
    ADD CONSTRAINT fk_rails_3c57357702 FOREIGN KEY (project_id) REFERENCES public.projects(id);


--
-- Name: followers fk_rails_3d258d3942; Type: FK CONSTRAINT; Schema: public; Owner: -
--

ALTER TABLE ONLY public.followers
    ADD CONSTRAINT fk_rails_3d258d3942 FOREIGN KEY (user_id) REFERENCES public.users(id);


--
-- Name: insights_text_network_analysis_tasks_views fk_rails_3e0e58a177; Type: FK CONSTRAINT; Schema: public; Owner: -
--

ALTER TABLE ONLY public.insights_text_network_analysis_tasks_views
    ADD CONSTRAINT fk_rails_3e0e58a177 FOREIGN KEY (task_id) REFERENCES public.nlp_text_network_analysis_tasks(id);


--
-- Name: email_campaigns_examples fk_rails_465d6356b2; Type: FK CONSTRAINT; Schema: public; Owner: -
--

ALTER TABLE ONLY public.email_campaigns_examples
    ADD CONSTRAINT fk_rails_465d6356b2 FOREIGN KEY (recipient_id) REFERENCES public.users(id);


--
-- Name: notifications fk_rails_46dd2ccfd1; Type: FK CONSTRAINT; Schema: public; Owner: -
--

ALTER TABLE ONLY public.notifications
    ADD CONSTRAINT fk_rails_46dd2ccfd1 FOREIGN KEY (phase_id) REFERENCES public.phases(id);


--
-- Name: notifications fk_rails_4aea6afa11; Type: FK CONSTRAINT; Schema: public; Owner: -
--

ALTER TABLE ONLY public.notifications
    ADD CONSTRAINT fk_rails_4aea6afa11 FOREIGN KEY (recipient_id) REFERENCES public.users(id);


--
-- Name: initiative_images fk_rails_4df6f76970; Type: FK CONSTRAINT; Schema: public; Owner: -
--

ALTER TABLE ONLY public.initiative_images
    ADD CONSTRAINT fk_rails_4df6f76970 FOREIGN KEY (initiative_id) REFERENCES public.initiatives(id);


--
-- Name: analytics_dimension_projects_fact_visits fk_rails_4ecebb6e8a; Type: FK CONSTRAINT; Schema: public; Owner: -
--

ALTER TABLE ONLY public.analytics_dimension_projects_fact_visits
    ADD CONSTRAINT fk_rails_4ecebb6e8a FOREIGN KEY (fact_visit_id) REFERENCES public.analytics_fact_visits(id);


--
-- Name: permissions_custom_fields fk_rails_50335fc43f; Type: FK CONSTRAINT; Schema: public; Owner: -
--

ALTER TABLE ONLY public.permissions_custom_fields
    ADD CONSTRAINT fk_rails_50335fc43f FOREIGN KEY (custom_field_id) REFERENCES public.custom_fields(id);


--
-- Name: identities fk_rails_5373344100; Type: FK CONSTRAINT; Schema: public; Owner: -
--

ALTER TABLE ONLY public.identities
    ADD CONSTRAINT fk_rails_5373344100 FOREIGN KEY (user_id) REFERENCES public.users(id);


--
-- Name: notifications fk_rails_575368d182; Type: FK CONSTRAINT; Schema: public; Owner: -
--

ALTER TABLE ONLY public.notifications
    ADD CONSTRAINT fk_rails_575368d182 FOREIGN KEY (project_id) REFERENCES public.projects(id);


--
-- Name: cosponsors_initiatives fk_rails_5ac54ec4a5; Type: FK CONSTRAINT; Schema: public; Owner: -
--

ALTER TABLE ONLY public.cosponsors_initiatives
    ADD CONSTRAINT fk_rails_5ac54ec4a5 FOREIGN KEY (initiative_id) REFERENCES public.initiatives(id);


--
-- Name: ideas fk_rails_5ac7668cd3; Type: FK CONSTRAINT; Schema: public; Owner: -
--

ALTER TABLE ONLY public.ideas
    ADD CONSTRAINT fk_rails_5ac7668cd3 FOREIGN KEY (project_id) REFERENCES public.projects(id);


--
-- Name: idea_imports fk_rails_5ea1f11fd5; Type: FK CONSTRAINT; Schema: public; Owner: -
--

ALTER TABLE ONLY public.idea_imports
    ADD CONSTRAINT fk_rails_5ea1f11fd5 FOREIGN KEY (import_user_id) REFERENCES public.users(id);


--
-- Name: analysis_taggings fk_rails_604cfbcd8d; Type: FK CONSTRAINT; Schema: public; Owner: -
--

ALTER TABLE ONLY public.analysis_taggings
    ADD CONSTRAINT fk_rails_604cfbcd8d FOREIGN KEY (input_id) REFERENCES public.ideas(id);


--
-- Name: internal_comments fk_rails_617a7ea994; Type: FK CONSTRAINT; Schema: public; Owner: -
--

ALTER TABLE ONLY public.internal_comments
    ADD CONSTRAINT fk_rails_617a7ea994 FOREIGN KEY (author_id) REFERENCES public.users(id);


--
-- Name: idea_imports fk_rails_636c77bdd1; Type: FK CONSTRAINT; Schema: public; Owner: -
--

ALTER TABLE ONLY public.idea_imports
    ADD CONSTRAINT fk_rails_636c77bdd1 FOREIGN KEY (file_id) REFERENCES public.idea_import_files(id);


--
-- Name: idea_imports fk_rails_67f00886f9; Type: FK CONSTRAINT; Schema: public; Owner: -
--

ALTER TABLE ONLY public.idea_imports
    ADD CONSTRAINT fk_rails_67f00886f9 FOREIGN KEY (idea_id) REFERENCES public.ideas(id);


--
-- Name: report_builder_reports fk_rails_6988c9886e; Type: FK CONSTRAINT; Schema: public; Owner: -
--

ALTER TABLE ONLY public.report_builder_reports
    ADD CONSTRAINT fk_rails_6988c9886e FOREIGN KEY (phase_id) REFERENCES public.phases(id);


--
-- Name: initiatives_topics fk_rails_6ee3ffe8e1; Type: FK CONSTRAINT; Schema: public; Owner: -
--

ALTER TABLE ONLY public.initiatives_topics
    ADD CONSTRAINT fk_rails_6ee3ffe8e1 FOREIGN KEY (topic_id) REFERENCES public.topics(id);


--
-- Name: groups_permissions fk_rails_6fa6389d80; Type: FK CONSTRAINT; Schema: public; Owner: -
--

ALTER TABLE ONLY public.groups_permissions
    ADD CONSTRAINT fk_rails_6fa6389d80 FOREIGN KEY (permission_id) REFERENCES public.permissions(id);


--
-- Name: email_campaigns_campaigns_groups fk_rails_712f4ad915; Type: FK CONSTRAINT; Schema: public; Owner: -
--

ALTER TABLE ONLY public.email_campaigns_campaigns_groups
    ADD CONSTRAINT fk_rails_712f4ad915 FOREIGN KEY (campaign_id) REFERENCES public.email_campaigns_campaigns(id);


--
-- Name: ideas fk_rails_730408dafc; Type: FK CONSTRAINT; Schema: public; Owner: -
--

ALTER TABLE ONLY public.ideas
    ADD CONSTRAINT fk_rails_730408dafc FOREIGN KEY (idea_status_id) REFERENCES public.idea_statuses(id);


--
-- Name: groups_projects fk_rails_73e1dee5fd; Type: FK CONSTRAINT; Schema: public; Owner: -
--

ALTER TABLE ONLY public.groups_projects
    ADD CONSTRAINT fk_rails_73e1dee5fd FOREIGN KEY (project_id) REFERENCES public.projects(id);


--
-- Name: analysis_additional_custom_fields fk_rails_74744744a6; Type: FK CONSTRAINT; Schema: public; Owner: -
--

ALTER TABLE ONLY public.analysis_additional_custom_fields
    ADD CONSTRAINT fk_rails_74744744a6 FOREIGN KEY (analysis_id) REFERENCES public.analysis_analyses(id);


--
-- Name: analysis_questions fk_rails_74e779db86; Type: FK CONSTRAINT; Schema: public; Owner: -
--

ALTER TABLE ONLY public.analysis_questions
    ADD CONSTRAINT fk_rails_74e779db86 FOREIGN KEY (background_task_id) REFERENCES public.analysis_background_tasks(id);


--
-- Name: insights_zeroshot_classification_tasks_categories fk_rails_7a1b53273b; Type: FK CONSTRAINT; Schema: public; Owner: -
--

ALTER TABLE ONLY public.insights_zeroshot_classification_tasks_categories
    ADD CONSTRAINT fk_rails_7a1b53273b FOREIGN KEY (task_id) REFERENCES public.insights_zeroshot_classification_tasks(id);


--
-- Name: maps_legend_items fk_rails_7c44736f5e; Type: FK CONSTRAINT; Schema: public; Owner: -
--

ALTER TABLE ONLY public.maps_legend_items
    ADD CONSTRAINT fk_rails_7c44736f5e FOREIGN KEY (map_config_id) REFERENCES public.maps_map_configs(id);


--
-- Name: activities fk_rails_7e11bb717f; Type: FK CONSTRAINT; Schema: public; Owner: -
--

ALTER TABLE ONLY public.activities
    ADD CONSTRAINT fk_rails_7e11bb717f FOREIGN KEY (user_id) REFERENCES public.users(id);


--
-- Name: email_campaigns_campaign_email_commands fk_rails_7f284a4f09; Type: FK CONSTRAINT; Schema: public; Owner: -
--

ALTER TABLE ONLY public.email_campaigns_campaign_email_commands
    ADD CONSTRAINT fk_rails_7f284a4f09 FOREIGN KEY (recipient_id) REFERENCES public.users(id);


--
-- Name: polls_response_options fk_rails_80d00e60ae; Type: FK CONSTRAINT; Schema: public; Owner: -
--

ALTER TABLE ONLY public.polls_response_options
    ADD CONSTRAINT fk_rails_80d00e60ae FOREIGN KEY (option_id) REFERENCES public.polls_options(id);


--
-- Name: report_builder_reports fk_rails_81137213da; Type: FK CONSTRAINT; Schema: public; Owner: -
--

ALTER TABLE ONLY public.report_builder_reports
    ADD CONSTRAINT fk_rails_81137213da FOREIGN KEY (owner_id) REFERENCES public.users(id);


--
-- Name: projects_allowed_input_topics fk_rails_812b6d9149; Type: FK CONSTRAINT; Schema: public; Owner: -
--

ALTER TABLE ONLY public.projects_allowed_input_topics
    ADD CONSTRAINT fk_rails_812b6d9149 FOREIGN KEY (project_id) REFERENCES public.projects(id);


--
-- Name: projects_topics fk_rails_812b6d9149; Type: FK CONSTRAINT; Schema: public; Owner: -
--

ALTER TABLE ONLY public.projects_topics
    ADD CONSTRAINT fk_rails_812b6d9149 FOREIGN KEY (project_id) REFERENCES public.projects(id);


--
-- Name: areas_initiatives fk_rails_81a9922de4; Type: FK CONSTRAINT; Schema: public; Owner: -
--

ALTER TABLE ONLY public.areas_initiatives
    ADD CONSTRAINT fk_rails_81a9922de4 FOREIGN KEY (area_id) REFERENCES public.areas(id);


--
-- Name: notifications fk_rails_81c11ef894; Type: FK CONSTRAINT; Schema: public; Owner: -
--

ALTER TABLE ONLY public.notifications
    ADD CONSTRAINT fk_rails_81c11ef894 FOREIGN KEY (internal_comment_id) REFERENCES public.internal_comments(id);


--
-- Name: areas_ideas fk_rails_81e27f10eb; Type: FK CONSTRAINT; Schema: public; Owner: -
--

ALTER TABLE ONLY public.areas_ideas
    ADD CONSTRAINT fk_rails_81e27f10eb FOREIGN KEY (area_id) REFERENCES public.areas(id);


--
-- Name: notifications fk_rails_828a073a04; Type: FK CONSTRAINT; Schema: public; Owner: -
--

ALTER TABLE ONLY public.notifications
    ADD CONSTRAINT fk_rails_828a073a04 FOREIGN KEY (cosponsors_initiative_id) REFERENCES public.cosponsors_initiatives(id);


--
-- Name: ideas_phases fk_rails_845d7ca944; Type: FK CONSTRAINT; Schema: public; Owner: -
--

ALTER TABLE ONLY public.ideas_phases
    ADD CONSTRAINT fk_rails_845d7ca944 FOREIGN KEY (idea_id) REFERENCES public.ideas(id);


--
-- Name: notifications fk_rails_849e0c7eb7; Type: FK CONSTRAINT; Schema: public; Owner: -
--

ALTER TABLE ONLY public.notifications
    ADD CONSTRAINT fk_rails_849e0c7eb7 FOREIGN KEY (spam_report_id) REFERENCES public.spam_reports(id);


--
-- Name: analysis_additional_custom_fields fk_rails_857115261d; Type: FK CONSTRAINT; Schema: public; Owner: -
--

ALTER TABLE ONLY public.analysis_additional_custom_fields
    ADD CONSTRAINT fk_rails_857115261d FOREIGN KEY (custom_field_id) REFERENCES public.custom_fields(id);


--
-- Name: email_campaigns_campaigns fk_rails_87e592c9f5; Type: FK CONSTRAINT; Schema: public; Owner: -
--

ALTER TABLE ONLY public.email_campaigns_campaigns
    ADD CONSTRAINT fk_rails_87e592c9f5 FOREIGN KEY (author_id) REFERENCES public.users(id);


--
-- Name: user_custom_fields_representativeness_ref_distributions fk_rails_8cabeff294; Type: FK CONSTRAINT; Schema: public; Owner: -
--

ALTER TABLE ONLY public.user_custom_fields_representativeness_ref_distributions
    ADD CONSTRAINT fk_rails_8cabeff294 FOREIGN KEY (custom_field_id) REFERENCES public.custom_fields(id);


--
-- Name: static_pages_topics fk_rails_8e3f01dacd; Type: FK CONSTRAINT; Schema: public; Owner: -
--

ALTER TABLE ONLY public.static_pages_topics
    ADD CONSTRAINT fk_rails_8e3f01dacd FOREIGN KEY (static_page_id) REFERENCES public.static_pages(id);


--
-- Name: areas_projects fk_rails_8fb43a173d; Type: FK CONSTRAINT; Schema: public; Owner: -
--

ALTER TABLE ONLY public.areas_projects
    ADD CONSTRAINT fk_rails_8fb43a173d FOREIGN KEY (project_id) REFERENCES public.projects(id);


--
-- Name: initiative_files fk_rails_8fcd2c6036; Type: FK CONSTRAINT; Schema: public; Owner: -
--

ALTER TABLE ONLY public.initiative_files
    ADD CONSTRAINT fk_rails_8fcd2c6036 FOREIGN KEY (initiative_id) REFERENCES public.initiatives(id);


--
-- Name: areas fk_rails_901fc7a65b; Type: FK CONSTRAINT; Schema: public; Owner: -
--

ALTER TABLE ONLY public.areas
    ADD CONSTRAINT fk_rails_901fc7a65b FOREIGN KEY (custom_field_option_id) REFERENCES public.custom_field_options(id);


--
-- Name: notifications fk_rails_9268535f02; Type: FK CONSTRAINT; Schema: public; Owner: -
--

ALTER TABLE ONLY public.notifications
    ADD CONSTRAINT fk_rails_9268535f02 FOREIGN KEY (comment_id) REFERENCES public.comments(id);


--
-- Name: notifications fk_rails_97eb4c3a35; Type: FK CONSTRAINT; Schema: public; Owner: -
--

ALTER TABLE ONLY public.notifications
    ADD CONSTRAINT fk_rails_97eb4c3a35 FOREIGN KEY (invite_id) REFERENCES public.invites(id);


--
-- Name: memberships fk_rails_99326fb65d; Type: FK CONSTRAINT; Schema: public; Owner: -
--

ALTER TABLE ONLY public.memberships
    ADD CONSTRAINT fk_rails_99326fb65d FOREIGN KEY (user_id) REFERENCES public.users(id);


--
-- Name: analytics_fact_visits fk_rails_9b5a82cb55; Type: FK CONSTRAINT; Schema: public; Owner: -
--

ALTER TABLE ONLY public.analytics_fact_visits
    ADD CONSTRAINT fk_rails_9b5a82cb55 FOREIGN KEY (dimension_referrer_type_id) REFERENCES public.analytics_dimension_referrer_types(id);


--
-- Name: event_images fk_rails_9dd6f2f888; Type: FK CONSTRAINT; Schema: public; Owner: -
--

ALTER TABLE ONLY public.event_images
    ADD CONSTRAINT fk_rails_9dd6f2f888 FOREIGN KEY (event_id) REFERENCES public.events(id);


--
-- Name: areas_projects fk_rails_9ecfc9d2b9; Type: FK CONSTRAINT; Schema: public; Owner: -
--

ALTER TABLE ONLY public.areas_projects
    ADD CONSTRAINT fk_rails_9ecfc9d2b9 FOREIGN KEY (area_id) REFERENCES public.areas(id);


--
-- Name: notifications fk_rails_a2016447bc; Type: FK CONSTRAINT; Schema: public; Owner: -
--

ALTER TABLE ONLY public.notifications
    ADD CONSTRAINT fk_rails_a2016447bc FOREIGN KEY (initiating_user_id) REFERENCES public.users(id);


--
-- Name: notifications fk_rails_a2cfad997d; Type: FK CONSTRAINT; Schema: public; Owner: -
--

ALTER TABLE ONLY public.notifications
    ADD CONSTRAINT fk_rails_a2cfad997d FOREIGN KEY (official_feedback_id) REFERENCES public.official_feedbacks(id);


--
-- Name: analytics_fact_visits fk_rails_a34b51c948; Type: FK CONSTRAINT; Schema: public; Owner: -
--

ALTER TABLE ONLY public.analytics_fact_visits
    ADD CONSTRAINT fk_rails_a34b51c948 FOREIGN KEY (dimension_date_last_action_id) REFERENCES public.analytics_dimension_dates(date);


--
-- Name: event_files fk_rails_a590d6ddde; Type: FK CONSTRAINT; Schema: public; Owner: -
--

ALTER TABLE ONLY public.event_files
    ADD CONSTRAINT fk_rails_a590d6ddde FOREIGN KEY (event_id) REFERENCES public.events(id);


--
-- Name: groups_permissions fk_rails_a5c3527604; Type: FK CONSTRAINT; Schema: public; Owner: -
--

ALTER TABLE ONLY public.groups_permissions
    ADD CONSTRAINT fk_rails_a5c3527604 FOREIGN KEY (group_id) REFERENCES public.groups(id);


--
-- Name: areas_initiatives fk_rails_a67ac3c9d1; Type: FK CONSTRAINT; Schema: public; Owner: -
--

ALTER TABLE ONLY public.areas_initiatives
    ADD CONSTRAINT fk_rails_a67ac3c9d1 FOREIGN KEY (initiative_id) REFERENCES public.initiatives(id);


--
-- Name: ideas fk_rails_a7a91f1df3; Type: FK CONSTRAINT; Schema: public; Owner: -
--

ALTER TABLE ONLY public.ideas
    ADD CONSTRAINT fk_rails_a7a91f1df3 FOREIGN KEY (author_id) REFERENCES public.users(id);


--
-- Name: analytics_fact_visits fk_rails_a9aa810ecf; Type: FK CONSTRAINT; Schema: public; Owner: -
--

ALTER TABLE ONLY public.analytics_fact_visits
    ADD CONSTRAINT fk_rails_a9aa810ecf FOREIGN KEY (dimension_date_first_action_id) REFERENCES public.analytics_dimension_dates(date);


--
-- Name: memberships fk_rails_aaf389f138; Type: FK CONSTRAINT; Schema: public; Owner: -
--

ALTER TABLE ONLY public.memberships
    ADD CONSTRAINT fk_rails_aaf389f138 FOREIGN KEY (group_id) REFERENCES public.groups(id);


--
-- Name: maps_layers fk_rails_abbf8658b2; Type: FK CONSTRAINT; Schema: public; Owner: -
--

ALTER TABLE ONLY public.maps_layers
    ADD CONSTRAINT fk_rails_abbf8658b2 FOREIGN KEY (map_config_id) REFERENCES public.maps_map_configs(id);


--
-- Name: analysis_tags fk_rails_afc2d02258; Type: FK CONSTRAINT; Schema: public; Owner: -
--

ALTER TABLE ONLY public.analysis_tags
    ADD CONSTRAINT fk_rails_afc2d02258 FOREIGN KEY (analysis_id) REFERENCES public.analysis_analyses(id);


--
-- Name: phases fk_rails_b0efe660f5; Type: FK CONSTRAINT; Schema: public; Owner: -
--

ALTER TABLE ONLY public.phases
    ADD CONSTRAINT fk_rails_b0efe660f5 FOREIGN KEY (project_id) REFERENCES public.projects(id);


--
-- Name: baskets fk_rails_b3d04c10d5; Type: FK CONSTRAINT; Schema: public; Owner: -
--

ALTER TABLE ONLY public.baskets
    ADD CONSTRAINT fk_rails_b3d04c10d5 FOREIGN KEY (user_id) REFERENCES public.users(id);


--
-- Name: custom_field_options fk_rails_b48da9e6c7; Type: FK CONSTRAINT; Schema: public; Owner: -
--

ALTER TABLE ONLY public.custom_field_options
    ADD CONSTRAINT fk_rails_b48da9e6c7 FOREIGN KEY (custom_field_id) REFERENCES public.custom_fields(id);


--
-- Name: notifications fk_rails_b894d506a0; Type: FK CONSTRAINT; Schema: public; Owner: -
--

ALTER TABLE ONLY public.notifications
    ADD CONSTRAINT fk_rails_b894d506a0 FOREIGN KEY (basket_id) REFERENCES public.baskets(id);


--
-- Name: polls_options fk_rails_bb813b4549; Type: FK CONSTRAINT; Schema: public; Owner: -
--

ALTER TABLE ONLY public.polls_options
    ADD CONSTRAINT fk_rails_bb813b4549 FOREIGN KEY (question_id) REFERENCES public.polls_questions(id);


--
-- Name: ideas_phases fk_rails_bd36415a82; Type: FK CONSTRAINT; Schema: public; Owner: -
--

ALTER TABLE ONLY public.ideas_phases
    ADD CONSTRAINT fk_rails_bd36415a82 FOREIGN KEY (phase_id) REFERENCES public.phases(id);


--
-- Name: analysis_background_tasks fk_rails_bde9116e72; Type: FK CONSTRAINT; Schema: public; Owner: -
--

ALTER TABLE ONLY public.analysis_background_tasks
    ADD CONSTRAINT fk_rails_bde9116e72 FOREIGN KEY (analysis_id) REFERENCES public.analysis_analyses(id);


--
-- Name: project_files fk_rails_c26fbba4b3; Type: FK CONSTRAINT; Schema: public; Owner: -
--

ALTER TABLE ONLY public.project_files
    ADD CONSTRAINT fk_rails_c26fbba4b3 FOREIGN KEY (project_id) REFERENCES public.projects(id);


--
-- Name: ideas fk_rails_c32c787647; Type: FK CONSTRAINT; Schema: public; Owner: -
--

ALTER TABLE ONLY public.ideas
    ADD CONSTRAINT fk_rails_c32c787647 FOREIGN KEY (assignee_id) REFERENCES public.users(id);


--
-- Name: idea_images fk_rails_c349bb4ac3; Type: FK CONSTRAINT; Schema: public; Owner: -
--

ALTER TABLE ONLY public.idea_images
    ADD CONSTRAINT fk_rails_c349bb4ac3 FOREIGN KEY (idea_id) REFERENCES public.ideas(id);


--
-- Name: notifications fk_rails_c76d81b062; Type: FK CONSTRAINT; Schema: public; Owner: -
--

ALTER TABLE ONLY public.notifications
    ADD CONSTRAINT fk_rails_c76d81b062 FOREIGN KEY (inappropriate_content_flag_id) REFERENCES public.flag_inappropriate_content_inappropriate_content_flags(id);


--
-- Name: email_campaigns_deliveries fk_rails_c87ec11171; Type: FK CONSTRAINT; Schema: public; Owner: -
--

ALTER TABLE ONLY public.email_campaigns_deliveries
    ADD CONSTRAINT fk_rails_c87ec11171 FOREIGN KEY (campaign_id) REFERENCES public.email_campaigns_campaigns(id);


--
-- Name: insights_zeroshot_classification_tasks_categories fk_rails_c902b207ea; Type: FK CONSTRAINT; Schema: public; Owner: -
--

ALTER TABLE ONLY public.insights_zeroshot_classification_tasks_categories
    ADD CONSTRAINT fk_rails_c902b207ea FOREIGN KEY (category_id) REFERENCES public.insights_categories(id);


--
-- Name: idea_import_files fk_rails_c93392afae; Type: FK CONSTRAINT; Schema: public; Owner: -
--

ALTER TABLE ONLY public.idea_import_files
    ADD CONSTRAINT fk_rails_c93392afae FOREIGN KEY (project_id) REFERENCES public.projects(id);


--
-- Name: reactions fk_rails_c9b3bef597; Type: FK CONSTRAINT; Schema: public; Owner: -
--

ALTER TABLE ONLY public.reactions
    ADD CONSTRAINT fk_rails_c9b3bef597 FOREIGN KEY (user_id) REFERENCES public.users(id);


--
-- Name: analysis_insights fk_rails_cc6c7b26fc; Type: FK CONSTRAINT; Schema: public; Owner: -
--

ALTER TABLE ONLY public.analysis_insights
    ADD CONSTRAINT fk_rails_cc6c7b26fc FOREIGN KEY (analysis_id) REFERENCES public.analysis_analyses(id);


--
-- Name: analysis_taggings fk_rails_cc8b68bfb4; Type: FK CONSTRAINT; Schema: public; Owner: -
--

ALTER TABLE ONLY public.analysis_taggings
    ADD CONSTRAINT fk_rails_cc8b68bfb4 FOREIGN KEY (tag_id) REFERENCES public.analysis_tags(id);


--
-- Name: analytics_dimension_locales_fact_visits fk_rails_cd2a592e7b; Type: FK CONSTRAINT; Schema: public; Owner: -
--

ALTER TABLE ONLY public.analytics_dimension_locales_fact_visits
    ADD CONSTRAINT fk_rails_cd2a592e7b FOREIGN KEY (fact_visit_id) REFERENCES public.analytics_fact_visits(id);


--
-- Name: static_page_files fk_rails_d0209b82ff; Type: FK CONSTRAINT; Schema: public; Owner: -
--

ALTER TABLE ONLY public.static_page_files
    ADD CONSTRAINT fk_rails_d0209b82ff FOREIGN KEY (static_page_id) REFERENCES public.static_pages(id);


--
-- Name: projects fk_rails_d1892257e3; Type: FK CONSTRAINT; Schema: public; Owner: -
--

ALTER TABLE ONLY public.projects
    ADD CONSTRAINT fk_rails_d1892257e3 FOREIGN KEY (default_assignee_id) REFERENCES public.users(id);


--
-- Name: groups_projects fk_rails_d6353758d5; Type: FK CONSTRAINT; Schema: public; Owner: -
--

ALTER TABLE ONLY public.groups_projects
    ADD CONSTRAINT fk_rails_d6353758d5 FOREIGN KEY (group_id) REFERENCES public.groups(id);


--
-- Name: projects_allowed_input_topics fk_rails_db7813bfef; Type: FK CONSTRAINT; Schema: public; Owner: -
--

ALTER TABLE ONLY public.projects_allowed_input_topics
    ADD CONSTRAINT fk_rails_db7813bfef FOREIGN KEY (topic_id) REFERENCES public.topics(id);


--
-- Name: projects_topics fk_rails_db7813bfef; Type: FK CONSTRAINT; Schema: public; Owner: -
--

ALTER TABLE ONLY public.projects_topics
    ADD CONSTRAINT fk_rails_db7813bfef FOREIGN KEY (topic_id) REFERENCES public.topics(id);


--
-- Name: analysis_summaries fk_rails_dbd13460f0; Type: FK CONSTRAINT; Schema: public; Owner: -
--

ALTER TABLE ONLY public.analysis_summaries
    ADD CONSTRAINT fk_rails_dbd13460f0 FOREIGN KEY (background_task_id) REFERENCES public.analysis_background_tasks(id);


--
-- Name: project_folders_files fk_rails_dc7aeb6534; Type: FK CONSTRAINT; Schema: public; Owner: -
--

ALTER TABLE ONLY public.project_folders_files
    ADD CONSTRAINT fk_rails_dc7aeb6534 FOREIGN KEY (project_folder_id) REFERENCES public.project_folders_folders(id);


--
-- Name: project_folders_images fk_rails_dcbc962cfe; Type: FK CONSTRAINT; Schema: public; Owner: -
--

ALTER TABLE ONLY public.project_folders_images
    ADD CONSTRAINT fk_rails_dcbc962cfe FOREIGN KEY (project_folder_id) REFERENCES public.project_folders_folders(id);


--
-- Name: insights_category_assignments fk_rails_dd144cbdf0; Type: FK CONSTRAINT; Schema: public; Owner: -
--

ALTER TABLE ONLY public.insights_category_assignments
    ADD CONSTRAINT fk_rails_dd144cbdf0 FOREIGN KEY (category_id) REFERENCES public.insights_categories(id);


--
-- Name: official_feedbacks fk_rails_ddd7e21dfa; Type: FK CONSTRAINT; Schema: public; Owner: -
--

ALTER TABLE ONLY public.official_feedbacks
    ADD CONSTRAINT fk_rails_ddd7e21dfa FOREIGN KEY (user_id) REFERENCES public.users(id);


--
-- Name: baskets_ideas fk_rails_dfb57cbce2; Type: FK CONSTRAINT; Schema: public; Owner: -
--

ALTER TABLE ONLY public.baskets_ideas
    ADD CONSTRAINT fk_rails_dfb57cbce2 FOREIGN KEY (basket_id) REFERENCES public.baskets(id);


--
-- Name: permissions_custom_fields fk_rails_e211dc8f99; Type: FK CONSTRAINT; Schema: public; Owner: -
--

ALTER TABLE ONLY public.permissions_custom_fields
    ADD CONSTRAINT fk_rails_e211dc8f99 FOREIGN KEY (permission_id) REFERENCES public.permissions(id);


--
-- Name: cosponsors_initiatives fk_rails_e48253715f; Type: FK CONSTRAINT; Schema: public; Owner: -
--

ALTER TABLE ONLY public.cosponsors_initiatives
    ADD CONSTRAINT fk_rails_e48253715f FOREIGN KEY (user_id) REFERENCES public.users(id);


--
-- Name: polls_response_options fk_rails_e871bf6e26; Type: FK CONSTRAINT; Schema: public; Owner: -
--

ALTER TABLE ONLY public.polls_response_options
    ADD CONSTRAINT fk_rails_e871bf6e26 FOREIGN KEY (response_id) REFERENCES public.polls_responses(id);


--
-- Name: areas_ideas fk_rails_e96a71e39f; Type: FK CONSTRAINT; Schema: public; Owner: -
--

ALTER TABLE ONLY public.areas_ideas
    ADD CONSTRAINT fk_rails_e96a71e39f FOREIGN KEY (idea_id) REFERENCES public.ideas(id);


--
-- Name: static_pages_topics fk_rails_edc8786515; Type: FK CONSTRAINT; Schema: public; Owner: -
--

ALTER TABLE ONLY public.static_pages_topics
    ADD CONSTRAINT fk_rails_edc8786515 FOREIGN KEY (topic_id) REFERENCES public.topics(id);


--
-- Name: insights_zeroshot_classification_tasks_inputs fk_rails_ee8a3a2c3d; Type: FK CONSTRAINT; Schema: public; Owner: -
--

ALTER TABLE ONLY public.insights_zeroshot_classification_tasks_inputs
    ADD CONSTRAINT fk_rails_ee8a3a2c3d FOREIGN KEY (task_id) REFERENCES public.insights_zeroshot_classification_tasks(id);


--
-- Name: idea_files fk_rails_efb12f53ad; Type: FK CONSTRAINT; Schema: public; Owner: -
--

ALTER TABLE ONLY public.idea_files
    ADD CONSTRAINT fk_rails_efb12f53ad FOREIGN KEY (idea_id) REFERENCES public.ideas(id);


--
-- Name: report_builder_published_graph_data_units fk_rails_f21a19c203; Type: FK CONSTRAINT; Schema: public; Owner: -
--

ALTER TABLE ONLY public.report_builder_published_graph_data_units
    ADD CONSTRAINT fk_rails_f21a19c203 FOREIGN KEY (report_id) REFERENCES public.report_builder_reports(id);


--
-- Name: insights_text_networks fk_rails_f3e4924881; Type: FK CONSTRAINT; Schema: public; Owner: -
--

ALTER TABLE ONLY public.insights_text_networks
    ADD CONSTRAINT fk_rails_f3e4924881 FOREIGN KEY (view_id) REFERENCES public.insights_views(id);


--
-- Name: comments fk_rails_f44b1e3c8a; Type: FK CONSTRAINT; Schema: public; Owner: -
--

ALTER TABLE ONLY public.comments
    ADD CONSTRAINT fk_rails_f44b1e3c8a FOREIGN KEY (author_id) REFERENCES public.users(id);


--
-- Name: events_attendances fk_rails_fba307ba3b; Type: FK CONSTRAINT; Schema: public; Owner: -
--

ALTER TABLE ONLY public.events_attendances
    ADD CONSTRAINT fk_rails_fba307ba3b FOREIGN KEY (event_id) REFERENCES public.events(id);


--
-- Name: ideas_topics fk_rails_fd874ecf4b; Type: FK CONSTRAINT; Schema: public; Owner: -
--

ALTER TABLE ONLY public.ideas_topics
    ADD CONSTRAINT fk_rails_fd874ecf4b FOREIGN KEY (idea_id) REFERENCES public.ideas(id);


--
-- Name: ideas_topics fk_rails_ff1788eb50; Type: FK CONSTRAINT; Schema: public; Owner: -
--

ALTER TABLE ONLY public.ideas_topics
    ADD CONSTRAINT fk_rails_ff1788eb50 FOREIGN KEY (topic_id) REFERENCES public.topics(id);


--
-- PostgreSQL database dump complete
--

SET search_path TO public,shared_extensions;

INSERT INTO "schema_migrations" (version) VALUES
('20170301182502'),
('20170302155043'),
('20170314053812'),
('20170317133413'),
('20170317151309'),
('20170318141825'),
('20170318143940'),
('20170318144700'),
('20170318155729'),
('20170318181018'),
('20170319000059'),
('20170330122943'),
('20170407113052'),
('20170410152320'),
('20170415160722'),
('20170418104454'),
('20170424201042'),
('20170503161621'),
('20170509093623'),
('20170520132308'),
('20170520134018'),
('20170525125712'),
('20170531144653'),
('20170602105428'),
('20170607123146'),
('20170620074738'),
('20170620083943'),
('20170703234313'),
('20170704729304'),
('20170705093051'),
('20170705093317'),
('20170718095819'),
('20170718121258'),
('20170719160834'),
('20170719172958'),
('20170918101800'),
('20171010091219'),
('20171010114629'),
('20171010114644'),
('20171020101837'),
('20171022182428'),
('20171023192224'),
('20171029143741'),
('20171031131310'),
('20171101102506'),
('20171106212610'),
('20171113100102'),
('20171115092024'),
('20171117114456'),
('20171117155422'),
('20171127103900'),
('20171204155602'),
('20171209082850'),
('20171218134052'),
('20171221145649'),
('20180103163513'),
('20180108134711'),
('20180108144026'),
('20180108144119'),
('20180108153406'),
('20180117103530'),
('20180117105551'),
('20180118125241'),
('20180206132516'),
('20180209161249'),
('20180215090033'),
('20180215130118'),
('20180220142344'),
('20180220144702'),
('20180221143137'),
('20180302100342'),
('20180302145039'),
('20180307132304'),
('20180309160219'),
('20180327085216'),
('20180327132833'),
('20180328123240'),
('20180404092302'),
('20180405090646'),
('20180405195146'),
('20180412140227'),
('20180423120217'),
('20180423123552'),
('20180423123610'),
('20180423123634'),
('20180424190023'),
('20180424190024'),
('20180516143348'),
('20180610165230'),
('20180705085133'),
('20180801130039'),
('20180809133236'),
('20180809134021'),
('20180813093429'),
('20180815114121'),
('20180815114122'),
('20180815114123'),
('20180815114124'),
('20180824094903'),
('20180829162620'),
('20180912135727'),
('20180913085107'),
('20180913085920'),
('20180913155502'),
('20180919144612'),
('20180920155012'),
('20180920155127'),
('20181011143305'),
('20181022092934'),
('20181205134744'),
('20181210113428'),
('20190107123605'),
('20190124094814'),
('20190129100321'),
('20190211103921'),
('20190211134223'),
('20190215155920'),
('20190220152327'),
('20190312154517'),
('20190313091027'),
('20190318145229'),
('20190325142711'),
('20190325155516'),
('20190527091133'),
('20190528101954'),
('20190531143638'),
('20190603100709'),
('20190603100803'),
('20190603135926'),
('20190603141415'),
('20190603142853'),
('20190604135000'),
('20190605125206'),
('20190607132326'),
('20190701091036'),
('20190724095644'),
('20190730131947'),
('20190816143358'),
('20190904135343'),
('20190904135344'),
('20190905123108'),
('20190905123110'),
('20190906093107'),
('20190909124937'),
('20190909124938'),
('20191008115234'),
('20191014135916'),
('20191023121111'),
('20191114092523'),
('20191209135917'),
('20191209183623'),
('20191210205216'),
('20191211104007'),
('20191213112024'),
('20191213130342'),
('20191218161144'),
('20200109163736'),
('20200131124534'),
('20200131130350'),
('20200131133006'),
('20200206081103'),
('20200206162013'),
('20200206165218'),
('20200213001613'),
('20200226124456'),
('20200306160918'),
('20200310101259'),
('20200311132551'),
('20200316142820'),
('20200316142821'),
('20200316142822'),
('20200316155355'),
('20200318220614'),
('20200318220615'),
('20200319101312'),
('20200325160114'),
('20200423123927'),
('20200519164633'),
('20200527093956'),
('20200527094026'),
('20200805132331'),
('20200807132541'),
('20200820141351'),
('20200902151045'),
('20200911150057'),
('20201001174500'),
('20201007102916'),
('20201014180247'),
('20201015180356'),
('20201018122834'),
('20201022160000'),
('20201029180155'),
('20201102093045'),
('20201116092906'),
('20201116092907'),
('20201120173700'),
('20201120190900'),
('20201127160903'),
('20201130161115'),
('20201204134337'),
('20201217170635'),
('20210112155555'),
('20210119144531'),
('20210127105555'),
('20210127112755'),
('20210127112825'),
('20210127112937'),
('20210211144443'),
('20210217112905'),
('20210304203413'),
('20210312123927'),
('20210316113654'),
('20210317114360'),
('20210317114361'),
('20210319100008'),
('20210319161957'),
('20210324164613'),
('20210324164740'),
('20210324181315'),
('20210324181814'),
('20210402103419'),
('20210413172107'),
('20210430154637'),
('20210506151054'),
('20210512094502'),
('20210518143118'),
('20210521101107'),
('20210601061247'),
('20210619133856'),
('20210624163536'),
('20210722110109'),
('20210902121355'),
('20210902121356'),
('20210902121357'),
('20211806161354'),
('20211806161355'),
('20211806161356'),
('20211806161357'),
('20211906161359'),
('20211906161360'),
('20211906161361'),
('20211906161362'),
('20212006161357'),
('20212006161358'),
('20220112081701'),
('20220114095033'),
('20220120154239'),
('20220126110341'),
('20220207103216'),
('20220211143841'),
('20220214110500'),
('20220302143958'),
('20220308184000'),
('20220324073642'),
('20220407131522'),
('20220415074726'),
('20220523110954'),
('20220531123916'),
('20220610072149'),
('20220614135644'),
('20220615095516'),
('20220620101315'),
('20220630084221'),
('20220707102050'),
('20220713141438'),
('20220719103052'),
('20220808074431'),
('20220810084347'),
('20220818165037'),
('20220822140949'),
('20220822140950'),
('20220826025840'),
('20220826025841'),
('20220826025842'),
('20220826025843'),
('20220826025844'),
('20220826025845'),
('20220826025846'),
('20220830144847'),
('20220831102114'),
('20220831142106'),
('20220831171634'),
('20220906074349'),
('20220927091942'),
('20220927114325'),
('20220929125456'),
('20220929125457'),
('20221001123808'),
('20221006071220'),
('20221006095042'),
('20221006100512'),
('20221011092349'),
('20221018135644'),
('20221021140619'),
('20221025100507'),
('20221025131832'),
('20221027125738'),
('20221027170719'),
('20221028082913'),
('20221103153024'),
('20221107124858'),
('20221110105544'),
('20221111132019'),
('20221114094435'),
('20221115113353'),
('20221118094022'),
('20221202110054'),
('20221205095831'),
('20221205112729'),
('20230127201927'),
('20230131091656'),
('20230131122140'),
('20230131143907'),
('20230206090743'),
('20230208142802'),
('20230213120148'),
('20230307101320'),
('20230314110825'),
('20230321153659'),
('20230403145652'),
('20230405162820'),
('20230516135820'),
('20230516150847'),
('20230517064632'),
('20230517145937'),
('20230518094411'),
('20230518133943'),
('20230519085843'),
('20230524085443'),
('20230524151508'),
('20230601085753'),
('20230605133845'),
('20230606132255'),
('20230607142901'),
('20230607162320'),
('20230608120051'),
('20230608120425'),
('20230609161522'),
('20230616134441'),
('20230620114801'),
('20230621091448'),
('20230621144312'),
('20230622132238'),
('20230623085057'),
('20230629095724'),
('20230629120434'),
('20230703112343'),
('20230703175732'),
('20230705172856'),
('20230710143815'),
('20230718121501'),
('20230718124121'),
('20230718214736'),
('20230719221539'),
('20230719221540'),
('20230725121109'),
('20230725142113'),
('20230726150159'),
('20230726160134'),
('20230727090914'),
('20230727145653'),
('20230728130913'),
('20230728160743'),
('20230801095755'),
('20230801135355'),
('20230801141534'),
('20230803112021'),
('20230804142723'),
('20230811123114'),
('20230814115846'),
('20230815085922'),
('20230815119289'),
('20230815182301'),
('20230816104548'),
('20230817133411'),
('20230817134213'),
('20230823204209'),
('20230825121818'),
('20230825121819'),
('20230906104541'),
('20230911121820'),
('20230913121819'),
('20230915391649'),
('20230927135924'),
('20231003095622'),
('20231018083110'),
('20231024082513'),
('20231031175023'),
('20231103094549'),
('20231109101517'),
('20231110112415'),
('20231120090516'),
('20231123141534'),
('20231123161330'),
('20231123173159'),
('20231124090234'),
('20231124112723'),
('20231124114112'),
('20231130093345'),
('20231212151032'),
('20231214100537'),
('20240124173411'),
('20240130142750'),
('20240130170644'),
<<<<<<< HEAD
('20240201141520'),
('20240213111149'),
('20240213112911');
=======
('20240212133704');
>>>>>>> 0fdfeeec

<|MERGE_RESOLUTION|>--- conflicted
+++ resolved
@@ -1023,8 +1023,7 @@
     analysis_id uuid NOT NULL,
     custom_field_id uuid NOT NULL,
     created_at timestamp(6) without time zone NOT NULL,
-    updated_at timestamp(6) without time zone NOT NULL,
-    show_insights boolean DEFAULT true NOT NULL
+    updated_at timestamp(6) without time zone NOT NULL
 );
 
 
@@ -1038,6 +1037,7 @@
     phase_id uuid,
     created_at timestamp(6) without time zone NOT NULL,
     updated_at timestamp(6) without time zone NOT NULL,
+    show_insights boolean DEFAULT true NOT NULL,
     main_custom_field_id uuid
 );
 
@@ -7955,11 +7955,8 @@
 ('20240124173411'),
 ('20240130142750'),
 ('20240130170644'),
-<<<<<<< HEAD
 ('20240201141520'),
+('20240212133704'),
 ('20240213111149'),
 ('20240213112911');
-=======
-('20240212133704');
->>>>>>> 0fdfeeec
-
+
