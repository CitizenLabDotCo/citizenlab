SET statement_timeout = 0;
SET lock_timeout = 0;
SET idle_in_transaction_session_timeout = 0;
SET client_encoding = 'UTF8';
SET standard_conforming_strings = on;
SELECT pg_catalog.set_config('search_path', '', false);
SET check_function_bodies = false;
SET xmloption = content;
SET client_min_messages = warning;
SET row_security = off;

ALTER TABLE IF EXISTS ONLY public.ideas_topics DROP CONSTRAINT IF EXISTS fk_rails_ff1788eb50;
ALTER TABLE IF EXISTS ONLY public.project_reviews DROP CONSTRAINT IF EXISTS fk_rails_fdbeb12ddd;
ALTER TABLE IF EXISTS ONLY public.ideas_topics DROP CONSTRAINT IF EXISTS fk_rails_fd874ecf4b;
ALTER TABLE IF EXISTS ONLY public.events_attendances DROP CONSTRAINT IF EXISTS fk_rails_fba307ba3b;
ALTER TABLE IF EXISTS ONLY public.comments DROP CONSTRAINT IF EXISTS fk_rails_f44b1e3c8a;
ALTER TABLE IF EXISTS ONLY public.cosponsorships DROP CONSTRAINT IF EXISTS fk_rails_f32533b783;
ALTER TABLE IF EXISTS ONLY public.report_builder_published_graph_data_units DROP CONSTRAINT IF EXISTS fk_rails_f21a19c203;
ALTER TABLE IF EXISTS ONLY public.notifications DROP CONSTRAINT IF EXISTS fk_rails_f1d8986d29;
ALTER TABLE IF EXISTS ONLY public.custom_field_bins DROP CONSTRAINT IF EXISTS fk_rails_f09b1bc4cd;
ALTER TABLE IF EXISTS ONLY public.idea_files DROP CONSTRAINT IF EXISTS fk_rails_efb12f53ad;
ALTER TABLE IF EXISTS ONLY public.static_pages_topics DROP CONSTRAINT IF EXISTS fk_rails_edc8786515;
ALTER TABLE IF EXISTS ONLY public.polls_response_options DROP CONSTRAINT IF EXISTS fk_rails_e871bf6e26;
ALTER TABLE IF EXISTS ONLY public.nav_bar_items DROP CONSTRAINT IF EXISTS fk_rails_e8076fb9f6;
ALTER TABLE IF EXISTS ONLY public.custom_field_bins DROP CONSTRAINT IF EXISTS fk_rails_e6f48b841d;
ALTER TABLE IF EXISTS ONLY public.analysis_comments_summaries DROP CONSTRAINT IF EXISTS fk_rails_e51f754cf7;
ALTER TABLE IF EXISTS ONLY public.permissions_custom_fields DROP CONSTRAINT IF EXISTS fk_rails_e211dc8f99;
ALTER TABLE IF EXISTS ONLY public.baskets_ideas DROP CONSTRAINT IF EXISTS fk_rails_dfb57cbce2;
ALTER TABLE IF EXISTS ONLY public.project_reviews DROP CONSTRAINT IF EXISTS fk_rails_de7c38cbc4;
ALTER TABLE IF EXISTS ONLY public.official_feedbacks DROP CONSTRAINT IF EXISTS fk_rails_ddd7e21dfa;
ALTER TABLE IF EXISTS ONLY public.impact_tracking_pageviews DROP CONSTRAINT IF EXISTS fk_rails_dd3b2cc184;
ALTER TABLE IF EXISTS ONLY public.project_folders_images DROP CONSTRAINT IF EXISTS fk_rails_dcbc962cfe;
ALTER TABLE IF EXISTS ONLY public.project_folders_files DROP CONSTRAINT IF EXISTS fk_rails_dc7aeb6534;
ALTER TABLE IF EXISTS ONLY public.analysis_summaries DROP CONSTRAINT IF EXISTS fk_rails_dbd13460f0;
ALTER TABLE IF EXISTS ONLY public.projects_topics DROP CONSTRAINT IF EXISTS fk_rails_db7813bfef;
ALTER TABLE IF EXISTS ONLY public.projects_allowed_input_topics DROP CONSTRAINT IF EXISTS fk_rails_db7813bfef;
ALTER TABLE IF EXISTS ONLY public.groups_projects DROP CONSTRAINT IF EXISTS fk_rails_d6353758d5;
ALTER TABLE IF EXISTS ONLY public.projects DROP CONSTRAINT IF EXISTS fk_rails_d1892257e3;
ALTER TABLE IF EXISTS ONLY public.static_page_files DROP CONSTRAINT IF EXISTS fk_rails_d0209b82ff;
ALTER TABLE IF EXISTS ONLY public.jobs_trackers DROP CONSTRAINT IF EXISTS fk_rails_cfd1ddfa6b;
ALTER TABLE IF EXISTS ONLY public.analytics_dimension_locales_fact_visits DROP CONSTRAINT IF EXISTS fk_rails_cd2a592e7b;
ALTER TABLE IF EXISTS ONLY public.analysis_taggings DROP CONSTRAINT IF EXISTS fk_rails_cc8b68bfb4;
ALTER TABLE IF EXISTS ONLY public.analysis_insights DROP CONSTRAINT IF EXISTS fk_rails_cc6c7b26fc;
ALTER TABLE IF EXISTS ONLY public.idea_relations DROP CONSTRAINT IF EXISTS fk_rails_cc0f7451f3;
ALTER TABLE IF EXISTS ONLY public.reactions DROP CONSTRAINT IF EXISTS fk_rails_c9b3bef597;
ALTER TABLE IF EXISTS ONLY public.idea_import_files DROP CONSTRAINT IF EXISTS fk_rails_c93392afae;
ALTER TABLE IF EXISTS ONLY public.email_campaigns_deliveries DROP CONSTRAINT IF EXISTS fk_rails_c87ec11171;
ALTER TABLE IF EXISTS ONLY public.notifications DROP CONSTRAINT IF EXISTS fk_rails_c76d81b062;
ALTER TABLE IF EXISTS ONLY public.custom_field_matrix_statements DROP CONSTRAINT IF EXISTS fk_rails_c379cdcd80;
ALTER TABLE IF EXISTS ONLY public.idea_images DROP CONSTRAINT IF EXISTS fk_rails_c349bb4ac3;
ALTER TABLE IF EXISTS ONLY public.ideas DROP CONSTRAINT IF EXISTS fk_rails_c32c787647;
ALTER TABLE IF EXISTS ONLY public.project_files DROP CONSTRAINT IF EXISTS fk_rails_c26fbba4b3;
ALTER TABLE IF EXISTS ONLY public.jobs_trackers DROP CONSTRAINT IF EXISTS fk_rails_bede8fb214;
ALTER TABLE IF EXISTS ONLY public.analysis_background_tasks DROP CONSTRAINT IF EXISTS fk_rails_bde9116e72;
ALTER TABLE IF EXISTS ONLY public.ideas_phases DROP CONSTRAINT IF EXISTS fk_rails_bd36415a82;
ALTER TABLE IF EXISTS ONLY public.polls_options DROP CONSTRAINT IF EXISTS fk_rails_bb813b4549;
ALTER TABLE IF EXISTS ONLY public.notifications DROP CONSTRAINT IF EXISTS fk_rails_b894d506a0;
ALTER TABLE IF EXISTS ONLY public.official_feedbacks DROP CONSTRAINT IF EXISTS fk_rails_b4a1624855;
ALTER TABLE IF EXISTS ONLY public.custom_field_options DROP CONSTRAINT IF EXISTS fk_rails_b48da9e6c7;
ALTER TABLE IF EXISTS ONLY public.baskets DROP CONSTRAINT IF EXISTS fk_rails_b3d04c10d5;
ALTER TABLE IF EXISTS ONLY public.phases DROP CONSTRAINT IF EXISTS fk_rails_b0efe660f5;
ALTER TABLE IF EXISTS ONLY public.analysis_tags DROP CONSTRAINT IF EXISTS fk_rails_afc2d02258;
ALTER TABLE IF EXISTS ONLY public.project_reviews DROP CONSTRAINT IF EXISTS fk_rails_ac7bc0a42f;
ALTER TABLE IF EXISTS ONLY public.maps_layers DROP CONSTRAINT IF EXISTS fk_rails_abbf8658b2;
ALTER TABLE IF EXISTS ONLY public.memberships DROP CONSTRAINT IF EXISTS fk_rails_aaf389f138;
ALTER TABLE IF EXISTS ONLY public.analytics_fact_visits DROP CONSTRAINT IF EXISTS fk_rails_a9aa810ecf;
ALTER TABLE IF EXISTS ONLY public.ideas DROP CONSTRAINT IF EXISTS fk_rails_a7a91f1df3;
ALTER TABLE IF EXISTS ONLY public.groups_permissions DROP CONSTRAINT IF EXISTS fk_rails_a5c3527604;
ALTER TABLE IF EXISTS ONLY public.event_files DROP CONSTRAINT IF EXISTS fk_rails_a590d6ddde;
ALTER TABLE IF EXISTS ONLY public.analytics_fact_visits DROP CONSTRAINT IF EXISTS fk_rails_a34b51c948;
ALTER TABLE IF EXISTS ONLY public.notifications DROP CONSTRAINT IF EXISTS fk_rails_a2cfad997d;
ALTER TABLE IF EXISTS ONLY public.notifications DROP CONSTRAINT IF EXISTS fk_rails_a2016447bc;
ALTER TABLE IF EXISTS ONLY public.areas_projects DROP CONSTRAINT IF EXISTS fk_rails_9ecfc9d2b9;
ALTER TABLE IF EXISTS ONLY public.event_images DROP CONSTRAINT IF EXISTS fk_rails_9dd6f2f888;
ALTER TABLE IF EXISTS ONLY public.analytics_fact_visits DROP CONSTRAINT IF EXISTS fk_rails_9b5a82cb55;
ALTER TABLE IF EXISTS ONLY public.memberships DROP CONSTRAINT IF EXISTS fk_rails_99326fb65d;
ALTER TABLE IF EXISTS ONLY public.authoring_assistance_responses DROP CONSTRAINT IF EXISTS fk_rails_98155ccbce;
ALTER TABLE IF EXISTS ONLY public.notifications DROP CONSTRAINT IF EXISTS fk_rails_97eb4c3a35;
ALTER TABLE IF EXISTS ONLY public.notifications DROP CONSTRAINT IF EXISTS fk_rails_9268535f02;
ALTER TABLE IF EXISTS ONLY public.areas DROP CONSTRAINT IF EXISTS fk_rails_901fc7a65b;
ALTER TABLE IF EXISTS ONLY public.areas_projects DROP CONSTRAINT IF EXISTS fk_rails_8fb43a173d;
ALTER TABLE IF EXISTS ONLY public.static_pages_topics DROP CONSTRAINT IF EXISTS fk_rails_8e3f01dacd;
ALTER TABLE IF EXISTS ONLY public.user_custom_fields_representativeness_ref_distributions DROP CONSTRAINT IF EXISTS fk_rails_8cabeff294;
ALTER TABLE IF EXISTS ONLY public.idea_relations DROP CONSTRAINT IF EXISTS fk_rails_8a385cdad7;
ALTER TABLE IF EXISTS ONLY public.email_campaigns_campaigns DROP CONSTRAINT IF EXISTS fk_rails_87e592c9f5;
ALTER TABLE IF EXISTS ONLY public.analysis_additional_custom_fields DROP CONSTRAINT IF EXISTS fk_rails_857115261d;
ALTER TABLE IF EXISTS ONLY public.notifications DROP CONSTRAINT IF EXISTS fk_rails_849e0c7eb7;
ALTER TABLE IF EXISTS ONLY public.ideas_phases DROP CONSTRAINT IF EXISTS fk_rails_845d7ca944;
ALTER TABLE IF EXISTS ONLY public.impact_tracking_pageviews DROP CONSTRAINT IF EXISTS fk_rails_82dc979276;
ALTER TABLE IF EXISTS ONLY public.notifications DROP CONSTRAINT IF EXISTS fk_rails_81c11ef894;
ALTER TABLE IF EXISTS ONLY public.projects_topics DROP CONSTRAINT IF EXISTS fk_rails_812b6d9149;
ALTER TABLE IF EXISTS ONLY public.projects_allowed_input_topics DROP CONSTRAINT IF EXISTS fk_rails_812b6d9149;
ALTER TABLE IF EXISTS ONLY public.report_builder_reports DROP CONSTRAINT IF EXISTS fk_rails_81137213da;
ALTER TABLE IF EXISTS ONLY public.polls_response_options DROP CONSTRAINT IF EXISTS fk_rails_80d00e60ae;
ALTER TABLE IF EXISTS ONLY public.comments DROP CONSTRAINT IF EXISTS fk_rails_7fbb3b1416;
ALTER TABLE IF EXISTS ONLY public.email_campaigns_campaign_email_commands DROP CONSTRAINT IF EXISTS fk_rails_7f284a4f09;
ALTER TABLE IF EXISTS ONLY public.activities DROP CONSTRAINT IF EXISTS fk_rails_7e11bb717f;
ALTER TABLE IF EXISTS ONLY public.analysis_heatmap_cells DROP CONSTRAINT IF EXISTS fk_rails_7a39fbbdee;
ALTER TABLE IF EXISTS ONLY public.analysis_questions DROP CONSTRAINT IF EXISTS fk_rails_74e779db86;
ALTER TABLE IF EXISTS ONLY public.analysis_additional_custom_fields DROP CONSTRAINT IF EXISTS fk_rails_74744744a6;
ALTER TABLE IF EXISTS ONLY public.groups_projects DROP CONSTRAINT IF EXISTS fk_rails_73e1dee5fd;
ALTER TABLE IF EXISTS ONLY public.ideas DROP CONSTRAINT IF EXISTS fk_rails_730408dafc;
ALTER TABLE IF EXISTS ONLY public.email_campaigns_campaigns_groups DROP CONSTRAINT IF EXISTS fk_rails_712f4ad915;
ALTER TABLE IF EXISTS ONLY public.groups_permissions DROP CONSTRAINT IF EXISTS fk_rails_6fa6389d80;
ALTER TABLE IF EXISTS ONLY public.ideas DROP CONSTRAINT IF EXISTS fk_rails_6c9ab6d4f8;
ALTER TABLE IF EXISTS ONLY public.report_builder_reports DROP CONSTRAINT IF EXISTS fk_rails_6988c9886e;
ALTER TABLE IF EXISTS ONLY public.idea_imports DROP CONSTRAINT IF EXISTS fk_rails_67f00886f9;
ALTER TABLE IF EXISTS ONLY public.notifications DROP CONSTRAINT IF EXISTS fk_rails_67be9591a3;
ALTER TABLE IF EXISTS ONLY public.idea_imports DROP CONSTRAINT IF EXISTS fk_rails_636c77bdd1;
ALTER TABLE IF EXISTS ONLY public.internal_comments DROP CONSTRAINT IF EXISTS fk_rails_617a7ea994;
ALTER TABLE IF EXISTS ONLY public.analysis_taggings DROP CONSTRAINT IF EXISTS fk_rails_604cfbcd8d;
ALTER TABLE IF EXISTS ONLY public.idea_imports DROP CONSTRAINT IF EXISTS fk_rails_5ea1f11fd5;
ALTER TABLE IF EXISTS ONLY public.ideas DROP CONSTRAINT IF EXISTS fk_rails_5ac7668cd3;
ALTER TABLE IF EXISTS ONLY public.notifications DROP CONSTRAINT IF EXISTS fk_rails_575368d182;
ALTER TABLE IF EXISTS ONLY public.notifications DROP CONSTRAINT IF EXISTS fk_rails_5471f55cd6;
ALTER TABLE IF EXISTS ONLY public.identities DROP CONSTRAINT IF EXISTS fk_rails_5373344100;
ALTER TABLE IF EXISTS ONLY public.permissions_custom_fields DROP CONSTRAINT IF EXISTS fk_rails_50335fc43f;
ALTER TABLE IF EXISTS ONLY public.analytics_dimension_projects_fact_visits DROP CONSTRAINT IF EXISTS fk_rails_4ecebb6e8a;
ALTER TABLE IF EXISTS ONLY public.notifications DROP CONSTRAINT IF EXISTS fk_rails_4aea6afa11;
ALTER TABLE IF EXISTS ONLY public.notifications DROP CONSTRAINT IF EXISTS fk_rails_47abdd0847;
ALTER TABLE IF EXISTS ONLY public.notifications DROP CONSTRAINT IF EXISTS fk_rails_46dd2ccfd1;
ALTER TABLE IF EXISTS ONLY public.email_campaigns_examples DROP CONSTRAINT IF EXISTS fk_rails_465d6356b2;
ALTER TABLE IF EXISTS ONLY public.followers DROP CONSTRAINT IF EXISTS fk_rails_3d258d3942;
ALTER TABLE IF EXISTS ONLY public.analysis_analyses DROP CONSTRAINT IF EXISTS fk_rails_3c57357702;
ALTER TABLE IF EXISTS ONLY public.baskets_ideas DROP CONSTRAINT IF EXISTS fk_rails_39a1b51358;
ALTER TABLE IF EXISTS ONLY public.custom_field_option_images DROP CONSTRAINT IF EXISTS fk_rails_3814d72daa;
ALTER TABLE IF EXISTS ONLY public.analysis_comments_summaries DROP CONSTRAINT IF EXISTS fk_rails_37becdebb0;
ALTER TABLE IF EXISTS ONLY public.nav_bar_items DROP CONSTRAINT IF EXISTS fk_rails_34143a680f;
ALTER TABLE IF EXISTS ONLY public.volunteering_volunteers DROP CONSTRAINT IF EXISTS fk_rails_33a154a9ba;
ALTER TABLE IF EXISTS ONLY public.phase_files DROP CONSTRAINT IF EXISTS fk_rails_33852a9a71;
ALTER TABLE IF EXISTS ONLY public.cosponsorships DROP CONSTRAINT IF EXISTS fk_rails_2d026b99a2;
ALTER TABLE IF EXISTS ONLY public.phases DROP CONSTRAINT IF EXISTS fk_rails_2c74f68dd3;
ALTER TABLE IF EXISTS ONLY public.analysis_analyses DROP CONSTRAINT IF EXISTS fk_rails_2a92a64a56;
ALTER TABLE IF EXISTS ONLY public.events_attendances DROP CONSTRAINT IF EXISTS fk_rails_29ccdf5b04;
ALTER TABLE IF EXISTS ONLY public.areas_static_pages DROP CONSTRAINT IF EXISTS fk_rails_231f268568;
ALTER TABLE IF EXISTS ONLY public.idea_import_files DROP CONSTRAINT IF EXISTS fk_rails_229b6de93f;
ALTER TABLE IF EXISTS ONLY public.project_images DROP CONSTRAINT IF EXISTS fk_rails_2119c24213;
ALTER TABLE IF EXISTS ONLY public.areas_static_pages DROP CONSTRAINT IF EXISTS fk_rails_1fc601f42c;
ALTER TABLE IF EXISTS ONLY public.analysis_analyses DROP CONSTRAINT IF EXISTS fk_rails_16b3d1e637;
ALTER TABLE IF EXISTS ONLY public.spam_reports DROP CONSTRAINT IF EXISTS fk_rails_121f3a2011;
ALTER TABLE IF EXISTS ONLY public.ideas DROP CONSTRAINT IF EXISTS fk_rails_0e5b472696;
ALTER TABLE IF EXISTS ONLY public.invites DROP CONSTRAINT IF EXISTS fk_rails_0b6ac3e1da;
ALTER TABLE IF EXISTS ONLY public.invites DROP CONSTRAINT IF EXISTS fk_rails_06b2d7a3a8;
ALTER TABLE IF EXISTS ONLY public.internal_comments DROP CONSTRAINT IF EXISTS fk_rails_04be8cf6ba;
ALTER TABLE IF EXISTS ONLY public.events DROP CONSTRAINT IF EXISTS fk_rails_0434b48643;
ALTER TABLE IF EXISTS ONLY public.analytics_dimension_locales_fact_visits DROP CONSTRAINT IF EXISTS fk_rails_00698f2e02;
DROP TRIGGER IF EXISTS que_state_notify ON public.que_jobs;
DROP TRIGGER IF EXISTS que_job_notify ON public.que_jobs;
DROP INDEX IF EXISTS public.users_unique_lower_email_idx;
DROP INDEX IF EXISTS public.spam_reportable_index;
DROP INDEX IF EXISTS public.report_builder_published_data_units_report_id_idx;
DROP INDEX IF EXISTS public.que_poll_idx;
DROP INDEX IF EXISTS public.que_jobs_kwargs_gin_idx;
DROP INDEX IF EXISTS public.que_jobs_data_gin_idx;
DROP INDEX IF EXISTS public.que_jobs_args_gin_idx;
DROP INDEX IF EXISTS public.moderation_statuses_moderatable;
DROP INDEX IF EXISTS public.machine_translations_translatable;
DROP INDEX IF EXISTS public.machine_translations_lookup;
DROP INDEX IF EXISTS public.index_volunteering_volunteers_on_user_id;
DROP INDEX IF EXISTS public.index_volunteering_volunteers_on_cause_id_and_user_id;
DROP INDEX IF EXISTS public.index_volunteering_causes_on_phase_id;
DROP INDEX IF EXISTS public.index_volunteering_causes_on_ordering;
DROP INDEX IF EXISTS public.index_verification_verifications_on_user_id;
DROP INDEX IF EXISTS public.index_verification_verifications_on_hashed_uid;
DROP INDEX IF EXISTS public.index_users_on_unique_code;
DROP INDEX IF EXISTS public.index_users_on_slug;
DROP INDEX IF EXISTS public.index_users_on_registration_completed_at;
DROP INDEX IF EXISTS public.index_users_on_email;
DROP INDEX IF EXISTS public.index_ucf_representativeness_ref_distributions_on_custom_field;
DROP INDEX IF EXISTS public.index_topics_on_include_in_onboarding;
DROP INDEX IF EXISTS public.index_tenants_on_host;
DROP INDEX IF EXISTS public.index_tenants_on_deleted_at;
DROP INDEX IF EXISTS public.index_tenants_on_creation_finalized_at;
DROP INDEX IF EXISTS public.index_surveys_responses_on_user_id;
DROP INDEX IF EXISTS public.index_surveys_responses_on_phase_id;
DROP INDEX IF EXISTS public.index_static_pages_topics_on_topic_id;
DROP INDEX IF EXISTS public.index_static_pages_topics_on_static_page_id;
DROP INDEX IF EXISTS public.index_static_pages_on_slug;
DROP INDEX IF EXISTS public.index_static_pages_on_code;
DROP INDEX IF EXISTS public.index_static_page_files_on_static_page_id;
DROP INDEX IF EXISTS public.index_spam_reports_on_user_id;
DROP INDEX IF EXISTS public.index_spam_reports_on_reported_at;
DROP INDEX IF EXISTS public.index_report_builder_reports_on_phase_id;
DROP INDEX IF EXISTS public.index_report_builder_reports_on_owner_id;
DROP INDEX IF EXISTS public.index_report_builder_reports_on_name_tsvector;
DROP INDEX IF EXISTS public.index_report_builder_reports_on_name;
DROP INDEX IF EXISTS public.index_reactions_on_user_id;
DROP INDEX IF EXISTS public.index_reactions_on_reactable_type_and_reactable_id_and_user_id;
DROP INDEX IF EXISTS public.index_reactions_on_reactable_type_and_reactable_id;
DROP INDEX IF EXISTS public.index_projects_topics_on_topic_id;
DROP INDEX IF EXISTS public.index_projects_topics_on_project_id;
DROP INDEX IF EXISTS public.index_projects_on_slug;
DROP INDEX IF EXISTS public.index_projects_allowed_input_topics_on_topic_id_and_project_id;
DROP INDEX IF EXISTS public.index_projects_allowed_input_topics_on_project_id;
DROP INDEX IF EXISTS public.index_project_reviews_on_reviewer_id;
DROP INDEX IF EXISTS public.index_project_reviews_on_requester_id;
DROP INDEX IF EXISTS public.index_project_reviews_on_project_id;
DROP INDEX IF EXISTS public.index_project_images_on_project_id;
DROP INDEX IF EXISTS public.index_project_folders_images_on_project_folder_id;
DROP INDEX IF EXISTS public.index_project_folders_folders_on_slug;
DROP INDEX IF EXISTS public.index_project_folders_files_on_project_folder_id;
DROP INDEX IF EXISTS public.index_project_files_on_project_id;
DROP INDEX IF EXISTS public.index_polls_responses_on_user_id;
DROP INDEX IF EXISTS public.index_polls_responses_on_phase_id;
DROP INDEX IF EXISTS public.index_polls_response_options_on_response_id;
DROP INDEX IF EXISTS public.index_polls_response_options_on_option_id;
DROP INDEX IF EXISTS public.index_polls_questions_on_phase_id;
DROP INDEX IF EXISTS public.index_polls_options_on_question_id;
DROP INDEX IF EXISTS public.index_phases_on_start_at_and_end_at;
DROP INDEX IF EXISTS public.index_phases_on_project_id;
DROP INDEX IF EXISTS public.index_phases_on_manual_voters_last_updated_by_id;
DROP INDEX IF EXISTS public.index_phase_files_on_phase_id;
DROP INDEX IF EXISTS public.index_permissions_on_permission_scope_id;
DROP INDEX IF EXISTS public.index_permissions_on_action;
DROP INDEX IF EXISTS public.index_permissions_custom_fields_on_permission_id;
DROP INDEX IF EXISTS public.index_permissions_custom_fields_on_custom_field_id;
DROP INDEX IF EXISTS public.index_permission_field;
DROP INDEX IF EXISTS public.index_onboarding_campaign_dismissals_on_user_id;
DROP INDEX IF EXISTS public.index_official_feedbacks_on_user_id;
DROP INDEX IF EXISTS public.index_official_feedbacks_on_idea_id;
DROP INDEX IF EXISTS public.index_notifications_on_spam_report_id;
DROP INDEX IF EXISTS public.index_notifications_on_recipient_id_and_read_at;
DROP INDEX IF EXISTS public.index_notifications_on_recipient_id;
DROP INDEX IF EXISTS public.index_notifications_on_project_review_id;
DROP INDEX IF EXISTS public.index_notifications_on_phase_id;
DROP INDEX IF EXISTS public.index_notifications_on_official_feedback_id;
DROP INDEX IF EXISTS public.index_notifications_on_invite_id;
DROP INDEX IF EXISTS public.index_notifications_on_internal_comment_id;
DROP INDEX IF EXISTS public.index_notifications_on_initiating_user_id;
DROP INDEX IF EXISTS public.index_notifications_on_inappropriate_content_flag_id;
DROP INDEX IF EXISTS public.index_notifications_on_idea_status_id;
DROP INDEX IF EXISTS public.index_notifications_on_created_at;
DROP INDEX IF EXISTS public.index_notifications_on_cosponsorship_id;
DROP INDEX IF EXISTS public.index_notifications_on_basket_id;
DROP INDEX IF EXISTS public.index_nav_bar_items_on_static_page_id;
DROP INDEX IF EXISTS public.index_nav_bar_items_on_project_id;
DROP INDEX IF EXISTS public.index_nav_bar_items_on_ordering;
DROP INDEX IF EXISTS public.index_nav_bar_items_on_code;
DROP INDEX IF EXISTS public.index_memberships_on_user_id;
DROP INDEX IF EXISTS public.index_memberships_on_group_id_and_user_id;
DROP INDEX IF EXISTS public.index_memberships_on_group_id;
DROP INDEX IF EXISTS public.index_maps_map_configs_on_mappable_id;
DROP INDEX IF EXISTS public.index_maps_map_configs_on_mappable;
DROP INDEX IF EXISTS public.index_maps_layers_on_map_config_id;
DROP INDEX IF EXISTS public.index_jobs_trackers_on_root_job_type;
DROP INDEX IF EXISTS public.index_jobs_trackers_on_root_job_id;
DROP INDEX IF EXISTS public.index_jobs_trackers_on_project_id;
DROP INDEX IF EXISTS public.index_jobs_trackers_on_owner_id;
DROP INDEX IF EXISTS public.index_jobs_trackers_on_context;
DROP INDEX IF EXISTS public.index_jobs_trackers_on_completed_at;
DROP INDEX IF EXISTS public.index_invites_on_token;
DROP INDEX IF EXISTS public.index_invites_on_inviter_id;
DROP INDEX IF EXISTS public.index_invites_on_invitee_id;
DROP INDEX IF EXISTS public.index_internal_comments_on_rgt;
DROP INDEX IF EXISTS public.index_internal_comments_on_parent_id;
DROP INDEX IF EXISTS public.index_internal_comments_on_lft;
DROP INDEX IF EXISTS public.index_internal_comments_on_idea_id;
DROP INDEX IF EXISTS public.index_internal_comments_on_created_at;
DROP INDEX IF EXISTS public.index_internal_comments_on_author_id;
DROP INDEX IF EXISTS public.index_impact_tracking_sessions_on_monthly_user_hash;
DROP INDEX IF EXISTS public.index_identities_on_user_id;
DROP INDEX IF EXISTS public.index_ideas_topics_on_topic_id;
DROP INDEX IF EXISTS public.index_ideas_topics_on_idea_id_and_topic_id;
DROP INDEX IF EXISTS public.index_ideas_topics_on_idea_id;
DROP INDEX IF EXISTS public.index_ideas_search;
DROP INDEX IF EXISTS public.index_ideas_phases_on_phase_id;
DROP INDEX IF EXISTS public.index_ideas_phases_on_idea_id_and_phase_id;
DROP INDEX IF EXISTS public.index_ideas_phases_on_idea_id;
DROP INDEX IF EXISTS public.index_ideas_on_title_multiloc;
DROP INDEX IF EXISTS public.index_ideas_on_slug;
DROP INDEX IF EXISTS public.index_ideas_on_project_id;
DROP INDEX IF EXISTS public.index_ideas_on_manual_votes_last_updated_by_id;
DROP INDEX IF EXISTS public.index_ideas_on_location_point;
DROP INDEX IF EXISTS public.index_ideas_on_idea_status_id;
DROP INDEX IF EXISTS public.index_ideas_on_body_multiloc;
DROP INDEX IF EXISTS public.index_ideas_on_author_id;
DROP INDEX IF EXISTS public.index_ideas_on_author_hash;
DROP INDEX IF EXISTS public.index_idea_relations_on_related_idea_id;
DROP INDEX IF EXISTS public.index_idea_relations_on_idea_id_and_related_idea_id;
DROP INDEX IF EXISTS public.index_idea_relations_on_idea_id;
DROP INDEX IF EXISTS public.index_idea_imports_on_import_user_id;
DROP INDEX IF EXISTS public.index_idea_imports_on_idea_id;
DROP INDEX IF EXISTS public.index_idea_imports_on_file_id;
DROP INDEX IF EXISTS public.index_idea_import_files_on_project_id;
DROP INDEX IF EXISTS public.index_idea_import_files_on_parent_id;
DROP INDEX IF EXISTS public.index_idea_images_on_idea_id;
DROP INDEX IF EXISTS public.index_idea_files_on_idea_id;
DROP INDEX IF EXISTS public.index_id_id_card_lookup_id_cards_on_hashed_card_id;
DROP INDEX IF EXISTS public.index_groups_projects_on_project_id;
DROP INDEX IF EXISTS public.index_groups_projects_on_group_id_and_project_id;
DROP INDEX IF EXISTS public.index_groups_projects_on_group_id;
DROP INDEX IF EXISTS public.index_groups_permissions_on_permission_id;
DROP INDEX IF EXISTS public.index_groups_permissions_on_group_id;
DROP INDEX IF EXISTS public.index_groups_on_slug;
DROP INDEX IF EXISTS public.index_followers_on_user_id;
DROP INDEX IF EXISTS public.index_followers_on_followable_id_and_followable_type;
DROP INDEX IF EXISTS public.index_followers_on_followable;
DROP INDEX IF EXISTS public.index_followers_followable_type_id_user_id;
DROP INDEX IF EXISTS public.index_events_on_project_id;
DROP INDEX IF EXISTS public.index_events_on_location_point;
DROP INDEX IF EXISTS public.index_events_attendances_on_updated_at;
DROP INDEX IF EXISTS public.index_events_attendances_on_event_id;
DROP INDEX IF EXISTS public.index_events_attendances_on_created_at;
DROP INDEX IF EXISTS public.index_events_attendances_on_attendee_id_and_event_id;
DROP INDEX IF EXISTS public.index_events_attendances_on_attendee_id;
DROP INDEX IF EXISTS public.index_event_images_on_event_id;
DROP INDEX IF EXISTS public.index_event_files_on_event_id;
DROP INDEX IF EXISTS public.index_embeddings_similarities_on_embedding;
DROP INDEX IF EXISTS public.index_embeddings_similarities_on_embedded_attributes;
DROP INDEX IF EXISTS public.index_embeddings_similarities_on_embeddable;
DROP INDEX IF EXISTS public.index_email_snippets_on_email_and_snippet_and_locale;
DROP INDEX IF EXISTS public.index_email_campaigns_unsubscription_tokens_on_user_id;
DROP INDEX IF EXISTS public.index_email_campaigns_unsubscription_tokens_on_token;
DROP INDEX IF EXISTS public.index_email_campaigns_examples_on_recipient_id;
DROP INDEX IF EXISTS public.index_email_campaigns_examples_on_campaign_id;
DROP INDEX IF EXISTS public.index_email_campaigns_deliveries_on_user_id;
DROP INDEX IF EXISTS public.index_email_campaigns_deliveries_on_sent_at;
DROP INDEX IF EXISTS public.index_email_campaigns_deliveries_on_campaign_id_and_user_id;
DROP INDEX IF EXISTS public.index_email_campaigns_deliveries_on_campaign_id;
DROP INDEX IF EXISTS public.index_email_campaigns_consents_on_user_id;
DROP INDEX IF EXISTS public.index_email_campaigns_consents_on_campaign_type_and_user_id;
DROP INDEX IF EXISTS public.index_email_campaigns_campaigns_on_type;
DROP INDEX IF EXISTS public.index_email_campaigns_campaigns_on_context_id;
DROP INDEX IF EXISTS public.index_email_campaigns_campaigns_on_author_id;
DROP INDEX IF EXISTS public.index_email_campaigns_campaigns_groups_on_group_id;
DROP INDEX IF EXISTS public.index_email_campaigns_campaigns_groups_on_campaign_id;
DROP INDEX IF EXISTS public.index_email_campaigns_campaign_email_commands_on_recipient_id;
DROP INDEX IF EXISTS public.index_dismissals_on_campaign_name_and_user_id;
DROP INDEX IF EXISTS public.index_custom_forms_on_participation_context;
DROP INDEX IF EXISTS public.index_custom_fields_on_resource_type_and_resource_id;
DROP INDEX IF EXISTS public.index_custom_field_options_on_custom_field_id_and_key;
DROP INDEX IF EXISTS public.index_custom_field_options_on_custom_field_id;
DROP INDEX IF EXISTS public.index_custom_field_option_images_on_custom_field_option_id;
DROP INDEX IF EXISTS public.index_custom_field_matrix_statements_on_key;
DROP INDEX IF EXISTS public.index_custom_field_matrix_statements_on_custom_field_id;
DROP INDEX IF EXISTS public.index_custom_field_bins_on_custom_field_option_id;
DROP INDEX IF EXISTS public.index_custom_field_bins_on_custom_field_id;
DROP INDEX IF EXISTS public.index_cosponsorships_on_user_id;
DROP INDEX IF EXISTS public.index_cosponsorships_on_idea_id;
DROP INDEX IF EXISTS public.index_content_builder_layouts_content_buidable_type_id_code;
DROP INDEX IF EXISTS public.index_common_passwords_on_password;
DROP INDEX IF EXISTS public.index_comments_on_rgt;
DROP INDEX IF EXISTS public.index_comments_on_parent_id;
DROP INDEX IF EXISTS public.index_comments_on_lft;
DROP INDEX IF EXISTS public.index_comments_on_idea_id;
DROP INDEX IF EXISTS public.index_comments_on_created_at;
DROP INDEX IF EXISTS public.index_comments_on_author_id;
DROP INDEX IF EXISTS public.index_campaigns_groups;
DROP INDEX IF EXISTS public.index_baskets_on_user_id;
DROP INDEX IF EXISTS public.index_baskets_on_submitted_at;
DROP INDEX IF EXISTS public.index_baskets_on_phase_id;
DROP INDEX IF EXISTS public.index_baskets_ideas_on_idea_id;
DROP INDEX IF EXISTS public.index_baskets_ideas_on_basket_id_and_idea_id;
DROP INDEX IF EXISTS public.index_authoring_assistance_responses_on_idea_id;
DROP INDEX IF EXISTS public.index_areas_static_pages_on_static_page_id;
DROP INDEX IF EXISTS public.index_areas_static_pages_on_area_id;
DROP INDEX IF EXISTS public.index_areas_projects_on_project_id_and_area_id;
DROP INDEX IF EXISTS public.index_areas_projects_on_project_id;
DROP INDEX IF EXISTS public.index_areas_projects_on_area_id;
DROP INDEX IF EXISTS public.index_areas_on_include_in_onboarding;
DROP INDEX IF EXISTS public.index_areas_on_custom_field_option_id;
DROP INDEX IF EXISTS public.index_analytics_dimension_types_on_name_and_parent;
DROP INDEX IF EXISTS public.index_analytics_dimension_locales_on_name;
DROP INDEX IF EXISTS public.index_analysis_tags_on_analysis_id_and_name;
DROP INDEX IF EXISTS public.index_analysis_tags_on_analysis_id;
DROP INDEX IF EXISTS public.index_analysis_taggings_on_tag_id_and_input_id;
DROP INDEX IF EXISTS public.index_analysis_taggings_on_tag_id;
DROP INDEX IF EXISTS public.index_analysis_taggings_on_input_id;
DROP INDEX IF EXISTS public.index_analysis_summaries_on_background_task_id;
DROP INDEX IF EXISTS public.index_analysis_questions_on_background_task_id;
DROP INDEX IF EXISTS public.index_analysis_insights_on_insightable;
DROP INDEX IF EXISTS public.index_analysis_insights_on_analysis_id;
DROP INDEX IF EXISTS public.index_analysis_heatmap_cells_uniqueness;
DROP INDEX IF EXISTS public.index_analysis_heatmap_cells_on_row;
DROP INDEX IF EXISTS public.index_analysis_heatmap_cells_on_column;
DROP INDEX IF EXISTS public.index_analysis_heatmap_cells_on_analysis_id;
DROP INDEX IF EXISTS public.index_analysis_comments_summaries_on_idea_id;
DROP INDEX IF EXISTS public.index_analysis_comments_summaries_on_background_task_id;
DROP INDEX IF EXISTS public.index_analysis_background_tasks_on_analysis_id;
DROP INDEX IF EXISTS public.index_analysis_analyses_on_project_id;
DROP INDEX IF EXISTS public.index_analysis_analyses_on_phase_id;
DROP INDEX IF EXISTS public.index_analysis_analyses_on_main_custom_field_id;
DROP INDEX IF EXISTS public.index_analysis_analyses_custom_fields;
DROP INDEX IF EXISTS public.index_analysis_additional_custom_fields_on_custom_field_id;
DROP INDEX IF EXISTS public.index_analysis_additional_custom_fields_on_analysis_id;
DROP INDEX IF EXISTS public.index_admin_publications_on_rgt;
DROP INDEX IF EXISTS public.index_admin_publications_on_publication_type_and_publication_id;
DROP INDEX IF EXISTS public.index_admin_publications_on_publication_status;
DROP INDEX IF EXISTS public.index_admin_publications_on_parent_id;
DROP INDEX IF EXISTS public.index_admin_publications_on_ordering;
DROP INDEX IF EXISTS public.index_admin_publications_on_lft;
DROP INDEX IF EXISTS public.index_admin_publications_on_depth;
DROP INDEX IF EXISTS public.index_activities_on_user_id;
DROP INDEX IF EXISTS public.index_activities_on_project_id;
DROP INDEX IF EXISTS public.index_activities_on_item_type_and_item_id;
DROP INDEX IF EXISTS public.index_activities_on_action;
DROP INDEX IF EXISTS public.index_activities_on_acted_at;
DROP INDEX IF EXISTS public.inappropriate_content_flags_flaggable;
DROP INDEX IF EXISTS public.i_v_user;
DROP INDEX IF EXISTS public.i_v_timestamp;
DROP INDEX IF EXISTS public.i_v_referrer_type;
DROP INDEX IF EXISTS public.i_v_matomo_visit;
DROP INDEX IF EXISTS public.i_v_last_action;
DROP INDEX IF EXISTS public.i_v_first_action;
DROP INDEX IF EXISTS public.i_p_v_visit;
DROP INDEX IF EXISTS public.i_p_v_project;
DROP INDEX IF EXISTS public.i_l_v_visit;
DROP INDEX IF EXISTS public.i_l_v_locale;
DROP INDEX IF EXISTS public.i_d_referrer_key;
DROP INDEX IF EXISTS public.i_analytics_dim_projects_fact_visits_on_project_and_visit_ids;
DROP INDEX IF EXISTS public.i_analytics_dim_locales_fact_visits_on_locale_and_visit_ids;
ALTER TABLE IF EXISTS ONLY public.reactions DROP CONSTRAINT IF EXISTS votes_pkey;
ALTER TABLE IF EXISTS ONLY public.volunteering_volunteers DROP CONSTRAINT IF EXISTS volunteering_volunteers_pkey;
ALTER TABLE IF EXISTS ONLY public.volunteering_causes DROP CONSTRAINT IF EXISTS volunteering_causes_pkey;
ALTER TABLE IF EXISTS ONLY public.verification_verifications DROP CONSTRAINT IF EXISTS verification_verifications_pkey;
ALTER TABLE IF EXISTS ONLY public.id_id_card_lookup_id_cards DROP CONSTRAINT IF EXISTS verification_id_cards_pkey;
ALTER TABLE IF EXISTS ONLY public.users DROP CONSTRAINT IF EXISTS users_pkey;
ALTER TABLE IF EXISTS ONLY public.user_custom_fields_representativeness_ref_distributions DROP CONSTRAINT IF EXISTS user_custom_fields_representativeness_ref_distributions_pkey;
ALTER TABLE IF EXISTS ONLY public.topics DROP CONSTRAINT IF EXISTS topics_pkey;
ALTER TABLE IF EXISTS ONLY public.text_images DROP CONSTRAINT IF EXISTS text_images_pkey;
ALTER TABLE IF EXISTS ONLY public.tenants DROP CONSTRAINT IF EXISTS tenants_pkey;
ALTER TABLE IF EXISTS ONLY public.surveys_responses DROP CONSTRAINT IF EXISTS surveys_responses_pkey;
ALTER TABLE IF EXISTS ONLY public.static_pages_topics DROP CONSTRAINT IF EXISTS static_pages_topics_pkey;
ALTER TABLE IF EXISTS ONLY public.spam_reports DROP CONSTRAINT IF EXISTS spam_reports_pkey;
ALTER TABLE IF EXISTS ONLY public.schema_migrations DROP CONSTRAINT IF EXISTS schema_migrations_pkey;
ALTER TABLE IF EXISTS ONLY public.report_builder_reports DROP CONSTRAINT IF EXISTS report_builder_reports_pkey;
ALTER TABLE IF EXISTS ONLY public.report_builder_published_graph_data_units DROP CONSTRAINT IF EXISTS report_builder_published_graph_data_units_pkey;
ALTER TABLE IF EXISTS ONLY public.que_values DROP CONSTRAINT IF EXISTS que_values_pkey;
ALTER TABLE IF EXISTS ONLY public.que_lockers DROP CONSTRAINT IF EXISTS que_lockers_pkey;
ALTER TABLE IF EXISTS ONLY public.que_jobs DROP CONSTRAINT IF EXISTS que_jobs_pkey;
ALTER TABLE IF EXISTS ONLY public.public_api_api_clients DROP CONSTRAINT IF EXISTS public_api_api_clients_pkey;
ALTER TABLE IF EXISTS ONLY public.projects_topics DROP CONSTRAINT IF EXISTS projects_topics_pkey;
ALTER TABLE IF EXISTS ONLY public.projects DROP CONSTRAINT IF EXISTS projects_pkey;
ALTER TABLE IF EXISTS ONLY public.projects_allowed_input_topics DROP CONSTRAINT IF EXISTS projects_allowed_input_topics_pkey;
ALTER TABLE IF EXISTS ONLY public.project_reviews DROP CONSTRAINT IF EXISTS project_reviews_pkey;
ALTER TABLE IF EXISTS ONLY public.project_images DROP CONSTRAINT IF EXISTS project_images_pkey;
ALTER TABLE IF EXISTS ONLY public.project_folders_folders DROP CONSTRAINT IF EXISTS project_folders_pkey;
ALTER TABLE IF EXISTS ONLY public.project_folders_images DROP CONSTRAINT IF EXISTS project_folder_images_pkey;
ALTER TABLE IF EXISTS ONLY public.project_folders_files DROP CONSTRAINT IF EXISTS project_folder_files_pkey;
ALTER TABLE IF EXISTS ONLY public.project_files DROP CONSTRAINT IF EXISTS project_files_pkey;
ALTER TABLE IF EXISTS ONLY public.polls_responses DROP CONSTRAINT IF EXISTS polls_responses_pkey;
ALTER TABLE IF EXISTS ONLY public.polls_response_options DROP CONSTRAINT IF EXISTS polls_response_options_pkey;
ALTER TABLE IF EXISTS ONLY public.polls_questions DROP CONSTRAINT IF EXISTS polls_questions_pkey;
ALTER TABLE IF EXISTS ONLY public.polls_options DROP CONSTRAINT IF EXISTS polls_options_pkey;
ALTER TABLE IF EXISTS public.phases DROP CONSTRAINT IF EXISTS phases_start_before_end;
ALTER TABLE IF EXISTS ONLY public.phases DROP CONSTRAINT IF EXISTS phases_pkey;
ALTER TABLE IF EXISTS ONLY public.phase_files DROP CONSTRAINT IF EXISTS phase_files_pkey;
ALTER TABLE IF EXISTS ONLY public.permissions DROP CONSTRAINT IF EXISTS permissions_pkey;
ALTER TABLE IF EXISTS ONLY public.permissions_custom_fields DROP CONSTRAINT IF EXISTS permissions_custom_fields_pkey;
ALTER TABLE IF EXISTS ONLY public.static_pages DROP CONSTRAINT IF EXISTS pages_pkey;
ALTER TABLE IF EXISTS ONLY public.static_page_files DROP CONSTRAINT IF EXISTS page_files_pkey;
ALTER TABLE IF EXISTS ONLY public.onboarding_campaign_dismissals DROP CONSTRAINT IF EXISTS onboarding_campaign_dismissals_pkey;
ALTER TABLE IF EXISTS ONLY public.official_feedbacks DROP CONSTRAINT IF EXISTS official_feedbacks_pkey;
ALTER TABLE IF EXISTS ONLY public.notifications DROP CONSTRAINT IF EXISTS notifications_pkey;
ALTER TABLE IF EXISTS ONLY public.nav_bar_items DROP CONSTRAINT IF EXISTS nav_bar_items_pkey;
ALTER TABLE IF EXISTS ONLY public.moderation_moderation_statuses DROP CONSTRAINT IF EXISTS moderation_statuses_pkey;
ALTER TABLE IF EXISTS ONLY public.memberships DROP CONSTRAINT IF EXISTS memberships_pkey;
ALTER TABLE IF EXISTS ONLY public.maps_map_configs DROP CONSTRAINT IF EXISTS maps_map_configs_pkey;
ALTER TABLE IF EXISTS ONLY public.maps_layers DROP CONSTRAINT IF EXISTS maps_layers_pkey;
ALTER TABLE IF EXISTS ONLY public.machine_translations_machine_translations DROP CONSTRAINT IF EXISTS machine_translations_machine_translations_pkey;
ALTER TABLE IF EXISTS ONLY public.jobs_trackers DROP CONSTRAINT IF EXISTS jobs_trackers_pkey;
ALTER TABLE IF EXISTS ONLY public.invites DROP CONSTRAINT IF EXISTS invites_pkey;
ALTER TABLE IF EXISTS ONLY public.internal_comments DROP CONSTRAINT IF EXISTS internal_comments_pkey;
ALTER TABLE IF EXISTS ONLY public.impact_tracking_sessions DROP CONSTRAINT IF EXISTS impact_tracking_sessions_pkey;
ALTER TABLE IF EXISTS ONLY public.impact_tracking_salts DROP CONSTRAINT IF EXISTS impact_tracking_salts_pkey;
ALTER TABLE IF EXISTS ONLY public.impact_tracking_pageviews DROP CONSTRAINT IF EXISTS impact_tracking_pageviews_pkey;
ALTER TABLE IF EXISTS ONLY public.identities DROP CONSTRAINT IF EXISTS identities_pkey;
ALTER TABLE IF EXISTS ONLY public.ideas_topics DROP CONSTRAINT IF EXISTS ideas_topics_pkey;
ALTER TABLE IF EXISTS ONLY public.ideas DROP CONSTRAINT IF EXISTS ideas_pkey;
ALTER TABLE IF EXISTS ONLY public.ideas_phases DROP CONSTRAINT IF EXISTS ideas_phases_pkey;
ALTER TABLE IF EXISTS ONLY public.idea_statuses DROP CONSTRAINT IF EXISTS idea_statuses_pkey;
ALTER TABLE IF EXISTS ONLY public.idea_relations DROP CONSTRAINT IF EXISTS idea_relations_pkey;
ALTER TABLE IF EXISTS ONLY public.idea_imports DROP CONSTRAINT IF EXISTS idea_imports_pkey;
ALTER TABLE IF EXISTS ONLY public.idea_import_files DROP CONSTRAINT IF EXISTS idea_import_files_pkey;
ALTER TABLE IF EXISTS ONLY public.idea_images DROP CONSTRAINT IF EXISTS idea_images_pkey;
ALTER TABLE IF EXISTS ONLY public.idea_files DROP CONSTRAINT IF EXISTS idea_files_pkey;
ALTER TABLE IF EXISTS ONLY public.groups_projects DROP CONSTRAINT IF EXISTS groups_projects_pkey;
ALTER TABLE IF EXISTS ONLY public.groups DROP CONSTRAINT IF EXISTS groups_pkey;
ALTER TABLE IF EXISTS ONLY public.groups_permissions DROP CONSTRAINT IF EXISTS groups_permissions_pkey;
ALTER TABLE IF EXISTS ONLY public.followers DROP CONSTRAINT IF EXISTS followers_pkey;
ALTER TABLE IF EXISTS ONLY public.flag_inappropriate_content_inappropriate_content_flags DROP CONSTRAINT IF EXISTS flag_inappropriate_content_inappropriate_content_flags_pkey;
ALTER TABLE IF EXISTS ONLY public.experiments DROP CONSTRAINT IF EXISTS experiments_pkey;
ALTER TABLE IF EXISTS ONLY public.events DROP CONSTRAINT IF EXISTS events_pkey;
ALTER TABLE IF EXISTS ONLY public.events_attendances DROP CONSTRAINT IF EXISTS events_attendances_pkey;
ALTER TABLE IF EXISTS ONLY public.event_images DROP CONSTRAINT IF EXISTS event_images_pkey;
ALTER TABLE IF EXISTS ONLY public.event_files DROP CONSTRAINT IF EXISTS event_files_pkey;
ALTER TABLE IF EXISTS ONLY public.embeddings_similarities DROP CONSTRAINT IF EXISTS embeddings_similarities_pkey;
ALTER TABLE IF EXISTS ONLY public.email_snippets DROP CONSTRAINT IF EXISTS email_snippets_pkey;
ALTER TABLE IF EXISTS ONLY public.email_campaigns_unsubscription_tokens DROP CONSTRAINT IF EXISTS email_campaigns_unsubscription_tokens_pkey;
ALTER TABLE IF EXISTS ONLY public.email_campaigns_examples DROP CONSTRAINT IF EXISTS email_campaigns_examples_pkey;
ALTER TABLE IF EXISTS ONLY public.email_campaigns_deliveries DROP CONSTRAINT IF EXISTS email_campaigns_deliveries_pkey;
ALTER TABLE IF EXISTS ONLY public.email_campaigns_consents DROP CONSTRAINT IF EXISTS email_campaigns_consents_pkey;
ALTER TABLE IF EXISTS ONLY public.email_campaigns_campaigns DROP CONSTRAINT IF EXISTS email_campaigns_campaigns_pkey;
ALTER TABLE IF EXISTS ONLY public.email_campaigns_campaigns_groups DROP CONSTRAINT IF EXISTS email_campaigns_campaigns_groups_pkey;
ALTER TABLE IF EXISTS ONLY public.email_campaigns_campaign_email_commands DROP CONSTRAINT IF EXISTS email_campaigns_campaign_email_commands_pkey;
ALTER TABLE IF EXISTS ONLY public.custom_forms DROP CONSTRAINT IF EXISTS custom_forms_pkey;
ALTER TABLE IF EXISTS ONLY public.custom_fields DROP CONSTRAINT IF EXISTS custom_fields_pkey;
ALTER TABLE IF EXISTS ONLY public.custom_field_options DROP CONSTRAINT IF EXISTS custom_field_options_pkey;
ALTER TABLE IF EXISTS ONLY public.custom_field_option_images DROP CONSTRAINT IF EXISTS custom_field_option_images_pkey;
ALTER TABLE IF EXISTS ONLY public.custom_field_matrix_statements DROP CONSTRAINT IF EXISTS custom_field_matrix_statements_pkey;
ALTER TABLE IF EXISTS ONLY public.custom_field_bins DROP CONSTRAINT IF EXISTS custom_field_bins_pkey;
ALTER TABLE IF EXISTS ONLY public.cosponsorships DROP CONSTRAINT IF EXISTS cosponsorships_pkey;
ALTER TABLE IF EXISTS ONLY public.content_builder_layouts DROP CONSTRAINT IF EXISTS content_builder_layouts_pkey;
ALTER TABLE IF EXISTS ONLY public.content_builder_layout_images DROP CONSTRAINT IF EXISTS content_builder_layout_images_pkey;
ALTER TABLE IF EXISTS ONLY public.common_passwords DROP CONSTRAINT IF EXISTS common_passwords_pkey;
ALTER TABLE IF EXISTS ONLY public.comments DROP CONSTRAINT IF EXISTS comments_pkey;
ALTER TABLE IF EXISTS ONLY public.baskets DROP CONSTRAINT IF EXISTS baskets_pkey;
ALTER TABLE IF EXISTS ONLY public.baskets_ideas DROP CONSTRAINT IF EXISTS baskets_ideas_pkey;
ALTER TABLE IF EXISTS ONLY public.authoring_assistance_responses DROP CONSTRAINT IF EXISTS authoring_assistance_responses_pkey;
ALTER TABLE IF EXISTS ONLY public.areas_static_pages DROP CONSTRAINT IF EXISTS areas_static_pages_pkey;
ALTER TABLE IF EXISTS ONLY public.areas_projects DROP CONSTRAINT IF EXISTS areas_projects_pkey;
ALTER TABLE IF EXISTS ONLY public.areas DROP CONSTRAINT IF EXISTS areas_pkey;
ALTER TABLE IF EXISTS ONLY public.ar_internal_metadata DROP CONSTRAINT IF EXISTS ar_internal_metadata_pkey;
ALTER TABLE IF EXISTS ONLY public.app_configurations DROP CONSTRAINT IF EXISTS app_configurations_pkey;
ALTER TABLE IF EXISTS ONLY public.analytics_fact_visits DROP CONSTRAINT IF EXISTS analytics_fact_visits_pkey;
ALTER TABLE IF EXISTS ONLY public.analytics_dimension_types DROP CONSTRAINT IF EXISTS analytics_dimension_types_pkey;
ALTER TABLE IF EXISTS ONLY public.analytics_dimension_referrer_types DROP CONSTRAINT IF EXISTS analytics_dimension_referrer_types_pkey;
ALTER TABLE IF EXISTS ONLY public.analytics_dimension_locales DROP CONSTRAINT IF EXISTS analytics_dimension_locales_pkey;
ALTER TABLE IF EXISTS ONLY public.analytics_dimension_dates DROP CONSTRAINT IF EXISTS analytics_dimension_dates_pkey;
ALTER TABLE IF EXISTS ONLY public.analysis_tags DROP CONSTRAINT IF EXISTS analysis_tags_pkey;
ALTER TABLE IF EXISTS ONLY public.analysis_taggings DROP CONSTRAINT IF EXISTS analysis_taggings_pkey;
ALTER TABLE IF EXISTS ONLY public.analysis_summaries DROP CONSTRAINT IF EXISTS analysis_summaries_pkey;
ALTER TABLE IF EXISTS ONLY public.analysis_questions DROP CONSTRAINT IF EXISTS analysis_questions_pkey;
ALTER TABLE IF EXISTS ONLY public.analysis_insights DROP CONSTRAINT IF EXISTS analysis_insights_pkey;
ALTER TABLE IF EXISTS ONLY public.analysis_heatmap_cells DROP CONSTRAINT IF EXISTS analysis_heatmap_cells_pkey;
ALTER TABLE IF EXISTS ONLY public.analysis_comments_summaries DROP CONSTRAINT IF EXISTS analysis_comments_summaries_pkey;
ALTER TABLE IF EXISTS ONLY public.analysis_background_tasks DROP CONSTRAINT IF EXISTS analysis_background_tasks_pkey;
ALTER TABLE IF EXISTS ONLY public.analysis_analyses DROP CONSTRAINT IF EXISTS analysis_analyses_pkey;
ALTER TABLE IF EXISTS ONLY public.analysis_additional_custom_fields DROP CONSTRAINT IF EXISTS analysis_analyses_custom_fields_pkey;
ALTER TABLE IF EXISTS ONLY public.admin_publications DROP CONSTRAINT IF EXISTS admin_publications_pkey;
ALTER TABLE IF EXISTS ONLY public.activities DROP CONSTRAINT IF EXISTS activities_pkey;
ALTER TABLE IF EXISTS public.que_jobs ALTER COLUMN id DROP DEFAULT;
ALTER TABLE IF EXISTS public.areas_static_pages ALTER COLUMN id DROP DEFAULT;
DROP TABLE IF EXISTS public.verification_verifications;
DROP TABLE IF EXISTS public.user_custom_fields_representativeness_ref_distributions;
DROP TABLE IF EXISTS public.topics;
DROP TABLE IF EXISTS public.text_images;
DROP TABLE IF EXISTS public.tenants;
DROP TABLE IF EXISTS public.surveys_responses;
DROP TABLE IF EXISTS public.static_pages_topics;
DROP TABLE IF EXISTS public.static_pages;
DROP TABLE IF EXISTS public.static_page_files;
DROP TABLE IF EXISTS public.spam_reports;
DROP TABLE IF EXISTS public.schema_migrations;
DROP TABLE IF EXISTS public.report_builder_reports;
DROP TABLE IF EXISTS public.report_builder_published_graph_data_units;
DROP TABLE IF EXISTS public.que_values;
DROP TABLE IF EXISTS public.que_lockers;
DROP SEQUENCE IF EXISTS public.que_jobs_id_seq;
DROP TABLE IF EXISTS public.public_api_api_clients;
DROP TABLE IF EXISTS public.projects_topics;
DROP TABLE IF EXISTS public.projects_allowed_input_topics;
DROP TABLE IF EXISTS public.project_reviews;
DROP TABLE IF EXISTS public.project_images;
DROP TABLE IF EXISTS public.project_folders_images;
DROP TABLE IF EXISTS public.project_folders_folders;
DROP TABLE IF EXISTS public.project_folders_files;
DROP TABLE IF EXISTS public.project_files;
DROP TABLE IF EXISTS public.polls_response_options;
DROP TABLE IF EXISTS public.polls_questions;
DROP TABLE IF EXISTS public.polls_options;
DROP TABLE IF EXISTS public.phase_files;
DROP TABLE IF EXISTS public.permissions_custom_fields;
DROP TABLE IF EXISTS public.permissions;
DROP TABLE IF EXISTS public.onboarding_campaign_dismissals;
DROP TABLE IF EXISTS public.notifications;
DROP TABLE IF EXISTS public.nav_bar_items;
DROP VIEW IF EXISTS public.moderation_moderations;
DROP TABLE IF EXISTS public.moderation_moderation_statuses;
DROP TABLE IF EXISTS public.memberships;
DROP TABLE IF EXISTS public.maps_map_configs;
DROP TABLE IF EXISTS public.maps_layers;
DROP TABLE IF EXISTS public.machine_translations_machine_translations;
DROP TABLE IF EXISTS public.jobs_trackers;
DROP TABLE IF EXISTS public.internal_comments;
DROP TABLE IF EXISTS public.impact_tracking_salts;
DROP TABLE IF EXISTS public.impact_tracking_pageviews;
DROP TABLE IF EXISTS public.identities;
DROP TABLE IF EXISTS public.ideas_topics;
DROP TABLE IF EXISTS public.ideas_phases;
DROP VIEW IF EXISTS public.idea_trending_infos;
DROP TABLE IF EXISTS public.idea_relations;
DROP TABLE IF EXISTS public.idea_imports;
DROP TABLE IF EXISTS public.idea_import_files;
DROP TABLE IF EXISTS public.idea_images;
DROP TABLE IF EXISTS public.idea_files;
DROP TABLE IF EXISTS public.id_id_card_lookup_id_cards;
DROP TABLE IF EXISTS public.groups_projects;
DROP TABLE IF EXISTS public.groups_permissions;
DROP TABLE IF EXISTS public.groups;
DROP TABLE IF EXISTS public.followers;
DROP TABLE IF EXISTS public.flag_inappropriate_content_inappropriate_content_flags;
DROP TABLE IF EXISTS public.experiments;
DROP TABLE IF EXISTS public.event_images;
DROP TABLE IF EXISTS public.event_files;
DROP TABLE IF EXISTS public.embeddings_similarities;
DROP TABLE IF EXISTS public.email_snippets;
DROP TABLE IF EXISTS public.email_campaigns_unsubscription_tokens;
DROP TABLE IF EXISTS public.email_campaigns_examples;
DROP TABLE IF EXISTS public.email_campaigns_consents;
DROP TABLE IF EXISTS public.email_campaigns_campaigns_groups;
DROP TABLE IF EXISTS public.email_campaigns_campaign_email_commands;
DROP TABLE IF EXISTS public.custom_forms;
DROP TABLE IF EXISTS public.custom_fields;
DROP TABLE IF EXISTS public.custom_field_options;
DROP TABLE IF EXISTS public.custom_field_option_images;
DROP TABLE IF EXISTS public.custom_field_matrix_statements;
DROP TABLE IF EXISTS public.custom_field_bins;
DROP TABLE IF EXISTS public.cosponsorships;
DROP TABLE IF EXISTS public.content_builder_layouts;
DROP TABLE IF EXISTS public.content_builder_layout_images;
DROP TABLE IF EXISTS public.common_passwords;
DROP TABLE IF EXISTS public.baskets_ideas;
DROP TABLE IF EXISTS public.authoring_assistance_responses;
DROP SEQUENCE IF EXISTS public.areas_static_pages_id_seq;
DROP TABLE IF EXISTS public.areas_static_pages;
DROP TABLE IF EXISTS public.areas_projects;
DROP TABLE IF EXISTS public.areas;
DROP TABLE IF EXISTS public.ar_internal_metadata;
DROP TABLE IF EXISTS public.app_configurations;
DROP VIEW IF EXISTS public.analytics_fact_sessions;
DROP TABLE IF EXISTS public.impact_tracking_sessions;
DROP VIEW IF EXISTS public.analytics_fact_registrations;
DROP TABLE IF EXISTS public.invites;
DROP VIEW IF EXISTS public.analytics_fact_project_statuses;
DROP VIEW IF EXISTS public.analytics_fact_posts;
DROP VIEW IF EXISTS public.analytics_fact_participations;
DROP TABLE IF EXISTS public.volunteering_volunteers;
DROP TABLE IF EXISTS public.volunteering_causes;
DROP TABLE IF EXISTS public.reactions;
DROP TABLE IF EXISTS public.polls_responses;
DROP TABLE IF EXISTS public.phases;
DROP TABLE IF EXISTS public.ideas;
DROP TABLE IF EXISTS public.events_attendances;
DROP TABLE IF EXISTS public.comments;
DROP TABLE IF EXISTS public.baskets;
DROP VIEW IF EXISTS public.analytics_fact_events;
DROP TABLE IF EXISTS public.events;
DROP VIEW IF EXISTS public.analytics_fact_email_deliveries;
DROP TABLE IF EXISTS public.email_campaigns_deliveries;
DROP TABLE IF EXISTS public.email_campaigns_campaigns;
DROP VIEW IF EXISTS public.analytics_dimension_users;
DROP TABLE IF EXISTS public.users;
DROP TABLE IF EXISTS public.analytics_fact_visits;
DROP TABLE IF EXISTS public.analytics_dimension_types;
DROP VIEW IF EXISTS public.analytics_dimension_statuses;
DROP TABLE IF EXISTS public.idea_statuses;
DROP TABLE IF EXISTS public.analytics_dimension_referrer_types;
DROP TABLE IF EXISTS public.analytics_dimension_projects_fact_visits;
DROP VIEW IF EXISTS public.analytics_dimension_projects;
DROP TABLE IF EXISTS public.projects;
DROP TABLE IF EXISTS public.analytics_dimension_locales_fact_visits;
DROP TABLE IF EXISTS public.analytics_dimension_locales;
DROP TABLE IF EXISTS public.analytics_dimension_dates;
DROP VIEW IF EXISTS public.analytics_build_feedbacks;
DROP TABLE IF EXISTS public.official_feedbacks;
DROP TABLE IF EXISTS public.analysis_tags;
DROP TABLE IF EXISTS public.analysis_taggings;
DROP TABLE IF EXISTS public.analysis_summaries;
DROP TABLE IF EXISTS public.analysis_questions;
DROP TABLE IF EXISTS public.analysis_insights;
DROP TABLE IF EXISTS public.analysis_heatmap_cells;
DROP TABLE IF EXISTS public.analysis_comments_summaries;
DROP TABLE IF EXISTS public.analysis_background_tasks;
DROP TABLE IF EXISTS public.analysis_analyses;
DROP TABLE IF EXISTS public.analysis_additional_custom_fields;
DROP TABLE IF EXISTS public.admin_publications;
DROP TABLE IF EXISTS public.activities;
DROP FUNCTION IF EXISTS public.que_state_notify();
DROP FUNCTION IF EXISTS public.que_job_notify();
DROP FUNCTION IF EXISTS public.que_determine_job_state(job public.que_jobs);
DROP TABLE IF EXISTS public.que_jobs;
DROP FUNCTION IF EXISTS public.que_validate_tags(tags_array jsonb);
DROP EXTENSION IF EXISTS vector;
DROP EXTENSION IF EXISTS "uuid-ossp";
DROP EXTENSION IF EXISTS postgis;
DROP EXTENSION IF EXISTS pgcrypto;
DROP SCHEMA IF EXISTS shared_extensions;
DROP SCHEMA IF EXISTS public;
--
-- Name: public; Type: SCHEMA; Schema: -; Owner: -
--

CREATE SCHEMA public;


--
-- Name: SCHEMA public; Type: COMMENT; Schema: -; Owner: -
--

COMMENT ON SCHEMA public IS 'standard public schema';


--
-- Name: shared_extensions; Type: SCHEMA; Schema: -; Owner: -
--

CREATE SCHEMA shared_extensions;


--
-- Name: pgcrypto; Type: EXTENSION; Schema: -; Owner: -
--

CREATE EXTENSION IF NOT EXISTS pgcrypto WITH SCHEMA shared_extensions;


--
-- Name: EXTENSION pgcrypto; Type: COMMENT; Schema: -; Owner: -
--

COMMENT ON EXTENSION pgcrypto IS 'cryptographic functions';


--
-- Name: postgis; Type: EXTENSION; Schema: -; Owner: -
--

CREATE EXTENSION IF NOT EXISTS postgis WITH SCHEMA shared_extensions;


--
-- Name: EXTENSION postgis; Type: COMMENT; Schema: -; Owner: -
--

COMMENT ON EXTENSION postgis IS 'PostGIS geometry and geography spatial types and functions';


--
-- Name: uuid-ossp; Type: EXTENSION; Schema: -; Owner: -
--

CREATE EXTENSION IF NOT EXISTS "uuid-ossp" WITH SCHEMA shared_extensions;


--
-- Name: EXTENSION "uuid-ossp"; Type: COMMENT; Schema: -; Owner: -
--

COMMENT ON EXTENSION "uuid-ossp" IS 'generate universally unique identifiers (UUIDs)';


--
-- Name: vector; Type: EXTENSION; Schema: -; Owner: -
--

CREATE EXTENSION IF NOT EXISTS vector WITH SCHEMA shared_extensions;


--
-- Name: EXTENSION vector; Type: COMMENT; Schema: -; Owner: -
--

COMMENT ON EXTENSION vector IS 'Open-source vector similarity search for Postgres';


--
-- Name: que_validate_tags(jsonb); Type: FUNCTION; Schema: public; Owner: -
--

CREATE FUNCTION public.que_validate_tags(tags_array jsonb) RETURNS boolean
    LANGUAGE sql
    AS $$
  SELECT bool_and(
    jsonb_typeof(value) = 'string'
    AND
    char_length(value::text) <= 100
  )
  FROM jsonb_array_elements(tags_array)
$$;


SET default_tablespace = '';

SET default_table_access_method = heap;

--
-- Name: que_jobs; Type: TABLE; Schema: public; Owner: -
--

CREATE TABLE public.que_jobs (
    priority smallint DEFAULT 100 NOT NULL,
    run_at timestamp with time zone DEFAULT now() NOT NULL,
    id bigint NOT NULL,
    job_class text NOT NULL,
    error_count integer DEFAULT 0 NOT NULL,
    last_error_message text,
    queue text DEFAULT 'default'::text NOT NULL,
    last_error_backtrace text,
    finished_at timestamp with time zone,
    expired_at timestamp with time zone,
    args jsonb DEFAULT '[]'::jsonb NOT NULL,
    data jsonb DEFAULT '{}'::jsonb NOT NULL,
    job_schema_version integer NOT NULL,
    kwargs jsonb DEFAULT '{}'::jsonb NOT NULL,
    CONSTRAINT error_length CHECK (((char_length(last_error_message) <= 500) AND (char_length(last_error_backtrace) <= 10000))),
    CONSTRAINT job_class_length CHECK ((char_length(
CASE job_class
    WHEN 'ActiveJob::QueueAdapters::QueAdapter::JobWrapper'::text THEN ((args -> 0) ->> 'job_class'::text)
    ELSE job_class
END) <= 200)),
    CONSTRAINT queue_length CHECK ((char_length(queue) <= 100)),
    CONSTRAINT valid_args CHECK ((jsonb_typeof(args) = 'array'::text)),
    CONSTRAINT valid_data CHECK (((jsonb_typeof(data) = 'object'::text) AND ((NOT (data ? 'tags'::text)) OR ((jsonb_typeof((data -> 'tags'::text)) = 'array'::text) AND (jsonb_array_length((data -> 'tags'::text)) <= 5) AND public.que_validate_tags((data -> 'tags'::text))))))
)
WITH (fillfactor='90');


--
-- Name: TABLE que_jobs; Type: COMMENT; Schema: public; Owner: -
--

COMMENT ON TABLE public.que_jobs IS '6';


--
-- Name: que_determine_job_state(public.que_jobs); Type: FUNCTION; Schema: public; Owner: -
--

CREATE FUNCTION public.que_determine_job_state(job public.que_jobs) RETURNS text
    LANGUAGE sql
    AS $$
  SELECT
    CASE
    WHEN job.expired_at  IS NOT NULL    THEN 'expired'
    WHEN job.finished_at IS NOT NULL    THEN 'finished'
    WHEN job.error_count > 0            THEN 'errored'
    WHEN job.run_at > CURRENT_TIMESTAMP THEN 'scheduled'
    ELSE                                     'ready'
    END
$$;


--
-- Name: que_job_notify(); Type: FUNCTION; Schema: public; Owner: -
--

CREATE FUNCTION public.que_job_notify() RETURNS trigger
    LANGUAGE plpgsql
    AS $$
  DECLARE
    locker_pid integer;
    sort_key json;
  BEGIN
    -- Don't do anything if the job is scheduled for a future time.
    IF NEW.run_at IS NOT NULL AND NEW.run_at > now() THEN
      RETURN null;
    END IF;

    -- Pick a locker to notify of the job's insertion, weighted by their number
    -- of workers. Should bounce pseudorandomly between lockers on each
    -- invocation, hence the md5-ordering, but still touch each one equally,
    -- hence the modulo using the job_id.
    SELECT pid
    INTO locker_pid
    FROM (
      SELECT *, last_value(row_number) OVER () + 1 AS count
      FROM (
        SELECT *, row_number() OVER () - 1 AS row_number
        FROM (
          SELECT *
          FROM public.que_lockers ql, generate_series(1, ql.worker_count) AS id
          WHERE
            listening AND
            queues @> ARRAY[NEW.queue] AND
            ql.job_schema_version = NEW.job_schema_version
          ORDER BY md5(pid::text || id::text)
        ) t1
      ) t2
    ) t3
    WHERE NEW.id % count = row_number;

    IF locker_pid IS NOT NULL THEN
      -- There's a size limit to what can be broadcast via LISTEN/NOTIFY, so
      -- rather than throw errors when someone enqueues a big job, just
      -- broadcast the most pertinent information, and let the locker query for
      -- the record after it's taken the lock. The worker will have to hit the
      -- DB in order to make sure the job is still visible anyway.
      SELECT row_to_json(t)
      INTO sort_key
      FROM (
        SELECT
          'job_available' AS message_type,
          NEW.queue       AS queue,
          NEW.priority    AS priority,
          NEW.id          AS id,
          -- Make sure we output timestamps as UTC ISO 8601
          to_char(NEW.run_at AT TIME ZONE 'UTC', 'YYYY-MM-DD"T"HH24:MI:SS.US"Z"') AS run_at
      ) t;

      PERFORM pg_notify('que_listener_' || locker_pid::text, sort_key::text);
    END IF;

    RETURN null;
  END
$$;


--
-- Name: que_state_notify(); Type: FUNCTION; Schema: public; Owner: -
--

CREATE FUNCTION public.que_state_notify() RETURNS trigger
    LANGUAGE plpgsql
    AS $$
  DECLARE
    row record;
    message json;
    previous_state text;
    current_state text;
  BEGIN
    IF TG_OP = 'INSERT' THEN
      previous_state := 'nonexistent';
      current_state  := public.que_determine_job_state(NEW);
      row            := NEW;
    ELSIF TG_OP = 'DELETE' THEN
      previous_state := public.que_determine_job_state(OLD);
      current_state  := 'nonexistent';
      row            := OLD;
    ELSIF TG_OP = 'UPDATE' THEN
      previous_state := public.que_determine_job_state(OLD);
      current_state  := public.que_determine_job_state(NEW);

      -- If the state didn't change, short-circuit.
      IF previous_state = current_state THEN
        RETURN null;
      END IF;

      row := NEW;
    ELSE
      RAISE EXCEPTION 'Unrecognized TG_OP: %', TG_OP;
    END IF;

    SELECT row_to_json(t)
    INTO message
    FROM (
      SELECT
        'job_change' AS message_type,
        row.id       AS id,
        row.queue    AS queue,

        coalesce(row.data->'tags', '[]'::jsonb) AS tags,

        to_char(row.run_at AT TIME ZONE 'UTC', 'YYYY-MM-DD"T"HH24:MI:SS.US"Z"') AS run_at,
        to_char(now()      AT TIME ZONE 'UTC', 'YYYY-MM-DD"T"HH24:MI:SS.US"Z"') AS time,

        CASE row.job_class
        WHEN 'ActiveJob::QueueAdapters::QueAdapter::JobWrapper' THEN
          coalesce(
            row.args->0->>'job_class',
            'ActiveJob::QueueAdapters::QueAdapter::JobWrapper'
          )
        ELSE
          row.job_class
        END AS job_class,

        previous_state AS previous_state,
        current_state  AS current_state
    ) t;

    PERFORM pg_notify('que_state', message::text);

    RETURN null;
  END
$$;


--
-- Name: activities; Type: TABLE; Schema: public; Owner: -
--

CREATE TABLE public.activities (
    id uuid DEFAULT shared_extensions.gen_random_uuid() NOT NULL,
    item_type character varying NOT NULL,
    item_id uuid NOT NULL,
    action character varying NOT NULL,
    payload jsonb DEFAULT '{}'::jsonb NOT NULL,
    user_id uuid,
    acted_at timestamp without time zone NOT NULL,
    created_at timestamp without time zone NOT NULL,
    project_id uuid
);


--
-- Name: admin_publications; Type: TABLE; Schema: public; Owner: -
--

CREATE TABLE public.admin_publications (
    id uuid DEFAULT shared_extensions.gen_random_uuid() NOT NULL,
    parent_id uuid,
    lft integer NOT NULL,
    rgt integer NOT NULL,
    ordering integer,
    publication_status character varying DEFAULT 'published'::character varying NOT NULL,
    publication_id uuid,
    publication_type character varying,
    created_at timestamp(6) without time zone NOT NULL,
    updated_at timestamp(6) without time zone NOT NULL,
    depth integer DEFAULT 0 NOT NULL,
    children_allowed boolean DEFAULT true NOT NULL,
    children_count integer DEFAULT 0 NOT NULL,
    first_published_at timestamp(6) without time zone
);


--
-- Name: analysis_additional_custom_fields; Type: TABLE; Schema: public; Owner: -
--

CREATE TABLE public.analysis_additional_custom_fields (
    id uuid DEFAULT shared_extensions.gen_random_uuid() NOT NULL,
    analysis_id uuid NOT NULL,
    custom_field_id uuid NOT NULL,
    created_at timestamp(6) without time zone NOT NULL,
    updated_at timestamp(6) without time zone NOT NULL
);


--
-- Name: analysis_analyses; Type: TABLE; Schema: public; Owner: -
--

CREATE TABLE public.analysis_analyses (
    id uuid DEFAULT shared_extensions.gen_random_uuid() NOT NULL,
    project_id uuid,
    phase_id uuid,
    created_at timestamp(6) without time zone NOT NULL,
    updated_at timestamp(6) without time zone NOT NULL,
    show_insights boolean DEFAULT true NOT NULL,
    main_custom_field_id uuid
);


--
-- Name: analysis_background_tasks; Type: TABLE; Schema: public; Owner: -
--

CREATE TABLE public.analysis_background_tasks (
    id uuid DEFAULT shared_extensions.gen_random_uuid() NOT NULL,
    analysis_id uuid NOT NULL,
    type character varying NOT NULL,
    state character varying NOT NULL,
    progress double precision,
    started_at timestamp(6) without time zone,
    ended_at timestamp(6) without time zone,
    auto_tagging_method character varying,
    created_at timestamp(6) without time zone NOT NULL,
    updated_at timestamp(6) without time zone NOT NULL,
    tags_ids jsonb,
    filters jsonb DEFAULT '{}'::jsonb NOT NULL
);


--
-- Name: analysis_comments_summaries; Type: TABLE; Schema: public; Owner: -
--

CREATE TABLE public.analysis_comments_summaries (
    id uuid DEFAULT gen_random_uuid() NOT NULL,
    idea_id uuid,
    background_task_id uuid NOT NULL,
    summary text,
    prompt text,
    accuracy double precision,
    generated_at timestamp(6) without time zone,
    comments_ids jsonb NOT NULL,
    created_at timestamp(6) without time zone NOT NULL,
    updated_at timestamp(6) without time zone NOT NULL
);


--
-- Name: analysis_heatmap_cells; Type: TABLE; Schema: public; Owner: -
--

CREATE TABLE public.analysis_heatmap_cells (
    id uuid DEFAULT gen_random_uuid() NOT NULL,
    analysis_id uuid NOT NULL,
    row_type character varying NOT NULL,
    row_id uuid NOT NULL,
    column_type character varying NOT NULL,
    column_id uuid NOT NULL,
    unit character varying NOT NULL,
    count integer NOT NULL,
    lift numeric(20,15) NOT NULL,
    p_value numeric(20,15) NOT NULL,
    created_at timestamp(6) without time zone NOT NULL,
    updated_at timestamp(6) without time zone NOT NULL
);


--
-- Name: analysis_insights; Type: TABLE; Schema: public; Owner: -
--

CREATE TABLE public.analysis_insights (
    id uuid DEFAULT shared_extensions.gen_random_uuid() NOT NULL,
    analysis_id uuid NOT NULL,
    insightable_type character varying NOT NULL,
    insightable_id uuid NOT NULL,
    filters jsonb DEFAULT '{}'::jsonb NOT NULL,
    inputs_ids jsonb,
    created_at timestamp(6) without time zone NOT NULL,
    updated_at timestamp(6) without time zone NOT NULL,
    custom_field_ids jsonb DEFAULT '{}'::jsonb NOT NULL
);


--
-- Name: analysis_questions; Type: TABLE; Schema: public; Owner: -
--

CREATE TABLE public.analysis_questions (
    id uuid DEFAULT shared_extensions.gen_random_uuid() NOT NULL,
    background_task_id uuid NOT NULL,
    question text,
    answer text,
    prompt text,
    q_and_a_method character varying NOT NULL,
    accuracy double precision,
    created_at timestamp(6) without time zone NOT NULL,
    updated_at timestamp(6) without time zone NOT NULL,
    generated_at timestamp without time zone
);


--
-- Name: analysis_summaries; Type: TABLE; Schema: public; Owner: -
--

CREATE TABLE public.analysis_summaries (
    id uuid DEFAULT shared_extensions.gen_random_uuid() NOT NULL,
    background_task_id uuid NOT NULL,
    summary text,
    prompt text,
    summarization_method character varying NOT NULL,
    created_at timestamp(6) without time zone NOT NULL,
    updated_at timestamp(6) without time zone NOT NULL,
    accuracy double precision,
    generated_at timestamp without time zone
);


--
-- Name: analysis_taggings; Type: TABLE; Schema: public; Owner: -
--

CREATE TABLE public.analysis_taggings (
    id uuid DEFAULT shared_extensions.gen_random_uuid() NOT NULL,
    tag_id uuid NOT NULL,
    input_id uuid NOT NULL,
    created_at timestamp(6) without time zone NOT NULL,
    updated_at timestamp(6) without time zone NOT NULL,
    background_task_id uuid
);


--
-- Name: analysis_tags; Type: TABLE; Schema: public; Owner: -
--

CREATE TABLE public.analysis_tags (
    id uuid DEFAULT shared_extensions.gen_random_uuid() NOT NULL,
    name character varying NOT NULL,
    tag_type character varying NOT NULL,
    analysis_id uuid NOT NULL,
    created_at timestamp(6) without time zone NOT NULL,
    updated_at timestamp(6) without time zone NOT NULL
);


--
-- Name: official_feedbacks; Type: TABLE; Schema: public; Owner: -
--

CREATE TABLE public.official_feedbacks (
    id uuid DEFAULT shared_extensions.gen_random_uuid() NOT NULL,
    body_multiloc jsonb DEFAULT '{}'::jsonb,
    author_multiloc jsonb DEFAULT '{}'::jsonb,
    user_id uuid,
    idea_id uuid,
    created_at timestamp without time zone NOT NULL,
    updated_at timestamp without time zone NOT NULL
);


--
-- Name: analytics_build_feedbacks; Type: VIEW; Schema: public; Owner: -
--

CREATE VIEW public.analytics_build_feedbacks AS
 SELECT post_id,
    min(feedback_first_date) AS feedback_first_date,
    max(feedback_official) AS feedback_official,
    max(feedback_status_change) AS feedback_status_change
   FROM ( SELECT activities.item_id AS post_id,
            min(activities.created_at) AS feedback_first_date,
            0 AS feedback_official,
            1 AS feedback_status_change
           FROM public.activities
          WHERE (((activities.action)::text = 'changed_status'::text) AND ((activities.item_type)::text = 'Idea'::text))
          GROUP BY activities.item_id
        UNION ALL
         SELECT official_feedbacks.idea_id AS post_id,
            min(official_feedbacks.created_at) AS feedback_first_date,
            1 AS feedback_official,
            0 AS feedback_status_change
           FROM public.official_feedbacks
          GROUP BY official_feedbacks.idea_id) a
  GROUP BY post_id;


--
-- Name: analytics_dimension_dates; Type: TABLE; Schema: public; Owner: -
--

CREATE TABLE public.analytics_dimension_dates (
    date date NOT NULL,
    year character varying,
    month character varying,
    week date
);


--
-- Name: analytics_dimension_locales; Type: TABLE; Schema: public; Owner: -
--

CREATE TABLE public.analytics_dimension_locales (
    id uuid DEFAULT shared_extensions.gen_random_uuid() NOT NULL,
    name character varying NOT NULL
);


--
-- Name: analytics_dimension_locales_fact_visits; Type: TABLE; Schema: public; Owner: -
--

CREATE TABLE public.analytics_dimension_locales_fact_visits (
    dimension_locale_id uuid,
    fact_visit_id uuid
);


--
-- Name: projects; Type: TABLE; Schema: public; Owner: -
--

CREATE TABLE public.projects (
    id uuid DEFAULT shared_extensions.gen_random_uuid() NOT NULL,
    title_multiloc jsonb DEFAULT '{}'::jsonb,
    description_multiloc jsonb DEFAULT '{}'::jsonb,
    slug character varying,
    created_at timestamp without time zone NOT NULL,
    updated_at timestamp without time zone NOT NULL,
    header_bg character varying,
    ideas_count integer DEFAULT 0 NOT NULL,
    visible_to character varying DEFAULT 'public'::character varying NOT NULL,
    description_preview_multiloc jsonb DEFAULT '{}'::jsonb,
    internal_role character varying,
    comments_count integer DEFAULT 0 NOT NULL,
    default_assignee_id uuid,
    include_all_areas boolean DEFAULT false NOT NULL,
    baskets_count integer DEFAULT 0 NOT NULL,
    votes_count integer DEFAULT 0 NOT NULL,
    followers_count integer DEFAULT 0 NOT NULL,
    preview_token character varying NOT NULL,
    header_bg_alt_text_multiloc jsonb DEFAULT '{}'::jsonb,
    hidden boolean DEFAULT false NOT NULL
);


--
-- Name: analytics_dimension_projects; Type: VIEW; Schema: public; Owner: -
--

CREATE VIEW public.analytics_dimension_projects AS
 SELECT id,
    title_multiloc
   FROM public.projects;


--
-- Name: analytics_dimension_projects_fact_visits; Type: TABLE; Schema: public; Owner: -
--

CREATE TABLE public.analytics_dimension_projects_fact_visits (
    dimension_project_id uuid,
    fact_visit_id uuid
);


--
-- Name: analytics_dimension_referrer_types; Type: TABLE; Schema: public; Owner: -
--

CREATE TABLE public.analytics_dimension_referrer_types (
    id uuid DEFAULT shared_extensions.gen_random_uuid() NOT NULL,
    key character varying NOT NULL,
    name character varying NOT NULL
);


--
-- Name: idea_statuses; Type: TABLE; Schema: public; Owner: -
--

CREATE TABLE public.idea_statuses (
    id uuid DEFAULT shared_extensions.gen_random_uuid() NOT NULL,
    title_multiloc jsonb DEFAULT '{}'::jsonb,
    ordering integer,
    code character varying,
    color character varying,
    created_at timestamp without time zone NOT NULL,
    updated_at timestamp without time zone NOT NULL,
    description_multiloc jsonb DEFAULT '{}'::jsonb,
    ideas_count integer DEFAULT 0,
    participation_method character varying DEFAULT 'ideation'::character varying NOT NULL
);


--
-- Name: analytics_dimension_statuses; Type: VIEW; Schema: public; Owner: -
--

CREATE VIEW public.analytics_dimension_statuses AS
 SELECT id,
    title_multiloc,
    code,
    color
   FROM public.idea_statuses;


--
-- Name: analytics_dimension_types; Type: TABLE; Schema: public; Owner: -
--

CREATE TABLE public.analytics_dimension_types (
    id uuid DEFAULT shared_extensions.gen_random_uuid() NOT NULL,
    name character varying,
    parent character varying
);


--
-- Name: analytics_fact_visits; Type: TABLE; Schema: public; Owner: -
--

CREATE TABLE public.analytics_fact_visits (
    id uuid DEFAULT shared_extensions.gen_random_uuid() NOT NULL,
    visitor_id character varying NOT NULL,
    dimension_user_id uuid,
    dimension_referrer_type_id uuid NOT NULL,
    dimension_date_first_action_id date NOT NULL,
    dimension_date_last_action_id date NOT NULL,
    duration integer NOT NULL,
    pages_visited integer NOT NULL,
    returning_visitor boolean DEFAULT false NOT NULL,
    referrer_name character varying,
    referrer_url character varying,
    matomo_visit_id integer NOT NULL,
    matomo_last_action_time timestamp without time zone NOT NULL
);


--
-- Name: users; Type: TABLE; Schema: public; Owner: -
--

CREATE TABLE public.users (
    id uuid DEFAULT shared_extensions.gen_random_uuid() NOT NULL,
    email character varying,
    password_digest character varying,
    slug character varying,
    roles jsonb DEFAULT '[]'::jsonb,
    reset_password_token character varying,
    created_at timestamp without time zone NOT NULL,
    updated_at timestamp without time zone NOT NULL,
    avatar character varying,
    first_name character varying,
    last_name character varying,
    locale character varying,
    bio_multiloc jsonb DEFAULT '{}'::jsonb,
    invite_status character varying,
    custom_field_values jsonb DEFAULT '{}'::jsonb,
    registration_completed_at timestamp without time zone,
    verified boolean DEFAULT false NOT NULL,
    email_confirmed_at timestamp without time zone,
    email_confirmation_code character varying,
    email_confirmation_retry_count integer DEFAULT 0 NOT NULL,
    email_confirmation_code_reset_count integer DEFAULT 0 NOT NULL,
    email_confirmation_code_sent_at timestamp without time zone,
    confirmation_required boolean DEFAULT true NOT NULL,
    block_start_at timestamp without time zone,
    block_reason character varying,
    block_end_at timestamp without time zone,
    new_email character varying,
    followings_count integer DEFAULT 0 NOT NULL,
    onboarding jsonb DEFAULT '{}'::jsonb NOT NULL,
    unique_code character varying,
    last_active_at timestamp(6) without time zone
);


--
-- Name: analytics_dimension_users; Type: VIEW; Schema: public; Owner: -
--

CREATE VIEW public.analytics_dimension_users AS
 SELECT u.id,
    COALESCE(((u.roles -> 0) ->> 'type'::text), 'citizen'::text) AS role,
    u.invite_status,
    (users_with_visits.dimension_user_id IS NOT NULL) AS has_visits
   FROM (public.users u
     LEFT JOIN ( SELECT DISTINCT analytics_fact_visits.dimension_user_id
           FROM public.analytics_fact_visits) users_with_visits ON ((users_with_visits.dimension_user_id = u.id)));


--
-- Name: email_campaigns_campaigns; Type: TABLE; Schema: public; Owner: -
--

CREATE TABLE public.email_campaigns_campaigns (
    id uuid DEFAULT shared_extensions.gen_random_uuid() NOT NULL,
    type character varying NOT NULL,
    author_id uuid,
    enabled boolean,
    sender character varying,
    reply_to character varying,
    schedule jsonb DEFAULT '{}'::jsonb,
    subject_multiloc jsonb DEFAULT '{}'::jsonb,
    body_multiloc jsonb DEFAULT '{}'::jsonb,
    created_at timestamp without time zone NOT NULL,
    updated_at timestamp without time zone NOT NULL,
    deliveries_count integer DEFAULT 0 NOT NULL,
    context_id uuid
);


--
-- Name: email_campaigns_deliveries; Type: TABLE; Schema: public; Owner: -
--

CREATE TABLE public.email_campaigns_deliveries (
    id uuid DEFAULT shared_extensions.gen_random_uuid() NOT NULL,
    campaign_id uuid NOT NULL,
    user_id uuid NOT NULL,
    delivery_status character varying NOT NULL,
    tracked_content jsonb DEFAULT '{}'::jsonb,
    sent_at timestamp without time zone,
    created_at timestamp without time zone NOT NULL,
    updated_at timestamp without time zone NOT NULL
);


--
-- Name: analytics_fact_email_deliveries; Type: VIEW; Schema: public; Owner: -
--

CREATE VIEW public.analytics_fact_email_deliveries AS
 SELECT ecd.id,
    (ecd.sent_at)::date AS dimension_date_sent_id,
    ecd.campaign_id,
    p.id AS dimension_project_id,
    ((ecc.type)::text <> ALL (ARRAY[('EmailCampaigns::Campaigns::Manual'::character varying)::text, ('EmailCampaigns::Campaigns::ManualProjectParticipants'::character varying)::text])) AS automated
   FROM ((public.email_campaigns_deliveries ecd
     JOIN public.email_campaigns_campaigns ecc ON ((ecc.id = ecd.campaign_id)))
     LEFT JOIN public.projects p ON ((p.id = ecc.context_id)));


--
-- Name: events; Type: TABLE; Schema: public; Owner: -
--

CREATE TABLE public.events (
    id uuid DEFAULT shared_extensions.gen_random_uuid() NOT NULL,
    project_id uuid,
    title_multiloc jsonb DEFAULT '{}'::jsonb,
    description_multiloc jsonb DEFAULT '{}'::jsonb,
    location_multiloc jsonb DEFAULT '{}'::json,
    start_at timestamp without time zone,
    end_at timestamp without time zone,
    created_at timestamp without time zone NOT NULL,
    updated_at timestamp without time zone NOT NULL,
    location_point shared_extensions.geography(Point,4326),
    address_1 character varying,
    attendees_count integer DEFAULT 0 NOT NULL,
    address_2_multiloc jsonb DEFAULT '{}'::jsonb NOT NULL,
    online_link character varying,
    attend_button_multiloc jsonb DEFAULT '{}'::jsonb NOT NULL,
    using_url character varying
);


--
-- Name: analytics_fact_events; Type: VIEW; Schema: public; Owner: -
--

CREATE VIEW public.analytics_fact_events AS
 SELECT id,
    project_id AS dimension_project_id,
    (created_at)::date AS dimension_date_created_id,
    (start_at)::date AS dimension_date_start_id,
    (end_at)::date AS dimension_date_end_id
   FROM public.events;


--
-- Name: baskets; Type: TABLE; Schema: public; Owner: -
--

CREATE TABLE public.baskets (
    id uuid DEFAULT shared_extensions.gen_random_uuid() NOT NULL,
    submitted_at timestamp without time zone,
    user_id uuid,
    phase_id uuid,
    created_at timestamp without time zone NOT NULL,
    updated_at timestamp without time zone NOT NULL
);


--
-- Name: comments; Type: TABLE; Schema: public; Owner: -
--

CREATE TABLE public.comments (
    id uuid DEFAULT shared_extensions.gen_random_uuid() NOT NULL,
    author_id uuid,
    idea_id uuid,
    parent_id uuid,
    lft integer NOT NULL,
    rgt integer NOT NULL,
    body_multiloc jsonb DEFAULT '{}'::jsonb,
    created_at timestamp without time zone NOT NULL,
    updated_at timestamp without time zone NOT NULL,
    likes_count integer DEFAULT 0 NOT NULL,
    dislikes_count integer DEFAULT 0 NOT NULL,
    publication_status character varying DEFAULT 'published'::character varying NOT NULL,
    body_updated_at timestamp without time zone,
    children_count integer DEFAULT 0 NOT NULL,
    author_hash character varying,
    anonymous boolean DEFAULT false NOT NULL
);


--
-- Name: events_attendances; Type: TABLE; Schema: public; Owner: -
--

CREATE TABLE public.events_attendances (
    id uuid DEFAULT shared_extensions.gen_random_uuid() NOT NULL,
    attendee_id uuid NOT NULL,
    event_id uuid NOT NULL,
    created_at timestamp(6) without time zone NOT NULL,
    updated_at timestamp(6) without time zone NOT NULL
);


--
-- Name: ideas; Type: TABLE; Schema: public; Owner: -
--

CREATE TABLE public.ideas (
    id uuid DEFAULT shared_extensions.gen_random_uuid() NOT NULL,
    title_multiloc jsonb DEFAULT '{}'::jsonb,
    body_multiloc jsonb DEFAULT '{}'::jsonb,
    publication_status character varying,
    published_at timestamp without time zone,
    project_id uuid,
    author_id uuid,
    created_at timestamp without time zone NOT NULL,
    updated_at timestamp without time zone NOT NULL,
    likes_count integer DEFAULT 0 NOT NULL,
    dislikes_count integer DEFAULT 0 NOT NULL,
    location_point shared_extensions.geography(Point,4326),
    location_description character varying,
    comments_count integer DEFAULT 0 NOT NULL,
    idea_status_id uuid,
    slug character varying,
    budget integer,
    baskets_count integer DEFAULT 0 NOT NULL,
    official_feedbacks_count integer DEFAULT 0 NOT NULL,
    assignee_id uuid,
    assigned_at timestamp without time zone,
    proposed_budget integer,
    custom_field_values jsonb DEFAULT '{}'::jsonb NOT NULL,
    creation_phase_id uuid,
    author_hash character varying,
    anonymous boolean DEFAULT false NOT NULL,
    internal_comments_count integer DEFAULT 0 NOT NULL,
    votes_count integer DEFAULT 0 NOT NULL,
    followers_count integer DEFAULT 0 NOT NULL,
    submitted_at timestamp(6) without time zone,
    manual_votes_amount integer,
    manual_votes_last_updated_by_id uuid,
    manual_votes_last_updated_at timestamp(6) without time zone,
    neutral_reactions_count integer DEFAULT 0 NOT NULL
);


--
-- Name: phases; Type: TABLE; Schema: public; Owner: -
--

CREATE TABLE public.phases (
    id uuid DEFAULT shared_extensions.gen_random_uuid() NOT NULL,
    project_id uuid,
    title_multiloc jsonb DEFAULT '{}'::jsonb,
    description_multiloc jsonb DEFAULT '{}'::jsonb,
    start_at date,
    end_at date,
    created_at timestamp without time zone NOT NULL,
    updated_at timestamp without time zone NOT NULL,
    participation_method character varying DEFAULT 'ideation'::character varying NOT NULL,
    submission_enabled boolean DEFAULT true,
    commenting_enabled boolean DEFAULT true,
    reacting_enabled boolean DEFAULT true NOT NULL,
    reacting_like_method character varying DEFAULT 'unlimited'::character varying NOT NULL,
    reacting_like_limited_max integer DEFAULT 10,
    survey_embed_url character varying,
    survey_service character varying,
    presentation_mode character varying DEFAULT 'card'::character varying,
    voting_max_total integer,
    poll_anonymous boolean DEFAULT false NOT NULL,
    reacting_dislike_enabled boolean DEFAULT false NOT NULL,
    ideas_count integer DEFAULT 0 NOT NULL,
    ideas_order character varying,
    input_term character varying DEFAULT 'idea'::character varying,
    voting_min_total integer DEFAULT 0,
    reacting_dislike_method character varying DEFAULT 'unlimited'::character varying NOT NULL,
    reacting_dislike_limited_max integer DEFAULT 10,
    allow_anonymous_participation boolean DEFAULT false NOT NULL,
    document_annotation_embed_url character varying,
    voting_method character varying,
    voting_max_votes_per_idea integer,
    voting_term_singular_multiloc jsonb DEFAULT '{}'::jsonb,
    voting_term_plural_multiloc jsonb DEFAULT '{}'::jsonb,
    baskets_count integer DEFAULT 0 NOT NULL,
    votes_count integer DEFAULT 0 NOT NULL,
    campaigns_settings jsonb DEFAULT '{}'::jsonb,
    native_survey_title_multiloc jsonb DEFAULT '{}'::jsonb,
    native_survey_button_multiloc jsonb DEFAULT '{}'::jsonb,
    expire_days_limit integer,
    reacting_threshold integer,
    prescreening_enabled boolean DEFAULT false NOT NULL,
    autoshare_results_enabled boolean DEFAULT true NOT NULL,
    manual_votes_count integer DEFAULT 0 NOT NULL,
    manual_voters_amount integer,
    manual_voters_last_updated_by_id uuid,
    manual_voters_last_updated_at timestamp(6) without time zone,
    survey_popup_frequency integer,
    similarity_threshold_title double precision DEFAULT 0.3,
    similarity_threshold_body double precision DEFAULT 0.4,
    similarity_enabled boolean DEFAULT true NOT NULL,
    user_fields_in_form boolean DEFAULT false NOT NULL
);


--
-- Name: polls_responses; Type: TABLE; Schema: public; Owner: -
--

CREATE TABLE public.polls_responses (
    id uuid DEFAULT shared_extensions.gen_random_uuid() NOT NULL,
    phase_id uuid NOT NULL,
    user_id uuid,
    created_at timestamp without time zone NOT NULL,
    updated_at timestamp without time zone NOT NULL
);


--
-- Name: reactions; Type: TABLE; Schema: public; Owner: -
--

CREATE TABLE public.reactions (
    id uuid DEFAULT shared_extensions.gen_random_uuid() NOT NULL,
    reactable_id uuid,
    reactable_type character varying,
    user_id uuid,
    mode character varying NOT NULL,
    created_at timestamp without time zone NOT NULL,
    updated_at timestamp without time zone NOT NULL
);


--
-- Name: volunteering_causes; Type: TABLE; Schema: public; Owner: -
--

CREATE TABLE public.volunteering_causes (
    id uuid DEFAULT shared_extensions.gen_random_uuid() NOT NULL,
    phase_id uuid NOT NULL,
    title_multiloc jsonb DEFAULT '{}'::jsonb NOT NULL,
    description_multiloc jsonb DEFAULT '{}'::jsonb NOT NULL,
    volunteers_count integer DEFAULT 0 NOT NULL,
    image character varying,
    ordering integer NOT NULL,
    created_at timestamp(6) without time zone NOT NULL,
    updated_at timestamp(6) without time zone NOT NULL
);


--
-- Name: volunteering_volunteers; Type: TABLE; Schema: public; Owner: -
--

CREATE TABLE public.volunteering_volunteers (
    id uuid DEFAULT shared_extensions.gen_random_uuid() NOT NULL,
    cause_id uuid NOT NULL,
    user_id uuid NOT NULL,
    created_at timestamp(6) without time zone NOT NULL,
    updated_at timestamp(6) without time zone NOT NULL
);


--
-- Name: analytics_fact_participations; Type: VIEW; Schema: public; Owner: -
--

CREATE VIEW public.analytics_fact_participations AS
 SELECT i.id,
    i.author_id AS dimension_user_id,
    COALESCE((i.author_id)::text, (i.author_hash)::text, (i.id)::text) AS participant_id,
    i.project_id AS dimension_project_id,
        CASE
            WHEN ((ph.participation_method)::text = 'native_survey'::text) THEN survey.id
            ELSE idea.id
        END AS dimension_type_id,
    (i.created_at)::date AS dimension_date_created_id,
    (i.likes_count + i.dislikes_count) AS reactions_count,
    i.likes_count,
    i.dislikes_count
   FROM ((((public.ideas i
     LEFT JOIN public.projects pr ON ((pr.id = i.project_id)))
     LEFT JOIN public.phases ph ON ((ph.id = i.creation_phase_id)))
     JOIN public.analytics_dimension_types idea ON (((idea.name)::text = 'idea'::text)))
     LEFT JOIN public.analytics_dimension_types survey ON (((survey.name)::text = 'survey'::text)))
  WHERE ((i.publication_status)::text = 'published'::text)
UNION ALL
 SELECT c.id,
    c.author_id AS dimension_user_id,
    COALESCE((c.author_id)::text, (c.author_hash)::text, (c.id)::text) AS participant_id,
    i.project_id AS dimension_project_id,
    adt.id AS dimension_type_id,
    (c.created_at)::date AS dimension_date_created_id,
    (c.likes_count + c.dislikes_count) AS reactions_count,
    c.likes_count,
    c.dislikes_count
   FROM ((public.comments c
     JOIN public.analytics_dimension_types adt ON ((((adt.name)::text = 'comment'::text) AND ((adt.parent)::text = 'idea'::text))))
     LEFT JOIN public.ideas i ON ((c.idea_id = i.id)))
UNION ALL
 SELECT r.id,
    r.user_id AS dimension_user_id,
    COALESCE((r.user_id)::text, (r.id)::text) AS participant_id,
    COALESCE(i.project_id, ic.project_id) AS dimension_project_id,
    adt.id AS dimension_type_id,
    (r.created_at)::date AS dimension_date_created_id,
    1 AS reactions_count,
        CASE
            WHEN ((r.mode)::text = 'up'::text) THEN 1
            ELSE 0
        END AS likes_count,
        CASE
            WHEN ((r.mode)::text = 'down'::text) THEN 1
            ELSE 0
        END AS dislikes_count
   FROM ((((public.reactions r
     JOIN public.analytics_dimension_types adt ON ((((adt.name)::text = 'reaction'::text) AND ((adt.parent)::text = lower((r.reactable_type)::text)))))
     LEFT JOIN public.ideas i ON ((i.id = r.reactable_id)))
     LEFT JOIN public.comments c ON ((c.id = r.reactable_id)))
     LEFT JOIN public.ideas ic ON ((ic.id = c.idea_id)))
UNION ALL
 SELECT pr.id,
    pr.user_id AS dimension_user_id,
    COALESCE((pr.user_id)::text, (pr.id)::text) AS participant_id,
    p.project_id AS dimension_project_id,
    adt.id AS dimension_type_id,
    (pr.created_at)::date AS dimension_date_created_id,
    0 AS reactions_count,
    0 AS likes_count,
    0 AS dislikes_count
   FROM ((public.polls_responses pr
     LEFT JOIN public.phases p ON ((p.id = pr.phase_id)))
     JOIN public.analytics_dimension_types adt ON (((adt.name)::text = 'poll'::text)))
UNION ALL
 SELECT vv.id,
    vv.user_id AS dimension_user_id,
    COALESCE((vv.user_id)::text, (vv.id)::text) AS participant_id,
    p.project_id AS dimension_project_id,
    adt.id AS dimension_type_id,
    (vv.created_at)::date AS dimension_date_created_id,
    0 AS reactions_count,
    0 AS likes_count,
    0 AS dislikes_count
   FROM (((public.volunteering_volunteers vv
     LEFT JOIN public.volunteering_causes vc ON ((vc.id = vv.cause_id)))
     LEFT JOIN public.phases p ON ((p.id = vc.phase_id)))
     JOIN public.analytics_dimension_types adt ON (((adt.name)::text = 'volunteer'::text)))
UNION ALL
 SELECT b.id,
    b.user_id AS dimension_user_id,
    COALESCE((b.user_id)::text, (b.id)::text) AS participant_id,
    p.project_id AS dimension_project_id,
    adt.id AS dimension_type_id,
    (b.created_at)::date AS dimension_date_created_id,
    0 AS reactions_count,
    0 AS likes_count,
    0 AS dislikes_count
   FROM ((public.baskets b
     LEFT JOIN public.phases p ON ((p.id = b.phase_id)))
     JOIN public.analytics_dimension_types adt ON (((adt.name)::text = 'basket'::text)))
UNION ALL
 SELECT ea.id,
    ea.attendee_id AS dimension_user_id,
    (ea.attendee_id)::text AS participant_id,
    e.project_id AS dimension_project_id,
    adt.id AS dimension_type_id,
    (ea.created_at)::date AS dimension_date_created_id,
    0 AS reactions_count,
    0 AS likes_count,
    0 AS dislikes_count
   FROM ((public.events_attendances ea
     LEFT JOIN public.events e ON ((e.id = ea.event_id)))
     JOIN public.analytics_dimension_types adt ON (((adt.name)::text = 'event_attendance'::text)));


--
-- Name: analytics_fact_posts; Type: VIEW; Schema: public; Owner: -
--

CREATE VIEW public.analytics_fact_posts AS
 SELECT i.id,
    i.author_id AS user_id,
    i.project_id AS dimension_project_id,
    adt.id AS dimension_type_id,
    (i.created_at)::date AS dimension_date_created_id,
    (abf.feedback_first_date)::date AS dimension_date_first_feedback_id,
    i.idea_status_id AS dimension_status_id,
    (abf.feedback_first_date - i.created_at) AS feedback_time_taken,
    COALESCE(abf.feedback_official, 0) AS feedback_official,
    COALESCE(abf.feedback_status_change, 0) AS feedback_status_change,
        CASE
            WHEN (abf.feedback_first_date IS NULL) THEN 1
            ELSE 0
        END AS feedback_none,
    (i.likes_count + i.dislikes_count) AS reactions_count,
    i.likes_count,
    i.dislikes_count,
    i.publication_status
   FROM (((public.ideas i
     LEFT JOIN public.analytics_build_feedbacks abf ON ((abf.post_id = i.id)))
     LEFT JOIN public.phases creation_phase ON ((i.creation_phase_id = creation_phase.id)))
     JOIN public.analytics_dimension_types adt ON (((adt.name)::text =
        CASE
            WHEN (creation_phase.* IS NULL) THEN 'idea'::text
            WHEN ((creation_phase.participation_method)::text = 'proposals'::text) THEN 'proposal'::text
            ELSE NULL::text
        END)))
  WHERE ((creation_phase.* IS NULL) OR ((creation_phase.participation_method)::text = 'proposals'::text));


--
-- Name: analytics_fact_project_statuses; Type: VIEW; Schema: public; Owner: -
--

CREATE VIEW public.analytics_fact_project_statuses AS
 WITH finished_statuses_for_timeline_projects AS (
         SELECT phases.project_id,
            ((max(phases.end_at) + 1))::timestamp without time zone AS "timestamp"
           FROM public.phases
          GROUP BY phases.project_id
         HAVING (max(phases.end_at) < now())
        )
 SELECT ap.publication_id AS dimension_project_id,
    ap.publication_status AS status,
    (((ap.publication_status)::text = 'archived'::text) OR ((fsftp.project_id IS NOT NULL) AND ((ap.publication_status)::text <> 'draft'::text))) AS finished,
    COALESCE(fsftp."timestamp", ap.updated_at) AS "timestamp",
    COALESCE((fsftp."timestamp")::date, (ap.updated_at)::date) AS dimension_date_id
   FROM ((public.admin_publications ap
     LEFT JOIN public.projects p ON ((ap.publication_id = p.id)))
     LEFT JOIN finished_statuses_for_timeline_projects fsftp ON ((fsftp.project_id = ap.publication_id)))
  WHERE ((ap.publication_type)::text = 'Project'::text);


--
-- Name: invites; Type: TABLE; Schema: public; Owner: -
--

CREATE TABLE public.invites (
    id uuid DEFAULT shared_extensions.gen_random_uuid() NOT NULL,
    token character varying NOT NULL,
    inviter_id uuid,
    invitee_id uuid NOT NULL,
    invite_text character varying,
    accepted_at timestamp without time zone,
    created_at timestamp without time zone NOT NULL,
    updated_at timestamp without time zone NOT NULL,
    send_invite_email boolean DEFAULT true NOT NULL
);


--
-- Name: analytics_fact_registrations; Type: VIEW; Schema: public; Owner: -
--

CREATE VIEW public.analytics_fact_registrations AS
 SELECT u.id,
    u.id AS dimension_user_id,
    (u.registration_completed_at)::date AS dimension_date_registration_id,
    (i.created_at)::date AS dimension_date_invited_id,
    (i.accepted_at)::date AS dimension_date_accepted_id
   FROM (public.users u
     LEFT JOIN public.invites i ON ((i.invitee_id = u.id)));


--
-- Name: impact_tracking_sessions; Type: TABLE; Schema: public; Owner: -
--

CREATE TABLE public.impact_tracking_sessions (
    id uuid DEFAULT shared_extensions.gen_random_uuid() NOT NULL,
    monthly_user_hash character varying NOT NULL,
    highest_role character varying,
    created_at timestamp(6) without time zone NOT NULL,
    updated_at timestamp(6) without time zone NOT NULL,
    user_id uuid,
    referrer character varying,
    device_type character varying,
    browser_name character varying,
    os_name character varying
);


--
-- Name: analytics_fact_sessions; Type: VIEW; Schema: public; Owner: -
--

CREATE VIEW public.analytics_fact_sessions AS
 SELECT id,
    monthly_user_hash,
    (created_at)::date AS dimension_date_created_id,
    (updated_at)::date AS dimension_date_updated_id,
    user_id AS dimension_user_id
   FROM public.impact_tracking_sessions;


--
-- Name: app_configurations; Type: TABLE; Schema: public; Owner: -
--

CREATE TABLE public.app_configurations (
    id uuid DEFAULT shared_extensions.gen_random_uuid() NOT NULL,
    name character varying,
    host character varying,
    logo character varying,
    favicon character varying,
    settings jsonb DEFAULT '{}'::jsonb,
    created_at timestamp(6) without time zone NOT NULL,
    updated_at timestamp(6) without time zone NOT NULL,
    style jsonb DEFAULT '{}'::jsonb
);


--
-- Name: ar_internal_metadata; Type: TABLE; Schema: public; Owner: -
--

CREATE TABLE public.ar_internal_metadata (
    key character varying NOT NULL,
    value character varying,
    created_at timestamp(6) without time zone NOT NULL,
    updated_at timestamp(6) without time zone NOT NULL
);


--
-- Name: areas; Type: TABLE; Schema: public; Owner: -
--

CREATE TABLE public.areas (
    id uuid DEFAULT shared_extensions.gen_random_uuid() NOT NULL,
    title_multiloc jsonb DEFAULT '{}'::jsonb,
    description_multiloc jsonb DEFAULT '{}'::jsonb,
    created_at timestamp without time zone NOT NULL,
    updated_at timestamp without time zone NOT NULL,
    ordering integer,
    custom_field_option_id uuid,
    followers_count integer DEFAULT 0 NOT NULL,
    include_in_onboarding boolean DEFAULT false NOT NULL
);


--
-- Name: areas_projects; Type: TABLE; Schema: public; Owner: -
--

CREATE TABLE public.areas_projects (
    area_id uuid,
    project_id uuid,
    id uuid DEFAULT shared_extensions.uuid_generate_v4() NOT NULL
);


--
-- Name: areas_static_pages; Type: TABLE; Schema: public; Owner: -
--

CREATE TABLE public.areas_static_pages (
    id bigint NOT NULL,
    area_id uuid NOT NULL,
    static_page_id uuid NOT NULL,
    created_at timestamp(6) without time zone NOT NULL,
    updated_at timestamp(6) without time zone NOT NULL
);


--
-- Name: areas_static_pages_id_seq; Type: SEQUENCE; Schema: public; Owner: -
--

CREATE SEQUENCE public.areas_static_pages_id_seq
    START WITH 1
    INCREMENT BY 1
    NO MINVALUE
    NO MAXVALUE
    CACHE 1;


--
-- Name: areas_static_pages_id_seq; Type: SEQUENCE OWNED BY; Schema: public; Owner: -
--

ALTER SEQUENCE public.areas_static_pages_id_seq OWNED BY public.areas_static_pages.id;


--
-- Name: authoring_assistance_responses; Type: TABLE; Schema: public; Owner: -
--

CREATE TABLE public.authoring_assistance_responses (
    id uuid DEFAULT gen_random_uuid() NOT NULL,
    idea_id uuid NOT NULL,
    prompt_response jsonb DEFAULT '{}'::jsonb NOT NULL,
    custom_free_prompt character varying,
    created_at timestamp(6) without time zone NOT NULL,
    updated_at timestamp(6) without time zone NOT NULL
);


--
-- Name: baskets_ideas; Type: TABLE; Schema: public; Owner: -
--

CREATE TABLE public.baskets_ideas (
    id uuid DEFAULT shared_extensions.gen_random_uuid() NOT NULL,
    basket_id uuid,
    idea_id uuid,
    created_at timestamp without time zone NOT NULL,
    updated_at timestamp without time zone NOT NULL,
    votes integer DEFAULT 1 NOT NULL
);


--
-- Name: common_passwords; Type: TABLE; Schema: public; Owner: -
--

CREATE TABLE public.common_passwords (
    id uuid DEFAULT shared_extensions.gen_random_uuid() NOT NULL,
    password character varying
);


--
-- Name: content_builder_layout_images; Type: TABLE; Schema: public; Owner: -
--

CREATE TABLE public.content_builder_layout_images (
    id uuid DEFAULT shared_extensions.gen_random_uuid() NOT NULL,
    image character varying,
    code character varying,
    created_at timestamp(6) without time zone NOT NULL,
    updated_at timestamp(6) without time zone NOT NULL
);


--
-- Name: content_builder_layouts; Type: TABLE; Schema: public; Owner: -
--

CREATE TABLE public.content_builder_layouts (
    id uuid DEFAULT shared_extensions.gen_random_uuid() NOT NULL,
    content_buildable_type character varying,
    content_buildable_id uuid,
    code character varying NOT NULL,
    enabled boolean DEFAULT false NOT NULL,
    created_at timestamp(6) without time zone NOT NULL,
    updated_at timestamp(6) without time zone NOT NULL,
    craftjs_json jsonb DEFAULT '{}'::jsonb NOT NULL
);


--
-- Name: cosponsorships; Type: TABLE; Schema: public; Owner: -
--

CREATE TABLE public.cosponsorships (
    id uuid DEFAULT shared_extensions.gen_random_uuid() NOT NULL,
    status character varying DEFAULT 'pending'::character varying NOT NULL,
    user_id uuid NOT NULL,
    idea_id uuid NOT NULL,
    created_at timestamp(6) without time zone NOT NULL,
    updated_at timestamp(6) without time zone NOT NULL
);


--
-- Name: custom_field_bins; Type: TABLE; Schema: public; Owner: -
--

CREATE TABLE public.custom_field_bins (
    id uuid DEFAULT gen_random_uuid() NOT NULL,
    type character varying NOT NULL,
    custom_field_id uuid,
    custom_field_option_id uuid,
    "values" jsonb,
    range int4range,
    created_at timestamp(6) without time zone NOT NULL,
    updated_at timestamp(6) without time zone NOT NULL
);


--
-- Name: custom_field_matrix_statements; Type: TABLE; Schema: public; Owner: -
--

CREATE TABLE public.custom_field_matrix_statements (
    id uuid DEFAULT gen_random_uuid() NOT NULL,
    custom_field_id uuid NOT NULL,
    title_multiloc jsonb DEFAULT '{}'::jsonb NOT NULL,
    key character varying NOT NULL,
    ordering integer NOT NULL,
    created_at timestamp(6) without time zone NOT NULL,
    updated_at timestamp(6) without time zone NOT NULL
);


--
-- Name: custom_field_option_images; Type: TABLE; Schema: public; Owner: -
--

CREATE TABLE public.custom_field_option_images (
    id uuid DEFAULT shared_extensions.gen_random_uuid() NOT NULL,
    custom_field_option_id uuid,
    image character varying,
    ordering integer DEFAULT 0,
    created_at timestamp(6) without time zone NOT NULL,
    updated_at timestamp(6) without time zone NOT NULL
);


--
-- Name: custom_field_options; Type: TABLE; Schema: public; Owner: -
--

CREATE TABLE public.custom_field_options (
    id uuid DEFAULT shared_extensions.gen_random_uuid() NOT NULL,
    custom_field_id uuid,
    key character varying,
    title_multiloc jsonb DEFAULT '{}'::jsonb,
    ordering integer,
    created_at timestamp without time zone NOT NULL,
    updated_at timestamp without time zone NOT NULL,
    other boolean DEFAULT false NOT NULL
);


--
-- Name: custom_fields; Type: TABLE; Schema: public; Owner: -
--

CREATE TABLE public.custom_fields (
    id uuid DEFAULT shared_extensions.gen_random_uuid() NOT NULL,
    resource_type character varying,
    key character varying,
    input_type character varying,
    title_multiloc jsonb DEFAULT '{}'::jsonb,
    description_multiloc jsonb DEFAULT '{}'::jsonb,
    required boolean DEFAULT false,
    ordering integer,
    created_at timestamp without time zone NOT NULL,
    updated_at timestamp without time zone NOT NULL,
    enabled boolean DEFAULT true NOT NULL,
    code character varying,
    resource_id uuid,
    hidden boolean DEFAULT false NOT NULL,
    maximum integer,
    logic jsonb DEFAULT '{}'::jsonb NOT NULL,
    select_count_enabled boolean DEFAULT false NOT NULL,
    maximum_select_count integer,
    minimum_select_count integer,
    random_option_ordering boolean DEFAULT false NOT NULL,
    page_layout character varying,
    linear_scale_label_1_multiloc jsonb DEFAULT '{}'::jsonb NOT NULL,
    linear_scale_label_2_multiloc jsonb DEFAULT '{}'::jsonb NOT NULL,
    linear_scale_label_3_multiloc jsonb DEFAULT '{}'::jsonb NOT NULL,
    linear_scale_label_4_multiloc jsonb DEFAULT '{}'::jsonb NOT NULL,
    linear_scale_label_5_multiloc jsonb DEFAULT '{}'::jsonb NOT NULL,
    linear_scale_label_6_multiloc jsonb DEFAULT '{}'::jsonb NOT NULL,
    linear_scale_label_7_multiloc jsonb DEFAULT '{}'::jsonb NOT NULL,
    dropdown_layout boolean DEFAULT false NOT NULL,
    linear_scale_label_8_multiloc jsonb DEFAULT '{}'::jsonb NOT NULL,
    linear_scale_label_9_multiloc jsonb DEFAULT '{}'::jsonb NOT NULL,
    linear_scale_label_10_multiloc jsonb DEFAULT '{}'::jsonb NOT NULL,
    linear_scale_label_11_multiloc jsonb DEFAULT '{}'::jsonb NOT NULL,
    ask_follow_up boolean DEFAULT false NOT NULL,
    page_button_label_multiloc jsonb DEFAULT '{}'::jsonb NOT NULL,
    page_button_link character varying,
    question_category character varying,
    include_in_printed_form boolean DEFAULT true NOT NULL
);


--
-- Name: custom_forms; Type: TABLE; Schema: public; Owner: -
--

CREATE TABLE public.custom_forms (
    id uuid DEFAULT shared_extensions.gen_random_uuid() NOT NULL,
    created_at timestamp(6) without time zone NOT NULL,
    updated_at timestamp(6) without time zone NOT NULL,
    participation_context_id uuid NOT NULL,
    participation_context_type character varying NOT NULL,
    fields_last_updated_at timestamp(6) without time zone DEFAULT now() NOT NULL,
    print_start_multiloc jsonb DEFAULT '{}'::jsonb NOT NULL,
    print_end_multiloc jsonb DEFAULT '{}'::jsonb NOT NULL,
    print_personal_data_fields boolean DEFAULT false NOT NULL
);


--
-- Name: email_campaigns_campaign_email_commands; Type: TABLE; Schema: public; Owner: -
--

CREATE TABLE public.email_campaigns_campaign_email_commands (
    id uuid DEFAULT shared_extensions.gen_random_uuid() NOT NULL,
    campaign character varying,
    recipient_id uuid,
    commanded_at timestamp without time zone,
    tracked_content jsonb,
    created_at timestamp without time zone NOT NULL,
    updated_at timestamp without time zone NOT NULL
);


--
-- Name: email_campaigns_campaigns_groups; Type: TABLE; Schema: public; Owner: -
--

CREATE TABLE public.email_campaigns_campaigns_groups (
    id uuid DEFAULT shared_extensions.gen_random_uuid() NOT NULL,
    campaign_id uuid,
    group_id uuid,
    created_at timestamp without time zone NOT NULL,
    updated_at timestamp without time zone NOT NULL
);


--
-- Name: email_campaigns_consents; Type: TABLE; Schema: public; Owner: -
--

CREATE TABLE public.email_campaigns_consents (
    id uuid DEFAULT shared_extensions.gen_random_uuid() NOT NULL,
    campaign_type character varying NOT NULL,
    user_id uuid NOT NULL,
    consented boolean NOT NULL,
    created_at timestamp without time zone NOT NULL,
    updated_at timestamp without time zone NOT NULL
);


--
-- Name: email_campaigns_examples; Type: TABLE; Schema: public; Owner: -
--

CREATE TABLE public.email_campaigns_examples (
    id uuid DEFAULT shared_extensions.gen_random_uuid() NOT NULL,
    mail_body_html character varying NOT NULL,
    locale character varying NOT NULL,
    subject character varying NOT NULL,
    recipient_id uuid,
    created_at timestamp(6) without time zone NOT NULL,
    updated_at timestamp(6) without time zone NOT NULL,
    campaign_id uuid
);


--
-- Name: email_campaigns_unsubscription_tokens; Type: TABLE; Schema: public; Owner: -
--

CREATE TABLE public.email_campaigns_unsubscription_tokens (
    id uuid DEFAULT shared_extensions.gen_random_uuid() NOT NULL,
    token character varying NOT NULL,
    user_id uuid NOT NULL
);


--
-- Name: email_snippets; Type: TABLE; Schema: public; Owner: -
--

CREATE TABLE public.email_snippets (
    id uuid DEFAULT shared_extensions.gen_random_uuid() NOT NULL,
    email character varying,
    snippet character varying,
    locale character varying,
    body text,
    created_at timestamp without time zone NOT NULL,
    updated_at timestamp without time zone NOT NULL
);


--
-- Name: embeddings_similarities; Type: TABLE; Schema: public; Owner: -
--

CREATE TABLE public.embeddings_similarities (
    id uuid DEFAULT gen_random_uuid() NOT NULL,
    embedding shared_extensions.vector(1024) NOT NULL,
    embeddable_type character varying NOT NULL,
    embeddable_id uuid NOT NULL,
    embedded_attributes character varying,
    created_at timestamp(6) without time zone NOT NULL,
    updated_at timestamp(6) without time zone NOT NULL
);


--
-- Name: event_files; Type: TABLE; Schema: public; Owner: -
--

CREATE TABLE public.event_files (
    id uuid DEFAULT shared_extensions.gen_random_uuid() NOT NULL,
    event_id uuid,
    file character varying,
    ordering integer,
    created_at timestamp without time zone NOT NULL,
    updated_at timestamp without time zone NOT NULL,
    name character varying
);


--
-- Name: event_images; Type: TABLE; Schema: public; Owner: -
--

CREATE TABLE public.event_images (
    id uuid DEFAULT shared_extensions.gen_random_uuid() NOT NULL,
    event_id uuid,
    image character varying,
    ordering integer,
    created_at timestamp(6) without time zone NOT NULL,
    updated_at timestamp(6) without time zone NOT NULL,
    alt_text_multiloc jsonb DEFAULT '{}'::jsonb
);


--
-- Name: experiments; Type: TABLE; Schema: public; Owner: -
--

CREATE TABLE public.experiments (
    id uuid DEFAULT shared_extensions.gen_random_uuid() NOT NULL,
    name character varying NOT NULL,
    treatment character varying NOT NULL,
    action character varying NOT NULL,
    created_at timestamp(6) without time zone NOT NULL,
    updated_at timestamp(6) without time zone NOT NULL
);


--
-- Name: flag_inappropriate_content_inappropriate_content_flags; Type: TABLE; Schema: public; Owner: -
--

CREATE TABLE public.flag_inappropriate_content_inappropriate_content_flags (
    id uuid DEFAULT shared_extensions.gen_random_uuid() NOT NULL,
    flaggable_id uuid NOT NULL,
    flaggable_type character varying NOT NULL,
    deleted_at timestamp without time zone,
    toxicity_label character varying,
    created_at timestamp(6) without time zone NOT NULL,
    updated_at timestamp(6) without time zone NOT NULL,
    ai_reason character varying
);


--
-- Name: followers; Type: TABLE; Schema: public; Owner: -
--

CREATE TABLE public.followers (
    id uuid DEFAULT shared_extensions.gen_random_uuid() NOT NULL,
    followable_type character varying NOT NULL,
    followable_id uuid NOT NULL,
    user_id uuid NOT NULL,
    created_at timestamp(6) without time zone NOT NULL,
    updated_at timestamp(6) without time zone NOT NULL
);


--
-- Name: groups; Type: TABLE; Schema: public; Owner: -
--

CREATE TABLE public.groups (
    id uuid DEFAULT shared_extensions.gen_random_uuid() NOT NULL,
    title_multiloc jsonb DEFAULT '{}'::jsonb,
    slug character varying,
    memberships_count integer DEFAULT 0 NOT NULL,
    created_at timestamp without time zone NOT NULL,
    updated_at timestamp without time zone NOT NULL,
    membership_type character varying,
    rules jsonb DEFAULT '[]'::jsonb
);


--
-- Name: groups_permissions; Type: TABLE; Schema: public; Owner: -
--

CREATE TABLE public.groups_permissions (
    id uuid DEFAULT shared_extensions.gen_random_uuid() NOT NULL,
    permission_id uuid NOT NULL,
    group_id uuid NOT NULL,
    created_at timestamp without time zone NOT NULL,
    updated_at timestamp without time zone NOT NULL
);


--
-- Name: groups_projects; Type: TABLE; Schema: public; Owner: -
--

CREATE TABLE public.groups_projects (
    id uuid DEFAULT shared_extensions.gen_random_uuid() NOT NULL,
    group_id uuid,
    project_id uuid,
    created_at timestamp without time zone NOT NULL,
    updated_at timestamp without time zone NOT NULL
);


--
-- Name: id_id_card_lookup_id_cards; Type: TABLE; Schema: public; Owner: -
--

CREATE TABLE public.id_id_card_lookup_id_cards (
    id uuid DEFAULT shared_extensions.gen_random_uuid() NOT NULL,
    hashed_card_id character varying
);


--
-- Name: idea_files; Type: TABLE; Schema: public; Owner: -
--

CREATE TABLE public.idea_files (
    id uuid DEFAULT shared_extensions.gen_random_uuid() NOT NULL,
    idea_id uuid,
    file character varying,
    ordering integer,
    created_at timestamp without time zone NOT NULL,
    updated_at timestamp without time zone NOT NULL,
    name character varying
);


--
-- Name: idea_images; Type: TABLE; Schema: public; Owner: -
--

CREATE TABLE public.idea_images (
    id uuid DEFAULT shared_extensions.gen_random_uuid() NOT NULL,
    idea_id uuid,
    image character varying,
    ordering integer,
    created_at timestamp without time zone NOT NULL,
    updated_at timestamp without time zone NOT NULL
);


--
-- Name: idea_import_files; Type: TABLE; Schema: public; Owner: -
--

CREATE TABLE public.idea_import_files (
    id uuid DEFAULT shared_extensions.gen_random_uuid() NOT NULL,
    project_id uuid,
    file character varying,
    name character varying,
    import_type character varying,
    num_pages integer DEFAULT 0,
    created_at timestamp(6) without time zone NOT NULL,
    updated_at timestamp(6) without time zone NOT NULL,
    parent_id uuid
);


--
-- Name: idea_imports; Type: TABLE; Schema: public; Owner: -
--

CREATE TABLE public.idea_imports (
    id uuid DEFAULT shared_extensions.gen_random_uuid() NOT NULL,
    idea_id uuid,
    import_user_id uuid,
    file_id uuid,
    user_created boolean DEFAULT false,
    required boolean DEFAULT false,
    approved_at timestamp without time zone,
    page_range text[] DEFAULT '{}'::text[],
    locale character varying,
    string character varying,
    created_at timestamp(6) without time zone NOT NULL,
    updated_at timestamp(6) without time zone NOT NULL,
    user_consent boolean DEFAULT false NOT NULL,
    content_changes jsonb DEFAULT '{}'::jsonb
);


--
-- Name: idea_relations; Type: TABLE; Schema: public; Owner: -
--

CREATE TABLE public.idea_relations (
    id uuid DEFAULT gen_random_uuid() NOT NULL,
    idea_id uuid NOT NULL,
    related_idea_id uuid NOT NULL,
    created_at timestamp(6) without time zone NOT NULL,
    updated_at timestamp(6) without time zone NOT NULL
);


--
-- Name: idea_trending_infos; Type: VIEW; Schema: public; Owner: -
--

CREATE VIEW public.idea_trending_infos AS
 SELECT ideas.id AS idea_id,
    GREATEST(comments_at.last_comment_at, likes_at.last_liked_at, ideas.published_at) AS last_activity_at,
    to_timestamp(round((((GREATEST(((comments_at.comments_count)::double precision * comments_at.mean_comment_at), (0)::double precision) + GREATEST(((likes_at.likes_count)::double precision * likes_at.mean_liked_at), (0)::double precision)) + date_part('epoch'::text, ideas.published_at)) / (((GREATEST((comments_at.comments_count)::numeric, 0.0) + GREATEST((likes_at.likes_count)::numeric, 0.0)) + 1.0))::double precision))) AS mean_activity_at
   FROM ((public.ideas
     FULL JOIN ( SELECT comments.idea_id,
            max(comments.created_at) AS last_comment_at,
            avg(date_part('epoch'::text, comments.created_at)) AS mean_comment_at,
            count(comments.idea_id) AS comments_count
           FROM public.comments
          GROUP BY comments.idea_id) comments_at ON ((ideas.id = comments_at.idea_id)))
     FULL JOIN ( SELECT reactions.reactable_id,
            max(reactions.created_at) AS last_liked_at,
            avg(date_part('epoch'::text, reactions.created_at)) AS mean_liked_at,
            count(reactions.reactable_id) AS likes_count
           FROM public.reactions
          WHERE (((reactions.mode)::text = 'up'::text) AND ((reactions.reactable_type)::text = 'Idea'::text))
          GROUP BY reactions.reactable_id) likes_at ON ((ideas.id = likes_at.reactable_id)));


--
-- Name: ideas_phases; Type: TABLE; Schema: public; Owner: -
--

CREATE TABLE public.ideas_phases (
    id uuid DEFAULT shared_extensions.gen_random_uuid() NOT NULL,
    idea_id uuid,
    phase_id uuid,
    created_at timestamp without time zone NOT NULL,
    updated_at timestamp without time zone NOT NULL,
    baskets_count integer DEFAULT 0 NOT NULL,
    votes_count integer DEFAULT 0 NOT NULL
);


--
-- Name: ideas_topics; Type: TABLE; Schema: public; Owner: -
--

CREATE TABLE public.ideas_topics (
    idea_id uuid,
    topic_id uuid,
    id uuid DEFAULT shared_extensions.uuid_generate_v4() NOT NULL
);


--
-- Name: identities; Type: TABLE; Schema: public; Owner: -
--

CREATE TABLE public.identities (
    id uuid DEFAULT shared_extensions.gen_random_uuid() NOT NULL,
    provider character varying,
    uid character varying,
    auth_hash jsonb DEFAULT '{}'::jsonb,
    user_id uuid,
    created_at timestamp without time zone NOT NULL,
    updated_at timestamp without time zone NOT NULL
);


--
-- Name: impact_tracking_pageviews; Type: TABLE; Schema: public; Owner: -
--

CREATE TABLE public.impact_tracking_pageviews (
    id uuid DEFAULT gen_random_uuid() NOT NULL,
    session_id uuid NOT NULL,
    path character varying NOT NULL,
    project_id uuid,
    created_at timestamp(6) without time zone NOT NULL,
    updated_at timestamp(6) without time zone NOT NULL
);


--
-- Name: impact_tracking_salts; Type: TABLE; Schema: public; Owner: -
--

CREATE TABLE public.impact_tracking_salts (
    id uuid DEFAULT shared_extensions.gen_random_uuid() NOT NULL,
    salt character varying,
    created_at timestamp(6) without time zone NOT NULL,
    updated_at timestamp(6) without time zone NOT NULL
);


--
-- Name: internal_comments; Type: TABLE; Schema: public; Owner: -
--

CREATE TABLE public.internal_comments (
    id uuid DEFAULT shared_extensions.gen_random_uuid() NOT NULL,
    author_id uuid,
    idea_id uuid,
    parent_id uuid,
    lft integer NOT NULL,
    rgt integer NOT NULL,
    body text NOT NULL,
    publication_status character varying DEFAULT 'published'::character varying NOT NULL,
    body_updated_at timestamp without time zone,
    children_count integer DEFAULT 0 NOT NULL,
    created_at timestamp(6) without time zone NOT NULL,
    updated_at timestamp(6) without time zone NOT NULL
);


--
-- Name: jobs_trackers; Type: TABLE; Schema: public; Owner: -
--

CREATE TABLE public.jobs_trackers (
    id uuid DEFAULT gen_random_uuid() NOT NULL,
    root_job_id bigint NOT NULL,
    root_job_type character varying NOT NULL,
    progress integer DEFAULT 0 NOT NULL,
    total integer,
    created_at timestamp(6) without time zone NOT NULL,
    updated_at timestamp(6) without time zone NOT NULL,
    owner_id uuid,
    completed_at timestamp(6) without time zone,
    context_type character varying,
    context_id uuid,
    project_id uuid,
    error_count integer DEFAULT 0 NOT NULL
);


--
-- Name: machine_translations_machine_translations; Type: TABLE; Schema: public; Owner: -
--

CREATE TABLE public.machine_translations_machine_translations (
    id uuid DEFAULT shared_extensions.gen_random_uuid() NOT NULL,
    translatable_id uuid NOT NULL,
    translatable_type character varying NOT NULL,
    attribute_name character varying NOT NULL,
    locale_to character varying NOT NULL,
    translation character varying NOT NULL,
    created_at timestamp without time zone NOT NULL,
    updated_at timestamp without time zone NOT NULL
);


--
-- Name: maps_layers; Type: TABLE; Schema: public; Owner: -
--

CREATE TABLE public.maps_layers (
    id uuid DEFAULT shared_extensions.gen_random_uuid() NOT NULL,
    map_config_id uuid NOT NULL,
    title_multiloc jsonb DEFAULT '{}'::jsonb NOT NULL,
    ordering integer NOT NULL,
    geojson jsonb DEFAULT '{}'::jsonb NOT NULL,
    default_enabled boolean DEFAULT true NOT NULL,
    marker_svg_url character varying,
    created_at timestamp(6) without time zone NOT NULL,
    updated_at timestamp(6) without time zone NOT NULL,
    type character varying,
    layer_url character varying
);


--
-- Name: maps_map_configs; Type: TABLE; Schema: public; Owner: -
--

CREATE TABLE public.maps_map_configs (
    id uuid DEFAULT shared_extensions.gen_random_uuid() NOT NULL,
    center shared_extensions.geography(Point,4326),
    zoom_level numeric(4,2),
    tile_provider character varying,
    created_at timestamp(6) without time zone NOT NULL,
    updated_at timestamp(6) without time zone NOT NULL,
    esri_web_map_id character varying,
    esri_base_map_id character varying,
    mappable_type character varying,
    mappable_id uuid
);


--
-- Name: memberships; Type: TABLE; Schema: public; Owner: -
--

CREATE TABLE public.memberships (
    id uuid DEFAULT shared_extensions.gen_random_uuid() NOT NULL,
    group_id uuid,
    user_id uuid,
    created_at timestamp without time zone NOT NULL,
    updated_at timestamp without time zone NOT NULL
);


--
-- Name: moderation_moderation_statuses; Type: TABLE; Schema: public; Owner: -
--

CREATE TABLE public.moderation_moderation_statuses (
    id uuid DEFAULT shared_extensions.gen_random_uuid() NOT NULL,
    moderatable_id uuid,
    moderatable_type character varying,
    status character varying,
    created_at timestamp without time zone NOT NULL,
    updated_at timestamp without time zone NOT NULL
);


--
-- Name: moderation_moderations; Type: VIEW; Schema: public; Owner: -
--

CREATE VIEW public.moderation_moderations AS
 SELECT ideas.id,
    'Idea'::text AS moderatable_type,
    NULL::text AS post_type,
    NULL::uuid AS post_id,
    NULL::character varying AS post_slug,
    NULL::jsonb AS post_title_multiloc,
    projects.id AS project_id,
    projects.slug AS project_slug,
    projects.title_multiloc AS project_title_multiloc,
    ideas.title_multiloc AS content_title_multiloc,
    ideas.body_multiloc AS content_body_multiloc,
    ideas.slug AS content_slug,
    ideas.published_at AS created_at,
    moderation_moderation_statuses.status AS moderation_status
   FROM ((public.ideas
     LEFT JOIN public.moderation_moderation_statuses ON ((moderation_moderation_statuses.moderatable_id = ideas.id)))
     LEFT JOIN public.projects ON ((projects.id = ideas.project_id)))
UNION ALL
 SELECT comments.id,
    'Comment'::text AS moderatable_type,
    'Idea'::text AS post_type,
    ideas.id AS post_id,
    ideas.slug AS post_slug,
    ideas.title_multiloc AS post_title_multiloc,
    projects.id AS project_id,
    projects.slug AS project_slug,
    projects.title_multiloc AS project_title_multiloc,
    NULL::jsonb AS content_title_multiloc,
    comments.body_multiloc AS content_body_multiloc,
    NULL::character varying AS content_slug,
    comments.created_at,
    moderation_moderation_statuses.status AS moderation_status
   FROM (((public.comments
     LEFT JOIN public.moderation_moderation_statuses ON ((moderation_moderation_statuses.moderatable_id = comments.id)))
     LEFT JOIN public.ideas ON ((ideas.id = comments.idea_id)))
     LEFT JOIN public.projects ON ((projects.id = ideas.project_id)));


--
-- Name: nav_bar_items; Type: TABLE; Schema: public; Owner: -
--

CREATE TABLE public.nav_bar_items (
    id uuid DEFAULT shared_extensions.gen_random_uuid() NOT NULL,
    code character varying NOT NULL,
    ordering integer,
    title_multiloc jsonb,
    static_page_id uuid,
    created_at timestamp(6) without time zone NOT NULL,
    updated_at timestamp(6) without time zone NOT NULL,
    project_id uuid
);


--
-- Name: notifications; Type: TABLE; Schema: public; Owner: -
--

CREATE TABLE public.notifications (
    id uuid DEFAULT shared_extensions.gen_random_uuid() NOT NULL,
    type character varying,
    read_at timestamp without time zone,
    recipient_id uuid,
    idea_id uuid,
    comment_id uuid,
    project_id uuid,
    created_at timestamp without time zone NOT NULL,
    updated_at timestamp without time zone NOT NULL,
    initiating_user_id uuid,
    spam_report_id uuid,
    invite_id uuid,
    reason_code character varying,
    other_reason character varying,
    idea_status_id uuid,
    official_feedback_id uuid,
    phase_id uuid,
    project_folder_id uuid,
    inappropriate_content_flag_id uuid,
    internal_comment_id uuid,
    basket_id uuid,
    cosponsorship_id uuid,
    project_review_id uuid
);


--
-- Name: onboarding_campaign_dismissals; Type: TABLE; Schema: public; Owner: -
--

CREATE TABLE public.onboarding_campaign_dismissals (
    id uuid DEFAULT shared_extensions.gen_random_uuid() NOT NULL,
    user_id uuid,
    campaign_name character varying NOT NULL,
    created_at timestamp without time zone NOT NULL,
    updated_at timestamp without time zone NOT NULL
);


--
-- Name: permissions; Type: TABLE; Schema: public; Owner: -
--

CREATE TABLE public.permissions (
    id uuid DEFAULT shared_extensions.gen_random_uuid() NOT NULL,
    action character varying NOT NULL,
    permitted_by character varying NOT NULL,
    permission_scope_id uuid,
    permission_scope_type character varying,
    created_at timestamp without time zone NOT NULL,
    updated_at timestamp without time zone NOT NULL,
    global_custom_fields boolean DEFAULT false NOT NULL,
    verification_expiry integer,
    access_denied_explanation_multiloc jsonb DEFAULT '{}'::jsonb NOT NULL,
    everyone_tracking_enabled boolean DEFAULT false NOT NULL
);


--
-- Name: permissions_custom_fields; Type: TABLE; Schema: public; Owner: -
--

CREATE TABLE public.permissions_custom_fields (
    id uuid DEFAULT shared_extensions.gen_random_uuid() NOT NULL,
    permission_id uuid NOT NULL,
    custom_field_id uuid NOT NULL,
    required boolean DEFAULT true NOT NULL,
    created_at timestamp(6) without time zone NOT NULL,
    updated_at timestamp(6) without time zone NOT NULL,
    ordering integer DEFAULT 0
);


--
-- Name: phase_files; Type: TABLE; Schema: public; Owner: -
--

CREATE TABLE public.phase_files (
    id uuid DEFAULT shared_extensions.gen_random_uuid() NOT NULL,
    phase_id uuid,
    file character varying,
    ordering integer,
    created_at timestamp without time zone NOT NULL,
    updated_at timestamp without time zone NOT NULL,
    name character varying
);


--
-- Name: polls_options; Type: TABLE; Schema: public; Owner: -
--

CREATE TABLE public.polls_options (
    id uuid DEFAULT shared_extensions.gen_random_uuid() NOT NULL,
    question_id uuid,
    title_multiloc jsonb DEFAULT '{}'::jsonb NOT NULL,
    ordering integer,
    created_at timestamp without time zone NOT NULL,
    updated_at timestamp without time zone NOT NULL
);


--
-- Name: polls_questions; Type: TABLE; Schema: public; Owner: -
--

CREATE TABLE public.polls_questions (
    id uuid DEFAULT shared_extensions.gen_random_uuid() NOT NULL,
    phase_id uuid NOT NULL,
    title_multiloc jsonb DEFAULT '{}'::jsonb NOT NULL,
    ordering integer,
    created_at timestamp without time zone NOT NULL,
    updated_at timestamp without time zone NOT NULL,
    question_type character varying DEFAULT 'single_option'::character varying NOT NULL,
    max_options integer
);


--
-- Name: polls_response_options; Type: TABLE; Schema: public; Owner: -
--

CREATE TABLE public.polls_response_options (
    id uuid DEFAULT shared_extensions.gen_random_uuid() NOT NULL,
    response_id uuid,
    option_id uuid,
    created_at timestamp without time zone NOT NULL,
    updated_at timestamp without time zone NOT NULL
);


--
-- Name: project_files; Type: TABLE; Schema: public; Owner: -
--

CREATE TABLE public.project_files (
    id uuid DEFAULT shared_extensions.gen_random_uuid() NOT NULL,
    project_id uuid,
    file character varying,
    ordering integer,
    created_at timestamp without time zone NOT NULL,
    updated_at timestamp without time zone NOT NULL,
    name character varying
);


--
-- Name: project_folders_files; Type: TABLE; Schema: public; Owner: -
--

CREATE TABLE public.project_folders_files (
    id uuid DEFAULT shared_extensions.gen_random_uuid() NOT NULL,
    project_folder_id uuid,
    file character varying,
    name character varying,
    ordering integer,
    created_at timestamp(6) without time zone NOT NULL,
    updated_at timestamp(6) without time zone NOT NULL
);


--
-- Name: project_folders_folders; Type: TABLE; Schema: public; Owner: -
--

CREATE TABLE public.project_folders_folders (
    id uuid DEFAULT shared_extensions.gen_random_uuid() NOT NULL,
    title_multiloc jsonb,
    description_multiloc jsonb,
    description_preview_multiloc jsonb,
    header_bg character varying,
    slug character varying,
    created_at timestamp(6) without time zone NOT NULL,
    updated_at timestamp(6) without time zone NOT NULL,
    followers_count integer DEFAULT 0 NOT NULL,
    header_bg_alt_text_multiloc jsonb DEFAULT '{}'::jsonb
);


--
-- Name: project_folders_images; Type: TABLE; Schema: public; Owner: -
--

CREATE TABLE public.project_folders_images (
    id uuid DEFAULT shared_extensions.gen_random_uuid() NOT NULL,
    project_folder_id uuid,
    image character varying,
    ordering integer,
    created_at timestamp(6) without time zone NOT NULL,
    updated_at timestamp(6) without time zone NOT NULL,
    alt_text_multiloc jsonb DEFAULT '{}'::jsonb
);


--
-- Name: project_images; Type: TABLE; Schema: public; Owner: -
--

CREATE TABLE public.project_images (
    id uuid DEFAULT shared_extensions.gen_random_uuid() NOT NULL,
    project_id uuid,
    image character varying,
    ordering integer,
    created_at timestamp without time zone NOT NULL,
    updated_at timestamp without time zone NOT NULL,
    alt_text_multiloc jsonb DEFAULT '{}'::jsonb
);


--
-- Name: project_reviews; Type: TABLE; Schema: public; Owner: -
--

CREATE TABLE public.project_reviews (
    id uuid DEFAULT gen_random_uuid() NOT NULL,
    project_id uuid NOT NULL,
    requester_id uuid,
    reviewer_id uuid,
    approved_at timestamp(6) without time zone,
    created_at timestamp(6) without time zone NOT NULL,
    updated_at timestamp(6) without time zone NOT NULL
);


--
-- Name: projects_allowed_input_topics; Type: TABLE; Schema: public; Owner: -
--

CREATE TABLE public.projects_allowed_input_topics (
    project_id uuid,
    topic_id uuid,
    id uuid DEFAULT shared_extensions.uuid_generate_v4() NOT NULL,
    created_at timestamp(6) without time zone NOT NULL,
    updated_at timestamp(6) without time zone NOT NULL,
    ordering integer
);


--
-- Name: projects_topics; Type: TABLE; Schema: public; Owner: -
--

CREATE TABLE public.projects_topics (
    id uuid DEFAULT shared_extensions.gen_random_uuid() NOT NULL,
    topic_id uuid NOT NULL,
    project_id uuid NOT NULL,
    created_at timestamp(6) without time zone NOT NULL,
    updated_at timestamp(6) without time zone NOT NULL
);


--
-- Name: public_api_api_clients; Type: TABLE; Schema: public; Owner: -
--

CREATE TABLE public.public_api_api_clients (
    id uuid DEFAULT shared_extensions.gen_random_uuid() NOT NULL,
    name character varying,
    created_at timestamp without time zone NOT NULL,
    updated_at timestamp without time zone NOT NULL,
    last_used_at timestamp(6) without time zone,
    secret_digest character varying NOT NULL,
    secret_postfix character varying NOT NULL
);


--
-- Name: que_jobs_id_seq; Type: SEQUENCE; Schema: public; Owner: -
--

CREATE SEQUENCE public.que_jobs_id_seq
    START WITH 1
    INCREMENT BY 1
    NO MINVALUE
    NO MAXVALUE
    CACHE 1;


--
-- Name: que_jobs_id_seq; Type: SEQUENCE OWNED BY; Schema: public; Owner: -
--

ALTER SEQUENCE public.que_jobs_id_seq OWNED BY public.que_jobs.id;


--
-- Name: que_lockers; Type: TABLE; Schema: public; Owner: -
--

CREATE UNLOGGED TABLE public.que_lockers (
    pid integer NOT NULL,
    worker_count integer NOT NULL,
    worker_priorities integer[] NOT NULL,
    ruby_pid integer NOT NULL,
    ruby_hostname text NOT NULL,
    queues text[] NOT NULL,
    listening boolean NOT NULL,
    job_schema_version integer DEFAULT 1,
    CONSTRAINT valid_queues CHECK (((array_ndims(queues) = 1) AND (array_length(queues, 1) IS NOT NULL))),
    CONSTRAINT valid_worker_priorities CHECK (((array_ndims(worker_priorities) = 1) AND (array_length(worker_priorities, 1) IS NOT NULL)))
);


--
-- Name: que_values; Type: TABLE; Schema: public; Owner: -
--

CREATE TABLE public.que_values (
    key text NOT NULL,
    value jsonb DEFAULT '{}'::jsonb NOT NULL,
    CONSTRAINT valid_value CHECK ((jsonb_typeof(value) = 'object'::text))
)
WITH (fillfactor='90');


--
-- Name: report_builder_published_graph_data_units; Type: TABLE; Schema: public; Owner: -
--

CREATE TABLE public.report_builder_published_graph_data_units (
    id uuid DEFAULT shared_extensions.gen_random_uuid() NOT NULL,
    report_id uuid NOT NULL,
    graph_id character varying NOT NULL,
    data jsonb NOT NULL,
    created_at timestamp(6) without time zone NOT NULL,
    updated_at timestamp(6) without time zone NOT NULL
);


--
-- Name: report_builder_reports; Type: TABLE; Schema: public; Owner: -
--

CREATE TABLE public.report_builder_reports (
    id uuid DEFAULT shared_extensions.gen_random_uuid() NOT NULL,
    name character varying,
    owner_id uuid,
    created_at timestamp(6) without time zone NOT NULL,
    updated_at timestamp(6) without time zone NOT NULL,
    phase_id uuid,
    visible boolean DEFAULT false NOT NULL,
    name_tsvector tsvector GENERATED ALWAYS AS (to_tsvector('simple'::regconfig, (name)::text)) STORED,
    year integer,
    quarter integer
);


--
-- Name: schema_migrations; Type: TABLE; Schema: public; Owner: -
--

CREATE TABLE public.schema_migrations (
    version character varying NOT NULL
);


--
-- Name: spam_reports; Type: TABLE; Schema: public; Owner: -
--

CREATE TABLE public.spam_reports (
    id uuid DEFAULT shared_extensions.gen_random_uuid() NOT NULL,
    spam_reportable_id uuid NOT NULL,
    spam_reportable_type character varying NOT NULL,
    reported_at timestamp without time zone NOT NULL,
    reason_code character varying,
    other_reason character varying,
    user_id uuid,
    created_at timestamp without time zone NOT NULL,
    updated_at timestamp without time zone NOT NULL
);


--
-- Name: static_page_files; Type: TABLE; Schema: public; Owner: -
--

CREATE TABLE public.static_page_files (
    id uuid DEFAULT shared_extensions.gen_random_uuid() NOT NULL,
    static_page_id uuid,
    file character varying,
    ordering integer,
    name character varying,
    created_at timestamp without time zone NOT NULL,
    updated_at timestamp without time zone NOT NULL
);


--
-- Name: static_pages; Type: TABLE; Schema: public; Owner: -
--

CREATE TABLE public.static_pages (
    id uuid DEFAULT shared_extensions.gen_random_uuid() NOT NULL,
    title_multiloc jsonb DEFAULT '{}'::jsonb,
    slug character varying,
    created_at timestamp without time zone NOT NULL,
    updated_at timestamp without time zone NOT NULL,
    code character varying NOT NULL,
    top_info_section_multiloc jsonb DEFAULT '{}'::jsonb NOT NULL,
    banner_enabled boolean DEFAULT false NOT NULL,
    banner_layout character varying DEFAULT 'full_width_banner_layout'::character varying NOT NULL,
    banner_overlay_color character varying,
    banner_overlay_opacity integer,
    banner_cta_button_multiloc jsonb DEFAULT '{}'::jsonb NOT NULL,
    banner_cta_button_type character varying DEFAULT 'no_button'::character varying NOT NULL,
    banner_cta_button_url character varying,
    banner_header_multiloc jsonb DEFAULT '{}'::jsonb NOT NULL,
    banner_subheader_multiloc jsonb DEFAULT '{}'::jsonb NOT NULL,
    top_info_section_enabled boolean DEFAULT false NOT NULL,
    files_section_enabled boolean DEFAULT false NOT NULL,
    projects_enabled boolean DEFAULT false NOT NULL,
    projects_filter_type character varying DEFAULT 'no_filter'::character varying NOT NULL,
    events_widget_enabled boolean DEFAULT false NOT NULL,
    bottom_info_section_enabled boolean DEFAULT false NOT NULL,
    bottom_info_section_multiloc jsonb DEFAULT '{}'::jsonb NOT NULL,
    header_bg character varying
);


--
-- Name: static_pages_topics; Type: TABLE; Schema: public; Owner: -
--

CREATE TABLE public.static_pages_topics (
    id uuid DEFAULT shared_extensions.gen_random_uuid() NOT NULL,
    topic_id uuid NOT NULL,
    static_page_id uuid NOT NULL,
    created_at timestamp(6) without time zone NOT NULL,
    updated_at timestamp(6) without time zone NOT NULL
);


--
-- Name: surveys_responses; Type: TABLE; Schema: public; Owner: -
--

CREATE TABLE public.surveys_responses (
    id uuid DEFAULT shared_extensions.gen_random_uuid() NOT NULL,
    phase_id uuid NOT NULL,
    survey_service character varying NOT NULL,
    external_survey_id character varying NOT NULL,
    external_response_id character varying NOT NULL,
    user_id uuid,
    started_at timestamp without time zone,
    submitted_at timestamp without time zone NOT NULL,
    answers jsonb DEFAULT '{}'::jsonb,
    created_at timestamp without time zone NOT NULL,
    updated_at timestamp without time zone NOT NULL
);


--
-- Name: tenants; Type: TABLE; Schema: public; Owner: -
--

CREATE TABLE public.tenants (
    id uuid DEFAULT shared_extensions.gen_random_uuid() NOT NULL,
    name character varying,
    host character varying,
    settings jsonb DEFAULT '{}'::jsonb,
    created_at timestamp without time zone NOT NULL,
    updated_at timestamp without time zone NOT NULL,
    logo character varying,
    favicon character varying,
    style jsonb DEFAULT '{}'::jsonb,
    deleted_at timestamp without time zone,
    creation_finalized_at timestamp without time zone
);


--
-- Name: text_images; Type: TABLE; Schema: public; Owner: -
--

CREATE TABLE public.text_images (
    id uuid DEFAULT shared_extensions.gen_random_uuid() NOT NULL,
    imageable_type character varying NOT NULL,
    imageable_id uuid NOT NULL,
    imageable_field character varying,
    image character varying,
    created_at timestamp without time zone NOT NULL,
    updated_at timestamp without time zone NOT NULL,
    text_reference character varying NOT NULL
);


--
-- Name: topics; Type: TABLE; Schema: public; Owner: -
--

CREATE TABLE public.topics (
    id uuid DEFAULT shared_extensions.gen_random_uuid() NOT NULL,
    title_multiloc jsonb DEFAULT '{}'::jsonb,
    description_multiloc jsonb DEFAULT '{}'::jsonb,
    icon character varying,
    created_at timestamp without time zone NOT NULL,
    updated_at timestamp without time zone NOT NULL,
    ordering integer,
    code character varying DEFAULT 'custom'::character varying NOT NULL,
    followers_count integer DEFAULT 0 NOT NULL,
    include_in_onboarding boolean DEFAULT false NOT NULL
);


--
-- Name: user_custom_fields_representativeness_ref_distributions; Type: TABLE; Schema: public; Owner: -
--

CREATE TABLE public.user_custom_fields_representativeness_ref_distributions (
    id uuid DEFAULT shared_extensions.gen_random_uuid() NOT NULL,
    custom_field_id uuid NOT NULL,
    distribution jsonb NOT NULL,
    created_at timestamp(6) without time zone NOT NULL,
    updated_at timestamp(6) without time zone NOT NULL,
    type character varying
);


--
-- Name: verification_verifications; Type: TABLE; Schema: public; Owner: -
--

CREATE TABLE public.verification_verifications (
    id uuid DEFAULT shared_extensions.gen_random_uuid() NOT NULL,
    user_id uuid,
    method_name character varying NOT NULL,
    hashed_uid character varying NOT NULL,
    active boolean DEFAULT true NOT NULL,
    created_at timestamp without time zone NOT NULL,
    updated_at timestamp without time zone NOT NULL
);


--
-- Name: areas_static_pages id; Type: DEFAULT; Schema: public; Owner: -
--

ALTER TABLE ONLY public.areas_static_pages ALTER COLUMN id SET DEFAULT nextval('public.areas_static_pages_id_seq'::regclass);


--
-- Name: que_jobs id; Type: DEFAULT; Schema: public; Owner: -
--

ALTER TABLE ONLY public.que_jobs ALTER COLUMN id SET DEFAULT nextval('public.que_jobs_id_seq'::regclass);


--
-- Name: activities activities_pkey; Type: CONSTRAINT; Schema: public; Owner: -
--

ALTER TABLE ONLY public.activities
    ADD CONSTRAINT activities_pkey PRIMARY KEY (id);


--
-- Name: admin_publications admin_publications_pkey; Type: CONSTRAINT; Schema: public; Owner: -
--

ALTER TABLE ONLY public.admin_publications
    ADD CONSTRAINT admin_publications_pkey PRIMARY KEY (id);


--
-- Name: analysis_additional_custom_fields analysis_analyses_custom_fields_pkey; Type: CONSTRAINT; Schema: public; Owner: -
--

ALTER TABLE ONLY public.analysis_additional_custom_fields
    ADD CONSTRAINT analysis_analyses_custom_fields_pkey PRIMARY KEY (id);


--
-- Name: analysis_analyses analysis_analyses_pkey; Type: CONSTRAINT; Schema: public; Owner: -
--

ALTER TABLE ONLY public.analysis_analyses
    ADD CONSTRAINT analysis_analyses_pkey PRIMARY KEY (id);


--
-- Name: analysis_background_tasks analysis_background_tasks_pkey; Type: CONSTRAINT; Schema: public; Owner: -
--

ALTER TABLE ONLY public.analysis_background_tasks
    ADD CONSTRAINT analysis_background_tasks_pkey PRIMARY KEY (id);


--
-- Name: analysis_comments_summaries analysis_comments_summaries_pkey; Type: CONSTRAINT; Schema: public; Owner: -
--

ALTER TABLE ONLY public.analysis_comments_summaries
    ADD CONSTRAINT analysis_comments_summaries_pkey PRIMARY KEY (id);


--
-- Name: analysis_heatmap_cells analysis_heatmap_cells_pkey; Type: CONSTRAINT; Schema: public; Owner: -
--

ALTER TABLE ONLY public.analysis_heatmap_cells
    ADD CONSTRAINT analysis_heatmap_cells_pkey PRIMARY KEY (id);


--
-- Name: analysis_insights analysis_insights_pkey; Type: CONSTRAINT; Schema: public; Owner: -
--

ALTER TABLE ONLY public.analysis_insights
    ADD CONSTRAINT analysis_insights_pkey PRIMARY KEY (id);


--
-- Name: analysis_questions analysis_questions_pkey; Type: CONSTRAINT; Schema: public; Owner: -
--

ALTER TABLE ONLY public.analysis_questions
    ADD CONSTRAINT analysis_questions_pkey PRIMARY KEY (id);


--
-- Name: analysis_summaries analysis_summaries_pkey; Type: CONSTRAINT; Schema: public; Owner: -
--

ALTER TABLE ONLY public.analysis_summaries
    ADD CONSTRAINT analysis_summaries_pkey PRIMARY KEY (id);


--
-- Name: analysis_taggings analysis_taggings_pkey; Type: CONSTRAINT; Schema: public; Owner: -
--

ALTER TABLE ONLY public.analysis_taggings
    ADD CONSTRAINT analysis_taggings_pkey PRIMARY KEY (id);


--
-- Name: analysis_tags analysis_tags_pkey; Type: CONSTRAINT; Schema: public; Owner: -
--

ALTER TABLE ONLY public.analysis_tags
    ADD CONSTRAINT analysis_tags_pkey PRIMARY KEY (id);


--
-- Name: analytics_dimension_dates analytics_dimension_dates_pkey; Type: CONSTRAINT; Schema: public; Owner: -
--

ALTER TABLE ONLY public.analytics_dimension_dates
    ADD CONSTRAINT analytics_dimension_dates_pkey PRIMARY KEY (date);


--
-- Name: analytics_dimension_locales analytics_dimension_locales_pkey; Type: CONSTRAINT; Schema: public; Owner: -
--

ALTER TABLE ONLY public.analytics_dimension_locales
    ADD CONSTRAINT analytics_dimension_locales_pkey PRIMARY KEY (id);


--
-- Name: analytics_dimension_referrer_types analytics_dimension_referrer_types_pkey; Type: CONSTRAINT; Schema: public; Owner: -
--

ALTER TABLE ONLY public.analytics_dimension_referrer_types
    ADD CONSTRAINT analytics_dimension_referrer_types_pkey PRIMARY KEY (id);


--
-- Name: analytics_dimension_types analytics_dimension_types_pkey; Type: CONSTRAINT; Schema: public; Owner: -
--

ALTER TABLE ONLY public.analytics_dimension_types
    ADD CONSTRAINT analytics_dimension_types_pkey PRIMARY KEY (id);


--
-- Name: analytics_fact_visits analytics_fact_visits_pkey; Type: CONSTRAINT; Schema: public; Owner: -
--

ALTER TABLE ONLY public.analytics_fact_visits
    ADD CONSTRAINT analytics_fact_visits_pkey PRIMARY KEY (id);


--
-- Name: app_configurations app_configurations_pkey; Type: CONSTRAINT; Schema: public; Owner: -
--

ALTER TABLE ONLY public.app_configurations
    ADD CONSTRAINT app_configurations_pkey PRIMARY KEY (id);


--
-- Name: ar_internal_metadata ar_internal_metadata_pkey; Type: CONSTRAINT; Schema: public; Owner: -
--

ALTER TABLE ONLY public.ar_internal_metadata
    ADD CONSTRAINT ar_internal_metadata_pkey PRIMARY KEY (key);


--
-- Name: areas areas_pkey; Type: CONSTRAINT; Schema: public; Owner: -
--

ALTER TABLE ONLY public.areas
    ADD CONSTRAINT areas_pkey PRIMARY KEY (id);


--
-- Name: areas_projects areas_projects_pkey; Type: CONSTRAINT; Schema: public; Owner: -
--

ALTER TABLE ONLY public.areas_projects
    ADD CONSTRAINT areas_projects_pkey PRIMARY KEY (id);


--
-- Name: areas_static_pages areas_static_pages_pkey; Type: CONSTRAINT; Schema: public; Owner: -
--

ALTER TABLE ONLY public.areas_static_pages
    ADD CONSTRAINT areas_static_pages_pkey PRIMARY KEY (id);


--
-- Name: authoring_assistance_responses authoring_assistance_responses_pkey; Type: CONSTRAINT; Schema: public; Owner: -
--

ALTER TABLE ONLY public.authoring_assistance_responses
    ADD CONSTRAINT authoring_assistance_responses_pkey PRIMARY KEY (id);


--
-- Name: baskets_ideas baskets_ideas_pkey; Type: CONSTRAINT; Schema: public; Owner: -
--

ALTER TABLE ONLY public.baskets_ideas
    ADD CONSTRAINT baskets_ideas_pkey PRIMARY KEY (id);


--
-- Name: baskets baskets_pkey; Type: CONSTRAINT; Schema: public; Owner: -
--

ALTER TABLE ONLY public.baskets
    ADD CONSTRAINT baskets_pkey PRIMARY KEY (id);


--
-- Name: comments comments_pkey; Type: CONSTRAINT; Schema: public; Owner: -
--

ALTER TABLE ONLY public.comments
    ADD CONSTRAINT comments_pkey PRIMARY KEY (id);


--
-- Name: common_passwords common_passwords_pkey; Type: CONSTRAINT; Schema: public; Owner: -
--

ALTER TABLE ONLY public.common_passwords
    ADD CONSTRAINT common_passwords_pkey PRIMARY KEY (id);


--
-- Name: content_builder_layout_images content_builder_layout_images_pkey; Type: CONSTRAINT; Schema: public; Owner: -
--

ALTER TABLE ONLY public.content_builder_layout_images
    ADD CONSTRAINT content_builder_layout_images_pkey PRIMARY KEY (id);


--
-- Name: content_builder_layouts content_builder_layouts_pkey; Type: CONSTRAINT; Schema: public; Owner: -
--

ALTER TABLE ONLY public.content_builder_layouts
    ADD CONSTRAINT content_builder_layouts_pkey PRIMARY KEY (id);


--
-- Name: cosponsorships cosponsorships_pkey; Type: CONSTRAINT; Schema: public; Owner: -
--

ALTER TABLE ONLY public.cosponsorships
    ADD CONSTRAINT cosponsorships_pkey PRIMARY KEY (id);


--
-- Name: custom_field_bins custom_field_bins_pkey; Type: CONSTRAINT; Schema: public; Owner: -
--

ALTER TABLE ONLY public.custom_field_bins
    ADD CONSTRAINT custom_field_bins_pkey PRIMARY KEY (id);


--
-- Name: custom_field_matrix_statements custom_field_matrix_statements_pkey; Type: CONSTRAINT; Schema: public; Owner: -
--

ALTER TABLE ONLY public.custom_field_matrix_statements
    ADD CONSTRAINT custom_field_matrix_statements_pkey PRIMARY KEY (id);


--
-- Name: custom_field_option_images custom_field_option_images_pkey; Type: CONSTRAINT; Schema: public; Owner: -
--

ALTER TABLE ONLY public.custom_field_option_images
    ADD CONSTRAINT custom_field_option_images_pkey PRIMARY KEY (id);


--
-- Name: custom_field_options custom_field_options_pkey; Type: CONSTRAINT; Schema: public; Owner: -
--

ALTER TABLE ONLY public.custom_field_options
    ADD CONSTRAINT custom_field_options_pkey PRIMARY KEY (id);


--
-- Name: custom_fields custom_fields_pkey; Type: CONSTRAINT; Schema: public; Owner: -
--

ALTER TABLE ONLY public.custom_fields
    ADD CONSTRAINT custom_fields_pkey PRIMARY KEY (id);


--
-- Name: custom_forms custom_forms_pkey; Type: CONSTRAINT; Schema: public; Owner: -
--

ALTER TABLE ONLY public.custom_forms
    ADD CONSTRAINT custom_forms_pkey PRIMARY KEY (id);


--
-- Name: email_campaigns_campaign_email_commands email_campaigns_campaign_email_commands_pkey; Type: CONSTRAINT; Schema: public; Owner: -
--

ALTER TABLE ONLY public.email_campaigns_campaign_email_commands
    ADD CONSTRAINT email_campaigns_campaign_email_commands_pkey PRIMARY KEY (id);


--
-- Name: email_campaigns_campaigns_groups email_campaigns_campaigns_groups_pkey; Type: CONSTRAINT; Schema: public; Owner: -
--

ALTER TABLE ONLY public.email_campaigns_campaigns_groups
    ADD CONSTRAINT email_campaigns_campaigns_groups_pkey PRIMARY KEY (id);


--
-- Name: email_campaigns_campaigns email_campaigns_campaigns_pkey; Type: CONSTRAINT; Schema: public; Owner: -
--

ALTER TABLE ONLY public.email_campaigns_campaigns
    ADD CONSTRAINT email_campaigns_campaigns_pkey PRIMARY KEY (id);


--
-- Name: email_campaigns_consents email_campaigns_consents_pkey; Type: CONSTRAINT; Schema: public; Owner: -
--

ALTER TABLE ONLY public.email_campaigns_consents
    ADD CONSTRAINT email_campaigns_consents_pkey PRIMARY KEY (id);


--
-- Name: email_campaigns_deliveries email_campaigns_deliveries_pkey; Type: CONSTRAINT; Schema: public; Owner: -
--

ALTER TABLE ONLY public.email_campaigns_deliveries
    ADD CONSTRAINT email_campaigns_deliveries_pkey PRIMARY KEY (id);


--
-- Name: email_campaigns_examples email_campaigns_examples_pkey; Type: CONSTRAINT; Schema: public; Owner: -
--

ALTER TABLE ONLY public.email_campaigns_examples
    ADD CONSTRAINT email_campaigns_examples_pkey PRIMARY KEY (id);


--
-- Name: email_campaigns_unsubscription_tokens email_campaigns_unsubscription_tokens_pkey; Type: CONSTRAINT; Schema: public; Owner: -
--

ALTER TABLE ONLY public.email_campaigns_unsubscription_tokens
    ADD CONSTRAINT email_campaigns_unsubscription_tokens_pkey PRIMARY KEY (id);


--
-- Name: email_snippets email_snippets_pkey; Type: CONSTRAINT; Schema: public; Owner: -
--

ALTER TABLE ONLY public.email_snippets
    ADD CONSTRAINT email_snippets_pkey PRIMARY KEY (id);


--
-- Name: embeddings_similarities embeddings_similarities_pkey; Type: CONSTRAINT; Schema: public; Owner: -
--

ALTER TABLE ONLY public.embeddings_similarities
    ADD CONSTRAINT embeddings_similarities_pkey PRIMARY KEY (id);


--
-- Name: event_files event_files_pkey; Type: CONSTRAINT; Schema: public; Owner: -
--

ALTER TABLE ONLY public.event_files
    ADD CONSTRAINT event_files_pkey PRIMARY KEY (id);


--
-- Name: event_images event_images_pkey; Type: CONSTRAINT; Schema: public; Owner: -
--

ALTER TABLE ONLY public.event_images
    ADD CONSTRAINT event_images_pkey PRIMARY KEY (id);


--
-- Name: events_attendances events_attendances_pkey; Type: CONSTRAINT; Schema: public; Owner: -
--

ALTER TABLE ONLY public.events_attendances
    ADD CONSTRAINT events_attendances_pkey PRIMARY KEY (id);


--
-- Name: events events_pkey; Type: CONSTRAINT; Schema: public; Owner: -
--

ALTER TABLE ONLY public.events
    ADD CONSTRAINT events_pkey PRIMARY KEY (id);


--
-- Name: experiments experiments_pkey; Type: CONSTRAINT; Schema: public; Owner: -
--

ALTER TABLE ONLY public.experiments
    ADD CONSTRAINT experiments_pkey PRIMARY KEY (id);


--
-- Name: flag_inappropriate_content_inappropriate_content_flags flag_inappropriate_content_inappropriate_content_flags_pkey; Type: CONSTRAINT; Schema: public; Owner: -
--

ALTER TABLE ONLY public.flag_inappropriate_content_inappropriate_content_flags
    ADD CONSTRAINT flag_inappropriate_content_inappropriate_content_flags_pkey PRIMARY KEY (id);


--
-- Name: followers followers_pkey; Type: CONSTRAINT; Schema: public; Owner: -
--

ALTER TABLE ONLY public.followers
    ADD CONSTRAINT followers_pkey PRIMARY KEY (id);


--
-- Name: groups_permissions groups_permissions_pkey; Type: CONSTRAINT; Schema: public; Owner: -
--

ALTER TABLE ONLY public.groups_permissions
    ADD CONSTRAINT groups_permissions_pkey PRIMARY KEY (id);


--
-- Name: groups groups_pkey; Type: CONSTRAINT; Schema: public; Owner: -
--

ALTER TABLE ONLY public.groups
    ADD CONSTRAINT groups_pkey PRIMARY KEY (id);


--
-- Name: groups_projects groups_projects_pkey; Type: CONSTRAINT; Schema: public; Owner: -
--

ALTER TABLE ONLY public.groups_projects
    ADD CONSTRAINT groups_projects_pkey PRIMARY KEY (id);


--
-- Name: idea_files idea_files_pkey; Type: CONSTRAINT; Schema: public; Owner: -
--

ALTER TABLE ONLY public.idea_files
    ADD CONSTRAINT idea_files_pkey PRIMARY KEY (id);


--
-- Name: idea_images idea_images_pkey; Type: CONSTRAINT; Schema: public; Owner: -
--

ALTER TABLE ONLY public.idea_images
    ADD CONSTRAINT idea_images_pkey PRIMARY KEY (id);


--
-- Name: idea_import_files idea_import_files_pkey; Type: CONSTRAINT; Schema: public; Owner: -
--

ALTER TABLE ONLY public.idea_import_files
    ADD CONSTRAINT idea_import_files_pkey PRIMARY KEY (id);


--
-- Name: idea_imports idea_imports_pkey; Type: CONSTRAINT; Schema: public; Owner: -
--

ALTER TABLE ONLY public.idea_imports
    ADD CONSTRAINT idea_imports_pkey PRIMARY KEY (id);


--
-- Name: idea_relations idea_relations_pkey; Type: CONSTRAINT; Schema: public; Owner: -
--

ALTER TABLE ONLY public.idea_relations
    ADD CONSTRAINT idea_relations_pkey PRIMARY KEY (id);


--
-- Name: idea_statuses idea_statuses_pkey; Type: CONSTRAINT; Schema: public; Owner: -
--

ALTER TABLE ONLY public.idea_statuses
    ADD CONSTRAINT idea_statuses_pkey PRIMARY KEY (id);


--
-- Name: ideas_phases ideas_phases_pkey; Type: CONSTRAINT; Schema: public; Owner: -
--

ALTER TABLE ONLY public.ideas_phases
    ADD CONSTRAINT ideas_phases_pkey PRIMARY KEY (id);


--
-- Name: ideas ideas_pkey; Type: CONSTRAINT; Schema: public; Owner: -
--

ALTER TABLE ONLY public.ideas
    ADD CONSTRAINT ideas_pkey PRIMARY KEY (id);


--
-- Name: ideas_topics ideas_topics_pkey; Type: CONSTRAINT; Schema: public; Owner: -
--

ALTER TABLE ONLY public.ideas_topics
    ADD CONSTRAINT ideas_topics_pkey PRIMARY KEY (id);


--
-- Name: identities identities_pkey; Type: CONSTRAINT; Schema: public; Owner: -
--

ALTER TABLE ONLY public.identities
    ADD CONSTRAINT identities_pkey PRIMARY KEY (id);


--
-- Name: impact_tracking_pageviews impact_tracking_pageviews_pkey; Type: CONSTRAINT; Schema: public; Owner: -
--

ALTER TABLE ONLY public.impact_tracking_pageviews
    ADD CONSTRAINT impact_tracking_pageviews_pkey PRIMARY KEY (id);


--
-- Name: impact_tracking_salts impact_tracking_salts_pkey; Type: CONSTRAINT; Schema: public; Owner: -
--

ALTER TABLE ONLY public.impact_tracking_salts
    ADD CONSTRAINT impact_tracking_salts_pkey PRIMARY KEY (id);


--
-- Name: impact_tracking_sessions impact_tracking_sessions_pkey; Type: CONSTRAINT; Schema: public; Owner: -
--

ALTER TABLE ONLY public.impact_tracking_sessions
    ADD CONSTRAINT impact_tracking_sessions_pkey PRIMARY KEY (id);


--
-- Name: internal_comments internal_comments_pkey; Type: CONSTRAINT; Schema: public; Owner: -
--

ALTER TABLE ONLY public.internal_comments
    ADD CONSTRAINT internal_comments_pkey PRIMARY KEY (id);


--
-- Name: invites invites_pkey; Type: CONSTRAINT; Schema: public; Owner: -
--

ALTER TABLE ONLY public.invites
    ADD CONSTRAINT invites_pkey PRIMARY KEY (id);


--
-- Name: jobs_trackers jobs_trackers_pkey; Type: CONSTRAINT; Schema: public; Owner: -
--

ALTER TABLE ONLY public.jobs_trackers
    ADD CONSTRAINT jobs_trackers_pkey PRIMARY KEY (id);


--
-- Name: machine_translations_machine_translations machine_translations_machine_translations_pkey; Type: CONSTRAINT; Schema: public; Owner: -
--

ALTER TABLE ONLY public.machine_translations_machine_translations
    ADD CONSTRAINT machine_translations_machine_translations_pkey PRIMARY KEY (id);


--
-- Name: maps_layers maps_layers_pkey; Type: CONSTRAINT; Schema: public; Owner: -
--

ALTER TABLE ONLY public.maps_layers
    ADD CONSTRAINT maps_layers_pkey PRIMARY KEY (id);


--
-- Name: maps_map_configs maps_map_configs_pkey; Type: CONSTRAINT; Schema: public; Owner: -
--

ALTER TABLE ONLY public.maps_map_configs
    ADD CONSTRAINT maps_map_configs_pkey PRIMARY KEY (id);


--
-- Name: memberships memberships_pkey; Type: CONSTRAINT; Schema: public; Owner: -
--

ALTER TABLE ONLY public.memberships
    ADD CONSTRAINT memberships_pkey PRIMARY KEY (id);


--
-- Name: moderation_moderation_statuses moderation_statuses_pkey; Type: CONSTRAINT; Schema: public; Owner: -
--

ALTER TABLE ONLY public.moderation_moderation_statuses
    ADD CONSTRAINT moderation_statuses_pkey PRIMARY KEY (id);


--
-- Name: nav_bar_items nav_bar_items_pkey; Type: CONSTRAINT; Schema: public; Owner: -
--

ALTER TABLE ONLY public.nav_bar_items
    ADD CONSTRAINT nav_bar_items_pkey PRIMARY KEY (id);


--
-- Name: notifications notifications_pkey; Type: CONSTRAINT; Schema: public; Owner: -
--

ALTER TABLE ONLY public.notifications
    ADD CONSTRAINT notifications_pkey PRIMARY KEY (id);


--
-- Name: official_feedbacks official_feedbacks_pkey; Type: CONSTRAINT; Schema: public; Owner: -
--

ALTER TABLE ONLY public.official_feedbacks
    ADD CONSTRAINT official_feedbacks_pkey PRIMARY KEY (id);


--
-- Name: onboarding_campaign_dismissals onboarding_campaign_dismissals_pkey; Type: CONSTRAINT; Schema: public; Owner: -
--

ALTER TABLE ONLY public.onboarding_campaign_dismissals
    ADD CONSTRAINT onboarding_campaign_dismissals_pkey PRIMARY KEY (id);


--
-- Name: static_page_files page_files_pkey; Type: CONSTRAINT; Schema: public; Owner: -
--

ALTER TABLE ONLY public.static_page_files
    ADD CONSTRAINT page_files_pkey PRIMARY KEY (id);


--
-- Name: static_pages pages_pkey; Type: CONSTRAINT; Schema: public; Owner: -
--

ALTER TABLE ONLY public.static_pages
    ADD CONSTRAINT pages_pkey PRIMARY KEY (id);


--
-- Name: permissions_custom_fields permissions_custom_fields_pkey; Type: CONSTRAINT; Schema: public; Owner: -
--

ALTER TABLE ONLY public.permissions_custom_fields
    ADD CONSTRAINT permissions_custom_fields_pkey PRIMARY KEY (id);


--
-- Name: permissions permissions_pkey; Type: CONSTRAINT; Schema: public; Owner: -
--

ALTER TABLE ONLY public.permissions
    ADD CONSTRAINT permissions_pkey PRIMARY KEY (id);


--
-- Name: phase_files phase_files_pkey; Type: CONSTRAINT; Schema: public; Owner: -
--

ALTER TABLE ONLY public.phase_files
    ADD CONSTRAINT phase_files_pkey PRIMARY KEY (id);


--
-- Name: phases phases_pkey; Type: CONSTRAINT; Schema: public; Owner: -
--

ALTER TABLE ONLY public.phases
    ADD CONSTRAINT phases_pkey PRIMARY KEY (id);


--
-- Name: phases phases_start_before_end; Type: CHECK CONSTRAINT; Schema: public; Owner: -
--

ALTER TABLE public.phases
    ADD CONSTRAINT phases_start_before_end CHECK (((start_at IS NULL) OR (end_at IS NULL) OR (start_at <= end_at))) NOT VALID;


--
-- Name: polls_options polls_options_pkey; Type: CONSTRAINT; Schema: public; Owner: -
--

ALTER TABLE ONLY public.polls_options
    ADD CONSTRAINT polls_options_pkey PRIMARY KEY (id);


--
-- Name: polls_questions polls_questions_pkey; Type: CONSTRAINT; Schema: public; Owner: -
--

ALTER TABLE ONLY public.polls_questions
    ADD CONSTRAINT polls_questions_pkey PRIMARY KEY (id);


--
-- Name: polls_response_options polls_response_options_pkey; Type: CONSTRAINT; Schema: public; Owner: -
--

ALTER TABLE ONLY public.polls_response_options
    ADD CONSTRAINT polls_response_options_pkey PRIMARY KEY (id);


--
-- Name: polls_responses polls_responses_pkey; Type: CONSTRAINT; Schema: public; Owner: -
--

ALTER TABLE ONLY public.polls_responses
    ADD CONSTRAINT polls_responses_pkey PRIMARY KEY (id);


--
-- Name: project_files project_files_pkey; Type: CONSTRAINT; Schema: public; Owner: -
--

ALTER TABLE ONLY public.project_files
    ADD CONSTRAINT project_files_pkey PRIMARY KEY (id);


--
-- Name: project_folders_files project_folder_files_pkey; Type: CONSTRAINT; Schema: public; Owner: -
--

ALTER TABLE ONLY public.project_folders_files
    ADD CONSTRAINT project_folder_files_pkey PRIMARY KEY (id);


--
-- Name: project_folders_images project_folder_images_pkey; Type: CONSTRAINT; Schema: public; Owner: -
--

ALTER TABLE ONLY public.project_folders_images
    ADD CONSTRAINT project_folder_images_pkey PRIMARY KEY (id);


--
-- Name: project_folders_folders project_folders_pkey; Type: CONSTRAINT; Schema: public; Owner: -
--

ALTER TABLE ONLY public.project_folders_folders
    ADD CONSTRAINT project_folders_pkey PRIMARY KEY (id);


--
-- Name: project_images project_images_pkey; Type: CONSTRAINT; Schema: public; Owner: -
--

ALTER TABLE ONLY public.project_images
    ADD CONSTRAINT project_images_pkey PRIMARY KEY (id);


--
-- Name: project_reviews project_reviews_pkey; Type: CONSTRAINT; Schema: public; Owner: -
--

ALTER TABLE ONLY public.project_reviews
    ADD CONSTRAINT project_reviews_pkey PRIMARY KEY (id);


--
-- Name: projects_allowed_input_topics projects_allowed_input_topics_pkey; Type: CONSTRAINT; Schema: public; Owner: -
--

ALTER TABLE ONLY public.projects_allowed_input_topics
    ADD CONSTRAINT projects_allowed_input_topics_pkey PRIMARY KEY (id);


--
-- Name: projects projects_pkey; Type: CONSTRAINT; Schema: public; Owner: -
--

ALTER TABLE ONLY public.projects
    ADD CONSTRAINT projects_pkey PRIMARY KEY (id);


--
-- Name: projects_topics projects_topics_pkey; Type: CONSTRAINT; Schema: public; Owner: -
--

ALTER TABLE ONLY public.projects_topics
    ADD CONSTRAINT projects_topics_pkey PRIMARY KEY (id);


--
-- Name: public_api_api_clients public_api_api_clients_pkey; Type: CONSTRAINT; Schema: public; Owner: -
--

ALTER TABLE ONLY public.public_api_api_clients
    ADD CONSTRAINT public_api_api_clients_pkey PRIMARY KEY (id);


--
-- Name: que_jobs que_jobs_pkey; Type: CONSTRAINT; Schema: public; Owner: -
--

ALTER TABLE ONLY public.que_jobs
    ADD CONSTRAINT que_jobs_pkey PRIMARY KEY (id);


--
-- Name: que_lockers que_lockers_pkey; Type: CONSTRAINT; Schema: public; Owner: -
--

ALTER TABLE ONLY public.que_lockers
    ADD CONSTRAINT que_lockers_pkey PRIMARY KEY (pid);


--
-- Name: que_values que_values_pkey; Type: CONSTRAINT; Schema: public; Owner: -
--

ALTER TABLE ONLY public.que_values
    ADD CONSTRAINT que_values_pkey PRIMARY KEY (key);


--
-- Name: report_builder_published_graph_data_units report_builder_published_graph_data_units_pkey; Type: CONSTRAINT; Schema: public; Owner: -
--

ALTER TABLE ONLY public.report_builder_published_graph_data_units
    ADD CONSTRAINT report_builder_published_graph_data_units_pkey PRIMARY KEY (id);


--
-- Name: report_builder_reports report_builder_reports_pkey; Type: CONSTRAINT; Schema: public; Owner: -
--

ALTER TABLE ONLY public.report_builder_reports
    ADD CONSTRAINT report_builder_reports_pkey PRIMARY KEY (id);


--
-- Name: schema_migrations schema_migrations_pkey; Type: CONSTRAINT; Schema: public; Owner: -
--

ALTER TABLE ONLY public.schema_migrations
    ADD CONSTRAINT schema_migrations_pkey PRIMARY KEY (version);


--
-- Name: spam_reports spam_reports_pkey; Type: CONSTRAINT; Schema: public; Owner: -
--

ALTER TABLE ONLY public.spam_reports
    ADD CONSTRAINT spam_reports_pkey PRIMARY KEY (id);


--
-- Name: static_pages_topics static_pages_topics_pkey; Type: CONSTRAINT; Schema: public; Owner: -
--

ALTER TABLE ONLY public.static_pages_topics
    ADD CONSTRAINT static_pages_topics_pkey PRIMARY KEY (id);


--
-- Name: surveys_responses surveys_responses_pkey; Type: CONSTRAINT; Schema: public; Owner: -
--

ALTER TABLE ONLY public.surveys_responses
    ADD CONSTRAINT surveys_responses_pkey PRIMARY KEY (id);


--
-- Name: tenants tenants_pkey; Type: CONSTRAINT; Schema: public; Owner: -
--

ALTER TABLE ONLY public.tenants
    ADD CONSTRAINT tenants_pkey PRIMARY KEY (id);


--
-- Name: text_images text_images_pkey; Type: CONSTRAINT; Schema: public; Owner: -
--

ALTER TABLE ONLY public.text_images
    ADD CONSTRAINT text_images_pkey PRIMARY KEY (id);


--
-- Name: topics topics_pkey; Type: CONSTRAINT; Schema: public; Owner: -
--

ALTER TABLE ONLY public.topics
    ADD CONSTRAINT topics_pkey PRIMARY KEY (id);


--
-- Name: user_custom_fields_representativeness_ref_distributions user_custom_fields_representativeness_ref_distributions_pkey; Type: CONSTRAINT; Schema: public; Owner: -
--

ALTER TABLE ONLY public.user_custom_fields_representativeness_ref_distributions
    ADD CONSTRAINT user_custom_fields_representativeness_ref_distributions_pkey PRIMARY KEY (id);


--
-- Name: users users_pkey; Type: CONSTRAINT; Schema: public; Owner: -
--

ALTER TABLE ONLY public.users
    ADD CONSTRAINT users_pkey PRIMARY KEY (id);


--
-- Name: id_id_card_lookup_id_cards verification_id_cards_pkey; Type: CONSTRAINT; Schema: public; Owner: -
--

ALTER TABLE ONLY public.id_id_card_lookup_id_cards
    ADD CONSTRAINT verification_id_cards_pkey PRIMARY KEY (id);


--
-- Name: verification_verifications verification_verifications_pkey; Type: CONSTRAINT; Schema: public; Owner: -
--

ALTER TABLE ONLY public.verification_verifications
    ADD CONSTRAINT verification_verifications_pkey PRIMARY KEY (id);


--
-- Name: volunteering_causes volunteering_causes_pkey; Type: CONSTRAINT; Schema: public; Owner: -
--

ALTER TABLE ONLY public.volunteering_causes
    ADD CONSTRAINT volunteering_causes_pkey PRIMARY KEY (id);


--
-- Name: volunteering_volunteers volunteering_volunteers_pkey; Type: CONSTRAINT; Schema: public; Owner: -
--

ALTER TABLE ONLY public.volunteering_volunteers
    ADD CONSTRAINT volunteering_volunteers_pkey PRIMARY KEY (id);


--
-- Name: reactions votes_pkey; Type: CONSTRAINT; Schema: public; Owner: -
--

ALTER TABLE ONLY public.reactions
    ADD CONSTRAINT votes_pkey PRIMARY KEY (id);


--
-- Name: i_analytics_dim_locales_fact_visits_on_locale_and_visit_ids; Type: INDEX; Schema: public; Owner: -
--

CREATE UNIQUE INDEX i_analytics_dim_locales_fact_visits_on_locale_and_visit_ids ON public.analytics_dimension_locales_fact_visits USING btree (dimension_locale_id, fact_visit_id);


--
-- Name: i_analytics_dim_projects_fact_visits_on_project_and_visit_ids; Type: INDEX; Schema: public; Owner: -
--

CREATE UNIQUE INDEX i_analytics_dim_projects_fact_visits_on_project_and_visit_ids ON public.analytics_dimension_projects_fact_visits USING btree (dimension_project_id, fact_visit_id);


--
-- Name: i_d_referrer_key; Type: INDEX; Schema: public; Owner: -
--

CREATE UNIQUE INDEX i_d_referrer_key ON public.analytics_dimension_referrer_types USING btree (key);


--
-- Name: i_l_v_locale; Type: INDEX; Schema: public; Owner: -
--

CREATE INDEX i_l_v_locale ON public.analytics_dimension_locales_fact_visits USING btree (dimension_locale_id);


--
-- Name: i_l_v_visit; Type: INDEX; Schema: public; Owner: -
--

CREATE INDEX i_l_v_visit ON public.analytics_dimension_locales_fact_visits USING btree (fact_visit_id);


--
-- Name: i_p_v_project; Type: INDEX; Schema: public; Owner: -
--

CREATE INDEX i_p_v_project ON public.analytics_dimension_projects_fact_visits USING btree (dimension_project_id);


--
-- Name: i_p_v_visit; Type: INDEX; Schema: public; Owner: -
--

CREATE INDEX i_p_v_visit ON public.analytics_dimension_projects_fact_visits USING btree (fact_visit_id);


--
-- Name: i_v_first_action; Type: INDEX; Schema: public; Owner: -
--

CREATE INDEX i_v_first_action ON public.analytics_fact_visits USING btree (dimension_date_first_action_id);


--
-- Name: i_v_last_action; Type: INDEX; Schema: public; Owner: -
--

CREATE INDEX i_v_last_action ON public.analytics_fact_visits USING btree (dimension_date_last_action_id);


--
-- Name: i_v_matomo_visit; Type: INDEX; Schema: public; Owner: -
--

CREATE UNIQUE INDEX i_v_matomo_visit ON public.analytics_fact_visits USING btree (matomo_visit_id);


--
-- Name: i_v_referrer_type; Type: INDEX; Schema: public; Owner: -
--

CREATE INDEX i_v_referrer_type ON public.analytics_fact_visits USING btree (dimension_referrer_type_id);


--
-- Name: i_v_timestamp; Type: INDEX; Schema: public; Owner: -
--

CREATE INDEX i_v_timestamp ON public.analytics_fact_visits USING btree (matomo_last_action_time);


--
-- Name: i_v_user; Type: INDEX; Schema: public; Owner: -
--

CREATE INDEX i_v_user ON public.analytics_fact_visits USING btree (dimension_user_id);


--
-- Name: inappropriate_content_flags_flaggable; Type: INDEX; Schema: public; Owner: -
--

CREATE INDEX inappropriate_content_flags_flaggable ON public.flag_inappropriate_content_inappropriate_content_flags USING btree (flaggable_id, flaggable_type);


--
-- Name: index_activities_on_acted_at; Type: INDEX; Schema: public; Owner: -
--

CREATE INDEX index_activities_on_acted_at ON public.activities USING btree (acted_at);


--
-- Name: index_activities_on_action; Type: INDEX; Schema: public; Owner: -
--

CREATE INDEX index_activities_on_action ON public.activities USING btree (action);


--
-- Name: index_activities_on_item_type_and_item_id; Type: INDEX; Schema: public; Owner: -
--

CREATE INDEX index_activities_on_item_type_and_item_id ON public.activities USING btree (item_type, item_id);


--
-- Name: index_activities_on_project_id; Type: INDEX; Schema: public; Owner: -
--

CREATE INDEX index_activities_on_project_id ON public.activities USING btree (project_id);


--
-- Name: index_activities_on_user_id; Type: INDEX; Schema: public; Owner: -
--

CREATE INDEX index_activities_on_user_id ON public.activities USING btree (user_id);


--
-- Name: index_admin_publications_on_depth; Type: INDEX; Schema: public; Owner: -
--

CREATE INDEX index_admin_publications_on_depth ON public.admin_publications USING btree (depth);


--
-- Name: index_admin_publications_on_lft; Type: INDEX; Schema: public; Owner: -
--

CREATE INDEX index_admin_publications_on_lft ON public.admin_publications USING btree (lft);


--
-- Name: index_admin_publications_on_ordering; Type: INDEX; Schema: public; Owner: -
--

CREATE INDEX index_admin_publications_on_ordering ON public.admin_publications USING btree (ordering);


--
-- Name: index_admin_publications_on_parent_id; Type: INDEX; Schema: public; Owner: -
--

CREATE INDEX index_admin_publications_on_parent_id ON public.admin_publications USING btree (parent_id);


--
-- Name: index_admin_publications_on_publication_status; Type: INDEX; Schema: public; Owner: -
--

CREATE INDEX index_admin_publications_on_publication_status ON public.admin_publications USING btree (publication_status);


--
-- Name: index_admin_publications_on_publication_type_and_publication_id; Type: INDEX; Schema: public; Owner: -
--

CREATE INDEX index_admin_publications_on_publication_type_and_publication_id ON public.admin_publications USING btree (publication_type, publication_id);


--
-- Name: index_admin_publications_on_rgt; Type: INDEX; Schema: public; Owner: -
--

CREATE INDEX index_admin_publications_on_rgt ON public.admin_publications USING btree (rgt);


--
-- Name: index_analysis_additional_custom_fields_on_analysis_id; Type: INDEX; Schema: public; Owner: -
--

CREATE INDEX index_analysis_additional_custom_fields_on_analysis_id ON public.analysis_additional_custom_fields USING btree (analysis_id);


--
-- Name: index_analysis_additional_custom_fields_on_custom_field_id; Type: INDEX; Schema: public; Owner: -
--

CREATE INDEX index_analysis_additional_custom_fields_on_custom_field_id ON public.analysis_additional_custom_fields USING btree (custom_field_id);


--
-- Name: index_analysis_analyses_custom_fields; Type: INDEX; Schema: public; Owner: -
--

CREATE UNIQUE INDEX index_analysis_analyses_custom_fields ON public.analysis_additional_custom_fields USING btree (analysis_id, custom_field_id);


--
-- Name: index_analysis_analyses_on_main_custom_field_id; Type: INDEX; Schema: public; Owner: -
--

CREATE INDEX index_analysis_analyses_on_main_custom_field_id ON public.analysis_analyses USING btree (main_custom_field_id);


--
-- Name: index_analysis_analyses_on_phase_id; Type: INDEX; Schema: public; Owner: -
--

CREATE INDEX index_analysis_analyses_on_phase_id ON public.analysis_analyses USING btree (phase_id);


--
-- Name: index_analysis_analyses_on_project_id; Type: INDEX; Schema: public; Owner: -
--

CREATE INDEX index_analysis_analyses_on_project_id ON public.analysis_analyses USING btree (project_id);


--
-- Name: index_analysis_background_tasks_on_analysis_id; Type: INDEX; Schema: public; Owner: -
--

CREATE INDEX index_analysis_background_tasks_on_analysis_id ON public.analysis_background_tasks USING btree (analysis_id);


--
-- Name: index_analysis_comments_summaries_on_background_task_id; Type: INDEX; Schema: public; Owner: -
--

CREATE INDEX index_analysis_comments_summaries_on_background_task_id ON public.analysis_comments_summaries USING btree (background_task_id);


--
-- Name: index_analysis_comments_summaries_on_idea_id; Type: INDEX; Schema: public; Owner: -
--

CREATE INDEX index_analysis_comments_summaries_on_idea_id ON public.analysis_comments_summaries USING btree (idea_id);


--
-- Name: index_analysis_heatmap_cells_on_analysis_id; Type: INDEX; Schema: public; Owner: -
--

CREATE INDEX index_analysis_heatmap_cells_on_analysis_id ON public.analysis_heatmap_cells USING btree (analysis_id);


--
-- Name: index_analysis_heatmap_cells_on_column; Type: INDEX; Schema: public; Owner: -
--

CREATE INDEX index_analysis_heatmap_cells_on_column ON public.analysis_heatmap_cells USING btree (column_type, column_id);


--
-- Name: index_analysis_heatmap_cells_on_row; Type: INDEX; Schema: public; Owner: -
--

CREATE INDEX index_analysis_heatmap_cells_on_row ON public.analysis_heatmap_cells USING btree (row_type, row_id);


--
-- Name: index_analysis_heatmap_cells_uniqueness; Type: INDEX; Schema: public; Owner: -
--

CREATE UNIQUE INDEX index_analysis_heatmap_cells_uniqueness ON public.analysis_heatmap_cells USING btree (analysis_id, row_id, column_id, unit);


--
-- Name: index_analysis_insights_on_analysis_id; Type: INDEX; Schema: public; Owner: -
--

CREATE INDEX index_analysis_insights_on_analysis_id ON public.analysis_insights USING btree (analysis_id);


--
-- Name: index_analysis_insights_on_insightable; Type: INDEX; Schema: public; Owner: -
--

CREATE INDEX index_analysis_insights_on_insightable ON public.analysis_insights USING btree (insightable_type, insightable_id);


--
-- Name: index_analysis_questions_on_background_task_id; Type: INDEX; Schema: public; Owner: -
--

CREATE INDEX index_analysis_questions_on_background_task_id ON public.analysis_questions USING btree (background_task_id);


--
-- Name: index_analysis_summaries_on_background_task_id; Type: INDEX; Schema: public; Owner: -
--

CREATE INDEX index_analysis_summaries_on_background_task_id ON public.analysis_summaries USING btree (background_task_id);


--
-- Name: index_analysis_taggings_on_input_id; Type: INDEX; Schema: public; Owner: -
--

CREATE INDEX index_analysis_taggings_on_input_id ON public.analysis_taggings USING btree (input_id);


--
-- Name: index_analysis_taggings_on_tag_id; Type: INDEX; Schema: public; Owner: -
--

CREATE INDEX index_analysis_taggings_on_tag_id ON public.analysis_taggings USING btree (tag_id);


--
-- Name: index_analysis_taggings_on_tag_id_and_input_id; Type: INDEX; Schema: public; Owner: -
--

CREATE UNIQUE INDEX index_analysis_taggings_on_tag_id_and_input_id ON public.analysis_taggings USING btree (tag_id, input_id);


--
-- Name: index_analysis_tags_on_analysis_id; Type: INDEX; Schema: public; Owner: -
--

CREATE INDEX index_analysis_tags_on_analysis_id ON public.analysis_tags USING btree (analysis_id);


--
-- Name: index_analysis_tags_on_analysis_id_and_name; Type: INDEX; Schema: public; Owner: -
--

CREATE UNIQUE INDEX index_analysis_tags_on_analysis_id_and_name ON public.analysis_tags USING btree (analysis_id, name);


--
-- Name: index_analytics_dimension_locales_on_name; Type: INDEX; Schema: public; Owner: -
--

CREATE UNIQUE INDEX index_analytics_dimension_locales_on_name ON public.analytics_dimension_locales USING btree (name);


--
-- Name: index_analytics_dimension_types_on_name_and_parent; Type: INDEX; Schema: public; Owner: -
--

CREATE UNIQUE INDEX index_analytics_dimension_types_on_name_and_parent ON public.analytics_dimension_types USING btree (name, parent);


--
-- Name: index_areas_on_custom_field_option_id; Type: INDEX; Schema: public; Owner: -
--

CREATE INDEX index_areas_on_custom_field_option_id ON public.areas USING btree (custom_field_option_id);


--
-- Name: index_areas_on_include_in_onboarding; Type: INDEX; Schema: public; Owner: -
--

CREATE INDEX index_areas_on_include_in_onboarding ON public.areas USING btree (include_in_onboarding);


--
-- Name: index_areas_projects_on_area_id; Type: INDEX; Schema: public; Owner: -
--

CREATE INDEX index_areas_projects_on_area_id ON public.areas_projects USING btree (area_id);


--
-- Name: index_areas_projects_on_project_id; Type: INDEX; Schema: public; Owner: -
--

CREATE INDEX index_areas_projects_on_project_id ON public.areas_projects USING btree (project_id);


--
-- Name: index_areas_projects_on_project_id_and_area_id; Type: INDEX; Schema: public; Owner: -
--

CREATE UNIQUE INDEX index_areas_projects_on_project_id_and_area_id ON public.areas_projects USING btree (project_id, area_id);


--
-- Name: index_areas_static_pages_on_area_id; Type: INDEX; Schema: public; Owner: -
--

CREATE INDEX index_areas_static_pages_on_area_id ON public.areas_static_pages USING btree (area_id);


--
-- Name: index_areas_static_pages_on_static_page_id; Type: INDEX; Schema: public; Owner: -
--

CREATE INDEX index_areas_static_pages_on_static_page_id ON public.areas_static_pages USING btree (static_page_id);


--
-- Name: index_authoring_assistance_responses_on_idea_id; Type: INDEX; Schema: public; Owner: -
--

CREATE INDEX index_authoring_assistance_responses_on_idea_id ON public.authoring_assistance_responses USING btree (idea_id);


--
-- Name: index_baskets_ideas_on_basket_id_and_idea_id; Type: INDEX; Schema: public; Owner: -
--

CREATE UNIQUE INDEX index_baskets_ideas_on_basket_id_and_idea_id ON public.baskets_ideas USING btree (basket_id, idea_id);


--
-- Name: index_baskets_ideas_on_idea_id; Type: INDEX; Schema: public; Owner: -
--

CREATE INDEX index_baskets_ideas_on_idea_id ON public.baskets_ideas USING btree (idea_id);


--
-- Name: index_baskets_on_phase_id; Type: INDEX; Schema: public; Owner: -
--

CREATE INDEX index_baskets_on_phase_id ON public.baskets USING btree (phase_id);


--
-- Name: index_baskets_on_submitted_at; Type: INDEX; Schema: public; Owner: -
--

CREATE INDEX index_baskets_on_submitted_at ON public.baskets USING btree (submitted_at);


--
-- Name: index_baskets_on_user_id; Type: INDEX; Schema: public; Owner: -
--

CREATE INDEX index_baskets_on_user_id ON public.baskets USING btree (user_id);


--
-- Name: index_campaigns_groups; Type: INDEX; Schema: public; Owner: -
--

CREATE UNIQUE INDEX index_campaigns_groups ON public.email_campaigns_campaigns_groups USING btree (campaign_id, group_id);


--
-- Name: index_comments_on_author_id; Type: INDEX; Schema: public; Owner: -
--

CREATE INDEX index_comments_on_author_id ON public.comments USING btree (author_id);


--
-- Name: index_comments_on_created_at; Type: INDEX; Schema: public; Owner: -
--

CREATE INDEX index_comments_on_created_at ON public.comments USING btree (created_at);


--
-- Name: index_comments_on_idea_id; Type: INDEX; Schema: public; Owner: -
--

CREATE INDEX index_comments_on_idea_id ON public.comments USING btree (idea_id);


--
-- Name: index_comments_on_lft; Type: INDEX; Schema: public; Owner: -
--

CREATE INDEX index_comments_on_lft ON public.comments USING btree (lft);


--
-- Name: index_comments_on_parent_id; Type: INDEX; Schema: public; Owner: -
--

CREATE INDEX index_comments_on_parent_id ON public.comments USING btree (parent_id);


--
-- Name: index_comments_on_rgt; Type: INDEX; Schema: public; Owner: -
--

CREATE INDEX index_comments_on_rgt ON public.comments USING btree (rgt);


--
-- Name: index_common_passwords_on_password; Type: INDEX; Schema: public; Owner: -
--

CREATE INDEX index_common_passwords_on_password ON public.common_passwords USING btree (password);


--
-- Name: index_content_builder_layouts_content_buidable_type_id_code; Type: INDEX; Schema: public; Owner: -
--

CREATE UNIQUE INDEX index_content_builder_layouts_content_buidable_type_id_code ON public.content_builder_layouts USING btree (content_buildable_type, content_buildable_id, code);


--
-- Name: index_cosponsorships_on_idea_id; Type: INDEX; Schema: public; Owner: -
--

CREATE INDEX index_cosponsorships_on_idea_id ON public.cosponsorships USING btree (idea_id);


--
-- Name: index_cosponsorships_on_user_id; Type: INDEX; Schema: public; Owner: -
--

CREATE INDEX index_cosponsorships_on_user_id ON public.cosponsorships USING btree (user_id);


--
-- Name: index_custom_field_bins_on_custom_field_id; Type: INDEX; Schema: public; Owner: -
--

CREATE INDEX index_custom_field_bins_on_custom_field_id ON public.custom_field_bins USING btree (custom_field_id);


--
-- Name: index_custom_field_bins_on_custom_field_option_id; Type: INDEX; Schema: public; Owner: -
--

CREATE INDEX index_custom_field_bins_on_custom_field_option_id ON public.custom_field_bins USING btree (custom_field_option_id);


--
-- Name: index_custom_field_matrix_statements_on_custom_field_id; Type: INDEX; Schema: public; Owner: -
--

CREATE INDEX index_custom_field_matrix_statements_on_custom_field_id ON public.custom_field_matrix_statements USING btree (custom_field_id);


--
-- Name: index_custom_field_matrix_statements_on_key; Type: INDEX; Schema: public; Owner: -
--

CREATE INDEX index_custom_field_matrix_statements_on_key ON public.custom_field_matrix_statements USING btree (key);


--
-- Name: index_custom_field_option_images_on_custom_field_option_id; Type: INDEX; Schema: public; Owner: -
--

CREATE INDEX index_custom_field_option_images_on_custom_field_option_id ON public.custom_field_option_images USING btree (custom_field_option_id);


--
-- Name: index_custom_field_options_on_custom_field_id; Type: INDEX; Schema: public; Owner: -
--

CREATE INDEX index_custom_field_options_on_custom_field_id ON public.custom_field_options USING btree (custom_field_id);


--
-- Name: index_custom_field_options_on_custom_field_id_and_key; Type: INDEX; Schema: public; Owner: -
--

CREATE UNIQUE INDEX index_custom_field_options_on_custom_field_id_and_key ON public.custom_field_options USING btree (custom_field_id, key);


--
-- Name: index_custom_fields_on_resource_type_and_resource_id; Type: INDEX; Schema: public; Owner: -
--

CREATE INDEX index_custom_fields_on_resource_type_and_resource_id ON public.custom_fields USING btree (resource_type, resource_id);


--
-- Name: index_custom_forms_on_participation_context; Type: INDEX; Schema: public; Owner: -
--

CREATE UNIQUE INDEX index_custom_forms_on_participation_context ON public.custom_forms USING btree (participation_context_id, participation_context_type);


--
-- Name: index_dismissals_on_campaign_name_and_user_id; Type: INDEX; Schema: public; Owner: -
--

CREATE UNIQUE INDEX index_dismissals_on_campaign_name_and_user_id ON public.onboarding_campaign_dismissals USING btree (campaign_name, user_id);


--
-- Name: index_email_campaigns_campaign_email_commands_on_recipient_id; Type: INDEX; Schema: public; Owner: -
--

CREATE INDEX index_email_campaigns_campaign_email_commands_on_recipient_id ON public.email_campaigns_campaign_email_commands USING btree (recipient_id);


--
-- Name: index_email_campaigns_campaigns_groups_on_campaign_id; Type: INDEX; Schema: public; Owner: -
--

CREATE INDEX index_email_campaigns_campaigns_groups_on_campaign_id ON public.email_campaigns_campaigns_groups USING btree (campaign_id);


--
-- Name: index_email_campaigns_campaigns_groups_on_group_id; Type: INDEX; Schema: public; Owner: -
--

CREATE INDEX index_email_campaigns_campaigns_groups_on_group_id ON public.email_campaigns_campaigns_groups USING btree (group_id);


--
-- Name: index_email_campaigns_campaigns_on_author_id; Type: INDEX; Schema: public; Owner: -
--

CREATE INDEX index_email_campaigns_campaigns_on_author_id ON public.email_campaigns_campaigns USING btree (author_id);


--
-- Name: index_email_campaigns_campaigns_on_context_id; Type: INDEX; Schema: public; Owner: -
--

CREATE INDEX index_email_campaigns_campaigns_on_context_id ON public.email_campaigns_campaigns USING btree (context_id);


--
-- Name: index_email_campaigns_campaigns_on_type; Type: INDEX; Schema: public; Owner: -
--

CREATE INDEX index_email_campaigns_campaigns_on_type ON public.email_campaigns_campaigns USING btree (type);


--
-- Name: index_email_campaigns_consents_on_campaign_type_and_user_id; Type: INDEX; Schema: public; Owner: -
--

CREATE UNIQUE INDEX index_email_campaigns_consents_on_campaign_type_and_user_id ON public.email_campaigns_consents USING btree (campaign_type, user_id);


--
-- Name: index_email_campaigns_consents_on_user_id; Type: INDEX; Schema: public; Owner: -
--

CREATE INDEX index_email_campaigns_consents_on_user_id ON public.email_campaigns_consents USING btree (user_id);


--
-- Name: index_email_campaigns_deliveries_on_campaign_id; Type: INDEX; Schema: public; Owner: -
--

CREATE INDEX index_email_campaigns_deliveries_on_campaign_id ON public.email_campaigns_deliveries USING btree (campaign_id);


--
-- Name: index_email_campaigns_deliveries_on_campaign_id_and_user_id; Type: INDEX; Schema: public; Owner: -
--

CREATE INDEX index_email_campaigns_deliveries_on_campaign_id_and_user_id ON public.email_campaigns_deliveries USING btree (campaign_id, user_id);


--
-- Name: index_email_campaigns_deliveries_on_sent_at; Type: INDEX; Schema: public; Owner: -
--

CREATE INDEX index_email_campaigns_deliveries_on_sent_at ON public.email_campaigns_deliveries USING btree (sent_at);


--
-- Name: index_email_campaigns_deliveries_on_user_id; Type: INDEX; Schema: public; Owner: -
--

CREATE INDEX index_email_campaigns_deliveries_on_user_id ON public.email_campaigns_deliveries USING btree (user_id);


--
-- Name: index_email_campaigns_examples_on_campaign_id; Type: INDEX; Schema: public; Owner: -
--

CREATE INDEX index_email_campaigns_examples_on_campaign_id ON public.email_campaigns_examples USING btree (campaign_id);


--
-- Name: index_email_campaigns_examples_on_recipient_id; Type: INDEX; Schema: public; Owner: -
--

CREATE INDEX index_email_campaigns_examples_on_recipient_id ON public.email_campaigns_examples USING btree (recipient_id);


--
-- Name: index_email_campaigns_unsubscription_tokens_on_token; Type: INDEX; Schema: public; Owner: -
--

CREATE INDEX index_email_campaigns_unsubscription_tokens_on_token ON public.email_campaigns_unsubscription_tokens USING btree (token);


--
-- Name: index_email_campaigns_unsubscription_tokens_on_user_id; Type: INDEX; Schema: public; Owner: -
--

CREATE INDEX index_email_campaigns_unsubscription_tokens_on_user_id ON public.email_campaigns_unsubscription_tokens USING btree (user_id);


--
-- Name: index_email_snippets_on_email_and_snippet_and_locale; Type: INDEX; Schema: public; Owner: -
--

CREATE INDEX index_email_snippets_on_email_and_snippet_and_locale ON public.email_snippets USING btree (email, snippet, locale);


--
-- Name: index_embeddings_similarities_on_embeddable; Type: INDEX; Schema: public; Owner: -
--

CREATE INDEX index_embeddings_similarities_on_embeddable ON public.embeddings_similarities USING btree (embeddable_type, embeddable_id);


--
-- Name: index_embeddings_similarities_on_embedded_attributes; Type: INDEX; Schema: public; Owner: -
--

CREATE INDEX index_embeddings_similarities_on_embedded_attributes ON public.embeddings_similarities USING btree (embedded_attributes);


--
-- Name: index_embeddings_similarities_on_embedding; Type: INDEX; Schema: public; Owner: -
--

CREATE INDEX index_embeddings_similarities_on_embedding ON public.embeddings_similarities USING hnsw (embedding shared_extensions.vector_cosine_ops);


--
-- Name: index_event_files_on_event_id; Type: INDEX; Schema: public; Owner: -
--

CREATE INDEX index_event_files_on_event_id ON public.event_files USING btree (event_id);


--
-- Name: index_event_images_on_event_id; Type: INDEX; Schema: public; Owner: -
--

CREATE INDEX index_event_images_on_event_id ON public.event_images USING btree (event_id);


--
-- Name: index_events_attendances_on_attendee_id; Type: INDEX; Schema: public; Owner: -
--

CREATE INDEX index_events_attendances_on_attendee_id ON public.events_attendances USING btree (attendee_id);


--
-- Name: index_events_attendances_on_attendee_id_and_event_id; Type: INDEX; Schema: public; Owner: -
--

CREATE UNIQUE INDEX index_events_attendances_on_attendee_id_and_event_id ON public.events_attendances USING btree (attendee_id, event_id);


--
-- Name: index_events_attendances_on_created_at; Type: INDEX; Schema: public; Owner: -
--

CREATE INDEX index_events_attendances_on_created_at ON public.events_attendances USING btree (created_at);


--
-- Name: index_events_attendances_on_event_id; Type: INDEX; Schema: public; Owner: -
--

CREATE INDEX index_events_attendances_on_event_id ON public.events_attendances USING btree (event_id);


--
-- Name: index_events_attendances_on_updated_at; Type: INDEX; Schema: public; Owner: -
--

CREATE INDEX index_events_attendances_on_updated_at ON public.events_attendances USING btree (updated_at);


--
-- Name: index_events_on_location_point; Type: INDEX; Schema: public; Owner: -
--

CREATE INDEX index_events_on_location_point ON public.events USING gist (location_point);


--
-- Name: index_events_on_project_id; Type: INDEX; Schema: public; Owner: -
--

CREATE INDEX index_events_on_project_id ON public.events USING btree (project_id);


--
-- Name: index_followers_followable_type_id_user_id; Type: INDEX; Schema: public; Owner: -
--

CREATE UNIQUE INDEX index_followers_followable_type_id_user_id ON public.followers USING btree (followable_id, followable_type, user_id);


--
-- Name: index_followers_on_followable; Type: INDEX; Schema: public; Owner: -
--

CREATE INDEX index_followers_on_followable ON public.followers USING btree (followable_type, followable_id);


--
-- Name: index_followers_on_followable_id_and_followable_type; Type: INDEX; Schema: public; Owner: -
--

CREATE INDEX index_followers_on_followable_id_and_followable_type ON public.followers USING btree (followable_id, followable_type);


--
-- Name: index_followers_on_user_id; Type: INDEX; Schema: public; Owner: -
--

CREATE INDEX index_followers_on_user_id ON public.followers USING btree (user_id);


--
-- Name: index_groups_on_slug; Type: INDEX; Schema: public; Owner: -
--

CREATE INDEX index_groups_on_slug ON public.groups USING btree (slug);


--
-- Name: index_groups_permissions_on_group_id; Type: INDEX; Schema: public; Owner: -
--

CREATE INDEX index_groups_permissions_on_group_id ON public.groups_permissions USING btree (group_id);


--
-- Name: index_groups_permissions_on_permission_id; Type: INDEX; Schema: public; Owner: -
--

CREATE INDEX index_groups_permissions_on_permission_id ON public.groups_permissions USING btree (permission_id);


--
-- Name: index_groups_projects_on_group_id; Type: INDEX; Schema: public; Owner: -
--

CREATE INDEX index_groups_projects_on_group_id ON public.groups_projects USING btree (group_id);


--
-- Name: index_groups_projects_on_group_id_and_project_id; Type: INDEX; Schema: public; Owner: -
--

CREATE UNIQUE INDEX index_groups_projects_on_group_id_and_project_id ON public.groups_projects USING btree (group_id, project_id);


--
-- Name: index_groups_projects_on_project_id; Type: INDEX; Schema: public; Owner: -
--

CREATE INDEX index_groups_projects_on_project_id ON public.groups_projects USING btree (project_id);


--
-- Name: index_id_id_card_lookup_id_cards_on_hashed_card_id; Type: INDEX; Schema: public; Owner: -
--

CREATE INDEX index_id_id_card_lookup_id_cards_on_hashed_card_id ON public.id_id_card_lookup_id_cards USING btree (hashed_card_id);


--
-- Name: index_idea_files_on_idea_id; Type: INDEX; Schema: public; Owner: -
--

CREATE INDEX index_idea_files_on_idea_id ON public.idea_files USING btree (idea_id);


--
-- Name: index_idea_images_on_idea_id; Type: INDEX; Schema: public; Owner: -
--

CREATE INDEX index_idea_images_on_idea_id ON public.idea_images USING btree (idea_id);


--
-- Name: index_idea_import_files_on_parent_id; Type: INDEX; Schema: public; Owner: -
--

CREATE INDEX index_idea_import_files_on_parent_id ON public.idea_import_files USING btree (parent_id);


--
-- Name: index_idea_import_files_on_project_id; Type: INDEX; Schema: public; Owner: -
--

CREATE INDEX index_idea_import_files_on_project_id ON public.idea_import_files USING btree (project_id);


--
-- Name: index_idea_imports_on_file_id; Type: INDEX; Schema: public; Owner: -
--

CREATE INDEX index_idea_imports_on_file_id ON public.idea_imports USING btree (file_id);


--
-- Name: index_idea_imports_on_idea_id; Type: INDEX; Schema: public; Owner: -
--

CREATE INDEX index_idea_imports_on_idea_id ON public.idea_imports USING btree (idea_id);


--
-- Name: index_idea_imports_on_import_user_id; Type: INDEX; Schema: public; Owner: -
--

CREATE INDEX index_idea_imports_on_import_user_id ON public.idea_imports USING btree (import_user_id);


--
-- Name: index_idea_relations_on_idea_id; Type: INDEX; Schema: public; Owner: -
--

CREATE INDEX index_idea_relations_on_idea_id ON public.idea_relations USING btree (idea_id);


--
-- Name: index_idea_relations_on_idea_id_and_related_idea_id; Type: INDEX; Schema: public; Owner: -
--

CREATE UNIQUE INDEX index_idea_relations_on_idea_id_and_related_idea_id ON public.idea_relations USING btree (idea_id, related_idea_id);


--
-- Name: index_idea_relations_on_related_idea_id; Type: INDEX; Schema: public; Owner: -
--

CREATE INDEX index_idea_relations_on_related_idea_id ON public.idea_relations USING btree (related_idea_id);


--
-- Name: index_ideas_on_author_hash; Type: INDEX; Schema: public; Owner: -
--

CREATE INDEX index_ideas_on_author_hash ON public.ideas USING btree (author_hash);


--
-- Name: index_ideas_on_author_id; Type: INDEX; Schema: public; Owner: -
--

CREATE INDEX index_ideas_on_author_id ON public.ideas USING btree (author_id);


--
-- Name: index_ideas_on_body_multiloc; Type: INDEX; Schema: public; Owner: -
--

CREATE INDEX index_ideas_on_body_multiloc ON public.ideas USING gin (body_multiloc);


--
-- Name: index_ideas_on_idea_status_id; Type: INDEX; Schema: public; Owner: -
--

CREATE INDEX index_ideas_on_idea_status_id ON public.ideas USING btree (idea_status_id);


--
-- Name: index_ideas_on_location_point; Type: INDEX; Schema: public; Owner: -
--

CREATE INDEX index_ideas_on_location_point ON public.ideas USING gist (location_point);


--
-- Name: index_ideas_on_manual_votes_last_updated_by_id; Type: INDEX; Schema: public; Owner: -
--

CREATE INDEX index_ideas_on_manual_votes_last_updated_by_id ON public.ideas USING btree (manual_votes_last_updated_by_id);


--
-- Name: index_ideas_on_project_id; Type: INDEX; Schema: public; Owner: -
--

CREATE INDEX index_ideas_on_project_id ON public.ideas USING btree (project_id);


--
-- Name: index_ideas_on_slug; Type: INDEX; Schema: public; Owner: -
--

CREATE UNIQUE INDEX index_ideas_on_slug ON public.ideas USING btree (slug);


--
-- Name: index_ideas_on_title_multiloc; Type: INDEX; Schema: public; Owner: -
--

CREATE INDEX index_ideas_on_title_multiloc ON public.ideas USING gin (title_multiloc);


--
-- Name: index_ideas_phases_on_idea_id; Type: INDEX; Schema: public; Owner: -
--

CREATE INDEX index_ideas_phases_on_idea_id ON public.ideas_phases USING btree (idea_id);


--
-- Name: index_ideas_phases_on_idea_id_and_phase_id; Type: INDEX; Schema: public; Owner: -
--

CREATE UNIQUE INDEX index_ideas_phases_on_idea_id_and_phase_id ON public.ideas_phases USING btree (idea_id, phase_id);


--
-- Name: index_ideas_phases_on_phase_id; Type: INDEX; Schema: public; Owner: -
--

CREATE INDEX index_ideas_phases_on_phase_id ON public.ideas_phases USING btree (phase_id);


--
-- Name: index_ideas_search; Type: INDEX; Schema: public; Owner: -
--

CREATE INDEX index_ideas_search ON public.ideas USING gin (((to_tsvector('simple'::regconfig, COALESCE((title_multiloc)::text, ''::text)) || to_tsvector('simple'::regconfig, COALESCE((body_multiloc)::text, ''::text)))));


--
-- Name: index_ideas_topics_on_idea_id; Type: INDEX; Schema: public; Owner: -
--

CREATE INDEX index_ideas_topics_on_idea_id ON public.ideas_topics USING btree (idea_id);


--
-- Name: index_ideas_topics_on_idea_id_and_topic_id; Type: INDEX; Schema: public; Owner: -
--

CREATE UNIQUE INDEX index_ideas_topics_on_idea_id_and_topic_id ON public.ideas_topics USING btree (idea_id, topic_id);


--
-- Name: index_ideas_topics_on_topic_id; Type: INDEX; Schema: public; Owner: -
--

CREATE INDEX index_ideas_topics_on_topic_id ON public.ideas_topics USING btree (topic_id);


--
-- Name: index_identities_on_user_id; Type: INDEX; Schema: public; Owner: -
--

CREATE INDEX index_identities_on_user_id ON public.identities USING btree (user_id);


--
-- Name: index_impact_tracking_sessions_on_monthly_user_hash; Type: INDEX; Schema: public; Owner: -
--

CREATE INDEX index_impact_tracking_sessions_on_monthly_user_hash ON public.impact_tracking_sessions USING btree (monthly_user_hash);


--
-- Name: index_internal_comments_on_author_id; Type: INDEX; Schema: public; Owner: -
--

CREATE INDEX index_internal_comments_on_author_id ON public.internal_comments USING btree (author_id);


--
-- Name: index_internal_comments_on_created_at; Type: INDEX; Schema: public; Owner: -
--

CREATE INDEX index_internal_comments_on_created_at ON public.internal_comments USING btree (created_at);


--
-- Name: index_internal_comments_on_idea_id; Type: INDEX; Schema: public; Owner: -
--

CREATE INDEX index_internal_comments_on_idea_id ON public.internal_comments USING btree (idea_id);


--
-- Name: index_internal_comments_on_lft; Type: INDEX; Schema: public; Owner: -
--

CREATE INDEX index_internal_comments_on_lft ON public.internal_comments USING btree (lft);


--
-- Name: index_internal_comments_on_parent_id; Type: INDEX; Schema: public; Owner: -
--

CREATE INDEX index_internal_comments_on_parent_id ON public.internal_comments USING btree (parent_id);


--
-- Name: index_internal_comments_on_rgt; Type: INDEX; Schema: public; Owner: -
--

CREATE INDEX index_internal_comments_on_rgt ON public.internal_comments USING btree (rgt);


--
-- Name: index_invites_on_invitee_id; Type: INDEX; Schema: public; Owner: -
--

CREATE INDEX index_invites_on_invitee_id ON public.invites USING btree (invitee_id);


--
-- Name: index_invites_on_inviter_id; Type: INDEX; Schema: public; Owner: -
--

CREATE INDEX index_invites_on_inviter_id ON public.invites USING btree (inviter_id);


--
-- Name: index_invites_on_token; Type: INDEX; Schema: public; Owner: -
--

CREATE INDEX index_invites_on_token ON public.invites USING btree (token);


--
-- Name: index_jobs_trackers_on_completed_at; Type: INDEX; Schema: public; Owner: -
--

CREATE INDEX index_jobs_trackers_on_completed_at ON public.jobs_trackers USING btree (completed_at);


--
-- Name: index_jobs_trackers_on_context; Type: INDEX; Schema: public; Owner: -
--

CREATE INDEX index_jobs_trackers_on_context ON public.jobs_trackers USING btree (context_type, context_id);


--
-- Name: index_jobs_trackers_on_owner_id; Type: INDEX; Schema: public; Owner: -
--

CREATE INDEX index_jobs_trackers_on_owner_id ON public.jobs_trackers USING btree (owner_id);


--
-- Name: index_jobs_trackers_on_project_id; Type: INDEX; Schema: public; Owner: -
--

CREATE INDEX index_jobs_trackers_on_project_id ON public.jobs_trackers USING btree (project_id);


--
-- Name: index_jobs_trackers_on_root_job_id; Type: INDEX; Schema: public; Owner: -
--

CREATE UNIQUE INDEX index_jobs_trackers_on_root_job_id ON public.jobs_trackers USING btree (root_job_id);


--
-- Name: index_jobs_trackers_on_root_job_type; Type: INDEX; Schema: public; Owner: -
--

CREATE INDEX index_jobs_trackers_on_root_job_type ON public.jobs_trackers USING btree (root_job_type);


--
-- Name: index_maps_layers_on_map_config_id; Type: INDEX; Schema: public; Owner: -
--

CREATE INDEX index_maps_layers_on_map_config_id ON public.maps_layers USING btree (map_config_id);


--
-- Name: index_maps_map_configs_on_mappable; Type: INDEX; Schema: public; Owner: -
--

CREATE INDEX index_maps_map_configs_on_mappable ON public.maps_map_configs USING btree (mappable_type, mappable_id);


--
-- Name: index_maps_map_configs_on_mappable_id; Type: INDEX; Schema: public; Owner: -
--

CREATE UNIQUE INDEX index_maps_map_configs_on_mappable_id ON public.maps_map_configs USING btree (mappable_id);


--
-- Name: index_memberships_on_group_id; Type: INDEX; Schema: public; Owner: -
--

CREATE INDEX index_memberships_on_group_id ON public.memberships USING btree (group_id);


--
-- Name: index_memberships_on_group_id_and_user_id; Type: INDEX; Schema: public; Owner: -
--

CREATE UNIQUE INDEX index_memberships_on_group_id_and_user_id ON public.memberships USING btree (group_id, user_id);


--
-- Name: index_memberships_on_user_id; Type: INDEX; Schema: public; Owner: -
--

CREATE INDEX index_memberships_on_user_id ON public.memberships USING btree (user_id);


--
-- Name: index_nav_bar_items_on_code; Type: INDEX; Schema: public; Owner: -
--

CREATE INDEX index_nav_bar_items_on_code ON public.nav_bar_items USING btree (code);


--
-- Name: index_nav_bar_items_on_ordering; Type: INDEX; Schema: public; Owner: -
--

CREATE INDEX index_nav_bar_items_on_ordering ON public.nav_bar_items USING btree (ordering);


--
-- Name: index_nav_bar_items_on_project_id; Type: INDEX; Schema: public; Owner: -
--

CREATE INDEX index_nav_bar_items_on_project_id ON public.nav_bar_items USING btree (project_id);


--
-- Name: index_nav_bar_items_on_static_page_id; Type: INDEX; Schema: public; Owner: -
--

CREATE INDEX index_nav_bar_items_on_static_page_id ON public.nav_bar_items USING btree (static_page_id);


--
-- Name: index_notifications_on_basket_id; Type: INDEX; Schema: public; Owner: -
--

CREATE INDEX index_notifications_on_basket_id ON public.notifications USING btree (basket_id);


--
-- Name: index_notifications_on_cosponsorship_id; Type: INDEX; Schema: public; Owner: -
--

CREATE INDEX index_notifications_on_cosponsorship_id ON public.notifications USING btree (cosponsorship_id);


--
-- Name: index_notifications_on_created_at; Type: INDEX; Schema: public; Owner: -
--

CREATE INDEX index_notifications_on_created_at ON public.notifications USING btree (created_at);


--
-- Name: index_notifications_on_idea_status_id; Type: INDEX; Schema: public; Owner: -
--

CREATE INDEX index_notifications_on_idea_status_id ON public.notifications USING btree (idea_status_id);


--
-- Name: index_notifications_on_inappropriate_content_flag_id; Type: INDEX; Schema: public; Owner: -
--

CREATE INDEX index_notifications_on_inappropriate_content_flag_id ON public.notifications USING btree (inappropriate_content_flag_id);


--
-- Name: index_notifications_on_initiating_user_id; Type: INDEX; Schema: public; Owner: -
--

CREATE INDEX index_notifications_on_initiating_user_id ON public.notifications USING btree (initiating_user_id);


--
-- Name: index_notifications_on_internal_comment_id; Type: INDEX; Schema: public; Owner: -
--

CREATE INDEX index_notifications_on_internal_comment_id ON public.notifications USING btree (internal_comment_id);


--
-- Name: index_notifications_on_invite_id; Type: INDEX; Schema: public; Owner: -
--

CREATE INDEX index_notifications_on_invite_id ON public.notifications USING btree (invite_id);


--
-- Name: index_notifications_on_official_feedback_id; Type: INDEX; Schema: public; Owner: -
--

CREATE INDEX index_notifications_on_official_feedback_id ON public.notifications USING btree (official_feedback_id);


--
-- Name: index_notifications_on_phase_id; Type: INDEX; Schema: public; Owner: -
--

CREATE INDEX index_notifications_on_phase_id ON public.notifications USING btree (phase_id);


--
-- Name: index_notifications_on_project_review_id; Type: INDEX; Schema: public; Owner: -
--

CREATE INDEX index_notifications_on_project_review_id ON public.notifications USING btree (project_review_id);


--
-- Name: index_notifications_on_recipient_id; Type: INDEX; Schema: public; Owner: -
--

CREATE INDEX index_notifications_on_recipient_id ON public.notifications USING btree (recipient_id);


--
-- Name: index_notifications_on_recipient_id_and_read_at; Type: INDEX; Schema: public; Owner: -
--

CREATE INDEX index_notifications_on_recipient_id_and_read_at ON public.notifications USING btree (recipient_id, read_at);


--
-- Name: index_notifications_on_spam_report_id; Type: INDEX; Schema: public; Owner: -
--

CREATE INDEX index_notifications_on_spam_report_id ON public.notifications USING btree (spam_report_id);


--
-- Name: index_official_feedbacks_on_idea_id; Type: INDEX; Schema: public; Owner: -
--

CREATE INDEX index_official_feedbacks_on_idea_id ON public.official_feedbacks USING btree (idea_id);


--
-- Name: index_official_feedbacks_on_user_id; Type: INDEX; Schema: public; Owner: -
--

CREATE INDEX index_official_feedbacks_on_user_id ON public.official_feedbacks USING btree (user_id);


--
-- Name: index_onboarding_campaign_dismissals_on_user_id; Type: INDEX; Schema: public; Owner: -
--

CREATE INDEX index_onboarding_campaign_dismissals_on_user_id ON public.onboarding_campaign_dismissals USING btree (user_id);


--
-- Name: index_permission_field; Type: INDEX; Schema: public; Owner: -
--

CREATE UNIQUE INDEX index_permission_field ON public.permissions_custom_fields USING btree (permission_id, custom_field_id);


--
-- Name: index_permissions_custom_fields_on_custom_field_id; Type: INDEX; Schema: public; Owner: -
--

CREATE INDEX index_permissions_custom_fields_on_custom_field_id ON public.permissions_custom_fields USING btree (custom_field_id);


--
-- Name: index_permissions_custom_fields_on_permission_id; Type: INDEX; Schema: public; Owner: -
--

CREATE INDEX index_permissions_custom_fields_on_permission_id ON public.permissions_custom_fields USING btree (permission_id);


--
-- Name: index_permissions_on_action; Type: INDEX; Schema: public; Owner: -
--

CREATE INDEX index_permissions_on_action ON public.permissions USING btree (action);


--
-- Name: index_permissions_on_permission_scope_id; Type: INDEX; Schema: public; Owner: -
--

CREATE INDEX index_permissions_on_permission_scope_id ON public.permissions USING btree (permission_scope_id);


--
-- Name: index_phase_files_on_phase_id; Type: INDEX; Schema: public; Owner: -
--

CREATE INDEX index_phase_files_on_phase_id ON public.phase_files USING btree (phase_id);


--
-- Name: index_phases_on_manual_voters_last_updated_by_id; Type: INDEX; Schema: public; Owner: -
--

CREATE INDEX index_phases_on_manual_voters_last_updated_by_id ON public.phases USING btree (manual_voters_last_updated_by_id);


--
-- Name: index_phases_on_project_id; Type: INDEX; Schema: public; Owner: -
--

CREATE INDEX index_phases_on_project_id ON public.phases USING btree (project_id);


--
-- Name: index_phases_on_start_at_and_end_at; Type: INDEX; Schema: public; Owner: -
--

CREATE INDEX index_phases_on_start_at_and_end_at ON public.phases USING btree (start_at, end_at);


--
-- Name: index_polls_options_on_question_id; Type: INDEX; Schema: public; Owner: -
--

CREATE INDEX index_polls_options_on_question_id ON public.polls_options USING btree (question_id);


--
-- Name: index_polls_questions_on_phase_id; Type: INDEX; Schema: public; Owner: -
--

CREATE INDEX index_polls_questions_on_phase_id ON public.polls_questions USING btree (phase_id);


--
-- Name: index_polls_response_options_on_option_id; Type: INDEX; Schema: public; Owner: -
--

CREATE INDEX index_polls_response_options_on_option_id ON public.polls_response_options USING btree (option_id);


--
-- Name: index_polls_response_options_on_response_id; Type: INDEX; Schema: public; Owner: -
--

CREATE INDEX index_polls_response_options_on_response_id ON public.polls_response_options USING btree (response_id);


--
-- Name: index_polls_responses_on_phase_id; Type: INDEX; Schema: public; Owner: -
--

CREATE INDEX index_polls_responses_on_phase_id ON public.polls_responses USING btree (phase_id);


--
-- Name: index_polls_responses_on_user_id; Type: INDEX; Schema: public; Owner: -
--

CREATE INDEX index_polls_responses_on_user_id ON public.polls_responses USING btree (user_id);


--
-- Name: index_project_files_on_project_id; Type: INDEX; Schema: public; Owner: -
--

CREATE INDEX index_project_files_on_project_id ON public.project_files USING btree (project_id);


--
-- Name: index_project_folders_files_on_project_folder_id; Type: INDEX; Schema: public; Owner: -
--

CREATE INDEX index_project_folders_files_on_project_folder_id ON public.project_folders_files USING btree (project_folder_id);


--
-- Name: index_project_folders_folders_on_slug; Type: INDEX; Schema: public; Owner: -
--

CREATE INDEX index_project_folders_folders_on_slug ON public.project_folders_folders USING btree (slug);


--
-- Name: index_project_folders_images_on_project_folder_id; Type: INDEX; Schema: public; Owner: -
--

CREATE INDEX index_project_folders_images_on_project_folder_id ON public.project_folders_images USING btree (project_folder_id);


--
-- Name: index_project_images_on_project_id; Type: INDEX; Schema: public; Owner: -
--

CREATE INDEX index_project_images_on_project_id ON public.project_images USING btree (project_id);


--
-- Name: index_project_reviews_on_project_id; Type: INDEX; Schema: public; Owner: -
--

CREATE UNIQUE INDEX index_project_reviews_on_project_id ON public.project_reviews USING btree (project_id);


--
-- Name: index_project_reviews_on_requester_id; Type: INDEX; Schema: public; Owner: -
--

CREATE INDEX index_project_reviews_on_requester_id ON public.project_reviews USING btree (requester_id);


--
-- Name: index_project_reviews_on_reviewer_id; Type: INDEX; Schema: public; Owner: -
--

CREATE INDEX index_project_reviews_on_reviewer_id ON public.project_reviews USING btree (reviewer_id);


--
-- Name: index_projects_allowed_input_topics_on_project_id; Type: INDEX; Schema: public; Owner: -
--

CREATE INDEX index_projects_allowed_input_topics_on_project_id ON public.projects_allowed_input_topics USING btree (project_id);


--
-- Name: index_projects_allowed_input_topics_on_topic_id_and_project_id; Type: INDEX; Schema: public; Owner: -
--

CREATE UNIQUE INDEX index_projects_allowed_input_topics_on_topic_id_and_project_id ON public.projects_allowed_input_topics USING btree (topic_id, project_id);


--
-- Name: index_projects_on_slug; Type: INDEX; Schema: public; Owner: -
--

CREATE UNIQUE INDEX index_projects_on_slug ON public.projects USING btree (slug);


--
-- Name: index_projects_topics_on_project_id; Type: INDEX; Schema: public; Owner: -
--

CREATE INDEX index_projects_topics_on_project_id ON public.projects_topics USING btree (project_id);


--
-- Name: index_projects_topics_on_topic_id; Type: INDEX; Schema: public; Owner: -
--

CREATE INDEX index_projects_topics_on_topic_id ON public.projects_topics USING btree (topic_id);


--
-- Name: index_reactions_on_reactable_type_and_reactable_id; Type: INDEX; Schema: public; Owner: -
--

CREATE INDEX index_reactions_on_reactable_type_and_reactable_id ON public.reactions USING btree (reactable_type, reactable_id);


--
-- Name: index_reactions_on_reactable_type_and_reactable_id_and_user_id; Type: INDEX; Schema: public; Owner: -
--

CREATE UNIQUE INDEX index_reactions_on_reactable_type_and_reactable_id_and_user_id ON public.reactions USING btree (reactable_type, reactable_id, user_id);


--
-- Name: index_reactions_on_user_id; Type: INDEX; Schema: public; Owner: -
--

CREATE INDEX index_reactions_on_user_id ON public.reactions USING btree (user_id);


--
-- Name: index_report_builder_reports_on_name; Type: INDEX; Schema: public; Owner: -
--

CREATE UNIQUE INDEX index_report_builder_reports_on_name ON public.report_builder_reports USING btree (name);


--
-- Name: index_report_builder_reports_on_name_tsvector; Type: INDEX; Schema: public; Owner: -
--

CREATE INDEX index_report_builder_reports_on_name_tsvector ON public.report_builder_reports USING gin (name_tsvector);


--
-- Name: index_report_builder_reports_on_owner_id; Type: INDEX; Schema: public; Owner: -
--

CREATE INDEX index_report_builder_reports_on_owner_id ON public.report_builder_reports USING btree (owner_id);


--
-- Name: index_report_builder_reports_on_phase_id; Type: INDEX; Schema: public; Owner: -
--

CREATE INDEX index_report_builder_reports_on_phase_id ON public.report_builder_reports USING btree (phase_id);


--
-- Name: index_spam_reports_on_reported_at; Type: INDEX; Schema: public; Owner: -
--

CREATE INDEX index_spam_reports_on_reported_at ON public.spam_reports USING btree (reported_at);


--
-- Name: index_spam_reports_on_user_id; Type: INDEX; Schema: public; Owner: -
--

CREATE INDEX index_spam_reports_on_user_id ON public.spam_reports USING btree (user_id);


--
-- Name: index_static_page_files_on_static_page_id; Type: INDEX; Schema: public; Owner: -
--

CREATE INDEX index_static_page_files_on_static_page_id ON public.static_page_files USING btree (static_page_id);


--
-- Name: index_static_pages_on_code; Type: INDEX; Schema: public; Owner: -
--

CREATE INDEX index_static_pages_on_code ON public.static_pages USING btree (code);


--
-- Name: index_static_pages_on_slug; Type: INDEX; Schema: public; Owner: -
--

CREATE UNIQUE INDEX index_static_pages_on_slug ON public.static_pages USING btree (slug);


--
-- Name: index_static_pages_topics_on_static_page_id; Type: INDEX; Schema: public; Owner: -
--

CREATE INDEX index_static_pages_topics_on_static_page_id ON public.static_pages_topics USING btree (static_page_id);


--
-- Name: index_static_pages_topics_on_topic_id; Type: INDEX; Schema: public; Owner: -
--

CREATE INDEX index_static_pages_topics_on_topic_id ON public.static_pages_topics USING btree (topic_id);


--
-- Name: index_surveys_responses_on_phase_id; Type: INDEX; Schema: public; Owner: -
--

CREATE INDEX index_surveys_responses_on_phase_id ON public.surveys_responses USING btree (phase_id);


--
-- Name: index_surveys_responses_on_user_id; Type: INDEX; Schema: public; Owner: -
--

CREATE INDEX index_surveys_responses_on_user_id ON public.surveys_responses USING btree (user_id);


--
-- Name: index_tenants_on_creation_finalized_at; Type: INDEX; Schema: public; Owner: -
--

CREATE INDEX index_tenants_on_creation_finalized_at ON public.tenants USING btree (creation_finalized_at);


--
-- Name: index_tenants_on_deleted_at; Type: INDEX; Schema: public; Owner: -
--

CREATE INDEX index_tenants_on_deleted_at ON public.tenants USING btree (deleted_at);


--
-- Name: index_tenants_on_host; Type: INDEX; Schema: public; Owner: -
--

CREATE INDEX index_tenants_on_host ON public.tenants USING btree (host);


--
-- Name: index_topics_on_include_in_onboarding; Type: INDEX; Schema: public; Owner: -
--

CREATE INDEX index_topics_on_include_in_onboarding ON public.topics USING btree (include_in_onboarding);


--
-- Name: index_ucf_representativeness_ref_distributions_on_custom_field; Type: INDEX; Schema: public; Owner: -
--

CREATE INDEX index_ucf_representativeness_ref_distributions_on_custom_field ON public.user_custom_fields_representativeness_ref_distributions USING btree (custom_field_id);


--
-- Name: index_users_on_email; Type: INDEX; Schema: public; Owner: -
--

CREATE INDEX index_users_on_email ON public.users USING btree (email);


--
-- Name: index_users_on_registration_completed_at; Type: INDEX; Schema: public; Owner: -
--

CREATE INDEX index_users_on_registration_completed_at ON public.users USING btree (registration_completed_at);


--
-- Name: index_users_on_slug; Type: INDEX; Schema: public; Owner: -
--

CREATE UNIQUE INDEX index_users_on_slug ON public.users USING btree (slug);


--
-- Name: index_users_on_unique_code; Type: INDEX; Schema: public; Owner: -
--

CREATE UNIQUE INDEX index_users_on_unique_code ON public.users USING btree (unique_code);


--
-- Name: index_verification_verifications_on_hashed_uid; Type: INDEX; Schema: public; Owner: -
--

CREATE INDEX index_verification_verifications_on_hashed_uid ON public.verification_verifications USING btree (hashed_uid);


--
-- Name: index_verification_verifications_on_user_id; Type: INDEX; Schema: public; Owner: -
--

CREATE INDEX index_verification_verifications_on_user_id ON public.verification_verifications USING btree (user_id);


--
-- Name: index_volunteering_causes_on_ordering; Type: INDEX; Schema: public; Owner: -
--

CREATE INDEX index_volunteering_causes_on_ordering ON public.volunteering_causes USING btree (ordering);


--
-- Name: index_volunteering_causes_on_phase_id; Type: INDEX; Schema: public; Owner: -
--

CREATE INDEX index_volunteering_causes_on_phase_id ON public.volunteering_causes USING btree (phase_id);


--
-- Name: index_volunteering_volunteers_on_cause_id_and_user_id; Type: INDEX; Schema: public; Owner: -
--

CREATE UNIQUE INDEX index_volunteering_volunteers_on_cause_id_and_user_id ON public.volunteering_volunteers USING btree (cause_id, user_id);


--
-- Name: index_volunteering_volunteers_on_user_id; Type: INDEX; Schema: public; Owner: -
--

CREATE INDEX index_volunteering_volunteers_on_user_id ON public.volunteering_volunteers USING btree (user_id);


--
-- Name: machine_translations_lookup; Type: INDEX; Schema: public; Owner: -
--

CREATE UNIQUE INDEX machine_translations_lookup ON public.machine_translations_machine_translations USING btree (translatable_id, translatable_type, attribute_name, locale_to);


--
-- Name: machine_translations_translatable; Type: INDEX; Schema: public; Owner: -
--

CREATE INDEX machine_translations_translatable ON public.machine_translations_machine_translations USING btree (translatable_id, translatable_type);


--
-- Name: moderation_statuses_moderatable; Type: INDEX; Schema: public; Owner: -
--

CREATE UNIQUE INDEX moderation_statuses_moderatable ON public.moderation_moderation_statuses USING btree (moderatable_type, moderatable_id);


--
-- Name: que_jobs_args_gin_idx; Type: INDEX; Schema: public; Owner: -
--

CREATE INDEX que_jobs_args_gin_idx ON public.que_jobs USING gin (args jsonb_path_ops);


--
-- Name: que_jobs_data_gin_idx; Type: INDEX; Schema: public; Owner: -
--

CREATE INDEX que_jobs_data_gin_idx ON public.que_jobs USING gin (data jsonb_path_ops);


--
-- Name: que_jobs_kwargs_gin_idx; Type: INDEX; Schema: public; Owner: -
--

CREATE INDEX que_jobs_kwargs_gin_idx ON public.que_jobs USING gin (kwargs jsonb_path_ops);


--
-- Name: que_poll_idx; Type: INDEX; Schema: public; Owner: -
--

CREATE INDEX que_poll_idx ON public.que_jobs USING btree (job_schema_version, queue, priority, run_at, id) WHERE ((finished_at IS NULL) AND (expired_at IS NULL));


--
-- Name: report_builder_published_data_units_report_id_idx; Type: INDEX; Schema: public; Owner: -
--

CREATE INDEX report_builder_published_data_units_report_id_idx ON public.report_builder_published_graph_data_units USING btree (report_id);


--
-- Name: spam_reportable_index; Type: INDEX; Schema: public; Owner: -
--

CREATE INDEX spam_reportable_index ON public.spam_reports USING btree (spam_reportable_type, spam_reportable_id);


--
-- Name: users_unique_lower_email_idx; Type: INDEX; Schema: public; Owner: -
--

CREATE UNIQUE INDEX users_unique_lower_email_idx ON public.users USING btree (lower((email)::text));


--
-- Name: que_jobs que_job_notify; Type: TRIGGER; Schema: public; Owner: -
--

CREATE TRIGGER que_job_notify AFTER INSERT ON public.que_jobs FOR EACH ROW EXECUTE FUNCTION public.que_job_notify();


--
-- Name: que_jobs que_state_notify; Type: TRIGGER; Schema: public; Owner: -
--

CREATE TRIGGER que_state_notify AFTER INSERT OR DELETE OR UPDATE ON public.que_jobs FOR EACH ROW EXECUTE FUNCTION public.que_state_notify();


--
-- Name: analytics_dimension_locales_fact_visits fk_rails_00698f2e02; Type: FK CONSTRAINT; Schema: public; Owner: -
--

ALTER TABLE ONLY public.analytics_dimension_locales_fact_visits
    ADD CONSTRAINT fk_rails_00698f2e02 FOREIGN KEY (dimension_locale_id) REFERENCES public.analytics_dimension_locales(id);


--
-- Name: events fk_rails_0434b48643; Type: FK CONSTRAINT; Schema: public; Owner: -
--

ALTER TABLE ONLY public.events
    ADD CONSTRAINT fk_rails_0434b48643 FOREIGN KEY (project_id) REFERENCES public.projects(id);


--
-- Name: internal_comments fk_rails_04be8cf6ba; Type: FK CONSTRAINT; Schema: public; Owner: -
--

ALTER TABLE ONLY public.internal_comments
    ADD CONSTRAINT fk_rails_04be8cf6ba FOREIGN KEY (idea_id) REFERENCES public.ideas(id);


--
-- Name: invites fk_rails_06b2d7a3a8; Type: FK CONSTRAINT; Schema: public; Owner: -
--

ALTER TABLE ONLY public.invites
    ADD CONSTRAINT fk_rails_06b2d7a3a8 FOREIGN KEY (invitee_id) REFERENCES public.users(id);


--
-- Name: invites fk_rails_0b6ac3e1da; Type: FK CONSTRAINT; Schema: public; Owner: -
--

ALTER TABLE ONLY public.invites
    ADD CONSTRAINT fk_rails_0b6ac3e1da FOREIGN KEY (inviter_id) REFERENCES public.users(id);


--
-- Name: ideas fk_rails_0e5b472696; Type: FK CONSTRAINT; Schema: public; Owner: -
--

ALTER TABLE ONLY public.ideas
    ADD CONSTRAINT fk_rails_0e5b472696 FOREIGN KEY (creation_phase_id) REFERENCES public.phases(id);


--
-- Name: spam_reports fk_rails_121f3a2011; Type: FK CONSTRAINT; Schema: public; Owner: -
--

ALTER TABLE ONLY public.spam_reports
    ADD CONSTRAINT fk_rails_121f3a2011 FOREIGN KEY (user_id) REFERENCES public.users(id);


--
-- Name: analysis_analyses fk_rails_16b3d1e637; Type: FK CONSTRAINT; Schema: public; Owner: -
--

ALTER TABLE ONLY public.analysis_analyses
    ADD CONSTRAINT fk_rails_16b3d1e637 FOREIGN KEY (main_custom_field_id) REFERENCES public.custom_fields(id);


--
-- Name: areas_static_pages fk_rails_1fc601f42c; Type: FK CONSTRAINT; Schema: public; Owner: -
--

ALTER TABLE ONLY public.areas_static_pages
    ADD CONSTRAINT fk_rails_1fc601f42c FOREIGN KEY (area_id) REFERENCES public.areas(id);


--
-- Name: project_images fk_rails_2119c24213; Type: FK CONSTRAINT; Schema: public; Owner: -
--

ALTER TABLE ONLY public.project_images
    ADD CONSTRAINT fk_rails_2119c24213 FOREIGN KEY (project_id) REFERENCES public.projects(id);


--
-- Name: idea_import_files fk_rails_229b6de93f; Type: FK CONSTRAINT; Schema: public; Owner: -
--

ALTER TABLE ONLY public.idea_import_files
    ADD CONSTRAINT fk_rails_229b6de93f FOREIGN KEY (parent_id) REFERENCES public.idea_import_files(id);


--
-- Name: areas_static_pages fk_rails_231f268568; Type: FK CONSTRAINT; Schema: public; Owner: -
--

ALTER TABLE ONLY public.areas_static_pages
    ADD CONSTRAINT fk_rails_231f268568 FOREIGN KEY (static_page_id) REFERENCES public.static_pages(id);


--
-- Name: events_attendances fk_rails_29ccdf5b04; Type: FK CONSTRAINT; Schema: public; Owner: -
--

ALTER TABLE ONLY public.events_attendances
    ADD CONSTRAINT fk_rails_29ccdf5b04 FOREIGN KEY (attendee_id) REFERENCES public.users(id);


--
-- Name: analysis_analyses fk_rails_2a92a64a56; Type: FK CONSTRAINT; Schema: public; Owner: -
--

ALTER TABLE ONLY public.analysis_analyses
    ADD CONSTRAINT fk_rails_2a92a64a56 FOREIGN KEY (phase_id) REFERENCES public.phases(id);


--
-- Name: phases fk_rails_2c74f68dd3; Type: FK CONSTRAINT; Schema: public; Owner: -
--

ALTER TABLE ONLY public.phases
    ADD CONSTRAINT fk_rails_2c74f68dd3 FOREIGN KEY (manual_voters_last_updated_by_id) REFERENCES public.users(id);


--
-- Name: cosponsorships fk_rails_2d026b99a2; Type: FK CONSTRAINT; Schema: public; Owner: -
--

ALTER TABLE ONLY public.cosponsorships
    ADD CONSTRAINT fk_rails_2d026b99a2 FOREIGN KEY (idea_id) REFERENCES public.ideas(id);


--
-- Name: phase_files fk_rails_33852a9a71; Type: FK CONSTRAINT; Schema: public; Owner: -
--

ALTER TABLE ONLY public.phase_files
    ADD CONSTRAINT fk_rails_33852a9a71 FOREIGN KEY (phase_id) REFERENCES public.phases(id);


--
-- Name: volunteering_volunteers fk_rails_33a154a9ba; Type: FK CONSTRAINT; Schema: public; Owner: -
--

ALTER TABLE ONLY public.volunteering_volunteers
    ADD CONSTRAINT fk_rails_33a154a9ba FOREIGN KEY (cause_id) REFERENCES public.volunteering_causes(id);


--
-- Name: nav_bar_items fk_rails_34143a680f; Type: FK CONSTRAINT; Schema: public; Owner: -
--

ALTER TABLE ONLY public.nav_bar_items
    ADD CONSTRAINT fk_rails_34143a680f FOREIGN KEY (static_page_id) REFERENCES public.static_pages(id);


--
-- Name: analysis_comments_summaries fk_rails_37becdebb0; Type: FK CONSTRAINT; Schema: public; Owner: -
--

ALTER TABLE ONLY public.analysis_comments_summaries
    ADD CONSTRAINT fk_rails_37becdebb0 FOREIGN KEY (background_task_id) REFERENCES public.analysis_background_tasks(id);


--
-- Name: custom_field_option_images fk_rails_3814d72daa; Type: FK CONSTRAINT; Schema: public; Owner: -
--

ALTER TABLE ONLY public.custom_field_option_images
    ADD CONSTRAINT fk_rails_3814d72daa FOREIGN KEY (custom_field_option_id) REFERENCES public.custom_field_options(id);


--
-- Name: baskets_ideas fk_rails_39a1b51358; Type: FK CONSTRAINT; Schema: public; Owner: -
--

ALTER TABLE ONLY public.baskets_ideas
    ADD CONSTRAINT fk_rails_39a1b51358 FOREIGN KEY (idea_id) REFERENCES public.ideas(id);


--
-- Name: analysis_analyses fk_rails_3c57357702; Type: FK CONSTRAINT; Schema: public; Owner: -
--

ALTER TABLE ONLY public.analysis_analyses
    ADD CONSTRAINT fk_rails_3c57357702 FOREIGN KEY (project_id) REFERENCES public.projects(id);


--
-- Name: followers fk_rails_3d258d3942; Type: FK CONSTRAINT; Schema: public; Owner: -
--

ALTER TABLE ONLY public.followers
    ADD CONSTRAINT fk_rails_3d258d3942 FOREIGN KEY (user_id) REFERENCES public.users(id);


--
-- Name: email_campaigns_examples fk_rails_465d6356b2; Type: FK CONSTRAINT; Schema: public; Owner: -
--

ALTER TABLE ONLY public.email_campaigns_examples
    ADD CONSTRAINT fk_rails_465d6356b2 FOREIGN KEY (recipient_id) REFERENCES public.users(id);


--
-- Name: notifications fk_rails_46dd2ccfd1; Type: FK CONSTRAINT; Schema: public; Owner: -
--

ALTER TABLE ONLY public.notifications
    ADD CONSTRAINT fk_rails_46dd2ccfd1 FOREIGN KEY (phase_id) REFERENCES public.phases(id);


--
-- Name: notifications fk_rails_47abdd0847; Type: FK CONSTRAINT; Schema: public; Owner: -
--

ALTER TABLE ONLY public.notifications
    ADD CONSTRAINT fk_rails_47abdd0847 FOREIGN KEY (project_review_id) REFERENCES public.project_reviews(id);


--
-- Name: notifications fk_rails_4aea6afa11; Type: FK CONSTRAINT; Schema: public; Owner: -
--

ALTER TABLE ONLY public.notifications
    ADD CONSTRAINT fk_rails_4aea6afa11 FOREIGN KEY (recipient_id) REFERENCES public.users(id);


--
-- Name: analytics_dimension_projects_fact_visits fk_rails_4ecebb6e8a; Type: FK CONSTRAINT; Schema: public; Owner: -
--

ALTER TABLE ONLY public.analytics_dimension_projects_fact_visits
    ADD CONSTRAINT fk_rails_4ecebb6e8a FOREIGN KEY (fact_visit_id) REFERENCES public.analytics_fact_visits(id);


--
-- Name: permissions_custom_fields fk_rails_50335fc43f; Type: FK CONSTRAINT; Schema: public; Owner: -
--

ALTER TABLE ONLY public.permissions_custom_fields
    ADD CONSTRAINT fk_rails_50335fc43f FOREIGN KEY (custom_field_id) REFERENCES public.custom_fields(id);


--
-- Name: identities fk_rails_5373344100; Type: FK CONSTRAINT; Schema: public; Owner: -
--

ALTER TABLE ONLY public.identities
    ADD CONSTRAINT fk_rails_5373344100 FOREIGN KEY (user_id) REFERENCES public.users(id);


--
-- Name: notifications fk_rails_5471f55cd6; Type: FK CONSTRAINT; Schema: public; Owner: -
--

ALTER TABLE ONLY public.notifications
    ADD CONSTRAINT fk_rails_5471f55cd6 FOREIGN KEY (idea_id) REFERENCES public.ideas(id);


--
-- Name: notifications fk_rails_575368d182; Type: FK CONSTRAINT; Schema: public; Owner: -
--

ALTER TABLE ONLY public.notifications
    ADD CONSTRAINT fk_rails_575368d182 FOREIGN KEY (project_id) REFERENCES public.projects(id);


--
-- Name: ideas fk_rails_5ac7668cd3; Type: FK CONSTRAINT; Schema: public; Owner: -
--

ALTER TABLE ONLY public.ideas
    ADD CONSTRAINT fk_rails_5ac7668cd3 FOREIGN KEY (project_id) REFERENCES public.projects(id);


--
-- Name: idea_imports fk_rails_5ea1f11fd5; Type: FK CONSTRAINT; Schema: public; Owner: -
--

ALTER TABLE ONLY public.idea_imports
    ADD CONSTRAINT fk_rails_5ea1f11fd5 FOREIGN KEY (import_user_id) REFERENCES public.users(id);


--
-- Name: analysis_taggings fk_rails_604cfbcd8d; Type: FK CONSTRAINT; Schema: public; Owner: -
--

ALTER TABLE ONLY public.analysis_taggings
    ADD CONSTRAINT fk_rails_604cfbcd8d FOREIGN KEY (input_id) REFERENCES public.ideas(id);


--
-- Name: internal_comments fk_rails_617a7ea994; Type: FK CONSTRAINT; Schema: public; Owner: -
--

ALTER TABLE ONLY public.internal_comments
    ADD CONSTRAINT fk_rails_617a7ea994 FOREIGN KEY (author_id) REFERENCES public.users(id);


--
-- Name: idea_imports fk_rails_636c77bdd1; Type: FK CONSTRAINT; Schema: public; Owner: -
--

ALTER TABLE ONLY public.idea_imports
    ADD CONSTRAINT fk_rails_636c77bdd1 FOREIGN KEY (file_id) REFERENCES public.idea_import_files(id);


--
-- Name: notifications fk_rails_67be9591a3; Type: FK CONSTRAINT; Schema: public; Owner: -
--

ALTER TABLE ONLY public.notifications
    ADD CONSTRAINT fk_rails_67be9591a3 FOREIGN KEY (cosponsorship_id) REFERENCES public.cosponsorships(id);


--
-- Name: idea_imports fk_rails_67f00886f9; Type: FK CONSTRAINT; Schema: public; Owner: -
--

ALTER TABLE ONLY public.idea_imports
    ADD CONSTRAINT fk_rails_67f00886f9 FOREIGN KEY (idea_id) REFERENCES public.ideas(id);


--
-- Name: report_builder_reports fk_rails_6988c9886e; Type: FK CONSTRAINT; Schema: public; Owner: -
--

ALTER TABLE ONLY public.report_builder_reports
    ADD CONSTRAINT fk_rails_6988c9886e FOREIGN KEY (phase_id) REFERENCES public.phases(id);


--
-- Name: ideas fk_rails_6c9ab6d4f8; Type: FK CONSTRAINT; Schema: public; Owner: -
--

ALTER TABLE ONLY public.ideas
    ADD CONSTRAINT fk_rails_6c9ab6d4f8 FOREIGN KEY (manual_votes_last_updated_by_id) REFERENCES public.users(id);


--
-- Name: groups_permissions fk_rails_6fa6389d80; Type: FK CONSTRAINT; Schema: public; Owner: -
--

ALTER TABLE ONLY public.groups_permissions
    ADD CONSTRAINT fk_rails_6fa6389d80 FOREIGN KEY (permission_id) REFERENCES public.permissions(id);


--
-- Name: email_campaigns_campaigns_groups fk_rails_712f4ad915; Type: FK CONSTRAINT; Schema: public; Owner: -
--

ALTER TABLE ONLY public.email_campaigns_campaigns_groups
    ADD CONSTRAINT fk_rails_712f4ad915 FOREIGN KEY (campaign_id) REFERENCES public.email_campaigns_campaigns(id);


--
-- Name: ideas fk_rails_730408dafc; Type: FK CONSTRAINT; Schema: public; Owner: -
--

ALTER TABLE ONLY public.ideas
    ADD CONSTRAINT fk_rails_730408dafc FOREIGN KEY (idea_status_id) REFERENCES public.idea_statuses(id);


--
-- Name: groups_projects fk_rails_73e1dee5fd; Type: FK CONSTRAINT; Schema: public; Owner: -
--

ALTER TABLE ONLY public.groups_projects
    ADD CONSTRAINT fk_rails_73e1dee5fd FOREIGN KEY (project_id) REFERENCES public.projects(id);


--
-- Name: analysis_additional_custom_fields fk_rails_74744744a6; Type: FK CONSTRAINT; Schema: public; Owner: -
--

ALTER TABLE ONLY public.analysis_additional_custom_fields
    ADD CONSTRAINT fk_rails_74744744a6 FOREIGN KEY (analysis_id) REFERENCES public.analysis_analyses(id);


--
-- Name: analysis_questions fk_rails_74e779db86; Type: FK CONSTRAINT; Schema: public; Owner: -
--

ALTER TABLE ONLY public.analysis_questions
    ADD CONSTRAINT fk_rails_74e779db86 FOREIGN KEY (background_task_id) REFERENCES public.analysis_background_tasks(id);


--
-- Name: analysis_heatmap_cells fk_rails_7a39fbbdee; Type: FK CONSTRAINT; Schema: public; Owner: -
--

ALTER TABLE ONLY public.analysis_heatmap_cells
    ADD CONSTRAINT fk_rails_7a39fbbdee FOREIGN KEY (analysis_id) REFERENCES public.analysis_analyses(id);


--
-- Name: activities fk_rails_7e11bb717f; Type: FK CONSTRAINT; Schema: public; Owner: -
--

ALTER TABLE ONLY public.activities
    ADD CONSTRAINT fk_rails_7e11bb717f FOREIGN KEY (user_id) REFERENCES public.users(id);


--
-- Name: email_campaigns_campaign_email_commands fk_rails_7f284a4f09; Type: FK CONSTRAINT; Schema: public; Owner: -
--

ALTER TABLE ONLY public.email_campaigns_campaign_email_commands
    ADD CONSTRAINT fk_rails_7f284a4f09 FOREIGN KEY (recipient_id) REFERENCES public.users(id);


--
-- Name: comments fk_rails_7fbb3b1416; Type: FK CONSTRAINT; Schema: public; Owner: -
--

ALTER TABLE ONLY public.comments
    ADD CONSTRAINT fk_rails_7fbb3b1416 FOREIGN KEY (idea_id) REFERENCES public.ideas(id);


--
-- Name: polls_response_options fk_rails_80d00e60ae; Type: FK CONSTRAINT; Schema: public; Owner: -
--

ALTER TABLE ONLY public.polls_response_options
    ADD CONSTRAINT fk_rails_80d00e60ae FOREIGN KEY (option_id) REFERENCES public.polls_options(id);


--
-- Name: report_builder_reports fk_rails_81137213da; Type: FK CONSTRAINT; Schema: public; Owner: -
--

ALTER TABLE ONLY public.report_builder_reports
    ADD CONSTRAINT fk_rails_81137213da FOREIGN KEY (owner_id) REFERENCES public.users(id);


--
-- Name: projects_allowed_input_topics fk_rails_812b6d9149; Type: FK CONSTRAINT; Schema: public; Owner: -
--

ALTER TABLE ONLY public.projects_allowed_input_topics
    ADD CONSTRAINT fk_rails_812b6d9149 FOREIGN KEY (project_id) REFERENCES public.projects(id);


--
-- Name: projects_topics fk_rails_812b6d9149; Type: FK CONSTRAINT; Schema: public; Owner: -
--

ALTER TABLE ONLY public.projects_topics
    ADD CONSTRAINT fk_rails_812b6d9149 FOREIGN KEY (project_id) REFERENCES public.projects(id);


--
-- Name: notifications fk_rails_81c11ef894; Type: FK CONSTRAINT; Schema: public; Owner: -
--

ALTER TABLE ONLY public.notifications
    ADD CONSTRAINT fk_rails_81c11ef894 FOREIGN KEY (internal_comment_id) REFERENCES public.internal_comments(id);


--
-- Name: impact_tracking_pageviews fk_rails_82dc979276; Type: FK CONSTRAINT; Schema: public; Owner: -
--

ALTER TABLE ONLY public.impact_tracking_pageviews
    ADD CONSTRAINT fk_rails_82dc979276 FOREIGN KEY (project_id) REFERENCES public.projects(id);


--
-- Name: ideas_phases fk_rails_845d7ca944; Type: FK CONSTRAINT; Schema: public; Owner: -
--

ALTER TABLE ONLY public.ideas_phases
    ADD CONSTRAINT fk_rails_845d7ca944 FOREIGN KEY (idea_id) REFERENCES public.ideas(id);


--
-- Name: notifications fk_rails_849e0c7eb7; Type: FK CONSTRAINT; Schema: public; Owner: -
--

ALTER TABLE ONLY public.notifications
    ADD CONSTRAINT fk_rails_849e0c7eb7 FOREIGN KEY (spam_report_id) REFERENCES public.spam_reports(id);


--
-- Name: analysis_additional_custom_fields fk_rails_857115261d; Type: FK CONSTRAINT; Schema: public; Owner: -
--

ALTER TABLE ONLY public.analysis_additional_custom_fields
    ADD CONSTRAINT fk_rails_857115261d FOREIGN KEY (custom_field_id) REFERENCES public.custom_fields(id);


--
-- Name: email_campaigns_campaigns fk_rails_87e592c9f5; Type: FK CONSTRAINT; Schema: public; Owner: -
--

ALTER TABLE ONLY public.email_campaigns_campaigns
    ADD CONSTRAINT fk_rails_87e592c9f5 FOREIGN KEY (author_id) REFERENCES public.users(id);


--
-- Name: idea_relations fk_rails_8a385cdad7; Type: FK CONSTRAINT; Schema: public; Owner: -
--

ALTER TABLE ONLY public.idea_relations
    ADD CONSTRAINT fk_rails_8a385cdad7 FOREIGN KEY (related_idea_id) REFERENCES public.ideas(id);


--
-- Name: user_custom_fields_representativeness_ref_distributions fk_rails_8cabeff294; Type: FK CONSTRAINT; Schema: public; Owner: -
--

ALTER TABLE ONLY public.user_custom_fields_representativeness_ref_distributions
    ADD CONSTRAINT fk_rails_8cabeff294 FOREIGN KEY (custom_field_id) REFERENCES public.custom_fields(id);


--
-- Name: static_pages_topics fk_rails_8e3f01dacd; Type: FK CONSTRAINT; Schema: public; Owner: -
--

ALTER TABLE ONLY public.static_pages_topics
    ADD CONSTRAINT fk_rails_8e3f01dacd FOREIGN KEY (static_page_id) REFERENCES public.static_pages(id);


--
-- Name: areas_projects fk_rails_8fb43a173d; Type: FK CONSTRAINT; Schema: public; Owner: -
--

ALTER TABLE ONLY public.areas_projects
    ADD CONSTRAINT fk_rails_8fb43a173d FOREIGN KEY (project_id) REFERENCES public.projects(id);


--
-- Name: areas fk_rails_901fc7a65b; Type: FK CONSTRAINT; Schema: public; Owner: -
--

ALTER TABLE ONLY public.areas
    ADD CONSTRAINT fk_rails_901fc7a65b FOREIGN KEY (custom_field_option_id) REFERENCES public.custom_field_options(id);


--
-- Name: notifications fk_rails_9268535f02; Type: FK CONSTRAINT; Schema: public; Owner: -
--

ALTER TABLE ONLY public.notifications
    ADD CONSTRAINT fk_rails_9268535f02 FOREIGN KEY (comment_id) REFERENCES public.comments(id);


--
-- Name: notifications fk_rails_97eb4c3a35; Type: FK CONSTRAINT; Schema: public; Owner: -
--

ALTER TABLE ONLY public.notifications
    ADD CONSTRAINT fk_rails_97eb4c3a35 FOREIGN KEY (invite_id) REFERENCES public.invites(id);


--
-- Name: authoring_assistance_responses fk_rails_98155ccbce; Type: FK CONSTRAINT; Schema: public; Owner: -
--

ALTER TABLE ONLY public.authoring_assistance_responses
    ADD CONSTRAINT fk_rails_98155ccbce FOREIGN KEY (idea_id) REFERENCES public.ideas(id);


--
-- Name: memberships fk_rails_99326fb65d; Type: FK CONSTRAINT; Schema: public; Owner: -
--

ALTER TABLE ONLY public.memberships
    ADD CONSTRAINT fk_rails_99326fb65d FOREIGN KEY (user_id) REFERENCES public.users(id);


--
-- Name: analytics_fact_visits fk_rails_9b5a82cb55; Type: FK CONSTRAINT; Schema: public; Owner: -
--

ALTER TABLE ONLY public.analytics_fact_visits
    ADD CONSTRAINT fk_rails_9b5a82cb55 FOREIGN KEY (dimension_referrer_type_id) REFERENCES public.analytics_dimension_referrer_types(id);


--
-- Name: event_images fk_rails_9dd6f2f888; Type: FK CONSTRAINT; Schema: public; Owner: -
--

ALTER TABLE ONLY public.event_images
    ADD CONSTRAINT fk_rails_9dd6f2f888 FOREIGN KEY (event_id) REFERENCES public.events(id);


--
-- Name: areas_projects fk_rails_9ecfc9d2b9; Type: FK CONSTRAINT; Schema: public; Owner: -
--

ALTER TABLE ONLY public.areas_projects
    ADD CONSTRAINT fk_rails_9ecfc9d2b9 FOREIGN KEY (area_id) REFERENCES public.areas(id);


--
-- Name: notifications fk_rails_a2016447bc; Type: FK CONSTRAINT; Schema: public; Owner: -
--

ALTER TABLE ONLY public.notifications
    ADD CONSTRAINT fk_rails_a2016447bc FOREIGN KEY (initiating_user_id) REFERENCES public.users(id);


--
-- Name: notifications fk_rails_a2cfad997d; Type: FK CONSTRAINT; Schema: public; Owner: -
--

ALTER TABLE ONLY public.notifications
    ADD CONSTRAINT fk_rails_a2cfad997d FOREIGN KEY (official_feedback_id) REFERENCES public.official_feedbacks(id);


--
-- Name: analytics_fact_visits fk_rails_a34b51c948; Type: FK CONSTRAINT; Schema: public; Owner: -
--

ALTER TABLE ONLY public.analytics_fact_visits
    ADD CONSTRAINT fk_rails_a34b51c948 FOREIGN KEY (dimension_date_last_action_id) REFERENCES public.analytics_dimension_dates(date);


--
-- Name: event_files fk_rails_a590d6ddde; Type: FK CONSTRAINT; Schema: public; Owner: -
--

ALTER TABLE ONLY public.event_files
    ADD CONSTRAINT fk_rails_a590d6ddde FOREIGN KEY (event_id) REFERENCES public.events(id);


--
-- Name: groups_permissions fk_rails_a5c3527604; Type: FK CONSTRAINT; Schema: public; Owner: -
--

ALTER TABLE ONLY public.groups_permissions
    ADD CONSTRAINT fk_rails_a5c3527604 FOREIGN KEY (group_id) REFERENCES public.groups(id);


--
-- Name: ideas fk_rails_a7a91f1df3; Type: FK CONSTRAINT; Schema: public; Owner: -
--

ALTER TABLE ONLY public.ideas
    ADD CONSTRAINT fk_rails_a7a91f1df3 FOREIGN KEY (author_id) REFERENCES public.users(id);


--
-- Name: analytics_fact_visits fk_rails_a9aa810ecf; Type: FK CONSTRAINT; Schema: public; Owner: -
--

ALTER TABLE ONLY public.analytics_fact_visits
    ADD CONSTRAINT fk_rails_a9aa810ecf FOREIGN KEY (dimension_date_first_action_id) REFERENCES public.analytics_dimension_dates(date);


--
-- Name: memberships fk_rails_aaf389f138; Type: FK CONSTRAINT; Schema: public; Owner: -
--

ALTER TABLE ONLY public.memberships
    ADD CONSTRAINT fk_rails_aaf389f138 FOREIGN KEY (group_id) REFERENCES public.groups(id);


--
-- Name: maps_layers fk_rails_abbf8658b2; Type: FK CONSTRAINT; Schema: public; Owner: -
--

ALTER TABLE ONLY public.maps_layers
    ADD CONSTRAINT fk_rails_abbf8658b2 FOREIGN KEY (map_config_id) REFERENCES public.maps_map_configs(id);


--
-- Name: project_reviews fk_rails_ac7bc0a42f; Type: FK CONSTRAINT; Schema: public; Owner: -
--

ALTER TABLE ONLY public.project_reviews
    ADD CONSTRAINT fk_rails_ac7bc0a42f FOREIGN KEY (project_id) REFERENCES public.projects(id);


--
-- Name: analysis_tags fk_rails_afc2d02258; Type: FK CONSTRAINT; Schema: public; Owner: -
--

ALTER TABLE ONLY public.analysis_tags
    ADD CONSTRAINT fk_rails_afc2d02258 FOREIGN KEY (analysis_id) REFERENCES public.analysis_analyses(id);


--
-- Name: phases fk_rails_b0efe660f5; Type: FK CONSTRAINT; Schema: public; Owner: -
--

ALTER TABLE ONLY public.phases
    ADD CONSTRAINT fk_rails_b0efe660f5 FOREIGN KEY (project_id) REFERENCES public.projects(id);


--
-- Name: baskets fk_rails_b3d04c10d5; Type: FK CONSTRAINT; Schema: public; Owner: -
--

ALTER TABLE ONLY public.baskets
    ADD CONSTRAINT fk_rails_b3d04c10d5 FOREIGN KEY (user_id) REFERENCES public.users(id);


--
-- Name: custom_field_options fk_rails_b48da9e6c7; Type: FK CONSTRAINT; Schema: public; Owner: -
--

ALTER TABLE ONLY public.custom_field_options
    ADD CONSTRAINT fk_rails_b48da9e6c7 FOREIGN KEY (custom_field_id) REFERENCES public.custom_fields(id);


--
-- Name: official_feedbacks fk_rails_b4a1624855; Type: FK CONSTRAINT; Schema: public; Owner: -
--

ALTER TABLE ONLY public.official_feedbacks
    ADD CONSTRAINT fk_rails_b4a1624855 FOREIGN KEY (idea_id) REFERENCES public.ideas(id);


--
-- Name: notifications fk_rails_b894d506a0; Type: FK CONSTRAINT; Schema: public; Owner: -
--

ALTER TABLE ONLY public.notifications
    ADD CONSTRAINT fk_rails_b894d506a0 FOREIGN KEY (basket_id) REFERENCES public.baskets(id);


--
-- Name: polls_options fk_rails_bb813b4549; Type: FK CONSTRAINT; Schema: public; Owner: -
--

ALTER TABLE ONLY public.polls_options
    ADD CONSTRAINT fk_rails_bb813b4549 FOREIGN KEY (question_id) REFERENCES public.polls_questions(id);


--
-- Name: ideas_phases fk_rails_bd36415a82; Type: FK CONSTRAINT; Schema: public; Owner: -
--

ALTER TABLE ONLY public.ideas_phases
    ADD CONSTRAINT fk_rails_bd36415a82 FOREIGN KEY (phase_id) REFERENCES public.phases(id);


--
-- Name: analysis_background_tasks fk_rails_bde9116e72; Type: FK CONSTRAINT; Schema: public; Owner: -
--

ALTER TABLE ONLY public.analysis_background_tasks
    ADD CONSTRAINT fk_rails_bde9116e72 FOREIGN KEY (analysis_id) REFERENCES public.analysis_analyses(id);


--
-- Name: jobs_trackers fk_rails_bede8fb214; Type: FK CONSTRAINT; Schema: public; Owner: -
--

ALTER TABLE ONLY public.jobs_trackers
    ADD CONSTRAINT fk_rails_bede8fb214 FOREIGN KEY (owner_id) REFERENCES public.users(id);


--
-- Name: project_files fk_rails_c26fbba4b3; Type: FK CONSTRAINT; Schema: public; Owner: -
--

ALTER TABLE ONLY public.project_files
    ADD CONSTRAINT fk_rails_c26fbba4b3 FOREIGN KEY (project_id) REFERENCES public.projects(id);


--
-- Name: ideas fk_rails_c32c787647; Type: FK CONSTRAINT; Schema: public; Owner: -
--

ALTER TABLE ONLY public.ideas
    ADD CONSTRAINT fk_rails_c32c787647 FOREIGN KEY (assignee_id) REFERENCES public.users(id);


--
-- Name: idea_images fk_rails_c349bb4ac3; Type: FK CONSTRAINT; Schema: public; Owner: -
--

ALTER TABLE ONLY public.idea_images
    ADD CONSTRAINT fk_rails_c349bb4ac3 FOREIGN KEY (idea_id) REFERENCES public.ideas(id);


--
-- Name: custom_field_matrix_statements fk_rails_c379cdcd80; Type: FK CONSTRAINT; Schema: public; Owner: -
--

ALTER TABLE ONLY public.custom_field_matrix_statements
    ADD CONSTRAINT fk_rails_c379cdcd80 FOREIGN KEY (custom_field_id) REFERENCES public.custom_fields(id);


--
-- Name: notifications fk_rails_c76d81b062; Type: FK CONSTRAINT; Schema: public; Owner: -
--

ALTER TABLE ONLY public.notifications
    ADD CONSTRAINT fk_rails_c76d81b062 FOREIGN KEY (inappropriate_content_flag_id) REFERENCES public.flag_inappropriate_content_inappropriate_content_flags(id);


--
-- Name: email_campaigns_deliveries fk_rails_c87ec11171; Type: FK CONSTRAINT; Schema: public; Owner: -
--

ALTER TABLE ONLY public.email_campaigns_deliveries
    ADD CONSTRAINT fk_rails_c87ec11171 FOREIGN KEY (campaign_id) REFERENCES public.email_campaigns_campaigns(id);


--
-- Name: idea_import_files fk_rails_c93392afae; Type: FK CONSTRAINT; Schema: public; Owner: -
--

ALTER TABLE ONLY public.idea_import_files
    ADD CONSTRAINT fk_rails_c93392afae FOREIGN KEY (project_id) REFERENCES public.projects(id);


--
-- Name: reactions fk_rails_c9b3bef597; Type: FK CONSTRAINT; Schema: public; Owner: -
--

ALTER TABLE ONLY public.reactions
    ADD CONSTRAINT fk_rails_c9b3bef597 FOREIGN KEY (user_id) REFERENCES public.users(id);


--
-- Name: idea_relations fk_rails_cc0f7451f3; Type: FK CONSTRAINT; Schema: public; Owner: -
--

ALTER TABLE ONLY public.idea_relations
    ADD CONSTRAINT fk_rails_cc0f7451f3 FOREIGN KEY (idea_id) REFERENCES public.ideas(id);


--
-- Name: analysis_insights fk_rails_cc6c7b26fc; Type: FK CONSTRAINT; Schema: public; Owner: -
--

ALTER TABLE ONLY public.analysis_insights
    ADD CONSTRAINT fk_rails_cc6c7b26fc FOREIGN KEY (analysis_id) REFERENCES public.analysis_analyses(id);


--
-- Name: analysis_taggings fk_rails_cc8b68bfb4; Type: FK CONSTRAINT; Schema: public; Owner: -
--

ALTER TABLE ONLY public.analysis_taggings
    ADD CONSTRAINT fk_rails_cc8b68bfb4 FOREIGN KEY (tag_id) REFERENCES public.analysis_tags(id);


--
-- Name: analytics_dimension_locales_fact_visits fk_rails_cd2a592e7b; Type: FK CONSTRAINT; Schema: public; Owner: -
--

ALTER TABLE ONLY public.analytics_dimension_locales_fact_visits
    ADD CONSTRAINT fk_rails_cd2a592e7b FOREIGN KEY (fact_visit_id) REFERENCES public.analytics_fact_visits(id);


--
-- Name: jobs_trackers fk_rails_cfd1ddfa6b; Type: FK CONSTRAINT; Schema: public; Owner: -
--

ALTER TABLE ONLY public.jobs_trackers
    ADD CONSTRAINT fk_rails_cfd1ddfa6b FOREIGN KEY (project_id) REFERENCES public.projects(id);


--
-- Name: static_page_files fk_rails_d0209b82ff; Type: FK CONSTRAINT; Schema: public; Owner: -
--

ALTER TABLE ONLY public.static_page_files
    ADD CONSTRAINT fk_rails_d0209b82ff FOREIGN KEY (static_page_id) REFERENCES public.static_pages(id);


--
-- Name: projects fk_rails_d1892257e3; Type: FK CONSTRAINT; Schema: public; Owner: -
--

ALTER TABLE ONLY public.projects
    ADD CONSTRAINT fk_rails_d1892257e3 FOREIGN KEY (default_assignee_id) REFERENCES public.users(id);


--
-- Name: groups_projects fk_rails_d6353758d5; Type: FK CONSTRAINT; Schema: public; Owner: -
--

ALTER TABLE ONLY public.groups_projects
    ADD CONSTRAINT fk_rails_d6353758d5 FOREIGN KEY (group_id) REFERENCES public.groups(id);


--
-- Name: projects_allowed_input_topics fk_rails_db7813bfef; Type: FK CONSTRAINT; Schema: public; Owner: -
--

ALTER TABLE ONLY public.projects_allowed_input_topics
    ADD CONSTRAINT fk_rails_db7813bfef FOREIGN KEY (topic_id) REFERENCES public.topics(id);


--
-- Name: projects_topics fk_rails_db7813bfef; Type: FK CONSTRAINT; Schema: public; Owner: -
--

ALTER TABLE ONLY public.projects_topics
    ADD CONSTRAINT fk_rails_db7813bfef FOREIGN KEY (topic_id) REFERENCES public.topics(id);


--
-- Name: analysis_summaries fk_rails_dbd13460f0; Type: FK CONSTRAINT; Schema: public; Owner: -
--

ALTER TABLE ONLY public.analysis_summaries
    ADD CONSTRAINT fk_rails_dbd13460f0 FOREIGN KEY (background_task_id) REFERENCES public.analysis_background_tasks(id);


--
-- Name: project_folders_files fk_rails_dc7aeb6534; Type: FK CONSTRAINT; Schema: public; Owner: -
--

ALTER TABLE ONLY public.project_folders_files
    ADD CONSTRAINT fk_rails_dc7aeb6534 FOREIGN KEY (project_folder_id) REFERENCES public.project_folders_folders(id);


--
-- Name: project_folders_images fk_rails_dcbc962cfe; Type: FK CONSTRAINT; Schema: public; Owner: -
--

ALTER TABLE ONLY public.project_folders_images
    ADD CONSTRAINT fk_rails_dcbc962cfe FOREIGN KEY (project_folder_id) REFERENCES public.project_folders_folders(id);


--
-- Name: impact_tracking_pageviews fk_rails_dd3b2cc184; Type: FK CONSTRAINT; Schema: public; Owner: -
--

ALTER TABLE ONLY public.impact_tracking_pageviews
    ADD CONSTRAINT fk_rails_dd3b2cc184 FOREIGN KEY (session_id) REFERENCES public.impact_tracking_sessions(id);


--
-- Name: official_feedbacks fk_rails_ddd7e21dfa; Type: FK CONSTRAINT; Schema: public; Owner: -
--

ALTER TABLE ONLY public.official_feedbacks
    ADD CONSTRAINT fk_rails_ddd7e21dfa FOREIGN KEY (user_id) REFERENCES public.users(id);


--
-- Name: project_reviews fk_rails_de7c38cbc4; Type: FK CONSTRAINT; Schema: public; Owner: -
--

ALTER TABLE ONLY public.project_reviews
    ADD CONSTRAINT fk_rails_de7c38cbc4 FOREIGN KEY (reviewer_id) REFERENCES public.users(id);


--
-- Name: baskets_ideas fk_rails_dfb57cbce2; Type: FK CONSTRAINT; Schema: public; Owner: -
--

ALTER TABLE ONLY public.baskets_ideas
    ADD CONSTRAINT fk_rails_dfb57cbce2 FOREIGN KEY (basket_id) REFERENCES public.baskets(id);


--
-- Name: permissions_custom_fields fk_rails_e211dc8f99; Type: FK CONSTRAINT; Schema: public; Owner: -
--

ALTER TABLE ONLY public.permissions_custom_fields
    ADD CONSTRAINT fk_rails_e211dc8f99 FOREIGN KEY (permission_id) REFERENCES public.permissions(id);


--
-- Name: analysis_comments_summaries fk_rails_e51f754cf7; Type: FK CONSTRAINT; Schema: public; Owner: -
--

ALTER TABLE ONLY public.analysis_comments_summaries
    ADD CONSTRAINT fk_rails_e51f754cf7 FOREIGN KEY (idea_id) REFERENCES public.ideas(id);


--
-- Name: custom_field_bins fk_rails_e6f48b841d; Type: FK CONSTRAINT; Schema: public; Owner: -
--

ALTER TABLE ONLY public.custom_field_bins
    ADD CONSTRAINT fk_rails_e6f48b841d FOREIGN KEY (custom_field_option_id) REFERENCES public.custom_field_options(id);


--
-- Name: nav_bar_items fk_rails_e8076fb9f6; Type: FK CONSTRAINT; Schema: public; Owner: -
--

ALTER TABLE ONLY public.nav_bar_items
    ADD CONSTRAINT fk_rails_e8076fb9f6 FOREIGN KEY (project_id) REFERENCES public.projects(id);


--
-- Name: polls_response_options fk_rails_e871bf6e26; Type: FK CONSTRAINT; Schema: public; Owner: -
--

ALTER TABLE ONLY public.polls_response_options
    ADD CONSTRAINT fk_rails_e871bf6e26 FOREIGN KEY (response_id) REFERENCES public.polls_responses(id);


--
-- Name: static_pages_topics fk_rails_edc8786515; Type: FK CONSTRAINT; Schema: public; Owner: -
--

ALTER TABLE ONLY public.static_pages_topics
    ADD CONSTRAINT fk_rails_edc8786515 FOREIGN KEY (topic_id) REFERENCES public.topics(id);


--
-- Name: idea_files fk_rails_efb12f53ad; Type: FK CONSTRAINT; Schema: public; Owner: -
--

ALTER TABLE ONLY public.idea_files
    ADD CONSTRAINT fk_rails_efb12f53ad FOREIGN KEY (idea_id) REFERENCES public.ideas(id);


--
-- Name: custom_field_bins fk_rails_f09b1bc4cd; Type: FK CONSTRAINT; Schema: public; Owner: -
--

ALTER TABLE ONLY public.custom_field_bins
    ADD CONSTRAINT fk_rails_f09b1bc4cd FOREIGN KEY (custom_field_id) REFERENCES public.custom_fields(id);


--
-- Name: notifications fk_rails_f1d8986d29; Type: FK CONSTRAINT; Schema: public; Owner: -
--

ALTER TABLE ONLY public.notifications
    ADD CONSTRAINT fk_rails_f1d8986d29 FOREIGN KEY (idea_status_id) REFERENCES public.idea_statuses(id);


--
-- Name: report_builder_published_graph_data_units fk_rails_f21a19c203; Type: FK CONSTRAINT; Schema: public; Owner: -
--

ALTER TABLE ONLY public.report_builder_published_graph_data_units
    ADD CONSTRAINT fk_rails_f21a19c203 FOREIGN KEY (report_id) REFERENCES public.report_builder_reports(id);


--
-- Name: cosponsorships fk_rails_f32533b783; Type: FK CONSTRAINT; Schema: public; Owner: -
--

ALTER TABLE ONLY public.cosponsorships
    ADD CONSTRAINT fk_rails_f32533b783 FOREIGN KEY (user_id) REFERENCES public.users(id);


--
-- Name: comments fk_rails_f44b1e3c8a; Type: FK CONSTRAINT; Schema: public; Owner: -
--

ALTER TABLE ONLY public.comments
    ADD CONSTRAINT fk_rails_f44b1e3c8a FOREIGN KEY (author_id) REFERENCES public.users(id);


--
-- Name: events_attendances fk_rails_fba307ba3b; Type: FK CONSTRAINT; Schema: public; Owner: -
--

ALTER TABLE ONLY public.events_attendances
    ADD CONSTRAINT fk_rails_fba307ba3b FOREIGN KEY (event_id) REFERENCES public.events(id);


--
-- Name: ideas_topics fk_rails_fd874ecf4b; Type: FK CONSTRAINT; Schema: public; Owner: -
--

ALTER TABLE ONLY public.ideas_topics
    ADD CONSTRAINT fk_rails_fd874ecf4b FOREIGN KEY (idea_id) REFERENCES public.ideas(id);


--
-- Name: project_reviews fk_rails_fdbeb12ddd; Type: FK CONSTRAINT; Schema: public; Owner: -
--

ALTER TABLE ONLY public.project_reviews
    ADD CONSTRAINT fk_rails_fdbeb12ddd FOREIGN KEY (requester_id) REFERENCES public.users(id);


--
-- Name: ideas_topics fk_rails_ff1788eb50; Type: FK CONSTRAINT; Schema: public; Owner: -
--

ALTER TABLE ONLY public.ideas_topics
    ADD CONSTRAINT fk_rails_ff1788eb50 FOREIGN KEY (topic_id) REFERENCES public.topics(id);


--
-- PostgreSQL database dump complete
--

SET search_path TO public,shared_extensions;

INSERT INTO "schema_migrations" (version) VALUES
<<<<<<< HEAD
('20250509140651'),
=======
('20250610112901'),
('20250609151800'),
('20250605090517'),
('20250603161856'),
('20250528153448'),
('20250527084054'),
('20250521085055'),
('20250519080057'),
('20250513160156'),
('20250509140651'),
('20250509131056'),
>>>>>>> 54348f37
('20250502112945'),
('20250501134516'),
('20250416120221'),
('20250415132943'),
('20250415094344'),
('20250409111817'),
('20250327095857'),
('20250320010716'),
('20250319145637'),
('20250317825496'),
('20250317143543'),
('20250311141109'),
('20250307924725'),
('20250305202848'),
('20250305111507'),
('20250224150953'),
('20250220161323'),
('20250219104523'),
('20250218094339'),
('20250217295025'),
('20250210181753'),
('20250204143605'),
('20250120125531'),
('20250117121004'),
('20241230172612'),
('20241230165518'),
('20241230165323'),
('20241227103433'),
('20241226093506'),
('20241224115952'),
('20241204144321'),
('20241204133717'),
('20241203151945'),
('20241127093339'),
('20241127074734'),
('20241125094100'),
('20241125094000'),
('20241115141717'),
('20241115141553'),
('20241112110758'),
('20241105081014'),
('20241105053934'),
('20241105053818'),
('20241029080612'),
('20241028162618'),
('20241024110349'),
('20241022101049'),
('20241016201503'),
('20241011816395'),
('20241011101454'),
('20241008143004'),
('20241002200522'),
('20241001101704'),
('20240926175000'),
('20240923112801'),
('20240923112800'),
('20240917181018'),
('20240911143007'),
('20240829185625'),
('20240826083227'),
('20240821135150'),
('20240814163522'),
('20240814133336'),
('20240812115140'),
('20240806161121'),
('20240805121645'),
('20240731223530'),
('20240731181623'),
('20240730093933'),
('20240729141927'),
('20240722090955'),
('20240710101033'),
('202407081751'),
('20240612134240'),
('20240606112752'),
('20240516113700'),
('20240510103700'),
('20240508133950'),
('20240508124400'),
('20240504212048'),
('20240419100508'),
('20240418081854'),
('20240417150820'),
('20240417064819'),
('20240409150000'),
('20240328141200'),
('20240305122502'),
('20240301120023'),
('20240229195843'),
('20240228145938'),
('20240227092300'),
('20240226170510'),
('20240221145522'),
('20240219104431'),
('20240219104430'),
('20240214125557'),
('20240212133704'),
('20240206165004'),
('20240201141520'),
('20240130170644'),
('20240130142750'),
('20240126122702'),
('20240124173411'),
('20240123102956'),
('20240115142433'),
('20240112103545'),
('20231214100537'),
('20231212151032'),
('20231130093345'),
('20231124114112'),
('20231124112723'),
('20231124090234'),
('20231123173159'),
('20231123161330'),
('20231123141534'),
('20231120090516'),
('20231110112415'),
('20231109101517'),
('20231103094549'),
('20231031175023'),
('20231024082513'),
('20231018083110'),
('20231003095622'),
('20230927135924'),
('20230915391649'),
('20230913121819'),
('20230911121820'),
('20230906104541'),
('20230825121819'),
('20230825121818'),
('20230823204209'),
('20230817134213'),
('20230817133411'),
('20230816104548'),
('20230815182301'),
('20230815119289'),
('20230815085922'),
('20230814115846'),
('20230811123114'),
('20230804142723'),
('20230803112021'),
('20230801141534'),
('20230801135355'),
('20230801095755'),
('20230728160743'),
('20230728130913'),
('20230727145653'),
('20230727090914'),
('20230726160134'),
('20230726150159'),
('20230725142113'),
('20230725121109'),
('20230719221540'),
('20230719221539'),
('20230718214736'),
('20230718124121'),
('20230718121501'),
('20230710143815'),
('20230705172856'),
('20230703175732'),
('20230703112343'),
('20230629120434'),
('20230629095724'),
('20230623085057'),
('20230622132238'),
('20230621144312'),
('20230621091448'),
('20230620114801'),
('20230616134441'),
('20230609161522'),
('20230608120425'),
('20230608120051'),
('20230607162320'),
('20230607142901'),
('20230606132255'),
('20230605133845'),
('20230601085753'),
('20230524151508'),
('20230524085443'),
('20230519085843'),
('20230518133943'),
('20230518094411'),
('20230517145937'),
('20230517064632'),
('20230516150847'),
('20230516135820'),
('20230405162820'),
('20230403145652'),
('20230321153659'),
('20230314110825'),
('20230307101320'),
('20230213120148'),
('20230208142802'),
('20230206090743'),
('20230131143907'),
('20230131122140'),
('20230131091656'),
('20230127201927'),
('20221205112729'),
('20221205095831'),
('20221202110054'),
('20221118094022'),
('20221115113353'),
('20221114094435'),
('20221111132019'),
('20221110105544'),
('20221107124858'),
('20221103153024'),
('20221028082913'),
('20221027170719'),
('20221027125738'),
('20221025131832'),
('20221025100507'),
('20221021140619'),
('20221018135644'),
('20221011092349'),
('20221006100512'),
('20221006095042'),
('20221006071220'),
('20221001123808'),
('20220929125457'),
('20220929125456'),
('20220927114325'),
('20220927091942'),
('20220906074349'),
('20220831171634'),
('20220831142106'),
('20220831102114'),
('20220830144847'),
('20220826025846'),
('20220826025845'),
('20220826025844'),
('20220826025843'),
('20220826025842'),
('20220826025841'),
('20220826025840'),
('20220822140950'),
('20220822140949'),
('20220818165037'),
('20220810084347'),
('20220808074431'),
('20220719103052'),
('20220713141438'),
('20220707102050'),
('20220630084221'),
('20220620101315'),
('20220615095516'),
('20220614135644'),
('20220610072149'),
('20220531123916'),
('20220523110954'),
('20220415074726'),
('20220407131522'),
('20220324073642'),
('20220308184000'),
('20220302143958'),
('20220214110500'),
('20220211143841'),
('20220207103216'),
('20220126110341'),
('20220120154239'),
('20220114095033'),
('20220112081701'),
('20212006161358'),
('20212006161357'),
('20211906161362'),
('20211906161361'),
('20211906161360'),
('20211906161359'),
('20211806161357'),
('20211806161356'),
('20211806161355'),
('20211806161354'),
('20210902121357'),
('20210902121356'),
('20210902121355'),
('20210722110109'),
('20210624163536'),
('20210619133856'),
('20210601061247'),
('20210521101107'),
('20210518143118'),
('20210512094502'),
('20210506151054'),
('20210430154637'),
('20210413172107'),
('20210402103419'),
('20210324181814'),
('20210324181315'),
('20210324164740'),
('20210324164613'),
('20210319161957'),
('20210319100008'),
('20210317114361'),
('20210317114360'),
('20210316113654'),
('20210312123927'),
('20210304203413'),
('20210217112905'),
('20210211144443'),
('20210127112937'),
('20210127112825'),
('20210127112755'),
('20210127105555'),
('20210119144531'),
('20210112155555'),
('20201217170635'),
('20201204134337'),
('20201130161115'),
('20201127160903'),
('20201120190900'),
('20201120173700'),
('20201116092907'),
('20201116092906'),
('20201102093045'),
('20201029180155'),
('20201022160000'),
('20201018122834'),
('20201015180356'),
('20201014180247'),
('20201007102916'),
('20201001174500'),
('20200911150057'),
('20200902151045'),
('20200820141351'),
('20200807132541'),
('20200805132331'),
('20200527094026'),
('20200527093956'),
('20200519164633'),
('20200423123927'),
('20200325160114'),
('20200319101312'),
('20200318220615'),
('20200318220614'),
('20200316155355'),
('20200316142822'),
('20200316142821'),
('20200316142820'),
('20200311132551'),
('20200310101259'),
('20200306160918'),
('20200226124456'),
('20200213001613'),
('20200206165218'),
('20200206162013'),
('20200206081103'),
('20200131133006'),
('20200131130350'),
('20200131124534'),
('20200109163736'),
('20191218161144'),
('20191213130342'),
('20191213112024'),
('20191211104007'),
('20191210205216'),
('20191209183623'),
('20191209135917'),
('20191114092523'),
('20191023121111'),
('20191014135916'),
('20191008115234'),
('20190909124938'),
('20190909124937'),
('20190906093107'),
('20190905123110'),
('20190905123108'),
('20190904135344'),
('20190904135343'),
('20190816143358'),
('20190730131947'),
('20190724095644'),
('20190701091036'),
('20190607132326'),
('20190605125206'),
('20190604135000'),
('20190603142853'),
('20190603141415'),
('20190603135926'),
('20190603100803'),
('20190603100709'),
('20190531143638'),
('20190528101954'),
('20190527091133'),
('20190325155516'),
('20190325142711'),
('20190318145229'),
('20190313091027'),
('20190312154517'),
('20190220152327'),
('20190215155920'),
('20190211134223'),
('20190211103921'),
('20190129100321'),
('20190124094814'),
('20190107123605'),
('20181210113428'),
('20181205134744'),
('20181022092934'),
('20181011143305'),
('20180920155127'),
('20180920155012'),
('20180919144612'),
('20180913155502'),
('20180913085920'),
('20180913085107'),
('20180912135727'),
('20180829162620'),
('20180824094903'),
('20180815114124'),
('20180815114123'),
('20180815114122'),
('20180815114121'),
('20180813093429'),
('20180809134021'),
('20180809133236'),
('20180801130039'),
('20180705085133'),
('20180610165230'),
('20180516143348'),
('20180424190024'),
('20180424190023'),
('20180423123634'),
('20180423123610'),
('20180423123552'),
('20180423120217'),
('20180412140227'),
('20180405195146'),
('20180405090646'),
('20180404092302'),
('20180328123240'),
('20180327132833'),
('20180327085216'),
('20180309160219'),
('20180307132304'),
('20180302145039'),
('20180302100342'),
('20180221143137'),
('20180220144702'),
('20180220142344'),
('20180215130118'),
('20180215090033'),
('20180209161249'),
('20180206132516'),
('20180118125241'),
('20180117105551'),
('20180117103530'),
('20180108153406'),
('20180108144119'),
('20180108144026'),
('20180108134711'),
('20180103163513'),
('20171221145649'),
('20171218134052'),
('20171209082850'),
('20171204155602'),
('20171127103900'),
('20171117155422'),
('20171117114456'),
('20171115092024'),
('20171113100102'),
('20171106212610'),
('20171101102506'),
('20171031131310'),
('20171029143741'),
('20171023192224'),
('20171022182428'),
('20171020101837'),
('20171010114644'),
('20171010114629'),
('20171010091219'),
('20170918101800'),
('20170719172958'),
('20170719160834'),
('20170718121258'),
('20170718095819'),
('20170705093317'),
('20170705093051'),
('20170704729304'),
('20170703234313'),
('20170620083943'),
('20170620074738'),
('20170607123146'),
('20170602105428'),
('20170531144653'),
('20170525125712'),
('20170520134018'),
('20170520132308'),
('20170509093623'),
('20170503161621'),
('20170424201042'),
('20170418104454'),
('20170415160722'),
('20170410152320'),
('20170407113052'),
('20170330122943'),
('20170319000059'),
('20170318181018'),
('20170318155729'),
('20170318144700'),
('20170318143940'),
('20170318141825'),
('20170317151309'),
('20170317133413'),
('20170314053812'),
('20170302155043'),
('20170301182502');
<|MERGE_RESOLUTION|>--- conflicted
+++ resolved
@@ -1434,7 +1434,11 @@
     created_at timestamp without time zone NOT NULL,
     updated_at timestamp without time zone NOT NULL,
     deliveries_count integer DEFAULT 0 NOT NULL,
-    context_id uuid
+    context_id uuid,
+    title_multiloc jsonb DEFAULT '{}'::jsonb,
+    intro_multiloc jsonb DEFAULT '{}'::jsonb,
+    button_text_multiloc jsonb DEFAULT '{}'::jsonb,
+    context_type character varying
 );
 
 
@@ -7273,9 +7277,8 @@
 SET search_path TO public,shared_extensions;
 
 INSERT INTO "schema_migrations" (version) VALUES
-<<<<<<< HEAD
-('20250509140651'),
-=======
+('20250623094500'),
+('20250616142444'),
 ('20250610112901'),
 ('20250609151800'),
 ('20250605090517'),
@@ -7287,7 +7290,6 @@
 ('20250513160156'),
 ('20250509140651'),
 ('20250509131056'),
->>>>>>> 54348f37
 ('20250502112945'),
 ('20250501134516'),
 ('20250416120221'),
