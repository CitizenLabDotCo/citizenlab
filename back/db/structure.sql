SET statement_timeout = 0;
SET lock_timeout = 0;
SET idle_in_transaction_session_timeout = 0;
SET client_encoding = 'UTF8';
SET standard_conforming_strings = on;
SELECT pg_catalog.set_config('search_path', '', false);
SET check_function_bodies = false;
SET xmloption = content;
SET client_min_messages = warning;
SET row_security = off;

ALTER TABLE IF EXISTS ONLY public.ideas_topics DROP CONSTRAINT IF EXISTS fk_rails_ff1788eb50;
ALTER TABLE IF EXISTS ONLY public.project_reviews DROP CONSTRAINT IF EXISTS fk_rails_fdbeb12ddd;
ALTER TABLE IF EXISTS ONLY public.ideas_topics DROP CONSTRAINT IF EXISTS fk_rails_fd874ecf4b;
ALTER TABLE IF EXISTS ONLY public.events_attendances DROP CONSTRAINT IF EXISTS fk_rails_fba307ba3b;
ALTER TABLE IF EXISTS ONLY public.files_projects DROP CONSTRAINT IF EXISTS fk_rails_f5c8c46abb;
ALTER TABLE IF EXISTS ONLY public.comments DROP CONSTRAINT IF EXISTS fk_rails_f44b1e3c8a;
ALTER TABLE IF EXISTS ONLY public.cosponsorships DROP CONSTRAINT IF EXISTS fk_rails_f32533b783;
ALTER TABLE IF EXISTS ONLY public.report_builder_published_graph_data_units DROP CONSTRAINT IF EXISTS fk_rails_f21a19c203;
ALTER TABLE IF EXISTS ONLY public.notifications DROP CONSTRAINT IF EXISTS fk_rails_f1d8986d29;
ALTER TABLE IF EXISTS ONLY public.custom_field_bins DROP CONSTRAINT IF EXISTS fk_rails_f09b1bc4cd;
ALTER TABLE IF EXISTS ONLY public.file_attachments DROP CONSTRAINT IF EXISTS fk_rails_f06e641e03;
ALTER TABLE IF EXISTS ONLY public.project_imports DROP CONSTRAINT IF EXISTS fk_rails_efff220342;
ALTER TABLE IF EXISTS ONLY public.idea_files DROP CONSTRAINT IF EXISTS fk_rails_efb12f53ad;
ALTER TABLE IF EXISTS ONLY public.static_pages_topics DROP CONSTRAINT IF EXISTS fk_rails_edc8786515;
ALTER TABLE IF EXISTS ONLY public.polls_response_options DROP CONSTRAINT IF EXISTS fk_rails_e871bf6e26;
ALTER TABLE IF EXISTS ONLY public.nav_bar_items DROP CONSTRAINT IF EXISTS fk_rails_e8076fb9f6;
ALTER TABLE IF EXISTS ONLY public.custom_field_bins DROP CONSTRAINT IF EXISTS fk_rails_e6f48b841d;
ALTER TABLE IF EXISTS ONLY public.analysis_comments_summaries DROP CONSTRAINT IF EXISTS fk_rails_e51f754cf7;
ALTER TABLE IF EXISTS ONLY public.project_imports DROP CONSTRAINT IF EXISTS fk_rails_e32dbeb2df;
ALTER TABLE IF EXISTS ONLY public.permissions_custom_fields DROP CONSTRAINT IF EXISTS fk_rails_e211dc8f99;
ALTER TABLE IF EXISTS ONLY public.baskets_ideas DROP CONSTRAINT IF EXISTS fk_rails_dfb57cbce2;
ALTER TABLE IF EXISTS ONLY public.files_projects DROP CONSTRAINT IF EXISTS fk_rails_df4dbb0098;
ALTER TABLE IF EXISTS ONLY public.project_reviews DROP CONSTRAINT IF EXISTS fk_rails_de7c38cbc4;
ALTER TABLE IF EXISTS ONLY public.official_feedbacks DROP CONSTRAINT IF EXISTS fk_rails_ddd7e21dfa;
ALTER TABLE IF EXISTS ONLY public.impact_tracking_pageviews DROP CONSTRAINT IF EXISTS fk_rails_dd3b2cc184;
ALTER TABLE IF EXISTS ONLY public.project_folders_images DROP CONSTRAINT IF EXISTS fk_rails_dcbc962cfe;
ALTER TABLE IF EXISTS ONLY public.project_folders_files DROP CONSTRAINT IF EXISTS fk_rails_dc7aeb6534;
ALTER TABLE IF EXISTS ONLY public.analysis_summaries DROP CONSTRAINT IF EXISTS fk_rails_dbd13460f0;
ALTER TABLE IF EXISTS ONLY public.projects_topics DROP CONSTRAINT IF EXISTS fk_rails_db7813bfef;
ALTER TABLE IF EXISTS ONLY public.projects_allowed_input_topics DROP CONSTRAINT IF EXISTS fk_rails_db7813bfef;
ALTER TABLE IF EXISTS ONLY public.groups_projects DROP CONSTRAINT IF EXISTS fk_rails_d6353758d5;
ALTER TABLE IF EXISTS ONLY public.projects DROP CONSTRAINT IF EXISTS fk_rails_d1892257e3;
ALTER TABLE IF EXISTS ONLY public.static_page_files DROP CONSTRAINT IF EXISTS fk_rails_d0209b82ff;
ALTER TABLE IF EXISTS ONLY public.jobs_trackers DROP CONSTRAINT IF EXISTS fk_rails_cfd1ddfa6b;
ALTER TABLE IF EXISTS ONLY public.analytics_dimension_locales_fact_visits DROP CONSTRAINT IF EXISTS fk_rails_cd2a592e7b;
ALTER TABLE IF EXISTS ONLY public.analysis_taggings DROP CONSTRAINT IF EXISTS fk_rails_cc8b68bfb4;
ALTER TABLE IF EXISTS ONLY public.analysis_insights DROP CONSTRAINT IF EXISTS fk_rails_cc6c7b26fc;
ALTER TABLE IF EXISTS ONLY public.idea_relations DROP CONSTRAINT IF EXISTS fk_rails_cc0f7451f3;
ALTER TABLE IF EXISTS ONLY public.reactions DROP CONSTRAINT IF EXISTS fk_rails_c9b3bef597;
ALTER TABLE IF EXISTS ONLY public.idea_import_files DROP CONSTRAINT IF EXISTS fk_rails_c93392afae;
ALTER TABLE IF EXISTS ONLY public.email_campaigns_deliveries DROP CONSTRAINT IF EXISTS fk_rails_c87ec11171;
ALTER TABLE IF EXISTS ONLY public.notifications DROP CONSTRAINT IF EXISTS fk_rails_c76d81b062;
ALTER TABLE IF EXISTS ONLY public.custom_field_matrix_statements DROP CONSTRAINT IF EXISTS fk_rails_c379cdcd80;
ALTER TABLE IF EXISTS ONLY public.idea_images DROP CONSTRAINT IF EXISTS fk_rails_c349bb4ac3;
ALTER TABLE IF EXISTS ONLY public.ideas DROP CONSTRAINT IF EXISTS fk_rails_c32c787647;
ALTER TABLE IF EXISTS ONLY public.project_files DROP CONSTRAINT IF EXISTS fk_rails_c26fbba4b3;
ALTER TABLE IF EXISTS ONLY public.jobs_trackers DROP CONSTRAINT IF EXISTS fk_rails_bede8fb214;
ALTER TABLE IF EXISTS ONLY public.analysis_background_tasks DROP CONSTRAINT IF EXISTS fk_rails_bde9116e72;
ALTER TABLE IF EXISTS ONLY public.ideas_phases DROP CONSTRAINT IF EXISTS fk_rails_bd36415a82;
ALTER TABLE IF EXISTS ONLY public.polls_options DROP CONSTRAINT IF EXISTS fk_rails_bb813b4549;
ALTER TABLE IF EXISTS ONLY public.notifications DROP CONSTRAINT IF EXISTS fk_rails_b894d506a0;
ALTER TABLE IF EXISTS ONLY public.official_feedbacks DROP CONSTRAINT IF EXISTS fk_rails_b4a1624855;
ALTER TABLE IF EXISTS ONLY public.custom_field_options DROP CONSTRAINT IF EXISTS fk_rails_b48da9e6c7;
ALTER TABLE IF EXISTS ONLY public.baskets DROP CONSTRAINT IF EXISTS fk_rails_b3d04c10d5;
ALTER TABLE IF EXISTS ONLY public.phases DROP CONSTRAINT IF EXISTS fk_rails_b0efe660f5;
ALTER TABLE IF EXISTS ONLY public.analysis_tags DROP CONSTRAINT IF EXISTS fk_rails_afc2d02258;
ALTER TABLE IF EXISTS ONLY public.project_reviews DROP CONSTRAINT IF EXISTS fk_rails_ac7bc0a42f;
ALTER TABLE IF EXISTS ONLY public.maps_layers DROP CONSTRAINT IF EXISTS fk_rails_abbf8658b2;
ALTER TABLE IF EXISTS ONLY public.files_previews DROP CONSTRAINT IF EXISTS fk_rails_ab74281536;
ALTER TABLE IF EXISTS ONLY public.memberships DROP CONSTRAINT IF EXISTS fk_rails_aaf389f138;
ALTER TABLE IF EXISTS ONLY public.analytics_fact_visits DROP CONSTRAINT IF EXISTS fk_rails_a9aa810ecf;
ALTER TABLE IF EXISTS ONLY public.ideas DROP CONSTRAINT IF EXISTS fk_rails_a7a91f1df3;
ALTER TABLE IF EXISTS ONLY public.groups_permissions DROP CONSTRAINT IF EXISTS fk_rails_a5c3527604;
ALTER TABLE IF EXISTS ONLY public.event_files DROP CONSTRAINT IF EXISTS fk_rails_a590d6ddde;
ALTER TABLE IF EXISTS ONLY public.analytics_fact_visits DROP CONSTRAINT IF EXISTS fk_rails_a34b51c948;
ALTER TABLE IF EXISTS ONLY public.notifications DROP CONSTRAINT IF EXISTS fk_rails_a2cfad997d;
ALTER TABLE IF EXISTS ONLY public.notifications DROP CONSTRAINT IF EXISTS fk_rails_a2016447bc;
ALTER TABLE IF EXISTS ONLY public.areas_projects DROP CONSTRAINT IF EXISTS fk_rails_9ecfc9d2b9;
ALTER TABLE IF EXISTS ONLY public.event_images DROP CONSTRAINT IF EXISTS fk_rails_9dd6f2f888;
ALTER TABLE IF EXISTS ONLY public.analytics_fact_visits DROP CONSTRAINT IF EXISTS fk_rails_9b5a82cb55;
ALTER TABLE IF EXISTS ONLY public.memberships DROP CONSTRAINT IF EXISTS fk_rails_99326fb65d;
ALTER TABLE IF EXISTS ONLY public.authoring_assistance_responses DROP CONSTRAINT IF EXISTS fk_rails_98155ccbce;
ALTER TABLE IF EXISTS ONLY public.notifications DROP CONSTRAINT IF EXISTS fk_rails_97eb4c3a35;
ALTER TABLE IF EXISTS ONLY public.notifications DROP CONSTRAINT IF EXISTS fk_rails_9268535f02;
ALTER TABLE IF EXISTS ONLY public.areas DROP CONSTRAINT IF EXISTS fk_rails_901fc7a65b;
ALTER TABLE IF EXISTS ONLY public.areas_projects DROP CONSTRAINT IF EXISTS fk_rails_8fb43a173d;
ALTER TABLE IF EXISTS ONLY public.static_pages_topics DROP CONSTRAINT IF EXISTS fk_rails_8e3f01dacd;
ALTER TABLE IF EXISTS ONLY public.user_custom_fields_representativeness_ref_distributions DROP CONSTRAINT IF EXISTS fk_rails_8cabeff294;
ALTER TABLE IF EXISTS ONLY public.idea_relations DROP CONSTRAINT IF EXISTS fk_rails_8a385cdad7;
ALTER TABLE IF EXISTS ONLY public.email_campaigns_campaigns DROP CONSTRAINT IF EXISTS fk_rails_87e592c9f5;
ALTER TABLE IF EXISTS ONLY public.analysis_additional_custom_fields DROP CONSTRAINT IF EXISTS fk_rails_857115261d;
ALTER TABLE IF EXISTS ONLY public.notifications DROP CONSTRAINT IF EXISTS fk_rails_849e0c7eb7;
ALTER TABLE IF EXISTS ONLY public.ideas_phases DROP CONSTRAINT IF EXISTS fk_rails_845d7ca944;
ALTER TABLE IF EXISTS ONLY public.impact_tracking_pageviews DROP CONSTRAINT IF EXISTS fk_rails_82dc979276;
ALTER TABLE IF EXISTS ONLY public.notifications DROP CONSTRAINT IF EXISTS fk_rails_81c11ef894;
ALTER TABLE IF EXISTS ONLY public.projects_topics DROP CONSTRAINT IF EXISTS fk_rails_812b6d9149;
ALTER TABLE IF EXISTS ONLY public.projects_allowed_input_topics DROP CONSTRAINT IF EXISTS fk_rails_812b6d9149;
ALTER TABLE IF EXISTS ONLY public.report_builder_reports DROP CONSTRAINT IF EXISTS fk_rails_81137213da;
ALTER TABLE IF EXISTS ONLY public.polls_response_options DROP CONSTRAINT IF EXISTS fk_rails_80d00e60ae;
ALTER TABLE IF EXISTS ONLY public.comments DROP CONSTRAINT IF EXISTS fk_rails_7fbb3b1416;
ALTER TABLE IF EXISTS ONLY public.email_campaigns_campaign_email_commands DROP CONSTRAINT IF EXISTS fk_rails_7f284a4f09;
ALTER TABLE IF EXISTS ONLY public.activities DROP CONSTRAINT IF EXISTS fk_rails_7e11bb717f;
ALTER TABLE IF EXISTS ONLY public.analysis_heatmap_cells DROP CONSTRAINT IF EXISTS fk_rails_7a39fbbdee;
ALTER TABLE IF EXISTS ONLY public.analysis_questions DROP CONSTRAINT IF EXISTS fk_rails_74e779db86;
ALTER TABLE IF EXISTS ONLY public.analysis_additional_custom_fields DROP CONSTRAINT IF EXISTS fk_rails_74744744a6;
ALTER TABLE IF EXISTS ONLY public.groups_projects DROP CONSTRAINT IF EXISTS fk_rails_73e1dee5fd;
ALTER TABLE IF EXISTS ONLY public.ideas DROP CONSTRAINT IF EXISTS fk_rails_730408dafc;
ALTER TABLE IF EXISTS ONLY public.email_campaigns_campaigns_groups DROP CONSTRAINT IF EXISTS fk_rails_712f4ad915;
ALTER TABLE IF EXISTS ONLY public.groups_permissions DROP CONSTRAINT IF EXISTS fk_rails_6fa6389d80;
ALTER TABLE IF EXISTS ONLY public.ideas DROP CONSTRAINT IF EXISTS fk_rails_6c9ab6d4f8;
ALTER TABLE IF EXISTS ONLY public.report_builder_reports DROP CONSTRAINT IF EXISTS fk_rails_6988c9886e;
ALTER TABLE IF EXISTS ONLY public.idea_imports DROP CONSTRAINT IF EXISTS fk_rails_67f00886f9;
ALTER TABLE IF EXISTS ONLY public.notifications DROP CONSTRAINT IF EXISTS fk_rails_67be9591a3;
ALTER TABLE IF EXISTS ONLY public.idea_imports DROP CONSTRAINT IF EXISTS fk_rails_636c77bdd1;
ALTER TABLE IF EXISTS ONLY public.internal_comments DROP CONSTRAINT IF EXISTS fk_rails_617a7ea994;
ALTER TABLE IF EXISTS ONLY public.analysis_taggings DROP CONSTRAINT IF EXISTS fk_rails_604cfbcd8d;
ALTER TABLE IF EXISTS ONLY public.idea_imports DROP CONSTRAINT IF EXISTS fk_rails_5ea1f11fd5;
ALTER TABLE IF EXISTS ONLY public.ideas DROP CONSTRAINT IF EXISTS fk_rails_5ac7668cd3;
ALTER TABLE IF EXISTS ONLY public.notifications DROP CONSTRAINT IF EXISTS fk_rails_575368d182;
ALTER TABLE IF EXISTS ONLY public.notifications DROP CONSTRAINT IF EXISTS fk_rails_5471f55cd6;
ALTER TABLE IF EXISTS ONLY public.identities DROP CONSTRAINT IF EXISTS fk_rails_5373344100;
ALTER TABLE IF EXISTS ONLY public.permissions_custom_fields DROP CONSTRAINT IF EXISTS fk_rails_50335fc43f;
ALTER TABLE IF EXISTS ONLY public.analytics_dimension_projects_fact_visits DROP CONSTRAINT IF EXISTS fk_rails_4ecebb6e8a;
ALTER TABLE IF EXISTS ONLY public.notifications DROP CONSTRAINT IF EXISTS fk_rails_4aea6afa11;
ALTER TABLE IF EXISTS ONLY public.notifications DROP CONSTRAINT IF EXISTS fk_rails_47abdd0847;
ALTER TABLE IF EXISTS ONLY public.notifications DROP CONSTRAINT IF EXISTS fk_rails_46dd2ccfd1;
ALTER TABLE IF EXISTS ONLY public.email_campaigns_examples DROP CONSTRAINT IF EXISTS fk_rails_465d6356b2;
ALTER TABLE IF EXISTS ONLY public.followers DROP CONSTRAINT IF EXISTS fk_rails_3d258d3942;
ALTER TABLE IF EXISTS ONLY public.analysis_analyses DROP CONSTRAINT IF EXISTS fk_rails_3c57357702;
ALTER TABLE IF EXISTS ONLY public.baskets_ideas DROP CONSTRAINT IF EXISTS fk_rails_39a1b51358;
ALTER TABLE IF EXISTS ONLY public.custom_field_option_images DROP CONSTRAINT IF EXISTS fk_rails_3814d72daa;
ALTER TABLE IF EXISTS ONLY public.analysis_comments_summaries DROP CONSTRAINT IF EXISTS fk_rails_37becdebb0;
ALTER TABLE IF EXISTS ONLY public.files DROP CONSTRAINT IF EXISTS fk_rails_34e9f7c7ef;
ALTER TABLE IF EXISTS ONLY public.nav_bar_items DROP CONSTRAINT IF EXISTS fk_rails_34143a680f;
ALTER TABLE IF EXISTS ONLY public.volunteering_volunteers DROP CONSTRAINT IF EXISTS fk_rails_33a154a9ba;
ALTER TABLE IF EXISTS ONLY public.phase_files DROP CONSTRAINT IF EXISTS fk_rails_33852a9a71;
ALTER TABLE IF EXISTS ONLY public.cosponsorships DROP CONSTRAINT IF EXISTS fk_rails_2d026b99a2;
ALTER TABLE IF EXISTS ONLY public.phases DROP CONSTRAINT IF EXISTS fk_rails_2c74f68dd3;
ALTER TABLE IF EXISTS ONLY public.analysis_analyses DROP CONSTRAINT IF EXISTS fk_rails_2a92a64a56;
ALTER TABLE IF EXISTS ONLY public.events_attendances DROP CONSTRAINT IF EXISTS fk_rails_29ccdf5b04;
ALTER TABLE IF EXISTS ONLY public.areas_static_pages DROP CONSTRAINT IF EXISTS fk_rails_231f268568;
ALTER TABLE IF EXISTS ONLY public.idea_import_files DROP CONSTRAINT IF EXISTS fk_rails_229b6de93f;
ALTER TABLE IF EXISTS ONLY public.project_images DROP CONSTRAINT IF EXISTS fk_rails_2119c24213;
ALTER TABLE IF EXISTS ONLY public.areas_static_pages DROP CONSTRAINT IF EXISTS fk_rails_1fc601f42c;
ALTER TABLE IF EXISTS ONLY public.analysis_analyses DROP CONSTRAINT IF EXISTS fk_rails_16b3d1e637;
ALTER TABLE IF EXISTS ONLY public.spam_reports DROP CONSTRAINT IF EXISTS fk_rails_121f3a2011;
ALTER TABLE IF EXISTS ONLY public.ideas DROP CONSTRAINT IF EXISTS fk_rails_0e5b472696;
ALTER TABLE IF EXISTS ONLY public.invites DROP CONSTRAINT IF EXISTS fk_rails_0b6ac3e1da;
ALTER TABLE IF EXISTS ONLY public.invites DROP CONSTRAINT IF EXISTS fk_rails_06b2d7a3a8;
ALTER TABLE IF EXISTS ONLY public.internal_comments DROP CONSTRAINT IF EXISTS fk_rails_04be8cf6ba;
ALTER TABLE IF EXISTS ONLY public.events DROP CONSTRAINT IF EXISTS fk_rails_0434b48643;
ALTER TABLE IF EXISTS ONLY public.analytics_dimension_locales_fact_visits DROP CONSTRAINT IF EXISTS fk_rails_00698f2e02;
DROP TRIGGER IF EXISTS que_state_notify ON public.que_jobs;
DROP TRIGGER IF EXISTS que_job_notify ON public.que_jobs;
DROP INDEX IF EXISTS public.users_unique_lower_email_idx;
DROP INDEX IF EXISTS public.spam_reportable_index;
DROP INDEX IF EXISTS public.report_builder_published_data_units_report_id_idx;
DROP INDEX IF EXISTS public.que_poll_idx;
DROP INDEX IF EXISTS public.que_jobs_kwargs_gin_idx;
DROP INDEX IF EXISTS public.que_jobs_data_gin_idx;
DROP INDEX IF EXISTS public.que_jobs_args_gin_idx;
DROP INDEX IF EXISTS public.moderation_statuses_moderatable;
DROP INDEX IF EXISTS public.machine_translations_translatable;
DROP INDEX IF EXISTS public.machine_translations_lookup;
DROP INDEX IF EXISTS public.index_volunteering_volunteers_on_user_id;
DROP INDEX IF EXISTS public.index_volunteering_volunteers_on_cause_id_and_user_id;
DROP INDEX IF EXISTS public.index_volunteering_causes_on_phase_id;
DROP INDEX IF EXISTS public.index_volunteering_causes_on_ordering;
DROP INDEX IF EXISTS public.index_verification_verifications_on_user_id;
DROP INDEX IF EXISTS public.index_verification_verifications_on_hashed_uid;
DROP INDEX IF EXISTS public.index_users_on_unique_code;
DROP INDEX IF EXISTS public.index_users_on_slug;
DROP INDEX IF EXISTS public.index_users_on_registration_completed_at;
DROP INDEX IF EXISTS public.index_users_on_email;
DROP INDEX IF EXISTS public.index_ucf_representativeness_ref_distributions_on_custom_field;
DROP INDEX IF EXISTS public.index_topics_on_include_in_onboarding;
DROP INDEX IF EXISTS public.index_tenants_on_host;
DROP INDEX IF EXISTS public.index_tenants_on_deleted_at;
DROP INDEX IF EXISTS public.index_tenants_on_creation_finalized_at;
DROP INDEX IF EXISTS public.index_surveys_responses_on_user_id;
DROP INDEX IF EXISTS public.index_surveys_responses_on_phase_id;
DROP INDEX IF EXISTS public.index_static_pages_topics_on_topic_id;
DROP INDEX IF EXISTS public.index_static_pages_topics_on_static_page_id;
DROP INDEX IF EXISTS public.index_static_pages_on_slug;
DROP INDEX IF EXISTS public.index_static_pages_on_code;
DROP INDEX IF EXISTS public.index_static_page_files_on_static_page_id;
DROP INDEX IF EXISTS public.index_spam_reports_on_user_id;
DROP INDEX IF EXISTS public.index_spam_reports_on_reported_at;
DROP INDEX IF EXISTS public.index_report_builder_reports_on_phase_id;
DROP INDEX IF EXISTS public.index_report_builder_reports_on_owner_id;
DROP INDEX IF EXISTS public.index_report_builder_reports_on_name_tsvector;
DROP INDEX IF EXISTS public.index_report_builder_reports_on_name;
DROP INDEX IF EXISTS public.index_reactions_on_user_id;
DROP INDEX IF EXISTS public.index_reactions_on_reactable_type_and_reactable_id_and_user_id;
DROP INDEX IF EXISTS public.index_reactions_on_reactable_type_and_reactable_id;
DROP INDEX IF EXISTS public.index_projects_topics_on_topic_id;
DROP INDEX IF EXISTS public.index_projects_topics_on_project_id;
DROP INDEX IF EXISTS public.index_projects_on_slug;
DROP INDEX IF EXISTS public.index_projects_allowed_input_topics_on_topic_id_and_project_id;
DROP INDEX IF EXISTS public.index_projects_allowed_input_topics_on_project_id;
DROP INDEX IF EXISTS public.index_project_reviews_on_reviewer_id;
DROP INDEX IF EXISTS public.index_project_reviews_on_requester_id;
DROP INDEX IF EXISTS public.index_project_reviews_on_project_id;
DROP INDEX IF EXISTS public.index_project_imports_on_project_id;
DROP INDEX IF EXISTS public.index_project_imports_on_import_user_id;
DROP INDEX IF EXISTS public.index_project_images_on_project_id;
DROP INDEX IF EXISTS public.index_project_folders_images_on_project_folder_id;
DROP INDEX IF EXISTS public.index_project_folders_folders_on_slug;
DROP INDEX IF EXISTS public.index_project_folders_files_on_project_folder_id;
DROP INDEX IF EXISTS public.index_project_files_on_project_id;
DROP INDEX IF EXISTS public.index_polls_responses_on_user_id;
DROP INDEX IF EXISTS public.index_polls_responses_on_phase_id;
DROP INDEX IF EXISTS public.index_polls_response_options_on_response_id;
DROP INDEX IF EXISTS public.index_polls_response_options_on_option_id;
DROP INDEX IF EXISTS public.index_polls_questions_on_phase_id;
DROP INDEX IF EXISTS public.index_polls_options_on_question_id;
DROP INDEX IF EXISTS public.index_phases_on_start_at_and_end_at;
DROP INDEX IF EXISTS public.index_phases_on_project_id;
DROP INDEX IF EXISTS public.index_phases_on_manual_voters_last_updated_by_id;
DROP INDEX IF EXISTS public.index_phase_files_on_phase_id;
DROP INDEX IF EXISTS public.index_permissions_on_permission_scope_id;
DROP INDEX IF EXISTS public.index_permissions_on_action;
DROP INDEX IF EXISTS public.index_permissions_custom_fields_on_permission_id;
DROP INDEX IF EXISTS public.index_permissions_custom_fields_on_custom_field_id;
DROP INDEX IF EXISTS public.index_permission_field;
DROP INDEX IF EXISTS public.index_onboarding_campaign_dismissals_on_user_id;
DROP INDEX IF EXISTS public.index_official_feedbacks_on_user_id;
DROP INDEX IF EXISTS public.index_official_feedbacks_on_idea_id;
DROP INDEX IF EXISTS public.index_notifications_on_spam_report_id;
DROP INDEX IF EXISTS public.index_notifications_on_recipient_id_and_read_at;
DROP INDEX IF EXISTS public.index_notifications_on_recipient_id;
DROP INDEX IF EXISTS public.index_notifications_on_project_review_id;
DROP INDEX IF EXISTS public.index_notifications_on_phase_id;
DROP INDEX IF EXISTS public.index_notifications_on_official_feedback_id;
DROP INDEX IF EXISTS public.index_notifications_on_invite_id;
DROP INDEX IF EXISTS public.index_notifications_on_internal_comment_id;
DROP INDEX IF EXISTS public.index_notifications_on_initiating_user_id;
DROP INDEX IF EXISTS public.index_notifications_on_inappropriate_content_flag_id;
DROP INDEX IF EXISTS public.index_notifications_on_idea_status_id;
DROP INDEX IF EXISTS public.index_notifications_on_created_at;
DROP INDEX IF EXISTS public.index_notifications_on_cosponsorship_id;
DROP INDEX IF EXISTS public.index_notifications_on_basket_id;
DROP INDEX IF EXISTS public.index_nav_bar_items_on_static_page_id;
DROP INDEX IF EXISTS public.index_nav_bar_items_on_project_id;
DROP INDEX IF EXISTS public.index_nav_bar_items_on_ordering;
DROP INDEX IF EXISTS public.index_nav_bar_items_on_code;
DROP INDEX IF EXISTS public.index_memberships_on_user_id;
DROP INDEX IF EXISTS public.index_memberships_on_group_id_and_user_id;
DROP INDEX IF EXISTS public.index_memberships_on_group_id;
DROP INDEX IF EXISTS public.index_maps_map_configs_on_mappable_id;
DROP INDEX IF EXISTS public.index_maps_map_configs_on_mappable;
DROP INDEX IF EXISTS public.index_maps_layers_on_map_config_id;
DROP INDEX IF EXISTS public.index_jobs_trackers_on_root_job_type;
DROP INDEX IF EXISTS public.index_jobs_trackers_on_root_job_id;
DROP INDEX IF EXISTS public.index_jobs_trackers_on_project_id;
DROP INDEX IF EXISTS public.index_jobs_trackers_on_owner_id;
DROP INDEX IF EXISTS public.index_jobs_trackers_on_context;
DROP INDEX IF EXISTS public.index_jobs_trackers_on_completed_at;
DROP INDEX IF EXISTS public.index_invites_on_token;
DROP INDEX IF EXISTS public.index_invites_on_inviter_id;
DROP INDEX IF EXISTS public.index_invites_on_invitee_id;
DROP INDEX IF EXISTS public.index_internal_comments_on_rgt;
DROP INDEX IF EXISTS public.index_internal_comments_on_parent_id;
DROP INDEX IF EXISTS public.index_internal_comments_on_lft;
DROP INDEX IF EXISTS public.index_internal_comments_on_idea_id;
DROP INDEX IF EXISTS public.index_internal_comments_on_created_at;
DROP INDEX IF EXISTS public.index_internal_comments_on_author_id;
DROP INDEX IF EXISTS public.index_impact_tracking_sessions_on_monthly_user_hash;
DROP INDEX IF EXISTS public.index_identities_on_user_id;
DROP INDEX IF EXISTS public.index_ideas_topics_on_topic_id;
DROP INDEX IF EXISTS public.index_ideas_topics_on_idea_id_and_topic_id;
DROP INDEX IF EXISTS public.index_ideas_topics_on_idea_id;
DROP INDEX IF EXISTS public.index_ideas_search;
DROP INDEX IF EXISTS public.index_ideas_phases_on_phase_id;
DROP INDEX IF EXISTS public.index_ideas_phases_on_idea_id_and_phase_id;
DROP INDEX IF EXISTS public.index_ideas_phases_on_idea_id;
DROP INDEX IF EXISTS public.index_ideas_on_title_multiloc;
DROP INDEX IF EXISTS public.index_ideas_on_slug;
DROP INDEX IF EXISTS public.index_ideas_on_project_id;
DROP INDEX IF EXISTS public.index_ideas_on_manual_votes_last_updated_by_id;
DROP INDEX IF EXISTS public.index_ideas_on_location_point;
DROP INDEX IF EXISTS public.index_ideas_on_idea_status_id;
DROP INDEX IF EXISTS public.index_ideas_on_body_multiloc;
DROP INDEX IF EXISTS public.index_ideas_on_author_id;
DROP INDEX IF EXISTS public.index_ideas_on_author_hash;
DROP INDEX IF EXISTS public.index_idea_relations_on_related_idea_id;
DROP INDEX IF EXISTS public.index_idea_relations_on_idea_id_and_related_idea_id;
DROP INDEX IF EXISTS public.index_idea_relations_on_idea_id;
DROP INDEX IF EXISTS public.index_idea_imports_on_import_user_id;
DROP INDEX IF EXISTS public.index_idea_imports_on_idea_id;
DROP INDEX IF EXISTS public.index_idea_imports_on_file_id;
DROP INDEX IF EXISTS public.index_idea_import_files_on_project_id;
DROP INDEX IF EXISTS public.index_idea_import_files_on_parent_id;
DROP INDEX IF EXISTS public.index_idea_images_on_idea_id;
DROP INDEX IF EXISTS public.index_idea_files_on_idea_id;
DROP INDEX IF EXISTS public.index_id_id_card_lookup_id_cards_on_hashed_card_id;
DROP INDEX IF EXISTS public.index_groups_projects_on_project_id;
DROP INDEX IF EXISTS public.index_groups_projects_on_group_id_and_project_id;
DROP INDEX IF EXISTS public.index_groups_projects_on_group_id;
DROP INDEX IF EXISTS public.index_groups_permissions_on_permission_id;
DROP INDEX IF EXISTS public.index_groups_permissions_on_group_id;
DROP INDEX IF EXISTS public.index_groups_on_slug;
DROP INDEX IF EXISTS public.index_followers_on_user_id;
DROP INDEX IF EXISTS public.index_followers_on_followable_id_and_followable_type;
DROP INDEX IF EXISTS public.index_followers_on_followable;
DROP INDEX IF EXISTS public.index_followers_followable_type_id_user_id;
DROP INDEX IF EXISTS public.index_files_projects_on_project_id;
DROP INDEX IF EXISTS public.index_files_projects_on_file_id_and_project_id;
DROP INDEX IF EXISTS public.index_files_projects_on_file_id;
DROP INDEX IF EXISTS public.index_files_previews_on_file_id;
DROP INDEX IF EXISTS public.index_files_on_uploader_id;
DROP INDEX IF EXISTS public.index_files_on_tsvector;
DROP INDEX IF EXISTS public.index_files_on_size;
DROP INDEX IF EXISTS public.index_files_on_name_gin_trgm;
DROP INDEX IF EXISTS public.index_files_on_mime_type;
DROP INDEX IF EXISTS public.index_files_on_description_multiloc_text_gin_trgm_ops;
DROP INDEX IF EXISTS public.index_files_on_category;
DROP INDEX IF EXISTS public.index_file_attachments_on_file_id;
DROP INDEX IF EXISTS public.index_file_attachments_on_file_and_attachable;
DROP INDEX IF EXISTS public.index_file_attachments_on_attachable;
DROP INDEX IF EXISTS public.index_events_on_project_id;
DROP INDEX IF EXISTS public.index_events_on_maximum_attendees;
DROP INDEX IF EXISTS public.index_events_on_location_point;
DROP INDEX IF EXISTS public.index_events_attendances_on_updated_at;
DROP INDEX IF EXISTS public.index_events_attendances_on_event_id;
DROP INDEX IF EXISTS public.index_events_attendances_on_created_at;
DROP INDEX IF EXISTS public.index_events_attendances_on_attendee_id_and_event_id;
DROP INDEX IF EXISTS public.index_events_attendances_on_attendee_id;
DROP INDEX IF EXISTS public.index_event_images_on_event_id;
DROP INDEX IF EXISTS public.index_event_files_on_event_id;
DROP INDEX IF EXISTS public.index_embeddings_similarities_on_embedding;
DROP INDEX IF EXISTS public.index_embeddings_similarities_on_embedded_attributes;
DROP INDEX IF EXISTS public.index_embeddings_similarities_on_embeddable;
DROP INDEX IF EXISTS public.index_email_snippets_on_email_and_snippet_and_locale;
DROP INDEX IF EXISTS public.index_email_campaigns_unsubscription_tokens_on_user_id;
DROP INDEX IF EXISTS public.index_email_campaigns_unsubscription_tokens_on_token;
DROP INDEX IF EXISTS public.index_email_campaigns_examples_on_recipient_id;
DROP INDEX IF EXISTS public.index_email_campaigns_examples_on_campaign_id;
DROP INDEX IF EXISTS public.index_email_campaigns_deliveries_on_user_id;
DROP INDEX IF EXISTS public.index_email_campaigns_deliveries_on_sent_at;
DROP INDEX IF EXISTS public.index_email_campaigns_deliveries_on_campaign_id_and_user_id;
DROP INDEX IF EXISTS public.index_email_campaigns_deliveries_on_campaign_id;
DROP INDEX IF EXISTS public.index_email_campaigns_consents_on_user_id;
DROP INDEX IF EXISTS public.index_email_campaigns_consents_on_campaign_type_and_user_id;
DROP INDEX IF EXISTS public.index_email_campaigns_campaigns_on_type;
DROP INDEX IF EXISTS public.index_email_campaigns_campaigns_on_context_id;
DROP INDEX IF EXISTS public.index_email_campaigns_campaigns_on_author_id;
DROP INDEX IF EXISTS public.index_email_campaigns_campaigns_groups_on_group_id;
DROP INDEX IF EXISTS public.index_email_campaigns_campaigns_groups_on_campaign_id;
DROP INDEX IF EXISTS public.index_email_campaigns_campaign_email_commands_on_recipient_id;
DROP INDEX IF EXISTS public.index_dismissals_on_campaign_name_and_user_id;
DROP INDEX IF EXISTS public.index_custom_forms_on_participation_context;
DROP INDEX IF EXISTS public.index_custom_fields_on_resource_type_and_resource_id;
DROP INDEX IF EXISTS public.index_custom_field_options_on_custom_field_id_and_key;
DROP INDEX IF EXISTS public.index_custom_field_options_on_custom_field_id;
DROP INDEX IF EXISTS public.index_custom_field_option_images_on_custom_field_option_id;
DROP INDEX IF EXISTS public.index_custom_field_matrix_statements_on_key;
DROP INDEX IF EXISTS public.index_custom_field_matrix_statements_on_custom_field_id;
DROP INDEX IF EXISTS public.index_custom_field_bins_on_custom_field_option_id;
DROP INDEX IF EXISTS public.index_custom_field_bins_on_custom_field_id;
DROP INDEX IF EXISTS public.index_cosponsorships_on_user_id;
DROP INDEX IF EXISTS public.index_cosponsorships_on_idea_id;
DROP INDEX IF EXISTS public.index_content_builder_layouts_content_buidable_type_id_code;
DROP INDEX IF EXISTS public.index_common_passwords_on_password;
DROP INDEX IF EXISTS public.index_comments_on_rgt;
DROP INDEX IF EXISTS public.index_comments_on_parent_id;
DROP INDEX IF EXISTS public.index_comments_on_lft;
DROP INDEX IF EXISTS public.index_comments_on_idea_id;
DROP INDEX IF EXISTS public.index_comments_on_created_at;
DROP INDEX IF EXISTS public.index_comments_on_author_id;
DROP INDEX IF EXISTS public.index_campaigns_groups;
DROP INDEX IF EXISTS public.index_baskets_on_user_id;
DROP INDEX IF EXISTS public.index_baskets_on_submitted_at;
DROP INDEX IF EXISTS public.index_baskets_on_phase_id;
DROP INDEX IF EXISTS public.index_baskets_ideas_on_idea_id;
DROP INDEX IF EXISTS public.index_baskets_ideas_on_basket_id_and_idea_id;
DROP INDEX IF EXISTS public.index_authoring_assistance_responses_on_idea_id;
DROP INDEX IF EXISTS public.index_areas_static_pages_on_static_page_id;
DROP INDEX IF EXISTS public.index_areas_static_pages_on_area_id;
DROP INDEX IF EXISTS public.index_areas_projects_on_project_id_and_area_id;
DROP INDEX IF EXISTS public.index_areas_projects_on_project_id;
DROP INDEX IF EXISTS public.index_areas_projects_on_area_id;
DROP INDEX IF EXISTS public.index_areas_on_include_in_onboarding;
DROP INDEX IF EXISTS public.index_areas_on_custom_field_option_id;
DROP INDEX IF EXISTS public.index_analytics_dimension_types_on_name_and_parent;
DROP INDEX IF EXISTS public.index_analytics_dimension_locales_on_name;
DROP INDEX IF EXISTS public.index_analysis_tags_on_analysis_id_and_name;
DROP INDEX IF EXISTS public.index_analysis_tags_on_analysis_id;
DROP INDEX IF EXISTS public.index_analysis_taggings_on_tag_id_and_input_id;
DROP INDEX IF EXISTS public.index_analysis_taggings_on_tag_id;
DROP INDEX IF EXISTS public.index_analysis_taggings_on_input_id;
DROP INDEX IF EXISTS public.index_analysis_summaries_on_background_task_id;
DROP INDEX IF EXISTS public.index_analysis_questions_on_background_task_id;
DROP INDEX IF EXISTS public.index_analysis_insights_on_insightable;
DROP INDEX IF EXISTS public.index_analysis_insights_on_analysis_id;
DROP INDEX IF EXISTS public.index_analysis_heatmap_cells_uniqueness;
DROP INDEX IF EXISTS public.index_analysis_heatmap_cells_on_row;
DROP INDEX IF EXISTS public.index_analysis_heatmap_cells_on_column;
DROP INDEX IF EXISTS public.index_analysis_heatmap_cells_on_analysis_id;
DROP INDEX IF EXISTS public.index_analysis_comments_summaries_on_idea_id;
DROP INDEX IF EXISTS public.index_analysis_comments_summaries_on_background_task_id;
DROP INDEX IF EXISTS public.index_analysis_background_tasks_on_analysis_id;
DROP INDEX IF EXISTS public.index_analysis_analyses_on_project_id;
DROP INDEX IF EXISTS public.index_analysis_analyses_on_phase_id;
DROP INDEX IF EXISTS public.index_analysis_analyses_on_main_custom_field_id;
DROP INDEX IF EXISTS public.index_analysis_analyses_custom_fields;
DROP INDEX IF EXISTS public.index_analysis_additional_custom_fields_on_custom_field_id;
DROP INDEX IF EXISTS public.index_analysis_additional_custom_fields_on_analysis_id;
DROP INDEX IF EXISTS public.index_admin_publications_on_rgt;
DROP INDEX IF EXISTS public.index_admin_publications_on_publication_type_and_publication_id;
DROP INDEX IF EXISTS public.index_admin_publications_on_publication_status;
DROP INDEX IF EXISTS public.index_admin_publications_on_parent_id;
DROP INDEX IF EXISTS public.index_admin_publications_on_ordering;
DROP INDEX IF EXISTS public.index_admin_publications_on_lft;
DROP INDEX IF EXISTS public.index_admin_publications_on_depth;
DROP INDEX IF EXISTS public.index_activities_on_user_id;
DROP INDEX IF EXISTS public.index_activities_on_project_id;
DROP INDEX IF EXISTS public.index_activities_on_item_type_and_item_id;
DROP INDEX IF EXISTS public.index_activities_on_action;
DROP INDEX IF EXISTS public.index_activities_on_acted_at;
DROP INDEX IF EXISTS public.inappropriate_content_flags_flaggable;
DROP INDEX IF EXISTS public.idx_on_context_type_context_id_root_job_type_d5d424e7c3;
DROP INDEX IF EXISTS public.i_v_user;
DROP INDEX IF EXISTS public.i_v_timestamp;
DROP INDEX IF EXISTS public.i_v_referrer_type;
DROP INDEX IF EXISTS public.i_v_matomo_visit;
DROP INDEX IF EXISTS public.i_v_last_action;
DROP INDEX IF EXISTS public.i_v_first_action;
DROP INDEX IF EXISTS public.i_p_v_visit;
DROP INDEX IF EXISTS public.i_p_v_project;
DROP INDEX IF EXISTS public.i_l_v_visit;
DROP INDEX IF EXISTS public.i_l_v_locale;
DROP INDEX IF EXISTS public.i_d_referrer_key;
DROP INDEX IF EXISTS public.i_analytics_dim_projects_fact_visits_on_project_and_visit_ids;
DROP INDEX IF EXISTS public.i_analytics_dim_locales_fact_visits_on_locale_and_visit_ids;
ALTER TABLE IF EXISTS ONLY public.reactions DROP CONSTRAINT IF EXISTS votes_pkey;
ALTER TABLE IF EXISTS ONLY public.volunteering_volunteers DROP CONSTRAINT IF EXISTS volunteering_volunteers_pkey;
ALTER TABLE IF EXISTS ONLY public.volunteering_causes DROP CONSTRAINT IF EXISTS volunteering_causes_pkey;
ALTER TABLE IF EXISTS ONLY public.verification_verifications DROP CONSTRAINT IF EXISTS verification_verifications_pkey;
ALTER TABLE IF EXISTS ONLY public.id_id_card_lookup_id_cards DROP CONSTRAINT IF EXISTS verification_id_cards_pkey;
ALTER TABLE IF EXISTS ONLY public.users DROP CONSTRAINT IF EXISTS users_pkey;
ALTER TABLE IF EXISTS ONLY public.user_custom_fields_representativeness_ref_distributions DROP CONSTRAINT IF EXISTS user_custom_fields_representativeness_ref_distributions_pkey;
ALTER TABLE IF EXISTS ONLY public.topics DROP CONSTRAINT IF EXISTS topics_pkey;
ALTER TABLE IF EXISTS ONLY public.text_images DROP CONSTRAINT IF EXISTS text_images_pkey;
ALTER TABLE IF EXISTS ONLY public.tenants DROP CONSTRAINT IF EXISTS tenants_pkey;
ALTER TABLE IF EXISTS ONLY public.surveys_responses DROP CONSTRAINT IF EXISTS surveys_responses_pkey;
ALTER TABLE IF EXISTS ONLY public.static_pages_topics DROP CONSTRAINT IF EXISTS static_pages_topics_pkey;
ALTER TABLE IF EXISTS ONLY public.spam_reports DROP CONSTRAINT IF EXISTS spam_reports_pkey;
ALTER TABLE IF EXISTS ONLY public.schema_migrations DROP CONSTRAINT IF EXISTS schema_migrations_pkey;
ALTER TABLE IF EXISTS ONLY public.report_builder_reports DROP CONSTRAINT IF EXISTS report_builder_reports_pkey;
ALTER TABLE IF EXISTS ONLY public.report_builder_published_graph_data_units DROP CONSTRAINT IF EXISTS report_builder_published_graph_data_units_pkey;
ALTER TABLE IF EXISTS ONLY public.que_values DROP CONSTRAINT IF EXISTS que_values_pkey;
ALTER TABLE IF EXISTS ONLY public.que_lockers DROP CONSTRAINT IF EXISTS que_lockers_pkey;
ALTER TABLE IF EXISTS ONLY public.que_jobs DROP CONSTRAINT IF EXISTS que_jobs_pkey;
ALTER TABLE IF EXISTS ONLY public.public_api_api_clients DROP CONSTRAINT IF EXISTS public_api_api_clients_pkey;
ALTER TABLE IF EXISTS ONLY public.projects_topics DROP CONSTRAINT IF EXISTS projects_topics_pkey;
ALTER TABLE IF EXISTS ONLY public.projects DROP CONSTRAINT IF EXISTS projects_pkey;
ALTER TABLE IF EXISTS ONLY public.projects_allowed_input_topics DROP CONSTRAINT IF EXISTS projects_allowed_input_topics_pkey;
ALTER TABLE IF EXISTS ONLY public.project_reviews DROP CONSTRAINT IF EXISTS project_reviews_pkey;
ALTER TABLE IF EXISTS ONLY public.project_imports DROP CONSTRAINT IF EXISTS project_imports_pkey;
ALTER TABLE IF EXISTS ONLY public.project_images DROP CONSTRAINT IF EXISTS project_images_pkey;
ALTER TABLE IF EXISTS ONLY public.project_folders_folders DROP CONSTRAINT IF EXISTS project_folders_pkey;
ALTER TABLE IF EXISTS ONLY public.project_folders_images DROP CONSTRAINT IF EXISTS project_folder_images_pkey;
ALTER TABLE IF EXISTS ONLY public.project_folders_files DROP CONSTRAINT IF EXISTS project_folder_files_pkey;
ALTER TABLE IF EXISTS ONLY public.project_files DROP CONSTRAINT IF EXISTS project_files_pkey;
ALTER TABLE IF EXISTS ONLY public.polls_responses DROP CONSTRAINT IF EXISTS polls_responses_pkey;
ALTER TABLE IF EXISTS ONLY public.polls_response_options DROP CONSTRAINT IF EXISTS polls_response_options_pkey;
ALTER TABLE IF EXISTS ONLY public.polls_questions DROP CONSTRAINT IF EXISTS polls_questions_pkey;
ALTER TABLE IF EXISTS ONLY public.polls_options DROP CONSTRAINT IF EXISTS polls_options_pkey;
ALTER TABLE IF EXISTS public.phases DROP CONSTRAINT IF EXISTS phases_start_before_end;
ALTER TABLE IF EXISTS ONLY public.phases DROP CONSTRAINT IF EXISTS phases_pkey;
ALTER TABLE IF EXISTS ONLY public.phase_files DROP CONSTRAINT IF EXISTS phase_files_pkey;
ALTER TABLE IF EXISTS ONLY public.permissions DROP CONSTRAINT IF EXISTS permissions_pkey;
ALTER TABLE IF EXISTS ONLY public.permissions_custom_fields DROP CONSTRAINT IF EXISTS permissions_custom_fields_pkey;
ALTER TABLE IF EXISTS ONLY public.static_pages DROP CONSTRAINT IF EXISTS pages_pkey;
ALTER TABLE IF EXISTS ONLY public.static_page_files DROP CONSTRAINT IF EXISTS page_files_pkey;
ALTER TABLE IF EXISTS ONLY public.onboarding_campaign_dismissals DROP CONSTRAINT IF EXISTS onboarding_campaign_dismissals_pkey;
ALTER TABLE IF EXISTS ONLY public.official_feedbacks DROP CONSTRAINT IF EXISTS official_feedbacks_pkey;
ALTER TABLE IF EXISTS ONLY public.notifications DROP CONSTRAINT IF EXISTS notifications_pkey;
ALTER TABLE IF EXISTS ONLY public.nav_bar_items DROP CONSTRAINT IF EXISTS nav_bar_items_pkey;
ALTER TABLE IF EXISTS ONLY public.moderation_moderation_statuses DROP CONSTRAINT IF EXISTS moderation_statuses_pkey;
ALTER TABLE IF EXISTS ONLY public.memberships DROP CONSTRAINT IF EXISTS memberships_pkey;
ALTER TABLE IF EXISTS ONLY public.maps_map_configs DROP CONSTRAINT IF EXISTS maps_map_configs_pkey;
ALTER TABLE IF EXISTS ONLY public.maps_layers DROP CONSTRAINT IF EXISTS maps_layers_pkey;
ALTER TABLE IF EXISTS ONLY public.machine_translations_machine_translations DROP CONSTRAINT IF EXISTS machine_translations_machine_translations_pkey;
ALTER TABLE IF EXISTS ONLY public.jobs_trackers DROP CONSTRAINT IF EXISTS jobs_trackers_pkey;
ALTER TABLE IF EXISTS ONLY public.invites DROP CONSTRAINT IF EXISTS invites_pkey;
ALTER TABLE IF EXISTS ONLY public.internal_comments DROP CONSTRAINT IF EXISTS internal_comments_pkey;
ALTER TABLE IF EXISTS ONLY public.impact_tracking_sessions DROP CONSTRAINT IF EXISTS impact_tracking_sessions_pkey;
ALTER TABLE IF EXISTS ONLY public.impact_tracking_salts DROP CONSTRAINT IF EXISTS impact_tracking_salts_pkey;
ALTER TABLE IF EXISTS ONLY public.impact_tracking_pageviews DROP CONSTRAINT IF EXISTS impact_tracking_pageviews_pkey;
ALTER TABLE IF EXISTS ONLY public.identities DROP CONSTRAINT IF EXISTS identities_pkey;
ALTER TABLE IF EXISTS ONLY public.ideas_topics DROP CONSTRAINT IF EXISTS ideas_topics_pkey;
ALTER TABLE IF EXISTS ONLY public.ideas DROP CONSTRAINT IF EXISTS ideas_pkey;
ALTER TABLE IF EXISTS ONLY public.ideas_phases DROP CONSTRAINT IF EXISTS ideas_phases_pkey;
ALTER TABLE IF EXISTS ONLY public.idea_statuses DROP CONSTRAINT IF EXISTS idea_statuses_pkey;
ALTER TABLE IF EXISTS ONLY public.idea_relations DROP CONSTRAINT IF EXISTS idea_relations_pkey;
ALTER TABLE IF EXISTS ONLY public.idea_imports DROP CONSTRAINT IF EXISTS idea_imports_pkey;
ALTER TABLE IF EXISTS ONLY public.idea_import_files DROP CONSTRAINT IF EXISTS idea_import_files_pkey;
ALTER TABLE IF EXISTS ONLY public.idea_images DROP CONSTRAINT IF EXISTS idea_images_pkey;
ALTER TABLE IF EXISTS ONLY public.idea_files DROP CONSTRAINT IF EXISTS idea_files_pkey;
ALTER TABLE IF EXISTS ONLY public.groups_projects DROP CONSTRAINT IF EXISTS groups_projects_pkey;
ALTER TABLE IF EXISTS ONLY public.groups DROP CONSTRAINT IF EXISTS groups_pkey;
ALTER TABLE IF EXISTS ONLY public.groups_permissions DROP CONSTRAINT IF EXISTS groups_permissions_pkey;
ALTER TABLE IF EXISTS ONLY public.followers DROP CONSTRAINT IF EXISTS followers_pkey;
ALTER TABLE IF EXISTS ONLY public.flag_inappropriate_content_inappropriate_content_flags DROP CONSTRAINT IF EXISTS flag_inappropriate_content_inappropriate_content_flags_pkey;
ALTER TABLE IF EXISTS ONLY public.files_projects DROP CONSTRAINT IF EXISTS files_projects_pkey;
ALTER TABLE IF EXISTS ONLY public.files_previews DROP CONSTRAINT IF EXISTS files_previews_pkey;
ALTER TABLE IF EXISTS ONLY public.files DROP CONSTRAINT IF EXISTS files_pkey;
ALTER TABLE IF EXISTS ONLY public.file_attachments DROP CONSTRAINT IF EXISTS file_attachments_pkey;
ALTER TABLE IF EXISTS ONLY public.experiments DROP CONSTRAINT IF EXISTS experiments_pkey;
ALTER TABLE IF EXISTS ONLY public.events DROP CONSTRAINT IF EXISTS events_pkey;
ALTER TABLE IF EXISTS ONLY public.events_attendances DROP CONSTRAINT IF EXISTS events_attendances_pkey;
ALTER TABLE IF EXISTS ONLY public.event_images DROP CONSTRAINT IF EXISTS event_images_pkey;
ALTER TABLE IF EXISTS ONLY public.event_files DROP CONSTRAINT IF EXISTS event_files_pkey;
ALTER TABLE IF EXISTS ONLY public.embeddings_similarities DROP CONSTRAINT IF EXISTS embeddings_similarities_pkey;
ALTER TABLE IF EXISTS ONLY public.email_snippets DROP CONSTRAINT IF EXISTS email_snippets_pkey;
ALTER TABLE IF EXISTS ONLY public.email_campaigns_unsubscription_tokens DROP CONSTRAINT IF EXISTS email_campaigns_unsubscription_tokens_pkey;
ALTER TABLE IF EXISTS ONLY public.email_campaigns_examples DROP CONSTRAINT IF EXISTS email_campaigns_examples_pkey;
ALTER TABLE IF EXISTS ONLY public.email_campaigns_deliveries DROP CONSTRAINT IF EXISTS email_campaigns_deliveries_pkey;
ALTER TABLE IF EXISTS ONLY public.email_campaigns_consents DROP CONSTRAINT IF EXISTS email_campaigns_consents_pkey;
ALTER TABLE IF EXISTS ONLY public.email_campaigns_campaigns DROP CONSTRAINT IF EXISTS email_campaigns_campaigns_pkey;
ALTER TABLE IF EXISTS ONLY public.email_campaigns_campaigns_groups DROP CONSTRAINT IF EXISTS email_campaigns_campaigns_groups_pkey;
ALTER TABLE IF EXISTS ONLY public.email_campaigns_campaign_email_commands DROP CONSTRAINT IF EXISTS email_campaigns_campaign_email_commands_pkey;
ALTER TABLE IF EXISTS ONLY public.custom_forms DROP CONSTRAINT IF EXISTS custom_forms_pkey;
ALTER TABLE IF EXISTS ONLY public.custom_fields DROP CONSTRAINT IF EXISTS custom_fields_pkey;
ALTER TABLE IF EXISTS ONLY public.custom_field_options DROP CONSTRAINT IF EXISTS custom_field_options_pkey;
ALTER TABLE IF EXISTS ONLY public.custom_field_option_images DROP CONSTRAINT IF EXISTS custom_field_option_images_pkey;
ALTER TABLE IF EXISTS ONLY public.custom_field_matrix_statements DROP CONSTRAINT IF EXISTS custom_field_matrix_statements_pkey;
ALTER TABLE IF EXISTS ONLY public.custom_field_bins DROP CONSTRAINT IF EXISTS custom_field_bins_pkey;
ALTER TABLE IF EXISTS ONLY public.cosponsorships DROP CONSTRAINT IF EXISTS cosponsorships_pkey;
ALTER TABLE IF EXISTS ONLY public.content_builder_layouts DROP CONSTRAINT IF EXISTS content_builder_layouts_pkey;
ALTER TABLE IF EXISTS ONLY public.content_builder_layout_images DROP CONSTRAINT IF EXISTS content_builder_layout_images_pkey;
ALTER TABLE IF EXISTS ONLY public.common_passwords DROP CONSTRAINT IF EXISTS common_passwords_pkey;
ALTER TABLE IF EXISTS ONLY public.comments DROP CONSTRAINT IF EXISTS comments_pkey;
ALTER TABLE IF EXISTS ONLY public.baskets DROP CONSTRAINT IF EXISTS baskets_pkey;
ALTER TABLE IF EXISTS ONLY public.baskets_ideas DROP CONSTRAINT IF EXISTS baskets_ideas_pkey;
ALTER TABLE IF EXISTS ONLY public.authoring_assistance_responses DROP CONSTRAINT IF EXISTS authoring_assistance_responses_pkey;
ALTER TABLE IF EXISTS ONLY public.areas_static_pages DROP CONSTRAINT IF EXISTS areas_static_pages_pkey;
ALTER TABLE IF EXISTS ONLY public.areas_projects DROP CONSTRAINT IF EXISTS areas_projects_pkey;
ALTER TABLE IF EXISTS ONLY public.areas DROP CONSTRAINT IF EXISTS areas_pkey;
ALTER TABLE IF EXISTS ONLY public.ar_internal_metadata DROP CONSTRAINT IF EXISTS ar_internal_metadata_pkey;
ALTER TABLE IF EXISTS ONLY public.app_configurations DROP CONSTRAINT IF EXISTS app_configurations_pkey;
ALTER TABLE IF EXISTS ONLY public.analytics_fact_visits DROP CONSTRAINT IF EXISTS analytics_fact_visits_pkey;
ALTER TABLE IF EXISTS ONLY public.analytics_dimension_types DROP CONSTRAINT IF EXISTS analytics_dimension_types_pkey;
ALTER TABLE IF EXISTS ONLY public.analytics_dimension_referrer_types DROP CONSTRAINT IF EXISTS analytics_dimension_referrer_types_pkey;
ALTER TABLE IF EXISTS ONLY public.analytics_dimension_locales DROP CONSTRAINT IF EXISTS analytics_dimension_locales_pkey;
ALTER TABLE IF EXISTS ONLY public.analytics_dimension_dates DROP CONSTRAINT IF EXISTS analytics_dimension_dates_pkey;
ALTER TABLE IF EXISTS ONLY public.analysis_tags DROP CONSTRAINT IF EXISTS analysis_tags_pkey;
ALTER TABLE IF EXISTS ONLY public.analysis_taggings DROP CONSTRAINT IF EXISTS analysis_taggings_pkey;
ALTER TABLE IF EXISTS ONLY public.analysis_summaries DROP CONSTRAINT IF EXISTS analysis_summaries_pkey;
ALTER TABLE IF EXISTS ONLY public.analysis_questions DROP CONSTRAINT IF EXISTS analysis_questions_pkey;
ALTER TABLE IF EXISTS ONLY public.analysis_insights DROP CONSTRAINT IF EXISTS analysis_insights_pkey;
ALTER TABLE IF EXISTS ONLY public.analysis_heatmap_cells DROP CONSTRAINT IF EXISTS analysis_heatmap_cells_pkey;
ALTER TABLE IF EXISTS ONLY public.analysis_comments_summaries DROP CONSTRAINT IF EXISTS analysis_comments_summaries_pkey;
ALTER TABLE IF EXISTS ONLY public.analysis_background_tasks DROP CONSTRAINT IF EXISTS analysis_background_tasks_pkey;
ALTER TABLE IF EXISTS ONLY public.analysis_analyses DROP CONSTRAINT IF EXISTS analysis_analyses_pkey;
ALTER TABLE IF EXISTS ONLY public.analysis_additional_custom_fields DROP CONSTRAINT IF EXISTS analysis_analyses_custom_fields_pkey;
ALTER TABLE IF EXISTS ONLY public.admin_publications DROP CONSTRAINT IF EXISTS admin_publications_pkey;
ALTER TABLE IF EXISTS ONLY public.activities DROP CONSTRAINT IF EXISTS activities_pkey;
ALTER TABLE IF EXISTS public.que_jobs ALTER COLUMN id DROP DEFAULT;
ALTER TABLE IF EXISTS public.areas_static_pages ALTER COLUMN id DROP DEFAULT;
DROP TABLE IF EXISTS public.verification_verifications;
DROP TABLE IF EXISTS public.user_custom_fields_representativeness_ref_distributions;
DROP TABLE IF EXISTS public.topics;
DROP TABLE IF EXISTS public.text_images;
DROP TABLE IF EXISTS public.tenants;
DROP TABLE IF EXISTS public.surveys_responses;
DROP TABLE IF EXISTS public.static_pages_topics;
DROP TABLE IF EXISTS public.static_pages;
DROP TABLE IF EXISTS public.static_page_files;
DROP TABLE IF EXISTS public.spam_reports;
DROP TABLE IF EXISTS public.schema_migrations;
DROP TABLE IF EXISTS public.report_builder_reports;
DROP TABLE IF EXISTS public.report_builder_published_graph_data_units;
DROP TABLE IF EXISTS public.que_values;
DROP TABLE IF EXISTS public.que_lockers;
DROP SEQUENCE IF EXISTS public.que_jobs_id_seq;
DROP TABLE IF EXISTS public.public_api_api_clients;
DROP TABLE IF EXISTS public.projects_topics;
DROP TABLE IF EXISTS public.projects_allowed_input_topics;
DROP TABLE IF EXISTS public.project_reviews;
DROP TABLE IF EXISTS public.project_imports;
DROP TABLE IF EXISTS public.project_images;
DROP TABLE IF EXISTS public.project_folders_images;
DROP TABLE IF EXISTS public.project_folders_folders;
DROP TABLE IF EXISTS public.project_folders_files;
DROP TABLE IF EXISTS public.project_files;
DROP TABLE IF EXISTS public.polls_response_options;
DROP TABLE IF EXISTS public.polls_questions;
DROP TABLE IF EXISTS public.polls_options;
DROP TABLE IF EXISTS public.phase_files;
DROP TABLE IF EXISTS public.permissions_custom_fields;
DROP TABLE IF EXISTS public.permissions;
DROP TABLE IF EXISTS public.onboarding_campaign_dismissals;
DROP TABLE IF EXISTS public.notifications;
DROP TABLE IF EXISTS public.nav_bar_items;
DROP VIEW IF EXISTS public.moderation_moderations;
DROP TABLE IF EXISTS public.moderation_moderation_statuses;
DROP TABLE IF EXISTS public.memberships;
DROP TABLE IF EXISTS public.maps_map_configs;
DROP TABLE IF EXISTS public.maps_layers;
DROP TABLE IF EXISTS public.machine_translations_machine_translations;
DROP TABLE IF EXISTS public.jobs_trackers;
DROP TABLE IF EXISTS public.internal_comments;
DROP TABLE IF EXISTS public.impact_tracking_salts;
DROP TABLE IF EXISTS public.impact_tracking_pageviews;
DROP TABLE IF EXISTS public.identities;
DROP TABLE IF EXISTS public.ideas_topics;
DROP TABLE IF EXISTS public.ideas_phases;
DROP VIEW IF EXISTS public.idea_trending_infos;
DROP TABLE IF EXISTS public.idea_relations;
DROP TABLE IF EXISTS public.idea_imports;
DROP TABLE IF EXISTS public.idea_import_files;
DROP TABLE IF EXISTS public.idea_images;
DROP TABLE IF EXISTS public.idea_files;
DROP TABLE IF EXISTS public.id_id_card_lookup_id_cards;
DROP TABLE IF EXISTS public.groups_projects;
DROP TABLE IF EXISTS public.groups_permissions;
DROP TABLE IF EXISTS public.groups;
DROP TABLE IF EXISTS public.followers;
DROP TABLE IF EXISTS public.flag_inappropriate_content_inappropriate_content_flags;
DROP TABLE IF EXISTS public.files_projects;
DROP TABLE IF EXISTS public.files_previews;
DROP TABLE IF EXISTS public.files;
DROP TABLE IF EXISTS public.file_attachments;
DROP TABLE IF EXISTS public.experiments;
DROP TABLE IF EXISTS public.event_images;
DROP TABLE IF EXISTS public.event_files;
DROP TABLE IF EXISTS public.embeddings_similarities;
DROP TABLE IF EXISTS public.email_snippets;
DROP TABLE IF EXISTS public.email_campaigns_unsubscription_tokens;
DROP TABLE IF EXISTS public.email_campaigns_examples;
DROP TABLE IF EXISTS public.email_campaigns_consents;
DROP TABLE IF EXISTS public.email_campaigns_campaigns_groups;
DROP TABLE IF EXISTS public.email_campaigns_campaign_email_commands;
DROP TABLE IF EXISTS public.custom_forms;
DROP TABLE IF EXISTS public.custom_fields;
DROP TABLE IF EXISTS public.custom_field_options;
DROP TABLE IF EXISTS public.custom_field_option_images;
DROP TABLE IF EXISTS public.custom_field_matrix_statements;
DROP TABLE IF EXISTS public.custom_field_bins;
DROP TABLE IF EXISTS public.cosponsorships;
DROP TABLE IF EXISTS public.content_builder_layouts;
DROP TABLE IF EXISTS public.content_builder_layout_images;
DROP TABLE IF EXISTS public.common_passwords;
DROP TABLE IF EXISTS public.baskets_ideas;
DROP TABLE IF EXISTS public.authoring_assistance_responses;
DROP SEQUENCE IF EXISTS public.areas_static_pages_id_seq;
DROP TABLE IF EXISTS public.areas_static_pages;
DROP TABLE IF EXISTS public.areas_projects;
DROP TABLE IF EXISTS public.areas;
DROP TABLE IF EXISTS public.ar_internal_metadata;
DROP TABLE IF EXISTS public.app_configurations;
DROP VIEW IF EXISTS public.analytics_fact_sessions;
DROP TABLE IF EXISTS public.impact_tracking_sessions;
DROP VIEW IF EXISTS public.analytics_fact_registrations;
DROP TABLE IF EXISTS public.invites;
DROP VIEW IF EXISTS public.analytics_fact_project_statuses;
DROP VIEW IF EXISTS public.analytics_fact_posts;
DROP VIEW IF EXISTS public.analytics_fact_participations;
DROP TABLE IF EXISTS public.volunteering_volunteers;
DROP TABLE IF EXISTS public.volunteering_causes;
DROP TABLE IF EXISTS public.reactions;
DROP TABLE IF EXISTS public.polls_responses;
DROP TABLE IF EXISTS public.phases;
DROP TABLE IF EXISTS public.ideas;
DROP TABLE IF EXISTS public.events_attendances;
DROP TABLE IF EXISTS public.comments;
DROP TABLE IF EXISTS public.baskets;
DROP VIEW IF EXISTS public.analytics_fact_events;
DROP TABLE IF EXISTS public.events;
DROP VIEW IF EXISTS public.analytics_fact_email_deliveries;
DROP TABLE IF EXISTS public.email_campaigns_deliveries;
DROP TABLE IF EXISTS public.email_campaigns_campaigns;
DROP VIEW IF EXISTS public.analytics_dimension_users;
DROP TABLE IF EXISTS public.users;
DROP TABLE IF EXISTS public.analytics_fact_visits;
DROP TABLE IF EXISTS public.analytics_dimension_types;
DROP VIEW IF EXISTS public.analytics_dimension_statuses;
DROP TABLE IF EXISTS public.idea_statuses;
DROP TABLE IF EXISTS public.analytics_dimension_referrer_types;
DROP TABLE IF EXISTS public.analytics_dimension_projects_fact_visits;
DROP VIEW IF EXISTS public.analytics_dimension_projects;
DROP TABLE IF EXISTS public.projects;
DROP TABLE IF EXISTS public.analytics_dimension_locales_fact_visits;
DROP TABLE IF EXISTS public.analytics_dimension_locales;
DROP TABLE IF EXISTS public.analytics_dimension_dates;
DROP VIEW IF EXISTS public.analytics_build_feedbacks;
DROP TABLE IF EXISTS public.official_feedbacks;
DROP TABLE IF EXISTS public.analysis_tags;
DROP TABLE IF EXISTS public.analysis_taggings;
DROP TABLE IF EXISTS public.analysis_summaries;
DROP TABLE IF EXISTS public.analysis_questions;
DROP TABLE IF EXISTS public.analysis_insights;
DROP TABLE IF EXISTS public.analysis_heatmap_cells;
DROP TABLE IF EXISTS public.analysis_comments_summaries;
DROP TABLE IF EXISTS public.analysis_background_tasks;
DROP TABLE IF EXISTS public.analysis_analyses;
DROP TABLE IF EXISTS public.analysis_additional_custom_fields;
DROP TABLE IF EXISTS public.admin_publications;
DROP TABLE IF EXISTS public.activities;
DROP FUNCTION IF EXISTS public.que_state_notify();
DROP FUNCTION IF EXISTS public.que_job_notify();
DROP FUNCTION IF EXISTS public.que_determine_job_state(job public.que_jobs);
DROP TABLE IF EXISTS public.que_jobs;
DROP FUNCTION IF EXISTS public.que_validate_tags(tags_array jsonb);
DROP EXTENSION IF EXISTS vector;
DROP EXTENSION IF EXISTS "uuid-ossp";
DROP EXTENSION IF EXISTS postgis;
DROP EXTENSION IF EXISTS pg_trgm;
DROP EXTENSION IF EXISTS pgcrypto;
DROP SCHEMA IF EXISTS shared_extensions;
DROP SCHEMA IF EXISTS public;
--
-- Name: public; Type: SCHEMA; Schema: -; Owner: -
--

CREATE SCHEMA public;


--
-- Name: SCHEMA public; Type: COMMENT; Schema: -; Owner: -
--

COMMENT ON SCHEMA public IS 'standard public schema';


--
-- Name: shared_extensions; Type: SCHEMA; Schema: -; Owner: -
--

CREATE SCHEMA shared_extensions;


--
-- Name: pgcrypto; Type: EXTENSION; Schema: -; Owner: -
--

CREATE EXTENSION IF NOT EXISTS pgcrypto WITH SCHEMA shared_extensions;


--
-- Name: EXTENSION pgcrypto; Type: COMMENT; Schema: -; Owner: -
--

COMMENT ON EXTENSION pgcrypto IS 'cryptographic functions';


--
-- Name: pg_trgm; Type: EXTENSION; Schema: -; Owner: -
--

CREATE EXTENSION IF NOT EXISTS pg_trgm WITH SCHEMA shared_extensions;


--
-- Name: EXTENSION pg_trgm; Type: COMMENT; Schema: -; Owner: -
--

COMMENT ON EXTENSION pg_trgm IS 'text similarity measurement and index searching based on trigrams';


--
-- Name: postgis; Type: EXTENSION; Schema: -; Owner: -
--

CREATE EXTENSION IF NOT EXISTS postgis WITH SCHEMA shared_extensions;


--
-- Name: EXTENSION postgis; Type: COMMENT; Schema: -; Owner: -
--

COMMENT ON EXTENSION postgis IS 'PostGIS geometry and geography spatial types and functions';


--
-- Name: uuid-ossp; Type: EXTENSION; Schema: -; Owner: -
--

CREATE EXTENSION IF NOT EXISTS "uuid-ossp" WITH SCHEMA shared_extensions;


--
-- Name: EXTENSION "uuid-ossp"; Type: COMMENT; Schema: -; Owner: -
--

COMMENT ON EXTENSION "uuid-ossp" IS 'generate universally unique identifiers (UUIDs)';


--
-- Name: vector; Type: EXTENSION; Schema: -; Owner: -
--

CREATE EXTENSION IF NOT EXISTS vector WITH SCHEMA shared_extensions;


--
-- Name: EXTENSION vector; Type: COMMENT; Schema: -; Owner: -
--

COMMENT ON EXTENSION vector IS 'Open-source vector similarity search for Postgres';


--
-- Name: que_validate_tags(jsonb); Type: FUNCTION; Schema: public; Owner: -
--

CREATE FUNCTION public.que_validate_tags(tags_array jsonb) RETURNS boolean
    LANGUAGE sql
    AS $$
  SELECT bool_and(
    jsonb_typeof(value) = 'string'
    AND
    char_length(value::text) <= 100
  )
  FROM jsonb_array_elements(tags_array)
$$;


SET default_tablespace = '';

SET default_table_access_method = heap;

--
-- Name: que_jobs; Type: TABLE; Schema: public; Owner: -
--

CREATE TABLE public.que_jobs (
    priority smallint DEFAULT 100 NOT NULL,
    run_at timestamp with time zone DEFAULT now() NOT NULL,
    id bigint NOT NULL,
    job_class text NOT NULL,
    error_count integer DEFAULT 0 NOT NULL,
    last_error_message text,
    queue text DEFAULT 'default'::text NOT NULL,
    last_error_backtrace text,
    finished_at timestamp with time zone,
    expired_at timestamp with time zone,
    args jsonb DEFAULT '[]'::jsonb NOT NULL,
    data jsonb DEFAULT '{}'::jsonb NOT NULL,
    job_schema_version integer NOT NULL,
    kwargs jsonb DEFAULT '{}'::jsonb NOT NULL,
    CONSTRAINT error_length CHECK (((char_length(last_error_message) <= 500) AND (char_length(last_error_backtrace) <= 10000))),
    CONSTRAINT job_class_length CHECK ((char_length(
CASE job_class
    WHEN 'ActiveJob::QueueAdapters::QueAdapter::JobWrapper'::text THEN ((args -> 0) ->> 'job_class'::text)
    ELSE job_class
END) <= 200)),
    CONSTRAINT queue_length CHECK ((char_length(queue) <= 100)),
    CONSTRAINT valid_args CHECK ((jsonb_typeof(args) = 'array'::text)),
    CONSTRAINT valid_data CHECK (((jsonb_typeof(data) = 'object'::text) AND ((NOT (data ? 'tags'::text)) OR ((jsonb_typeof((data -> 'tags'::text)) = 'array'::text) AND (jsonb_array_length((data -> 'tags'::text)) <= 5) AND public.que_validate_tags((data -> 'tags'::text))))))
)
WITH (fillfactor='90');


--
-- Name: TABLE que_jobs; Type: COMMENT; Schema: public; Owner: -
--

COMMENT ON TABLE public.que_jobs IS '6';


--
-- Name: que_determine_job_state(public.que_jobs); Type: FUNCTION; Schema: public; Owner: -
--

CREATE FUNCTION public.que_determine_job_state(job public.que_jobs) RETURNS text
    LANGUAGE sql
    AS $$
  SELECT
    CASE
    WHEN job.expired_at  IS NOT NULL    THEN 'expired'
    WHEN job.finished_at IS NOT NULL    THEN 'finished'
    WHEN job.error_count > 0            THEN 'errored'
    WHEN job.run_at > CURRENT_TIMESTAMP THEN 'scheduled'
    ELSE                                     'ready'
    END
$$;


--
-- Name: que_job_notify(); Type: FUNCTION; Schema: public; Owner: -
--

CREATE FUNCTION public.que_job_notify() RETURNS trigger
    LANGUAGE plpgsql
    AS $$
  DECLARE
    locker_pid integer;
    sort_key json;
  BEGIN
    -- Don't do anything if the job is scheduled for a future time.
    IF NEW.run_at IS NOT NULL AND NEW.run_at > now() THEN
      RETURN null;
    END IF;

    -- Pick a locker to notify of the job's insertion, weighted by their number
    -- of workers. Should bounce pseudorandomly between lockers on each
    -- invocation, hence the md5-ordering, but still touch each one equally,
    -- hence the modulo using the job_id.
    SELECT pid
    INTO locker_pid
    FROM (
      SELECT *, last_value(row_number) OVER () + 1 AS count
      FROM (
        SELECT *, row_number() OVER () - 1 AS row_number
        FROM (
          SELECT *
          FROM public.que_lockers ql, generate_series(1, ql.worker_count) AS id
          WHERE
            listening AND
            queues @> ARRAY[NEW.queue] AND
            ql.job_schema_version = NEW.job_schema_version
          ORDER BY md5(pid::text || id::text)
        ) t1
      ) t2
    ) t3
    WHERE NEW.id % count = row_number;

    IF locker_pid IS NOT NULL THEN
      -- There's a size limit to what can be broadcast via LISTEN/NOTIFY, so
      -- rather than throw errors when someone enqueues a big job, just
      -- broadcast the most pertinent information, and let the locker query for
      -- the record after it's taken the lock. The worker will have to hit the
      -- DB in order to make sure the job is still visible anyway.
      SELECT row_to_json(t)
      INTO sort_key
      FROM (
        SELECT
          'job_available' AS message_type,
          NEW.queue       AS queue,
          NEW.priority    AS priority,
          NEW.id          AS id,
          -- Make sure we output timestamps as UTC ISO 8601
          to_char(NEW.run_at AT TIME ZONE 'UTC', 'YYYY-MM-DD"T"HH24:MI:SS.US"Z"') AS run_at
      ) t;

      PERFORM pg_notify('que_listener_' || locker_pid::text, sort_key::text);
    END IF;

    RETURN null;
  END
$$;


--
-- Name: que_state_notify(); Type: FUNCTION; Schema: public; Owner: -
--

CREATE FUNCTION public.que_state_notify() RETURNS trigger
    LANGUAGE plpgsql
    AS $$
  DECLARE
    row record;
    message json;
    previous_state text;
    current_state text;
  BEGIN
    IF TG_OP = 'INSERT' THEN
      previous_state := 'nonexistent';
      current_state  := public.que_determine_job_state(NEW);
      row            := NEW;
    ELSIF TG_OP = 'DELETE' THEN
      previous_state := public.que_determine_job_state(OLD);
      current_state  := 'nonexistent';
      row            := OLD;
    ELSIF TG_OP = 'UPDATE' THEN
      previous_state := public.que_determine_job_state(OLD);
      current_state  := public.que_determine_job_state(NEW);

      -- If the state didn't change, short-circuit.
      IF previous_state = current_state THEN
        RETURN null;
      END IF;

      row := NEW;
    ELSE
      RAISE EXCEPTION 'Unrecognized TG_OP: %', TG_OP;
    END IF;

    SELECT row_to_json(t)
    INTO message
    FROM (
      SELECT
        'job_change' AS message_type,
        row.id       AS id,
        row.queue    AS queue,

        coalesce(row.data->'tags', '[]'::jsonb) AS tags,

        to_char(row.run_at AT TIME ZONE 'UTC', 'YYYY-MM-DD"T"HH24:MI:SS.US"Z"') AS run_at,
        to_char(now()      AT TIME ZONE 'UTC', 'YYYY-MM-DD"T"HH24:MI:SS.US"Z"') AS time,

        CASE row.job_class
        WHEN 'ActiveJob::QueueAdapters::QueAdapter::JobWrapper' THEN
          coalesce(
            row.args->0->>'job_class',
            'ActiveJob::QueueAdapters::QueAdapter::JobWrapper'
          )
        ELSE
          row.job_class
        END AS job_class,

        previous_state AS previous_state,
        current_state  AS current_state
    ) t;

    PERFORM pg_notify('que_state', message::text);

    RETURN null;
  END
$$;


--
-- Name: activities; Type: TABLE; Schema: public; Owner: -
--

CREATE TABLE public.activities (
    id uuid DEFAULT shared_extensions.gen_random_uuid() NOT NULL,
    item_type character varying NOT NULL,
    item_id uuid NOT NULL,
    action character varying NOT NULL,
    payload jsonb DEFAULT '{}'::jsonb NOT NULL,
    user_id uuid,
    acted_at timestamp without time zone NOT NULL,
    created_at timestamp without time zone NOT NULL,
    project_id uuid
);


--
-- Name: admin_publications; Type: TABLE; Schema: public; Owner: -
--

CREATE TABLE public.admin_publications (
    id uuid DEFAULT shared_extensions.gen_random_uuid() NOT NULL,
    parent_id uuid,
    lft integer NOT NULL,
    rgt integer NOT NULL,
    ordering integer,
    publication_status character varying DEFAULT 'published'::character varying NOT NULL,
    publication_id uuid,
    publication_type character varying,
    created_at timestamp(6) without time zone NOT NULL,
    updated_at timestamp(6) without time zone NOT NULL,
    depth integer DEFAULT 0 NOT NULL,
    children_allowed boolean DEFAULT true NOT NULL,
    children_count integer DEFAULT 0 NOT NULL,
    first_published_at timestamp(6) without time zone
);


--
-- Name: analysis_additional_custom_fields; Type: TABLE; Schema: public; Owner: -
--

CREATE TABLE public.analysis_additional_custom_fields (
    id uuid DEFAULT shared_extensions.gen_random_uuid() NOT NULL,
    analysis_id uuid NOT NULL,
    custom_field_id uuid NOT NULL,
    created_at timestamp(6) without time zone NOT NULL,
    updated_at timestamp(6) without time zone NOT NULL
);


--
-- Name: analysis_analyses; Type: TABLE; Schema: public; Owner: -
--

CREATE TABLE public.analysis_analyses (
    id uuid DEFAULT shared_extensions.gen_random_uuid() NOT NULL,
    project_id uuid,
    phase_id uuid,
    created_at timestamp(6) without time zone NOT NULL,
    updated_at timestamp(6) without time zone NOT NULL,
    show_insights boolean DEFAULT true NOT NULL,
    main_custom_field_id uuid
);


--
-- Name: analysis_background_tasks; Type: TABLE; Schema: public; Owner: -
--

CREATE TABLE public.analysis_background_tasks (
    id uuid DEFAULT shared_extensions.gen_random_uuid() NOT NULL,
    analysis_id uuid NOT NULL,
    type character varying NOT NULL,
    state character varying NOT NULL,
    progress double precision,
    started_at timestamp(6) without time zone,
    ended_at timestamp(6) without time zone,
    auto_tagging_method character varying,
    created_at timestamp(6) without time zone NOT NULL,
    updated_at timestamp(6) without time zone NOT NULL,
    tags_ids jsonb,
    filters jsonb DEFAULT '{}'::jsonb NOT NULL
);


--
-- Name: analysis_comments_summaries; Type: TABLE; Schema: public; Owner: -
--

CREATE TABLE public.analysis_comments_summaries (
    id uuid DEFAULT gen_random_uuid() NOT NULL,
    idea_id uuid,
    background_task_id uuid NOT NULL,
    summary text,
    prompt text,
    accuracy double precision,
    generated_at timestamp(6) without time zone,
    comments_ids jsonb NOT NULL,
    created_at timestamp(6) without time zone NOT NULL,
    updated_at timestamp(6) without time zone NOT NULL
);


--
-- Name: analysis_heatmap_cells; Type: TABLE; Schema: public; Owner: -
--

CREATE TABLE public.analysis_heatmap_cells (
    id uuid DEFAULT gen_random_uuid() NOT NULL,
    analysis_id uuid NOT NULL,
    row_type character varying NOT NULL,
    row_id uuid NOT NULL,
    column_type character varying NOT NULL,
    column_id uuid NOT NULL,
    unit character varying NOT NULL,
    count integer NOT NULL,
    lift numeric(20,15) NOT NULL,
    p_value numeric(20,15) NOT NULL,
    created_at timestamp(6) without time zone NOT NULL,
    updated_at timestamp(6) without time zone NOT NULL
);


--
-- Name: analysis_insights; Type: TABLE; Schema: public; Owner: -
--

CREATE TABLE public.analysis_insights (
    id uuid DEFAULT shared_extensions.gen_random_uuid() NOT NULL,
    analysis_id uuid NOT NULL,
    insightable_type character varying NOT NULL,
    insightable_id uuid NOT NULL,
    filters jsonb DEFAULT '{}'::jsonb NOT NULL,
    inputs_ids jsonb,
    created_at timestamp(6) without time zone NOT NULL,
    updated_at timestamp(6) without time zone NOT NULL,
    custom_field_ids jsonb DEFAULT '{}'::jsonb NOT NULL
);


--
-- Name: analysis_questions; Type: TABLE; Schema: public; Owner: -
--

CREATE TABLE public.analysis_questions (
    id uuid DEFAULT shared_extensions.gen_random_uuid() NOT NULL,
    background_task_id uuid NOT NULL,
    question text,
    answer text,
    prompt text,
    q_and_a_method character varying NOT NULL,
    accuracy double precision,
    created_at timestamp(6) without time zone NOT NULL,
    updated_at timestamp(6) without time zone NOT NULL,
    generated_at timestamp without time zone
);


--
-- Name: analysis_summaries; Type: TABLE; Schema: public; Owner: -
--

CREATE TABLE public.analysis_summaries (
    id uuid DEFAULT shared_extensions.gen_random_uuid() NOT NULL,
    background_task_id uuid NOT NULL,
    summary text,
    prompt text,
    summarization_method character varying NOT NULL,
    created_at timestamp(6) without time zone NOT NULL,
    updated_at timestamp(6) without time zone NOT NULL,
    accuracy double precision,
    generated_at timestamp without time zone
);


--
-- Name: analysis_taggings; Type: TABLE; Schema: public; Owner: -
--

CREATE TABLE public.analysis_taggings (
    id uuid DEFAULT shared_extensions.gen_random_uuid() NOT NULL,
    tag_id uuid NOT NULL,
    input_id uuid NOT NULL,
    created_at timestamp(6) without time zone NOT NULL,
    updated_at timestamp(6) without time zone NOT NULL,
    background_task_id uuid
);


--
-- Name: analysis_tags; Type: TABLE; Schema: public; Owner: -
--

CREATE TABLE public.analysis_tags (
    id uuid DEFAULT shared_extensions.gen_random_uuid() NOT NULL,
    name character varying NOT NULL,
    tag_type character varying NOT NULL,
    analysis_id uuid NOT NULL,
    created_at timestamp(6) without time zone NOT NULL,
    updated_at timestamp(6) without time zone NOT NULL
);


--
-- Name: official_feedbacks; Type: TABLE; Schema: public; Owner: -
--

CREATE TABLE public.official_feedbacks (
    id uuid DEFAULT shared_extensions.gen_random_uuid() NOT NULL,
    body_multiloc jsonb DEFAULT '{}'::jsonb,
    author_multiloc jsonb DEFAULT '{}'::jsonb,
    user_id uuid,
    idea_id uuid,
    created_at timestamp without time zone NOT NULL,
    updated_at timestamp without time zone NOT NULL
);


--
-- Name: analytics_build_feedbacks; Type: VIEW; Schema: public; Owner: -
--

CREATE VIEW public.analytics_build_feedbacks AS
 SELECT post_id,
    min(feedback_first_date) AS feedback_first_date,
    max(feedback_official) AS feedback_official,
    max(feedback_status_change) AS feedback_status_change
   FROM ( SELECT activities.item_id AS post_id,
            min(activities.created_at) AS feedback_first_date,
            0 AS feedback_official,
            1 AS feedback_status_change
           FROM public.activities
          WHERE (((activities.action)::text = 'changed_status'::text) AND ((activities.item_type)::text = 'Idea'::text))
          GROUP BY activities.item_id
        UNION ALL
         SELECT official_feedbacks.idea_id AS post_id,
            min(official_feedbacks.created_at) AS feedback_first_date,
            1 AS feedback_official,
            0 AS feedback_status_change
           FROM public.official_feedbacks
          GROUP BY official_feedbacks.idea_id) a
  GROUP BY post_id;


--
-- Name: analytics_dimension_dates; Type: TABLE; Schema: public; Owner: -
--

CREATE TABLE public.analytics_dimension_dates (
    date date NOT NULL,
    year character varying,
    month character varying,
    week date
);


--
-- Name: analytics_dimension_locales; Type: TABLE; Schema: public; Owner: -
--

CREATE TABLE public.analytics_dimension_locales (
    id uuid DEFAULT shared_extensions.gen_random_uuid() NOT NULL,
    name character varying NOT NULL
);


--
-- Name: analytics_dimension_locales_fact_visits; Type: TABLE; Schema: public; Owner: -
--

CREATE TABLE public.analytics_dimension_locales_fact_visits (
    dimension_locale_id uuid,
    fact_visit_id uuid
);


--
-- Name: projects; Type: TABLE; Schema: public; Owner: -
--

CREATE TABLE public.projects (
    id uuid DEFAULT shared_extensions.gen_random_uuid() NOT NULL,
    title_multiloc jsonb DEFAULT '{}'::jsonb,
    description_multiloc jsonb DEFAULT '{}'::jsonb,
    slug character varying,
    created_at timestamp without time zone NOT NULL,
    updated_at timestamp without time zone NOT NULL,
    header_bg character varying,
    ideas_count integer DEFAULT 0 NOT NULL,
    visible_to character varying DEFAULT 'public'::character varying NOT NULL,
    description_preview_multiloc jsonb DEFAULT '{}'::jsonb,
    internal_role character varying,
    comments_count integer DEFAULT 0 NOT NULL,
    default_assignee_id uuid,
    include_all_areas boolean DEFAULT false NOT NULL,
    baskets_count integer DEFAULT 0 NOT NULL,
    votes_count integer DEFAULT 0 NOT NULL,
    followers_count integer DEFAULT 0 NOT NULL,
    preview_token character varying NOT NULL,
    header_bg_alt_text_multiloc jsonb DEFAULT '{}'::jsonb,
    hidden boolean DEFAULT false NOT NULL,
    listed boolean DEFAULT true NOT NULL
);


--
-- Name: analytics_dimension_projects; Type: VIEW; Schema: public; Owner: -
--

CREATE VIEW public.analytics_dimension_projects AS
 SELECT id,
    title_multiloc
   FROM public.projects;


--
-- Name: analytics_dimension_projects_fact_visits; Type: TABLE; Schema: public; Owner: -
--

CREATE TABLE public.analytics_dimension_projects_fact_visits (
    dimension_project_id uuid,
    fact_visit_id uuid
);


--
-- Name: analytics_dimension_referrer_types; Type: TABLE; Schema: public; Owner: -
--

CREATE TABLE public.analytics_dimension_referrer_types (
    id uuid DEFAULT shared_extensions.gen_random_uuid() NOT NULL,
    key character varying NOT NULL,
    name character varying NOT NULL
);


--
-- Name: idea_statuses; Type: TABLE; Schema: public; Owner: -
--

CREATE TABLE public.idea_statuses (
    id uuid DEFAULT shared_extensions.gen_random_uuid() NOT NULL,
    title_multiloc jsonb DEFAULT '{}'::jsonb,
    ordering integer,
    code character varying,
    color character varying,
    created_at timestamp without time zone NOT NULL,
    updated_at timestamp without time zone NOT NULL,
    description_multiloc jsonb DEFAULT '{}'::jsonb,
    ideas_count integer DEFAULT 0,
    participation_method character varying DEFAULT 'ideation'::character varying NOT NULL
);


--
-- Name: analytics_dimension_statuses; Type: VIEW; Schema: public; Owner: -
--

CREATE VIEW public.analytics_dimension_statuses AS
 SELECT id,
    title_multiloc,
    code,
    color
   FROM public.idea_statuses;


--
-- Name: analytics_dimension_types; Type: TABLE; Schema: public; Owner: -
--

CREATE TABLE public.analytics_dimension_types (
    id uuid DEFAULT shared_extensions.gen_random_uuid() NOT NULL,
    name character varying,
    parent character varying
);


--
-- Name: analytics_fact_visits; Type: TABLE; Schema: public; Owner: -
--

CREATE TABLE public.analytics_fact_visits (
    id uuid DEFAULT shared_extensions.gen_random_uuid() NOT NULL,
    visitor_id character varying NOT NULL,
    dimension_user_id uuid,
    dimension_referrer_type_id uuid NOT NULL,
    dimension_date_first_action_id date NOT NULL,
    dimension_date_last_action_id date NOT NULL,
    duration integer NOT NULL,
    pages_visited integer NOT NULL,
    returning_visitor boolean DEFAULT false NOT NULL,
    referrer_name character varying,
    referrer_url character varying,
    matomo_visit_id integer NOT NULL,
    matomo_last_action_time timestamp without time zone NOT NULL
);


--
-- Name: users; Type: TABLE; Schema: public; Owner: -
--

CREATE TABLE public.users (
    id uuid DEFAULT shared_extensions.gen_random_uuid() NOT NULL,
    email character varying,
    password_digest character varying,
    slug character varying,
    roles jsonb DEFAULT '[]'::jsonb,
    reset_password_token character varying,
    created_at timestamp without time zone NOT NULL,
    updated_at timestamp without time zone NOT NULL,
    avatar character varying,
    first_name character varying,
    last_name character varying,
    locale character varying,
    bio_multiloc jsonb DEFAULT '{}'::jsonb,
    invite_status character varying,
    custom_field_values jsonb DEFAULT '{}'::jsonb,
    registration_completed_at timestamp without time zone,
    verified boolean DEFAULT false NOT NULL,
    email_confirmed_at timestamp without time zone,
    email_confirmation_code character varying,
    email_confirmation_retry_count integer DEFAULT 0 NOT NULL,
    email_confirmation_code_reset_count integer DEFAULT 0 NOT NULL,
    email_confirmation_code_sent_at timestamp without time zone,
    confirmation_required boolean DEFAULT true NOT NULL,
    block_start_at timestamp without time zone,
    block_reason character varying,
    block_end_at timestamp without time zone,
    new_email character varying,
    followings_count integer DEFAULT 0 NOT NULL,
    onboarding jsonb DEFAULT '{}'::jsonb NOT NULL,
    unique_code character varying,
    last_active_at timestamp(6) without time zone,
    imported boolean DEFAULT false NOT NULL
);


--
-- Name: analytics_dimension_users; Type: VIEW; Schema: public; Owner: -
--

CREATE VIEW public.analytics_dimension_users AS
 SELECT u.id,
    COALESCE(((u.roles -> 0) ->> 'type'::text), 'citizen'::text) AS role,
    u.invite_status,
    (users_with_visits.dimension_user_id IS NOT NULL) AS has_visits
   FROM (public.users u
     LEFT JOIN ( SELECT DISTINCT analytics_fact_visits.dimension_user_id
           FROM public.analytics_fact_visits) users_with_visits ON ((users_with_visits.dimension_user_id = u.id)));


--
-- Name: email_campaigns_campaigns; Type: TABLE; Schema: public; Owner: -
--

CREATE TABLE public.email_campaigns_campaigns (
    id uuid DEFAULT shared_extensions.gen_random_uuid() NOT NULL,
    type character varying NOT NULL,
    author_id uuid,
    enabled boolean,
    sender character varying,
    reply_to character varying,
    schedule jsonb DEFAULT '{}'::jsonb,
    subject_multiloc jsonb DEFAULT '{}'::jsonb,
    body_multiloc jsonb DEFAULT '{}'::jsonb,
    created_at timestamp without time zone NOT NULL,
    updated_at timestamp without time zone NOT NULL,
    deliveries_count integer DEFAULT 0 NOT NULL,
    context_id uuid,
    title_multiloc jsonb DEFAULT '{}'::jsonb,
    intro_multiloc jsonb DEFAULT '{}'::jsonb,
    button_text_multiloc jsonb DEFAULT '{}'::jsonb,
    context_type character varying
);


--
-- Name: email_campaigns_deliveries; Type: TABLE; Schema: public; Owner: -
--

CREATE TABLE public.email_campaigns_deliveries (
    id uuid DEFAULT shared_extensions.gen_random_uuid() NOT NULL,
    campaign_id uuid NOT NULL,
    user_id uuid NOT NULL,
    delivery_status character varying NOT NULL,
    tracked_content jsonb DEFAULT '{}'::jsonb,
    sent_at timestamp without time zone,
    created_at timestamp without time zone NOT NULL,
    updated_at timestamp without time zone NOT NULL
);


--
-- Name: analytics_fact_email_deliveries; Type: VIEW; Schema: public; Owner: -
--

CREATE VIEW public.analytics_fact_email_deliveries AS
 SELECT ecd.id,
    (ecd.sent_at)::date AS dimension_date_sent_id,
    ecd.campaign_id,
    p.id AS dimension_project_id,
    ((ecc.type)::text <> ALL (ARRAY[('EmailCampaigns::Campaigns::Manual'::character varying)::text, ('EmailCampaigns::Campaigns::ManualProjectParticipants'::character varying)::text])) AS automated
   FROM ((public.email_campaigns_deliveries ecd
     JOIN public.email_campaigns_campaigns ecc ON ((ecc.id = ecd.campaign_id)))
     LEFT JOIN public.projects p ON ((p.id = ecc.context_id)));


--
-- Name: events; Type: TABLE; Schema: public; Owner: -
--

CREATE TABLE public.events (
    id uuid DEFAULT shared_extensions.gen_random_uuid() NOT NULL,
    project_id uuid,
    title_multiloc jsonb DEFAULT '{}'::jsonb,
    description_multiloc jsonb DEFAULT '{}'::jsonb,
    location_multiloc jsonb DEFAULT '{}'::json,
    start_at timestamp without time zone,
    end_at timestamp without time zone,
    created_at timestamp without time zone NOT NULL,
    updated_at timestamp without time zone NOT NULL,
    location_point shared_extensions.geography(Point,4326),
    address_1 character varying,
    attendees_count integer DEFAULT 0 NOT NULL,
    address_2_multiloc jsonb DEFAULT '{}'::jsonb NOT NULL,
    online_link character varying,
    attend_button_multiloc jsonb DEFAULT '{}'::jsonb NOT NULL,
    using_url character varying,
    maximum_attendees integer
);


--
-- Name: analytics_fact_events; Type: VIEW; Schema: public; Owner: -
--

CREATE VIEW public.analytics_fact_events AS
 SELECT id,
    project_id AS dimension_project_id,
    (created_at)::date AS dimension_date_created_id,
    (start_at)::date AS dimension_date_start_id,
    (end_at)::date AS dimension_date_end_id
   FROM public.events;


--
-- Name: baskets; Type: TABLE; Schema: public; Owner: -
--

CREATE TABLE public.baskets (
    id uuid DEFAULT shared_extensions.gen_random_uuid() NOT NULL,
    submitted_at timestamp without time zone,
    user_id uuid,
    phase_id uuid,
    created_at timestamp without time zone NOT NULL,
    updated_at timestamp without time zone NOT NULL
);


--
-- Name: comments; Type: TABLE; Schema: public; Owner: -
--

CREATE TABLE public.comments (
    id uuid DEFAULT shared_extensions.gen_random_uuid() NOT NULL,
    author_id uuid,
    idea_id uuid,
    parent_id uuid,
    lft integer NOT NULL,
    rgt integer NOT NULL,
    body_multiloc jsonb DEFAULT '{}'::jsonb,
    created_at timestamp without time zone NOT NULL,
    updated_at timestamp without time zone NOT NULL,
    likes_count integer DEFAULT 0 NOT NULL,
    dislikes_count integer DEFAULT 0 NOT NULL,
    publication_status character varying DEFAULT 'published'::character varying NOT NULL,
    body_updated_at timestamp without time zone,
    children_count integer DEFAULT 0 NOT NULL,
    author_hash character varying,
    anonymous boolean DEFAULT false NOT NULL
);


--
-- Name: events_attendances; Type: TABLE; Schema: public; Owner: -
--

CREATE TABLE public.events_attendances (
    id uuid DEFAULT shared_extensions.gen_random_uuid() NOT NULL,
    attendee_id uuid NOT NULL,
    event_id uuid NOT NULL,
    created_at timestamp(6) without time zone NOT NULL,
    updated_at timestamp(6) without time zone NOT NULL
);


--
-- Name: ideas; Type: TABLE; Schema: public; Owner: -
--

CREATE TABLE public.ideas (
    id uuid DEFAULT shared_extensions.gen_random_uuid() NOT NULL,
    title_multiloc jsonb DEFAULT '{}'::jsonb,
    body_multiloc jsonb DEFAULT '{}'::jsonb,
    publication_status character varying,
    published_at timestamp without time zone,
    project_id uuid,
    author_id uuid,
    created_at timestamp without time zone NOT NULL,
    updated_at timestamp without time zone NOT NULL,
    likes_count integer DEFAULT 0 NOT NULL,
    dislikes_count integer DEFAULT 0 NOT NULL,
    location_point shared_extensions.geography(Point,4326),
    location_description character varying,
    comments_count integer DEFAULT 0 NOT NULL,
    idea_status_id uuid,
    slug character varying,
    budget integer,
    baskets_count integer DEFAULT 0 NOT NULL,
    official_feedbacks_count integer DEFAULT 0 NOT NULL,
    assignee_id uuid,
    assigned_at timestamp without time zone,
    proposed_budget integer,
    custom_field_values jsonb DEFAULT '{}'::jsonb NOT NULL,
    creation_phase_id uuid,
    author_hash character varying,
    anonymous boolean DEFAULT false NOT NULL,
    internal_comments_count integer DEFAULT 0 NOT NULL,
    votes_count integer DEFAULT 0 NOT NULL,
    followers_count integer DEFAULT 0 NOT NULL,
    submitted_at timestamp(6) without time zone,
    manual_votes_amount integer,
    manual_votes_last_updated_by_id uuid,
    manual_votes_last_updated_at timestamp(6) without time zone,
    neutral_reactions_count integer DEFAULT 0 NOT NULL
);


--
-- Name: phases; Type: TABLE; Schema: public; Owner: -
--

CREATE TABLE public.phases (
    id uuid DEFAULT shared_extensions.gen_random_uuid() NOT NULL,
    project_id uuid,
    title_multiloc jsonb DEFAULT '{}'::jsonb,
    description_multiloc jsonb DEFAULT '{}'::jsonb,
    start_at date,
    end_at date,
    created_at timestamp without time zone NOT NULL,
    updated_at timestamp without time zone NOT NULL,
    participation_method character varying DEFAULT 'ideation'::character varying NOT NULL,
    submission_enabled boolean DEFAULT true,
    commenting_enabled boolean DEFAULT true,
    reacting_enabled boolean DEFAULT true NOT NULL,
    reacting_like_method character varying DEFAULT 'unlimited'::character varying NOT NULL,
    reacting_like_limited_max integer DEFAULT 10,
    survey_embed_url character varying,
    survey_service character varying,
    presentation_mode character varying DEFAULT 'card'::character varying,
    voting_max_total integer,
    poll_anonymous boolean DEFAULT false NOT NULL,
    reacting_dislike_enabled boolean DEFAULT false NOT NULL,
    ideas_count integer DEFAULT 0 NOT NULL,
    ideas_order character varying,
    input_term character varying DEFAULT 'idea'::character varying,
    voting_min_total integer DEFAULT 0,
    reacting_dislike_method character varying DEFAULT 'unlimited'::character varying NOT NULL,
    reacting_dislike_limited_max integer DEFAULT 10,
    allow_anonymous_participation boolean DEFAULT false NOT NULL,
    document_annotation_embed_url character varying,
    voting_method character varying,
    voting_max_votes_per_idea integer,
    voting_term_singular_multiloc jsonb DEFAULT '{}'::jsonb,
    voting_term_plural_multiloc jsonb DEFAULT '{}'::jsonb,
    baskets_count integer DEFAULT 0 NOT NULL,
    votes_count integer DEFAULT 0 NOT NULL,
    campaigns_settings jsonb DEFAULT '{}'::jsonb,
    native_survey_title_multiloc jsonb DEFAULT '{}'::jsonb,
    native_survey_button_multiloc jsonb DEFAULT '{}'::jsonb,
    expire_days_limit integer,
    reacting_threshold integer,
    prescreening_enabled boolean DEFAULT false NOT NULL,
    autoshare_results_enabled boolean DEFAULT true NOT NULL,
    manual_votes_count integer DEFAULT 0 NOT NULL,
    manual_voters_amount integer,
    manual_voters_last_updated_by_id uuid,
    manual_voters_last_updated_at timestamp(6) without time zone,
    survey_popup_frequency integer,
    similarity_threshold_title double precision DEFAULT 0.3,
    similarity_threshold_body double precision DEFAULT 0.4,
    similarity_enabled boolean DEFAULT true NOT NULL,
    user_fields_in_form boolean DEFAULT false NOT NULL,
    vote_term character varying DEFAULT 'vote'::character varying
);


--
-- Name: polls_responses; Type: TABLE; Schema: public; Owner: -
--

CREATE TABLE public.polls_responses (
    id uuid DEFAULT shared_extensions.gen_random_uuid() NOT NULL,
    phase_id uuid NOT NULL,
    user_id uuid,
    created_at timestamp without time zone NOT NULL,
    updated_at timestamp without time zone NOT NULL
);


--
-- Name: reactions; Type: TABLE; Schema: public; Owner: -
--

CREATE TABLE public.reactions (
    id uuid DEFAULT shared_extensions.gen_random_uuid() NOT NULL,
    reactable_id uuid,
    reactable_type character varying,
    user_id uuid,
    mode character varying NOT NULL,
    created_at timestamp without time zone NOT NULL,
    updated_at timestamp without time zone NOT NULL
);


--
-- Name: volunteering_causes; Type: TABLE; Schema: public; Owner: -
--

CREATE TABLE public.volunteering_causes (
    id uuid DEFAULT shared_extensions.gen_random_uuid() NOT NULL,
    phase_id uuid NOT NULL,
    title_multiloc jsonb DEFAULT '{}'::jsonb NOT NULL,
    description_multiloc jsonb DEFAULT '{}'::jsonb NOT NULL,
    volunteers_count integer DEFAULT 0 NOT NULL,
    image character varying,
    ordering integer NOT NULL,
    created_at timestamp(6) without time zone NOT NULL,
    updated_at timestamp(6) without time zone NOT NULL
);


--
-- Name: volunteering_volunteers; Type: TABLE; Schema: public; Owner: -
--

CREATE TABLE public.volunteering_volunteers (
    id uuid DEFAULT shared_extensions.gen_random_uuid() NOT NULL,
    cause_id uuid NOT NULL,
    user_id uuid NOT NULL,
    created_at timestamp(6) without time zone NOT NULL,
    updated_at timestamp(6) without time zone NOT NULL
);


--
-- Name: analytics_fact_participations; Type: VIEW; Schema: public; Owner: -
--

CREATE VIEW public.analytics_fact_participations AS
 SELECT i.id,
    i.author_id AS dimension_user_id,
    COALESCE((i.author_id)::text, (i.author_hash)::text, (i.id)::text) AS participant_id,
    i.project_id AS dimension_project_id,
        CASE
            WHEN ((ph.participation_method)::text = 'native_survey'::text) THEN survey.id
            ELSE idea.id
        END AS dimension_type_id,
    (i.created_at)::date AS dimension_date_created_id,
    (i.likes_count + i.dislikes_count) AS reactions_count,
    i.likes_count,
    i.dislikes_count
   FROM ((((public.ideas i
     LEFT JOIN public.projects pr ON ((pr.id = i.project_id)))
     LEFT JOIN public.phases ph ON ((ph.id = i.creation_phase_id)))
     JOIN public.analytics_dimension_types idea ON (((idea.name)::text = 'idea'::text)))
     LEFT JOIN public.analytics_dimension_types survey ON (((survey.name)::text = 'survey'::text)))
  WHERE ((i.publication_status)::text = 'published'::text)
UNION ALL
 SELECT c.id,
    c.author_id AS dimension_user_id,
    COALESCE((c.author_id)::text, (c.author_hash)::text, (c.id)::text) AS participant_id,
    i.project_id AS dimension_project_id,
    adt.id AS dimension_type_id,
    (c.created_at)::date AS dimension_date_created_id,
    (c.likes_count + c.dislikes_count) AS reactions_count,
    c.likes_count,
    c.dislikes_count
   FROM ((public.comments c
     JOIN public.analytics_dimension_types adt ON ((((adt.name)::text = 'comment'::text) AND ((adt.parent)::text = 'idea'::text))))
     LEFT JOIN public.ideas i ON ((c.idea_id = i.id)))
UNION ALL
 SELECT r.id,
    r.user_id AS dimension_user_id,
    COALESCE((r.user_id)::text, (r.id)::text) AS participant_id,
    COALESCE(i.project_id, ic.project_id) AS dimension_project_id,
    adt.id AS dimension_type_id,
    (r.created_at)::date AS dimension_date_created_id,
    1 AS reactions_count,
        CASE
            WHEN ((r.mode)::text = 'up'::text) THEN 1
            ELSE 0
        END AS likes_count,
        CASE
            WHEN ((r.mode)::text = 'down'::text) THEN 1
            ELSE 0
        END AS dislikes_count
   FROM ((((public.reactions r
     JOIN public.analytics_dimension_types adt ON ((((adt.name)::text = 'reaction'::text) AND ((adt.parent)::text = lower((r.reactable_type)::text)))))
     LEFT JOIN public.ideas i ON ((i.id = r.reactable_id)))
     LEFT JOIN public.comments c ON ((c.id = r.reactable_id)))
     LEFT JOIN public.ideas ic ON ((ic.id = c.idea_id)))
UNION ALL
 SELECT pr.id,
    pr.user_id AS dimension_user_id,
    COALESCE((pr.user_id)::text, (pr.id)::text) AS participant_id,
    p.project_id AS dimension_project_id,
    adt.id AS dimension_type_id,
    (pr.created_at)::date AS dimension_date_created_id,
    0 AS reactions_count,
    0 AS likes_count,
    0 AS dislikes_count
   FROM ((public.polls_responses pr
     LEFT JOIN public.phases p ON ((p.id = pr.phase_id)))
     JOIN public.analytics_dimension_types adt ON (((adt.name)::text = 'poll'::text)))
UNION ALL
 SELECT vv.id,
    vv.user_id AS dimension_user_id,
    COALESCE((vv.user_id)::text, (vv.id)::text) AS participant_id,
    p.project_id AS dimension_project_id,
    adt.id AS dimension_type_id,
    (vv.created_at)::date AS dimension_date_created_id,
    0 AS reactions_count,
    0 AS likes_count,
    0 AS dislikes_count
   FROM (((public.volunteering_volunteers vv
     LEFT JOIN public.volunteering_causes vc ON ((vc.id = vv.cause_id)))
     LEFT JOIN public.phases p ON ((p.id = vc.phase_id)))
     JOIN public.analytics_dimension_types adt ON (((adt.name)::text = 'volunteer'::text)))
UNION ALL
 SELECT b.id,
    b.user_id AS dimension_user_id,
    COALESCE((b.user_id)::text, (b.id)::text) AS participant_id,
    p.project_id AS dimension_project_id,
    adt.id AS dimension_type_id,
    (b.created_at)::date AS dimension_date_created_id,
    0 AS reactions_count,
    0 AS likes_count,
    0 AS dislikes_count
   FROM ((public.baskets b
     LEFT JOIN public.phases p ON ((p.id = b.phase_id)))
     JOIN public.analytics_dimension_types adt ON (((adt.name)::text = 'basket'::text)))
UNION ALL
 SELECT ea.id,
    ea.attendee_id AS dimension_user_id,
    (ea.attendee_id)::text AS participant_id,
    e.project_id AS dimension_project_id,
    adt.id AS dimension_type_id,
    (ea.created_at)::date AS dimension_date_created_id,
    0 AS reactions_count,
    0 AS likes_count,
    0 AS dislikes_count
   FROM ((public.events_attendances ea
     LEFT JOIN public.events e ON ((e.id = ea.event_id)))
     JOIN public.analytics_dimension_types adt ON (((adt.name)::text = 'event_attendance'::text)));


--
-- Name: analytics_fact_posts; Type: VIEW; Schema: public; Owner: -
--

CREATE VIEW public.analytics_fact_posts AS
 SELECT i.id,
    i.author_id AS user_id,
    i.project_id AS dimension_project_id,
    adt.id AS dimension_type_id,
    (i.created_at)::date AS dimension_date_created_id,
    (abf.feedback_first_date)::date AS dimension_date_first_feedback_id,
    i.idea_status_id AS dimension_status_id,
    (abf.feedback_first_date - i.created_at) AS feedback_time_taken,
    COALESCE(abf.feedback_official, 0) AS feedback_official,
    COALESCE(abf.feedback_status_change, 0) AS feedback_status_change,
        CASE
            WHEN (abf.feedback_first_date IS NULL) THEN 1
            ELSE 0
        END AS feedback_none,
    (i.likes_count + i.dislikes_count) AS reactions_count,
    i.likes_count,
    i.dislikes_count,
    i.publication_status
   FROM (((public.ideas i
     LEFT JOIN public.analytics_build_feedbacks abf ON ((abf.post_id = i.id)))
     LEFT JOIN public.phases creation_phase ON ((i.creation_phase_id = creation_phase.id)))
     JOIN public.analytics_dimension_types adt ON (((adt.name)::text =
        CASE
            WHEN (creation_phase.* IS NULL) THEN 'idea'::text
            WHEN ((creation_phase.participation_method)::text = 'proposals'::text) THEN 'proposal'::text
            ELSE NULL::text
        END)))
  WHERE ((creation_phase.* IS NULL) OR ((creation_phase.participation_method)::text = 'proposals'::text));


--
-- Name: analytics_fact_project_statuses; Type: VIEW; Schema: public; Owner: -
--

CREATE VIEW public.analytics_fact_project_statuses AS
 WITH finished_statuses_for_timeline_projects AS (
         SELECT phases.project_id,
            ((max(phases.end_at) + 1))::timestamp without time zone AS "timestamp"
           FROM public.phases
          GROUP BY phases.project_id
         HAVING (max(phases.end_at) < now())
        )
 SELECT ap.publication_id AS dimension_project_id,
    ap.publication_status AS status,
    (((ap.publication_status)::text = 'archived'::text) OR ((fsftp.project_id IS NOT NULL) AND ((ap.publication_status)::text <> 'draft'::text))) AS finished,
    COALESCE(fsftp."timestamp", ap.updated_at) AS "timestamp",
    COALESCE((fsftp."timestamp")::date, (ap.updated_at)::date) AS dimension_date_id
   FROM ((public.admin_publications ap
     LEFT JOIN public.projects p ON ((ap.publication_id = p.id)))
     LEFT JOIN finished_statuses_for_timeline_projects fsftp ON ((fsftp.project_id = ap.publication_id)))
  WHERE ((ap.publication_type)::text = 'Project'::text);


--
-- Name: invites; Type: TABLE; Schema: public; Owner: -
--

CREATE TABLE public.invites (
    id uuid DEFAULT shared_extensions.gen_random_uuid() NOT NULL,
    token character varying NOT NULL,
    inviter_id uuid,
    invitee_id uuid NOT NULL,
    invite_text character varying,
    accepted_at timestamp without time zone,
    created_at timestamp without time zone NOT NULL,
    updated_at timestamp without time zone NOT NULL,
    send_invite_email boolean DEFAULT true NOT NULL
);


--
-- Name: analytics_fact_registrations; Type: VIEW; Schema: public; Owner: -
--

CREATE VIEW public.analytics_fact_registrations AS
 SELECT u.id,
    u.id AS dimension_user_id,
    (u.registration_completed_at)::date AS dimension_date_registration_id,
    (i.created_at)::date AS dimension_date_invited_id,
    (i.accepted_at)::date AS dimension_date_accepted_id
   FROM (public.users u
     LEFT JOIN public.invites i ON ((i.invitee_id = u.id)));


--
-- Name: impact_tracking_sessions; Type: TABLE; Schema: public; Owner: -
--

CREATE TABLE public.impact_tracking_sessions (
    id uuid DEFAULT shared_extensions.gen_random_uuid() NOT NULL,
    monthly_user_hash character varying NOT NULL,
    highest_role character varying,
    created_at timestamp(6) without time zone NOT NULL,
    updated_at timestamp(6) without time zone NOT NULL,
    user_id uuid,
    referrer character varying,
    device_type character varying,
    browser_name character varying,
    os_name character varying
);


--
-- Name: analytics_fact_sessions; Type: VIEW; Schema: public; Owner: -
--

CREATE VIEW public.analytics_fact_sessions AS
 SELECT id,
    monthly_user_hash,
    (created_at)::date AS dimension_date_created_id,
    (updated_at)::date AS dimension_date_updated_id,
    user_id AS dimension_user_id
   FROM public.impact_tracking_sessions;


--
-- Name: app_configurations; Type: TABLE; Schema: public; Owner: -
--

CREATE TABLE public.app_configurations (
    id uuid DEFAULT shared_extensions.gen_random_uuid() NOT NULL,
    name character varying,
    host character varying,
    logo character varying,
    favicon character varying,
    settings jsonb DEFAULT '{}'::jsonb,
    created_at timestamp(6) without time zone NOT NULL,
    updated_at timestamp(6) without time zone NOT NULL,
    style jsonb DEFAULT '{}'::jsonb
);


--
-- Name: ar_internal_metadata; Type: TABLE; Schema: public; Owner: -
--

CREATE TABLE public.ar_internal_metadata (
    key character varying NOT NULL,
    value character varying,
    created_at timestamp(6) without time zone NOT NULL,
    updated_at timestamp(6) without time zone NOT NULL
);


--
-- Name: areas; Type: TABLE; Schema: public; Owner: -
--

CREATE TABLE public.areas (
    id uuid DEFAULT shared_extensions.gen_random_uuid() NOT NULL,
    title_multiloc jsonb DEFAULT '{}'::jsonb,
    description_multiloc jsonb DEFAULT '{}'::jsonb,
    created_at timestamp without time zone NOT NULL,
    updated_at timestamp without time zone NOT NULL,
    ordering integer,
    custom_field_option_id uuid,
    followers_count integer DEFAULT 0 NOT NULL,
    include_in_onboarding boolean DEFAULT false NOT NULL
);


--
-- Name: areas_projects; Type: TABLE; Schema: public; Owner: -
--

CREATE TABLE public.areas_projects (
    area_id uuid,
    project_id uuid,
    id uuid DEFAULT shared_extensions.uuid_generate_v4() NOT NULL
);


--
-- Name: areas_static_pages; Type: TABLE; Schema: public; Owner: -
--

CREATE TABLE public.areas_static_pages (
    id bigint NOT NULL,
    area_id uuid NOT NULL,
    static_page_id uuid NOT NULL,
    created_at timestamp(6) without time zone NOT NULL,
    updated_at timestamp(6) without time zone NOT NULL
);


--
-- Name: areas_static_pages_id_seq; Type: SEQUENCE; Schema: public; Owner: -
--

CREATE SEQUENCE public.areas_static_pages_id_seq
    START WITH 1
    INCREMENT BY 1
    NO MINVALUE
    NO MAXVALUE
    CACHE 1;


--
-- Name: areas_static_pages_id_seq; Type: SEQUENCE OWNED BY; Schema: public; Owner: -
--

ALTER SEQUENCE public.areas_static_pages_id_seq OWNED BY public.areas_static_pages.id;


--
-- Name: authoring_assistance_responses; Type: TABLE; Schema: public; Owner: -
--

CREATE TABLE public.authoring_assistance_responses (
    id uuid DEFAULT gen_random_uuid() NOT NULL,
    idea_id uuid NOT NULL,
    prompt_response jsonb DEFAULT '{}'::jsonb NOT NULL,
    custom_free_prompt character varying,
    created_at timestamp(6) without time zone NOT NULL,
    updated_at timestamp(6) without time zone NOT NULL
);


--
-- Name: baskets_ideas; Type: TABLE; Schema: public; Owner: -
--

CREATE TABLE public.baskets_ideas (
    id uuid DEFAULT shared_extensions.gen_random_uuid() NOT NULL,
    basket_id uuid,
    idea_id uuid,
    created_at timestamp without time zone NOT NULL,
    updated_at timestamp without time zone NOT NULL,
    votes integer DEFAULT 1 NOT NULL
);


--
-- Name: common_passwords; Type: TABLE; Schema: public; Owner: -
--

CREATE TABLE public.common_passwords (
    id uuid DEFAULT shared_extensions.gen_random_uuid() NOT NULL,
    password character varying
);


--
-- Name: content_builder_layout_images; Type: TABLE; Schema: public; Owner: -
--

CREATE TABLE public.content_builder_layout_images (
    id uuid DEFAULT shared_extensions.gen_random_uuid() NOT NULL,
    image character varying,
    code character varying,
    created_at timestamp(6) without time zone NOT NULL,
    updated_at timestamp(6) without time zone NOT NULL
);


--
-- Name: content_builder_layouts; Type: TABLE; Schema: public; Owner: -
--

CREATE TABLE public.content_builder_layouts (
    id uuid DEFAULT shared_extensions.gen_random_uuid() NOT NULL,
    content_buildable_type character varying,
    content_buildable_id uuid,
    code character varying NOT NULL,
    enabled boolean DEFAULT false NOT NULL,
    created_at timestamp(6) without time zone NOT NULL,
    updated_at timestamp(6) without time zone NOT NULL,
    craftjs_json jsonb DEFAULT '{}'::jsonb NOT NULL
);


--
-- Name: cosponsorships; Type: TABLE; Schema: public; Owner: -
--

CREATE TABLE public.cosponsorships (
    id uuid DEFAULT shared_extensions.gen_random_uuid() NOT NULL,
    status character varying DEFAULT 'pending'::character varying NOT NULL,
    user_id uuid NOT NULL,
    idea_id uuid NOT NULL,
    created_at timestamp(6) without time zone NOT NULL,
    updated_at timestamp(6) without time zone NOT NULL
);


--
-- Name: custom_field_bins; Type: TABLE; Schema: public; Owner: -
--

CREATE TABLE public.custom_field_bins (
    id uuid DEFAULT gen_random_uuid() NOT NULL,
    type character varying NOT NULL,
    custom_field_id uuid,
    custom_field_option_id uuid,
    "values" jsonb,
    range int4range,
    created_at timestamp(6) without time zone NOT NULL,
    updated_at timestamp(6) without time zone NOT NULL
);


--
-- Name: custom_field_matrix_statements; Type: TABLE; Schema: public; Owner: -
--

CREATE TABLE public.custom_field_matrix_statements (
    id uuid DEFAULT gen_random_uuid() NOT NULL,
    custom_field_id uuid NOT NULL,
    title_multiloc jsonb DEFAULT '{}'::jsonb NOT NULL,
    key character varying NOT NULL,
    ordering integer NOT NULL,
    created_at timestamp(6) without time zone NOT NULL,
    updated_at timestamp(6) without time zone NOT NULL
);


--
-- Name: custom_field_option_images; Type: TABLE; Schema: public; Owner: -
--

CREATE TABLE public.custom_field_option_images (
    id uuid DEFAULT shared_extensions.gen_random_uuid() NOT NULL,
    custom_field_option_id uuid,
    image character varying,
    ordering integer DEFAULT 0,
    created_at timestamp(6) without time zone NOT NULL,
    updated_at timestamp(6) without time zone NOT NULL
);


--
-- Name: custom_field_options; Type: TABLE; Schema: public; Owner: -
--

CREATE TABLE public.custom_field_options (
    id uuid DEFAULT shared_extensions.gen_random_uuid() NOT NULL,
    custom_field_id uuid,
    key character varying,
    title_multiloc jsonb DEFAULT '{}'::jsonb,
    ordering integer,
    created_at timestamp without time zone NOT NULL,
    updated_at timestamp without time zone NOT NULL,
    other boolean DEFAULT false NOT NULL
);


--
-- Name: custom_fields; Type: TABLE; Schema: public; Owner: -
--

CREATE TABLE public.custom_fields (
    id uuid DEFAULT shared_extensions.gen_random_uuid() NOT NULL,
    resource_type character varying,
    key character varying,
    input_type character varying,
    title_multiloc jsonb DEFAULT '{}'::jsonb,
    description_multiloc jsonb DEFAULT '{}'::jsonb,
    required boolean DEFAULT false,
    ordering integer,
    created_at timestamp without time zone NOT NULL,
    updated_at timestamp without time zone NOT NULL,
    enabled boolean DEFAULT true NOT NULL,
    code character varying,
    resource_id uuid,
    hidden boolean DEFAULT false NOT NULL,
    maximum integer,
    logic jsonb DEFAULT '{}'::jsonb NOT NULL,
    select_count_enabled boolean DEFAULT false NOT NULL,
    maximum_select_count integer,
    minimum_select_count integer,
    random_option_ordering boolean DEFAULT false NOT NULL,
    page_layout character varying,
    linear_scale_label_1_multiloc jsonb DEFAULT '{}'::jsonb NOT NULL,
    linear_scale_label_2_multiloc jsonb DEFAULT '{}'::jsonb NOT NULL,
    linear_scale_label_3_multiloc jsonb DEFAULT '{}'::jsonb NOT NULL,
    linear_scale_label_4_multiloc jsonb DEFAULT '{}'::jsonb NOT NULL,
    linear_scale_label_5_multiloc jsonb DEFAULT '{}'::jsonb NOT NULL,
    linear_scale_label_6_multiloc jsonb DEFAULT '{}'::jsonb NOT NULL,
    linear_scale_label_7_multiloc jsonb DEFAULT '{}'::jsonb NOT NULL,
    dropdown_layout boolean DEFAULT false NOT NULL,
    linear_scale_label_8_multiloc jsonb DEFAULT '{}'::jsonb NOT NULL,
    linear_scale_label_9_multiloc jsonb DEFAULT '{}'::jsonb NOT NULL,
    linear_scale_label_10_multiloc jsonb DEFAULT '{}'::jsonb NOT NULL,
    linear_scale_label_11_multiloc jsonb DEFAULT '{}'::jsonb NOT NULL,
    ask_follow_up boolean DEFAULT false NOT NULL,
    page_button_label_multiloc jsonb DEFAULT '{}'::jsonb NOT NULL,
    page_button_link character varying,
    question_category character varying,
    include_in_printed_form boolean DEFAULT true NOT NULL
);


--
-- Name: custom_forms; Type: TABLE; Schema: public; Owner: -
--

CREATE TABLE public.custom_forms (
    id uuid DEFAULT shared_extensions.gen_random_uuid() NOT NULL,
    created_at timestamp(6) without time zone NOT NULL,
    updated_at timestamp(6) without time zone NOT NULL,
    participation_context_id uuid NOT NULL,
    participation_context_type character varying NOT NULL,
    fields_last_updated_at timestamp(6) without time zone DEFAULT now() NOT NULL,
    print_start_multiloc jsonb DEFAULT '{}'::jsonb NOT NULL,
    print_end_multiloc jsonb DEFAULT '{}'::jsonb NOT NULL,
    print_personal_data_fields boolean DEFAULT false NOT NULL
);


--
-- Name: email_campaigns_campaign_email_commands; Type: TABLE; Schema: public; Owner: -
--

CREATE TABLE public.email_campaigns_campaign_email_commands (
    id uuid DEFAULT shared_extensions.gen_random_uuid() NOT NULL,
    campaign character varying,
    recipient_id uuid,
    commanded_at timestamp without time zone,
    tracked_content jsonb,
    created_at timestamp without time zone NOT NULL,
    updated_at timestamp without time zone NOT NULL
);


--
-- Name: email_campaigns_campaigns_groups; Type: TABLE; Schema: public; Owner: -
--

CREATE TABLE public.email_campaigns_campaigns_groups (
    id uuid DEFAULT shared_extensions.gen_random_uuid() NOT NULL,
    campaign_id uuid,
    group_id uuid,
    created_at timestamp without time zone NOT NULL,
    updated_at timestamp without time zone NOT NULL
);


--
-- Name: email_campaigns_consents; Type: TABLE; Schema: public; Owner: -
--

CREATE TABLE public.email_campaigns_consents (
    id uuid DEFAULT shared_extensions.gen_random_uuid() NOT NULL,
    campaign_type character varying NOT NULL,
    user_id uuid NOT NULL,
    consented boolean NOT NULL,
    created_at timestamp without time zone NOT NULL,
    updated_at timestamp without time zone NOT NULL
);


--
-- Name: email_campaigns_examples; Type: TABLE; Schema: public; Owner: -
--

CREATE TABLE public.email_campaigns_examples (
    id uuid DEFAULT shared_extensions.gen_random_uuid() NOT NULL,
    mail_body_html character varying NOT NULL,
    locale character varying NOT NULL,
    subject character varying NOT NULL,
    recipient_id uuid,
    created_at timestamp(6) without time zone NOT NULL,
    updated_at timestamp(6) without time zone NOT NULL,
    campaign_id uuid
);


--
-- Name: email_campaigns_unsubscription_tokens; Type: TABLE; Schema: public; Owner: -
--

CREATE TABLE public.email_campaigns_unsubscription_tokens (
    id uuid DEFAULT shared_extensions.gen_random_uuid() NOT NULL,
    token character varying NOT NULL,
    user_id uuid NOT NULL
);


--
-- Name: email_snippets; Type: TABLE; Schema: public; Owner: -
--

CREATE TABLE public.email_snippets (
    id uuid DEFAULT shared_extensions.gen_random_uuid() NOT NULL,
    email character varying,
    snippet character varying,
    locale character varying,
    body text,
    created_at timestamp without time zone NOT NULL,
    updated_at timestamp without time zone NOT NULL
);


--
-- Name: embeddings_similarities; Type: TABLE; Schema: public; Owner: -
--

CREATE TABLE public.embeddings_similarities (
    id uuid DEFAULT gen_random_uuid() NOT NULL,
    embedding shared_extensions.vector(1024) NOT NULL,
    embeddable_type character varying NOT NULL,
    embeddable_id uuid NOT NULL,
    embedded_attributes character varying,
    created_at timestamp(6) without time zone NOT NULL,
    updated_at timestamp(6) without time zone NOT NULL
);


--
-- Name: event_files; Type: TABLE; Schema: public; Owner: -
--

CREATE TABLE public.event_files (
    id uuid DEFAULT shared_extensions.gen_random_uuid() NOT NULL,
    event_id uuid,
    file character varying,
    ordering integer,
    created_at timestamp without time zone NOT NULL,
    updated_at timestamp without time zone NOT NULL,
    name character varying
);


--
-- Name: event_images; Type: TABLE; Schema: public; Owner: -
--

CREATE TABLE public.event_images (
    id uuid DEFAULT shared_extensions.gen_random_uuid() NOT NULL,
    event_id uuid,
    image character varying,
    ordering integer,
    created_at timestamp(6) without time zone NOT NULL,
    updated_at timestamp(6) without time zone NOT NULL,
    alt_text_multiloc jsonb DEFAULT '{}'::jsonb
);


--
-- Name: experiments; Type: TABLE; Schema: public; Owner: -
--

CREATE TABLE public.experiments (
    id uuid DEFAULT shared_extensions.gen_random_uuid() NOT NULL,
    name character varying NOT NULL,
    treatment character varying NOT NULL,
    action character varying NOT NULL,
    created_at timestamp(6) without time zone NOT NULL,
    updated_at timestamp(6) without time zone NOT NULL
);


--
-- Name: file_attachments; Type: TABLE; Schema: public; Owner: -
--

CREATE TABLE public.file_attachments (
    id uuid DEFAULT gen_random_uuid() NOT NULL,
    file_id uuid NOT NULL,
    attachable_type character varying NOT NULL,
    attachable_id uuid NOT NULL,
    "position" integer,
    created_at timestamp(6) without time zone NOT NULL,
    updated_at timestamp(6) without time zone NOT NULL
);


--
-- Name: files; Type: TABLE; Schema: public; Owner: -
--

CREATE TABLE public.files (
    id uuid DEFAULT gen_random_uuid() NOT NULL,
    name character varying,
    content character varying,
    uploader_id uuid,
    created_at timestamp(6) without time zone NOT NULL,
    updated_at timestamp(6) without time zone NOT NULL,
    size integer,
    mime_type character varying,
    category character varying DEFAULT 'other'::character varying NOT NULL,
    description_multiloc jsonb DEFAULT '{}'::jsonb,
    tsvector tsvector GENERATED ALWAYS AS ((setweight(to_tsvector('simple'::regconfig, (COALESCE(name, ''::character varying))::text), 'A'::"char") || setweight(to_tsvector('simple'::regconfig, COALESCE((description_multiloc)::text, ''::text)), 'B'::"char"))) STORED,
    ai_processing_allowed boolean DEFAULT false NOT NULL
);


--
-- Name: COLUMN files.uploader_id; Type: COMMENT; Schema: public; Owner: -
--

COMMENT ON COLUMN public.files.uploader_id IS 'the user who uploaded the file';


--
-- Name: COLUMN files.size; Type: COMMENT; Schema: public; Owner: -
--

COMMENT ON COLUMN public.files.size IS 'in bytes';


--
-- Name: COLUMN files.ai_processing_allowed; Type: COMMENT; Schema: public; Owner: -
--

COMMENT ON COLUMN public.files.ai_processing_allowed IS 'whether consent was given to process the file with AI';


--
-- Name: files_previews; Type: TABLE; Schema: public; Owner: -
--

CREATE TABLE public.files_previews (
    id uuid DEFAULT gen_random_uuid() NOT NULL,
    content character varying,
    file_id uuid NOT NULL,
    status character varying DEFAULT 'pending'::character varying,
    created_at timestamp(6) without time zone NOT NULL,
    updated_at timestamp(6) without time zone NOT NULL
);


--
-- Name: files_projects; Type: TABLE; Schema: public; Owner: -
--

CREATE TABLE public.files_projects (
    id uuid DEFAULT gen_random_uuid() NOT NULL,
    file_id uuid NOT NULL,
    project_id uuid NOT NULL,
    created_at timestamp(6) without time zone NOT NULL,
    updated_at timestamp(6) without time zone NOT NULL
);


--
-- Name: flag_inappropriate_content_inappropriate_content_flags; Type: TABLE; Schema: public; Owner: -
--

CREATE TABLE public.flag_inappropriate_content_inappropriate_content_flags (
    id uuid DEFAULT shared_extensions.gen_random_uuid() NOT NULL,
    flaggable_id uuid NOT NULL,
    flaggable_type character varying NOT NULL,
    deleted_at timestamp without time zone,
    toxicity_label character varying,
    created_at timestamp(6) without time zone NOT NULL,
    updated_at timestamp(6) without time zone NOT NULL,
    ai_reason character varying
);


--
-- Name: followers; Type: TABLE; Schema: public; Owner: -
--

CREATE TABLE public.followers (
    id uuid DEFAULT shared_extensions.gen_random_uuid() NOT NULL,
    followable_type character varying NOT NULL,
    followable_id uuid NOT NULL,
    user_id uuid NOT NULL,
    created_at timestamp(6) without time zone NOT NULL,
    updated_at timestamp(6) without time zone NOT NULL
);


--
-- Name: groups; Type: TABLE; Schema: public; Owner: -
--

CREATE TABLE public.groups (
    id uuid DEFAULT shared_extensions.gen_random_uuid() NOT NULL,
    title_multiloc jsonb DEFAULT '{}'::jsonb,
    slug character varying,
    memberships_count integer DEFAULT 0 NOT NULL,
    created_at timestamp without time zone NOT NULL,
    updated_at timestamp without time zone NOT NULL,
    membership_type character varying,
    rules jsonb DEFAULT '[]'::jsonb
);


--
-- Name: groups_permissions; Type: TABLE; Schema: public; Owner: -
--

CREATE TABLE public.groups_permissions (
    id uuid DEFAULT shared_extensions.gen_random_uuid() NOT NULL,
    permission_id uuid NOT NULL,
    group_id uuid NOT NULL,
    created_at timestamp without time zone NOT NULL,
    updated_at timestamp without time zone NOT NULL
);


--
-- Name: groups_projects; Type: TABLE; Schema: public; Owner: -
--

CREATE TABLE public.groups_projects (
    id uuid DEFAULT shared_extensions.gen_random_uuid() NOT NULL,
    group_id uuid,
    project_id uuid,
    created_at timestamp without time zone NOT NULL,
    updated_at timestamp without time zone NOT NULL
);


--
-- Name: id_id_card_lookup_id_cards; Type: TABLE; Schema: public; Owner: -
--

CREATE TABLE public.id_id_card_lookup_id_cards (
    id uuid DEFAULT shared_extensions.gen_random_uuid() NOT NULL,
    hashed_card_id character varying
);


--
-- Name: idea_files; Type: TABLE; Schema: public; Owner: -
--

CREATE TABLE public.idea_files (
    id uuid DEFAULT shared_extensions.gen_random_uuid() NOT NULL,
    idea_id uuid,
    file character varying,
    ordering integer,
    created_at timestamp without time zone NOT NULL,
    updated_at timestamp without time zone NOT NULL,
    name character varying
);


--
-- Name: idea_images; Type: TABLE; Schema: public; Owner: -
--

CREATE TABLE public.idea_images (
    id uuid DEFAULT shared_extensions.gen_random_uuid() NOT NULL,
    idea_id uuid,
    image character varying,
    ordering integer,
    created_at timestamp without time zone NOT NULL,
    updated_at timestamp without time zone NOT NULL
);


--
-- Name: idea_import_files; Type: TABLE; Schema: public; Owner: -
--

CREATE TABLE public.idea_import_files (
    id uuid DEFAULT shared_extensions.gen_random_uuid() NOT NULL,
    project_id uuid,
    file character varying,
    name character varying,
    import_type character varying,
    num_pages integer DEFAULT 0,
    created_at timestamp(6) without time zone NOT NULL,
    updated_at timestamp(6) without time zone NOT NULL,
    parent_id uuid
);


--
-- Name: idea_imports; Type: TABLE; Schema: public; Owner: -
--

CREATE TABLE public.idea_imports (
    id uuid DEFAULT shared_extensions.gen_random_uuid() NOT NULL,
    idea_id uuid,
    import_user_id uuid,
    file_id uuid,
    user_created boolean DEFAULT false,
    required boolean DEFAULT false,
    approved_at timestamp without time zone,
    page_range text[] DEFAULT '{}'::text[],
    locale character varying,
    string character varying,
    created_at timestamp(6) without time zone NOT NULL,
    updated_at timestamp(6) without time zone NOT NULL,
    user_consent boolean DEFAULT false NOT NULL,
    content_changes jsonb DEFAULT '{}'::jsonb
);


--
-- Name: idea_relations; Type: TABLE; Schema: public; Owner: -
--

CREATE TABLE public.idea_relations (
    id uuid DEFAULT gen_random_uuid() NOT NULL,
    idea_id uuid NOT NULL,
    related_idea_id uuid NOT NULL,
    created_at timestamp(6) without time zone NOT NULL,
    updated_at timestamp(6) without time zone NOT NULL
);


--
-- Name: idea_trending_infos; Type: VIEW; Schema: public; Owner: -
--

CREATE VIEW public.idea_trending_infos AS
 SELECT ideas.id AS idea_id,
    GREATEST(comments_at.last_comment_at, likes_at.last_liked_at, ideas.published_at) AS last_activity_at,
    to_timestamp(round((((GREATEST(((comments_at.comments_count)::double precision * comments_at.mean_comment_at), (0)::double precision) + GREATEST(((likes_at.likes_count)::double precision * likes_at.mean_liked_at), (0)::double precision)) + date_part('epoch'::text, ideas.published_at)) / (((GREATEST((comments_at.comments_count)::numeric, 0.0) + GREATEST((likes_at.likes_count)::numeric, 0.0)) + 1.0))::double precision))) AS mean_activity_at
   FROM ((public.ideas
     FULL JOIN ( SELECT comments.idea_id,
            max(comments.created_at) AS last_comment_at,
            avg(date_part('epoch'::text, comments.created_at)) AS mean_comment_at,
            count(comments.idea_id) AS comments_count
           FROM public.comments
          GROUP BY comments.idea_id) comments_at ON ((ideas.id = comments_at.idea_id)))
     FULL JOIN ( SELECT reactions.reactable_id,
            max(reactions.created_at) AS last_liked_at,
            avg(date_part('epoch'::text, reactions.created_at)) AS mean_liked_at,
            count(reactions.reactable_id) AS likes_count
           FROM public.reactions
          WHERE (((reactions.mode)::text = 'up'::text) AND ((reactions.reactable_type)::text = 'Idea'::text))
          GROUP BY reactions.reactable_id) likes_at ON ((ideas.id = likes_at.reactable_id)));


--
-- Name: ideas_phases; Type: TABLE; Schema: public; Owner: -
--

CREATE TABLE public.ideas_phases (
    id uuid DEFAULT shared_extensions.gen_random_uuid() NOT NULL,
    idea_id uuid,
    phase_id uuid,
    created_at timestamp without time zone NOT NULL,
    updated_at timestamp without time zone NOT NULL,
    baskets_count integer DEFAULT 0 NOT NULL,
    votes_count integer DEFAULT 0 NOT NULL
);


--
-- Name: ideas_topics; Type: TABLE; Schema: public; Owner: -
--

CREATE TABLE public.ideas_topics (
    idea_id uuid,
    topic_id uuid,
    id uuid DEFAULT shared_extensions.uuid_generate_v4() NOT NULL
);


--
-- Name: identities; Type: TABLE; Schema: public; Owner: -
--

CREATE TABLE public.identities (
    id uuid DEFAULT shared_extensions.gen_random_uuid() NOT NULL,
    provider character varying,
    uid character varying,
    auth_hash jsonb DEFAULT '{}'::jsonb,
    user_id uuid,
    created_at timestamp without time zone NOT NULL,
    updated_at timestamp without time zone NOT NULL
);


--
-- Name: impact_tracking_pageviews; Type: TABLE; Schema: public; Owner: -
--

CREATE TABLE public.impact_tracking_pageviews (
    id uuid DEFAULT gen_random_uuid() NOT NULL,
    session_id uuid NOT NULL,
    path character varying NOT NULL,
    project_id uuid,
    created_at timestamp(6) without time zone NOT NULL,
    updated_at timestamp(6) without time zone NOT NULL
);


--
-- Name: impact_tracking_salts; Type: TABLE; Schema: public; Owner: -
--

CREATE TABLE public.impact_tracking_salts (
    id uuid DEFAULT shared_extensions.gen_random_uuid() NOT NULL,
    salt character varying,
    created_at timestamp(6) without time zone NOT NULL,
    updated_at timestamp(6) without time zone NOT NULL
);


--
-- Name: internal_comments; Type: TABLE; Schema: public; Owner: -
--

CREATE TABLE public.internal_comments (
    id uuid DEFAULT shared_extensions.gen_random_uuid() NOT NULL,
    author_id uuid,
    idea_id uuid,
    parent_id uuid,
    lft integer NOT NULL,
    rgt integer NOT NULL,
    body text NOT NULL,
    publication_status character varying DEFAULT 'published'::character varying NOT NULL,
    body_updated_at timestamp without time zone,
    children_count integer DEFAULT 0 NOT NULL,
    created_at timestamp(6) without time zone NOT NULL,
    updated_at timestamp(6) without time zone NOT NULL
);


--
-- Name: jobs_trackers; Type: TABLE; Schema: public; Owner: -
--

CREATE TABLE public.jobs_trackers (
    id uuid DEFAULT gen_random_uuid() NOT NULL,
    root_job_id bigint NOT NULL,
    root_job_type character varying NOT NULL,
    progress integer DEFAULT 0 NOT NULL,
    total integer,
    created_at timestamp(6) without time zone NOT NULL,
    updated_at timestamp(6) without time zone NOT NULL,
    owner_id uuid,
    completed_at timestamp(6) without time zone,
    context_type character varying,
    context_id uuid,
    project_id uuid,
    error_count integer DEFAULT 0 NOT NULL
);


--
-- Name: machine_translations_machine_translations; Type: TABLE; Schema: public; Owner: -
--

CREATE TABLE public.machine_translations_machine_translations (
    id uuid DEFAULT shared_extensions.gen_random_uuid() NOT NULL,
    translatable_id uuid NOT NULL,
    translatable_type character varying NOT NULL,
    attribute_name character varying NOT NULL,
    locale_to character varying NOT NULL,
    translation character varying NOT NULL,
    created_at timestamp without time zone NOT NULL,
    updated_at timestamp without time zone NOT NULL
);


--
-- Name: maps_layers; Type: TABLE; Schema: public; Owner: -
--

CREATE TABLE public.maps_layers (
    id uuid DEFAULT shared_extensions.gen_random_uuid() NOT NULL,
    map_config_id uuid NOT NULL,
    title_multiloc jsonb DEFAULT '{}'::jsonb NOT NULL,
    ordering integer NOT NULL,
    geojson jsonb DEFAULT '{}'::jsonb NOT NULL,
    default_enabled boolean DEFAULT true NOT NULL,
    marker_svg_url character varying,
    created_at timestamp(6) without time zone NOT NULL,
    updated_at timestamp(6) without time zone NOT NULL,
    type character varying,
    layer_url character varying
);


--
-- Name: maps_map_configs; Type: TABLE; Schema: public; Owner: -
--

CREATE TABLE public.maps_map_configs (
    id uuid DEFAULT shared_extensions.gen_random_uuid() NOT NULL,
    center shared_extensions.geography(Point,4326),
    zoom_level numeric(4,2),
    tile_provider character varying,
    created_at timestamp(6) without time zone NOT NULL,
    updated_at timestamp(6) without time zone NOT NULL,
    esri_web_map_id character varying,
    esri_base_map_id character varying,
    mappable_type character varying,
    mappable_id uuid
);


--
-- Name: memberships; Type: TABLE; Schema: public; Owner: -
--

CREATE TABLE public.memberships (
    id uuid DEFAULT shared_extensions.gen_random_uuid() NOT NULL,
    group_id uuid,
    user_id uuid,
    created_at timestamp without time zone NOT NULL,
    updated_at timestamp without time zone NOT NULL
);


--
-- Name: moderation_moderation_statuses; Type: TABLE; Schema: public; Owner: -
--

CREATE TABLE public.moderation_moderation_statuses (
    id uuid DEFAULT shared_extensions.gen_random_uuid() NOT NULL,
    moderatable_id uuid,
    moderatable_type character varying,
    status character varying,
    created_at timestamp without time zone NOT NULL,
    updated_at timestamp without time zone NOT NULL
);


--
-- Name: moderation_moderations; Type: VIEW; Schema: public; Owner: -
--

CREATE VIEW public.moderation_moderations AS
 SELECT ideas.id,
    'Idea'::text AS moderatable_type,
    NULL::text AS post_type,
    NULL::uuid AS post_id,
    NULL::character varying AS post_slug,
    NULL::jsonb AS post_title_multiloc,
    projects.id AS project_id,
    projects.slug AS project_slug,
    projects.title_multiloc AS project_title_multiloc,
    ideas.title_multiloc AS content_title_multiloc,
    ideas.body_multiloc AS content_body_multiloc,
    ideas.slug AS content_slug,
    ideas.published_at AS created_at,
    moderation_moderation_statuses.status AS moderation_status
   FROM ((public.ideas
     LEFT JOIN public.moderation_moderation_statuses ON ((moderation_moderation_statuses.moderatable_id = ideas.id)))
     LEFT JOIN public.projects ON ((projects.id = ideas.project_id)))
UNION ALL
 SELECT comments.id,
    'Comment'::text AS moderatable_type,
    'Idea'::text AS post_type,
    ideas.id AS post_id,
    ideas.slug AS post_slug,
    ideas.title_multiloc AS post_title_multiloc,
    projects.id AS project_id,
    projects.slug AS project_slug,
    projects.title_multiloc AS project_title_multiloc,
    NULL::jsonb AS content_title_multiloc,
    comments.body_multiloc AS content_body_multiloc,
    NULL::character varying AS content_slug,
    comments.created_at,
    moderation_moderation_statuses.status AS moderation_status
   FROM (((public.comments
     LEFT JOIN public.moderation_moderation_statuses ON ((moderation_moderation_statuses.moderatable_id = comments.id)))
     LEFT JOIN public.ideas ON ((ideas.id = comments.idea_id)))
     LEFT JOIN public.projects ON ((projects.id = ideas.project_id)));


--
-- Name: nav_bar_items; Type: TABLE; Schema: public; Owner: -
--

CREATE TABLE public.nav_bar_items (
    id uuid DEFAULT shared_extensions.gen_random_uuid() NOT NULL,
    code character varying NOT NULL,
    ordering integer,
    title_multiloc jsonb,
    static_page_id uuid,
    created_at timestamp(6) without time zone NOT NULL,
    updated_at timestamp(6) without time zone NOT NULL,
    project_id uuid
);


--
-- Name: notifications; Type: TABLE; Schema: public; Owner: -
--

CREATE TABLE public.notifications (
    id uuid DEFAULT shared_extensions.gen_random_uuid() NOT NULL,
    type character varying,
    read_at timestamp without time zone,
    recipient_id uuid,
    idea_id uuid,
    comment_id uuid,
    project_id uuid,
    created_at timestamp without time zone NOT NULL,
    updated_at timestamp without time zone NOT NULL,
    initiating_user_id uuid,
    spam_report_id uuid,
    invite_id uuid,
    reason_code character varying,
    other_reason character varying,
    idea_status_id uuid,
    official_feedback_id uuid,
    phase_id uuid,
    project_folder_id uuid,
    inappropriate_content_flag_id uuid,
    internal_comment_id uuid,
    basket_id uuid,
    cosponsorship_id uuid,
    project_review_id uuid
);


--
-- Name: onboarding_campaign_dismissals; Type: TABLE; Schema: public; Owner: -
--

CREATE TABLE public.onboarding_campaign_dismissals (
    id uuid DEFAULT shared_extensions.gen_random_uuid() NOT NULL,
    user_id uuid,
    campaign_name character varying NOT NULL,
    created_at timestamp without time zone NOT NULL,
    updated_at timestamp without time zone NOT NULL
);


--
-- Name: permissions; Type: TABLE; Schema: public; Owner: -
--

CREATE TABLE public.permissions (
    id uuid DEFAULT shared_extensions.gen_random_uuid() NOT NULL,
    action character varying NOT NULL,
    permitted_by character varying NOT NULL,
    permission_scope_id uuid,
    permission_scope_type character varying,
    created_at timestamp without time zone NOT NULL,
    updated_at timestamp without time zone NOT NULL,
    global_custom_fields boolean DEFAULT false NOT NULL,
    verification_expiry integer,
    access_denied_explanation_multiloc jsonb DEFAULT '{}'::jsonb NOT NULL,
    everyone_tracking_enabled boolean DEFAULT false NOT NULL
);


--
-- Name: permissions_custom_fields; Type: TABLE; Schema: public; Owner: -
--

CREATE TABLE public.permissions_custom_fields (
    id uuid DEFAULT shared_extensions.gen_random_uuid() NOT NULL,
    permission_id uuid NOT NULL,
    custom_field_id uuid NOT NULL,
    required boolean DEFAULT true NOT NULL,
    created_at timestamp(6) without time zone NOT NULL,
    updated_at timestamp(6) without time zone NOT NULL,
    ordering integer DEFAULT 0
);


--
-- Name: phase_files; Type: TABLE; Schema: public; Owner: -
--

CREATE TABLE public.phase_files (
    id uuid DEFAULT shared_extensions.gen_random_uuid() NOT NULL,
    phase_id uuid,
    file character varying,
    ordering integer,
    created_at timestamp without time zone NOT NULL,
    updated_at timestamp without time zone NOT NULL,
    name character varying
);


--
-- Name: polls_options; Type: TABLE; Schema: public; Owner: -
--

CREATE TABLE public.polls_options (
    id uuid DEFAULT shared_extensions.gen_random_uuid() NOT NULL,
    question_id uuid,
    title_multiloc jsonb DEFAULT '{}'::jsonb NOT NULL,
    ordering integer,
    created_at timestamp without time zone NOT NULL,
    updated_at timestamp without time zone NOT NULL
);


--
-- Name: polls_questions; Type: TABLE; Schema: public; Owner: -
--

CREATE TABLE public.polls_questions (
    id uuid DEFAULT shared_extensions.gen_random_uuid() NOT NULL,
    phase_id uuid NOT NULL,
    title_multiloc jsonb DEFAULT '{}'::jsonb NOT NULL,
    ordering integer,
    created_at timestamp without time zone NOT NULL,
    updated_at timestamp without time zone NOT NULL,
    question_type character varying DEFAULT 'single_option'::character varying NOT NULL,
    max_options integer
);


--
-- Name: polls_response_options; Type: TABLE; Schema: public; Owner: -
--

CREATE TABLE public.polls_response_options (
    id uuid DEFAULT shared_extensions.gen_random_uuid() NOT NULL,
    response_id uuid,
    option_id uuid,
    created_at timestamp without time zone NOT NULL,
    updated_at timestamp without time zone NOT NULL
);


--
-- Name: project_files; Type: TABLE; Schema: public; Owner: -
--

CREATE TABLE public.project_files (
    id uuid DEFAULT shared_extensions.gen_random_uuid() NOT NULL,
    project_id uuid,
    file character varying,
    ordering integer,
    created_at timestamp without time zone NOT NULL,
    updated_at timestamp without time zone NOT NULL,
    name character varying
);


--
-- Name: project_folders_files; Type: TABLE; Schema: public; Owner: -
--

CREATE TABLE public.project_folders_files (
    id uuid DEFAULT shared_extensions.gen_random_uuid() NOT NULL,
    project_folder_id uuid,
    file character varying,
    name character varying,
    ordering integer,
    created_at timestamp(6) without time zone NOT NULL,
    updated_at timestamp(6) without time zone NOT NULL
);


--
-- Name: project_folders_folders; Type: TABLE; Schema: public; Owner: -
--

CREATE TABLE public.project_folders_folders (
    id uuid DEFAULT shared_extensions.gen_random_uuid() NOT NULL,
    title_multiloc jsonb,
    description_multiloc jsonb,
    description_preview_multiloc jsonb,
    header_bg character varying,
    slug character varying,
    created_at timestamp(6) without time zone NOT NULL,
    updated_at timestamp(6) without time zone NOT NULL,
    followers_count integer DEFAULT 0 NOT NULL,
    header_bg_alt_text_multiloc jsonb DEFAULT '{}'::jsonb
);


--
-- Name: project_folders_images; Type: TABLE; Schema: public; Owner: -
--

CREATE TABLE public.project_folders_images (
    id uuid DEFAULT shared_extensions.gen_random_uuid() NOT NULL,
    project_folder_id uuid,
    image character varying,
    ordering integer,
    created_at timestamp(6) without time zone NOT NULL,
    updated_at timestamp(6) without time zone NOT NULL,
    alt_text_multiloc jsonb DEFAULT '{}'::jsonb
);


--
-- Name: project_images; Type: TABLE; Schema: public; Owner: -
--

CREATE TABLE public.project_images (
    id uuid DEFAULT shared_extensions.gen_random_uuid() NOT NULL,
    project_id uuid,
    image character varying,
    ordering integer,
    created_at timestamp without time zone NOT NULL,
    updated_at timestamp without time zone NOT NULL,
    alt_text_multiloc jsonb DEFAULT '{}'::jsonb
);


--
-- Name: project_imports; Type: TABLE; Schema: public; Owner: -
--

CREATE TABLE public.project_imports (
    id uuid DEFAULT gen_random_uuid() NOT NULL,
    project_id uuid,
    import_user_id uuid,
    import_id uuid,
    log character varying[] DEFAULT '{}'::character varying[],
    locale character varying,
    string character varying,
    created_at timestamp(6) without time zone NOT NULL,
    updated_at timestamp(6) without time zone NOT NULL,
    import_type character varying
);


--
-- Name: project_reviews; Type: TABLE; Schema: public; Owner: -
--

CREATE TABLE public.project_reviews (
    id uuid DEFAULT gen_random_uuid() NOT NULL,
    project_id uuid NOT NULL,
    requester_id uuid,
    reviewer_id uuid,
    approved_at timestamp(6) without time zone,
    created_at timestamp(6) without time zone NOT NULL,
    updated_at timestamp(6) without time zone NOT NULL
);


--
-- Name: projects_allowed_input_topics; Type: TABLE; Schema: public; Owner: -
--

CREATE TABLE public.projects_allowed_input_topics (
    project_id uuid,
    topic_id uuid,
    id uuid DEFAULT shared_extensions.uuid_generate_v4() NOT NULL,
    created_at timestamp(6) without time zone NOT NULL,
    updated_at timestamp(6) without time zone NOT NULL,
    ordering integer
);


--
-- Name: projects_topics; Type: TABLE; Schema: public; Owner: -
--

CREATE TABLE public.projects_topics (
    id uuid DEFAULT shared_extensions.gen_random_uuid() NOT NULL,
    topic_id uuid NOT NULL,
    project_id uuid NOT NULL,
    created_at timestamp(6) without time zone NOT NULL,
    updated_at timestamp(6) without time zone NOT NULL
);


--
-- Name: public_api_api_clients; Type: TABLE; Schema: public; Owner: -
--

CREATE TABLE public.public_api_api_clients (
    id uuid DEFAULT shared_extensions.gen_random_uuid() NOT NULL,
    name character varying,
    created_at timestamp without time zone NOT NULL,
    updated_at timestamp without time zone NOT NULL,
    last_used_at timestamp(6) without time zone,
    secret_digest character varying NOT NULL,
    secret_postfix character varying NOT NULL
);


--
-- Name: que_jobs_id_seq; Type: SEQUENCE; Schema: public; Owner: -
--

CREATE SEQUENCE public.que_jobs_id_seq
    START WITH 1
    INCREMENT BY 1
    NO MINVALUE
    NO MAXVALUE
    CACHE 1;


--
-- Name: que_jobs_id_seq; Type: SEQUENCE OWNED BY; Schema: public; Owner: -
--

ALTER SEQUENCE public.que_jobs_id_seq OWNED BY public.que_jobs.id;


--
-- Name: que_lockers; Type: TABLE; Schema: public; Owner: -
--

CREATE UNLOGGED TABLE public.que_lockers (
    pid integer NOT NULL,
    worker_count integer NOT NULL,
    worker_priorities integer[] NOT NULL,
    ruby_pid integer NOT NULL,
    ruby_hostname text NOT NULL,
    queues text[] NOT NULL,
    listening boolean NOT NULL,
    job_schema_version integer DEFAULT 1,
    CONSTRAINT valid_queues CHECK (((array_ndims(queues) = 1) AND (array_length(queues, 1) IS NOT NULL))),
    CONSTRAINT valid_worker_priorities CHECK (((array_ndims(worker_priorities) = 1) AND (array_length(worker_priorities, 1) IS NOT NULL)))
);


--
-- Name: que_values; Type: TABLE; Schema: public; Owner: -
--

CREATE TABLE public.que_values (
    key text NOT NULL,
    value jsonb DEFAULT '{}'::jsonb NOT NULL,
    CONSTRAINT valid_value CHECK ((jsonb_typeof(value) = 'object'::text))
)
WITH (fillfactor='90');


--
-- Name: report_builder_published_graph_data_units; Type: TABLE; Schema: public; Owner: -
--

CREATE TABLE public.report_builder_published_graph_data_units (
    id uuid DEFAULT shared_extensions.gen_random_uuid() NOT NULL,
    report_id uuid NOT NULL,
    graph_id character varying NOT NULL,
    data jsonb NOT NULL,
    created_at timestamp(6) without time zone NOT NULL,
    updated_at timestamp(6) without time zone NOT NULL
);


--
-- Name: report_builder_reports; Type: TABLE; Schema: public; Owner: -
--

CREATE TABLE public.report_builder_reports (
    id uuid DEFAULT shared_extensions.gen_random_uuid() NOT NULL,
    name character varying,
    owner_id uuid,
    created_at timestamp(6) without time zone NOT NULL,
    updated_at timestamp(6) without time zone NOT NULL,
    phase_id uuid,
    visible boolean DEFAULT false NOT NULL,
    name_tsvector tsvector GENERATED ALWAYS AS (to_tsvector('simple'::regconfig, (name)::text)) STORED,
    year integer,
    quarter integer
);


--
-- Name: schema_migrations; Type: TABLE; Schema: public; Owner: -
--

CREATE TABLE public.schema_migrations (
    version character varying NOT NULL
);


--
-- Name: spam_reports; Type: TABLE; Schema: public; Owner: -
--

CREATE TABLE public.spam_reports (
    id uuid DEFAULT shared_extensions.gen_random_uuid() NOT NULL,
    spam_reportable_id uuid NOT NULL,
    spam_reportable_type character varying NOT NULL,
    reported_at timestamp without time zone NOT NULL,
    reason_code character varying,
    other_reason character varying,
    user_id uuid,
    created_at timestamp without time zone NOT NULL,
    updated_at timestamp without time zone NOT NULL
);


--
-- Name: static_page_files; Type: TABLE; Schema: public; Owner: -
--

CREATE TABLE public.static_page_files (
    id uuid DEFAULT shared_extensions.gen_random_uuid() NOT NULL,
    static_page_id uuid,
    file character varying,
    ordering integer,
    name character varying,
    created_at timestamp without time zone NOT NULL,
    updated_at timestamp without time zone NOT NULL
);


--
-- Name: static_pages; Type: TABLE; Schema: public; Owner: -
--

CREATE TABLE public.static_pages (
    id uuid DEFAULT shared_extensions.gen_random_uuid() NOT NULL,
    title_multiloc jsonb DEFAULT '{}'::jsonb,
    slug character varying,
    created_at timestamp without time zone NOT NULL,
    updated_at timestamp without time zone NOT NULL,
    code character varying NOT NULL,
    top_info_section_multiloc jsonb DEFAULT '{}'::jsonb NOT NULL,
    banner_enabled boolean DEFAULT false NOT NULL,
    banner_layout character varying DEFAULT 'full_width_banner_layout'::character varying NOT NULL,
    banner_overlay_color character varying,
    banner_overlay_opacity integer,
    banner_cta_button_multiloc jsonb DEFAULT '{}'::jsonb NOT NULL,
    banner_cta_button_type character varying DEFAULT 'no_button'::character varying NOT NULL,
    banner_cta_button_url character varying,
    banner_header_multiloc jsonb DEFAULT '{}'::jsonb NOT NULL,
    banner_subheader_multiloc jsonb DEFAULT '{}'::jsonb NOT NULL,
    top_info_section_enabled boolean DEFAULT false NOT NULL,
    files_section_enabled boolean DEFAULT false NOT NULL,
    projects_enabled boolean DEFAULT false NOT NULL,
    projects_filter_type character varying DEFAULT 'no_filter'::character varying NOT NULL,
    events_widget_enabled boolean DEFAULT false NOT NULL,
    bottom_info_section_enabled boolean DEFAULT false NOT NULL,
    bottom_info_section_multiloc jsonb DEFAULT '{}'::jsonb NOT NULL,
    header_bg character varying
);


--
-- Name: static_pages_topics; Type: TABLE; Schema: public; Owner: -
--

CREATE TABLE public.static_pages_topics (
    id uuid DEFAULT shared_extensions.gen_random_uuid() NOT NULL,
    topic_id uuid NOT NULL,
    static_page_id uuid NOT NULL,
    created_at timestamp(6) without time zone NOT NULL,
    updated_at timestamp(6) without time zone NOT NULL
);


--
-- Name: surveys_responses; Type: TABLE; Schema: public; Owner: -
--

CREATE TABLE public.surveys_responses (
    id uuid DEFAULT shared_extensions.gen_random_uuid() NOT NULL,
    phase_id uuid NOT NULL,
    survey_service character varying NOT NULL,
    external_survey_id character varying NOT NULL,
    external_response_id character varying NOT NULL,
    user_id uuid,
    started_at timestamp without time zone,
    submitted_at timestamp without time zone NOT NULL,
    answers jsonb DEFAULT '{}'::jsonb,
    created_at timestamp without time zone NOT NULL,
    updated_at timestamp without time zone NOT NULL
);


--
-- Name: tenants; Type: TABLE; Schema: public; Owner: -
--

CREATE TABLE public.tenants (
    id uuid DEFAULT shared_extensions.gen_random_uuid() NOT NULL,
    name character varying,
    host character varying,
    settings jsonb DEFAULT '{}'::jsonb,
    created_at timestamp without time zone NOT NULL,
    updated_at timestamp without time zone NOT NULL,
    logo character varying,
    favicon character varying,
    style jsonb DEFAULT '{}'::jsonb,
    deleted_at timestamp without time zone,
    creation_finalized_at timestamp without time zone
);


--
-- Name: text_images; Type: TABLE; Schema: public; Owner: -
--

CREATE TABLE public.text_images (
    id uuid DEFAULT shared_extensions.gen_random_uuid() NOT NULL,
    imageable_type character varying NOT NULL,
    imageable_id uuid NOT NULL,
    imageable_field character varying,
    image character varying,
    created_at timestamp without time zone NOT NULL,
    updated_at timestamp without time zone NOT NULL,
    text_reference character varying NOT NULL
);


--
-- Name: topics; Type: TABLE; Schema: public; Owner: -
--

CREATE TABLE public.topics (
    id uuid DEFAULT shared_extensions.gen_random_uuid() NOT NULL,
    title_multiloc jsonb DEFAULT '{}'::jsonb,
    description_multiloc jsonb DEFAULT '{}'::jsonb,
    icon character varying,
    created_at timestamp without time zone NOT NULL,
    updated_at timestamp without time zone NOT NULL,
    ordering integer,
    code character varying DEFAULT 'custom'::character varying NOT NULL,
    followers_count integer DEFAULT 0 NOT NULL,
    include_in_onboarding boolean DEFAULT false NOT NULL
);


--
-- Name: user_custom_fields_representativeness_ref_distributions; Type: TABLE; Schema: public; Owner: -
--

CREATE TABLE public.user_custom_fields_representativeness_ref_distributions (
    id uuid DEFAULT shared_extensions.gen_random_uuid() NOT NULL,
    custom_field_id uuid NOT NULL,
    distribution jsonb NOT NULL,
    created_at timestamp(6) without time zone NOT NULL,
    updated_at timestamp(6) without time zone NOT NULL,
    type character varying
);


--
-- Name: verification_verifications; Type: TABLE; Schema: public; Owner: -
--

CREATE TABLE public.verification_verifications (
    id uuid DEFAULT shared_extensions.gen_random_uuid() NOT NULL,
    user_id uuid,
    method_name character varying NOT NULL,
    hashed_uid character varying NOT NULL,
    active boolean DEFAULT true NOT NULL,
    created_at timestamp without time zone NOT NULL,
    updated_at timestamp without time zone NOT NULL
);


--
-- Name: areas_static_pages id; Type: DEFAULT; Schema: public; Owner: -
--

ALTER TABLE ONLY public.areas_static_pages ALTER COLUMN id SET DEFAULT nextval('public.areas_static_pages_id_seq'::regclass);


--
-- Name: que_jobs id; Type: DEFAULT; Schema: public; Owner: -
--

ALTER TABLE ONLY public.que_jobs ALTER COLUMN id SET DEFAULT nextval('public.que_jobs_id_seq'::regclass);


--
-- Name: activities activities_pkey; Type: CONSTRAINT; Schema: public; Owner: -
--

ALTER TABLE ONLY public.activities
    ADD CONSTRAINT activities_pkey PRIMARY KEY (id);


--
-- Name: admin_publications admin_publications_pkey; Type: CONSTRAINT; Schema: public; Owner: -
--

ALTER TABLE ONLY public.admin_publications
    ADD CONSTRAINT admin_publications_pkey PRIMARY KEY (id);


--
-- Name: analysis_additional_custom_fields analysis_analyses_custom_fields_pkey; Type: CONSTRAINT; Schema: public; Owner: -
--

ALTER TABLE ONLY public.analysis_additional_custom_fields
    ADD CONSTRAINT analysis_analyses_custom_fields_pkey PRIMARY KEY (id);


--
-- Name: analysis_analyses analysis_analyses_pkey; Type: CONSTRAINT; Schema: public; Owner: -
--

ALTER TABLE ONLY public.analysis_analyses
    ADD CONSTRAINT analysis_analyses_pkey PRIMARY KEY (id);


--
-- Name: analysis_background_tasks analysis_background_tasks_pkey; Type: CONSTRAINT; Schema: public; Owner: -
--

ALTER TABLE ONLY public.analysis_background_tasks
    ADD CONSTRAINT analysis_background_tasks_pkey PRIMARY KEY (id);


--
-- Name: analysis_comments_summaries analysis_comments_summaries_pkey; Type: CONSTRAINT; Schema: public; Owner: -
--

ALTER TABLE ONLY public.analysis_comments_summaries
    ADD CONSTRAINT analysis_comments_summaries_pkey PRIMARY KEY (id);


--
-- Name: analysis_heatmap_cells analysis_heatmap_cells_pkey; Type: CONSTRAINT; Schema: public; Owner: -
--

ALTER TABLE ONLY public.analysis_heatmap_cells
    ADD CONSTRAINT analysis_heatmap_cells_pkey PRIMARY KEY (id);


--
-- Name: analysis_insights analysis_insights_pkey; Type: CONSTRAINT; Schema: public; Owner: -
--

ALTER TABLE ONLY public.analysis_insights
    ADD CONSTRAINT analysis_insights_pkey PRIMARY KEY (id);


--
-- Name: analysis_questions analysis_questions_pkey; Type: CONSTRAINT; Schema: public; Owner: -
--

ALTER TABLE ONLY public.analysis_questions
    ADD CONSTRAINT analysis_questions_pkey PRIMARY KEY (id);


--
-- Name: analysis_summaries analysis_summaries_pkey; Type: CONSTRAINT; Schema: public; Owner: -
--

ALTER TABLE ONLY public.analysis_summaries
    ADD CONSTRAINT analysis_summaries_pkey PRIMARY KEY (id);


--
-- Name: analysis_taggings analysis_taggings_pkey; Type: CONSTRAINT; Schema: public; Owner: -
--

ALTER TABLE ONLY public.analysis_taggings
    ADD CONSTRAINT analysis_taggings_pkey PRIMARY KEY (id);


--
-- Name: analysis_tags analysis_tags_pkey; Type: CONSTRAINT; Schema: public; Owner: -
--

ALTER TABLE ONLY public.analysis_tags
    ADD CONSTRAINT analysis_tags_pkey PRIMARY KEY (id);


--
-- Name: analytics_dimension_dates analytics_dimension_dates_pkey; Type: CONSTRAINT; Schema: public; Owner: -
--

ALTER TABLE ONLY public.analytics_dimension_dates
    ADD CONSTRAINT analytics_dimension_dates_pkey PRIMARY KEY (date);


--
-- Name: analytics_dimension_locales analytics_dimension_locales_pkey; Type: CONSTRAINT; Schema: public; Owner: -
--

ALTER TABLE ONLY public.analytics_dimension_locales
    ADD CONSTRAINT analytics_dimension_locales_pkey PRIMARY KEY (id);


--
-- Name: analytics_dimension_referrer_types analytics_dimension_referrer_types_pkey; Type: CONSTRAINT; Schema: public; Owner: -
--

ALTER TABLE ONLY public.analytics_dimension_referrer_types
    ADD CONSTRAINT analytics_dimension_referrer_types_pkey PRIMARY KEY (id);


--
-- Name: analytics_dimension_types analytics_dimension_types_pkey; Type: CONSTRAINT; Schema: public; Owner: -
--

ALTER TABLE ONLY public.analytics_dimension_types
    ADD CONSTRAINT analytics_dimension_types_pkey PRIMARY KEY (id);


--
-- Name: analytics_fact_visits analytics_fact_visits_pkey; Type: CONSTRAINT; Schema: public; Owner: -
--

ALTER TABLE ONLY public.analytics_fact_visits
    ADD CONSTRAINT analytics_fact_visits_pkey PRIMARY KEY (id);


--
-- Name: app_configurations app_configurations_pkey; Type: CONSTRAINT; Schema: public; Owner: -
--

ALTER TABLE ONLY public.app_configurations
    ADD CONSTRAINT app_configurations_pkey PRIMARY KEY (id);


--
-- Name: ar_internal_metadata ar_internal_metadata_pkey; Type: CONSTRAINT; Schema: public; Owner: -
--

ALTER TABLE ONLY public.ar_internal_metadata
    ADD CONSTRAINT ar_internal_metadata_pkey PRIMARY KEY (key);


--
-- Name: areas areas_pkey; Type: CONSTRAINT; Schema: public; Owner: -
--

ALTER TABLE ONLY public.areas
    ADD CONSTRAINT areas_pkey PRIMARY KEY (id);


--
-- Name: areas_projects areas_projects_pkey; Type: CONSTRAINT; Schema: public; Owner: -
--

ALTER TABLE ONLY public.areas_projects
    ADD CONSTRAINT areas_projects_pkey PRIMARY KEY (id);


--
-- Name: areas_static_pages areas_static_pages_pkey; Type: CONSTRAINT; Schema: public; Owner: -
--

ALTER TABLE ONLY public.areas_static_pages
    ADD CONSTRAINT areas_static_pages_pkey PRIMARY KEY (id);


--
-- Name: authoring_assistance_responses authoring_assistance_responses_pkey; Type: CONSTRAINT; Schema: public; Owner: -
--

ALTER TABLE ONLY public.authoring_assistance_responses
    ADD CONSTRAINT authoring_assistance_responses_pkey PRIMARY KEY (id);


--
-- Name: baskets_ideas baskets_ideas_pkey; Type: CONSTRAINT; Schema: public; Owner: -
--

ALTER TABLE ONLY public.baskets_ideas
    ADD CONSTRAINT baskets_ideas_pkey PRIMARY KEY (id);


--
-- Name: baskets baskets_pkey; Type: CONSTRAINT; Schema: public; Owner: -
--

ALTER TABLE ONLY public.baskets
    ADD CONSTRAINT baskets_pkey PRIMARY KEY (id);


--
-- Name: comments comments_pkey; Type: CONSTRAINT; Schema: public; Owner: -
--

ALTER TABLE ONLY public.comments
    ADD CONSTRAINT comments_pkey PRIMARY KEY (id);


--
-- Name: common_passwords common_passwords_pkey; Type: CONSTRAINT; Schema: public; Owner: -
--

ALTER TABLE ONLY public.common_passwords
    ADD CONSTRAINT common_passwords_pkey PRIMARY KEY (id);


--
-- Name: content_builder_layout_images content_builder_layout_images_pkey; Type: CONSTRAINT; Schema: public; Owner: -
--

ALTER TABLE ONLY public.content_builder_layout_images
    ADD CONSTRAINT content_builder_layout_images_pkey PRIMARY KEY (id);


--
-- Name: content_builder_layouts content_builder_layouts_pkey; Type: CONSTRAINT; Schema: public; Owner: -
--

ALTER TABLE ONLY public.content_builder_layouts
    ADD CONSTRAINT content_builder_layouts_pkey PRIMARY KEY (id);


--
-- Name: cosponsorships cosponsorships_pkey; Type: CONSTRAINT; Schema: public; Owner: -
--

ALTER TABLE ONLY public.cosponsorships
    ADD CONSTRAINT cosponsorships_pkey PRIMARY KEY (id);


--
-- Name: custom_field_bins custom_field_bins_pkey; Type: CONSTRAINT; Schema: public; Owner: -
--

ALTER TABLE ONLY public.custom_field_bins
    ADD CONSTRAINT custom_field_bins_pkey PRIMARY KEY (id);


--
-- Name: custom_field_matrix_statements custom_field_matrix_statements_pkey; Type: CONSTRAINT; Schema: public; Owner: -
--

ALTER TABLE ONLY public.custom_field_matrix_statements
    ADD CONSTRAINT custom_field_matrix_statements_pkey PRIMARY KEY (id);


--
-- Name: custom_field_option_images custom_field_option_images_pkey; Type: CONSTRAINT; Schema: public; Owner: -
--

ALTER TABLE ONLY public.custom_field_option_images
    ADD CONSTRAINT custom_field_option_images_pkey PRIMARY KEY (id);


--
-- Name: custom_field_options custom_field_options_pkey; Type: CONSTRAINT; Schema: public; Owner: -
--

ALTER TABLE ONLY public.custom_field_options
    ADD CONSTRAINT custom_field_options_pkey PRIMARY KEY (id);


--
-- Name: custom_fields custom_fields_pkey; Type: CONSTRAINT; Schema: public; Owner: -
--

ALTER TABLE ONLY public.custom_fields
    ADD CONSTRAINT custom_fields_pkey PRIMARY KEY (id);


--
-- Name: custom_forms custom_forms_pkey; Type: CONSTRAINT; Schema: public; Owner: -
--

ALTER TABLE ONLY public.custom_forms
    ADD CONSTRAINT custom_forms_pkey PRIMARY KEY (id);


--
-- Name: email_campaigns_campaign_email_commands email_campaigns_campaign_email_commands_pkey; Type: CONSTRAINT; Schema: public; Owner: -
--

ALTER TABLE ONLY public.email_campaigns_campaign_email_commands
    ADD CONSTRAINT email_campaigns_campaign_email_commands_pkey PRIMARY KEY (id);


--
-- Name: email_campaigns_campaigns_groups email_campaigns_campaigns_groups_pkey; Type: CONSTRAINT; Schema: public; Owner: -
--

ALTER TABLE ONLY public.email_campaigns_campaigns_groups
    ADD CONSTRAINT email_campaigns_campaigns_groups_pkey PRIMARY KEY (id);


--
-- Name: email_campaigns_campaigns email_campaigns_campaigns_pkey; Type: CONSTRAINT; Schema: public; Owner: -
--

ALTER TABLE ONLY public.email_campaigns_campaigns
    ADD CONSTRAINT email_campaigns_campaigns_pkey PRIMARY KEY (id);


--
-- Name: email_campaigns_consents email_campaigns_consents_pkey; Type: CONSTRAINT; Schema: public; Owner: -
--

ALTER TABLE ONLY public.email_campaigns_consents
    ADD CONSTRAINT email_campaigns_consents_pkey PRIMARY KEY (id);


--
-- Name: email_campaigns_deliveries email_campaigns_deliveries_pkey; Type: CONSTRAINT; Schema: public; Owner: -
--

ALTER TABLE ONLY public.email_campaigns_deliveries
    ADD CONSTRAINT email_campaigns_deliveries_pkey PRIMARY KEY (id);


--
-- Name: email_campaigns_examples email_campaigns_examples_pkey; Type: CONSTRAINT; Schema: public; Owner: -
--

ALTER TABLE ONLY public.email_campaigns_examples
    ADD CONSTRAINT email_campaigns_examples_pkey PRIMARY KEY (id);


--
-- Name: email_campaigns_unsubscription_tokens email_campaigns_unsubscription_tokens_pkey; Type: CONSTRAINT; Schema: public; Owner: -
--

ALTER TABLE ONLY public.email_campaigns_unsubscription_tokens
    ADD CONSTRAINT email_campaigns_unsubscription_tokens_pkey PRIMARY KEY (id);


--
-- Name: email_snippets email_snippets_pkey; Type: CONSTRAINT; Schema: public; Owner: -
--

ALTER TABLE ONLY public.email_snippets
    ADD CONSTRAINT email_snippets_pkey PRIMARY KEY (id);


--
-- Name: embeddings_similarities embeddings_similarities_pkey; Type: CONSTRAINT; Schema: public; Owner: -
--

ALTER TABLE ONLY public.embeddings_similarities
    ADD CONSTRAINT embeddings_similarities_pkey PRIMARY KEY (id);


--
-- Name: event_files event_files_pkey; Type: CONSTRAINT; Schema: public; Owner: -
--

ALTER TABLE ONLY public.event_files
    ADD CONSTRAINT event_files_pkey PRIMARY KEY (id);


--
-- Name: event_images event_images_pkey; Type: CONSTRAINT; Schema: public; Owner: -
--

ALTER TABLE ONLY public.event_images
    ADD CONSTRAINT event_images_pkey PRIMARY KEY (id);


--
-- Name: events_attendances events_attendances_pkey; Type: CONSTRAINT; Schema: public; Owner: -
--

ALTER TABLE ONLY public.events_attendances
    ADD CONSTRAINT events_attendances_pkey PRIMARY KEY (id);


--
-- Name: events events_pkey; Type: CONSTRAINT; Schema: public; Owner: -
--

ALTER TABLE ONLY public.events
    ADD CONSTRAINT events_pkey PRIMARY KEY (id);


--
-- Name: experiments experiments_pkey; Type: CONSTRAINT; Schema: public; Owner: -
--

ALTER TABLE ONLY public.experiments
    ADD CONSTRAINT experiments_pkey PRIMARY KEY (id);


--
-- Name: file_attachments file_attachments_pkey; Type: CONSTRAINT; Schema: public; Owner: -
--

ALTER TABLE ONLY public.file_attachments
    ADD CONSTRAINT file_attachments_pkey PRIMARY KEY (id);


--
-- Name: files files_pkey; Type: CONSTRAINT; Schema: public; Owner: -
--

ALTER TABLE ONLY public.files
    ADD CONSTRAINT files_pkey PRIMARY KEY (id);


--
-- Name: files_previews files_previews_pkey; Type: CONSTRAINT; Schema: public; Owner: -
--

ALTER TABLE ONLY public.files_previews
    ADD CONSTRAINT files_previews_pkey PRIMARY KEY (id);


--
-- Name: files_projects files_projects_pkey; Type: CONSTRAINT; Schema: public; Owner: -
--

ALTER TABLE ONLY public.files_projects
    ADD CONSTRAINT files_projects_pkey PRIMARY KEY (id);


--
-- Name: flag_inappropriate_content_inappropriate_content_flags flag_inappropriate_content_inappropriate_content_flags_pkey; Type: CONSTRAINT; Schema: public; Owner: -
--

ALTER TABLE ONLY public.flag_inappropriate_content_inappropriate_content_flags
    ADD CONSTRAINT flag_inappropriate_content_inappropriate_content_flags_pkey PRIMARY KEY (id);


--
-- Name: followers followers_pkey; Type: CONSTRAINT; Schema: public; Owner: -
--

ALTER TABLE ONLY public.followers
    ADD CONSTRAINT followers_pkey PRIMARY KEY (id);


--
-- Name: groups_permissions groups_permissions_pkey; Type: CONSTRAINT; Schema: public; Owner: -
--

ALTER TABLE ONLY public.groups_permissions
    ADD CONSTRAINT groups_permissions_pkey PRIMARY KEY (id);


--
-- Name: groups groups_pkey; Type: CONSTRAINT; Schema: public; Owner: -
--

ALTER TABLE ONLY public.groups
    ADD CONSTRAINT groups_pkey PRIMARY KEY (id);


--
-- Name: groups_projects groups_projects_pkey; Type: CONSTRAINT; Schema: public; Owner: -
--

ALTER TABLE ONLY public.groups_projects
    ADD CONSTRAINT groups_projects_pkey PRIMARY KEY (id);


--
-- Name: idea_files idea_files_pkey; Type: CONSTRAINT; Schema: public; Owner: -
--

ALTER TABLE ONLY public.idea_files
    ADD CONSTRAINT idea_files_pkey PRIMARY KEY (id);


--
-- Name: idea_images idea_images_pkey; Type: CONSTRAINT; Schema: public; Owner: -
--

ALTER TABLE ONLY public.idea_images
    ADD CONSTRAINT idea_images_pkey PRIMARY KEY (id);


--
-- Name: idea_import_files idea_import_files_pkey; Type: CONSTRAINT; Schema: public; Owner: -
--

ALTER TABLE ONLY public.idea_import_files
    ADD CONSTRAINT idea_import_files_pkey PRIMARY KEY (id);


--
-- Name: idea_imports idea_imports_pkey; Type: CONSTRAINT; Schema: public; Owner: -
--

ALTER TABLE ONLY public.idea_imports
    ADD CONSTRAINT idea_imports_pkey PRIMARY KEY (id);


--
-- Name: idea_relations idea_relations_pkey; Type: CONSTRAINT; Schema: public; Owner: -
--

ALTER TABLE ONLY public.idea_relations
    ADD CONSTRAINT idea_relations_pkey PRIMARY KEY (id);


--
-- Name: idea_statuses idea_statuses_pkey; Type: CONSTRAINT; Schema: public; Owner: -
--

ALTER TABLE ONLY public.idea_statuses
    ADD CONSTRAINT idea_statuses_pkey PRIMARY KEY (id);


--
-- Name: ideas_phases ideas_phases_pkey; Type: CONSTRAINT; Schema: public; Owner: -
--

ALTER TABLE ONLY public.ideas_phases
    ADD CONSTRAINT ideas_phases_pkey PRIMARY KEY (id);


--
-- Name: ideas ideas_pkey; Type: CONSTRAINT; Schema: public; Owner: -
--

ALTER TABLE ONLY public.ideas
    ADD CONSTRAINT ideas_pkey PRIMARY KEY (id);


--
-- Name: ideas_topics ideas_topics_pkey; Type: CONSTRAINT; Schema: public; Owner: -
--

ALTER TABLE ONLY public.ideas_topics
    ADD CONSTRAINT ideas_topics_pkey PRIMARY KEY (id);


--
-- Name: identities identities_pkey; Type: CONSTRAINT; Schema: public; Owner: -
--

ALTER TABLE ONLY public.identities
    ADD CONSTRAINT identities_pkey PRIMARY KEY (id);


--
-- Name: impact_tracking_pageviews impact_tracking_pageviews_pkey; Type: CONSTRAINT; Schema: public; Owner: -
--

ALTER TABLE ONLY public.impact_tracking_pageviews
    ADD CONSTRAINT impact_tracking_pageviews_pkey PRIMARY KEY (id);


--
-- Name: impact_tracking_salts impact_tracking_salts_pkey; Type: CONSTRAINT; Schema: public; Owner: -
--

ALTER TABLE ONLY public.impact_tracking_salts
    ADD CONSTRAINT impact_tracking_salts_pkey PRIMARY KEY (id);


--
-- Name: impact_tracking_sessions impact_tracking_sessions_pkey; Type: CONSTRAINT; Schema: public; Owner: -
--

ALTER TABLE ONLY public.impact_tracking_sessions
    ADD CONSTRAINT impact_tracking_sessions_pkey PRIMARY KEY (id);


--
-- Name: internal_comments internal_comments_pkey; Type: CONSTRAINT; Schema: public; Owner: -
--

ALTER TABLE ONLY public.internal_comments
    ADD CONSTRAINT internal_comments_pkey PRIMARY KEY (id);


--
-- Name: invites invites_pkey; Type: CONSTRAINT; Schema: public; Owner: -
--

ALTER TABLE ONLY public.invites
    ADD CONSTRAINT invites_pkey PRIMARY KEY (id);


--
-- Name: jobs_trackers jobs_trackers_pkey; Type: CONSTRAINT; Schema: public; Owner: -
--

ALTER TABLE ONLY public.jobs_trackers
    ADD CONSTRAINT jobs_trackers_pkey PRIMARY KEY (id);


--
-- Name: machine_translations_machine_translations machine_translations_machine_translations_pkey; Type: CONSTRAINT; Schema: public; Owner: -
--

ALTER TABLE ONLY public.machine_translations_machine_translations
    ADD CONSTRAINT machine_translations_machine_translations_pkey PRIMARY KEY (id);


--
-- Name: maps_layers maps_layers_pkey; Type: CONSTRAINT; Schema: public; Owner: -
--

ALTER TABLE ONLY public.maps_layers
    ADD CONSTRAINT maps_layers_pkey PRIMARY KEY (id);


--
-- Name: maps_map_configs maps_map_configs_pkey; Type: CONSTRAINT; Schema: public; Owner: -
--

ALTER TABLE ONLY public.maps_map_configs
    ADD CONSTRAINT maps_map_configs_pkey PRIMARY KEY (id);


--
-- Name: memberships memberships_pkey; Type: CONSTRAINT; Schema: public; Owner: -
--

ALTER TABLE ONLY public.memberships
    ADD CONSTRAINT memberships_pkey PRIMARY KEY (id);


--
-- Name: moderation_moderation_statuses moderation_statuses_pkey; Type: CONSTRAINT; Schema: public; Owner: -
--

ALTER TABLE ONLY public.moderation_moderation_statuses
    ADD CONSTRAINT moderation_statuses_pkey PRIMARY KEY (id);


--
-- Name: nav_bar_items nav_bar_items_pkey; Type: CONSTRAINT; Schema: public; Owner: -
--

ALTER TABLE ONLY public.nav_bar_items
    ADD CONSTRAINT nav_bar_items_pkey PRIMARY KEY (id);


--
-- Name: notifications notifications_pkey; Type: CONSTRAINT; Schema: public; Owner: -
--

ALTER TABLE ONLY public.notifications
    ADD CONSTRAINT notifications_pkey PRIMARY KEY (id);


--
-- Name: official_feedbacks official_feedbacks_pkey; Type: CONSTRAINT; Schema: public; Owner: -
--

ALTER TABLE ONLY public.official_feedbacks
    ADD CONSTRAINT official_feedbacks_pkey PRIMARY KEY (id);


--
-- Name: onboarding_campaign_dismissals onboarding_campaign_dismissals_pkey; Type: CONSTRAINT; Schema: public; Owner: -
--

ALTER TABLE ONLY public.onboarding_campaign_dismissals
    ADD CONSTRAINT onboarding_campaign_dismissals_pkey PRIMARY KEY (id);


--
-- Name: static_page_files page_files_pkey; Type: CONSTRAINT; Schema: public; Owner: -
--

ALTER TABLE ONLY public.static_page_files
    ADD CONSTRAINT page_files_pkey PRIMARY KEY (id);


--
-- Name: static_pages pages_pkey; Type: CONSTRAINT; Schema: public; Owner: -
--

ALTER TABLE ONLY public.static_pages
    ADD CONSTRAINT pages_pkey PRIMARY KEY (id);


--
-- Name: permissions_custom_fields permissions_custom_fields_pkey; Type: CONSTRAINT; Schema: public; Owner: -
--

ALTER TABLE ONLY public.permissions_custom_fields
    ADD CONSTRAINT permissions_custom_fields_pkey PRIMARY KEY (id);


--
-- Name: permissions permissions_pkey; Type: CONSTRAINT; Schema: public; Owner: -
--

ALTER TABLE ONLY public.permissions
    ADD CONSTRAINT permissions_pkey PRIMARY KEY (id);


--
-- Name: phase_files phase_files_pkey; Type: CONSTRAINT; Schema: public; Owner: -
--

ALTER TABLE ONLY public.phase_files
    ADD CONSTRAINT phase_files_pkey PRIMARY KEY (id);


--
-- Name: phases phases_pkey; Type: CONSTRAINT; Schema: public; Owner: -
--

ALTER TABLE ONLY public.phases
    ADD CONSTRAINT phases_pkey PRIMARY KEY (id);


--
-- Name: phases phases_start_before_end; Type: CHECK CONSTRAINT; Schema: public; Owner: -
--

ALTER TABLE public.phases
    ADD CONSTRAINT phases_start_before_end CHECK (((start_at IS NULL) OR (end_at IS NULL) OR (start_at <= end_at))) NOT VALID;


--
-- Name: polls_options polls_options_pkey; Type: CONSTRAINT; Schema: public; Owner: -
--

ALTER TABLE ONLY public.polls_options
    ADD CONSTRAINT polls_options_pkey PRIMARY KEY (id);


--
-- Name: polls_questions polls_questions_pkey; Type: CONSTRAINT; Schema: public; Owner: -
--

ALTER TABLE ONLY public.polls_questions
    ADD CONSTRAINT polls_questions_pkey PRIMARY KEY (id);


--
-- Name: polls_response_options polls_response_options_pkey; Type: CONSTRAINT; Schema: public; Owner: -
--

ALTER TABLE ONLY public.polls_response_options
    ADD CONSTRAINT polls_response_options_pkey PRIMARY KEY (id);


--
-- Name: polls_responses polls_responses_pkey; Type: CONSTRAINT; Schema: public; Owner: -
--

ALTER TABLE ONLY public.polls_responses
    ADD CONSTRAINT polls_responses_pkey PRIMARY KEY (id);


--
-- Name: project_files project_files_pkey; Type: CONSTRAINT; Schema: public; Owner: -
--

ALTER TABLE ONLY public.project_files
    ADD CONSTRAINT project_files_pkey PRIMARY KEY (id);


--
-- Name: project_folders_files project_folder_files_pkey; Type: CONSTRAINT; Schema: public; Owner: -
--

ALTER TABLE ONLY public.project_folders_files
    ADD CONSTRAINT project_folder_files_pkey PRIMARY KEY (id);


--
-- Name: project_folders_images project_folder_images_pkey; Type: CONSTRAINT; Schema: public; Owner: -
--

ALTER TABLE ONLY public.project_folders_images
    ADD CONSTRAINT project_folder_images_pkey PRIMARY KEY (id);


--
-- Name: project_folders_folders project_folders_pkey; Type: CONSTRAINT; Schema: public; Owner: -
--

ALTER TABLE ONLY public.project_folders_folders
    ADD CONSTRAINT project_folders_pkey PRIMARY KEY (id);


--
-- Name: project_images project_images_pkey; Type: CONSTRAINT; Schema: public; Owner: -
--

ALTER TABLE ONLY public.project_images
    ADD CONSTRAINT project_images_pkey PRIMARY KEY (id);


--
-- Name: project_imports project_imports_pkey; Type: CONSTRAINT; Schema: public; Owner: -
--

ALTER TABLE ONLY public.project_imports
    ADD CONSTRAINT project_imports_pkey PRIMARY KEY (id);


--
-- Name: project_reviews project_reviews_pkey; Type: CONSTRAINT; Schema: public; Owner: -
--

ALTER TABLE ONLY public.project_reviews
    ADD CONSTRAINT project_reviews_pkey PRIMARY KEY (id);


--
-- Name: projects_allowed_input_topics projects_allowed_input_topics_pkey; Type: CONSTRAINT; Schema: public; Owner: -
--

ALTER TABLE ONLY public.projects_allowed_input_topics
    ADD CONSTRAINT projects_allowed_input_topics_pkey PRIMARY KEY (id);


--
-- Name: projects projects_pkey; Type: CONSTRAINT; Schema: public; Owner: -
--

ALTER TABLE ONLY public.projects
    ADD CONSTRAINT projects_pkey PRIMARY KEY (id);


--
-- Name: projects_topics projects_topics_pkey; Type: CONSTRAINT; Schema: public; Owner: -
--

ALTER TABLE ONLY public.projects_topics
    ADD CONSTRAINT projects_topics_pkey PRIMARY KEY (id);


--
-- Name: public_api_api_clients public_api_api_clients_pkey; Type: CONSTRAINT; Schema: public; Owner: -
--

ALTER TABLE ONLY public.public_api_api_clients
    ADD CONSTRAINT public_api_api_clients_pkey PRIMARY KEY (id);


--
-- Name: que_jobs que_jobs_pkey; Type: CONSTRAINT; Schema: public; Owner: -
--

ALTER TABLE ONLY public.que_jobs
    ADD CONSTRAINT que_jobs_pkey PRIMARY KEY (id);


--
-- Name: que_lockers que_lockers_pkey; Type: CONSTRAINT; Schema: public; Owner: -
--

ALTER TABLE ONLY public.que_lockers
    ADD CONSTRAINT que_lockers_pkey PRIMARY KEY (pid);


--
-- Name: que_values que_values_pkey; Type: CONSTRAINT; Schema: public; Owner: -
--

ALTER TABLE ONLY public.que_values
    ADD CONSTRAINT que_values_pkey PRIMARY KEY (key);


--
-- Name: report_builder_published_graph_data_units report_builder_published_graph_data_units_pkey; Type: CONSTRAINT; Schema: public; Owner: -
--

ALTER TABLE ONLY public.report_builder_published_graph_data_units
    ADD CONSTRAINT report_builder_published_graph_data_units_pkey PRIMARY KEY (id);


--
-- Name: report_builder_reports report_builder_reports_pkey; Type: CONSTRAINT; Schema: public; Owner: -
--

ALTER TABLE ONLY public.report_builder_reports
    ADD CONSTRAINT report_builder_reports_pkey PRIMARY KEY (id);


--
-- Name: schema_migrations schema_migrations_pkey; Type: CONSTRAINT; Schema: public; Owner: -
--

ALTER TABLE ONLY public.schema_migrations
    ADD CONSTRAINT schema_migrations_pkey PRIMARY KEY (version);


--
-- Name: spam_reports spam_reports_pkey; Type: CONSTRAINT; Schema: public; Owner: -
--

ALTER TABLE ONLY public.spam_reports
    ADD CONSTRAINT spam_reports_pkey PRIMARY KEY (id);


--
-- Name: static_pages_topics static_pages_topics_pkey; Type: CONSTRAINT; Schema: public; Owner: -
--

ALTER TABLE ONLY public.static_pages_topics
    ADD CONSTRAINT static_pages_topics_pkey PRIMARY KEY (id);


--
-- Name: surveys_responses surveys_responses_pkey; Type: CONSTRAINT; Schema: public; Owner: -
--

ALTER TABLE ONLY public.surveys_responses
    ADD CONSTRAINT surveys_responses_pkey PRIMARY KEY (id);


--
-- Name: tenants tenants_pkey; Type: CONSTRAINT; Schema: public; Owner: -
--

ALTER TABLE ONLY public.tenants
    ADD CONSTRAINT tenants_pkey PRIMARY KEY (id);


--
-- Name: text_images text_images_pkey; Type: CONSTRAINT; Schema: public; Owner: -
--

ALTER TABLE ONLY public.text_images
    ADD CONSTRAINT text_images_pkey PRIMARY KEY (id);


--
-- Name: topics topics_pkey; Type: CONSTRAINT; Schema: public; Owner: -
--

ALTER TABLE ONLY public.topics
    ADD CONSTRAINT topics_pkey PRIMARY KEY (id);


--
-- Name: user_custom_fields_representativeness_ref_distributions user_custom_fields_representativeness_ref_distributions_pkey; Type: CONSTRAINT; Schema: public; Owner: -
--

ALTER TABLE ONLY public.user_custom_fields_representativeness_ref_distributions
    ADD CONSTRAINT user_custom_fields_representativeness_ref_distributions_pkey PRIMARY KEY (id);


--
-- Name: users users_pkey; Type: CONSTRAINT; Schema: public; Owner: -
--

ALTER TABLE ONLY public.users
    ADD CONSTRAINT users_pkey PRIMARY KEY (id);


--
-- Name: id_id_card_lookup_id_cards verification_id_cards_pkey; Type: CONSTRAINT; Schema: public; Owner: -
--

ALTER TABLE ONLY public.id_id_card_lookup_id_cards
    ADD CONSTRAINT verification_id_cards_pkey PRIMARY KEY (id);


--
-- Name: verification_verifications verification_verifications_pkey; Type: CONSTRAINT; Schema: public; Owner: -
--

ALTER TABLE ONLY public.verification_verifications
    ADD CONSTRAINT verification_verifications_pkey PRIMARY KEY (id);


--
-- Name: volunteering_causes volunteering_causes_pkey; Type: CONSTRAINT; Schema: public; Owner: -
--

ALTER TABLE ONLY public.volunteering_causes
    ADD CONSTRAINT volunteering_causes_pkey PRIMARY KEY (id);


--
-- Name: volunteering_volunteers volunteering_volunteers_pkey; Type: CONSTRAINT; Schema: public; Owner: -
--

ALTER TABLE ONLY public.volunteering_volunteers
    ADD CONSTRAINT volunteering_volunteers_pkey PRIMARY KEY (id);


--
-- Name: reactions votes_pkey; Type: CONSTRAINT; Schema: public; Owner: -
--

ALTER TABLE ONLY public.reactions
    ADD CONSTRAINT votes_pkey PRIMARY KEY (id);


--
-- Name: i_analytics_dim_locales_fact_visits_on_locale_and_visit_ids; Type: INDEX; Schema: public; Owner: -
--

CREATE UNIQUE INDEX i_analytics_dim_locales_fact_visits_on_locale_and_visit_ids ON public.analytics_dimension_locales_fact_visits USING btree (dimension_locale_id, fact_visit_id);


--
-- Name: i_analytics_dim_projects_fact_visits_on_project_and_visit_ids; Type: INDEX; Schema: public; Owner: -
--

CREATE UNIQUE INDEX i_analytics_dim_projects_fact_visits_on_project_and_visit_ids ON public.analytics_dimension_projects_fact_visits USING btree (dimension_project_id, fact_visit_id);


--
-- Name: i_d_referrer_key; Type: INDEX; Schema: public; Owner: -
--

CREATE UNIQUE INDEX i_d_referrer_key ON public.analytics_dimension_referrer_types USING btree (key);


--
-- Name: i_l_v_locale; Type: INDEX; Schema: public; Owner: -
--

CREATE INDEX i_l_v_locale ON public.analytics_dimension_locales_fact_visits USING btree (dimension_locale_id);


--
-- Name: i_l_v_visit; Type: INDEX; Schema: public; Owner: -
--

CREATE INDEX i_l_v_visit ON public.analytics_dimension_locales_fact_visits USING btree (fact_visit_id);


--
-- Name: i_p_v_project; Type: INDEX; Schema: public; Owner: -
--

CREATE INDEX i_p_v_project ON public.analytics_dimension_projects_fact_visits USING btree (dimension_project_id);


--
-- Name: i_p_v_visit; Type: INDEX; Schema: public; Owner: -
--

CREATE INDEX i_p_v_visit ON public.analytics_dimension_projects_fact_visits USING btree (fact_visit_id);


--
-- Name: i_v_first_action; Type: INDEX; Schema: public; Owner: -
--

CREATE INDEX i_v_first_action ON public.analytics_fact_visits USING btree (dimension_date_first_action_id);


--
-- Name: i_v_last_action; Type: INDEX; Schema: public; Owner: -
--

CREATE INDEX i_v_last_action ON public.analytics_fact_visits USING btree (dimension_date_last_action_id);


--
-- Name: i_v_matomo_visit; Type: INDEX; Schema: public; Owner: -
--

CREATE UNIQUE INDEX i_v_matomo_visit ON public.analytics_fact_visits USING btree (matomo_visit_id);


--
-- Name: i_v_referrer_type; Type: INDEX; Schema: public; Owner: -
--

CREATE INDEX i_v_referrer_type ON public.analytics_fact_visits USING btree (dimension_referrer_type_id);


--
-- Name: i_v_timestamp; Type: INDEX; Schema: public; Owner: -
--

CREATE INDEX i_v_timestamp ON public.analytics_fact_visits USING btree (matomo_last_action_time);


--
-- Name: i_v_user; Type: INDEX; Schema: public; Owner: -
--

CREATE INDEX i_v_user ON public.analytics_fact_visits USING btree (dimension_user_id);


--
-- Name: idx_on_context_type_context_id_root_job_type_d5d424e7c3; Type: INDEX; Schema: public; Owner: -
--

CREATE UNIQUE INDEX idx_on_context_type_context_id_root_job_type_d5d424e7c3 ON public.jobs_trackers USING btree (context_type, context_id, root_job_type) WHERE ((root_job_type)::text = 'Files::DescriptionGenerationJob'::text);


--
-- Name: inappropriate_content_flags_flaggable; Type: INDEX; Schema: public; Owner: -
--

CREATE INDEX inappropriate_content_flags_flaggable ON public.flag_inappropriate_content_inappropriate_content_flags USING btree (flaggable_id, flaggable_type);


--
-- Name: index_activities_on_acted_at; Type: INDEX; Schema: public; Owner: -
--

CREATE INDEX index_activities_on_acted_at ON public.activities USING btree (acted_at);


--
-- Name: index_activities_on_action; Type: INDEX; Schema: public; Owner: -
--

CREATE INDEX index_activities_on_action ON public.activities USING btree (action);


--
-- Name: index_activities_on_item_type_and_item_id; Type: INDEX; Schema: public; Owner: -
--

CREATE INDEX index_activities_on_item_type_and_item_id ON public.activities USING btree (item_type, item_id);


--
-- Name: index_activities_on_project_id; Type: INDEX; Schema: public; Owner: -
--

CREATE INDEX index_activities_on_project_id ON public.activities USING btree (project_id);


--
-- Name: index_activities_on_user_id; Type: INDEX; Schema: public; Owner: -
--

CREATE INDEX index_activities_on_user_id ON public.activities USING btree (user_id);


--
-- Name: index_admin_publications_on_depth; Type: INDEX; Schema: public; Owner: -
--

CREATE INDEX index_admin_publications_on_depth ON public.admin_publications USING btree (depth);


--
-- Name: index_admin_publications_on_lft; Type: INDEX; Schema: public; Owner: -
--

CREATE INDEX index_admin_publications_on_lft ON public.admin_publications USING btree (lft);


--
-- Name: index_admin_publications_on_ordering; Type: INDEX; Schema: public; Owner: -
--

CREATE INDEX index_admin_publications_on_ordering ON public.admin_publications USING btree (ordering);


--
-- Name: index_admin_publications_on_parent_id; Type: INDEX; Schema: public; Owner: -
--

CREATE INDEX index_admin_publications_on_parent_id ON public.admin_publications USING btree (parent_id);


--
-- Name: index_admin_publications_on_publication_status; Type: INDEX; Schema: public; Owner: -
--

CREATE INDEX index_admin_publications_on_publication_status ON public.admin_publications USING btree (publication_status);


--
-- Name: index_admin_publications_on_publication_type_and_publication_id; Type: INDEX; Schema: public; Owner: -
--

CREATE INDEX index_admin_publications_on_publication_type_and_publication_id ON public.admin_publications USING btree (publication_type, publication_id);


--
-- Name: index_admin_publications_on_rgt; Type: INDEX; Schema: public; Owner: -
--

CREATE INDEX index_admin_publications_on_rgt ON public.admin_publications USING btree (rgt);


--
-- Name: index_analysis_additional_custom_fields_on_analysis_id; Type: INDEX; Schema: public; Owner: -
--

CREATE INDEX index_analysis_additional_custom_fields_on_analysis_id ON public.analysis_additional_custom_fields USING btree (analysis_id);


--
-- Name: index_analysis_additional_custom_fields_on_custom_field_id; Type: INDEX; Schema: public; Owner: -
--

CREATE INDEX index_analysis_additional_custom_fields_on_custom_field_id ON public.analysis_additional_custom_fields USING btree (custom_field_id);


--
-- Name: index_analysis_analyses_custom_fields; Type: INDEX; Schema: public; Owner: -
--

CREATE UNIQUE INDEX index_analysis_analyses_custom_fields ON public.analysis_additional_custom_fields USING btree (analysis_id, custom_field_id);


--
-- Name: index_analysis_analyses_on_main_custom_field_id; Type: INDEX; Schema: public; Owner: -
--

CREATE INDEX index_analysis_analyses_on_main_custom_field_id ON public.analysis_analyses USING btree (main_custom_field_id);


--
-- Name: index_analysis_analyses_on_phase_id; Type: INDEX; Schema: public; Owner: -
--

CREATE INDEX index_analysis_analyses_on_phase_id ON public.analysis_analyses USING btree (phase_id);


--
-- Name: index_analysis_analyses_on_project_id; Type: INDEX; Schema: public; Owner: -
--

CREATE INDEX index_analysis_analyses_on_project_id ON public.analysis_analyses USING btree (project_id);


--
-- Name: index_analysis_background_tasks_on_analysis_id; Type: INDEX; Schema: public; Owner: -
--

CREATE INDEX index_analysis_background_tasks_on_analysis_id ON public.analysis_background_tasks USING btree (analysis_id);


--
-- Name: index_analysis_comments_summaries_on_background_task_id; Type: INDEX; Schema: public; Owner: -
--

CREATE INDEX index_analysis_comments_summaries_on_background_task_id ON public.analysis_comments_summaries USING btree (background_task_id);


--
-- Name: index_analysis_comments_summaries_on_idea_id; Type: INDEX; Schema: public; Owner: -
--

CREATE INDEX index_analysis_comments_summaries_on_idea_id ON public.analysis_comments_summaries USING btree (idea_id);


--
-- Name: index_analysis_heatmap_cells_on_analysis_id; Type: INDEX; Schema: public; Owner: -
--

CREATE INDEX index_analysis_heatmap_cells_on_analysis_id ON public.analysis_heatmap_cells USING btree (analysis_id);


--
-- Name: index_analysis_heatmap_cells_on_column; Type: INDEX; Schema: public; Owner: -
--

CREATE INDEX index_analysis_heatmap_cells_on_column ON public.analysis_heatmap_cells USING btree (column_type, column_id);


--
-- Name: index_analysis_heatmap_cells_on_row; Type: INDEX; Schema: public; Owner: -
--

CREATE INDEX index_analysis_heatmap_cells_on_row ON public.analysis_heatmap_cells USING btree (row_type, row_id);


--
-- Name: index_analysis_heatmap_cells_uniqueness; Type: INDEX; Schema: public; Owner: -
--

CREATE UNIQUE INDEX index_analysis_heatmap_cells_uniqueness ON public.analysis_heatmap_cells USING btree (analysis_id, row_id, column_id, unit);


--
-- Name: index_analysis_insights_on_analysis_id; Type: INDEX; Schema: public; Owner: -
--

CREATE INDEX index_analysis_insights_on_analysis_id ON public.analysis_insights USING btree (analysis_id);


--
-- Name: index_analysis_insights_on_insightable; Type: INDEX; Schema: public; Owner: -
--

CREATE INDEX index_analysis_insights_on_insightable ON public.analysis_insights USING btree (insightable_type, insightable_id);


--
-- Name: index_analysis_questions_on_background_task_id; Type: INDEX; Schema: public; Owner: -
--

CREATE INDEX index_analysis_questions_on_background_task_id ON public.analysis_questions USING btree (background_task_id);


--
-- Name: index_analysis_summaries_on_background_task_id; Type: INDEX; Schema: public; Owner: -
--

CREATE INDEX index_analysis_summaries_on_background_task_id ON public.analysis_summaries USING btree (background_task_id);


--
-- Name: index_analysis_taggings_on_input_id; Type: INDEX; Schema: public; Owner: -
--

CREATE INDEX index_analysis_taggings_on_input_id ON public.analysis_taggings USING btree (input_id);


--
-- Name: index_analysis_taggings_on_tag_id; Type: INDEX; Schema: public; Owner: -
--

CREATE INDEX index_analysis_taggings_on_tag_id ON public.analysis_taggings USING btree (tag_id);


--
-- Name: index_analysis_taggings_on_tag_id_and_input_id; Type: INDEX; Schema: public; Owner: -
--

CREATE UNIQUE INDEX index_analysis_taggings_on_tag_id_and_input_id ON public.analysis_taggings USING btree (tag_id, input_id);


--
-- Name: index_analysis_tags_on_analysis_id; Type: INDEX; Schema: public; Owner: -
--

CREATE INDEX index_analysis_tags_on_analysis_id ON public.analysis_tags USING btree (analysis_id);


--
-- Name: index_analysis_tags_on_analysis_id_and_name; Type: INDEX; Schema: public; Owner: -
--

CREATE UNIQUE INDEX index_analysis_tags_on_analysis_id_and_name ON public.analysis_tags USING btree (analysis_id, name);


--
-- Name: index_analytics_dimension_locales_on_name; Type: INDEX; Schema: public; Owner: -
--

CREATE UNIQUE INDEX index_analytics_dimension_locales_on_name ON public.analytics_dimension_locales USING btree (name);


--
-- Name: index_analytics_dimension_types_on_name_and_parent; Type: INDEX; Schema: public; Owner: -
--

CREATE UNIQUE INDEX index_analytics_dimension_types_on_name_and_parent ON public.analytics_dimension_types USING btree (name, parent);


--
-- Name: index_areas_on_custom_field_option_id; Type: INDEX; Schema: public; Owner: -
--

CREATE INDEX index_areas_on_custom_field_option_id ON public.areas USING btree (custom_field_option_id);


--
-- Name: index_areas_on_include_in_onboarding; Type: INDEX; Schema: public; Owner: -
--

CREATE INDEX index_areas_on_include_in_onboarding ON public.areas USING btree (include_in_onboarding);


--
-- Name: index_areas_projects_on_area_id; Type: INDEX; Schema: public; Owner: -
--

CREATE INDEX index_areas_projects_on_area_id ON public.areas_projects USING btree (area_id);


--
-- Name: index_areas_projects_on_project_id; Type: INDEX; Schema: public; Owner: -
--

CREATE INDEX index_areas_projects_on_project_id ON public.areas_projects USING btree (project_id);


--
-- Name: index_areas_projects_on_project_id_and_area_id; Type: INDEX; Schema: public; Owner: -
--

CREATE UNIQUE INDEX index_areas_projects_on_project_id_and_area_id ON public.areas_projects USING btree (project_id, area_id);


--
-- Name: index_areas_static_pages_on_area_id; Type: INDEX; Schema: public; Owner: -
--

CREATE INDEX index_areas_static_pages_on_area_id ON public.areas_static_pages USING btree (area_id);


--
-- Name: index_areas_static_pages_on_static_page_id; Type: INDEX; Schema: public; Owner: -
--

CREATE INDEX index_areas_static_pages_on_static_page_id ON public.areas_static_pages USING btree (static_page_id);


--
-- Name: index_authoring_assistance_responses_on_idea_id; Type: INDEX; Schema: public; Owner: -
--

CREATE INDEX index_authoring_assistance_responses_on_idea_id ON public.authoring_assistance_responses USING btree (idea_id);


--
-- Name: index_baskets_ideas_on_basket_id_and_idea_id; Type: INDEX; Schema: public; Owner: -
--

CREATE UNIQUE INDEX index_baskets_ideas_on_basket_id_and_idea_id ON public.baskets_ideas USING btree (basket_id, idea_id);


--
-- Name: index_baskets_ideas_on_idea_id; Type: INDEX; Schema: public; Owner: -
--

CREATE INDEX index_baskets_ideas_on_idea_id ON public.baskets_ideas USING btree (idea_id);


--
-- Name: index_baskets_on_phase_id; Type: INDEX; Schema: public; Owner: -
--

CREATE INDEX index_baskets_on_phase_id ON public.baskets USING btree (phase_id);


--
-- Name: index_baskets_on_submitted_at; Type: INDEX; Schema: public; Owner: -
--

CREATE INDEX index_baskets_on_submitted_at ON public.baskets USING btree (submitted_at);


--
-- Name: index_baskets_on_user_id; Type: INDEX; Schema: public; Owner: -
--

CREATE INDEX index_baskets_on_user_id ON public.baskets USING btree (user_id);


--
-- Name: index_campaigns_groups; Type: INDEX; Schema: public; Owner: -
--

CREATE UNIQUE INDEX index_campaigns_groups ON public.email_campaigns_campaigns_groups USING btree (campaign_id, group_id);


--
-- Name: index_comments_on_author_id; Type: INDEX; Schema: public; Owner: -
--

CREATE INDEX index_comments_on_author_id ON public.comments USING btree (author_id);


--
-- Name: index_comments_on_created_at; Type: INDEX; Schema: public; Owner: -
--

CREATE INDEX index_comments_on_created_at ON public.comments USING btree (created_at);


--
-- Name: index_comments_on_idea_id; Type: INDEX; Schema: public; Owner: -
--

CREATE INDEX index_comments_on_idea_id ON public.comments USING btree (idea_id);


--
-- Name: index_comments_on_lft; Type: INDEX; Schema: public; Owner: -
--

CREATE INDEX index_comments_on_lft ON public.comments USING btree (lft);


--
-- Name: index_comments_on_parent_id; Type: INDEX; Schema: public; Owner: -
--

CREATE INDEX index_comments_on_parent_id ON public.comments USING btree (parent_id);


--
-- Name: index_comments_on_rgt; Type: INDEX; Schema: public; Owner: -
--

CREATE INDEX index_comments_on_rgt ON public.comments USING btree (rgt);


--
-- Name: index_common_passwords_on_password; Type: INDEX; Schema: public; Owner: -
--

CREATE INDEX index_common_passwords_on_password ON public.common_passwords USING btree (password);


--
-- Name: index_content_builder_layouts_content_buidable_type_id_code; Type: INDEX; Schema: public; Owner: -
--

CREATE UNIQUE INDEX index_content_builder_layouts_content_buidable_type_id_code ON public.content_builder_layouts USING btree (content_buildable_type, content_buildable_id, code);


--
-- Name: index_cosponsorships_on_idea_id; Type: INDEX; Schema: public; Owner: -
--

CREATE INDEX index_cosponsorships_on_idea_id ON public.cosponsorships USING btree (idea_id);


--
-- Name: index_cosponsorships_on_user_id; Type: INDEX; Schema: public; Owner: -
--

CREATE INDEX index_cosponsorships_on_user_id ON public.cosponsorships USING btree (user_id);


--
-- Name: index_custom_field_bins_on_custom_field_id; Type: INDEX; Schema: public; Owner: -
--

CREATE INDEX index_custom_field_bins_on_custom_field_id ON public.custom_field_bins USING btree (custom_field_id);


--
-- Name: index_custom_field_bins_on_custom_field_option_id; Type: INDEX; Schema: public; Owner: -
--

CREATE INDEX index_custom_field_bins_on_custom_field_option_id ON public.custom_field_bins USING btree (custom_field_option_id);


--
-- Name: index_custom_field_matrix_statements_on_custom_field_id; Type: INDEX; Schema: public; Owner: -
--

CREATE INDEX index_custom_field_matrix_statements_on_custom_field_id ON public.custom_field_matrix_statements USING btree (custom_field_id);


--
-- Name: index_custom_field_matrix_statements_on_key; Type: INDEX; Schema: public; Owner: -
--

CREATE INDEX index_custom_field_matrix_statements_on_key ON public.custom_field_matrix_statements USING btree (key);


--
-- Name: index_custom_field_option_images_on_custom_field_option_id; Type: INDEX; Schema: public; Owner: -
--

CREATE INDEX index_custom_field_option_images_on_custom_field_option_id ON public.custom_field_option_images USING btree (custom_field_option_id);


--
-- Name: index_custom_field_options_on_custom_field_id; Type: INDEX; Schema: public; Owner: -
--

CREATE INDEX index_custom_field_options_on_custom_field_id ON public.custom_field_options USING btree (custom_field_id);


--
-- Name: index_custom_field_options_on_custom_field_id_and_key; Type: INDEX; Schema: public; Owner: -
--

CREATE UNIQUE INDEX index_custom_field_options_on_custom_field_id_and_key ON public.custom_field_options USING btree (custom_field_id, key);


--
-- Name: index_custom_fields_on_resource_type_and_resource_id; Type: INDEX; Schema: public; Owner: -
--

CREATE INDEX index_custom_fields_on_resource_type_and_resource_id ON public.custom_fields USING btree (resource_type, resource_id);


--
-- Name: index_custom_forms_on_participation_context; Type: INDEX; Schema: public; Owner: -
--

CREATE UNIQUE INDEX index_custom_forms_on_participation_context ON public.custom_forms USING btree (participation_context_id, participation_context_type);


--
-- Name: index_dismissals_on_campaign_name_and_user_id; Type: INDEX; Schema: public; Owner: -
--

CREATE UNIQUE INDEX index_dismissals_on_campaign_name_and_user_id ON public.onboarding_campaign_dismissals USING btree (campaign_name, user_id);


--
-- Name: index_email_campaigns_campaign_email_commands_on_recipient_id; Type: INDEX; Schema: public; Owner: -
--

CREATE INDEX index_email_campaigns_campaign_email_commands_on_recipient_id ON public.email_campaigns_campaign_email_commands USING btree (recipient_id);


--
-- Name: index_email_campaigns_campaigns_groups_on_campaign_id; Type: INDEX; Schema: public; Owner: -
--

CREATE INDEX index_email_campaigns_campaigns_groups_on_campaign_id ON public.email_campaigns_campaigns_groups USING btree (campaign_id);


--
-- Name: index_email_campaigns_campaigns_groups_on_group_id; Type: INDEX; Schema: public; Owner: -
--

CREATE INDEX index_email_campaigns_campaigns_groups_on_group_id ON public.email_campaigns_campaigns_groups USING btree (group_id);


--
-- Name: index_email_campaigns_campaigns_on_author_id; Type: INDEX; Schema: public; Owner: -
--

CREATE INDEX index_email_campaigns_campaigns_on_author_id ON public.email_campaigns_campaigns USING btree (author_id);


--
-- Name: index_email_campaigns_campaigns_on_context_id; Type: INDEX; Schema: public; Owner: -
--

CREATE INDEX index_email_campaigns_campaigns_on_context_id ON public.email_campaigns_campaigns USING btree (context_id);


--
-- Name: index_email_campaigns_campaigns_on_type; Type: INDEX; Schema: public; Owner: -
--

CREATE INDEX index_email_campaigns_campaigns_on_type ON public.email_campaigns_campaigns USING btree (type);


--
-- Name: index_email_campaigns_consents_on_campaign_type_and_user_id; Type: INDEX; Schema: public; Owner: -
--

CREATE UNIQUE INDEX index_email_campaigns_consents_on_campaign_type_and_user_id ON public.email_campaigns_consents USING btree (campaign_type, user_id);


--
-- Name: index_email_campaigns_consents_on_user_id; Type: INDEX; Schema: public; Owner: -
--

CREATE INDEX index_email_campaigns_consents_on_user_id ON public.email_campaigns_consents USING btree (user_id);


--
-- Name: index_email_campaigns_deliveries_on_campaign_id; Type: INDEX; Schema: public; Owner: -
--

CREATE INDEX index_email_campaigns_deliveries_on_campaign_id ON public.email_campaigns_deliveries USING btree (campaign_id);


--
-- Name: index_email_campaigns_deliveries_on_campaign_id_and_user_id; Type: INDEX; Schema: public; Owner: -
--

CREATE INDEX index_email_campaigns_deliveries_on_campaign_id_and_user_id ON public.email_campaigns_deliveries USING btree (campaign_id, user_id);


--
-- Name: index_email_campaigns_deliveries_on_sent_at; Type: INDEX; Schema: public; Owner: -
--

CREATE INDEX index_email_campaigns_deliveries_on_sent_at ON public.email_campaigns_deliveries USING btree (sent_at);


--
-- Name: index_email_campaigns_deliveries_on_user_id; Type: INDEX; Schema: public; Owner: -
--

CREATE INDEX index_email_campaigns_deliveries_on_user_id ON public.email_campaigns_deliveries USING btree (user_id);


--
-- Name: index_email_campaigns_examples_on_campaign_id; Type: INDEX; Schema: public; Owner: -
--

CREATE INDEX index_email_campaigns_examples_on_campaign_id ON public.email_campaigns_examples USING btree (campaign_id);


--
-- Name: index_email_campaigns_examples_on_recipient_id; Type: INDEX; Schema: public; Owner: -
--

CREATE INDEX index_email_campaigns_examples_on_recipient_id ON public.email_campaigns_examples USING btree (recipient_id);


--
-- Name: index_email_campaigns_unsubscription_tokens_on_token; Type: INDEX; Schema: public; Owner: -
--

CREATE INDEX index_email_campaigns_unsubscription_tokens_on_token ON public.email_campaigns_unsubscription_tokens USING btree (token);


--
-- Name: index_email_campaigns_unsubscription_tokens_on_user_id; Type: INDEX; Schema: public; Owner: -
--

CREATE INDEX index_email_campaigns_unsubscription_tokens_on_user_id ON public.email_campaigns_unsubscription_tokens USING btree (user_id);


--
-- Name: index_email_snippets_on_email_and_snippet_and_locale; Type: INDEX; Schema: public; Owner: -
--

CREATE INDEX index_email_snippets_on_email_and_snippet_and_locale ON public.email_snippets USING btree (email, snippet, locale);


--
-- Name: index_embeddings_similarities_on_embeddable; Type: INDEX; Schema: public; Owner: -
--

CREATE INDEX index_embeddings_similarities_on_embeddable ON public.embeddings_similarities USING btree (embeddable_type, embeddable_id);


--
-- Name: index_embeddings_similarities_on_embedded_attributes; Type: INDEX; Schema: public; Owner: -
--

CREATE INDEX index_embeddings_similarities_on_embedded_attributes ON public.embeddings_similarities USING btree (embedded_attributes);


--
-- Name: index_embeddings_similarities_on_embedding; Type: INDEX; Schema: public; Owner: -
--

CREATE INDEX index_embeddings_similarities_on_embedding ON public.embeddings_similarities USING hnsw (embedding shared_extensions.vector_cosine_ops);


--
-- Name: index_event_files_on_event_id; Type: INDEX; Schema: public; Owner: -
--

CREATE INDEX index_event_files_on_event_id ON public.event_files USING btree (event_id);


--
-- Name: index_event_images_on_event_id; Type: INDEX; Schema: public; Owner: -
--

CREATE INDEX index_event_images_on_event_id ON public.event_images USING btree (event_id);


--
-- Name: index_events_attendances_on_attendee_id; Type: INDEX; Schema: public; Owner: -
--

CREATE INDEX index_events_attendances_on_attendee_id ON public.events_attendances USING btree (attendee_id);


--
-- Name: index_events_attendances_on_attendee_id_and_event_id; Type: INDEX; Schema: public; Owner: -
--

CREATE UNIQUE INDEX index_events_attendances_on_attendee_id_and_event_id ON public.events_attendances USING btree (attendee_id, event_id);


--
-- Name: index_events_attendances_on_created_at; Type: INDEX; Schema: public; Owner: -
--

CREATE INDEX index_events_attendances_on_created_at ON public.events_attendances USING btree (created_at);


--
-- Name: index_events_attendances_on_event_id; Type: INDEX; Schema: public; Owner: -
--

CREATE INDEX index_events_attendances_on_event_id ON public.events_attendances USING btree (event_id);


--
-- Name: index_events_attendances_on_updated_at; Type: INDEX; Schema: public; Owner: -
--

CREATE INDEX index_events_attendances_on_updated_at ON public.events_attendances USING btree (updated_at);


--
-- Name: index_events_on_location_point; Type: INDEX; Schema: public; Owner: -
--

CREATE INDEX index_events_on_location_point ON public.events USING gist (location_point);


--
-- Name: index_events_on_maximum_attendees; Type: INDEX; Schema: public; Owner: -
--

CREATE INDEX index_events_on_maximum_attendees ON public.events USING btree (maximum_attendees);


--
-- Name: index_events_on_project_id; Type: INDEX; Schema: public; Owner: -
--

CREATE INDEX index_events_on_project_id ON public.events USING btree (project_id);


--
-- Name: index_file_attachments_on_attachable; Type: INDEX; Schema: public; Owner: -
--

CREATE INDEX index_file_attachments_on_attachable ON public.file_attachments USING btree (attachable_type, attachable_id);


--
-- Name: index_file_attachments_on_file_and_attachable; Type: INDEX; Schema: public; Owner: -
--

CREATE UNIQUE INDEX index_file_attachments_on_file_and_attachable ON public.file_attachments USING btree (file_id, attachable_type, attachable_id);


--
-- Name: index_file_attachments_on_file_id; Type: INDEX; Schema: public; Owner: -
--

CREATE INDEX index_file_attachments_on_file_id ON public.file_attachments USING btree (file_id);


--
-- Name: index_files_on_category; Type: INDEX; Schema: public; Owner: -
--

CREATE INDEX index_files_on_category ON public.files USING btree (category);


--
-- Name: index_files_on_description_multiloc_text_gin_trgm_ops; Type: INDEX; Schema: public; Owner: -
--

CREATE INDEX index_files_on_description_multiloc_text_gin_trgm_ops ON public.files USING gin (((description_multiloc)::text) shared_extensions.gin_trgm_ops);


--
-- Name: index_files_on_mime_type; Type: INDEX; Schema: public; Owner: -
--

CREATE INDEX index_files_on_mime_type ON public.files USING btree (mime_type);


--
-- Name: index_files_on_name_gin_trgm; Type: INDEX; Schema: public; Owner: -
--

CREATE INDEX index_files_on_name_gin_trgm ON public.files USING gin (name shared_extensions.gin_trgm_ops);


--
-- Name: index_files_on_size; Type: INDEX; Schema: public; Owner: -
--

CREATE INDEX index_files_on_size ON public.files USING btree (size);


--
-- Name: index_files_on_tsvector; Type: INDEX; Schema: public; Owner: -
--

CREATE INDEX index_files_on_tsvector ON public.files USING gin (tsvector);


--
-- Name: index_files_on_uploader_id; Type: INDEX; Schema: public; Owner: -
--

CREATE INDEX index_files_on_uploader_id ON public.files USING btree (uploader_id);


--
-- Name: index_files_previews_on_file_id; Type: INDEX; Schema: public; Owner: -
--

CREATE INDEX index_files_previews_on_file_id ON public.files_previews USING btree (file_id);


--
-- Name: index_files_projects_on_file_id; Type: INDEX; Schema: public; Owner: -
--

CREATE INDEX index_files_projects_on_file_id ON public.files_projects USING btree (file_id);


--
-- Name: index_files_projects_on_file_id_and_project_id; Type: INDEX; Schema: public; Owner: -
--

CREATE UNIQUE INDEX index_files_projects_on_file_id_and_project_id ON public.files_projects USING btree (file_id, project_id);


--
-- Name: index_files_projects_on_project_id; Type: INDEX; Schema: public; Owner: -
--

CREATE INDEX index_files_projects_on_project_id ON public.files_projects USING btree (project_id);


--
-- Name: index_followers_followable_type_id_user_id; Type: INDEX; Schema: public; Owner: -
--

CREATE UNIQUE INDEX index_followers_followable_type_id_user_id ON public.followers USING btree (followable_id, followable_type, user_id);


--
-- Name: index_followers_on_followable; Type: INDEX; Schema: public; Owner: -
--

CREATE INDEX index_followers_on_followable ON public.followers USING btree (followable_type, followable_id);


--
-- Name: index_followers_on_followable_id_and_followable_type; Type: INDEX; Schema: public; Owner: -
--

CREATE INDEX index_followers_on_followable_id_and_followable_type ON public.followers USING btree (followable_id, followable_type);


--
-- Name: index_followers_on_user_id; Type: INDEX; Schema: public; Owner: -
--

CREATE INDEX index_followers_on_user_id ON public.followers USING btree (user_id);


--
-- Name: index_groups_on_slug; Type: INDEX; Schema: public; Owner: -
--

CREATE INDEX index_groups_on_slug ON public.groups USING btree (slug);


--
-- Name: index_groups_permissions_on_group_id; Type: INDEX; Schema: public; Owner: -
--

CREATE INDEX index_groups_permissions_on_group_id ON public.groups_permissions USING btree (group_id);


--
-- Name: index_groups_permissions_on_permission_id; Type: INDEX; Schema: public; Owner: -
--

CREATE INDEX index_groups_permissions_on_permission_id ON public.groups_permissions USING btree (permission_id);


--
-- Name: index_groups_projects_on_group_id; Type: INDEX; Schema: public; Owner: -
--

CREATE INDEX index_groups_projects_on_group_id ON public.groups_projects USING btree (group_id);


--
-- Name: index_groups_projects_on_group_id_and_project_id; Type: INDEX; Schema: public; Owner: -
--

CREATE UNIQUE INDEX index_groups_projects_on_group_id_and_project_id ON public.groups_projects USING btree (group_id, project_id);


--
-- Name: index_groups_projects_on_project_id; Type: INDEX; Schema: public; Owner: -
--

CREATE INDEX index_groups_projects_on_project_id ON public.groups_projects USING btree (project_id);


--
-- Name: index_id_id_card_lookup_id_cards_on_hashed_card_id; Type: INDEX; Schema: public; Owner: -
--

CREATE INDEX index_id_id_card_lookup_id_cards_on_hashed_card_id ON public.id_id_card_lookup_id_cards USING btree (hashed_card_id);


--
-- Name: index_idea_files_on_idea_id; Type: INDEX; Schema: public; Owner: -
--

CREATE INDEX index_idea_files_on_idea_id ON public.idea_files USING btree (idea_id);


--
-- Name: index_idea_images_on_idea_id; Type: INDEX; Schema: public; Owner: -
--

CREATE INDEX index_idea_images_on_idea_id ON public.idea_images USING btree (idea_id);


--
-- Name: index_idea_import_files_on_parent_id; Type: INDEX; Schema: public; Owner: -
--

CREATE INDEX index_idea_import_files_on_parent_id ON public.idea_import_files USING btree (parent_id);


--
-- Name: index_idea_import_files_on_project_id; Type: INDEX; Schema: public; Owner: -
--

CREATE INDEX index_idea_import_files_on_project_id ON public.idea_import_files USING btree (project_id);


--
-- Name: index_idea_imports_on_file_id; Type: INDEX; Schema: public; Owner: -
--

CREATE INDEX index_idea_imports_on_file_id ON public.idea_imports USING btree (file_id);


--
-- Name: index_idea_imports_on_idea_id; Type: INDEX; Schema: public; Owner: -
--

CREATE INDEX index_idea_imports_on_idea_id ON public.idea_imports USING btree (idea_id);


--
-- Name: index_idea_imports_on_import_user_id; Type: INDEX; Schema: public; Owner: -
--

CREATE INDEX index_idea_imports_on_import_user_id ON public.idea_imports USING btree (import_user_id);


--
-- Name: index_idea_relations_on_idea_id; Type: INDEX; Schema: public; Owner: -
--

CREATE INDEX index_idea_relations_on_idea_id ON public.idea_relations USING btree (idea_id);


--
-- Name: index_idea_relations_on_idea_id_and_related_idea_id; Type: INDEX; Schema: public; Owner: -
--

CREATE UNIQUE INDEX index_idea_relations_on_idea_id_and_related_idea_id ON public.idea_relations USING btree (idea_id, related_idea_id);


--
-- Name: index_idea_relations_on_related_idea_id; Type: INDEX; Schema: public; Owner: -
--

CREATE INDEX index_idea_relations_on_related_idea_id ON public.idea_relations USING btree (related_idea_id);


--
-- Name: index_ideas_on_author_hash; Type: INDEX; Schema: public; Owner: -
--

CREATE INDEX index_ideas_on_author_hash ON public.ideas USING btree (author_hash);


--
-- Name: index_ideas_on_author_id; Type: INDEX; Schema: public; Owner: -
--

CREATE INDEX index_ideas_on_author_id ON public.ideas USING btree (author_id);


--
-- Name: index_ideas_on_body_multiloc; Type: INDEX; Schema: public; Owner: -
--

CREATE INDEX index_ideas_on_body_multiloc ON public.ideas USING gin (body_multiloc);


--
-- Name: index_ideas_on_idea_status_id; Type: INDEX; Schema: public; Owner: -
--

CREATE INDEX index_ideas_on_idea_status_id ON public.ideas USING btree (idea_status_id);


--
-- Name: index_ideas_on_location_point; Type: INDEX; Schema: public; Owner: -
--

CREATE INDEX index_ideas_on_location_point ON public.ideas USING gist (location_point);


--
-- Name: index_ideas_on_manual_votes_last_updated_by_id; Type: INDEX; Schema: public; Owner: -
--

CREATE INDEX index_ideas_on_manual_votes_last_updated_by_id ON public.ideas USING btree (manual_votes_last_updated_by_id);


--
-- Name: index_ideas_on_project_id; Type: INDEX; Schema: public; Owner: -
--

CREATE INDEX index_ideas_on_project_id ON public.ideas USING btree (project_id);


--
-- Name: index_ideas_on_slug; Type: INDEX; Schema: public; Owner: -
--

CREATE UNIQUE INDEX index_ideas_on_slug ON public.ideas USING btree (slug);


--
-- Name: index_ideas_on_title_multiloc; Type: INDEX; Schema: public; Owner: -
--

CREATE INDEX index_ideas_on_title_multiloc ON public.ideas USING gin (title_multiloc);


--
-- Name: index_ideas_phases_on_idea_id; Type: INDEX; Schema: public; Owner: -
--

CREATE INDEX index_ideas_phases_on_idea_id ON public.ideas_phases USING btree (idea_id);


--
-- Name: index_ideas_phases_on_idea_id_and_phase_id; Type: INDEX; Schema: public; Owner: -
--

CREATE UNIQUE INDEX index_ideas_phases_on_idea_id_and_phase_id ON public.ideas_phases USING btree (idea_id, phase_id);


--
-- Name: index_ideas_phases_on_phase_id; Type: INDEX; Schema: public; Owner: -
--

CREATE INDEX index_ideas_phases_on_phase_id ON public.ideas_phases USING btree (phase_id);


--
-- Name: index_ideas_search; Type: INDEX; Schema: public; Owner: -
--

CREATE INDEX index_ideas_search ON public.ideas USING gin (((to_tsvector('simple'::regconfig, COALESCE((title_multiloc)::text, ''::text)) || to_tsvector('simple'::regconfig, COALESCE((body_multiloc)::text, ''::text)))));


--
-- Name: index_ideas_topics_on_idea_id; Type: INDEX; Schema: public; Owner: -
--

CREATE INDEX index_ideas_topics_on_idea_id ON public.ideas_topics USING btree (idea_id);


--
-- Name: index_ideas_topics_on_idea_id_and_topic_id; Type: INDEX; Schema: public; Owner: -
--

CREATE UNIQUE INDEX index_ideas_topics_on_idea_id_and_topic_id ON public.ideas_topics USING btree (idea_id, topic_id);


--
-- Name: index_ideas_topics_on_topic_id; Type: INDEX; Schema: public; Owner: -
--

CREATE INDEX index_ideas_topics_on_topic_id ON public.ideas_topics USING btree (topic_id);


--
-- Name: index_identities_on_user_id; Type: INDEX; Schema: public; Owner: -
--

CREATE INDEX index_identities_on_user_id ON public.identities USING btree (user_id);


--
-- Name: index_impact_tracking_sessions_on_monthly_user_hash; Type: INDEX; Schema: public; Owner: -
--

CREATE INDEX index_impact_tracking_sessions_on_monthly_user_hash ON public.impact_tracking_sessions USING btree (monthly_user_hash);


--
-- Name: index_internal_comments_on_author_id; Type: INDEX; Schema: public; Owner: -
--

CREATE INDEX index_internal_comments_on_author_id ON public.internal_comments USING btree (author_id);


--
-- Name: index_internal_comments_on_created_at; Type: INDEX; Schema: public; Owner: -
--

CREATE INDEX index_internal_comments_on_created_at ON public.internal_comments USING btree (created_at);


--
-- Name: index_internal_comments_on_idea_id; Type: INDEX; Schema: public; Owner: -
--

CREATE INDEX index_internal_comments_on_idea_id ON public.internal_comments USING btree (idea_id);


--
-- Name: index_internal_comments_on_lft; Type: INDEX; Schema: public; Owner: -
--

CREATE INDEX index_internal_comments_on_lft ON public.internal_comments USING btree (lft);


--
-- Name: index_internal_comments_on_parent_id; Type: INDEX; Schema: public; Owner: -
--

CREATE INDEX index_internal_comments_on_parent_id ON public.internal_comments USING btree (parent_id);


--
-- Name: index_internal_comments_on_rgt; Type: INDEX; Schema: public; Owner: -
--

CREATE INDEX index_internal_comments_on_rgt ON public.internal_comments USING btree (rgt);


--
-- Name: index_invites_on_invitee_id; Type: INDEX; Schema: public; Owner: -
--

CREATE INDEX index_invites_on_invitee_id ON public.invites USING btree (invitee_id);


--
-- Name: index_invites_on_inviter_id; Type: INDEX; Schema: public; Owner: -
--

CREATE INDEX index_invites_on_inviter_id ON public.invites USING btree (inviter_id);


--
-- Name: index_invites_on_token; Type: INDEX; Schema: public; Owner: -
--

CREATE INDEX index_invites_on_token ON public.invites USING btree (token);


--
-- Name: index_jobs_trackers_on_completed_at; Type: INDEX; Schema: public; Owner: -
--

CREATE INDEX index_jobs_trackers_on_completed_at ON public.jobs_trackers USING btree (completed_at);


--
-- Name: index_jobs_trackers_on_context; Type: INDEX; Schema: public; Owner: -
--

CREATE INDEX index_jobs_trackers_on_context ON public.jobs_trackers USING btree (context_type, context_id);


--
-- Name: index_jobs_trackers_on_owner_id; Type: INDEX; Schema: public; Owner: -
--

CREATE INDEX index_jobs_trackers_on_owner_id ON public.jobs_trackers USING btree (owner_id);


--
-- Name: index_jobs_trackers_on_project_id; Type: INDEX; Schema: public; Owner: -
--

CREATE INDEX index_jobs_trackers_on_project_id ON public.jobs_trackers USING btree (project_id);


--
-- Name: index_jobs_trackers_on_root_job_id; Type: INDEX; Schema: public; Owner: -
--

CREATE UNIQUE INDEX index_jobs_trackers_on_root_job_id ON public.jobs_trackers USING btree (root_job_id);


--
-- Name: index_jobs_trackers_on_root_job_type; Type: INDEX; Schema: public; Owner: -
--

CREATE INDEX index_jobs_trackers_on_root_job_type ON public.jobs_trackers USING btree (root_job_type);


--
-- Name: index_maps_layers_on_map_config_id; Type: INDEX; Schema: public; Owner: -
--

CREATE INDEX index_maps_layers_on_map_config_id ON public.maps_layers USING btree (map_config_id);


--
-- Name: index_maps_map_configs_on_mappable; Type: INDEX; Schema: public; Owner: -
--

CREATE INDEX index_maps_map_configs_on_mappable ON public.maps_map_configs USING btree (mappable_type, mappable_id);


--
-- Name: index_maps_map_configs_on_mappable_id; Type: INDEX; Schema: public; Owner: -
--

CREATE UNIQUE INDEX index_maps_map_configs_on_mappable_id ON public.maps_map_configs USING btree (mappable_id);


--
-- Name: index_memberships_on_group_id; Type: INDEX; Schema: public; Owner: -
--

CREATE INDEX index_memberships_on_group_id ON public.memberships USING btree (group_id);


--
-- Name: index_memberships_on_group_id_and_user_id; Type: INDEX; Schema: public; Owner: -
--

CREATE UNIQUE INDEX index_memberships_on_group_id_and_user_id ON public.memberships USING btree (group_id, user_id);


--
-- Name: index_memberships_on_user_id; Type: INDEX; Schema: public; Owner: -
--

CREATE INDEX index_memberships_on_user_id ON public.memberships USING btree (user_id);


--
-- Name: index_nav_bar_items_on_code; Type: INDEX; Schema: public; Owner: -
--

CREATE INDEX index_nav_bar_items_on_code ON public.nav_bar_items USING btree (code);


--
-- Name: index_nav_bar_items_on_ordering; Type: INDEX; Schema: public; Owner: -
--

CREATE INDEX index_nav_bar_items_on_ordering ON public.nav_bar_items USING btree (ordering);


--
-- Name: index_nav_bar_items_on_project_id; Type: INDEX; Schema: public; Owner: -
--

CREATE INDEX index_nav_bar_items_on_project_id ON public.nav_bar_items USING btree (project_id);


--
-- Name: index_nav_bar_items_on_static_page_id; Type: INDEX; Schema: public; Owner: -
--

CREATE INDEX index_nav_bar_items_on_static_page_id ON public.nav_bar_items USING btree (static_page_id);


--
-- Name: index_notifications_on_basket_id; Type: INDEX; Schema: public; Owner: -
--

CREATE INDEX index_notifications_on_basket_id ON public.notifications USING btree (basket_id);


--
-- Name: index_notifications_on_cosponsorship_id; Type: INDEX; Schema: public; Owner: -
--

CREATE INDEX index_notifications_on_cosponsorship_id ON public.notifications USING btree (cosponsorship_id);


--
-- Name: index_notifications_on_created_at; Type: INDEX; Schema: public; Owner: -
--

CREATE INDEX index_notifications_on_created_at ON public.notifications USING btree (created_at);


--
-- Name: index_notifications_on_idea_status_id; Type: INDEX; Schema: public; Owner: -
--

CREATE INDEX index_notifications_on_idea_status_id ON public.notifications USING btree (idea_status_id);


--
-- Name: index_notifications_on_inappropriate_content_flag_id; Type: INDEX; Schema: public; Owner: -
--

CREATE INDEX index_notifications_on_inappropriate_content_flag_id ON public.notifications USING btree (inappropriate_content_flag_id);


--
-- Name: index_notifications_on_initiating_user_id; Type: INDEX; Schema: public; Owner: -
--

CREATE INDEX index_notifications_on_initiating_user_id ON public.notifications USING btree (initiating_user_id);


--
-- Name: index_notifications_on_internal_comment_id; Type: INDEX; Schema: public; Owner: -
--

CREATE INDEX index_notifications_on_internal_comment_id ON public.notifications USING btree (internal_comment_id);


--
-- Name: index_notifications_on_invite_id; Type: INDEX; Schema: public; Owner: -
--

CREATE INDEX index_notifications_on_invite_id ON public.notifications USING btree (invite_id);


--
-- Name: index_notifications_on_official_feedback_id; Type: INDEX; Schema: public; Owner: -
--

CREATE INDEX index_notifications_on_official_feedback_id ON public.notifications USING btree (official_feedback_id);


--
-- Name: index_notifications_on_phase_id; Type: INDEX; Schema: public; Owner: -
--

CREATE INDEX index_notifications_on_phase_id ON public.notifications USING btree (phase_id);


--
-- Name: index_notifications_on_project_review_id; Type: INDEX; Schema: public; Owner: -
--

CREATE INDEX index_notifications_on_project_review_id ON public.notifications USING btree (project_review_id);


--
-- Name: index_notifications_on_recipient_id; Type: INDEX; Schema: public; Owner: -
--

CREATE INDEX index_notifications_on_recipient_id ON public.notifications USING btree (recipient_id);


--
-- Name: index_notifications_on_recipient_id_and_read_at; Type: INDEX; Schema: public; Owner: -
--

CREATE INDEX index_notifications_on_recipient_id_and_read_at ON public.notifications USING btree (recipient_id, read_at);


--
-- Name: index_notifications_on_spam_report_id; Type: INDEX; Schema: public; Owner: -
--

CREATE INDEX index_notifications_on_spam_report_id ON public.notifications USING btree (spam_report_id);


--
-- Name: index_official_feedbacks_on_idea_id; Type: INDEX; Schema: public; Owner: -
--

CREATE INDEX index_official_feedbacks_on_idea_id ON public.official_feedbacks USING btree (idea_id);


--
-- Name: index_official_feedbacks_on_user_id; Type: INDEX; Schema: public; Owner: -
--

CREATE INDEX index_official_feedbacks_on_user_id ON public.official_feedbacks USING btree (user_id);


--
-- Name: index_onboarding_campaign_dismissals_on_user_id; Type: INDEX; Schema: public; Owner: -
--

CREATE INDEX index_onboarding_campaign_dismissals_on_user_id ON public.onboarding_campaign_dismissals USING btree (user_id);


--
-- Name: index_permission_field; Type: INDEX; Schema: public; Owner: -
--

CREATE UNIQUE INDEX index_permission_field ON public.permissions_custom_fields USING btree (permission_id, custom_field_id);


--
-- Name: index_permissions_custom_fields_on_custom_field_id; Type: INDEX; Schema: public; Owner: -
--

CREATE INDEX index_permissions_custom_fields_on_custom_field_id ON public.permissions_custom_fields USING btree (custom_field_id);


--
-- Name: index_permissions_custom_fields_on_permission_id; Type: INDEX; Schema: public; Owner: -
--

CREATE INDEX index_permissions_custom_fields_on_permission_id ON public.permissions_custom_fields USING btree (permission_id);


--
-- Name: index_permissions_on_action; Type: INDEX; Schema: public; Owner: -
--

CREATE INDEX index_permissions_on_action ON public.permissions USING btree (action);


--
-- Name: index_permissions_on_permission_scope_id; Type: INDEX; Schema: public; Owner: -
--

CREATE INDEX index_permissions_on_permission_scope_id ON public.permissions USING btree (permission_scope_id);


--
-- Name: index_phase_files_on_phase_id; Type: INDEX; Schema: public; Owner: -
--

CREATE INDEX index_phase_files_on_phase_id ON public.phase_files USING btree (phase_id);


--
-- Name: index_phases_on_manual_voters_last_updated_by_id; Type: INDEX; Schema: public; Owner: -
--

CREATE INDEX index_phases_on_manual_voters_last_updated_by_id ON public.phases USING btree (manual_voters_last_updated_by_id);


--
-- Name: index_phases_on_project_id; Type: INDEX; Schema: public; Owner: -
--

CREATE INDEX index_phases_on_project_id ON public.phases USING btree (project_id);


--
-- Name: index_phases_on_start_at_and_end_at; Type: INDEX; Schema: public; Owner: -
--

CREATE INDEX index_phases_on_start_at_and_end_at ON public.phases USING btree (start_at, end_at);


--
-- Name: index_polls_options_on_question_id; Type: INDEX; Schema: public; Owner: -
--

CREATE INDEX index_polls_options_on_question_id ON public.polls_options USING btree (question_id);


--
-- Name: index_polls_questions_on_phase_id; Type: INDEX; Schema: public; Owner: -
--

CREATE INDEX index_polls_questions_on_phase_id ON public.polls_questions USING btree (phase_id);


--
-- Name: index_polls_response_options_on_option_id; Type: INDEX; Schema: public; Owner: -
--

CREATE INDEX index_polls_response_options_on_option_id ON public.polls_response_options USING btree (option_id);


--
-- Name: index_polls_response_options_on_response_id; Type: INDEX; Schema: public; Owner: -
--

CREATE INDEX index_polls_response_options_on_response_id ON public.polls_response_options USING btree (response_id);


--
-- Name: index_polls_responses_on_phase_id; Type: INDEX; Schema: public; Owner: -
--

CREATE INDEX index_polls_responses_on_phase_id ON public.polls_responses USING btree (phase_id);


--
-- Name: index_polls_responses_on_user_id; Type: INDEX; Schema: public; Owner: -
--

CREATE INDEX index_polls_responses_on_user_id ON public.polls_responses USING btree (user_id);


--
-- Name: index_project_files_on_project_id; Type: INDEX; Schema: public; Owner: -
--

CREATE INDEX index_project_files_on_project_id ON public.project_files USING btree (project_id);


--
-- Name: index_project_folders_files_on_project_folder_id; Type: INDEX; Schema: public; Owner: -
--

CREATE INDEX index_project_folders_files_on_project_folder_id ON public.project_folders_files USING btree (project_folder_id);


--
-- Name: index_project_folders_folders_on_slug; Type: INDEX; Schema: public; Owner: -
--

CREATE INDEX index_project_folders_folders_on_slug ON public.project_folders_folders USING btree (slug);


--
-- Name: index_project_folders_images_on_project_folder_id; Type: INDEX; Schema: public; Owner: -
--

CREATE INDEX index_project_folders_images_on_project_folder_id ON public.project_folders_images USING btree (project_folder_id);


--
-- Name: index_project_images_on_project_id; Type: INDEX; Schema: public; Owner: -
--

CREATE INDEX index_project_images_on_project_id ON public.project_images USING btree (project_id);


--
-- Name: index_project_imports_on_import_user_id; Type: INDEX; Schema: public; Owner: -
--

CREATE INDEX index_project_imports_on_import_user_id ON public.project_imports USING btree (import_user_id);


--
-- Name: index_project_imports_on_project_id; Type: INDEX; Schema: public; Owner: -
--

CREATE INDEX index_project_imports_on_project_id ON public.project_imports USING btree (project_id);


--
-- Name: index_project_reviews_on_project_id; Type: INDEX; Schema: public; Owner: -
--

CREATE UNIQUE INDEX index_project_reviews_on_project_id ON public.project_reviews USING btree (project_id);


--
-- Name: index_project_reviews_on_requester_id; Type: INDEX; Schema: public; Owner: -
--

CREATE INDEX index_project_reviews_on_requester_id ON public.project_reviews USING btree (requester_id);


--
-- Name: index_project_reviews_on_reviewer_id; Type: INDEX; Schema: public; Owner: -
--

CREATE INDEX index_project_reviews_on_reviewer_id ON public.project_reviews USING btree (reviewer_id);


--
-- Name: index_projects_allowed_input_topics_on_project_id; Type: INDEX; Schema: public; Owner: -
--

CREATE INDEX index_projects_allowed_input_topics_on_project_id ON public.projects_allowed_input_topics USING btree (project_id);


--
-- Name: index_projects_allowed_input_topics_on_topic_id_and_project_id; Type: INDEX; Schema: public; Owner: -
--

CREATE UNIQUE INDEX index_projects_allowed_input_topics_on_topic_id_and_project_id ON public.projects_allowed_input_topics USING btree (topic_id, project_id);


--
-- Name: index_projects_on_slug; Type: INDEX; Schema: public; Owner: -
--

CREATE UNIQUE INDEX index_projects_on_slug ON public.projects USING btree (slug);


--
-- Name: index_projects_topics_on_project_id; Type: INDEX; Schema: public; Owner: -
--

CREATE INDEX index_projects_topics_on_project_id ON public.projects_topics USING btree (project_id);


--
-- Name: index_projects_topics_on_topic_id; Type: INDEX; Schema: public; Owner: -
--

CREATE INDEX index_projects_topics_on_topic_id ON public.projects_topics USING btree (topic_id);


--
-- Name: index_reactions_on_reactable_type_and_reactable_id; Type: INDEX; Schema: public; Owner: -
--

CREATE INDEX index_reactions_on_reactable_type_and_reactable_id ON public.reactions USING btree (reactable_type, reactable_id);


--
-- Name: index_reactions_on_reactable_type_and_reactable_id_and_user_id; Type: INDEX; Schema: public; Owner: -
--

CREATE UNIQUE INDEX index_reactions_on_reactable_type_and_reactable_id_and_user_id ON public.reactions USING btree (reactable_type, reactable_id, user_id);


--
-- Name: index_reactions_on_user_id; Type: INDEX; Schema: public; Owner: -
--

CREATE INDEX index_reactions_on_user_id ON public.reactions USING btree (user_id);


--
-- Name: index_report_builder_reports_on_name; Type: INDEX; Schema: public; Owner: -
--

CREATE UNIQUE INDEX index_report_builder_reports_on_name ON public.report_builder_reports USING btree (name);


--
-- Name: index_report_builder_reports_on_name_tsvector; Type: INDEX; Schema: public; Owner: -
--

CREATE INDEX index_report_builder_reports_on_name_tsvector ON public.report_builder_reports USING gin (name_tsvector);


--
-- Name: index_report_builder_reports_on_owner_id; Type: INDEX; Schema: public; Owner: -
--

CREATE INDEX index_report_builder_reports_on_owner_id ON public.report_builder_reports USING btree (owner_id);


--
-- Name: index_report_builder_reports_on_phase_id; Type: INDEX; Schema: public; Owner: -
--

CREATE INDEX index_report_builder_reports_on_phase_id ON public.report_builder_reports USING btree (phase_id);


--
-- Name: index_spam_reports_on_reported_at; Type: INDEX; Schema: public; Owner: -
--

CREATE INDEX index_spam_reports_on_reported_at ON public.spam_reports USING btree (reported_at);


--
-- Name: index_spam_reports_on_user_id; Type: INDEX; Schema: public; Owner: -
--

CREATE INDEX index_spam_reports_on_user_id ON public.spam_reports USING btree (user_id);


--
-- Name: index_static_page_files_on_static_page_id; Type: INDEX; Schema: public; Owner: -
--

CREATE INDEX index_static_page_files_on_static_page_id ON public.static_page_files USING btree (static_page_id);


--
-- Name: index_static_pages_on_code; Type: INDEX; Schema: public; Owner: -
--

CREATE INDEX index_static_pages_on_code ON public.static_pages USING btree (code);


--
-- Name: index_static_pages_on_slug; Type: INDEX; Schema: public; Owner: -
--

CREATE UNIQUE INDEX index_static_pages_on_slug ON public.static_pages USING btree (slug);


--
-- Name: index_static_pages_topics_on_static_page_id; Type: INDEX; Schema: public; Owner: -
--

CREATE INDEX index_static_pages_topics_on_static_page_id ON public.static_pages_topics USING btree (static_page_id);


--
-- Name: index_static_pages_topics_on_topic_id; Type: INDEX; Schema: public; Owner: -
--

CREATE INDEX index_static_pages_topics_on_topic_id ON public.static_pages_topics USING btree (topic_id);


--
-- Name: index_surveys_responses_on_phase_id; Type: INDEX; Schema: public; Owner: -
--

CREATE INDEX index_surveys_responses_on_phase_id ON public.surveys_responses USING btree (phase_id);


--
-- Name: index_surveys_responses_on_user_id; Type: INDEX; Schema: public; Owner: -
--

CREATE INDEX index_surveys_responses_on_user_id ON public.surveys_responses USING btree (user_id);


--
-- Name: index_tenants_on_creation_finalized_at; Type: INDEX; Schema: public; Owner: -
--

CREATE INDEX index_tenants_on_creation_finalized_at ON public.tenants USING btree (creation_finalized_at);


--
-- Name: index_tenants_on_deleted_at; Type: INDEX; Schema: public; Owner: -
--

CREATE INDEX index_tenants_on_deleted_at ON public.tenants USING btree (deleted_at);


--
-- Name: index_tenants_on_host; Type: INDEX; Schema: public; Owner: -
--

CREATE INDEX index_tenants_on_host ON public.tenants USING btree (host);


--
-- Name: index_topics_on_include_in_onboarding; Type: INDEX; Schema: public; Owner: -
--

CREATE INDEX index_topics_on_include_in_onboarding ON public.topics USING btree (include_in_onboarding);


--
-- Name: index_ucf_representativeness_ref_distributions_on_custom_field; Type: INDEX; Schema: public; Owner: -
--

CREATE INDEX index_ucf_representativeness_ref_distributions_on_custom_field ON public.user_custom_fields_representativeness_ref_distributions USING btree (custom_field_id);


--
-- Name: index_users_on_email; Type: INDEX; Schema: public; Owner: -
--

CREATE INDEX index_users_on_email ON public.users USING btree (email);


--
-- Name: index_users_on_registration_completed_at; Type: INDEX; Schema: public; Owner: -
--

CREATE INDEX index_users_on_registration_completed_at ON public.users USING btree (registration_completed_at);


--
-- Name: index_users_on_slug; Type: INDEX; Schema: public; Owner: -
--

CREATE UNIQUE INDEX index_users_on_slug ON public.users USING btree (slug);


--
-- Name: index_users_on_unique_code; Type: INDEX; Schema: public; Owner: -
--

CREATE UNIQUE INDEX index_users_on_unique_code ON public.users USING btree (unique_code);


--
-- Name: index_verification_verifications_on_hashed_uid; Type: INDEX; Schema: public; Owner: -
--

CREATE INDEX index_verification_verifications_on_hashed_uid ON public.verification_verifications USING btree (hashed_uid);


--
-- Name: index_verification_verifications_on_user_id; Type: INDEX; Schema: public; Owner: -
--

CREATE INDEX index_verification_verifications_on_user_id ON public.verification_verifications USING btree (user_id);


--
-- Name: index_volunteering_causes_on_ordering; Type: INDEX; Schema: public; Owner: -
--

CREATE INDEX index_volunteering_causes_on_ordering ON public.volunteering_causes USING btree (ordering);


--
-- Name: index_volunteering_causes_on_phase_id; Type: INDEX; Schema: public; Owner: -
--

CREATE INDEX index_volunteering_causes_on_phase_id ON public.volunteering_causes USING btree (phase_id);


--
-- Name: index_volunteering_volunteers_on_cause_id_and_user_id; Type: INDEX; Schema: public; Owner: -
--

CREATE UNIQUE INDEX index_volunteering_volunteers_on_cause_id_and_user_id ON public.volunteering_volunteers USING btree (cause_id, user_id);


--
-- Name: index_volunteering_volunteers_on_user_id; Type: INDEX; Schema: public; Owner: -
--

CREATE INDEX index_volunteering_volunteers_on_user_id ON public.volunteering_volunteers USING btree (user_id);


--
-- Name: machine_translations_lookup; Type: INDEX; Schema: public; Owner: -
--

CREATE UNIQUE INDEX machine_translations_lookup ON public.machine_translations_machine_translations USING btree (translatable_id, translatable_type, attribute_name, locale_to);


--
-- Name: machine_translations_translatable; Type: INDEX; Schema: public; Owner: -
--

CREATE INDEX machine_translations_translatable ON public.machine_translations_machine_translations USING btree (translatable_id, translatable_type);


--
-- Name: moderation_statuses_moderatable; Type: INDEX; Schema: public; Owner: -
--

CREATE UNIQUE INDEX moderation_statuses_moderatable ON public.moderation_moderation_statuses USING btree (moderatable_type, moderatable_id);


--
-- Name: que_jobs_args_gin_idx; Type: INDEX; Schema: public; Owner: -
--

CREATE INDEX que_jobs_args_gin_idx ON public.que_jobs USING gin (args jsonb_path_ops);


--
-- Name: que_jobs_data_gin_idx; Type: INDEX; Schema: public; Owner: -
--

CREATE INDEX que_jobs_data_gin_idx ON public.que_jobs USING gin (data jsonb_path_ops);


--
-- Name: que_jobs_kwargs_gin_idx; Type: INDEX; Schema: public; Owner: -
--

CREATE INDEX que_jobs_kwargs_gin_idx ON public.que_jobs USING gin (kwargs jsonb_path_ops);


--
-- Name: que_poll_idx; Type: INDEX; Schema: public; Owner: -
--

CREATE INDEX que_poll_idx ON public.que_jobs USING btree (job_schema_version, queue, priority, run_at, id) WHERE ((finished_at IS NULL) AND (expired_at IS NULL));


--
-- Name: report_builder_published_data_units_report_id_idx; Type: INDEX; Schema: public; Owner: -
--

CREATE INDEX report_builder_published_data_units_report_id_idx ON public.report_builder_published_graph_data_units USING btree (report_id);


--
-- Name: spam_reportable_index; Type: INDEX; Schema: public; Owner: -
--

CREATE INDEX spam_reportable_index ON public.spam_reports USING btree (spam_reportable_type, spam_reportable_id);


--
-- Name: users_unique_lower_email_idx; Type: INDEX; Schema: public; Owner: -
--

CREATE UNIQUE INDEX users_unique_lower_email_idx ON public.users USING btree (lower((email)::text));


--
-- Name: que_jobs que_job_notify; Type: TRIGGER; Schema: public; Owner: -
--

CREATE TRIGGER que_job_notify AFTER INSERT ON public.que_jobs FOR EACH ROW EXECUTE FUNCTION public.que_job_notify();


--
-- Name: que_jobs que_state_notify; Type: TRIGGER; Schema: public; Owner: -
--

CREATE TRIGGER que_state_notify AFTER INSERT OR DELETE OR UPDATE ON public.que_jobs FOR EACH ROW EXECUTE FUNCTION public.que_state_notify();


--
-- Name: analytics_dimension_locales_fact_visits fk_rails_00698f2e02; Type: FK CONSTRAINT; Schema: public; Owner: -
--

ALTER TABLE ONLY public.analytics_dimension_locales_fact_visits
    ADD CONSTRAINT fk_rails_00698f2e02 FOREIGN KEY (dimension_locale_id) REFERENCES public.analytics_dimension_locales(id);


--
-- Name: events fk_rails_0434b48643; Type: FK CONSTRAINT; Schema: public; Owner: -
--

ALTER TABLE ONLY public.events
    ADD CONSTRAINT fk_rails_0434b48643 FOREIGN KEY (project_id) REFERENCES public.projects(id);


--
-- Name: internal_comments fk_rails_04be8cf6ba; Type: FK CONSTRAINT; Schema: public; Owner: -
--

ALTER TABLE ONLY public.internal_comments
    ADD CONSTRAINT fk_rails_04be8cf6ba FOREIGN KEY (idea_id) REFERENCES public.ideas(id);


--
-- Name: invites fk_rails_06b2d7a3a8; Type: FK CONSTRAINT; Schema: public; Owner: -
--

ALTER TABLE ONLY public.invites
    ADD CONSTRAINT fk_rails_06b2d7a3a8 FOREIGN KEY (invitee_id) REFERENCES public.users(id);


--
-- Name: invites fk_rails_0b6ac3e1da; Type: FK CONSTRAINT; Schema: public; Owner: -
--

ALTER TABLE ONLY public.invites
    ADD CONSTRAINT fk_rails_0b6ac3e1da FOREIGN KEY (inviter_id) REFERENCES public.users(id);


--
-- Name: ideas fk_rails_0e5b472696; Type: FK CONSTRAINT; Schema: public; Owner: -
--

ALTER TABLE ONLY public.ideas
    ADD CONSTRAINT fk_rails_0e5b472696 FOREIGN KEY (creation_phase_id) REFERENCES public.phases(id);


--
-- Name: spam_reports fk_rails_121f3a2011; Type: FK CONSTRAINT; Schema: public; Owner: -
--

ALTER TABLE ONLY public.spam_reports
    ADD CONSTRAINT fk_rails_121f3a2011 FOREIGN KEY (user_id) REFERENCES public.users(id);


--
-- Name: analysis_analyses fk_rails_16b3d1e637; Type: FK CONSTRAINT; Schema: public; Owner: -
--

ALTER TABLE ONLY public.analysis_analyses
    ADD CONSTRAINT fk_rails_16b3d1e637 FOREIGN KEY (main_custom_field_id) REFERENCES public.custom_fields(id);


--
-- Name: areas_static_pages fk_rails_1fc601f42c; Type: FK CONSTRAINT; Schema: public; Owner: -
--

ALTER TABLE ONLY public.areas_static_pages
    ADD CONSTRAINT fk_rails_1fc601f42c FOREIGN KEY (area_id) REFERENCES public.areas(id);


--
-- Name: project_images fk_rails_2119c24213; Type: FK CONSTRAINT; Schema: public; Owner: -
--

ALTER TABLE ONLY public.project_images
    ADD CONSTRAINT fk_rails_2119c24213 FOREIGN KEY (project_id) REFERENCES public.projects(id);


--
-- Name: idea_import_files fk_rails_229b6de93f; Type: FK CONSTRAINT; Schema: public; Owner: -
--

ALTER TABLE ONLY public.idea_import_files
    ADD CONSTRAINT fk_rails_229b6de93f FOREIGN KEY (parent_id) REFERENCES public.idea_import_files(id);


--
-- Name: areas_static_pages fk_rails_231f268568; Type: FK CONSTRAINT; Schema: public; Owner: -
--

ALTER TABLE ONLY public.areas_static_pages
    ADD CONSTRAINT fk_rails_231f268568 FOREIGN KEY (static_page_id) REFERENCES public.static_pages(id);


--
-- Name: events_attendances fk_rails_29ccdf5b04; Type: FK CONSTRAINT; Schema: public; Owner: -
--

ALTER TABLE ONLY public.events_attendances
    ADD CONSTRAINT fk_rails_29ccdf5b04 FOREIGN KEY (attendee_id) REFERENCES public.users(id);


--
-- Name: analysis_analyses fk_rails_2a92a64a56; Type: FK CONSTRAINT; Schema: public; Owner: -
--

ALTER TABLE ONLY public.analysis_analyses
    ADD CONSTRAINT fk_rails_2a92a64a56 FOREIGN KEY (phase_id) REFERENCES public.phases(id);


--
-- Name: phases fk_rails_2c74f68dd3; Type: FK CONSTRAINT; Schema: public; Owner: -
--

ALTER TABLE ONLY public.phases
    ADD CONSTRAINT fk_rails_2c74f68dd3 FOREIGN KEY (manual_voters_last_updated_by_id) REFERENCES public.users(id);


--
-- Name: cosponsorships fk_rails_2d026b99a2; Type: FK CONSTRAINT; Schema: public; Owner: -
--

ALTER TABLE ONLY public.cosponsorships
    ADD CONSTRAINT fk_rails_2d026b99a2 FOREIGN KEY (idea_id) REFERENCES public.ideas(id);


--
-- Name: phase_files fk_rails_33852a9a71; Type: FK CONSTRAINT; Schema: public; Owner: -
--

ALTER TABLE ONLY public.phase_files
    ADD CONSTRAINT fk_rails_33852a9a71 FOREIGN KEY (phase_id) REFERENCES public.phases(id);


--
-- Name: volunteering_volunteers fk_rails_33a154a9ba; Type: FK CONSTRAINT; Schema: public; Owner: -
--

ALTER TABLE ONLY public.volunteering_volunteers
    ADD CONSTRAINT fk_rails_33a154a9ba FOREIGN KEY (cause_id) REFERENCES public.volunteering_causes(id);


--
-- Name: nav_bar_items fk_rails_34143a680f; Type: FK CONSTRAINT; Schema: public; Owner: -
--

ALTER TABLE ONLY public.nav_bar_items
    ADD CONSTRAINT fk_rails_34143a680f FOREIGN KEY (static_page_id) REFERENCES public.static_pages(id);


--
-- Name: files fk_rails_34e9f7c7ef; Type: FK CONSTRAINT; Schema: public; Owner: -
--

ALTER TABLE ONLY public.files
    ADD CONSTRAINT fk_rails_34e9f7c7ef FOREIGN KEY (uploader_id) REFERENCES public.users(id);


--
-- Name: analysis_comments_summaries fk_rails_37becdebb0; Type: FK CONSTRAINT; Schema: public; Owner: -
--

ALTER TABLE ONLY public.analysis_comments_summaries
    ADD CONSTRAINT fk_rails_37becdebb0 FOREIGN KEY (background_task_id) REFERENCES public.analysis_background_tasks(id);


--
-- Name: custom_field_option_images fk_rails_3814d72daa; Type: FK CONSTRAINT; Schema: public; Owner: -
--

ALTER TABLE ONLY public.custom_field_option_images
    ADD CONSTRAINT fk_rails_3814d72daa FOREIGN KEY (custom_field_option_id) REFERENCES public.custom_field_options(id);


--
-- Name: baskets_ideas fk_rails_39a1b51358; Type: FK CONSTRAINT; Schema: public; Owner: -
--

ALTER TABLE ONLY public.baskets_ideas
    ADD CONSTRAINT fk_rails_39a1b51358 FOREIGN KEY (idea_id) REFERENCES public.ideas(id);


--
-- Name: analysis_analyses fk_rails_3c57357702; Type: FK CONSTRAINT; Schema: public; Owner: -
--

ALTER TABLE ONLY public.analysis_analyses
    ADD CONSTRAINT fk_rails_3c57357702 FOREIGN KEY (project_id) REFERENCES public.projects(id);


--
-- Name: followers fk_rails_3d258d3942; Type: FK CONSTRAINT; Schema: public; Owner: -
--

ALTER TABLE ONLY public.followers
    ADD CONSTRAINT fk_rails_3d258d3942 FOREIGN KEY (user_id) REFERENCES public.users(id);


--
-- Name: email_campaigns_examples fk_rails_465d6356b2; Type: FK CONSTRAINT; Schema: public; Owner: -
--

ALTER TABLE ONLY public.email_campaigns_examples
    ADD CONSTRAINT fk_rails_465d6356b2 FOREIGN KEY (recipient_id) REFERENCES public.users(id);


--
-- Name: notifications fk_rails_46dd2ccfd1; Type: FK CONSTRAINT; Schema: public; Owner: -
--

ALTER TABLE ONLY public.notifications
    ADD CONSTRAINT fk_rails_46dd2ccfd1 FOREIGN KEY (phase_id) REFERENCES public.phases(id);


--
-- Name: notifications fk_rails_47abdd0847; Type: FK CONSTRAINT; Schema: public; Owner: -
--

ALTER TABLE ONLY public.notifications
    ADD CONSTRAINT fk_rails_47abdd0847 FOREIGN KEY (project_review_id) REFERENCES public.project_reviews(id);


--
-- Name: notifications fk_rails_4aea6afa11; Type: FK CONSTRAINT; Schema: public; Owner: -
--

ALTER TABLE ONLY public.notifications
    ADD CONSTRAINT fk_rails_4aea6afa11 FOREIGN KEY (recipient_id) REFERENCES public.users(id);


--
-- Name: analytics_dimension_projects_fact_visits fk_rails_4ecebb6e8a; Type: FK CONSTRAINT; Schema: public; Owner: -
--

ALTER TABLE ONLY public.analytics_dimension_projects_fact_visits
    ADD CONSTRAINT fk_rails_4ecebb6e8a FOREIGN KEY (fact_visit_id) REFERENCES public.analytics_fact_visits(id);


--
-- Name: permissions_custom_fields fk_rails_50335fc43f; Type: FK CONSTRAINT; Schema: public; Owner: -
--

ALTER TABLE ONLY public.permissions_custom_fields
    ADD CONSTRAINT fk_rails_50335fc43f FOREIGN KEY (custom_field_id) REFERENCES public.custom_fields(id);


--
-- Name: identities fk_rails_5373344100; Type: FK CONSTRAINT; Schema: public; Owner: -
--

ALTER TABLE ONLY public.identities
    ADD CONSTRAINT fk_rails_5373344100 FOREIGN KEY (user_id) REFERENCES public.users(id);


--
-- Name: notifications fk_rails_5471f55cd6; Type: FK CONSTRAINT; Schema: public; Owner: -
--

ALTER TABLE ONLY public.notifications
    ADD CONSTRAINT fk_rails_5471f55cd6 FOREIGN KEY (idea_id) REFERENCES public.ideas(id);


--
-- Name: notifications fk_rails_575368d182; Type: FK CONSTRAINT; Schema: public; Owner: -
--

ALTER TABLE ONLY public.notifications
    ADD CONSTRAINT fk_rails_575368d182 FOREIGN KEY (project_id) REFERENCES public.projects(id);


--
-- Name: ideas fk_rails_5ac7668cd3; Type: FK CONSTRAINT; Schema: public; Owner: -
--

ALTER TABLE ONLY public.ideas
    ADD CONSTRAINT fk_rails_5ac7668cd3 FOREIGN KEY (project_id) REFERENCES public.projects(id);


--
-- Name: idea_imports fk_rails_5ea1f11fd5; Type: FK CONSTRAINT; Schema: public; Owner: -
--

ALTER TABLE ONLY public.idea_imports
    ADD CONSTRAINT fk_rails_5ea1f11fd5 FOREIGN KEY (import_user_id) REFERENCES public.users(id);


--
-- Name: analysis_taggings fk_rails_604cfbcd8d; Type: FK CONSTRAINT; Schema: public; Owner: -
--

ALTER TABLE ONLY public.analysis_taggings
    ADD CONSTRAINT fk_rails_604cfbcd8d FOREIGN KEY (input_id) REFERENCES public.ideas(id);


--
-- Name: internal_comments fk_rails_617a7ea994; Type: FK CONSTRAINT; Schema: public; Owner: -
--

ALTER TABLE ONLY public.internal_comments
    ADD CONSTRAINT fk_rails_617a7ea994 FOREIGN KEY (author_id) REFERENCES public.users(id);


--
-- Name: idea_imports fk_rails_636c77bdd1; Type: FK CONSTRAINT; Schema: public; Owner: -
--

ALTER TABLE ONLY public.idea_imports
    ADD CONSTRAINT fk_rails_636c77bdd1 FOREIGN KEY (file_id) REFERENCES public.idea_import_files(id);


--
-- Name: notifications fk_rails_67be9591a3; Type: FK CONSTRAINT; Schema: public; Owner: -
--

ALTER TABLE ONLY public.notifications
    ADD CONSTRAINT fk_rails_67be9591a3 FOREIGN KEY (cosponsorship_id) REFERENCES public.cosponsorships(id);


--
-- Name: idea_imports fk_rails_67f00886f9; Type: FK CONSTRAINT; Schema: public; Owner: -
--

ALTER TABLE ONLY public.idea_imports
    ADD CONSTRAINT fk_rails_67f00886f9 FOREIGN KEY (idea_id) REFERENCES public.ideas(id);


--
-- Name: report_builder_reports fk_rails_6988c9886e; Type: FK CONSTRAINT; Schema: public; Owner: -
--

ALTER TABLE ONLY public.report_builder_reports
    ADD CONSTRAINT fk_rails_6988c9886e FOREIGN KEY (phase_id) REFERENCES public.phases(id);


--
-- Name: ideas fk_rails_6c9ab6d4f8; Type: FK CONSTRAINT; Schema: public; Owner: -
--

ALTER TABLE ONLY public.ideas
    ADD CONSTRAINT fk_rails_6c9ab6d4f8 FOREIGN KEY (manual_votes_last_updated_by_id) REFERENCES public.users(id);


--
-- Name: groups_permissions fk_rails_6fa6389d80; Type: FK CONSTRAINT; Schema: public; Owner: -
--

ALTER TABLE ONLY public.groups_permissions
    ADD CONSTRAINT fk_rails_6fa6389d80 FOREIGN KEY (permission_id) REFERENCES public.permissions(id);


--
-- Name: email_campaigns_campaigns_groups fk_rails_712f4ad915; Type: FK CONSTRAINT; Schema: public; Owner: -
--

ALTER TABLE ONLY public.email_campaigns_campaigns_groups
    ADD CONSTRAINT fk_rails_712f4ad915 FOREIGN KEY (campaign_id) REFERENCES public.email_campaigns_campaigns(id);


--
-- Name: ideas fk_rails_730408dafc; Type: FK CONSTRAINT; Schema: public; Owner: -
--

ALTER TABLE ONLY public.ideas
    ADD CONSTRAINT fk_rails_730408dafc FOREIGN KEY (idea_status_id) REFERENCES public.idea_statuses(id);


--
-- Name: groups_projects fk_rails_73e1dee5fd; Type: FK CONSTRAINT; Schema: public; Owner: -
--

ALTER TABLE ONLY public.groups_projects
    ADD CONSTRAINT fk_rails_73e1dee5fd FOREIGN KEY (project_id) REFERENCES public.projects(id);


--
-- Name: analysis_additional_custom_fields fk_rails_74744744a6; Type: FK CONSTRAINT; Schema: public; Owner: -
--

ALTER TABLE ONLY public.analysis_additional_custom_fields
    ADD CONSTRAINT fk_rails_74744744a6 FOREIGN KEY (analysis_id) REFERENCES public.analysis_analyses(id);


--
-- Name: analysis_questions fk_rails_74e779db86; Type: FK CONSTRAINT; Schema: public; Owner: -
--

ALTER TABLE ONLY public.analysis_questions
    ADD CONSTRAINT fk_rails_74e779db86 FOREIGN KEY (background_task_id) REFERENCES public.analysis_background_tasks(id);


--
-- Name: analysis_heatmap_cells fk_rails_7a39fbbdee; Type: FK CONSTRAINT; Schema: public; Owner: -
--

ALTER TABLE ONLY public.analysis_heatmap_cells
    ADD CONSTRAINT fk_rails_7a39fbbdee FOREIGN KEY (analysis_id) REFERENCES public.analysis_analyses(id);


--
-- Name: activities fk_rails_7e11bb717f; Type: FK CONSTRAINT; Schema: public; Owner: -
--

ALTER TABLE ONLY public.activities
    ADD CONSTRAINT fk_rails_7e11bb717f FOREIGN KEY (user_id) REFERENCES public.users(id);


--
-- Name: email_campaigns_campaign_email_commands fk_rails_7f284a4f09; Type: FK CONSTRAINT; Schema: public; Owner: -
--

ALTER TABLE ONLY public.email_campaigns_campaign_email_commands
    ADD CONSTRAINT fk_rails_7f284a4f09 FOREIGN KEY (recipient_id) REFERENCES public.users(id);


--
-- Name: comments fk_rails_7fbb3b1416; Type: FK CONSTRAINT; Schema: public; Owner: -
--

ALTER TABLE ONLY public.comments
    ADD CONSTRAINT fk_rails_7fbb3b1416 FOREIGN KEY (idea_id) REFERENCES public.ideas(id);


--
-- Name: polls_response_options fk_rails_80d00e60ae; Type: FK CONSTRAINT; Schema: public; Owner: -
--

ALTER TABLE ONLY public.polls_response_options
    ADD CONSTRAINT fk_rails_80d00e60ae FOREIGN KEY (option_id) REFERENCES public.polls_options(id);


--
-- Name: report_builder_reports fk_rails_81137213da; Type: FK CONSTRAINT; Schema: public; Owner: -
--

ALTER TABLE ONLY public.report_builder_reports
    ADD CONSTRAINT fk_rails_81137213da FOREIGN KEY (owner_id) REFERENCES public.users(id);


--
-- Name: projects_allowed_input_topics fk_rails_812b6d9149; Type: FK CONSTRAINT; Schema: public; Owner: -
--

ALTER TABLE ONLY public.projects_allowed_input_topics
    ADD CONSTRAINT fk_rails_812b6d9149 FOREIGN KEY (project_id) REFERENCES public.projects(id);


--
-- Name: projects_topics fk_rails_812b6d9149; Type: FK CONSTRAINT; Schema: public; Owner: -
--

ALTER TABLE ONLY public.projects_topics
    ADD CONSTRAINT fk_rails_812b6d9149 FOREIGN KEY (project_id) REFERENCES public.projects(id);


--
-- Name: notifications fk_rails_81c11ef894; Type: FK CONSTRAINT; Schema: public; Owner: -
--

ALTER TABLE ONLY public.notifications
    ADD CONSTRAINT fk_rails_81c11ef894 FOREIGN KEY (internal_comment_id) REFERENCES public.internal_comments(id);


--
-- Name: impact_tracking_pageviews fk_rails_82dc979276; Type: FK CONSTRAINT; Schema: public; Owner: -
--

ALTER TABLE ONLY public.impact_tracking_pageviews
    ADD CONSTRAINT fk_rails_82dc979276 FOREIGN KEY (project_id) REFERENCES public.projects(id);


--
-- Name: ideas_phases fk_rails_845d7ca944; Type: FK CONSTRAINT; Schema: public; Owner: -
--

ALTER TABLE ONLY public.ideas_phases
    ADD CONSTRAINT fk_rails_845d7ca944 FOREIGN KEY (idea_id) REFERENCES public.ideas(id);


--
-- Name: notifications fk_rails_849e0c7eb7; Type: FK CONSTRAINT; Schema: public; Owner: -
--

ALTER TABLE ONLY public.notifications
    ADD CONSTRAINT fk_rails_849e0c7eb7 FOREIGN KEY (spam_report_id) REFERENCES public.spam_reports(id);


--
-- Name: analysis_additional_custom_fields fk_rails_857115261d; Type: FK CONSTRAINT; Schema: public; Owner: -
--

ALTER TABLE ONLY public.analysis_additional_custom_fields
    ADD CONSTRAINT fk_rails_857115261d FOREIGN KEY (custom_field_id) REFERENCES public.custom_fields(id);


--
-- Name: email_campaigns_campaigns fk_rails_87e592c9f5; Type: FK CONSTRAINT; Schema: public; Owner: -
--

ALTER TABLE ONLY public.email_campaigns_campaigns
    ADD CONSTRAINT fk_rails_87e592c9f5 FOREIGN KEY (author_id) REFERENCES public.users(id);


--
-- Name: idea_relations fk_rails_8a385cdad7; Type: FK CONSTRAINT; Schema: public; Owner: -
--

ALTER TABLE ONLY public.idea_relations
    ADD CONSTRAINT fk_rails_8a385cdad7 FOREIGN KEY (related_idea_id) REFERENCES public.ideas(id);


--
-- Name: user_custom_fields_representativeness_ref_distributions fk_rails_8cabeff294; Type: FK CONSTRAINT; Schema: public; Owner: -
--

ALTER TABLE ONLY public.user_custom_fields_representativeness_ref_distributions
    ADD CONSTRAINT fk_rails_8cabeff294 FOREIGN KEY (custom_field_id) REFERENCES public.custom_fields(id);


--
-- Name: static_pages_topics fk_rails_8e3f01dacd; Type: FK CONSTRAINT; Schema: public; Owner: -
--

ALTER TABLE ONLY public.static_pages_topics
    ADD CONSTRAINT fk_rails_8e3f01dacd FOREIGN KEY (static_page_id) REFERENCES public.static_pages(id);


--
-- Name: areas_projects fk_rails_8fb43a173d; Type: FK CONSTRAINT; Schema: public; Owner: -
--

ALTER TABLE ONLY public.areas_projects
    ADD CONSTRAINT fk_rails_8fb43a173d FOREIGN KEY (project_id) REFERENCES public.projects(id);


--
-- Name: areas fk_rails_901fc7a65b; Type: FK CONSTRAINT; Schema: public; Owner: -
--

ALTER TABLE ONLY public.areas
    ADD CONSTRAINT fk_rails_901fc7a65b FOREIGN KEY (custom_field_option_id) REFERENCES public.custom_field_options(id);


--
-- Name: notifications fk_rails_9268535f02; Type: FK CONSTRAINT; Schema: public; Owner: -
--

ALTER TABLE ONLY public.notifications
    ADD CONSTRAINT fk_rails_9268535f02 FOREIGN KEY (comment_id) REFERENCES public.comments(id);


--
-- Name: notifications fk_rails_97eb4c3a35; Type: FK CONSTRAINT; Schema: public; Owner: -
--

ALTER TABLE ONLY public.notifications
    ADD CONSTRAINT fk_rails_97eb4c3a35 FOREIGN KEY (invite_id) REFERENCES public.invites(id);


--
-- Name: authoring_assistance_responses fk_rails_98155ccbce; Type: FK CONSTRAINT; Schema: public; Owner: -
--

ALTER TABLE ONLY public.authoring_assistance_responses
    ADD CONSTRAINT fk_rails_98155ccbce FOREIGN KEY (idea_id) REFERENCES public.ideas(id);


--
-- Name: memberships fk_rails_99326fb65d; Type: FK CONSTRAINT; Schema: public; Owner: -
--

ALTER TABLE ONLY public.memberships
    ADD CONSTRAINT fk_rails_99326fb65d FOREIGN KEY (user_id) REFERENCES public.users(id);


--
-- Name: analytics_fact_visits fk_rails_9b5a82cb55; Type: FK CONSTRAINT; Schema: public; Owner: -
--

ALTER TABLE ONLY public.analytics_fact_visits
    ADD CONSTRAINT fk_rails_9b5a82cb55 FOREIGN KEY (dimension_referrer_type_id) REFERENCES public.analytics_dimension_referrer_types(id);


--
-- Name: event_images fk_rails_9dd6f2f888; Type: FK CONSTRAINT; Schema: public; Owner: -
--

ALTER TABLE ONLY public.event_images
    ADD CONSTRAINT fk_rails_9dd6f2f888 FOREIGN KEY (event_id) REFERENCES public.events(id);


--
-- Name: areas_projects fk_rails_9ecfc9d2b9; Type: FK CONSTRAINT; Schema: public; Owner: -
--

ALTER TABLE ONLY public.areas_projects
    ADD CONSTRAINT fk_rails_9ecfc9d2b9 FOREIGN KEY (area_id) REFERENCES public.areas(id);


--
-- Name: notifications fk_rails_a2016447bc; Type: FK CONSTRAINT; Schema: public; Owner: -
--

ALTER TABLE ONLY public.notifications
    ADD CONSTRAINT fk_rails_a2016447bc FOREIGN KEY (initiating_user_id) REFERENCES public.users(id);


--
-- Name: notifications fk_rails_a2cfad997d; Type: FK CONSTRAINT; Schema: public; Owner: -
--

ALTER TABLE ONLY public.notifications
    ADD CONSTRAINT fk_rails_a2cfad997d FOREIGN KEY (official_feedback_id) REFERENCES public.official_feedbacks(id);


--
-- Name: analytics_fact_visits fk_rails_a34b51c948; Type: FK CONSTRAINT; Schema: public; Owner: -
--

ALTER TABLE ONLY public.analytics_fact_visits
    ADD CONSTRAINT fk_rails_a34b51c948 FOREIGN KEY (dimension_date_last_action_id) REFERENCES public.analytics_dimension_dates(date);


--
-- Name: event_files fk_rails_a590d6ddde; Type: FK CONSTRAINT; Schema: public; Owner: -
--

ALTER TABLE ONLY public.event_files
    ADD CONSTRAINT fk_rails_a590d6ddde FOREIGN KEY (event_id) REFERENCES public.events(id);


--
-- Name: groups_permissions fk_rails_a5c3527604; Type: FK CONSTRAINT; Schema: public; Owner: -
--

ALTER TABLE ONLY public.groups_permissions
    ADD CONSTRAINT fk_rails_a5c3527604 FOREIGN KEY (group_id) REFERENCES public.groups(id);


--
-- Name: ideas fk_rails_a7a91f1df3; Type: FK CONSTRAINT; Schema: public; Owner: -
--

ALTER TABLE ONLY public.ideas
    ADD CONSTRAINT fk_rails_a7a91f1df3 FOREIGN KEY (author_id) REFERENCES public.users(id);


--
-- Name: analytics_fact_visits fk_rails_a9aa810ecf; Type: FK CONSTRAINT; Schema: public; Owner: -
--

ALTER TABLE ONLY public.analytics_fact_visits
    ADD CONSTRAINT fk_rails_a9aa810ecf FOREIGN KEY (dimension_date_first_action_id) REFERENCES public.analytics_dimension_dates(date);


--
-- Name: memberships fk_rails_aaf389f138; Type: FK CONSTRAINT; Schema: public; Owner: -
--

ALTER TABLE ONLY public.memberships
    ADD CONSTRAINT fk_rails_aaf389f138 FOREIGN KEY (group_id) REFERENCES public.groups(id);


--
-- Name: files_previews fk_rails_ab74281536; Type: FK CONSTRAINT; Schema: public; Owner: -
--

ALTER TABLE ONLY public.files_previews
    ADD CONSTRAINT fk_rails_ab74281536 FOREIGN KEY (file_id) REFERENCES public.files(id);


--
-- Name: maps_layers fk_rails_abbf8658b2; Type: FK CONSTRAINT; Schema: public; Owner: -
--

ALTER TABLE ONLY public.maps_layers
    ADD CONSTRAINT fk_rails_abbf8658b2 FOREIGN KEY (map_config_id) REFERENCES public.maps_map_configs(id);


--
-- Name: project_reviews fk_rails_ac7bc0a42f; Type: FK CONSTRAINT; Schema: public; Owner: -
--

ALTER TABLE ONLY public.project_reviews
    ADD CONSTRAINT fk_rails_ac7bc0a42f FOREIGN KEY (project_id) REFERENCES public.projects(id);


--
-- Name: analysis_tags fk_rails_afc2d02258; Type: FK CONSTRAINT; Schema: public; Owner: -
--

ALTER TABLE ONLY public.analysis_tags
    ADD CONSTRAINT fk_rails_afc2d02258 FOREIGN KEY (analysis_id) REFERENCES public.analysis_analyses(id);


--
-- Name: phases fk_rails_b0efe660f5; Type: FK CONSTRAINT; Schema: public; Owner: -
--

ALTER TABLE ONLY public.phases
    ADD CONSTRAINT fk_rails_b0efe660f5 FOREIGN KEY (project_id) REFERENCES public.projects(id);


--
-- Name: baskets fk_rails_b3d04c10d5; Type: FK CONSTRAINT; Schema: public; Owner: -
--

ALTER TABLE ONLY public.baskets
    ADD CONSTRAINT fk_rails_b3d04c10d5 FOREIGN KEY (user_id) REFERENCES public.users(id);


--
-- Name: custom_field_options fk_rails_b48da9e6c7; Type: FK CONSTRAINT; Schema: public; Owner: -
--

ALTER TABLE ONLY public.custom_field_options
    ADD CONSTRAINT fk_rails_b48da9e6c7 FOREIGN KEY (custom_field_id) REFERENCES public.custom_fields(id);


--
-- Name: official_feedbacks fk_rails_b4a1624855; Type: FK CONSTRAINT; Schema: public; Owner: -
--

ALTER TABLE ONLY public.official_feedbacks
    ADD CONSTRAINT fk_rails_b4a1624855 FOREIGN KEY (idea_id) REFERENCES public.ideas(id);


--
-- Name: notifications fk_rails_b894d506a0; Type: FK CONSTRAINT; Schema: public; Owner: -
--

ALTER TABLE ONLY public.notifications
    ADD CONSTRAINT fk_rails_b894d506a0 FOREIGN KEY (basket_id) REFERENCES public.baskets(id);


--
-- Name: polls_options fk_rails_bb813b4549; Type: FK CONSTRAINT; Schema: public; Owner: -
--

ALTER TABLE ONLY public.polls_options
    ADD CONSTRAINT fk_rails_bb813b4549 FOREIGN KEY (question_id) REFERENCES public.polls_questions(id);


--
-- Name: ideas_phases fk_rails_bd36415a82; Type: FK CONSTRAINT; Schema: public; Owner: -
--

ALTER TABLE ONLY public.ideas_phases
    ADD CONSTRAINT fk_rails_bd36415a82 FOREIGN KEY (phase_id) REFERENCES public.phases(id);


--
-- Name: analysis_background_tasks fk_rails_bde9116e72; Type: FK CONSTRAINT; Schema: public; Owner: -
--

ALTER TABLE ONLY public.analysis_background_tasks
    ADD CONSTRAINT fk_rails_bde9116e72 FOREIGN KEY (analysis_id) REFERENCES public.analysis_analyses(id);


--
-- Name: jobs_trackers fk_rails_bede8fb214; Type: FK CONSTRAINT; Schema: public; Owner: -
--

ALTER TABLE ONLY public.jobs_trackers
    ADD CONSTRAINT fk_rails_bede8fb214 FOREIGN KEY (owner_id) REFERENCES public.users(id);


--
-- Name: project_files fk_rails_c26fbba4b3; Type: FK CONSTRAINT; Schema: public; Owner: -
--

ALTER TABLE ONLY public.project_files
    ADD CONSTRAINT fk_rails_c26fbba4b3 FOREIGN KEY (project_id) REFERENCES public.projects(id);


--
-- Name: ideas fk_rails_c32c787647; Type: FK CONSTRAINT; Schema: public; Owner: -
--

ALTER TABLE ONLY public.ideas
    ADD CONSTRAINT fk_rails_c32c787647 FOREIGN KEY (assignee_id) REFERENCES public.users(id);


--
-- Name: idea_images fk_rails_c349bb4ac3; Type: FK CONSTRAINT; Schema: public; Owner: -
--

ALTER TABLE ONLY public.idea_images
    ADD CONSTRAINT fk_rails_c349bb4ac3 FOREIGN KEY (idea_id) REFERENCES public.ideas(id);


--
-- Name: custom_field_matrix_statements fk_rails_c379cdcd80; Type: FK CONSTRAINT; Schema: public; Owner: -
--

ALTER TABLE ONLY public.custom_field_matrix_statements
    ADD CONSTRAINT fk_rails_c379cdcd80 FOREIGN KEY (custom_field_id) REFERENCES public.custom_fields(id);


--
-- Name: notifications fk_rails_c76d81b062; Type: FK CONSTRAINT; Schema: public; Owner: -
--

ALTER TABLE ONLY public.notifications
    ADD CONSTRAINT fk_rails_c76d81b062 FOREIGN KEY (inappropriate_content_flag_id) REFERENCES public.flag_inappropriate_content_inappropriate_content_flags(id);


--
-- Name: email_campaigns_deliveries fk_rails_c87ec11171; Type: FK CONSTRAINT; Schema: public; Owner: -
--

ALTER TABLE ONLY public.email_campaigns_deliveries
    ADD CONSTRAINT fk_rails_c87ec11171 FOREIGN KEY (campaign_id) REFERENCES public.email_campaigns_campaigns(id);


--
-- Name: idea_import_files fk_rails_c93392afae; Type: FK CONSTRAINT; Schema: public; Owner: -
--

ALTER TABLE ONLY public.idea_import_files
    ADD CONSTRAINT fk_rails_c93392afae FOREIGN KEY (project_id) REFERENCES public.projects(id);


--
-- Name: reactions fk_rails_c9b3bef597; Type: FK CONSTRAINT; Schema: public; Owner: -
--

ALTER TABLE ONLY public.reactions
    ADD CONSTRAINT fk_rails_c9b3bef597 FOREIGN KEY (user_id) REFERENCES public.users(id);


--
-- Name: idea_relations fk_rails_cc0f7451f3; Type: FK CONSTRAINT; Schema: public; Owner: -
--

ALTER TABLE ONLY public.idea_relations
    ADD CONSTRAINT fk_rails_cc0f7451f3 FOREIGN KEY (idea_id) REFERENCES public.ideas(id);


--
-- Name: analysis_insights fk_rails_cc6c7b26fc; Type: FK CONSTRAINT; Schema: public; Owner: -
--

ALTER TABLE ONLY public.analysis_insights
    ADD CONSTRAINT fk_rails_cc6c7b26fc FOREIGN KEY (analysis_id) REFERENCES public.analysis_analyses(id);


--
-- Name: analysis_taggings fk_rails_cc8b68bfb4; Type: FK CONSTRAINT; Schema: public; Owner: -
--

ALTER TABLE ONLY public.analysis_taggings
    ADD CONSTRAINT fk_rails_cc8b68bfb4 FOREIGN KEY (tag_id) REFERENCES public.analysis_tags(id);


--
-- Name: analytics_dimension_locales_fact_visits fk_rails_cd2a592e7b; Type: FK CONSTRAINT; Schema: public; Owner: -
--

ALTER TABLE ONLY public.analytics_dimension_locales_fact_visits
    ADD CONSTRAINT fk_rails_cd2a592e7b FOREIGN KEY (fact_visit_id) REFERENCES public.analytics_fact_visits(id);


--
-- Name: jobs_trackers fk_rails_cfd1ddfa6b; Type: FK CONSTRAINT; Schema: public; Owner: -
--

ALTER TABLE ONLY public.jobs_trackers
    ADD CONSTRAINT fk_rails_cfd1ddfa6b FOREIGN KEY (project_id) REFERENCES public.projects(id);


--
-- Name: static_page_files fk_rails_d0209b82ff; Type: FK CONSTRAINT; Schema: public; Owner: -
--

ALTER TABLE ONLY public.static_page_files
    ADD CONSTRAINT fk_rails_d0209b82ff FOREIGN KEY (static_page_id) REFERENCES public.static_pages(id);


--
-- Name: projects fk_rails_d1892257e3; Type: FK CONSTRAINT; Schema: public; Owner: -
--

ALTER TABLE ONLY public.projects
    ADD CONSTRAINT fk_rails_d1892257e3 FOREIGN KEY (default_assignee_id) REFERENCES public.users(id);


--
-- Name: groups_projects fk_rails_d6353758d5; Type: FK CONSTRAINT; Schema: public; Owner: -
--

ALTER TABLE ONLY public.groups_projects
    ADD CONSTRAINT fk_rails_d6353758d5 FOREIGN KEY (group_id) REFERENCES public.groups(id);


--
-- Name: projects_allowed_input_topics fk_rails_db7813bfef; Type: FK CONSTRAINT; Schema: public; Owner: -
--

ALTER TABLE ONLY public.projects_allowed_input_topics
    ADD CONSTRAINT fk_rails_db7813bfef FOREIGN KEY (topic_id) REFERENCES public.topics(id);


--
-- Name: projects_topics fk_rails_db7813bfef; Type: FK CONSTRAINT; Schema: public; Owner: -
--

ALTER TABLE ONLY public.projects_topics
    ADD CONSTRAINT fk_rails_db7813bfef FOREIGN KEY (topic_id) REFERENCES public.topics(id);


--
-- Name: analysis_summaries fk_rails_dbd13460f0; Type: FK CONSTRAINT; Schema: public; Owner: -
--

ALTER TABLE ONLY public.analysis_summaries
    ADD CONSTRAINT fk_rails_dbd13460f0 FOREIGN KEY (background_task_id) REFERENCES public.analysis_background_tasks(id);


--
-- Name: project_folders_files fk_rails_dc7aeb6534; Type: FK CONSTRAINT; Schema: public; Owner: -
--

ALTER TABLE ONLY public.project_folders_files
    ADD CONSTRAINT fk_rails_dc7aeb6534 FOREIGN KEY (project_folder_id) REFERENCES public.project_folders_folders(id);


--
-- Name: project_folders_images fk_rails_dcbc962cfe; Type: FK CONSTRAINT; Schema: public; Owner: -
--

ALTER TABLE ONLY public.project_folders_images
    ADD CONSTRAINT fk_rails_dcbc962cfe FOREIGN KEY (project_folder_id) REFERENCES public.project_folders_folders(id);


--
-- Name: impact_tracking_pageviews fk_rails_dd3b2cc184; Type: FK CONSTRAINT; Schema: public; Owner: -
--

ALTER TABLE ONLY public.impact_tracking_pageviews
    ADD CONSTRAINT fk_rails_dd3b2cc184 FOREIGN KEY (session_id) REFERENCES public.impact_tracking_sessions(id);


--
-- Name: official_feedbacks fk_rails_ddd7e21dfa; Type: FK CONSTRAINT; Schema: public; Owner: -
--

ALTER TABLE ONLY public.official_feedbacks
    ADD CONSTRAINT fk_rails_ddd7e21dfa FOREIGN KEY (user_id) REFERENCES public.users(id);


--
-- Name: project_reviews fk_rails_de7c38cbc4; Type: FK CONSTRAINT; Schema: public; Owner: -
--

ALTER TABLE ONLY public.project_reviews
    ADD CONSTRAINT fk_rails_de7c38cbc4 FOREIGN KEY (reviewer_id) REFERENCES public.users(id);


--
-- Name: files_projects fk_rails_df4dbb0098; Type: FK CONSTRAINT; Schema: public; Owner: -
--

ALTER TABLE ONLY public.files_projects
    ADD CONSTRAINT fk_rails_df4dbb0098 FOREIGN KEY (project_id) REFERENCES public.projects(id);


--
-- Name: baskets_ideas fk_rails_dfb57cbce2; Type: FK CONSTRAINT; Schema: public; Owner: -
--

ALTER TABLE ONLY public.baskets_ideas
    ADD CONSTRAINT fk_rails_dfb57cbce2 FOREIGN KEY (basket_id) REFERENCES public.baskets(id);


--
-- Name: permissions_custom_fields fk_rails_e211dc8f99; Type: FK CONSTRAINT; Schema: public; Owner: -
--

ALTER TABLE ONLY public.permissions_custom_fields
    ADD CONSTRAINT fk_rails_e211dc8f99 FOREIGN KEY (permission_id) REFERENCES public.permissions(id);


--
-- Name: project_imports fk_rails_e32dbeb2df; Type: FK CONSTRAINT; Schema: public; Owner: -
--

ALTER TABLE ONLY public.project_imports
    ADD CONSTRAINT fk_rails_e32dbeb2df FOREIGN KEY (import_user_id) REFERENCES public.users(id);


--
-- Name: analysis_comments_summaries fk_rails_e51f754cf7; Type: FK CONSTRAINT; Schema: public; Owner: -
--

ALTER TABLE ONLY public.analysis_comments_summaries
    ADD CONSTRAINT fk_rails_e51f754cf7 FOREIGN KEY (idea_id) REFERENCES public.ideas(id);


--
-- Name: custom_field_bins fk_rails_e6f48b841d; Type: FK CONSTRAINT; Schema: public; Owner: -
--

ALTER TABLE ONLY public.custom_field_bins
    ADD CONSTRAINT fk_rails_e6f48b841d FOREIGN KEY (custom_field_option_id) REFERENCES public.custom_field_options(id);


--
-- Name: nav_bar_items fk_rails_e8076fb9f6; Type: FK CONSTRAINT; Schema: public; Owner: -
--

ALTER TABLE ONLY public.nav_bar_items
    ADD CONSTRAINT fk_rails_e8076fb9f6 FOREIGN KEY (project_id) REFERENCES public.projects(id);


--
-- Name: polls_response_options fk_rails_e871bf6e26; Type: FK CONSTRAINT; Schema: public; Owner: -
--

ALTER TABLE ONLY public.polls_response_options
    ADD CONSTRAINT fk_rails_e871bf6e26 FOREIGN KEY (response_id) REFERENCES public.polls_responses(id);


--
-- Name: static_pages_topics fk_rails_edc8786515; Type: FK CONSTRAINT; Schema: public; Owner: -
--

ALTER TABLE ONLY public.static_pages_topics
    ADD CONSTRAINT fk_rails_edc8786515 FOREIGN KEY (topic_id) REFERENCES public.topics(id);


--
-- Name: idea_files fk_rails_efb12f53ad; Type: FK CONSTRAINT; Schema: public; Owner: -
--

ALTER TABLE ONLY public.idea_files
    ADD CONSTRAINT fk_rails_efb12f53ad FOREIGN KEY (idea_id) REFERENCES public.ideas(id);


--
-- Name: project_imports fk_rails_efff220342; Type: FK CONSTRAINT; Schema: public; Owner: -
--

ALTER TABLE ONLY public.project_imports
    ADD CONSTRAINT fk_rails_efff220342 FOREIGN KEY (project_id) REFERENCES public.projects(id);


--
-- Name: file_attachments fk_rails_f06e641e03; Type: FK CONSTRAINT; Schema: public; Owner: -
--

ALTER TABLE ONLY public.file_attachments
    ADD CONSTRAINT fk_rails_f06e641e03 FOREIGN KEY (file_id) REFERENCES public.files(id);


--
-- Name: custom_field_bins fk_rails_f09b1bc4cd; Type: FK CONSTRAINT; Schema: public; Owner: -
--

ALTER TABLE ONLY public.custom_field_bins
    ADD CONSTRAINT fk_rails_f09b1bc4cd FOREIGN KEY (custom_field_id) REFERENCES public.custom_fields(id);


--
-- Name: notifications fk_rails_f1d8986d29; Type: FK CONSTRAINT; Schema: public; Owner: -
--

ALTER TABLE ONLY public.notifications
    ADD CONSTRAINT fk_rails_f1d8986d29 FOREIGN KEY (idea_status_id) REFERENCES public.idea_statuses(id);


--
-- Name: report_builder_published_graph_data_units fk_rails_f21a19c203; Type: FK CONSTRAINT; Schema: public; Owner: -
--

ALTER TABLE ONLY public.report_builder_published_graph_data_units
    ADD CONSTRAINT fk_rails_f21a19c203 FOREIGN KEY (report_id) REFERENCES public.report_builder_reports(id);


--
-- Name: cosponsorships fk_rails_f32533b783; Type: FK CONSTRAINT; Schema: public; Owner: -
--

ALTER TABLE ONLY public.cosponsorships
    ADD CONSTRAINT fk_rails_f32533b783 FOREIGN KEY (user_id) REFERENCES public.users(id);


--
-- Name: comments fk_rails_f44b1e3c8a; Type: FK CONSTRAINT; Schema: public; Owner: -
--

ALTER TABLE ONLY public.comments
    ADD CONSTRAINT fk_rails_f44b1e3c8a FOREIGN KEY (author_id) REFERENCES public.users(id);


--
-- Name: files_projects fk_rails_f5c8c46abb; Type: FK CONSTRAINT; Schema: public; Owner: -
--

ALTER TABLE ONLY public.files_projects
    ADD CONSTRAINT fk_rails_f5c8c46abb FOREIGN KEY (file_id) REFERENCES public.files(id);


--
-- Name: events_attendances fk_rails_fba307ba3b; Type: FK CONSTRAINT; Schema: public; Owner: -
--

ALTER TABLE ONLY public.events_attendances
    ADD CONSTRAINT fk_rails_fba307ba3b FOREIGN KEY (event_id) REFERENCES public.events(id);


--
-- Name: ideas_topics fk_rails_fd874ecf4b; Type: FK CONSTRAINT; Schema: public; Owner: -
--

ALTER TABLE ONLY public.ideas_topics
    ADD CONSTRAINT fk_rails_fd874ecf4b FOREIGN KEY (idea_id) REFERENCES public.ideas(id);


--
-- Name: project_reviews fk_rails_fdbeb12ddd; Type: FK CONSTRAINT; Schema: public; Owner: -
--

ALTER TABLE ONLY public.project_reviews
    ADD CONSTRAINT fk_rails_fdbeb12ddd FOREIGN KEY (requester_id) REFERENCES public.users(id);


--
-- Name: ideas_topics fk_rails_ff1788eb50; Type: FK CONSTRAINT; Schema: public; Owner: -
--

ALTER TABLE ONLY public.ideas_topics
    ADD CONSTRAINT fk_rails_ff1788eb50 FOREIGN KEY (topic_id) REFERENCES public.topics(id);


--
-- PostgreSQL database dump complete
--

SET search_path TO public,shared_extensions;

INSERT INTO "schema_migrations" (version) VALUES
<<<<<<< HEAD
('20250808071349'),
('20250807120354'),
('20250730103628'),
=======
('20250730150828'),
>>>>>>> 5e004165
('20250724190507'),
('20250724074646'),
('20250716141100'),
('20250716102450'),
('20250715075008'),
('20250714165020'),
('20250714155020'),
('20250714073201'),
('20250708085259'),
('20250703120000'),
('20250702085136'),
('20250627113458'),
('20250626072615'),
('20250624134747'),
('20250624102147'),
('20250623094500'),
('20250618151933'),
('20250616142444'),
('20250611110008'),
('20250610112901'),
('20250609151800'),
('20250606074930'),
('20250605090517'),
('20250603161856'),
('20250528153448'),
('20250527084054'),
('20250521085055'),
('20250519080057'),
('20250513160156'),
('20250509140651'),
('20250509131056'),
('20250502112945'),
('20250501134516'),
('20250416120221'),
('20250415132943'),
('20250415094344'),
('20250409111817'),
('20250327095857'),
('20250320010716'),
('20250319145637'),
('20250317825496'),
('20250317143543'),
('20250311141109'),
('20250307924725'),
('20250305202848'),
('20250305111507'),
('20250224150953'),
('20250220161323'),
('20250219104523'),
('20250218094339'),
('20250217295025'),
('20250210181753'),
('20250204143605'),
('20250120125531'),
('20250117121004'),
('20241230172612'),
('20241230165518'),
('20241230165323'),
('20241227103433'),
('20241226093506'),
('20241224115952'),
('20241204144321'),
('20241204133717'),
('20241203151945'),
('20241127093339'),
('20241127074734'),
('20241125094100'),
('20241125094000'),
('20241115141717'),
('20241115141553'),
('20241112110758'),
('20241105081014'),
('20241105053934'),
('20241105053818'),
('20241029080612'),
('20241028162618'),
('20241024110349'),
('20241022101049'),
('20241016201503'),
('20241011816395'),
('20241011101454'),
('20241008143004'),
('20241002200522'),
('20241001101704'),
('20240926175000'),
('20240923112801'),
('20240923112800'),
('20240917181018'),
('20240911143007'),
('20240829185625'),
('20240826083227'),
('20240821135150'),
('20240814163522'),
('20240814133336'),
('20240812115140'),
('20240806161121'),
('20240805121645'),
('20240731223530'),
('20240731181623'),
('20240730093933'),
('20240729141927'),
('20240722090955'),
('20240710101033'),
('202407081751'),
('20240612134240'),
('20240606112752'),
('20240516113700'),
('20240510103700'),
('20240508133950'),
('20240508124400'),
('20240504212048'),
('20240419100508'),
('20240418081854'),
('20240417150820'),
('20240417064819'),
('20240409150000'),
('20240328141200'),
('20240305122502'),
('20240301120023'),
('20240229195843'),
('20240228145938'),
('20240227092300'),
('20240226170510'),
('20240221145522'),
('20240219104431'),
('20240219104430'),
('20240214125557'),
('20240212133704'),
('20240206165004'),
('20240201141520'),
('20240130170644'),
('20240130142750'),
('20240126122702'),
('20240124173411'),
('20240123102956'),
('20240115142433'),
('20240112103545'),
('20231214100537'),
('20231212151032'),
('20231130093345'),
('20231124114112'),
('20231124112723'),
('20231124090234'),
('20231123173159'),
('20231123161330'),
('20231123141534'),
('20231120090516'),
('20231110112415'),
('20231109101517'),
('20231103094549'),
('20231031175023'),
('20231024082513'),
('20231018083110'),
('20231003095622'),
('20230927135924'),
('20230915391649'),
('20230913121819'),
('20230911121820'),
('20230906104541'),
('20230825121819'),
('20230825121818'),
('20230823204209'),
('20230817134213'),
('20230817133411'),
('20230816104548'),
('20230815182301'),
('20230815119289'),
('20230815085922'),
('20230814115846'),
('20230811123114'),
('20230804142723'),
('20230803112021'),
('20230801141534'),
('20230801135355'),
('20230801095755'),
('20230728160743'),
('20230728130913'),
('20230727145653'),
('20230727090914'),
('20230726160134'),
('20230726150159'),
('20230725142113'),
('20230725121109'),
('20230719221540'),
('20230719221539'),
('20230718214736'),
('20230718124121'),
('20230718121501'),
('20230710143815'),
('20230705172856'),
('20230703175732'),
('20230703112343'),
('20230629120434'),
('20230629095724'),
('20230623085057'),
('20230622132238'),
('20230621144312'),
('20230621091448'),
('20230620114801'),
('20230616134441'),
('20230609161522'),
('20230608120425'),
('20230608120051'),
('20230607162320'),
('20230607142901'),
('20230606132255'),
('20230605133845'),
('20230601085753'),
('20230524151508'),
('20230524085443'),
('20230519085843'),
('20230518133943'),
('20230518094411'),
('20230517145937'),
('20230517064632'),
('20230516150847'),
('20230516135820'),
('20230405162820'),
('20230403145652'),
('20230321153659'),
('20230314110825'),
('20230307101320'),
('20230213120148'),
('20230208142802'),
('20230206090743'),
('20230131143907'),
('20230131122140'),
('20230131091656'),
('20230127201927'),
('20221205112729'),
('20221205095831'),
('20221202110054'),
('20221118094022'),
('20221115113353'),
('20221114094435'),
('20221111132019'),
('20221110105544'),
('20221107124858'),
('20221103153024'),
('20221028082913'),
('20221027170719'),
('20221027125738'),
('20221025131832'),
('20221025100507'),
('20221021140619'),
('20221018135644'),
('20221011092349'),
('20221006100512'),
('20221006095042'),
('20221006071220'),
('20221001123808'),
('20220929125457'),
('20220929125456'),
('20220927114325'),
('20220927091942'),
('20220906074349'),
('20220831171634'),
('20220831142106'),
('20220831102114'),
('20220830144847'),
('20220826025846'),
('20220826025845'),
('20220826025844'),
('20220826025843'),
('20220826025842'),
('20220826025841'),
('20220826025840'),
('20220822140950'),
('20220822140949'),
('20220818165037'),
('20220810084347'),
('20220808074431'),
('20220719103052'),
('20220713141438'),
('20220707102050'),
('20220630084221'),
('20220620101315'),
('20220615095516'),
('20220614135644'),
('20220610072149'),
('20220531123916'),
('20220523110954'),
('20220415074726'),
('20220407131522'),
('20220324073642'),
('20220308184000'),
('20220302143958'),
('20220214110500'),
('20220211143841'),
('20220207103216'),
('20220126110341'),
('20220120154239'),
('20220114095033'),
('20220112081701'),
('20212006161358'),
('20212006161357'),
('20211906161362'),
('20211906161361'),
('20211906161360'),
('20211906161359'),
('20211806161357'),
('20211806161356'),
('20211806161355'),
('20211806161354'),
('20210902121357'),
('20210902121356'),
('20210902121355'),
('20210722110109'),
('20210624163536'),
('20210619133856'),
('20210601061247'),
('20210521101107'),
('20210518143118'),
('20210512094502'),
('20210506151054'),
('20210430154637'),
('20210413172107'),
('20210402103419'),
('20210324181814'),
('20210324181315'),
('20210324164740'),
('20210324164613'),
('20210319161957'),
('20210319100008'),
('20210317114361'),
('20210317114360'),
('20210316113654'),
('20210312123927'),
('20210304203413'),
('20210217112905'),
('20210211144443'),
('20210127112937'),
('20210127112825'),
('20210127112755'),
('20210127105555'),
('20210119144531'),
('20210112155555'),
('20201217170635'),
('20201204134337'),
('20201130161115'),
('20201127160903'),
('20201120190900'),
('20201120173700'),
('20201116092907'),
('20201116092906'),
('20201102093045'),
('20201029180155'),
('20201022160000'),
('20201018122834'),
('20201015180356'),
('20201014180247'),
('20201007102916'),
('20201001174500'),
('20200911150057'),
('20200902151045'),
('20200820141351'),
('20200807132541'),
('20200805132331'),
('20200527094026'),
('20200527093956'),
('20200519164633'),
('20200423123927'),
('20200325160114'),
('20200319101312'),
('20200318220615'),
('20200318220614'),
('20200316155355'),
('20200316142822'),
('20200316142821'),
('20200316142820'),
('20200311132551'),
('20200310101259'),
('20200306160918'),
('20200226124456'),
('20200213001613'),
('20200206165218'),
('20200206162013'),
('20200206081103'),
('20200131133006'),
('20200131130350'),
('20200131124534'),
('20200109163736'),
('20191218161144'),
('20191213130342'),
('20191213112024'),
('20191211104007'),
('20191210205216'),
('20191209183623'),
('20191209135917'),
('20191114092523'),
('20191023121111'),
('20191014135916'),
('20191008115234'),
('20190909124938'),
('20190909124937'),
('20190906093107'),
('20190905123110'),
('20190905123108'),
('20190904135344'),
('20190904135343'),
('20190816143358'),
('20190730131947'),
('20190724095644'),
('20190701091036'),
('20190607132326'),
('20190605125206'),
('20190604135000'),
('20190603142853'),
('20190603141415'),
('20190603135926'),
('20190603100803'),
('20190603100709'),
('20190531143638'),
('20190528101954'),
('20190527091133'),
('20190325155516'),
('20190325142711'),
('20190318145229'),
('20190313091027'),
('20190312154517'),
('20190220152327'),
('20190215155920'),
('20190211134223'),
('20190211103921'),
('20190129100321'),
('20190124094814'),
('20190107123605'),
('20181210113428'),
('20181205134744'),
('20181022092934'),
('20181011143305'),
('20180920155127'),
('20180920155012'),
('20180919144612'),
('20180913155502'),
('20180913085920'),
('20180913085107'),
('20180912135727'),
('20180829162620'),
('20180824094903'),
('20180815114124'),
('20180815114123'),
('20180815114122'),
('20180815114121'),
('20180813093429'),
('20180809134021'),
('20180809133236'),
('20180801130039'),
('20180705085133'),
('20180610165230'),
('20180516143348'),
('20180424190024'),
('20180424190023'),
('20180423123634'),
('20180423123610'),
('20180423123552'),
('20180423120217'),
('20180412140227'),
('20180405195146'),
('20180405090646'),
('20180404092302'),
('20180328123240'),
('20180327132833'),
('20180327085216'),
('20180309160219'),
('20180307132304'),
('20180302145039'),
('20180302100342'),
('20180221143137'),
('20180220144702'),
('20180220142344'),
('20180215130118'),
('20180215090033'),
('20180209161249'),
('20180206132516'),
('20180118125241'),
('20180117105551'),
('20180117103530'),
('20180108153406'),
('20180108144119'),
('20180108144026'),
('20180108134711'),
('20180103163513'),
('20171221145649'),
('20171218134052'),
('20171209082850'),
('20171204155602'),
('20171127103900'),
('20171117155422'),
('20171117114456'),
('20171115092024'),
('20171113100102'),
('20171106212610'),
('20171101102506'),
('20171031131310'),
('20171029143741'),
('20171023192224'),
('20171022182428'),
('20171020101837'),
('20171010114644'),
('20171010114629'),
('20171010091219'),
('20170918101800'),
('20170719172958'),
('20170719160834'),
('20170718121258'),
('20170718095819'),
('20170705093317'),
('20170705093051'),
('20170704729304'),
('20170703234313'),
('20170620083943'),
('20170620074738'),
('20170607123146'),
('20170602105428'),
('20170531144653'),
('20170525125712'),
('20170520134018'),
('20170520132308'),
('20170509093623'),
('20170503161621'),
('20170424201042'),
('20170418104454'),
('20170415160722'),
('20170410152320'),
('20170407113052'),
('20170330122943'),
('20170319000059'),
('20170318181018'),
('20170318155729'),
('20170318144700'),
('20170318143940'),
('20170318141825'),
('20170317151309'),
('20170317133413'),
('20170314053812'),
('20170302155043'),
('20170301182502');
<|MERGE_RESOLUTION|>--- conflicted
+++ resolved
@@ -20,14 +20,12 @@
 ALTER TABLE IF EXISTS ONLY public.notifications DROP CONSTRAINT IF EXISTS fk_rails_f1d8986d29;
 ALTER TABLE IF EXISTS ONLY public.custom_field_bins DROP CONSTRAINT IF EXISTS fk_rails_f09b1bc4cd;
 ALTER TABLE IF EXISTS ONLY public.file_attachments DROP CONSTRAINT IF EXISTS fk_rails_f06e641e03;
-ALTER TABLE IF EXISTS ONLY public.project_imports DROP CONSTRAINT IF EXISTS fk_rails_efff220342;
 ALTER TABLE IF EXISTS ONLY public.idea_files DROP CONSTRAINT IF EXISTS fk_rails_efb12f53ad;
 ALTER TABLE IF EXISTS ONLY public.static_pages_topics DROP CONSTRAINT IF EXISTS fk_rails_edc8786515;
 ALTER TABLE IF EXISTS ONLY public.polls_response_options DROP CONSTRAINT IF EXISTS fk_rails_e871bf6e26;
 ALTER TABLE IF EXISTS ONLY public.nav_bar_items DROP CONSTRAINT IF EXISTS fk_rails_e8076fb9f6;
 ALTER TABLE IF EXISTS ONLY public.custom_field_bins DROP CONSTRAINT IF EXISTS fk_rails_e6f48b841d;
 ALTER TABLE IF EXISTS ONLY public.analysis_comments_summaries DROP CONSTRAINT IF EXISTS fk_rails_e51f754cf7;
-ALTER TABLE IF EXISTS ONLY public.project_imports DROP CONSTRAINT IF EXISTS fk_rails_e32dbeb2df;
 ALTER TABLE IF EXISTS ONLY public.permissions_custom_fields DROP CONSTRAINT IF EXISTS fk_rails_e211dc8f99;
 ALTER TABLE IF EXISTS ONLY public.baskets_ideas DROP CONSTRAINT IF EXISTS fk_rails_dfb57cbce2;
 ALTER TABLE IF EXISTS ONLY public.files_projects DROP CONSTRAINT IF EXISTS fk_rails_df4dbb0098;
@@ -202,8 +200,6 @@
 DROP INDEX IF EXISTS public.index_project_reviews_on_reviewer_id;
 DROP INDEX IF EXISTS public.index_project_reviews_on_requester_id;
 DROP INDEX IF EXISTS public.index_project_reviews_on_project_id;
-DROP INDEX IF EXISTS public.index_project_imports_on_project_id;
-DROP INDEX IF EXISTS public.index_project_imports_on_import_user_id;
 DROP INDEX IF EXISTS public.index_project_images_on_project_id;
 DROP INDEX IF EXISTS public.index_project_folders_images_on_project_folder_id;
 DROP INDEX IF EXISTS public.index_project_folders_folders_on_slug;
@@ -458,7 +454,6 @@
 ALTER TABLE IF EXISTS ONLY public.projects DROP CONSTRAINT IF EXISTS projects_pkey;
 ALTER TABLE IF EXISTS ONLY public.projects_allowed_input_topics DROP CONSTRAINT IF EXISTS projects_allowed_input_topics_pkey;
 ALTER TABLE IF EXISTS ONLY public.project_reviews DROP CONSTRAINT IF EXISTS project_reviews_pkey;
-ALTER TABLE IF EXISTS ONLY public.project_imports DROP CONSTRAINT IF EXISTS project_imports_pkey;
 ALTER TABLE IF EXISTS ONLY public.project_images DROP CONSTRAINT IF EXISTS project_images_pkey;
 ALTER TABLE IF EXISTS ONLY public.project_folders_folders DROP CONSTRAINT IF EXISTS project_folders_pkey;
 ALTER TABLE IF EXISTS ONLY public.project_folders_images DROP CONSTRAINT IF EXISTS project_folder_images_pkey;
@@ -581,7 +576,6 @@
 DROP TABLE IF EXISTS public.projects_topics;
 DROP TABLE IF EXISTS public.projects_allowed_input_topics;
 DROP TABLE IF EXISTS public.project_reviews;
-DROP TABLE IF EXISTS public.project_imports;
 DROP TABLE IF EXISTS public.project_images;
 DROP TABLE IF EXISTS public.project_folders_images;
 DROP TABLE IF EXISTS public.project_folders_folders;
@@ -1450,8 +1444,7 @@
     followings_count integer DEFAULT 0 NOT NULL,
     onboarding jsonb DEFAULT '{}'::jsonb NOT NULL,
     unique_code character varying,
-    last_active_at timestamp(6) without time zone,
-    imported boolean DEFAULT false NOT NULL
+    last_active_at timestamp(6) without time zone
 );
 
 
@@ -1489,8 +1482,7 @@
     context_id uuid,
     title_multiloc jsonb DEFAULT '{}'::jsonb,
     intro_multiloc jsonb DEFAULT '{}'::jsonb,
-    button_text_multiloc jsonb DEFAULT '{}'::jsonb,
-    context_type character varying
+    button_text_multiloc jsonb DEFAULT '{}'::jsonb
 );
 
 
@@ -3174,24 +3166,6 @@
 
 
 --
--- Name: project_imports; Type: TABLE; Schema: public; Owner: -
---
-
-CREATE TABLE public.project_imports (
-    id uuid DEFAULT gen_random_uuid() NOT NULL,
-    project_id uuid,
-    import_user_id uuid,
-    import_id uuid,
-    log character varying[] DEFAULT '{}'::character varying[],
-    locale character varying,
-    string character varying,
-    created_at timestamp(6) without time zone NOT NULL,
-    updated_at timestamp(6) without time zone NOT NULL,
-    import_type character varying
-);
-
-
---
 -- Name: project_reviews; Type: TABLE; Schema: public; Owner: -
 --
 
@@ -4331,14 +4305,6 @@
 
 
 --
--- Name: project_imports project_imports_pkey; Type: CONSTRAINT; Schema: public; Owner: -
---
-
-ALTER TABLE ONLY public.project_imports
-    ADD CONSTRAINT project_imports_pkey PRIMARY KEY (id);
-
-
---
 -- Name: project_reviews project_reviews_pkey; Type: CONSTRAINT; Schema: public; Owner: -
 --
 
@@ -6141,20 +6107,6 @@
 
 
 --
--- Name: index_project_imports_on_import_user_id; Type: INDEX; Schema: public; Owner: -
---
-
-CREATE INDEX index_project_imports_on_import_user_id ON public.project_imports USING btree (import_user_id);
-
-
---
--- Name: index_project_imports_on_project_id; Type: INDEX; Schema: public; Owner: -
---
-
-CREATE INDEX index_project_imports_on_project_id ON public.project_imports USING btree (project_id);
-
-
---
 -- Name: index_project_reviews_on_project_id; Type: INDEX; Schema: public; Owner: -
 --
 
@@ -7496,14 +7448,6 @@
 
 
 --
--- Name: project_imports fk_rails_e32dbeb2df; Type: FK CONSTRAINT; Schema: public; Owner: -
---
-
-ALTER TABLE ONLY public.project_imports
-    ADD CONSTRAINT fk_rails_e32dbeb2df FOREIGN KEY (import_user_id) REFERENCES public.users(id);
-
-
---
 -- Name: analysis_comments_summaries fk_rails_e51f754cf7; Type: FK CONSTRAINT; Schema: public; Owner: -
 --
 
@@ -7552,14 +7496,6 @@
 
 
 --
--- Name: project_imports fk_rails_efff220342; Type: FK CONSTRAINT; Schema: public; Owner: -
---
-
-ALTER TABLE ONLY public.project_imports
-    ADD CONSTRAINT fk_rails_efff220342 FOREIGN KEY (project_id) REFERENCES public.projects(id);
-
-
---
 -- Name: file_attachments fk_rails_f06e641e03; Type: FK CONSTRAINT; Schema: public; Owner: -
 --
 
@@ -7654,13 +7590,7 @@
 SET search_path TO public,shared_extensions;
 
 INSERT INTO "schema_migrations" (version) VALUES
-<<<<<<< HEAD
-('20250808071349'),
-('20250807120354'),
-('20250730103628'),
-=======
 ('20250730150828'),
->>>>>>> 5e004165
 ('20250724190507'),
 ('20250724074646'),
 ('20250716141100'),
@@ -7676,7 +7606,6 @@
 ('20250626072615'),
 ('20250624134747'),
 ('20250624102147'),
-('20250623094500'),
 ('20250618151933'),
 ('20250616142444'),
 ('20250611110008'),
