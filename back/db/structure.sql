SET statement_timeout = 0;
SET lock_timeout = 0;
SET idle_in_transaction_session_timeout = 0;
SET client_encoding = 'UTF8';
SET standard_conforming_strings = on;
SELECT pg_catalog.set_config('search_path', '', false);
SET check_function_bodies = false;
SET xmloption = content;
SET client_min_messages = warning;
SET row_security = off;

ALTER TABLE IF EXISTS ONLY public.ideas_topics DROP CONSTRAINT IF EXISTS fk_rails_ff1788eb50;
ALTER TABLE IF EXISTS ONLY public.ideas_topics DROP CONSTRAINT IF EXISTS fk_rails_fd874ecf4b;
ALTER TABLE IF EXISTS ONLY public.events_attendances DROP CONSTRAINT IF EXISTS fk_rails_fba307ba3b;
ALTER TABLE IF EXISTS ONLY public.comments DROP CONSTRAINT IF EXISTS fk_rails_f44b1e3c8a;
ALTER TABLE IF EXISTS ONLY public.insights_text_networks DROP CONSTRAINT IF EXISTS fk_rails_f3e4924881;
ALTER TABLE IF EXISTS ONLY public.idea_files DROP CONSTRAINT IF EXISTS fk_rails_efb12f53ad;
ALTER TABLE IF EXISTS ONLY public.insights_zeroshot_classification_tasks_inputs DROP CONSTRAINT IF EXISTS fk_rails_ee8a3a2c3d;
ALTER TABLE IF EXISTS ONLY public.static_pages_topics DROP CONSTRAINT IF EXISTS fk_rails_edc8786515;
ALTER TABLE IF EXISTS ONLY public.areas_ideas DROP CONSTRAINT IF EXISTS fk_rails_e96a71e39f;
ALTER TABLE IF EXISTS ONLY public.polls_response_options DROP CONSTRAINT IF EXISTS fk_rails_e871bf6e26;
ALTER TABLE IF EXISTS ONLY public.cosponsors_initiatives DROP CONSTRAINT IF EXISTS fk_rails_e48253715f;
ALTER TABLE IF EXISTS ONLY public.permissions_custom_fields DROP CONSTRAINT IF EXISTS fk_rails_e211dc8f99;
ALTER TABLE IF EXISTS ONLY public.baskets_ideas DROP CONSTRAINT IF EXISTS fk_rails_dfb57cbce2;
ALTER TABLE IF EXISTS ONLY public.official_feedbacks DROP CONSTRAINT IF EXISTS fk_rails_ddd7e21dfa;
ALTER TABLE IF EXISTS ONLY public.insights_category_assignments DROP CONSTRAINT IF EXISTS fk_rails_dd144cbdf0;
ALTER TABLE IF EXISTS ONLY public.project_folders_images DROP CONSTRAINT IF EXISTS fk_rails_dcbc962cfe;
ALTER TABLE IF EXISTS ONLY public.project_folders_files DROP CONSTRAINT IF EXISTS fk_rails_dc7aeb6534;
ALTER TABLE IF EXISTS ONLY public.analysis_summaries DROP CONSTRAINT IF EXISTS fk_rails_dbd13460f0;
ALTER TABLE IF EXISTS ONLY public.projects_topics DROP CONSTRAINT IF EXISTS fk_rails_db7813bfef;
ALTER TABLE IF EXISTS ONLY public.projects_allowed_input_topics DROP CONSTRAINT IF EXISTS fk_rails_db7813bfef;
ALTER TABLE IF EXISTS ONLY public.groups_projects DROP CONSTRAINT IF EXISTS fk_rails_d6353758d5;
ALTER TABLE IF EXISTS ONLY public.projects DROP CONSTRAINT IF EXISTS fk_rails_d1892257e3;
ALTER TABLE IF EXISTS ONLY public.static_page_files DROP CONSTRAINT IF EXISTS fk_rails_d0209b82ff;
ALTER TABLE IF EXISTS ONLY public.analytics_dimension_locales_fact_visits DROP CONSTRAINT IF EXISTS fk_rails_cd2a592e7b;
ALTER TABLE IF EXISTS ONLY public.analysis_taggings DROP CONSTRAINT IF EXISTS fk_rails_cc8b68bfb4;
ALTER TABLE IF EXISTS ONLY public.analysis_insights DROP CONSTRAINT IF EXISTS fk_rails_cc6c7b26fc;
ALTER TABLE IF EXISTS ONLY public.reactions DROP CONSTRAINT IF EXISTS fk_rails_c9b3bef597;
ALTER TABLE IF EXISTS ONLY public.idea_import_files DROP CONSTRAINT IF EXISTS fk_rails_c93392afae;
ALTER TABLE IF EXISTS ONLY public.insights_zeroshot_classification_tasks_categories DROP CONSTRAINT IF EXISTS fk_rails_c902b207ea;
ALTER TABLE IF EXISTS ONLY public.email_campaigns_deliveries DROP CONSTRAINT IF EXISTS fk_rails_c87ec11171;
ALTER TABLE IF EXISTS ONLY public.notifications DROP CONSTRAINT IF EXISTS fk_rails_c76d81b062;
ALTER TABLE IF EXISTS ONLY public.idea_images DROP CONSTRAINT IF EXISTS fk_rails_c349bb4ac3;
ALTER TABLE IF EXISTS ONLY public.ideas DROP CONSTRAINT IF EXISTS fk_rails_c32c787647;
ALTER TABLE IF EXISTS ONLY public.project_files DROP CONSTRAINT IF EXISTS fk_rails_c26fbba4b3;
ALTER TABLE IF EXISTS ONLY public.analysis_background_tasks DROP CONSTRAINT IF EXISTS fk_rails_bde9116e72;
ALTER TABLE IF EXISTS ONLY public.ideas_phases DROP CONSTRAINT IF EXISTS fk_rails_bd36415a82;
ALTER TABLE IF EXISTS ONLY public.polls_options DROP CONSTRAINT IF EXISTS fk_rails_bb813b4549;
ALTER TABLE IF EXISTS ONLY public.notifications DROP CONSTRAINT IF EXISTS fk_rails_b894d506a0;
ALTER TABLE IF EXISTS ONLY public.custom_field_options DROP CONSTRAINT IF EXISTS fk_rails_b48da9e6c7;
ALTER TABLE IF EXISTS ONLY public.baskets DROP CONSTRAINT IF EXISTS fk_rails_b3d04c10d5;
ALTER TABLE IF EXISTS ONLY public.phases DROP CONSTRAINT IF EXISTS fk_rails_b0efe660f5;
ALTER TABLE IF EXISTS ONLY public.analysis_tags DROP CONSTRAINT IF EXISTS fk_rails_afc2d02258;
ALTER TABLE IF EXISTS ONLY public.maps_layers DROP CONSTRAINT IF EXISTS fk_rails_abbf8658b2;
ALTER TABLE IF EXISTS ONLY public.memberships DROP CONSTRAINT IF EXISTS fk_rails_aaf389f138;
ALTER TABLE IF EXISTS ONLY public.analytics_fact_visits DROP CONSTRAINT IF EXISTS fk_rails_a9aa810ecf;
ALTER TABLE IF EXISTS ONLY public.ideas DROP CONSTRAINT IF EXISTS fk_rails_a7a91f1df3;
ALTER TABLE IF EXISTS ONLY public.areas_initiatives DROP CONSTRAINT IF EXISTS fk_rails_a67ac3c9d1;
ALTER TABLE IF EXISTS ONLY public.groups_permissions DROP CONSTRAINT IF EXISTS fk_rails_a5c3527604;
ALTER TABLE IF EXISTS ONLY public.event_files DROP CONSTRAINT IF EXISTS fk_rails_a590d6ddde;
ALTER TABLE IF EXISTS ONLY public.analytics_fact_visits DROP CONSTRAINT IF EXISTS fk_rails_a34b51c948;
ALTER TABLE IF EXISTS ONLY public.notifications DROP CONSTRAINT IF EXISTS fk_rails_a2cfad997d;
ALTER TABLE IF EXISTS ONLY public.notifications DROP CONSTRAINT IF EXISTS fk_rails_a2016447bc;
ALTER TABLE IF EXISTS ONLY public.areas_projects DROP CONSTRAINT IF EXISTS fk_rails_9ecfc9d2b9;
ALTER TABLE IF EXISTS ONLY public.event_images DROP CONSTRAINT IF EXISTS fk_rails_9dd6f2f888;
ALTER TABLE IF EXISTS ONLY public.analytics_fact_visits DROP CONSTRAINT IF EXISTS fk_rails_9b5a82cb55;
ALTER TABLE IF EXISTS ONLY public.memberships DROP CONSTRAINT IF EXISTS fk_rails_99326fb65d;
ALTER TABLE IF EXISTS ONLY public.notifications DROP CONSTRAINT IF EXISTS fk_rails_97eb4c3a35;
ALTER TABLE IF EXISTS ONLY public.notifications DROP CONSTRAINT IF EXISTS fk_rails_9268535f02;
ALTER TABLE IF EXISTS ONLY public.areas DROP CONSTRAINT IF EXISTS fk_rails_901fc7a65b;
ALTER TABLE IF EXISTS ONLY public.initiative_files DROP CONSTRAINT IF EXISTS fk_rails_8fcd2c6036;
ALTER TABLE IF EXISTS ONLY public.areas_projects DROP CONSTRAINT IF EXISTS fk_rails_8fb43a173d;
ALTER TABLE IF EXISTS ONLY public.static_pages_topics DROP CONSTRAINT IF EXISTS fk_rails_8e3f01dacd;
ALTER TABLE IF EXISTS ONLY public.user_custom_fields_representativeness_ref_distributions DROP CONSTRAINT IF EXISTS fk_rails_8cabeff294;
ALTER TABLE IF EXISTS ONLY public.email_campaigns_campaigns DROP CONSTRAINT IF EXISTS fk_rails_87e592c9f5;
ALTER TABLE IF EXISTS ONLY public.analysis_analyses_custom_fields DROP CONSTRAINT IF EXISTS fk_rails_857115261d;
ALTER TABLE IF EXISTS ONLY public.notifications DROP CONSTRAINT IF EXISTS fk_rails_849e0c7eb7;
ALTER TABLE IF EXISTS ONLY public.ideas_phases DROP CONSTRAINT IF EXISTS fk_rails_845d7ca944;
ALTER TABLE IF EXISTS ONLY public.notifications DROP CONSTRAINT IF EXISTS fk_rails_828a073a04;
ALTER TABLE IF EXISTS ONLY public.areas_ideas DROP CONSTRAINT IF EXISTS fk_rails_81e27f10eb;
ALTER TABLE IF EXISTS ONLY public.notifications DROP CONSTRAINT IF EXISTS fk_rails_81c11ef894;
ALTER TABLE IF EXISTS ONLY public.areas_initiatives DROP CONSTRAINT IF EXISTS fk_rails_81a9922de4;
ALTER TABLE IF EXISTS ONLY public.projects_topics DROP CONSTRAINT IF EXISTS fk_rails_812b6d9149;
ALTER TABLE IF EXISTS ONLY public.projects_allowed_input_topics DROP CONSTRAINT IF EXISTS fk_rails_812b6d9149;
ALTER TABLE IF EXISTS ONLY public.report_builder_reports DROP CONSTRAINT IF EXISTS fk_rails_81137213da;
ALTER TABLE IF EXISTS ONLY public.polls_response_options DROP CONSTRAINT IF EXISTS fk_rails_80d00e60ae;
ALTER TABLE IF EXISTS ONLY public.email_campaigns_campaign_email_commands DROP CONSTRAINT IF EXISTS fk_rails_7f284a4f09;
ALTER TABLE IF EXISTS ONLY public.activities DROP CONSTRAINT IF EXISTS fk_rails_7e11bb717f;
ALTER TABLE IF EXISTS ONLY public.maps_legend_items DROP CONSTRAINT IF EXISTS fk_rails_7c44736f5e;
ALTER TABLE IF EXISTS ONLY public.insights_zeroshot_classification_tasks_categories DROP CONSTRAINT IF EXISTS fk_rails_7a1b53273b;
ALTER TABLE IF EXISTS ONLY public.analysis_questions DROP CONSTRAINT IF EXISTS fk_rails_74e779db86;
ALTER TABLE IF EXISTS ONLY public.analysis_analyses_custom_fields DROP CONSTRAINT IF EXISTS fk_rails_74744744a6;
ALTER TABLE IF EXISTS ONLY public.groups_projects DROP CONSTRAINT IF EXISTS fk_rails_73e1dee5fd;
ALTER TABLE IF EXISTS ONLY public.ideas DROP CONSTRAINT IF EXISTS fk_rails_730408dafc;
ALTER TABLE IF EXISTS ONLY public.email_campaigns_campaigns_groups DROP CONSTRAINT IF EXISTS fk_rails_712f4ad915;
ALTER TABLE IF EXISTS ONLY public.groups_permissions DROP CONSTRAINT IF EXISTS fk_rails_6fa6389d80;
ALTER TABLE IF EXISTS ONLY public.initiatives_topics DROP CONSTRAINT IF EXISTS fk_rails_6ee3ffe8e1;
ALTER TABLE IF EXISTS ONLY public.report_builder_reports DROP CONSTRAINT IF EXISTS fk_rails_6988c9886e;
ALTER TABLE IF EXISTS ONLY public.idea_imports DROP CONSTRAINT IF EXISTS fk_rails_67f00886f9;
ALTER TABLE IF EXISTS ONLY public.idea_imports DROP CONSTRAINT IF EXISTS fk_rails_636c77bdd1;
ALTER TABLE IF EXISTS ONLY public.internal_comments DROP CONSTRAINT IF EXISTS fk_rails_617a7ea994;
ALTER TABLE IF EXISTS ONLY public.analysis_taggings DROP CONSTRAINT IF EXISTS fk_rails_604cfbcd8d;
ALTER TABLE IF EXISTS ONLY public.idea_imports DROP CONSTRAINT IF EXISTS fk_rails_5ea1f11fd5;
ALTER TABLE IF EXISTS ONLY public.pins DROP CONSTRAINT IF EXISTS fk_rails_5caeedf2b2;
ALTER TABLE IF EXISTS ONLY public.ideas DROP CONSTRAINT IF EXISTS fk_rails_5ac7668cd3;
ALTER TABLE IF EXISTS ONLY public.cosponsors_initiatives DROP CONSTRAINT IF EXISTS fk_rails_5ac54ec4a5;
ALTER TABLE IF EXISTS ONLY public.notifications DROP CONSTRAINT IF EXISTS fk_rails_575368d182;
ALTER TABLE IF EXISTS ONLY public.identities DROP CONSTRAINT IF EXISTS fk_rails_5373344100;
ALTER TABLE IF EXISTS ONLY public.permissions_custom_fields DROP CONSTRAINT IF EXISTS fk_rails_50335fc43f;
ALTER TABLE IF EXISTS ONLY public.analytics_dimension_projects_fact_visits DROP CONSTRAINT IF EXISTS fk_rails_4ecebb6e8a;
ALTER TABLE IF EXISTS ONLY public.initiative_images DROP CONSTRAINT IF EXISTS fk_rails_4df6f76970;
ALTER TABLE IF EXISTS ONLY public.notifications DROP CONSTRAINT IF EXISTS fk_rails_4aea6afa11;
ALTER TABLE IF EXISTS ONLY public.notifications DROP CONSTRAINT IF EXISTS fk_rails_46dd2ccfd1;
ALTER TABLE IF EXISTS ONLY public.email_campaigns_examples DROP CONSTRAINT IF EXISTS fk_rails_465d6356b2;
ALTER TABLE IF EXISTS ONLY public.insights_text_network_analysis_tasks_views DROP CONSTRAINT IF EXISTS fk_rails_3e0e58a177;
ALTER TABLE IF EXISTS ONLY public.followers DROP CONSTRAINT IF EXISTS fk_rails_3d258d3942;
ALTER TABLE IF EXISTS ONLY public.analysis_analyses DROP CONSTRAINT IF EXISTS fk_rails_3c57357702;
ALTER TABLE IF EXISTS ONLY public.initiatives DROP CONSTRAINT IF EXISTS fk_rails_3a983c39e6;
ALTER TABLE IF EXISTS ONLY public.baskets_ideas DROP CONSTRAINT IF EXISTS fk_rails_39a1b51358;
ALTER TABLE IF EXISTS ONLY public.initiatives_topics DROP CONSTRAINT IF EXISTS fk_rails_39768eb1c3;
ALTER TABLE IF EXISTS ONLY public.nav_bar_items DROP CONSTRAINT IF EXISTS fk_rails_34143a680f;
ALTER TABLE IF EXISTS ONLY public.volunteering_volunteers DROP CONSTRAINT IF EXISTS fk_rails_33a154a9ba;
ALTER TABLE IF EXISTS ONLY public.phase_files DROP CONSTRAINT IF EXISTS fk_rails_33852a9a71;
ALTER TABLE IF EXISTS ONLY public.analysis_analyses DROP CONSTRAINT IF EXISTS fk_rails_2a92a64a56;
ALTER TABLE IF EXISTS ONLY public.events_attendances DROP CONSTRAINT IF EXISTS fk_rails_29ccdf5b04;
ALTER TABLE IF EXISTS ONLY public.insights_categories DROP CONSTRAINT IF EXISTS fk_rails_27c005f799;
ALTER TABLE IF EXISTS ONLY public.areas_static_pages DROP CONSTRAINT IF EXISTS fk_rails_231f268568;
ALTER TABLE IF EXISTS ONLY public.idea_import_files DROP CONSTRAINT IF EXISTS fk_rails_229b6de93f;
ALTER TABLE IF EXISTS ONLY public.project_images DROP CONSTRAINT IF EXISTS fk_rails_2119c24213;
ALTER TABLE IF EXISTS ONLY public.areas_static_pages DROP CONSTRAINT IF EXISTS fk_rails_1fc601f42c;
ALTER TABLE IF EXISTS ONLY public.insights_text_network_analysis_tasks_views DROP CONSTRAINT IF EXISTS fk_rails_1e7db206db;
ALTER TABLE IF EXISTS ONLY public.insights_data_sources DROP CONSTRAINT IF EXISTS fk_rails_17b344203a;
ALTER TABLE IF EXISTS ONLY public.spam_reports DROP CONSTRAINT IF EXISTS fk_rails_121f3a2011;
ALTER TABLE IF EXISTS ONLY public.ideas DROP CONSTRAINT IF EXISTS fk_rails_0e5b472696;
ALTER TABLE IF EXISTS ONLY public.invites DROP CONSTRAINT IF EXISTS fk_rails_0b6ac3e1da;
ALTER TABLE IF EXISTS ONLY public.initiatives DROP CONSTRAINT IF EXISTS fk_rails_06c1835844;
ALTER TABLE IF EXISTS ONLY public.invites DROP CONSTRAINT IF EXISTS fk_rails_06b2d7a3a8;
ALTER TABLE IF EXISTS ONLY public.events DROP CONSTRAINT IF EXISTS fk_rails_0434b48643;
ALTER TABLE IF EXISTS ONLY public.analytics_dimension_locales_fact_visits DROP CONSTRAINT IF EXISTS fk_rails_00698f2e02;
DROP TRIGGER IF EXISTS que_state_notify ON public.que_jobs;
DROP TRIGGER IF EXISTS que_job_notify ON public.que_jobs;
DROP INDEX IF EXISTS public.users_unique_lower_email_idx;
DROP INDEX IF EXISTS public.spam_reportable_index;
DROP INDEX IF EXISTS public.que_poll_idx_with_job_schema_version;
DROP INDEX IF EXISTS public.que_poll_idx;
DROP INDEX IF EXISTS public.que_jobs_data_gin_idx;
DROP INDEX IF EXISTS public.que_jobs_args_gin_idx;
DROP INDEX IF EXISTS public.moderation_statuses_moderatable;
DROP INDEX IF EXISTS public.machine_translations_translatable;
DROP INDEX IF EXISTS public.machine_translations_lookup;
DROP INDEX IF EXISTS public.index_volunteering_volunteers_on_user_id;
DROP INDEX IF EXISTS public.index_volunteering_volunteers_on_cause_id_and_user_id;
DROP INDEX IF EXISTS public.index_volunteering_causes_on_participation_context;
DROP INDEX IF EXISTS public.index_volunteering_causes_on_ordering;
DROP INDEX IF EXISTS public.index_verification_verifications_on_user_id;
DROP INDEX IF EXISTS public.index_verification_verifications_on_hashed_uid;
DROP INDEX IF EXISTS public.index_users_on_unique_code;
DROP INDEX IF EXISTS public.index_users_on_slug;
DROP INDEX IF EXISTS public.index_users_on_registration_completed_at;
DROP INDEX IF EXISTS public.index_users_on_email;
DROP INDEX IF EXISTS public.index_ucf_representativeness_ref_distributions_on_custom_field;
DROP INDEX IF EXISTS public.index_topics_on_include_in_onboarding;
DROP INDEX IF EXISTS public.index_tenants_on_host;
DROP INDEX IF EXISTS public.index_tenants_on_deleted_at;
DROP INDEX IF EXISTS public.index_tenants_on_creation_finalized_at;
DROP INDEX IF EXISTS public.index_surveys_responses_on_user_id;
DROP INDEX IF EXISTS public.index_surveys_responses_on_participation_context;
DROP INDEX IF EXISTS public.index_static_pages_topics_on_topic_id;
DROP INDEX IF EXISTS public.index_static_pages_topics_on_static_page_id;
DROP INDEX IF EXISTS public.index_static_pages_on_slug;
DROP INDEX IF EXISTS public.index_static_pages_on_code;
DROP INDEX IF EXISTS public.index_static_page_files_on_static_page_id;
DROP INDEX IF EXISTS public.index_spam_reports_on_user_id;
DROP INDEX IF EXISTS public.index_spam_reports_on_reported_at;
DROP INDEX IF EXISTS public.index_single_processed_flags;
DROP INDEX IF EXISTS public.index_single_category_assignment;
DROP INDEX IF EXISTS public.index_report_builder_reports_on_phase_id;
DROP INDEX IF EXISTS public.index_report_builder_reports_on_owner_id;
DROP INDEX IF EXISTS public.index_report_builder_reports_on_name;
DROP INDEX IF EXISTS public.index_reactions_on_user_id;
DROP INDEX IF EXISTS public.index_reactions_on_reactable_type_and_reactable_id_and_user_id;
DROP INDEX IF EXISTS public.index_reactions_on_reactable_type_and_reactable_id;
DROP INDEX IF EXISTS public.index_projects_topics_on_topic_id;
DROP INDEX IF EXISTS public.index_projects_topics_on_project_id;
DROP INDEX IF EXISTS public.index_projects_on_slug;
DROP INDEX IF EXISTS public.index_projects_allowed_input_topics_on_topic_id_and_project_id;
DROP INDEX IF EXISTS public.index_projects_allowed_input_topics_on_project_id;
DROP INDEX IF EXISTS public.index_project_images_on_project_id;
DROP INDEX IF EXISTS public.index_project_folders_images_on_project_folder_id;
DROP INDEX IF EXISTS public.index_project_folders_folders_on_slug;
DROP INDEX IF EXISTS public.index_project_folders_files_on_project_folder_id;
DROP INDEX IF EXISTS public.index_project_files_on_project_id;
DROP INDEX IF EXISTS public.index_processed_flags_on_input;
DROP INDEX IF EXISTS public.index_polls_responses_on_user_id;
DROP INDEX IF EXISTS public.index_polls_responses_on_participation_context_and_user_id;
DROP INDEX IF EXISTS public.index_polls_response_options_on_response_id;
DROP INDEX IF EXISTS public.index_polls_response_options_on_option_id;
DROP INDEX IF EXISTS public.index_polls_options_on_question_id;
DROP INDEX IF EXISTS public.index_poll_responses_on_participation_context;
DROP INDEX IF EXISTS public.index_poll_questions_on_participation_context;
DROP INDEX IF EXISTS public.index_pins_on_page_id_and_admin_publication_id;
DROP INDEX IF EXISTS public.index_pins_on_admin_publication_id;
DROP INDEX IF EXISTS public.index_phases_on_project_id;
DROP INDEX IF EXISTS public.index_phase_files_on_phase_id;
DROP INDEX IF EXISTS public.index_permissions_on_permission_scope_id;
DROP INDEX IF EXISTS public.index_permissions_on_action;
DROP INDEX IF EXISTS public.index_permissions_custom_fields_on_permission_id;
DROP INDEX IF EXISTS public.index_permissions_custom_fields_on_custom_field_id;
DROP INDEX IF EXISTS public.index_permission_field;
DROP INDEX IF EXISTS public.index_onboarding_campaign_dismissals_on_user_id;
DROP INDEX IF EXISTS public.index_official_feedbacks_on_user_id;
DROP INDEX IF EXISTS public.index_official_feedbacks_on_post_id;
DROP INDEX IF EXISTS public.index_official_feedbacks_on_post;
DROP INDEX IF EXISTS public.index_notifications_on_spam_report_id;
DROP INDEX IF EXISTS public.index_notifications_on_recipient_id_and_read_at;
DROP INDEX IF EXISTS public.index_notifications_on_recipient_id;
DROP INDEX IF EXISTS public.index_notifications_on_post_status_id_and_post_status_type;
DROP INDEX IF EXISTS public.index_notifications_on_post_status_id;
DROP INDEX IF EXISTS public.index_notifications_on_post_id_and_post_type;
DROP INDEX IF EXISTS public.index_notifications_on_phase_id;
DROP INDEX IF EXISTS public.index_notifications_on_official_feedback_id;
DROP INDEX IF EXISTS public.index_notifications_on_invite_id;
DROP INDEX IF EXISTS public.index_notifications_on_internal_comment_id;
DROP INDEX IF EXISTS public.index_notifications_on_initiating_user_id;
DROP INDEX IF EXISTS public.index_notifications_on_inappropriate_content_flag_id;
DROP INDEX IF EXISTS public.index_notifications_on_created_at;
DROP INDEX IF EXISTS public.index_notifications_on_cosponsors_initiative_id;
DROP INDEX IF EXISTS public.index_notifications_on_basket_id;
DROP INDEX IF EXISTS public.index_nlp_text_network_analysis_tasks_on_task_id;
DROP INDEX IF EXISTS public.index_nav_bar_items_on_static_page_id;
DROP INDEX IF EXISTS public.index_nav_bar_items_on_ordering;
DROP INDEX IF EXISTS public.index_nav_bar_items_on_code;
DROP INDEX IF EXISTS public.index_memberships_on_user_id;
DROP INDEX IF EXISTS public.index_memberships_on_group_id_and_user_id;
DROP INDEX IF EXISTS public.index_memberships_on_group_id;
DROP INDEX IF EXISTS public.index_maps_map_configs_on_project_id;
DROP INDEX IF EXISTS public.index_maps_legend_items_on_map_config_id;
DROP INDEX IF EXISTS public.index_maps_layers_on_map_config_id;
DROP INDEX IF EXISTS public.index_invites_on_token;
DROP INDEX IF EXISTS public.index_invites_on_inviter_id;
DROP INDEX IF EXISTS public.index_invites_on_invitee_id;
DROP INDEX IF EXISTS public.index_internal_comments_on_rgt;
DROP INDEX IF EXISTS public.index_internal_comments_on_post_id;
DROP INDEX IF EXISTS public.index_internal_comments_on_post;
DROP INDEX IF EXISTS public.index_internal_comments_on_parent_id;
DROP INDEX IF EXISTS public.index_internal_comments_on_lft;
DROP INDEX IF EXISTS public.index_internal_comments_on_created_at;
DROP INDEX IF EXISTS public.index_internal_comments_on_author_id;
DROP INDEX IF EXISTS public.index_insights_zsc_tasks_inputs_on_input_and_task_id;
DROP INDEX IF EXISTS public.index_insights_zsc_tasks_inputs_on_input;
DROP INDEX IF EXISTS public.index_insights_zsc_tasks_categories_on_task_id;
DROP INDEX IF EXISTS public.index_insights_zsc_tasks_categories_on_category_id_and_task_id;
DROP INDEX IF EXISTS public.index_insights_zsc_tasks_categories_on_category_id;
DROP INDEX IF EXISTS public.index_insights_zeroshot_classification_tasks_on_task_id;
DROP INDEX IF EXISTS public.index_insights_zeroshot_classification_tasks_inputs_on_task_id;
DROP INDEX IF EXISTS public.index_insights_views_on_name;
DROP INDEX IF EXISTS public.index_insights_text_networks_on_view_id_and_language;
DROP INDEX IF EXISTS public.index_insights_text_networks_on_view_id;
DROP INDEX IF EXISTS public.index_insights_text_networks_on_language;
DROP INDEX IF EXISTS public.index_insights_text_network_analysis_tasks_views_on_view_id;
DROP INDEX IF EXISTS public.index_insights_text_network_analysis_tasks_views_on_task_id;
DROP INDEX IF EXISTS public.index_insights_processed_flags_on_view_id;
DROP INDEX IF EXISTS public.index_insights_data_sources_on_view_id;
DROP INDEX IF EXISTS public.index_insights_data_sources_on_view_and_origin;
DROP INDEX IF EXISTS public.index_insights_data_sources_on_origin;
DROP INDEX IF EXISTS public.index_insights_category_assignments_on_input_type_and_input_id;
DROP INDEX IF EXISTS public.index_insights_category_assignments_on_category_id;
DROP INDEX IF EXISTS public.index_insights_category_assignments_on_approved;
DROP INDEX IF EXISTS public.index_insights_categories_on_view_id_and_name;
DROP INDEX IF EXISTS public.index_insights_categories_on_view_id;
DROP INDEX IF EXISTS public.index_insights_categories_on_source_type;
DROP INDEX IF EXISTS public.index_insights_categories_on_source;
DROP INDEX IF EXISTS public.index_initiatives_topics_on_topic_id;
DROP INDEX IF EXISTS public.index_initiatives_topics_on_initiative_id_and_topic_id;
DROP INDEX IF EXISTS public.index_initiatives_topics_on_initiative_id;
DROP INDEX IF EXISTS public.index_initiatives_search;
DROP INDEX IF EXISTS public.index_initiatives_on_slug;
DROP INDEX IF EXISTS public.index_initiatives_on_location_point;
DROP INDEX IF EXISTS public.index_initiatives_on_author_id;
DROP INDEX IF EXISTS public.index_initiative_status_changes_on_user_id;
DROP INDEX IF EXISTS public.index_initiative_status_changes_on_official_feedback_id;
DROP INDEX IF EXISTS public.index_initiative_status_changes_on_initiative_status_id;
DROP INDEX IF EXISTS public.index_initiative_status_changes_on_initiative_id;
DROP INDEX IF EXISTS public.index_initiative_images_on_initiative_id;
DROP INDEX IF EXISTS public.index_initiative_files_on_initiative_id;
DROP INDEX IF EXISTS public.index_impact_tracking_sessions_on_monthly_user_hash;
DROP INDEX IF EXISTS public.index_identities_on_user_id;
DROP INDEX IF EXISTS public.index_ideas_topics_on_topic_id;
DROP INDEX IF EXISTS public.index_ideas_topics_on_idea_id_and_topic_id;
DROP INDEX IF EXISTS public.index_ideas_topics_on_idea_id;
DROP INDEX IF EXISTS public.index_ideas_search;
DROP INDEX IF EXISTS public.index_ideas_phases_on_phase_id;
DROP INDEX IF EXISTS public.index_ideas_phases_on_idea_id_and_phase_id;
DROP INDEX IF EXISTS public.index_ideas_phases_on_idea_id;
DROP INDEX IF EXISTS public.index_ideas_on_slug;
DROP INDEX IF EXISTS public.index_ideas_on_project_id;
DROP INDEX IF EXISTS public.index_ideas_on_location_point;
DROP INDEX IF EXISTS public.index_ideas_on_idea_status_id;
DROP INDEX IF EXISTS public.index_ideas_on_author_id;
DROP INDEX IF EXISTS public.index_ideas_on_author_hash;
DROP INDEX IF EXISTS public.index_idea_imports_on_import_user_id;
DROP INDEX IF EXISTS public.index_idea_imports_on_idea_id;
DROP INDEX IF EXISTS public.index_idea_imports_on_file_id;
DROP INDEX IF EXISTS public.index_idea_import_files_on_project_id;
DROP INDEX IF EXISTS public.index_idea_import_files_on_parent_id;
DROP INDEX IF EXISTS public.index_idea_images_on_idea_id;
DROP INDEX IF EXISTS public.index_idea_files_on_idea_id;
DROP INDEX IF EXISTS public.index_id_id_card_lookup_id_cards_on_hashed_card_id;
DROP INDEX IF EXISTS public.index_groups_projects_on_project_id;
DROP INDEX IF EXISTS public.index_groups_projects_on_group_id_and_project_id;
DROP INDEX IF EXISTS public.index_groups_projects_on_group_id;
DROP INDEX IF EXISTS public.index_groups_permissions_on_permission_id;
DROP INDEX IF EXISTS public.index_groups_permissions_on_group_id;
DROP INDEX IF EXISTS public.index_groups_on_slug;
DROP INDEX IF EXISTS public.index_followers_on_user_id;
DROP INDEX IF EXISTS public.index_followers_on_followable;
DROP INDEX IF EXISTS public.index_followers_followable_type_id_user_id;
DROP INDEX IF EXISTS public.index_events_on_project_id;
DROP INDEX IF EXISTS public.index_events_on_location_point;
DROP INDEX IF EXISTS public.index_events_attendances_on_updated_at;
DROP INDEX IF EXISTS public.index_events_attendances_on_event_id;
DROP INDEX IF EXISTS public.index_events_attendances_on_created_at;
DROP INDEX IF EXISTS public.index_events_attendances_on_attendee_id_and_event_id;
DROP INDEX IF EXISTS public.index_events_attendances_on_attendee_id;
DROP INDEX IF EXISTS public.index_event_images_on_event_id;
DROP INDEX IF EXISTS public.index_event_files_on_event_id;
DROP INDEX IF EXISTS public.index_email_snippets_on_email_and_snippet_and_locale;
DROP INDEX IF EXISTS public.index_email_campaigns_unsubscription_tokens_on_user_id;
DROP INDEX IF EXISTS public.index_email_campaigns_unsubscription_tokens_on_token;
DROP INDEX IF EXISTS public.index_email_campaigns_examples_on_recipient_id;
DROP INDEX IF EXISTS public.index_email_campaigns_examples_on_campaign_id;
DROP INDEX IF EXISTS public.index_email_campaigns_deliveries_on_user_id;
DROP INDEX IF EXISTS public.index_email_campaigns_deliveries_on_sent_at;
DROP INDEX IF EXISTS public.index_email_campaigns_deliveries_on_campaign_id_and_user_id;
DROP INDEX IF EXISTS public.index_email_campaigns_deliveries_on_campaign_id;
DROP INDEX IF EXISTS public.index_email_campaigns_consents_on_user_id;
DROP INDEX IF EXISTS public.index_email_campaigns_consents_on_campaign_type_and_user_id;
DROP INDEX IF EXISTS public.index_email_campaigns_campaigns_on_type;
DROP INDEX IF EXISTS public.index_email_campaigns_campaigns_on_author_id;
DROP INDEX IF EXISTS public.index_email_campaigns_campaigns_groups_on_group_id;
DROP INDEX IF EXISTS public.index_email_campaigns_campaigns_groups_on_campaign_id;
DROP INDEX IF EXISTS public.index_email_campaigns_campaign_email_commands_on_recipient_id;
DROP INDEX IF EXISTS public.index_dismissals_on_campaign_name_and_user_id;
DROP INDEX IF EXISTS public.index_custom_forms_on_participation_context;
DROP INDEX IF EXISTS public.index_custom_fields_on_resource_type_and_resource_id;
DROP INDEX IF EXISTS public.index_custom_field_options_on_custom_field_id_and_key;
DROP INDEX IF EXISTS public.index_custom_field_options_on_custom_field_id;
DROP INDEX IF EXISTS public.index_cosponsors_initiatives_on_user_id;
DROP INDEX IF EXISTS public.index_cosponsors_initiatives_on_initiative_id;
DROP INDEX IF EXISTS public.index_content_builder_layouts_content_buidable_type_id_code;
DROP INDEX IF EXISTS public.index_common_passwords_on_password;
DROP INDEX IF EXISTS public.index_comments_on_rgt;
DROP INDEX IF EXISTS public.index_comments_on_post_id_and_post_type;
DROP INDEX IF EXISTS public.index_comments_on_post_id;
DROP INDEX IF EXISTS public.index_comments_on_parent_id;
DROP INDEX IF EXISTS public.index_comments_on_lft;
DROP INDEX IF EXISTS public.index_comments_on_created_at;
DROP INDEX IF EXISTS public.index_comments_on_author_id;
DROP INDEX IF EXISTS public.index_campaigns_groups;
DROP INDEX IF EXISTS public.index_baskets_on_user_id;
DROP INDEX IF EXISTS public.index_baskets_on_submitted_at;
DROP INDEX IF EXISTS public.index_baskets_ideas_on_idea_id;
DROP INDEX IF EXISTS public.index_baskets_ideas_on_basket_id_and_idea_id;
DROP INDEX IF EXISTS public.index_areas_static_pages_on_static_page_id;
DROP INDEX IF EXISTS public.index_areas_static_pages_on_area_id;
DROP INDEX IF EXISTS public.index_areas_projects_on_project_id;
DROP INDEX IF EXISTS public.index_areas_projects_on_area_id;
DROP INDEX IF EXISTS public.index_areas_on_include_in_onboarding;
DROP INDEX IF EXISTS public.index_areas_on_custom_field_option_id;
DROP INDEX IF EXISTS public.index_areas_initiatives_on_initiative_id_and_area_id;
DROP INDEX IF EXISTS public.index_areas_initiatives_on_initiative_id;
DROP INDEX IF EXISTS public.index_areas_initiatives_on_area_id;
DROP INDEX IF EXISTS public.index_areas_ideas_on_idea_id_and_area_id;
DROP INDEX IF EXISTS public.index_areas_ideas_on_idea_id;
DROP INDEX IF EXISTS public.index_areas_ideas_on_area_id;
DROP INDEX IF EXISTS public.index_analytics_dimension_types_on_name_and_parent;
DROP INDEX IF EXISTS public.index_analytics_dimension_locales_on_name;
DROP INDEX IF EXISTS public.index_analysis_tags_on_analysis_id_and_name;
DROP INDEX IF EXISTS public.index_analysis_tags_on_analysis_id;
DROP INDEX IF EXISTS public.index_analysis_taggings_on_tag_id_and_input_id;
DROP INDEX IF EXISTS public.index_analysis_taggings_on_tag_id;
DROP INDEX IF EXISTS public.index_analysis_taggings_on_input_id;
DROP INDEX IF EXISTS public.index_analysis_summaries_on_background_task_id;
DROP INDEX IF EXISTS public.index_analysis_questions_on_background_task_id;
DROP INDEX IF EXISTS public.index_analysis_insights_on_insightable;
DROP INDEX IF EXISTS public.index_analysis_insights_on_analysis_id;
DROP INDEX IF EXISTS public.index_analysis_background_tasks_on_analysis_id;
DROP INDEX IF EXISTS public.index_analysis_analyses_on_project_id;
DROP INDEX IF EXISTS public.index_analysis_analyses_on_phase_id;
DROP INDEX IF EXISTS public.index_analysis_analyses_custom_fields_on_custom_field_id;
DROP INDEX IF EXISTS public.index_analysis_analyses_custom_fields_on_analysis_id;
DROP INDEX IF EXISTS public.index_analysis_analyses_custom_fields;
DROP INDEX IF EXISTS public.index_admin_publications_on_rgt;
DROP INDEX IF EXISTS public.index_admin_publications_on_publication_type_and_publication_id;
DROP INDEX IF EXISTS public.index_admin_publications_on_parent_id;
DROP INDEX IF EXISTS public.index_admin_publications_on_ordering;
DROP INDEX IF EXISTS public.index_admin_publications_on_lft;
DROP INDEX IF EXISTS public.index_admin_publications_on_depth;
DROP INDEX IF EXISTS public.index_activities_on_user_id;
DROP INDEX IF EXISTS public.index_activities_on_project_id;
DROP INDEX IF EXISTS public.index_activities_on_item_type_and_item_id;
DROP INDEX IF EXISTS public.index_activities_on_action;
DROP INDEX IF EXISTS public.index_activities_on_acted_at;
DROP INDEX IF EXISTS public.inappropriate_content_flags_flaggable;
DROP INDEX IF EXISTS public.i_v_user;
DROP INDEX IF EXISTS public.i_v_timestamp;
DROP INDEX IF EXISTS public.i_v_referrer_type;
DROP INDEX IF EXISTS public.i_v_matomo_visit;
DROP INDEX IF EXISTS public.i_v_last_action;
DROP INDEX IF EXISTS public.i_v_first_action;
DROP INDEX IF EXISTS public.i_p_v_visit;
DROP INDEX IF EXISTS public.i_p_v_project;
DROP INDEX IF EXISTS public.i_l_v_visit;
DROP INDEX IF EXISTS public.i_l_v_locale;
DROP INDEX IF EXISTS public.i_d_referrer_key;
DROP INDEX IF EXISTS public.i_analytics_dim_projects_fact_visits_on_project_and_visit_ids;
DROP INDEX IF EXISTS public.i_analytics_dim_locales_fact_visits_on_locale_and_visit_ids;
ALTER TABLE IF EXISTS ONLY public.reactions DROP CONSTRAINT IF EXISTS votes_pkey;
ALTER TABLE IF EXISTS ONLY public.volunteering_volunteers DROP CONSTRAINT IF EXISTS volunteering_volunteers_pkey;
ALTER TABLE IF EXISTS ONLY public.volunteering_causes DROP CONSTRAINT IF EXISTS volunteering_causes_pkey;
ALTER TABLE IF EXISTS ONLY public.verification_verifications DROP CONSTRAINT IF EXISTS verification_verifications_pkey;
ALTER TABLE IF EXISTS ONLY public.id_id_card_lookup_id_cards DROP CONSTRAINT IF EXISTS verification_id_cards_pkey;
ALTER TABLE IF EXISTS ONLY public.users DROP CONSTRAINT IF EXISTS users_pkey;
ALTER TABLE IF EXISTS ONLY public.user_custom_fields_representativeness_ref_distributions DROP CONSTRAINT IF EXISTS user_custom_fields_representativeness_ref_distributions_pkey;
ALTER TABLE IF EXISTS ONLY public.topics DROP CONSTRAINT IF EXISTS topics_pkey;
ALTER TABLE IF EXISTS ONLY public.texting_campaigns DROP CONSTRAINT IF EXISTS texting_campaigns_pkey;
ALTER TABLE IF EXISTS ONLY public.text_images DROP CONSTRAINT IF EXISTS text_images_pkey;
ALTER TABLE IF EXISTS ONLY public.tenants DROP CONSTRAINT IF EXISTS tenants_pkey;
ALTER TABLE IF EXISTS ONLY public.surveys_responses DROP CONSTRAINT IF EXISTS surveys_responses_pkey;
ALTER TABLE IF EXISTS ONLY public.static_pages_topics DROP CONSTRAINT IF EXISTS static_pages_topics_pkey;
ALTER TABLE IF EXISTS ONLY public.spam_reports DROP CONSTRAINT IF EXISTS spam_reports_pkey;
ALTER TABLE IF EXISTS ONLY public.schema_migrations DROP CONSTRAINT IF EXISTS schema_migrations_pkey;
ALTER TABLE IF EXISTS ONLY public.report_builder_reports DROP CONSTRAINT IF EXISTS report_builder_reports_pkey;
ALTER TABLE IF EXISTS ONLY public.que_values DROP CONSTRAINT IF EXISTS que_values_pkey;
ALTER TABLE IF EXISTS ONLY public.que_lockers DROP CONSTRAINT IF EXISTS que_lockers_pkey;
ALTER TABLE IF EXISTS ONLY public.que_jobs DROP CONSTRAINT IF EXISTS que_jobs_pkey;
ALTER TABLE IF EXISTS ONLY public.public_api_api_clients DROP CONSTRAINT IF EXISTS public_api_api_clients_pkey;
ALTER TABLE IF EXISTS ONLY public.projects_topics DROP CONSTRAINT IF EXISTS projects_topics_pkey;
ALTER TABLE IF EXISTS ONLY public.projects DROP CONSTRAINT IF EXISTS projects_pkey;
ALTER TABLE IF EXISTS ONLY public.projects_allowed_input_topics DROP CONSTRAINT IF EXISTS projects_allowed_input_topics_pkey;
ALTER TABLE IF EXISTS ONLY public.project_images DROP CONSTRAINT IF EXISTS project_images_pkey;
ALTER TABLE IF EXISTS ONLY public.project_folders_folders DROP CONSTRAINT IF EXISTS project_folders_pkey;
ALTER TABLE IF EXISTS ONLY public.project_folders_images DROP CONSTRAINT IF EXISTS project_folder_images_pkey;
ALTER TABLE IF EXISTS ONLY public.project_folders_files DROP CONSTRAINT IF EXISTS project_folder_files_pkey;
ALTER TABLE IF EXISTS ONLY public.project_files DROP CONSTRAINT IF EXISTS project_files_pkey;
ALTER TABLE IF EXISTS ONLY public.polls_responses DROP CONSTRAINT IF EXISTS polls_responses_pkey;
ALTER TABLE IF EXISTS ONLY public.polls_response_options DROP CONSTRAINT IF EXISTS polls_response_options_pkey;
ALTER TABLE IF EXISTS ONLY public.polls_questions DROP CONSTRAINT IF EXISTS polls_questions_pkey;
ALTER TABLE IF EXISTS ONLY public.polls_options DROP CONSTRAINT IF EXISTS polls_options_pkey;
ALTER TABLE IF EXISTS ONLY public.pins DROP CONSTRAINT IF EXISTS pins_pkey;
ALTER TABLE IF EXISTS ONLY public.phases DROP CONSTRAINT IF EXISTS phases_pkey;
ALTER TABLE IF EXISTS ONLY public.phase_files DROP CONSTRAINT IF EXISTS phase_files_pkey;
ALTER TABLE IF EXISTS ONLY public.permissions DROP CONSTRAINT IF EXISTS permissions_pkey;
ALTER TABLE IF EXISTS ONLY public.permissions_custom_fields DROP CONSTRAINT IF EXISTS permissions_custom_fields_pkey;
ALTER TABLE IF EXISTS ONLY public.static_pages DROP CONSTRAINT IF EXISTS pages_pkey;
ALTER TABLE IF EXISTS ONLY public.static_page_files DROP CONSTRAINT IF EXISTS page_files_pkey;
ALTER TABLE IF EXISTS ONLY public.onboarding_campaign_dismissals DROP CONSTRAINT IF EXISTS onboarding_campaign_dismissals_pkey;
ALTER TABLE IF EXISTS ONLY public.official_feedbacks DROP CONSTRAINT IF EXISTS official_feedbacks_pkey;
ALTER TABLE IF EXISTS ONLY public.notifications DROP CONSTRAINT IF EXISTS notifications_pkey;
ALTER TABLE IF EXISTS ONLY public.nlp_text_network_analysis_tasks DROP CONSTRAINT IF EXISTS nlp_text_network_analysis_tasks_pkey;
ALTER TABLE IF EXISTS ONLY public.nav_bar_items DROP CONSTRAINT IF EXISTS nav_bar_items_pkey;
ALTER TABLE IF EXISTS ONLY public.moderation_moderation_statuses DROP CONSTRAINT IF EXISTS moderation_statuses_pkey;
ALTER TABLE IF EXISTS ONLY public.memberships DROP CONSTRAINT IF EXISTS memberships_pkey;
ALTER TABLE IF EXISTS ONLY public.maps_map_configs DROP CONSTRAINT IF EXISTS maps_map_configs_pkey;
ALTER TABLE IF EXISTS ONLY public.maps_legend_items DROP CONSTRAINT IF EXISTS maps_legend_items_pkey;
ALTER TABLE IF EXISTS ONLY public.maps_layers DROP CONSTRAINT IF EXISTS maps_layers_pkey;
ALTER TABLE IF EXISTS ONLY public.machine_translations_machine_translations DROP CONSTRAINT IF EXISTS machine_translations_machine_translations_pkey;
ALTER TABLE IF EXISTS ONLY public.invites DROP CONSTRAINT IF EXISTS invites_pkey;
ALTER TABLE IF EXISTS ONLY public.internal_comments DROP CONSTRAINT IF EXISTS internal_comments_pkey;
ALTER TABLE IF EXISTS ONLY public.insights_zeroshot_classification_tasks DROP CONSTRAINT IF EXISTS insights_zeroshot_classification_tasks_pkey;
ALTER TABLE IF EXISTS ONLY public.insights_zeroshot_classification_tasks_inputs DROP CONSTRAINT IF EXISTS insights_zeroshot_classification_tasks_inputs_pkey;
ALTER TABLE IF EXISTS ONLY public.insights_views DROP CONSTRAINT IF EXISTS insights_views_pkey;
ALTER TABLE IF EXISTS ONLY public.insights_text_networks DROP CONSTRAINT IF EXISTS insights_text_networks_pkey;
ALTER TABLE IF EXISTS ONLY public.insights_text_network_analysis_tasks_views DROP CONSTRAINT IF EXISTS insights_text_network_analysis_tasks_views_pkey;
ALTER TABLE IF EXISTS ONLY public.insights_processed_flags DROP CONSTRAINT IF EXISTS insights_processed_flags_pkey;
ALTER TABLE IF EXISTS ONLY public.insights_data_sources DROP CONSTRAINT IF EXISTS insights_data_sources_pkey;
ALTER TABLE IF EXISTS ONLY public.insights_category_assignments DROP CONSTRAINT IF EXISTS insights_category_assignments_pkey;
ALTER TABLE IF EXISTS ONLY public.insights_categories DROP CONSTRAINT IF EXISTS insights_categories_pkey;
ALTER TABLE IF EXISTS ONLY public.initiatives_topics DROP CONSTRAINT IF EXISTS initiatives_topics_pkey;
ALTER TABLE IF EXISTS ONLY public.initiatives DROP CONSTRAINT IF EXISTS initiatives_pkey;
ALTER TABLE IF EXISTS ONLY public.initiative_statuses DROP CONSTRAINT IF EXISTS initiative_statuses_pkey;
ALTER TABLE IF EXISTS ONLY public.initiative_status_changes DROP CONSTRAINT IF EXISTS initiative_status_changes_pkey;
ALTER TABLE IF EXISTS ONLY public.initiative_images DROP CONSTRAINT IF EXISTS initiative_images_pkey;
ALTER TABLE IF EXISTS ONLY public.initiative_files DROP CONSTRAINT IF EXISTS initiative_files_pkey;
ALTER TABLE IF EXISTS ONLY public.impact_tracking_sessions DROP CONSTRAINT IF EXISTS impact_tracking_sessions_pkey;
ALTER TABLE IF EXISTS ONLY public.impact_tracking_salts DROP CONSTRAINT IF EXISTS impact_tracking_salts_pkey;
ALTER TABLE IF EXISTS ONLY public.identities DROP CONSTRAINT IF EXISTS identities_pkey;
ALTER TABLE IF EXISTS ONLY public.ideas_topics DROP CONSTRAINT IF EXISTS ideas_topics_pkey;
ALTER TABLE IF EXISTS ONLY public.ideas DROP CONSTRAINT IF EXISTS ideas_pkey;
ALTER TABLE IF EXISTS ONLY public.ideas_phases DROP CONSTRAINT IF EXISTS ideas_phases_pkey;
ALTER TABLE IF EXISTS ONLY public.idea_statuses DROP CONSTRAINT IF EXISTS idea_statuses_pkey;
ALTER TABLE IF EXISTS ONLY public.idea_imports DROP CONSTRAINT IF EXISTS idea_imports_pkey;
ALTER TABLE IF EXISTS ONLY public.idea_import_files DROP CONSTRAINT IF EXISTS idea_import_files_pkey;
ALTER TABLE IF EXISTS ONLY public.idea_images DROP CONSTRAINT IF EXISTS idea_images_pkey;
ALTER TABLE IF EXISTS ONLY public.idea_files DROP CONSTRAINT IF EXISTS idea_files_pkey;
ALTER TABLE IF EXISTS ONLY public.home_pages DROP CONSTRAINT IF EXISTS home_pages_pkey;
ALTER TABLE IF EXISTS ONLY public.groups_projects DROP CONSTRAINT IF EXISTS groups_projects_pkey;
ALTER TABLE IF EXISTS ONLY public.groups DROP CONSTRAINT IF EXISTS groups_pkey;
ALTER TABLE IF EXISTS ONLY public.groups_permissions DROP CONSTRAINT IF EXISTS groups_permissions_pkey;
ALTER TABLE IF EXISTS ONLY public.followers DROP CONSTRAINT IF EXISTS followers_pkey;
ALTER TABLE IF EXISTS ONLY public.flag_inappropriate_content_inappropriate_content_flags DROP CONSTRAINT IF EXISTS flag_inappropriate_content_inappropriate_content_flags_pkey;
ALTER TABLE IF EXISTS ONLY public.experiments DROP CONSTRAINT IF EXISTS experiments_pkey;
ALTER TABLE IF EXISTS ONLY public.events DROP CONSTRAINT IF EXISTS events_pkey;
ALTER TABLE IF EXISTS ONLY public.events_attendances DROP CONSTRAINT IF EXISTS events_attendances_pkey;
ALTER TABLE IF EXISTS ONLY public.event_images DROP CONSTRAINT IF EXISTS event_images_pkey;
ALTER TABLE IF EXISTS ONLY public.event_files DROP CONSTRAINT IF EXISTS event_files_pkey;
ALTER TABLE IF EXISTS ONLY public.email_snippets DROP CONSTRAINT IF EXISTS email_snippets_pkey;
ALTER TABLE IF EXISTS ONLY public.email_campaigns_unsubscription_tokens DROP CONSTRAINT IF EXISTS email_campaigns_unsubscription_tokens_pkey;
ALTER TABLE IF EXISTS ONLY public.email_campaigns_examples DROP CONSTRAINT IF EXISTS email_campaigns_examples_pkey;
ALTER TABLE IF EXISTS ONLY public.email_campaigns_deliveries DROP CONSTRAINT IF EXISTS email_campaigns_deliveries_pkey;
ALTER TABLE IF EXISTS ONLY public.email_campaigns_consents DROP CONSTRAINT IF EXISTS email_campaigns_consents_pkey;
ALTER TABLE IF EXISTS ONLY public.email_campaigns_campaigns DROP CONSTRAINT IF EXISTS email_campaigns_campaigns_pkey;
ALTER TABLE IF EXISTS ONLY public.email_campaigns_campaigns_groups DROP CONSTRAINT IF EXISTS email_campaigns_campaigns_groups_pkey;
ALTER TABLE IF EXISTS ONLY public.email_campaigns_campaign_email_commands DROP CONSTRAINT IF EXISTS email_campaigns_campaign_email_commands_pkey;
ALTER TABLE IF EXISTS ONLY public.custom_forms DROP CONSTRAINT IF EXISTS custom_forms_pkey;
ALTER TABLE IF EXISTS ONLY public.custom_fields DROP CONSTRAINT IF EXISTS custom_fields_pkey;
ALTER TABLE IF EXISTS ONLY public.custom_field_options DROP CONSTRAINT IF EXISTS custom_field_options_pkey;
ALTER TABLE IF EXISTS ONLY public.cosponsors_initiatives DROP CONSTRAINT IF EXISTS cosponsors_initiatives_pkey;
ALTER TABLE IF EXISTS ONLY public.content_builder_layouts DROP CONSTRAINT IF EXISTS content_builder_layouts_pkey;
ALTER TABLE IF EXISTS ONLY public.content_builder_layout_images DROP CONSTRAINT IF EXISTS content_builder_layout_images_pkey;
ALTER TABLE IF EXISTS ONLY public.common_passwords DROP CONSTRAINT IF EXISTS common_passwords_pkey;
ALTER TABLE IF EXISTS ONLY public.comments DROP CONSTRAINT IF EXISTS comments_pkey;
ALTER TABLE IF EXISTS ONLY public.baskets DROP CONSTRAINT IF EXISTS baskets_pkey;
ALTER TABLE IF EXISTS ONLY public.baskets_ideas DROP CONSTRAINT IF EXISTS baskets_ideas_pkey;
ALTER TABLE IF EXISTS ONLY public.areas_static_pages DROP CONSTRAINT IF EXISTS areas_static_pages_pkey;
ALTER TABLE IF EXISTS ONLY public.areas_projects DROP CONSTRAINT IF EXISTS areas_projects_pkey;
ALTER TABLE IF EXISTS ONLY public.areas DROP CONSTRAINT IF EXISTS areas_pkey;
ALTER TABLE IF EXISTS ONLY public.areas_initiatives DROP CONSTRAINT IF EXISTS areas_initiatives_pkey;
ALTER TABLE IF EXISTS ONLY public.areas_ideas DROP CONSTRAINT IF EXISTS areas_ideas_pkey;
ALTER TABLE IF EXISTS ONLY public.ar_internal_metadata DROP CONSTRAINT IF EXISTS ar_internal_metadata_pkey;
ALTER TABLE IF EXISTS ONLY public.app_configurations DROP CONSTRAINT IF EXISTS app_configurations_pkey;
ALTER TABLE IF EXISTS ONLY public.analytics_fact_visits DROP CONSTRAINT IF EXISTS analytics_fact_visits_pkey;
ALTER TABLE IF EXISTS ONLY public.analytics_dimension_types DROP CONSTRAINT IF EXISTS analytics_dimension_types_pkey;
ALTER TABLE IF EXISTS ONLY public.analytics_dimension_referrer_types DROP CONSTRAINT IF EXISTS analytics_dimension_referrer_types_pkey;
ALTER TABLE IF EXISTS ONLY public.analytics_dimension_locales DROP CONSTRAINT IF EXISTS analytics_dimension_locales_pkey;
ALTER TABLE IF EXISTS ONLY public.analytics_dimension_dates DROP CONSTRAINT IF EXISTS analytics_dimension_dates_pkey;
ALTER TABLE IF EXISTS ONLY public.analysis_tags DROP CONSTRAINT IF EXISTS analysis_tags_pkey;
ALTER TABLE IF EXISTS ONLY public.analysis_taggings DROP CONSTRAINT IF EXISTS analysis_taggings_pkey;
ALTER TABLE IF EXISTS ONLY public.analysis_summaries DROP CONSTRAINT IF EXISTS analysis_summaries_pkey;
ALTER TABLE IF EXISTS ONLY public.analysis_questions DROP CONSTRAINT IF EXISTS analysis_questions_pkey;
ALTER TABLE IF EXISTS ONLY public.analysis_insights DROP CONSTRAINT IF EXISTS analysis_insights_pkey;
ALTER TABLE IF EXISTS ONLY public.analysis_background_tasks DROP CONSTRAINT IF EXISTS analysis_background_tasks_pkey;
ALTER TABLE IF EXISTS ONLY public.analysis_analyses DROP CONSTRAINT IF EXISTS analysis_analyses_pkey;
ALTER TABLE IF EXISTS ONLY public.analysis_analyses_custom_fields DROP CONSTRAINT IF EXISTS analysis_analyses_custom_fields_pkey;
ALTER TABLE IF EXISTS ONLY public.admin_publications DROP CONSTRAINT IF EXISTS admin_publications_pkey;
ALTER TABLE IF EXISTS ONLY public.activities DROP CONSTRAINT IF EXISTS activities_pkey;
ALTER TABLE IF EXISTS public.que_jobs ALTER COLUMN id DROP DEFAULT;
ALTER TABLE IF EXISTS public.areas_static_pages ALTER COLUMN id DROP DEFAULT;
DROP TABLE IF EXISTS public.verification_verifications;
DROP TABLE IF EXISTS public.user_custom_fields_representativeness_ref_distributions;
DROP VIEW IF EXISTS public.union_posts;
DROP TABLE IF EXISTS public.topics;
DROP TABLE IF EXISTS public.texting_campaigns;
DROP TABLE IF EXISTS public.text_images;
DROP TABLE IF EXISTS public.tenants;
DROP TABLE IF EXISTS public.surveys_responses;
DROP TABLE IF EXISTS public.static_pages_topics;
DROP TABLE IF EXISTS public.static_pages;
DROP TABLE IF EXISTS public.static_page_files;
DROP TABLE IF EXISTS public.spam_reports;
DROP TABLE IF EXISTS public.schema_migrations;
DROP TABLE IF EXISTS public.report_builder_reports;
DROP TABLE IF EXISTS public.que_values;
DROP TABLE IF EXISTS public.que_lockers;
DROP SEQUENCE IF EXISTS public.que_jobs_id_seq;
DROP TABLE IF EXISTS public.public_api_api_clients;
DROP TABLE IF EXISTS public.projects_topics;
DROP TABLE IF EXISTS public.projects_allowed_input_topics;
DROP TABLE IF EXISTS public.project_images;
DROP TABLE IF EXISTS public.project_folders_images;
DROP TABLE IF EXISTS public.project_folders_folders;
DROP TABLE IF EXISTS public.project_folders_files;
DROP TABLE IF EXISTS public.project_files;
DROP TABLE IF EXISTS public.polls_response_options;
DROP TABLE IF EXISTS public.polls_questions;
DROP TABLE IF EXISTS public.polls_options;
DROP TABLE IF EXISTS public.pins;
DROP TABLE IF EXISTS public.phase_files;
DROP TABLE IF EXISTS public.permissions_custom_fields;
DROP TABLE IF EXISTS public.permissions;
DROP TABLE IF EXISTS public.onboarding_campaign_dismissals;
DROP TABLE IF EXISTS public.notifications;
DROP TABLE IF EXISTS public.nlp_text_network_analysis_tasks;
DROP TABLE IF EXISTS public.nav_bar_items;
DROP VIEW IF EXISTS public.moderation_moderations;
DROP TABLE IF EXISTS public.moderation_moderation_statuses;
DROP TABLE IF EXISTS public.memberships;
DROP TABLE IF EXISTS public.maps_map_configs;
DROP TABLE IF EXISTS public.maps_legend_items;
DROP TABLE IF EXISTS public.maps_layers;
DROP TABLE IF EXISTS public.machine_translations_machine_translations;
DROP TABLE IF EXISTS public.internal_comments;
DROP TABLE IF EXISTS public.insights_zeroshot_classification_tasks_inputs;
DROP TABLE IF EXISTS public.insights_zeroshot_classification_tasks_categories;
DROP TABLE IF EXISTS public.insights_zeroshot_classification_tasks;
DROP TABLE IF EXISTS public.insights_views;
DROP TABLE IF EXISTS public.insights_text_networks;
DROP TABLE IF EXISTS public.insights_text_network_analysis_tasks_views;
DROP TABLE IF EXISTS public.insights_processed_flags;
DROP TABLE IF EXISTS public.insights_data_sources;
DROP TABLE IF EXISTS public.insights_category_assignments;
DROP TABLE IF EXISTS public.insights_categories;
DROP TABLE IF EXISTS public.initiatives_topics;
DROP VIEW IF EXISTS public.initiative_initiative_statuses;
DROP TABLE IF EXISTS public.initiative_images;
DROP TABLE IF EXISTS public.initiative_files;
DROP TABLE IF EXISTS public.impact_tracking_sessions;
DROP TABLE IF EXISTS public.impact_tracking_salts;
DROP TABLE IF EXISTS public.identities;
DROP TABLE IF EXISTS public.ideas_topics;
DROP VIEW IF EXISTS public.idea_trending_infos;
DROP TABLE IF EXISTS public.idea_imports;
DROP TABLE IF EXISTS public.idea_import_files;
DROP TABLE IF EXISTS public.idea_images;
DROP TABLE IF EXISTS public.idea_files;
DROP TABLE IF EXISTS public.id_id_card_lookup_id_cards;
DROP TABLE IF EXISTS public.home_pages;
DROP TABLE IF EXISTS public.groups_projects;
DROP TABLE IF EXISTS public.groups_permissions;
DROP TABLE IF EXISTS public.groups;
DROP TABLE IF EXISTS public.followers;
DROP TABLE IF EXISTS public.flag_inappropriate_content_inappropriate_content_flags;
DROP TABLE IF EXISTS public.experiments;
DROP TABLE IF EXISTS public.events_attendances;
DROP TABLE IF EXISTS public.event_images;
DROP TABLE IF EXISTS public.event_files;
DROP TABLE IF EXISTS public.email_snippets;
DROP TABLE IF EXISTS public.email_campaigns_unsubscription_tokens;
DROP TABLE IF EXISTS public.email_campaigns_examples;
DROP TABLE IF EXISTS public.email_campaigns_consents;
DROP TABLE IF EXISTS public.email_campaigns_campaigns_groups;
DROP TABLE IF EXISTS public.email_campaigns_campaign_email_commands;
DROP TABLE IF EXISTS public.custom_forms;
DROP TABLE IF EXISTS public.custom_fields;
DROP TABLE IF EXISTS public.custom_field_options;
DROP TABLE IF EXISTS public.cosponsors_initiatives;
DROP TABLE IF EXISTS public.content_builder_layouts;
DROP TABLE IF EXISTS public.content_builder_layout_images;
DROP TABLE IF EXISTS public.common_passwords;
DROP TABLE IF EXISTS public.baskets_ideas;
DROP TABLE IF EXISTS public.baskets;
DROP SEQUENCE IF EXISTS public.areas_static_pages_id_seq;
DROP TABLE IF EXISTS public.areas_static_pages;
DROP TABLE IF EXISTS public.areas_projects;
DROP TABLE IF EXISTS public.areas_initiatives;
DROP TABLE IF EXISTS public.areas_ideas;
DROP TABLE IF EXISTS public.areas;
DROP TABLE IF EXISTS public.ar_internal_metadata;
DROP TABLE IF EXISTS public.app_configurations;
DROP TABLE IF EXISTS public.analytics_fact_visits;
DROP VIEW IF EXISTS public.analytics_fact_registrations;
DROP TABLE IF EXISTS public.invites;
DROP VIEW IF EXISTS public.analytics_fact_project_statuses;
DROP VIEW IF EXISTS public.analytics_fact_posts;
DROP TABLE IF EXISTS public.initiative_status_changes;
DROP TABLE IF EXISTS public.ideas_phases;
DROP VIEW IF EXISTS public.analytics_fact_participations;
DROP TABLE IF EXISTS public.volunteering_volunteers;
DROP TABLE IF EXISTS public.volunteering_causes;
DROP TABLE IF EXISTS public.reactions;
DROP TABLE IF EXISTS public.polls_responses;
DROP TABLE IF EXISTS public.phases;
DROP TABLE IF EXISTS public.initiatives;
DROP TABLE IF EXISTS public.ideas;
DROP TABLE IF EXISTS public.comments;
DROP VIEW IF EXISTS public.analytics_fact_events;
DROP TABLE IF EXISTS public.events;
DROP VIEW IF EXISTS public.analytics_fact_email_deliveries;
DROP TABLE IF EXISTS public.email_campaigns_deliveries;
DROP TABLE IF EXISTS public.email_campaigns_campaigns;
DROP VIEW IF EXISTS public.analytics_dimension_users;
DROP TABLE IF EXISTS public.users;
DROP TABLE IF EXISTS public.analytics_dimension_types;
DROP VIEW IF EXISTS public.analytics_dimension_statuses;
DROP TABLE IF EXISTS public.initiative_statuses;
DROP TABLE IF EXISTS public.idea_statuses;
DROP TABLE IF EXISTS public.analytics_dimension_referrer_types;
DROP TABLE IF EXISTS public.analytics_dimension_projects_fact_visits;
DROP VIEW IF EXISTS public.analytics_dimension_projects;
DROP TABLE IF EXISTS public.projects;
DROP TABLE IF EXISTS public.analytics_dimension_locales_fact_visits;
DROP TABLE IF EXISTS public.analytics_dimension_locales;
DROP TABLE IF EXISTS public.analytics_dimension_dates;
DROP VIEW IF EXISTS public.analytics_build_feedbacks;
DROP TABLE IF EXISTS public.official_feedbacks;
DROP TABLE IF EXISTS public.analysis_tags;
DROP TABLE IF EXISTS public.analysis_taggings;
DROP TABLE IF EXISTS public.analysis_summaries;
DROP TABLE IF EXISTS public.analysis_questions;
DROP TABLE IF EXISTS public.analysis_insights;
DROP TABLE IF EXISTS public.analysis_background_tasks;
DROP TABLE IF EXISTS public.analysis_analyses_custom_fields;
DROP TABLE IF EXISTS public.analysis_analyses;
DROP TABLE IF EXISTS public.admin_publications;
DROP TABLE IF EXISTS public.activities;
DROP FUNCTION IF EXISTS public.que_state_notify();
DROP FUNCTION IF EXISTS public.que_job_notify();
DROP FUNCTION IF EXISTS public.que_determine_job_state(job public.que_jobs);
DROP TABLE IF EXISTS public.que_jobs;
DROP FUNCTION IF EXISTS public.que_validate_tags(tags_array jsonb);
DROP EXTENSION IF EXISTS "uuid-ossp";
DROP EXTENSION IF EXISTS postgis;
DROP EXTENSION IF EXISTS pgcrypto;
DROP SCHEMA IF EXISTS shared_extensions;
DROP SCHEMA IF EXISTS public;
--
-- Name: public; Type: SCHEMA; Schema: -; Owner: -
--

CREATE SCHEMA public;


--
-- Name: SCHEMA public; Type: COMMENT; Schema: -; Owner: -
--

COMMENT ON SCHEMA public IS 'standard public schema';


--
-- Name: shared_extensions; Type: SCHEMA; Schema: -; Owner: -
--

CREATE SCHEMA shared_extensions;


--
-- Name: pgcrypto; Type: EXTENSION; Schema: -; Owner: -
--

CREATE EXTENSION IF NOT EXISTS pgcrypto WITH SCHEMA shared_extensions;


--
-- Name: EXTENSION pgcrypto; Type: COMMENT; Schema: -; Owner: -
--

COMMENT ON EXTENSION pgcrypto IS 'cryptographic functions';


--
-- Name: postgis; Type: EXTENSION; Schema: -; Owner: -
--

CREATE EXTENSION IF NOT EXISTS postgis WITH SCHEMA shared_extensions;


--
-- Name: EXTENSION postgis; Type: COMMENT; Schema: -; Owner: -
--

COMMENT ON EXTENSION postgis IS 'PostGIS geometry and geography spatial types and functions';


--
-- Name: uuid-ossp; Type: EXTENSION; Schema: -; Owner: -
--

CREATE EXTENSION IF NOT EXISTS "uuid-ossp" WITH SCHEMA shared_extensions;


--
-- Name: EXTENSION "uuid-ossp"; Type: COMMENT; Schema: -; Owner: -
--

COMMENT ON EXTENSION "uuid-ossp" IS 'generate universally unique identifiers (UUIDs)';


--
-- Name: que_validate_tags(jsonb); Type: FUNCTION; Schema: public; Owner: -
--

CREATE FUNCTION public.que_validate_tags(tags_array jsonb) RETURNS boolean
    LANGUAGE sql
    AS $$
  SELECT bool_and(
    jsonb_typeof(value) = 'string'
    AND
    char_length(value::text) <= 100
  )
  FROM jsonb_array_elements(tags_array)
$$;


SET default_tablespace = '';

SET default_table_access_method = heap;

--
-- Name: que_jobs; Type: TABLE; Schema: public; Owner: -
--

CREATE TABLE public.que_jobs (
    priority smallint DEFAULT 100 NOT NULL,
    run_at timestamp with time zone DEFAULT now() NOT NULL,
    id bigint NOT NULL,
    job_class text NOT NULL,
    error_count integer DEFAULT 0 NOT NULL,
    last_error_message text,
    queue text DEFAULT 'default'::text NOT NULL,
    last_error_backtrace text,
    finished_at timestamp with time zone,
    expired_at timestamp with time zone,
    args jsonb DEFAULT '[]'::jsonb NOT NULL,
    data jsonb DEFAULT '{}'::jsonb NOT NULL,
    job_schema_version integer DEFAULT 1,
    CONSTRAINT error_length CHECK (((char_length(last_error_message) <= 500) AND (char_length(last_error_backtrace) <= 10000))),
    CONSTRAINT job_class_length CHECK ((char_length(
CASE job_class
    WHEN 'ActiveJob::QueueAdapters::QueAdapter::JobWrapper'::text THEN ((args -> 0) ->> 'job_class'::text)
    ELSE job_class
END) <= 200)),
    CONSTRAINT queue_length CHECK ((char_length(queue) <= 100)),
    CONSTRAINT valid_args CHECK ((jsonb_typeof(args) = 'array'::text)),
    CONSTRAINT valid_data CHECK (((jsonb_typeof(data) = 'object'::text) AND ((NOT (data ? 'tags'::text)) OR ((jsonb_typeof((data -> 'tags'::text)) = 'array'::text) AND (jsonb_array_length((data -> 'tags'::text)) <= 5) AND public.que_validate_tags((data -> 'tags'::text))))))
)
WITH (fillfactor='90');


--
-- Name: TABLE que_jobs; Type: COMMENT; Schema: public; Owner: -
--

COMMENT ON TABLE public.que_jobs IS '4';


--
-- Name: que_determine_job_state(public.que_jobs); Type: FUNCTION; Schema: public; Owner: -
--

CREATE FUNCTION public.que_determine_job_state(job public.que_jobs) RETURNS text
    LANGUAGE sql
    AS $$
  SELECT
    CASE
    WHEN job.expired_at  IS NOT NULL    THEN 'expired'
    WHEN job.finished_at IS NOT NULL    THEN 'finished'
    WHEN job.error_count > 0            THEN 'errored'
    WHEN job.run_at > CURRENT_TIMESTAMP THEN 'scheduled'
    ELSE                                     'ready'
    END
$$;


--
-- Name: que_job_notify(); Type: FUNCTION; Schema: public; Owner: -
--

CREATE FUNCTION public.que_job_notify() RETURNS trigger
    LANGUAGE plpgsql
    AS $$
  DECLARE
    locker_pid integer;
    sort_key json;
  BEGIN
    -- Don't do anything if the job is scheduled for a future time.
    IF NEW.run_at IS NOT NULL AND NEW.run_at > now() THEN
      RETURN null;
    END IF;

    -- Pick a locker to notify of the job's insertion, weighted by their number
    -- of workers. Should bounce pseudorandomly between lockers on each
    -- invocation, hence the md5-ordering, but still touch each one equally,
    -- hence the modulo using the job_id.
    SELECT pid
    INTO locker_pid
    FROM (
      SELECT *, last_value(row_number) OVER () + 1 AS count
      FROM (
        SELECT *, row_number() OVER () - 1 AS row_number
        FROM (
          SELECT *
          FROM public.que_lockers ql, generate_series(1, ql.worker_count) AS id
          WHERE
            listening AND
            queues @> ARRAY[NEW.queue] AND
            ql.job_schema_version = NEW.job_schema_version
          ORDER BY md5(pid::text || id::text)
        ) t1
      ) t2
    ) t3
    WHERE NEW.id % count = row_number;

    IF locker_pid IS NOT NULL THEN
      -- There's a size limit to what can be broadcast via LISTEN/NOTIFY, so
      -- rather than throw errors when someone enqueues a big job, just
      -- broadcast the most pertinent information, and let the locker query for
      -- the record after it's taken the lock. The worker will have to hit the
      -- DB in order to make sure the job is still visible anyway.
      SELECT row_to_json(t)
      INTO sort_key
      FROM (
        SELECT
          'job_available' AS message_type,
          NEW.queue       AS queue,
          NEW.priority    AS priority,
          NEW.id          AS id,
          -- Make sure we output timestamps as UTC ISO 8601
          to_char(NEW.run_at AT TIME ZONE 'UTC', 'YYYY-MM-DD"T"HH24:MI:SS.US"Z"') AS run_at
      ) t;

      PERFORM pg_notify('que_listener_' || locker_pid::text, sort_key::text);
    END IF;

    RETURN null;
  END
$$;


--
-- Name: que_state_notify(); Type: FUNCTION; Schema: public; Owner: -
--

CREATE FUNCTION public.que_state_notify() RETURNS trigger
    LANGUAGE plpgsql
    AS $$
  DECLARE
    row record;
    message json;
    previous_state text;
    current_state text;
  BEGIN
    IF TG_OP = 'INSERT' THEN
      previous_state := 'nonexistent';
      current_state  := public.que_determine_job_state(NEW);
      row            := NEW;
    ELSIF TG_OP = 'DELETE' THEN
      previous_state := public.que_determine_job_state(OLD);
      current_state  := 'nonexistent';
      row            := OLD;
    ELSIF TG_OP = 'UPDATE' THEN
      previous_state := public.que_determine_job_state(OLD);
      current_state  := public.que_determine_job_state(NEW);

      -- If the state didn't change, short-circuit.
      IF previous_state = current_state THEN
        RETURN null;
      END IF;

      row := NEW;
    ELSE
      RAISE EXCEPTION 'Unrecognized TG_OP: %', TG_OP;
    END IF;

    SELECT row_to_json(t)
    INTO message
    FROM (
      SELECT
        'job_change' AS message_type,
        row.id       AS id,
        row.queue    AS queue,

        coalesce(row.data->'tags', '[]'::jsonb) AS tags,

        to_char(row.run_at AT TIME ZONE 'UTC', 'YYYY-MM-DD"T"HH24:MI:SS.US"Z"') AS run_at,
        to_char(now()      AT TIME ZONE 'UTC', 'YYYY-MM-DD"T"HH24:MI:SS.US"Z"') AS time,

        CASE row.job_class
        WHEN 'ActiveJob::QueueAdapters::QueAdapter::JobWrapper' THEN
          coalesce(
            row.args->0->>'job_class',
            'ActiveJob::QueueAdapters::QueAdapter::JobWrapper'
          )
        ELSE
          row.job_class
        END AS job_class,

        previous_state AS previous_state,
        current_state  AS current_state
    ) t;

    PERFORM pg_notify('que_state', message::text);

    RETURN null;
  END
$$;


--
-- Name: activities; Type: TABLE; Schema: public; Owner: -
--

CREATE TABLE public.activities (
    id uuid DEFAULT shared_extensions.gen_random_uuid() NOT NULL,
    item_type character varying NOT NULL,
    item_id uuid NOT NULL,
    action character varying NOT NULL,
    payload jsonb DEFAULT '{}'::jsonb NOT NULL,
    user_id uuid,
    acted_at timestamp without time zone NOT NULL,
    created_at timestamp without time zone NOT NULL,
    project_id uuid
);


--
-- Name: admin_publications; Type: TABLE; Schema: public; Owner: -
--

CREATE TABLE public.admin_publications (
    id uuid DEFAULT shared_extensions.gen_random_uuid() NOT NULL,
    parent_id uuid,
    lft integer NOT NULL,
    rgt integer NOT NULL,
    ordering integer,
    publication_status character varying DEFAULT 'published'::character varying NOT NULL,
    publication_id uuid,
    publication_type character varying,
    created_at timestamp(6) without time zone NOT NULL,
    updated_at timestamp(6) without time zone NOT NULL,
    depth integer DEFAULT 0 NOT NULL,
    children_allowed boolean DEFAULT true NOT NULL,
    children_count integer DEFAULT 0 NOT NULL
);


--
-- Name: analysis_analyses; Type: TABLE; Schema: public; Owner: -
--

CREATE TABLE public.analysis_analyses (
    id uuid DEFAULT shared_extensions.gen_random_uuid() NOT NULL,
    project_id uuid,
    phase_id uuid,
    created_at timestamp(6) without time zone NOT NULL,
    updated_at timestamp(6) without time zone NOT NULL
);


--
-- Name: analysis_analyses_custom_fields; Type: TABLE; Schema: public; Owner: -
--

CREATE TABLE public.analysis_analyses_custom_fields (
    id uuid DEFAULT shared_extensions.gen_random_uuid() NOT NULL,
    analysis_id uuid,
    custom_field_id uuid,
    created_at timestamp(6) without time zone NOT NULL,
    updated_at timestamp(6) without time zone NOT NULL
);


--
-- Name: analysis_background_tasks; Type: TABLE; Schema: public; Owner: -
--

CREATE TABLE public.analysis_background_tasks (
    id uuid DEFAULT shared_extensions.gen_random_uuid() NOT NULL,
    analysis_id uuid NOT NULL,
    type character varying NOT NULL,
    state character varying NOT NULL,
    progress double precision,
    started_at timestamp(6) without time zone,
    ended_at timestamp(6) without time zone,
    auto_tagging_method character varying,
    created_at timestamp(6) without time zone NOT NULL,
    updated_at timestamp(6) without time zone NOT NULL,
    tags_ids jsonb,
    filters jsonb DEFAULT '{}'::jsonb NOT NULL
);


--
-- Name: analysis_insights; Type: TABLE; Schema: public; Owner: -
--

CREATE TABLE public.analysis_insights (
    id uuid DEFAULT shared_extensions.gen_random_uuid() NOT NULL,
    analysis_id uuid NOT NULL,
    insightable_type character varying NOT NULL,
    insightable_id uuid NOT NULL,
    filters jsonb DEFAULT '{}'::jsonb NOT NULL,
    inputs_ids jsonb,
    created_at timestamp(6) without time zone NOT NULL,
    updated_at timestamp(6) without time zone NOT NULL,
    bookmarked boolean DEFAULT false NOT NULL
);


--
-- Name: analysis_questions; Type: TABLE; Schema: public; Owner: -
--

CREATE TABLE public.analysis_questions (
    id uuid DEFAULT shared_extensions.gen_random_uuid() NOT NULL,
    background_task_id uuid NOT NULL,
    question text,
    answer text,
    prompt text,
    q_and_a_method character varying NOT NULL,
    accuracy double precision,
    created_at timestamp(6) without time zone NOT NULL,
    updated_at timestamp(6) without time zone NOT NULL
);


--
-- Name: analysis_summaries; Type: TABLE; Schema: public; Owner: -
--

CREATE TABLE public.analysis_summaries (
    id uuid DEFAULT shared_extensions.gen_random_uuid() NOT NULL,
    background_task_id uuid NOT NULL,
    summary text,
    prompt text,
    summarization_method character varying NOT NULL,
    created_at timestamp(6) without time zone NOT NULL,
    updated_at timestamp(6) without time zone NOT NULL,
    accuracy double precision
);


--
-- Name: analysis_taggings; Type: TABLE; Schema: public; Owner: -
--

CREATE TABLE public.analysis_taggings (
    id uuid DEFAULT shared_extensions.gen_random_uuid() NOT NULL,
    tag_id uuid NOT NULL,
    input_id uuid NOT NULL,
    created_at timestamp(6) without time zone NOT NULL,
    updated_at timestamp(6) without time zone NOT NULL,
    background_task_id uuid
);


--
-- Name: analysis_tags; Type: TABLE; Schema: public; Owner: -
--

CREATE TABLE public.analysis_tags (
    id uuid DEFAULT shared_extensions.gen_random_uuid() NOT NULL,
    name character varying NOT NULL,
    tag_type character varying NOT NULL,
    analysis_id uuid NOT NULL,
    created_at timestamp(6) without time zone NOT NULL,
    updated_at timestamp(6) without time zone NOT NULL
);


--
-- Name: official_feedbacks; Type: TABLE; Schema: public; Owner: -
--

CREATE TABLE public.official_feedbacks (
    id uuid DEFAULT shared_extensions.gen_random_uuid() NOT NULL,
    body_multiloc jsonb DEFAULT '{}'::jsonb,
    author_multiloc jsonb DEFAULT '{}'::jsonb,
    user_id uuid,
    post_id uuid,
    created_at timestamp without time zone NOT NULL,
    updated_at timestamp without time zone NOT NULL,
    post_type character varying
);


--
-- Name: analytics_build_feedbacks; Type: VIEW; Schema: public; Owner: -
--

CREATE VIEW public.analytics_build_feedbacks AS
 SELECT a.post_id,
    min(a.feedback_first_date) AS feedback_first_date,
    max(a.feedback_official) AS feedback_official,
    max(a.feedback_status_change) AS feedback_status_change
   FROM ( SELECT activities.item_id AS post_id,
            min(activities.created_at) AS feedback_first_date,
            0 AS feedback_official,
            1 AS feedback_status_change
           FROM public.activities
          WHERE (((activities.action)::text = 'changed_status'::text) AND ((activities.item_type)::text = ANY (ARRAY[('Idea'::character varying)::text, ('Initiative'::character varying)::text])))
          GROUP BY activities.item_id
        UNION ALL
         SELECT official_feedbacks.post_id,
            min(official_feedbacks.created_at) AS feedback_first_date,
            1 AS feedback_official,
            0 AS feedback_status_change
           FROM public.official_feedbacks
          GROUP BY official_feedbacks.post_id) a
  GROUP BY a.post_id;


--
-- Name: analytics_dimension_dates; Type: TABLE; Schema: public; Owner: -
--

CREATE TABLE public.analytics_dimension_dates (
    date date NOT NULL,
    year character varying,
    month character varying,
    week date
);


--
-- Name: analytics_dimension_locales; Type: TABLE; Schema: public; Owner: -
--

CREATE TABLE public.analytics_dimension_locales (
    id uuid DEFAULT shared_extensions.gen_random_uuid() NOT NULL,
    name character varying NOT NULL
);


--
-- Name: analytics_dimension_locales_fact_visits; Type: TABLE; Schema: public; Owner: -
--

CREATE TABLE public.analytics_dimension_locales_fact_visits (
    dimension_locale_id uuid,
    fact_visit_id uuid
);


--
-- Name: projects; Type: TABLE; Schema: public; Owner: -
--

CREATE TABLE public.projects (
    id uuid DEFAULT shared_extensions.gen_random_uuid() NOT NULL,
    title_multiloc jsonb DEFAULT '{}'::jsonb,
    description_multiloc jsonb DEFAULT '{}'::jsonb,
    slug character varying,
    created_at timestamp without time zone NOT NULL,
    updated_at timestamp without time zone NOT NULL,
    header_bg character varying,
    ideas_count integer DEFAULT 0 NOT NULL,
    visible_to character varying DEFAULT 'public'::character varying NOT NULL,
    description_preview_multiloc jsonb DEFAULT '{}'::jsonb,
    presentation_mode character varying DEFAULT 'card'::character varying,
    participation_method character varying DEFAULT 'ideation'::character varying,
    posting_enabled boolean DEFAULT true,
    commenting_enabled boolean DEFAULT true,
    reacting_enabled boolean DEFAULT true NOT NULL,
    reacting_like_method character varying DEFAULT 'unlimited'::character varying NOT NULL,
    reacting_like_limited_max integer DEFAULT 10,
    process_type character varying DEFAULT 'timeline'::character varying NOT NULL,
    internal_role character varying,
    survey_embed_url character varying,
    survey_service character varying,
    voting_max_total integer,
    comments_count integer DEFAULT 0 NOT NULL,
    default_assignee_id uuid,
    poll_anonymous boolean DEFAULT false NOT NULL,
    reacting_dislike_enabled boolean DEFAULT true NOT NULL,
    ideas_order character varying,
    input_term character varying DEFAULT 'idea'::character varying,
    voting_min_total integer DEFAULT 0,
    reacting_dislike_method character varying DEFAULT 'unlimited'::character varying NOT NULL,
    reacting_dislike_limited_max integer DEFAULT 10,
    include_all_areas boolean DEFAULT false NOT NULL,
    posting_method character varying DEFAULT 'unlimited'::character varying NOT NULL,
    posting_limited_max integer DEFAULT 1,
    allow_anonymous_participation boolean DEFAULT false NOT NULL,
    document_annotation_embed_url character varying,
    voting_method character varying,
    voting_max_votes_per_idea integer,
    voting_term_singular_multiloc jsonb DEFAULT '{}'::jsonb,
    voting_term_plural_multiloc jsonb DEFAULT '{}'::jsonb,
    baskets_count integer DEFAULT 0 NOT NULL,
    votes_count integer DEFAULT 0 NOT NULL,
    followers_count integer DEFAULT 0 NOT NULL
);


--
-- Name: analytics_dimension_projects; Type: VIEW; Schema: public; Owner: -
--

CREATE VIEW public.analytics_dimension_projects AS
 SELECT projects.id,
    projects.title_multiloc
   FROM public.projects;


--
-- Name: analytics_dimension_projects_fact_visits; Type: TABLE; Schema: public; Owner: -
--

CREATE TABLE public.analytics_dimension_projects_fact_visits (
    dimension_project_id uuid,
    fact_visit_id uuid
);


--
-- Name: analytics_dimension_referrer_types; Type: TABLE; Schema: public; Owner: -
--

CREATE TABLE public.analytics_dimension_referrer_types (
    id uuid DEFAULT shared_extensions.gen_random_uuid() NOT NULL,
    key character varying NOT NULL,
    name character varying NOT NULL
);


--
-- Name: idea_statuses; Type: TABLE; Schema: public; Owner: -
--

CREATE TABLE public.idea_statuses (
    id uuid DEFAULT shared_extensions.gen_random_uuid() NOT NULL,
    title_multiloc jsonb DEFAULT '{}'::jsonb,
    ordering integer,
    code character varying,
    color character varying,
    created_at timestamp without time zone NOT NULL,
    updated_at timestamp without time zone NOT NULL,
    description_multiloc jsonb DEFAULT '{}'::jsonb,
    ideas_count integer DEFAULT 0
);


--
-- Name: initiative_statuses; Type: TABLE; Schema: public; Owner: -
--

CREATE TABLE public.initiative_statuses (
    id uuid DEFAULT shared_extensions.gen_random_uuid() NOT NULL,
    title_multiloc jsonb DEFAULT '{}'::jsonb,
    description_multiloc jsonb DEFAULT '{}'::jsonb,
    ordering integer,
    code character varying,
    color character varying,
    created_at timestamp without time zone NOT NULL,
    updated_at timestamp without time zone NOT NULL
);


--
-- Name: analytics_dimension_statuses; Type: VIEW; Schema: public; Owner: -
--

CREATE VIEW public.analytics_dimension_statuses AS
 SELECT idea_statuses.id,
    idea_statuses.title_multiloc,
    idea_statuses.code,
    idea_statuses.color
   FROM public.idea_statuses
UNION ALL
 SELECT initiative_statuses.id,
    initiative_statuses.title_multiloc,
    initiative_statuses.code,
    initiative_statuses.color
   FROM public.initiative_statuses;


--
-- Name: analytics_dimension_types; Type: TABLE; Schema: public; Owner: -
--

CREATE TABLE public.analytics_dimension_types (
    id uuid DEFAULT shared_extensions.gen_random_uuid() NOT NULL,
    name character varying,
    parent character varying
);


--
-- Name: users; Type: TABLE; Schema: public; Owner: -
--

CREATE TABLE public.users (
    id uuid DEFAULT shared_extensions.gen_random_uuid() NOT NULL,
    email character varying,
    password_digest character varying,
    slug character varying,
    roles jsonb DEFAULT '[]'::jsonb,
    reset_password_token character varying,
    created_at timestamp without time zone NOT NULL,
    updated_at timestamp without time zone NOT NULL,
    avatar character varying,
    first_name character varying,
    last_name character varying,
    locale character varying,
    bio_multiloc jsonb DEFAULT '{}'::jsonb,
    cl1_migrated boolean DEFAULT false,
    invite_status character varying,
    custom_field_values jsonb DEFAULT '{}'::jsonb,
    registration_completed_at timestamp without time zone,
    verified boolean DEFAULT false NOT NULL,
    email_confirmed_at timestamp without time zone,
    email_confirmation_code character varying,
    email_confirmation_retry_count integer DEFAULT 0 NOT NULL,
    email_confirmation_code_reset_count integer DEFAULT 0 NOT NULL,
    email_confirmation_code_sent_at timestamp without time zone,
    confirmation_required boolean DEFAULT true NOT NULL,
    block_start_at timestamp without time zone,
    block_reason character varying,
    block_end_at timestamp without time zone,
    new_email character varying,
    followings_count integer DEFAULT 0 NOT NULL,
    onboarding jsonb DEFAULT '{}'::jsonb NOT NULL,
    unique_code character varying
);


--
-- Name: analytics_dimension_users; Type: VIEW; Schema: public; Owner: -
--

CREATE VIEW public.analytics_dimension_users AS
 SELECT users.id,
    COALESCE(((users.roles -> 0) ->> 'type'::text), 'citizen'::text) AS role,
    users.invite_status
   FROM public.users;


--
-- Name: email_campaigns_campaigns; Type: TABLE; Schema: public; Owner: -
--

CREATE TABLE public.email_campaigns_campaigns (
    id uuid DEFAULT shared_extensions.gen_random_uuid() NOT NULL,
    type character varying NOT NULL,
    author_id uuid,
    enabled boolean,
    sender character varying,
    reply_to character varying,
    schedule jsonb DEFAULT '{}'::jsonb,
    subject_multiloc jsonb DEFAULT '{}'::jsonb,
    body_multiloc jsonb DEFAULT '{}'::jsonb,
    created_at timestamp without time zone NOT NULL,
    updated_at timestamp without time zone NOT NULL,
    deliveries_count integer DEFAULT 0 NOT NULL
);


--
-- Name: email_campaigns_deliveries; Type: TABLE; Schema: public; Owner: -
--

CREATE TABLE public.email_campaigns_deliveries (
    id uuid DEFAULT shared_extensions.gen_random_uuid() NOT NULL,
    campaign_id uuid NOT NULL,
    user_id uuid NOT NULL,
    delivery_status character varying NOT NULL,
    tracked_content jsonb DEFAULT '{}'::jsonb,
    sent_at timestamp without time zone,
    created_at timestamp without time zone NOT NULL,
    updated_at timestamp without time zone NOT NULL
);


--
-- Name: analytics_fact_email_deliveries; Type: VIEW; Schema: public; Owner: -
--

CREATE VIEW public.analytics_fact_email_deliveries AS
 SELECT ecd.id,
    (ecd.sent_at)::date AS dimension_date_sent_id,
    ecd.campaign_id,
    ((ecc.type)::text <> 'EmailCampaigns::Campaigns::Manual'::text) AS automated
   FROM (public.email_campaigns_deliveries ecd
     JOIN public.email_campaigns_campaigns ecc ON ((ecc.id = ecd.campaign_id)));


--
-- Name: events; Type: TABLE; Schema: public; Owner: -
--

CREATE TABLE public.events (
    id uuid DEFAULT shared_extensions.gen_random_uuid() NOT NULL,
    project_id uuid,
    title_multiloc jsonb DEFAULT '{}'::jsonb,
    description_multiloc jsonb DEFAULT '{}'::jsonb,
    location_multiloc jsonb DEFAULT '{}'::json,
    start_at timestamp without time zone,
    end_at timestamp without time zone,
    created_at timestamp without time zone NOT NULL,
    updated_at timestamp without time zone NOT NULL,
    location_point shared_extensions.geography(Point,4326),
    address_1 character varying,
    attendees_count integer DEFAULT 0 NOT NULL,
    address_2_multiloc jsonb DEFAULT '{}'::jsonb NOT NULL,
    online_link character varying,
    attend_button_multiloc jsonb DEFAULT '{}'::jsonb NOT NULL,
    using_url character varying
);


--
-- Name: analytics_fact_events; Type: VIEW; Schema: public; Owner: -
--

CREATE VIEW public.analytics_fact_events AS
 SELECT events.id,
    events.project_id AS dimension_project_id,
    (events.created_at)::date AS dimension_date_created_id,
    (events.start_at)::date AS dimension_date_start_id,
    (events.end_at)::date AS dimension_date_end_id
   FROM public.events;


--
-- Name: comments; Type: TABLE; Schema: public; Owner: -
--

CREATE TABLE public.comments (
    id uuid DEFAULT shared_extensions.gen_random_uuid() NOT NULL,
    author_id uuid,
    post_id uuid,
    parent_id uuid,
    lft integer NOT NULL,
    rgt integer NOT NULL,
    body_multiloc jsonb DEFAULT '{}'::jsonb,
    created_at timestamp without time zone NOT NULL,
    updated_at timestamp without time zone NOT NULL,
    likes_count integer DEFAULT 0 NOT NULL,
    dislikes_count integer DEFAULT 0 NOT NULL,
    publication_status character varying DEFAULT 'published'::character varying NOT NULL,
    body_updated_at timestamp without time zone,
    children_count integer DEFAULT 0 NOT NULL,
    post_type character varying,
    author_hash character varying,
    anonymous boolean DEFAULT false NOT NULL
);


--
-- Name: ideas; Type: TABLE; Schema: public; Owner: -
--

CREATE TABLE public.ideas (
    id uuid DEFAULT shared_extensions.gen_random_uuid() NOT NULL,
    title_multiloc jsonb DEFAULT '{}'::jsonb,
    body_multiloc jsonb DEFAULT '{}'::jsonb,
    publication_status character varying,
    published_at timestamp without time zone,
    project_id uuid,
    author_id uuid,
    created_at timestamp without time zone NOT NULL,
    updated_at timestamp without time zone NOT NULL,
    likes_count integer DEFAULT 0 NOT NULL,
    dislikes_count integer DEFAULT 0 NOT NULL,
    location_point shared_extensions.geography(Point,4326),
    location_description character varying,
    comments_count integer DEFAULT 0 NOT NULL,
    idea_status_id uuid,
    slug character varying,
    budget integer,
    baskets_count integer DEFAULT 0 NOT NULL,
    official_feedbacks_count integer DEFAULT 0 NOT NULL,
    assignee_id uuid,
    assigned_at timestamp without time zone,
    proposed_budget integer,
    custom_field_values jsonb DEFAULT '{}'::jsonb NOT NULL,
    creation_phase_id uuid,
    author_hash character varying,
    anonymous boolean DEFAULT false NOT NULL,
    internal_comments_count integer DEFAULT 0 NOT NULL,
    votes_count integer DEFAULT 0 NOT NULL,
    followers_count integer DEFAULT 0 NOT NULL
);


--
-- Name: initiatives; Type: TABLE; Schema: public; Owner: -
--

CREATE TABLE public.initiatives (
    id uuid DEFAULT shared_extensions.gen_random_uuid() NOT NULL,
    title_multiloc jsonb DEFAULT '{}'::jsonb,
    body_multiloc jsonb DEFAULT '{}'::jsonb,
    publication_status character varying,
    published_at timestamp without time zone,
    author_id uuid,
    likes_count integer DEFAULT 0 NOT NULL,
    dislikes_count integer DEFAULT 0 NOT NULL,
    location_point shared_extensions.geography(Point,4326),
    location_description character varying,
    slug character varying,
    comments_count integer DEFAULT 0 NOT NULL,
    created_at timestamp without time zone NOT NULL,
    updated_at timestamp without time zone NOT NULL,
    header_bg character varying,
    assignee_id uuid,
    official_feedbacks_count integer DEFAULT 0 NOT NULL,
    assigned_at timestamp without time zone,
    author_hash character varying,
    anonymous boolean DEFAULT false NOT NULL,
    internal_comments_count integer DEFAULT 0 NOT NULL,
    followers_count integer DEFAULT 0 NOT NULL,
    editing_locked boolean DEFAULT false NOT NULL
);


--
-- Name: phases; Type: TABLE; Schema: public; Owner: -
--

CREATE TABLE public.phases (
    id uuid DEFAULT shared_extensions.gen_random_uuid() NOT NULL,
    project_id uuid,
    title_multiloc jsonb DEFAULT '{}'::jsonb,
    description_multiloc jsonb DEFAULT '{}'::jsonb,
    start_at date,
    end_at date,
    created_at timestamp without time zone NOT NULL,
    updated_at timestamp without time zone NOT NULL,
    participation_method character varying DEFAULT 'ideation'::character varying NOT NULL,
    posting_enabled boolean DEFAULT true,
    commenting_enabled boolean DEFAULT true,
    reacting_enabled boolean DEFAULT true NOT NULL,
    reacting_like_method character varying DEFAULT 'unlimited'::character varying NOT NULL,
    reacting_like_limited_max integer DEFAULT 10,
    survey_embed_url character varying,
    survey_service character varying,
    presentation_mode character varying DEFAULT 'card'::character varying,
    voting_max_total integer,
    poll_anonymous boolean DEFAULT false NOT NULL,
    reacting_dislike_enabled boolean DEFAULT true NOT NULL,
    ideas_count integer DEFAULT 0 NOT NULL,
    ideas_order character varying,
    input_term character varying DEFAULT 'idea'::character varying,
    voting_min_total integer DEFAULT 0,
    reacting_dislike_method character varying DEFAULT 'unlimited'::character varying NOT NULL,
    reacting_dislike_limited_max integer DEFAULT 10,
    posting_method character varying DEFAULT 'unlimited'::character varying NOT NULL,
    posting_limited_max integer DEFAULT 1,
    allow_anonymous_participation boolean DEFAULT false NOT NULL,
    document_annotation_embed_url character varying,
    voting_method character varying,
    voting_max_votes_per_idea integer,
    voting_term_singular_multiloc jsonb DEFAULT '{}'::jsonb,
    voting_term_plural_multiloc jsonb DEFAULT '{}'::jsonb,
    baskets_count integer DEFAULT 0 NOT NULL,
    votes_count integer DEFAULT 0 NOT NULL,
    campaigns_settings jsonb DEFAULT '{}'::jsonb
);


--
-- Name: polls_responses; Type: TABLE; Schema: public; Owner: -
--

CREATE TABLE public.polls_responses (
    id uuid DEFAULT shared_extensions.gen_random_uuid() NOT NULL,
    participation_context_id uuid NOT NULL,
    participation_context_type character varying NOT NULL,
    user_id uuid,
    created_at timestamp without time zone NOT NULL,
    updated_at timestamp without time zone NOT NULL
);


--
-- Name: reactions; Type: TABLE; Schema: public; Owner: -
--

CREATE TABLE public.reactions (
    id uuid DEFAULT shared_extensions.gen_random_uuid() NOT NULL,
    reactable_id uuid,
    reactable_type character varying,
    user_id uuid,
    mode character varying NOT NULL,
    created_at timestamp without time zone NOT NULL,
    updated_at timestamp without time zone NOT NULL
);


--
-- Name: volunteering_causes; Type: TABLE; Schema: public; Owner: -
--

CREATE TABLE public.volunteering_causes (
    id uuid DEFAULT shared_extensions.gen_random_uuid() NOT NULL,
    participation_context_id uuid NOT NULL,
    participation_context_type character varying NOT NULL,
    title_multiloc jsonb DEFAULT '{}'::jsonb NOT NULL,
    description_multiloc jsonb DEFAULT '{}'::jsonb NOT NULL,
    volunteers_count integer DEFAULT 0 NOT NULL,
    image character varying,
    ordering integer NOT NULL,
    created_at timestamp(6) without time zone NOT NULL,
    updated_at timestamp(6) without time zone NOT NULL
);


--
-- Name: volunteering_volunteers; Type: TABLE; Schema: public; Owner: -
--

CREATE TABLE public.volunteering_volunteers (
    id uuid DEFAULT shared_extensions.gen_random_uuid() NOT NULL,
    cause_id uuid NOT NULL,
    user_id uuid NOT NULL,
    created_at timestamp(6) without time zone NOT NULL,
    updated_at timestamp(6) without time zone NOT NULL
);


--
-- Name: analytics_fact_participations; Type: VIEW; Schema: public; Owner: -
--

CREATE VIEW public.analytics_fact_participations AS
 SELECT i.id,
    i.author_id AS dimension_user_id,
    i.project_id AS dimension_project_id,
        CASE
            WHEN (((pr.participation_method)::text = 'native_survey'::text) OR ((ph.participation_method)::text = 'native_survey'::text)) THEN survey.id
            ELSE idea.id
        END AS dimension_type_id,
    (i.created_at)::date AS dimension_date_created_id,
    (i.likes_count + i.dislikes_count) AS reactions_count,
    i.likes_count,
    i.dislikes_count
   FROM ((((public.ideas i
     LEFT JOIN public.projects pr ON ((pr.id = i.project_id)))
     LEFT JOIN public.phases ph ON ((ph.id = i.creation_phase_id)))
     JOIN public.analytics_dimension_types idea ON (((idea.name)::text = 'idea'::text)))
     LEFT JOIN public.analytics_dimension_types survey ON (((survey.name)::text = 'survey'::text)))
UNION ALL
 SELECT i.id,
    i.author_id AS dimension_user_id,
    NULL::uuid AS dimension_project_id,
    adt.id AS dimension_type_id,
    (i.created_at)::date AS dimension_date_created_id,
    (i.likes_count + i.dislikes_count) AS reactions_count,
    i.likes_count,
    i.dislikes_count
   FROM (public.initiatives i
     JOIN public.analytics_dimension_types adt ON (((adt.name)::text = 'initiative'::text)))
UNION ALL
 SELECT c.id,
    c.author_id AS dimension_user_id,
    i.project_id AS dimension_project_id,
    adt.id AS dimension_type_id,
    (c.created_at)::date AS dimension_date_created_id,
    (c.likes_count + c.dislikes_count) AS reactions_count,
    c.likes_count,
    c.dislikes_count
   FROM ((public.comments c
     JOIN public.analytics_dimension_types adt ON ((((adt.name)::text = 'comment'::text) AND ((adt.parent)::text = lower((c.post_type)::text)))))
     LEFT JOIN public.ideas i ON ((c.post_id = i.id)))
UNION ALL
 SELECT r.id,
    r.user_id AS dimension_user_id,
    COALESCE(i.project_id, ic.project_id) AS dimension_project_id,
    adt.id AS dimension_type_id,
    (r.created_at)::date AS dimension_date_created_id,
    1 AS reactions_count,
        CASE
            WHEN ((r.mode)::text = 'up'::text) THEN 1
            ELSE 0
        END AS likes_count,
        CASE
            WHEN ((r.mode)::text = 'down'::text) THEN 1
            ELSE 0
        END AS dislikes_count
   FROM ((((public.reactions r
     JOIN public.analytics_dimension_types adt ON ((((adt.name)::text = 'reaction'::text) AND ((adt.parent)::text = lower((r.reactable_type)::text)))))
     LEFT JOIN public.ideas i ON ((i.id = r.reactable_id)))
     LEFT JOIN public.comments c ON ((c.id = r.reactable_id)))
     LEFT JOIN public.ideas ic ON ((ic.id = c.post_id)))
UNION ALL
 SELECT pr.id,
    pr.user_id AS dimension_user_id,
    COALESCE(p.project_id, pr.participation_context_id) AS dimension_project_id,
    adt.id AS dimension_type_id,
    (pr.created_at)::date AS dimension_date_created_id,
    0 AS reactions_count,
    0 AS likes_count,
    0 AS dislikes_count
   FROM ((public.polls_responses pr
     LEFT JOIN public.phases p ON ((p.id = pr.participation_context_id)))
     JOIN public.analytics_dimension_types adt ON (((adt.name)::text = 'poll'::text)))
UNION ALL
 SELECT vv.id,
    vv.user_id AS dimension_user_id,
    COALESCE(p.project_id, vc.participation_context_id) AS dimension_project_id,
    adt.id AS dimension_type_id,
    (vv.created_at)::date AS dimension_date_created_id,
    0 AS reactions_count,
    0 AS likes_count,
    0 AS dislikes_count
   FROM (((public.volunteering_volunteers vv
     LEFT JOIN public.volunteering_causes vc ON ((vc.id = vv.cause_id)))
     LEFT JOIN public.phases p ON ((p.id = vc.participation_context_id)))
     JOIN public.analytics_dimension_types adt ON (((adt.name)::text = 'volunteer'::text)));


--
-- Name: ideas_phases; Type: TABLE; Schema: public; Owner: -
--

CREATE TABLE public.ideas_phases (
    id uuid DEFAULT shared_extensions.gen_random_uuid() NOT NULL,
    idea_id uuid,
    phase_id uuid,
    created_at timestamp without time zone NOT NULL,
    updated_at timestamp without time zone NOT NULL,
    baskets_count integer DEFAULT 0 NOT NULL,
    votes_count integer DEFAULT 0 NOT NULL
);


--
-- Name: initiative_status_changes; Type: TABLE; Schema: public; Owner: -
--

CREATE TABLE public.initiative_status_changes (
    id uuid DEFAULT shared_extensions.gen_random_uuid() NOT NULL,
    user_id uuid,
    initiative_id uuid,
    initiative_status_id uuid,
    official_feedback_id uuid,
    created_at timestamp without time zone NOT NULL,
    updated_at timestamp without time zone NOT NULL
);


--
-- Name: analytics_fact_posts; Type: VIEW; Schema: public; Owner: -
--

CREATE VIEW public.analytics_fact_posts AS
 SELECT i.id,
    i.author_id AS user_id,
    i.project_id AS dimension_project_id,
    adt.id AS dimension_type_id,
    (i.created_at)::date AS dimension_date_created_id,
    (abf.feedback_first_date)::date AS dimension_date_first_feedback_id,
    i.idea_status_id AS dimension_status_id,
    (abf.feedback_first_date - i.created_at) AS feedback_time_taken,
    COALESCE(abf.feedback_official, 0) AS feedback_official,
    COALESCE(abf.feedback_status_change, 0) AS feedback_status_change,
        CASE
            WHEN (abf.feedback_first_date IS NULL) THEN 1
            ELSE 0
        END AS feedback_none,
    (i.likes_count + i.dislikes_count) AS reactions_count,
    i.likes_count,
    i.dislikes_count,
    i.publication_status
   FROM (((((public.ideas i
     JOIN public.analytics_dimension_types adt ON (((adt.name)::text = 'idea'::text)))
     LEFT JOIN public.analytics_build_feedbacks abf ON ((abf.post_id = i.id)))
     LEFT JOIN public.ideas_phases iph ON ((iph.idea_id = i.id)))
     LEFT JOIN public.phases ph ON ((ph.id = iph.phase_id)))
     LEFT JOIN public.projects pr ON ((pr.id = i.project_id)))
  WHERE (((ph.id IS NULL) OR ((ph.participation_method)::text <> 'native_survey'::text)) AND ((pr.participation_method)::text <> 'native_survey'::text))
UNION ALL
 SELECT i.id,
    i.author_id AS user_id,
    NULL::uuid AS dimension_project_id,
    adt.id AS dimension_type_id,
    (i.created_at)::date AS dimension_date_created_id,
    (abf.feedback_first_date)::date AS dimension_date_first_feedback_id,
    isc.initiative_status_id AS dimension_status_id,
    (abf.feedback_first_date - i.created_at) AS feedback_time_taken,
    COALESCE(abf.feedback_official, 0) AS feedback_official,
    COALESCE(abf.feedback_status_change, 0) AS feedback_status_change,
        CASE
            WHEN (abf.feedback_first_date IS NULL) THEN 1
            ELSE 0
        END AS feedback_none,
    (i.likes_count + i.dislikes_count) AS reactions_count,
    i.likes_count,
    i.dislikes_count,
    i.publication_status
   FROM (((public.initiatives i
     JOIN public.analytics_dimension_types adt ON (((adt.name)::text = 'initiative'::text)))
     LEFT JOIN public.analytics_build_feedbacks abf ON ((abf.post_id = i.id)))
     LEFT JOIN public.initiative_status_changes isc ON (((isc.initiative_id = i.id) AND (isc.updated_at = ( SELECT max(isc_.updated_at) AS max
           FROM public.initiative_status_changes isc_
          WHERE (isc_.initiative_id = i.id))))));


--
-- Name: analytics_fact_project_statuses; Type: VIEW; Schema: public; Owner: -
--

CREATE VIEW public.analytics_fact_project_statuses AS
 WITH finished_statuses_for_timeline_projects AS (
         SELECT phases.project_id,
            ((max(phases.end_at) + 1))::timestamp without time zone AS "timestamp"
           FROM public.phases
          GROUP BY phases.project_id
         HAVING (max(phases.end_at) < now())
        )
 SELECT ap.publication_id AS dimension_project_id,
    ap.publication_status AS status,
    (((ap.publication_status)::text = 'archived'::text) OR ((fsftp.project_id IS NOT NULL) AND ((ap.publication_status)::text <> 'draft'::text))) AS finished,
    COALESCE(fsftp."timestamp", ap.updated_at) AS "timestamp",
    COALESCE((fsftp."timestamp")::date, (ap.updated_at)::date) AS dimension_date_id
   FROM ((public.admin_publications ap
     LEFT JOIN public.projects p ON ((ap.publication_id = p.id)))
     LEFT JOIN finished_statuses_for_timeline_projects fsftp ON ((fsftp.project_id = ap.publication_id)))
  WHERE ((ap.publication_type)::text = 'Project'::text);


--
-- Name: invites; Type: TABLE; Schema: public; Owner: -
--

CREATE TABLE public.invites (
    id uuid DEFAULT shared_extensions.gen_random_uuid() NOT NULL,
    token character varying NOT NULL,
    inviter_id uuid,
    invitee_id uuid NOT NULL,
    invite_text character varying,
    accepted_at timestamp without time zone,
    created_at timestamp without time zone NOT NULL,
    updated_at timestamp without time zone NOT NULL,
    send_invite_email boolean DEFAULT true NOT NULL
);


--
-- Name: analytics_fact_registrations; Type: VIEW; Schema: public; Owner: -
--

CREATE VIEW public.analytics_fact_registrations AS
 SELECT u.id,
    u.id AS dimension_user_id,
    (u.registration_completed_at)::date AS dimension_date_registration_id,
    (i.created_at)::date AS dimension_date_invited_id,
    (i.accepted_at)::date AS dimension_date_accepted_id
   FROM (public.users u
     LEFT JOIN public.invites i ON ((i.invitee_id = u.id)));


--
-- Name: analytics_fact_visits; Type: TABLE; Schema: public; Owner: -
--

CREATE TABLE public.analytics_fact_visits (
    id uuid DEFAULT shared_extensions.gen_random_uuid() NOT NULL,
    visitor_id character varying NOT NULL,
    dimension_user_id uuid,
    dimension_referrer_type_id uuid NOT NULL,
    dimension_date_first_action_id date NOT NULL,
    dimension_date_last_action_id date NOT NULL,
    duration integer NOT NULL,
    pages_visited integer NOT NULL,
    returning_visitor boolean DEFAULT false NOT NULL,
    referrer_name character varying,
    referrer_url character varying,
    matomo_visit_id integer NOT NULL,
    matomo_last_action_time timestamp without time zone NOT NULL
);


--
-- Name: app_configurations; Type: TABLE; Schema: public; Owner: -
--

CREATE TABLE public.app_configurations (
    id uuid DEFAULT shared_extensions.gen_random_uuid() NOT NULL,
    name character varying,
    host character varying,
    logo character varying,
    favicon character varying,
    settings jsonb DEFAULT '{}'::jsonb,
    created_at timestamp(6) without time zone NOT NULL,
    updated_at timestamp(6) without time zone NOT NULL,
    style jsonb DEFAULT '{}'::jsonb
);


--
-- Name: ar_internal_metadata; Type: TABLE; Schema: public; Owner: -
--

CREATE TABLE public.ar_internal_metadata (
    key character varying NOT NULL,
    value character varying,
    created_at timestamp(6) without time zone NOT NULL,
    updated_at timestamp(6) without time zone NOT NULL
);


--
-- Name: areas; Type: TABLE; Schema: public; Owner: -
--

CREATE TABLE public.areas (
    id uuid DEFAULT shared_extensions.gen_random_uuid() NOT NULL,
    title_multiloc jsonb DEFAULT '{}'::jsonb,
    description_multiloc jsonb DEFAULT '{}'::jsonb,
    created_at timestamp without time zone NOT NULL,
    updated_at timestamp without time zone NOT NULL,
    ordering integer,
    custom_field_option_id uuid,
    followers_count integer DEFAULT 0 NOT NULL,
    include_in_onboarding boolean DEFAULT false NOT NULL
);


--
-- Name: areas_ideas; Type: TABLE; Schema: public; Owner: -
--

CREATE TABLE public.areas_ideas (
    area_id uuid,
    idea_id uuid,
    id uuid DEFAULT shared_extensions.uuid_generate_v4() NOT NULL
);


--
-- Name: areas_initiatives; Type: TABLE; Schema: public; Owner: -
--

CREATE TABLE public.areas_initiatives (
    id uuid DEFAULT shared_extensions.gen_random_uuid() NOT NULL,
    area_id uuid,
    initiative_id uuid
);


--
-- Name: areas_projects; Type: TABLE; Schema: public; Owner: -
--

CREATE TABLE public.areas_projects (
    area_id uuid,
    project_id uuid,
    id uuid DEFAULT shared_extensions.uuid_generate_v4() NOT NULL
);


--
-- Name: areas_static_pages; Type: TABLE; Schema: public; Owner: -
--

CREATE TABLE public.areas_static_pages (
    id bigint NOT NULL,
    area_id uuid NOT NULL,
    static_page_id uuid NOT NULL,
    created_at timestamp(6) without time zone NOT NULL,
    updated_at timestamp(6) without time zone NOT NULL
);


--
-- Name: areas_static_pages_id_seq; Type: SEQUENCE; Schema: public; Owner: -
--

CREATE SEQUENCE public.areas_static_pages_id_seq
    START WITH 1
    INCREMENT BY 1
    NO MINVALUE
    NO MAXVALUE
    CACHE 1;


--
-- Name: areas_static_pages_id_seq; Type: SEQUENCE OWNED BY; Schema: public; Owner: -
--

ALTER SEQUENCE public.areas_static_pages_id_seq OWNED BY public.areas_static_pages.id;


--
-- Name: baskets; Type: TABLE; Schema: public; Owner: -
--

CREATE TABLE public.baskets (
    id uuid DEFAULT shared_extensions.gen_random_uuid() NOT NULL,
    submitted_at timestamp without time zone,
    user_id uuid,
    participation_context_id uuid,
    participation_context_type character varying,
    created_at timestamp without time zone NOT NULL,
    updated_at timestamp without time zone NOT NULL
);


--
-- Name: baskets_ideas; Type: TABLE; Schema: public; Owner: -
--

CREATE TABLE public.baskets_ideas (
    id uuid DEFAULT shared_extensions.gen_random_uuid() NOT NULL,
    basket_id uuid,
    idea_id uuid,
    created_at timestamp without time zone NOT NULL,
    updated_at timestamp without time zone NOT NULL,
    votes integer DEFAULT 1 NOT NULL
);


--
-- Name: common_passwords; Type: TABLE; Schema: public; Owner: -
--

CREATE TABLE public.common_passwords (
    id uuid DEFAULT shared_extensions.gen_random_uuid() NOT NULL,
    password character varying
);


--
-- Name: content_builder_layout_images; Type: TABLE; Schema: public; Owner: -
--

CREATE TABLE public.content_builder_layout_images (
    id uuid DEFAULT shared_extensions.gen_random_uuid() NOT NULL,
    image character varying,
    code character varying,
    created_at timestamp(6) without time zone NOT NULL,
    updated_at timestamp(6) without time zone NOT NULL
);


--
-- Name: content_builder_layouts; Type: TABLE; Schema: public; Owner: -
--

CREATE TABLE public.content_builder_layouts (
    id uuid DEFAULT shared_extensions.gen_random_uuid() NOT NULL,
    craftjs_jsonmultiloc jsonb DEFAULT '{}'::jsonb,
    content_buildable_type character varying NOT NULL,
    content_buildable_id uuid NOT NULL,
    code character varying NOT NULL,
    enabled boolean DEFAULT false NOT NULL,
    created_at timestamp(6) without time zone NOT NULL,
    updated_at timestamp(6) without time zone NOT NULL,
    craftjs_json jsonb DEFAULT '{}'::jsonb NOT NULL
);


--
-- Name: cosponsors_initiatives; Type: TABLE; Schema: public; Owner: -
--

CREATE TABLE public.cosponsors_initiatives (
    id uuid DEFAULT shared_extensions.gen_random_uuid() NOT NULL,
    status character varying DEFAULT 'pending'::character varying NOT NULL,
    user_id uuid NOT NULL,
    initiative_id uuid NOT NULL,
    created_at timestamp(6) without time zone NOT NULL,
    updated_at timestamp(6) without time zone NOT NULL
);


--
-- Name: custom_field_options; Type: TABLE; Schema: public; Owner: -
--

CREATE TABLE public.custom_field_options (
    id uuid DEFAULT shared_extensions.gen_random_uuid() NOT NULL,
    custom_field_id uuid,
    key character varying,
    title_multiloc jsonb DEFAULT '{}'::jsonb,
    ordering integer,
    created_at timestamp without time zone NOT NULL,
    updated_at timestamp without time zone NOT NULL
);


--
-- Name: custom_fields; Type: TABLE; Schema: public; Owner: -
--

CREATE TABLE public.custom_fields (
    id uuid DEFAULT shared_extensions.gen_random_uuid() NOT NULL,
    resource_type character varying,
    key character varying,
    input_type character varying,
    title_multiloc jsonb DEFAULT '{}'::jsonb,
    description_multiloc jsonb DEFAULT '{}'::jsonb,
    required boolean DEFAULT false,
    ordering integer,
    created_at timestamp without time zone NOT NULL,
    updated_at timestamp without time zone NOT NULL,
    enabled boolean DEFAULT true NOT NULL,
    code character varying,
    resource_id uuid,
    hidden boolean DEFAULT false NOT NULL,
    maximum integer,
    minimum_label_multiloc jsonb DEFAULT '{}'::jsonb NOT NULL,
    maximum_label_multiloc jsonb DEFAULT '{}'::jsonb NOT NULL,
    logic jsonb DEFAULT '{}'::jsonb NOT NULL,
    answer_visible_to character varying,
    select_count_enabled boolean DEFAULT false NOT NULL,
    maximum_select_count integer,
    minimum_select_count integer
);


--
-- Name: custom_forms; Type: TABLE; Schema: public; Owner: -
--

CREATE TABLE public.custom_forms (
    id uuid DEFAULT shared_extensions.gen_random_uuid() NOT NULL,
    created_at timestamp(6) without time zone NOT NULL,
    updated_at timestamp(6) without time zone NOT NULL,
    participation_context_id uuid NOT NULL,
    participation_context_type character varying NOT NULL
);


--
-- Name: email_campaigns_campaign_email_commands; Type: TABLE; Schema: public; Owner: -
--

CREATE TABLE public.email_campaigns_campaign_email_commands (
    id uuid DEFAULT shared_extensions.gen_random_uuid() NOT NULL,
    campaign character varying,
    recipient_id uuid,
    commanded_at timestamp without time zone,
    tracked_content jsonb,
    created_at timestamp without time zone NOT NULL,
    updated_at timestamp without time zone NOT NULL
);


--
-- Name: email_campaigns_campaigns_groups; Type: TABLE; Schema: public; Owner: -
--

CREATE TABLE public.email_campaigns_campaigns_groups (
    id uuid DEFAULT shared_extensions.gen_random_uuid() NOT NULL,
    campaign_id uuid,
    group_id uuid,
    created_at timestamp without time zone NOT NULL,
    updated_at timestamp without time zone NOT NULL
);


--
-- Name: email_campaigns_consents; Type: TABLE; Schema: public; Owner: -
--

CREATE TABLE public.email_campaigns_consents (
    id uuid DEFAULT shared_extensions.gen_random_uuid() NOT NULL,
    campaign_type character varying NOT NULL,
    user_id uuid NOT NULL,
    consented boolean NOT NULL,
    created_at timestamp without time zone NOT NULL,
    updated_at timestamp without time zone NOT NULL
);


--
-- Name: email_campaigns_examples; Type: TABLE; Schema: public; Owner: -
--

CREATE TABLE public.email_campaigns_examples (
    id uuid DEFAULT shared_extensions.gen_random_uuid() NOT NULL,
    mail_body_html character varying NOT NULL,
    locale character varying NOT NULL,
    subject character varying NOT NULL,
    recipient_id uuid,
    created_at timestamp(6) without time zone NOT NULL,
    updated_at timestamp(6) without time zone NOT NULL,
    campaign_id uuid
);


--
-- Name: email_campaigns_unsubscription_tokens; Type: TABLE; Schema: public; Owner: -
--

CREATE TABLE public.email_campaigns_unsubscription_tokens (
    id uuid DEFAULT shared_extensions.gen_random_uuid() NOT NULL,
    token character varying NOT NULL,
    user_id uuid NOT NULL
);


--
-- Name: email_snippets; Type: TABLE; Schema: public; Owner: -
--

CREATE TABLE public.email_snippets (
    id uuid DEFAULT shared_extensions.gen_random_uuid() NOT NULL,
    email character varying,
    snippet character varying,
    locale character varying,
    body text,
    created_at timestamp without time zone NOT NULL,
    updated_at timestamp without time zone NOT NULL
);


--
-- Name: event_files; Type: TABLE; Schema: public; Owner: -
--

CREATE TABLE public.event_files (
    id uuid DEFAULT shared_extensions.gen_random_uuid() NOT NULL,
    event_id uuid,
    file character varying,
    ordering integer,
    created_at timestamp without time zone NOT NULL,
    updated_at timestamp without time zone NOT NULL,
    name character varying
);


--
-- Name: event_images; Type: TABLE; Schema: public; Owner: -
--

CREATE TABLE public.event_images (
    id uuid DEFAULT shared_extensions.gen_random_uuid() NOT NULL,
    event_id uuid,
    image character varying,
    ordering integer,
    created_at timestamp(6) without time zone NOT NULL,
    updated_at timestamp(6) without time zone NOT NULL
);


--
-- Name: events_attendances; Type: TABLE; Schema: public; Owner: -
--

CREATE TABLE public.events_attendances (
    id uuid DEFAULT shared_extensions.gen_random_uuid() NOT NULL,
    attendee_id uuid NOT NULL,
    event_id uuid NOT NULL,
    created_at timestamp(6) without time zone NOT NULL,
    updated_at timestamp(6) without time zone NOT NULL
);


--
-- Name: experiments; Type: TABLE; Schema: public; Owner: -
--

CREATE TABLE public.experiments (
    id uuid DEFAULT shared_extensions.gen_random_uuid() NOT NULL,
    name character varying NOT NULL,
    treatment character varying NOT NULL,
    action character varying NOT NULL,
    created_at timestamp(6) without time zone NOT NULL,
    updated_at timestamp(6) without time zone NOT NULL
);


--
-- Name: flag_inappropriate_content_inappropriate_content_flags; Type: TABLE; Schema: public; Owner: -
--

CREATE TABLE public.flag_inappropriate_content_inappropriate_content_flags (
    id uuid DEFAULT shared_extensions.gen_random_uuid() NOT NULL,
    flaggable_id uuid NOT NULL,
    flaggable_type character varying NOT NULL,
    deleted_at timestamp without time zone,
    toxicity_label character varying,
    created_at timestamp(6) without time zone NOT NULL,
    updated_at timestamp(6) without time zone NOT NULL
);


--
-- Name: followers; Type: TABLE; Schema: public; Owner: -
--

CREATE TABLE public.followers (
    id uuid DEFAULT shared_extensions.gen_random_uuid() NOT NULL,
    followable_type character varying NOT NULL,
    followable_id uuid NOT NULL,
    user_id uuid NOT NULL,
    created_at timestamp(6) without time zone NOT NULL,
    updated_at timestamp(6) without time zone NOT NULL
);


--
-- Name: groups; Type: TABLE; Schema: public; Owner: -
--

CREATE TABLE public.groups (
    id uuid DEFAULT shared_extensions.gen_random_uuid() NOT NULL,
    title_multiloc jsonb DEFAULT '{}'::jsonb,
    slug character varying,
    memberships_count integer DEFAULT 0 NOT NULL,
    created_at timestamp without time zone NOT NULL,
    updated_at timestamp without time zone NOT NULL,
    membership_type character varying,
    rules jsonb DEFAULT '[]'::jsonb
);


--
-- Name: groups_permissions; Type: TABLE; Schema: public; Owner: -
--

CREATE TABLE public.groups_permissions (
    id uuid DEFAULT shared_extensions.gen_random_uuid() NOT NULL,
    permission_id uuid NOT NULL,
    group_id uuid NOT NULL,
    created_at timestamp without time zone NOT NULL,
    updated_at timestamp without time zone NOT NULL
);


--
-- Name: groups_projects; Type: TABLE; Schema: public; Owner: -
--

CREATE TABLE public.groups_projects (
    id uuid DEFAULT shared_extensions.gen_random_uuid() NOT NULL,
    group_id uuid,
    project_id uuid,
    created_at timestamp without time zone NOT NULL,
    updated_at timestamp without time zone NOT NULL
);


--
-- Name: home_pages; Type: TABLE; Schema: public; Owner: -
--

CREATE TABLE public.home_pages (
    id uuid DEFAULT shared_extensions.gen_random_uuid() NOT NULL,
    top_info_section_enabled boolean DEFAULT false NOT NULL,
    top_info_section_multiloc jsonb DEFAULT '{}'::jsonb NOT NULL,
    bottom_info_section_enabled boolean DEFAULT false NOT NULL,
    bottom_info_section_multiloc jsonb DEFAULT '{}'::jsonb NOT NULL,
    events_widget_enabled boolean DEFAULT false NOT NULL,
    projects_enabled boolean DEFAULT true NOT NULL,
    projects_header_multiloc jsonb DEFAULT '{}'::jsonb NOT NULL,
    banner_avatars_enabled boolean DEFAULT true NOT NULL,
    banner_layout character varying DEFAULT 'full_width_banner_layout'::character varying NOT NULL,
    banner_signed_in_header_multiloc jsonb DEFAULT '{}'::jsonb NOT NULL,
    banner_cta_signed_in_text_multiloc jsonb DEFAULT '{}'::jsonb NOT NULL,
    banner_cta_signed_in_type character varying DEFAULT 'no_button'::character varying NOT NULL,
    banner_cta_signed_in_url character varying,
    banner_signed_out_header_multiloc jsonb DEFAULT '{}'::jsonb NOT NULL,
    banner_signed_out_subheader_multiloc jsonb DEFAULT '{}'::jsonb NOT NULL,
    banner_signed_out_header_overlay_color character varying,
    banner_signed_out_header_overlay_opacity integer,
    banner_cta_signed_out_text_multiloc jsonb DEFAULT '{}'::jsonb NOT NULL,
    banner_cta_signed_out_type character varying DEFAULT 'sign_up_button'::character varying NOT NULL,
    banner_cta_signed_out_url character varying,
    created_at timestamp(6) without time zone NOT NULL,
    updated_at timestamp(6) without time zone NOT NULL,
    header_bg character varying,
    craftjs_json jsonb DEFAULT '{}'::jsonb NOT NULL
);


--
-- Name: id_id_card_lookup_id_cards; Type: TABLE; Schema: public; Owner: -
--

CREATE TABLE public.id_id_card_lookup_id_cards (
    id uuid DEFAULT shared_extensions.gen_random_uuid() NOT NULL,
    hashed_card_id character varying
);


--
-- Name: idea_files; Type: TABLE; Schema: public; Owner: -
--

CREATE TABLE public.idea_files (
    id uuid DEFAULT shared_extensions.gen_random_uuid() NOT NULL,
    idea_id uuid,
    file character varying,
    ordering integer,
    created_at timestamp without time zone NOT NULL,
    updated_at timestamp without time zone NOT NULL,
    name character varying
);


--
-- Name: idea_images; Type: TABLE; Schema: public; Owner: -
--

CREATE TABLE public.idea_images (
    id uuid DEFAULT shared_extensions.gen_random_uuid() NOT NULL,
    idea_id uuid,
    image character varying,
    ordering integer,
    created_at timestamp without time zone NOT NULL,
    updated_at timestamp without time zone NOT NULL
);


--
-- Name: idea_import_files; Type: TABLE; Schema: public; Owner: -
--

CREATE TABLE public.idea_import_files (
    id uuid DEFAULT shared_extensions.gen_random_uuid() NOT NULL,
    project_id uuid,
    file character varying,
    name character varying,
    import_type character varying,
    num_pages integer DEFAULT 0,
    created_at timestamp(6) without time zone NOT NULL,
    updated_at timestamp(6) without time zone NOT NULL,
    parent_id uuid
);


--
-- Name: idea_imports; Type: TABLE; Schema: public; Owner: -
--

CREATE TABLE public.idea_imports (
    id uuid DEFAULT shared_extensions.gen_random_uuid() NOT NULL,
    idea_id uuid,
    import_user_id uuid,
    file_id uuid,
    user_created boolean DEFAULT false,
    required boolean DEFAULT false,
    approved_at timestamp without time zone,
    page_range text[] DEFAULT '{}'::text[],
    locale character varying,
    string character varying,
    created_at timestamp(6) without time zone NOT NULL,
    updated_at timestamp(6) without time zone NOT NULL,
    user_consent boolean DEFAULT false NOT NULL,
    content_changes jsonb DEFAULT '{}'::jsonb
);


--
-- Name: idea_trending_infos; Type: VIEW; Schema: public; Owner: -
--

CREATE VIEW public.idea_trending_infos AS
 SELECT ideas.id AS idea_id,
    GREATEST(comments_at.last_comment_at, likes_at.last_liked_at, ideas.published_at) AS last_activity_at,
    to_timestamp(round((((GREATEST(((comments_at.comments_count)::double precision * comments_at.mean_comment_at), (0)::double precision) + GREATEST(((likes_at.likes_count)::double precision * likes_at.mean_liked_at), (0)::double precision)) + date_part('epoch'::text, ideas.published_at)) / (((GREATEST((comments_at.comments_count)::numeric, 0.0) + GREATEST((likes_at.likes_count)::numeric, 0.0)) + 1.0))::double precision))) AS mean_activity_at
   FROM ((public.ideas
     FULL JOIN ( SELECT comments.post_id AS idea_id,
            max(comments.created_at) AS last_comment_at,
            avg(date_part('epoch'::text, comments.created_at)) AS mean_comment_at,
            count(comments.post_id) AS comments_count
           FROM public.comments
          GROUP BY comments.post_id) comments_at ON ((ideas.id = comments_at.idea_id)))
     FULL JOIN ( SELECT reactions.reactable_id,
            max(reactions.created_at) AS last_liked_at,
            avg(date_part('epoch'::text, reactions.created_at)) AS mean_liked_at,
            count(reactions.reactable_id) AS likes_count
           FROM public.reactions
          WHERE (((reactions.mode)::text = 'up'::text) AND ((reactions.reactable_type)::text = 'Idea'::text))
          GROUP BY reactions.reactable_id) likes_at ON ((ideas.id = likes_at.reactable_id)));


--
-- Name: ideas_topics; Type: TABLE; Schema: public; Owner: -
--

CREATE TABLE public.ideas_topics (
    idea_id uuid,
    topic_id uuid,
    id uuid DEFAULT shared_extensions.uuid_generate_v4() NOT NULL
);


--
-- Name: identities; Type: TABLE; Schema: public; Owner: -
--

CREATE TABLE public.identities (
    id uuid DEFAULT shared_extensions.gen_random_uuid() NOT NULL,
    provider character varying,
    uid character varying,
    auth_hash jsonb DEFAULT '{}'::jsonb,
    user_id uuid,
    created_at timestamp without time zone NOT NULL,
    updated_at timestamp without time zone NOT NULL
);


--
-- Name: impact_tracking_salts; Type: TABLE; Schema: public; Owner: -
--

CREATE TABLE public.impact_tracking_salts (
    id uuid DEFAULT shared_extensions.gen_random_uuid() NOT NULL,
    salt character varying,
    created_at timestamp(6) without time zone NOT NULL,
    updated_at timestamp(6) without time zone NOT NULL
);


--
-- Name: impact_tracking_sessions; Type: TABLE; Schema: public; Owner: -
--

CREATE TABLE public.impact_tracking_sessions (
    id uuid DEFAULT shared_extensions.gen_random_uuid() NOT NULL,
    monthly_user_hash character varying NOT NULL,
    highest_role character varying,
    created_at timestamp(6) without time zone NOT NULL,
    updated_at timestamp(6) without time zone NOT NULL,
    user_id uuid
);


--
-- Name: initiative_files; Type: TABLE; Schema: public; Owner: -
--

CREATE TABLE public.initiative_files (
    id uuid DEFAULT shared_extensions.gen_random_uuid() NOT NULL,
    initiative_id uuid,
    file character varying,
    name character varying,
    ordering integer,
    created_at timestamp without time zone NOT NULL,
    updated_at timestamp without time zone NOT NULL
);


--
-- Name: initiative_images; Type: TABLE; Schema: public; Owner: -
--

CREATE TABLE public.initiative_images (
    id uuid DEFAULT shared_extensions.gen_random_uuid() NOT NULL,
    initiative_id uuid,
    image character varying,
    ordering integer,
    created_at timestamp without time zone NOT NULL,
    updated_at timestamp without time zone NOT NULL
);


--
-- Name: initiative_initiative_statuses; Type: VIEW; Schema: public; Owner: -
--

CREATE VIEW public.initiative_initiative_statuses AS
 SELECT initiative_status_changes.initiative_id,
    initiative_status_changes.initiative_status_id
   FROM (((public.initiatives
     JOIN ( SELECT initiative_status_changes_1.initiative_id,
            max(initiative_status_changes_1.created_at) AS last_status_changed_at
           FROM public.initiative_status_changes initiative_status_changes_1
          GROUP BY initiative_status_changes_1.initiative_id) initiatives_with_last_status_change ON ((initiatives.id = initiatives_with_last_status_change.initiative_id)))
     JOIN public.initiative_status_changes ON (((initiatives.id = initiative_status_changes.initiative_id) AND (initiatives_with_last_status_change.last_status_changed_at = initiative_status_changes.created_at))))
     JOIN public.initiative_statuses ON ((initiative_statuses.id = initiative_status_changes.initiative_status_id)));


--
-- Name: initiatives_topics; Type: TABLE; Schema: public; Owner: -
--

CREATE TABLE public.initiatives_topics (
    id uuid DEFAULT shared_extensions.gen_random_uuid() NOT NULL,
    initiative_id uuid,
    topic_id uuid
);


--
-- Name: insights_categories; Type: TABLE; Schema: public; Owner: -
--

CREATE TABLE public.insights_categories (
    id uuid DEFAULT shared_extensions.gen_random_uuid() NOT NULL,
    name character varying NOT NULL,
    view_id uuid NOT NULL,
    "position" integer,
    created_at timestamp(6) without time zone NOT NULL,
    updated_at timestamp(6) without time zone NOT NULL,
    inputs_count integer DEFAULT 0 NOT NULL,
    source_type character varying,
    source_id uuid
);


--
-- Name: insights_category_assignments; Type: TABLE; Schema: public; Owner: -
--

CREATE TABLE public.insights_category_assignments (
    id uuid DEFAULT shared_extensions.gen_random_uuid() NOT NULL,
    category_id uuid NOT NULL,
    input_type character varying NOT NULL,
    input_id uuid NOT NULL,
    approved boolean DEFAULT true NOT NULL,
    created_at timestamp(6) without time zone NOT NULL,
    updated_at timestamp(6) without time zone NOT NULL
);


--
-- Name: insights_data_sources; Type: TABLE; Schema: public; Owner: -
--

CREATE TABLE public.insights_data_sources (
    id uuid DEFAULT shared_extensions.gen_random_uuid() NOT NULL,
    view_id uuid NOT NULL,
    origin_type character varying NOT NULL,
    origin_id uuid NOT NULL,
    created_at timestamp(6) without time zone NOT NULL,
    updated_at timestamp(6) without time zone NOT NULL
);


--
-- Name: insights_processed_flags; Type: TABLE; Schema: public; Owner: -
--

CREATE TABLE public.insights_processed_flags (
    id uuid DEFAULT shared_extensions.gen_random_uuid() NOT NULL,
    input_type character varying NOT NULL,
    input_id uuid NOT NULL,
    view_id uuid NOT NULL,
    created_at timestamp(6) without time zone NOT NULL,
    updated_at timestamp(6) without time zone NOT NULL
);


--
-- Name: insights_text_network_analysis_tasks_views; Type: TABLE; Schema: public; Owner: -
--

CREATE TABLE public.insights_text_network_analysis_tasks_views (
    id uuid DEFAULT shared_extensions.gen_random_uuid() NOT NULL,
    task_id uuid NOT NULL,
    view_id uuid NOT NULL,
    language character varying NOT NULL,
    created_at timestamp(6) without time zone NOT NULL,
    updated_at timestamp(6) without time zone NOT NULL
);


--
-- Name: insights_text_networks; Type: TABLE; Schema: public; Owner: -
--

CREATE TABLE public.insights_text_networks (
    id uuid DEFAULT shared_extensions.gen_random_uuid() NOT NULL,
    view_id uuid NOT NULL,
    language character varying NOT NULL,
    json_network jsonb NOT NULL,
    created_at timestamp(6) without time zone NOT NULL,
    updated_at timestamp(6) without time zone NOT NULL
);


--
-- Name: insights_views; Type: TABLE; Schema: public; Owner: -
--

CREATE TABLE public.insights_views (
    id uuid DEFAULT shared_extensions.gen_random_uuid() NOT NULL,
    name character varying NOT NULL,
    created_at timestamp(6) without time zone NOT NULL,
    updated_at timestamp(6) without time zone NOT NULL
);


--
-- Name: insights_zeroshot_classification_tasks; Type: TABLE; Schema: public; Owner: -
--

CREATE TABLE public.insights_zeroshot_classification_tasks (
    id uuid DEFAULT shared_extensions.gen_random_uuid() NOT NULL,
    task_id character varying NOT NULL,
    created_at timestamp(6) without time zone NOT NULL,
    updated_at timestamp(6) without time zone NOT NULL
);


--
-- Name: insights_zeroshot_classification_tasks_categories; Type: TABLE; Schema: public; Owner: -
--

CREATE TABLE public.insights_zeroshot_classification_tasks_categories (
    category_id uuid NOT NULL,
    task_id uuid NOT NULL
);


--
-- Name: insights_zeroshot_classification_tasks_inputs; Type: TABLE; Schema: public; Owner: -
--

CREATE TABLE public.insights_zeroshot_classification_tasks_inputs (
    id uuid DEFAULT shared_extensions.gen_random_uuid() NOT NULL,
    task_id uuid NOT NULL,
    input_type character varying NOT NULL,
    input_id uuid NOT NULL
);


--
-- Name: internal_comments; Type: TABLE; Schema: public; Owner: -
--

CREATE TABLE public.internal_comments (
    id uuid DEFAULT shared_extensions.gen_random_uuid() NOT NULL,
    author_id uuid,
    post_type character varying,
    post_id uuid,
    parent_id uuid,
    lft integer NOT NULL,
    rgt integer NOT NULL,
    body text NOT NULL,
    publication_status character varying DEFAULT 'published'::character varying NOT NULL,
    body_updated_at timestamp without time zone,
    children_count integer DEFAULT 0 NOT NULL,
    created_at timestamp(6) without time zone NOT NULL,
    updated_at timestamp(6) without time zone NOT NULL
);


--
-- Name: machine_translations_machine_translations; Type: TABLE; Schema: public; Owner: -
--

CREATE TABLE public.machine_translations_machine_translations (
    id uuid DEFAULT shared_extensions.gen_random_uuid() NOT NULL,
    translatable_id uuid NOT NULL,
    translatable_type character varying NOT NULL,
    attribute_name character varying NOT NULL,
    locale_to character varying NOT NULL,
    translation character varying NOT NULL,
    created_at timestamp without time zone NOT NULL,
    updated_at timestamp without time zone NOT NULL
);


--
-- Name: maps_layers; Type: TABLE; Schema: public; Owner: -
--

CREATE TABLE public.maps_layers (
    id uuid DEFAULT shared_extensions.gen_random_uuid() NOT NULL,
    map_config_id uuid NOT NULL,
    title_multiloc jsonb DEFAULT '{}'::jsonb NOT NULL,
    ordering integer NOT NULL,
    geojson jsonb NOT NULL,
    default_enabled boolean DEFAULT true NOT NULL,
    marker_svg_url character varying,
    created_at timestamp(6) without time zone NOT NULL,
    updated_at timestamp(6) without time zone NOT NULL
);


--
-- Name: maps_legend_items; Type: TABLE; Schema: public; Owner: -
--

CREATE TABLE public.maps_legend_items (
    id uuid DEFAULT shared_extensions.gen_random_uuid() NOT NULL,
    map_config_id uuid NOT NULL,
    title_multiloc jsonb DEFAULT '{}'::jsonb NOT NULL,
    color character varying NOT NULL,
    ordering integer NOT NULL,
    created_at timestamp(6) without time zone NOT NULL,
    updated_at timestamp(6) without time zone NOT NULL
);


--
-- Name: maps_map_configs; Type: TABLE; Schema: public; Owner: -
--

CREATE TABLE public.maps_map_configs (
    id uuid DEFAULT shared_extensions.gen_random_uuid() NOT NULL,
    project_id uuid NOT NULL,
    center shared_extensions.geography(Point,4326),
    zoom_level numeric(4,2),
    tile_provider character varying,
    created_at timestamp(6) without time zone NOT NULL,
    updated_at timestamp(6) without time zone NOT NULL
);


--
-- Name: memberships; Type: TABLE; Schema: public; Owner: -
--

CREATE TABLE public.memberships (
    id uuid DEFAULT shared_extensions.gen_random_uuid() NOT NULL,
    group_id uuid,
    user_id uuid,
    created_at timestamp without time zone NOT NULL,
    updated_at timestamp without time zone NOT NULL
);


--
-- Name: moderation_moderation_statuses; Type: TABLE; Schema: public; Owner: -
--

CREATE TABLE public.moderation_moderation_statuses (
    id uuid DEFAULT shared_extensions.gen_random_uuid() NOT NULL,
    moderatable_id uuid,
    moderatable_type character varying,
    status character varying,
    created_at timestamp without time zone NOT NULL,
    updated_at timestamp without time zone NOT NULL
);


--
-- Name: moderation_moderations; Type: VIEW; Schema: public; Owner: -
--

CREATE VIEW public.moderation_moderations AS
 SELECT ideas.id,
    'Idea'::text AS moderatable_type,
    NULL::text AS post_type,
    NULL::uuid AS post_id,
    NULL::text AS post_slug,
    NULL::jsonb AS post_title_multiloc,
    projects.id AS project_id,
    projects.slug AS project_slug,
    projects.title_multiloc AS project_title_multiloc,
    ideas.title_multiloc AS content_title_multiloc,
    ideas.body_multiloc AS content_body_multiloc,
    ideas.slug AS content_slug,
    ideas.published_at AS created_at,
    moderation_moderation_statuses.status AS moderation_status
   FROM ((public.ideas
     LEFT JOIN public.moderation_moderation_statuses ON ((moderation_moderation_statuses.moderatable_id = ideas.id)))
     LEFT JOIN public.projects ON ((projects.id = ideas.project_id)))
UNION ALL
 SELECT initiatives.id,
    'Initiative'::text AS moderatable_type,
    NULL::text AS post_type,
    NULL::uuid AS post_id,
    NULL::text AS post_slug,
    NULL::jsonb AS post_title_multiloc,
    NULL::uuid AS project_id,
    NULL::character varying AS project_slug,
    NULL::jsonb AS project_title_multiloc,
    initiatives.title_multiloc AS content_title_multiloc,
    initiatives.body_multiloc AS content_body_multiloc,
    initiatives.slug AS content_slug,
    initiatives.published_at AS created_at,
    moderation_moderation_statuses.status AS moderation_status
   FROM (public.initiatives
     LEFT JOIN public.moderation_moderation_statuses ON ((moderation_moderation_statuses.moderatable_id = initiatives.id)))
UNION ALL
 SELECT comments.id,
    'Comment'::text AS moderatable_type,
    'Idea'::text AS post_type,
    ideas.id AS post_id,
    ideas.slug AS post_slug,
    ideas.title_multiloc AS post_title_multiloc,
    projects.id AS project_id,
    projects.slug AS project_slug,
    projects.title_multiloc AS project_title_multiloc,
    NULL::jsonb AS content_title_multiloc,
    comments.body_multiloc AS content_body_multiloc,
    NULL::character varying AS content_slug,
    comments.created_at,
    moderation_moderation_statuses.status AS moderation_status
   FROM (((public.comments
     LEFT JOIN public.moderation_moderation_statuses ON ((moderation_moderation_statuses.moderatable_id = comments.id)))
     LEFT JOIN public.ideas ON ((ideas.id = comments.post_id)))
     LEFT JOIN public.projects ON ((projects.id = ideas.project_id)))
  WHERE ((comments.post_type)::text = 'Idea'::text)
UNION ALL
 SELECT comments.id,
    'Comment'::text AS moderatable_type,
    'Initiative'::text AS post_type,
    initiatives.id AS post_id,
    initiatives.slug AS post_slug,
    initiatives.title_multiloc AS post_title_multiloc,
    NULL::uuid AS project_id,
    NULL::character varying AS project_slug,
    NULL::jsonb AS project_title_multiloc,
    NULL::jsonb AS content_title_multiloc,
    comments.body_multiloc AS content_body_multiloc,
    NULL::character varying AS content_slug,
    comments.created_at,
    moderation_moderation_statuses.status AS moderation_status
   FROM ((public.comments
     LEFT JOIN public.moderation_moderation_statuses ON ((moderation_moderation_statuses.moderatable_id = comments.id)))
     LEFT JOIN public.initiatives ON ((initiatives.id = comments.post_id)))
  WHERE ((comments.post_type)::text = 'Initiative'::text);


--
-- Name: nav_bar_items; Type: TABLE; Schema: public; Owner: -
--

CREATE TABLE public.nav_bar_items (
    id uuid DEFAULT shared_extensions.gen_random_uuid() NOT NULL,
    code character varying NOT NULL,
    ordering integer,
    title_multiloc jsonb,
    static_page_id uuid,
    created_at timestamp(6) without time zone NOT NULL,
    updated_at timestamp(6) without time zone NOT NULL
);


--
-- Name: nlp_text_network_analysis_tasks; Type: TABLE; Schema: public; Owner: -
--

CREATE TABLE public.nlp_text_network_analysis_tasks (
    id uuid DEFAULT shared_extensions.gen_random_uuid() NOT NULL,
    task_id character varying NOT NULL,
    handler_class character varying NOT NULL,
    created_at timestamp(6) without time zone NOT NULL,
    updated_at timestamp(6) without time zone NOT NULL
);


--
-- Name: notifications; Type: TABLE; Schema: public; Owner: -
--

CREATE TABLE public.notifications (
    id uuid DEFAULT shared_extensions.gen_random_uuid() NOT NULL,
    type character varying,
    read_at timestamp without time zone,
    recipient_id uuid,
    post_id uuid,
    comment_id uuid,
    project_id uuid,
    created_at timestamp without time zone NOT NULL,
    updated_at timestamp without time zone NOT NULL,
    initiating_user_id uuid,
    spam_report_id uuid,
    invite_id uuid,
    reason_code character varying,
    other_reason character varying,
    post_status_id uuid,
    official_feedback_id uuid,
    phase_id uuid,
    post_type character varying,
    post_status_type character varying,
    project_folder_id uuid,
    inappropriate_content_flag_id uuid,
    internal_comment_id uuid,
    basket_id uuid,
    cosponsors_initiative_id uuid
);


--
-- Name: onboarding_campaign_dismissals; Type: TABLE; Schema: public; Owner: -
--

CREATE TABLE public.onboarding_campaign_dismissals (
    id uuid DEFAULT shared_extensions.gen_random_uuid() NOT NULL,
    user_id uuid,
    campaign_name character varying NOT NULL,
    created_at timestamp without time zone NOT NULL,
    updated_at timestamp without time zone NOT NULL
);


--
-- Name: permissions; Type: TABLE; Schema: public; Owner: -
--

CREATE TABLE public.permissions (
    id uuid DEFAULT shared_extensions.gen_random_uuid() NOT NULL,
    action character varying NOT NULL,
    permitted_by character varying NOT NULL,
    permission_scope_id uuid,
    permission_scope_type character varying,
    created_at timestamp without time zone NOT NULL,
    updated_at timestamp without time zone NOT NULL,
    global_custom_fields boolean DEFAULT false NOT NULL
);


--
-- Name: permissions_custom_fields; Type: TABLE; Schema: public; Owner: -
--

CREATE TABLE public.permissions_custom_fields (
    id uuid DEFAULT shared_extensions.gen_random_uuid() NOT NULL,
    permission_id uuid NOT NULL,
    custom_field_id uuid NOT NULL,
    required boolean DEFAULT true NOT NULL,
    created_at timestamp(6) without time zone NOT NULL,
    updated_at timestamp(6) without time zone NOT NULL
);


--
-- Name: phase_files; Type: TABLE; Schema: public; Owner: -
--

CREATE TABLE public.phase_files (
    id uuid DEFAULT shared_extensions.gen_random_uuid() NOT NULL,
    phase_id uuid,
    file character varying,
    ordering integer,
    created_at timestamp without time zone NOT NULL,
    updated_at timestamp without time zone NOT NULL,
    name character varying
);


--
-- Name: pins; Type: TABLE; Schema: public; Owner: -
--

CREATE TABLE public.pins (
    id uuid DEFAULT shared_extensions.gen_random_uuid() NOT NULL,
    admin_publication_id uuid NOT NULL,
    page_type character varying NOT NULL,
    page_id uuid NOT NULL,
    created_at timestamp(6) without time zone NOT NULL,
    updated_at timestamp(6) without time zone NOT NULL
);


--
-- Name: polls_options; Type: TABLE; Schema: public; Owner: -
--

CREATE TABLE public.polls_options (
    id uuid DEFAULT shared_extensions.gen_random_uuid() NOT NULL,
    question_id uuid,
    title_multiloc jsonb DEFAULT '{}'::jsonb NOT NULL,
    ordering integer,
    created_at timestamp without time zone NOT NULL,
    updated_at timestamp without time zone NOT NULL
);


--
-- Name: polls_questions; Type: TABLE; Schema: public; Owner: -
--

CREATE TABLE public.polls_questions (
    id uuid DEFAULT shared_extensions.gen_random_uuid() NOT NULL,
    participation_context_id uuid NOT NULL,
    participation_context_type character varying NOT NULL,
    title_multiloc jsonb DEFAULT '{}'::jsonb NOT NULL,
    ordering integer,
    created_at timestamp without time zone NOT NULL,
    updated_at timestamp without time zone NOT NULL,
    question_type character varying DEFAULT 'single_option'::character varying NOT NULL,
    max_options integer
);


--
-- Name: polls_response_options; Type: TABLE; Schema: public; Owner: -
--

CREATE TABLE public.polls_response_options (
    id uuid DEFAULT shared_extensions.gen_random_uuid() NOT NULL,
    response_id uuid,
    option_id uuid,
    created_at timestamp without time zone NOT NULL,
    updated_at timestamp without time zone NOT NULL
);


--
-- Name: project_files; Type: TABLE; Schema: public; Owner: -
--

CREATE TABLE public.project_files (
    id uuid DEFAULT shared_extensions.gen_random_uuid() NOT NULL,
    project_id uuid,
    file character varying,
    ordering integer,
    created_at timestamp without time zone NOT NULL,
    updated_at timestamp without time zone NOT NULL,
    name character varying
);


--
-- Name: project_folders_files; Type: TABLE; Schema: public; Owner: -
--

CREATE TABLE public.project_folders_files (
    id uuid DEFAULT shared_extensions.gen_random_uuid() NOT NULL,
    project_folder_id uuid,
    file character varying,
    name character varying,
    ordering integer,
    created_at timestamp(6) without time zone NOT NULL,
    updated_at timestamp(6) without time zone NOT NULL
);


--
-- Name: project_folders_folders; Type: TABLE; Schema: public; Owner: -
--

CREATE TABLE public.project_folders_folders (
    id uuid DEFAULT shared_extensions.gen_random_uuid() NOT NULL,
    title_multiloc jsonb,
    description_multiloc jsonb,
    description_preview_multiloc jsonb,
    header_bg character varying,
    slug character varying,
    created_at timestamp(6) without time zone NOT NULL,
    updated_at timestamp(6) without time zone NOT NULL,
    followers_count integer DEFAULT 0 NOT NULL
);


--
-- Name: project_folders_images; Type: TABLE; Schema: public; Owner: -
--

CREATE TABLE public.project_folders_images (
    id uuid DEFAULT shared_extensions.gen_random_uuid() NOT NULL,
    project_folder_id uuid,
    image character varying,
    ordering integer,
    created_at timestamp(6) without time zone NOT NULL,
    updated_at timestamp(6) without time zone NOT NULL
);


--
-- Name: project_images; Type: TABLE; Schema: public; Owner: -
--

CREATE TABLE public.project_images (
    id uuid DEFAULT shared_extensions.gen_random_uuid() NOT NULL,
    project_id uuid,
    image character varying,
    ordering integer,
    created_at timestamp without time zone NOT NULL,
    updated_at timestamp without time zone NOT NULL
);


--
-- Name: projects_allowed_input_topics; Type: TABLE; Schema: public; Owner: -
--

CREATE TABLE public.projects_allowed_input_topics (
    project_id uuid,
    topic_id uuid,
    id uuid DEFAULT shared_extensions.uuid_generate_v4() NOT NULL,
    created_at timestamp(6) without time zone NOT NULL,
    updated_at timestamp(6) without time zone NOT NULL,
    ordering integer
);


--
-- Name: projects_topics; Type: TABLE; Schema: public; Owner: -
--

CREATE TABLE public.projects_topics (
    id uuid DEFAULT shared_extensions.gen_random_uuid() NOT NULL,
    topic_id uuid NOT NULL,
    project_id uuid NOT NULL,
    created_at timestamp(6) without time zone NOT NULL,
    updated_at timestamp(6) without time zone NOT NULL
);


--
-- Name: public_api_api_clients; Type: TABLE; Schema: public; Owner: -
--

CREATE TABLE public.public_api_api_clients (
    id uuid DEFAULT shared_extensions.gen_random_uuid() NOT NULL,
    name character varying,
    created_at timestamp without time zone NOT NULL,
    updated_at timestamp without time zone NOT NULL,
    last_used_at timestamp(6) without time zone,
    secret_digest character varying NOT NULL,
    secret_postfix character varying NOT NULL
);


--
-- Name: que_jobs_id_seq; Type: SEQUENCE; Schema: public; Owner: -
--

CREATE SEQUENCE public.que_jobs_id_seq
    START WITH 1
    INCREMENT BY 1
    NO MINVALUE
    NO MAXVALUE
    CACHE 1;


--
-- Name: que_jobs_id_seq; Type: SEQUENCE OWNED BY; Schema: public; Owner: -
--

ALTER SEQUENCE public.que_jobs_id_seq OWNED BY public.que_jobs.id;


--
-- Name: que_lockers; Type: TABLE; Schema: public; Owner: -
--

CREATE UNLOGGED TABLE public.que_lockers (
    pid integer NOT NULL,
    worker_count integer NOT NULL,
    worker_priorities integer[] NOT NULL,
    ruby_pid integer NOT NULL,
    ruby_hostname text NOT NULL,
    queues text[] NOT NULL,
    listening boolean NOT NULL,
    job_schema_version integer DEFAULT 1,
    CONSTRAINT valid_queues CHECK (((array_ndims(queues) = 1) AND (array_length(queues, 1) IS NOT NULL))),
    CONSTRAINT valid_worker_priorities CHECK (((array_ndims(worker_priorities) = 1) AND (array_length(worker_priorities, 1) IS NOT NULL)))
);


--
-- Name: que_values; Type: TABLE; Schema: public; Owner: -
--

CREATE TABLE public.que_values (
    key text NOT NULL,
    value jsonb DEFAULT '{}'::jsonb NOT NULL,
    CONSTRAINT valid_value CHECK ((jsonb_typeof(value) = 'object'::text))
)
WITH (fillfactor='90');


--
-- Name: report_builder_reports; Type: TABLE; Schema: public; Owner: -
--

CREATE TABLE public.report_builder_reports (
    id uuid DEFAULT shared_extensions.gen_random_uuid() NOT NULL,
    name character varying,
    owner_id uuid NOT NULL,
    created_at timestamp(6) without time zone NOT NULL,
    updated_at timestamp(6) without time zone NOT NULL,
    phase_id uuid
);


--
-- Name: schema_migrations; Type: TABLE; Schema: public; Owner: -
--

CREATE TABLE public.schema_migrations (
    version character varying NOT NULL
);


--
-- Name: spam_reports; Type: TABLE; Schema: public; Owner: -
--

CREATE TABLE public.spam_reports (
    id uuid DEFAULT shared_extensions.gen_random_uuid() NOT NULL,
    spam_reportable_id uuid NOT NULL,
    spam_reportable_type character varying NOT NULL,
    reported_at timestamp without time zone NOT NULL,
    reason_code character varying,
    other_reason character varying,
    user_id uuid,
    created_at timestamp without time zone NOT NULL,
    updated_at timestamp without time zone NOT NULL
);


--
-- Name: static_page_files; Type: TABLE; Schema: public; Owner: -
--

CREATE TABLE public.static_page_files (
    id uuid DEFAULT shared_extensions.gen_random_uuid() NOT NULL,
    static_page_id uuid,
    file character varying,
    ordering integer,
    name character varying,
    created_at timestamp without time zone NOT NULL,
    updated_at timestamp without time zone NOT NULL
);


--
-- Name: static_pages; Type: TABLE; Schema: public; Owner: -
--

CREATE TABLE public.static_pages (
    id uuid DEFAULT shared_extensions.gen_random_uuid() NOT NULL,
    title_multiloc jsonb DEFAULT '{}'::jsonb,
    slug character varying,
    created_at timestamp without time zone NOT NULL,
    updated_at timestamp without time zone NOT NULL,
    code character varying NOT NULL,
    top_info_section_multiloc jsonb DEFAULT '{}'::jsonb NOT NULL,
    banner_enabled boolean DEFAULT false NOT NULL,
    banner_layout character varying DEFAULT 'full_width_banner_layout'::character varying NOT NULL,
    banner_overlay_color character varying,
    banner_overlay_opacity integer,
    banner_cta_button_multiloc jsonb DEFAULT '{}'::jsonb NOT NULL,
    banner_cta_button_type character varying DEFAULT 'no_button'::character varying NOT NULL,
    banner_cta_button_url character varying,
    banner_header_multiloc jsonb DEFAULT '{}'::jsonb NOT NULL,
    banner_subheader_multiloc jsonb DEFAULT '{}'::jsonb NOT NULL,
    top_info_section_enabled boolean DEFAULT false NOT NULL,
    files_section_enabled boolean DEFAULT false NOT NULL,
    projects_enabled boolean DEFAULT false NOT NULL,
    projects_filter_type character varying DEFAULT 'no_filter'::character varying NOT NULL,
    events_widget_enabled boolean DEFAULT false NOT NULL,
    bottom_info_section_enabled boolean DEFAULT false NOT NULL,
    bottom_info_section_multiloc jsonb DEFAULT '{}'::jsonb NOT NULL,
    header_bg character varying
);


--
-- Name: static_pages_topics; Type: TABLE; Schema: public; Owner: -
--

CREATE TABLE public.static_pages_topics (
    id uuid DEFAULT shared_extensions.gen_random_uuid() NOT NULL,
    topic_id uuid NOT NULL,
    static_page_id uuid NOT NULL,
    created_at timestamp(6) without time zone NOT NULL,
    updated_at timestamp(6) without time zone NOT NULL
);


--
-- Name: surveys_responses; Type: TABLE; Schema: public; Owner: -
--

CREATE TABLE public.surveys_responses (
    id uuid DEFAULT shared_extensions.gen_random_uuid() NOT NULL,
    participation_context_id uuid NOT NULL,
    participation_context_type character varying NOT NULL,
    survey_service character varying NOT NULL,
    external_survey_id character varying NOT NULL,
    external_response_id character varying NOT NULL,
    user_id uuid,
    started_at timestamp without time zone,
    submitted_at timestamp without time zone NOT NULL,
    answers jsonb DEFAULT '{}'::jsonb,
    created_at timestamp without time zone NOT NULL,
    updated_at timestamp without time zone NOT NULL
);


--
-- Name: tenants; Type: TABLE; Schema: public; Owner: -
--

CREATE TABLE public.tenants (
    id uuid DEFAULT shared_extensions.gen_random_uuid() NOT NULL,
    name character varying,
    host character varying,
    settings jsonb DEFAULT '{}'::jsonb,
    created_at timestamp without time zone NOT NULL,
    updated_at timestamp without time zone NOT NULL,
    logo character varying,
    favicon character varying,
    style jsonb DEFAULT '{}'::jsonb,
    deleted_at timestamp without time zone,
    creation_finalized_at timestamp without time zone
);


--
-- Name: text_images; Type: TABLE; Schema: public; Owner: -
--

CREATE TABLE public.text_images (
    id uuid DEFAULT shared_extensions.gen_random_uuid() NOT NULL,
    imageable_type character varying NOT NULL,
    imageable_id uuid NOT NULL,
    imageable_field character varying,
    image character varying,
    created_at timestamp without time zone NOT NULL,
    updated_at timestamp without time zone NOT NULL,
    text_reference character varying NOT NULL
);


--
-- Name: texting_campaigns; Type: TABLE; Schema: public; Owner: -
--

CREATE TABLE public.texting_campaigns (
    id uuid DEFAULT shared_extensions.gen_random_uuid() NOT NULL,
    phone_numbers character varying[] DEFAULT '{}'::character varying[] NOT NULL,
    message text NOT NULL,
    sent_at timestamp without time zone,
    status character varying NOT NULL,
    created_at timestamp(6) without time zone NOT NULL,
    updated_at timestamp(6) without time zone NOT NULL
);


--
-- Name: topics; Type: TABLE; Schema: public; Owner: -
--

CREATE TABLE public.topics (
    id uuid DEFAULT shared_extensions.gen_random_uuid() NOT NULL,
    title_multiloc jsonb DEFAULT '{}'::jsonb,
    description_multiloc jsonb DEFAULT '{}'::jsonb,
    icon character varying,
    created_at timestamp without time zone NOT NULL,
    updated_at timestamp without time zone NOT NULL,
    ordering integer,
    code character varying DEFAULT 'custom'::character varying NOT NULL,
    followers_count integer DEFAULT 0 NOT NULL,
    include_in_onboarding boolean DEFAULT false NOT NULL
);


--
-- Name: union_posts; Type: VIEW; Schema: public; Owner: -
--

CREATE VIEW public.union_posts AS
 SELECT ideas.id,
    ideas.title_multiloc,
    ideas.body_multiloc,
    ideas.publication_status,
    ideas.published_at,
    ideas.author_id,
    ideas.created_at,
    ideas.updated_at,
    ideas.likes_count,
    ideas.location_point,
    ideas.location_description,
    ideas.comments_count,
    ideas.slug,
    ideas.official_feedbacks_count
   FROM public.ideas
UNION ALL
 SELECT initiatives.id,
    initiatives.title_multiloc,
    initiatives.body_multiloc,
    initiatives.publication_status,
    initiatives.published_at,
    initiatives.author_id,
    initiatives.created_at,
    initiatives.updated_at,
    initiatives.likes_count,
    initiatives.location_point,
    initiatives.location_description,
    initiatives.comments_count,
    initiatives.slug,
    initiatives.official_feedbacks_count
   FROM public.initiatives;


--
-- Name: user_custom_fields_representativeness_ref_distributions; Type: TABLE; Schema: public; Owner: -
--

CREATE TABLE public.user_custom_fields_representativeness_ref_distributions (
    id uuid DEFAULT shared_extensions.gen_random_uuid() NOT NULL,
    custom_field_id uuid NOT NULL,
    distribution jsonb NOT NULL,
    created_at timestamp(6) without time zone NOT NULL,
    updated_at timestamp(6) without time zone NOT NULL,
    type character varying
);


--
-- Name: verification_verifications; Type: TABLE; Schema: public; Owner: -
--

CREATE TABLE public.verification_verifications (
    id uuid DEFAULT shared_extensions.gen_random_uuid() NOT NULL,
    user_id uuid,
    method_name character varying NOT NULL,
    hashed_uid character varying NOT NULL,
    active boolean DEFAULT true NOT NULL,
    created_at timestamp without time zone NOT NULL,
    updated_at timestamp without time zone NOT NULL
);


--
-- Name: areas_static_pages id; Type: DEFAULT; Schema: public; Owner: -
--

ALTER TABLE ONLY public.areas_static_pages ALTER COLUMN id SET DEFAULT nextval('public.areas_static_pages_id_seq'::regclass);


--
-- Name: que_jobs id; Type: DEFAULT; Schema: public; Owner: -
--

ALTER TABLE ONLY public.que_jobs ALTER COLUMN id SET DEFAULT nextval('public.que_jobs_id_seq'::regclass);


--
-- Name: activities activities_pkey; Type: CONSTRAINT; Schema: public; Owner: -
--

ALTER TABLE ONLY public.activities
    ADD CONSTRAINT activities_pkey PRIMARY KEY (id);


--
-- Name: admin_publications admin_publications_pkey; Type: CONSTRAINT; Schema: public; Owner: -
--

ALTER TABLE ONLY public.admin_publications
    ADD CONSTRAINT admin_publications_pkey PRIMARY KEY (id);


--
-- Name: analysis_analyses_custom_fields analysis_analyses_custom_fields_pkey; Type: CONSTRAINT; Schema: public; Owner: -
--

ALTER TABLE ONLY public.analysis_analyses_custom_fields
    ADD CONSTRAINT analysis_analyses_custom_fields_pkey PRIMARY KEY (id);


--
-- Name: analysis_analyses analysis_analyses_pkey; Type: CONSTRAINT; Schema: public; Owner: -
--

ALTER TABLE ONLY public.analysis_analyses
    ADD CONSTRAINT analysis_analyses_pkey PRIMARY KEY (id);


--
-- Name: analysis_background_tasks analysis_background_tasks_pkey; Type: CONSTRAINT; Schema: public; Owner: -
--

ALTER TABLE ONLY public.analysis_background_tasks
    ADD CONSTRAINT analysis_background_tasks_pkey PRIMARY KEY (id);


--
-- Name: analysis_insights analysis_insights_pkey; Type: CONSTRAINT; Schema: public; Owner: -
--

ALTER TABLE ONLY public.analysis_insights
    ADD CONSTRAINT analysis_insights_pkey PRIMARY KEY (id);


--
-- Name: analysis_questions analysis_questions_pkey; Type: CONSTRAINT; Schema: public; Owner: -
--

ALTER TABLE ONLY public.analysis_questions
    ADD CONSTRAINT analysis_questions_pkey PRIMARY KEY (id);


--
-- Name: analysis_summaries analysis_summaries_pkey; Type: CONSTRAINT; Schema: public; Owner: -
--

ALTER TABLE ONLY public.analysis_summaries
    ADD CONSTRAINT analysis_summaries_pkey PRIMARY KEY (id);


--
-- Name: analysis_taggings analysis_taggings_pkey; Type: CONSTRAINT; Schema: public; Owner: -
--

ALTER TABLE ONLY public.analysis_taggings
    ADD CONSTRAINT analysis_taggings_pkey PRIMARY KEY (id);


--
-- Name: analysis_tags analysis_tags_pkey; Type: CONSTRAINT; Schema: public; Owner: -
--

ALTER TABLE ONLY public.analysis_tags
    ADD CONSTRAINT analysis_tags_pkey PRIMARY KEY (id);


--
-- Name: analytics_dimension_dates analytics_dimension_dates_pkey; Type: CONSTRAINT; Schema: public; Owner: -
--

ALTER TABLE ONLY public.analytics_dimension_dates
    ADD CONSTRAINT analytics_dimension_dates_pkey PRIMARY KEY (date);


--
-- Name: analytics_dimension_locales analytics_dimension_locales_pkey; Type: CONSTRAINT; Schema: public; Owner: -
--

ALTER TABLE ONLY public.analytics_dimension_locales
    ADD CONSTRAINT analytics_dimension_locales_pkey PRIMARY KEY (id);


--
-- Name: analytics_dimension_referrer_types analytics_dimension_referrer_types_pkey; Type: CONSTRAINT; Schema: public; Owner: -
--

ALTER TABLE ONLY public.analytics_dimension_referrer_types
    ADD CONSTRAINT analytics_dimension_referrer_types_pkey PRIMARY KEY (id);


--
-- Name: analytics_dimension_types analytics_dimension_types_pkey; Type: CONSTRAINT; Schema: public; Owner: -
--

ALTER TABLE ONLY public.analytics_dimension_types
    ADD CONSTRAINT analytics_dimension_types_pkey PRIMARY KEY (id);


--
-- Name: analytics_fact_visits analytics_fact_visits_pkey; Type: CONSTRAINT; Schema: public; Owner: -
--

ALTER TABLE ONLY public.analytics_fact_visits
    ADD CONSTRAINT analytics_fact_visits_pkey PRIMARY KEY (id);


--
-- Name: app_configurations app_configurations_pkey; Type: CONSTRAINT; Schema: public; Owner: -
--

ALTER TABLE ONLY public.app_configurations
    ADD CONSTRAINT app_configurations_pkey PRIMARY KEY (id);


--
-- Name: ar_internal_metadata ar_internal_metadata_pkey; Type: CONSTRAINT; Schema: public; Owner: -
--

ALTER TABLE ONLY public.ar_internal_metadata
    ADD CONSTRAINT ar_internal_metadata_pkey PRIMARY KEY (key);


--
-- Name: areas_ideas areas_ideas_pkey; Type: CONSTRAINT; Schema: public; Owner: -
--

ALTER TABLE ONLY public.areas_ideas
    ADD CONSTRAINT areas_ideas_pkey PRIMARY KEY (id);


--
-- Name: areas_initiatives areas_initiatives_pkey; Type: CONSTRAINT; Schema: public; Owner: -
--

ALTER TABLE ONLY public.areas_initiatives
    ADD CONSTRAINT areas_initiatives_pkey PRIMARY KEY (id);


--
-- Name: areas areas_pkey; Type: CONSTRAINT; Schema: public; Owner: -
--

ALTER TABLE ONLY public.areas
    ADD CONSTRAINT areas_pkey PRIMARY KEY (id);


--
-- Name: areas_projects areas_projects_pkey; Type: CONSTRAINT; Schema: public; Owner: -
--

ALTER TABLE ONLY public.areas_projects
    ADD CONSTRAINT areas_projects_pkey PRIMARY KEY (id);


--
-- Name: areas_static_pages areas_static_pages_pkey; Type: CONSTRAINT; Schema: public; Owner: -
--

ALTER TABLE ONLY public.areas_static_pages
    ADD CONSTRAINT areas_static_pages_pkey PRIMARY KEY (id);


--
-- Name: baskets_ideas baskets_ideas_pkey; Type: CONSTRAINT; Schema: public; Owner: -
--

ALTER TABLE ONLY public.baskets_ideas
    ADD CONSTRAINT baskets_ideas_pkey PRIMARY KEY (id);


--
-- Name: baskets baskets_pkey; Type: CONSTRAINT; Schema: public; Owner: -
--

ALTER TABLE ONLY public.baskets
    ADD CONSTRAINT baskets_pkey PRIMARY KEY (id);


--
-- Name: comments comments_pkey; Type: CONSTRAINT; Schema: public; Owner: -
--

ALTER TABLE ONLY public.comments
    ADD CONSTRAINT comments_pkey PRIMARY KEY (id);


--
-- Name: common_passwords common_passwords_pkey; Type: CONSTRAINT; Schema: public; Owner: -
--

ALTER TABLE ONLY public.common_passwords
    ADD CONSTRAINT common_passwords_pkey PRIMARY KEY (id);


--
-- Name: content_builder_layout_images content_builder_layout_images_pkey; Type: CONSTRAINT; Schema: public; Owner: -
--

ALTER TABLE ONLY public.content_builder_layout_images
    ADD CONSTRAINT content_builder_layout_images_pkey PRIMARY KEY (id);


--
-- Name: content_builder_layouts content_builder_layouts_pkey; Type: CONSTRAINT; Schema: public; Owner: -
--

ALTER TABLE ONLY public.content_builder_layouts
    ADD CONSTRAINT content_builder_layouts_pkey PRIMARY KEY (id);


--
-- Name: cosponsors_initiatives cosponsors_initiatives_pkey; Type: CONSTRAINT; Schema: public; Owner: -
--

ALTER TABLE ONLY public.cosponsors_initiatives
    ADD CONSTRAINT cosponsors_initiatives_pkey PRIMARY KEY (id);


--
-- Name: custom_field_options custom_field_options_pkey; Type: CONSTRAINT; Schema: public; Owner: -
--

ALTER TABLE ONLY public.custom_field_options
    ADD CONSTRAINT custom_field_options_pkey PRIMARY KEY (id);


--
-- Name: custom_fields custom_fields_pkey; Type: CONSTRAINT; Schema: public; Owner: -
--

ALTER TABLE ONLY public.custom_fields
    ADD CONSTRAINT custom_fields_pkey PRIMARY KEY (id);


--
-- Name: custom_forms custom_forms_pkey; Type: CONSTRAINT; Schema: public; Owner: -
--

ALTER TABLE ONLY public.custom_forms
    ADD CONSTRAINT custom_forms_pkey PRIMARY KEY (id);


--
-- Name: email_campaigns_campaign_email_commands email_campaigns_campaign_email_commands_pkey; Type: CONSTRAINT; Schema: public; Owner: -
--

ALTER TABLE ONLY public.email_campaigns_campaign_email_commands
    ADD CONSTRAINT email_campaigns_campaign_email_commands_pkey PRIMARY KEY (id);


--
-- Name: email_campaigns_campaigns_groups email_campaigns_campaigns_groups_pkey; Type: CONSTRAINT; Schema: public; Owner: -
--

ALTER TABLE ONLY public.email_campaigns_campaigns_groups
    ADD CONSTRAINT email_campaigns_campaigns_groups_pkey PRIMARY KEY (id);


--
-- Name: email_campaigns_campaigns email_campaigns_campaigns_pkey; Type: CONSTRAINT; Schema: public; Owner: -
--

ALTER TABLE ONLY public.email_campaigns_campaigns
    ADD CONSTRAINT email_campaigns_campaigns_pkey PRIMARY KEY (id);


--
-- Name: email_campaigns_consents email_campaigns_consents_pkey; Type: CONSTRAINT; Schema: public; Owner: -
--

ALTER TABLE ONLY public.email_campaigns_consents
    ADD CONSTRAINT email_campaigns_consents_pkey PRIMARY KEY (id);


--
-- Name: email_campaigns_deliveries email_campaigns_deliveries_pkey; Type: CONSTRAINT; Schema: public; Owner: -
--

ALTER TABLE ONLY public.email_campaigns_deliveries
    ADD CONSTRAINT email_campaigns_deliveries_pkey PRIMARY KEY (id);


--
-- Name: email_campaigns_examples email_campaigns_examples_pkey; Type: CONSTRAINT; Schema: public; Owner: -
--

ALTER TABLE ONLY public.email_campaigns_examples
    ADD CONSTRAINT email_campaigns_examples_pkey PRIMARY KEY (id);


--
-- Name: email_campaigns_unsubscription_tokens email_campaigns_unsubscription_tokens_pkey; Type: CONSTRAINT; Schema: public; Owner: -
--

ALTER TABLE ONLY public.email_campaigns_unsubscription_tokens
    ADD CONSTRAINT email_campaigns_unsubscription_tokens_pkey PRIMARY KEY (id);


--
-- Name: email_snippets email_snippets_pkey; Type: CONSTRAINT; Schema: public; Owner: -
--

ALTER TABLE ONLY public.email_snippets
    ADD CONSTRAINT email_snippets_pkey PRIMARY KEY (id);


--
-- Name: event_files event_files_pkey; Type: CONSTRAINT; Schema: public; Owner: -
--

ALTER TABLE ONLY public.event_files
    ADD CONSTRAINT event_files_pkey PRIMARY KEY (id);


--
-- Name: event_images event_images_pkey; Type: CONSTRAINT; Schema: public; Owner: -
--

ALTER TABLE ONLY public.event_images
    ADD CONSTRAINT event_images_pkey PRIMARY KEY (id);


--
-- Name: events_attendances events_attendances_pkey; Type: CONSTRAINT; Schema: public; Owner: -
--

ALTER TABLE ONLY public.events_attendances
    ADD CONSTRAINT events_attendances_pkey PRIMARY KEY (id);


--
-- Name: events events_pkey; Type: CONSTRAINT; Schema: public; Owner: -
--

ALTER TABLE ONLY public.events
    ADD CONSTRAINT events_pkey PRIMARY KEY (id);


--
-- Name: experiments experiments_pkey; Type: CONSTRAINT; Schema: public; Owner: -
--

ALTER TABLE ONLY public.experiments
    ADD CONSTRAINT experiments_pkey PRIMARY KEY (id);


--
-- Name: flag_inappropriate_content_inappropriate_content_flags flag_inappropriate_content_inappropriate_content_flags_pkey; Type: CONSTRAINT; Schema: public; Owner: -
--

ALTER TABLE ONLY public.flag_inappropriate_content_inappropriate_content_flags
    ADD CONSTRAINT flag_inappropriate_content_inappropriate_content_flags_pkey PRIMARY KEY (id);


--
-- Name: followers followers_pkey; Type: CONSTRAINT; Schema: public; Owner: -
--

ALTER TABLE ONLY public.followers
    ADD CONSTRAINT followers_pkey PRIMARY KEY (id);


--
-- Name: groups_permissions groups_permissions_pkey; Type: CONSTRAINT; Schema: public; Owner: -
--

ALTER TABLE ONLY public.groups_permissions
    ADD CONSTRAINT groups_permissions_pkey PRIMARY KEY (id);


--
-- Name: groups groups_pkey; Type: CONSTRAINT; Schema: public; Owner: -
--

ALTER TABLE ONLY public.groups
    ADD CONSTRAINT groups_pkey PRIMARY KEY (id);


--
-- Name: groups_projects groups_projects_pkey; Type: CONSTRAINT; Schema: public; Owner: -
--

ALTER TABLE ONLY public.groups_projects
    ADD CONSTRAINT groups_projects_pkey PRIMARY KEY (id);


--
-- Name: home_pages home_pages_pkey; Type: CONSTRAINT; Schema: public; Owner: -
--

ALTER TABLE ONLY public.home_pages
    ADD CONSTRAINT home_pages_pkey PRIMARY KEY (id);


--
-- Name: idea_files idea_files_pkey; Type: CONSTRAINT; Schema: public; Owner: -
--

ALTER TABLE ONLY public.idea_files
    ADD CONSTRAINT idea_files_pkey PRIMARY KEY (id);


--
-- Name: idea_images idea_images_pkey; Type: CONSTRAINT; Schema: public; Owner: -
--

ALTER TABLE ONLY public.idea_images
    ADD CONSTRAINT idea_images_pkey PRIMARY KEY (id);


--
-- Name: idea_import_files idea_import_files_pkey; Type: CONSTRAINT; Schema: public; Owner: -
--

ALTER TABLE ONLY public.idea_import_files
    ADD CONSTRAINT idea_import_files_pkey PRIMARY KEY (id);


--
-- Name: idea_imports idea_imports_pkey; Type: CONSTRAINT; Schema: public; Owner: -
--

ALTER TABLE ONLY public.idea_imports
    ADD CONSTRAINT idea_imports_pkey PRIMARY KEY (id);


--
-- Name: idea_statuses idea_statuses_pkey; Type: CONSTRAINT; Schema: public; Owner: -
--

ALTER TABLE ONLY public.idea_statuses
    ADD CONSTRAINT idea_statuses_pkey PRIMARY KEY (id);


--
-- Name: ideas_phases ideas_phases_pkey; Type: CONSTRAINT; Schema: public; Owner: -
--

ALTER TABLE ONLY public.ideas_phases
    ADD CONSTRAINT ideas_phases_pkey PRIMARY KEY (id);


--
-- Name: ideas ideas_pkey; Type: CONSTRAINT; Schema: public; Owner: -
--

ALTER TABLE ONLY public.ideas
    ADD CONSTRAINT ideas_pkey PRIMARY KEY (id);


--
-- Name: ideas_topics ideas_topics_pkey; Type: CONSTRAINT; Schema: public; Owner: -
--

ALTER TABLE ONLY public.ideas_topics
    ADD CONSTRAINT ideas_topics_pkey PRIMARY KEY (id);


--
-- Name: identities identities_pkey; Type: CONSTRAINT; Schema: public; Owner: -
--

ALTER TABLE ONLY public.identities
    ADD CONSTRAINT identities_pkey PRIMARY KEY (id);


--
-- Name: impact_tracking_salts impact_tracking_salts_pkey; Type: CONSTRAINT; Schema: public; Owner: -
--

ALTER TABLE ONLY public.impact_tracking_salts
    ADD CONSTRAINT impact_tracking_salts_pkey PRIMARY KEY (id);


--
-- Name: impact_tracking_sessions impact_tracking_sessions_pkey; Type: CONSTRAINT; Schema: public; Owner: -
--

ALTER TABLE ONLY public.impact_tracking_sessions
    ADD CONSTRAINT impact_tracking_sessions_pkey PRIMARY KEY (id);


--
-- Name: initiative_files initiative_files_pkey; Type: CONSTRAINT; Schema: public; Owner: -
--

ALTER TABLE ONLY public.initiative_files
    ADD CONSTRAINT initiative_files_pkey PRIMARY KEY (id);


--
-- Name: initiative_images initiative_images_pkey; Type: CONSTRAINT; Schema: public; Owner: -
--

ALTER TABLE ONLY public.initiative_images
    ADD CONSTRAINT initiative_images_pkey PRIMARY KEY (id);


--
-- Name: initiative_status_changes initiative_status_changes_pkey; Type: CONSTRAINT; Schema: public; Owner: -
--

ALTER TABLE ONLY public.initiative_status_changes
    ADD CONSTRAINT initiative_status_changes_pkey PRIMARY KEY (id);


--
-- Name: initiative_statuses initiative_statuses_pkey; Type: CONSTRAINT; Schema: public; Owner: -
--

ALTER TABLE ONLY public.initiative_statuses
    ADD CONSTRAINT initiative_statuses_pkey PRIMARY KEY (id);


--
-- Name: initiatives initiatives_pkey; Type: CONSTRAINT; Schema: public; Owner: -
--

ALTER TABLE ONLY public.initiatives
    ADD CONSTRAINT initiatives_pkey PRIMARY KEY (id);


--
-- Name: initiatives_topics initiatives_topics_pkey; Type: CONSTRAINT; Schema: public; Owner: -
--

ALTER TABLE ONLY public.initiatives_topics
    ADD CONSTRAINT initiatives_topics_pkey PRIMARY KEY (id);


--
-- Name: insights_categories insights_categories_pkey; Type: CONSTRAINT; Schema: public; Owner: -
--

ALTER TABLE ONLY public.insights_categories
    ADD CONSTRAINT insights_categories_pkey PRIMARY KEY (id);


--
-- Name: insights_category_assignments insights_category_assignments_pkey; Type: CONSTRAINT; Schema: public; Owner: -
--

ALTER TABLE ONLY public.insights_category_assignments
    ADD CONSTRAINT insights_category_assignments_pkey PRIMARY KEY (id);


--
-- Name: insights_data_sources insights_data_sources_pkey; Type: CONSTRAINT; Schema: public; Owner: -
--

ALTER TABLE ONLY public.insights_data_sources
    ADD CONSTRAINT insights_data_sources_pkey PRIMARY KEY (id);


--
-- Name: insights_processed_flags insights_processed_flags_pkey; Type: CONSTRAINT; Schema: public; Owner: -
--

ALTER TABLE ONLY public.insights_processed_flags
    ADD CONSTRAINT insights_processed_flags_pkey PRIMARY KEY (id);


--
-- Name: insights_text_network_analysis_tasks_views insights_text_network_analysis_tasks_views_pkey; Type: CONSTRAINT; Schema: public; Owner: -
--

ALTER TABLE ONLY public.insights_text_network_analysis_tasks_views
    ADD CONSTRAINT insights_text_network_analysis_tasks_views_pkey PRIMARY KEY (id);


--
-- Name: insights_text_networks insights_text_networks_pkey; Type: CONSTRAINT; Schema: public; Owner: -
--

ALTER TABLE ONLY public.insights_text_networks
    ADD CONSTRAINT insights_text_networks_pkey PRIMARY KEY (id);


--
-- Name: insights_views insights_views_pkey; Type: CONSTRAINT; Schema: public; Owner: -
--

ALTER TABLE ONLY public.insights_views
    ADD CONSTRAINT insights_views_pkey PRIMARY KEY (id);


--
-- Name: insights_zeroshot_classification_tasks_inputs insights_zeroshot_classification_tasks_inputs_pkey; Type: CONSTRAINT; Schema: public; Owner: -
--

ALTER TABLE ONLY public.insights_zeroshot_classification_tasks_inputs
    ADD CONSTRAINT insights_zeroshot_classification_tasks_inputs_pkey PRIMARY KEY (id);


--
-- Name: insights_zeroshot_classification_tasks insights_zeroshot_classification_tasks_pkey; Type: CONSTRAINT; Schema: public; Owner: -
--

ALTER TABLE ONLY public.insights_zeroshot_classification_tasks
    ADD CONSTRAINT insights_zeroshot_classification_tasks_pkey PRIMARY KEY (id);


--
-- Name: internal_comments internal_comments_pkey; Type: CONSTRAINT; Schema: public; Owner: -
--

ALTER TABLE ONLY public.internal_comments
    ADD CONSTRAINT internal_comments_pkey PRIMARY KEY (id);


--
-- Name: invites invites_pkey; Type: CONSTRAINT; Schema: public; Owner: -
--

ALTER TABLE ONLY public.invites
    ADD CONSTRAINT invites_pkey PRIMARY KEY (id);


--
-- Name: machine_translations_machine_translations machine_translations_machine_translations_pkey; Type: CONSTRAINT; Schema: public; Owner: -
--

ALTER TABLE ONLY public.machine_translations_machine_translations
    ADD CONSTRAINT machine_translations_machine_translations_pkey PRIMARY KEY (id);


--
-- Name: maps_layers maps_layers_pkey; Type: CONSTRAINT; Schema: public; Owner: -
--

ALTER TABLE ONLY public.maps_layers
    ADD CONSTRAINT maps_layers_pkey PRIMARY KEY (id);


--
-- Name: maps_legend_items maps_legend_items_pkey; Type: CONSTRAINT; Schema: public; Owner: -
--

ALTER TABLE ONLY public.maps_legend_items
    ADD CONSTRAINT maps_legend_items_pkey PRIMARY KEY (id);


--
-- Name: maps_map_configs maps_map_configs_pkey; Type: CONSTRAINT; Schema: public; Owner: -
--

ALTER TABLE ONLY public.maps_map_configs
    ADD CONSTRAINT maps_map_configs_pkey PRIMARY KEY (id);


--
-- Name: memberships memberships_pkey; Type: CONSTRAINT; Schema: public; Owner: -
--

ALTER TABLE ONLY public.memberships
    ADD CONSTRAINT memberships_pkey PRIMARY KEY (id);


--
-- Name: moderation_moderation_statuses moderation_statuses_pkey; Type: CONSTRAINT; Schema: public; Owner: -
--

ALTER TABLE ONLY public.moderation_moderation_statuses
    ADD CONSTRAINT moderation_statuses_pkey PRIMARY KEY (id);


--
-- Name: nav_bar_items nav_bar_items_pkey; Type: CONSTRAINT; Schema: public; Owner: -
--

ALTER TABLE ONLY public.nav_bar_items
    ADD CONSTRAINT nav_bar_items_pkey PRIMARY KEY (id);


--
-- Name: nlp_text_network_analysis_tasks nlp_text_network_analysis_tasks_pkey; Type: CONSTRAINT; Schema: public; Owner: -
--

ALTER TABLE ONLY public.nlp_text_network_analysis_tasks
    ADD CONSTRAINT nlp_text_network_analysis_tasks_pkey PRIMARY KEY (id);


--
-- Name: notifications notifications_pkey; Type: CONSTRAINT; Schema: public; Owner: -
--

ALTER TABLE ONLY public.notifications
    ADD CONSTRAINT notifications_pkey PRIMARY KEY (id);


--
-- Name: official_feedbacks official_feedbacks_pkey; Type: CONSTRAINT; Schema: public; Owner: -
--

ALTER TABLE ONLY public.official_feedbacks
    ADD CONSTRAINT official_feedbacks_pkey PRIMARY KEY (id);


--
-- Name: onboarding_campaign_dismissals onboarding_campaign_dismissals_pkey; Type: CONSTRAINT; Schema: public; Owner: -
--

ALTER TABLE ONLY public.onboarding_campaign_dismissals
    ADD CONSTRAINT onboarding_campaign_dismissals_pkey PRIMARY KEY (id);


--
-- Name: static_page_files page_files_pkey; Type: CONSTRAINT; Schema: public; Owner: -
--

ALTER TABLE ONLY public.static_page_files
    ADD CONSTRAINT page_files_pkey PRIMARY KEY (id);


--
-- Name: static_pages pages_pkey; Type: CONSTRAINT; Schema: public; Owner: -
--

ALTER TABLE ONLY public.static_pages
    ADD CONSTRAINT pages_pkey PRIMARY KEY (id);


--
-- Name: permissions_custom_fields permissions_custom_fields_pkey; Type: CONSTRAINT; Schema: public; Owner: -
--

ALTER TABLE ONLY public.permissions_custom_fields
    ADD CONSTRAINT permissions_custom_fields_pkey PRIMARY KEY (id);


--
-- Name: permissions permissions_pkey; Type: CONSTRAINT; Schema: public; Owner: -
--

ALTER TABLE ONLY public.permissions
    ADD CONSTRAINT permissions_pkey PRIMARY KEY (id);


--
-- Name: phase_files phase_files_pkey; Type: CONSTRAINT; Schema: public; Owner: -
--

ALTER TABLE ONLY public.phase_files
    ADD CONSTRAINT phase_files_pkey PRIMARY KEY (id);


--
-- Name: phases phases_pkey; Type: CONSTRAINT; Schema: public; Owner: -
--

ALTER TABLE ONLY public.phases
    ADD CONSTRAINT phases_pkey PRIMARY KEY (id);


--
-- Name: pins pins_pkey; Type: CONSTRAINT; Schema: public; Owner: -
--

ALTER TABLE ONLY public.pins
    ADD CONSTRAINT pins_pkey PRIMARY KEY (id);


--
-- Name: polls_options polls_options_pkey; Type: CONSTRAINT; Schema: public; Owner: -
--

ALTER TABLE ONLY public.polls_options
    ADD CONSTRAINT polls_options_pkey PRIMARY KEY (id);


--
-- Name: polls_questions polls_questions_pkey; Type: CONSTRAINT; Schema: public; Owner: -
--

ALTER TABLE ONLY public.polls_questions
    ADD CONSTRAINT polls_questions_pkey PRIMARY KEY (id);


--
-- Name: polls_response_options polls_response_options_pkey; Type: CONSTRAINT; Schema: public; Owner: -
--

ALTER TABLE ONLY public.polls_response_options
    ADD CONSTRAINT polls_response_options_pkey PRIMARY KEY (id);


--
-- Name: polls_responses polls_responses_pkey; Type: CONSTRAINT; Schema: public; Owner: -
--

ALTER TABLE ONLY public.polls_responses
    ADD CONSTRAINT polls_responses_pkey PRIMARY KEY (id);


--
-- Name: project_files project_files_pkey; Type: CONSTRAINT; Schema: public; Owner: -
--

ALTER TABLE ONLY public.project_files
    ADD CONSTRAINT project_files_pkey PRIMARY KEY (id);


--
-- Name: project_folders_files project_folder_files_pkey; Type: CONSTRAINT; Schema: public; Owner: -
--

ALTER TABLE ONLY public.project_folders_files
    ADD CONSTRAINT project_folder_files_pkey PRIMARY KEY (id);


--
-- Name: project_folders_images project_folder_images_pkey; Type: CONSTRAINT; Schema: public; Owner: -
--

ALTER TABLE ONLY public.project_folders_images
    ADD CONSTRAINT project_folder_images_pkey PRIMARY KEY (id);


--
-- Name: project_folders_folders project_folders_pkey; Type: CONSTRAINT; Schema: public; Owner: -
--

ALTER TABLE ONLY public.project_folders_folders
    ADD CONSTRAINT project_folders_pkey PRIMARY KEY (id);


--
-- Name: project_images project_images_pkey; Type: CONSTRAINT; Schema: public; Owner: -
--

ALTER TABLE ONLY public.project_images
    ADD CONSTRAINT project_images_pkey PRIMARY KEY (id);


--
-- Name: projects_allowed_input_topics projects_allowed_input_topics_pkey; Type: CONSTRAINT; Schema: public; Owner: -
--

ALTER TABLE ONLY public.projects_allowed_input_topics
    ADD CONSTRAINT projects_allowed_input_topics_pkey PRIMARY KEY (id);


--
-- Name: projects projects_pkey; Type: CONSTRAINT; Schema: public; Owner: -
--

ALTER TABLE ONLY public.projects
    ADD CONSTRAINT projects_pkey PRIMARY KEY (id);


--
-- Name: projects_topics projects_topics_pkey; Type: CONSTRAINT; Schema: public; Owner: -
--

ALTER TABLE ONLY public.projects_topics
    ADD CONSTRAINT projects_topics_pkey PRIMARY KEY (id);


--
-- Name: public_api_api_clients public_api_api_clients_pkey; Type: CONSTRAINT; Schema: public; Owner: -
--

ALTER TABLE ONLY public.public_api_api_clients
    ADD CONSTRAINT public_api_api_clients_pkey PRIMARY KEY (id);


--
-- Name: que_jobs que_jobs_pkey; Type: CONSTRAINT; Schema: public; Owner: -
--

ALTER TABLE ONLY public.que_jobs
    ADD CONSTRAINT que_jobs_pkey PRIMARY KEY (id);


--
-- Name: que_lockers que_lockers_pkey; Type: CONSTRAINT; Schema: public; Owner: -
--

ALTER TABLE ONLY public.que_lockers
    ADD CONSTRAINT que_lockers_pkey PRIMARY KEY (pid);


--
-- Name: que_values que_values_pkey; Type: CONSTRAINT; Schema: public; Owner: -
--

ALTER TABLE ONLY public.que_values
    ADD CONSTRAINT que_values_pkey PRIMARY KEY (key);


--
-- Name: report_builder_reports report_builder_reports_pkey; Type: CONSTRAINT; Schema: public; Owner: -
--

ALTER TABLE ONLY public.report_builder_reports
    ADD CONSTRAINT report_builder_reports_pkey PRIMARY KEY (id);


--
-- Name: schema_migrations schema_migrations_pkey; Type: CONSTRAINT; Schema: public; Owner: -
--

ALTER TABLE ONLY public.schema_migrations
    ADD CONSTRAINT schema_migrations_pkey PRIMARY KEY (version);


--
-- Name: spam_reports spam_reports_pkey; Type: CONSTRAINT; Schema: public; Owner: -
--

ALTER TABLE ONLY public.spam_reports
    ADD CONSTRAINT spam_reports_pkey PRIMARY KEY (id);


--
-- Name: static_pages_topics static_pages_topics_pkey; Type: CONSTRAINT; Schema: public; Owner: -
--

ALTER TABLE ONLY public.static_pages_topics
    ADD CONSTRAINT static_pages_topics_pkey PRIMARY KEY (id);


--
-- Name: surveys_responses surveys_responses_pkey; Type: CONSTRAINT; Schema: public; Owner: -
--

ALTER TABLE ONLY public.surveys_responses
    ADD CONSTRAINT surveys_responses_pkey PRIMARY KEY (id);


--
-- Name: tenants tenants_pkey; Type: CONSTRAINT; Schema: public; Owner: -
--

ALTER TABLE ONLY public.tenants
    ADD CONSTRAINT tenants_pkey PRIMARY KEY (id);


--
-- Name: text_images text_images_pkey; Type: CONSTRAINT; Schema: public; Owner: -
--

ALTER TABLE ONLY public.text_images
    ADD CONSTRAINT text_images_pkey PRIMARY KEY (id);


--
-- Name: texting_campaigns texting_campaigns_pkey; Type: CONSTRAINT; Schema: public; Owner: -
--

ALTER TABLE ONLY public.texting_campaigns
    ADD CONSTRAINT texting_campaigns_pkey PRIMARY KEY (id);


--
-- Name: topics topics_pkey; Type: CONSTRAINT; Schema: public; Owner: -
--

ALTER TABLE ONLY public.topics
    ADD CONSTRAINT topics_pkey PRIMARY KEY (id);


--
-- Name: user_custom_fields_representativeness_ref_distributions user_custom_fields_representativeness_ref_distributions_pkey; Type: CONSTRAINT; Schema: public; Owner: -
--

ALTER TABLE ONLY public.user_custom_fields_representativeness_ref_distributions
    ADD CONSTRAINT user_custom_fields_representativeness_ref_distributions_pkey PRIMARY KEY (id);


--
-- Name: users users_pkey; Type: CONSTRAINT; Schema: public; Owner: -
--

ALTER TABLE ONLY public.users
    ADD CONSTRAINT users_pkey PRIMARY KEY (id);


--
-- Name: id_id_card_lookup_id_cards verification_id_cards_pkey; Type: CONSTRAINT; Schema: public; Owner: -
--

ALTER TABLE ONLY public.id_id_card_lookup_id_cards
    ADD CONSTRAINT verification_id_cards_pkey PRIMARY KEY (id);


--
-- Name: verification_verifications verification_verifications_pkey; Type: CONSTRAINT; Schema: public; Owner: -
--

ALTER TABLE ONLY public.verification_verifications
    ADD CONSTRAINT verification_verifications_pkey PRIMARY KEY (id);


--
-- Name: volunteering_causes volunteering_causes_pkey; Type: CONSTRAINT; Schema: public; Owner: -
--

ALTER TABLE ONLY public.volunteering_causes
    ADD CONSTRAINT volunteering_causes_pkey PRIMARY KEY (id);


--
-- Name: volunteering_volunteers volunteering_volunteers_pkey; Type: CONSTRAINT; Schema: public; Owner: -
--

ALTER TABLE ONLY public.volunteering_volunteers
    ADD CONSTRAINT volunteering_volunteers_pkey PRIMARY KEY (id);


--
-- Name: reactions votes_pkey; Type: CONSTRAINT; Schema: public; Owner: -
--

ALTER TABLE ONLY public.reactions
    ADD CONSTRAINT votes_pkey PRIMARY KEY (id);


--
-- Name: i_analytics_dim_locales_fact_visits_on_locale_and_visit_ids; Type: INDEX; Schema: public; Owner: -
--

CREATE UNIQUE INDEX i_analytics_dim_locales_fact_visits_on_locale_and_visit_ids ON public.analytics_dimension_locales_fact_visits USING btree (dimension_locale_id, fact_visit_id);


--
-- Name: i_analytics_dim_projects_fact_visits_on_project_and_visit_ids; Type: INDEX; Schema: public; Owner: -
--

CREATE UNIQUE INDEX i_analytics_dim_projects_fact_visits_on_project_and_visit_ids ON public.analytics_dimension_projects_fact_visits USING btree (dimension_project_id, fact_visit_id);


--
-- Name: i_d_referrer_key; Type: INDEX; Schema: public; Owner: -
--

CREATE UNIQUE INDEX i_d_referrer_key ON public.analytics_dimension_referrer_types USING btree (key);


--
-- Name: i_l_v_locale; Type: INDEX; Schema: public; Owner: -
--

CREATE INDEX i_l_v_locale ON public.analytics_dimension_locales_fact_visits USING btree (dimension_locale_id);


--
-- Name: i_l_v_visit; Type: INDEX; Schema: public; Owner: -
--

CREATE INDEX i_l_v_visit ON public.analytics_dimension_locales_fact_visits USING btree (fact_visit_id);


--
-- Name: i_p_v_project; Type: INDEX; Schema: public; Owner: -
--

CREATE INDEX i_p_v_project ON public.analytics_dimension_projects_fact_visits USING btree (dimension_project_id);


--
-- Name: i_p_v_visit; Type: INDEX; Schema: public; Owner: -
--

CREATE INDEX i_p_v_visit ON public.analytics_dimension_projects_fact_visits USING btree (fact_visit_id);


--
-- Name: i_v_first_action; Type: INDEX; Schema: public; Owner: -
--

CREATE INDEX i_v_first_action ON public.analytics_fact_visits USING btree (dimension_date_first_action_id);


--
-- Name: i_v_last_action; Type: INDEX; Schema: public; Owner: -
--

CREATE INDEX i_v_last_action ON public.analytics_fact_visits USING btree (dimension_date_last_action_id);


--
-- Name: i_v_matomo_visit; Type: INDEX; Schema: public; Owner: -
--

CREATE UNIQUE INDEX i_v_matomo_visit ON public.analytics_fact_visits USING btree (matomo_visit_id);


--
-- Name: i_v_referrer_type; Type: INDEX; Schema: public; Owner: -
--

CREATE INDEX i_v_referrer_type ON public.analytics_fact_visits USING btree (dimension_referrer_type_id);


--
-- Name: i_v_timestamp; Type: INDEX; Schema: public; Owner: -
--

CREATE INDEX i_v_timestamp ON public.analytics_fact_visits USING btree (matomo_last_action_time);


--
-- Name: i_v_user; Type: INDEX; Schema: public; Owner: -
--

CREATE INDEX i_v_user ON public.analytics_fact_visits USING btree (dimension_user_id);


--
-- Name: inappropriate_content_flags_flaggable; Type: INDEX; Schema: public; Owner: -
--

CREATE INDEX inappropriate_content_flags_flaggable ON public.flag_inappropriate_content_inappropriate_content_flags USING btree (flaggable_id, flaggable_type);


--
-- Name: index_activities_on_acted_at; Type: INDEX; Schema: public; Owner: -
--

CREATE INDEX index_activities_on_acted_at ON public.activities USING btree (acted_at);


--
-- Name: index_activities_on_action; Type: INDEX; Schema: public; Owner: -
--

CREATE INDEX index_activities_on_action ON public.activities USING btree (action);


--
-- Name: index_activities_on_item_type_and_item_id; Type: INDEX; Schema: public; Owner: -
--

CREATE INDEX index_activities_on_item_type_and_item_id ON public.activities USING btree (item_type, item_id);


--
-- Name: index_activities_on_project_id; Type: INDEX; Schema: public; Owner: -
--

CREATE INDEX index_activities_on_project_id ON public.activities USING btree (project_id);


--
-- Name: index_activities_on_user_id; Type: INDEX; Schema: public; Owner: -
--

CREATE INDEX index_activities_on_user_id ON public.activities USING btree (user_id);


--
-- Name: index_admin_publications_on_depth; Type: INDEX; Schema: public; Owner: -
--

CREATE INDEX index_admin_publications_on_depth ON public.admin_publications USING btree (depth);


--
-- Name: index_admin_publications_on_lft; Type: INDEX; Schema: public; Owner: -
--

CREATE INDEX index_admin_publications_on_lft ON public.admin_publications USING btree (lft);


--
-- Name: index_admin_publications_on_ordering; Type: INDEX; Schema: public; Owner: -
--

CREATE INDEX index_admin_publications_on_ordering ON public.admin_publications USING btree (ordering);


--
-- Name: index_admin_publications_on_parent_id; Type: INDEX; Schema: public; Owner: -
--

CREATE INDEX index_admin_publications_on_parent_id ON public.admin_publications USING btree (parent_id);


--
-- Name: index_admin_publications_on_publication_type_and_publication_id; Type: INDEX; Schema: public; Owner: -
--

CREATE INDEX index_admin_publications_on_publication_type_and_publication_id ON public.admin_publications USING btree (publication_type, publication_id);


--
-- Name: index_admin_publications_on_rgt; Type: INDEX; Schema: public; Owner: -
--

CREATE INDEX index_admin_publications_on_rgt ON public.admin_publications USING btree (rgt);


--
-- Name: index_analysis_analyses_custom_fields; Type: INDEX; Schema: public; Owner: -
--

CREATE UNIQUE INDEX index_analysis_analyses_custom_fields ON public.analysis_analyses_custom_fields USING btree (analysis_id, custom_field_id);


--
-- Name: index_analysis_analyses_custom_fields_on_analysis_id; Type: INDEX; Schema: public; Owner: -
--

CREATE INDEX index_analysis_analyses_custom_fields_on_analysis_id ON public.analysis_analyses_custom_fields USING btree (analysis_id);


--
-- Name: index_analysis_analyses_custom_fields_on_custom_field_id; Type: INDEX; Schema: public; Owner: -
--

CREATE INDEX index_analysis_analyses_custom_fields_on_custom_field_id ON public.analysis_analyses_custom_fields USING btree (custom_field_id);


--
-- Name: index_analysis_analyses_on_phase_id; Type: INDEX; Schema: public; Owner: -
--

CREATE INDEX index_analysis_analyses_on_phase_id ON public.analysis_analyses USING btree (phase_id);


--
-- Name: index_analysis_analyses_on_project_id; Type: INDEX; Schema: public; Owner: -
--

CREATE INDEX index_analysis_analyses_on_project_id ON public.analysis_analyses USING btree (project_id);


--
-- Name: index_analysis_background_tasks_on_analysis_id; Type: INDEX; Schema: public; Owner: -
--

CREATE INDEX index_analysis_background_tasks_on_analysis_id ON public.analysis_background_tasks USING btree (analysis_id);


--
-- Name: index_analysis_insights_on_analysis_id; Type: INDEX; Schema: public; Owner: -
--

CREATE INDEX index_analysis_insights_on_analysis_id ON public.analysis_insights USING btree (analysis_id);


--
-- Name: index_analysis_insights_on_insightable; Type: INDEX; Schema: public; Owner: -
--

CREATE INDEX index_analysis_insights_on_insightable ON public.analysis_insights USING btree (insightable_type, insightable_id);


--
-- Name: index_analysis_questions_on_background_task_id; Type: INDEX; Schema: public; Owner: -
--

CREATE INDEX index_analysis_questions_on_background_task_id ON public.analysis_questions USING btree (background_task_id);


--
-- Name: index_analysis_summaries_on_background_task_id; Type: INDEX; Schema: public; Owner: -
--

CREATE INDEX index_analysis_summaries_on_background_task_id ON public.analysis_summaries USING btree (background_task_id);


--
-- Name: index_analysis_taggings_on_input_id; Type: INDEX; Schema: public; Owner: -
--

CREATE INDEX index_analysis_taggings_on_input_id ON public.analysis_taggings USING btree (input_id);


--
-- Name: index_analysis_taggings_on_tag_id; Type: INDEX; Schema: public; Owner: -
--

CREATE INDEX index_analysis_taggings_on_tag_id ON public.analysis_taggings USING btree (tag_id);


--
-- Name: index_analysis_taggings_on_tag_id_and_input_id; Type: INDEX; Schema: public; Owner: -
--

CREATE UNIQUE INDEX index_analysis_taggings_on_tag_id_and_input_id ON public.analysis_taggings USING btree (tag_id, input_id);


--
-- Name: index_analysis_tags_on_analysis_id; Type: INDEX; Schema: public; Owner: -
--

CREATE INDEX index_analysis_tags_on_analysis_id ON public.analysis_tags USING btree (analysis_id);


--
-- Name: index_analysis_tags_on_analysis_id_and_name; Type: INDEX; Schema: public; Owner: -
--

CREATE UNIQUE INDEX index_analysis_tags_on_analysis_id_and_name ON public.analysis_tags USING btree (analysis_id, name);


--
-- Name: index_analytics_dimension_locales_on_name; Type: INDEX; Schema: public; Owner: -
--

CREATE UNIQUE INDEX index_analytics_dimension_locales_on_name ON public.analytics_dimension_locales USING btree (name);


--
-- Name: index_analytics_dimension_types_on_name_and_parent; Type: INDEX; Schema: public; Owner: -
--

CREATE UNIQUE INDEX index_analytics_dimension_types_on_name_and_parent ON public.analytics_dimension_types USING btree (name, parent);


--
-- Name: index_areas_ideas_on_area_id; Type: INDEX; Schema: public; Owner: -
--

CREATE INDEX index_areas_ideas_on_area_id ON public.areas_ideas USING btree (area_id);


--
-- Name: index_areas_ideas_on_idea_id; Type: INDEX; Schema: public; Owner: -
--

CREATE INDEX index_areas_ideas_on_idea_id ON public.areas_ideas USING btree (idea_id);


--
-- Name: index_areas_ideas_on_idea_id_and_area_id; Type: INDEX; Schema: public; Owner: -
--

CREATE UNIQUE INDEX index_areas_ideas_on_idea_id_and_area_id ON public.areas_ideas USING btree (idea_id, area_id);


--
-- Name: index_areas_initiatives_on_area_id; Type: INDEX; Schema: public; Owner: -
--

CREATE INDEX index_areas_initiatives_on_area_id ON public.areas_initiatives USING btree (area_id);


--
-- Name: index_areas_initiatives_on_initiative_id; Type: INDEX; Schema: public; Owner: -
--

CREATE INDEX index_areas_initiatives_on_initiative_id ON public.areas_initiatives USING btree (initiative_id);


--
-- Name: index_areas_initiatives_on_initiative_id_and_area_id; Type: INDEX; Schema: public; Owner: -
--

CREATE UNIQUE INDEX index_areas_initiatives_on_initiative_id_and_area_id ON public.areas_initiatives USING btree (initiative_id, area_id);


--
-- Name: index_areas_on_custom_field_option_id; Type: INDEX; Schema: public; Owner: -
--

CREATE INDEX index_areas_on_custom_field_option_id ON public.areas USING btree (custom_field_option_id);


--
-- Name: index_areas_on_include_in_onboarding; Type: INDEX; Schema: public; Owner: -
--

CREATE INDEX index_areas_on_include_in_onboarding ON public.areas USING btree (include_in_onboarding);


--
-- Name: index_areas_projects_on_area_id; Type: INDEX; Schema: public; Owner: -
--

CREATE INDEX index_areas_projects_on_area_id ON public.areas_projects USING btree (area_id);


--
-- Name: index_areas_projects_on_project_id; Type: INDEX; Schema: public; Owner: -
--

CREATE INDEX index_areas_projects_on_project_id ON public.areas_projects USING btree (project_id);


--
-- Name: index_areas_static_pages_on_area_id; Type: INDEX; Schema: public; Owner: -
--

CREATE INDEX index_areas_static_pages_on_area_id ON public.areas_static_pages USING btree (area_id);


--
-- Name: index_areas_static_pages_on_static_page_id; Type: INDEX; Schema: public; Owner: -
--

CREATE INDEX index_areas_static_pages_on_static_page_id ON public.areas_static_pages USING btree (static_page_id);


--
-- Name: index_baskets_ideas_on_basket_id_and_idea_id; Type: INDEX; Schema: public; Owner: -
--

CREATE UNIQUE INDEX index_baskets_ideas_on_basket_id_and_idea_id ON public.baskets_ideas USING btree (basket_id, idea_id);


--
-- Name: index_baskets_ideas_on_idea_id; Type: INDEX; Schema: public; Owner: -
--

CREATE INDEX index_baskets_ideas_on_idea_id ON public.baskets_ideas USING btree (idea_id);


--
-- Name: index_baskets_on_submitted_at; Type: INDEX; Schema: public; Owner: -
--

CREATE INDEX index_baskets_on_submitted_at ON public.baskets USING btree (submitted_at);


--
-- Name: index_baskets_on_user_id; Type: INDEX; Schema: public; Owner: -
--

CREATE INDEX index_baskets_on_user_id ON public.baskets USING btree (user_id);


--
-- Name: index_campaigns_groups; Type: INDEX; Schema: public; Owner: -
--

CREATE UNIQUE INDEX index_campaigns_groups ON public.email_campaigns_campaigns_groups USING btree (campaign_id, group_id);


--
-- Name: index_comments_on_author_id; Type: INDEX; Schema: public; Owner: -
--

CREATE INDEX index_comments_on_author_id ON public.comments USING btree (author_id);


--
-- Name: index_comments_on_created_at; Type: INDEX; Schema: public; Owner: -
--

CREATE INDEX index_comments_on_created_at ON public.comments USING btree (created_at);


--
-- Name: index_comments_on_lft; Type: INDEX; Schema: public; Owner: -
--

CREATE INDEX index_comments_on_lft ON public.comments USING btree (lft);


--
-- Name: index_comments_on_parent_id; Type: INDEX; Schema: public; Owner: -
--

CREATE INDEX index_comments_on_parent_id ON public.comments USING btree (parent_id);


--
-- Name: index_comments_on_post_id; Type: INDEX; Schema: public; Owner: -
--

CREATE INDEX index_comments_on_post_id ON public.comments USING btree (post_id);


--
-- Name: index_comments_on_post_id_and_post_type; Type: INDEX; Schema: public; Owner: -
--

CREATE INDEX index_comments_on_post_id_and_post_type ON public.comments USING btree (post_id, post_type);


--
-- Name: index_comments_on_rgt; Type: INDEX; Schema: public; Owner: -
--

CREATE INDEX index_comments_on_rgt ON public.comments USING btree (rgt);


--
-- Name: index_common_passwords_on_password; Type: INDEX; Schema: public; Owner: -
--

CREATE INDEX index_common_passwords_on_password ON public.common_passwords USING btree (password);


--
-- Name: index_content_builder_layouts_content_buidable_type_id_code; Type: INDEX; Schema: public; Owner: -
--

CREATE UNIQUE INDEX index_content_builder_layouts_content_buidable_type_id_code ON public.content_builder_layouts USING btree (content_buildable_type, content_buildable_id, code);


--
-- Name: index_cosponsors_initiatives_on_initiative_id; Type: INDEX; Schema: public; Owner: -
--

CREATE INDEX index_cosponsors_initiatives_on_initiative_id ON public.cosponsors_initiatives USING btree (initiative_id);


--
-- Name: index_cosponsors_initiatives_on_user_id; Type: INDEX; Schema: public; Owner: -
--

CREATE INDEX index_cosponsors_initiatives_on_user_id ON public.cosponsors_initiatives USING btree (user_id);


--
-- Name: index_custom_field_options_on_custom_field_id; Type: INDEX; Schema: public; Owner: -
--

CREATE INDEX index_custom_field_options_on_custom_field_id ON public.custom_field_options USING btree (custom_field_id);


--
-- Name: index_custom_field_options_on_custom_field_id_and_key; Type: INDEX; Schema: public; Owner: -
--

CREATE UNIQUE INDEX index_custom_field_options_on_custom_field_id_and_key ON public.custom_field_options USING btree (custom_field_id, key);


--
-- Name: index_custom_fields_on_resource_type_and_resource_id; Type: INDEX; Schema: public; Owner: -
--

CREATE INDEX index_custom_fields_on_resource_type_and_resource_id ON public.custom_fields USING btree (resource_type, resource_id);


--
-- Name: index_custom_forms_on_participation_context; Type: INDEX; Schema: public; Owner: -
--

CREATE UNIQUE INDEX index_custom_forms_on_participation_context ON public.custom_forms USING btree (participation_context_id, participation_context_type);


--
-- Name: index_dismissals_on_campaign_name_and_user_id; Type: INDEX; Schema: public; Owner: -
--

CREATE UNIQUE INDEX index_dismissals_on_campaign_name_and_user_id ON public.onboarding_campaign_dismissals USING btree (campaign_name, user_id);


--
-- Name: index_email_campaigns_campaign_email_commands_on_recipient_id; Type: INDEX; Schema: public; Owner: -
--

CREATE INDEX index_email_campaigns_campaign_email_commands_on_recipient_id ON public.email_campaigns_campaign_email_commands USING btree (recipient_id);


--
-- Name: index_email_campaigns_campaigns_groups_on_campaign_id; Type: INDEX; Schema: public; Owner: -
--

CREATE INDEX index_email_campaigns_campaigns_groups_on_campaign_id ON public.email_campaigns_campaigns_groups USING btree (campaign_id);


--
-- Name: index_email_campaigns_campaigns_groups_on_group_id; Type: INDEX; Schema: public; Owner: -
--

CREATE INDEX index_email_campaigns_campaigns_groups_on_group_id ON public.email_campaigns_campaigns_groups USING btree (group_id);


--
-- Name: index_email_campaigns_campaigns_on_author_id; Type: INDEX; Schema: public; Owner: -
--

CREATE INDEX index_email_campaigns_campaigns_on_author_id ON public.email_campaigns_campaigns USING btree (author_id);


--
-- Name: index_email_campaigns_campaigns_on_type; Type: INDEX; Schema: public; Owner: -
--

CREATE INDEX index_email_campaigns_campaigns_on_type ON public.email_campaigns_campaigns USING btree (type);


--
-- Name: index_email_campaigns_consents_on_campaign_type_and_user_id; Type: INDEX; Schema: public; Owner: -
--

CREATE UNIQUE INDEX index_email_campaigns_consents_on_campaign_type_and_user_id ON public.email_campaigns_consents USING btree (campaign_type, user_id);


--
-- Name: index_email_campaigns_consents_on_user_id; Type: INDEX; Schema: public; Owner: -
--

CREATE INDEX index_email_campaigns_consents_on_user_id ON public.email_campaigns_consents USING btree (user_id);


--
-- Name: index_email_campaigns_deliveries_on_campaign_id; Type: INDEX; Schema: public; Owner: -
--

CREATE INDEX index_email_campaigns_deliveries_on_campaign_id ON public.email_campaigns_deliveries USING btree (campaign_id);


--
-- Name: index_email_campaigns_deliveries_on_campaign_id_and_user_id; Type: INDEX; Schema: public; Owner: -
--

CREATE INDEX index_email_campaigns_deliveries_on_campaign_id_and_user_id ON public.email_campaigns_deliveries USING btree (campaign_id, user_id);


--
-- Name: index_email_campaigns_deliveries_on_sent_at; Type: INDEX; Schema: public; Owner: -
--

CREATE INDEX index_email_campaigns_deliveries_on_sent_at ON public.email_campaigns_deliveries USING btree (sent_at);


--
-- Name: index_email_campaigns_deliveries_on_user_id; Type: INDEX; Schema: public; Owner: -
--

CREATE INDEX index_email_campaigns_deliveries_on_user_id ON public.email_campaigns_deliveries USING btree (user_id);


--
-- Name: index_email_campaigns_examples_on_campaign_id; Type: INDEX; Schema: public; Owner: -
--

CREATE INDEX index_email_campaigns_examples_on_campaign_id ON public.email_campaigns_examples USING btree (campaign_id);


--
-- Name: index_email_campaigns_examples_on_recipient_id; Type: INDEX; Schema: public; Owner: -
--

CREATE INDEX index_email_campaigns_examples_on_recipient_id ON public.email_campaigns_examples USING btree (recipient_id);


--
-- Name: index_email_campaigns_unsubscription_tokens_on_token; Type: INDEX; Schema: public; Owner: -
--

CREATE INDEX index_email_campaigns_unsubscription_tokens_on_token ON public.email_campaigns_unsubscription_tokens USING btree (token);


--
-- Name: index_email_campaigns_unsubscription_tokens_on_user_id; Type: INDEX; Schema: public; Owner: -
--

CREATE INDEX index_email_campaigns_unsubscription_tokens_on_user_id ON public.email_campaigns_unsubscription_tokens USING btree (user_id);


--
-- Name: index_email_snippets_on_email_and_snippet_and_locale; Type: INDEX; Schema: public; Owner: -
--

CREATE INDEX index_email_snippets_on_email_and_snippet_and_locale ON public.email_snippets USING btree (email, snippet, locale);


--
-- Name: index_event_files_on_event_id; Type: INDEX; Schema: public; Owner: -
--

CREATE INDEX index_event_files_on_event_id ON public.event_files USING btree (event_id);


--
-- Name: index_event_images_on_event_id; Type: INDEX; Schema: public; Owner: -
--

CREATE INDEX index_event_images_on_event_id ON public.event_images USING btree (event_id);


--
-- Name: index_events_attendances_on_attendee_id; Type: INDEX; Schema: public; Owner: -
--

CREATE INDEX index_events_attendances_on_attendee_id ON public.events_attendances USING btree (attendee_id);


--
-- Name: index_events_attendances_on_attendee_id_and_event_id; Type: INDEX; Schema: public; Owner: -
--

CREATE UNIQUE INDEX index_events_attendances_on_attendee_id_and_event_id ON public.events_attendances USING btree (attendee_id, event_id);


--
-- Name: index_events_attendances_on_created_at; Type: INDEX; Schema: public; Owner: -
--

CREATE INDEX index_events_attendances_on_created_at ON public.events_attendances USING btree (created_at);


--
-- Name: index_events_attendances_on_event_id; Type: INDEX; Schema: public; Owner: -
--

CREATE INDEX index_events_attendances_on_event_id ON public.events_attendances USING btree (event_id);


--
-- Name: index_events_attendances_on_updated_at; Type: INDEX; Schema: public; Owner: -
--

CREATE INDEX index_events_attendances_on_updated_at ON public.events_attendances USING btree (updated_at);


--
-- Name: index_events_on_location_point; Type: INDEX; Schema: public; Owner: -
--

CREATE INDEX index_events_on_location_point ON public.events USING gist (location_point);


--
-- Name: index_events_on_project_id; Type: INDEX; Schema: public; Owner: -
--

CREATE INDEX index_events_on_project_id ON public.events USING btree (project_id);


--
-- Name: index_followers_followable_type_id_user_id; Type: INDEX; Schema: public; Owner: -
--

CREATE UNIQUE INDEX index_followers_followable_type_id_user_id ON public.followers USING btree (followable_id, followable_type, user_id);


--
-- Name: index_followers_on_followable; Type: INDEX; Schema: public; Owner: -
--

CREATE INDEX index_followers_on_followable ON public.followers USING btree (followable_type, followable_id);


--
-- Name: index_followers_on_user_id; Type: INDEX; Schema: public; Owner: -
--

CREATE INDEX index_followers_on_user_id ON public.followers USING btree (user_id);


--
-- Name: index_groups_on_slug; Type: INDEX; Schema: public; Owner: -
--

CREATE INDEX index_groups_on_slug ON public.groups USING btree (slug);


--
-- Name: index_groups_permissions_on_group_id; Type: INDEX; Schema: public; Owner: -
--

CREATE INDEX index_groups_permissions_on_group_id ON public.groups_permissions USING btree (group_id);


--
-- Name: index_groups_permissions_on_permission_id; Type: INDEX; Schema: public; Owner: -
--

CREATE INDEX index_groups_permissions_on_permission_id ON public.groups_permissions USING btree (permission_id);


--
-- Name: index_groups_projects_on_group_id; Type: INDEX; Schema: public; Owner: -
--

CREATE INDEX index_groups_projects_on_group_id ON public.groups_projects USING btree (group_id);


--
-- Name: index_groups_projects_on_group_id_and_project_id; Type: INDEX; Schema: public; Owner: -
--

CREATE UNIQUE INDEX index_groups_projects_on_group_id_and_project_id ON public.groups_projects USING btree (group_id, project_id);


--
-- Name: index_groups_projects_on_project_id; Type: INDEX; Schema: public; Owner: -
--

CREATE INDEX index_groups_projects_on_project_id ON public.groups_projects USING btree (project_id);


--
-- Name: index_id_id_card_lookup_id_cards_on_hashed_card_id; Type: INDEX; Schema: public; Owner: -
--

CREATE INDEX index_id_id_card_lookup_id_cards_on_hashed_card_id ON public.id_id_card_lookup_id_cards USING btree (hashed_card_id);


--
-- Name: index_idea_files_on_idea_id; Type: INDEX; Schema: public; Owner: -
--

CREATE INDEX index_idea_files_on_idea_id ON public.idea_files USING btree (idea_id);


--
-- Name: index_idea_images_on_idea_id; Type: INDEX; Schema: public; Owner: -
--

CREATE INDEX index_idea_images_on_idea_id ON public.idea_images USING btree (idea_id);


--
-- Name: index_idea_import_files_on_parent_id; Type: INDEX; Schema: public; Owner: -
--

CREATE INDEX index_idea_import_files_on_parent_id ON public.idea_import_files USING btree (parent_id);


--
-- Name: index_idea_import_files_on_project_id; Type: INDEX; Schema: public; Owner: -
--

CREATE INDEX index_idea_import_files_on_project_id ON public.idea_import_files USING btree (project_id);


--
-- Name: index_idea_imports_on_file_id; Type: INDEX; Schema: public; Owner: -
--

CREATE INDEX index_idea_imports_on_file_id ON public.idea_imports USING btree (file_id);


--
-- Name: index_idea_imports_on_idea_id; Type: INDEX; Schema: public; Owner: -
--

CREATE INDEX index_idea_imports_on_idea_id ON public.idea_imports USING btree (idea_id);


--
-- Name: index_idea_imports_on_import_user_id; Type: INDEX; Schema: public; Owner: -
--

CREATE INDEX index_idea_imports_on_import_user_id ON public.idea_imports USING btree (import_user_id);


--
-- Name: index_ideas_on_author_hash; Type: INDEX; Schema: public; Owner: -
--

CREATE INDEX index_ideas_on_author_hash ON public.ideas USING btree (author_hash);


--
-- Name: index_ideas_on_author_id; Type: INDEX; Schema: public; Owner: -
--

CREATE INDEX index_ideas_on_author_id ON public.ideas USING btree (author_id);


--
-- Name: index_ideas_on_idea_status_id; Type: INDEX; Schema: public; Owner: -
--

CREATE INDEX index_ideas_on_idea_status_id ON public.ideas USING btree (idea_status_id);


--
-- Name: index_ideas_on_location_point; Type: INDEX; Schema: public; Owner: -
--

CREATE INDEX index_ideas_on_location_point ON public.ideas USING gist (location_point);


--
-- Name: index_ideas_on_project_id; Type: INDEX; Schema: public; Owner: -
--

CREATE INDEX index_ideas_on_project_id ON public.ideas USING btree (project_id);


--
-- Name: index_ideas_on_slug; Type: INDEX; Schema: public; Owner: -
--

CREATE UNIQUE INDEX index_ideas_on_slug ON public.ideas USING btree (slug);


--
-- Name: index_ideas_phases_on_idea_id; Type: INDEX; Schema: public; Owner: -
--

CREATE INDEX index_ideas_phases_on_idea_id ON public.ideas_phases USING btree (idea_id);


--
-- Name: index_ideas_phases_on_idea_id_and_phase_id; Type: INDEX; Schema: public; Owner: -
--

CREATE UNIQUE INDEX index_ideas_phases_on_idea_id_and_phase_id ON public.ideas_phases USING btree (idea_id, phase_id);


--
-- Name: index_ideas_phases_on_phase_id; Type: INDEX; Schema: public; Owner: -
--

CREATE INDEX index_ideas_phases_on_phase_id ON public.ideas_phases USING btree (phase_id);


--
-- Name: index_ideas_search; Type: INDEX; Schema: public; Owner: -
--

CREATE INDEX index_ideas_search ON public.ideas USING gin (((to_tsvector('simple'::regconfig, COALESCE((title_multiloc)::text, ''::text)) || to_tsvector('simple'::regconfig, COALESCE((body_multiloc)::text, ''::text)))));


--
-- Name: index_ideas_topics_on_idea_id; Type: INDEX; Schema: public; Owner: -
--

CREATE INDEX index_ideas_topics_on_idea_id ON public.ideas_topics USING btree (idea_id);


--
-- Name: index_ideas_topics_on_idea_id_and_topic_id; Type: INDEX; Schema: public; Owner: -
--

CREATE UNIQUE INDEX index_ideas_topics_on_idea_id_and_topic_id ON public.ideas_topics USING btree (idea_id, topic_id);


--
-- Name: index_ideas_topics_on_topic_id; Type: INDEX; Schema: public; Owner: -
--

CREATE INDEX index_ideas_topics_on_topic_id ON public.ideas_topics USING btree (topic_id);


--
-- Name: index_identities_on_user_id; Type: INDEX; Schema: public; Owner: -
--

CREATE INDEX index_identities_on_user_id ON public.identities USING btree (user_id);


--
-- Name: index_impact_tracking_sessions_on_monthly_user_hash; Type: INDEX; Schema: public; Owner: -
--

CREATE INDEX index_impact_tracking_sessions_on_monthly_user_hash ON public.impact_tracking_sessions USING btree (monthly_user_hash);


--
-- Name: index_initiative_files_on_initiative_id; Type: INDEX; Schema: public; Owner: -
--

CREATE INDEX index_initiative_files_on_initiative_id ON public.initiative_files USING btree (initiative_id);


--
-- Name: index_initiative_images_on_initiative_id; Type: INDEX; Schema: public; Owner: -
--

CREATE INDEX index_initiative_images_on_initiative_id ON public.initiative_images USING btree (initiative_id);


--
-- Name: index_initiative_status_changes_on_initiative_id; Type: INDEX; Schema: public; Owner: -
--

CREATE INDEX index_initiative_status_changes_on_initiative_id ON public.initiative_status_changes USING btree (initiative_id);


--
-- Name: index_initiative_status_changes_on_initiative_status_id; Type: INDEX; Schema: public; Owner: -
--

CREATE INDEX index_initiative_status_changes_on_initiative_status_id ON public.initiative_status_changes USING btree (initiative_status_id);


--
-- Name: index_initiative_status_changes_on_official_feedback_id; Type: INDEX; Schema: public; Owner: -
--

CREATE INDEX index_initiative_status_changes_on_official_feedback_id ON public.initiative_status_changes USING btree (official_feedback_id);


--
-- Name: index_initiative_status_changes_on_user_id; Type: INDEX; Schema: public; Owner: -
--

CREATE INDEX index_initiative_status_changes_on_user_id ON public.initiative_status_changes USING btree (user_id);


--
-- Name: index_initiatives_on_author_id; Type: INDEX; Schema: public; Owner: -
--

CREATE INDEX index_initiatives_on_author_id ON public.initiatives USING btree (author_id);


--
-- Name: index_initiatives_on_location_point; Type: INDEX; Schema: public; Owner: -
--

CREATE INDEX index_initiatives_on_location_point ON public.initiatives USING gist (location_point);


--
-- Name: index_initiatives_on_slug; Type: INDEX; Schema: public; Owner: -
--

CREATE UNIQUE INDEX index_initiatives_on_slug ON public.initiatives USING btree (slug);


--
-- Name: index_initiatives_search; Type: INDEX; Schema: public; Owner: -
--

CREATE INDEX index_initiatives_search ON public.initiatives USING gin (((to_tsvector('simple'::regconfig, COALESCE((title_multiloc)::text, ''::text)) || to_tsvector('simple'::regconfig, COALESCE((body_multiloc)::text, ''::text)))));


--
-- Name: index_initiatives_topics_on_initiative_id; Type: INDEX; Schema: public; Owner: -
--

CREATE INDEX index_initiatives_topics_on_initiative_id ON public.initiatives_topics USING btree (initiative_id);


--
-- Name: index_initiatives_topics_on_initiative_id_and_topic_id; Type: INDEX; Schema: public; Owner: -
--

CREATE UNIQUE INDEX index_initiatives_topics_on_initiative_id_and_topic_id ON public.initiatives_topics USING btree (initiative_id, topic_id);


--
-- Name: index_initiatives_topics_on_topic_id; Type: INDEX; Schema: public; Owner: -
--

CREATE INDEX index_initiatives_topics_on_topic_id ON public.initiatives_topics USING btree (topic_id);


--
-- Name: index_insights_categories_on_source; Type: INDEX; Schema: public; Owner: -
--

CREATE INDEX index_insights_categories_on_source ON public.insights_categories USING btree (source_type, source_id);


--
-- Name: index_insights_categories_on_source_type; Type: INDEX; Schema: public; Owner: -
--

CREATE INDEX index_insights_categories_on_source_type ON public.insights_categories USING btree (source_type);


--
-- Name: index_insights_categories_on_view_id; Type: INDEX; Schema: public; Owner: -
--

CREATE INDEX index_insights_categories_on_view_id ON public.insights_categories USING btree (view_id);


--
-- Name: index_insights_categories_on_view_id_and_name; Type: INDEX; Schema: public; Owner: -
--

CREATE UNIQUE INDEX index_insights_categories_on_view_id_and_name ON public.insights_categories USING btree (view_id, name);


--
-- Name: index_insights_category_assignments_on_approved; Type: INDEX; Schema: public; Owner: -
--

CREATE INDEX index_insights_category_assignments_on_approved ON public.insights_category_assignments USING btree (approved);


--
-- Name: index_insights_category_assignments_on_category_id; Type: INDEX; Schema: public; Owner: -
--

CREATE INDEX index_insights_category_assignments_on_category_id ON public.insights_category_assignments USING btree (category_id);


--
-- Name: index_insights_category_assignments_on_input_type_and_input_id; Type: INDEX; Schema: public; Owner: -
--

CREATE INDEX index_insights_category_assignments_on_input_type_and_input_id ON public.insights_category_assignments USING btree (input_type, input_id);


--
-- Name: index_insights_data_sources_on_origin; Type: INDEX; Schema: public; Owner: -
--

CREATE INDEX index_insights_data_sources_on_origin ON public.insights_data_sources USING btree (origin_type, origin_id);


--
-- Name: index_insights_data_sources_on_view_and_origin; Type: INDEX; Schema: public; Owner: -
--

CREATE UNIQUE INDEX index_insights_data_sources_on_view_and_origin ON public.insights_data_sources USING btree (view_id, origin_type, origin_id);


--
-- Name: index_insights_data_sources_on_view_id; Type: INDEX; Schema: public; Owner: -
--

CREATE INDEX index_insights_data_sources_on_view_id ON public.insights_data_sources USING btree (view_id);


--
-- Name: index_insights_processed_flags_on_view_id; Type: INDEX; Schema: public; Owner: -
--

CREATE INDEX index_insights_processed_flags_on_view_id ON public.insights_processed_flags USING btree (view_id);


--
-- Name: index_insights_text_network_analysis_tasks_views_on_task_id; Type: INDEX; Schema: public; Owner: -
--

CREATE INDEX index_insights_text_network_analysis_tasks_views_on_task_id ON public.insights_text_network_analysis_tasks_views USING btree (task_id);


--
-- Name: index_insights_text_network_analysis_tasks_views_on_view_id; Type: INDEX; Schema: public; Owner: -
--

CREATE INDEX index_insights_text_network_analysis_tasks_views_on_view_id ON public.insights_text_network_analysis_tasks_views USING btree (view_id);


--
-- Name: index_insights_text_networks_on_language; Type: INDEX; Schema: public; Owner: -
--

CREATE INDEX index_insights_text_networks_on_language ON public.insights_text_networks USING btree (language);


--
-- Name: index_insights_text_networks_on_view_id; Type: INDEX; Schema: public; Owner: -
--

CREATE INDEX index_insights_text_networks_on_view_id ON public.insights_text_networks USING btree (view_id);


--
-- Name: index_insights_text_networks_on_view_id_and_language; Type: INDEX; Schema: public; Owner: -
--

CREATE UNIQUE INDEX index_insights_text_networks_on_view_id_and_language ON public.insights_text_networks USING btree (view_id, language);


--
-- Name: index_insights_views_on_name; Type: INDEX; Schema: public; Owner: -
--

CREATE INDEX index_insights_views_on_name ON public.insights_views USING btree (name);


--
-- Name: index_insights_zeroshot_classification_tasks_inputs_on_task_id; Type: INDEX; Schema: public; Owner: -
--

CREATE INDEX index_insights_zeroshot_classification_tasks_inputs_on_task_id ON public.insights_zeroshot_classification_tasks_inputs USING btree (task_id);


--
-- Name: index_insights_zeroshot_classification_tasks_on_task_id; Type: INDEX; Schema: public; Owner: -
--

CREATE UNIQUE INDEX index_insights_zeroshot_classification_tasks_on_task_id ON public.insights_zeroshot_classification_tasks USING btree (task_id);


--
-- Name: index_insights_zsc_tasks_categories_on_category_id; Type: INDEX; Schema: public; Owner: -
--

CREATE INDEX index_insights_zsc_tasks_categories_on_category_id ON public.insights_zeroshot_classification_tasks_categories USING btree (category_id);


--
-- Name: index_insights_zsc_tasks_categories_on_category_id_and_task_id; Type: INDEX; Schema: public; Owner: -
--

CREATE UNIQUE INDEX index_insights_zsc_tasks_categories_on_category_id_and_task_id ON public.insights_zeroshot_classification_tasks_categories USING btree (category_id, task_id);


--
-- Name: index_insights_zsc_tasks_categories_on_task_id; Type: INDEX; Schema: public; Owner: -
--

CREATE INDEX index_insights_zsc_tasks_categories_on_task_id ON public.insights_zeroshot_classification_tasks_categories USING btree (task_id);


--
-- Name: index_insights_zsc_tasks_inputs_on_input; Type: INDEX; Schema: public; Owner: -
--

CREATE INDEX index_insights_zsc_tasks_inputs_on_input ON public.insights_zeroshot_classification_tasks_inputs USING btree (input_type, input_id);


--
-- Name: index_insights_zsc_tasks_inputs_on_input_and_task_id; Type: INDEX; Schema: public; Owner: -
--

CREATE UNIQUE INDEX index_insights_zsc_tasks_inputs_on_input_and_task_id ON public.insights_zeroshot_classification_tasks_inputs USING btree (input_id, input_type, task_id);


--
-- Name: index_internal_comments_on_author_id; Type: INDEX; Schema: public; Owner: -
--

CREATE INDEX index_internal_comments_on_author_id ON public.internal_comments USING btree (author_id);


--
-- Name: index_internal_comments_on_created_at; Type: INDEX; Schema: public; Owner: -
--

CREATE INDEX index_internal_comments_on_created_at ON public.internal_comments USING btree (created_at);


--
-- Name: index_internal_comments_on_lft; Type: INDEX; Schema: public; Owner: -
--

CREATE INDEX index_internal_comments_on_lft ON public.internal_comments USING btree (lft);


--
-- Name: index_internal_comments_on_parent_id; Type: INDEX; Schema: public; Owner: -
--

CREATE INDEX index_internal_comments_on_parent_id ON public.internal_comments USING btree (parent_id);


--
-- Name: index_internal_comments_on_post; Type: INDEX; Schema: public; Owner: -
--

CREATE INDEX index_internal_comments_on_post ON public.internal_comments USING btree (post_type, post_id);


--
-- Name: index_internal_comments_on_post_id; Type: INDEX; Schema: public; Owner: -
--

CREATE INDEX index_internal_comments_on_post_id ON public.internal_comments USING btree (post_id);


--
-- Name: index_internal_comments_on_rgt; Type: INDEX; Schema: public; Owner: -
--

CREATE INDEX index_internal_comments_on_rgt ON public.internal_comments USING btree (rgt);


--
-- Name: index_invites_on_invitee_id; Type: INDEX; Schema: public; Owner: -
--

CREATE INDEX index_invites_on_invitee_id ON public.invites USING btree (invitee_id);


--
-- Name: index_invites_on_inviter_id; Type: INDEX; Schema: public; Owner: -
--

CREATE INDEX index_invites_on_inviter_id ON public.invites USING btree (inviter_id);


--
-- Name: index_invites_on_token; Type: INDEX; Schema: public; Owner: -
--

CREATE INDEX index_invites_on_token ON public.invites USING btree (token);


--
-- Name: index_maps_layers_on_map_config_id; Type: INDEX; Schema: public; Owner: -
--

CREATE INDEX index_maps_layers_on_map_config_id ON public.maps_layers USING btree (map_config_id);


--
-- Name: index_maps_legend_items_on_map_config_id; Type: INDEX; Schema: public; Owner: -
--

CREATE INDEX index_maps_legend_items_on_map_config_id ON public.maps_legend_items USING btree (map_config_id);


--
-- Name: index_maps_map_configs_on_project_id; Type: INDEX; Schema: public; Owner: -
--

CREATE UNIQUE INDEX index_maps_map_configs_on_project_id ON public.maps_map_configs USING btree (project_id);


--
-- Name: index_memberships_on_group_id; Type: INDEX; Schema: public; Owner: -
--

CREATE INDEX index_memberships_on_group_id ON public.memberships USING btree (group_id);


--
-- Name: index_memberships_on_group_id_and_user_id; Type: INDEX; Schema: public; Owner: -
--

CREATE UNIQUE INDEX index_memberships_on_group_id_and_user_id ON public.memberships USING btree (group_id, user_id);


--
-- Name: index_memberships_on_user_id; Type: INDEX; Schema: public; Owner: -
--

CREATE INDEX index_memberships_on_user_id ON public.memberships USING btree (user_id);


--
-- Name: index_nav_bar_items_on_code; Type: INDEX; Schema: public; Owner: -
--

CREATE INDEX index_nav_bar_items_on_code ON public.nav_bar_items USING btree (code);


--
-- Name: index_nav_bar_items_on_ordering; Type: INDEX; Schema: public; Owner: -
--

CREATE INDEX index_nav_bar_items_on_ordering ON public.nav_bar_items USING btree (ordering);


--
-- Name: index_nav_bar_items_on_static_page_id; Type: INDEX; Schema: public; Owner: -
--

CREATE INDEX index_nav_bar_items_on_static_page_id ON public.nav_bar_items USING btree (static_page_id);


--
-- Name: index_nlp_text_network_analysis_tasks_on_task_id; Type: INDEX; Schema: public; Owner: -
--

CREATE UNIQUE INDEX index_nlp_text_network_analysis_tasks_on_task_id ON public.nlp_text_network_analysis_tasks USING btree (task_id);


--
-- Name: index_notifications_on_basket_id; Type: INDEX; Schema: public; Owner: -
--

CREATE INDEX index_notifications_on_basket_id ON public.notifications USING btree (basket_id);


--
-- Name: index_notifications_on_cosponsors_initiative_id; Type: INDEX; Schema: public; Owner: -
--

CREATE INDEX index_notifications_on_cosponsors_initiative_id ON public.notifications USING btree (cosponsors_initiative_id);


--
-- Name: index_notifications_on_created_at; Type: INDEX; Schema: public; Owner: -
--

CREATE INDEX index_notifications_on_created_at ON public.notifications USING btree (created_at);


--
-- Name: index_notifications_on_inappropriate_content_flag_id; Type: INDEX; Schema: public; Owner: -
--

CREATE INDEX index_notifications_on_inappropriate_content_flag_id ON public.notifications USING btree (inappropriate_content_flag_id);


--
-- Name: index_notifications_on_initiating_user_id; Type: INDEX; Schema: public; Owner: -
--

CREATE INDEX index_notifications_on_initiating_user_id ON public.notifications USING btree (initiating_user_id);


--
-- Name: index_notifications_on_internal_comment_id; Type: INDEX; Schema: public; Owner: -
--

CREATE INDEX index_notifications_on_internal_comment_id ON public.notifications USING btree (internal_comment_id);


--
-- Name: index_notifications_on_invite_id; Type: INDEX; Schema: public; Owner: -
--

CREATE INDEX index_notifications_on_invite_id ON public.notifications USING btree (invite_id);


--
-- Name: index_notifications_on_official_feedback_id; Type: INDEX; Schema: public; Owner: -
--

CREATE INDEX index_notifications_on_official_feedback_id ON public.notifications USING btree (official_feedback_id);


--
-- Name: index_notifications_on_phase_id; Type: INDEX; Schema: public; Owner: -
--

CREATE INDEX index_notifications_on_phase_id ON public.notifications USING btree (phase_id);


--
-- Name: index_notifications_on_post_id_and_post_type; Type: INDEX; Schema: public; Owner: -
--

CREATE INDEX index_notifications_on_post_id_and_post_type ON public.notifications USING btree (post_id, post_type);


--
-- Name: index_notifications_on_post_status_id; Type: INDEX; Schema: public; Owner: -
--

CREATE INDEX index_notifications_on_post_status_id ON public.notifications USING btree (post_status_id);


--
-- Name: index_notifications_on_post_status_id_and_post_status_type; Type: INDEX; Schema: public; Owner: -
--

CREATE INDEX index_notifications_on_post_status_id_and_post_status_type ON public.notifications USING btree (post_status_id, post_status_type);


--
-- Name: index_notifications_on_recipient_id; Type: INDEX; Schema: public; Owner: -
--

CREATE INDEX index_notifications_on_recipient_id ON public.notifications USING btree (recipient_id);


--
-- Name: index_notifications_on_recipient_id_and_read_at; Type: INDEX; Schema: public; Owner: -
--

CREATE INDEX index_notifications_on_recipient_id_and_read_at ON public.notifications USING btree (recipient_id, read_at);


--
-- Name: index_notifications_on_spam_report_id; Type: INDEX; Schema: public; Owner: -
--

CREATE INDEX index_notifications_on_spam_report_id ON public.notifications USING btree (spam_report_id);


--
-- Name: index_official_feedbacks_on_post; Type: INDEX; Schema: public; Owner: -
--

CREATE INDEX index_official_feedbacks_on_post ON public.official_feedbacks USING btree (post_id, post_type);


--
-- Name: index_official_feedbacks_on_post_id; Type: INDEX; Schema: public; Owner: -
--

CREATE INDEX index_official_feedbacks_on_post_id ON public.official_feedbacks USING btree (post_id);


--
-- Name: index_official_feedbacks_on_user_id; Type: INDEX; Schema: public; Owner: -
--

CREATE INDEX index_official_feedbacks_on_user_id ON public.official_feedbacks USING btree (user_id);


--
-- Name: index_onboarding_campaign_dismissals_on_user_id; Type: INDEX; Schema: public; Owner: -
--

CREATE INDEX index_onboarding_campaign_dismissals_on_user_id ON public.onboarding_campaign_dismissals USING btree (user_id);


--
-- Name: index_permission_field; Type: INDEX; Schema: public; Owner: -
--

CREATE UNIQUE INDEX index_permission_field ON public.permissions_custom_fields USING btree (permission_id, custom_field_id);


--
-- Name: index_permissions_custom_fields_on_custom_field_id; Type: INDEX; Schema: public; Owner: -
--

CREATE INDEX index_permissions_custom_fields_on_custom_field_id ON public.permissions_custom_fields USING btree (custom_field_id);


--
-- Name: index_permissions_custom_fields_on_permission_id; Type: INDEX; Schema: public; Owner: -
--

CREATE INDEX index_permissions_custom_fields_on_permission_id ON public.permissions_custom_fields USING btree (permission_id);


--
-- Name: index_permissions_on_action; Type: INDEX; Schema: public; Owner: -
--

CREATE INDEX index_permissions_on_action ON public.permissions USING btree (action);


--
-- Name: index_permissions_on_permission_scope_id; Type: INDEX; Schema: public; Owner: -
--

CREATE INDEX index_permissions_on_permission_scope_id ON public.permissions USING btree (permission_scope_id);


--
-- Name: index_phase_files_on_phase_id; Type: INDEX; Schema: public; Owner: -
--

CREATE INDEX index_phase_files_on_phase_id ON public.phase_files USING btree (phase_id);


--
-- Name: index_phases_on_project_id; Type: INDEX; Schema: public; Owner: -
--

CREATE INDEX index_phases_on_project_id ON public.phases USING btree (project_id);


--
-- Name: index_pins_on_admin_publication_id; Type: INDEX; Schema: public; Owner: -
--

CREATE INDEX index_pins_on_admin_publication_id ON public.pins USING btree (admin_publication_id);


--
-- Name: index_pins_on_page_id_and_admin_publication_id; Type: INDEX; Schema: public; Owner: -
--

CREATE UNIQUE INDEX index_pins_on_page_id_and_admin_publication_id ON public.pins USING btree (page_id, admin_publication_id);


--
-- Name: index_poll_questions_on_participation_context; Type: INDEX; Schema: public; Owner: -
--

CREATE INDEX index_poll_questions_on_participation_context ON public.polls_questions USING btree (participation_context_type, participation_context_id);


--
-- Name: index_poll_responses_on_participation_context; Type: INDEX; Schema: public; Owner: -
--

CREATE INDEX index_poll_responses_on_participation_context ON public.polls_responses USING btree (participation_context_type, participation_context_id);


--
-- Name: index_polls_options_on_question_id; Type: INDEX; Schema: public; Owner: -
--

CREATE INDEX index_polls_options_on_question_id ON public.polls_options USING btree (question_id);


--
-- Name: index_polls_response_options_on_option_id; Type: INDEX; Schema: public; Owner: -
--

CREATE INDEX index_polls_response_options_on_option_id ON public.polls_response_options USING btree (option_id);


--
-- Name: index_polls_response_options_on_response_id; Type: INDEX; Schema: public; Owner: -
--

CREATE INDEX index_polls_response_options_on_response_id ON public.polls_response_options USING btree (response_id);


--
-- Name: index_polls_responses_on_participation_context_and_user_id; Type: INDEX; Schema: public; Owner: -
--

CREATE UNIQUE INDEX index_polls_responses_on_participation_context_and_user_id ON public.polls_responses USING btree (participation_context_id, participation_context_type, user_id);


--
-- Name: index_polls_responses_on_user_id; Type: INDEX; Schema: public; Owner: -
--

CREATE INDEX index_polls_responses_on_user_id ON public.polls_responses USING btree (user_id);


--
-- Name: index_processed_flags_on_input; Type: INDEX; Schema: public; Owner: -
--

CREATE INDEX index_processed_flags_on_input ON public.insights_processed_flags USING btree (input_type, input_id);


--
-- Name: index_project_files_on_project_id; Type: INDEX; Schema: public; Owner: -
--

CREATE INDEX index_project_files_on_project_id ON public.project_files USING btree (project_id);


--
-- Name: index_project_folders_files_on_project_folder_id; Type: INDEX; Schema: public; Owner: -
--

CREATE INDEX index_project_folders_files_on_project_folder_id ON public.project_folders_files USING btree (project_folder_id);


--
-- Name: index_project_folders_folders_on_slug; Type: INDEX; Schema: public; Owner: -
--

CREATE INDEX index_project_folders_folders_on_slug ON public.project_folders_folders USING btree (slug);


--
-- Name: index_project_folders_images_on_project_folder_id; Type: INDEX; Schema: public; Owner: -
--

CREATE INDEX index_project_folders_images_on_project_folder_id ON public.project_folders_images USING btree (project_folder_id);


--
-- Name: index_project_images_on_project_id; Type: INDEX; Schema: public; Owner: -
--

CREATE INDEX index_project_images_on_project_id ON public.project_images USING btree (project_id);


--
-- Name: index_projects_allowed_input_topics_on_project_id; Type: INDEX; Schema: public; Owner: -
--

CREATE INDEX index_projects_allowed_input_topics_on_project_id ON public.projects_allowed_input_topics USING btree (project_id);


--
-- Name: index_projects_allowed_input_topics_on_topic_id_and_project_id; Type: INDEX; Schema: public; Owner: -
--

CREATE UNIQUE INDEX index_projects_allowed_input_topics_on_topic_id_and_project_id ON public.projects_allowed_input_topics USING btree (topic_id, project_id);


--
-- Name: index_projects_on_slug; Type: INDEX; Schema: public; Owner: -
--

CREATE UNIQUE INDEX index_projects_on_slug ON public.projects USING btree (slug);


--
-- Name: index_projects_topics_on_project_id; Type: INDEX; Schema: public; Owner: -
--

CREATE INDEX index_projects_topics_on_project_id ON public.projects_topics USING btree (project_id);


--
-- Name: index_projects_topics_on_topic_id; Type: INDEX; Schema: public; Owner: -
--

CREATE INDEX index_projects_topics_on_topic_id ON public.projects_topics USING btree (topic_id);


--
-- Name: index_reactions_on_reactable_type_and_reactable_id; Type: INDEX; Schema: public; Owner: -
--

CREATE INDEX index_reactions_on_reactable_type_and_reactable_id ON public.reactions USING btree (reactable_type, reactable_id);


--
-- Name: index_reactions_on_reactable_type_and_reactable_id_and_user_id; Type: INDEX; Schema: public; Owner: -
--

CREATE UNIQUE INDEX index_reactions_on_reactable_type_and_reactable_id_and_user_id ON public.reactions USING btree (reactable_type, reactable_id, user_id);


--
-- Name: index_reactions_on_user_id; Type: INDEX; Schema: public; Owner: -
--

CREATE INDEX index_reactions_on_user_id ON public.reactions USING btree (user_id);


--
-- Name: index_report_builder_reports_on_name; Type: INDEX; Schema: public; Owner: -
--

CREATE UNIQUE INDEX index_report_builder_reports_on_name ON public.report_builder_reports USING btree (name);


--
-- Name: index_report_builder_reports_on_owner_id; Type: INDEX; Schema: public; Owner: -
--

CREATE INDEX index_report_builder_reports_on_owner_id ON public.report_builder_reports USING btree (owner_id);


--
-- Name: index_report_builder_reports_on_phase_id; Type: INDEX; Schema: public; Owner: -
--

CREATE INDEX index_report_builder_reports_on_phase_id ON public.report_builder_reports USING btree (phase_id);


--
-- Name: index_single_category_assignment; Type: INDEX; Schema: public; Owner: -
--

CREATE UNIQUE INDEX index_single_category_assignment ON public.insights_category_assignments USING btree (category_id, input_id, input_type);


--
-- Name: index_single_processed_flags; Type: INDEX; Schema: public; Owner: -
--

CREATE UNIQUE INDEX index_single_processed_flags ON public.insights_processed_flags USING btree (input_id, input_type, view_id);


--
-- Name: index_spam_reports_on_reported_at; Type: INDEX; Schema: public; Owner: -
--

CREATE INDEX index_spam_reports_on_reported_at ON public.spam_reports USING btree (reported_at);


--
-- Name: index_spam_reports_on_user_id; Type: INDEX; Schema: public; Owner: -
--

CREATE INDEX index_spam_reports_on_user_id ON public.spam_reports USING btree (user_id);


--
-- Name: index_static_page_files_on_static_page_id; Type: INDEX; Schema: public; Owner: -
--

CREATE INDEX index_static_page_files_on_static_page_id ON public.static_page_files USING btree (static_page_id);


--
-- Name: index_static_pages_on_code; Type: INDEX; Schema: public; Owner: -
--

CREATE INDEX index_static_pages_on_code ON public.static_pages USING btree (code);


--
-- Name: index_static_pages_on_slug; Type: INDEX; Schema: public; Owner: -
--

CREATE UNIQUE INDEX index_static_pages_on_slug ON public.static_pages USING btree (slug);


--
-- Name: index_static_pages_topics_on_static_page_id; Type: INDEX; Schema: public; Owner: -
--

CREATE INDEX index_static_pages_topics_on_static_page_id ON public.static_pages_topics USING btree (static_page_id);


--
-- Name: index_static_pages_topics_on_topic_id; Type: INDEX; Schema: public; Owner: -
--

CREATE INDEX index_static_pages_topics_on_topic_id ON public.static_pages_topics USING btree (topic_id);


--
-- Name: index_surveys_responses_on_participation_context; Type: INDEX; Schema: public; Owner: -
--

CREATE INDEX index_surveys_responses_on_participation_context ON public.surveys_responses USING btree (participation_context_type, participation_context_id);


--
-- Name: index_surveys_responses_on_user_id; Type: INDEX; Schema: public; Owner: -
--

CREATE INDEX index_surveys_responses_on_user_id ON public.surveys_responses USING btree (user_id);


--
-- Name: index_tenants_on_creation_finalized_at; Type: INDEX; Schema: public; Owner: -
--

CREATE INDEX index_tenants_on_creation_finalized_at ON public.tenants USING btree (creation_finalized_at);


--
-- Name: index_tenants_on_deleted_at; Type: INDEX; Schema: public; Owner: -
--

CREATE INDEX index_tenants_on_deleted_at ON public.tenants USING btree (deleted_at);


--
-- Name: index_tenants_on_host; Type: INDEX; Schema: public; Owner: -
--

CREATE INDEX index_tenants_on_host ON public.tenants USING btree (host);


--
-- Name: index_topics_on_include_in_onboarding; Type: INDEX; Schema: public; Owner: -
--

CREATE INDEX index_topics_on_include_in_onboarding ON public.topics USING btree (include_in_onboarding);


--
-- Name: index_ucf_representativeness_ref_distributions_on_custom_field; Type: INDEX; Schema: public; Owner: -
--

CREATE INDEX index_ucf_representativeness_ref_distributions_on_custom_field ON public.user_custom_fields_representativeness_ref_distributions USING btree (custom_field_id);


--
-- Name: index_users_on_email; Type: INDEX; Schema: public; Owner: -
--

CREATE INDEX index_users_on_email ON public.users USING btree (email);


--
-- Name: index_users_on_registration_completed_at; Type: INDEX; Schema: public; Owner: -
--

CREATE INDEX index_users_on_registration_completed_at ON public.users USING btree (registration_completed_at);


--
-- Name: index_users_on_slug; Type: INDEX; Schema: public; Owner: -
--

CREATE UNIQUE INDEX index_users_on_slug ON public.users USING btree (slug);


--
-- Name: index_users_on_unique_code; Type: INDEX; Schema: public; Owner: -
--

CREATE UNIQUE INDEX index_users_on_unique_code ON public.users USING btree (unique_code);


--
-- Name: index_verification_verifications_on_hashed_uid; Type: INDEX; Schema: public; Owner: -
--

CREATE INDEX index_verification_verifications_on_hashed_uid ON public.verification_verifications USING btree (hashed_uid);


--
-- Name: index_verification_verifications_on_user_id; Type: INDEX; Schema: public; Owner: -
--

CREATE INDEX index_verification_verifications_on_user_id ON public.verification_verifications USING btree (user_id);


--
-- Name: index_volunteering_causes_on_ordering; Type: INDEX; Schema: public; Owner: -
--

CREATE INDEX index_volunteering_causes_on_ordering ON public.volunteering_causes USING btree (ordering);


--
-- Name: index_volunteering_causes_on_participation_context; Type: INDEX; Schema: public; Owner: -
--

CREATE INDEX index_volunteering_causes_on_participation_context ON public.volunteering_causes USING btree (participation_context_type, participation_context_id);


--
-- Name: index_volunteering_volunteers_on_cause_id_and_user_id; Type: INDEX; Schema: public; Owner: -
--

CREATE UNIQUE INDEX index_volunteering_volunteers_on_cause_id_and_user_id ON public.volunteering_volunteers USING btree (cause_id, user_id);


--
-- Name: index_volunteering_volunteers_on_user_id; Type: INDEX; Schema: public; Owner: -
--

CREATE INDEX index_volunteering_volunteers_on_user_id ON public.volunteering_volunteers USING btree (user_id);


--
-- Name: machine_translations_lookup; Type: INDEX; Schema: public; Owner: -
--

CREATE UNIQUE INDEX machine_translations_lookup ON public.machine_translations_machine_translations USING btree (translatable_id, translatable_type, attribute_name, locale_to);


--
-- Name: machine_translations_translatable; Type: INDEX; Schema: public; Owner: -
--

CREATE INDEX machine_translations_translatable ON public.machine_translations_machine_translations USING btree (translatable_id, translatable_type);


--
-- Name: moderation_statuses_moderatable; Type: INDEX; Schema: public; Owner: -
--

CREATE UNIQUE INDEX moderation_statuses_moderatable ON public.moderation_moderation_statuses USING btree (moderatable_type, moderatable_id);


--
-- Name: que_jobs_args_gin_idx; Type: INDEX; Schema: public; Owner: -
--

CREATE INDEX que_jobs_args_gin_idx ON public.que_jobs USING gin (args jsonb_path_ops);


--
-- Name: que_jobs_data_gin_idx; Type: INDEX; Schema: public; Owner: -
--

CREATE INDEX que_jobs_data_gin_idx ON public.que_jobs USING gin (data jsonb_path_ops);


--
-- Name: que_poll_idx; Type: INDEX; Schema: public; Owner: -
--

CREATE INDEX que_poll_idx ON public.que_jobs USING btree (queue, priority, run_at, id) WHERE ((finished_at IS NULL) AND (expired_at IS NULL));


--
-- Name: que_poll_idx_with_job_schema_version; Type: INDEX; Schema: public; Owner: -
--

CREATE INDEX que_poll_idx_with_job_schema_version ON public.que_jobs USING btree (job_schema_version, queue, priority, run_at, id) WHERE ((finished_at IS NULL) AND (expired_at IS NULL));


--
-- Name: spam_reportable_index; Type: INDEX; Schema: public; Owner: -
--

CREATE INDEX spam_reportable_index ON public.spam_reports USING btree (spam_reportable_type, spam_reportable_id);


--
-- Name: users_unique_lower_email_idx; Type: INDEX; Schema: public; Owner: -
--

CREATE UNIQUE INDEX users_unique_lower_email_idx ON public.users USING btree (lower((email)::text));


--
-- Name: que_jobs que_job_notify; Type: TRIGGER; Schema: public; Owner: -
--

CREATE TRIGGER que_job_notify AFTER INSERT ON public.que_jobs FOR EACH ROW EXECUTE FUNCTION public.que_job_notify();


--
-- Name: que_jobs que_state_notify; Type: TRIGGER; Schema: public; Owner: -
--

CREATE TRIGGER que_state_notify AFTER INSERT OR DELETE OR UPDATE ON public.que_jobs FOR EACH ROW EXECUTE FUNCTION public.que_state_notify();


--
-- Name: analytics_dimension_locales_fact_visits fk_rails_00698f2e02; Type: FK CONSTRAINT; Schema: public; Owner: -
--

ALTER TABLE ONLY public.analytics_dimension_locales_fact_visits
    ADD CONSTRAINT fk_rails_00698f2e02 FOREIGN KEY (dimension_locale_id) REFERENCES public.analytics_dimension_locales(id);


--
-- Name: events fk_rails_0434b48643; Type: FK CONSTRAINT; Schema: public; Owner: -
--

ALTER TABLE ONLY public.events
    ADD CONSTRAINT fk_rails_0434b48643 FOREIGN KEY (project_id) REFERENCES public.projects(id);


--
-- Name: invites fk_rails_06b2d7a3a8; Type: FK CONSTRAINT; Schema: public; Owner: -
--

ALTER TABLE ONLY public.invites
    ADD CONSTRAINT fk_rails_06b2d7a3a8 FOREIGN KEY (invitee_id) REFERENCES public.users(id);


--
-- Name: initiatives fk_rails_06c1835844; Type: FK CONSTRAINT; Schema: public; Owner: -
--

ALTER TABLE ONLY public.initiatives
    ADD CONSTRAINT fk_rails_06c1835844 FOREIGN KEY (author_id) REFERENCES public.users(id);


--
-- Name: invites fk_rails_0b6ac3e1da; Type: FK CONSTRAINT; Schema: public; Owner: -
--

ALTER TABLE ONLY public.invites
    ADD CONSTRAINT fk_rails_0b6ac3e1da FOREIGN KEY (inviter_id) REFERENCES public.users(id);


--
-- Name: ideas fk_rails_0e5b472696; Type: FK CONSTRAINT; Schema: public; Owner: -
--

ALTER TABLE ONLY public.ideas
    ADD CONSTRAINT fk_rails_0e5b472696 FOREIGN KEY (creation_phase_id) REFERENCES public.phases(id);


--
-- Name: spam_reports fk_rails_121f3a2011; Type: FK CONSTRAINT; Schema: public; Owner: -
--

ALTER TABLE ONLY public.spam_reports
    ADD CONSTRAINT fk_rails_121f3a2011 FOREIGN KEY (user_id) REFERENCES public.users(id);


--
-- Name: insights_data_sources fk_rails_17b344203a; Type: FK CONSTRAINT; Schema: public; Owner: -
--

ALTER TABLE ONLY public.insights_data_sources
    ADD CONSTRAINT fk_rails_17b344203a FOREIGN KEY (view_id) REFERENCES public.insights_views(id);


--
-- Name: insights_text_network_analysis_tasks_views fk_rails_1e7db206db; Type: FK CONSTRAINT; Schema: public; Owner: -
--

ALTER TABLE ONLY public.insights_text_network_analysis_tasks_views
    ADD CONSTRAINT fk_rails_1e7db206db FOREIGN KEY (view_id) REFERENCES public.insights_views(id);


--
-- Name: areas_static_pages fk_rails_1fc601f42c; Type: FK CONSTRAINT; Schema: public; Owner: -
--

ALTER TABLE ONLY public.areas_static_pages
    ADD CONSTRAINT fk_rails_1fc601f42c FOREIGN KEY (area_id) REFERENCES public.areas(id);


--
-- Name: project_images fk_rails_2119c24213; Type: FK CONSTRAINT; Schema: public; Owner: -
--

ALTER TABLE ONLY public.project_images
    ADD CONSTRAINT fk_rails_2119c24213 FOREIGN KEY (project_id) REFERENCES public.projects(id);


--
-- Name: idea_import_files fk_rails_229b6de93f; Type: FK CONSTRAINT; Schema: public; Owner: -
--

ALTER TABLE ONLY public.idea_import_files
    ADD CONSTRAINT fk_rails_229b6de93f FOREIGN KEY (parent_id) REFERENCES public.idea_import_files(id);


--
-- Name: areas_static_pages fk_rails_231f268568; Type: FK CONSTRAINT; Schema: public; Owner: -
--

ALTER TABLE ONLY public.areas_static_pages
    ADD CONSTRAINT fk_rails_231f268568 FOREIGN KEY (static_page_id) REFERENCES public.static_pages(id);


--
-- Name: insights_categories fk_rails_27c005f799; Type: FK CONSTRAINT; Schema: public; Owner: -
--

ALTER TABLE ONLY public.insights_categories
    ADD CONSTRAINT fk_rails_27c005f799 FOREIGN KEY (view_id) REFERENCES public.insights_views(id);


--
-- Name: events_attendances fk_rails_29ccdf5b04; Type: FK CONSTRAINT; Schema: public; Owner: -
--

ALTER TABLE ONLY public.events_attendances
    ADD CONSTRAINT fk_rails_29ccdf5b04 FOREIGN KEY (attendee_id) REFERENCES public.users(id);


--
-- Name: analysis_analyses fk_rails_2a92a64a56; Type: FK CONSTRAINT; Schema: public; Owner: -
--

ALTER TABLE ONLY public.analysis_analyses
    ADD CONSTRAINT fk_rails_2a92a64a56 FOREIGN KEY (phase_id) REFERENCES public.phases(id);


--
-- Name: phase_files fk_rails_33852a9a71; Type: FK CONSTRAINT; Schema: public; Owner: -
--

ALTER TABLE ONLY public.phase_files
    ADD CONSTRAINT fk_rails_33852a9a71 FOREIGN KEY (phase_id) REFERENCES public.phases(id);


--
-- Name: volunteering_volunteers fk_rails_33a154a9ba; Type: FK CONSTRAINT; Schema: public; Owner: -
--

ALTER TABLE ONLY public.volunteering_volunteers
    ADD CONSTRAINT fk_rails_33a154a9ba FOREIGN KEY (cause_id) REFERENCES public.volunteering_causes(id);


--
-- Name: nav_bar_items fk_rails_34143a680f; Type: FK CONSTRAINT; Schema: public; Owner: -
--

ALTER TABLE ONLY public.nav_bar_items
    ADD CONSTRAINT fk_rails_34143a680f FOREIGN KEY (static_page_id) REFERENCES public.static_pages(id);


--
-- Name: initiatives_topics fk_rails_39768eb1c3; Type: FK CONSTRAINT; Schema: public; Owner: -
--

ALTER TABLE ONLY public.initiatives_topics
    ADD CONSTRAINT fk_rails_39768eb1c3 FOREIGN KEY (initiative_id) REFERENCES public.initiatives(id);


--
-- Name: baskets_ideas fk_rails_39a1b51358; Type: FK CONSTRAINT; Schema: public; Owner: -
--

ALTER TABLE ONLY public.baskets_ideas
    ADD CONSTRAINT fk_rails_39a1b51358 FOREIGN KEY (idea_id) REFERENCES public.ideas(id);


--
-- Name: initiatives fk_rails_3a983c39e6; Type: FK CONSTRAINT; Schema: public; Owner: -
--

ALTER TABLE ONLY public.initiatives
    ADD CONSTRAINT fk_rails_3a983c39e6 FOREIGN KEY (assignee_id) REFERENCES public.users(id);


--
-- Name: analysis_analyses fk_rails_3c57357702; Type: FK CONSTRAINT; Schema: public; Owner: -
--

ALTER TABLE ONLY public.analysis_analyses
    ADD CONSTRAINT fk_rails_3c57357702 FOREIGN KEY (project_id) REFERENCES public.projects(id);


--
-- Name: followers fk_rails_3d258d3942; Type: FK CONSTRAINT; Schema: public; Owner: -
--

ALTER TABLE ONLY public.followers
    ADD CONSTRAINT fk_rails_3d258d3942 FOREIGN KEY (user_id) REFERENCES public.users(id);


--
-- Name: insights_text_network_analysis_tasks_views fk_rails_3e0e58a177; Type: FK CONSTRAINT; Schema: public; Owner: -
--

ALTER TABLE ONLY public.insights_text_network_analysis_tasks_views
    ADD CONSTRAINT fk_rails_3e0e58a177 FOREIGN KEY (task_id) REFERENCES public.nlp_text_network_analysis_tasks(id);


--
-- Name: email_campaigns_examples fk_rails_465d6356b2; Type: FK CONSTRAINT; Schema: public; Owner: -
--

ALTER TABLE ONLY public.email_campaigns_examples
    ADD CONSTRAINT fk_rails_465d6356b2 FOREIGN KEY (recipient_id) REFERENCES public.users(id);


--
-- Name: notifications fk_rails_46dd2ccfd1; Type: FK CONSTRAINT; Schema: public; Owner: -
--

ALTER TABLE ONLY public.notifications
    ADD CONSTRAINT fk_rails_46dd2ccfd1 FOREIGN KEY (phase_id) REFERENCES public.phases(id);


--
-- Name: notifications fk_rails_4aea6afa11; Type: FK CONSTRAINT; Schema: public; Owner: -
--

ALTER TABLE ONLY public.notifications
    ADD CONSTRAINT fk_rails_4aea6afa11 FOREIGN KEY (recipient_id) REFERENCES public.users(id);


--
-- Name: initiative_images fk_rails_4df6f76970; Type: FK CONSTRAINT; Schema: public; Owner: -
--

ALTER TABLE ONLY public.initiative_images
    ADD CONSTRAINT fk_rails_4df6f76970 FOREIGN KEY (initiative_id) REFERENCES public.initiatives(id);


--
-- Name: analytics_dimension_projects_fact_visits fk_rails_4ecebb6e8a; Type: FK CONSTRAINT; Schema: public; Owner: -
--

ALTER TABLE ONLY public.analytics_dimension_projects_fact_visits
    ADD CONSTRAINT fk_rails_4ecebb6e8a FOREIGN KEY (fact_visit_id) REFERENCES public.analytics_fact_visits(id);


--
-- Name: permissions_custom_fields fk_rails_50335fc43f; Type: FK CONSTRAINT; Schema: public; Owner: -
--

ALTER TABLE ONLY public.permissions_custom_fields
    ADD CONSTRAINT fk_rails_50335fc43f FOREIGN KEY (custom_field_id) REFERENCES public.custom_fields(id);


--
-- Name: identities fk_rails_5373344100; Type: FK CONSTRAINT; Schema: public; Owner: -
--

ALTER TABLE ONLY public.identities
    ADD CONSTRAINT fk_rails_5373344100 FOREIGN KEY (user_id) REFERENCES public.users(id);


--
-- Name: notifications fk_rails_575368d182; Type: FK CONSTRAINT; Schema: public; Owner: -
--

ALTER TABLE ONLY public.notifications
    ADD CONSTRAINT fk_rails_575368d182 FOREIGN KEY (project_id) REFERENCES public.projects(id);


--
-- Name: cosponsors_initiatives fk_rails_5ac54ec4a5; Type: FK CONSTRAINT; Schema: public; Owner: -
--

ALTER TABLE ONLY public.cosponsors_initiatives
    ADD CONSTRAINT fk_rails_5ac54ec4a5 FOREIGN KEY (initiative_id) REFERENCES public.initiatives(id);


--
-- Name: ideas fk_rails_5ac7668cd3; Type: FK CONSTRAINT; Schema: public; Owner: -
--

ALTER TABLE ONLY public.ideas
    ADD CONSTRAINT fk_rails_5ac7668cd3 FOREIGN KEY (project_id) REFERENCES public.projects(id);


--
-- Name: pins fk_rails_5caeedf2b2; Type: FK CONSTRAINT; Schema: public; Owner: -
--

ALTER TABLE ONLY public.pins
    ADD CONSTRAINT fk_rails_5caeedf2b2 FOREIGN KEY (admin_publication_id) REFERENCES public.admin_publications(id);


--
-- Name: idea_imports fk_rails_5ea1f11fd5; Type: FK CONSTRAINT; Schema: public; Owner: -
--

ALTER TABLE ONLY public.idea_imports
    ADD CONSTRAINT fk_rails_5ea1f11fd5 FOREIGN KEY (import_user_id) REFERENCES public.users(id);


--
-- Name: analysis_taggings fk_rails_604cfbcd8d; Type: FK CONSTRAINT; Schema: public; Owner: -
--

ALTER TABLE ONLY public.analysis_taggings
    ADD CONSTRAINT fk_rails_604cfbcd8d FOREIGN KEY (input_id) REFERENCES public.ideas(id);


--
-- Name: internal_comments fk_rails_617a7ea994; Type: FK CONSTRAINT; Schema: public; Owner: -
--

ALTER TABLE ONLY public.internal_comments
    ADD CONSTRAINT fk_rails_617a7ea994 FOREIGN KEY (author_id) REFERENCES public.users(id);


--
-- Name: idea_imports fk_rails_636c77bdd1; Type: FK CONSTRAINT; Schema: public; Owner: -
--

ALTER TABLE ONLY public.idea_imports
    ADD CONSTRAINT fk_rails_636c77bdd1 FOREIGN KEY (file_id) REFERENCES public.idea_import_files(id);


--
-- Name: idea_imports fk_rails_67f00886f9; Type: FK CONSTRAINT; Schema: public; Owner: -
--

ALTER TABLE ONLY public.idea_imports
    ADD CONSTRAINT fk_rails_67f00886f9 FOREIGN KEY (idea_id) REFERENCES public.ideas(id);


--
-- Name: report_builder_reports fk_rails_6988c9886e; Type: FK CONSTRAINT; Schema: public; Owner: -
--

ALTER TABLE ONLY public.report_builder_reports
    ADD CONSTRAINT fk_rails_6988c9886e FOREIGN KEY (phase_id) REFERENCES public.phases(id);


--
-- Name: initiatives_topics fk_rails_6ee3ffe8e1; Type: FK CONSTRAINT; Schema: public; Owner: -
--

ALTER TABLE ONLY public.initiatives_topics
    ADD CONSTRAINT fk_rails_6ee3ffe8e1 FOREIGN KEY (topic_id) REFERENCES public.topics(id);


--
-- Name: groups_permissions fk_rails_6fa6389d80; Type: FK CONSTRAINT; Schema: public; Owner: -
--

ALTER TABLE ONLY public.groups_permissions
    ADD CONSTRAINT fk_rails_6fa6389d80 FOREIGN KEY (permission_id) REFERENCES public.permissions(id);


--
-- Name: email_campaigns_campaigns_groups fk_rails_712f4ad915; Type: FK CONSTRAINT; Schema: public; Owner: -
--

ALTER TABLE ONLY public.email_campaigns_campaigns_groups
    ADD CONSTRAINT fk_rails_712f4ad915 FOREIGN KEY (campaign_id) REFERENCES public.email_campaigns_campaigns(id);


--
-- Name: ideas fk_rails_730408dafc; Type: FK CONSTRAINT; Schema: public; Owner: -
--

ALTER TABLE ONLY public.ideas
    ADD CONSTRAINT fk_rails_730408dafc FOREIGN KEY (idea_status_id) REFERENCES public.idea_statuses(id);


--
-- Name: groups_projects fk_rails_73e1dee5fd; Type: FK CONSTRAINT; Schema: public; Owner: -
--

ALTER TABLE ONLY public.groups_projects
    ADD CONSTRAINT fk_rails_73e1dee5fd FOREIGN KEY (project_id) REFERENCES public.projects(id);


--
-- Name: analysis_analyses_custom_fields fk_rails_74744744a6; Type: FK CONSTRAINT; Schema: public; Owner: -
--

ALTER TABLE ONLY public.analysis_analyses_custom_fields
    ADD CONSTRAINT fk_rails_74744744a6 FOREIGN KEY (analysis_id) REFERENCES public.analysis_analyses(id);


--
-- Name: analysis_questions fk_rails_74e779db86; Type: FK CONSTRAINT; Schema: public; Owner: -
--

ALTER TABLE ONLY public.analysis_questions
    ADD CONSTRAINT fk_rails_74e779db86 FOREIGN KEY (background_task_id) REFERENCES public.analysis_background_tasks(id);


--
-- Name: insights_zeroshot_classification_tasks_categories fk_rails_7a1b53273b; Type: FK CONSTRAINT; Schema: public; Owner: -
--

ALTER TABLE ONLY public.insights_zeroshot_classification_tasks_categories
    ADD CONSTRAINT fk_rails_7a1b53273b FOREIGN KEY (task_id) REFERENCES public.insights_zeroshot_classification_tasks(id);


--
-- Name: maps_legend_items fk_rails_7c44736f5e; Type: FK CONSTRAINT; Schema: public; Owner: -
--

ALTER TABLE ONLY public.maps_legend_items
    ADD CONSTRAINT fk_rails_7c44736f5e FOREIGN KEY (map_config_id) REFERENCES public.maps_map_configs(id);


--
-- Name: activities fk_rails_7e11bb717f; Type: FK CONSTRAINT; Schema: public; Owner: -
--

ALTER TABLE ONLY public.activities
    ADD CONSTRAINT fk_rails_7e11bb717f FOREIGN KEY (user_id) REFERENCES public.users(id);


--
-- Name: email_campaigns_campaign_email_commands fk_rails_7f284a4f09; Type: FK CONSTRAINT; Schema: public; Owner: -
--

ALTER TABLE ONLY public.email_campaigns_campaign_email_commands
    ADD CONSTRAINT fk_rails_7f284a4f09 FOREIGN KEY (recipient_id) REFERENCES public.users(id);


--
-- Name: polls_response_options fk_rails_80d00e60ae; Type: FK CONSTRAINT; Schema: public; Owner: -
--

ALTER TABLE ONLY public.polls_response_options
    ADD CONSTRAINT fk_rails_80d00e60ae FOREIGN KEY (option_id) REFERENCES public.polls_options(id);


--
-- Name: report_builder_reports fk_rails_81137213da; Type: FK CONSTRAINT; Schema: public; Owner: -
--

ALTER TABLE ONLY public.report_builder_reports
    ADD CONSTRAINT fk_rails_81137213da FOREIGN KEY (owner_id) REFERENCES public.users(id);


--
-- Name: projects_allowed_input_topics fk_rails_812b6d9149; Type: FK CONSTRAINT; Schema: public; Owner: -
--

ALTER TABLE ONLY public.projects_allowed_input_topics
    ADD CONSTRAINT fk_rails_812b6d9149 FOREIGN KEY (project_id) REFERENCES public.projects(id);


--
-- Name: projects_topics fk_rails_812b6d9149; Type: FK CONSTRAINT; Schema: public; Owner: -
--

ALTER TABLE ONLY public.projects_topics
    ADD CONSTRAINT fk_rails_812b6d9149 FOREIGN KEY (project_id) REFERENCES public.projects(id);


--
-- Name: areas_initiatives fk_rails_81a9922de4; Type: FK CONSTRAINT; Schema: public; Owner: -
--

ALTER TABLE ONLY public.areas_initiatives
    ADD CONSTRAINT fk_rails_81a9922de4 FOREIGN KEY (area_id) REFERENCES public.areas(id);


--
-- Name: notifications fk_rails_81c11ef894; Type: FK CONSTRAINT; Schema: public; Owner: -
--

ALTER TABLE ONLY public.notifications
    ADD CONSTRAINT fk_rails_81c11ef894 FOREIGN KEY (internal_comment_id) REFERENCES public.internal_comments(id);


--
-- Name: areas_ideas fk_rails_81e27f10eb; Type: FK CONSTRAINT; Schema: public; Owner: -
--

ALTER TABLE ONLY public.areas_ideas
    ADD CONSTRAINT fk_rails_81e27f10eb FOREIGN KEY (area_id) REFERENCES public.areas(id);


--
-- Name: notifications fk_rails_828a073a04; Type: FK CONSTRAINT; Schema: public; Owner: -
--

ALTER TABLE ONLY public.notifications
    ADD CONSTRAINT fk_rails_828a073a04 FOREIGN KEY (cosponsors_initiative_id) REFERENCES public.cosponsors_initiatives(id);


--
-- Name: ideas_phases fk_rails_845d7ca944; Type: FK CONSTRAINT; Schema: public; Owner: -
--

ALTER TABLE ONLY public.ideas_phases
    ADD CONSTRAINT fk_rails_845d7ca944 FOREIGN KEY (idea_id) REFERENCES public.ideas(id);


--
-- Name: notifications fk_rails_849e0c7eb7; Type: FK CONSTRAINT; Schema: public; Owner: -
--

ALTER TABLE ONLY public.notifications
    ADD CONSTRAINT fk_rails_849e0c7eb7 FOREIGN KEY (spam_report_id) REFERENCES public.spam_reports(id);


--
-- Name: analysis_analyses_custom_fields fk_rails_857115261d; Type: FK CONSTRAINT; Schema: public; Owner: -
--

ALTER TABLE ONLY public.analysis_analyses_custom_fields
    ADD CONSTRAINT fk_rails_857115261d FOREIGN KEY (custom_field_id) REFERENCES public.custom_fields(id);


--
-- Name: email_campaigns_campaigns fk_rails_87e592c9f5; Type: FK CONSTRAINT; Schema: public; Owner: -
--

ALTER TABLE ONLY public.email_campaigns_campaigns
    ADD CONSTRAINT fk_rails_87e592c9f5 FOREIGN KEY (author_id) REFERENCES public.users(id);


--
-- Name: user_custom_fields_representativeness_ref_distributions fk_rails_8cabeff294; Type: FK CONSTRAINT; Schema: public; Owner: -
--

ALTER TABLE ONLY public.user_custom_fields_representativeness_ref_distributions
    ADD CONSTRAINT fk_rails_8cabeff294 FOREIGN KEY (custom_field_id) REFERENCES public.custom_fields(id);


--
-- Name: static_pages_topics fk_rails_8e3f01dacd; Type: FK CONSTRAINT; Schema: public; Owner: -
--

ALTER TABLE ONLY public.static_pages_topics
    ADD CONSTRAINT fk_rails_8e3f01dacd FOREIGN KEY (static_page_id) REFERENCES public.static_pages(id);


--
-- Name: areas_projects fk_rails_8fb43a173d; Type: FK CONSTRAINT; Schema: public; Owner: -
--

ALTER TABLE ONLY public.areas_projects
    ADD CONSTRAINT fk_rails_8fb43a173d FOREIGN KEY (project_id) REFERENCES public.projects(id);


--
-- Name: initiative_files fk_rails_8fcd2c6036; Type: FK CONSTRAINT; Schema: public; Owner: -
--

ALTER TABLE ONLY public.initiative_files
    ADD CONSTRAINT fk_rails_8fcd2c6036 FOREIGN KEY (initiative_id) REFERENCES public.initiatives(id);


--
-- Name: areas fk_rails_901fc7a65b; Type: FK CONSTRAINT; Schema: public; Owner: -
--

ALTER TABLE ONLY public.areas
    ADD CONSTRAINT fk_rails_901fc7a65b FOREIGN KEY (custom_field_option_id) REFERENCES public.custom_field_options(id);


--
-- Name: notifications fk_rails_9268535f02; Type: FK CONSTRAINT; Schema: public; Owner: -
--

ALTER TABLE ONLY public.notifications
    ADD CONSTRAINT fk_rails_9268535f02 FOREIGN KEY (comment_id) REFERENCES public.comments(id);


--
-- Name: notifications fk_rails_97eb4c3a35; Type: FK CONSTRAINT; Schema: public; Owner: -
--

ALTER TABLE ONLY public.notifications
    ADD CONSTRAINT fk_rails_97eb4c3a35 FOREIGN KEY (invite_id) REFERENCES public.invites(id);


--
-- Name: memberships fk_rails_99326fb65d; Type: FK CONSTRAINT; Schema: public; Owner: -
--

ALTER TABLE ONLY public.memberships
    ADD CONSTRAINT fk_rails_99326fb65d FOREIGN KEY (user_id) REFERENCES public.users(id);


--
-- Name: analytics_fact_visits fk_rails_9b5a82cb55; Type: FK CONSTRAINT; Schema: public; Owner: -
--

ALTER TABLE ONLY public.analytics_fact_visits
    ADD CONSTRAINT fk_rails_9b5a82cb55 FOREIGN KEY (dimension_referrer_type_id) REFERENCES public.analytics_dimension_referrer_types(id);


--
-- Name: event_images fk_rails_9dd6f2f888; Type: FK CONSTRAINT; Schema: public; Owner: -
--

ALTER TABLE ONLY public.event_images
    ADD CONSTRAINT fk_rails_9dd6f2f888 FOREIGN KEY (event_id) REFERENCES public.events(id);


--
-- Name: areas_projects fk_rails_9ecfc9d2b9; Type: FK CONSTRAINT; Schema: public; Owner: -
--

ALTER TABLE ONLY public.areas_projects
    ADD CONSTRAINT fk_rails_9ecfc9d2b9 FOREIGN KEY (area_id) REFERENCES public.areas(id);


--
-- Name: notifications fk_rails_a2016447bc; Type: FK CONSTRAINT; Schema: public; Owner: -
--

ALTER TABLE ONLY public.notifications
    ADD CONSTRAINT fk_rails_a2016447bc FOREIGN KEY (initiating_user_id) REFERENCES public.users(id);


--
-- Name: notifications fk_rails_a2cfad997d; Type: FK CONSTRAINT; Schema: public; Owner: -
--

ALTER TABLE ONLY public.notifications
    ADD CONSTRAINT fk_rails_a2cfad997d FOREIGN KEY (official_feedback_id) REFERENCES public.official_feedbacks(id);


--
-- Name: analytics_fact_visits fk_rails_a34b51c948; Type: FK CONSTRAINT; Schema: public; Owner: -
--

ALTER TABLE ONLY public.analytics_fact_visits
    ADD CONSTRAINT fk_rails_a34b51c948 FOREIGN KEY (dimension_date_last_action_id) REFERENCES public.analytics_dimension_dates(date);


--
-- Name: event_files fk_rails_a590d6ddde; Type: FK CONSTRAINT; Schema: public; Owner: -
--

ALTER TABLE ONLY public.event_files
    ADD CONSTRAINT fk_rails_a590d6ddde FOREIGN KEY (event_id) REFERENCES public.events(id);


--
-- Name: groups_permissions fk_rails_a5c3527604; Type: FK CONSTRAINT; Schema: public; Owner: -
--

ALTER TABLE ONLY public.groups_permissions
    ADD CONSTRAINT fk_rails_a5c3527604 FOREIGN KEY (group_id) REFERENCES public.groups(id);


--
-- Name: areas_initiatives fk_rails_a67ac3c9d1; Type: FK CONSTRAINT; Schema: public; Owner: -
--

ALTER TABLE ONLY public.areas_initiatives
    ADD CONSTRAINT fk_rails_a67ac3c9d1 FOREIGN KEY (initiative_id) REFERENCES public.initiatives(id);


--
-- Name: ideas fk_rails_a7a91f1df3; Type: FK CONSTRAINT; Schema: public; Owner: -
--

ALTER TABLE ONLY public.ideas
    ADD CONSTRAINT fk_rails_a7a91f1df3 FOREIGN KEY (author_id) REFERENCES public.users(id);


--
-- Name: analytics_fact_visits fk_rails_a9aa810ecf; Type: FK CONSTRAINT; Schema: public; Owner: -
--

ALTER TABLE ONLY public.analytics_fact_visits
    ADD CONSTRAINT fk_rails_a9aa810ecf FOREIGN KEY (dimension_date_first_action_id) REFERENCES public.analytics_dimension_dates(date);


--
-- Name: memberships fk_rails_aaf389f138; Type: FK CONSTRAINT; Schema: public; Owner: -
--

ALTER TABLE ONLY public.memberships
    ADD CONSTRAINT fk_rails_aaf389f138 FOREIGN KEY (group_id) REFERENCES public.groups(id);


--
-- Name: maps_layers fk_rails_abbf8658b2; Type: FK CONSTRAINT; Schema: public; Owner: -
--

ALTER TABLE ONLY public.maps_layers
    ADD CONSTRAINT fk_rails_abbf8658b2 FOREIGN KEY (map_config_id) REFERENCES public.maps_map_configs(id);


--
-- Name: analysis_tags fk_rails_afc2d02258; Type: FK CONSTRAINT; Schema: public; Owner: -
--

ALTER TABLE ONLY public.analysis_tags
    ADD CONSTRAINT fk_rails_afc2d02258 FOREIGN KEY (analysis_id) REFERENCES public.analysis_analyses(id);


--
-- Name: phases fk_rails_b0efe660f5; Type: FK CONSTRAINT; Schema: public; Owner: -
--

ALTER TABLE ONLY public.phases
    ADD CONSTRAINT fk_rails_b0efe660f5 FOREIGN KEY (project_id) REFERENCES public.projects(id);


--
-- Name: baskets fk_rails_b3d04c10d5; Type: FK CONSTRAINT; Schema: public; Owner: -
--

ALTER TABLE ONLY public.baskets
    ADD CONSTRAINT fk_rails_b3d04c10d5 FOREIGN KEY (user_id) REFERENCES public.users(id);


--
-- Name: custom_field_options fk_rails_b48da9e6c7; Type: FK CONSTRAINT; Schema: public; Owner: -
--

ALTER TABLE ONLY public.custom_field_options
    ADD CONSTRAINT fk_rails_b48da9e6c7 FOREIGN KEY (custom_field_id) REFERENCES public.custom_fields(id);


--
-- Name: notifications fk_rails_b894d506a0; Type: FK CONSTRAINT; Schema: public; Owner: -
--

ALTER TABLE ONLY public.notifications
    ADD CONSTRAINT fk_rails_b894d506a0 FOREIGN KEY (basket_id) REFERENCES public.baskets(id);


--
-- Name: polls_options fk_rails_bb813b4549; Type: FK CONSTRAINT; Schema: public; Owner: -
--

ALTER TABLE ONLY public.polls_options
    ADD CONSTRAINT fk_rails_bb813b4549 FOREIGN KEY (question_id) REFERENCES public.polls_questions(id);


--
-- Name: ideas_phases fk_rails_bd36415a82; Type: FK CONSTRAINT; Schema: public; Owner: -
--

ALTER TABLE ONLY public.ideas_phases
    ADD CONSTRAINT fk_rails_bd36415a82 FOREIGN KEY (phase_id) REFERENCES public.phases(id);


--
-- Name: analysis_background_tasks fk_rails_bde9116e72; Type: FK CONSTRAINT; Schema: public; Owner: -
--

ALTER TABLE ONLY public.analysis_background_tasks
    ADD CONSTRAINT fk_rails_bde9116e72 FOREIGN KEY (analysis_id) REFERENCES public.analysis_analyses(id);


--
-- Name: project_files fk_rails_c26fbba4b3; Type: FK CONSTRAINT; Schema: public; Owner: -
--

ALTER TABLE ONLY public.project_files
    ADD CONSTRAINT fk_rails_c26fbba4b3 FOREIGN KEY (project_id) REFERENCES public.projects(id);


--
-- Name: ideas fk_rails_c32c787647; Type: FK CONSTRAINT; Schema: public; Owner: -
--

ALTER TABLE ONLY public.ideas
    ADD CONSTRAINT fk_rails_c32c787647 FOREIGN KEY (assignee_id) REFERENCES public.users(id);


--
-- Name: idea_images fk_rails_c349bb4ac3; Type: FK CONSTRAINT; Schema: public; Owner: -
--

ALTER TABLE ONLY public.idea_images
    ADD CONSTRAINT fk_rails_c349bb4ac3 FOREIGN KEY (idea_id) REFERENCES public.ideas(id);


--
-- Name: notifications fk_rails_c76d81b062; Type: FK CONSTRAINT; Schema: public; Owner: -
--

ALTER TABLE ONLY public.notifications
    ADD CONSTRAINT fk_rails_c76d81b062 FOREIGN KEY (inappropriate_content_flag_id) REFERENCES public.flag_inappropriate_content_inappropriate_content_flags(id);


--
-- Name: email_campaigns_deliveries fk_rails_c87ec11171; Type: FK CONSTRAINT; Schema: public; Owner: -
--

ALTER TABLE ONLY public.email_campaigns_deliveries
    ADD CONSTRAINT fk_rails_c87ec11171 FOREIGN KEY (campaign_id) REFERENCES public.email_campaigns_campaigns(id);


--
-- Name: insights_zeroshot_classification_tasks_categories fk_rails_c902b207ea; Type: FK CONSTRAINT; Schema: public; Owner: -
--

ALTER TABLE ONLY public.insights_zeroshot_classification_tasks_categories
    ADD CONSTRAINT fk_rails_c902b207ea FOREIGN KEY (category_id) REFERENCES public.insights_categories(id);


--
-- Name: idea_import_files fk_rails_c93392afae; Type: FK CONSTRAINT; Schema: public; Owner: -
--

ALTER TABLE ONLY public.idea_import_files
    ADD CONSTRAINT fk_rails_c93392afae FOREIGN KEY (project_id) REFERENCES public.projects(id);


--
-- Name: reactions fk_rails_c9b3bef597; Type: FK CONSTRAINT; Schema: public; Owner: -
--

ALTER TABLE ONLY public.reactions
    ADD CONSTRAINT fk_rails_c9b3bef597 FOREIGN KEY (user_id) REFERENCES public.users(id);


--
-- Name: analysis_insights fk_rails_cc6c7b26fc; Type: FK CONSTRAINT; Schema: public; Owner: -
--

ALTER TABLE ONLY public.analysis_insights
    ADD CONSTRAINT fk_rails_cc6c7b26fc FOREIGN KEY (analysis_id) REFERENCES public.analysis_analyses(id);


--
-- Name: analysis_taggings fk_rails_cc8b68bfb4; Type: FK CONSTRAINT; Schema: public; Owner: -
--

ALTER TABLE ONLY public.analysis_taggings
    ADD CONSTRAINT fk_rails_cc8b68bfb4 FOREIGN KEY (tag_id) REFERENCES public.analysis_tags(id);


--
-- Name: analytics_dimension_locales_fact_visits fk_rails_cd2a592e7b; Type: FK CONSTRAINT; Schema: public; Owner: -
--

ALTER TABLE ONLY public.analytics_dimension_locales_fact_visits
    ADD CONSTRAINT fk_rails_cd2a592e7b FOREIGN KEY (fact_visit_id) REFERENCES public.analytics_fact_visits(id);


--
-- Name: static_page_files fk_rails_d0209b82ff; Type: FK CONSTRAINT; Schema: public; Owner: -
--

ALTER TABLE ONLY public.static_page_files
    ADD CONSTRAINT fk_rails_d0209b82ff FOREIGN KEY (static_page_id) REFERENCES public.static_pages(id);


--
-- Name: projects fk_rails_d1892257e3; Type: FK CONSTRAINT; Schema: public; Owner: -
--

ALTER TABLE ONLY public.projects
    ADD CONSTRAINT fk_rails_d1892257e3 FOREIGN KEY (default_assignee_id) REFERENCES public.users(id);


--
-- Name: groups_projects fk_rails_d6353758d5; Type: FK CONSTRAINT; Schema: public; Owner: -
--

ALTER TABLE ONLY public.groups_projects
    ADD CONSTRAINT fk_rails_d6353758d5 FOREIGN KEY (group_id) REFERENCES public.groups(id);


--
-- Name: projects_allowed_input_topics fk_rails_db7813bfef; Type: FK CONSTRAINT; Schema: public; Owner: -
--

ALTER TABLE ONLY public.projects_allowed_input_topics
    ADD CONSTRAINT fk_rails_db7813bfef FOREIGN KEY (topic_id) REFERENCES public.topics(id);


--
-- Name: projects_topics fk_rails_db7813bfef; Type: FK CONSTRAINT; Schema: public; Owner: -
--

ALTER TABLE ONLY public.projects_topics
    ADD CONSTRAINT fk_rails_db7813bfef FOREIGN KEY (topic_id) REFERENCES public.topics(id);


--
-- Name: analysis_summaries fk_rails_dbd13460f0; Type: FK CONSTRAINT; Schema: public; Owner: -
--

ALTER TABLE ONLY public.analysis_summaries
    ADD CONSTRAINT fk_rails_dbd13460f0 FOREIGN KEY (background_task_id) REFERENCES public.analysis_background_tasks(id);


--
-- Name: project_folders_files fk_rails_dc7aeb6534; Type: FK CONSTRAINT; Schema: public; Owner: -
--

ALTER TABLE ONLY public.project_folders_files
    ADD CONSTRAINT fk_rails_dc7aeb6534 FOREIGN KEY (project_folder_id) REFERENCES public.project_folders_folders(id);


--
-- Name: project_folders_images fk_rails_dcbc962cfe; Type: FK CONSTRAINT; Schema: public; Owner: -
--

ALTER TABLE ONLY public.project_folders_images
    ADD CONSTRAINT fk_rails_dcbc962cfe FOREIGN KEY (project_folder_id) REFERENCES public.project_folders_folders(id);


--
-- Name: insights_category_assignments fk_rails_dd144cbdf0; Type: FK CONSTRAINT; Schema: public; Owner: -
--

ALTER TABLE ONLY public.insights_category_assignments
    ADD CONSTRAINT fk_rails_dd144cbdf0 FOREIGN KEY (category_id) REFERENCES public.insights_categories(id);


--
-- Name: official_feedbacks fk_rails_ddd7e21dfa; Type: FK CONSTRAINT; Schema: public; Owner: -
--

ALTER TABLE ONLY public.official_feedbacks
    ADD CONSTRAINT fk_rails_ddd7e21dfa FOREIGN KEY (user_id) REFERENCES public.users(id);


--
-- Name: baskets_ideas fk_rails_dfb57cbce2; Type: FK CONSTRAINT; Schema: public; Owner: -
--

ALTER TABLE ONLY public.baskets_ideas
    ADD CONSTRAINT fk_rails_dfb57cbce2 FOREIGN KEY (basket_id) REFERENCES public.baskets(id);


--
-- Name: permissions_custom_fields fk_rails_e211dc8f99; Type: FK CONSTRAINT; Schema: public; Owner: -
--

ALTER TABLE ONLY public.permissions_custom_fields
    ADD CONSTRAINT fk_rails_e211dc8f99 FOREIGN KEY (permission_id) REFERENCES public.permissions(id);


--
-- Name: cosponsors_initiatives fk_rails_e48253715f; Type: FK CONSTRAINT; Schema: public; Owner: -
--

ALTER TABLE ONLY public.cosponsors_initiatives
    ADD CONSTRAINT fk_rails_e48253715f FOREIGN KEY (user_id) REFERENCES public.users(id);


--
-- Name: polls_response_options fk_rails_e871bf6e26; Type: FK CONSTRAINT; Schema: public; Owner: -
--

ALTER TABLE ONLY public.polls_response_options
    ADD CONSTRAINT fk_rails_e871bf6e26 FOREIGN KEY (response_id) REFERENCES public.polls_responses(id);


--
-- Name: areas_ideas fk_rails_e96a71e39f; Type: FK CONSTRAINT; Schema: public; Owner: -
--

ALTER TABLE ONLY public.areas_ideas
    ADD CONSTRAINT fk_rails_e96a71e39f FOREIGN KEY (idea_id) REFERENCES public.ideas(id);


--
-- Name: static_pages_topics fk_rails_edc8786515; Type: FK CONSTRAINT; Schema: public; Owner: -
--

ALTER TABLE ONLY public.static_pages_topics
    ADD CONSTRAINT fk_rails_edc8786515 FOREIGN KEY (topic_id) REFERENCES public.topics(id);


--
-- Name: insights_zeroshot_classification_tasks_inputs fk_rails_ee8a3a2c3d; Type: FK CONSTRAINT; Schema: public; Owner: -
--

ALTER TABLE ONLY public.insights_zeroshot_classification_tasks_inputs
    ADD CONSTRAINT fk_rails_ee8a3a2c3d FOREIGN KEY (task_id) REFERENCES public.insights_zeroshot_classification_tasks(id);


--
-- Name: idea_files fk_rails_efb12f53ad; Type: FK CONSTRAINT; Schema: public; Owner: -
--

ALTER TABLE ONLY public.idea_files
    ADD CONSTRAINT fk_rails_efb12f53ad FOREIGN KEY (idea_id) REFERENCES public.ideas(id);


--
-- Name: insights_text_networks fk_rails_f3e4924881; Type: FK CONSTRAINT; Schema: public; Owner: -
--

ALTER TABLE ONLY public.insights_text_networks
    ADD CONSTRAINT fk_rails_f3e4924881 FOREIGN KEY (view_id) REFERENCES public.insights_views(id);


--
-- Name: comments fk_rails_f44b1e3c8a; Type: FK CONSTRAINT; Schema: public; Owner: -
--

ALTER TABLE ONLY public.comments
    ADD CONSTRAINT fk_rails_f44b1e3c8a FOREIGN KEY (author_id) REFERENCES public.users(id);


--
-- Name: events_attendances fk_rails_fba307ba3b; Type: FK CONSTRAINT; Schema: public; Owner: -
--

ALTER TABLE ONLY public.events_attendances
    ADD CONSTRAINT fk_rails_fba307ba3b FOREIGN KEY (event_id) REFERENCES public.events(id);


--
-- Name: ideas_topics fk_rails_fd874ecf4b; Type: FK CONSTRAINT; Schema: public; Owner: -
--

ALTER TABLE ONLY public.ideas_topics
    ADD CONSTRAINT fk_rails_fd874ecf4b FOREIGN KEY (idea_id) REFERENCES public.ideas(id);


--
-- Name: ideas_topics fk_rails_ff1788eb50; Type: FK CONSTRAINT; Schema: public; Owner: -
--

ALTER TABLE ONLY public.ideas_topics
    ADD CONSTRAINT fk_rails_ff1788eb50 FOREIGN KEY (topic_id) REFERENCES public.topics(id);


--
-- PostgreSQL database dump complete
--

SET search_path TO public,shared_extensions;

INSERT INTO "schema_migrations" (version) VALUES
('20170301182502'),
('20170302155043'),
('20170314053812'),
('20170317133413'),
('20170317151309'),
('20170318141825'),
('20170318143940'),
('20170318144700'),
('20170318155729'),
('20170318181018'),
('20170319000059'),
('20170330122943'),
('20170407113052'),
('20170410152320'),
('20170415160722'),
('20170418104454'),
('20170424201042'),
('20170503161621'),
('20170509093623'),
('20170520132308'),
('20170520134018'),
('20170525125712'),
('20170531144653'),
('20170602105428'),
('20170607123146'),
('20170620074738'),
('20170620083943'),
('20170703234313'),
('20170704729304'),
('20170705093051'),
('20170705093317'),
('20170718095819'),
('20170718121258'),
('20170719160834'),
('20170719172958'),
('20170918101800'),
('20171010091219'),
('20171010114629'),
('20171010114644'),
('20171020101837'),
('20171022182428'),
('20171023192224'),
('20171029143741'),
('20171031131310'),
('20171101102506'),
('20171106212610'),
('20171113100102'),
('20171115092024'),
('20171117114456'),
('20171117155422'),
('20171127103900'),
('20171204155602'),
('20171209082850'),
('20171218134052'),
('20171221145649'),
('20180103163513'),
('20180108134711'),
('20180108144026'),
('20180108144119'),
('20180108153406'),
('20180117103530'),
('20180117105551'),
('20180118125241'),
('20180206132516'),
('20180209161249'),
('20180215090033'),
('20180215130118'),
('20180220142344'),
('20180220144702'),
('20180221143137'),
('20180302100342'),
('20180302145039'),
('20180307132304'),
('20180309160219'),
('20180327085216'),
('20180327132833'),
('20180328123240'),
('20180404092302'),
('20180405090646'),
('20180405195146'),
('20180412140227'),
('20180423120217'),
('20180423123552'),
('20180423123610'),
('20180423123634'),
('20180424190023'),
('20180424190024'),
('20180516143348'),
('20180610165230'),
('20180705085133'),
('20180801130039'),
('20180809133236'),
('20180809134021'),
('20180813093429'),
('20180815114121'),
('20180815114122'),
('20180815114123'),
('20180815114124'),
('20180824094903'),
('20180829162620'),
('20180912135727'),
('20180913085107'),
('20180913085920'),
('20180913155502'),
('20180919144612'),
('20180920155012'),
('20180920155127'),
('20181011143305'),
('20181022092934'),
('20181205134744'),
('20181210113428'),
('20190107123605'),
('20190124094814'),
('20190129100321'),
('20190211103921'),
('20190211134223'),
('20190215155920'),
('20190220152327'),
('20190312154517'),
('20190313091027'),
('20190318145229'),
('20190325142711'),
('20190325155516'),
('20190527091133'),
('20190528101954'),
('20190531143638'),
('20190603100709'),
('20190603100803'),
('20190603135926'),
('20190603141415'),
('20190603142853'),
('20190604135000'),
('20190605125206'),
('20190607132326'),
('20190701091036'),
('20190724095644'),
('20190730131947'),
('20190816143358'),
('20190904135343'),
('20190904135344'),
('20190905123108'),
('20190905123110'),
('20190906093107'),
('20190909124937'),
('20190909124938'),
('20191008115234'),
('20191014135916'),
('20191023121111'),
('20191114092523'),
('20191209135917'),
('20191209183623'),
('20191210205216'),
('20191211104007'),
('20191213112024'),
('20191213130342'),
('20191218161144'),
('20200109163736'),
('20200131124534'),
('20200131130350'),
('20200131133006'),
('20200206081103'),
('20200206162013'),
('20200206165218'),
('20200213001613'),
('20200226124456'),
('20200306160918'),
('20200310101259'),
('20200311132551'),
('20200316142820'),
('20200316142821'),
('20200316142822'),
('20200316155355'),
('20200318220614'),
('20200318220615'),
('20200319101312'),
('20200325160114'),
('20200423123927'),
('20200519164633'),
('20200527093956'),
('20200527094026'),
('20200805132331'),
('20200807132541'),
('20200820141351'),
('20200902151045'),
('20200911150057'),
('20201001174500'),
('20201007102916'),
('20201014180247'),
('20201015180356'),
('20201018122834'),
('20201022160000'),
('20201029180155'),
('20201102093045'),
('20201116092906'),
('20201116092907'),
('20201120173700'),
('20201120190900'),
('20201127160903'),
('20201130161115'),
('20201204134337'),
('20201217170635'),
('20210112155555'),
('20210119144531'),
('20210127105555'),
('20210127112755'),
('20210127112825'),
('20210127112937'),
('20210211144443'),
('20210217112905'),
('20210304203413'),
('20210312123927'),
('20210316113654'),
('20210317114360'),
('20210317114361'),
('20210319100008'),
('20210319161957'),
('20210324164613'),
('20210324164740'),
('20210324181315'),
('20210324181814'),
('20210402103419'),
('20210413172107'),
('20210430154637'),
('20210506151054'),
('20210512094502'),
('20210518143118'),
('20210521101107'),
('20210601061247'),
('20210619133856'),
('20210624163536'),
('20210722110109'),
('20210902121355'),
('20210902121356'),
('20210902121357'),
('20211806161354'),
('20211806161355'),
('20211806161356'),
('20211806161357'),
('20211906161359'),
('20211906161360'),
('20211906161361'),
('20211906161362'),
('20212006161357'),
('20212006161358'),
('20220112081701'),
('20220114095033'),
('20220120154239'),
('20220126110341'),
('20220207103216'),
('20220211143841'),
('20220214110500'),
('20220302143958'),
('20220308184000'),
('20220324073642'),
('20220407131522'),
('20220415074726'),
('20220523110954'),
('20220531123916'),
('20220610072149'),
('20220614135644'),
('20220615095516'),
('20220620101315'),
('20220630084221'),
('20220707102050'),
('20220713141438'),
('20220719103052'),
('20220808074431'),
('20220810084347'),
('20220818165037'),
('20220822140949'),
('20220822140950'),
('20220826025840'),
('20220826025841'),
('20220826025842'),
('20220826025843'),
('20220826025844'),
('20220826025845'),
('20220826025846'),
('20220830144847'),
('20220831102114'),
('20220831142106'),
('20220831171634'),
('20220906074349'),
('20220927091942'),
('20220927114325'),
('20220929125456'),
('20220929125457'),
('20221001123808'),
('20221006071220'),
('20221006095042'),
('20221006100512'),
('20221011092349'),
('20221018135644'),
('20221021140619'),
('20221025100507'),
('20221025131832'),
('20221027125738'),
('20221027170719'),
('20221028082913'),
('20221103153024'),
('20221107124858'),
('20221110105544'),
('20221111132019'),
('20221114094435'),
('20221115113353'),
('20221118094022'),
('20221202110054'),
('20221205095831'),
('20221205112729'),
('20230127201927'),
('20230131091656'),
('20230131122140'),
('20230131143907'),
('20230206090743'),
('20230208142802'),
('20230213120148'),
('20230307101320'),
('20230314110825'),
('20230321153659'),
('20230403145652'),
('20230405162820'),
('20230516135820'),
('20230516150847'),
('20230517064632'),
('20230517145937'),
('20230518094411'),
('20230518133943'),
('20230519085843'),
('20230524085443'),
('20230524151508'),
('20230601085753'),
('20230605133845'),
('20230606132255'),
('20230607142901'),
('20230607162320'),
('20230608120051'),
('20230608120425'),
('20230609161522'),
('20230616134441'),
('20230620114801'),
('20230621091448'),
('20230621144312'),
('20230622132238'),
('20230623085057'),
('20230629095724'),
('20230629120434'),
('20230703112343'),
('20230703175732'),
('20230705172856'),
('20230710143815'),
('20230718121501'),
('20230718124121'),
('20230718214736'),
('20230719221539'),
('20230719221540'),
('20230725121109'),
('20230725142113'),
('20230726150159'),
('20230726160134'),
('20230727090914'),
('20230727145653'),
('20230728130913'),
('20230728160743'),
('20230801095755'),
('20230801135355'),
('20230801141534'),
('20230803112021'),
('20230804142723'),
('20230811123114'),
('20230814115846'),
('20230815085922'),
('20230815119289'),
('20230815182301'),
('20230816104548'),
('20230817133411'),
('20230817134213'),
('20230823204209'),
('20230825121818'),
('20230825121819'),
('20230906104541'),
('20230911121820'),
('20230913121819'),
('20230915391649'),
('20230927135924'),
('20231003095622'),
('20231018083110'),
('20231024082513'),
('20231109101517'),
<<<<<<< HEAD
('20231110112415'),
('20231120090516');
=======
('20231110112415');
>>>>>>> d8244a96

<|MERGE_RESOLUTION|>--- conflicted
+++ resolved
@@ -1882,7 +1882,7 @@
         )
  SELECT ap.publication_id AS dimension_project_id,
     ap.publication_status AS status,
-    (((ap.publication_status)::text = 'archived'::text) OR ((fsftp.project_id IS NOT NULL) AND ((ap.publication_status)::text <> 'draft'::text))) AS finished,
+    ((((p.process_type)::text = 'continuous'::text) AND ((ap.publication_status)::text = 'archived'::text)) OR ((fsftp.project_id IS NOT NULL) AND ((ap.publication_status)::text <> 'draft'::text))) AS finished,
     COALESCE(fsftp."timestamp", ap.updated_at) AS "timestamp",
     COALESCE((fsftp."timestamp")::date, (ap.updated_at)::date) AS dimension_date_id
    FROM ((public.admin_publications ap
@@ -7982,10 +7982,5 @@
 ('20231018083110'),
 ('20231024082513'),
 ('20231109101517'),
-<<<<<<< HEAD
-('20231110112415'),
-('20231120090516');
-=======
 ('20231110112415');
->>>>>>> d8244a96
-
+
