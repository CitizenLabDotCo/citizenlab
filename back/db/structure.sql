--- conflicted
+++ resolved
@@ -2165,12 +2165,8 @@
     linear_scale_label_11_multiloc jsonb DEFAULT '{}'::jsonb NOT NULL,
     ask_follow_up boolean DEFAULT false NOT NULL,
     page_button_label_multiloc jsonb DEFAULT '{}'::jsonb NOT NULL,
-<<<<<<< HEAD
     page_button_link character varying,
     question_category character varying
-=======
-    page_button_link character varying
->>>>>>> f75af4bd
 );
 
 
