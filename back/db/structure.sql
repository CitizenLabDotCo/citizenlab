--- conflicted
+++ resolved
@@ -1190,11 +1190,8 @@
     baskets_count integer DEFAULT 0 NOT NULL,
     votes_count integer DEFAULT 0 NOT NULL,
     followers_count integer DEFAULT 0 NOT NULL,
-<<<<<<< HEAD
+    header_bg_alt_text_multiloc jsonb DEFAULT '{}'::jsonb,
     preview_token character varying NOT NULL
-=======
-    header_bg_alt_text_multiloc jsonb DEFAULT '{}'::jsonb
->>>>>>> bc98da99
 );
 
 
@@ -7573,14 +7570,9 @@
 ('20241011816395'),
 ('20241016201503'),
 ('20241022101049'),
-<<<<<<< HEAD
 ('20241024110349'),
-('20241028162618');
-
-=======
 ('20241028162618'),
 ('20241029080612'),
 ('20241105053818'),
 ('20241105053934'),
-('20241105081014');
->>>>>>> bc98da99
+('20241105081014');