--- conflicted
+++ resolved
@@ -2644,12 +2644,9 @@
     tile_provider character varying,
     created_at timestamp(6) without time zone NOT NULL,
     updated_at timestamp(6) without time zone NOT NULL,
-<<<<<<< HEAD
     mappable_type character varying NOT NULL,
-    mappable_id uuid NOT NULL
-=======
+    mappable_id uuid NOT NULL,
     esri_web_map_id character varying
->>>>>>> 5f8fd27f
 );
 
 
@@ -7433,9 +7430,6 @@
 ('20240126122702'),
 ('20240130142750'),
 ('20240130170644'),
-<<<<<<< HEAD
-('20240209101740');
-=======
+('20240209101740'),
 ('20240214125557');
->>>>>>> 5f8fd27f
-
+
