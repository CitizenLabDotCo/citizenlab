SET statement_timeout = 0;
SET lock_timeout = 0;
SET idle_in_transaction_session_timeout = 0;
SET client_encoding = 'UTF8';
SET standard_conforming_strings = on;
SELECT pg_catalog.set_config('search_path', '', false);
SET check_function_bodies = false;
SET xmloption = content;
SET client_min_messages = warning;
SET row_security = off;

ALTER TABLE IF EXISTS ONLY public.ideas_topics DROP CONSTRAINT IF EXISTS fk_rails_ff1788eb50;
ALTER TABLE IF EXISTS ONLY public.ideas_topics DROP CONSTRAINT IF EXISTS fk_rails_fd874ecf4b;
ALTER TABLE IF EXISTS ONLY public.events_attendances DROP CONSTRAINT IF EXISTS fk_rails_fba307ba3b;
ALTER TABLE IF EXISTS ONLY public.comments DROP CONSTRAINT IF EXISTS fk_rails_f44b1e3c8a;
ALTER TABLE IF EXISTS ONLY public.report_builder_published_graph_data_units DROP CONSTRAINT IF EXISTS fk_rails_f21a19c203;
ALTER TABLE IF EXISTS ONLY public.idea_files DROP CONSTRAINT IF EXISTS fk_rails_efb12f53ad;
ALTER TABLE IF EXISTS ONLY public.static_pages_topics DROP CONSTRAINT IF EXISTS fk_rails_edc8786515;
ALTER TABLE IF EXISTS ONLY public.areas_ideas DROP CONSTRAINT IF EXISTS fk_rails_e96a71e39f;
ALTER TABLE IF EXISTS ONLY public.polls_response_options DROP CONSTRAINT IF EXISTS fk_rails_e871bf6e26;
ALTER TABLE IF EXISTS ONLY public.nav_bar_items DROP CONSTRAINT IF EXISTS fk_rails_e8076fb9f6;
ALTER TABLE IF EXISTS ONLY public.cosponsors_initiatives DROP CONSTRAINT IF EXISTS fk_rails_e48253715f;
ALTER TABLE IF EXISTS ONLY public.permissions_custom_fields DROP CONSTRAINT IF EXISTS fk_rails_e211dc8f99;
ALTER TABLE IF EXISTS ONLY public.baskets_ideas DROP CONSTRAINT IF EXISTS fk_rails_dfb57cbce2;
ALTER TABLE IF EXISTS ONLY public.official_feedbacks DROP CONSTRAINT IF EXISTS fk_rails_ddd7e21dfa;
ALTER TABLE IF EXISTS ONLY public.project_folders_images DROP CONSTRAINT IF EXISTS fk_rails_dcbc962cfe;
ALTER TABLE IF EXISTS ONLY public.project_folders_files DROP CONSTRAINT IF EXISTS fk_rails_dc7aeb6534;
ALTER TABLE IF EXISTS ONLY public.analysis_summaries DROP CONSTRAINT IF EXISTS fk_rails_dbd13460f0;
ALTER TABLE IF EXISTS ONLY public.projects_topics DROP CONSTRAINT IF EXISTS fk_rails_db7813bfef;
ALTER TABLE IF EXISTS ONLY public.projects_allowed_input_topics DROP CONSTRAINT IF EXISTS fk_rails_db7813bfef;
ALTER TABLE IF EXISTS ONLY public.groups_projects DROP CONSTRAINT IF EXISTS fk_rails_d6353758d5;
ALTER TABLE IF EXISTS ONLY public.projects DROP CONSTRAINT IF EXISTS fk_rails_d1892257e3;
ALTER TABLE IF EXISTS ONLY public.static_page_files DROP CONSTRAINT IF EXISTS fk_rails_d0209b82ff;
ALTER TABLE IF EXISTS ONLY public.analytics_dimension_locales_fact_visits DROP CONSTRAINT IF EXISTS fk_rails_cd2a592e7b;
ALTER TABLE IF EXISTS ONLY public.analysis_taggings DROP CONSTRAINT IF EXISTS fk_rails_cc8b68bfb4;
ALTER TABLE IF EXISTS ONLY public.analysis_insights DROP CONSTRAINT IF EXISTS fk_rails_cc6c7b26fc;
ALTER TABLE IF EXISTS ONLY public.reactions DROP CONSTRAINT IF EXISTS fk_rails_c9b3bef597;
ALTER TABLE IF EXISTS ONLY public.idea_import_files DROP CONSTRAINT IF EXISTS fk_rails_c93392afae;
ALTER TABLE IF EXISTS ONLY public.email_campaigns_deliveries DROP CONSTRAINT IF EXISTS fk_rails_c87ec11171;
ALTER TABLE IF EXISTS ONLY public.notifications DROP CONSTRAINT IF EXISTS fk_rails_c76d81b062;
ALTER TABLE IF EXISTS ONLY public.idea_images DROP CONSTRAINT IF EXISTS fk_rails_c349bb4ac3;
ALTER TABLE IF EXISTS ONLY public.ideas DROP CONSTRAINT IF EXISTS fk_rails_c32c787647;
ALTER TABLE IF EXISTS ONLY public.project_files DROP CONSTRAINT IF EXISTS fk_rails_c26fbba4b3;
ALTER TABLE IF EXISTS ONLY public.analysis_background_tasks DROP CONSTRAINT IF EXISTS fk_rails_bde9116e72;
ALTER TABLE IF EXISTS ONLY public.ideas_phases DROP CONSTRAINT IF EXISTS fk_rails_bd36415a82;
ALTER TABLE IF EXISTS ONLY public.polls_options DROP CONSTRAINT IF EXISTS fk_rails_bb813b4549;
ALTER TABLE IF EXISTS ONLY public.notifications DROP CONSTRAINT IF EXISTS fk_rails_b894d506a0;
ALTER TABLE IF EXISTS ONLY public.custom_field_options DROP CONSTRAINT IF EXISTS fk_rails_b48da9e6c7;
ALTER TABLE IF EXISTS ONLY public.baskets DROP CONSTRAINT IF EXISTS fk_rails_b3d04c10d5;
ALTER TABLE IF EXISTS ONLY public.phases DROP CONSTRAINT IF EXISTS fk_rails_b0efe660f5;
ALTER TABLE IF EXISTS ONLY public.analysis_tags DROP CONSTRAINT IF EXISTS fk_rails_afc2d02258;
ALTER TABLE IF EXISTS ONLY public.maps_layers DROP CONSTRAINT IF EXISTS fk_rails_abbf8658b2;
ALTER TABLE IF EXISTS ONLY public.memberships DROP CONSTRAINT IF EXISTS fk_rails_aaf389f138;
ALTER TABLE IF EXISTS ONLY public.analytics_fact_visits DROP CONSTRAINT IF EXISTS fk_rails_a9aa810ecf;
ALTER TABLE IF EXISTS ONLY public.ideas DROP CONSTRAINT IF EXISTS fk_rails_a7a91f1df3;
ALTER TABLE IF EXISTS ONLY public.areas_initiatives DROP CONSTRAINT IF EXISTS fk_rails_a67ac3c9d1;
ALTER TABLE IF EXISTS ONLY public.groups_permissions DROP CONSTRAINT IF EXISTS fk_rails_a5c3527604;
ALTER TABLE IF EXISTS ONLY public.event_files DROP CONSTRAINT IF EXISTS fk_rails_a590d6ddde;
ALTER TABLE IF EXISTS ONLY public.analytics_fact_visits DROP CONSTRAINT IF EXISTS fk_rails_a34b51c948;
ALTER TABLE IF EXISTS ONLY public.notifications DROP CONSTRAINT IF EXISTS fk_rails_a2cfad997d;
ALTER TABLE IF EXISTS ONLY public.notifications DROP CONSTRAINT IF EXISTS fk_rails_a2016447bc;
ALTER TABLE IF EXISTS ONLY public.areas_projects DROP CONSTRAINT IF EXISTS fk_rails_9ecfc9d2b9;
ALTER TABLE IF EXISTS ONLY public.event_images DROP CONSTRAINT IF EXISTS fk_rails_9dd6f2f888;
ALTER TABLE IF EXISTS ONLY public.analytics_fact_visits DROP CONSTRAINT IF EXISTS fk_rails_9b5a82cb55;
ALTER TABLE IF EXISTS ONLY public.memberships DROP CONSTRAINT IF EXISTS fk_rails_99326fb65d;
ALTER TABLE IF EXISTS ONLY public.notifications DROP CONSTRAINT IF EXISTS fk_rails_97eb4c3a35;
ALTER TABLE IF EXISTS ONLY public.notifications DROP CONSTRAINT IF EXISTS fk_rails_9268535f02;
ALTER TABLE IF EXISTS ONLY public.areas DROP CONSTRAINT IF EXISTS fk_rails_901fc7a65b;
ALTER TABLE IF EXISTS ONLY public.initiative_files DROP CONSTRAINT IF EXISTS fk_rails_8fcd2c6036;
ALTER TABLE IF EXISTS ONLY public.areas_projects DROP CONSTRAINT IF EXISTS fk_rails_8fb43a173d;
ALTER TABLE IF EXISTS ONLY public.static_pages_topics DROP CONSTRAINT IF EXISTS fk_rails_8e3f01dacd;
ALTER TABLE IF EXISTS ONLY public.user_custom_fields_representativeness_ref_distributions DROP CONSTRAINT IF EXISTS fk_rails_8cabeff294;
ALTER TABLE IF EXISTS ONLY public.email_campaigns_campaigns DROP CONSTRAINT IF EXISTS fk_rails_87e592c9f5;
ALTER TABLE IF EXISTS ONLY public.analysis_additional_custom_fields DROP CONSTRAINT IF EXISTS fk_rails_857115261d;
ALTER TABLE IF EXISTS ONLY public.notifications DROP CONSTRAINT IF EXISTS fk_rails_849e0c7eb7;
ALTER TABLE IF EXISTS ONLY public.ideas_phases DROP CONSTRAINT IF EXISTS fk_rails_845d7ca944;
ALTER TABLE IF EXISTS ONLY public.notifications DROP CONSTRAINT IF EXISTS fk_rails_828a073a04;
ALTER TABLE IF EXISTS ONLY public.areas_ideas DROP CONSTRAINT IF EXISTS fk_rails_81e27f10eb;
ALTER TABLE IF EXISTS ONLY public.notifications DROP CONSTRAINT IF EXISTS fk_rails_81c11ef894;
ALTER TABLE IF EXISTS ONLY public.areas_initiatives DROP CONSTRAINT IF EXISTS fk_rails_81a9922de4;
ALTER TABLE IF EXISTS ONLY public.projects_topics DROP CONSTRAINT IF EXISTS fk_rails_812b6d9149;
ALTER TABLE IF EXISTS ONLY public.projects_allowed_input_topics DROP CONSTRAINT IF EXISTS fk_rails_812b6d9149;
ALTER TABLE IF EXISTS ONLY public.report_builder_reports DROP CONSTRAINT IF EXISTS fk_rails_81137213da;
ALTER TABLE IF EXISTS ONLY public.polls_response_options DROP CONSTRAINT IF EXISTS fk_rails_80d00e60ae;
ALTER TABLE IF EXISTS ONLY public.email_campaigns_campaign_email_commands DROP CONSTRAINT IF EXISTS fk_rails_7f284a4f09;
ALTER TABLE IF EXISTS ONLY public.activities DROP CONSTRAINT IF EXISTS fk_rails_7e11bb717f;
ALTER TABLE IF EXISTS ONLY public.analysis_questions DROP CONSTRAINT IF EXISTS fk_rails_74e779db86;
ALTER TABLE IF EXISTS ONLY public.analysis_additional_custom_fields DROP CONSTRAINT IF EXISTS fk_rails_74744744a6;
ALTER TABLE IF EXISTS ONLY public.groups_projects DROP CONSTRAINT IF EXISTS fk_rails_73e1dee5fd;
ALTER TABLE IF EXISTS ONLY public.ideas DROP CONSTRAINT IF EXISTS fk_rails_730408dafc;
ALTER TABLE IF EXISTS ONLY public.email_campaigns_campaigns_groups DROP CONSTRAINT IF EXISTS fk_rails_712f4ad915;
ALTER TABLE IF EXISTS ONLY public.groups_permissions DROP CONSTRAINT IF EXISTS fk_rails_6fa6389d80;
ALTER TABLE IF EXISTS ONLY public.initiatives_topics DROP CONSTRAINT IF EXISTS fk_rails_6ee3ffe8e1;
ALTER TABLE IF EXISTS ONLY public.report_builder_reports DROP CONSTRAINT IF EXISTS fk_rails_6988c9886e;
ALTER TABLE IF EXISTS ONLY public.idea_imports DROP CONSTRAINT IF EXISTS fk_rails_67f00886f9;
ALTER TABLE IF EXISTS ONLY public.idea_imports DROP CONSTRAINT IF EXISTS fk_rails_636c77bdd1;
ALTER TABLE IF EXISTS ONLY public.internal_comments DROP CONSTRAINT IF EXISTS fk_rails_617a7ea994;
ALTER TABLE IF EXISTS ONLY public.analysis_taggings DROP CONSTRAINT IF EXISTS fk_rails_604cfbcd8d;
ALTER TABLE IF EXISTS ONLY public.idea_imports DROP CONSTRAINT IF EXISTS fk_rails_5ea1f11fd5;
ALTER TABLE IF EXISTS ONLY public.ideas DROP CONSTRAINT IF EXISTS fk_rails_5ac7668cd3;
ALTER TABLE IF EXISTS ONLY public.cosponsors_initiatives DROP CONSTRAINT IF EXISTS fk_rails_5ac54ec4a5;
ALTER TABLE IF EXISTS ONLY public.notifications DROP CONSTRAINT IF EXISTS fk_rails_575368d182;
ALTER TABLE IF EXISTS ONLY public.identities DROP CONSTRAINT IF EXISTS fk_rails_5373344100;
ALTER TABLE IF EXISTS ONLY public.permissions_custom_fields DROP CONSTRAINT IF EXISTS fk_rails_50335fc43f;
ALTER TABLE IF EXISTS ONLY public.analytics_dimension_projects_fact_visits DROP CONSTRAINT IF EXISTS fk_rails_4ecebb6e8a;
ALTER TABLE IF EXISTS ONLY public.initiative_images DROP CONSTRAINT IF EXISTS fk_rails_4df6f76970;
ALTER TABLE IF EXISTS ONLY public.notifications DROP CONSTRAINT IF EXISTS fk_rails_4aea6afa11;
ALTER TABLE IF EXISTS ONLY public.notifications DROP CONSTRAINT IF EXISTS fk_rails_46dd2ccfd1;
ALTER TABLE IF EXISTS ONLY public.email_campaigns_examples DROP CONSTRAINT IF EXISTS fk_rails_465d6356b2;
ALTER TABLE IF EXISTS ONLY public.followers DROP CONSTRAINT IF EXISTS fk_rails_3d258d3942;
ALTER TABLE IF EXISTS ONLY public.analysis_analyses DROP CONSTRAINT IF EXISTS fk_rails_3c57357702;
ALTER TABLE IF EXISTS ONLY public.initiatives DROP CONSTRAINT IF EXISTS fk_rails_3a983c39e6;
ALTER TABLE IF EXISTS ONLY public.baskets_ideas DROP CONSTRAINT IF EXISTS fk_rails_39a1b51358;
ALTER TABLE IF EXISTS ONLY public.initiatives_topics DROP CONSTRAINT IF EXISTS fk_rails_39768eb1c3;
ALTER TABLE IF EXISTS ONLY public.custom_field_option_images DROP CONSTRAINT IF EXISTS fk_rails_3814d72daa;
ALTER TABLE IF EXISTS ONLY public.nav_bar_items DROP CONSTRAINT IF EXISTS fk_rails_34143a680f;
ALTER TABLE IF EXISTS ONLY public.volunteering_volunteers DROP CONSTRAINT IF EXISTS fk_rails_33a154a9ba;
ALTER TABLE IF EXISTS ONLY public.phase_files DROP CONSTRAINT IF EXISTS fk_rails_33852a9a71;
ALTER TABLE IF EXISTS ONLY public.analysis_analyses DROP CONSTRAINT IF EXISTS fk_rails_2a92a64a56;
ALTER TABLE IF EXISTS ONLY public.events_attendances DROP CONSTRAINT IF EXISTS fk_rails_29ccdf5b04;
ALTER TABLE IF EXISTS ONLY public.areas_static_pages DROP CONSTRAINT IF EXISTS fk_rails_231f268568;
ALTER TABLE IF EXISTS ONLY public.idea_import_files DROP CONSTRAINT IF EXISTS fk_rails_229b6de93f;
ALTER TABLE IF EXISTS ONLY public.project_images DROP CONSTRAINT IF EXISTS fk_rails_2119c24213;
ALTER TABLE IF EXISTS ONLY public.areas_static_pages DROP CONSTRAINT IF EXISTS fk_rails_1fc601f42c;
ALTER TABLE IF EXISTS ONLY public.analysis_analyses DROP CONSTRAINT IF EXISTS fk_rails_16b3d1e637;
ALTER TABLE IF EXISTS ONLY public.spam_reports DROP CONSTRAINT IF EXISTS fk_rails_121f3a2011;
ALTER TABLE IF EXISTS ONLY public.ideas DROP CONSTRAINT IF EXISTS fk_rails_0e5b472696;
ALTER TABLE IF EXISTS ONLY public.invites DROP CONSTRAINT IF EXISTS fk_rails_0b6ac3e1da;
ALTER TABLE IF EXISTS ONLY public.initiatives DROP CONSTRAINT IF EXISTS fk_rails_06c1835844;
ALTER TABLE IF EXISTS ONLY public.invites DROP CONSTRAINT IF EXISTS fk_rails_06b2d7a3a8;
ALTER TABLE IF EXISTS ONLY public.events DROP CONSTRAINT IF EXISTS fk_rails_0434b48643;
ALTER TABLE IF EXISTS ONLY public.analytics_dimension_locales_fact_visits DROP CONSTRAINT IF EXISTS fk_rails_00698f2e02;
DROP TRIGGER IF EXISTS que_state_notify ON public.que_jobs;
DROP TRIGGER IF EXISTS que_job_notify ON public.que_jobs;
DROP INDEX IF EXISTS public.users_unique_lower_email_idx;
DROP INDEX IF EXISTS public.spam_reportable_index;
DROP INDEX IF EXISTS public.report_builder_published_data_units_report_id_idx;
DROP INDEX IF EXISTS public.que_poll_idx;
DROP INDEX IF EXISTS public.que_jobs_kwargs_gin_idx;
DROP INDEX IF EXISTS public.que_jobs_data_gin_idx;
DROP INDEX IF EXISTS public.que_jobs_args_gin_idx;
DROP INDEX IF EXISTS public.moderation_statuses_moderatable;
DROP INDEX IF EXISTS public.machine_translations_translatable;
DROP INDEX IF EXISTS public.machine_translations_lookup;
DROP INDEX IF EXISTS public.index_volunteering_volunteers_on_user_id;
DROP INDEX IF EXISTS public.index_volunteering_volunteers_on_cause_id_and_user_id;
DROP INDEX IF EXISTS public.index_volunteering_causes_on_phase_id;
DROP INDEX IF EXISTS public.index_volunteering_causes_on_ordering;
DROP INDEX IF EXISTS public.index_verification_verifications_on_user_id;
DROP INDEX IF EXISTS public.index_verification_verifications_on_hashed_uid;
DROP INDEX IF EXISTS public.index_users_on_unique_code;
DROP INDEX IF EXISTS public.index_users_on_slug;
DROP INDEX IF EXISTS public.index_users_on_registration_completed_at;
DROP INDEX IF EXISTS public.index_users_on_email;
DROP INDEX IF EXISTS public.index_ucf_representativeness_ref_distributions_on_custom_field;
DROP INDEX IF EXISTS public.index_topics_on_include_in_onboarding;
DROP INDEX IF EXISTS public.index_tenants_on_host;
DROP INDEX IF EXISTS public.index_tenants_on_deleted_at;
DROP INDEX IF EXISTS public.index_tenants_on_creation_finalized_at;
DROP INDEX IF EXISTS public.index_surveys_responses_on_user_id;
DROP INDEX IF EXISTS public.index_surveys_responses_on_phase_id;
DROP INDEX IF EXISTS public.index_static_pages_topics_on_topic_id;
DROP INDEX IF EXISTS public.index_static_pages_topics_on_static_page_id;
DROP INDEX IF EXISTS public.index_static_pages_on_slug;
DROP INDEX IF EXISTS public.index_static_pages_on_code;
DROP INDEX IF EXISTS public.index_static_page_files_on_static_page_id;
DROP INDEX IF EXISTS public.index_spam_reports_on_user_id;
DROP INDEX IF EXISTS public.index_spam_reports_on_reported_at;
DROP INDEX IF EXISTS public.index_report_builder_reports_on_phase_id;
DROP INDEX IF EXISTS public.index_report_builder_reports_on_owner_id;
DROP INDEX IF EXISTS public.index_report_builder_reports_on_name_tsvector;
DROP INDEX IF EXISTS public.index_report_builder_reports_on_name;
DROP INDEX IF EXISTS public.index_reactions_on_user_id;
DROP INDEX IF EXISTS public.index_reactions_on_reactable_type_and_reactable_id_and_user_id;
DROP INDEX IF EXISTS public.index_reactions_on_reactable_type_and_reactable_id;
DROP INDEX IF EXISTS public.index_projects_topics_on_topic_id;
DROP INDEX IF EXISTS public.index_projects_topics_on_project_id;
DROP INDEX IF EXISTS public.index_projects_on_slug;
DROP INDEX IF EXISTS public.index_projects_allowed_input_topics_on_topic_id_and_project_id;
DROP INDEX IF EXISTS public.index_projects_allowed_input_topics_on_project_id;
DROP INDEX IF EXISTS public.index_project_images_on_project_id;
DROP INDEX IF EXISTS public.index_project_folders_images_on_project_folder_id;
DROP INDEX IF EXISTS public.index_project_folders_folders_on_slug;
DROP INDEX IF EXISTS public.index_project_folders_files_on_project_folder_id;
DROP INDEX IF EXISTS public.index_project_files_on_project_id;
DROP INDEX IF EXISTS public.index_polls_responses_on_user_id;
DROP INDEX IF EXISTS public.index_polls_responses_on_phase_id;
DROP INDEX IF EXISTS public.index_polls_response_options_on_response_id;
DROP INDEX IF EXISTS public.index_polls_response_options_on_option_id;
DROP INDEX IF EXISTS public.index_polls_questions_on_phase_id;
DROP INDEX IF EXISTS public.index_polls_options_on_question_id;
DROP INDEX IF EXISTS public.index_phases_on_project_id;
DROP INDEX IF EXISTS public.index_phase_files_on_phase_id;
DROP INDEX IF EXISTS public.index_permissions_on_permission_scope_id;
DROP INDEX IF EXISTS public.index_permissions_on_action;
DROP INDEX IF EXISTS public.index_permissions_custom_fields_on_permission_id;
DROP INDEX IF EXISTS public.index_permissions_custom_fields_on_custom_field_id;
DROP INDEX IF EXISTS public.index_permission_field;
DROP INDEX IF EXISTS public.index_onboarding_campaign_dismissals_on_user_id;
DROP INDEX IF EXISTS public.index_official_feedbacks_on_user_id;
DROP INDEX IF EXISTS public.index_official_feedbacks_on_post_id;
DROP INDEX IF EXISTS public.index_official_feedbacks_on_post;
DROP INDEX IF EXISTS public.index_notifications_on_spam_report_id;
DROP INDEX IF EXISTS public.index_notifications_on_recipient_id_and_read_at;
DROP INDEX IF EXISTS public.index_notifications_on_recipient_id;
DROP INDEX IF EXISTS public.index_notifications_on_post_status_id_and_post_status_type;
DROP INDEX IF EXISTS public.index_notifications_on_post_status_id;
DROP INDEX IF EXISTS public.index_notifications_on_post_id_and_post_type;
DROP INDEX IF EXISTS public.index_notifications_on_phase_id;
DROP INDEX IF EXISTS public.index_notifications_on_official_feedback_id;
DROP INDEX IF EXISTS public.index_notifications_on_invite_id;
DROP INDEX IF EXISTS public.index_notifications_on_internal_comment_id;
DROP INDEX IF EXISTS public.index_notifications_on_initiating_user_id;
DROP INDEX IF EXISTS public.index_notifications_on_inappropriate_content_flag_id;
DROP INDEX IF EXISTS public.index_notifications_on_created_at;
DROP INDEX IF EXISTS public.index_notifications_on_cosponsors_initiative_id;
DROP INDEX IF EXISTS public.index_notifications_on_basket_id;
DROP INDEX IF EXISTS public.index_nav_bar_items_on_static_page_id;
DROP INDEX IF EXISTS public.index_nav_bar_items_on_project_id;
DROP INDEX IF EXISTS public.index_nav_bar_items_on_ordering;
DROP INDEX IF EXISTS public.index_nav_bar_items_on_code;
DROP INDEX IF EXISTS public.index_memberships_on_user_id;
DROP INDEX IF EXISTS public.index_memberships_on_group_id_and_user_id;
DROP INDEX IF EXISTS public.index_memberships_on_group_id;
DROP INDEX IF EXISTS public.index_maps_map_configs_on_mappable_id;
DROP INDEX IF EXISTS public.index_maps_map_configs_on_mappable;
DROP INDEX IF EXISTS public.index_maps_layers_on_map_config_id;
DROP INDEX IF EXISTS public.index_invites_on_token;
DROP INDEX IF EXISTS public.index_invites_on_inviter_id;
DROP INDEX IF EXISTS public.index_invites_on_invitee_id;
DROP INDEX IF EXISTS public.index_internal_comments_on_rgt;
DROP INDEX IF EXISTS public.index_internal_comments_on_post_id;
DROP INDEX IF EXISTS public.index_internal_comments_on_post;
DROP INDEX IF EXISTS public.index_internal_comments_on_parent_id;
DROP INDEX IF EXISTS public.index_internal_comments_on_lft;
DROP INDEX IF EXISTS public.index_internal_comments_on_created_at;
DROP INDEX IF EXISTS public.index_internal_comments_on_author_id;
DROP INDEX IF EXISTS public.index_initiatives_topics_on_topic_id;
DROP INDEX IF EXISTS public.index_initiatives_topics_on_initiative_id_and_topic_id;
DROP INDEX IF EXISTS public.index_initiatives_topics_on_initiative_id;
DROP INDEX IF EXISTS public.index_initiatives_search;
DROP INDEX IF EXISTS public.index_initiatives_on_slug;
DROP INDEX IF EXISTS public.index_initiatives_on_location_point;
DROP INDEX IF EXISTS public.index_initiatives_on_author_id;
DROP INDEX IF EXISTS public.index_initiative_status_changes_on_user_id;
DROP INDEX IF EXISTS public.index_initiative_status_changes_on_official_feedback_id;
DROP INDEX IF EXISTS public.index_initiative_status_changes_on_initiative_status_id;
DROP INDEX IF EXISTS public.index_initiative_status_changes_on_initiative_id;
DROP INDEX IF EXISTS public.index_initiative_images_on_initiative_id;
DROP INDEX IF EXISTS public.index_initiative_files_on_initiative_id;
DROP INDEX IF EXISTS public.index_impact_tracking_sessions_on_monthly_user_hash;
DROP INDEX IF EXISTS public.index_identities_on_user_id;
DROP INDEX IF EXISTS public.index_ideas_topics_on_topic_id;
DROP INDEX IF EXISTS public.index_ideas_topics_on_idea_id_and_topic_id;
DROP INDEX IF EXISTS public.index_ideas_topics_on_idea_id;
DROP INDEX IF EXISTS public.index_ideas_search;
DROP INDEX IF EXISTS public.index_ideas_phases_on_phase_id;
DROP INDEX IF EXISTS public.index_ideas_phases_on_idea_id_and_phase_id;
DROP INDEX IF EXISTS public.index_ideas_phases_on_idea_id;
DROP INDEX IF EXISTS public.index_ideas_on_slug;
DROP INDEX IF EXISTS public.index_ideas_on_project_id;
DROP INDEX IF EXISTS public.index_ideas_on_location_point;
DROP INDEX IF EXISTS public.index_ideas_on_idea_status_id;
DROP INDEX IF EXISTS public.index_ideas_on_author_id;
DROP INDEX IF EXISTS public.index_ideas_on_author_hash;
DROP INDEX IF EXISTS public.index_idea_imports_on_import_user_id;
DROP INDEX IF EXISTS public.index_idea_imports_on_idea_id;
DROP INDEX IF EXISTS public.index_idea_imports_on_file_id;
DROP INDEX IF EXISTS public.index_idea_import_files_on_project_id;
DROP INDEX IF EXISTS public.index_idea_import_files_on_parent_id;
DROP INDEX IF EXISTS public.index_idea_images_on_idea_id;
DROP INDEX IF EXISTS public.index_idea_files_on_idea_id;
DROP INDEX IF EXISTS public.index_id_id_card_lookup_id_cards_on_hashed_card_id;
DROP INDEX IF EXISTS public.index_groups_projects_on_project_id;
DROP INDEX IF EXISTS public.index_groups_projects_on_group_id_and_project_id;
DROP INDEX IF EXISTS public.index_groups_projects_on_group_id;
DROP INDEX IF EXISTS public.index_groups_permissions_on_permission_id;
DROP INDEX IF EXISTS public.index_groups_permissions_on_group_id;
DROP INDEX IF EXISTS public.index_groups_on_slug;
DROP INDEX IF EXISTS public.index_followers_on_user_id;
DROP INDEX IF EXISTS public.index_followers_on_followable;
DROP INDEX IF EXISTS public.index_followers_followable_type_id_user_id;
DROP INDEX IF EXISTS public.index_events_on_project_id;
DROP INDEX IF EXISTS public.index_events_on_location_point;
DROP INDEX IF EXISTS public.index_events_attendances_on_updated_at;
DROP INDEX IF EXISTS public.index_events_attendances_on_event_id;
DROP INDEX IF EXISTS public.index_events_attendances_on_created_at;
DROP INDEX IF EXISTS public.index_events_attendances_on_attendee_id_and_event_id;
DROP INDEX IF EXISTS public.index_events_attendances_on_attendee_id;
DROP INDEX IF EXISTS public.index_event_images_on_event_id;
DROP INDEX IF EXISTS public.index_event_files_on_event_id;
DROP INDEX IF EXISTS public.index_email_snippets_on_email_and_snippet_and_locale;
DROP INDEX IF EXISTS public.index_email_campaigns_unsubscription_tokens_on_user_id;
DROP INDEX IF EXISTS public.index_email_campaigns_unsubscription_tokens_on_token;
DROP INDEX IF EXISTS public.index_email_campaigns_examples_on_recipient_id;
DROP INDEX IF EXISTS public.index_email_campaigns_examples_on_campaign_id;
DROP INDEX IF EXISTS public.index_email_campaigns_deliveries_on_user_id;
DROP INDEX IF EXISTS public.index_email_campaigns_deliveries_on_sent_at;
DROP INDEX IF EXISTS public.index_email_campaigns_deliveries_on_campaign_id_and_user_id;
DROP INDEX IF EXISTS public.index_email_campaigns_deliveries_on_campaign_id;
DROP INDEX IF EXISTS public.index_email_campaigns_consents_on_user_id;
DROP INDEX IF EXISTS public.index_email_campaigns_consents_on_campaign_type_and_user_id;
DROP INDEX IF EXISTS public.index_email_campaigns_campaigns_on_type;
DROP INDEX IF EXISTS public.index_email_campaigns_campaigns_on_context_id;
DROP INDEX IF EXISTS public.index_email_campaigns_campaigns_on_author_id;
DROP INDEX IF EXISTS public.index_email_campaigns_campaigns_groups_on_group_id;
DROP INDEX IF EXISTS public.index_email_campaigns_campaigns_groups_on_campaign_id;
DROP INDEX IF EXISTS public.index_email_campaigns_campaign_email_commands_on_recipient_id;
DROP INDEX IF EXISTS public.index_dismissals_on_campaign_name_and_user_id;
DROP INDEX IF EXISTS public.index_custom_forms_on_participation_context;
DROP INDEX IF EXISTS public.index_custom_fields_on_resource_type_and_resource_id;
DROP INDEX IF EXISTS public.index_custom_field_options_on_custom_field_id_and_key;
DROP INDEX IF EXISTS public.index_custom_field_options_on_custom_field_id;
DROP INDEX IF EXISTS public.index_custom_field_option_images_on_custom_field_option_id;
DROP INDEX IF EXISTS public.index_cosponsors_initiatives_on_user_id;
DROP INDEX IF EXISTS public.index_cosponsors_initiatives_on_initiative_id;
DROP INDEX IF EXISTS public.index_content_builder_layouts_content_buidable_type_id_code;
DROP INDEX IF EXISTS public.index_common_passwords_on_password;
DROP INDEX IF EXISTS public.index_comments_on_rgt;
DROP INDEX IF EXISTS public.index_comments_on_post_id_and_post_type;
DROP INDEX IF EXISTS public.index_comments_on_post_id;
DROP INDEX IF EXISTS public.index_comments_on_parent_id;
DROP INDEX IF EXISTS public.index_comments_on_lft;
DROP INDEX IF EXISTS public.index_comments_on_created_at;
DROP INDEX IF EXISTS public.index_comments_on_author_id;
DROP INDEX IF EXISTS public.index_campaigns_groups;
DROP INDEX IF EXISTS public.index_baskets_on_user_id;
DROP INDEX IF EXISTS public.index_baskets_on_submitted_at;
DROP INDEX IF EXISTS public.index_baskets_on_phase_id;
DROP INDEX IF EXISTS public.index_baskets_ideas_on_idea_id;
DROP INDEX IF EXISTS public.index_baskets_ideas_on_basket_id_and_idea_id;
DROP INDEX IF EXISTS public.index_areas_static_pages_on_static_page_id;
DROP INDEX IF EXISTS public.index_areas_static_pages_on_area_id;
DROP INDEX IF EXISTS public.index_areas_projects_on_project_id;
DROP INDEX IF EXISTS public.index_areas_projects_on_area_id;
DROP INDEX IF EXISTS public.index_areas_on_include_in_onboarding;
DROP INDEX IF EXISTS public.index_areas_on_custom_field_option_id;
DROP INDEX IF EXISTS public.index_areas_initiatives_on_initiative_id_and_area_id;
DROP INDEX IF EXISTS public.index_areas_initiatives_on_initiative_id;
DROP INDEX IF EXISTS public.index_areas_initiatives_on_area_id;
DROP INDEX IF EXISTS public.index_areas_ideas_on_idea_id_and_area_id;
DROP INDEX IF EXISTS public.index_areas_ideas_on_idea_id;
DROP INDEX IF EXISTS public.index_areas_ideas_on_area_id;
DROP INDEX IF EXISTS public.index_analytics_dimension_types_on_name_and_parent;
DROP INDEX IF EXISTS public.index_analytics_dimension_locales_on_name;
DROP INDEX IF EXISTS public.index_analysis_tags_on_analysis_id_and_name;
DROP INDEX IF EXISTS public.index_analysis_tags_on_analysis_id;
DROP INDEX IF EXISTS public.index_analysis_taggings_on_tag_id_and_input_id;
DROP INDEX IF EXISTS public.index_analysis_taggings_on_tag_id;
DROP INDEX IF EXISTS public.index_analysis_taggings_on_input_id;
DROP INDEX IF EXISTS public.index_analysis_summaries_on_background_task_id;
DROP INDEX IF EXISTS public.index_analysis_questions_on_background_task_id;
DROP INDEX IF EXISTS public.index_analysis_insights_on_insightable;
DROP INDEX IF EXISTS public.index_analysis_insights_on_analysis_id;
DROP INDEX IF EXISTS public.index_analysis_background_tasks_on_analysis_id;
DROP INDEX IF EXISTS public.index_analysis_analyses_on_project_id;
DROP INDEX IF EXISTS public.index_analysis_analyses_on_phase_id;
DROP INDEX IF EXISTS public.index_analysis_analyses_on_main_custom_field_id;
DROP INDEX IF EXISTS public.index_analysis_analyses_custom_fields;
DROP INDEX IF EXISTS public.index_analysis_additional_custom_fields_on_custom_field_id;
DROP INDEX IF EXISTS public.index_analysis_additional_custom_fields_on_analysis_id;
DROP INDEX IF EXISTS public.index_admin_publications_on_rgt;
DROP INDEX IF EXISTS public.index_admin_publications_on_publication_type_and_publication_id;
DROP INDEX IF EXISTS public.index_admin_publications_on_parent_id;
DROP INDEX IF EXISTS public.index_admin_publications_on_ordering;
DROP INDEX IF EXISTS public.index_admin_publications_on_lft;
DROP INDEX IF EXISTS public.index_admin_publications_on_depth;
DROP INDEX IF EXISTS public.index_activities_on_user_id;
DROP INDEX IF EXISTS public.index_activities_on_project_id;
DROP INDEX IF EXISTS public.index_activities_on_item_type_and_item_id;
DROP INDEX IF EXISTS public.index_activities_on_action;
DROP INDEX IF EXISTS public.index_activities_on_acted_at;
DROP INDEX IF EXISTS public.inappropriate_content_flags_flaggable;
DROP INDEX IF EXISTS public.i_v_user;
DROP INDEX IF EXISTS public.i_v_timestamp;
DROP INDEX IF EXISTS public.i_v_referrer_type;
DROP INDEX IF EXISTS public.i_v_matomo_visit;
DROP INDEX IF EXISTS public.i_v_last_action;
DROP INDEX IF EXISTS public.i_v_first_action;
DROP INDEX IF EXISTS public.i_p_v_visit;
DROP INDEX IF EXISTS public.i_p_v_project;
DROP INDEX IF EXISTS public.i_l_v_visit;
DROP INDEX IF EXISTS public.i_l_v_locale;
DROP INDEX IF EXISTS public.i_d_referrer_key;
DROP INDEX IF EXISTS public.i_analytics_dim_projects_fact_visits_on_project_and_visit_ids;
DROP INDEX IF EXISTS public.i_analytics_dim_locales_fact_visits_on_locale_and_visit_ids;
ALTER TABLE IF EXISTS ONLY public.reactions DROP CONSTRAINT IF EXISTS votes_pkey;
ALTER TABLE IF EXISTS ONLY public.volunteering_volunteers DROP CONSTRAINT IF EXISTS volunteering_volunteers_pkey;
ALTER TABLE IF EXISTS ONLY public.volunteering_causes DROP CONSTRAINT IF EXISTS volunteering_causes_pkey;
ALTER TABLE IF EXISTS ONLY public.verification_verifications DROP CONSTRAINT IF EXISTS verification_verifications_pkey;
ALTER TABLE IF EXISTS ONLY public.id_id_card_lookup_id_cards DROP CONSTRAINT IF EXISTS verification_id_cards_pkey;
ALTER TABLE IF EXISTS ONLY public.users DROP CONSTRAINT IF EXISTS users_pkey;
ALTER TABLE IF EXISTS ONLY public.user_custom_fields_representativeness_ref_distributions DROP CONSTRAINT IF EXISTS user_custom_fields_representativeness_ref_distributions_pkey;
ALTER TABLE IF EXISTS ONLY public.topics DROP CONSTRAINT IF EXISTS topics_pkey;
ALTER TABLE IF EXISTS ONLY public.text_images DROP CONSTRAINT IF EXISTS text_images_pkey;
ALTER TABLE IF EXISTS ONLY public.tenants DROP CONSTRAINT IF EXISTS tenants_pkey;
ALTER TABLE IF EXISTS ONLY public.surveys_responses DROP CONSTRAINT IF EXISTS surveys_responses_pkey;
ALTER TABLE IF EXISTS ONLY public.static_pages_topics DROP CONSTRAINT IF EXISTS static_pages_topics_pkey;
ALTER TABLE IF EXISTS ONLY public.spam_reports DROP CONSTRAINT IF EXISTS spam_reports_pkey;
ALTER TABLE IF EXISTS ONLY public.schema_migrations DROP CONSTRAINT IF EXISTS schema_migrations_pkey;
ALTER TABLE IF EXISTS ONLY public.report_builder_reports DROP CONSTRAINT IF EXISTS report_builder_reports_pkey;
ALTER TABLE IF EXISTS ONLY public.report_builder_published_graph_data_units DROP CONSTRAINT IF EXISTS report_builder_published_graph_data_units_pkey;
ALTER TABLE IF EXISTS ONLY public.que_values DROP CONSTRAINT IF EXISTS que_values_pkey;
ALTER TABLE IF EXISTS ONLY public.que_lockers DROP CONSTRAINT IF EXISTS que_lockers_pkey;
ALTER TABLE IF EXISTS ONLY public.que_jobs DROP CONSTRAINT IF EXISTS que_jobs_pkey;
ALTER TABLE IF EXISTS ONLY public.public_api_api_clients DROP CONSTRAINT IF EXISTS public_api_api_clients_pkey;
ALTER TABLE IF EXISTS ONLY public.projects_topics DROP CONSTRAINT IF EXISTS projects_topics_pkey;
ALTER TABLE IF EXISTS ONLY public.projects DROP CONSTRAINT IF EXISTS projects_pkey;
ALTER TABLE IF EXISTS ONLY public.projects_allowed_input_topics DROP CONSTRAINT IF EXISTS projects_allowed_input_topics_pkey;
ALTER TABLE IF EXISTS ONLY public.project_images DROP CONSTRAINT IF EXISTS project_images_pkey;
ALTER TABLE IF EXISTS ONLY public.project_folders_folders DROP CONSTRAINT IF EXISTS project_folders_pkey;
ALTER TABLE IF EXISTS ONLY public.project_folders_images DROP CONSTRAINT IF EXISTS project_folder_images_pkey;
ALTER TABLE IF EXISTS ONLY public.project_folders_files DROP CONSTRAINT IF EXISTS project_folder_files_pkey;
ALTER TABLE IF EXISTS ONLY public.project_files DROP CONSTRAINT IF EXISTS project_files_pkey;
ALTER TABLE IF EXISTS ONLY public.polls_responses DROP CONSTRAINT IF EXISTS polls_responses_pkey;
ALTER TABLE IF EXISTS ONLY public.polls_response_options DROP CONSTRAINT IF EXISTS polls_response_options_pkey;
ALTER TABLE IF EXISTS ONLY public.polls_questions DROP CONSTRAINT IF EXISTS polls_questions_pkey;
ALTER TABLE IF EXISTS ONLY public.polls_options DROP CONSTRAINT IF EXISTS polls_options_pkey;
ALTER TABLE IF EXISTS ONLY public.phases DROP CONSTRAINT IF EXISTS phases_pkey;
ALTER TABLE IF EXISTS ONLY public.phase_files DROP CONSTRAINT IF EXISTS phase_files_pkey;
ALTER TABLE IF EXISTS ONLY public.permissions DROP CONSTRAINT IF EXISTS permissions_pkey;
ALTER TABLE IF EXISTS ONLY public.permissions_custom_fields DROP CONSTRAINT IF EXISTS permissions_custom_fields_pkey;
ALTER TABLE IF EXISTS ONLY public.static_pages DROP CONSTRAINT IF EXISTS pages_pkey;
ALTER TABLE IF EXISTS ONLY public.static_page_files DROP CONSTRAINT IF EXISTS page_files_pkey;
ALTER TABLE IF EXISTS ONLY public.onboarding_campaign_dismissals DROP CONSTRAINT IF EXISTS onboarding_campaign_dismissals_pkey;
ALTER TABLE IF EXISTS ONLY public.official_feedbacks DROP CONSTRAINT IF EXISTS official_feedbacks_pkey;
ALTER TABLE IF EXISTS ONLY public.notifications DROP CONSTRAINT IF EXISTS notifications_pkey;
ALTER TABLE IF EXISTS ONLY public.nav_bar_items DROP CONSTRAINT IF EXISTS nav_bar_items_pkey;
ALTER TABLE IF EXISTS ONLY public.moderation_moderation_statuses DROP CONSTRAINT IF EXISTS moderation_statuses_pkey;
ALTER TABLE IF EXISTS ONLY public.memberships DROP CONSTRAINT IF EXISTS memberships_pkey;
ALTER TABLE IF EXISTS ONLY public.maps_map_configs DROP CONSTRAINT IF EXISTS maps_map_configs_pkey;
ALTER TABLE IF EXISTS ONLY public.maps_layers DROP CONSTRAINT IF EXISTS maps_layers_pkey;
ALTER TABLE IF EXISTS ONLY public.machine_translations_machine_translations DROP CONSTRAINT IF EXISTS machine_translations_machine_translations_pkey;
ALTER TABLE IF EXISTS ONLY public.invites DROP CONSTRAINT IF EXISTS invites_pkey;
ALTER TABLE IF EXISTS ONLY public.internal_comments DROP CONSTRAINT IF EXISTS internal_comments_pkey;
ALTER TABLE IF EXISTS ONLY public.initiatives_topics DROP CONSTRAINT IF EXISTS initiatives_topics_pkey;
ALTER TABLE IF EXISTS ONLY public.initiatives DROP CONSTRAINT IF EXISTS initiatives_pkey;
ALTER TABLE IF EXISTS ONLY public.initiative_statuses DROP CONSTRAINT IF EXISTS initiative_statuses_pkey;
ALTER TABLE IF EXISTS ONLY public.initiative_status_changes DROP CONSTRAINT IF EXISTS initiative_status_changes_pkey;
ALTER TABLE IF EXISTS ONLY public.initiative_images DROP CONSTRAINT IF EXISTS initiative_images_pkey;
ALTER TABLE IF EXISTS ONLY public.initiative_files DROP CONSTRAINT IF EXISTS initiative_files_pkey;
ALTER TABLE IF EXISTS ONLY public.impact_tracking_sessions DROP CONSTRAINT IF EXISTS impact_tracking_sessions_pkey;
ALTER TABLE IF EXISTS ONLY public.impact_tracking_salts DROP CONSTRAINT IF EXISTS impact_tracking_salts_pkey;
ALTER TABLE IF EXISTS ONLY public.identities DROP CONSTRAINT IF EXISTS identities_pkey;
ALTER TABLE IF EXISTS ONLY public.ideas_topics DROP CONSTRAINT IF EXISTS ideas_topics_pkey;
ALTER TABLE IF EXISTS ONLY public.ideas DROP CONSTRAINT IF EXISTS ideas_pkey;
ALTER TABLE IF EXISTS ONLY public.ideas_phases DROP CONSTRAINT IF EXISTS ideas_phases_pkey;
ALTER TABLE IF EXISTS ONLY public.idea_statuses DROP CONSTRAINT IF EXISTS idea_statuses_pkey;
ALTER TABLE IF EXISTS ONLY public.idea_imports DROP CONSTRAINT IF EXISTS idea_imports_pkey;
ALTER TABLE IF EXISTS ONLY public.idea_import_files DROP CONSTRAINT IF EXISTS idea_import_files_pkey;
ALTER TABLE IF EXISTS ONLY public.idea_images DROP CONSTRAINT IF EXISTS idea_images_pkey;
ALTER TABLE IF EXISTS ONLY public.idea_files DROP CONSTRAINT IF EXISTS idea_files_pkey;
ALTER TABLE IF EXISTS ONLY public.groups_projects DROP CONSTRAINT IF EXISTS groups_projects_pkey;
ALTER TABLE IF EXISTS ONLY public.groups DROP CONSTRAINT IF EXISTS groups_pkey;
ALTER TABLE IF EXISTS ONLY public.groups_permissions DROP CONSTRAINT IF EXISTS groups_permissions_pkey;
ALTER TABLE IF EXISTS ONLY public.followers DROP CONSTRAINT IF EXISTS followers_pkey;
ALTER TABLE IF EXISTS ONLY public.flag_inappropriate_content_inappropriate_content_flags DROP CONSTRAINT IF EXISTS flag_inappropriate_content_inappropriate_content_flags_pkey;
ALTER TABLE IF EXISTS ONLY public.experiments DROP CONSTRAINT IF EXISTS experiments_pkey;
ALTER TABLE IF EXISTS ONLY public.events DROP CONSTRAINT IF EXISTS events_pkey;
ALTER TABLE IF EXISTS ONLY public.events_attendances DROP CONSTRAINT IF EXISTS events_attendances_pkey;
ALTER TABLE IF EXISTS ONLY public.event_images DROP CONSTRAINT IF EXISTS event_images_pkey;
ALTER TABLE IF EXISTS ONLY public.event_files DROP CONSTRAINT IF EXISTS event_files_pkey;
ALTER TABLE IF EXISTS ONLY public.email_snippets DROP CONSTRAINT IF EXISTS email_snippets_pkey;
ALTER TABLE IF EXISTS ONLY public.email_campaigns_unsubscription_tokens DROP CONSTRAINT IF EXISTS email_campaigns_unsubscription_tokens_pkey;
ALTER TABLE IF EXISTS ONLY public.email_campaigns_examples DROP CONSTRAINT IF EXISTS email_campaigns_examples_pkey;
ALTER TABLE IF EXISTS ONLY public.email_campaigns_deliveries DROP CONSTRAINT IF EXISTS email_campaigns_deliveries_pkey;
ALTER TABLE IF EXISTS ONLY public.email_campaigns_consents DROP CONSTRAINT IF EXISTS email_campaigns_consents_pkey;
ALTER TABLE IF EXISTS ONLY public.email_campaigns_campaigns DROP CONSTRAINT IF EXISTS email_campaigns_campaigns_pkey;
ALTER TABLE IF EXISTS ONLY public.email_campaigns_campaigns_groups DROP CONSTRAINT IF EXISTS email_campaigns_campaigns_groups_pkey;
ALTER TABLE IF EXISTS ONLY public.email_campaigns_campaign_email_commands DROP CONSTRAINT IF EXISTS email_campaigns_campaign_email_commands_pkey;
ALTER TABLE IF EXISTS ONLY public.custom_forms DROP CONSTRAINT IF EXISTS custom_forms_pkey;
ALTER TABLE IF EXISTS ONLY public.custom_fields DROP CONSTRAINT IF EXISTS custom_fields_pkey;
ALTER TABLE IF EXISTS ONLY public.custom_field_options DROP CONSTRAINT IF EXISTS custom_field_options_pkey;
ALTER TABLE IF EXISTS ONLY public.custom_field_option_images DROP CONSTRAINT IF EXISTS custom_field_option_images_pkey;
ALTER TABLE IF EXISTS ONLY public.cosponsors_initiatives DROP CONSTRAINT IF EXISTS cosponsors_initiatives_pkey;
ALTER TABLE IF EXISTS ONLY public.content_builder_layouts DROP CONSTRAINT IF EXISTS content_builder_layouts_pkey;
ALTER TABLE IF EXISTS ONLY public.content_builder_layout_images DROP CONSTRAINT IF EXISTS content_builder_layout_images_pkey;
ALTER TABLE IF EXISTS ONLY public.common_passwords DROP CONSTRAINT IF EXISTS common_passwords_pkey;
ALTER TABLE IF EXISTS ONLY public.comments DROP CONSTRAINT IF EXISTS comments_pkey;
ALTER TABLE IF EXISTS ONLY public.baskets DROP CONSTRAINT IF EXISTS baskets_pkey;
ALTER TABLE IF EXISTS ONLY public.baskets_ideas DROP CONSTRAINT IF EXISTS baskets_ideas_pkey;
ALTER TABLE IF EXISTS ONLY public.areas_static_pages DROP CONSTRAINT IF EXISTS areas_static_pages_pkey;
ALTER TABLE IF EXISTS ONLY public.areas_projects DROP CONSTRAINT IF EXISTS areas_projects_pkey;
ALTER TABLE IF EXISTS ONLY public.areas DROP CONSTRAINT IF EXISTS areas_pkey;
ALTER TABLE IF EXISTS ONLY public.areas_initiatives DROP CONSTRAINT IF EXISTS areas_initiatives_pkey;
ALTER TABLE IF EXISTS ONLY public.areas_ideas DROP CONSTRAINT IF EXISTS areas_ideas_pkey;
ALTER TABLE IF EXISTS ONLY public.ar_internal_metadata DROP CONSTRAINT IF EXISTS ar_internal_metadata_pkey;
ALTER TABLE IF EXISTS ONLY public.app_configurations DROP CONSTRAINT IF EXISTS app_configurations_pkey;
ALTER TABLE IF EXISTS ONLY public.analytics_fact_visits DROP CONSTRAINT IF EXISTS analytics_fact_visits_pkey;
ALTER TABLE IF EXISTS ONLY public.analytics_dimension_types DROP CONSTRAINT IF EXISTS analytics_dimension_types_pkey;
ALTER TABLE IF EXISTS ONLY public.analytics_dimension_referrer_types DROP CONSTRAINT IF EXISTS analytics_dimension_referrer_types_pkey;
ALTER TABLE IF EXISTS ONLY public.analytics_dimension_locales DROP CONSTRAINT IF EXISTS analytics_dimension_locales_pkey;
ALTER TABLE IF EXISTS ONLY public.analytics_dimension_dates DROP CONSTRAINT IF EXISTS analytics_dimension_dates_pkey;
ALTER TABLE IF EXISTS ONLY public.analysis_tags DROP CONSTRAINT IF EXISTS analysis_tags_pkey;
ALTER TABLE IF EXISTS ONLY public.analysis_taggings DROP CONSTRAINT IF EXISTS analysis_taggings_pkey;
ALTER TABLE IF EXISTS ONLY public.analysis_summaries DROP CONSTRAINT IF EXISTS analysis_summaries_pkey;
ALTER TABLE IF EXISTS ONLY public.analysis_questions DROP CONSTRAINT IF EXISTS analysis_questions_pkey;
ALTER TABLE IF EXISTS ONLY public.analysis_insights DROP CONSTRAINT IF EXISTS analysis_insights_pkey;
ALTER TABLE IF EXISTS ONLY public.analysis_background_tasks DROP CONSTRAINT IF EXISTS analysis_background_tasks_pkey;
ALTER TABLE IF EXISTS ONLY public.analysis_analyses DROP CONSTRAINT IF EXISTS analysis_analyses_pkey;
ALTER TABLE IF EXISTS ONLY public.analysis_additional_custom_fields DROP CONSTRAINT IF EXISTS analysis_analyses_custom_fields_pkey;
ALTER TABLE IF EXISTS ONLY public.admin_publications DROP CONSTRAINT IF EXISTS admin_publications_pkey;
ALTER TABLE IF EXISTS ONLY public.activities DROP CONSTRAINT IF EXISTS activities_pkey;
ALTER TABLE IF EXISTS public.que_jobs ALTER COLUMN id DROP DEFAULT;
ALTER TABLE IF EXISTS public.areas_static_pages ALTER COLUMN id DROP DEFAULT;
DROP TABLE IF EXISTS public.verification_verifications;
DROP TABLE IF EXISTS public.user_custom_fields_representativeness_ref_distributions;
DROP VIEW IF EXISTS public.union_posts;
DROP TABLE IF EXISTS public.topics;
DROP TABLE IF EXISTS public.text_images;
DROP TABLE IF EXISTS public.tenants;
DROP TABLE IF EXISTS public.surveys_responses;
DROP TABLE IF EXISTS public.static_pages_topics;
DROP TABLE IF EXISTS public.static_pages;
DROP TABLE IF EXISTS public.static_page_files;
DROP TABLE IF EXISTS public.spam_reports;
DROP TABLE IF EXISTS public.schema_migrations;
DROP TABLE IF EXISTS public.report_builder_reports;
DROP TABLE IF EXISTS public.report_builder_published_graph_data_units;
DROP TABLE IF EXISTS public.que_values;
DROP TABLE IF EXISTS public.que_lockers;
DROP SEQUENCE IF EXISTS public.que_jobs_id_seq;
DROP TABLE IF EXISTS public.public_api_api_clients;
DROP TABLE IF EXISTS public.projects_topics;
DROP TABLE IF EXISTS public.projects_allowed_input_topics;
DROP TABLE IF EXISTS public.project_images;
DROP TABLE IF EXISTS public.project_folders_images;
DROP TABLE IF EXISTS public.project_folders_folders;
DROP TABLE IF EXISTS public.project_folders_files;
DROP TABLE IF EXISTS public.project_files;
DROP TABLE IF EXISTS public.polls_response_options;
DROP TABLE IF EXISTS public.polls_questions;
DROP TABLE IF EXISTS public.polls_options;
DROP TABLE IF EXISTS public.phase_files;
DROP TABLE IF EXISTS public.permissions_custom_fields;
DROP TABLE IF EXISTS public.permissions;
DROP TABLE IF EXISTS public.onboarding_campaign_dismissals;
DROP TABLE IF EXISTS public.notifications;
DROP TABLE IF EXISTS public.nav_bar_items;
DROP VIEW IF EXISTS public.moderation_moderations;
DROP TABLE IF EXISTS public.moderation_moderation_statuses;
DROP TABLE IF EXISTS public.memberships;
DROP TABLE IF EXISTS public.maps_map_configs;
DROP TABLE IF EXISTS public.maps_layers;
DROP TABLE IF EXISTS public.machine_translations_machine_translations;
DROP TABLE IF EXISTS public.internal_comments;
DROP TABLE IF EXISTS public.initiatives_topics;
DROP VIEW IF EXISTS public.initiative_initiative_statuses;
DROP TABLE IF EXISTS public.initiative_images;
DROP TABLE IF EXISTS public.initiative_files;
DROP TABLE IF EXISTS public.impact_tracking_salts;
DROP TABLE IF EXISTS public.identities;
DROP TABLE IF EXISTS public.ideas_topics;
DROP VIEW IF EXISTS public.idea_trending_infos;
DROP TABLE IF EXISTS public.idea_imports;
DROP TABLE IF EXISTS public.idea_import_files;
DROP TABLE IF EXISTS public.idea_images;
DROP TABLE IF EXISTS public.idea_files;
DROP TABLE IF EXISTS public.id_id_card_lookup_id_cards;
DROP TABLE IF EXISTS public.groups_projects;
DROP TABLE IF EXISTS public.groups_permissions;
DROP TABLE IF EXISTS public.groups;
DROP TABLE IF EXISTS public.flag_inappropriate_content_inappropriate_content_flags;
DROP TABLE IF EXISTS public.experiments;
DROP TABLE IF EXISTS public.event_images;
DROP TABLE IF EXISTS public.event_files;
DROP TABLE IF EXISTS public.email_snippets;
DROP TABLE IF EXISTS public.email_campaigns_unsubscription_tokens;
DROP TABLE IF EXISTS public.email_campaigns_examples;
DROP TABLE IF EXISTS public.email_campaigns_consents;
DROP TABLE IF EXISTS public.email_campaigns_campaigns_groups;
DROP TABLE IF EXISTS public.email_campaigns_campaign_email_commands;
DROP TABLE IF EXISTS public.custom_forms;
DROP TABLE IF EXISTS public.custom_fields;
DROP TABLE IF EXISTS public.custom_field_options;
DROP TABLE IF EXISTS public.custom_field_option_images;
DROP TABLE IF EXISTS public.cosponsors_initiatives;
DROP TABLE IF EXISTS public.content_builder_layouts;
DROP TABLE IF EXISTS public.content_builder_layout_images;
DROP TABLE IF EXISTS public.common_passwords;
DROP TABLE IF EXISTS public.baskets_ideas;
DROP SEQUENCE IF EXISTS public.areas_static_pages_id_seq;
DROP TABLE IF EXISTS public.areas_static_pages;
DROP TABLE IF EXISTS public.areas_projects;
DROP TABLE IF EXISTS public.areas_initiatives;
DROP TABLE IF EXISTS public.areas_ideas;
DROP TABLE IF EXISTS public.areas;
DROP TABLE IF EXISTS public.ar_internal_metadata;
DROP TABLE IF EXISTS public.app_configurations;
DROP VIEW IF EXISTS public.analytics_fact_sessions;
DROP TABLE IF EXISTS public.impact_tracking_sessions;
DROP VIEW IF EXISTS public.analytics_fact_registrations;
DROP TABLE IF EXISTS public.invites;
DROP VIEW IF EXISTS public.analytics_fact_project_statuses;
DROP VIEW IF EXISTS public.analytics_fact_posts;
DROP TABLE IF EXISTS public.initiative_status_changes;
DROP TABLE IF EXISTS public.ideas_phases;
DROP VIEW IF EXISTS public.analytics_fact_participations;
DROP TABLE IF EXISTS public.volunteering_volunteers;
DROP TABLE IF EXISTS public.volunteering_causes;
DROP TABLE IF EXISTS public.reactions;
DROP TABLE IF EXISTS public.polls_responses;
DROP TABLE IF EXISTS public.phases;
DROP TABLE IF EXISTS public.initiatives;
DROP TABLE IF EXISTS public.ideas;
DROP TABLE IF EXISTS public.followers;
DROP TABLE IF EXISTS public.events_attendances;
DROP TABLE IF EXISTS public.comments;
DROP TABLE IF EXISTS public.baskets;
DROP VIEW IF EXISTS public.analytics_fact_events;
DROP TABLE IF EXISTS public.events;
DROP VIEW IF EXISTS public.analytics_fact_email_deliveries;
DROP TABLE IF EXISTS public.email_campaigns_deliveries;
DROP TABLE IF EXISTS public.email_campaigns_campaigns;
DROP VIEW IF EXISTS public.analytics_dimension_users;
DROP TABLE IF EXISTS public.users;
DROP TABLE IF EXISTS public.analytics_fact_visits;
DROP TABLE IF EXISTS public.analytics_dimension_types;
DROP VIEW IF EXISTS public.analytics_dimension_statuses;
DROP TABLE IF EXISTS public.initiative_statuses;
DROP TABLE IF EXISTS public.idea_statuses;
DROP TABLE IF EXISTS public.analytics_dimension_referrer_types;
DROP TABLE IF EXISTS public.analytics_dimension_projects_fact_visits;
DROP VIEW IF EXISTS public.analytics_dimension_projects;
DROP TABLE IF EXISTS public.projects;
DROP TABLE IF EXISTS public.analytics_dimension_locales_fact_visits;
DROP TABLE IF EXISTS public.analytics_dimension_locales;
DROP TABLE IF EXISTS public.analytics_dimension_dates;
DROP VIEW IF EXISTS public.analytics_build_feedbacks;
DROP TABLE IF EXISTS public.official_feedbacks;
DROP TABLE IF EXISTS public.analysis_tags;
DROP TABLE IF EXISTS public.analysis_taggings;
DROP TABLE IF EXISTS public.analysis_summaries;
DROP TABLE IF EXISTS public.analysis_questions;
DROP TABLE IF EXISTS public.analysis_insights;
DROP TABLE IF EXISTS public.analysis_background_tasks;
DROP TABLE IF EXISTS public.analysis_analyses;
DROP TABLE IF EXISTS public.analysis_additional_custom_fields;
DROP TABLE IF EXISTS public.admin_publications;
DROP TABLE IF EXISTS public.activities;
DROP FUNCTION IF EXISTS public.que_state_notify();
DROP FUNCTION IF EXISTS public.que_job_notify();
DROP FUNCTION IF EXISTS public.que_determine_job_state(job public.que_jobs);
DROP TABLE IF EXISTS public.que_jobs;
DROP FUNCTION IF EXISTS public.que_validate_tags(tags_array jsonb);
DROP EXTENSION IF EXISTS "uuid-ossp";
DROP EXTENSION IF EXISTS postgis;
DROP EXTENSION IF EXISTS pgcrypto;
DROP SCHEMA IF EXISTS shared_extensions;
DROP SCHEMA IF EXISTS public;
--
-- Name: public; Type: SCHEMA; Schema: -; Owner: -
--

CREATE SCHEMA public;


--
-- Name: SCHEMA public; Type: COMMENT; Schema: -; Owner: -
--

COMMENT ON SCHEMA public IS 'standard public schema';


--
-- Name: shared_extensions; Type: SCHEMA; Schema: -; Owner: -
--

CREATE SCHEMA shared_extensions;


--
-- Name: pgcrypto; Type: EXTENSION; Schema: -; Owner: -
--

CREATE EXTENSION IF NOT EXISTS pgcrypto WITH SCHEMA shared_extensions;


--
-- Name: EXTENSION pgcrypto; Type: COMMENT; Schema: -; Owner: -
--

COMMENT ON EXTENSION pgcrypto IS 'cryptographic functions';


--
-- Name: postgis; Type: EXTENSION; Schema: -; Owner: -
--

CREATE EXTENSION IF NOT EXISTS postgis WITH SCHEMA shared_extensions;


--
-- Name: EXTENSION postgis; Type: COMMENT; Schema: -; Owner: -
--

COMMENT ON EXTENSION postgis IS 'PostGIS geometry and geography spatial types and functions';


--
-- Name: uuid-ossp; Type: EXTENSION; Schema: -; Owner: -
--

CREATE EXTENSION IF NOT EXISTS "uuid-ossp" WITH SCHEMA shared_extensions;


--
-- Name: EXTENSION "uuid-ossp"; Type: COMMENT; Schema: -; Owner: -
--

COMMENT ON EXTENSION "uuid-ossp" IS 'generate universally unique identifiers (UUIDs)';


--
-- Name: que_validate_tags(jsonb); Type: FUNCTION; Schema: public; Owner: -
--

CREATE FUNCTION public.que_validate_tags(tags_array jsonb) RETURNS boolean
    LANGUAGE sql
    AS $$
  SELECT bool_and(
    jsonb_typeof(value) = 'string'
    AND
    char_length(value::text) <= 100
  )
  FROM jsonb_array_elements(tags_array)
$$;


SET default_tablespace = '';

SET default_table_access_method = heap;

--
-- Name: que_jobs; Type: TABLE; Schema: public; Owner: -
--

CREATE TABLE public.que_jobs (
    priority smallint DEFAULT 100 NOT NULL,
    run_at timestamp with time zone DEFAULT now() NOT NULL,
    id bigint NOT NULL,
    job_class text NOT NULL,
    error_count integer DEFAULT 0 NOT NULL,
    last_error_message text,
    queue text DEFAULT 'default'::text NOT NULL,
    last_error_backtrace text,
    finished_at timestamp with time zone,
    expired_at timestamp with time zone,
    args jsonb DEFAULT '[]'::jsonb NOT NULL,
    data jsonb DEFAULT '{}'::jsonb NOT NULL,
    job_schema_version integer NOT NULL,
    kwargs jsonb DEFAULT '{}'::jsonb NOT NULL,
    CONSTRAINT error_length CHECK (((char_length(last_error_message) <= 500) AND (char_length(last_error_backtrace) <= 10000))),
    CONSTRAINT job_class_length CHECK ((char_length(
CASE job_class
    WHEN 'ActiveJob::QueueAdapters::QueAdapter::JobWrapper'::text THEN ((args -> 0) ->> 'job_class'::text)
    ELSE job_class
END) <= 200)),
    CONSTRAINT queue_length CHECK ((char_length(queue) <= 100)),
    CONSTRAINT valid_args CHECK ((jsonb_typeof(args) = 'array'::text)),
    CONSTRAINT valid_data CHECK (((jsonb_typeof(data) = 'object'::text) AND ((NOT (data ? 'tags'::text)) OR ((jsonb_typeof((data -> 'tags'::text)) = 'array'::text) AND (jsonb_array_length((data -> 'tags'::text)) <= 5) AND public.que_validate_tags((data -> 'tags'::text))))))
)
WITH (fillfactor='90');


--
-- Name: TABLE que_jobs; Type: COMMENT; Schema: public; Owner: -
--

COMMENT ON TABLE public.que_jobs IS '6';


--
-- Name: que_determine_job_state(public.que_jobs); Type: FUNCTION; Schema: public; Owner: -
--

CREATE FUNCTION public.que_determine_job_state(job public.que_jobs) RETURNS text
    LANGUAGE sql
    AS $$
  SELECT
    CASE
    WHEN job.expired_at  IS NOT NULL    THEN 'expired'
    WHEN job.finished_at IS NOT NULL    THEN 'finished'
    WHEN job.error_count > 0            THEN 'errored'
    WHEN job.run_at > CURRENT_TIMESTAMP THEN 'scheduled'
    ELSE                                     'ready'
    END
$$;


--
-- Name: que_job_notify(); Type: FUNCTION; Schema: public; Owner: -
--

CREATE FUNCTION public.que_job_notify() RETURNS trigger
    LANGUAGE plpgsql
    AS $$
  DECLARE
    locker_pid integer;
    sort_key json;
  BEGIN
    -- Don't do anything if the job is scheduled for a future time.
    IF NEW.run_at IS NOT NULL AND NEW.run_at > now() THEN
      RETURN null;
    END IF;

    -- Pick a locker to notify of the job's insertion, weighted by their number
    -- of workers. Should bounce pseudorandomly between lockers on each
    -- invocation, hence the md5-ordering, but still touch each one equally,
    -- hence the modulo using the job_id.
    SELECT pid
    INTO locker_pid
    FROM (
      SELECT *, last_value(row_number) OVER () + 1 AS count
      FROM (
        SELECT *, row_number() OVER () - 1 AS row_number
        FROM (
          SELECT *
          FROM public.que_lockers ql, generate_series(1, ql.worker_count) AS id
          WHERE
            listening AND
            queues @> ARRAY[NEW.queue] AND
            ql.job_schema_version = NEW.job_schema_version
          ORDER BY md5(pid::text || id::text)
        ) t1
      ) t2
    ) t3
    WHERE NEW.id % count = row_number;

    IF locker_pid IS NOT NULL THEN
      -- There's a size limit to what can be broadcast via LISTEN/NOTIFY, so
      -- rather than throw errors when someone enqueues a big job, just
      -- broadcast the most pertinent information, and let the locker query for
      -- the record after it's taken the lock. The worker will have to hit the
      -- DB in order to make sure the job is still visible anyway.
      SELECT row_to_json(t)
      INTO sort_key
      FROM (
        SELECT
          'job_available' AS message_type,
          NEW.queue       AS queue,
          NEW.priority    AS priority,
          NEW.id          AS id,
          -- Make sure we output timestamps as UTC ISO 8601
          to_char(NEW.run_at AT TIME ZONE 'UTC', 'YYYY-MM-DD"T"HH24:MI:SS.US"Z"') AS run_at
      ) t;

      PERFORM pg_notify('que_listener_' || locker_pid::text, sort_key::text);
    END IF;

    RETURN null;
  END
$$;


--
-- Name: que_state_notify(); Type: FUNCTION; Schema: public; Owner: -
--

CREATE FUNCTION public.que_state_notify() RETURNS trigger
    LANGUAGE plpgsql
    AS $$
  DECLARE
    row record;
    message json;
    previous_state text;
    current_state text;
  BEGIN
    IF TG_OP = 'INSERT' THEN
      previous_state := 'nonexistent';
      current_state  := public.que_determine_job_state(NEW);
      row            := NEW;
    ELSIF TG_OP = 'DELETE' THEN
      previous_state := public.que_determine_job_state(OLD);
      current_state  := 'nonexistent';
      row            := OLD;
    ELSIF TG_OP = 'UPDATE' THEN
      previous_state := public.que_determine_job_state(OLD);
      current_state  := public.que_determine_job_state(NEW);

      -- If the state didn't change, short-circuit.
      IF previous_state = current_state THEN
        RETURN null;
      END IF;

      row := NEW;
    ELSE
      RAISE EXCEPTION 'Unrecognized TG_OP: %', TG_OP;
    END IF;

    SELECT row_to_json(t)
    INTO message
    FROM (
      SELECT
        'job_change' AS message_type,
        row.id       AS id,
        row.queue    AS queue,

        coalesce(row.data->'tags', '[]'::jsonb) AS tags,

        to_char(row.run_at AT TIME ZONE 'UTC', 'YYYY-MM-DD"T"HH24:MI:SS.US"Z"') AS run_at,
        to_char(now()      AT TIME ZONE 'UTC', 'YYYY-MM-DD"T"HH24:MI:SS.US"Z"') AS time,

        CASE row.job_class
        WHEN 'ActiveJob::QueueAdapters::QueAdapter::JobWrapper' THEN
          coalesce(
            row.args->0->>'job_class',
            'ActiveJob::QueueAdapters::QueAdapter::JobWrapper'
          )
        ELSE
          row.job_class
        END AS job_class,

        previous_state AS previous_state,
        current_state  AS current_state
    ) t;

    PERFORM pg_notify('que_state', message::text);

    RETURN null;
  END
$$;


--
-- Name: activities; Type: TABLE; Schema: public; Owner: -
--

CREATE TABLE public.activities (
    id uuid DEFAULT shared_extensions.gen_random_uuid() NOT NULL,
    item_type character varying NOT NULL,
    item_id uuid NOT NULL,
    action character varying NOT NULL,
    payload jsonb DEFAULT '{}'::jsonb NOT NULL,
    user_id uuid,
    acted_at timestamp without time zone NOT NULL,
    created_at timestamp without time zone NOT NULL,
    project_id uuid
);


--
-- Name: admin_publications; Type: TABLE; Schema: public; Owner: -
--

CREATE TABLE public.admin_publications (
    id uuid DEFAULT shared_extensions.gen_random_uuid() NOT NULL,
    parent_id uuid,
    lft integer NOT NULL,
    rgt integer NOT NULL,
    ordering integer,
    publication_status character varying DEFAULT 'published'::character varying NOT NULL,
    publication_id uuid,
    publication_type character varying,
    created_at timestamp(6) without time zone NOT NULL,
    updated_at timestamp(6) without time zone NOT NULL,
    depth integer DEFAULT 0 NOT NULL,
    children_allowed boolean DEFAULT true NOT NULL,
    children_count integer DEFAULT 0 NOT NULL
);


--
-- Name: analysis_additional_custom_fields; Type: TABLE; Schema: public; Owner: -
--

CREATE TABLE public.analysis_additional_custom_fields (
    id uuid DEFAULT shared_extensions.gen_random_uuid() NOT NULL,
    analysis_id uuid NOT NULL,
    custom_field_id uuid NOT NULL,
    created_at timestamp(6) without time zone NOT NULL,
    updated_at timestamp(6) without time zone NOT NULL
);


--
-- Name: analysis_analyses; Type: TABLE; Schema: public; Owner: -
--

CREATE TABLE public.analysis_analyses (
    id uuid DEFAULT shared_extensions.gen_random_uuid() NOT NULL,
    project_id uuid,
    phase_id uuid,
    created_at timestamp(6) without time zone NOT NULL,
    updated_at timestamp(6) without time zone NOT NULL,
    show_insights boolean DEFAULT true NOT NULL,
    main_custom_field_id uuid
);


--
-- Name: analysis_background_tasks; Type: TABLE; Schema: public; Owner: -
--

CREATE TABLE public.analysis_background_tasks (
    id uuid DEFAULT shared_extensions.gen_random_uuid() NOT NULL,
    analysis_id uuid NOT NULL,
    type character varying NOT NULL,
    state character varying NOT NULL,
    progress double precision,
    started_at timestamp(6) without time zone,
    ended_at timestamp(6) without time zone,
    auto_tagging_method character varying,
    created_at timestamp(6) without time zone NOT NULL,
    updated_at timestamp(6) without time zone NOT NULL,
    tags_ids jsonb,
    filters jsonb DEFAULT '{}'::jsonb NOT NULL
);


--
-- Name: analysis_insights; Type: TABLE; Schema: public; Owner: -
--

CREATE TABLE public.analysis_insights (
    id uuid DEFAULT shared_extensions.gen_random_uuid() NOT NULL,
    analysis_id uuid NOT NULL,
    insightable_type character varying NOT NULL,
    insightable_id uuid NOT NULL,
    filters jsonb DEFAULT '{}'::jsonb NOT NULL,
    inputs_ids jsonb,
    created_at timestamp(6) without time zone NOT NULL,
    updated_at timestamp(6) without time zone NOT NULL,
    custom_field_ids jsonb DEFAULT '{}'::jsonb NOT NULL
);


--
-- Name: analysis_questions; Type: TABLE; Schema: public; Owner: -
--

CREATE TABLE public.analysis_questions (
    id uuid DEFAULT shared_extensions.gen_random_uuid() NOT NULL,
    background_task_id uuid NOT NULL,
    question text,
    answer text,
    prompt text,
    q_and_a_method character varying NOT NULL,
    accuracy double precision,
    created_at timestamp(6) without time zone NOT NULL,
    updated_at timestamp(6) without time zone NOT NULL,
    generated_at timestamp without time zone
);


--
-- Name: analysis_summaries; Type: TABLE; Schema: public; Owner: -
--

CREATE TABLE public.analysis_summaries (
    id uuid DEFAULT shared_extensions.gen_random_uuid() NOT NULL,
    background_task_id uuid NOT NULL,
    summary text,
    prompt text,
    summarization_method character varying NOT NULL,
    created_at timestamp(6) without time zone NOT NULL,
    updated_at timestamp(6) without time zone NOT NULL,
    accuracy double precision,
    generated_at timestamp without time zone
);


--
-- Name: analysis_taggings; Type: TABLE; Schema: public; Owner: -
--

CREATE TABLE public.analysis_taggings (
    id uuid DEFAULT shared_extensions.gen_random_uuid() NOT NULL,
    tag_id uuid NOT NULL,
    input_id uuid NOT NULL,
    created_at timestamp(6) without time zone NOT NULL,
    updated_at timestamp(6) without time zone NOT NULL,
    background_task_id uuid
);


--
-- Name: analysis_tags; Type: TABLE; Schema: public; Owner: -
--

CREATE TABLE public.analysis_tags (
    id uuid DEFAULT shared_extensions.gen_random_uuid() NOT NULL,
    name character varying NOT NULL,
    tag_type character varying NOT NULL,
    analysis_id uuid NOT NULL,
    created_at timestamp(6) without time zone NOT NULL,
    updated_at timestamp(6) without time zone NOT NULL
);


--
-- Name: official_feedbacks; Type: TABLE; Schema: public; Owner: -
--

CREATE TABLE public.official_feedbacks (
    id uuid DEFAULT shared_extensions.gen_random_uuid() NOT NULL,
    body_multiloc jsonb DEFAULT '{}'::jsonb,
    author_multiloc jsonb DEFAULT '{}'::jsonb,
    user_id uuid,
    post_id uuid,
    created_at timestamp without time zone NOT NULL,
    updated_at timestamp without time zone NOT NULL,
    post_type character varying
);


--
-- Name: analytics_build_feedbacks; Type: VIEW; Schema: public; Owner: -
--

CREATE VIEW public.analytics_build_feedbacks AS
 SELECT post_id,
    min(feedback_first_date) AS feedback_first_date,
    max(feedback_official) AS feedback_official,
    max(feedback_status_change) AS feedback_status_change
   FROM ( SELECT activities.item_id AS post_id,
            min(activities.created_at) AS feedback_first_date,
            0 AS feedback_official,
            1 AS feedback_status_change
           FROM public.activities
          WHERE (((activities.action)::text = 'changed_status'::text) AND ((activities.item_type)::text = ANY (ARRAY[('Idea'::character varying)::text, ('Initiative'::character varying)::text])))
          GROUP BY activities.item_id
        UNION ALL
         SELECT official_feedbacks.post_id,
            min(official_feedbacks.created_at) AS feedback_first_date,
            1 AS feedback_official,
            0 AS feedback_status_change
           FROM public.official_feedbacks
          GROUP BY official_feedbacks.post_id) a
  GROUP BY post_id;


--
-- Name: analytics_dimension_dates; Type: TABLE; Schema: public; Owner: -
--

CREATE TABLE public.analytics_dimension_dates (
    date date NOT NULL,
    year character varying,
    month character varying,
    week date
);


--
-- Name: analytics_dimension_locales; Type: TABLE; Schema: public; Owner: -
--

CREATE TABLE public.analytics_dimension_locales (
    id uuid DEFAULT shared_extensions.gen_random_uuid() NOT NULL,
    name character varying NOT NULL
);


--
-- Name: analytics_dimension_locales_fact_visits; Type: TABLE; Schema: public; Owner: -
--

CREATE TABLE public.analytics_dimension_locales_fact_visits (
    dimension_locale_id uuid,
    fact_visit_id uuid
);


--
-- Name: projects; Type: TABLE; Schema: public; Owner: -
--

CREATE TABLE public.projects (
    id uuid DEFAULT shared_extensions.gen_random_uuid() NOT NULL,
    title_multiloc jsonb DEFAULT '{}'::jsonb,
    description_multiloc jsonb DEFAULT '{}'::jsonb,
    slug character varying,
    created_at timestamp without time zone NOT NULL,
    updated_at timestamp without time zone NOT NULL,
    header_bg character varying,
    ideas_count integer DEFAULT 0 NOT NULL,
    visible_to character varying DEFAULT 'public'::character varying NOT NULL,
    description_preview_multiloc jsonb DEFAULT '{}'::jsonb,
    internal_role character varying,
    comments_count integer DEFAULT 0 NOT NULL,
    default_assignee_id uuid,
    include_all_areas boolean DEFAULT false NOT NULL,
    baskets_count integer DEFAULT 0 NOT NULL,
    votes_count integer DEFAULT 0 NOT NULL,
    followers_count integer DEFAULT 0 NOT NULL
);


--
-- Name: analytics_dimension_projects; Type: VIEW; Schema: public; Owner: -
--

CREATE VIEW public.analytics_dimension_projects AS
 SELECT id,
    title_multiloc
   FROM public.projects;


--
-- Name: analytics_dimension_projects_fact_visits; Type: TABLE; Schema: public; Owner: -
--

CREATE TABLE public.analytics_dimension_projects_fact_visits (
    dimension_project_id uuid,
    fact_visit_id uuid
);


--
-- Name: analytics_dimension_referrer_types; Type: TABLE; Schema: public; Owner: -
--

CREATE TABLE public.analytics_dimension_referrer_types (
    id uuid DEFAULT shared_extensions.gen_random_uuid() NOT NULL,
    key character varying NOT NULL,
    name character varying NOT NULL
);


--
-- Name: idea_statuses; Type: TABLE; Schema: public; Owner: -
--

CREATE TABLE public.idea_statuses (
    id uuid DEFAULT shared_extensions.gen_random_uuid() NOT NULL,
    title_multiloc jsonb DEFAULT '{}'::jsonb,
    ordering integer,
    code character varying,
    color character varying,
    created_at timestamp without time zone NOT NULL,
    updated_at timestamp without time zone NOT NULL,
    description_multiloc jsonb DEFAULT '{}'::jsonb,
    ideas_count integer DEFAULT 0
);


--
-- Name: initiative_statuses; Type: TABLE; Schema: public; Owner: -
--

CREATE TABLE public.initiative_statuses (
    id uuid DEFAULT shared_extensions.gen_random_uuid() NOT NULL,
    title_multiloc jsonb DEFAULT '{}'::jsonb,
    description_multiloc jsonb DEFAULT '{}'::jsonb,
    ordering integer,
    code character varying,
    color character varying,
    created_at timestamp without time zone NOT NULL,
    updated_at timestamp without time zone NOT NULL
);


--
-- Name: analytics_dimension_statuses; Type: VIEW; Schema: public; Owner: -
--

CREATE VIEW public.analytics_dimension_statuses AS
 SELECT idea_statuses.id,
    idea_statuses.title_multiloc,
    idea_statuses.code,
    idea_statuses.color
   FROM public.idea_statuses
UNION ALL
 SELECT initiative_statuses.id,
    initiative_statuses.title_multiloc,
    initiative_statuses.code,
    initiative_statuses.color
   FROM public.initiative_statuses;


--
-- Name: analytics_dimension_types; Type: TABLE; Schema: public; Owner: -
--

CREATE TABLE public.analytics_dimension_types (
    id uuid DEFAULT shared_extensions.gen_random_uuid() NOT NULL,
    name character varying,
    parent character varying
);


--
-- Name: analytics_fact_visits; Type: TABLE; Schema: public; Owner: -
--

CREATE TABLE public.analytics_fact_visits (
    id uuid DEFAULT shared_extensions.gen_random_uuid() NOT NULL,
    visitor_id character varying NOT NULL,
    dimension_user_id uuid,
    dimension_referrer_type_id uuid NOT NULL,
    dimension_date_first_action_id date NOT NULL,
    dimension_date_last_action_id date NOT NULL,
    duration integer NOT NULL,
    pages_visited integer NOT NULL,
    returning_visitor boolean DEFAULT false NOT NULL,
    referrer_name character varying,
    referrer_url character varying,
    matomo_visit_id integer NOT NULL,
    matomo_last_action_time timestamp without time zone NOT NULL
);


--
-- Name: users; Type: TABLE; Schema: public; Owner: -
--

CREATE TABLE public.users (
    id uuid DEFAULT shared_extensions.gen_random_uuid() NOT NULL,
    email character varying,
    password_digest character varying,
    slug character varying,
    roles jsonb DEFAULT '[]'::jsonb,
    reset_password_token character varying,
    created_at timestamp without time zone NOT NULL,
    updated_at timestamp without time zone NOT NULL,
    avatar character varying,
    first_name character varying,
    last_name character varying,
    locale character varying,
    bio_multiloc jsonb DEFAULT '{}'::jsonb,
    invite_status character varying,
    custom_field_values jsonb DEFAULT '{}'::jsonb,
    registration_completed_at timestamp without time zone,
    verified boolean DEFAULT false NOT NULL,
    email_confirmed_at timestamp without time zone,
    email_confirmation_code character varying,
    email_confirmation_retry_count integer DEFAULT 0 NOT NULL,
    email_confirmation_code_reset_count integer DEFAULT 0 NOT NULL,
    email_confirmation_code_sent_at timestamp without time zone,
    confirmation_required boolean DEFAULT true NOT NULL,
    block_start_at timestamp without time zone,
    block_reason character varying,
    block_end_at timestamp without time zone,
    new_email character varying,
    followings_count integer DEFAULT 0 NOT NULL,
    onboarding jsonb DEFAULT '{}'::jsonb NOT NULL,
    unique_code character varying,
    last_active_at timestamp(6) without time zone
);


--
-- Name: analytics_dimension_users; Type: VIEW; Schema: public; Owner: -
--

CREATE VIEW public.analytics_dimension_users AS
 SELECT u.id,
    COALESCE(((u.roles -> 0) ->> 'type'::text), 'citizen'::text) AS role,
    u.invite_status,
    (users_with_visits.dimension_user_id IS NOT NULL) AS has_visits
   FROM (public.users u
     LEFT JOIN ( SELECT DISTINCT analytics_fact_visits.dimension_user_id
           FROM public.analytics_fact_visits) users_with_visits ON ((users_with_visits.dimension_user_id = u.id)));


--
-- Name: email_campaigns_campaigns; Type: TABLE; Schema: public; Owner: -
--

CREATE TABLE public.email_campaigns_campaigns (
    id uuid DEFAULT shared_extensions.gen_random_uuid() NOT NULL,
    type character varying NOT NULL,
    author_id uuid,
    enabled boolean,
    sender character varying,
    reply_to character varying,
    schedule jsonb DEFAULT '{}'::jsonb,
    subject_multiloc jsonb DEFAULT '{}'::jsonb,
    body_multiloc jsonb DEFAULT '{}'::jsonb,
    created_at timestamp without time zone NOT NULL,
    updated_at timestamp without time zone NOT NULL,
    deliveries_count integer DEFAULT 0 NOT NULL,
    context_id uuid
);


--
-- Name: email_campaigns_deliveries; Type: TABLE; Schema: public; Owner: -
--

CREATE TABLE public.email_campaigns_deliveries (
    id uuid DEFAULT shared_extensions.gen_random_uuid() NOT NULL,
    campaign_id uuid NOT NULL,
    user_id uuid NOT NULL,
    delivery_status character varying NOT NULL,
    tracked_content jsonb DEFAULT '{}'::jsonb,
    sent_at timestamp without time zone,
    created_at timestamp without time zone NOT NULL,
    updated_at timestamp without time zone NOT NULL
);


--
-- Name: analytics_fact_email_deliveries; Type: VIEW; Schema: public; Owner: -
--

CREATE VIEW public.analytics_fact_email_deliveries AS
 SELECT ecd.id,
    (ecd.sent_at)::date AS dimension_date_sent_id,
    ecd.campaign_id,
    ((ecc.type)::text <> 'EmailCampaigns::Campaigns::Manual'::text) AS automated
   FROM (public.email_campaigns_deliveries ecd
     JOIN public.email_campaigns_campaigns ecc ON ((ecc.id = ecd.campaign_id)));


--
-- Name: events; Type: TABLE; Schema: public; Owner: -
--

CREATE TABLE public.events (
    id uuid DEFAULT shared_extensions.gen_random_uuid() NOT NULL,
    project_id uuid,
    title_multiloc jsonb DEFAULT '{}'::jsonb,
    description_multiloc jsonb DEFAULT '{}'::jsonb,
    location_multiloc jsonb DEFAULT '{}'::json,
    start_at timestamp without time zone,
    end_at timestamp without time zone,
    created_at timestamp without time zone NOT NULL,
    updated_at timestamp without time zone NOT NULL,
    location_point shared_extensions.geography(Point,4326),
    address_1 character varying,
    attendees_count integer DEFAULT 0 NOT NULL,
    address_2_multiloc jsonb DEFAULT '{}'::jsonb NOT NULL,
    online_link character varying,
    attend_button_multiloc jsonb DEFAULT '{}'::jsonb NOT NULL,
    using_url character varying
);


--
-- Name: analytics_fact_events; Type: VIEW; Schema: public; Owner: -
--

CREATE VIEW public.analytics_fact_events AS
 SELECT id,
    project_id AS dimension_project_id,
    (created_at)::date AS dimension_date_created_id,
    (start_at)::date AS dimension_date_start_id,
    (end_at)::date AS dimension_date_end_id
   FROM public.events;


--
-- Name: baskets; Type: TABLE; Schema: public; Owner: -
--

CREATE TABLE public.baskets (
    id uuid DEFAULT shared_extensions.gen_random_uuid() NOT NULL,
    submitted_at timestamp without time zone,
    user_id uuid,
    phase_id uuid,
    created_at timestamp without time zone NOT NULL,
    updated_at timestamp without time zone NOT NULL
);


--
-- Name: comments; Type: TABLE; Schema: public; Owner: -
--

CREATE TABLE public.comments (
    id uuid DEFAULT shared_extensions.gen_random_uuid() NOT NULL,
    author_id uuid,
    post_id uuid,
    parent_id uuid,
    lft integer NOT NULL,
    rgt integer NOT NULL,
    body_multiloc jsonb DEFAULT '{}'::jsonb,
    created_at timestamp without time zone NOT NULL,
    updated_at timestamp without time zone NOT NULL,
    likes_count integer DEFAULT 0 NOT NULL,
    dislikes_count integer DEFAULT 0 NOT NULL,
    publication_status character varying DEFAULT 'published'::character varying NOT NULL,
    body_updated_at timestamp without time zone,
    children_count integer DEFAULT 0 NOT NULL,
    post_type character varying,
    author_hash character varying,
    anonymous boolean DEFAULT false NOT NULL
);


--
-- Name: events_attendances; Type: TABLE; Schema: public; Owner: -
--

CREATE TABLE public.events_attendances (
    id uuid DEFAULT shared_extensions.gen_random_uuid() NOT NULL,
    attendee_id uuid NOT NULL,
    event_id uuid NOT NULL,
    created_at timestamp(6) without time zone NOT NULL,
    updated_at timestamp(6) without time zone NOT NULL
);


--
-- Name: followers; Type: TABLE; Schema: public; Owner: -
--

CREATE TABLE public.followers (
    id uuid DEFAULT shared_extensions.gen_random_uuid() NOT NULL,
    followable_type character varying NOT NULL,
    followable_id uuid NOT NULL,
    user_id uuid NOT NULL,
    created_at timestamp(6) without time zone NOT NULL,
    updated_at timestamp(6) without time zone NOT NULL
);


--
-- Name: ideas; Type: TABLE; Schema: public; Owner: -
--

CREATE TABLE public.ideas (
    id uuid DEFAULT shared_extensions.gen_random_uuid() NOT NULL,
    title_multiloc jsonb DEFAULT '{}'::jsonb,
    body_multiloc jsonb DEFAULT '{}'::jsonb,
    publication_status character varying,
    published_at timestamp without time zone,
    project_id uuid,
    author_id uuid,
    created_at timestamp without time zone NOT NULL,
    updated_at timestamp without time zone NOT NULL,
    likes_count integer DEFAULT 0 NOT NULL,
    dislikes_count integer DEFAULT 0 NOT NULL,
    location_point shared_extensions.geography(Point,4326),
    location_description character varying,
    comments_count integer DEFAULT 0 NOT NULL,
    idea_status_id uuid,
    slug character varying,
    budget integer,
    baskets_count integer DEFAULT 0 NOT NULL,
    official_feedbacks_count integer DEFAULT 0 NOT NULL,
    assignee_id uuid,
    assigned_at timestamp without time zone,
    proposed_budget integer,
    custom_field_values jsonb DEFAULT '{}'::jsonb NOT NULL,
    creation_phase_id uuid,
    author_hash character varying,
    anonymous boolean DEFAULT false NOT NULL,
    internal_comments_count integer DEFAULT 0 NOT NULL,
    votes_count integer DEFAULT 0 NOT NULL,
    followers_count integer DEFAULT 0 NOT NULL
);


--
-- Name: initiatives; Type: TABLE; Schema: public; Owner: -
--

CREATE TABLE public.initiatives (
    id uuid DEFAULT shared_extensions.gen_random_uuid() NOT NULL,
    title_multiloc jsonb DEFAULT '{}'::jsonb,
    body_multiloc jsonb DEFAULT '{}'::jsonb,
    publication_status character varying,
    published_at timestamp without time zone,
    author_id uuid,
    likes_count integer DEFAULT 0 NOT NULL,
    dislikes_count integer DEFAULT 0 NOT NULL,
    location_point shared_extensions.geography(Point,4326),
    location_description character varying,
    slug character varying,
    comments_count integer DEFAULT 0 NOT NULL,
    created_at timestamp without time zone NOT NULL,
    updated_at timestamp without time zone NOT NULL,
    header_bg character varying,
    assignee_id uuid,
    official_feedbacks_count integer DEFAULT 0 NOT NULL,
    assigned_at timestamp without time zone,
    author_hash character varying,
    anonymous boolean DEFAULT false NOT NULL,
    internal_comments_count integer DEFAULT 0 NOT NULL,
    followers_count integer DEFAULT 0 NOT NULL,
    editing_locked boolean DEFAULT false NOT NULL
);


--
-- Name: phases; Type: TABLE; Schema: public; Owner: -
--

CREATE TABLE public.phases (
    id uuid DEFAULT shared_extensions.gen_random_uuid() NOT NULL,
    project_id uuid,
    title_multiloc jsonb DEFAULT '{}'::jsonb,
    description_multiloc jsonb DEFAULT '{}'::jsonb,
    start_at date,
    end_at date,
    created_at timestamp without time zone NOT NULL,
    updated_at timestamp without time zone NOT NULL,
    participation_method character varying DEFAULT 'ideation'::character varying NOT NULL,
    posting_enabled boolean DEFAULT true,
    commenting_enabled boolean DEFAULT true,
    reacting_enabled boolean DEFAULT true NOT NULL,
    reacting_like_method character varying DEFAULT 'unlimited'::character varying NOT NULL,
    reacting_like_limited_max integer DEFAULT 10,
    survey_embed_url character varying,
    survey_service character varying,
    presentation_mode character varying DEFAULT 'card'::character varying,
    voting_max_total integer,
    poll_anonymous boolean DEFAULT false NOT NULL,
    reacting_dislike_enabled boolean DEFAULT true NOT NULL,
    ideas_count integer DEFAULT 0 NOT NULL,
    ideas_order character varying,
    input_term character varying DEFAULT 'idea'::character varying,
    voting_min_total integer DEFAULT 0,
    reacting_dislike_method character varying DEFAULT 'unlimited'::character varying NOT NULL,
    reacting_dislike_limited_max integer DEFAULT 10,
    allow_anonymous_participation boolean DEFAULT false NOT NULL,
    document_annotation_embed_url character varying,
    voting_method character varying,
    voting_max_votes_per_idea integer,
    voting_term_singular_multiloc jsonb DEFAULT '{}'::jsonb,
    voting_term_plural_multiloc jsonb DEFAULT '{}'::jsonb,
    baskets_count integer DEFAULT 0 NOT NULL,
    votes_count integer DEFAULT 0 NOT NULL,
    campaigns_settings jsonb DEFAULT '{}'::jsonb,
    native_survey_title_multiloc jsonb DEFAULT '{}'::jsonb,
    native_survey_button_multiloc jsonb DEFAULT '{}'::jsonb,
    expire_days_limit integer,
    reacting_threshold integer
);


--
-- Name: polls_responses; Type: TABLE; Schema: public; Owner: -
--

CREATE TABLE public.polls_responses (
    id uuid DEFAULT shared_extensions.gen_random_uuid() NOT NULL,
    phase_id uuid NOT NULL,
    user_id uuid,
    created_at timestamp without time zone NOT NULL,
    updated_at timestamp without time zone NOT NULL
);


--
-- Name: reactions; Type: TABLE; Schema: public; Owner: -
--

CREATE TABLE public.reactions (
    id uuid DEFAULT shared_extensions.gen_random_uuid() NOT NULL,
    reactable_id uuid,
    reactable_type character varying,
    user_id uuid,
    mode character varying NOT NULL,
    created_at timestamp without time zone NOT NULL,
    updated_at timestamp without time zone NOT NULL
);


--
-- Name: volunteering_causes; Type: TABLE; Schema: public; Owner: -
--

CREATE TABLE public.volunteering_causes (
    id uuid DEFAULT shared_extensions.gen_random_uuid() NOT NULL,
    phase_id uuid NOT NULL,
    title_multiloc jsonb DEFAULT '{}'::jsonb NOT NULL,
    description_multiloc jsonb DEFAULT '{}'::jsonb NOT NULL,
    volunteers_count integer DEFAULT 0 NOT NULL,
    image character varying,
    ordering integer NOT NULL,
    created_at timestamp(6) without time zone NOT NULL,
    updated_at timestamp(6) without time zone NOT NULL
);


--
-- Name: volunteering_volunteers; Type: TABLE; Schema: public; Owner: -
--

CREATE TABLE public.volunteering_volunteers (
    id uuid DEFAULT shared_extensions.gen_random_uuid() NOT NULL,
    cause_id uuid NOT NULL,
    user_id uuid NOT NULL,
    created_at timestamp(6) without time zone NOT NULL,
    updated_at timestamp(6) without time zone NOT NULL
);


--
-- Name: analytics_fact_participations; Type: VIEW; Schema: public; Owner: -
--

CREATE VIEW public.analytics_fact_participations AS
 SELECT i.id,
    i.author_id AS dimension_user_id,
    COALESCE((i.author_id)::text, (i.author_hash)::text, (i.id)::text) AS participant_id,
    i.project_id AS dimension_project_id,
        CASE
            WHEN ((ph.participation_method)::text = 'native_survey'::text) THEN survey.id
            ELSE idea.id
        END AS dimension_type_id,
    (i.created_at)::date AS dimension_date_created_id,
    (i.likes_count + i.dislikes_count) AS reactions_count,
    i.likes_count,
    i.dislikes_count
   FROM ((((public.ideas i
     LEFT JOIN public.projects pr ON ((pr.id = i.project_id)))
     LEFT JOIN public.phases ph ON ((ph.id = i.creation_phase_id)))
     JOIN public.analytics_dimension_types idea ON (((idea.name)::text = 'idea'::text)))
     LEFT JOIN public.analytics_dimension_types survey ON (((survey.name)::text = 'survey'::text)))
  WHERE ((i.publication_status)::text = 'published'::text)
UNION ALL
 SELECT i.id,
    i.author_id AS dimension_user_id,
    COALESCE((i.author_id)::text, (i.author_hash)::text, (i.id)::text) AS participant_id,
    NULL::uuid AS dimension_project_id,
    adt.id AS dimension_type_id,
    (i.created_at)::date AS dimension_date_created_id,
    (i.likes_count + i.dislikes_count) AS reactions_count,
    i.likes_count,
    i.dislikes_count
   FROM (public.initiatives i
     JOIN public.analytics_dimension_types adt ON (((adt.name)::text = 'initiative'::text)))
UNION ALL
 SELECT c.id,
    c.author_id AS dimension_user_id,
    COALESCE((c.author_id)::text, (c.author_hash)::text, (c.id)::text) AS participant_id,
    i.project_id AS dimension_project_id,
    adt.id AS dimension_type_id,
    (c.created_at)::date AS dimension_date_created_id,
    (c.likes_count + c.dislikes_count) AS reactions_count,
    c.likes_count,
    c.dislikes_count
   FROM ((public.comments c
     JOIN public.analytics_dimension_types adt ON ((((adt.name)::text = 'comment'::text) AND ((adt.parent)::text = lower((c.post_type)::text)))))
     LEFT JOIN public.ideas i ON ((c.post_id = i.id)))
UNION ALL
 SELECT r.id,
    r.user_id AS dimension_user_id,
    COALESCE((r.user_id)::text, (r.id)::text) AS participant_id,
    COALESCE(i.project_id, ic.project_id) AS dimension_project_id,
    adt.id AS dimension_type_id,
    (r.created_at)::date AS dimension_date_created_id,
    1 AS reactions_count,
        CASE
            WHEN ((r.mode)::text = 'up'::text) THEN 1
            ELSE 0
        END AS likes_count,
        CASE
            WHEN ((r.mode)::text = 'down'::text) THEN 1
            ELSE 0
        END AS dislikes_count
   FROM ((((public.reactions r
     JOIN public.analytics_dimension_types adt ON ((((adt.name)::text = 'reaction'::text) AND ((adt.parent)::text = lower((r.reactable_type)::text)))))
     LEFT JOIN public.ideas i ON ((i.id = r.reactable_id)))
     LEFT JOIN public.comments c ON ((c.id = r.reactable_id)))
     LEFT JOIN public.ideas ic ON ((ic.id = c.post_id)))
UNION ALL
 SELECT pr.id,
    pr.user_id AS dimension_user_id,
    COALESCE((pr.user_id)::text, (pr.id)::text) AS participant_id,
    p.project_id AS dimension_project_id,
    adt.id AS dimension_type_id,
    (pr.created_at)::date AS dimension_date_created_id,
    0 AS reactions_count,
    0 AS likes_count,
    0 AS dislikes_count
   FROM ((public.polls_responses pr
     LEFT JOIN public.phases p ON ((p.id = pr.phase_id)))
     JOIN public.analytics_dimension_types adt ON (((adt.name)::text = 'poll'::text)))
UNION ALL
 SELECT vv.id,
    vv.user_id AS dimension_user_id,
    COALESCE((vv.user_id)::text, (vv.id)::text) AS participant_id,
    p.project_id AS dimension_project_id,
    adt.id AS dimension_type_id,
    (vv.created_at)::date AS dimension_date_created_id,
    0 AS reactions_count,
    0 AS likes_count,
    0 AS dislikes_count
   FROM (((public.volunteering_volunteers vv
     LEFT JOIN public.volunteering_causes vc ON ((vc.id = vv.cause_id)))
     LEFT JOIN public.phases p ON ((p.id = vc.phase_id)))
     JOIN public.analytics_dimension_types adt ON (((adt.name)::text = 'volunteer'::text)))
UNION ALL
 SELECT b.id,
    b.user_id AS dimension_user_id,
    COALESCE((b.user_id)::text, (b.id)::text) AS participant_id,
    p.project_id AS dimension_project_id,
    adt.id AS dimension_type_id,
    (b.created_at)::date AS dimension_date_created_id,
    0 AS reactions_count,
    0 AS likes_count,
    0 AS dislikes_count
   FROM ((public.baskets b
     LEFT JOIN public.phases p ON ((p.id = b.phase_id)))
     JOIN public.analytics_dimension_types adt ON (((adt.name)::text = 'basket'::text)))
UNION ALL
 SELECT ea.id,
    ea.attendee_id AS dimension_user_id,
    (ea.attendee_id)::text AS participant_id,
    e.project_id AS dimension_project_id,
    adt.id AS dimension_type_id,
    (ea.created_at)::date AS dimension_date_created_id,
    0 AS reactions_count,
    0 AS likes_count,
    0 AS dislikes_count
   FROM ((public.events_attendances ea
     LEFT JOIN public.events e ON ((e.id = ea.event_id)))
     JOIN public.analytics_dimension_types adt ON (((adt.name)::text = 'event_attendance'::text)))
UNION ALL
 SELECT f.id,
    f.user_id AS dimension_user_id,
    (f.user_id)::text AS participant_id,
        CASE f.followable_type
            WHEN 'Project'::text THEN f.followable_id
            WHEN 'Idea'::text THEN i.project_id
            ELSE NULL::uuid
        END AS dimension_project_id,
    adt.id AS dimension_type_id,
    (f.created_at)::date AS dimension_date_created_id,
    0 AS reactions_count,
    0 AS likes_count,
    0 AS dislikes_count
   FROM ((public.followers f
     JOIN public.analytics_dimension_types adt ON ((((adt.name)::text = 'follower'::text) AND ((adt.parent)::text = lower((f.followable_type)::text)))))
     LEFT JOIN public.ideas i ON ((i.id = f.followable_id)));


--
-- Name: ideas_phases; Type: TABLE; Schema: public; Owner: -
--

CREATE TABLE public.ideas_phases (
    id uuid DEFAULT shared_extensions.gen_random_uuid() NOT NULL,
    idea_id uuid,
    phase_id uuid,
    created_at timestamp without time zone NOT NULL,
    updated_at timestamp without time zone NOT NULL,
    baskets_count integer DEFAULT 0 NOT NULL,
    votes_count integer DEFAULT 0 NOT NULL
);


--
-- Name: initiative_status_changes; Type: TABLE; Schema: public; Owner: -
--

CREATE TABLE public.initiative_status_changes (
    id uuid DEFAULT shared_extensions.gen_random_uuid() NOT NULL,
    user_id uuid,
    initiative_id uuid,
    initiative_status_id uuid,
    official_feedback_id uuid,
    created_at timestamp without time zone NOT NULL,
    updated_at timestamp without time zone NOT NULL
);


--
-- Name: analytics_fact_posts; Type: VIEW; Schema: public; Owner: -
--

CREATE VIEW public.analytics_fact_posts AS
 SELECT i.id,
    i.author_id AS user_id,
    i.project_id AS dimension_project_id,
    adt.id AS dimension_type_id,
    (i.created_at)::date AS dimension_date_created_id,
    (abf.feedback_first_date)::date AS dimension_date_first_feedback_id,
    i.idea_status_id AS dimension_status_id,
    (abf.feedback_first_date - i.created_at) AS feedback_time_taken,
    COALESCE(abf.feedback_official, 0) AS feedback_official,
    COALESCE(abf.feedback_status_change, 0) AS feedback_status_change,
        CASE
            WHEN (abf.feedback_first_date IS NULL) THEN 1
            ELSE 0
        END AS feedback_none,
    (i.likes_count + i.dislikes_count) AS reactions_count,
    i.likes_count,
    i.dislikes_count,
    i.publication_status
   FROM (((((public.ideas i
     JOIN public.analytics_dimension_types adt ON (((adt.name)::text = 'idea'::text)))
     LEFT JOIN public.analytics_build_feedbacks abf ON ((abf.post_id = i.id)))
     LEFT JOIN public.ideas_phases iph ON ((iph.idea_id = i.id)))
     LEFT JOIN public.phases ph ON ((ph.id = iph.phase_id)))
     LEFT JOIN public.projects pr ON ((pr.id = i.project_id)))
  WHERE ((ph.id IS NULL) OR ((ph.participation_method)::text <> 'native_survey'::text))
UNION ALL
 SELECT i.id,
    i.author_id AS user_id,
    NULL::uuid AS dimension_project_id,
    adt.id AS dimension_type_id,
    (i.created_at)::date AS dimension_date_created_id,
    (abf.feedback_first_date)::date AS dimension_date_first_feedback_id,
    isc.initiative_status_id AS dimension_status_id,
    (abf.feedback_first_date - i.created_at) AS feedback_time_taken,
    COALESCE(abf.feedback_official, 0) AS feedback_official,
    COALESCE(abf.feedback_status_change, 0) AS feedback_status_change,
        CASE
            WHEN (abf.feedback_first_date IS NULL) THEN 1
            ELSE 0
        END AS feedback_none,
    (i.likes_count + i.dislikes_count) AS reactions_count,
    i.likes_count,
    i.dislikes_count,
    i.publication_status
   FROM (((public.initiatives i
     JOIN public.analytics_dimension_types adt ON (((adt.name)::text = 'initiative'::text)))
     LEFT JOIN public.analytics_build_feedbacks abf ON ((abf.post_id = i.id)))
     LEFT JOIN public.initiative_status_changes isc ON (((isc.initiative_id = i.id) AND (isc.updated_at = ( SELECT max(isc_.updated_at) AS max
           FROM public.initiative_status_changes isc_
          WHERE (isc_.initiative_id = i.id))))));


--
-- Name: analytics_fact_project_statuses; Type: VIEW; Schema: public; Owner: -
--

CREATE VIEW public.analytics_fact_project_statuses AS
 WITH finished_statuses_for_timeline_projects AS (
         SELECT phases.project_id,
            ((max(phases.end_at) + 1))::timestamp without time zone AS "timestamp"
           FROM public.phases
          GROUP BY phases.project_id
         HAVING (max(phases.end_at) < now())
        )
 SELECT ap.publication_id AS dimension_project_id,
    ap.publication_status AS status,
    (((ap.publication_status)::text = 'archived'::text) OR ((fsftp.project_id IS NOT NULL) AND ((ap.publication_status)::text <> 'draft'::text))) AS finished,
    COALESCE(fsftp."timestamp", ap.updated_at) AS "timestamp",
    COALESCE((fsftp."timestamp")::date, (ap.updated_at)::date) AS dimension_date_id
   FROM ((public.admin_publications ap
     LEFT JOIN public.projects p ON ((ap.publication_id = p.id)))
     LEFT JOIN finished_statuses_for_timeline_projects fsftp ON ((fsftp.project_id = ap.publication_id)))
  WHERE ((ap.publication_type)::text = 'Project'::text);


--
-- Name: invites; Type: TABLE; Schema: public; Owner: -
--

CREATE TABLE public.invites (
    id uuid DEFAULT shared_extensions.gen_random_uuid() NOT NULL,
    token character varying NOT NULL,
    inviter_id uuid,
    invitee_id uuid NOT NULL,
    invite_text character varying,
    accepted_at timestamp without time zone,
    created_at timestamp without time zone NOT NULL,
    updated_at timestamp without time zone NOT NULL,
    send_invite_email boolean DEFAULT true NOT NULL
);


--
-- Name: analytics_fact_registrations; Type: VIEW; Schema: public; Owner: -
--

CREATE VIEW public.analytics_fact_registrations AS
 SELECT u.id,
    u.id AS dimension_user_id,
    (u.registration_completed_at)::date AS dimension_date_registration_id,
    (i.created_at)::date AS dimension_date_invited_id,
    (i.accepted_at)::date AS dimension_date_accepted_id
   FROM (public.users u
     LEFT JOIN public.invites i ON ((i.invitee_id = u.id)));


--
-- Name: impact_tracking_sessions; Type: TABLE; Schema: public; Owner: -
--

CREATE TABLE public.impact_tracking_sessions (
    id uuid DEFAULT shared_extensions.gen_random_uuid() NOT NULL,
    monthly_user_hash character varying NOT NULL,
    highest_role character varying,
    created_at timestamp(6) without time zone NOT NULL,
    updated_at timestamp(6) without time zone NOT NULL,
    user_id uuid
);


--
-- Name: analytics_fact_sessions; Type: VIEW; Schema: public; Owner: -
--

CREATE VIEW public.analytics_fact_sessions AS
 SELECT id,
    monthly_user_hash,
    (created_at)::date AS dimension_date_created_id,
    (updated_at)::date AS dimension_date_updated_id,
    user_id AS dimension_user_id
   FROM public.impact_tracking_sessions;


--
-- Name: app_configurations; Type: TABLE; Schema: public; Owner: -
--

CREATE TABLE public.app_configurations (
    id uuid DEFAULT shared_extensions.gen_random_uuid() NOT NULL,
    name character varying,
    host character varying,
    logo character varying,
    favicon character varying,
    settings jsonb DEFAULT '{}'::jsonb,
    created_at timestamp(6) without time zone NOT NULL,
    updated_at timestamp(6) without time zone NOT NULL,
    style jsonb DEFAULT '{}'::jsonb
);


--
-- Name: ar_internal_metadata; Type: TABLE; Schema: public; Owner: -
--

CREATE TABLE public.ar_internal_metadata (
    key character varying NOT NULL,
    value character varying,
    created_at timestamp(6) without time zone NOT NULL,
    updated_at timestamp(6) without time zone NOT NULL
);


--
-- Name: areas; Type: TABLE; Schema: public; Owner: -
--

CREATE TABLE public.areas (
    id uuid DEFAULT shared_extensions.gen_random_uuid() NOT NULL,
    title_multiloc jsonb DEFAULT '{}'::jsonb,
    description_multiloc jsonb DEFAULT '{}'::jsonb,
    created_at timestamp without time zone NOT NULL,
    updated_at timestamp without time zone NOT NULL,
    ordering integer,
    custom_field_option_id uuid,
    followers_count integer DEFAULT 0 NOT NULL,
    include_in_onboarding boolean DEFAULT false NOT NULL
);


--
-- Name: areas_ideas; Type: TABLE; Schema: public; Owner: -
--

CREATE TABLE public.areas_ideas (
    area_id uuid,
    idea_id uuid,
    id uuid DEFAULT shared_extensions.uuid_generate_v4() NOT NULL
);


--
-- Name: areas_initiatives; Type: TABLE; Schema: public; Owner: -
--

CREATE TABLE public.areas_initiatives (
    id uuid DEFAULT shared_extensions.gen_random_uuid() NOT NULL,
    area_id uuid,
    initiative_id uuid
);


--
-- Name: areas_projects; Type: TABLE; Schema: public; Owner: -
--

CREATE TABLE public.areas_projects (
    area_id uuid,
    project_id uuid,
    id uuid DEFAULT shared_extensions.uuid_generate_v4() NOT NULL
);


--
-- Name: areas_static_pages; Type: TABLE; Schema: public; Owner: -
--

CREATE TABLE public.areas_static_pages (
    id bigint NOT NULL,
    area_id uuid NOT NULL,
    static_page_id uuid NOT NULL,
    created_at timestamp(6) without time zone NOT NULL,
    updated_at timestamp(6) without time zone NOT NULL
);


--
-- Name: areas_static_pages_id_seq; Type: SEQUENCE; Schema: public; Owner: -
--

CREATE SEQUENCE public.areas_static_pages_id_seq
    START WITH 1
    INCREMENT BY 1
    NO MINVALUE
    NO MAXVALUE
    CACHE 1;


--
-- Name: areas_static_pages_id_seq; Type: SEQUENCE OWNED BY; Schema: public; Owner: -
--

ALTER SEQUENCE public.areas_static_pages_id_seq OWNED BY public.areas_static_pages.id;


--
-- Name: baskets_ideas; Type: TABLE; Schema: public; Owner: -
--

CREATE TABLE public.baskets_ideas (
    id uuid DEFAULT shared_extensions.gen_random_uuid() NOT NULL,
    basket_id uuid,
    idea_id uuid,
    created_at timestamp without time zone NOT NULL,
    updated_at timestamp without time zone NOT NULL,
    votes integer DEFAULT 1 NOT NULL
);


--
-- Name: common_passwords; Type: TABLE; Schema: public; Owner: -
--

CREATE TABLE public.common_passwords (
    id uuid DEFAULT shared_extensions.gen_random_uuid() NOT NULL,
    password character varying
);


--
-- Name: content_builder_layout_images; Type: TABLE; Schema: public; Owner: -
--

CREATE TABLE public.content_builder_layout_images (
    id uuid DEFAULT shared_extensions.gen_random_uuid() NOT NULL,
    image character varying,
    code character varying,
    created_at timestamp(6) without time zone NOT NULL,
    updated_at timestamp(6) without time zone NOT NULL
);


--
-- Name: content_builder_layouts; Type: TABLE; Schema: public; Owner: -
--

CREATE TABLE public.content_builder_layouts (
    id uuid DEFAULT shared_extensions.gen_random_uuid() NOT NULL,
    content_buildable_type character varying,
    content_buildable_id uuid,
    code character varying NOT NULL,
    enabled boolean DEFAULT false NOT NULL,
    created_at timestamp(6) without time zone NOT NULL,
    updated_at timestamp(6) without time zone NOT NULL,
    craftjs_json jsonb DEFAULT '{}'::jsonb NOT NULL
);


--
-- Name: cosponsors_initiatives; Type: TABLE; Schema: public; Owner: -
--

CREATE TABLE public.cosponsors_initiatives (
    id uuid DEFAULT shared_extensions.gen_random_uuid() NOT NULL,
    status character varying DEFAULT 'pending'::character varying NOT NULL,
    user_id uuid NOT NULL,
    initiative_id uuid NOT NULL,
    created_at timestamp(6) without time zone NOT NULL,
    updated_at timestamp(6) without time zone NOT NULL
);


--
-- Name: custom_field_option_images; Type: TABLE; Schema: public; Owner: -
--

CREATE TABLE public.custom_field_option_images (
    id uuid DEFAULT shared_extensions.gen_random_uuid() NOT NULL,
    custom_field_option_id uuid,
    image character varying,
    ordering integer DEFAULT 0,
    created_at timestamp(6) without time zone NOT NULL,
    updated_at timestamp(6) without time zone NOT NULL
);


--
-- Name: custom_field_options; Type: TABLE; Schema: public; Owner: -
--

CREATE TABLE public.custom_field_options (
    id uuid DEFAULT shared_extensions.gen_random_uuid() NOT NULL,
    custom_field_id uuid,
    key character varying,
    title_multiloc jsonb DEFAULT '{}'::jsonb,
    ordering integer,
    created_at timestamp without time zone NOT NULL,
    updated_at timestamp without time zone NOT NULL,
    other boolean DEFAULT false NOT NULL
);


--
-- Name: custom_fields; Type: TABLE; Schema: public; Owner: -
--

CREATE TABLE public.custom_fields (
    id uuid DEFAULT shared_extensions.gen_random_uuid() NOT NULL,
    resource_type character varying,
    key character varying,
    input_type character varying,
    title_multiloc jsonb DEFAULT '{}'::jsonb,
    description_multiloc jsonb DEFAULT '{}'::jsonb,
    required boolean DEFAULT false,
    ordering integer,
    created_at timestamp without time zone NOT NULL,
    updated_at timestamp without time zone NOT NULL,
    enabled boolean DEFAULT true NOT NULL,
    code character varying,
    resource_id uuid,
    hidden boolean DEFAULT false NOT NULL,
    maximum integer,
    minimum_label_multiloc jsonb DEFAULT '{}'::jsonb NOT NULL,
    maximum_label_multiloc jsonb DEFAULT '{}'::jsonb NOT NULL,
    logic jsonb DEFAULT '{}'::jsonb NOT NULL,
    answer_visible_to character varying,
    select_count_enabled boolean DEFAULT false NOT NULL,
    maximum_select_count integer,
    minimum_select_count integer,
    random_option_ordering boolean DEFAULT false NOT NULL,
    page_layout character varying
);


--
-- Name: custom_forms; Type: TABLE; Schema: public; Owner: -
--

CREATE TABLE public.custom_forms (
    id uuid DEFAULT shared_extensions.gen_random_uuid() NOT NULL,
    created_at timestamp(6) without time zone NOT NULL,
    updated_at timestamp(6) without time zone NOT NULL,
    participation_context_id uuid NOT NULL,
    participation_context_type character varying NOT NULL
);


--
-- Name: email_campaigns_campaign_email_commands; Type: TABLE; Schema: public; Owner: -
--

CREATE TABLE public.email_campaigns_campaign_email_commands (
    id uuid DEFAULT shared_extensions.gen_random_uuid() NOT NULL,
    campaign character varying,
    recipient_id uuid,
    commanded_at timestamp without time zone,
    tracked_content jsonb,
    created_at timestamp without time zone NOT NULL,
    updated_at timestamp without time zone NOT NULL
);


--
-- Name: email_campaigns_campaigns_groups; Type: TABLE; Schema: public; Owner: -
--

CREATE TABLE public.email_campaigns_campaigns_groups (
    id uuid DEFAULT shared_extensions.gen_random_uuid() NOT NULL,
    campaign_id uuid,
    group_id uuid,
    created_at timestamp without time zone NOT NULL,
    updated_at timestamp without time zone NOT NULL
);


--
-- Name: email_campaigns_consents; Type: TABLE; Schema: public; Owner: -
--

CREATE TABLE public.email_campaigns_consents (
    id uuid DEFAULT shared_extensions.gen_random_uuid() NOT NULL,
    campaign_type character varying NOT NULL,
    user_id uuid NOT NULL,
    consented boolean NOT NULL,
    created_at timestamp without time zone NOT NULL,
    updated_at timestamp without time zone NOT NULL
);


--
-- Name: email_campaigns_examples; Type: TABLE; Schema: public; Owner: -
--

CREATE TABLE public.email_campaigns_examples (
    id uuid DEFAULT shared_extensions.gen_random_uuid() NOT NULL,
    mail_body_html character varying NOT NULL,
    locale character varying NOT NULL,
    subject character varying NOT NULL,
    recipient_id uuid,
    created_at timestamp(6) without time zone NOT NULL,
    updated_at timestamp(6) without time zone NOT NULL,
    campaign_id uuid
);


--
-- Name: email_campaigns_unsubscription_tokens; Type: TABLE; Schema: public; Owner: -
--

CREATE TABLE public.email_campaigns_unsubscription_tokens (
    id uuid DEFAULT shared_extensions.gen_random_uuid() NOT NULL,
    token character varying NOT NULL,
    user_id uuid NOT NULL
);


--
-- Name: email_snippets; Type: TABLE; Schema: public; Owner: -
--

CREATE TABLE public.email_snippets (
    id uuid DEFAULT shared_extensions.gen_random_uuid() NOT NULL,
    email character varying,
    snippet character varying,
    locale character varying,
    body text,
    created_at timestamp without time zone NOT NULL,
    updated_at timestamp without time zone NOT NULL
);


--
-- Name: event_files; Type: TABLE; Schema: public; Owner: -
--

CREATE TABLE public.event_files (
    id uuid DEFAULT shared_extensions.gen_random_uuid() NOT NULL,
    event_id uuid,
    file character varying,
    ordering integer,
    created_at timestamp without time zone NOT NULL,
    updated_at timestamp without time zone NOT NULL,
    name character varying
);


--
-- Name: event_images; Type: TABLE; Schema: public; Owner: -
--

CREATE TABLE public.event_images (
    id uuid DEFAULT shared_extensions.gen_random_uuid() NOT NULL,
    event_id uuid,
    image character varying,
    ordering integer,
    created_at timestamp(6) without time zone NOT NULL,
    updated_at timestamp(6) without time zone NOT NULL
);


--
-- Name: experiments; Type: TABLE; Schema: public; Owner: -
--

CREATE TABLE public.experiments (
    id uuid DEFAULT shared_extensions.gen_random_uuid() NOT NULL,
    name character varying NOT NULL,
    treatment character varying NOT NULL,
    action character varying NOT NULL,
    created_at timestamp(6) without time zone NOT NULL,
    updated_at timestamp(6) without time zone NOT NULL
);


--
-- Name: flag_inappropriate_content_inappropriate_content_flags; Type: TABLE; Schema: public; Owner: -
--

CREATE TABLE public.flag_inappropriate_content_inappropriate_content_flags (
    id uuid DEFAULT shared_extensions.gen_random_uuid() NOT NULL,
    flaggable_id uuid NOT NULL,
    flaggable_type character varying NOT NULL,
    deleted_at timestamp without time zone,
    toxicity_label character varying,
    created_at timestamp(6) without time zone NOT NULL,
    updated_at timestamp(6) without time zone NOT NULL,
    ai_reason character varying
);


--
-- Name: groups; Type: TABLE; Schema: public; Owner: -
--

CREATE TABLE public.groups (
    id uuid DEFAULT shared_extensions.gen_random_uuid() NOT NULL,
    title_multiloc jsonb DEFAULT '{}'::jsonb,
    slug character varying,
    memberships_count integer DEFAULT 0 NOT NULL,
    created_at timestamp without time zone NOT NULL,
    updated_at timestamp without time zone NOT NULL,
    membership_type character varying,
    rules jsonb DEFAULT '[]'::jsonb
);


--
-- Name: groups_permissions; Type: TABLE; Schema: public; Owner: -
--

CREATE TABLE public.groups_permissions (
    id uuid DEFAULT shared_extensions.gen_random_uuid() NOT NULL,
    permission_id uuid NOT NULL,
    group_id uuid NOT NULL,
    created_at timestamp without time zone NOT NULL,
    updated_at timestamp without time zone NOT NULL
);


--
-- Name: groups_projects; Type: TABLE; Schema: public; Owner: -
--

CREATE TABLE public.groups_projects (
    id uuid DEFAULT shared_extensions.gen_random_uuid() NOT NULL,
    group_id uuid,
    project_id uuid,
    created_at timestamp without time zone NOT NULL,
    updated_at timestamp without time zone NOT NULL
);


--
-- Name: id_id_card_lookup_id_cards; Type: TABLE; Schema: public; Owner: -
--

CREATE TABLE public.id_id_card_lookup_id_cards (
    id uuid DEFAULT shared_extensions.gen_random_uuid() NOT NULL,
    hashed_card_id character varying
);


--
-- Name: idea_files; Type: TABLE; Schema: public; Owner: -
--

CREATE TABLE public.idea_files (
    id uuid DEFAULT shared_extensions.gen_random_uuid() NOT NULL,
    idea_id uuid,
    file character varying,
    ordering integer,
    created_at timestamp without time zone NOT NULL,
    updated_at timestamp without time zone NOT NULL,
    name character varying
);


--
-- Name: idea_images; Type: TABLE; Schema: public; Owner: -
--

CREATE TABLE public.idea_images (
    id uuid DEFAULT shared_extensions.gen_random_uuid() NOT NULL,
    idea_id uuid,
    image character varying,
    ordering integer,
    created_at timestamp without time zone NOT NULL,
    updated_at timestamp without time zone NOT NULL
);


--
-- Name: idea_import_files; Type: TABLE; Schema: public; Owner: -
--

CREATE TABLE public.idea_import_files (
    id uuid DEFAULT shared_extensions.gen_random_uuid() NOT NULL,
    project_id uuid,
    file character varying,
    name character varying,
    import_type character varying,
    num_pages integer DEFAULT 0,
    created_at timestamp(6) without time zone NOT NULL,
    updated_at timestamp(6) without time zone NOT NULL,
    parent_id uuid
);


--
-- Name: idea_imports; Type: TABLE; Schema: public; Owner: -
--

CREATE TABLE public.idea_imports (
    id uuid DEFAULT shared_extensions.gen_random_uuid() NOT NULL,
    idea_id uuid,
    import_user_id uuid,
    file_id uuid,
    user_created boolean DEFAULT false,
    required boolean DEFAULT false,
    approved_at timestamp without time zone,
    page_range text[] DEFAULT '{}'::text[],
    locale character varying,
    string character varying,
    created_at timestamp(6) without time zone NOT NULL,
    updated_at timestamp(6) without time zone NOT NULL,
    user_consent boolean DEFAULT false NOT NULL,
    content_changes jsonb DEFAULT '{}'::jsonb
);


--
-- Name: idea_trending_infos; Type: VIEW; Schema: public; Owner: -
--

CREATE VIEW public.idea_trending_infos AS
 SELECT ideas.id AS idea_id,
    GREATEST(comments_at.last_comment_at, likes_at.last_liked_at, ideas.published_at) AS last_activity_at,
    to_timestamp(round((((GREATEST(((comments_at.comments_count)::double precision * comments_at.mean_comment_at), (0)::double precision) + GREATEST(((likes_at.likes_count)::double precision * likes_at.mean_liked_at), (0)::double precision)) + date_part('epoch'::text, ideas.published_at)) / (((GREATEST((comments_at.comments_count)::numeric, 0.0) + GREATEST((likes_at.likes_count)::numeric, 0.0)) + 1.0))::double precision))) AS mean_activity_at
   FROM ((public.ideas
     FULL JOIN ( SELECT comments.post_id AS idea_id,
            max(comments.created_at) AS last_comment_at,
            avg(date_part('epoch'::text, comments.created_at)) AS mean_comment_at,
            count(comments.post_id) AS comments_count
           FROM public.comments
          GROUP BY comments.post_id) comments_at ON ((ideas.id = comments_at.idea_id)))
     FULL JOIN ( SELECT reactions.reactable_id,
            max(reactions.created_at) AS last_liked_at,
            avg(date_part('epoch'::text, reactions.created_at)) AS mean_liked_at,
            count(reactions.reactable_id) AS likes_count
           FROM public.reactions
          WHERE (((reactions.mode)::text = 'up'::text) AND ((reactions.reactable_type)::text = 'Idea'::text))
          GROUP BY reactions.reactable_id) likes_at ON ((ideas.id = likes_at.reactable_id)));


--
-- Name: ideas_topics; Type: TABLE; Schema: public; Owner: -
--

CREATE TABLE public.ideas_topics (
    idea_id uuid,
    topic_id uuid,
    id uuid DEFAULT shared_extensions.uuid_generate_v4() NOT NULL
);


--
-- Name: identities; Type: TABLE; Schema: public; Owner: -
--

CREATE TABLE public.identities (
    id uuid DEFAULT shared_extensions.gen_random_uuid() NOT NULL,
    provider character varying,
    uid character varying,
    auth_hash jsonb DEFAULT '{}'::jsonb,
    user_id uuid,
    created_at timestamp without time zone NOT NULL,
    updated_at timestamp without time zone NOT NULL
);


--
-- Name: impact_tracking_salts; Type: TABLE; Schema: public; Owner: -
--

CREATE TABLE public.impact_tracking_salts (
    id uuid DEFAULT shared_extensions.gen_random_uuid() NOT NULL,
    salt character varying,
    created_at timestamp(6) without time zone NOT NULL,
    updated_at timestamp(6) without time zone NOT NULL
);


--
-- Name: initiative_files; Type: TABLE; Schema: public; Owner: -
--

CREATE TABLE public.initiative_files (
    id uuid DEFAULT shared_extensions.gen_random_uuid() NOT NULL,
    initiative_id uuid,
    file character varying,
    name character varying,
    ordering integer,
    created_at timestamp without time zone NOT NULL,
    updated_at timestamp without time zone NOT NULL
);


--
-- Name: initiative_images; Type: TABLE; Schema: public; Owner: -
--

CREATE TABLE public.initiative_images (
    id uuid DEFAULT shared_extensions.gen_random_uuid() NOT NULL,
    initiative_id uuid,
    image character varying,
    ordering integer,
    created_at timestamp without time zone NOT NULL,
    updated_at timestamp without time zone NOT NULL
);


--
-- Name: initiative_initiative_statuses; Type: VIEW; Schema: public; Owner: -
--

CREATE VIEW public.initiative_initiative_statuses AS
 SELECT initiative_status_changes.initiative_id,
    initiative_status_changes.initiative_status_id
   FROM (((public.initiatives
     JOIN ( SELECT initiative_status_changes_1.initiative_id,
            max(initiative_status_changes_1.created_at) AS last_status_changed_at
           FROM public.initiative_status_changes initiative_status_changes_1
          GROUP BY initiative_status_changes_1.initiative_id) initiatives_with_last_status_change ON ((initiatives.id = initiatives_with_last_status_change.initiative_id)))
     JOIN public.initiative_status_changes ON (((initiatives.id = initiative_status_changes.initiative_id) AND (initiatives_with_last_status_change.last_status_changed_at = initiative_status_changes.created_at))))
     JOIN public.initiative_statuses ON ((initiative_statuses.id = initiative_status_changes.initiative_status_id)));


--
-- Name: initiatives_topics; Type: TABLE; Schema: public; Owner: -
--

CREATE TABLE public.initiatives_topics (
    id uuid DEFAULT shared_extensions.gen_random_uuid() NOT NULL,
    initiative_id uuid,
    topic_id uuid
);


--
-- Name: internal_comments; Type: TABLE; Schema: public; Owner: -
--

CREATE TABLE public.internal_comments (
    id uuid DEFAULT shared_extensions.gen_random_uuid() NOT NULL,
    author_id uuid,
    post_type character varying,
    post_id uuid,
    parent_id uuid,
    lft integer NOT NULL,
    rgt integer NOT NULL,
    body text NOT NULL,
    publication_status character varying DEFAULT 'published'::character varying NOT NULL,
    body_updated_at timestamp without time zone,
    children_count integer DEFAULT 0 NOT NULL,
    created_at timestamp(6) without time zone NOT NULL,
    updated_at timestamp(6) without time zone NOT NULL
);


--
-- Name: machine_translations_machine_translations; Type: TABLE; Schema: public; Owner: -
--

CREATE TABLE public.machine_translations_machine_translations (
    id uuid DEFAULT shared_extensions.gen_random_uuid() NOT NULL,
    translatable_id uuid NOT NULL,
    translatable_type character varying NOT NULL,
    attribute_name character varying NOT NULL,
    locale_to character varying NOT NULL,
    translation character varying NOT NULL,
    created_at timestamp without time zone NOT NULL,
    updated_at timestamp without time zone NOT NULL
);


--
-- Name: maps_layers; Type: TABLE; Schema: public; Owner: -
--

CREATE TABLE public.maps_layers (
    id uuid DEFAULT shared_extensions.gen_random_uuid() NOT NULL,
    map_config_id uuid NOT NULL,
    title_multiloc jsonb DEFAULT '{}'::jsonb NOT NULL,
    ordering integer NOT NULL,
    geojson jsonb DEFAULT '{}'::jsonb NOT NULL,
    default_enabled boolean DEFAULT true NOT NULL,
    marker_svg_url character varying,
    created_at timestamp(6) without time zone NOT NULL,
    updated_at timestamp(6) without time zone NOT NULL,
    type character varying,
    layer_url character varying
);


--
-- Name: maps_map_configs; Type: TABLE; Schema: public; Owner: -
--

CREATE TABLE public.maps_map_configs (
    id uuid DEFAULT shared_extensions.gen_random_uuid() NOT NULL,
    center shared_extensions.geography(Point,4326),
    zoom_level numeric(4,2),
    tile_provider character varying,
    created_at timestamp(6) without time zone NOT NULL,
    updated_at timestamp(6) without time zone NOT NULL,
    esri_web_map_id character varying,
    esri_base_map_id character varying,
    mappable_type character varying,
    mappable_id uuid
);


--
-- Name: memberships; Type: TABLE; Schema: public; Owner: -
--

CREATE TABLE public.memberships (
    id uuid DEFAULT shared_extensions.gen_random_uuid() NOT NULL,
    group_id uuid,
    user_id uuid,
    created_at timestamp without time zone NOT NULL,
    updated_at timestamp without time zone NOT NULL
);


--
-- Name: moderation_moderation_statuses; Type: TABLE; Schema: public; Owner: -
--

CREATE TABLE public.moderation_moderation_statuses (
    id uuid DEFAULT shared_extensions.gen_random_uuid() NOT NULL,
    moderatable_id uuid,
    moderatable_type character varying,
    status character varying,
    created_at timestamp without time zone NOT NULL,
    updated_at timestamp without time zone NOT NULL
);


--
-- Name: moderation_moderations; Type: VIEW; Schema: public; Owner: -
--

CREATE VIEW public.moderation_moderations AS
 SELECT ideas.id,
    'Idea'::text AS moderatable_type,
    NULL::text AS post_type,
    NULL::uuid AS post_id,
    NULL::text AS post_slug,
    NULL::jsonb AS post_title_multiloc,
    projects.id AS project_id,
    projects.slug AS project_slug,
    projects.title_multiloc AS project_title_multiloc,
    ideas.title_multiloc AS content_title_multiloc,
    ideas.body_multiloc AS content_body_multiloc,
    ideas.slug AS content_slug,
    ideas.published_at AS created_at,
    moderation_moderation_statuses.status AS moderation_status
   FROM ((public.ideas
     LEFT JOIN public.moderation_moderation_statuses ON ((moderation_moderation_statuses.moderatable_id = ideas.id)))
     LEFT JOIN public.projects ON ((projects.id = ideas.project_id)))
UNION ALL
 SELECT initiatives.id,
    'Initiative'::text AS moderatable_type,
    NULL::text AS post_type,
    NULL::uuid AS post_id,
    NULL::text AS post_slug,
    NULL::jsonb AS post_title_multiloc,
    NULL::uuid AS project_id,
    NULL::character varying AS project_slug,
    NULL::jsonb AS project_title_multiloc,
    initiatives.title_multiloc AS content_title_multiloc,
    initiatives.body_multiloc AS content_body_multiloc,
    initiatives.slug AS content_slug,
    initiatives.published_at AS created_at,
    moderation_moderation_statuses.status AS moderation_status
   FROM (public.initiatives
     LEFT JOIN public.moderation_moderation_statuses ON ((moderation_moderation_statuses.moderatable_id = initiatives.id)))
UNION ALL
 SELECT comments.id,
    'Comment'::text AS moderatable_type,
    'Idea'::text AS post_type,
    ideas.id AS post_id,
    ideas.slug AS post_slug,
    ideas.title_multiloc AS post_title_multiloc,
    projects.id AS project_id,
    projects.slug AS project_slug,
    projects.title_multiloc AS project_title_multiloc,
    NULL::jsonb AS content_title_multiloc,
    comments.body_multiloc AS content_body_multiloc,
    NULL::character varying AS content_slug,
    comments.created_at,
    moderation_moderation_statuses.status AS moderation_status
   FROM (((public.comments
     LEFT JOIN public.moderation_moderation_statuses ON ((moderation_moderation_statuses.moderatable_id = comments.id)))
     LEFT JOIN public.ideas ON ((ideas.id = comments.post_id)))
     LEFT JOIN public.projects ON ((projects.id = ideas.project_id)))
  WHERE ((comments.post_type)::text = 'Idea'::text)
UNION ALL
 SELECT comments.id,
    'Comment'::text AS moderatable_type,
    'Initiative'::text AS post_type,
    initiatives.id AS post_id,
    initiatives.slug AS post_slug,
    initiatives.title_multiloc AS post_title_multiloc,
    NULL::uuid AS project_id,
    NULL::character varying AS project_slug,
    NULL::jsonb AS project_title_multiloc,
    NULL::jsonb AS content_title_multiloc,
    comments.body_multiloc AS content_body_multiloc,
    NULL::character varying AS content_slug,
    comments.created_at,
    moderation_moderation_statuses.status AS moderation_status
   FROM ((public.comments
     LEFT JOIN public.moderation_moderation_statuses ON ((moderation_moderation_statuses.moderatable_id = comments.id)))
     LEFT JOIN public.initiatives ON ((initiatives.id = comments.post_id)))
  WHERE ((comments.post_type)::text = 'Initiative'::text);


--
-- Name: nav_bar_items; Type: TABLE; Schema: public; Owner: -
--

CREATE TABLE public.nav_bar_items (
    id uuid DEFAULT shared_extensions.gen_random_uuid() NOT NULL,
    code character varying NOT NULL,
    ordering integer,
    title_multiloc jsonb,
    static_page_id uuid,
    created_at timestamp(6) without time zone NOT NULL,
    updated_at timestamp(6) without time zone NOT NULL,
    project_id uuid
);


--
-- Name: notifications; Type: TABLE; Schema: public; Owner: -
--

CREATE TABLE public.notifications (
    id uuid DEFAULT shared_extensions.gen_random_uuid() NOT NULL,
    type character varying,
    read_at timestamp without time zone,
    recipient_id uuid,
    post_id uuid,
    comment_id uuid,
    project_id uuid,
    created_at timestamp without time zone NOT NULL,
    updated_at timestamp without time zone NOT NULL,
    initiating_user_id uuid,
    spam_report_id uuid,
    invite_id uuid,
    reason_code character varying,
    other_reason character varying,
    post_status_id uuid,
    official_feedback_id uuid,
    phase_id uuid,
    post_type character varying,
    post_status_type character varying,
    project_folder_id uuid,
    inappropriate_content_flag_id uuid,
    internal_comment_id uuid,
    basket_id uuid,
    cosponsors_initiative_id uuid
);


--
-- Name: onboarding_campaign_dismissals; Type: TABLE; Schema: public; Owner: -
--

CREATE TABLE public.onboarding_campaign_dismissals (
    id uuid DEFAULT shared_extensions.gen_random_uuid() NOT NULL,
    user_id uuid,
    campaign_name character varying NOT NULL,
    created_at timestamp without time zone NOT NULL,
    updated_at timestamp without time zone NOT NULL
);


--
-- Name: permissions; Type: TABLE; Schema: public; Owner: -
--

CREATE TABLE public.permissions (
    id uuid DEFAULT shared_extensions.gen_random_uuid() NOT NULL,
    action character varying NOT NULL,
    permitted_by character varying NOT NULL,
    permission_scope_id uuid,
    permission_scope_type character varying,
    created_at timestamp without time zone NOT NULL,
    updated_at timestamp without time zone NOT NULL,
    global_custom_fields boolean DEFAULT false NOT NULL
);


--
-- Name: permissions_custom_fields; Type: TABLE; Schema: public; Owner: -
--

CREATE TABLE public.permissions_custom_fields (
    id uuid DEFAULT shared_extensions.gen_random_uuid() NOT NULL,
    permission_id uuid NOT NULL,
    custom_field_id uuid NOT NULL,
    required boolean DEFAULT true NOT NULL,
    created_at timestamp(6) without time zone NOT NULL,
    updated_at timestamp(6) without time zone NOT NULL,
    ordering integer DEFAULT 0
);


--
-- Name: phase_files; Type: TABLE; Schema: public; Owner: -
--

CREATE TABLE public.phase_files (
    id uuid DEFAULT shared_extensions.gen_random_uuid() NOT NULL,
    phase_id uuid,
    file character varying,
    ordering integer,
    created_at timestamp without time zone NOT NULL,
    updated_at timestamp without time zone NOT NULL,
    name character varying
);


--
-- Name: polls_options; Type: TABLE; Schema: public; Owner: -
--

CREATE TABLE public.polls_options (
    id uuid DEFAULT shared_extensions.gen_random_uuid() NOT NULL,
    question_id uuid,
    title_multiloc jsonb DEFAULT '{}'::jsonb NOT NULL,
    ordering integer,
    created_at timestamp without time zone NOT NULL,
    updated_at timestamp without time zone NOT NULL
);


--
-- Name: polls_questions; Type: TABLE; Schema: public; Owner: -
--

CREATE TABLE public.polls_questions (
    id uuid DEFAULT shared_extensions.gen_random_uuid() NOT NULL,
    phase_id uuid NOT NULL,
    title_multiloc jsonb DEFAULT '{}'::jsonb NOT NULL,
    ordering integer,
    created_at timestamp without time zone NOT NULL,
    updated_at timestamp without time zone NOT NULL,
    question_type character varying DEFAULT 'single_option'::character varying NOT NULL,
    max_options integer
);


--
-- Name: polls_response_options; Type: TABLE; Schema: public; Owner: -
--

CREATE TABLE public.polls_response_options (
    id uuid DEFAULT shared_extensions.gen_random_uuid() NOT NULL,
    response_id uuid,
    option_id uuid,
    created_at timestamp without time zone NOT NULL,
    updated_at timestamp without time zone NOT NULL
);


--
-- Name: project_files; Type: TABLE; Schema: public; Owner: -
--

CREATE TABLE public.project_files (
    id uuid DEFAULT shared_extensions.gen_random_uuid() NOT NULL,
    project_id uuid,
    file character varying,
    ordering integer,
    created_at timestamp without time zone NOT NULL,
    updated_at timestamp without time zone NOT NULL,
    name character varying
);


--
-- Name: project_folders_files; Type: TABLE; Schema: public; Owner: -
--

CREATE TABLE public.project_folders_files (
    id uuid DEFAULT shared_extensions.gen_random_uuid() NOT NULL,
    project_folder_id uuid,
    file character varying,
    name character varying,
    ordering integer,
    created_at timestamp(6) without time zone NOT NULL,
    updated_at timestamp(6) without time zone NOT NULL
);


--
-- Name: project_folders_folders; Type: TABLE; Schema: public; Owner: -
--

CREATE TABLE public.project_folders_folders (
    id uuid DEFAULT shared_extensions.gen_random_uuid() NOT NULL,
    title_multiloc jsonb,
    description_multiloc jsonb,
    description_preview_multiloc jsonb,
    header_bg character varying,
    slug character varying,
    created_at timestamp(6) without time zone NOT NULL,
    updated_at timestamp(6) without time zone NOT NULL,
    followers_count integer DEFAULT 0 NOT NULL
);


--
-- Name: project_folders_images; Type: TABLE; Schema: public; Owner: -
--

CREATE TABLE public.project_folders_images (
    id uuid DEFAULT shared_extensions.gen_random_uuid() NOT NULL,
    project_folder_id uuid,
    image character varying,
    ordering integer,
    created_at timestamp(6) without time zone NOT NULL,
    updated_at timestamp(6) without time zone NOT NULL
);


--
-- Name: project_images; Type: TABLE; Schema: public; Owner: -
--

CREATE TABLE public.project_images (
    id uuid DEFAULT shared_extensions.gen_random_uuid() NOT NULL,
    project_id uuid,
    image character varying,
    ordering integer,
    created_at timestamp without time zone NOT NULL,
    updated_at timestamp without time zone NOT NULL
);


--
-- Name: projects_allowed_input_topics; Type: TABLE; Schema: public; Owner: -
--

CREATE TABLE public.projects_allowed_input_topics (
    project_id uuid,
    topic_id uuid,
    id uuid DEFAULT shared_extensions.uuid_generate_v4() NOT NULL,
    created_at timestamp(6) without time zone NOT NULL,
    updated_at timestamp(6) without time zone NOT NULL,
    ordering integer
);


--
-- Name: projects_topics; Type: TABLE; Schema: public; Owner: -
--

CREATE TABLE public.projects_topics (
    id uuid DEFAULT shared_extensions.gen_random_uuid() NOT NULL,
    topic_id uuid NOT NULL,
    project_id uuid NOT NULL,
    created_at timestamp(6) without time zone NOT NULL,
    updated_at timestamp(6) without time zone NOT NULL
);


--
-- Name: public_api_api_clients; Type: TABLE; Schema: public; Owner: -
--

CREATE TABLE public.public_api_api_clients (
    id uuid DEFAULT shared_extensions.gen_random_uuid() NOT NULL,
    name character varying,
    created_at timestamp without time zone NOT NULL,
    updated_at timestamp without time zone NOT NULL,
    last_used_at timestamp(6) without time zone,
    secret_digest character varying NOT NULL,
    secret_postfix character varying NOT NULL
);


--
-- Name: que_jobs_id_seq; Type: SEQUENCE; Schema: public; Owner: -
--

CREATE SEQUENCE public.que_jobs_id_seq
    START WITH 1
    INCREMENT BY 1
    NO MINVALUE
    NO MAXVALUE
    CACHE 1;


--
-- Name: que_jobs_id_seq; Type: SEQUENCE OWNED BY; Schema: public; Owner: -
--

ALTER SEQUENCE public.que_jobs_id_seq OWNED BY public.que_jobs.id;


--
-- Name: que_lockers; Type: TABLE; Schema: public; Owner: -
--

CREATE UNLOGGED TABLE public.que_lockers (
    pid integer NOT NULL,
    worker_count integer NOT NULL,
    worker_priorities integer[] NOT NULL,
    ruby_pid integer NOT NULL,
    ruby_hostname text NOT NULL,
    queues text[] NOT NULL,
    listening boolean NOT NULL,
    job_schema_version integer DEFAULT 1,
    CONSTRAINT valid_queues CHECK (((array_ndims(queues) = 1) AND (array_length(queues, 1) IS NOT NULL))),
    CONSTRAINT valid_worker_priorities CHECK (((array_ndims(worker_priorities) = 1) AND (array_length(worker_priorities, 1) IS NOT NULL)))
);


--
-- Name: que_values; Type: TABLE; Schema: public; Owner: -
--

CREATE TABLE public.que_values (
    key text NOT NULL,
    value jsonb DEFAULT '{}'::jsonb NOT NULL,
    CONSTRAINT valid_value CHECK ((jsonb_typeof(value) = 'object'::text))
)
WITH (fillfactor='90');


--
-- Name: report_builder_published_graph_data_units; Type: TABLE; Schema: public; Owner: -
--

CREATE TABLE public.report_builder_published_graph_data_units (
    id uuid DEFAULT shared_extensions.gen_random_uuid() NOT NULL,
    report_id uuid NOT NULL,
    graph_id character varying NOT NULL,
    data jsonb NOT NULL,
    created_at timestamp(6) without time zone NOT NULL,
    updated_at timestamp(6) without time zone NOT NULL
);


--
-- Name: report_builder_reports; Type: TABLE; Schema: public; Owner: -
--

CREATE TABLE public.report_builder_reports (
    id uuid DEFAULT shared_extensions.gen_random_uuid() NOT NULL,
    name character varying,
    owner_id uuid,
    created_at timestamp(6) without time zone NOT NULL,
    updated_at timestamp(6) without time zone NOT NULL,
    phase_id uuid,
    visible boolean DEFAULT false NOT NULL,
    name_tsvector tsvector GENERATED ALWAYS AS (to_tsvector('simple'::regconfig, (name)::text)) STORED
);


--
-- Name: schema_migrations; Type: TABLE; Schema: public; Owner: -
--

CREATE TABLE public.schema_migrations (
    version character varying NOT NULL
);


--
-- Name: spam_reports; Type: TABLE; Schema: public; Owner: -
--

CREATE TABLE public.spam_reports (
    id uuid DEFAULT shared_extensions.gen_random_uuid() NOT NULL,
    spam_reportable_id uuid NOT NULL,
    spam_reportable_type character varying NOT NULL,
    reported_at timestamp without time zone NOT NULL,
    reason_code character varying,
    other_reason character varying,
    user_id uuid,
    created_at timestamp without time zone NOT NULL,
    updated_at timestamp without time zone NOT NULL
);


--
-- Name: static_page_files; Type: TABLE; Schema: public; Owner: -
--

CREATE TABLE public.static_page_files (
    id uuid DEFAULT shared_extensions.gen_random_uuid() NOT NULL,
    static_page_id uuid,
    file character varying,
    ordering integer,
    name character varying,
    created_at timestamp without time zone NOT NULL,
    updated_at timestamp without time zone NOT NULL
);


--
-- Name: static_pages; Type: TABLE; Schema: public; Owner: -
--

CREATE TABLE public.static_pages (
    id uuid DEFAULT shared_extensions.gen_random_uuid() NOT NULL,
    title_multiloc jsonb DEFAULT '{}'::jsonb,
    slug character varying,
    created_at timestamp without time zone NOT NULL,
    updated_at timestamp without time zone NOT NULL,
    code character varying NOT NULL,
    top_info_section_multiloc jsonb DEFAULT '{}'::jsonb NOT NULL,
    banner_enabled boolean DEFAULT false NOT NULL,
    banner_layout character varying DEFAULT 'full_width_banner_layout'::character varying NOT NULL,
    banner_overlay_color character varying,
    banner_overlay_opacity integer,
    banner_cta_button_multiloc jsonb DEFAULT '{}'::jsonb NOT NULL,
    banner_cta_button_type character varying DEFAULT 'no_button'::character varying NOT NULL,
    banner_cta_button_url character varying,
    banner_header_multiloc jsonb DEFAULT '{}'::jsonb NOT NULL,
    banner_subheader_multiloc jsonb DEFAULT '{}'::jsonb NOT NULL,
    top_info_section_enabled boolean DEFAULT false NOT NULL,
    files_section_enabled boolean DEFAULT false NOT NULL,
    projects_enabled boolean DEFAULT false NOT NULL,
    projects_filter_type character varying DEFAULT 'no_filter'::character varying NOT NULL,
    events_widget_enabled boolean DEFAULT false NOT NULL,
    bottom_info_section_enabled boolean DEFAULT false NOT NULL,
    bottom_info_section_multiloc jsonb DEFAULT '{}'::jsonb NOT NULL,
    header_bg character varying
);


--
-- Name: static_pages_topics; Type: TABLE; Schema: public; Owner: -
--

CREATE TABLE public.static_pages_topics (
    id uuid DEFAULT shared_extensions.gen_random_uuid() NOT NULL,
    topic_id uuid NOT NULL,
    static_page_id uuid NOT NULL,
    created_at timestamp(6) without time zone NOT NULL,
    updated_at timestamp(6) without time zone NOT NULL
);


--
-- Name: surveys_responses; Type: TABLE; Schema: public; Owner: -
--

CREATE TABLE public.surveys_responses (
    id uuid DEFAULT shared_extensions.gen_random_uuid() NOT NULL,
    phase_id uuid NOT NULL,
    survey_service character varying NOT NULL,
    external_survey_id character varying NOT NULL,
    external_response_id character varying NOT NULL,
    user_id uuid,
    started_at timestamp without time zone,
    submitted_at timestamp without time zone NOT NULL,
    answers jsonb DEFAULT '{}'::jsonb,
    created_at timestamp without time zone NOT NULL,
    updated_at timestamp without time zone NOT NULL
);


--
-- Name: tenants; Type: TABLE; Schema: public; Owner: -
--

CREATE TABLE public.tenants (
    id uuid DEFAULT shared_extensions.gen_random_uuid() NOT NULL,
    name character varying,
    host character varying,
    settings jsonb DEFAULT '{}'::jsonb,
    created_at timestamp without time zone NOT NULL,
    updated_at timestamp without time zone NOT NULL,
    logo character varying,
    favicon character varying,
    style jsonb DEFAULT '{}'::jsonb,
    deleted_at timestamp without time zone,
    creation_finalized_at timestamp without time zone
);


--
-- Name: text_images; Type: TABLE; Schema: public; Owner: -
--

CREATE TABLE public.text_images (
    id uuid DEFAULT shared_extensions.gen_random_uuid() NOT NULL,
    imageable_type character varying NOT NULL,
    imageable_id uuid NOT NULL,
    imageable_field character varying,
    image character varying,
    created_at timestamp without time zone NOT NULL,
    updated_at timestamp without time zone NOT NULL,
    text_reference character varying NOT NULL
);


--
-- Name: topics; Type: TABLE; Schema: public; Owner: -
--

CREATE TABLE public.topics (
    id uuid DEFAULT shared_extensions.gen_random_uuid() NOT NULL,
    title_multiloc jsonb DEFAULT '{}'::jsonb,
    description_multiloc jsonb DEFAULT '{}'::jsonb,
    icon character varying,
    created_at timestamp without time zone NOT NULL,
    updated_at timestamp without time zone NOT NULL,
    ordering integer,
    code character varying DEFAULT 'custom'::character varying NOT NULL,
    followers_count integer DEFAULT 0 NOT NULL,
    include_in_onboarding boolean DEFAULT false NOT NULL
);


--
-- Name: union_posts; Type: VIEW; Schema: public; Owner: -
--

CREATE VIEW public.union_posts AS
 SELECT ideas.id,
    ideas.title_multiloc,
    ideas.body_multiloc,
    ideas.publication_status,
    ideas.published_at,
    ideas.author_id,
    ideas.created_at,
    ideas.updated_at,
    ideas.likes_count,
    ideas.location_point,
    ideas.location_description,
    ideas.comments_count,
    ideas.slug,
    ideas.official_feedbacks_count
   FROM public.ideas
UNION ALL
 SELECT initiatives.id,
    initiatives.title_multiloc,
    initiatives.body_multiloc,
    initiatives.publication_status,
    initiatives.published_at,
    initiatives.author_id,
    initiatives.created_at,
    initiatives.updated_at,
    initiatives.likes_count,
    initiatives.location_point,
    initiatives.location_description,
    initiatives.comments_count,
    initiatives.slug,
    initiatives.official_feedbacks_count
   FROM public.initiatives;


--
-- Name: user_custom_fields_representativeness_ref_distributions; Type: TABLE; Schema: public; Owner: -
--

CREATE TABLE public.user_custom_fields_representativeness_ref_distributions (
    id uuid DEFAULT shared_extensions.gen_random_uuid() NOT NULL,
    custom_field_id uuid NOT NULL,
    distribution jsonb NOT NULL,
    created_at timestamp(6) without time zone NOT NULL,
    updated_at timestamp(6) without time zone NOT NULL,
    type character varying
);


--
-- Name: verification_verifications; Type: TABLE; Schema: public; Owner: -
--

CREATE TABLE public.verification_verifications (
    id uuid DEFAULT shared_extensions.gen_random_uuid() NOT NULL,
    user_id uuid,
    method_name character varying NOT NULL,
    hashed_uid character varying NOT NULL,
    active boolean DEFAULT true NOT NULL,
    created_at timestamp without time zone NOT NULL,
    updated_at timestamp without time zone NOT NULL
);


--
-- Name: areas_static_pages id; Type: DEFAULT; Schema: public; Owner: -
--

ALTER TABLE ONLY public.areas_static_pages ALTER COLUMN id SET DEFAULT nextval('public.areas_static_pages_id_seq'::regclass);


--
-- Name: que_jobs id; Type: DEFAULT; Schema: public; Owner: -
--

ALTER TABLE ONLY public.que_jobs ALTER COLUMN id SET DEFAULT nextval('public.que_jobs_id_seq'::regclass);


--
-- Name: activities activities_pkey; Type: CONSTRAINT; Schema: public; Owner: -
--

ALTER TABLE ONLY public.activities
    ADD CONSTRAINT activities_pkey PRIMARY KEY (id);


--
-- Name: admin_publications admin_publications_pkey; Type: CONSTRAINT; Schema: public; Owner: -
--

ALTER TABLE ONLY public.admin_publications
    ADD CONSTRAINT admin_publications_pkey PRIMARY KEY (id);


--
-- Name: analysis_additional_custom_fields analysis_analyses_custom_fields_pkey; Type: CONSTRAINT; Schema: public; Owner: -
--

ALTER TABLE ONLY public.analysis_additional_custom_fields
    ADD CONSTRAINT analysis_analyses_custom_fields_pkey PRIMARY KEY (id);


--
-- Name: analysis_analyses analysis_analyses_pkey; Type: CONSTRAINT; Schema: public; Owner: -
--

ALTER TABLE ONLY public.analysis_analyses
    ADD CONSTRAINT analysis_analyses_pkey PRIMARY KEY (id);


--
-- Name: analysis_background_tasks analysis_background_tasks_pkey; Type: CONSTRAINT; Schema: public; Owner: -
--

ALTER TABLE ONLY public.analysis_background_tasks
    ADD CONSTRAINT analysis_background_tasks_pkey PRIMARY KEY (id);


--
-- Name: analysis_insights analysis_insights_pkey; Type: CONSTRAINT; Schema: public; Owner: -
--

ALTER TABLE ONLY public.analysis_insights
    ADD CONSTRAINT analysis_insights_pkey PRIMARY KEY (id);


--
-- Name: analysis_questions analysis_questions_pkey; Type: CONSTRAINT; Schema: public; Owner: -
--

ALTER TABLE ONLY public.analysis_questions
    ADD CONSTRAINT analysis_questions_pkey PRIMARY KEY (id);


--
-- Name: analysis_summaries analysis_summaries_pkey; Type: CONSTRAINT; Schema: public; Owner: -
--

ALTER TABLE ONLY public.analysis_summaries
    ADD CONSTRAINT analysis_summaries_pkey PRIMARY KEY (id);


--
-- Name: analysis_taggings analysis_taggings_pkey; Type: CONSTRAINT; Schema: public; Owner: -
--

ALTER TABLE ONLY public.analysis_taggings
    ADD CONSTRAINT analysis_taggings_pkey PRIMARY KEY (id);


--
-- Name: analysis_tags analysis_tags_pkey; Type: CONSTRAINT; Schema: public; Owner: -
--

ALTER TABLE ONLY public.analysis_tags
    ADD CONSTRAINT analysis_tags_pkey PRIMARY KEY (id);


--
-- Name: analytics_dimension_dates analytics_dimension_dates_pkey; Type: CONSTRAINT; Schema: public; Owner: -
--

ALTER TABLE ONLY public.analytics_dimension_dates
    ADD CONSTRAINT analytics_dimension_dates_pkey PRIMARY KEY (date);


--
-- Name: analytics_dimension_locales analytics_dimension_locales_pkey; Type: CONSTRAINT; Schema: public; Owner: -
--

ALTER TABLE ONLY public.analytics_dimension_locales
    ADD CONSTRAINT analytics_dimension_locales_pkey PRIMARY KEY (id);


--
-- Name: analytics_dimension_referrer_types analytics_dimension_referrer_types_pkey; Type: CONSTRAINT; Schema: public; Owner: -
--

ALTER TABLE ONLY public.analytics_dimension_referrer_types
    ADD CONSTRAINT analytics_dimension_referrer_types_pkey PRIMARY KEY (id);


--
-- Name: analytics_dimension_types analytics_dimension_types_pkey; Type: CONSTRAINT; Schema: public; Owner: -
--

ALTER TABLE ONLY public.analytics_dimension_types
    ADD CONSTRAINT analytics_dimension_types_pkey PRIMARY KEY (id);


--
-- Name: analytics_fact_visits analytics_fact_visits_pkey; Type: CONSTRAINT; Schema: public; Owner: -
--

ALTER TABLE ONLY public.analytics_fact_visits
    ADD CONSTRAINT analytics_fact_visits_pkey PRIMARY KEY (id);


--
-- Name: app_configurations app_configurations_pkey; Type: CONSTRAINT; Schema: public; Owner: -
--

ALTER TABLE ONLY public.app_configurations
    ADD CONSTRAINT app_configurations_pkey PRIMARY KEY (id);


--
-- Name: ar_internal_metadata ar_internal_metadata_pkey; Type: CONSTRAINT; Schema: public; Owner: -
--

ALTER TABLE ONLY public.ar_internal_metadata
    ADD CONSTRAINT ar_internal_metadata_pkey PRIMARY KEY (key);


--
-- Name: areas_ideas areas_ideas_pkey; Type: CONSTRAINT; Schema: public; Owner: -
--

ALTER TABLE ONLY public.areas_ideas
    ADD CONSTRAINT areas_ideas_pkey PRIMARY KEY (id);


--
-- Name: areas_initiatives areas_initiatives_pkey; Type: CONSTRAINT; Schema: public; Owner: -
--

ALTER TABLE ONLY public.areas_initiatives
    ADD CONSTRAINT areas_initiatives_pkey PRIMARY KEY (id);


--
-- Name: areas areas_pkey; Type: CONSTRAINT; Schema: public; Owner: -
--

ALTER TABLE ONLY public.areas
    ADD CONSTRAINT areas_pkey PRIMARY KEY (id);


--
-- Name: areas_projects areas_projects_pkey; Type: CONSTRAINT; Schema: public; Owner: -
--

ALTER TABLE ONLY public.areas_projects
    ADD CONSTRAINT areas_projects_pkey PRIMARY KEY (id);


--
-- Name: areas_static_pages areas_static_pages_pkey; Type: CONSTRAINT; Schema: public; Owner: -
--

ALTER TABLE ONLY public.areas_static_pages
    ADD CONSTRAINT areas_static_pages_pkey PRIMARY KEY (id);


--
-- Name: baskets_ideas baskets_ideas_pkey; Type: CONSTRAINT; Schema: public; Owner: -
--

ALTER TABLE ONLY public.baskets_ideas
    ADD CONSTRAINT baskets_ideas_pkey PRIMARY KEY (id);


--
-- Name: baskets baskets_pkey; Type: CONSTRAINT; Schema: public; Owner: -
--

ALTER TABLE ONLY public.baskets
    ADD CONSTRAINT baskets_pkey PRIMARY KEY (id);


--
-- Name: comments comments_pkey; Type: CONSTRAINT; Schema: public; Owner: -
--

ALTER TABLE ONLY public.comments
    ADD CONSTRAINT comments_pkey PRIMARY KEY (id);


--
-- Name: common_passwords common_passwords_pkey; Type: CONSTRAINT; Schema: public; Owner: -
--

ALTER TABLE ONLY public.common_passwords
    ADD CONSTRAINT common_passwords_pkey PRIMARY KEY (id);


--
-- Name: content_builder_layout_images content_builder_layout_images_pkey; Type: CONSTRAINT; Schema: public; Owner: -
--

ALTER TABLE ONLY public.content_builder_layout_images
    ADD CONSTRAINT content_builder_layout_images_pkey PRIMARY KEY (id);


--
-- Name: content_builder_layouts content_builder_layouts_pkey; Type: CONSTRAINT; Schema: public; Owner: -
--

ALTER TABLE ONLY public.content_builder_layouts
    ADD CONSTRAINT content_builder_layouts_pkey PRIMARY KEY (id);


--
-- Name: cosponsors_initiatives cosponsors_initiatives_pkey; Type: CONSTRAINT; Schema: public; Owner: -
--

ALTER TABLE ONLY public.cosponsors_initiatives
    ADD CONSTRAINT cosponsors_initiatives_pkey PRIMARY KEY (id);


--
-- Name: custom_field_option_images custom_field_option_images_pkey; Type: CONSTRAINT; Schema: public; Owner: -
--

ALTER TABLE ONLY public.custom_field_option_images
    ADD CONSTRAINT custom_field_option_images_pkey PRIMARY KEY (id);


--
-- Name: custom_field_options custom_field_options_pkey; Type: CONSTRAINT; Schema: public; Owner: -
--

ALTER TABLE ONLY public.custom_field_options
    ADD CONSTRAINT custom_field_options_pkey PRIMARY KEY (id);


--
-- Name: custom_fields custom_fields_pkey; Type: CONSTRAINT; Schema: public; Owner: -
--

ALTER TABLE ONLY public.custom_fields
    ADD CONSTRAINT custom_fields_pkey PRIMARY KEY (id);


--
-- Name: custom_forms custom_forms_pkey; Type: CONSTRAINT; Schema: public; Owner: -
--

ALTER TABLE ONLY public.custom_forms
    ADD CONSTRAINT custom_forms_pkey PRIMARY KEY (id);


--
-- Name: email_campaigns_campaign_email_commands email_campaigns_campaign_email_commands_pkey; Type: CONSTRAINT; Schema: public; Owner: -
--

ALTER TABLE ONLY public.email_campaigns_campaign_email_commands
    ADD CONSTRAINT email_campaigns_campaign_email_commands_pkey PRIMARY KEY (id);


--
-- Name: email_campaigns_campaigns_groups email_campaigns_campaigns_groups_pkey; Type: CONSTRAINT; Schema: public; Owner: -
--

ALTER TABLE ONLY public.email_campaigns_campaigns_groups
    ADD CONSTRAINT email_campaigns_campaigns_groups_pkey PRIMARY KEY (id);


--
-- Name: email_campaigns_campaigns email_campaigns_campaigns_pkey; Type: CONSTRAINT; Schema: public; Owner: -
--

ALTER TABLE ONLY public.email_campaigns_campaigns
    ADD CONSTRAINT email_campaigns_campaigns_pkey PRIMARY KEY (id);


--
-- Name: email_campaigns_consents email_campaigns_consents_pkey; Type: CONSTRAINT; Schema: public; Owner: -
--

ALTER TABLE ONLY public.email_campaigns_consents
    ADD CONSTRAINT email_campaigns_consents_pkey PRIMARY KEY (id);


--
-- Name: email_campaigns_deliveries email_campaigns_deliveries_pkey; Type: CONSTRAINT; Schema: public; Owner: -
--

ALTER TABLE ONLY public.email_campaigns_deliveries
    ADD CONSTRAINT email_campaigns_deliveries_pkey PRIMARY KEY (id);


--
-- Name: email_campaigns_examples email_campaigns_examples_pkey; Type: CONSTRAINT; Schema: public; Owner: -
--

ALTER TABLE ONLY public.email_campaigns_examples
    ADD CONSTRAINT email_campaigns_examples_pkey PRIMARY KEY (id);


--
-- Name: email_campaigns_unsubscription_tokens email_campaigns_unsubscription_tokens_pkey; Type: CONSTRAINT; Schema: public; Owner: -
--

ALTER TABLE ONLY public.email_campaigns_unsubscription_tokens
    ADD CONSTRAINT email_campaigns_unsubscription_tokens_pkey PRIMARY KEY (id);


--
-- Name: email_snippets email_snippets_pkey; Type: CONSTRAINT; Schema: public; Owner: -
--

ALTER TABLE ONLY public.email_snippets
    ADD CONSTRAINT email_snippets_pkey PRIMARY KEY (id);


--
-- Name: event_files event_files_pkey; Type: CONSTRAINT; Schema: public; Owner: -
--

ALTER TABLE ONLY public.event_files
    ADD CONSTRAINT event_files_pkey PRIMARY KEY (id);


--
-- Name: event_images event_images_pkey; Type: CONSTRAINT; Schema: public; Owner: -
--

ALTER TABLE ONLY public.event_images
    ADD CONSTRAINT event_images_pkey PRIMARY KEY (id);


--
-- Name: events_attendances events_attendances_pkey; Type: CONSTRAINT; Schema: public; Owner: -
--

ALTER TABLE ONLY public.events_attendances
    ADD CONSTRAINT events_attendances_pkey PRIMARY KEY (id);


--
-- Name: events events_pkey; Type: CONSTRAINT; Schema: public; Owner: -
--

ALTER TABLE ONLY public.events
    ADD CONSTRAINT events_pkey PRIMARY KEY (id);


--
-- Name: experiments experiments_pkey; Type: CONSTRAINT; Schema: public; Owner: -
--

ALTER TABLE ONLY public.experiments
    ADD CONSTRAINT experiments_pkey PRIMARY KEY (id);


--
-- Name: flag_inappropriate_content_inappropriate_content_flags flag_inappropriate_content_inappropriate_content_flags_pkey; Type: CONSTRAINT; Schema: public; Owner: -
--

ALTER TABLE ONLY public.flag_inappropriate_content_inappropriate_content_flags
    ADD CONSTRAINT flag_inappropriate_content_inappropriate_content_flags_pkey PRIMARY KEY (id);


--
-- Name: followers followers_pkey; Type: CONSTRAINT; Schema: public; Owner: -
--

ALTER TABLE ONLY public.followers
    ADD CONSTRAINT followers_pkey PRIMARY KEY (id);


--
-- Name: groups_permissions groups_permissions_pkey; Type: CONSTRAINT; Schema: public; Owner: -
--

ALTER TABLE ONLY public.groups_permissions
    ADD CONSTRAINT groups_permissions_pkey PRIMARY KEY (id);


--
-- Name: groups groups_pkey; Type: CONSTRAINT; Schema: public; Owner: -
--

ALTER TABLE ONLY public.groups
    ADD CONSTRAINT groups_pkey PRIMARY KEY (id);


--
-- Name: groups_projects groups_projects_pkey; Type: CONSTRAINT; Schema: public; Owner: -
--

ALTER TABLE ONLY public.groups_projects
    ADD CONSTRAINT groups_projects_pkey PRIMARY KEY (id);


--
-- Name: idea_files idea_files_pkey; Type: CONSTRAINT; Schema: public; Owner: -
--

ALTER TABLE ONLY public.idea_files
    ADD CONSTRAINT idea_files_pkey PRIMARY KEY (id);


--
-- Name: idea_images idea_images_pkey; Type: CONSTRAINT; Schema: public; Owner: -
--

ALTER TABLE ONLY public.idea_images
    ADD CONSTRAINT idea_images_pkey PRIMARY KEY (id);


--
-- Name: idea_import_files idea_import_files_pkey; Type: CONSTRAINT; Schema: public; Owner: -
--

ALTER TABLE ONLY public.idea_import_files
    ADD CONSTRAINT idea_import_files_pkey PRIMARY KEY (id);


--
-- Name: idea_imports idea_imports_pkey; Type: CONSTRAINT; Schema: public; Owner: -
--

ALTER TABLE ONLY public.idea_imports
    ADD CONSTRAINT idea_imports_pkey PRIMARY KEY (id);


--
-- Name: idea_statuses idea_statuses_pkey; Type: CONSTRAINT; Schema: public; Owner: -
--

ALTER TABLE ONLY public.idea_statuses
    ADD CONSTRAINT idea_statuses_pkey PRIMARY KEY (id);


--
-- Name: ideas_phases ideas_phases_pkey; Type: CONSTRAINT; Schema: public; Owner: -
--

ALTER TABLE ONLY public.ideas_phases
    ADD CONSTRAINT ideas_phases_pkey PRIMARY KEY (id);


--
-- Name: ideas ideas_pkey; Type: CONSTRAINT; Schema: public; Owner: -
--

ALTER TABLE ONLY public.ideas
    ADD CONSTRAINT ideas_pkey PRIMARY KEY (id);


--
-- Name: ideas_topics ideas_topics_pkey; Type: CONSTRAINT; Schema: public; Owner: -
--

ALTER TABLE ONLY public.ideas_topics
    ADD CONSTRAINT ideas_topics_pkey PRIMARY KEY (id);


--
-- Name: identities identities_pkey; Type: CONSTRAINT; Schema: public; Owner: -
--

ALTER TABLE ONLY public.identities
    ADD CONSTRAINT identities_pkey PRIMARY KEY (id);


--
-- Name: impact_tracking_salts impact_tracking_salts_pkey; Type: CONSTRAINT; Schema: public; Owner: -
--

ALTER TABLE ONLY public.impact_tracking_salts
    ADD CONSTRAINT impact_tracking_salts_pkey PRIMARY KEY (id);


--
-- Name: impact_tracking_sessions impact_tracking_sessions_pkey; Type: CONSTRAINT; Schema: public; Owner: -
--

ALTER TABLE ONLY public.impact_tracking_sessions
    ADD CONSTRAINT impact_tracking_sessions_pkey PRIMARY KEY (id);


--
-- Name: initiative_files initiative_files_pkey; Type: CONSTRAINT; Schema: public; Owner: -
--

ALTER TABLE ONLY public.initiative_files
    ADD CONSTRAINT initiative_files_pkey PRIMARY KEY (id);


--
-- Name: initiative_images initiative_images_pkey; Type: CONSTRAINT; Schema: public; Owner: -
--

ALTER TABLE ONLY public.initiative_images
    ADD CONSTRAINT initiative_images_pkey PRIMARY KEY (id);


--
-- Name: initiative_status_changes initiative_status_changes_pkey; Type: CONSTRAINT; Schema: public; Owner: -
--

ALTER TABLE ONLY public.initiative_status_changes
    ADD CONSTRAINT initiative_status_changes_pkey PRIMARY KEY (id);


--
-- Name: initiative_statuses initiative_statuses_pkey; Type: CONSTRAINT; Schema: public; Owner: -
--

ALTER TABLE ONLY public.initiative_statuses
    ADD CONSTRAINT initiative_statuses_pkey PRIMARY KEY (id);


--
-- Name: initiatives initiatives_pkey; Type: CONSTRAINT; Schema: public; Owner: -
--

ALTER TABLE ONLY public.initiatives
    ADD CONSTRAINT initiatives_pkey PRIMARY KEY (id);


--
-- Name: initiatives_topics initiatives_topics_pkey; Type: CONSTRAINT; Schema: public; Owner: -
--

ALTER TABLE ONLY public.initiatives_topics
    ADD CONSTRAINT initiatives_topics_pkey PRIMARY KEY (id);


--
-- Name: internal_comments internal_comments_pkey; Type: CONSTRAINT; Schema: public; Owner: -
--

ALTER TABLE ONLY public.internal_comments
    ADD CONSTRAINT internal_comments_pkey PRIMARY KEY (id);


--
-- Name: invites invites_pkey; Type: CONSTRAINT; Schema: public; Owner: -
--

ALTER TABLE ONLY public.invites
    ADD CONSTRAINT invites_pkey PRIMARY KEY (id);


--
-- Name: machine_translations_machine_translations machine_translations_machine_translations_pkey; Type: CONSTRAINT; Schema: public; Owner: -
--

ALTER TABLE ONLY public.machine_translations_machine_translations
    ADD CONSTRAINT machine_translations_machine_translations_pkey PRIMARY KEY (id);


--
-- Name: maps_layers maps_layers_pkey; Type: CONSTRAINT; Schema: public; Owner: -
--

ALTER TABLE ONLY public.maps_layers
    ADD CONSTRAINT maps_layers_pkey PRIMARY KEY (id);


--
-- Name: maps_map_configs maps_map_configs_pkey; Type: CONSTRAINT; Schema: public; Owner: -
--

ALTER TABLE ONLY public.maps_map_configs
    ADD CONSTRAINT maps_map_configs_pkey PRIMARY KEY (id);


--
-- Name: memberships memberships_pkey; Type: CONSTRAINT; Schema: public; Owner: -
--

ALTER TABLE ONLY public.memberships
    ADD CONSTRAINT memberships_pkey PRIMARY KEY (id);


--
-- Name: moderation_moderation_statuses moderation_statuses_pkey; Type: CONSTRAINT; Schema: public; Owner: -
--

ALTER TABLE ONLY public.moderation_moderation_statuses
    ADD CONSTRAINT moderation_statuses_pkey PRIMARY KEY (id);


--
-- Name: nav_bar_items nav_bar_items_pkey; Type: CONSTRAINT; Schema: public; Owner: -
--

ALTER TABLE ONLY public.nav_bar_items
    ADD CONSTRAINT nav_bar_items_pkey PRIMARY KEY (id);


--
-- Name: notifications notifications_pkey; Type: CONSTRAINT; Schema: public; Owner: -
--

ALTER TABLE ONLY public.notifications
    ADD CONSTRAINT notifications_pkey PRIMARY KEY (id);


--
-- Name: official_feedbacks official_feedbacks_pkey; Type: CONSTRAINT; Schema: public; Owner: -
--

ALTER TABLE ONLY public.official_feedbacks
    ADD CONSTRAINT official_feedbacks_pkey PRIMARY KEY (id);


--
-- Name: onboarding_campaign_dismissals onboarding_campaign_dismissals_pkey; Type: CONSTRAINT; Schema: public; Owner: -
--

ALTER TABLE ONLY public.onboarding_campaign_dismissals
    ADD CONSTRAINT onboarding_campaign_dismissals_pkey PRIMARY KEY (id);


--
-- Name: static_page_files page_files_pkey; Type: CONSTRAINT; Schema: public; Owner: -
--

ALTER TABLE ONLY public.static_page_files
    ADD CONSTRAINT page_files_pkey PRIMARY KEY (id);


--
-- Name: static_pages pages_pkey; Type: CONSTRAINT; Schema: public; Owner: -
--

ALTER TABLE ONLY public.static_pages
    ADD CONSTRAINT pages_pkey PRIMARY KEY (id);


--
-- Name: permissions_custom_fields permissions_custom_fields_pkey; Type: CONSTRAINT; Schema: public; Owner: -
--

ALTER TABLE ONLY public.permissions_custom_fields
    ADD CONSTRAINT permissions_custom_fields_pkey PRIMARY KEY (id);


--
-- Name: permissions permissions_pkey; Type: CONSTRAINT; Schema: public; Owner: -
--

ALTER TABLE ONLY public.permissions
    ADD CONSTRAINT permissions_pkey PRIMARY KEY (id);


--
-- Name: phase_files phase_files_pkey; Type: CONSTRAINT; Schema: public; Owner: -
--

ALTER TABLE ONLY public.phase_files
    ADD CONSTRAINT phase_files_pkey PRIMARY KEY (id);


--
-- Name: phases phases_pkey; Type: CONSTRAINT; Schema: public; Owner: -
--

ALTER TABLE ONLY public.phases
    ADD CONSTRAINT phases_pkey PRIMARY KEY (id);


--
-- Name: polls_options polls_options_pkey; Type: CONSTRAINT; Schema: public; Owner: -
--

ALTER TABLE ONLY public.polls_options
    ADD CONSTRAINT polls_options_pkey PRIMARY KEY (id);


--
-- Name: polls_questions polls_questions_pkey; Type: CONSTRAINT; Schema: public; Owner: -
--

ALTER TABLE ONLY public.polls_questions
    ADD CONSTRAINT polls_questions_pkey PRIMARY KEY (id);


--
-- Name: polls_response_options polls_response_options_pkey; Type: CONSTRAINT; Schema: public; Owner: -
--

ALTER TABLE ONLY public.polls_response_options
    ADD CONSTRAINT polls_response_options_pkey PRIMARY KEY (id);


--
-- Name: polls_responses polls_responses_pkey; Type: CONSTRAINT; Schema: public; Owner: -
--

ALTER TABLE ONLY public.polls_responses
    ADD CONSTRAINT polls_responses_pkey PRIMARY KEY (id);


--
-- Name: project_files project_files_pkey; Type: CONSTRAINT; Schema: public; Owner: -
--

ALTER TABLE ONLY public.project_files
    ADD CONSTRAINT project_files_pkey PRIMARY KEY (id);


--
-- Name: project_folders_files project_folder_files_pkey; Type: CONSTRAINT; Schema: public; Owner: -
--

ALTER TABLE ONLY public.project_folders_files
    ADD CONSTRAINT project_folder_files_pkey PRIMARY KEY (id);


--
-- Name: project_folders_images project_folder_images_pkey; Type: CONSTRAINT; Schema: public; Owner: -
--

ALTER TABLE ONLY public.project_folders_images
    ADD CONSTRAINT project_folder_images_pkey PRIMARY KEY (id);


--
-- Name: project_folders_folders project_folders_pkey; Type: CONSTRAINT; Schema: public; Owner: -
--

ALTER TABLE ONLY public.project_folders_folders
    ADD CONSTRAINT project_folders_pkey PRIMARY KEY (id);


--
-- Name: project_images project_images_pkey; Type: CONSTRAINT; Schema: public; Owner: -
--

ALTER TABLE ONLY public.project_images
    ADD CONSTRAINT project_images_pkey PRIMARY KEY (id);


--
-- Name: projects_allowed_input_topics projects_allowed_input_topics_pkey; Type: CONSTRAINT; Schema: public; Owner: -
--

ALTER TABLE ONLY public.projects_allowed_input_topics
    ADD CONSTRAINT projects_allowed_input_topics_pkey PRIMARY KEY (id);


--
-- Name: projects projects_pkey; Type: CONSTRAINT; Schema: public; Owner: -
--

ALTER TABLE ONLY public.projects
    ADD CONSTRAINT projects_pkey PRIMARY KEY (id);


--
-- Name: projects_topics projects_topics_pkey; Type: CONSTRAINT; Schema: public; Owner: -
--

ALTER TABLE ONLY public.projects_topics
    ADD CONSTRAINT projects_topics_pkey PRIMARY KEY (id);


--
-- Name: public_api_api_clients public_api_api_clients_pkey; Type: CONSTRAINT; Schema: public; Owner: -
--

ALTER TABLE ONLY public.public_api_api_clients
    ADD CONSTRAINT public_api_api_clients_pkey PRIMARY KEY (id);


--
-- Name: que_jobs que_jobs_pkey; Type: CONSTRAINT; Schema: public; Owner: -
--

ALTER TABLE ONLY public.que_jobs
    ADD CONSTRAINT que_jobs_pkey PRIMARY KEY (id);


--
-- Name: que_lockers que_lockers_pkey; Type: CONSTRAINT; Schema: public; Owner: -
--

ALTER TABLE ONLY public.que_lockers
    ADD CONSTRAINT que_lockers_pkey PRIMARY KEY (pid);


--
-- Name: que_values que_values_pkey; Type: CONSTRAINT; Schema: public; Owner: -
--

ALTER TABLE ONLY public.que_values
    ADD CONSTRAINT que_values_pkey PRIMARY KEY (key);


--
-- Name: report_builder_published_graph_data_units report_builder_published_graph_data_units_pkey; Type: CONSTRAINT; Schema: public; Owner: -
--

ALTER TABLE ONLY public.report_builder_published_graph_data_units
    ADD CONSTRAINT report_builder_published_graph_data_units_pkey PRIMARY KEY (id);


--
-- Name: report_builder_reports report_builder_reports_pkey; Type: CONSTRAINT; Schema: public; Owner: -
--

ALTER TABLE ONLY public.report_builder_reports
    ADD CONSTRAINT report_builder_reports_pkey PRIMARY KEY (id);


--
-- Name: schema_migrations schema_migrations_pkey; Type: CONSTRAINT; Schema: public; Owner: -
--

ALTER TABLE ONLY public.schema_migrations
    ADD CONSTRAINT schema_migrations_pkey PRIMARY KEY (version);


--
-- Name: spam_reports spam_reports_pkey; Type: CONSTRAINT; Schema: public; Owner: -
--

ALTER TABLE ONLY public.spam_reports
    ADD CONSTRAINT spam_reports_pkey PRIMARY KEY (id);


--
-- Name: static_pages_topics static_pages_topics_pkey; Type: CONSTRAINT; Schema: public; Owner: -
--

ALTER TABLE ONLY public.static_pages_topics
    ADD CONSTRAINT static_pages_topics_pkey PRIMARY KEY (id);


--
-- Name: surveys_responses surveys_responses_pkey; Type: CONSTRAINT; Schema: public; Owner: -
--

ALTER TABLE ONLY public.surveys_responses
    ADD CONSTRAINT surveys_responses_pkey PRIMARY KEY (id);


--
-- Name: tenants tenants_pkey; Type: CONSTRAINT; Schema: public; Owner: -
--

ALTER TABLE ONLY public.tenants
    ADD CONSTRAINT tenants_pkey PRIMARY KEY (id);


--
-- Name: text_images text_images_pkey; Type: CONSTRAINT; Schema: public; Owner: -
--

ALTER TABLE ONLY public.text_images
    ADD CONSTRAINT text_images_pkey PRIMARY KEY (id);


--
-- Name: topics topics_pkey; Type: CONSTRAINT; Schema: public; Owner: -
--

ALTER TABLE ONLY public.topics
    ADD CONSTRAINT topics_pkey PRIMARY KEY (id);


--
-- Name: user_custom_fields_representativeness_ref_distributions user_custom_fields_representativeness_ref_distributions_pkey; Type: CONSTRAINT; Schema: public; Owner: -
--

ALTER TABLE ONLY public.user_custom_fields_representativeness_ref_distributions
    ADD CONSTRAINT user_custom_fields_representativeness_ref_distributions_pkey PRIMARY KEY (id);


--
-- Name: users users_pkey; Type: CONSTRAINT; Schema: public; Owner: -
--

ALTER TABLE ONLY public.users
    ADD CONSTRAINT users_pkey PRIMARY KEY (id);


--
-- Name: id_id_card_lookup_id_cards verification_id_cards_pkey; Type: CONSTRAINT; Schema: public; Owner: -
--

ALTER TABLE ONLY public.id_id_card_lookup_id_cards
    ADD CONSTRAINT verification_id_cards_pkey PRIMARY KEY (id);


--
-- Name: verification_verifications verification_verifications_pkey; Type: CONSTRAINT; Schema: public; Owner: -
--

ALTER TABLE ONLY public.verification_verifications
    ADD CONSTRAINT verification_verifications_pkey PRIMARY KEY (id);


--
-- Name: volunteering_causes volunteering_causes_pkey; Type: CONSTRAINT; Schema: public; Owner: -
--

ALTER TABLE ONLY public.volunteering_causes
    ADD CONSTRAINT volunteering_causes_pkey PRIMARY KEY (id);


--
-- Name: volunteering_volunteers volunteering_volunteers_pkey; Type: CONSTRAINT; Schema: public; Owner: -
--

ALTER TABLE ONLY public.volunteering_volunteers
    ADD CONSTRAINT volunteering_volunteers_pkey PRIMARY KEY (id);


--
-- Name: reactions votes_pkey; Type: CONSTRAINT; Schema: public; Owner: -
--

ALTER TABLE ONLY public.reactions
    ADD CONSTRAINT votes_pkey PRIMARY KEY (id);


--
-- Name: i_analytics_dim_locales_fact_visits_on_locale_and_visit_ids; Type: INDEX; Schema: public; Owner: -
--

CREATE UNIQUE INDEX i_analytics_dim_locales_fact_visits_on_locale_and_visit_ids ON public.analytics_dimension_locales_fact_visits USING btree (dimension_locale_id, fact_visit_id);


--
-- Name: i_analytics_dim_projects_fact_visits_on_project_and_visit_ids; Type: INDEX; Schema: public; Owner: -
--

CREATE UNIQUE INDEX i_analytics_dim_projects_fact_visits_on_project_and_visit_ids ON public.analytics_dimension_projects_fact_visits USING btree (dimension_project_id, fact_visit_id);


--
-- Name: i_d_referrer_key; Type: INDEX; Schema: public; Owner: -
--

CREATE UNIQUE INDEX i_d_referrer_key ON public.analytics_dimension_referrer_types USING btree (key);


--
-- Name: i_l_v_locale; Type: INDEX; Schema: public; Owner: -
--

CREATE INDEX i_l_v_locale ON public.analytics_dimension_locales_fact_visits USING btree (dimension_locale_id);


--
-- Name: i_l_v_visit; Type: INDEX; Schema: public; Owner: -
--

CREATE INDEX i_l_v_visit ON public.analytics_dimension_locales_fact_visits USING btree (fact_visit_id);


--
-- Name: i_p_v_project; Type: INDEX; Schema: public; Owner: -
--

CREATE INDEX i_p_v_project ON public.analytics_dimension_projects_fact_visits USING btree (dimension_project_id);


--
-- Name: i_p_v_visit; Type: INDEX; Schema: public; Owner: -
--

CREATE INDEX i_p_v_visit ON public.analytics_dimension_projects_fact_visits USING btree (fact_visit_id);


--
-- Name: i_v_first_action; Type: INDEX; Schema: public; Owner: -
--

CREATE INDEX i_v_first_action ON public.analytics_fact_visits USING btree (dimension_date_first_action_id);


--
-- Name: i_v_last_action; Type: INDEX; Schema: public; Owner: -
--

CREATE INDEX i_v_last_action ON public.analytics_fact_visits USING btree (dimension_date_last_action_id);


--
-- Name: i_v_matomo_visit; Type: INDEX; Schema: public; Owner: -
--

CREATE UNIQUE INDEX i_v_matomo_visit ON public.analytics_fact_visits USING btree (matomo_visit_id);


--
-- Name: i_v_referrer_type; Type: INDEX; Schema: public; Owner: -
--

CREATE INDEX i_v_referrer_type ON public.analytics_fact_visits USING btree (dimension_referrer_type_id);


--
-- Name: i_v_timestamp; Type: INDEX; Schema: public; Owner: -
--

CREATE INDEX i_v_timestamp ON public.analytics_fact_visits USING btree (matomo_last_action_time);


--
-- Name: i_v_user; Type: INDEX; Schema: public; Owner: -
--

CREATE INDEX i_v_user ON public.analytics_fact_visits USING btree (dimension_user_id);


--
-- Name: inappropriate_content_flags_flaggable; Type: INDEX; Schema: public; Owner: -
--

CREATE INDEX inappropriate_content_flags_flaggable ON public.flag_inappropriate_content_inappropriate_content_flags USING btree (flaggable_id, flaggable_type);


--
-- Name: index_activities_on_acted_at; Type: INDEX; Schema: public; Owner: -
--

CREATE INDEX index_activities_on_acted_at ON public.activities USING btree (acted_at);


--
-- Name: index_activities_on_action; Type: INDEX; Schema: public; Owner: -
--

CREATE INDEX index_activities_on_action ON public.activities USING btree (action);


--
-- Name: index_activities_on_item_type_and_item_id; Type: INDEX; Schema: public; Owner: -
--

CREATE INDEX index_activities_on_item_type_and_item_id ON public.activities USING btree (item_type, item_id);


--
-- Name: index_activities_on_project_id; Type: INDEX; Schema: public; Owner: -
--

CREATE INDEX index_activities_on_project_id ON public.activities USING btree (project_id);


--
-- Name: index_activities_on_user_id; Type: INDEX; Schema: public; Owner: -
--

CREATE INDEX index_activities_on_user_id ON public.activities USING btree (user_id);


--
-- Name: index_admin_publications_on_depth; Type: INDEX; Schema: public; Owner: -
--

CREATE INDEX index_admin_publications_on_depth ON public.admin_publications USING btree (depth);


--
-- Name: index_admin_publications_on_lft; Type: INDEX; Schema: public; Owner: -
--

CREATE INDEX index_admin_publications_on_lft ON public.admin_publications USING btree (lft);


--
-- Name: index_admin_publications_on_ordering; Type: INDEX; Schema: public; Owner: -
--

CREATE INDEX index_admin_publications_on_ordering ON public.admin_publications USING btree (ordering);


--
-- Name: index_admin_publications_on_parent_id; Type: INDEX; Schema: public; Owner: -
--

CREATE INDEX index_admin_publications_on_parent_id ON public.admin_publications USING btree (parent_id);


--
-- Name: index_admin_publications_on_publication_type_and_publication_id; Type: INDEX; Schema: public; Owner: -
--

CREATE INDEX index_admin_publications_on_publication_type_and_publication_id ON public.admin_publications USING btree (publication_type, publication_id);


--
-- Name: index_admin_publications_on_rgt; Type: INDEX; Schema: public; Owner: -
--

CREATE INDEX index_admin_publications_on_rgt ON public.admin_publications USING btree (rgt);


--
-- Name: index_analysis_additional_custom_fields_on_analysis_id; Type: INDEX; Schema: public; Owner: -
--

CREATE INDEX index_analysis_additional_custom_fields_on_analysis_id ON public.analysis_additional_custom_fields USING btree (analysis_id);


--
-- Name: index_analysis_additional_custom_fields_on_custom_field_id; Type: INDEX; Schema: public; Owner: -
--

CREATE INDEX index_analysis_additional_custom_fields_on_custom_field_id ON public.analysis_additional_custom_fields USING btree (custom_field_id);


--
-- Name: index_analysis_analyses_custom_fields; Type: INDEX; Schema: public; Owner: -
--

CREATE UNIQUE INDEX index_analysis_analyses_custom_fields ON public.analysis_additional_custom_fields USING btree (analysis_id, custom_field_id);


--
-- Name: index_analysis_analyses_on_main_custom_field_id; Type: INDEX; Schema: public; Owner: -
--

CREATE INDEX index_analysis_analyses_on_main_custom_field_id ON public.analysis_analyses USING btree (main_custom_field_id);


--
-- Name: index_analysis_analyses_on_phase_id; Type: INDEX; Schema: public; Owner: -
--

CREATE INDEX index_analysis_analyses_on_phase_id ON public.analysis_analyses USING btree (phase_id);


--
-- Name: index_analysis_analyses_on_project_id; Type: INDEX; Schema: public; Owner: -
--

CREATE INDEX index_analysis_analyses_on_project_id ON public.analysis_analyses USING btree (project_id);


--
-- Name: index_analysis_background_tasks_on_analysis_id; Type: INDEX; Schema: public; Owner: -
--

CREATE INDEX index_analysis_background_tasks_on_analysis_id ON public.analysis_background_tasks USING btree (analysis_id);


--
-- Name: index_analysis_insights_on_analysis_id; Type: INDEX; Schema: public; Owner: -
--

CREATE INDEX index_analysis_insights_on_analysis_id ON public.analysis_insights USING btree (analysis_id);


--
-- Name: index_analysis_insights_on_insightable; Type: INDEX; Schema: public; Owner: -
--

CREATE INDEX index_analysis_insights_on_insightable ON public.analysis_insights USING btree (insightable_type, insightable_id);


--
-- Name: index_analysis_questions_on_background_task_id; Type: INDEX; Schema: public; Owner: -
--

CREATE INDEX index_analysis_questions_on_background_task_id ON public.analysis_questions USING btree (background_task_id);


--
-- Name: index_analysis_summaries_on_background_task_id; Type: INDEX; Schema: public; Owner: -
--

CREATE INDEX index_analysis_summaries_on_background_task_id ON public.analysis_summaries USING btree (background_task_id);


--
-- Name: index_analysis_taggings_on_input_id; Type: INDEX; Schema: public; Owner: -
--

CREATE INDEX index_analysis_taggings_on_input_id ON public.analysis_taggings USING btree (input_id);


--
-- Name: index_analysis_taggings_on_tag_id; Type: INDEX; Schema: public; Owner: -
--

CREATE INDEX index_analysis_taggings_on_tag_id ON public.analysis_taggings USING btree (tag_id);


--
-- Name: index_analysis_taggings_on_tag_id_and_input_id; Type: INDEX; Schema: public; Owner: -
--

CREATE UNIQUE INDEX index_analysis_taggings_on_tag_id_and_input_id ON public.analysis_taggings USING btree (tag_id, input_id);


--
-- Name: index_analysis_tags_on_analysis_id; Type: INDEX; Schema: public; Owner: -
--

CREATE INDEX index_analysis_tags_on_analysis_id ON public.analysis_tags USING btree (analysis_id);


--
-- Name: index_analysis_tags_on_analysis_id_and_name; Type: INDEX; Schema: public; Owner: -
--

CREATE UNIQUE INDEX index_analysis_tags_on_analysis_id_and_name ON public.analysis_tags USING btree (analysis_id, name);


--
-- Name: index_analytics_dimension_locales_on_name; Type: INDEX; Schema: public; Owner: -
--

CREATE UNIQUE INDEX index_analytics_dimension_locales_on_name ON public.analytics_dimension_locales USING btree (name);


--
-- Name: index_analytics_dimension_types_on_name_and_parent; Type: INDEX; Schema: public; Owner: -
--

CREATE UNIQUE INDEX index_analytics_dimension_types_on_name_and_parent ON public.analytics_dimension_types USING btree (name, parent);


--
-- Name: index_areas_ideas_on_area_id; Type: INDEX; Schema: public; Owner: -
--

CREATE INDEX index_areas_ideas_on_area_id ON public.areas_ideas USING btree (area_id);


--
-- Name: index_areas_ideas_on_idea_id; Type: INDEX; Schema: public; Owner: -
--

CREATE INDEX index_areas_ideas_on_idea_id ON public.areas_ideas USING btree (idea_id);


--
-- Name: index_areas_ideas_on_idea_id_and_area_id; Type: INDEX; Schema: public; Owner: -
--

CREATE UNIQUE INDEX index_areas_ideas_on_idea_id_and_area_id ON public.areas_ideas USING btree (idea_id, area_id);


--
-- Name: index_areas_initiatives_on_area_id; Type: INDEX; Schema: public; Owner: -
--

CREATE INDEX index_areas_initiatives_on_area_id ON public.areas_initiatives USING btree (area_id);


--
-- Name: index_areas_initiatives_on_initiative_id; Type: INDEX; Schema: public; Owner: -
--

CREATE INDEX index_areas_initiatives_on_initiative_id ON public.areas_initiatives USING btree (initiative_id);


--
-- Name: index_areas_initiatives_on_initiative_id_and_area_id; Type: INDEX; Schema: public; Owner: -
--

CREATE UNIQUE INDEX index_areas_initiatives_on_initiative_id_and_area_id ON public.areas_initiatives USING btree (initiative_id, area_id);


--
-- Name: index_areas_on_custom_field_option_id; Type: INDEX; Schema: public; Owner: -
--

CREATE INDEX index_areas_on_custom_field_option_id ON public.areas USING btree (custom_field_option_id);


--
-- Name: index_areas_on_include_in_onboarding; Type: INDEX; Schema: public; Owner: -
--

CREATE INDEX index_areas_on_include_in_onboarding ON public.areas USING btree (include_in_onboarding);


--
-- Name: index_areas_projects_on_area_id; Type: INDEX; Schema: public; Owner: -
--

CREATE INDEX index_areas_projects_on_area_id ON public.areas_projects USING btree (area_id);


--
-- Name: index_areas_projects_on_project_id; Type: INDEX; Schema: public; Owner: -
--

CREATE INDEX index_areas_projects_on_project_id ON public.areas_projects USING btree (project_id);


--
-- Name: index_areas_static_pages_on_area_id; Type: INDEX; Schema: public; Owner: -
--

CREATE INDEX index_areas_static_pages_on_area_id ON public.areas_static_pages USING btree (area_id);


--
-- Name: index_areas_static_pages_on_static_page_id; Type: INDEX; Schema: public; Owner: -
--

CREATE INDEX index_areas_static_pages_on_static_page_id ON public.areas_static_pages USING btree (static_page_id);


--
-- Name: index_baskets_ideas_on_basket_id_and_idea_id; Type: INDEX; Schema: public; Owner: -
--

CREATE UNIQUE INDEX index_baskets_ideas_on_basket_id_and_idea_id ON public.baskets_ideas USING btree (basket_id, idea_id);


--
-- Name: index_baskets_ideas_on_idea_id; Type: INDEX; Schema: public; Owner: -
--

CREATE INDEX index_baskets_ideas_on_idea_id ON public.baskets_ideas USING btree (idea_id);


--
-- Name: index_baskets_on_phase_id; Type: INDEX; Schema: public; Owner: -
--

CREATE INDEX index_baskets_on_phase_id ON public.baskets USING btree (phase_id);


--
-- Name: index_baskets_on_submitted_at; Type: INDEX; Schema: public; Owner: -
--

CREATE INDEX index_baskets_on_submitted_at ON public.baskets USING btree (submitted_at);


--
-- Name: index_baskets_on_user_id; Type: INDEX; Schema: public; Owner: -
--

CREATE INDEX index_baskets_on_user_id ON public.baskets USING btree (user_id);


--
-- Name: index_campaigns_groups; Type: INDEX; Schema: public; Owner: -
--

CREATE UNIQUE INDEX index_campaigns_groups ON public.email_campaigns_campaigns_groups USING btree (campaign_id, group_id);


--
-- Name: index_comments_on_author_id; Type: INDEX; Schema: public; Owner: -
--

CREATE INDEX index_comments_on_author_id ON public.comments USING btree (author_id);


--
-- Name: index_comments_on_created_at; Type: INDEX; Schema: public; Owner: -
--

CREATE INDEX index_comments_on_created_at ON public.comments USING btree (created_at);


--
-- Name: index_comments_on_lft; Type: INDEX; Schema: public; Owner: -
--

CREATE INDEX index_comments_on_lft ON public.comments USING btree (lft);


--
-- Name: index_comments_on_parent_id; Type: INDEX; Schema: public; Owner: -
--

CREATE INDEX index_comments_on_parent_id ON public.comments USING btree (parent_id);


--
-- Name: index_comments_on_post_id; Type: INDEX; Schema: public; Owner: -
--

CREATE INDEX index_comments_on_post_id ON public.comments USING btree (post_id);


--
-- Name: index_comments_on_post_id_and_post_type; Type: INDEX; Schema: public; Owner: -
--

CREATE INDEX index_comments_on_post_id_and_post_type ON public.comments USING btree (post_id, post_type);


--
-- Name: index_comments_on_rgt; Type: INDEX; Schema: public; Owner: -
--

CREATE INDEX index_comments_on_rgt ON public.comments USING btree (rgt);


--
-- Name: index_common_passwords_on_password; Type: INDEX; Schema: public; Owner: -
--

CREATE INDEX index_common_passwords_on_password ON public.common_passwords USING btree (password);


--
-- Name: index_content_builder_layouts_content_buidable_type_id_code; Type: INDEX; Schema: public; Owner: -
--

CREATE UNIQUE INDEX index_content_builder_layouts_content_buidable_type_id_code ON public.content_builder_layouts USING btree (content_buildable_type, content_buildable_id, code);


--
-- Name: index_cosponsors_initiatives_on_initiative_id; Type: INDEX; Schema: public; Owner: -
--

CREATE INDEX index_cosponsors_initiatives_on_initiative_id ON public.cosponsors_initiatives USING btree (initiative_id);


--
-- Name: index_cosponsors_initiatives_on_user_id; Type: INDEX; Schema: public; Owner: -
--

CREATE INDEX index_cosponsors_initiatives_on_user_id ON public.cosponsors_initiatives USING btree (user_id);


--
-- Name: index_custom_field_option_images_on_custom_field_option_id; Type: INDEX; Schema: public; Owner: -
--

CREATE INDEX index_custom_field_option_images_on_custom_field_option_id ON public.custom_field_option_images USING btree (custom_field_option_id);


--
-- Name: index_custom_field_options_on_custom_field_id; Type: INDEX; Schema: public; Owner: -
--

CREATE INDEX index_custom_field_options_on_custom_field_id ON public.custom_field_options USING btree (custom_field_id);


--
-- Name: index_custom_field_options_on_custom_field_id_and_key; Type: INDEX; Schema: public; Owner: -
--

CREATE UNIQUE INDEX index_custom_field_options_on_custom_field_id_and_key ON public.custom_field_options USING btree (custom_field_id, key);


--
-- Name: index_custom_fields_on_resource_type_and_resource_id; Type: INDEX; Schema: public; Owner: -
--

CREATE INDEX index_custom_fields_on_resource_type_and_resource_id ON public.custom_fields USING btree (resource_type, resource_id);


--
-- Name: index_custom_forms_on_participation_context; Type: INDEX; Schema: public; Owner: -
--

CREATE UNIQUE INDEX index_custom_forms_on_participation_context ON public.custom_forms USING btree (participation_context_id, participation_context_type);


--
-- Name: index_dismissals_on_campaign_name_and_user_id; Type: INDEX; Schema: public; Owner: -
--

CREATE UNIQUE INDEX index_dismissals_on_campaign_name_and_user_id ON public.onboarding_campaign_dismissals USING btree (campaign_name, user_id);


--
-- Name: index_email_campaigns_campaign_email_commands_on_recipient_id; Type: INDEX; Schema: public; Owner: -
--

CREATE INDEX index_email_campaigns_campaign_email_commands_on_recipient_id ON public.email_campaigns_campaign_email_commands USING btree (recipient_id);


--
-- Name: index_email_campaigns_campaigns_groups_on_campaign_id; Type: INDEX; Schema: public; Owner: -
--

CREATE INDEX index_email_campaigns_campaigns_groups_on_campaign_id ON public.email_campaigns_campaigns_groups USING btree (campaign_id);


--
-- Name: index_email_campaigns_campaigns_groups_on_group_id; Type: INDEX; Schema: public; Owner: -
--

CREATE INDEX index_email_campaigns_campaigns_groups_on_group_id ON public.email_campaigns_campaigns_groups USING btree (group_id);


--
-- Name: index_email_campaigns_campaigns_on_author_id; Type: INDEX; Schema: public; Owner: -
--

CREATE INDEX index_email_campaigns_campaigns_on_author_id ON public.email_campaigns_campaigns USING btree (author_id);


--
-- Name: index_email_campaigns_campaigns_on_context_id; Type: INDEX; Schema: public; Owner: -
--

CREATE INDEX index_email_campaigns_campaigns_on_context_id ON public.email_campaigns_campaigns USING btree (context_id);


--
-- Name: index_email_campaigns_campaigns_on_type; Type: INDEX; Schema: public; Owner: -
--

CREATE INDEX index_email_campaigns_campaigns_on_type ON public.email_campaigns_campaigns USING btree (type);


--
-- Name: index_email_campaigns_consents_on_campaign_type_and_user_id; Type: INDEX; Schema: public; Owner: -
--

CREATE UNIQUE INDEX index_email_campaigns_consents_on_campaign_type_and_user_id ON public.email_campaigns_consents USING btree (campaign_type, user_id);


--
-- Name: index_email_campaigns_consents_on_user_id; Type: INDEX; Schema: public; Owner: -
--

CREATE INDEX index_email_campaigns_consents_on_user_id ON public.email_campaigns_consents USING btree (user_id);


--
-- Name: index_email_campaigns_deliveries_on_campaign_id; Type: INDEX; Schema: public; Owner: -
--

CREATE INDEX index_email_campaigns_deliveries_on_campaign_id ON public.email_campaigns_deliveries USING btree (campaign_id);


--
-- Name: index_email_campaigns_deliveries_on_campaign_id_and_user_id; Type: INDEX; Schema: public; Owner: -
--

CREATE INDEX index_email_campaigns_deliveries_on_campaign_id_and_user_id ON public.email_campaigns_deliveries USING btree (campaign_id, user_id);


--
-- Name: index_email_campaigns_deliveries_on_sent_at; Type: INDEX; Schema: public; Owner: -
--

CREATE INDEX index_email_campaigns_deliveries_on_sent_at ON public.email_campaigns_deliveries USING btree (sent_at);


--
-- Name: index_email_campaigns_deliveries_on_user_id; Type: INDEX; Schema: public; Owner: -
--

CREATE INDEX index_email_campaigns_deliveries_on_user_id ON public.email_campaigns_deliveries USING btree (user_id);


--
-- Name: index_email_campaigns_examples_on_campaign_id; Type: INDEX; Schema: public; Owner: -
--

CREATE INDEX index_email_campaigns_examples_on_campaign_id ON public.email_campaigns_examples USING btree (campaign_id);


--
-- Name: index_email_campaigns_examples_on_recipient_id; Type: INDEX; Schema: public; Owner: -
--

CREATE INDEX index_email_campaigns_examples_on_recipient_id ON public.email_campaigns_examples USING btree (recipient_id);


--
-- Name: index_email_campaigns_unsubscription_tokens_on_token; Type: INDEX; Schema: public; Owner: -
--

CREATE INDEX index_email_campaigns_unsubscription_tokens_on_token ON public.email_campaigns_unsubscription_tokens USING btree (token);


--
-- Name: index_email_campaigns_unsubscription_tokens_on_user_id; Type: INDEX; Schema: public; Owner: -
--

CREATE INDEX index_email_campaigns_unsubscription_tokens_on_user_id ON public.email_campaigns_unsubscription_tokens USING btree (user_id);


--
-- Name: index_email_snippets_on_email_and_snippet_and_locale; Type: INDEX; Schema: public; Owner: -
--

CREATE INDEX index_email_snippets_on_email_and_snippet_and_locale ON public.email_snippets USING btree (email, snippet, locale);


--
-- Name: index_event_files_on_event_id; Type: INDEX; Schema: public; Owner: -
--

CREATE INDEX index_event_files_on_event_id ON public.event_files USING btree (event_id);


--
-- Name: index_event_images_on_event_id; Type: INDEX; Schema: public; Owner: -
--

CREATE INDEX index_event_images_on_event_id ON public.event_images USING btree (event_id);


--
-- Name: index_events_attendances_on_attendee_id; Type: INDEX; Schema: public; Owner: -
--

CREATE INDEX index_events_attendances_on_attendee_id ON public.events_attendances USING btree (attendee_id);


--
-- Name: index_events_attendances_on_attendee_id_and_event_id; Type: INDEX; Schema: public; Owner: -
--

CREATE UNIQUE INDEX index_events_attendances_on_attendee_id_and_event_id ON public.events_attendances USING btree (attendee_id, event_id);


--
-- Name: index_events_attendances_on_created_at; Type: INDEX; Schema: public; Owner: -
--

CREATE INDEX index_events_attendances_on_created_at ON public.events_attendances USING btree (created_at);


--
-- Name: index_events_attendances_on_event_id; Type: INDEX; Schema: public; Owner: -
--

CREATE INDEX index_events_attendances_on_event_id ON public.events_attendances USING btree (event_id);


--
-- Name: index_events_attendances_on_updated_at; Type: INDEX; Schema: public; Owner: -
--

CREATE INDEX index_events_attendances_on_updated_at ON public.events_attendances USING btree (updated_at);


--
-- Name: index_events_on_location_point; Type: INDEX; Schema: public; Owner: -
--

CREATE INDEX index_events_on_location_point ON public.events USING gist (location_point);


--
-- Name: index_events_on_project_id; Type: INDEX; Schema: public; Owner: -
--

CREATE INDEX index_events_on_project_id ON public.events USING btree (project_id);


--
-- Name: index_followers_followable_type_id_user_id; Type: INDEX; Schema: public; Owner: -
--

CREATE UNIQUE INDEX index_followers_followable_type_id_user_id ON public.followers USING btree (followable_id, followable_type, user_id);


--
-- Name: index_followers_on_followable; Type: INDEX; Schema: public; Owner: -
--

CREATE INDEX index_followers_on_followable ON public.followers USING btree (followable_type, followable_id);


--
-- Name: index_followers_on_user_id; Type: INDEX; Schema: public; Owner: -
--

CREATE INDEX index_followers_on_user_id ON public.followers USING btree (user_id);


--
-- Name: index_groups_on_slug; Type: INDEX; Schema: public; Owner: -
--

CREATE INDEX index_groups_on_slug ON public.groups USING btree (slug);


--
-- Name: index_groups_permissions_on_group_id; Type: INDEX; Schema: public; Owner: -
--

CREATE INDEX index_groups_permissions_on_group_id ON public.groups_permissions USING btree (group_id);


--
-- Name: index_groups_permissions_on_permission_id; Type: INDEX; Schema: public; Owner: -
--

CREATE INDEX index_groups_permissions_on_permission_id ON public.groups_permissions USING btree (permission_id);


--
-- Name: index_groups_projects_on_group_id; Type: INDEX; Schema: public; Owner: -
--

CREATE INDEX index_groups_projects_on_group_id ON public.groups_projects USING btree (group_id);


--
-- Name: index_groups_projects_on_group_id_and_project_id; Type: INDEX; Schema: public; Owner: -
--

CREATE UNIQUE INDEX index_groups_projects_on_group_id_and_project_id ON public.groups_projects USING btree (group_id, project_id);


--
-- Name: index_groups_projects_on_project_id; Type: INDEX; Schema: public; Owner: -
--

CREATE INDEX index_groups_projects_on_project_id ON public.groups_projects USING btree (project_id);


--
-- Name: index_id_id_card_lookup_id_cards_on_hashed_card_id; Type: INDEX; Schema: public; Owner: -
--

CREATE INDEX index_id_id_card_lookup_id_cards_on_hashed_card_id ON public.id_id_card_lookup_id_cards USING btree (hashed_card_id);


--
-- Name: index_idea_files_on_idea_id; Type: INDEX; Schema: public; Owner: -
--

CREATE INDEX index_idea_files_on_idea_id ON public.idea_files USING btree (idea_id);


--
-- Name: index_idea_images_on_idea_id; Type: INDEX; Schema: public; Owner: -
--

CREATE INDEX index_idea_images_on_idea_id ON public.idea_images USING btree (idea_id);


--
-- Name: index_idea_import_files_on_parent_id; Type: INDEX; Schema: public; Owner: -
--

CREATE INDEX index_idea_import_files_on_parent_id ON public.idea_import_files USING btree (parent_id);


--
-- Name: index_idea_import_files_on_project_id; Type: INDEX; Schema: public; Owner: -
--

CREATE INDEX index_idea_import_files_on_project_id ON public.idea_import_files USING btree (project_id);


--
-- Name: index_idea_imports_on_file_id; Type: INDEX; Schema: public; Owner: -
--

CREATE INDEX index_idea_imports_on_file_id ON public.idea_imports USING btree (file_id);


--
-- Name: index_idea_imports_on_idea_id; Type: INDEX; Schema: public; Owner: -
--

CREATE INDEX index_idea_imports_on_idea_id ON public.idea_imports USING btree (idea_id);


--
-- Name: index_idea_imports_on_import_user_id; Type: INDEX; Schema: public; Owner: -
--

CREATE INDEX index_idea_imports_on_import_user_id ON public.idea_imports USING btree (import_user_id);


--
-- Name: index_ideas_on_author_hash; Type: INDEX; Schema: public; Owner: -
--

CREATE INDEX index_ideas_on_author_hash ON public.ideas USING btree (author_hash);


--
-- Name: index_ideas_on_author_id; Type: INDEX; Schema: public; Owner: -
--

CREATE INDEX index_ideas_on_author_id ON public.ideas USING btree (author_id);


--
-- Name: index_ideas_on_idea_status_id; Type: INDEX; Schema: public; Owner: -
--

CREATE INDEX index_ideas_on_idea_status_id ON public.ideas USING btree (idea_status_id);


--
-- Name: index_ideas_on_location_point; Type: INDEX; Schema: public; Owner: -
--

CREATE INDEX index_ideas_on_location_point ON public.ideas USING gist (location_point);


--
-- Name: index_ideas_on_project_id; Type: INDEX; Schema: public; Owner: -
--

CREATE INDEX index_ideas_on_project_id ON public.ideas USING btree (project_id);


--
-- Name: index_ideas_on_slug; Type: INDEX; Schema: public; Owner: -
--

CREATE UNIQUE INDEX index_ideas_on_slug ON public.ideas USING btree (slug);


--
-- Name: index_ideas_phases_on_idea_id; Type: INDEX; Schema: public; Owner: -
--

CREATE INDEX index_ideas_phases_on_idea_id ON public.ideas_phases USING btree (idea_id);


--
-- Name: index_ideas_phases_on_idea_id_and_phase_id; Type: INDEX; Schema: public; Owner: -
--

CREATE UNIQUE INDEX index_ideas_phases_on_idea_id_and_phase_id ON public.ideas_phases USING btree (idea_id, phase_id);


--
-- Name: index_ideas_phases_on_phase_id; Type: INDEX; Schema: public; Owner: -
--

CREATE INDEX index_ideas_phases_on_phase_id ON public.ideas_phases USING btree (phase_id);


--
-- Name: index_ideas_search; Type: INDEX; Schema: public; Owner: -
--

CREATE INDEX index_ideas_search ON public.ideas USING gin (((to_tsvector('simple'::regconfig, COALESCE((title_multiloc)::text, ''::text)) || to_tsvector('simple'::regconfig, COALESCE((body_multiloc)::text, ''::text)))));


--
-- Name: index_ideas_topics_on_idea_id; Type: INDEX; Schema: public; Owner: -
--

CREATE INDEX index_ideas_topics_on_idea_id ON public.ideas_topics USING btree (idea_id);


--
-- Name: index_ideas_topics_on_idea_id_and_topic_id; Type: INDEX; Schema: public; Owner: -
--

CREATE UNIQUE INDEX index_ideas_topics_on_idea_id_and_topic_id ON public.ideas_topics USING btree (idea_id, topic_id);


--
-- Name: index_ideas_topics_on_topic_id; Type: INDEX; Schema: public; Owner: -
--

CREATE INDEX index_ideas_topics_on_topic_id ON public.ideas_topics USING btree (topic_id);


--
-- Name: index_identities_on_user_id; Type: INDEX; Schema: public; Owner: -
--

CREATE INDEX index_identities_on_user_id ON public.identities USING btree (user_id);


--
-- Name: index_impact_tracking_sessions_on_monthly_user_hash; Type: INDEX; Schema: public; Owner: -
--

CREATE INDEX index_impact_tracking_sessions_on_monthly_user_hash ON public.impact_tracking_sessions USING btree (monthly_user_hash);


--
-- Name: index_initiative_files_on_initiative_id; Type: INDEX; Schema: public; Owner: -
--

CREATE INDEX index_initiative_files_on_initiative_id ON public.initiative_files USING btree (initiative_id);


--
-- Name: index_initiative_images_on_initiative_id; Type: INDEX; Schema: public; Owner: -
--

CREATE INDEX index_initiative_images_on_initiative_id ON public.initiative_images USING btree (initiative_id);


--
-- Name: index_initiative_status_changes_on_initiative_id; Type: INDEX; Schema: public; Owner: -
--

CREATE INDEX index_initiative_status_changes_on_initiative_id ON public.initiative_status_changes USING btree (initiative_id);


--
-- Name: index_initiative_status_changes_on_initiative_status_id; Type: INDEX; Schema: public; Owner: -
--

CREATE INDEX index_initiative_status_changes_on_initiative_status_id ON public.initiative_status_changes USING btree (initiative_status_id);


--
-- Name: index_initiative_status_changes_on_official_feedback_id; Type: INDEX; Schema: public; Owner: -
--

CREATE INDEX index_initiative_status_changes_on_official_feedback_id ON public.initiative_status_changes USING btree (official_feedback_id);


--
-- Name: index_initiative_status_changes_on_user_id; Type: INDEX; Schema: public; Owner: -
--

CREATE INDEX index_initiative_status_changes_on_user_id ON public.initiative_status_changes USING btree (user_id);


--
-- Name: index_initiatives_on_author_id; Type: INDEX; Schema: public; Owner: -
--

CREATE INDEX index_initiatives_on_author_id ON public.initiatives USING btree (author_id);


--
-- Name: index_initiatives_on_location_point; Type: INDEX; Schema: public; Owner: -
--

CREATE INDEX index_initiatives_on_location_point ON public.initiatives USING gist (location_point);


--
-- Name: index_initiatives_on_slug; Type: INDEX; Schema: public; Owner: -
--

CREATE UNIQUE INDEX index_initiatives_on_slug ON public.initiatives USING btree (slug);


--
-- Name: index_initiatives_search; Type: INDEX; Schema: public; Owner: -
--

CREATE INDEX index_initiatives_search ON public.initiatives USING gin (((to_tsvector('simple'::regconfig, COALESCE((title_multiloc)::text, ''::text)) || to_tsvector('simple'::regconfig, COALESCE((body_multiloc)::text, ''::text)))));


--
-- Name: index_initiatives_topics_on_initiative_id; Type: INDEX; Schema: public; Owner: -
--

CREATE INDEX index_initiatives_topics_on_initiative_id ON public.initiatives_topics USING btree (initiative_id);


--
-- Name: index_initiatives_topics_on_initiative_id_and_topic_id; Type: INDEX; Schema: public; Owner: -
--

CREATE UNIQUE INDEX index_initiatives_topics_on_initiative_id_and_topic_id ON public.initiatives_topics USING btree (initiative_id, topic_id);


--
-- Name: index_initiatives_topics_on_topic_id; Type: INDEX; Schema: public; Owner: -
--

CREATE INDEX index_initiatives_topics_on_topic_id ON public.initiatives_topics USING btree (topic_id);


--
-- Name: index_internal_comments_on_author_id; Type: INDEX; Schema: public; Owner: -
--

CREATE INDEX index_internal_comments_on_author_id ON public.internal_comments USING btree (author_id);


--
-- Name: index_internal_comments_on_created_at; Type: INDEX; Schema: public; Owner: -
--

CREATE INDEX index_internal_comments_on_created_at ON public.internal_comments USING btree (created_at);


--
-- Name: index_internal_comments_on_lft; Type: INDEX; Schema: public; Owner: -
--

CREATE INDEX index_internal_comments_on_lft ON public.internal_comments USING btree (lft);


--
-- Name: index_internal_comments_on_parent_id; Type: INDEX; Schema: public; Owner: -
--

CREATE INDEX index_internal_comments_on_parent_id ON public.internal_comments USING btree (parent_id);


--
-- Name: index_internal_comments_on_post; Type: INDEX; Schema: public; Owner: -
--

CREATE INDEX index_internal_comments_on_post ON public.internal_comments USING btree (post_type, post_id);


--
-- Name: index_internal_comments_on_post_id; Type: INDEX; Schema: public; Owner: -
--

CREATE INDEX index_internal_comments_on_post_id ON public.internal_comments USING btree (post_id);


--
-- Name: index_internal_comments_on_rgt; Type: INDEX; Schema: public; Owner: -
--

CREATE INDEX index_internal_comments_on_rgt ON public.internal_comments USING btree (rgt);


--
-- Name: index_invites_on_invitee_id; Type: INDEX; Schema: public; Owner: -
--

CREATE INDEX index_invites_on_invitee_id ON public.invites USING btree (invitee_id);


--
-- Name: index_invites_on_inviter_id; Type: INDEX; Schema: public; Owner: -
--

CREATE INDEX index_invites_on_inviter_id ON public.invites USING btree (inviter_id);


--
-- Name: index_invites_on_token; Type: INDEX; Schema: public; Owner: -
--

CREATE INDEX index_invites_on_token ON public.invites USING btree (token);


--
-- Name: index_maps_layers_on_map_config_id; Type: INDEX; Schema: public; Owner: -
--

CREATE INDEX index_maps_layers_on_map_config_id ON public.maps_layers USING btree (map_config_id);


--
-- Name: index_maps_map_configs_on_mappable; Type: INDEX; Schema: public; Owner: -
--

CREATE INDEX index_maps_map_configs_on_mappable ON public.maps_map_configs USING btree (mappable_type, mappable_id);


--
-- Name: index_maps_map_configs_on_mappable_id; Type: INDEX; Schema: public; Owner: -
--

CREATE UNIQUE INDEX index_maps_map_configs_on_mappable_id ON public.maps_map_configs USING btree (mappable_id);


--
-- Name: index_memberships_on_group_id; Type: INDEX; Schema: public; Owner: -
--

CREATE INDEX index_memberships_on_group_id ON public.memberships USING btree (group_id);


--
-- Name: index_memberships_on_group_id_and_user_id; Type: INDEX; Schema: public; Owner: -
--

CREATE UNIQUE INDEX index_memberships_on_group_id_and_user_id ON public.memberships USING btree (group_id, user_id);


--
-- Name: index_memberships_on_user_id; Type: INDEX; Schema: public; Owner: -
--

CREATE INDEX index_memberships_on_user_id ON public.memberships USING btree (user_id);


--
-- Name: index_nav_bar_items_on_code; Type: INDEX; Schema: public; Owner: -
--

CREATE INDEX index_nav_bar_items_on_code ON public.nav_bar_items USING btree (code);


--
-- Name: index_nav_bar_items_on_ordering; Type: INDEX; Schema: public; Owner: -
--

CREATE INDEX index_nav_bar_items_on_ordering ON public.nav_bar_items USING btree (ordering);


--
-- Name: index_nav_bar_items_on_project_id; Type: INDEX; Schema: public; Owner: -
--

CREATE INDEX index_nav_bar_items_on_project_id ON public.nav_bar_items USING btree (project_id);


--
-- Name: index_nav_bar_items_on_static_page_id; Type: INDEX; Schema: public; Owner: -
--

CREATE INDEX index_nav_bar_items_on_static_page_id ON public.nav_bar_items USING btree (static_page_id);


--
-- Name: index_notifications_on_basket_id; Type: INDEX; Schema: public; Owner: -
--

CREATE INDEX index_notifications_on_basket_id ON public.notifications USING btree (basket_id);


--
-- Name: index_notifications_on_cosponsors_initiative_id; Type: INDEX; Schema: public; Owner: -
--

CREATE INDEX index_notifications_on_cosponsors_initiative_id ON public.notifications USING btree (cosponsors_initiative_id);


--
-- Name: index_notifications_on_created_at; Type: INDEX; Schema: public; Owner: -
--

CREATE INDEX index_notifications_on_created_at ON public.notifications USING btree (created_at);


--
-- Name: index_notifications_on_inappropriate_content_flag_id; Type: INDEX; Schema: public; Owner: -
--

CREATE INDEX index_notifications_on_inappropriate_content_flag_id ON public.notifications USING btree (inappropriate_content_flag_id);


--
-- Name: index_notifications_on_initiating_user_id; Type: INDEX; Schema: public; Owner: -
--

CREATE INDEX index_notifications_on_initiating_user_id ON public.notifications USING btree (initiating_user_id);


--
-- Name: index_notifications_on_internal_comment_id; Type: INDEX; Schema: public; Owner: -
--

CREATE INDEX index_notifications_on_internal_comment_id ON public.notifications USING btree (internal_comment_id);


--
-- Name: index_notifications_on_invite_id; Type: INDEX; Schema: public; Owner: -
--

CREATE INDEX index_notifications_on_invite_id ON public.notifications USING btree (invite_id);


--
-- Name: index_notifications_on_official_feedback_id; Type: INDEX; Schema: public; Owner: -
--

CREATE INDEX index_notifications_on_official_feedback_id ON public.notifications USING btree (official_feedback_id);


--
-- Name: index_notifications_on_phase_id; Type: INDEX; Schema: public; Owner: -
--

CREATE INDEX index_notifications_on_phase_id ON public.notifications USING btree (phase_id);


--
-- Name: index_notifications_on_post_id_and_post_type; Type: INDEX; Schema: public; Owner: -
--

CREATE INDEX index_notifications_on_post_id_and_post_type ON public.notifications USING btree (post_id, post_type);


--
-- Name: index_notifications_on_post_status_id; Type: INDEX; Schema: public; Owner: -
--

CREATE INDEX index_notifications_on_post_status_id ON public.notifications USING btree (post_status_id);


--
-- Name: index_notifications_on_post_status_id_and_post_status_type; Type: INDEX; Schema: public; Owner: -
--

CREATE INDEX index_notifications_on_post_status_id_and_post_status_type ON public.notifications USING btree (post_status_id, post_status_type);


--
-- Name: index_notifications_on_recipient_id; Type: INDEX; Schema: public; Owner: -
--

CREATE INDEX index_notifications_on_recipient_id ON public.notifications USING btree (recipient_id);


--
-- Name: index_notifications_on_recipient_id_and_read_at; Type: INDEX; Schema: public; Owner: -
--

CREATE INDEX index_notifications_on_recipient_id_and_read_at ON public.notifications USING btree (recipient_id, read_at);


--
-- Name: index_notifications_on_spam_report_id; Type: INDEX; Schema: public; Owner: -
--

CREATE INDEX index_notifications_on_spam_report_id ON public.notifications USING btree (spam_report_id);


--
-- Name: index_official_feedbacks_on_post; Type: INDEX; Schema: public; Owner: -
--

CREATE INDEX index_official_feedbacks_on_post ON public.official_feedbacks USING btree (post_id, post_type);


--
-- Name: index_official_feedbacks_on_post_id; Type: INDEX; Schema: public; Owner: -
--

CREATE INDEX index_official_feedbacks_on_post_id ON public.official_feedbacks USING btree (post_id);


--
-- Name: index_official_feedbacks_on_user_id; Type: INDEX; Schema: public; Owner: -
--

CREATE INDEX index_official_feedbacks_on_user_id ON public.official_feedbacks USING btree (user_id);


--
-- Name: index_onboarding_campaign_dismissals_on_user_id; Type: INDEX; Schema: public; Owner: -
--

CREATE INDEX index_onboarding_campaign_dismissals_on_user_id ON public.onboarding_campaign_dismissals USING btree (user_id);


--
-- Name: index_permission_field; Type: INDEX; Schema: public; Owner: -
--

CREATE UNIQUE INDEX index_permission_field ON public.permissions_custom_fields USING btree (permission_id, custom_field_id);


--
-- Name: index_permissions_custom_fields_on_custom_field_id; Type: INDEX; Schema: public; Owner: -
--

CREATE INDEX index_permissions_custom_fields_on_custom_field_id ON public.permissions_custom_fields USING btree (custom_field_id);


--
-- Name: index_permissions_custom_fields_on_permission_id; Type: INDEX; Schema: public; Owner: -
--

CREATE INDEX index_permissions_custom_fields_on_permission_id ON public.permissions_custom_fields USING btree (permission_id);


--
-- Name: index_permissions_on_action; Type: INDEX; Schema: public; Owner: -
--

CREATE INDEX index_permissions_on_action ON public.permissions USING btree (action);


--
-- Name: index_permissions_on_permission_scope_id; Type: INDEX; Schema: public; Owner: -
--

CREATE INDEX index_permissions_on_permission_scope_id ON public.permissions USING btree (permission_scope_id);


--
-- Name: index_phase_files_on_phase_id; Type: INDEX; Schema: public; Owner: -
--

CREATE INDEX index_phase_files_on_phase_id ON public.phase_files USING btree (phase_id);


--
-- Name: index_phases_on_project_id; Type: INDEX; Schema: public; Owner: -
--

CREATE INDEX index_phases_on_project_id ON public.phases USING btree (project_id);


--
-- Name: index_polls_options_on_question_id; Type: INDEX; Schema: public; Owner: -
--

CREATE INDEX index_polls_options_on_question_id ON public.polls_options USING btree (question_id);


--
-- Name: index_polls_questions_on_phase_id; Type: INDEX; Schema: public; Owner: -
--

CREATE INDEX index_polls_questions_on_phase_id ON public.polls_questions USING btree (phase_id);


--
-- Name: index_polls_response_options_on_option_id; Type: INDEX; Schema: public; Owner: -
--

CREATE INDEX index_polls_response_options_on_option_id ON public.polls_response_options USING btree (option_id);


--
-- Name: index_polls_response_options_on_response_id; Type: INDEX; Schema: public; Owner: -
--

CREATE INDEX index_polls_response_options_on_response_id ON public.polls_response_options USING btree (response_id);


--
-- Name: index_polls_responses_on_phase_id; Type: INDEX; Schema: public; Owner: -
--

CREATE INDEX index_polls_responses_on_phase_id ON public.polls_responses USING btree (phase_id);


--
-- Name: index_polls_responses_on_user_id; Type: INDEX; Schema: public; Owner: -
--

CREATE INDEX index_polls_responses_on_user_id ON public.polls_responses USING btree (user_id);


--
-- Name: index_project_files_on_project_id; Type: INDEX; Schema: public; Owner: -
--

CREATE INDEX index_project_files_on_project_id ON public.project_files USING btree (project_id);


--
-- Name: index_project_folders_files_on_project_folder_id; Type: INDEX; Schema: public; Owner: -
--

CREATE INDEX index_project_folders_files_on_project_folder_id ON public.project_folders_files USING btree (project_folder_id);


--
-- Name: index_project_folders_folders_on_slug; Type: INDEX; Schema: public; Owner: -
--

CREATE INDEX index_project_folders_folders_on_slug ON public.project_folders_folders USING btree (slug);


--
-- Name: index_project_folders_images_on_project_folder_id; Type: INDEX; Schema: public; Owner: -
--

CREATE INDEX index_project_folders_images_on_project_folder_id ON public.project_folders_images USING btree (project_folder_id);


--
-- Name: index_project_images_on_project_id; Type: INDEX; Schema: public; Owner: -
--

CREATE INDEX index_project_images_on_project_id ON public.project_images USING btree (project_id);


--
-- Name: index_projects_allowed_input_topics_on_project_id; Type: INDEX; Schema: public; Owner: -
--

CREATE INDEX index_projects_allowed_input_topics_on_project_id ON public.projects_allowed_input_topics USING btree (project_id);


--
-- Name: index_projects_allowed_input_topics_on_topic_id_and_project_id; Type: INDEX; Schema: public; Owner: -
--

CREATE UNIQUE INDEX index_projects_allowed_input_topics_on_topic_id_and_project_id ON public.projects_allowed_input_topics USING btree (topic_id, project_id);


--
-- Name: index_projects_on_slug; Type: INDEX; Schema: public; Owner: -
--

CREATE UNIQUE INDEX index_projects_on_slug ON public.projects USING btree (slug);


--
-- Name: index_projects_topics_on_project_id; Type: INDEX; Schema: public; Owner: -
--

CREATE INDEX index_projects_topics_on_project_id ON public.projects_topics USING btree (project_id);


--
-- Name: index_projects_topics_on_topic_id; Type: INDEX; Schema: public; Owner: -
--

CREATE INDEX index_projects_topics_on_topic_id ON public.projects_topics USING btree (topic_id);


--
-- Name: index_reactions_on_reactable_type_and_reactable_id; Type: INDEX; Schema: public; Owner: -
--

CREATE INDEX index_reactions_on_reactable_type_and_reactable_id ON public.reactions USING btree (reactable_type, reactable_id);


--
-- Name: index_reactions_on_reactable_type_and_reactable_id_and_user_id; Type: INDEX; Schema: public; Owner: -
--

CREATE UNIQUE INDEX index_reactions_on_reactable_type_and_reactable_id_and_user_id ON public.reactions USING btree (reactable_type, reactable_id, user_id);


--
-- Name: index_reactions_on_user_id; Type: INDEX; Schema: public; Owner: -
--

CREATE INDEX index_reactions_on_user_id ON public.reactions USING btree (user_id);


--
-- Name: index_report_builder_reports_on_name; Type: INDEX; Schema: public; Owner: -
--

CREATE UNIQUE INDEX index_report_builder_reports_on_name ON public.report_builder_reports USING btree (name);


--
-- Name: index_report_builder_reports_on_name_tsvector; Type: INDEX; Schema: public; Owner: -
--

CREATE INDEX index_report_builder_reports_on_name_tsvector ON public.report_builder_reports USING gin (name_tsvector);


--
-- Name: index_report_builder_reports_on_owner_id; Type: INDEX; Schema: public; Owner: -
--

CREATE INDEX index_report_builder_reports_on_owner_id ON public.report_builder_reports USING btree (owner_id);


--
-- Name: index_report_builder_reports_on_phase_id; Type: INDEX; Schema: public; Owner: -
--

CREATE UNIQUE INDEX index_report_builder_reports_on_phase_id ON public.report_builder_reports USING btree (phase_id);


--
-- Name: index_spam_reports_on_reported_at; Type: INDEX; Schema: public; Owner: -
--

CREATE INDEX index_spam_reports_on_reported_at ON public.spam_reports USING btree (reported_at);


--
-- Name: index_spam_reports_on_user_id; Type: INDEX; Schema: public; Owner: -
--

CREATE INDEX index_spam_reports_on_user_id ON public.spam_reports USING btree (user_id);


--
-- Name: index_static_page_files_on_static_page_id; Type: INDEX; Schema: public; Owner: -
--

CREATE INDEX index_static_page_files_on_static_page_id ON public.static_page_files USING btree (static_page_id);


--
-- Name: index_static_pages_on_code; Type: INDEX; Schema: public; Owner: -
--

CREATE INDEX index_static_pages_on_code ON public.static_pages USING btree (code);


--
-- Name: index_static_pages_on_slug; Type: INDEX; Schema: public; Owner: -
--

CREATE UNIQUE INDEX index_static_pages_on_slug ON public.static_pages USING btree (slug);


--
-- Name: index_static_pages_topics_on_static_page_id; Type: INDEX; Schema: public; Owner: -
--

CREATE INDEX index_static_pages_topics_on_static_page_id ON public.static_pages_topics USING btree (static_page_id);


--
-- Name: index_static_pages_topics_on_topic_id; Type: INDEX; Schema: public; Owner: -
--

CREATE INDEX index_static_pages_topics_on_topic_id ON public.static_pages_topics USING btree (topic_id);


--
-- Name: index_surveys_responses_on_phase_id; Type: INDEX; Schema: public; Owner: -
--

CREATE INDEX index_surveys_responses_on_phase_id ON public.surveys_responses USING btree (phase_id);


--
-- Name: index_surveys_responses_on_user_id; Type: INDEX; Schema: public; Owner: -
--

CREATE INDEX index_surveys_responses_on_user_id ON public.surveys_responses USING btree (user_id);


--
-- Name: index_tenants_on_creation_finalized_at; Type: INDEX; Schema: public; Owner: -
--

CREATE INDEX index_tenants_on_creation_finalized_at ON public.tenants USING btree (creation_finalized_at);


--
-- Name: index_tenants_on_deleted_at; Type: INDEX; Schema: public; Owner: -
--

CREATE INDEX index_tenants_on_deleted_at ON public.tenants USING btree (deleted_at);


--
-- Name: index_tenants_on_host; Type: INDEX; Schema: public; Owner: -
--

CREATE INDEX index_tenants_on_host ON public.tenants USING btree (host);


--
-- Name: index_topics_on_include_in_onboarding; Type: INDEX; Schema: public; Owner: -
--

CREATE INDEX index_topics_on_include_in_onboarding ON public.topics USING btree (include_in_onboarding);


--
-- Name: index_ucf_representativeness_ref_distributions_on_custom_field; Type: INDEX; Schema: public; Owner: -
--

CREATE INDEX index_ucf_representativeness_ref_distributions_on_custom_field ON public.user_custom_fields_representativeness_ref_distributions USING btree (custom_field_id);


--
-- Name: index_users_on_email; Type: INDEX; Schema: public; Owner: -
--

CREATE INDEX index_users_on_email ON public.users USING btree (email);


--
-- Name: index_users_on_registration_completed_at; Type: INDEX; Schema: public; Owner: -
--

CREATE INDEX index_users_on_registration_completed_at ON public.users USING btree (registration_completed_at);


--
-- Name: index_users_on_slug; Type: INDEX; Schema: public; Owner: -
--

CREATE UNIQUE INDEX index_users_on_slug ON public.users USING btree (slug);


--
-- Name: index_users_on_unique_code; Type: INDEX; Schema: public; Owner: -
--

CREATE UNIQUE INDEX index_users_on_unique_code ON public.users USING btree (unique_code);


--
-- Name: index_verification_verifications_on_hashed_uid; Type: INDEX; Schema: public; Owner: -
--

CREATE INDEX index_verification_verifications_on_hashed_uid ON public.verification_verifications USING btree (hashed_uid);


--
-- Name: index_verification_verifications_on_user_id; Type: INDEX; Schema: public; Owner: -
--

CREATE INDEX index_verification_verifications_on_user_id ON public.verification_verifications USING btree (user_id);


--
-- Name: index_volunteering_causes_on_ordering; Type: INDEX; Schema: public; Owner: -
--

CREATE INDEX index_volunteering_causes_on_ordering ON public.volunteering_causes USING btree (ordering);


--
-- Name: index_volunteering_causes_on_phase_id; Type: INDEX; Schema: public; Owner: -
--

CREATE INDEX index_volunteering_causes_on_phase_id ON public.volunteering_causes USING btree (phase_id);


--
-- Name: index_volunteering_volunteers_on_cause_id_and_user_id; Type: INDEX; Schema: public; Owner: -
--

CREATE UNIQUE INDEX index_volunteering_volunteers_on_cause_id_and_user_id ON public.volunteering_volunteers USING btree (cause_id, user_id);


--
-- Name: index_volunteering_volunteers_on_user_id; Type: INDEX; Schema: public; Owner: -
--

CREATE INDEX index_volunteering_volunteers_on_user_id ON public.volunteering_volunteers USING btree (user_id);


--
-- Name: machine_translations_lookup; Type: INDEX; Schema: public; Owner: -
--

CREATE UNIQUE INDEX machine_translations_lookup ON public.machine_translations_machine_translations USING btree (translatable_id, translatable_type, attribute_name, locale_to);


--
-- Name: machine_translations_translatable; Type: INDEX; Schema: public; Owner: -
--

CREATE INDEX machine_translations_translatable ON public.machine_translations_machine_translations USING btree (translatable_id, translatable_type);


--
-- Name: moderation_statuses_moderatable; Type: INDEX; Schema: public; Owner: -
--

CREATE UNIQUE INDEX moderation_statuses_moderatable ON public.moderation_moderation_statuses USING btree (moderatable_type, moderatable_id);


--
-- Name: que_jobs_args_gin_idx; Type: INDEX; Schema: public; Owner: -
--

CREATE INDEX que_jobs_args_gin_idx ON public.que_jobs USING gin (args jsonb_path_ops);


--
-- Name: que_jobs_data_gin_idx; Type: INDEX; Schema: public; Owner: -
--

CREATE INDEX que_jobs_data_gin_idx ON public.que_jobs USING gin (data jsonb_path_ops);


--
-- Name: que_jobs_kwargs_gin_idx; Type: INDEX; Schema: public; Owner: -
--

CREATE INDEX que_jobs_kwargs_gin_idx ON public.que_jobs USING gin (kwargs jsonb_path_ops);


--
-- Name: que_poll_idx; Type: INDEX; Schema: public; Owner: -
--

CREATE INDEX que_poll_idx ON public.que_jobs USING btree (job_schema_version, queue, priority, run_at, id) WHERE ((finished_at IS NULL) AND (expired_at IS NULL));


--
-- Name: report_builder_published_data_units_report_id_idx; Type: INDEX; Schema: public; Owner: -
--

CREATE INDEX report_builder_published_data_units_report_id_idx ON public.report_builder_published_graph_data_units USING btree (report_id);


--
-- Name: spam_reportable_index; Type: INDEX; Schema: public; Owner: -
--

CREATE INDEX spam_reportable_index ON public.spam_reports USING btree (spam_reportable_type, spam_reportable_id);


--
-- Name: users_unique_lower_email_idx; Type: INDEX; Schema: public; Owner: -
--

CREATE UNIQUE INDEX users_unique_lower_email_idx ON public.users USING btree (lower((email)::text));


--
-- Name: que_jobs que_job_notify; Type: TRIGGER; Schema: public; Owner: -
--

CREATE TRIGGER que_job_notify AFTER INSERT ON public.que_jobs FOR EACH ROW EXECUTE FUNCTION public.que_job_notify();


--
-- Name: que_jobs que_state_notify; Type: TRIGGER; Schema: public; Owner: -
--

CREATE TRIGGER que_state_notify AFTER INSERT OR DELETE OR UPDATE ON public.que_jobs FOR EACH ROW EXECUTE FUNCTION public.que_state_notify();


--
-- Name: analytics_dimension_locales_fact_visits fk_rails_00698f2e02; Type: FK CONSTRAINT; Schema: public; Owner: -
--

ALTER TABLE ONLY public.analytics_dimension_locales_fact_visits
    ADD CONSTRAINT fk_rails_00698f2e02 FOREIGN KEY (dimension_locale_id) REFERENCES public.analytics_dimension_locales(id);


--
-- Name: events fk_rails_0434b48643; Type: FK CONSTRAINT; Schema: public; Owner: -
--

ALTER TABLE ONLY public.events
    ADD CONSTRAINT fk_rails_0434b48643 FOREIGN KEY (project_id) REFERENCES public.projects(id);


--
-- Name: invites fk_rails_06b2d7a3a8; Type: FK CONSTRAINT; Schema: public; Owner: -
--

ALTER TABLE ONLY public.invites
    ADD CONSTRAINT fk_rails_06b2d7a3a8 FOREIGN KEY (invitee_id) REFERENCES public.users(id);


--
-- Name: initiatives fk_rails_06c1835844; Type: FK CONSTRAINT; Schema: public; Owner: -
--

ALTER TABLE ONLY public.initiatives
    ADD CONSTRAINT fk_rails_06c1835844 FOREIGN KEY (author_id) REFERENCES public.users(id);


--
-- Name: invites fk_rails_0b6ac3e1da; Type: FK CONSTRAINT; Schema: public; Owner: -
--

ALTER TABLE ONLY public.invites
    ADD CONSTRAINT fk_rails_0b6ac3e1da FOREIGN KEY (inviter_id) REFERENCES public.users(id);


--
-- Name: ideas fk_rails_0e5b472696; Type: FK CONSTRAINT; Schema: public; Owner: -
--

ALTER TABLE ONLY public.ideas
    ADD CONSTRAINT fk_rails_0e5b472696 FOREIGN KEY (creation_phase_id) REFERENCES public.phases(id);


--
-- Name: spam_reports fk_rails_121f3a2011; Type: FK CONSTRAINT; Schema: public; Owner: -
--

ALTER TABLE ONLY public.spam_reports
    ADD CONSTRAINT fk_rails_121f3a2011 FOREIGN KEY (user_id) REFERENCES public.users(id);


--
-- Name: analysis_analyses fk_rails_16b3d1e637; Type: FK CONSTRAINT; Schema: public; Owner: -
--

ALTER TABLE ONLY public.analysis_analyses
    ADD CONSTRAINT fk_rails_16b3d1e637 FOREIGN KEY (main_custom_field_id) REFERENCES public.custom_fields(id);


--
-- Name: areas_static_pages fk_rails_1fc601f42c; Type: FK CONSTRAINT; Schema: public; Owner: -
--

ALTER TABLE ONLY public.areas_static_pages
    ADD CONSTRAINT fk_rails_1fc601f42c FOREIGN KEY (area_id) REFERENCES public.areas(id);


--
-- Name: project_images fk_rails_2119c24213; Type: FK CONSTRAINT; Schema: public; Owner: -
--

ALTER TABLE ONLY public.project_images
    ADD CONSTRAINT fk_rails_2119c24213 FOREIGN KEY (project_id) REFERENCES public.projects(id);


--
-- Name: idea_import_files fk_rails_229b6de93f; Type: FK CONSTRAINT; Schema: public; Owner: -
--

ALTER TABLE ONLY public.idea_import_files
    ADD CONSTRAINT fk_rails_229b6de93f FOREIGN KEY (parent_id) REFERENCES public.idea_import_files(id);


--
-- Name: areas_static_pages fk_rails_231f268568; Type: FK CONSTRAINT; Schema: public; Owner: -
--

ALTER TABLE ONLY public.areas_static_pages
    ADD CONSTRAINT fk_rails_231f268568 FOREIGN KEY (static_page_id) REFERENCES public.static_pages(id);


--
-- Name: events_attendances fk_rails_29ccdf5b04; Type: FK CONSTRAINT; Schema: public; Owner: -
--

ALTER TABLE ONLY public.events_attendances
    ADD CONSTRAINT fk_rails_29ccdf5b04 FOREIGN KEY (attendee_id) REFERENCES public.users(id);


--
-- Name: analysis_analyses fk_rails_2a92a64a56; Type: FK CONSTRAINT; Schema: public; Owner: -
--

ALTER TABLE ONLY public.analysis_analyses
    ADD CONSTRAINT fk_rails_2a92a64a56 FOREIGN KEY (phase_id) REFERENCES public.phases(id);


--
-- Name: phase_files fk_rails_33852a9a71; Type: FK CONSTRAINT; Schema: public; Owner: -
--

ALTER TABLE ONLY public.phase_files
    ADD CONSTRAINT fk_rails_33852a9a71 FOREIGN KEY (phase_id) REFERENCES public.phases(id);


--
-- Name: volunteering_volunteers fk_rails_33a154a9ba; Type: FK CONSTRAINT; Schema: public; Owner: -
--

ALTER TABLE ONLY public.volunteering_volunteers
    ADD CONSTRAINT fk_rails_33a154a9ba FOREIGN KEY (cause_id) REFERENCES public.volunteering_causes(id);


--
-- Name: nav_bar_items fk_rails_34143a680f; Type: FK CONSTRAINT; Schema: public; Owner: -
--

ALTER TABLE ONLY public.nav_bar_items
    ADD CONSTRAINT fk_rails_34143a680f FOREIGN KEY (static_page_id) REFERENCES public.static_pages(id);


--
-- Name: custom_field_option_images fk_rails_3814d72daa; Type: FK CONSTRAINT; Schema: public; Owner: -
--

ALTER TABLE ONLY public.custom_field_option_images
    ADD CONSTRAINT fk_rails_3814d72daa FOREIGN KEY (custom_field_option_id) REFERENCES public.custom_field_options(id);


--
-- Name: initiatives_topics fk_rails_39768eb1c3; Type: FK CONSTRAINT; Schema: public; Owner: -
--

ALTER TABLE ONLY public.initiatives_topics
    ADD CONSTRAINT fk_rails_39768eb1c3 FOREIGN KEY (initiative_id) REFERENCES public.initiatives(id);


--
-- Name: baskets_ideas fk_rails_39a1b51358; Type: FK CONSTRAINT; Schema: public; Owner: -
--

ALTER TABLE ONLY public.baskets_ideas
    ADD CONSTRAINT fk_rails_39a1b51358 FOREIGN KEY (idea_id) REFERENCES public.ideas(id);


--
-- Name: initiatives fk_rails_3a983c39e6; Type: FK CONSTRAINT; Schema: public; Owner: -
--

ALTER TABLE ONLY public.initiatives
    ADD CONSTRAINT fk_rails_3a983c39e6 FOREIGN KEY (assignee_id) REFERENCES public.users(id);


--
-- Name: analysis_analyses fk_rails_3c57357702; Type: FK CONSTRAINT; Schema: public; Owner: -
--

ALTER TABLE ONLY public.analysis_analyses
    ADD CONSTRAINT fk_rails_3c57357702 FOREIGN KEY (project_id) REFERENCES public.projects(id);


--
-- Name: followers fk_rails_3d258d3942; Type: FK CONSTRAINT; Schema: public; Owner: -
--

ALTER TABLE ONLY public.followers
    ADD CONSTRAINT fk_rails_3d258d3942 FOREIGN KEY (user_id) REFERENCES public.users(id);


--
-- Name: email_campaigns_examples fk_rails_465d6356b2; Type: FK CONSTRAINT; Schema: public; Owner: -
--

ALTER TABLE ONLY public.email_campaigns_examples
    ADD CONSTRAINT fk_rails_465d6356b2 FOREIGN KEY (recipient_id) REFERENCES public.users(id);


--
-- Name: notifications fk_rails_46dd2ccfd1; Type: FK CONSTRAINT; Schema: public; Owner: -
--

ALTER TABLE ONLY public.notifications
    ADD CONSTRAINT fk_rails_46dd2ccfd1 FOREIGN KEY (phase_id) REFERENCES public.phases(id);


--
-- Name: notifications fk_rails_4aea6afa11; Type: FK CONSTRAINT; Schema: public; Owner: -
--

ALTER TABLE ONLY public.notifications
    ADD CONSTRAINT fk_rails_4aea6afa11 FOREIGN KEY (recipient_id) REFERENCES public.users(id);


--
-- Name: initiative_images fk_rails_4df6f76970; Type: FK CONSTRAINT; Schema: public; Owner: -
--

ALTER TABLE ONLY public.initiative_images
    ADD CONSTRAINT fk_rails_4df6f76970 FOREIGN KEY (initiative_id) REFERENCES public.initiatives(id);


--
-- Name: analytics_dimension_projects_fact_visits fk_rails_4ecebb6e8a; Type: FK CONSTRAINT; Schema: public; Owner: -
--

ALTER TABLE ONLY public.analytics_dimension_projects_fact_visits
    ADD CONSTRAINT fk_rails_4ecebb6e8a FOREIGN KEY (fact_visit_id) REFERENCES public.analytics_fact_visits(id);


--
-- Name: permissions_custom_fields fk_rails_50335fc43f; Type: FK CONSTRAINT; Schema: public; Owner: -
--

ALTER TABLE ONLY public.permissions_custom_fields
    ADD CONSTRAINT fk_rails_50335fc43f FOREIGN KEY (custom_field_id) REFERENCES public.custom_fields(id);


--
-- Name: identities fk_rails_5373344100; Type: FK CONSTRAINT; Schema: public; Owner: -
--

ALTER TABLE ONLY public.identities
    ADD CONSTRAINT fk_rails_5373344100 FOREIGN KEY (user_id) REFERENCES public.users(id);


--
-- Name: notifications fk_rails_575368d182; Type: FK CONSTRAINT; Schema: public; Owner: -
--

ALTER TABLE ONLY public.notifications
    ADD CONSTRAINT fk_rails_575368d182 FOREIGN KEY (project_id) REFERENCES public.projects(id);


--
-- Name: cosponsors_initiatives fk_rails_5ac54ec4a5; Type: FK CONSTRAINT; Schema: public; Owner: -
--

ALTER TABLE ONLY public.cosponsors_initiatives
    ADD CONSTRAINT fk_rails_5ac54ec4a5 FOREIGN KEY (initiative_id) REFERENCES public.initiatives(id);


--
-- Name: ideas fk_rails_5ac7668cd3; Type: FK CONSTRAINT; Schema: public; Owner: -
--

ALTER TABLE ONLY public.ideas
    ADD CONSTRAINT fk_rails_5ac7668cd3 FOREIGN KEY (project_id) REFERENCES public.projects(id);


--
-- Name: idea_imports fk_rails_5ea1f11fd5; Type: FK CONSTRAINT; Schema: public; Owner: -
--

ALTER TABLE ONLY public.idea_imports
    ADD CONSTRAINT fk_rails_5ea1f11fd5 FOREIGN KEY (import_user_id) REFERENCES public.users(id);


--
-- Name: analysis_taggings fk_rails_604cfbcd8d; Type: FK CONSTRAINT; Schema: public; Owner: -
--

ALTER TABLE ONLY public.analysis_taggings
    ADD CONSTRAINT fk_rails_604cfbcd8d FOREIGN KEY (input_id) REFERENCES public.ideas(id);


--
-- Name: internal_comments fk_rails_617a7ea994; Type: FK CONSTRAINT; Schema: public; Owner: -
--

ALTER TABLE ONLY public.internal_comments
    ADD CONSTRAINT fk_rails_617a7ea994 FOREIGN KEY (author_id) REFERENCES public.users(id);


--
-- Name: idea_imports fk_rails_636c77bdd1; Type: FK CONSTRAINT; Schema: public; Owner: -
--

ALTER TABLE ONLY public.idea_imports
    ADD CONSTRAINT fk_rails_636c77bdd1 FOREIGN KEY (file_id) REFERENCES public.idea_import_files(id);


--
-- Name: idea_imports fk_rails_67f00886f9; Type: FK CONSTRAINT; Schema: public; Owner: -
--

ALTER TABLE ONLY public.idea_imports
    ADD CONSTRAINT fk_rails_67f00886f9 FOREIGN KEY (idea_id) REFERENCES public.ideas(id);


--
-- Name: report_builder_reports fk_rails_6988c9886e; Type: FK CONSTRAINT; Schema: public; Owner: -
--

ALTER TABLE ONLY public.report_builder_reports
    ADD CONSTRAINT fk_rails_6988c9886e FOREIGN KEY (phase_id) REFERENCES public.phases(id);


--
-- Name: initiatives_topics fk_rails_6ee3ffe8e1; Type: FK CONSTRAINT; Schema: public; Owner: -
--

ALTER TABLE ONLY public.initiatives_topics
    ADD CONSTRAINT fk_rails_6ee3ffe8e1 FOREIGN KEY (topic_id) REFERENCES public.topics(id);


--
-- Name: groups_permissions fk_rails_6fa6389d80; Type: FK CONSTRAINT; Schema: public; Owner: -
--

ALTER TABLE ONLY public.groups_permissions
    ADD CONSTRAINT fk_rails_6fa6389d80 FOREIGN KEY (permission_id) REFERENCES public.permissions(id);


--
-- Name: email_campaigns_campaigns_groups fk_rails_712f4ad915; Type: FK CONSTRAINT; Schema: public; Owner: -
--

ALTER TABLE ONLY public.email_campaigns_campaigns_groups
    ADD CONSTRAINT fk_rails_712f4ad915 FOREIGN KEY (campaign_id) REFERENCES public.email_campaigns_campaigns(id);


--
-- Name: ideas fk_rails_730408dafc; Type: FK CONSTRAINT; Schema: public; Owner: -
--

ALTER TABLE ONLY public.ideas
    ADD CONSTRAINT fk_rails_730408dafc FOREIGN KEY (idea_status_id) REFERENCES public.idea_statuses(id);


--
-- Name: groups_projects fk_rails_73e1dee5fd; Type: FK CONSTRAINT; Schema: public; Owner: -
--

ALTER TABLE ONLY public.groups_projects
    ADD CONSTRAINT fk_rails_73e1dee5fd FOREIGN KEY (project_id) REFERENCES public.projects(id);


--
-- Name: analysis_additional_custom_fields fk_rails_74744744a6; Type: FK CONSTRAINT; Schema: public; Owner: -
--

ALTER TABLE ONLY public.analysis_additional_custom_fields
    ADD CONSTRAINT fk_rails_74744744a6 FOREIGN KEY (analysis_id) REFERENCES public.analysis_analyses(id);


--
-- Name: analysis_questions fk_rails_74e779db86; Type: FK CONSTRAINT; Schema: public; Owner: -
--

ALTER TABLE ONLY public.analysis_questions
    ADD CONSTRAINT fk_rails_74e779db86 FOREIGN KEY (background_task_id) REFERENCES public.analysis_background_tasks(id);


--
-- Name: activities fk_rails_7e11bb717f; Type: FK CONSTRAINT; Schema: public; Owner: -
--

ALTER TABLE ONLY public.activities
    ADD CONSTRAINT fk_rails_7e11bb717f FOREIGN KEY (user_id) REFERENCES public.users(id);


--
-- Name: email_campaigns_campaign_email_commands fk_rails_7f284a4f09; Type: FK CONSTRAINT; Schema: public; Owner: -
--

ALTER TABLE ONLY public.email_campaigns_campaign_email_commands
    ADD CONSTRAINT fk_rails_7f284a4f09 FOREIGN KEY (recipient_id) REFERENCES public.users(id);


--
-- Name: polls_response_options fk_rails_80d00e60ae; Type: FK CONSTRAINT; Schema: public; Owner: -
--

ALTER TABLE ONLY public.polls_response_options
    ADD CONSTRAINT fk_rails_80d00e60ae FOREIGN KEY (option_id) REFERENCES public.polls_options(id);


--
-- Name: report_builder_reports fk_rails_81137213da; Type: FK CONSTRAINT; Schema: public; Owner: -
--

ALTER TABLE ONLY public.report_builder_reports
    ADD CONSTRAINT fk_rails_81137213da FOREIGN KEY (owner_id) REFERENCES public.users(id);


--
-- Name: projects_allowed_input_topics fk_rails_812b6d9149; Type: FK CONSTRAINT; Schema: public; Owner: -
--

ALTER TABLE ONLY public.projects_allowed_input_topics
    ADD CONSTRAINT fk_rails_812b6d9149 FOREIGN KEY (project_id) REFERENCES public.projects(id);


--
-- Name: projects_topics fk_rails_812b6d9149; Type: FK CONSTRAINT; Schema: public; Owner: -
--

ALTER TABLE ONLY public.projects_topics
    ADD CONSTRAINT fk_rails_812b6d9149 FOREIGN KEY (project_id) REFERENCES public.projects(id);


--
-- Name: areas_initiatives fk_rails_81a9922de4; Type: FK CONSTRAINT; Schema: public; Owner: -
--

ALTER TABLE ONLY public.areas_initiatives
    ADD CONSTRAINT fk_rails_81a9922de4 FOREIGN KEY (area_id) REFERENCES public.areas(id);


--
-- Name: notifications fk_rails_81c11ef894; Type: FK CONSTRAINT; Schema: public; Owner: -
--

ALTER TABLE ONLY public.notifications
    ADD CONSTRAINT fk_rails_81c11ef894 FOREIGN KEY (internal_comment_id) REFERENCES public.internal_comments(id);


--
-- Name: areas_ideas fk_rails_81e27f10eb; Type: FK CONSTRAINT; Schema: public; Owner: -
--

ALTER TABLE ONLY public.areas_ideas
    ADD CONSTRAINT fk_rails_81e27f10eb FOREIGN KEY (area_id) REFERENCES public.areas(id);


--
-- Name: notifications fk_rails_828a073a04; Type: FK CONSTRAINT; Schema: public; Owner: -
--

ALTER TABLE ONLY public.notifications
    ADD CONSTRAINT fk_rails_828a073a04 FOREIGN KEY (cosponsors_initiative_id) REFERENCES public.cosponsors_initiatives(id);


--
-- Name: ideas_phases fk_rails_845d7ca944; Type: FK CONSTRAINT; Schema: public; Owner: -
--

ALTER TABLE ONLY public.ideas_phases
    ADD CONSTRAINT fk_rails_845d7ca944 FOREIGN KEY (idea_id) REFERENCES public.ideas(id);


--
-- Name: notifications fk_rails_849e0c7eb7; Type: FK CONSTRAINT; Schema: public; Owner: -
--

ALTER TABLE ONLY public.notifications
    ADD CONSTRAINT fk_rails_849e0c7eb7 FOREIGN KEY (spam_report_id) REFERENCES public.spam_reports(id);


--
-- Name: analysis_additional_custom_fields fk_rails_857115261d; Type: FK CONSTRAINT; Schema: public; Owner: -
--

ALTER TABLE ONLY public.analysis_additional_custom_fields
    ADD CONSTRAINT fk_rails_857115261d FOREIGN KEY (custom_field_id) REFERENCES public.custom_fields(id);


--
-- Name: email_campaigns_campaigns fk_rails_87e592c9f5; Type: FK CONSTRAINT; Schema: public; Owner: -
--

ALTER TABLE ONLY public.email_campaigns_campaigns
    ADD CONSTRAINT fk_rails_87e592c9f5 FOREIGN KEY (author_id) REFERENCES public.users(id);


--
-- Name: user_custom_fields_representativeness_ref_distributions fk_rails_8cabeff294; Type: FK CONSTRAINT; Schema: public; Owner: -
--

ALTER TABLE ONLY public.user_custom_fields_representativeness_ref_distributions
    ADD CONSTRAINT fk_rails_8cabeff294 FOREIGN KEY (custom_field_id) REFERENCES public.custom_fields(id);


--
-- Name: static_pages_topics fk_rails_8e3f01dacd; Type: FK CONSTRAINT; Schema: public; Owner: -
--

ALTER TABLE ONLY public.static_pages_topics
    ADD CONSTRAINT fk_rails_8e3f01dacd FOREIGN KEY (static_page_id) REFERENCES public.static_pages(id);


--
-- Name: areas_projects fk_rails_8fb43a173d; Type: FK CONSTRAINT; Schema: public; Owner: -
--

ALTER TABLE ONLY public.areas_projects
    ADD CONSTRAINT fk_rails_8fb43a173d FOREIGN KEY (project_id) REFERENCES public.projects(id);


--
-- Name: initiative_files fk_rails_8fcd2c6036; Type: FK CONSTRAINT; Schema: public; Owner: -
--

ALTER TABLE ONLY public.initiative_files
    ADD CONSTRAINT fk_rails_8fcd2c6036 FOREIGN KEY (initiative_id) REFERENCES public.initiatives(id);


--
-- Name: areas fk_rails_901fc7a65b; Type: FK CONSTRAINT; Schema: public; Owner: -
--

ALTER TABLE ONLY public.areas
    ADD CONSTRAINT fk_rails_901fc7a65b FOREIGN KEY (custom_field_option_id) REFERENCES public.custom_field_options(id);


--
-- Name: notifications fk_rails_9268535f02; Type: FK CONSTRAINT; Schema: public; Owner: -
--

ALTER TABLE ONLY public.notifications
    ADD CONSTRAINT fk_rails_9268535f02 FOREIGN KEY (comment_id) REFERENCES public.comments(id);


--
-- Name: notifications fk_rails_97eb4c3a35; Type: FK CONSTRAINT; Schema: public; Owner: -
--

ALTER TABLE ONLY public.notifications
    ADD CONSTRAINT fk_rails_97eb4c3a35 FOREIGN KEY (invite_id) REFERENCES public.invites(id);


--
-- Name: memberships fk_rails_99326fb65d; Type: FK CONSTRAINT; Schema: public; Owner: -
--

ALTER TABLE ONLY public.memberships
    ADD CONSTRAINT fk_rails_99326fb65d FOREIGN KEY (user_id) REFERENCES public.users(id);


--
-- Name: analytics_fact_visits fk_rails_9b5a82cb55; Type: FK CONSTRAINT; Schema: public; Owner: -
--

ALTER TABLE ONLY public.analytics_fact_visits
    ADD CONSTRAINT fk_rails_9b5a82cb55 FOREIGN KEY (dimension_referrer_type_id) REFERENCES public.analytics_dimension_referrer_types(id);


--
-- Name: event_images fk_rails_9dd6f2f888; Type: FK CONSTRAINT; Schema: public; Owner: -
--

ALTER TABLE ONLY public.event_images
    ADD CONSTRAINT fk_rails_9dd6f2f888 FOREIGN KEY (event_id) REFERENCES public.events(id);


--
-- Name: areas_projects fk_rails_9ecfc9d2b9; Type: FK CONSTRAINT; Schema: public; Owner: -
--

ALTER TABLE ONLY public.areas_projects
    ADD CONSTRAINT fk_rails_9ecfc9d2b9 FOREIGN KEY (area_id) REFERENCES public.areas(id);


--
-- Name: notifications fk_rails_a2016447bc; Type: FK CONSTRAINT; Schema: public; Owner: -
--

ALTER TABLE ONLY public.notifications
    ADD CONSTRAINT fk_rails_a2016447bc FOREIGN KEY (initiating_user_id) REFERENCES public.users(id);


--
-- Name: notifications fk_rails_a2cfad997d; Type: FK CONSTRAINT; Schema: public; Owner: -
--

ALTER TABLE ONLY public.notifications
    ADD CONSTRAINT fk_rails_a2cfad997d FOREIGN KEY (official_feedback_id) REFERENCES public.official_feedbacks(id);


--
-- Name: analytics_fact_visits fk_rails_a34b51c948; Type: FK CONSTRAINT; Schema: public; Owner: -
--

ALTER TABLE ONLY public.analytics_fact_visits
    ADD CONSTRAINT fk_rails_a34b51c948 FOREIGN KEY (dimension_date_last_action_id) REFERENCES public.analytics_dimension_dates(date);


--
-- Name: event_files fk_rails_a590d6ddde; Type: FK CONSTRAINT; Schema: public; Owner: -
--

ALTER TABLE ONLY public.event_files
    ADD CONSTRAINT fk_rails_a590d6ddde FOREIGN KEY (event_id) REFERENCES public.events(id);


--
-- Name: groups_permissions fk_rails_a5c3527604; Type: FK CONSTRAINT; Schema: public; Owner: -
--

ALTER TABLE ONLY public.groups_permissions
    ADD CONSTRAINT fk_rails_a5c3527604 FOREIGN KEY (group_id) REFERENCES public.groups(id);


--
-- Name: areas_initiatives fk_rails_a67ac3c9d1; Type: FK CONSTRAINT; Schema: public; Owner: -
--

ALTER TABLE ONLY public.areas_initiatives
    ADD CONSTRAINT fk_rails_a67ac3c9d1 FOREIGN KEY (initiative_id) REFERENCES public.initiatives(id);


--
-- Name: ideas fk_rails_a7a91f1df3; Type: FK CONSTRAINT; Schema: public; Owner: -
--

ALTER TABLE ONLY public.ideas
    ADD CONSTRAINT fk_rails_a7a91f1df3 FOREIGN KEY (author_id) REFERENCES public.users(id);


--
-- Name: analytics_fact_visits fk_rails_a9aa810ecf; Type: FK CONSTRAINT; Schema: public; Owner: -
--

ALTER TABLE ONLY public.analytics_fact_visits
    ADD CONSTRAINT fk_rails_a9aa810ecf FOREIGN KEY (dimension_date_first_action_id) REFERENCES public.analytics_dimension_dates(date);


--
-- Name: memberships fk_rails_aaf389f138; Type: FK CONSTRAINT; Schema: public; Owner: -
--

ALTER TABLE ONLY public.memberships
    ADD CONSTRAINT fk_rails_aaf389f138 FOREIGN KEY (group_id) REFERENCES public.groups(id);


--
-- Name: maps_layers fk_rails_abbf8658b2; Type: FK CONSTRAINT; Schema: public; Owner: -
--

ALTER TABLE ONLY public.maps_layers
    ADD CONSTRAINT fk_rails_abbf8658b2 FOREIGN KEY (map_config_id) REFERENCES public.maps_map_configs(id);


--
-- Name: analysis_tags fk_rails_afc2d02258; Type: FK CONSTRAINT; Schema: public; Owner: -
--

ALTER TABLE ONLY public.analysis_tags
    ADD CONSTRAINT fk_rails_afc2d02258 FOREIGN KEY (analysis_id) REFERENCES public.analysis_analyses(id);


--
-- Name: phases fk_rails_b0efe660f5; Type: FK CONSTRAINT; Schema: public; Owner: -
--

ALTER TABLE ONLY public.phases
    ADD CONSTRAINT fk_rails_b0efe660f5 FOREIGN KEY (project_id) REFERENCES public.projects(id);


--
-- Name: baskets fk_rails_b3d04c10d5; Type: FK CONSTRAINT; Schema: public; Owner: -
--

ALTER TABLE ONLY public.baskets
    ADD CONSTRAINT fk_rails_b3d04c10d5 FOREIGN KEY (user_id) REFERENCES public.users(id);


--
-- Name: custom_field_options fk_rails_b48da9e6c7; Type: FK CONSTRAINT; Schema: public; Owner: -
--

ALTER TABLE ONLY public.custom_field_options
    ADD CONSTRAINT fk_rails_b48da9e6c7 FOREIGN KEY (custom_field_id) REFERENCES public.custom_fields(id);


--
-- Name: notifications fk_rails_b894d506a0; Type: FK CONSTRAINT; Schema: public; Owner: -
--

ALTER TABLE ONLY public.notifications
    ADD CONSTRAINT fk_rails_b894d506a0 FOREIGN KEY (basket_id) REFERENCES public.baskets(id);


--
-- Name: polls_options fk_rails_bb813b4549; Type: FK CONSTRAINT; Schema: public; Owner: -
--

ALTER TABLE ONLY public.polls_options
    ADD CONSTRAINT fk_rails_bb813b4549 FOREIGN KEY (question_id) REFERENCES public.polls_questions(id);


--
-- Name: ideas_phases fk_rails_bd36415a82; Type: FK CONSTRAINT; Schema: public; Owner: -
--

ALTER TABLE ONLY public.ideas_phases
    ADD CONSTRAINT fk_rails_bd36415a82 FOREIGN KEY (phase_id) REFERENCES public.phases(id);


--
-- Name: analysis_background_tasks fk_rails_bde9116e72; Type: FK CONSTRAINT; Schema: public; Owner: -
--

ALTER TABLE ONLY public.analysis_background_tasks
    ADD CONSTRAINT fk_rails_bde9116e72 FOREIGN KEY (analysis_id) REFERENCES public.analysis_analyses(id);


--
-- Name: project_files fk_rails_c26fbba4b3; Type: FK CONSTRAINT; Schema: public; Owner: -
--

ALTER TABLE ONLY public.project_files
    ADD CONSTRAINT fk_rails_c26fbba4b3 FOREIGN KEY (project_id) REFERENCES public.projects(id);


--
-- Name: ideas fk_rails_c32c787647; Type: FK CONSTRAINT; Schema: public; Owner: -
--

ALTER TABLE ONLY public.ideas
    ADD CONSTRAINT fk_rails_c32c787647 FOREIGN KEY (assignee_id) REFERENCES public.users(id);


--
-- Name: idea_images fk_rails_c349bb4ac3; Type: FK CONSTRAINT; Schema: public; Owner: -
--

ALTER TABLE ONLY public.idea_images
    ADD CONSTRAINT fk_rails_c349bb4ac3 FOREIGN KEY (idea_id) REFERENCES public.ideas(id);


--
-- Name: notifications fk_rails_c76d81b062; Type: FK CONSTRAINT; Schema: public; Owner: -
--

ALTER TABLE ONLY public.notifications
    ADD CONSTRAINT fk_rails_c76d81b062 FOREIGN KEY (inappropriate_content_flag_id) REFERENCES public.flag_inappropriate_content_inappropriate_content_flags(id);


--
-- Name: email_campaigns_deliveries fk_rails_c87ec11171; Type: FK CONSTRAINT; Schema: public; Owner: -
--

ALTER TABLE ONLY public.email_campaigns_deliveries
    ADD CONSTRAINT fk_rails_c87ec11171 FOREIGN KEY (campaign_id) REFERENCES public.email_campaigns_campaigns(id);


--
-- Name: idea_import_files fk_rails_c93392afae; Type: FK CONSTRAINT; Schema: public; Owner: -
--

ALTER TABLE ONLY public.idea_import_files
    ADD CONSTRAINT fk_rails_c93392afae FOREIGN KEY (project_id) REFERENCES public.projects(id);


--
-- Name: reactions fk_rails_c9b3bef597; Type: FK CONSTRAINT; Schema: public; Owner: -
--

ALTER TABLE ONLY public.reactions
    ADD CONSTRAINT fk_rails_c9b3bef597 FOREIGN KEY (user_id) REFERENCES public.users(id);


--
-- Name: analysis_insights fk_rails_cc6c7b26fc; Type: FK CONSTRAINT; Schema: public; Owner: -
--

ALTER TABLE ONLY public.analysis_insights
    ADD CONSTRAINT fk_rails_cc6c7b26fc FOREIGN KEY (analysis_id) REFERENCES public.analysis_analyses(id);


--
-- Name: analysis_taggings fk_rails_cc8b68bfb4; Type: FK CONSTRAINT; Schema: public; Owner: -
--

ALTER TABLE ONLY public.analysis_taggings
    ADD CONSTRAINT fk_rails_cc8b68bfb4 FOREIGN KEY (tag_id) REFERENCES public.analysis_tags(id);


--
-- Name: analytics_dimension_locales_fact_visits fk_rails_cd2a592e7b; Type: FK CONSTRAINT; Schema: public; Owner: -
--

ALTER TABLE ONLY public.analytics_dimension_locales_fact_visits
    ADD CONSTRAINT fk_rails_cd2a592e7b FOREIGN KEY (fact_visit_id) REFERENCES public.analytics_fact_visits(id);


--
-- Name: static_page_files fk_rails_d0209b82ff; Type: FK CONSTRAINT; Schema: public; Owner: -
--

ALTER TABLE ONLY public.static_page_files
    ADD CONSTRAINT fk_rails_d0209b82ff FOREIGN KEY (static_page_id) REFERENCES public.static_pages(id);


--
-- Name: projects fk_rails_d1892257e3; Type: FK CONSTRAINT; Schema: public; Owner: -
--

ALTER TABLE ONLY public.projects
    ADD CONSTRAINT fk_rails_d1892257e3 FOREIGN KEY (default_assignee_id) REFERENCES public.users(id);


--
-- Name: groups_projects fk_rails_d6353758d5; Type: FK CONSTRAINT; Schema: public; Owner: -
--

ALTER TABLE ONLY public.groups_projects
    ADD CONSTRAINT fk_rails_d6353758d5 FOREIGN KEY (group_id) REFERENCES public.groups(id);


--
-- Name: projects_allowed_input_topics fk_rails_db7813bfef; Type: FK CONSTRAINT; Schema: public; Owner: -
--

ALTER TABLE ONLY public.projects_allowed_input_topics
    ADD CONSTRAINT fk_rails_db7813bfef FOREIGN KEY (topic_id) REFERENCES public.topics(id);


--
-- Name: projects_topics fk_rails_db7813bfef; Type: FK CONSTRAINT; Schema: public; Owner: -
--

ALTER TABLE ONLY public.projects_topics
    ADD CONSTRAINT fk_rails_db7813bfef FOREIGN KEY (topic_id) REFERENCES public.topics(id);


--
-- Name: analysis_summaries fk_rails_dbd13460f0; Type: FK CONSTRAINT; Schema: public; Owner: -
--

ALTER TABLE ONLY public.analysis_summaries
    ADD CONSTRAINT fk_rails_dbd13460f0 FOREIGN KEY (background_task_id) REFERENCES public.analysis_background_tasks(id);


--
-- Name: project_folders_files fk_rails_dc7aeb6534; Type: FK CONSTRAINT; Schema: public; Owner: -
--

ALTER TABLE ONLY public.project_folders_files
    ADD CONSTRAINT fk_rails_dc7aeb6534 FOREIGN KEY (project_folder_id) REFERENCES public.project_folders_folders(id);


--
-- Name: project_folders_images fk_rails_dcbc962cfe; Type: FK CONSTRAINT; Schema: public; Owner: -
--

ALTER TABLE ONLY public.project_folders_images
    ADD CONSTRAINT fk_rails_dcbc962cfe FOREIGN KEY (project_folder_id) REFERENCES public.project_folders_folders(id);


--
-- Name: official_feedbacks fk_rails_ddd7e21dfa; Type: FK CONSTRAINT; Schema: public; Owner: -
--

ALTER TABLE ONLY public.official_feedbacks
    ADD CONSTRAINT fk_rails_ddd7e21dfa FOREIGN KEY (user_id) REFERENCES public.users(id);


--
-- Name: baskets_ideas fk_rails_dfb57cbce2; Type: FK CONSTRAINT; Schema: public; Owner: -
--

ALTER TABLE ONLY public.baskets_ideas
    ADD CONSTRAINT fk_rails_dfb57cbce2 FOREIGN KEY (basket_id) REFERENCES public.baskets(id);


--
-- Name: permissions_custom_fields fk_rails_e211dc8f99; Type: FK CONSTRAINT; Schema: public; Owner: -
--

ALTER TABLE ONLY public.permissions_custom_fields
    ADD CONSTRAINT fk_rails_e211dc8f99 FOREIGN KEY (permission_id) REFERENCES public.permissions(id);


--
-- Name: cosponsors_initiatives fk_rails_e48253715f; Type: FK CONSTRAINT; Schema: public; Owner: -
--

ALTER TABLE ONLY public.cosponsors_initiatives
    ADD CONSTRAINT fk_rails_e48253715f FOREIGN KEY (user_id) REFERENCES public.users(id);


--
-- Name: nav_bar_items fk_rails_e8076fb9f6; Type: FK CONSTRAINT; Schema: public; Owner: -
--

ALTER TABLE ONLY public.nav_bar_items
    ADD CONSTRAINT fk_rails_e8076fb9f6 FOREIGN KEY (project_id) REFERENCES public.projects(id);


--
-- Name: polls_response_options fk_rails_e871bf6e26; Type: FK CONSTRAINT; Schema: public; Owner: -
--

ALTER TABLE ONLY public.polls_response_options
    ADD CONSTRAINT fk_rails_e871bf6e26 FOREIGN KEY (response_id) REFERENCES public.polls_responses(id);


--
-- Name: areas_ideas fk_rails_e96a71e39f; Type: FK CONSTRAINT; Schema: public; Owner: -
--

ALTER TABLE ONLY public.areas_ideas
    ADD CONSTRAINT fk_rails_e96a71e39f FOREIGN KEY (idea_id) REFERENCES public.ideas(id);


--
-- Name: static_pages_topics fk_rails_edc8786515; Type: FK CONSTRAINT; Schema: public; Owner: -
--

ALTER TABLE ONLY public.static_pages_topics
    ADD CONSTRAINT fk_rails_edc8786515 FOREIGN KEY (topic_id) REFERENCES public.topics(id);


--
-- Name: idea_files fk_rails_efb12f53ad; Type: FK CONSTRAINT; Schema: public; Owner: -
--

ALTER TABLE ONLY public.idea_files
    ADD CONSTRAINT fk_rails_efb12f53ad FOREIGN KEY (idea_id) REFERENCES public.ideas(id);


--
-- Name: report_builder_published_graph_data_units fk_rails_f21a19c203; Type: FK CONSTRAINT; Schema: public; Owner: -
--

ALTER TABLE ONLY public.report_builder_published_graph_data_units
    ADD CONSTRAINT fk_rails_f21a19c203 FOREIGN KEY (report_id) REFERENCES public.report_builder_reports(id);


--
-- Name: comments fk_rails_f44b1e3c8a; Type: FK CONSTRAINT; Schema: public; Owner: -
--

ALTER TABLE ONLY public.comments
    ADD CONSTRAINT fk_rails_f44b1e3c8a FOREIGN KEY (author_id) REFERENCES public.users(id);


--
-- Name: events_attendances fk_rails_fba307ba3b; Type: FK CONSTRAINT; Schema: public; Owner: -
--

ALTER TABLE ONLY public.events_attendances
    ADD CONSTRAINT fk_rails_fba307ba3b FOREIGN KEY (event_id) REFERENCES public.events(id);


--
-- Name: ideas_topics fk_rails_fd874ecf4b; Type: FK CONSTRAINT; Schema: public; Owner: -
--

ALTER TABLE ONLY public.ideas_topics
    ADD CONSTRAINT fk_rails_fd874ecf4b FOREIGN KEY (idea_id) REFERENCES public.ideas(id);


--
-- Name: ideas_topics fk_rails_ff1788eb50; Type: FK CONSTRAINT; Schema: public; Owner: -
--

ALTER TABLE ONLY public.ideas_topics
    ADD CONSTRAINT fk_rails_ff1788eb50 FOREIGN KEY (topic_id) REFERENCES public.topics(id);


--
-- PostgreSQL database dump complete
--

SET search_path TO public,shared_extensions;

INSERT INTO "schema_migrations" (version) VALUES
('20170301182502'),
('20170302155043'),
('20170314053812'),
('20170317133413'),
('20170317151309'),
('20170318141825'),
('20170318143940'),
('20170318144700'),
('20170318155729'),
('20170318181018'),
('20170319000059'),
('20170330122943'),
('20170407113052'),
('20170410152320'),
('20170415160722'),
('20170418104454'),
('20170424201042'),
('20170503161621'),
('20170509093623'),
('20170520132308'),
('20170520134018'),
('20170525125712'),
('20170531144653'),
('20170602105428'),
('20170607123146'),
('20170620074738'),
('20170620083943'),
('20170703234313'),
('20170704729304'),
('20170705093051'),
('20170705093317'),
('20170718095819'),
('20170718121258'),
('20170719160834'),
('20170719172958'),
('20170918101800'),
('20171010091219'),
('20171010114629'),
('20171010114644'),
('20171020101837'),
('20171022182428'),
('20171023192224'),
('20171029143741'),
('20171031131310'),
('20171101102506'),
('20171106212610'),
('20171113100102'),
('20171115092024'),
('20171117114456'),
('20171117155422'),
('20171127103900'),
('20171204155602'),
('20171209082850'),
('20171218134052'),
('20171221145649'),
('20180103163513'),
('20180108134711'),
('20180108144026'),
('20180108144119'),
('20180108153406'),
('20180117103530'),
('20180117105551'),
('20180118125241'),
('20180206132516'),
('20180209161249'),
('20180215090033'),
('20180215130118'),
('20180220142344'),
('20180220144702'),
('20180221143137'),
('20180302100342'),
('20180302145039'),
('20180307132304'),
('20180309160219'),
('20180327085216'),
('20180327132833'),
('20180328123240'),
('20180404092302'),
('20180405090646'),
('20180405195146'),
('20180412140227'),
('20180423120217'),
('20180423123552'),
('20180423123610'),
('20180423123634'),
('20180424190023'),
('20180424190024'),
('20180516143348'),
('20180610165230'),
('20180705085133'),
('20180801130039'),
('20180809133236'),
('20180809134021'),
('20180813093429'),
('20180815114121'),
('20180815114122'),
('20180815114123'),
('20180815114124'),
('20180824094903'),
('20180829162620'),
('20180912135727'),
('20180913085107'),
('20180913085920'),
('20180913155502'),
('20180919144612'),
('20180920155012'),
('20180920155127'),
('20181011143305'),
('20181022092934'),
('20181205134744'),
('20181210113428'),
('20190107123605'),
('20190124094814'),
('20190129100321'),
('20190211103921'),
('20190211134223'),
('20190215155920'),
('20190220152327'),
('20190312154517'),
('20190313091027'),
('20190318145229'),
('20190325142711'),
('20190325155516'),
('20190527091133'),
('20190528101954'),
('20190531143638'),
('20190603100709'),
('20190603100803'),
('20190603135926'),
('20190603141415'),
('20190603142853'),
('20190604135000'),
('20190605125206'),
('20190607132326'),
('20190701091036'),
('20190724095644'),
('20190730131947'),
('20190816143358'),
('20190904135343'),
('20190904135344'),
('20190905123108'),
('20190905123110'),
('20190906093107'),
('20190909124937'),
('20190909124938'),
('20191008115234'),
('20191014135916'),
('20191023121111'),
('20191114092523'),
('20191209135917'),
('20191209183623'),
('20191210205216'),
('20191211104007'),
('20191213112024'),
('20191213130342'),
('20191218161144'),
('20200109163736'),
('20200131124534'),
('20200131130350'),
('20200131133006'),
('20200206081103'),
('20200206162013'),
('20200206165218'),
('20200213001613'),
('20200226124456'),
('20200306160918'),
('20200310101259'),
('20200311132551'),
('20200316142820'),
('20200316142821'),
('20200316142822'),
('20200316155355'),
('20200318220614'),
('20200318220615'),
('20200319101312'),
('20200325160114'),
('20200423123927'),
('20200519164633'),
('20200527093956'),
('20200527094026'),
('20200805132331'),
('20200807132541'),
('20200820141351'),
('20200902151045'),
('20200911150057'),
('20201001174500'),
('20201007102916'),
('20201014180247'),
('20201015180356'),
('20201018122834'),
('20201022160000'),
('20201029180155'),
('20201102093045'),
('20201116092906'),
('20201116092907'),
('20201120173700'),
('20201120190900'),
('20201127160903'),
('20201130161115'),
('20201204134337'),
('20201217170635'),
('20210112155555'),
('20210119144531'),
('20210127105555'),
('20210127112755'),
('20210127112825'),
('20210127112937'),
('20210211144443'),
('20210217112905'),
('20210304203413'),
('20210312123927'),
('20210316113654'),
('20210317114360'),
('20210317114361'),
('20210319100008'),
('20210319161957'),
('20210324164613'),
('20210324164740'),
('20210324181315'),
('20210324181814'),
('20210402103419'),
('20210413172107'),
('20210430154637'),
('20210506151054'),
('20210512094502'),
('20210518143118'),
('20210521101107'),
('20210601061247'),
('20210619133856'),
('20210624163536'),
('20210722110109'),
('20210902121355'),
('20210902121356'),
('20210902121357'),
('20211806161354'),
('20211806161355'),
('20211806161356'),
('20211806161357'),
('20211906161359'),
('20211906161360'),
('20211906161361'),
('20211906161362'),
('20212006161357'),
('20212006161358'),
('20220112081701'),
('20220114095033'),
('20220120154239'),
('20220126110341'),
('20220207103216'),
('20220211143841'),
('20220214110500'),
('20220302143958'),
('20220308184000'),
('20220324073642'),
('20220407131522'),
('20220415074726'),
('20220523110954'),
('20220531123916'),
('20220610072149'),
('20220614135644'),
('20220615095516'),
('20220620101315'),
('20220630084221'),
('20220707102050'),
('20220713141438'),
('20220719103052'),
('20220808074431'),
('20220810084347'),
('20220818165037'),
('20220822140949'),
('20220822140950'),
('20220826025840'),
('20220826025841'),
('20220826025842'),
('20220826025843'),
('20220826025844'),
('20220826025845'),
('20220826025846'),
('20220830144847'),
('20220831102114'),
('20220831142106'),
('20220831171634'),
('20220906074349'),
('20220927091942'),
('20220927114325'),
('20220929125456'),
('20220929125457'),
('20221001123808'),
('20221006071220'),
('20221006095042'),
('20221006100512'),
('20221011092349'),
('20221018135644'),
('20221021140619'),
('20221025100507'),
('20221025131832'),
('20221027125738'),
('20221027170719'),
('20221028082913'),
('20221103153024'),
('20221107124858'),
('20221110105544'),
('20221111132019'),
('20221114094435'),
('20221115113353'),
('20221118094022'),
('20221202110054'),
('20221205095831'),
('20221205112729'),
('20230127201927'),
('20230131091656'),
('20230131122140'),
('20230131143907'),
('20230206090743'),
('20230208142802'),
('20230213120148'),
('20230307101320'),
('20230314110825'),
('20230321153659'),
('20230403145652'),
('20230405162820'),
('20230516135820'),
('20230516150847'),
('20230517064632'),
('20230517145937'),
('20230518094411'),
('20230518133943'),
('20230519085843'),
('20230524085443'),
('20230524151508'),
('20230601085753'),
('20230605133845'),
('20230606132255'),
('20230607142901'),
('20230607162320'),
('20230608120051'),
('20230608120425'),
('20230609161522'),
('20230616134441'),
('20230620114801'),
('20230621091448'),
('20230621144312'),
('20230622132238'),
('20230623085057'),
('20230629095724'),
('20230629120434'),
('20230703112343'),
('20230703175732'),
('20230705172856'),
('20230710143815'),
('20230718121501'),
('20230718124121'),
('20230718214736'),
('20230719221539'),
('20230719221540'),
('20230725121109'),
('20230725142113'),
('20230726150159'),
('20230726160134'),
('20230727090914'),
('20230727145653'),
('20230728130913'),
('20230728160743'),
('20230801095755'),
('20230801135355'),
('20230801141534'),
('20230803112021'),
('20230804142723'),
('20230811123114'),
('20230814115846'),
('20230815085922'),
('20230815119289'),
('20230815182301'),
('20230816104548'),
('20230817133411'),
('20230817134213'),
('20230823204209'),
('20230825121818'),
('20230825121819'),
('20230906104541'),
('20230911121820'),
('20230913121819'),
('20230915391649'),
('20230927135924'),
('20231003095622'),
('20231018083110'),
('20231024082513'),
('20231031175023'),
('20231103094549'),
('20231109101517'),
('20231110112415'),
('20231120090516'),
('20231123141534'),
('20231123161330'),
('20231123173159'),
('20231124090234'),
('20231124112723'),
('20231124114112'),
('20231130093345'),
('20231212151032'),
('20231214100537'),
('20240112103545'),
('20240115142433'),
('20240123102956'),
('20240124173411'),
('20240126122702'),
('20240130142750'),
('20240130170644'),
('20240201141520'),
('20240206165004'),
('20240212133704'),
('20240214125557'),
('20240219104430'),
('20240219104431'),
('20240221145522'),
('20240226170510'),
('20240227092300'),
('20240228145938'),
('20240229195843'),
('20240301120023'),
('20240305122502'),
('20240328141200'),
('20240409150000'),
('20240417064819'),
('20240417150820'),
('20240418081854'),
('20240419100508'),
('20240504212048'),
('20240508124400'),
('20240508133950'),
('20240510103700'),
('20240516113700'),
('20240606112752'),
('20240612134240'),
('202407081751'),
('20240710101033'),
('20240722090955'),
('20240729141927'),
('20240731181623'),
<<<<<<< HEAD
('20240805121645');
=======
('20240731223530');
>>>>>>> 3ce52ab9

<|MERGE_RESOLUTION|>--- conflicted
+++ resolved
@@ -2891,8 +2891,7 @@
     custom_field_id uuid NOT NULL,
     required boolean DEFAULT true NOT NULL,
     created_at timestamp(6) without time zone NOT NULL,
-    updated_at timestamp(6) without time zone NOT NULL,
-    ordering integer DEFAULT 0
+    updated_at timestamp(6) without time zone NOT NULL
 );
 
 
@@ -7513,13 +7512,8 @@
 ('20240606112752'),
 ('20240612134240'),
 ('202407081751'),
-('20240710101033'),
 ('20240722090955'),
 ('20240729141927'),
 ('20240731181623'),
-<<<<<<< HEAD
-('20240805121645');
-=======
 ('20240731223530');
->>>>>>> 3ce52ab9
-
+
