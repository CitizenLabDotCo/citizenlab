--- conflicted
+++ resolved
@@ -2227,9 +2227,7 @@
     minimum_select_count integer,
     random_option_ordering boolean DEFAULT false NOT NULL,
     page_layout character varying,
-<<<<<<< HEAD
     dropdown_layout boolean DEFAULT false NOT NULL
-=======
     linear_scale_label_1_multiloc jsonb DEFAULT '{}'::jsonb NOT NULL,
     linear_scale_label_2_multiloc jsonb DEFAULT '{}'::jsonb NOT NULL,
     linear_scale_label_3_multiloc jsonb DEFAULT '{}'::jsonb NOT NULL,
@@ -2237,7 +2235,6 @@
     linear_scale_label_5_multiloc jsonb DEFAULT '{}'::jsonb NOT NULL,
     linear_scale_label_6_multiloc jsonb DEFAULT '{}'::jsonb NOT NULL,
     linear_scale_label_7_multiloc jsonb DEFAULT '{}'::jsonb NOT NULL
->>>>>>> a323aab2
 );
 
 
@@ -7529,9 +7526,5 @@
 ('20240730093933'),
 ('20240731181623'),
 ('20240731223530'),
-<<<<<<< HEAD
-('20240807223530');
-=======
-('20240812115140');
->>>>>>> a323aab2
-
+('20240807223530'),
+('20240812115140');