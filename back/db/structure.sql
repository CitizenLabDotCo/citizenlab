--- conflicted
+++ resolved
@@ -763,11 +763,8 @@
 -- Name: TABLE que_jobs; Type: COMMENT; Schema: public; Owner: -
 --
 
-<<<<<<< HEAD
-COMMENT ON TABLE public.que_jobs IS '5';
-=======
+
 COMMENT ON TABLE public.que_jobs IS '6';
->>>>>>> f03a2ee1
 
 
 --
