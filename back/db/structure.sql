SET statement_timeout = 0;
SET lock_timeout = 0;
SET idle_in_transaction_session_timeout = 0;
SET client_encoding = 'UTF8';
SET standard_conforming_strings = on;
SELECT pg_catalog.set_config('search_path', '', false);
SET check_function_bodies = false;
SET xmloption = content;
SET client_min_messages = warning;
SET row_security = off;

ALTER TABLE IF EXISTS ONLY public.ideas_topics DROP CONSTRAINT IF EXISTS fk_rails_ff1788eb50;
ALTER TABLE IF EXISTS ONLY public.project_reviews DROP CONSTRAINT IF EXISTS fk_rails_fdbeb12ddd;
ALTER TABLE IF EXISTS ONLY public.ideas_topics DROP CONSTRAINT IF EXISTS fk_rails_fd874ecf4b;
ALTER TABLE IF EXISTS ONLY public.events_attendances DROP CONSTRAINT IF EXISTS fk_rails_fba307ba3b;
ALTER TABLE IF EXISTS ONLY public.comments DROP CONSTRAINT IF EXISTS fk_rails_f44b1e3c8a;
ALTER TABLE IF EXISTS ONLY public.cosponsorships DROP CONSTRAINT IF EXISTS fk_rails_f32533b783;
ALTER TABLE IF EXISTS ONLY public.report_builder_published_graph_data_units DROP CONSTRAINT IF EXISTS fk_rails_f21a19c203;
ALTER TABLE IF EXISTS ONLY public.notifications DROP CONSTRAINT IF EXISTS fk_rails_f1d8986d29;
ALTER TABLE IF EXISTS ONLY public.custom_field_bins DROP CONSTRAINT IF EXISTS fk_rails_f09b1bc4cd;
ALTER TABLE IF EXISTS ONLY public.idea_files DROP CONSTRAINT IF EXISTS fk_rails_efb12f53ad;
ALTER TABLE IF EXISTS ONLY public.static_pages_topics DROP CONSTRAINT IF EXISTS fk_rails_edc8786515;
ALTER TABLE IF EXISTS ONLY public.polls_response_options DROP CONSTRAINT IF EXISTS fk_rails_e871bf6e26;
ALTER TABLE IF EXISTS ONLY public.nav_bar_items DROP CONSTRAINT IF EXISTS fk_rails_e8076fb9f6;
<<<<<<< HEAD
=======
ALTER TABLE IF EXISTS ONLY public.custom_field_bins DROP CONSTRAINT IF EXISTS fk_rails_e6f48b841d;
>>>>>>> 09479eaa
ALTER TABLE IF EXISTS ONLY public.analysis_comments_summaries DROP CONSTRAINT IF EXISTS fk_rails_e51f754cf7;
ALTER TABLE IF EXISTS ONLY public.permissions_custom_fields DROP CONSTRAINT IF EXISTS fk_rails_e211dc8f99;
ALTER TABLE IF EXISTS ONLY public.baskets_ideas DROP CONSTRAINT IF EXISTS fk_rails_dfb57cbce2;
ALTER TABLE IF EXISTS ONLY public.project_reviews DROP CONSTRAINT IF EXISTS fk_rails_de7c38cbc4;
ALTER TABLE IF EXISTS ONLY public.official_feedbacks DROP CONSTRAINT IF EXISTS fk_rails_ddd7e21dfa;
ALTER TABLE IF EXISTS ONLY public.impact_tracking_pageviews DROP CONSTRAINT IF EXISTS fk_rails_dd3b2cc184;
ALTER TABLE IF EXISTS ONLY public.project_folders_images DROP CONSTRAINT IF EXISTS fk_rails_dcbc962cfe;
ALTER TABLE IF EXISTS ONLY public.project_folders_files DROP CONSTRAINT IF EXISTS fk_rails_dc7aeb6534;
ALTER TABLE IF EXISTS ONLY public.analysis_summaries DROP CONSTRAINT IF EXISTS fk_rails_dbd13460f0;
ALTER TABLE IF EXISTS ONLY public.projects_topics DROP CONSTRAINT IF EXISTS fk_rails_db7813bfef;
ALTER TABLE IF EXISTS ONLY public.projects_allowed_input_topics DROP CONSTRAINT IF EXISTS fk_rails_db7813bfef;
ALTER TABLE IF EXISTS ONLY public.groups_projects DROP CONSTRAINT IF EXISTS fk_rails_d6353758d5;
ALTER TABLE IF EXISTS ONLY public.projects DROP CONSTRAINT IF EXISTS fk_rails_d1892257e3;
ALTER TABLE IF EXISTS ONLY public.static_page_files DROP CONSTRAINT IF EXISTS fk_rails_d0209b82ff;
ALTER TABLE IF EXISTS ONLY public.analytics_dimension_locales_fact_visits DROP CONSTRAINT IF EXISTS fk_rails_cd2a592e7b;
ALTER TABLE IF EXISTS ONLY public.analysis_taggings DROP CONSTRAINT IF EXISTS fk_rails_cc8b68bfb4;
ALTER TABLE IF EXISTS ONLY public.analysis_insights DROP CONSTRAINT IF EXISTS fk_rails_cc6c7b26fc;
ALTER TABLE IF EXISTS ONLY public.reactions DROP CONSTRAINT IF EXISTS fk_rails_c9b3bef597;
ALTER TABLE IF EXISTS ONLY public.idea_import_files DROP CONSTRAINT IF EXISTS fk_rails_c93392afae;
ALTER TABLE IF EXISTS ONLY public.email_campaigns_deliveries DROP CONSTRAINT IF EXISTS fk_rails_c87ec11171;
ALTER TABLE IF EXISTS ONLY public.notifications DROP CONSTRAINT IF EXISTS fk_rails_c76d81b062;
ALTER TABLE IF EXISTS ONLY public.custom_field_matrix_statements DROP CONSTRAINT IF EXISTS fk_rails_c379cdcd80;
ALTER TABLE IF EXISTS ONLY public.idea_images DROP CONSTRAINT IF EXISTS fk_rails_c349bb4ac3;
ALTER TABLE IF EXISTS ONLY public.ideas DROP CONSTRAINT IF EXISTS fk_rails_c32c787647;
ALTER TABLE IF EXISTS ONLY public.project_files DROP CONSTRAINT IF EXISTS fk_rails_c26fbba4b3;
ALTER TABLE IF EXISTS ONLY public.analysis_background_tasks DROP CONSTRAINT IF EXISTS fk_rails_bde9116e72;
ALTER TABLE IF EXISTS ONLY public.ideas_phases DROP CONSTRAINT IF EXISTS fk_rails_bd36415a82;
ALTER TABLE IF EXISTS ONLY public.polls_options DROP CONSTRAINT IF EXISTS fk_rails_bb813b4549;
ALTER TABLE IF EXISTS ONLY public.notifications DROP CONSTRAINT IF EXISTS fk_rails_b894d506a0;
ALTER TABLE IF EXISTS ONLY public.official_feedbacks DROP CONSTRAINT IF EXISTS fk_rails_b4a1624855;
ALTER TABLE IF EXISTS ONLY public.custom_field_options DROP CONSTRAINT IF EXISTS fk_rails_b48da9e6c7;
ALTER TABLE IF EXISTS ONLY public.baskets DROP CONSTRAINT IF EXISTS fk_rails_b3d04c10d5;
ALTER TABLE IF EXISTS ONLY public.phases DROP CONSTRAINT IF EXISTS fk_rails_b0efe660f5;
ALTER TABLE IF EXISTS ONLY public.analysis_tags DROP CONSTRAINT IF EXISTS fk_rails_afc2d02258;
ALTER TABLE IF EXISTS ONLY public.project_reviews DROP CONSTRAINT IF EXISTS fk_rails_ac7bc0a42f;
ALTER TABLE IF EXISTS ONLY public.maps_layers DROP CONSTRAINT IF EXISTS fk_rails_abbf8658b2;
ALTER TABLE IF EXISTS ONLY public.memberships DROP CONSTRAINT IF EXISTS fk_rails_aaf389f138;
ALTER TABLE IF EXISTS ONLY public.analytics_fact_visits DROP CONSTRAINT IF EXISTS fk_rails_a9aa810ecf;
ALTER TABLE IF EXISTS ONLY public.ideas DROP CONSTRAINT IF EXISTS fk_rails_a7a91f1df3;
ALTER TABLE IF EXISTS ONLY public.groups_permissions DROP CONSTRAINT IF EXISTS fk_rails_a5c3527604;
ALTER TABLE IF EXISTS ONLY public.event_files DROP CONSTRAINT IF EXISTS fk_rails_a590d6ddde;
ALTER TABLE IF EXISTS ONLY public.analytics_fact_visits DROP CONSTRAINT IF EXISTS fk_rails_a34b51c948;
ALTER TABLE IF EXISTS ONLY public.notifications DROP CONSTRAINT IF EXISTS fk_rails_a2cfad997d;
ALTER TABLE IF EXISTS ONLY public.notifications DROP CONSTRAINT IF EXISTS fk_rails_a2016447bc;
ALTER TABLE IF EXISTS ONLY public.areas_projects DROP CONSTRAINT IF EXISTS fk_rails_9ecfc9d2b9;
ALTER TABLE IF EXISTS ONLY public.event_images DROP CONSTRAINT IF EXISTS fk_rails_9dd6f2f888;
ALTER TABLE IF EXISTS ONLY public.analytics_fact_visits DROP CONSTRAINT IF EXISTS fk_rails_9b5a82cb55;
ALTER TABLE IF EXISTS ONLY public.memberships DROP CONSTRAINT IF EXISTS fk_rails_99326fb65d;
ALTER TABLE IF EXISTS ONLY public.authoring_assistance_responses DROP CONSTRAINT IF EXISTS fk_rails_98155ccbce;
ALTER TABLE IF EXISTS ONLY public.notifications DROP CONSTRAINT IF EXISTS fk_rails_97eb4c3a35;
ALTER TABLE IF EXISTS ONLY public.notifications DROP CONSTRAINT IF EXISTS fk_rails_9268535f02;
ALTER TABLE IF EXISTS ONLY public.areas DROP CONSTRAINT IF EXISTS fk_rails_901fc7a65b;
ALTER TABLE IF EXISTS ONLY public.areas_projects DROP CONSTRAINT IF EXISTS fk_rails_8fb43a173d;
ALTER TABLE IF EXISTS ONLY public.static_pages_topics DROP CONSTRAINT IF EXISTS fk_rails_8e3f01dacd;
ALTER TABLE IF EXISTS ONLY public.user_custom_fields_representativeness_ref_distributions DROP CONSTRAINT IF EXISTS fk_rails_8cabeff294;
ALTER TABLE IF EXISTS ONLY public.email_campaigns_campaigns DROP CONSTRAINT IF EXISTS fk_rails_87e592c9f5;
ALTER TABLE IF EXISTS ONLY public.analysis_additional_custom_fields DROP CONSTRAINT IF EXISTS fk_rails_857115261d;
ALTER TABLE IF EXISTS ONLY public.notifications DROP CONSTRAINT IF EXISTS fk_rails_849e0c7eb7;
ALTER TABLE IF EXISTS ONLY public.ideas_phases DROP CONSTRAINT IF EXISTS fk_rails_845d7ca944;
ALTER TABLE IF EXISTS ONLY public.impact_tracking_pageviews DROP CONSTRAINT IF EXISTS fk_rails_82dc979276;
ALTER TABLE IF EXISTS ONLY public.notifications DROP CONSTRAINT IF EXISTS fk_rails_81c11ef894;
ALTER TABLE IF EXISTS ONLY public.projects_topics DROP CONSTRAINT IF EXISTS fk_rails_812b6d9149;
ALTER TABLE IF EXISTS ONLY public.projects_allowed_input_topics DROP CONSTRAINT IF EXISTS fk_rails_812b6d9149;
ALTER TABLE IF EXISTS ONLY public.report_builder_reports DROP CONSTRAINT IF EXISTS fk_rails_81137213da;
ALTER TABLE IF EXISTS ONLY public.polls_response_options DROP CONSTRAINT IF EXISTS fk_rails_80d00e60ae;
ALTER TABLE IF EXISTS ONLY public.comments DROP CONSTRAINT IF EXISTS fk_rails_7fbb3b1416;
ALTER TABLE IF EXISTS ONLY public.email_campaigns_campaign_email_commands DROP CONSTRAINT IF EXISTS fk_rails_7f284a4f09;
ALTER TABLE IF EXISTS ONLY public.activities DROP CONSTRAINT IF EXISTS fk_rails_7e11bb717f;
ALTER TABLE IF EXISTS ONLY public.analysis_heatmap_cells DROP CONSTRAINT IF EXISTS fk_rails_7a39fbbdee;
ALTER TABLE IF EXISTS ONLY public.analysis_questions DROP CONSTRAINT IF EXISTS fk_rails_74e779db86;
ALTER TABLE IF EXISTS ONLY public.analysis_additional_custom_fields DROP CONSTRAINT IF EXISTS fk_rails_74744744a6;
ALTER TABLE IF EXISTS ONLY public.groups_projects DROP CONSTRAINT IF EXISTS fk_rails_73e1dee5fd;
ALTER TABLE IF EXISTS ONLY public.ideas DROP CONSTRAINT IF EXISTS fk_rails_730408dafc;
ALTER TABLE IF EXISTS ONLY public.email_campaigns_campaigns_groups DROP CONSTRAINT IF EXISTS fk_rails_712f4ad915;
ALTER TABLE IF EXISTS ONLY public.groups_permissions DROP CONSTRAINT IF EXISTS fk_rails_6fa6389d80;
ALTER TABLE IF EXISTS ONLY public.ideas DROP CONSTRAINT IF EXISTS fk_rails_6c9ab6d4f8;
ALTER TABLE IF EXISTS ONLY public.report_builder_reports DROP CONSTRAINT IF EXISTS fk_rails_6988c9886e;
ALTER TABLE IF EXISTS ONLY public.idea_imports DROP CONSTRAINT IF EXISTS fk_rails_67f00886f9;
ALTER TABLE IF EXISTS ONLY public.notifications DROP CONSTRAINT IF EXISTS fk_rails_67be9591a3;
ALTER TABLE IF EXISTS ONLY public.idea_imports DROP CONSTRAINT IF EXISTS fk_rails_636c77bdd1;
ALTER TABLE IF EXISTS ONLY public.internal_comments DROP CONSTRAINT IF EXISTS fk_rails_617a7ea994;
ALTER TABLE IF EXISTS ONLY public.analysis_taggings DROP CONSTRAINT IF EXISTS fk_rails_604cfbcd8d;
ALTER TABLE IF EXISTS ONLY public.idea_imports DROP CONSTRAINT IF EXISTS fk_rails_5ea1f11fd5;
ALTER TABLE IF EXISTS ONLY public.ideas DROP CONSTRAINT IF EXISTS fk_rails_5ac7668cd3;
ALTER TABLE IF EXISTS ONLY public.notifications DROP CONSTRAINT IF EXISTS fk_rails_575368d182;
ALTER TABLE IF EXISTS ONLY public.notifications DROP CONSTRAINT IF EXISTS fk_rails_5471f55cd6;
ALTER TABLE IF EXISTS ONLY public.identities DROP CONSTRAINT IF EXISTS fk_rails_5373344100;
ALTER TABLE IF EXISTS ONLY public.permissions_custom_fields DROP CONSTRAINT IF EXISTS fk_rails_50335fc43f;
ALTER TABLE IF EXISTS ONLY public.analytics_dimension_projects_fact_visits DROP CONSTRAINT IF EXISTS fk_rails_4ecebb6e8a;
ALTER TABLE IF EXISTS ONLY public.notifications DROP CONSTRAINT IF EXISTS fk_rails_4aea6afa11;
ALTER TABLE IF EXISTS ONLY public.notifications DROP CONSTRAINT IF EXISTS fk_rails_47abdd0847;
ALTER TABLE IF EXISTS ONLY public.notifications DROP CONSTRAINT IF EXISTS fk_rails_46dd2ccfd1;
ALTER TABLE IF EXISTS ONLY public.email_campaigns_examples DROP CONSTRAINT IF EXISTS fk_rails_465d6356b2;
ALTER TABLE IF EXISTS ONLY public.followers DROP CONSTRAINT IF EXISTS fk_rails_3d258d3942;
ALTER TABLE IF EXISTS ONLY public.analysis_analyses DROP CONSTRAINT IF EXISTS fk_rails_3c57357702;
ALTER TABLE IF EXISTS ONLY public.baskets_ideas DROP CONSTRAINT IF EXISTS fk_rails_39a1b51358;
ALTER TABLE IF EXISTS ONLY public.custom_field_option_images DROP CONSTRAINT IF EXISTS fk_rails_3814d72daa;
ALTER TABLE IF EXISTS ONLY public.analysis_comments_summaries DROP CONSTRAINT IF EXISTS fk_rails_37becdebb0;
ALTER TABLE IF EXISTS ONLY public.nav_bar_items DROP CONSTRAINT IF EXISTS fk_rails_34143a680f;
ALTER TABLE IF EXISTS ONLY public.volunteering_volunteers DROP CONSTRAINT IF EXISTS fk_rails_33a154a9ba;
ALTER TABLE IF EXISTS ONLY public.phase_files DROP CONSTRAINT IF EXISTS fk_rails_33852a9a71;
ALTER TABLE IF EXISTS ONLY public.cosponsorships DROP CONSTRAINT IF EXISTS fk_rails_2d026b99a2;
ALTER TABLE IF EXISTS ONLY public.phases DROP CONSTRAINT IF EXISTS fk_rails_2c74f68dd3;
ALTER TABLE IF EXISTS ONLY public.analysis_analyses DROP CONSTRAINT IF EXISTS fk_rails_2a92a64a56;
ALTER TABLE IF EXISTS ONLY public.events_attendances DROP CONSTRAINT IF EXISTS fk_rails_29ccdf5b04;
ALTER TABLE IF EXISTS ONLY public.areas_static_pages DROP CONSTRAINT IF EXISTS fk_rails_231f268568;
ALTER TABLE IF EXISTS ONLY public.idea_import_files DROP CONSTRAINT IF EXISTS fk_rails_229b6de93f;
ALTER TABLE IF EXISTS ONLY public.project_images DROP CONSTRAINT IF EXISTS fk_rails_2119c24213;
ALTER TABLE IF EXISTS ONLY public.areas_static_pages DROP CONSTRAINT IF EXISTS fk_rails_1fc601f42c;
ALTER TABLE IF EXISTS ONLY public.analysis_analyses DROP CONSTRAINT IF EXISTS fk_rails_16b3d1e637;
ALTER TABLE IF EXISTS ONLY public.spam_reports DROP CONSTRAINT IF EXISTS fk_rails_121f3a2011;
ALTER TABLE IF EXISTS ONLY public.ideas DROP CONSTRAINT IF EXISTS fk_rails_0e5b472696;
ALTER TABLE IF EXISTS ONLY public.invites DROP CONSTRAINT IF EXISTS fk_rails_0b6ac3e1da;
ALTER TABLE IF EXISTS ONLY public.invites DROP CONSTRAINT IF EXISTS fk_rails_06b2d7a3a8;
ALTER TABLE IF EXISTS ONLY public.internal_comments DROP CONSTRAINT IF EXISTS fk_rails_04be8cf6ba;
ALTER TABLE IF EXISTS ONLY public.events DROP CONSTRAINT IF EXISTS fk_rails_0434b48643;
ALTER TABLE IF EXISTS ONLY public.analytics_dimension_locales_fact_visits DROP CONSTRAINT IF EXISTS fk_rails_00698f2e02;
DROP TRIGGER IF EXISTS que_state_notify ON public.que_jobs;
DROP TRIGGER IF EXISTS que_job_notify ON public.que_jobs;
DROP INDEX IF EXISTS public.users_unique_lower_email_idx;
DROP INDEX IF EXISTS public.spam_reportable_index;
DROP INDEX IF EXISTS public.report_builder_published_data_units_report_id_idx;
DROP INDEX IF EXISTS public.que_poll_idx;
DROP INDEX IF EXISTS public.que_jobs_kwargs_gin_idx;
DROP INDEX IF EXISTS public.que_jobs_data_gin_idx;
DROP INDEX IF EXISTS public.que_jobs_args_gin_idx;
DROP INDEX IF EXISTS public.moderation_statuses_moderatable;
DROP INDEX IF EXISTS public.machine_translations_translatable;
DROP INDEX IF EXISTS public.machine_translations_lookup;
DROP INDEX IF EXISTS public.index_volunteering_volunteers_on_user_id;
DROP INDEX IF EXISTS public.index_volunteering_volunteers_on_cause_id_and_user_id;
DROP INDEX IF EXISTS public.index_volunteering_causes_on_phase_id;
DROP INDEX IF EXISTS public.index_volunteering_causes_on_ordering;
DROP INDEX IF EXISTS public.index_verification_verifications_on_user_id;
DROP INDEX IF EXISTS public.index_verification_verifications_on_hashed_uid;
DROP INDEX IF EXISTS public.index_users_on_unique_code;
DROP INDEX IF EXISTS public.index_users_on_slug;
DROP INDEX IF EXISTS public.index_users_on_registration_completed_at;
DROP INDEX IF EXISTS public.index_users_on_email;
DROP INDEX IF EXISTS public.index_ucf_representativeness_ref_distributions_on_custom_field;
DROP INDEX IF EXISTS public.index_topics_on_include_in_onboarding;
DROP INDEX IF EXISTS public.index_tenants_on_host;
DROP INDEX IF EXISTS public.index_tenants_on_deleted_at;
DROP INDEX IF EXISTS public.index_tenants_on_creation_finalized_at;
DROP INDEX IF EXISTS public.index_surveys_responses_on_user_id;
DROP INDEX IF EXISTS public.index_surveys_responses_on_phase_id;
DROP INDEX IF EXISTS public.index_static_pages_topics_on_topic_id;
DROP INDEX IF EXISTS public.index_static_pages_topics_on_static_page_id;
DROP INDEX IF EXISTS public.index_static_pages_on_slug;
DROP INDEX IF EXISTS public.index_static_pages_on_code;
DROP INDEX IF EXISTS public.index_static_page_files_on_static_page_id;
DROP INDEX IF EXISTS public.index_spam_reports_on_user_id;
DROP INDEX IF EXISTS public.index_spam_reports_on_reported_at;
DROP INDEX IF EXISTS public.index_report_builder_reports_on_phase_id;
DROP INDEX IF EXISTS public.index_report_builder_reports_on_owner_id;
DROP INDEX IF EXISTS public.index_report_builder_reports_on_name_tsvector;
DROP INDEX IF EXISTS public.index_report_builder_reports_on_name;
DROP INDEX IF EXISTS public.index_reactions_on_user_id;
DROP INDEX IF EXISTS public.index_reactions_on_reactable_type_and_reactable_id_and_user_id;
DROP INDEX IF EXISTS public.index_reactions_on_reactable_type_and_reactable_id;
DROP INDEX IF EXISTS public.index_projects_topics_on_topic_id;
DROP INDEX IF EXISTS public.index_projects_topics_on_project_id;
DROP INDEX IF EXISTS public.index_projects_on_slug;
DROP INDEX IF EXISTS public.index_projects_allowed_input_topics_on_topic_id_and_project_id;
DROP INDEX IF EXISTS public.index_projects_allowed_input_topics_on_project_id;
DROP INDEX IF EXISTS public.index_project_reviews_on_reviewer_id;
DROP INDEX IF EXISTS public.index_project_reviews_on_requester_id;
DROP INDEX IF EXISTS public.index_project_reviews_on_project_id;
DROP INDEX IF EXISTS public.index_project_images_on_project_id;
DROP INDEX IF EXISTS public.index_project_folders_images_on_project_folder_id;
DROP INDEX IF EXISTS public.index_project_folders_folders_on_slug;
DROP INDEX IF EXISTS public.index_project_folders_files_on_project_folder_id;
DROP INDEX IF EXISTS public.index_project_files_on_project_id;
DROP INDEX IF EXISTS public.index_polls_responses_on_user_id;
DROP INDEX IF EXISTS public.index_polls_responses_on_phase_id;
DROP INDEX IF EXISTS public.index_polls_response_options_on_response_id;
DROP INDEX IF EXISTS public.index_polls_response_options_on_option_id;
DROP INDEX IF EXISTS public.index_polls_questions_on_phase_id;
DROP INDEX IF EXISTS public.index_polls_options_on_question_id;
DROP INDEX IF EXISTS public.index_phases_on_project_id;
DROP INDEX IF EXISTS public.index_phases_on_manual_voters_last_updated_by_id;
DROP INDEX IF EXISTS public.index_phase_files_on_phase_id;
DROP INDEX IF EXISTS public.index_permissions_on_permission_scope_id;
DROP INDEX IF EXISTS public.index_permissions_on_action;
DROP INDEX IF EXISTS public.index_permissions_custom_fields_on_permission_id;
DROP INDEX IF EXISTS public.index_permissions_custom_fields_on_custom_field_id;
DROP INDEX IF EXISTS public.index_permission_field;
DROP INDEX IF EXISTS public.index_onboarding_campaign_dismissals_on_user_id;
DROP INDEX IF EXISTS public.index_official_feedbacks_on_user_id;
DROP INDEX IF EXISTS public.index_official_feedbacks_on_idea_id;
DROP INDEX IF EXISTS public.index_notifications_on_spam_report_id;
DROP INDEX IF EXISTS public.index_notifications_on_recipient_id_and_read_at;
DROP INDEX IF EXISTS public.index_notifications_on_recipient_id;
DROP INDEX IF EXISTS public.index_notifications_on_project_review_id;
DROP INDEX IF EXISTS public.index_notifications_on_phase_id;
DROP INDEX IF EXISTS public.index_notifications_on_official_feedback_id;
DROP INDEX IF EXISTS public.index_notifications_on_invite_id;
DROP INDEX IF EXISTS public.index_notifications_on_internal_comment_id;
DROP INDEX IF EXISTS public.index_notifications_on_initiating_user_id;
DROP INDEX IF EXISTS public.index_notifications_on_inappropriate_content_flag_id;
DROP INDEX IF EXISTS public.index_notifications_on_idea_status_id;
DROP INDEX IF EXISTS public.index_notifications_on_created_at;
DROP INDEX IF EXISTS public.index_notifications_on_cosponsorship_id;
DROP INDEX IF EXISTS public.index_notifications_on_basket_id;
DROP INDEX IF EXISTS public.index_nav_bar_items_on_static_page_id;
DROP INDEX IF EXISTS public.index_nav_bar_items_on_project_id;
DROP INDEX IF EXISTS public.index_nav_bar_items_on_ordering;
DROP INDEX IF EXISTS public.index_nav_bar_items_on_code;
DROP INDEX IF EXISTS public.index_memberships_on_user_id;
DROP INDEX IF EXISTS public.index_memberships_on_group_id_and_user_id;
DROP INDEX IF EXISTS public.index_memberships_on_group_id;
DROP INDEX IF EXISTS public.index_maps_map_configs_on_mappable_id;
DROP INDEX IF EXISTS public.index_maps_map_configs_on_mappable;
DROP INDEX IF EXISTS public.index_maps_layers_on_map_config_id;
DROP INDEX IF EXISTS public.index_invites_on_token;
DROP INDEX IF EXISTS public.index_invites_on_inviter_id;
DROP INDEX IF EXISTS public.index_invites_on_invitee_id;
DROP INDEX IF EXISTS public.index_internal_comments_on_rgt;
DROP INDEX IF EXISTS public.index_internal_comments_on_parent_id;
DROP INDEX IF EXISTS public.index_internal_comments_on_lft;
DROP INDEX IF EXISTS public.index_internal_comments_on_idea_id;
DROP INDEX IF EXISTS public.index_internal_comments_on_created_at;
DROP INDEX IF EXISTS public.index_internal_comments_on_author_id;
DROP INDEX IF EXISTS public.index_impact_tracking_sessions_on_monthly_user_hash;
DROP INDEX IF EXISTS public.index_identities_on_user_id;
DROP INDEX IF EXISTS public.index_ideas_topics_on_topic_id;
DROP INDEX IF EXISTS public.index_ideas_topics_on_idea_id_and_topic_id;
DROP INDEX IF EXISTS public.index_ideas_topics_on_idea_id;
DROP INDEX IF EXISTS public.index_ideas_search;
DROP INDEX IF EXISTS public.index_ideas_phases_on_phase_id;
DROP INDEX IF EXISTS public.index_ideas_phases_on_idea_id_and_phase_id;
DROP INDEX IF EXISTS public.index_ideas_phases_on_idea_id;
DROP INDEX IF EXISTS public.index_ideas_on_slug;
DROP INDEX IF EXISTS public.index_ideas_on_project_id;
DROP INDEX IF EXISTS public.index_ideas_on_manual_votes_last_updated_by_id;
DROP INDEX IF EXISTS public.index_ideas_on_location_point;
DROP INDEX IF EXISTS public.index_ideas_on_idea_status_id;
DROP INDEX IF EXISTS public.index_ideas_on_author_id;
DROP INDEX IF EXISTS public.index_ideas_on_author_hash;
DROP INDEX IF EXISTS public.index_idea_imports_on_import_user_id;
DROP INDEX IF EXISTS public.index_idea_imports_on_idea_id;
DROP INDEX IF EXISTS public.index_idea_imports_on_file_id;
DROP INDEX IF EXISTS public.index_idea_import_files_on_project_id;
DROP INDEX IF EXISTS public.index_idea_import_files_on_parent_id;
DROP INDEX IF EXISTS public.index_idea_images_on_idea_id;
DROP INDEX IF EXISTS public.index_idea_files_on_idea_id;
DROP INDEX IF EXISTS public.index_id_id_card_lookup_id_cards_on_hashed_card_id;
DROP INDEX IF EXISTS public.index_groups_projects_on_project_id;
DROP INDEX IF EXISTS public.index_groups_projects_on_group_id_and_project_id;
DROP INDEX IF EXISTS public.index_groups_projects_on_group_id;
DROP INDEX IF EXISTS public.index_groups_permissions_on_permission_id;
DROP INDEX IF EXISTS public.index_groups_permissions_on_group_id;
DROP INDEX IF EXISTS public.index_groups_on_slug;
DROP INDEX IF EXISTS public.index_followers_on_user_id;
DROP INDEX IF EXISTS public.index_followers_on_followable_id_and_followable_type;
DROP INDEX IF EXISTS public.index_followers_on_followable;
DROP INDEX IF EXISTS public.index_followers_followable_type_id_user_id;
DROP INDEX IF EXISTS public.index_events_on_project_id;
DROP INDEX IF EXISTS public.index_events_on_location_point;
DROP INDEX IF EXISTS public.index_events_attendances_on_updated_at;
DROP INDEX IF EXISTS public.index_events_attendances_on_event_id;
DROP INDEX IF EXISTS public.index_events_attendances_on_created_at;
DROP INDEX IF EXISTS public.index_events_attendances_on_attendee_id_and_event_id;
DROP INDEX IF EXISTS public.index_events_attendances_on_attendee_id;
DROP INDEX IF EXISTS public.index_event_images_on_event_id;
DROP INDEX IF EXISTS public.index_event_files_on_event_id;
DROP INDEX IF EXISTS public.index_embeddings_similarities_on_embedding;
DROP INDEX IF EXISTS public.index_embeddings_similarities_on_embedded_attributes;
DROP INDEX IF EXISTS public.index_embeddings_similarities_on_embeddable;
DROP INDEX IF EXISTS public.index_email_snippets_on_email_and_snippet_and_locale;
DROP INDEX IF EXISTS public.index_email_campaigns_unsubscription_tokens_on_user_id;
DROP INDEX IF EXISTS public.index_email_campaigns_unsubscription_tokens_on_token;
DROP INDEX IF EXISTS public.index_email_campaigns_examples_on_recipient_id;
DROP INDEX IF EXISTS public.index_email_campaigns_examples_on_campaign_id;
DROP INDEX IF EXISTS public.index_email_campaigns_deliveries_on_user_id;
DROP INDEX IF EXISTS public.index_email_campaigns_deliveries_on_sent_at;
DROP INDEX IF EXISTS public.index_email_campaigns_deliveries_on_campaign_id_and_user_id;
DROP INDEX IF EXISTS public.index_email_campaigns_deliveries_on_campaign_id;
DROP INDEX IF EXISTS public.index_email_campaigns_consents_on_user_id;
DROP INDEX IF EXISTS public.index_email_campaigns_consents_on_campaign_type_and_user_id;
DROP INDEX IF EXISTS public.index_email_campaigns_campaigns_on_type;
DROP INDEX IF EXISTS public.index_email_campaigns_campaigns_on_context_id;
DROP INDEX IF EXISTS public.index_email_campaigns_campaigns_on_author_id;
DROP INDEX IF EXISTS public.index_email_campaigns_campaigns_groups_on_group_id;
DROP INDEX IF EXISTS public.index_email_campaigns_campaigns_groups_on_campaign_id;
DROP INDEX IF EXISTS public.index_email_campaigns_campaign_email_commands_on_recipient_id;
DROP INDEX IF EXISTS public.index_dismissals_on_campaign_name_and_user_id;
DROP INDEX IF EXISTS public.index_custom_forms_on_participation_context;
DROP INDEX IF EXISTS public.index_custom_fields_on_resource_type_and_resource_id;
DROP INDEX IF EXISTS public.index_custom_field_options_on_custom_field_id_and_key;
DROP INDEX IF EXISTS public.index_custom_field_options_on_custom_field_id;
DROP INDEX IF EXISTS public.index_custom_field_option_images_on_custom_field_option_id;
DROP INDEX IF EXISTS public.index_custom_field_matrix_statements_on_key;
DROP INDEX IF EXISTS public.index_custom_field_matrix_statements_on_custom_field_id;
DROP INDEX IF EXISTS public.index_custom_field_bins_on_custom_field_option_id;
DROP INDEX IF EXISTS public.index_custom_field_bins_on_custom_field_id;
DROP INDEX IF EXISTS public.index_cosponsorships_on_user_id;
DROP INDEX IF EXISTS public.index_cosponsorships_on_idea_id;
DROP INDEX IF EXISTS public.index_content_builder_layouts_content_buidable_type_id_code;
DROP INDEX IF EXISTS public.index_common_passwords_on_password;
DROP INDEX IF EXISTS public.index_comments_on_rgt;
DROP INDEX IF EXISTS public.index_comments_on_parent_id;
DROP INDEX IF EXISTS public.index_comments_on_lft;
DROP INDEX IF EXISTS public.index_comments_on_idea_id;
DROP INDEX IF EXISTS public.index_comments_on_created_at;
DROP INDEX IF EXISTS public.index_comments_on_author_id;
DROP INDEX IF EXISTS public.index_campaigns_groups;
DROP INDEX IF EXISTS public.index_baskets_on_user_id;
DROP INDEX IF EXISTS public.index_baskets_on_submitted_at;
DROP INDEX IF EXISTS public.index_baskets_on_phase_id;
DROP INDEX IF EXISTS public.index_baskets_ideas_on_idea_id;
DROP INDEX IF EXISTS public.index_baskets_ideas_on_basket_id_and_idea_id;
DROP INDEX IF EXISTS public.index_authoring_assistance_responses_on_idea_id;
DROP INDEX IF EXISTS public.index_areas_static_pages_on_static_page_id;
DROP INDEX IF EXISTS public.index_areas_static_pages_on_area_id;
DROP INDEX IF EXISTS public.index_areas_projects_on_project_id_and_area_id;
DROP INDEX IF EXISTS public.index_areas_projects_on_project_id;
DROP INDEX IF EXISTS public.index_areas_projects_on_area_id;
DROP INDEX IF EXISTS public.index_areas_on_include_in_onboarding;
DROP INDEX IF EXISTS public.index_areas_on_custom_field_option_id;
DROP INDEX IF EXISTS public.index_analytics_dimension_types_on_name_and_parent;
DROP INDEX IF EXISTS public.index_analytics_dimension_locales_on_name;
DROP INDEX IF EXISTS public.index_analysis_tags_on_analysis_id_and_name;
DROP INDEX IF EXISTS public.index_analysis_tags_on_analysis_id;
DROP INDEX IF EXISTS public.index_analysis_taggings_on_tag_id_and_input_id;
DROP INDEX IF EXISTS public.index_analysis_taggings_on_tag_id;
DROP INDEX IF EXISTS public.index_analysis_taggings_on_input_id;
DROP INDEX IF EXISTS public.index_analysis_summaries_on_background_task_id;
DROP INDEX IF EXISTS public.index_analysis_questions_on_background_task_id;
DROP INDEX IF EXISTS public.index_analysis_insights_on_insightable;
DROP INDEX IF EXISTS public.index_analysis_insights_on_analysis_id;
<<<<<<< HEAD
DROP INDEX IF EXISTS public.index_analysis_heatmap_cells_uniqueness;
DROP INDEX IF EXISTS public.index_analysis_heatmap_cells_on_row;
DROP INDEX IF EXISTS public.index_analysis_heatmap_cells_on_column;
DROP INDEX IF EXISTS public.index_analysis_heatmap_cells_on_analysis_id;
=======
>>>>>>> 09479eaa
DROP INDEX IF EXISTS public.index_analysis_comments_summaries_on_idea_id;
DROP INDEX IF EXISTS public.index_analysis_comments_summaries_on_background_task_id;
DROP INDEX IF EXISTS public.index_analysis_background_tasks_on_analysis_id;
DROP INDEX IF EXISTS public.index_analysis_analyses_on_project_id;
DROP INDEX IF EXISTS public.index_analysis_analyses_on_phase_id;
DROP INDEX IF EXISTS public.index_analysis_analyses_on_main_custom_field_id;
DROP INDEX IF EXISTS public.index_analysis_analyses_custom_fields;
DROP INDEX IF EXISTS public.index_analysis_additional_custom_fields_on_custom_field_id;
DROP INDEX IF EXISTS public.index_analysis_additional_custom_fields_on_analysis_id;
DROP INDEX IF EXISTS public.index_admin_publications_on_rgt;
DROP INDEX IF EXISTS public.index_admin_publications_on_publication_type_and_publication_id;
DROP INDEX IF EXISTS public.index_admin_publications_on_publication_status;
DROP INDEX IF EXISTS public.index_admin_publications_on_parent_id;
DROP INDEX IF EXISTS public.index_admin_publications_on_ordering;
DROP INDEX IF EXISTS public.index_admin_publications_on_lft;
DROP INDEX IF EXISTS public.index_admin_publications_on_depth;
DROP INDEX IF EXISTS public.index_activities_on_user_id;
DROP INDEX IF EXISTS public.index_activities_on_project_id;
DROP INDEX IF EXISTS public.index_activities_on_item_type_and_item_id;
DROP INDEX IF EXISTS public.index_activities_on_action;
DROP INDEX IF EXISTS public.index_activities_on_acted_at;
DROP INDEX IF EXISTS public.inappropriate_content_flags_flaggable;
DROP INDEX IF EXISTS public.i_v_user;
DROP INDEX IF EXISTS public.i_v_timestamp;
DROP INDEX IF EXISTS public.i_v_referrer_type;
DROP INDEX IF EXISTS public.i_v_matomo_visit;
DROP INDEX IF EXISTS public.i_v_last_action;
DROP INDEX IF EXISTS public.i_v_first_action;
DROP INDEX IF EXISTS public.i_p_v_visit;
DROP INDEX IF EXISTS public.i_p_v_project;
DROP INDEX IF EXISTS public.i_l_v_visit;
DROP INDEX IF EXISTS public.i_l_v_locale;
DROP INDEX IF EXISTS public.i_d_referrer_key;
DROP INDEX IF EXISTS public.i_analytics_dim_projects_fact_visits_on_project_and_visit_ids;
DROP INDEX IF EXISTS public.i_analytics_dim_locales_fact_visits_on_locale_and_visit_ids;
ALTER TABLE IF EXISTS ONLY public.reactions DROP CONSTRAINT IF EXISTS votes_pkey;
ALTER TABLE IF EXISTS ONLY public.volunteering_volunteers DROP CONSTRAINT IF EXISTS volunteering_volunteers_pkey;
ALTER TABLE IF EXISTS ONLY public.volunteering_causes DROP CONSTRAINT IF EXISTS volunteering_causes_pkey;
ALTER TABLE IF EXISTS ONLY public.verification_verifications DROP CONSTRAINT IF EXISTS verification_verifications_pkey;
ALTER TABLE IF EXISTS ONLY public.id_id_card_lookup_id_cards DROP CONSTRAINT IF EXISTS verification_id_cards_pkey;
ALTER TABLE IF EXISTS ONLY public.users DROP CONSTRAINT IF EXISTS users_pkey;
ALTER TABLE IF EXISTS ONLY public.user_custom_fields_representativeness_ref_distributions DROP CONSTRAINT IF EXISTS user_custom_fields_representativeness_ref_distributions_pkey;
ALTER TABLE IF EXISTS ONLY public.topics DROP CONSTRAINT IF EXISTS topics_pkey;
ALTER TABLE IF EXISTS ONLY public.text_images DROP CONSTRAINT IF EXISTS text_images_pkey;
ALTER TABLE IF EXISTS ONLY public.tenants DROP CONSTRAINT IF EXISTS tenants_pkey;
ALTER TABLE IF EXISTS ONLY public.surveys_responses DROP CONSTRAINT IF EXISTS surveys_responses_pkey;
ALTER TABLE IF EXISTS ONLY public.static_pages_topics DROP CONSTRAINT IF EXISTS static_pages_topics_pkey;
ALTER TABLE IF EXISTS ONLY public.spam_reports DROP CONSTRAINT IF EXISTS spam_reports_pkey;
ALTER TABLE IF EXISTS ONLY public.schema_migrations DROP CONSTRAINT IF EXISTS schema_migrations_pkey;
ALTER TABLE IF EXISTS ONLY public.report_builder_reports DROP CONSTRAINT IF EXISTS report_builder_reports_pkey;
ALTER TABLE IF EXISTS ONLY public.report_builder_published_graph_data_units DROP CONSTRAINT IF EXISTS report_builder_published_graph_data_units_pkey;
ALTER TABLE IF EXISTS ONLY public.que_values DROP CONSTRAINT IF EXISTS que_values_pkey;
ALTER TABLE IF EXISTS ONLY public.que_lockers DROP CONSTRAINT IF EXISTS que_lockers_pkey;
ALTER TABLE IF EXISTS ONLY public.que_jobs DROP CONSTRAINT IF EXISTS que_jobs_pkey;
ALTER TABLE IF EXISTS ONLY public.public_api_api_clients DROP CONSTRAINT IF EXISTS public_api_api_clients_pkey;
ALTER TABLE IF EXISTS ONLY public.projects_topics DROP CONSTRAINT IF EXISTS projects_topics_pkey;
ALTER TABLE IF EXISTS ONLY public.projects DROP CONSTRAINT IF EXISTS projects_pkey;
ALTER TABLE IF EXISTS ONLY public.projects_allowed_input_topics DROP CONSTRAINT IF EXISTS projects_allowed_input_topics_pkey;
ALTER TABLE IF EXISTS ONLY public.project_reviews DROP CONSTRAINT IF EXISTS project_reviews_pkey;
ALTER TABLE IF EXISTS ONLY public.project_images DROP CONSTRAINT IF EXISTS project_images_pkey;
ALTER TABLE IF EXISTS ONLY public.project_folders_folders DROP CONSTRAINT IF EXISTS project_folders_pkey;
ALTER TABLE IF EXISTS ONLY public.project_folders_images DROP CONSTRAINT IF EXISTS project_folder_images_pkey;
ALTER TABLE IF EXISTS ONLY public.project_folders_files DROP CONSTRAINT IF EXISTS project_folder_files_pkey;
ALTER TABLE IF EXISTS ONLY public.project_files DROP CONSTRAINT IF EXISTS project_files_pkey;
ALTER TABLE IF EXISTS ONLY public.polls_responses DROP CONSTRAINT IF EXISTS polls_responses_pkey;
ALTER TABLE IF EXISTS ONLY public.polls_response_options DROP CONSTRAINT IF EXISTS polls_response_options_pkey;
ALTER TABLE IF EXISTS ONLY public.polls_questions DROP CONSTRAINT IF EXISTS polls_questions_pkey;
ALTER TABLE IF EXISTS ONLY public.polls_options DROP CONSTRAINT IF EXISTS polls_options_pkey;
ALTER TABLE IF EXISTS ONLY public.phases DROP CONSTRAINT IF EXISTS phases_pkey;
ALTER TABLE IF EXISTS ONLY public.phase_files DROP CONSTRAINT IF EXISTS phase_files_pkey;
ALTER TABLE IF EXISTS ONLY public.permissions DROP CONSTRAINT IF EXISTS permissions_pkey;
ALTER TABLE IF EXISTS ONLY public.permissions_custom_fields DROP CONSTRAINT IF EXISTS permissions_custom_fields_pkey;
ALTER TABLE IF EXISTS ONLY public.static_pages DROP CONSTRAINT IF EXISTS pages_pkey;
ALTER TABLE IF EXISTS ONLY public.static_page_files DROP CONSTRAINT IF EXISTS page_files_pkey;
ALTER TABLE IF EXISTS ONLY public.onboarding_campaign_dismissals DROP CONSTRAINT IF EXISTS onboarding_campaign_dismissals_pkey;
ALTER TABLE IF EXISTS ONLY public.official_feedbacks DROP CONSTRAINT IF EXISTS official_feedbacks_pkey;
ALTER TABLE IF EXISTS ONLY public.notifications DROP CONSTRAINT IF EXISTS notifications_pkey;
ALTER TABLE IF EXISTS ONLY public.nav_bar_items DROP CONSTRAINT IF EXISTS nav_bar_items_pkey;
ALTER TABLE IF EXISTS ONLY public.moderation_moderation_statuses DROP CONSTRAINT IF EXISTS moderation_statuses_pkey;
ALTER TABLE IF EXISTS ONLY public.memberships DROP CONSTRAINT IF EXISTS memberships_pkey;
ALTER TABLE IF EXISTS ONLY public.maps_map_configs DROP CONSTRAINT IF EXISTS maps_map_configs_pkey;
ALTER TABLE IF EXISTS ONLY public.maps_layers DROP CONSTRAINT IF EXISTS maps_layers_pkey;
ALTER TABLE IF EXISTS ONLY public.machine_translations_machine_translations DROP CONSTRAINT IF EXISTS machine_translations_machine_translations_pkey;
ALTER TABLE IF EXISTS ONLY public.invites DROP CONSTRAINT IF EXISTS invites_pkey;
ALTER TABLE IF EXISTS ONLY public.internal_comments DROP CONSTRAINT IF EXISTS internal_comments_pkey;
ALTER TABLE IF EXISTS ONLY public.impact_tracking_sessions DROP CONSTRAINT IF EXISTS impact_tracking_sessions_pkey;
ALTER TABLE IF EXISTS ONLY public.impact_tracking_salts DROP CONSTRAINT IF EXISTS impact_tracking_salts_pkey;
ALTER TABLE IF EXISTS ONLY public.impact_tracking_pageviews DROP CONSTRAINT IF EXISTS impact_tracking_pageviews_pkey;
ALTER TABLE IF EXISTS ONLY public.identities DROP CONSTRAINT IF EXISTS identities_pkey;
ALTER TABLE IF EXISTS ONLY public.ideas_topics DROP CONSTRAINT IF EXISTS ideas_topics_pkey;
ALTER TABLE IF EXISTS ONLY public.ideas DROP CONSTRAINT IF EXISTS ideas_pkey;
ALTER TABLE IF EXISTS ONLY public.ideas_phases DROP CONSTRAINT IF EXISTS ideas_phases_pkey;
ALTER TABLE IF EXISTS ONLY public.idea_statuses DROP CONSTRAINT IF EXISTS idea_statuses_pkey;
ALTER TABLE IF EXISTS ONLY public.idea_imports DROP CONSTRAINT IF EXISTS idea_imports_pkey;
ALTER TABLE IF EXISTS ONLY public.idea_import_files DROP CONSTRAINT IF EXISTS idea_import_files_pkey;
ALTER TABLE IF EXISTS ONLY public.idea_images DROP CONSTRAINT IF EXISTS idea_images_pkey;
ALTER TABLE IF EXISTS ONLY public.idea_files DROP CONSTRAINT IF EXISTS idea_files_pkey;
ALTER TABLE IF EXISTS ONLY public.groups_projects DROP CONSTRAINT IF EXISTS groups_projects_pkey;
ALTER TABLE IF EXISTS ONLY public.groups DROP CONSTRAINT IF EXISTS groups_pkey;
ALTER TABLE IF EXISTS ONLY public.groups_permissions DROP CONSTRAINT IF EXISTS groups_permissions_pkey;
ALTER TABLE IF EXISTS ONLY public.followers DROP CONSTRAINT IF EXISTS followers_pkey;
ALTER TABLE IF EXISTS ONLY public.flag_inappropriate_content_inappropriate_content_flags DROP CONSTRAINT IF EXISTS flag_inappropriate_content_inappropriate_content_flags_pkey;
ALTER TABLE IF EXISTS ONLY public.experiments DROP CONSTRAINT IF EXISTS experiments_pkey;
ALTER TABLE IF EXISTS ONLY public.events DROP CONSTRAINT IF EXISTS events_pkey;
ALTER TABLE IF EXISTS ONLY public.events_attendances DROP CONSTRAINT IF EXISTS events_attendances_pkey;
ALTER TABLE IF EXISTS ONLY public.event_images DROP CONSTRAINT IF EXISTS event_images_pkey;
ALTER TABLE IF EXISTS ONLY public.event_files DROP CONSTRAINT IF EXISTS event_files_pkey;
ALTER TABLE IF EXISTS ONLY public.embeddings_similarities DROP CONSTRAINT IF EXISTS embeddings_similarities_pkey;
ALTER TABLE IF EXISTS ONLY public.email_snippets DROP CONSTRAINT IF EXISTS email_snippets_pkey;
ALTER TABLE IF EXISTS ONLY public.email_campaigns_unsubscription_tokens DROP CONSTRAINT IF EXISTS email_campaigns_unsubscription_tokens_pkey;
ALTER TABLE IF EXISTS ONLY public.email_campaigns_examples DROP CONSTRAINT IF EXISTS email_campaigns_examples_pkey;
ALTER TABLE IF EXISTS ONLY public.email_campaigns_deliveries DROP CONSTRAINT IF EXISTS email_campaigns_deliveries_pkey;
ALTER TABLE IF EXISTS ONLY public.email_campaigns_consents DROP CONSTRAINT IF EXISTS email_campaigns_consents_pkey;
ALTER TABLE IF EXISTS ONLY public.email_campaigns_campaigns DROP CONSTRAINT IF EXISTS email_campaigns_campaigns_pkey;
ALTER TABLE IF EXISTS ONLY public.email_campaigns_campaigns_groups DROP CONSTRAINT IF EXISTS email_campaigns_campaigns_groups_pkey;
ALTER TABLE IF EXISTS ONLY public.email_campaigns_campaign_email_commands DROP CONSTRAINT IF EXISTS email_campaigns_campaign_email_commands_pkey;
ALTER TABLE IF EXISTS ONLY public.custom_forms DROP CONSTRAINT IF EXISTS custom_forms_pkey;
ALTER TABLE IF EXISTS ONLY public.custom_fields DROP CONSTRAINT IF EXISTS custom_fields_pkey;
ALTER TABLE IF EXISTS ONLY public.custom_field_options DROP CONSTRAINT IF EXISTS custom_field_options_pkey;
ALTER TABLE IF EXISTS ONLY public.custom_field_option_images DROP CONSTRAINT IF EXISTS custom_field_option_images_pkey;
ALTER TABLE IF EXISTS ONLY public.custom_field_matrix_statements DROP CONSTRAINT IF EXISTS custom_field_matrix_statements_pkey;
ALTER TABLE IF EXISTS ONLY public.custom_field_bins DROP CONSTRAINT IF EXISTS custom_field_bins_pkey;
ALTER TABLE IF EXISTS ONLY public.cosponsorships DROP CONSTRAINT IF EXISTS cosponsorships_pkey;
ALTER TABLE IF EXISTS ONLY public.content_builder_layouts DROP CONSTRAINT IF EXISTS content_builder_layouts_pkey;
ALTER TABLE IF EXISTS ONLY public.content_builder_layout_images DROP CONSTRAINT IF EXISTS content_builder_layout_images_pkey;
ALTER TABLE IF EXISTS ONLY public.common_passwords DROP CONSTRAINT IF EXISTS common_passwords_pkey;
ALTER TABLE IF EXISTS ONLY public.comments DROP CONSTRAINT IF EXISTS comments_pkey;
ALTER TABLE IF EXISTS ONLY public.baskets DROP CONSTRAINT IF EXISTS baskets_pkey;
ALTER TABLE IF EXISTS ONLY public.baskets_ideas DROP CONSTRAINT IF EXISTS baskets_ideas_pkey;
ALTER TABLE IF EXISTS ONLY public.authoring_assistance_responses DROP CONSTRAINT IF EXISTS authoring_assistance_responses_pkey;
ALTER TABLE IF EXISTS ONLY public.areas_static_pages DROP CONSTRAINT IF EXISTS areas_static_pages_pkey;
ALTER TABLE IF EXISTS ONLY public.areas_projects DROP CONSTRAINT IF EXISTS areas_projects_pkey;
ALTER TABLE IF EXISTS ONLY public.areas DROP CONSTRAINT IF EXISTS areas_pkey;
ALTER TABLE IF EXISTS ONLY public.ar_internal_metadata DROP CONSTRAINT IF EXISTS ar_internal_metadata_pkey;
ALTER TABLE IF EXISTS ONLY public.app_configurations DROP CONSTRAINT IF EXISTS app_configurations_pkey;
ALTER TABLE IF EXISTS ONLY public.analytics_fact_visits DROP CONSTRAINT IF EXISTS analytics_fact_visits_pkey;
ALTER TABLE IF EXISTS ONLY public.analytics_dimension_types DROP CONSTRAINT IF EXISTS analytics_dimension_types_pkey;
ALTER TABLE IF EXISTS ONLY public.analytics_dimension_referrer_types DROP CONSTRAINT IF EXISTS analytics_dimension_referrer_types_pkey;
ALTER TABLE IF EXISTS ONLY public.analytics_dimension_locales DROP CONSTRAINT IF EXISTS analytics_dimension_locales_pkey;
ALTER TABLE IF EXISTS ONLY public.analytics_dimension_dates DROP CONSTRAINT IF EXISTS analytics_dimension_dates_pkey;
ALTER TABLE IF EXISTS ONLY public.analysis_tags DROP CONSTRAINT IF EXISTS analysis_tags_pkey;
ALTER TABLE IF EXISTS ONLY public.analysis_taggings DROP CONSTRAINT IF EXISTS analysis_taggings_pkey;
ALTER TABLE IF EXISTS ONLY public.analysis_summaries DROP CONSTRAINT IF EXISTS analysis_summaries_pkey;
ALTER TABLE IF EXISTS ONLY public.analysis_questions DROP CONSTRAINT IF EXISTS analysis_questions_pkey;
ALTER TABLE IF EXISTS ONLY public.analysis_insights DROP CONSTRAINT IF EXISTS analysis_insights_pkey;
<<<<<<< HEAD
ALTER TABLE IF EXISTS ONLY public.analysis_heatmap_cells DROP CONSTRAINT IF EXISTS analysis_heatmap_cells_pkey;
=======
>>>>>>> 09479eaa
ALTER TABLE IF EXISTS ONLY public.analysis_comments_summaries DROP CONSTRAINT IF EXISTS analysis_comments_summaries_pkey;
ALTER TABLE IF EXISTS ONLY public.analysis_background_tasks DROP CONSTRAINT IF EXISTS analysis_background_tasks_pkey;
ALTER TABLE IF EXISTS ONLY public.analysis_analyses DROP CONSTRAINT IF EXISTS analysis_analyses_pkey;
ALTER TABLE IF EXISTS ONLY public.analysis_additional_custom_fields DROP CONSTRAINT IF EXISTS analysis_analyses_custom_fields_pkey;
ALTER TABLE IF EXISTS ONLY public.admin_publications DROP CONSTRAINT IF EXISTS admin_publications_pkey;
ALTER TABLE IF EXISTS ONLY public.activities DROP CONSTRAINT IF EXISTS activities_pkey;
ALTER TABLE IF EXISTS public.que_jobs ALTER COLUMN id DROP DEFAULT;
ALTER TABLE IF EXISTS public.areas_static_pages ALTER COLUMN id DROP DEFAULT;
DROP TABLE IF EXISTS public.verification_verifications;
DROP TABLE IF EXISTS public.user_custom_fields_representativeness_ref_distributions;
DROP TABLE IF EXISTS public.topics;
DROP TABLE IF EXISTS public.text_images;
DROP TABLE IF EXISTS public.tenants;
DROP TABLE IF EXISTS public.surveys_responses;
DROP TABLE IF EXISTS public.static_pages_topics;
DROP TABLE IF EXISTS public.static_pages;
DROP TABLE IF EXISTS public.static_page_files;
DROP TABLE IF EXISTS public.spam_reports;
DROP TABLE IF EXISTS public.schema_migrations;
DROP TABLE IF EXISTS public.report_builder_reports;
DROP TABLE IF EXISTS public.report_builder_published_graph_data_units;
DROP TABLE IF EXISTS public.que_values;
DROP TABLE IF EXISTS public.que_lockers;
DROP SEQUENCE IF EXISTS public.que_jobs_id_seq;
DROP TABLE IF EXISTS public.public_api_api_clients;
DROP TABLE IF EXISTS public.projects_topics;
DROP TABLE IF EXISTS public.projects_allowed_input_topics;
DROP TABLE IF EXISTS public.project_reviews;
DROP TABLE IF EXISTS public.project_images;
DROP TABLE IF EXISTS public.project_folders_images;
DROP TABLE IF EXISTS public.project_folders_folders;
DROP TABLE IF EXISTS public.project_folders_files;
DROP TABLE IF EXISTS public.project_files;
DROP TABLE IF EXISTS public.polls_response_options;
DROP TABLE IF EXISTS public.polls_questions;
DROP TABLE IF EXISTS public.polls_options;
DROP TABLE IF EXISTS public.phase_files;
DROP TABLE IF EXISTS public.permissions_custom_fields;
DROP TABLE IF EXISTS public.permissions;
DROP TABLE IF EXISTS public.onboarding_campaign_dismissals;
DROP TABLE IF EXISTS public.notifications;
DROP TABLE IF EXISTS public.nav_bar_items;
DROP VIEW IF EXISTS public.moderation_moderations;
DROP TABLE IF EXISTS public.moderation_moderation_statuses;
DROP TABLE IF EXISTS public.memberships;
DROP TABLE IF EXISTS public.maps_map_configs;
DROP TABLE IF EXISTS public.maps_layers;
DROP TABLE IF EXISTS public.machine_translations_machine_translations;
DROP TABLE IF EXISTS public.internal_comments;
DROP TABLE IF EXISTS public.impact_tracking_salts;
DROP TABLE IF EXISTS public.impact_tracking_pageviews;
DROP TABLE IF EXISTS public.identities;
DROP TABLE IF EXISTS public.ideas_topics;
DROP TABLE IF EXISTS public.ideas_phases;
DROP VIEW IF EXISTS public.idea_trending_infos;
DROP TABLE IF EXISTS public.idea_imports;
DROP TABLE IF EXISTS public.idea_import_files;
DROP TABLE IF EXISTS public.idea_images;
DROP TABLE IF EXISTS public.idea_files;
DROP TABLE IF EXISTS public.id_id_card_lookup_id_cards;
DROP TABLE IF EXISTS public.groups_projects;
DROP TABLE IF EXISTS public.groups_permissions;
DROP TABLE IF EXISTS public.groups;
DROP TABLE IF EXISTS public.followers;
DROP TABLE IF EXISTS public.flag_inappropriate_content_inappropriate_content_flags;
DROP TABLE IF EXISTS public.experiments;
DROP TABLE IF EXISTS public.event_images;
DROP TABLE IF EXISTS public.event_files;
DROP TABLE IF EXISTS public.embeddings_similarities;
DROP TABLE IF EXISTS public.email_snippets;
DROP TABLE IF EXISTS public.email_campaigns_unsubscription_tokens;
DROP TABLE IF EXISTS public.email_campaigns_examples;
DROP TABLE IF EXISTS public.email_campaigns_consents;
DROP TABLE IF EXISTS public.email_campaigns_campaigns_groups;
DROP TABLE IF EXISTS public.email_campaigns_campaign_email_commands;
DROP TABLE IF EXISTS public.custom_forms;
DROP TABLE IF EXISTS public.custom_fields;
DROP TABLE IF EXISTS public.custom_field_options;
DROP TABLE IF EXISTS public.custom_field_option_images;
DROP TABLE IF EXISTS public.custom_field_matrix_statements;
DROP TABLE IF EXISTS public.custom_field_bins;
DROP TABLE IF EXISTS public.cosponsorships;
DROP TABLE IF EXISTS public.content_builder_layouts;
DROP TABLE IF EXISTS public.content_builder_layout_images;
DROP TABLE IF EXISTS public.common_passwords;
DROP TABLE IF EXISTS public.baskets_ideas;
DROP TABLE IF EXISTS public.authoring_assistance_responses;
DROP SEQUENCE IF EXISTS public.areas_static_pages_id_seq;
DROP TABLE IF EXISTS public.areas_static_pages;
DROP TABLE IF EXISTS public.areas_projects;
DROP TABLE IF EXISTS public.areas;
DROP TABLE IF EXISTS public.ar_internal_metadata;
DROP TABLE IF EXISTS public.app_configurations;
DROP VIEW IF EXISTS public.analytics_fact_sessions;
DROP TABLE IF EXISTS public.impact_tracking_sessions;
DROP VIEW IF EXISTS public.analytics_fact_registrations;
DROP TABLE IF EXISTS public.invites;
DROP VIEW IF EXISTS public.analytics_fact_project_statuses;
DROP VIEW IF EXISTS public.analytics_fact_posts;
DROP VIEW IF EXISTS public.analytics_fact_participations;
DROP TABLE IF EXISTS public.volunteering_volunteers;
DROP TABLE IF EXISTS public.volunteering_causes;
DROP TABLE IF EXISTS public.reactions;
DROP TABLE IF EXISTS public.polls_responses;
DROP TABLE IF EXISTS public.phases;
DROP TABLE IF EXISTS public.ideas;
DROP TABLE IF EXISTS public.events_attendances;
DROP TABLE IF EXISTS public.comments;
DROP TABLE IF EXISTS public.baskets;
DROP VIEW IF EXISTS public.analytics_fact_events;
DROP TABLE IF EXISTS public.events;
DROP VIEW IF EXISTS public.analytics_fact_email_deliveries;
DROP TABLE IF EXISTS public.email_campaigns_deliveries;
DROP TABLE IF EXISTS public.email_campaigns_campaigns;
DROP VIEW IF EXISTS public.analytics_dimension_users;
DROP TABLE IF EXISTS public.users;
DROP TABLE IF EXISTS public.analytics_fact_visits;
DROP TABLE IF EXISTS public.analytics_dimension_types;
DROP VIEW IF EXISTS public.analytics_dimension_statuses;
DROP TABLE IF EXISTS public.idea_statuses;
DROP TABLE IF EXISTS public.analytics_dimension_referrer_types;
DROP TABLE IF EXISTS public.analytics_dimension_projects_fact_visits;
DROP VIEW IF EXISTS public.analytics_dimension_projects;
DROP TABLE IF EXISTS public.projects;
DROP TABLE IF EXISTS public.analytics_dimension_locales_fact_visits;
DROP TABLE IF EXISTS public.analytics_dimension_locales;
DROP TABLE IF EXISTS public.analytics_dimension_dates;
DROP VIEW IF EXISTS public.analytics_build_feedbacks;
DROP TABLE IF EXISTS public.official_feedbacks;
DROP TABLE IF EXISTS public.analysis_tags;
DROP TABLE IF EXISTS public.analysis_taggings;
DROP TABLE IF EXISTS public.analysis_summaries;
DROP TABLE IF EXISTS public.analysis_questions;
DROP TABLE IF EXISTS public.analysis_insights;
<<<<<<< HEAD
DROP TABLE IF EXISTS public.analysis_heatmap_cells;
=======
>>>>>>> 09479eaa
DROP TABLE IF EXISTS public.analysis_comments_summaries;
DROP TABLE IF EXISTS public.analysis_background_tasks;
DROP TABLE IF EXISTS public.analysis_analyses;
DROP TABLE IF EXISTS public.analysis_additional_custom_fields;
DROP TABLE IF EXISTS public.admin_publications;
DROP TABLE IF EXISTS public.activities;
DROP FUNCTION IF EXISTS public.que_state_notify();
DROP FUNCTION IF EXISTS public.que_job_notify();
DROP FUNCTION IF EXISTS public.que_determine_job_state(job public.que_jobs);
DROP TABLE IF EXISTS public.que_jobs;
DROP FUNCTION IF EXISTS public.que_validate_tags(tags_array jsonb);
DROP EXTENSION IF EXISTS vector;
DROP EXTENSION IF EXISTS "uuid-ossp";
DROP EXTENSION IF EXISTS postgis;
DROP EXTENSION IF EXISTS pgcrypto;
DROP SCHEMA IF EXISTS shared_extensions;
DROP SCHEMA IF EXISTS public;
--
-- Name: public; Type: SCHEMA; Schema: -; Owner: -
--

CREATE SCHEMA public;


--
-- Name: SCHEMA public; Type: COMMENT; Schema: -; Owner: -
--

COMMENT ON SCHEMA public IS 'standard public schema';


--
-- Name: shared_extensions; Type: SCHEMA; Schema: -; Owner: -
--

CREATE SCHEMA shared_extensions;


--
-- Name: pgcrypto; Type: EXTENSION; Schema: -; Owner: -
--

CREATE EXTENSION IF NOT EXISTS pgcrypto WITH SCHEMA shared_extensions;


--
-- Name: EXTENSION pgcrypto; Type: COMMENT; Schema: -; Owner: -
--

COMMENT ON EXTENSION pgcrypto IS 'cryptographic functions';


--
-- Name: postgis; Type: EXTENSION; Schema: -; Owner: -
--

CREATE EXTENSION IF NOT EXISTS postgis WITH SCHEMA shared_extensions;


--
-- Name: EXTENSION postgis; Type: COMMENT; Schema: -; Owner: -
--

COMMENT ON EXTENSION postgis IS 'PostGIS geometry and geography spatial types and functions';


--
-- Name: uuid-ossp; Type: EXTENSION; Schema: -; Owner: -
--

CREATE EXTENSION IF NOT EXISTS "uuid-ossp" WITH SCHEMA shared_extensions;


--
-- Name: EXTENSION "uuid-ossp"; Type: COMMENT; Schema: -; Owner: -
--

COMMENT ON EXTENSION "uuid-ossp" IS 'generate universally unique identifiers (UUIDs)';


--
-- Name: vector; Type: EXTENSION; Schema: -; Owner: -
--

CREATE EXTENSION IF NOT EXISTS vector WITH SCHEMA shared_extensions;


--
-- Name: EXTENSION vector; Type: COMMENT; Schema: -; Owner: -
--

COMMENT ON EXTENSION vector IS 'Open-source vector similarity search for Postgres';


--
-- Name: que_validate_tags(jsonb); Type: FUNCTION; Schema: public; Owner: -
--

CREATE FUNCTION public.que_validate_tags(tags_array jsonb) RETURNS boolean
    LANGUAGE sql
    AS $$
  SELECT bool_and(
    jsonb_typeof(value) = 'string'
    AND
    char_length(value::text) <= 100
  )
  FROM jsonb_array_elements(tags_array)
$$;


SET default_tablespace = '';

SET default_table_access_method = heap;

--
-- Name: que_jobs; Type: TABLE; Schema: public; Owner: -
--

CREATE TABLE public.que_jobs (
    priority smallint DEFAULT 100 NOT NULL,
    run_at timestamp with time zone DEFAULT now() NOT NULL,
    id bigint NOT NULL,
    job_class text NOT NULL,
    error_count integer DEFAULT 0 NOT NULL,
    last_error_message text,
    queue text DEFAULT 'default'::text NOT NULL,
    last_error_backtrace text,
    finished_at timestamp with time zone,
    expired_at timestamp with time zone,
    args jsonb DEFAULT '[]'::jsonb NOT NULL,
    data jsonb DEFAULT '{}'::jsonb NOT NULL,
    job_schema_version integer NOT NULL,
    kwargs jsonb DEFAULT '{}'::jsonb NOT NULL,
    CONSTRAINT error_length CHECK (((char_length(last_error_message) <= 500) AND (char_length(last_error_backtrace) <= 10000))),
    CONSTRAINT job_class_length CHECK ((char_length(
CASE job_class
    WHEN 'ActiveJob::QueueAdapters::QueAdapter::JobWrapper'::text THEN ((args -> 0) ->> 'job_class'::text)
    ELSE job_class
END) <= 200)),
    CONSTRAINT queue_length CHECK ((char_length(queue) <= 100)),
    CONSTRAINT valid_args CHECK ((jsonb_typeof(args) = 'array'::text)),
    CONSTRAINT valid_data CHECK (((jsonb_typeof(data) = 'object'::text) AND ((NOT (data ? 'tags'::text)) OR ((jsonb_typeof((data -> 'tags'::text)) = 'array'::text) AND (jsonb_array_length((data -> 'tags'::text)) <= 5) AND public.que_validate_tags((data -> 'tags'::text))))))
)
WITH (fillfactor='90');


--
-- Name: TABLE que_jobs; Type: COMMENT; Schema: public; Owner: -
--

COMMENT ON TABLE public.que_jobs IS '6';


--
-- Name: que_determine_job_state(public.que_jobs); Type: FUNCTION; Schema: public; Owner: -
--

CREATE FUNCTION public.que_determine_job_state(job public.que_jobs) RETURNS text
    LANGUAGE sql
    AS $$
  SELECT
    CASE
    WHEN job.expired_at  IS NOT NULL    THEN 'expired'
    WHEN job.finished_at IS NOT NULL    THEN 'finished'
    WHEN job.error_count > 0            THEN 'errored'
    WHEN job.run_at > CURRENT_TIMESTAMP THEN 'scheduled'
    ELSE                                     'ready'
    END
$$;


--
-- Name: que_job_notify(); Type: FUNCTION; Schema: public; Owner: -
--

CREATE FUNCTION public.que_job_notify() RETURNS trigger
    LANGUAGE plpgsql
    AS $$
  DECLARE
    locker_pid integer;
    sort_key json;
  BEGIN
    -- Don't do anything if the job is scheduled for a future time.
    IF NEW.run_at IS NOT NULL AND NEW.run_at > now() THEN
      RETURN null;
    END IF;

    -- Pick a locker to notify of the job's insertion, weighted by their number
    -- of workers. Should bounce pseudorandomly between lockers on each
    -- invocation, hence the md5-ordering, but still touch each one equally,
    -- hence the modulo using the job_id.
    SELECT pid
    INTO locker_pid
    FROM (
      SELECT *, last_value(row_number) OVER () + 1 AS count
      FROM (
        SELECT *, row_number() OVER () - 1 AS row_number
        FROM (
          SELECT *
          FROM public.que_lockers ql, generate_series(1, ql.worker_count) AS id
          WHERE
            listening AND
            queues @> ARRAY[NEW.queue] AND
            ql.job_schema_version = NEW.job_schema_version
          ORDER BY md5(pid::text || id::text)
        ) t1
      ) t2
    ) t3
    WHERE NEW.id % count = row_number;

    IF locker_pid IS NOT NULL THEN
      -- There's a size limit to what can be broadcast via LISTEN/NOTIFY, so
      -- rather than throw errors when someone enqueues a big job, just
      -- broadcast the most pertinent information, and let the locker query for
      -- the record after it's taken the lock. The worker will have to hit the
      -- DB in order to make sure the job is still visible anyway.
      SELECT row_to_json(t)
      INTO sort_key
      FROM (
        SELECT
          'job_available' AS message_type,
          NEW.queue       AS queue,
          NEW.priority    AS priority,
          NEW.id          AS id,
          -- Make sure we output timestamps as UTC ISO 8601
          to_char(NEW.run_at AT TIME ZONE 'UTC', 'YYYY-MM-DD"T"HH24:MI:SS.US"Z"') AS run_at
      ) t;

      PERFORM pg_notify('que_listener_' || locker_pid::text, sort_key::text);
    END IF;

    RETURN null;
  END
$$;


--
-- Name: que_state_notify(); Type: FUNCTION; Schema: public; Owner: -
--

CREATE FUNCTION public.que_state_notify() RETURNS trigger
    LANGUAGE plpgsql
    AS $$
  DECLARE
    row record;
    message json;
    previous_state text;
    current_state text;
  BEGIN
    IF TG_OP = 'INSERT' THEN
      previous_state := 'nonexistent';
      current_state  := public.que_determine_job_state(NEW);
      row            := NEW;
    ELSIF TG_OP = 'DELETE' THEN
      previous_state := public.que_determine_job_state(OLD);
      current_state  := 'nonexistent';
      row            := OLD;
    ELSIF TG_OP = 'UPDATE' THEN
      previous_state := public.que_determine_job_state(OLD);
      current_state  := public.que_determine_job_state(NEW);

      -- If the state didn't change, short-circuit.
      IF previous_state = current_state THEN
        RETURN null;
      END IF;

      row := NEW;
    ELSE
      RAISE EXCEPTION 'Unrecognized TG_OP: %', TG_OP;
    END IF;

    SELECT row_to_json(t)
    INTO message
    FROM (
      SELECT
        'job_change' AS message_type,
        row.id       AS id,
        row.queue    AS queue,

        coalesce(row.data->'tags', '[]'::jsonb) AS tags,

        to_char(row.run_at AT TIME ZONE 'UTC', 'YYYY-MM-DD"T"HH24:MI:SS.US"Z"') AS run_at,
        to_char(now()      AT TIME ZONE 'UTC', 'YYYY-MM-DD"T"HH24:MI:SS.US"Z"') AS time,

        CASE row.job_class
        WHEN 'ActiveJob::QueueAdapters::QueAdapter::JobWrapper' THEN
          coalesce(
            row.args->0->>'job_class',
            'ActiveJob::QueueAdapters::QueAdapter::JobWrapper'
          )
        ELSE
          row.job_class
        END AS job_class,

        previous_state AS previous_state,
        current_state  AS current_state
    ) t;

    PERFORM pg_notify('que_state', message::text);

    RETURN null;
  END
$$;


--
-- Name: activities; Type: TABLE; Schema: public; Owner: -
--

CREATE TABLE public.activities (
    id uuid DEFAULT shared_extensions.gen_random_uuid() NOT NULL,
    item_type character varying NOT NULL,
    item_id uuid NOT NULL,
    action character varying NOT NULL,
    payload jsonb DEFAULT '{}'::jsonb NOT NULL,
    user_id uuid,
    acted_at timestamp without time zone NOT NULL,
    created_at timestamp without time zone NOT NULL,
    project_id uuid
);


--
-- Name: admin_publications; Type: TABLE; Schema: public; Owner: -
--

CREATE TABLE public.admin_publications (
    id uuid DEFAULT shared_extensions.gen_random_uuid() NOT NULL,
    parent_id uuid,
    lft integer NOT NULL,
    rgt integer NOT NULL,
    ordering integer,
    publication_status character varying DEFAULT 'published'::character varying NOT NULL,
    publication_id uuid,
    publication_type character varying,
    created_at timestamp(6) without time zone NOT NULL,
    updated_at timestamp(6) without time zone NOT NULL,
    depth integer DEFAULT 0 NOT NULL,
    children_allowed boolean DEFAULT true NOT NULL,
    children_count integer DEFAULT 0 NOT NULL,
    first_published_at timestamp(6) without time zone
);


--
-- Name: analysis_additional_custom_fields; Type: TABLE; Schema: public; Owner: -
--

CREATE TABLE public.analysis_additional_custom_fields (
    id uuid DEFAULT shared_extensions.gen_random_uuid() NOT NULL,
    analysis_id uuid NOT NULL,
    custom_field_id uuid NOT NULL,
    created_at timestamp(6) without time zone NOT NULL,
    updated_at timestamp(6) without time zone NOT NULL
);


--
-- Name: analysis_analyses; Type: TABLE; Schema: public; Owner: -
--

CREATE TABLE public.analysis_analyses (
    id uuid DEFAULT shared_extensions.gen_random_uuid() NOT NULL,
    project_id uuid,
    phase_id uuid,
    created_at timestamp(6) without time zone NOT NULL,
    updated_at timestamp(6) without time zone NOT NULL,
    show_insights boolean DEFAULT true NOT NULL,
    main_custom_field_id uuid
);


--
-- Name: analysis_background_tasks; Type: TABLE; Schema: public; Owner: -
--

CREATE TABLE public.analysis_background_tasks (
    id uuid DEFAULT shared_extensions.gen_random_uuid() NOT NULL,
    analysis_id uuid NOT NULL,
    type character varying NOT NULL,
    state character varying NOT NULL,
    progress double precision,
    started_at timestamp(6) without time zone,
    ended_at timestamp(6) without time zone,
    auto_tagging_method character varying,
    created_at timestamp(6) without time zone NOT NULL,
    updated_at timestamp(6) without time zone NOT NULL,
    tags_ids jsonb,
    filters jsonb DEFAULT '{}'::jsonb NOT NULL
);


--
-- Name: analysis_comments_summaries; Type: TABLE; Schema: public; Owner: -
--

CREATE TABLE public.analysis_comments_summaries (
    id uuid DEFAULT gen_random_uuid() NOT NULL,
    idea_id uuid,
    background_task_id uuid NOT NULL,
    summary text,
    prompt text,
    accuracy double precision,
    generated_at timestamp(6) without time zone,
    comments_ids jsonb NOT NULL,
    created_at timestamp(6) without time zone NOT NULL,
    updated_at timestamp(6) without time zone NOT NULL
);


--
<<<<<<< HEAD
-- Name: analysis_heatmap_cells; Type: TABLE; Schema: public; Owner: -
--

CREATE TABLE public.analysis_heatmap_cells (
    id uuid DEFAULT gen_random_uuid() NOT NULL,
    analysis_id uuid NOT NULL,
    row_type character varying NOT NULL,
    row_id uuid NOT NULL,
    column_type character varying NOT NULL,
    column_id uuid NOT NULL,
    unit character varying NOT NULL,
    count integer NOT NULL,
    lift double precision NOT NULL,
    p_value double precision NOT NULL,
    created_at timestamp(6) without time zone NOT NULL,
    updated_at timestamp(6) without time zone NOT NULL,
    row_bin_value integer,
    column_bin_value integer
);


--
=======
>>>>>>> 09479eaa
-- Name: analysis_insights; Type: TABLE; Schema: public; Owner: -
--

CREATE TABLE public.analysis_insights (
    id uuid DEFAULT shared_extensions.gen_random_uuid() NOT NULL,
    analysis_id uuid NOT NULL,
    insightable_type character varying NOT NULL,
    insightable_id uuid NOT NULL,
    filters jsonb DEFAULT '{}'::jsonb NOT NULL,
    inputs_ids jsonb,
    created_at timestamp(6) without time zone NOT NULL,
    updated_at timestamp(6) without time zone NOT NULL,
    custom_field_ids jsonb DEFAULT '{}'::jsonb NOT NULL
);


--
-- Name: analysis_questions; Type: TABLE; Schema: public; Owner: -
--

CREATE TABLE public.analysis_questions (
    id uuid DEFAULT shared_extensions.gen_random_uuid() NOT NULL,
    background_task_id uuid NOT NULL,
    question text,
    answer text,
    prompt text,
    q_and_a_method character varying NOT NULL,
    accuracy double precision,
    created_at timestamp(6) without time zone NOT NULL,
    updated_at timestamp(6) without time zone NOT NULL,
    generated_at timestamp without time zone
);


--
-- Name: analysis_summaries; Type: TABLE; Schema: public; Owner: -
--

CREATE TABLE public.analysis_summaries (
    id uuid DEFAULT shared_extensions.gen_random_uuid() NOT NULL,
    background_task_id uuid NOT NULL,
    summary text,
    prompt text,
    summarization_method character varying NOT NULL,
    created_at timestamp(6) without time zone NOT NULL,
    updated_at timestamp(6) without time zone NOT NULL,
    accuracy double precision,
    generated_at timestamp without time zone
);


--
-- Name: analysis_taggings; Type: TABLE; Schema: public; Owner: -
--

CREATE TABLE public.analysis_taggings (
    id uuid DEFAULT shared_extensions.gen_random_uuid() NOT NULL,
    tag_id uuid NOT NULL,
    input_id uuid NOT NULL,
    created_at timestamp(6) without time zone NOT NULL,
    updated_at timestamp(6) without time zone NOT NULL,
    background_task_id uuid
);


--
-- Name: analysis_tags; Type: TABLE; Schema: public; Owner: -
--

CREATE TABLE public.analysis_tags (
    id uuid DEFAULT shared_extensions.gen_random_uuid() NOT NULL,
    name character varying NOT NULL,
    tag_type character varying NOT NULL,
    analysis_id uuid NOT NULL,
    created_at timestamp(6) without time zone NOT NULL,
    updated_at timestamp(6) without time zone NOT NULL
);


--
-- Name: official_feedbacks; Type: TABLE; Schema: public; Owner: -
--

CREATE TABLE public.official_feedbacks (
    id uuid DEFAULT shared_extensions.gen_random_uuid() NOT NULL,
    body_multiloc jsonb DEFAULT '{}'::jsonb,
    author_multiloc jsonb DEFAULT '{}'::jsonb,
    user_id uuid,
    idea_id uuid,
    created_at timestamp without time zone NOT NULL,
    updated_at timestamp without time zone NOT NULL
);


--
-- Name: analytics_build_feedbacks; Type: VIEW; Schema: public; Owner: -
--

CREATE VIEW public.analytics_build_feedbacks AS
 SELECT post_id,
    min(feedback_first_date) AS feedback_first_date,
    max(feedback_official) AS feedback_official,
    max(feedback_status_change) AS feedback_status_change
   FROM ( SELECT activities.item_id AS post_id,
            min(activities.created_at) AS feedback_first_date,
            0 AS feedback_official,
            1 AS feedback_status_change
           FROM public.activities
          WHERE (((activities.action)::text = 'changed_status'::text) AND ((activities.item_type)::text = 'Idea'::text))
          GROUP BY activities.item_id
        UNION ALL
         SELECT official_feedbacks.idea_id AS post_id,
            min(official_feedbacks.created_at) AS feedback_first_date,
            1 AS feedback_official,
            0 AS feedback_status_change
           FROM public.official_feedbacks
          GROUP BY official_feedbacks.idea_id) a
  GROUP BY post_id;


--
-- Name: analytics_dimension_dates; Type: TABLE; Schema: public; Owner: -
--

CREATE TABLE public.analytics_dimension_dates (
    date date NOT NULL,
    year character varying,
    month character varying,
    week date
);


--
-- Name: analytics_dimension_locales; Type: TABLE; Schema: public; Owner: -
--

CREATE TABLE public.analytics_dimension_locales (
    id uuid DEFAULT shared_extensions.gen_random_uuid() NOT NULL,
    name character varying NOT NULL
);


--
-- Name: analytics_dimension_locales_fact_visits; Type: TABLE; Schema: public; Owner: -
--

CREATE TABLE public.analytics_dimension_locales_fact_visits (
    dimension_locale_id uuid,
    fact_visit_id uuid
);


--
-- Name: projects; Type: TABLE; Schema: public; Owner: -
--

CREATE TABLE public.projects (
    id uuid DEFAULT shared_extensions.gen_random_uuid() NOT NULL,
    title_multiloc jsonb DEFAULT '{}'::jsonb,
    description_multiloc jsonb DEFAULT '{}'::jsonb,
    slug character varying,
    created_at timestamp without time zone NOT NULL,
    updated_at timestamp without time zone NOT NULL,
    header_bg character varying,
    ideas_count integer DEFAULT 0 NOT NULL,
    visible_to character varying DEFAULT 'public'::character varying NOT NULL,
    description_preview_multiloc jsonb DEFAULT '{}'::jsonb,
    internal_role character varying,
    comments_count integer DEFAULT 0 NOT NULL,
    default_assignee_id uuid,
    include_all_areas boolean DEFAULT false NOT NULL,
    baskets_count integer DEFAULT 0 NOT NULL,
    votes_count integer DEFAULT 0 NOT NULL,
    followers_count integer DEFAULT 0 NOT NULL,
    preview_token character varying NOT NULL,
    header_bg_alt_text_multiloc jsonb DEFAULT '{}'::jsonb,
    hidden boolean DEFAULT false NOT NULL
);


--
-- Name: analytics_dimension_projects; Type: VIEW; Schema: public; Owner: -
--

CREATE VIEW public.analytics_dimension_projects AS
 SELECT id,
    title_multiloc
   FROM public.projects;


--
-- Name: analytics_dimension_projects_fact_visits; Type: TABLE; Schema: public; Owner: -
--

CREATE TABLE public.analytics_dimension_projects_fact_visits (
    dimension_project_id uuid,
    fact_visit_id uuid
);


--
-- Name: analytics_dimension_referrer_types; Type: TABLE; Schema: public; Owner: -
--

CREATE TABLE public.analytics_dimension_referrer_types (
    id uuid DEFAULT shared_extensions.gen_random_uuid() NOT NULL,
    key character varying NOT NULL,
    name character varying NOT NULL
);


--
-- Name: idea_statuses; Type: TABLE; Schema: public; Owner: -
--

CREATE TABLE public.idea_statuses (
    id uuid DEFAULT shared_extensions.gen_random_uuid() NOT NULL,
    title_multiloc jsonb DEFAULT '{}'::jsonb,
    ordering integer,
    code character varying,
    color character varying,
    created_at timestamp without time zone NOT NULL,
    updated_at timestamp without time zone NOT NULL,
    description_multiloc jsonb DEFAULT '{}'::jsonb,
    ideas_count integer DEFAULT 0,
    participation_method character varying DEFAULT 'ideation'::character varying NOT NULL
);


--
-- Name: analytics_dimension_statuses; Type: VIEW; Schema: public; Owner: -
--

CREATE VIEW public.analytics_dimension_statuses AS
 SELECT id,
    title_multiloc,
    code,
    color
   FROM public.idea_statuses;


--
-- Name: analytics_dimension_types; Type: TABLE; Schema: public; Owner: -
--

CREATE TABLE public.analytics_dimension_types (
    id uuid DEFAULT shared_extensions.gen_random_uuid() NOT NULL,
    name character varying,
    parent character varying
);


--
-- Name: analytics_fact_visits; Type: TABLE; Schema: public; Owner: -
--

CREATE TABLE public.analytics_fact_visits (
    id uuid DEFAULT shared_extensions.gen_random_uuid() NOT NULL,
    visitor_id character varying NOT NULL,
    dimension_user_id uuid,
    dimension_referrer_type_id uuid NOT NULL,
    dimension_date_first_action_id date NOT NULL,
    dimension_date_last_action_id date NOT NULL,
    duration integer NOT NULL,
    pages_visited integer NOT NULL,
    returning_visitor boolean DEFAULT false NOT NULL,
    referrer_name character varying,
    referrer_url character varying,
    matomo_visit_id integer NOT NULL,
    matomo_last_action_time timestamp without time zone NOT NULL
);


--
-- Name: users; Type: TABLE; Schema: public; Owner: -
--

CREATE TABLE public.users (
    id uuid DEFAULT shared_extensions.gen_random_uuid() NOT NULL,
    email character varying,
    password_digest character varying,
    slug character varying,
    roles jsonb DEFAULT '[]'::jsonb,
    reset_password_token character varying,
    created_at timestamp without time zone NOT NULL,
    updated_at timestamp without time zone NOT NULL,
    avatar character varying,
    first_name character varying,
    last_name character varying,
    locale character varying,
    bio_multiloc jsonb DEFAULT '{}'::jsonb,
    invite_status character varying,
    custom_field_values jsonb DEFAULT '{}'::jsonb,
    registration_completed_at timestamp without time zone,
    verified boolean DEFAULT false NOT NULL,
    email_confirmed_at timestamp without time zone,
    email_confirmation_code character varying,
    email_confirmation_retry_count integer DEFAULT 0 NOT NULL,
    email_confirmation_code_reset_count integer DEFAULT 0 NOT NULL,
    email_confirmation_code_sent_at timestamp without time zone,
    confirmation_required boolean DEFAULT true NOT NULL,
    block_start_at timestamp without time zone,
    block_reason character varying,
    block_end_at timestamp without time zone,
    new_email character varying,
    followings_count integer DEFAULT 0 NOT NULL,
    onboarding jsonb DEFAULT '{}'::jsonb NOT NULL,
    unique_code character varying,
    last_active_at timestamp(6) without time zone
);


--
-- Name: analytics_dimension_users; Type: VIEW; Schema: public; Owner: -
--

CREATE VIEW public.analytics_dimension_users AS
 SELECT u.id,
    COALESCE(((u.roles -> 0) ->> 'type'::text), 'citizen'::text) AS role,
    u.invite_status,
    (users_with_visits.dimension_user_id IS NOT NULL) AS has_visits
   FROM (public.users u
     LEFT JOIN ( SELECT DISTINCT analytics_fact_visits.dimension_user_id
           FROM public.analytics_fact_visits) users_with_visits ON ((users_with_visits.dimension_user_id = u.id)));


--
-- Name: email_campaigns_campaigns; Type: TABLE; Schema: public; Owner: -
--

CREATE TABLE public.email_campaigns_campaigns (
    id uuid DEFAULT shared_extensions.gen_random_uuid() NOT NULL,
    type character varying NOT NULL,
    author_id uuid,
    enabled boolean,
    sender character varying,
    reply_to character varying,
    schedule jsonb DEFAULT '{}'::jsonb,
    subject_multiloc jsonb DEFAULT '{}'::jsonb,
    body_multiloc jsonb DEFAULT '{}'::jsonb,
    created_at timestamp without time zone NOT NULL,
    updated_at timestamp without time zone NOT NULL,
    deliveries_count integer DEFAULT 0 NOT NULL,
    context_id uuid
);


--
-- Name: email_campaigns_deliveries; Type: TABLE; Schema: public; Owner: -
--

CREATE TABLE public.email_campaigns_deliveries (
    id uuid DEFAULT shared_extensions.gen_random_uuid() NOT NULL,
    campaign_id uuid NOT NULL,
    user_id uuid NOT NULL,
    delivery_status character varying NOT NULL,
    tracked_content jsonb DEFAULT '{}'::jsonb,
    sent_at timestamp without time zone,
    created_at timestamp without time zone NOT NULL,
    updated_at timestamp without time zone NOT NULL
);


--
-- Name: analytics_fact_email_deliveries; Type: VIEW; Schema: public; Owner: -
--

CREATE VIEW public.analytics_fact_email_deliveries AS
 SELECT ecd.id,
    (ecd.sent_at)::date AS dimension_date_sent_id,
    ecd.campaign_id,
    p.id AS dimension_project_id,
    ((ecc.type)::text <> ALL (ARRAY[('EmailCampaigns::Campaigns::Manual'::character varying)::text, ('EmailCampaigns::Campaigns::ManualProjectParticipants'::character varying)::text])) AS automated
   FROM ((public.email_campaigns_deliveries ecd
     JOIN public.email_campaigns_campaigns ecc ON ((ecc.id = ecd.campaign_id)))
     LEFT JOIN public.projects p ON ((p.id = ecc.context_id)));


--
-- Name: events; Type: TABLE; Schema: public; Owner: -
--

CREATE TABLE public.events (
    id uuid DEFAULT shared_extensions.gen_random_uuid() NOT NULL,
    project_id uuid,
    title_multiloc jsonb DEFAULT '{}'::jsonb,
    description_multiloc jsonb DEFAULT '{}'::jsonb,
    location_multiloc jsonb DEFAULT '{}'::json,
    start_at timestamp without time zone,
    end_at timestamp without time zone,
    created_at timestamp without time zone NOT NULL,
    updated_at timestamp without time zone NOT NULL,
    location_point shared_extensions.geography(Point,4326),
    address_1 character varying,
    attendees_count integer DEFAULT 0 NOT NULL,
    address_2_multiloc jsonb DEFAULT '{}'::jsonb NOT NULL,
    online_link character varying,
    attend_button_multiloc jsonb DEFAULT '{}'::jsonb NOT NULL,
    using_url character varying
);


--
-- Name: analytics_fact_events; Type: VIEW; Schema: public; Owner: -
--

CREATE VIEW public.analytics_fact_events AS
 SELECT id,
    project_id AS dimension_project_id,
    (created_at)::date AS dimension_date_created_id,
    (start_at)::date AS dimension_date_start_id,
    (end_at)::date AS dimension_date_end_id
   FROM public.events;


--
-- Name: baskets; Type: TABLE; Schema: public; Owner: -
--

CREATE TABLE public.baskets (
    id uuid DEFAULT shared_extensions.gen_random_uuid() NOT NULL,
    submitted_at timestamp without time zone,
    user_id uuid,
    phase_id uuid,
    created_at timestamp without time zone NOT NULL,
    updated_at timestamp without time zone NOT NULL
);


--
-- Name: comments; Type: TABLE; Schema: public; Owner: -
--

CREATE TABLE public.comments (
    id uuid DEFAULT shared_extensions.gen_random_uuid() NOT NULL,
    author_id uuid,
    idea_id uuid,
    parent_id uuid,
    lft integer NOT NULL,
    rgt integer NOT NULL,
    body_multiloc jsonb DEFAULT '{}'::jsonb,
    created_at timestamp without time zone NOT NULL,
    updated_at timestamp without time zone NOT NULL,
    likes_count integer DEFAULT 0 NOT NULL,
    dislikes_count integer DEFAULT 0 NOT NULL,
    publication_status character varying DEFAULT 'published'::character varying NOT NULL,
    body_updated_at timestamp without time zone,
    children_count integer DEFAULT 0 NOT NULL,
    author_hash character varying,
    anonymous boolean DEFAULT false NOT NULL
);


--
-- Name: events_attendances; Type: TABLE; Schema: public; Owner: -
--

CREATE TABLE public.events_attendances (
    id uuid DEFAULT shared_extensions.gen_random_uuid() NOT NULL,
    attendee_id uuid NOT NULL,
    event_id uuid NOT NULL,
    created_at timestamp(6) without time zone NOT NULL,
    updated_at timestamp(6) without time zone NOT NULL
);


--
-- Name: ideas; Type: TABLE; Schema: public; Owner: -
--

CREATE TABLE public.ideas (
    id uuid DEFAULT shared_extensions.gen_random_uuid() NOT NULL,
    title_multiloc jsonb DEFAULT '{}'::jsonb,
    body_multiloc jsonb DEFAULT '{}'::jsonb,
    publication_status character varying,
    published_at timestamp without time zone,
    project_id uuid,
    author_id uuid,
    created_at timestamp without time zone NOT NULL,
    updated_at timestamp without time zone NOT NULL,
    likes_count integer DEFAULT 0 NOT NULL,
    dislikes_count integer DEFAULT 0 NOT NULL,
    location_point shared_extensions.geography(Point,4326),
    location_description character varying,
    comments_count integer DEFAULT 0 NOT NULL,
    idea_status_id uuid,
    slug character varying,
    budget integer,
    baskets_count integer DEFAULT 0 NOT NULL,
    official_feedbacks_count integer DEFAULT 0 NOT NULL,
    assignee_id uuid,
    assigned_at timestamp without time zone,
    proposed_budget integer,
    custom_field_values jsonb DEFAULT '{}'::jsonb NOT NULL,
    creation_phase_id uuid,
    author_hash character varying,
    anonymous boolean DEFAULT false NOT NULL,
    internal_comments_count integer DEFAULT 0 NOT NULL,
    votes_count integer DEFAULT 0 NOT NULL,
    followers_count integer DEFAULT 0 NOT NULL,
    submitted_at timestamp(6) without time zone,
    manual_votes_amount integer,
    manual_votes_last_updated_by_id uuid,
    manual_votes_last_updated_at timestamp(6) without time zone
);


--
-- Name: phases; Type: TABLE; Schema: public; Owner: -
--

CREATE TABLE public.phases (
    id uuid DEFAULT shared_extensions.gen_random_uuid() NOT NULL,
    project_id uuid,
    title_multiloc jsonb DEFAULT '{}'::jsonb,
    description_multiloc jsonb DEFAULT '{}'::jsonb,
    start_at date,
    end_at date,
    created_at timestamp without time zone NOT NULL,
    updated_at timestamp without time zone NOT NULL,
    participation_method character varying DEFAULT 'ideation'::character varying NOT NULL,
    submission_enabled boolean DEFAULT true,
    commenting_enabled boolean DEFAULT true,
    reacting_enabled boolean DEFAULT true NOT NULL,
    reacting_like_method character varying DEFAULT 'unlimited'::character varying NOT NULL,
    reacting_like_limited_max integer DEFAULT 10,
    survey_embed_url character varying,
    survey_service character varying,
    presentation_mode character varying DEFAULT 'card'::character varying,
    voting_max_total integer,
    poll_anonymous boolean DEFAULT false NOT NULL,
    reacting_dislike_enabled boolean DEFAULT false NOT NULL,
    ideas_count integer DEFAULT 0 NOT NULL,
    ideas_order character varying,
    input_term character varying DEFAULT 'idea'::character varying,
    voting_min_total integer DEFAULT 0,
    reacting_dislike_method character varying DEFAULT 'unlimited'::character varying NOT NULL,
    reacting_dislike_limited_max integer DEFAULT 10,
    allow_anonymous_participation boolean DEFAULT false NOT NULL,
    document_annotation_embed_url character varying,
    voting_method character varying,
    voting_max_votes_per_idea integer,
    voting_term_singular_multiloc jsonb DEFAULT '{}'::jsonb,
    voting_term_plural_multiloc jsonb DEFAULT '{}'::jsonb,
    baskets_count integer DEFAULT 0 NOT NULL,
    votes_count integer DEFAULT 0 NOT NULL,
    campaigns_settings jsonb DEFAULT '{}'::jsonb,
    native_survey_title_multiloc jsonb DEFAULT '{}'::jsonb,
    native_survey_button_multiloc jsonb DEFAULT '{}'::jsonb,
    expire_days_limit integer,
    reacting_threshold integer,
    prescreening_enabled boolean DEFAULT false NOT NULL,
    autoshare_results_enabled boolean DEFAULT true NOT NULL,
    manual_votes_count integer DEFAULT 0 NOT NULL,
    manual_voters_amount integer,
    manual_voters_last_updated_by_id uuid,
    manual_voters_last_updated_at timestamp(6) without time zone
);


--
-- Name: polls_responses; Type: TABLE; Schema: public; Owner: -
--

CREATE TABLE public.polls_responses (
    id uuid DEFAULT shared_extensions.gen_random_uuid() NOT NULL,
    phase_id uuid NOT NULL,
    user_id uuid,
    created_at timestamp without time zone NOT NULL,
    updated_at timestamp without time zone NOT NULL
);


--
-- Name: reactions; Type: TABLE; Schema: public; Owner: -
--

CREATE TABLE public.reactions (
    id uuid DEFAULT shared_extensions.gen_random_uuid() NOT NULL,
    reactable_id uuid,
    reactable_type character varying,
    user_id uuid,
    mode character varying NOT NULL,
    created_at timestamp without time zone NOT NULL,
    updated_at timestamp without time zone NOT NULL
);


--
-- Name: volunteering_causes; Type: TABLE; Schema: public; Owner: -
--

CREATE TABLE public.volunteering_causes (
    id uuid DEFAULT shared_extensions.gen_random_uuid() NOT NULL,
    phase_id uuid NOT NULL,
    title_multiloc jsonb DEFAULT '{}'::jsonb NOT NULL,
    description_multiloc jsonb DEFAULT '{}'::jsonb NOT NULL,
    volunteers_count integer DEFAULT 0 NOT NULL,
    image character varying,
    ordering integer NOT NULL,
    created_at timestamp(6) without time zone NOT NULL,
    updated_at timestamp(6) without time zone NOT NULL
);


--
-- Name: volunteering_volunteers; Type: TABLE; Schema: public; Owner: -
--

CREATE TABLE public.volunteering_volunteers (
    id uuid DEFAULT shared_extensions.gen_random_uuid() NOT NULL,
    cause_id uuid NOT NULL,
    user_id uuid NOT NULL,
    created_at timestamp(6) without time zone NOT NULL,
    updated_at timestamp(6) without time zone NOT NULL
);


--
-- Name: analytics_fact_participations; Type: VIEW; Schema: public; Owner: -
--

CREATE VIEW public.analytics_fact_participations AS
 SELECT i.id,
    i.author_id AS dimension_user_id,
    COALESCE((i.author_id)::text, (i.author_hash)::text, (i.id)::text) AS participant_id,
    i.project_id AS dimension_project_id,
        CASE
            WHEN ((ph.participation_method)::text = 'native_survey'::text) THEN survey.id
            ELSE idea.id
        END AS dimension_type_id,
    (i.created_at)::date AS dimension_date_created_id,
    (i.likes_count + i.dislikes_count) AS reactions_count,
    i.likes_count,
    i.dislikes_count
   FROM ((((public.ideas i
     LEFT JOIN public.projects pr ON ((pr.id = i.project_id)))
     LEFT JOIN public.phases ph ON ((ph.id = i.creation_phase_id)))
     JOIN public.analytics_dimension_types idea ON (((idea.name)::text = 'idea'::text)))
     LEFT JOIN public.analytics_dimension_types survey ON (((survey.name)::text = 'survey'::text)))
  WHERE ((i.publication_status)::text = 'published'::text)
UNION ALL
 SELECT c.id,
    c.author_id AS dimension_user_id,
    COALESCE((c.author_id)::text, (c.author_hash)::text, (c.id)::text) AS participant_id,
    i.project_id AS dimension_project_id,
    adt.id AS dimension_type_id,
    (c.created_at)::date AS dimension_date_created_id,
    (c.likes_count + c.dislikes_count) AS reactions_count,
    c.likes_count,
    c.dislikes_count
   FROM ((public.comments c
     JOIN public.analytics_dimension_types adt ON ((((adt.name)::text = 'comment'::text) AND ((adt.parent)::text = 'idea'::text))))
     LEFT JOIN public.ideas i ON ((c.idea_id = i.id)))
UNION ALL
 SELECT r.id,
    r.user_id AS dimension_user_id,
    COALESCE((r.user_id)::text, (r.id)::text) AS participant_id,
    COALESCE(i.project_id, ic.project_id) AS dimension_project_id,
    adt.id AS dimension_type_id,
    (r.created_at)::date AS dimension_date_created_id,
    1 AS reactions_count,
        CASE
            WHEN ((r.mode)::text = 'up'::text) THEN 1
            ELSE 0
        END AS likes_count,
        CASE
            WHEN ((r.mode)::text = 'down'::text) THEN 1
            ELSE 0
        END AS dislikes_count
   FROM ((((public.reactions r
     JOIN public.analytics_dimension_types adt ON ((((adt.name)::text = 'reaction'::text) AND ((adt.parent)::text = lower((r.reactable_type)::text)))))
     LEFT JOIN public.ideas i ON ((i.id = r.reactable_id)))
     LEFT JOIN public.comments c ON ((c.id = r.reactable_id)))
     LEFT JOIN public.ideas ic ON ((ic.id = c.idea_id)))
UNION ALL
 SELECT pr.id,
    pr.user_id AS dimension_user_id,
    COALESCE((pr.user_id)::text, (pr.id)::text) AS participant_id,
    p.project_id AS dimension_project_id,
    adt.id AS dimension_type_id,
    (pr.created_at)::date AS dimension_date_created_id,
    0 AS reactions_count,
    0 AS likes_count,
    0 AS dislikes_count
   FROM ((public.polls_responses pr
     LEFT JOIN public.phases p ON ((p.id = pr.phase_id)))
     JOIN public.analytics_dimension_types adt ON (((adt.name)::text = 'poll'::text)))
UNION ALL
 SELECT vv.id,
    vv.user_id AS dimension_user_id,
    COALESCE((vv.user_id)::text, (vv.id)::text) AS participant_id,
    p.project_id AS dimension_project_id,
    adt.id AS dimension_type_id,
    (vv.created_at)::date AS dimension_date_created_id,
    0 AS reactions_count,
    0 AS likes_count,
    0 AS dislikes_count
   FROM (((public.volunteering_volunteers vv
     LEFT JOIN public.volunteering_causes vc ON ((vc.id = vv.cause_id)))
     LEFT JOIN public.phases p ON ((p.id = vc.phase_id)))
     JOIN public.analytics_dimension_types adt ON (((adt.name)::text = 'volunteer'::text)))
UNION ALL
 SELECT b.id,
    b.user_id AS dimension_user_id,
    COALESCE((b.user_id)::text, (b.id)::text) AS participant_id,
    p.project_id AS dimension_project_id,
    adt.id AS dimension_type_id,
    (b.created_at)::date AS dimension_date_created_id,
    0 AS reactions_count,
    0 AS likes_count,
    0 AS dislikes_count
   FROM ((public.baskets b
     LEFT JOIN public.phases p ON ((p.id = b.phase_id)))
     JOIN public.analytics_dimension_types adt ON (((adt.name)::text = 'basket'::text)))
UNION ALL
 SELECT ea.id,
    ea.attendee_id AS dimension_user_id,
    (ea.attendee_id)::text AS participant_id,
    e.project_id AS dimension_project_id,
    adt.id AS dimension_type_id,
    (ea.created_at)::date AS dimension_date_created_id,
    0 AS reactions_count,
    0 AS likes_count,
    0 AS dislikes_count
   FROM ((public.events_attendances ea
     LEFT JOIN public.events e ON ((e.id = ea.event_id)))
     JOIN public.analytics_dimension_types adt ON (((adt.name)::text = 'event_attendance'::text)));


--
-- Name: analytics_fact_posts; Type: VIEW; Schema: public; Owner: -
--

CREATE VIEW public.analytics_fact_posts AS
 SELECT i.id,
    i.author_id AS user_id,
    i.project_id AS dimension_project_id,
    adt.id AS dimension_type_id,
    (i.created_at)::date AS dimension_date_created_id,
    (abf.feedback_first_date)::date AS dimension_date_first_feedback_id,
    i.idea_status_id AS dimension_status_id,
    (abf.feedback_first_date - i.created_at) AS feedback_time_taken,
    COALESCE(abf.feedback_official, 0) AS feedback_official,
    COALESCE(abf.feedback_status_change, 0) AS feedback_status_change,
        CASE
            WHEN (abf.feedback_first_date IS NULL) THEN 1
            ELSE 0
        END AS feedback_none,
    (i.likes_count + i.dislikes_count) AS reactions_count,
    i.likes_count,
    i.dislikes_count,
    i.publication_status
   FROM (((public.ideas i
     LEFT JOIN public.analytics_build_feedbacks abf ON ((abf.post_id = i.id)))
     LEFT JOIN public.phases creation_phase ON ((i.creation_phase_id = creation_phase.id)))
     JOIN public.analytics_dimension_types adt ON (((adt.name)::text =
        CASE
            WHEN (creation_phase.* IS NULL) THEN 'idea'::text
            WHEN ((creation_phase.participation_method)::text = 'proposals'::text) THEN 'proposal'::text
            ELSE NULL::text
        END)))
  WHERE ((creation_phase.* IS NULL) OR ((creation_phase.participation_method)::text = 'proposals'::text));


--
-- Name: analytics_fact_project_statuses; Type: VIEW; Schema: public; Owner: -
--

CREATE VIEW public.analytics_fact_project_statuses AS
 WITH finished_statuses_for_timeline_projects AS (
         SELECT phases.project_id,
            ((max(phases.end_at) + 1))::timestamp without time zone AS "timestamp"
           FROM public.phases
          GROUP BY phases.project_id
         HAVING (max(phases.end_at) < now())
        )
 SELECT ap.publication_id AS dimension_project_id,
    ap.publication_status AS status,
    (((ap.publication_status)::text = 'archived'::text) OR ((fsftp.project_id IS NOT NULL) AND ((ap.publication_status)::text <> 'draft'::text))) AS finished,
    COALESCE(fsftp."timestamp", ap.updated_at) AS "timestamp",
    COALESCE((fsftp."timestamp")::date, (ap.updated_at)::date) AS dimension_date_id
   FROM ((public.admin_publications ap
     LEFT JOIN public.projects p ON ((ap.publication_id = p.id)))
     LEFT JOIN finished_statuses_for_timeline_projects fsftp ON ((fsftp.project_id = ap.publication_id)))
  WHERE ((ap.publication_type)::text = 'Project'::text);


--
-- Name: invites; Type: TABLE; Schema: public; Owner: -
--

CREATE TABLE public.invites (
    id uuid DEFAULT shared_extensions.gen_random_uuid() NOT NULL,
    token character varying NOT NULL,
    inviter_id uuid,
    invitee_id uuid NOT NULL,
    invite_text character varying,
    accepted_at timestamp without time zone,
    created_at timestamp without time zone NOT NULL,
    updated_at timestamp without time zone NOT NULL,
    send_invite_email boolean DEFAULT true NOT NULL
);


--
-- Name: analytics_fact_registrations; Type: VIEW; Schema: public; Owner: -
--

CREATE VIEW public.analytics_fact_registrations AS
 SELECT u.id,
    u.id AS dimension_user_id,
    (u.registration_completed_at)::date AS dimension_date_registration_id,
    (i.created_at)::date AS dimension_date_invited_id,
    (i.accepted_at)::date AS dimension_date_accepted_id
   FROM (public.users u
     LEFT JOIN public.invites i ON ((i.invitee_id = u.id)));


--
-- Name: impact_tracking_sessions; Type: TABLE; Schema: public; Owner: -
--

CREATE TABLE public.impact_tracking_sessions (
    id uuid DEFAULT shared_extensions.gen_random_uuid() NOT NULL,
    monthly_user_hash character varying NOT NULL,
    highest_role character varying,
    created_at timestamp(6) without time zone NOT NULL,
    updated_at timestamp(6) without time zone NOT NULL,
    user_id uuid,
    referrer character varying,
    device_type character varying,
    browser_name character varying,
    os_name character varying
);


--
-- Name: analytics_fact_sessions; Type: VIEW; Schema: public; Owner: -
--

CREATE VIEW public.analytics_fact_sessions AS
 SELECT id,
    monthly_user_hash,
    (created_at)::date AS dimension_date_created_id,
    (updated_at)::date AS dimension_date_updated_id,
    user_id AS dimension_user_id
   FROM public.impact_tracking_sessions;


--
-- Name: app_configurations; Type: TABLE; Schema: public; Owner: -
--

CREATE TABLE public.app_configurations (
    id uuid DEFAULT shared_extensions.gen_random_uuid() NOT NULL,
    name character varying,
    host character varying,
    logo character varying,
    favicon character varying,
    settings jsonb DEFAULT '{}'::jsonb,
    created_at timestamp(6) without time zone NOT NULL,
    updated_at timestamp(6) without time zone NOT NULL,
    style jsonb DEFAULT '{}'::jsonb
);


--
-- Name: ar_internal_metadata; Type: TABLE; Schema: public; Owner: -
--

CREATE TABLE public.ar_internal_metadata (
    key character varying NOT NULL,
    value character varying,
    created_at timestamp(6) without time zone NOT NULL,
    updated_at timestamp(6) without time zone NOT NULL
);


--
-- Name: areas; Type: TABLE; Schema: public; Owner: -
--

CREATE TABLE public.areas (
    id uuid DEFAULT shared_extensions.gen_random_uuid() NOT NULL,
    title_multiloc jsonb DEFAULT '{}'::jsonb,
    description_multiloc jsonb DEFAULT '{}'::jsonb,
    created_at timestamp without time zone NOT NULL,
    updated_at timestamp without time zone NOT NULL,
    ordering integer,
    custom_field_option_id uuid,
    followers_count integer DEFAULT 0 NOT NULL,
    include_in_onboarding boolean DEFAULT false NOT NULL
);


--
-- Name: areas_projects; Type: TABLE; Schema: public; Owner: -
--

CREATE TABLE public.areas_projects (
    area_id uuid,
    project_id uuid,
    id uuid DEFAULT shared_extensions.uuid_generate_v4() NOT NULL
);


--
-- Name: areas_static_pages; Type: TABLE; Schema: public; Owner: -
--

CREATE TABLE public.areas_static_pages (
    id bigint NOT NULL,
    area_id uuid NOT NULL,
    static_page_id uuid NOT NULL,
    created_at timestamp(6) without time zone NOT NULL,
    updated_at timestamp(6) without time zone NOT NULL
);


--
-- Name: areas_static_pages_id_seq; Type: SEQUENCE; Schema: public; Owner: -
--

CREATE SEQUENCE public.areas_static_pages_id_seq
    START WITH 1
    INCREMENT BY 1
    NO MINVALUE
    NO MAXVALUE
    CACHE 1;


--
-- Name: areas_static_pages_id_seq; Type: SEQUENCE OWNED BY; Schema: public; Owner: -
--

ALTER SEQUENCE public.areas_static_pages_id_seq OWNED BY public.areas_static_pages.id;


--
-- Name: authoring_assistance_responses; Type: TABLE; Schema: public; Owner: -
--

CREATE TABLE public.authoring_assistance_responses (
    id uuid DEFAULT gen_random_uuid() NOT NULL,
    idea_id uuid NOT NULL,
    prompt_response jsonb DEFAULT '{}'::jsonb NOT NULL,
    custom_free_prompt character varying,
    created_at timestamp(6) without time zone NOT NULL,
    updated_at timestamp(6) without time zone NOT NULL
);


--
-- Name: baskets_ideas; Type: TABLE; Schema: public; Owner: -
--

CREATE TABLE public.baskets_ideas (
    id uuid DEFAULT shared_extensions.gen_random_uuid() NOT NULL,
    basket_id uuid,
    idea_id uuid,
    created_at timestamp without time zone NOT NULL,
    updated_at timestamp without time zone NOT NULL,
    votes integer DEFAULT 1 NOT NULL
);


--
-- Name: common_passwords; Type: TABLE; Schema: public; Owner: -
--

CREATE TABLE public.common_passwords (
    id uuid DEFAULT shared_extensions.gen_random_uuid() NOT NULL,
    password character varying
);


--
-- Name: content_builder_layout_images; Type: TABLE; Schema: public; Owner: -
--

CREATE TABLE public.content_builder_layout_images (
    id uuid DEFAULT shared_extensions.gen_random_uuid() NOT NULL,
    image character varying,
    code character varying,
    created_at timestamp(6) without time zone NOT NULL,
    updated_at timestamp(6) without time zone NOT NULL
);


--
-- Name: content_builder_layouts; Type: TABLE; Schema: public; Owner: -
--

CREATE TABLE public.content_builder_layouts (
    id uuid DEFAULT shared_extensions.gen_random_uuid() NOT NULL,
    content_buildable_type character varying,
    content_buildable_id uuid,
    code character varying NOT NULL,
    enabled boolean DEFAULT false NOT NULL,
    created_at timestamp(6) without time zone NOT NULL,
    updated_at timestamp(6) without time zone NOT NULL,
    craftjs_json jsonb DEFAULT '{}'::jsonb NOT NULL
);


--
-- Name: cosponsorships; Type: TABLE; Schema: public; Owner: -
--

CREATE TABLE public.cosponsorships (
    id uuid DEFAULT shared_extensions.gen_random_uuid() NOT NULL,
    status character varying DEFAULT 'pending'::character varying NOT NULL,
    user_id uuid NOT NULL,
    idea_id uuid NOT NULL,
    created_at timestamp(6) without time zone NOT NULL,
    updated_at timestamp(6) without time zone NOT NULL
);


--
-- Name: custom_field_bins; Type: TABLE; Schema: public; Owner: -
--

CREATE TABLE public.custom_field_bins (
    id uuid DEFAULT gen_random_uuid() NOT NULL,
    type character varying NOT NULL,
    custom_field_id uuid,
    custom_field_option_id uuid,
    "values" jsonb,
    range int4range,
    created_at timestamp(6) without time zone NOT NULL,
    updated_at timestamp(6) without time zone NOT NULL
);


--
-- Name: custom_field_matrix_statements; Type: TABLE; Schema: public; Owner: -
--

CREATE TABLE public.custom_field_matrix_statements (
    id uuid DEFAULT gen_random_uuid() NOT NULL,
    custom_field_id uuid NOT NULL,
    title_multiloc jsonb DEFAULT '{}'::jsonb NOT NULL,
    key character varying NOT NULL,
    ordering integer NOT NULL,
    created_at timestamp(6) without time zone NOT NULL,
    updated_at timestamp(6) without time zone NOT NULL
);


--
-- Name: custom_field_option_images; Type: TABLE; Schema: public; Owner: -
--

CREATE TABLE public.custom_field_option_images (
    id uuid DEFAULT shared_extensions.gen_random_uuid() NOT NULL,
    custom_field_option_id uuid,
    image character varying,
    ordering integer DEFAULT 0,
    created_at timestamp(6) without time zone NOT NULL,
    updated_at timestamp(6) without time zone NOT NULL
);


--
-- Name: custom_field_options; Type: TABLE; Schema: public; Owner: -
--

CREATE TABLE public.custom_field_options (
    id uuid DEFAULT shared_extensions.gen_random_uuid() NOT NULL,
    custom_field_id uuid,
    key character varying,
    title_multiloc jsonb DEFAULT '{}'::jsonb,
    ordering integer,
    created_at timestamp without time zone NOT NULL,
    updated_at timestamp without time zone NOT NULL,
    other boolean DEFAULT false NOT NULL
);


--
-- Name: custom_fields; Type: TABLE; Schema: public; Owner: -
--

CREATE TABLE public.custom_fields (
    id uuid DEFAULT shared_extensions.gen_random_uuid() NOT NULL,
    resource_type character varying,
    key character varying,
    input_type character varying,
    title_multiloc jsonb DEFAULT '{}'::jsonb,
    description_multiloc jsonb DEFAULT '{}'::jsonb,
    required boolean DEFAULT false,
    ordering integer,
    created_at timestamp without time zone NOT NULL,
    updated_at timestamp without time zone NOT NULL,
    enabled boolean DEFAULT true NOT NULL,
    code character varying,
    resource_id uuid,
    hidden boolean DEFAULT false NOT NULL,
    maximum integer,
    logic jsonb DEFAULT '{}'::jsonb NOT NULL,
    answer_visible_to character varying,
    select_count_enabled boolean DEFAULT false NOT NULL,
    maximum_select_count integer,
    minimum_select_count integer,
    random_option_ordering boolean DEFAULT false NOT NULL,
    page_layout character varying,
    linear_scale_label_1_multiloc jsonb DEFAULT '{}'::jsonb NOT NULL,
    linear_scale_label_2_multiloc jsonb DEFAULT '{}'::jsonb NOT NULL,
    linear_scale_label_3_multiloc jsonb DEFAULT '{}'::jsonb NOT NULL,
    linear_scale_label_4_multiloc jsonb DEFAULT '{}'::jsonb NOT NULL,
    linear_scale_label_5_multiloc jsonb DEFAULT '{}'::jsonb NOT NULL,
    linear_scale_label_6_multiloc jsonb DEFAULT '{}'::jsonb NOT NULL,
    linear_scale_label_7_multiloc jsonb DEFAULT '{}'::jsonb NOT NULL,
    dropdown_layout boolean DEFAULT false NOT NULL,
    linear_scale_label_8_multiloc jsonb DEFAULT '{}'::jsonb NOT NULL,
    linear_scale_label_9_multiloc jsonb DEFAULT '{}'::jsonb NOT NULL,
    linear_scale_label_10_multiloc jsonb DEFAULT '{}'::jsonb NOT NULL,
    linear_scale_label_11_multiloc jsonb DEFAULT '{}'::jsonb NOT NULL,
    ask_follow_up boolean DEFAULT false NOT NULL
);


--
-- Name: custom_forms; Type: TABLE; Schema: public; Owner: -
--

CREATE TABLE public.custom_forms (
    id uuid DEFAULT shared_extensions.gen_random_uuid() NOT NULL,
    created_at timestamp(6) without time zone NOT NULL,
    updated_at timestamp(6) without time zone NOT NULL,
    participation_context_id uuid NOT NULL,
    participation_context_type character varying NOT NULL
);


--
-- Name: email_campaigns_campaign_email_commands; Type: TABLE; Schema: public; Owner: -
--

CREATE TABLE public.email_campaigns_campaign_email_commands (
    id uuid DEFAULT shared_extensions.gen_random_uuid() NOT NULL,
    campaign character varying,
    recipient_id uuid,
    commanded_at timestamp without time zone,
    tracked_content jsonb,
    created_at timestamp without time zone NOT NULL,
    updated_at timestamp without time zone NOT NULL
);


--
-- Name: email_campaigns_campaigns_groups; Type: TABLE; Schema: public; Owner: -
--

CREATE TABLE public.email_campaigns_campaigns_groups (
    id uuid DEFAULT shared_extensions.gen_random_uuid() NOT NULL,
    campaign_id uuid,
    group_id uuid,
    created_at timestamp without time zone NOT NULL,
    updated_at timestamp without time zone NOT NULL
);


--
-- Name: email_campaigns_consents; Type: TABLE; Schema: public; Owner: -
--

CREATE TABLE public.email_campaigns_consents (
    id uuid DEFAULT shared_extensions.gen_random_uuid() NOT NULL,
    campaign_type character varying NOT NULL,
    user_id uuid NOT NULL,
    consented boolean NOT NULL,
    created_at timestamp without time zone NOT NULL,
    updated_at timestamp without time zone NOT NULL
);


--
-- Name: email_campaigns_examples; Type: TABLE; Schema: public; Owner: -
--

CREATE TABLE public.email_campaigns_examples (
    id uuid DEFAULT shared_extensions.gen_random_uuid() NOT NULL,
    mail_body_html character varying NOT NULL,
    locale character varying NOT NULL,
    subject character varying NOT NULL,
    recipient_id uuid,
    created_at timestamp(6) without time zone NOT NULL,
    updated_at timestamp(6) without time zone NOT NULL,
    campaign_id uuid
);


--
-- Name: email_campaigns_unsubscription_tokens; Type: TABLE; Schema: public; Owner: -
--

CREATE TABLE public.email_campaigns_unsubscription_tokens (
    id uuid DEFAULT shared_extensions.gen_random_uuid() NOT NULL,
    token character varying NOT NULL,
    user_id uuid NOT NULL
);


--
-- Name: email_snippets; Type: TABLE; Schema: public; Owner: -
--

CREATE TABLE public.email_snippets (
    id uuid DEFAULT shared_extensions.gen_random_uuid() NOT NULL,
    email character varying,
    snippet character varying,
    locale character varying,
    body text,
    created_at timestamp without time zone NOT NULL,
    updated_at timestamp without time zone NOT NULL
);


--
-- Name: embeddings_similarities; Type: TABLE; Schema: public; Owner: -
--

CREATE TABLE public.embeddings_similarities (
    id uuid DEFAULT gen_random_uuid() NOT NULL,
    embedding shared_extensions.vector(1024) NOT NULL,
    embeddable_type character varying NOT NULL,
    embeddable_id uuid NOT NULL,
    embedded_attributes character varying,
    created_at timestamp(6) without time zone NOT NULL,
    updated_at timestamp(6) without time zone NOT NULL
);


--
-- Name: event_files; Type: TABLE; Schema: public; Owner: -
--

CREATE TABLE public.event_files (
    id uuid DEFAULT shared_extensions.gen_random_uuid() NOT NULL,
    event_id uuid,
    file character varying,
    ordering integer,
    created_at timestamp without time zone NOT NULL,
    updated_at timestamp without time zone NOT NULL,
    name character varying
);


--
-- Name: event_images; Type: TABLE; Schema: public; Owner: -
--

CREATE TABLE public.event_images (
    id uuid DEFAULT shared_extensions.gen_random_uuid() NOT NULL,
    event_id uuid,
    image character varying,
    ordering integer,
    created_at timestamp(6) without time zone NOT NULL,
    updated_at timestamp(6) without time zone NOT NULL,
    alt_text_multiloc jsonb DEFAULT '{}'::jsonb
);


--
-- Name: experiments; Type: TABLE; Schema: public; Owner: -
--

CREATE TABLE public.experiments (
    id uuid DEFAULT shared_extensions.gen_random_uuid() NOT NULL,
    name character varying NOT NULL,
    treatment character varying NOT NULL,
    action character varying NOT NULL,
    created_at timestamp(6) without time zone NOT NULL,
    updated_at timestamp(6) without time zone NOT NULL
);


--
-- Name: flag_inappropriate_content_inappropriate_content_flags; Type: TABLE; Schema: public; Owner: -
--

CREATE TABLE public.flag_inappropriate_content_inappropriate_content_flags (
    id uuid DEFAULT shared_extensions.gen_random_uuid() NOT NULL,
    flaggable_id uuid NOT NULL,
    flaggable_type character varying NOT NULL,
    deleted_at timestamp without time zone,
    toxicity_label character varying,
    created_at timestamp(6) without time zone NOT NULL,
    updated_at timestamp(6) without time zone NOT NULL,
    ai_reason character varying
);


--
-- Name: followers; Type: TABLE; Schema: public; Owner: -
--

CREATE TABLE public.followers (
    id uuid DEFAULT shared_extensions.gen_random_uuid() NOT NULL,
    followable_type character varying NOT NULL,
    followable_id uuid NOT NULL,
    user_id uuid NOT NULL,
    created_at timestamp(6) without time zone NOT NULL,
    updated_at timestamp(6) without time zone NOT NULL
);


--
-- Name: groups; Type: TABLE; Schema: public; Owner: -
--

CREATE TABLE public.groups (
    id uuid DEFAULT shared_extensions.gen_random_uuid() NOT NULL,
    title_multiloc jsonb DEFAULT '{}'::jsonb,
    slug character varying,
    memberships_count integer DEFAULT 0 NOT NULL,
    created_at timestamp without time zone NOT NULL,
    updated_at timestamp without time zone NOT NULL,
    membership_type character varying,
    rules jsonb DEFAULT '[]'::jsonb
);


--
-- Name: groups_permissions; Type: TABLE; Schema: public; Owner: -
--

CREATE TABLE public.groups_permissions (
    id uuid DEFAULT shared_extensions.gen_random_uuid() NOT NULL,
    permission_id uuid NOT NULL,
    group_id uuid NOT NULL,
    created_at timestamp without time zone NOT NULL,
    updated_at timestamp without time zone NOT NULL
);


--
-- Name: groups_projects; Type: TABLE; Schema: public; Owner: -
--

CREATE TABLE public.groups_projects (
    id uuid DEFAULT shared_extensions.gen_random_uuid() NOT NULL,
    group_id uuid,
    project_id uuid,
    created_at timestamp without time zone NOT NULL,
    updated_at timestamp without time zone NOT NULL
);


--
-- Name: id_id_card_lookup_id_cards; Type: TABLE; Schema: public; Owner: -
--

CREATE TABLE public.id_id_card_lookup_id_cards (
    id uuid DEFAULT shared_extensions.gen_random_uuid() NOT NULL,
    hashed_card_id character varying
);


--
-- Name: idea_files; Type: TABLE; Schema: public; Owner: -
--

CREATE TABLE public.idea_files (
    id uuid DEFAULT shared_extensions.gen_random_uuid() NOT NULL,
    idea_id uuid,
    file character varying,
    ordering integer,
    created_at timestamp without time zone NOT NULL,
    updated_at timestamp without time zone NOT NULL,
    name character varying
);


--
-- Name: idea_images; Type: TABLE; Schema: public; Owner: -
--

CREATE TABLE public.idea_images (
    id uuid DEFAULT shared_extensions.gen_random_uuid() NOT NULL,
    idea_id uuid,
    image character varying,
    ordering integer,
    created_at timestamp without time zone NOT NULL,
    updated_at timestamp without time zone NOT NULL
);


--
-- Name: idea_import_files; Type: TABLE; Schema: public; Owner: -
--

CREATE TABLE public.idea_import_files (
    id uuid DEFAULT shared_extensions.gen_random_uuid() NOT NULL,
    project_id uuid,
    file character varying,
    name character varying,
    import_type character varying,
    num_pages integer DEFAULT 0,
    created_at timestamp(6) without time zone NOT NULL,
    updated_at timestamp(6) without time zone NOT NULL,
    parent_id uuid
);


--
-- Name: idea_imports; Type: TABLE; Schema: public; Owner: -
--

CREATE TABLE public.idea_imports (
    id uuid DEFAULT shared_extensions.gen_random_uuid() NOT NULL,
    idea_id uuid,
    import_user_id uuid,
    file_id uuid,
    user_created boolean DEFAULT false,
    required boolean DEFAULT false,
    approved_at timestamp without time zone,
    page_range text[] DEFAULT '{}'::text[],
    locale character varying,
    string character varying,
    created_at timestamp(6) without time zone NOT NULL,
    updated_at timestamp(6) without time zone NOT NULL,
    user_consent boolean DEFAULT false NOT NULL,
    content_changes jsonb DEFAULT '{}'::jsonb
);


--
-- Name: idea_trending_infos; Type: VIEW; Schema: public; Owner: -
--

CREATE VIEW public.idea_trending_infos AS
 SELECT ideas.id AS idea_id,
    GREATEST(comments_at.last_comment_at, likes_at.last_liked_at, ideas.published_at) AS last_activity_at,
    to_timestamp(round((((GREATEST(((comments_at.comments_count)::double precision * comments_at.mean_comment_at), (0)::double precision) + GREATEST(((likes_at.likes_count)::double precision * likes_at.mean_liked_at), (0)::double precision)) + date_part('epoch'::text, ideas.published_at)) / (((GREATEST((comments_at.comments_count)::numeric, 0.0) + GREATEST((likes_at.likes_count)::numeric, 0.0)) + 1.0))::double precision))) AS mean_activity_at
   FROM ((public.ideas
     FULL JOIN ( SELECT comments.idea_id,
            max(comments.created_at) AS last_comment_at,
            avg(date_part('epoch'::text, comments.created_at)) AS mean_comment_at,
            count(comments.idea_id) AS comments_count
           FROM public.comments
          GROUP BY comments.idea_id) comments_at ON ((ideas.id = comments_at.idea_id)))
     FULL JOIN ( SELECT reactions.reactable_id,
            max(reactions.created_at) AS last_liked_at,
            avg(date_part('epoch'::text, reactions.created_at)) AS mean_liked_at,
            count(reactions.reactable_id) AS likes_count
           FROM public.reactions
          WHERE (((reactions.mode)::text = 'up'::text) AND ((reactions.reactable_type)::text = 'Idea'::text))
          GROUP BY reactions.reactable_id) likes_at ON ((ideas.id = likes_at.reactable_id)));


--
-- Name: ideas_phases; Type: TABLE; Schema: public; Owner: -
--

CREATE TABLE public.ideas_phases (
    id uuid DEFAULT shared_extensions.gen_random_uuid() NOT NULL,
    idea_id uuid,
    phase_id uuid,
    created_at timestamp without time zone NOT NULL,
    updated_at timestamp without time zone NOT NULL,
    baskets_count integer DEFAULT 0 NOT NULL,
    votes_count integer DEFAULT 0 NOT NULL
);


--
-- Name: ideas_topics; Type: TABLE; Schema: public; Owner: -
--

CREATE TABLE public.ideas_topics (
    idea_id uuid,
    topic_id uuid,
    id uuid DEFAULT shared_extensions.uuid_generate_v4() NOT NULL
);


--
-- Name: identities; Type: TABLE; Schema: public; Owner: -
--

CREATE TABLE public.identities (
    id uuid DEFAULT shared_extensions.gen_random_uuid() NOT NULL,
    provider character varying,
    uid character varying,
    auth_hash jsonb DEFAULT '{}'::jsonb,
    user_id uuid,
    created_at timestamp without time zone NOT NULL,
    updated_at timestamp without time zone NOT NULL
);


--
-- Name: impact_tracking_pageviews; Type: TABLE; Schema: public; Owner: -
--

CREATE TABLE public.impact_tracking_pageviews (
    id uuid DEFAULT gen_random_uuid() NOT NULL,
    session_id uuid NOT NULL,
    path character varying NOT NULL,
    project_id uuid,
    created_at timestamp(6) without time zone NOT NULL,
    updated_at timestamp(6) without time zone NOT NULL
);


--
-- Name: impact_tracking_salts; Type: TABLE; Schema: public; Owner: -
--

CREATE TABLE public.impact_tracking_salts (
    id uuid DEFAULT shared_extensions.gen_random_uuid() NOT NULL,
    salt character varying,
    created_at timestamp(6) without time zone NOT NULL,
    updated_at timestamp(6) without time zone NOT NULL
);


--
-- Name: internal_comments; Type: TABLE; Schema: public; Owner: -
--

CREATE TABLE public.internal_comments (
    id uuid DEFAULT shared_extensions.gen_random_uuid() NOT NULL,
    author_id uuid,
    idea_id uuid,
    parent_id uuid,
    lft integer NOT NULL,
    rgt integer NOT NULL,
    body text NOT NULL,
    publication_status character varying DEFAULT 'published'::character varying NOT NULL,
    body_updated_at timestamp without time zone,
    children_count integer DEFAULT 0 NOT NULL,
    created_at timestamp(6) without time zone NOT NULL,
    updated_at timestamp(6) without time zone NOT NULL
);


--
-- Name: machine_translations_machine_translations; Type: TABLE; Schema: public; Owner: -
--

CREATE TABLE public.machine_translations_machine_translations (
    id uuid DEFAULT shared_extensions.gen_random_uuid() NOT NULL,
    translatable_id uuid NOT NULL,
    translatable_type character varying NOT NULL,
    attribute_name character varying NOT NULL,
    locale_to character varying NOT NULL,
    translation character varying NOT NULL,
    created_at timestamp without time zone NOT NULL,
    updated_at timestamp without time zone NOT NULL
);


--
-- Name: maps_layers; Type: TABLE; Schema: public; Owner: -
--

CREATE TABLE public.maps_layers (
    id uuid DEFAULT shared_extensions.gen_random_uuid() NOT NULL,
    map_config_id uuid NOT NULL,
    title_multiloc jsonb DEFAULT '{}'::jsonb NOT NULL,
    ordering integer NOT NULL,
    geojson jsonb DEFAULT '{}'::jsonb NOT NULL,
    default_enabled boolean DEFAULT true NOT NULL,
    marker_svg_url character varying,
    created_at timestamp(6) without time zone NOT NULL,
    updated_at timestamp(6) without time zone NOT NULL,
    type character varying,
    layer_url character varying
);


--
-- Name: maps_map_configs; Type: TABLE; Schema: public; Owner: -
--

CREATE TABLE public.maps_map_configs (
    id uuid DEFAULT shared_extensions.gen_random_uuid() NOT NULL,
    center shared_extensions.geography(Point,4326),
    zoom_level numeric(4,2),
    tile_provider character varying,
    created_at timestamp(6) without time zone NOT NULL,
    updated_at timestamp(6) without time zone NOT NULL,
    esri_web_map_id character varying,
    esri_base_map_id character varying,
    mappable_type character varying,
    mappable_id uuid
);


--
-- Name: memberships; Type: TABLE; Schema: public; Owner: -
--

CREATE TABLE public.memberships (
    id uuid DEFAULT shared_extensions.gen_random_uuid() NOT NULL,
    group_id uuid,
    user_id uuid,
    created_at timestamp without time zone NOT NULL,
    updated_at timestamp without time zone NOT NULL
);


--
-- Name: moderation_moderation_statuses; Type: TABLE; Schema: public; Owner: -
--

CREATE TABLE public.moderation_moderation_statuses (
    id uuid DEFAULT shared_extensions.gen_random_uuid() NOT NULL,
    moderatable_id uuid,
    moderatable_type character varying,
    status character varying,
    created_at timestamp without time zone NOT NULL,
    updated_at timestamp without time zone NOT NULL
);


--
-- Name: moderation_moderations; Type: VIEW; Schema: public; Owner: -
--

CREATE VIEW public.moderation_moderations AS
 SELECT ideas.id,
    'Idea'::text AS moderatable_type,
    NULL::text AS post_type,
    NULL::uuid AS post_id,
    NULL::character varying AS post_slug,
    NULL::jsonb AS post_title_multiloc,
    projects.id AS project_id,
    projects.slug AS project_slug,
    projects.title_multiloc AS project_title_multiloc,
    ideas.title_multiloc AS content_title_multiloc,
    ideas.body_multiloc AS content_body_multiloc,
    ideas.slug AS content_slug,
    ideas.published_at AS created_at,
    moderation_moderation_statuses.status AS moderation_status
   FROM ((public.ideas
     LEFT JOIN public.moderation_moderation_statuses ON ((moderation_moderation_statuses.moderatable_id = ideas.id)))
     LEFT JOIN public.projects ON ((projects.id = ideas.project_id)))
UNION ALL
 SELECT comments.id,
    'Comment'::text AS moderatable_type,
    'Idea'::text AS post_type,
    ideas.id AS post_id,
    ideas.slug AS post_slug,
    ideas.title_multiloc AS post_title_multiloc,
    projects.id AS project_id,
    projects.slug AS project_slug,
    projects.title_multiloc AS project_title_multiloc,
    NULL::jsonb AS content_title_multiloc,
    comments.body_multiloc AS content_body_multiloc,
    NULL::character varying AS content_slug,
    comments.created_at,
    moderation_moderation_statuses.status AS moderation_status
   FROM (((public.comments
     LEFT JOIN public.moderation_moderation_statuses ON ((moderation_moderation_statuses.moderatable_id = comments.id)))
     LEFT JOIN public.ideas ON ((ideas.id = comments.idea_id)))
     LEFT JOIN public.projects ON ((projects.id = ideas.project_id)));


--
-- Name: nav_bar_items; Type: TABLE; Schema: public; Owner: -
--

CREATE TABLE public.nav_bar_items (
    id uuid DEFAULT shared_extensions.gen_random_uuid() NOT NULL,
    code character varying NOT NULL,
    ordering integer,
    title_multiloc jsonb,
    static_page_id uuid,
    created_at timestamp(6) without time zone NOT NULL,
    updated_at timestamp(6) without time zone NOT NULL,
    project_id uuid
);


--
-- Name: notifications; Type: TABLE; Schema: public; Owner: -
--

CREATE TABLE public.notifications (
    id uuid DEFAULT shared_extensions.gen_random_uuid() NOT NULL,
    type character varying,
    read_at timestamp without time zone,
    recipient_id uuid,
    idea_id uuid,
    comment_id uuid,
    project_id uuid,
    created_at timestamp without time zone NOT NULL,
    updated_at timestamp without time zone NOT NULL,
    initiating_user_id uuid,
    spam_report_id uuid,
    invite_id uuid,
    reason_code character varying,
    other_reason character varying,
    idea_status_id uuid,
    official_feedback_id uuid,
    phase_id uuid,
    project_folder_id uuid,
    inappropriate_content_flag_id uuid,
    internal_comment_id uuid,
    basket_id uuid,
    cosponsorship_id uuid,
    project_review_id uuid
);


--
-- Name: onboarding_campaign_dismissals; Type: TABLE; Schema: public; Owner: -
--

CREATE TABLE public.onboarding_campaign_dismissals (
    id uuid DEFAULT shared_extensions.gen_random_uuid() NOT NULL,
    user_id uuid,
    campaign_name character varying NOT NULL,
    created_at timestamp without time zone NOT NULL,
    updated_at timestamp without time zone NOT NULL
);


--
-- Name: permissions; Type: TABLE; Schema: public; Owner: -
--

CREATE TABLE public.permissions (
    id uuid DEFAULT shared_extensions.gen_random_uuid() NOT NULL,
    action character varying NOT NULL,
    permitted_by character varying NOT NULL,
    permission_scope_id uuid,
    permission_scope_type character varying,
    created_at timestamp without time zone NOT NULL,
    updated_at timestamp without time zone NOT NULL,
    global_custom_fields boolean DEFAULT false NOT NULL,
    verification_expiry integer,
    access_denied_explanation_multiloc jsonb DEFAULT '{}'::jsonb NOT NULL
);


--
-- Name: permissions_custom_fields; Type: TABLE; Schema: public; Owner: -
--

CREATE TABLE public.permissions_custom_fields (
    id uuid DEFAULT shared_extensions.gen_random_uuid() NOT NULL,
    permission_id uuid NOT NULL,
    custom_field_id uuid NOT NULL,
    required boolean DEFAULT true NOT NULL,
    created_at timestamp(6) without time zone NOT NULL,
    updated_at timestamp(6) without time zone NOT NULL,
    ordering integer DEFAULT 0
);


--
-- Name: phase_files; Type: TABLE; Schema: public; Owner: -
--

CREATE TABLE public.phase_files (
    id uuid DEFAULT shared_extensions.gen_random_uuid() NOT NULL,
    phase_id uuid,
    file character varying,
    ordering integer,
    created_at timestamp without time zone NOT NULL,
    updated_at timestamp without time zone NOT NULL,
    name character varying
);


--
-- Name: polls_options; Type: TABLE; Schema: public; Owner: -
--

CREATE TABLE public.polls_options (
    id uuid DEFAULT shared_extensions.gen_random_uuid() NOT NULL,
    question_id uuid,
    title_multiloc jsonb DEFAULT '{}'::jsonb NOT NULL,
    ordering integer,
    created_at timestamp without time zone NOT NULL,
    updated_at timestamp without time zone NOT NULL
);


--
-- Name: polls_questions; Type: TABLE; Schema: public; Owner: -
--

CREATE TABLE public.polls_questions (
    id uuid DEFAULT shared_extensions.gen_random_uuid() NOT NULL,
    phase_id uuid NOT NULL,
    title_multiloc jsonb DEFAULT '{}'::jsonb NOT NULL,
    ordering integer,
    created_at timestamp without time zone NOT NULL,
    updated_at timestamp without time zone NOT NULL,
    question_type character varying DEFAULT 'single_option'::character varying NOT NULL,
    max_options integer
);


--
-- Name: polls_response_options; Type: TABLE; Schema: public; Owner: -
--

CREATE TABLE public.polls_response_options (
    id uuid DEFAULT shared_extensions.gen_random_uuid() NOT NULL,
    response_id uuid,
    option_id uuid,
    created_at timestamp without time zone NOT NULL,
    updated_at timestamp without time zone NOT NULL
);


--
-- Name: project_files; Type: TABLE; Schema: public; Owner: -
--

CREATE TABLE public.project_files (
    id uuid DEFAULT shared_extensions.gen_random_uuid() NOT NULL,
    project_id uuid,
    file character varying,
    ordering integer,
    created_at timestamp without time zone NOT NULL,
    updated_at timestamp without time zone NOT NULL,
    name character varying
);


--
-- Name: project_folders_files; Type: TABLE; Schema: public; Owner: -
--

CREATE TABLE public.project_folders_files (
    id uuid DEFAULT shared_extensions.gen_random_uuid() NOT NULL,
    project_folder_id uuid,
    file character varying,
    name character varying,
    ordering integer,
    created_at timestamp(6) without time zone NOT NULL,
    updated_at timestamp(6) without time zone NOT NULL
);


--
-- Name: project_folders_folders; Type: TABLE; Schema: public; Owner: -
--

CREATE TABLE public.project_folders_folders (
    id uuid DEFAULT shared_extensions.gen_random_uuid() NOT NULL,
    title_multiloc jsonb,
    description_multiloc jsonb,
    description_preview_multiloc jsonb,
    header_bg character varying,
    slug character varying,
    created_at timestamp(6) without time zone NOT NULL,
    updated_at timestamp(6) without time zone NOT NULL,
    followers_count integer DEFAULT 0 NOT NULL,
    header_bg_alt_text_multiloc jsonb DEFAULT '{}'::jsonb
);


--
-- Name: project_folders_images; Type: TABLE; Schema: public; Owner: -
--

CREATE TABLE public.project_folders_images (
    id uuid DEFAULT shared_extensions.gen_random_uuid() NOT NULL,
    project_folder_id uuid,
    image character varying,
    ordering integer,
    created_at timestamp(6) without time zone NOT NULL,
    updated_at timestamp(6) without time zone NOT NULL,
    alt_text_multiloc jsonb DEFAULT '{}'::jsonb
);


--
-- Name: project_images; Type: TABLE; Schema: public; Owner: -
--

CREATE TABLE public.project_images (
    id uuid DEFAULT shared_extensions.gen_random_uuid() NOT NULL,
    project_id uuid,
    image character varying,
    ordering integer,
    created_at timestamp without time zone NOT NULL,
    updated_at timestamp without time zone NOT NULL,
    alt_text_multiloc jsonb DEFAULT '{}'::jsonb
);


--
-- Name: project_reviews; Type: TABLE; Schema: public; Owner: -
--

CREATE TABLE public.project_reviews (
    id uuid DEFAULT gen_random_uuid() NOT NULL,
    project_id uuid NOT NULL,
    requester_id uuid,
    reviewer_id uuid,
    approved_at timestamp(6) without time zone,
    created_at timestamp(6) without time zone NOT NULL,
    updated_at timestamp(6) without time zone NOT NULL
);


--
-- Name: projects_allowed_input_topics; Type: TABLE; Schema: public; Owner: -
--

CREATE TABLE public.projects_allowed_input_topics (
    project_id uuid,
    topic_id uuid,
    id uuid DEFAULT shared_extensions.uuid_generate_v4() NOT NULL,
    created_at timestamp(6) without time zone NOT NULL,
    updated_at timestamp(6) without time zone NOT NULL,
    ordering integer
);


--
-- Name: projects_topics; Type: TABLE; Schema: public; Owner: -
--

CREATE TABLE public.projects_topics (
    id uuid DEFAULT shared_extensions.gen_random_uuid() NOT NULL,
    topic_id uuid NOT NULL,
    project_id uuid NOT NULL,
    created_at timestamp(6) without time zone NOT NULL,
    updated_at timestamp(6) without time zone NOT NULL
);


--
-- Name: public_api_api_clients; Type: TABLE; Schema: public; Owner: -
--

CREATE TABLE public.public_api_api_clients (
    id uuid DEFAULT shared_extensions.gen_random_uuid() NOT NULL,
    name character varying,
    created_at timestamp without time zone NOT NULL,
    updated_at timestamp without time zone NOT NULL,
    last_used_at timestamp(6) without time zone,
    secret_digest character varying NOT NULL,
    secret_postfix character varying NOT NULL
);


--
-- Name: que_jobs_id_seq; Type: SEQUENCE; Schema: public; Owner: -
--

CREATE SEQUENCE public.que_jobs_id_seq
    START WITH 1
    INCREMENT BY 1
    NO MINVALUE
    NO MAXVALUE
    CACHE 1;


--
-- Name: que_jobs_id_seq; Type: SEQUENCE OWNED BY; Schema: public; Owner: -
--

ALTER SEQUENCE public.que_jobs_id_seq OWNED BY public.que_jobs.id;


--
-- Name: que_lockers; Type: TABLE; Schema: public; Owner: -
--

CREATE UNLOGGED TABLE public.que_lockers (
    pid integer NOT NULL,
    worker_count integer NOT NULL,
    worker_priorities integer[] NOT NULL,
    ruby_pid integer NOT NULL,
    ruby_hostname text NOT NULL,
    queues text[] NOT NULL,
    listening boolean NOT NULL,
    job_schema_version integer DEFAULT 1,
    CONSTRAINT valid_queues CHECK (((array_ndims(queues) = 1) AND (array_length(queues, 1) IS NOT NULL))),
    CONSTRAINT valid_worker_priorities CHECK (((array_ndims(worker_priorities) = 1) AND (array_length(worker_priorities, 1) IS NOT NULL)))
);


--
-- Name: que_values; Type: TABLE; Schema: public; Owner: -
--

CREATE TABLE public.que_values (
    key text NOT NULL,
    value jsonb DEFAULT '{}'::jsonb NOT NULL,
    CONSTRAINT valid_value CHECK ((jsonb_typeof(value) = 'object'::text))
)
WITH (fillfactor='90');


--
-- Name: report_builder_published_graph_data_units; Type: TABLE; Schema: public; Owner: -
--

CREATE TABLE public.report_builder_published_graph_data_units (
    id uuid DEFAULT shared_extensions.gen_random_uuid() NOT NULL,
    report_id uuid NOT NULL,
    graph_id character varying NOT NULL,
    data jsonb NOT NULL,
    created_at timestamp(6) without time zone NOT NULL,
    updated_at timestamp(6) without time zone NOT NULL
);


--
-- Name: report_builder_reports; Type: TABLE; Schema: public; Owner: -
--

CREATE TABLE public.report_builder_reports (
    id uuid DEFAULT shared_extensions.gen_random_uuid() NOT NULL,
    name character varying,
    owner_id uuid,
    created_at timestamp(6) without time zone NOT NULL,
    updated_at timestamp(6) without time zone NOT NULL,
    phase_id uuid,
    visible boolean DEFAULT false NOT NULL,
    name_tsvector tsvector GENERATED ALWAYS AS (to_tsvector('simple'::regconfig, (name)::text)) STORED
);


--
-- Name: schema_migrations; Type: TABLE; Schema: public; Owner: -
--

CREATE TABLE public.schema_migrations (
    version character varying NOT NULL
);


--
-- Name: spam_reports; Type: TABLE; Schema: public; Owner: -
--

CREATE TABLE public.spam_reports (
    id uuid DEFAULT shared_extensions.gen_random_uuid() NOT NULL,
    spam_reportable_id uuid NOT NULL,
    spam_reportable_type character varying NOT NULL,
    reported_at timestamp without time zone NOT NULL,
    reason_code character varying,
    other_reason character varying,
    user_id uuid,
    created_at timestamp without time zone NOT NULL,
    updated_at timestamp without time zone NOT NULL
);


--
-- Name: static_page_files; Type: TABLE; Schema: public; Owner: -
--

CREATE TABLE public.static_page_files (
    id uuid DEFAULT shared_extensions.gen_random_uuid() NOT NULL,
    static_page_id uuid,
    file character varying,
    ordering integer,
    name character varying,
    created_at timestamp without time zone NOT NULL,
    updated_at timestamp without time zone NOT NULL
);


--
-- Name: static_pages; Type: TABLE; Schema: public; Owner: -
--

CREATE TABLE public.static_pages (
    id uuid DEFAULT shared_extensions.gen_random_uuid() NOT NULL,
    title_multiloc jsonb DEFAULT '{}'::jsonb,
    slug character varying,
    created_at timestamp without time zone NOT NULL,
    updated_at timestamp without time zone NOT NULL,
    code character varying NOT NULL,
    top_info_section_multiloc jsonb DEFAULT '{}'::jsonb NOT NULL,
    banner_enabled boolean DEFAULT false NOT NULL,
    banner_layout character varying DEFAULT 'full_width_banner_layout'::character varying NOT NULL,
    banner_overlay_color character varying,
    banner_overlay_opacity integer,
    banner_cta_button_multiloc jsonb DEFAULT '{}'::jsonb NOT NULL,
    banner_cta_button_type character varying DEFAULT 'no_button'::character varying NOT NULL,
    banner_cta_button_url character varying,
    banner_header_multiloc jsonb DEFAULT '{}'::jsonb NOT NULL,
    banner_subheader_multiloc jsonb DEFAULT '{}'::jsonb NOT NULL,
    top_info_section_enabled boolean DEFAULT false NOT NULL,
    files_section_enabled boolean DEFAULT false NOT NULL,
    projects_enabled boolean DEFAULT false NOT NULL,
    projects_filter_type character varying DEFAULT 'no_filter'::character varying NOT NULL,
    events_widget_enabled boolean DEFAULT false NOT NULL,
    bottom_info_section_enabled boolean DEFAULT false NOT NULL,
    bottom_info_section_multiloc jsonb DEFAULT '{}'::jsonb NOT NULL,
    header_bg character varying
);


--
-- Name: static_pages_topics; Type: TABLE; Schema: public; Owner: -
--

CREATE TABLE public.static_pages_topics (
    id uuid DEFAULT shared_extensions.gen_random_uuid() NOT NULL,
    topic_id uuid NOT NULL,
    static_page_id uuid NOT NULL,
    created_at timestamp(6) without time zone NOT NULL,
    updated_at timestamp(6) without time zone NOT NULL
);


--
-- Name: surveys_responses; Type: TABLE; Schema: public; Owner: -
--

CREATE TABLE public.surveys_responses (
    id uuid DEFAULT shared_extensions.gen_random_uuid() NOT NULL,
    phase_id uuid NOT NULL,
    survey_service character varying NOT NULL,
    external_survey_id character varying NOT NULL,
    external_response_id character varying NOT NULL,
    user_id uuid,
    started_at timestamp without time zone,
    submitted_at timestamp without time zone NOT NULL,
    answers jsonb DEFAULT '{}'::jsonb,
    created_at timestamp without time zone NOT NULL,
    updated_at timestamp without time zone NOT NULL
);


--
-- Name: tenants; Type: TABLE; Schema: public; Owner: -
--

CREATE TABLE public.tenants (
    id uuid DEFAULT shared_extensions.gen_random_uuid() NOT NULL,
    name character varying,
    host character varying,
    settings jsonb DEFAULT '{}'::jsonb,
    created_at timestamp without time zone NOT NULL,
    updated_at timestamp without time zone NOT NULL,
    logo character varying,
    favicon character varying,
    style jsonb DEFAULT '{}'::jsonb,
    deleted_at timestamp without time zone,
    creation_finalized_at timestamp without time zone
);


--
-- Name: text_images; Type: TABLE; Schema: public; Owner: -
--

CREATE TABLE public.text_images (
    id uuid DEFAULT shared_extensions.gen_random_uuid() NOT NULL,
    imageable_type character varying NOT NULL,
    imageable_id uuid NOT NULL,
    imageable_field character varying,
    image character varying,
    created_at timestamp without time zone NOT NULL,
    updated_at timestamp without time zone NOT NULL,
    text_reference character varying NOT NULL
);


--
-- Name: topics; Type: TABLE; Schema: public; Owner: -
--

CREATE TABLE public.topics (
    id uuid DEFAULT shared_extensions.gen_random_uuid() NOT NULL,
    title_multiloc jsonb DEFAULT '{}'::jsonb,
    description_multiloc jsonb DEFAULT '{}'::jsonb,
    icon character varying,
    created_at timestamp without time zone NOT NULL,
    updated_at timestamp without time zone NOT NULL,
    ordering integer,
    code character varying DEFAULT 'custom'::character varying NOT NULL,
    followers_count integer DEFAULT 0 NOT NULL,
    include_in_onboarding boolean DEFAULT false NOT NULL
);


--
-- Name: user_custom_fields_representativeness_ref_distributions; Type: TABLE; Schema: public; Owner: -
--

CREATE TABLE public.user_custom_fields_representativeness_ref_distributions (
    id uuid DEFAULT shared_extensions.gen_random_uuid() NOT NULL,
    custom_field_id uuid NOT NULL,
    distribution jsonb NOT NULL,
    created_at timestamp(6) without time zone NOT NULL,
    updated_at timestamp(6) without time zone NOT NULL,
    type character varying
);


--
-- Name: verification_verifications; Type: TABLE; Schema: public; Owner: -
--

CREATE TABLE public.verification_verifications (
    id uuid DEFAULT shared_extensions.gen_random_uuid() NOT NULL,
    user_id uuid,
    method_name character varying NOT NULL,
    hashed_uid character varying NOT NULL,
    active boolean DEFAULT true NOT NULL,
    created_at timestamp without time zone NOT NULL,
    updated_at timestamp without time zone NOT NULL
);


--
-- Name: areas_static_pages id; Type: DEFAULT; Schema: public; Owner: -
--

ALTER TABLE ONLY public.areas_static_pages ALTER COLUMN id SET DEFAULT nextval('public.areas_static_pages_id_seq'::regclass);


--
-- Name: que_jobs id; Type: DEFAULT; Schema: public; Owner: -
--

ALTER TABLE ONLY public.que_jobs ALTER COLUMN id SET DEFAULT nextval('public.que_jobs_id_seq'::regclass);


--
-- Name: activities activities_pkey; Type: CONSTRAINT; Schema: public; Owner: -
--

ALTER TABLE ONLY public.activities
    ADD CONSTRAINT activities_pkey PRIMARY KEY (id);


--
-- Name: admin_publications admin_publications_pkey; Type: CONSTRAINT; Schema: public; Owner: -
--

ALTER TABLE ONLY public.admin_publications
    ADD CONSTRAINT admin_publications_pkey PRIMARY KEY (id);


--
-- Name: analysis_additional_custom_fields analysis_analyses_custom_fields_pkey; Type: CONSTRAINT; Schema: public; Owner: -
--

ALTER TABLE ONLY public.analysis_additional_custom_fields
    ADD CONSTRAINT analysis_analyses_custom_fields_pkey PRIMARY KEY (id);


--
-- Name: analysis_analyses analysis_analyses_pkey; Type: CONSTRAINT; Schema: public; Owner: -
--

ALTER TABLE ONLY public.analysis_analyses
    ADD CONSTRAINT analysis_analyses_pkey PRIMARY KEY (id);


--
-- Name: analysis_background_tasks analysis_background_tasks_pkey; Type: CONSTRAINT; Schema: public; Owner: -
--

ALTER TABLE ONLY public.analysis_background_tasks
    ADD CONSTRAINT analysis_background_tasks_pkey PRIMARY KEY (id);


--
-- Name: analysis_comments_summaries analysis_comments_summaries_pkey; Type: CONSTRAINT; Schema: public; Owner: -
--

ALTER TABLE ONLY public.analysis_comments_summaries
    ADD CONSTRAINT analysis_comments_summaries_pkey PRIMARY KEY (id);


--
<<<<<<< HEAD
-- Name: analysis_heatmap_cells analysis_heatmap_cells_pkey; Type: CONSTRAINT; Schema: public; Owner: -
--

ALTER TABLE ONLY public.analysis_heatmap_cells
    ADD CONSTRAINT analysis_heatmap_cells_pkey PRIMARY KEY (id);


--
=======
>>>>>>> 09479eaa
-- Name: analysis_insights analysis_insights_pkey; Type: CONSTRAINT; Schema: public; Owner: -
--

ALTER TABLE ONLY public.analysis_insights
    ADD CONSTRAINT analysis_insights_pkey PRIMARY KEY (id);


--
-- Name: analysis_questions analysis_questions_pkey; Type: CONSTRAINT; Schema: public; Owner: -
--

ALTER TABLE ONLY public.analysis_questions
    ADD CONSTRAINT analysis_questions_pkey PRIMARY KEY (id);


--
-- Name: analysis_summaries analysis_summaries_pkey; Type: CONSTRAINT; Schema: public; Owner: -
--

ALTER TABLE ONLY public.analysis_summaries
    ADD CONSTRAINT analysis_summaries_pkey PRIMARY KEY (id);


--
-- Name: analysis_taggings analysis_taggings_pkey; Type: CONSTRAINT; Schema: public; Owner: -
--

ALTER TABLE ONLY public.analysis_taggings
    ADD CONSTRAINT analysis_taggings_pkey PRIMARY KEY (id);


--
-- Name: analysis_tags analysis_tags_pkey; Type: CONSTRAINT; Schema: public; Owner: -
--

ALTER TABLE ONLY public.analysis_tags
    ADD CONSTRAINT analysis_tags_pkey PRIMARY KEY (id);


--
-- Name: analytics_dimension_dates analytics_dimension_dates_pkey; Type: CONSTRAINT; Schema: public; Owner: -
--

ALTER TABLE ONLY public.analytics_dimension_dates
    ADD CONSTRAINT analytics_dimension_dates_pkey PRIMARY KEY (date);


--
-- Name: analytics_dimension_locales analytics_dimension_locales_pkey; Type: CONSTRAINT; Schema: public; Owner: -
--

ALTER TABLE ONLY public.analytics_dimension_locales
    ADD CONSTRAINT analytics_dimension_locales_pkey PRIMARY KEY (id);


--
-- Name: analytics_dimension_referrer_types analytics_dimension_referrer_types_pkey; Type: CONSTRAINT; Schema: public; Owner: -
--

ALTER TABLE ONLY public.analytics_dimension_referrer_types
    ADD CONSTRAINT analytics_dimension_referrer_types_pkey PRIMARY KEY (id);


--
-- Name: analytics_dimension_types analytics_dimension_types_pkey; Type: CONSTRAINT; Schema: public; Owner: -
--

ALTER TABLE ONLY public.analytics_dimension_types
    ADD CONSTRAINT analytics_dimension_types_pkey PRIMARY KEY (id);


--
-- Name: analytics_fact_visits analytics_fact_visits_pkey; Type: CONSTRAINT; Schema: public; Owner: -
--

ALTER TABLE ONLY public.analytics_fact_visits
    ADD CONSTRAINT analytics_fact_visits_pkey PRIMARY KEY (id);


--
-- Name: app_configurations app_configurations_pkey; Type: CONSTRAINT; Schema: public; Owner: -
--

ALTER TABLE ONLY public.app_configurations
    ADD CONSTRAINT app_configurations_pkey PRIMARY KEY (id);


--
-- Name: ar_internal_metadata ar_internal_metadata_pkey; Type: CONSTRAINT; Schema: public; Owner: -
--

ALTER TABLE ONLY public.ar_internal_metadata
    ADD CONSTRAINT ar_internal_metadata_pkey PRIMARY KEY (key);


--
-- Name: areas areas_pkey; Type: CONSTRAINT; Schema: public; Owner: -
--

ALTER TABLE ONLY public.areas
    ADD CONSTRAINT areas_pkey PRIMARY KEY (id);


--
-- Name: areas_projects areas_projects_pkey; Type: CONSTRAINT; Schema: public; Owner: -
--

ALTER TABLE ONLY public.areas_projects
    ADD CONSTRAINT areas_projects_pkey PRIMARY KEY (id);


--
-- Name: areas_static_pages areas_static_pages_pkey; Type: CONSTRAINT; Schema: public; Owner: -
--

ALTER TABLE ONLY public.areas_static_pages
    ADD CONSTRAINT areas_static_pages_pkey PRIMARY KEY (id);


--
-- Name: authoring_assistance_responses authoring_assistance_responses_pkey; Type: CONSTRAINT; Schema: public; Owner: -
--

ALTER TABLE ONLY public.authoring_assistance_responses
    ADD CONSTRAINT authoring_assistance_responses_pkey PRIMARY KEY (id);


--
-- Name: baskets_ideas baskets_ideas_pkey; Type: CONSTRAINT; Schema: public; Owner: -
--

ALTER TABLE ONLY public.baskets_ideas
    ADD CONSTRAINT baskets_ideas_pkey PRIMARY KEY (id);


--
-- Name: baskets baskets_pkey; Type: CONSTRAINT; Schema: public; Owner: -
--

ALTER TABLE ONLY public.baskets
    ADD CONSTRAINT baskets_pkey PRIMARY KEY (id);


--
-- Name: comments comments_pkey; Type: CONSTRAINT; Schema: public; Owner: -
--

ALTER TABLE ONLY public.comments
    ADD CONSTRAINT comments_pkey PRIMARY KEY (id);


--
-- Name: common_passwords common_passwords_pkey; Type: CONSTRAINT; Schema: public; Owner: -
--

ALTER TABLE ONLY public.common_passwords
    ADD CONSTRAINT common_passwords_pkey PRIMARY KEY (id);


--
-- Name: content_builder_layout_images content_builder_layout_images_pkey; Type: CONSTRAINT; Schema: public; Owner: -
--

ALTER TABLE ONLY public.content_builder_layout_images
    ADD CONSTRAINT content_builder_layout_images_pkey PRIMARY KEY (id);


--
-- Name: content_builder_layouts content_builder_layouts_pkey; Type: CONSTRAINT; Schema: public; Owner: -
--

ALTER TABLE ONLY public.content_builder_layouts
    ADD CONSTRAINT content_builder_layouts_pkey PRIMARY KEY (id);


--
-- Name: cosponsorships cosponsorships_pkey; Type: CONSTRAINT; Schema: public; Owner: -
--

ALTER TABLE ONLY public.cosponsorships
    ADD CONSTRAINT cosponsorships_pkey PRIMARY KEY (id);


--
-- Name: custom_field_bins custom_field_bins_pkey; Type: CONSTRAINT; Schema: public; Owner: -
--

ALTER TABLE ONLY public.custom_field_bins
    ADD CONSTRAINT custom_field_bins_pkey PRIMARY KEY (id);


--
-- Name: custom_field_matrix_statements custom_field_matrix_statements_pkey; Type: CONSTRAINT; Schema: public; Owner: -
--

ALTER TABLE ONLY public.custom_field_matrix_statements
    ADD CONSTRAINT custom_field_matrix_statements_pkey PRIMARY KEY (id);


--
-- Name: custom_field_option_images custom_field_option_images_pkey; Type: CONSTRAINT; Schema: public; Owner: -
--

ALTER TABLE ONLY public.custom_field_option_images
    ADD CONSTRAINT custom_field_option_images_pkey PRIMARY KEY (id);


--
-- Name: custom_field_options custom_field_options_pkey; Type: CONSTRAINT; Schema: public; Owner: -
--

ALTER TABLE ONLY public.custom_field_options
    ADD CONSTRAINT custom_field_options_pkey PRIMARY KEY (id);


--
-- Name: custom_fields custom_fields_pkey; Type: CONSTRAINT; Schema: public; Owner: -
--

ALTER TABLE ONLY public.custom_fields
    ADD CONSTRAINT custom_fields_pkey PRIMARY KEY (id);


--
-- Name: custom_forms custom_forms_pkey; Type: CONSTRAINT; Schema: public; Owner: -
--

ALTER TABLE ONLY public.custom_forms
    ADD CONSTRAINT custom_forms_pkey PRIMARY KEY (id);


--
-- Name: email_campaigns_campaign_email_commands email_campaigns_campaign_email_commands_pkey; Type: CONSTRAINT; Schema: public; Owner: -
--

ALTER TABLE ONLY public.email_campaigns_campaign_email_commands
    ADD CONSTRAINT email_campaigns_campaign_email_commands_pkey PRIMARY KEY (id);


--
-- Name: email_campaigns_campaigns_groups email_campaigns_campaigns_groups_pkey; Type: CONSTRAINT; Schema: public; Owner: -
--

ALTER TABLE ONLY public.email_campaigns_campaigns_groups
    ADD CONSTRAINT email_campaigns_campaigns_groups_pkey PRIMARY KEY (id);


--
-- Name: email_campaigns_campaigns email_campaigns_campaigns_pkey; Type: CONSTRAINT; Schema: public; Owner: -
--

ALTER TABLE ONLY public.email_campaigns_campaigns
    ADD CONSTRAINT email_campaigns_campaigns_pkey PRIMARY KEY (id);


--
-- Name: email_campaigns_consents email_campaigns_consents_pkey; Type: CONSTRAINT; Schema: public; Owner: -
--

ALTER TABLE ONLY public.email_campaigns_consents
    ADD CONSTRAINT email_campaigns_consents_pkey PRIMARY KEY (id);


--
-- Name: email_campaigns_deliveries email_campaigns_deliveries_pkey; Type: CONSTRAINT; Schema: public; Owner: -
--

ALTER TABLE ONLY public.email_campaigns_deliveries
    ADD CONSTRAINT email_campaigns_deliveries_pkey PRIMARY KEY (id);


--
-- Name: email_campaigns_examples email_campaigns_examples_pkey; Type: CONSTRAINT; Schema: public; Owner: -
--

ALTER TABLE ONLY public.email_campaigns_examples
    ADD CONSTRAINT email_campaigns_examples_pkey PRIMARY KEY (id);


--
-- Name: email_campaigns_unsubscription_tokens email_campaigns_unsubscription_tokens_pkey; Type: CONSTRAINT; Schema: public; Owner: -
--

ALTER TABLE ONLY public.email_campaigns_unsubscription_tokens
    ADD CONSTRAINT email_campaigns_unsubscription_tokens_pkey PRIMARY KEY (id);


--
-- Name: email_snippets email_snippets_pkey; Type: CONSTRAINT; Schema: public; Owner: -
--

ALTER TABLE ONLY public.email_snippets
    ADD CONSTRAINT email_snippets_pkey PRIMARY KEY (id);


--
-- Name: embeddings_similarities embeddings_similarities_pkey; Type: CONSTRAINT; Schema: public; Owner: -
--

ALTER TABLE ONLY public.embeddings_similarities
    ADD CONSTRAINT embeddings_similarities_pkey PRIMARY KEY (id);


--
-- Name: event_files event_files_pkey; Type: CONSTRAINT; Schema: public; Owner: -
--

ALTER TABLE ONLY public.event_files
    ADD CONSTRAINT event_files_pkey PRIMARY KEY (id);


--
-- Name: event_images event_images_pkey; Type: CONSTRAINT; Schema: public; Owner: -
--

ALTER TABLE ONLY public.event_images
    ADD CONSTRAINT event_images_pkey PRIMARY KEY (id);


--
-- Name: events_attendances events_attendances_pkey; Type: CONSTRAINT; Schema: public; Owner: -
--

ALTER TABLE ONLY public.events_attendances
    ADD CONSTRAINT events_attendances_pkey PRIMARY KEY (id);


--
-- Name: events events_pkey; Type: CONSTRAINT; Schema: public; Owner: -
--

ALTER TABLE ONLY public.events
    ADD CONSTRAINT events_pkey PRIMARY KEY (id);


--
-- Name: experiments experiments_pkey; Type: CONSTRAINT; Schema: public; Owner: -
--

ALTER TABLE ONLY public.experiments
    ADD CONSTRAINT experiments_pkey PRIMARY KEY (id);


--
-- Name: flag_inappropriate_content_inappropriate_content_flags flag_inappropriate_content_inappropriate_content_flags_pkey; Type: CONSTRAINT; Schema: public; Owner: -
--

ALTER TABLE ONLY public.flag_inappropriate_content_inappropriate_content_flags
    ADD CONSTRAINT flag_inappropriate_content_inappropriate_content_flags_pkey PRIMARY KEY (id);


--
-- Name: followers followers_pkey; Type: CONSTRAINT; Schema: public; Owner: -
--

ALTER TABLE ONLY public.followers
    ADD CONSTRAINT followers_pkey PRIMARY KEY (id);


--
-- Name: groups_permissions groups_permissions_pkey; Type: CONSTRAINT; Schema: public; Owner: -
--

ALTER TABLE ONLY public.groups_permissions
    ADD CONSTRAINT groups_permissions_pkey PRIMARY KEY (id);


--
-- Name: groups groups_pkey; Type: CONSTRAINT; Schema: public; Owner: -
--

ALTER TABLE ONLY public.groups
    ADD CONSTRAINT groups_pkey PRIMARY KEY (id);


--
-- Name: groups_projects groups_projects_pkey; Type: CONSTRAINT; Schema: public; Owner: -
--

ALTER TABLE ONLY public.groups_projects
    ADD CONSTRAINT groups_projects_pkey PRIMARY KEY (id);


--
-- Name: idea_files idea_files_pkey; Type: CONSTRAINT; Schema: public; Owner: -
--

ALTER TABLE ONLY public.idea_files
    ADD CONSTRAINT idea_files_pkey PRIMARY KEY (id);


--
-- Name: idea_images idea_images_pkey; Type: CONSTRAINT; Schema: public; Owner: -
--

ALTER TABLE ONLY public.idea_images
    ADD CONSTRAINT idea_images_pkey PRIMARY KEY (id);


--
-- Name: idea_import_files idea_import_files_pkey; Type: CONSTRAINT; Schema: public; Owner: -
--

ALTER TABLE ONLY public.idea_import_files
    ADD CONSTRAINT idea_import_files_pkey PRIMARY KEY (id);


--
-- Name: idea_imports idea_imports_pkey; Type: CONSTRAINT; Schema: public; Owner: -
--

ALTER TABLE ONLY public.idea_imports
    ADD CONSTRAINT idea_imports_pkey PRIMARY KEY (id);


--
-- Name: idea_statuses idea_statuses_pkey; Type: CONSTRAINT; Schema: public; Owner: -
--

ALTER TABLE ONLY public.idea_statuses
    ADD CONSTRAINT idea_statuses_pkey PRIMARY KEY (id);


--
-- Name: ideas_phases ideas_phases_pkey; Type: CONSTRAINT; Schema: public; Owner: -
--

ALTER TABLE ONLY public.ideas_phases
    ADD CONSTRAINT ideas_phases_pkey PRIMARY KEY (id);


--
-- Name: ideas ideas_pkey; Type: CONSTRAINT; Schema: public; Owner: -
--

ALTER TABLE ONLY public.ideas
    ADD CONSTRAINT ideas_pkey PRIMARY KEY (id);


--
-- Name: ideas_topics ideas_topics_pkey; Type: CONSTRAINT; Schema: public; Owner: -
--

ALTER TABLE ONLY public.ideas_topics
    ADD CONSTRAINT ideas_topics_pkey PRIMARY KEY (id);


--
-- Name: identities identities_pkey; Type: CONSTRAINT; Schema: public; Owner: -
--

ALTER TABLE ONLY public.identities
    ADD CONSTRAINT identities_pkey PRIMARY KEY (id);


--
-- Name: impact_tracking_pageviews impact_tracking_pageviews_pkey; Type: CONSTRAINT; Schema: public; Owner: -
--

ALTER TABLE ONLY public.impact_tracking_pageviews
    ADD CONSTRAINT impact_tracking_pageviews_pkey PRIMARY KEY (id);


--
-- Name: impact_tracking_salts impact_tracking_salts_pkey; Type: CONSTRAINT; Schema: public; Owner: -
--

ALTER TABLE ONLY public.impact_tracking_salts
    ADD CONSTRAINT impact_tracking_salts_pkey PRIMARY KEY (id);


--
-- Name: impact_tracking_sessions impact_tracking_sessions_pkey; Type: CONSTRAINT; Schema: public; Owner: -
--

ALTER TABLE ONLY public.impact_tracking_sessions
    ADD CONSTRAINT impact_tracking_sessions_pkey PRIMARY KEY (id);


--
-- Name: internal_comments internal_comments_pkey; Type: CONSTRAINT; Schema: public; Owner: -
--

ALTER TABLE ONLY public.internal_comments
    ADD CONSTRAINT internal_comments_pkey PRIMARY KEY (id);


--
-- Name: invites invites_pkey; Type: CONSTRAINT; Schema: public; Owner: -
--

ALTER TABLE ONLY public.invites
    ADD CONSTRAINT invites_pkey PRIMARY KEY (id);


--
-- Name: machine_translations_machine_translations machine_translations_machine_translations_pkey; Type: CONSTRAINT; Schema: public; Owner: -
--

ALTER TABLE ONLY public.machine_translations_machine_translations
    ADD CONSTRAINT machine_translations_machine_translations_pkey PRIMARY KEY (id);


--
-- Name: maps_layers maps_layers_pkey; Type: CONSTRAINT; Schema: public; Owner: -
--

ALTER TABLE ONLY public.maps_layers
    ADD CONSTRAINT maps_layers_pkey PRIMARY KEY (id);


--
-- Name: maps_map_configs maps_map_configs_pkey; Type: CONSTRAINT; Schema: public; Owner: -
--

ALTER TABLE ONLY public.maps_map_configs
    ADD CONSTRAINT maps_map_configs_pkey PRIMARY KEY (id);


--
-- Name: memberships memberships_pkey; Type: CONSTRAINT; Schema: public; Owner: -
--

ALTER TABLE ONLY public.memberships
    ADD CONSTRAINT memberships_pkey PRIMARY KEY (id);


--
-- Name: moderation_moderation_statuses moderation_statuses_pkey; Type: CONSTRAINT; Schema: public; Owner: -
--

ALTER TABLE ONLY public.moderation_moderation_statuses
    ADD CONSTRAINT moderation_statuses_pkey PRIMARY KEY (id);


--
-- Name: nav_bar_items nav_bar_items_pkey; Type: CONSTRAINT; Schema: public; Owner: -
--

ALTER TABLE ONLY public.nav_bar_items
    ADD CONSTRAINT nav_bar_items_pkey PRIMARY KEY (id);


--
-- Name: notifications notifications_pkey; Type: CONSTRAINT; Schema: public; Owner: -
--

ALTER TABLE ONLY public.notifications
    ADD CONSTRAINT notifications_pkey PRIMARY KEY (id);


--
-- Name: official_feedbacks official_feedbacks_pkey; Type: CONSTRAINT; Schema: public; Owner: -
--

ALTER TABLE ONLY public.official_feedbacks
    ADD CONSTRAINT official_feedbacks_pkey PRIMARY KEY (id);


--
-- Name: onboarding_campaign_dismissals onboarding_campaign_dismissals_pkey; Type: CONSTRAINT; Schema: public; Owner: -
--

ALTER TABLE ONLY public.onboarding_campaign_dismissals
    ADD CONSTRAINT onboarding_campaign_dismissals_pkey PRIMARY KEY (id);


--
-- Name: static_page_files page_files_pkey; Type: CONSTRAINT; Schema: public; Owner: -
--

ALTER TABLE ONLY public.static_page_files
    ADD CONSTRAINT page_files_pkey PRIMARY KEY (id);


--
-- Name: static_pages pages_pkey; Type: CONSTRAINT; Schema: public; Owner: -
--

ALTER TABLE ONLY public.static_pages
    ADD CONSTRAINT pages_pkey PRIMARY KEY (id);


--
-- Name: permissions_custom_fields permissions_custom_fields_pkey; Type: CONSTRAINT; Schema: public; Owner: -
--

ALTER TABLE ONLY public.permissions_custom_fields
    ADD CONSTRAINT permissions_custom_fields_pkey PRIMARY KEY (id);


--
-- Name: permissions permissions_pkey; Type: CONSTRAINT; Schema: public; Owner: -
--

ALTER TABLE ONLY public.permissions
    ADD CONSTRAINT permissions_pkey PRIMARY KEY (id);


--
-- Name: phase_files phase_files_pkey; Type: CONSTRAINT; Schema: public; Owner: -
--

ALTER TABLE ONLY public.phase_files
    ADD CONSTRAINT phase_files_pkey PRIMARY KEY (id);


--
-- Name: phases phases_pkey; Type: CONSTRAINT; Schema: public; Owner: -
--

ALTER TABLE ONLY public.phases
    ADD CONSTRAINT phases_pkey PRIMARY KEY (id);


--
-- Name: polls_options polls_options_pkey; Type: CONSTRAINT; Schema: public; Owner: -
--

ALTER TABLE ONLY public.polls_options
    ADD CONSTRAINT polls_options_pkey PRIMARY KEY (id);


--
-- Name: polls_questions polls_questions_pkey; Type: CONSTRAINT; Schema: public; Owner: -
--

ALTER TABLE ONLY public.polls_questions
    ADD CONSTRAINT polls_questions_pkey PRIMARY KEY (id);


--
-- Name: polls_response_options polls_response_options_pkey; Type: CONSTRAINT; Schema: public; Owner: -
--

ALTER TABLE ONLY public.polls_response_options
    ADD CONSTRAINT polls_response_options_pkey PRIMARY KEY (id);


--
-- Name: polls_responses polls_responses_pkey; Type: CONSTRAINT; Schema: public; Owner: -
--

ALTER TABLE ONLY public.polls_responses
    ADD CONSTRAINT polls_responses_pkey PRIMARY KEY (id);


--
-- Name: project_files project_files_pkey; Type: CONSTRAINT; Schema: public; Owner: -
--

ALTER TABLE ONLY public.project_files
    ADD CONSTRAINT project_files_pkey PRIMARY KEY (id);


--
-- Name: project_folders_files project_folder_files_pkey; Type: CONSTRAINT; Schema: public; Owner: -
--

ALTER TABLE ONLY public.project_folders_files
    ADD CONSTRAINT project_folder_files_pkey PRIMARY KEY (id);


--
-- Name: project_folders_images project_folder_images_pkey; Type: CONSTRAINT; Schema: public; Owner: -
--

ALTER TABLE ONLY public.project_folders_images
    ADD CONSTRAINT project_folder_images_pkey PRIMARY KEY (id);


--
-- Name: project_folders_folders project_folders_pkey; Type: CONSTRAINT; Schema: public; Owner: -
--

ALTER TABLE ONLY public.project_folders_folders
    ADD CONSTRAINT project_folders_pkey PRIMARY KEY (id);


--
-- Name: project_images project_images_pkey; Type: CONSTRAINT; Schema: public; Owner: -
--

ALTER TABLE ONLY public.project_images
    ADD CONSTRAINT project_images_pkey PRIMARY KEY (id);


--
-- Name: project_reviews project_reviews_pkey; Type: CONSTRAINT; Schema: public; Owner: -
--

ALTER TABLE ONLY public.project_reviews
    ADD CONSTRAINT project_reviews_pkey PRIMARY KEY (id);


--
-- Name: projects_allowed_input_topics projects_allowed_input_topics_pkey; Type: CONSTRAINT; Schema: public; Owner: -
--

ALTER TABLE ONLY public.projects_allowed_input_topics
    ADD CONSTRAINT projects_allowed_input_topics_pkey PRIMARY KEY (id);


--
-- Name: projects projects_pkey; Type: CONSTRAINT; Schema: public; Owner: -
--

ALTER TABLE ONLY public.projects
    ADD CONSTRAINT projects_pkey PRIMARY KEY (id);


--
-- Name: projects_topics projects_topics_pkey; Type: CONSTRAINT; Schema: public; Owner: -
--

ALTER TABLE ONLY public.projects_topics
    ADD CONSTRAINT projects_topics_pkey PRIMARY KEY (id);


--
-- Name: public_api_api_clients public_api_api_clients_pkey; Type: CONSTRAINT; Schema: public; Owner: -
--

ALTER TABLE ONLY public.public_api_api_clients
    ADD CONSTRAINT public_api_api_clients_pkey PRIMARY KEY (id);


--
-- Name: que_jobs que_jobs_pkey; Type: CONSTRAINT; Schema: public; Owner: -
--

ALTER TABLE ONLY public.que_jobs
    ADD CONSTRAINT que_jobs_pkey PRIMARY KEY (id);


--
-- Name: que_lockers que_lockers_pkey; Type: CONSTRAINT; Schema: public; Owner: -
--

ALTER TABLE ONLY public.que_lockers
    ADD CONSTRAINT que_lockers_pkey PRIMARY KEY (pid);


--
-- Name: que_values que_values_pkey; Type: CONSTRAINT; Schema: public; Owner: -
--

ALTER TABLE ONLY public.que_values
    ADD CONSTRAINT que_values_pkey PRIMARY KEY (key);


--
-- Name: report_builder_published_graph_data_units report_builder_published_graph_data_units_pkey; Type: CONSTRAINT; Schema: public; Owner: -
--

ALTER TABLE ONLY public.report_builder_published_graph_data_units
    ADD CONSTRAINT report_builder_published_graph_data_units_pkey PRIMARY KEY (id);


--
-- Name: report_builder_reports report_builder_reports_pkey; Type: CONSTRAINT; Schema: public; Owner: -
--

ALTER TABLE ONLY public.report_builder_reports
    ADD CONSTRAINT report_builder_reports_pkey PRIMARY KEY (id);


--
-- Name: schema_migrations schema_migrations_pkey; Type: CONSTRAINT; Schema: public; Owner: -
--

ALTER TABLE ONLY public.schema_migrations
    ADD CONSTRAINT schema_migrations_pkey PRIMARY KEY (version);


--
-- Name: spam_reports spam_reports_pkey; Type: CONSTRAINT; Schema: public; Owner: -
--

ALTER TABLE ONLY public.spam_reports
    ADD CONSTRAINT spam_reports_pkey PRIMARY KEY (id);


--
-- Name: static_pages_topics static_pages_topics_pkey; Type: CONSTRAINT; Schema: public; Owner: -
--

ALTER TABLE ONLY public.static_pages_topics
    ADD CONSTRAINT static_pages_topics_pkey PRIMARY KEY (id);


--
-- Name: surveys_responses surveys_responses_pkey; Type: CONSTRAINT; Schema: public; Owner: -
--

ALTER TABLE ONLY public.surveys_responses
    ADD CONSTRAINT surveys_responses_pkey PRIMARY KEY (id);


--
-- Name: tenants tenants_pkey; Type: CONSTRAINT; Schema: public; Owner: -
--

ALTER TABLE ONLY public.tenants
    ADD CONSTRAINT tenants_pkey PRIMARY KEY (id);


--
-- Name: text_images text_images_pkey; Type: CONSTRAINT; Schema: public; Owner: -
--

ALTER TABLE ONLY public.text_images
    ADD CONSTRAINT text_images_pkey PRIMARY KEY (id);


--
-- Name: topics topics_pkey; Type: CONSTRAINT; Schema: public; Owner: -
--

ALTER TABLE ONLY public.topics
    ADD CONSTRAINT topics_pkey PRIMARY KEY (id);


--
-- Name: user_custom_fields_representativeness_ref_distributions user_custom_fields_representativeness_ref_distributions_pkey; Type: CONSTRAINT; Schema: public; Owner: -
--

ALTER TABLE ONLY public.user_custom_fields_representativeness_ref_distributions
    ADD CONSTRAINT user_custom_fields_representativeness_ref_distributions_pkey PRIMARY KEY (id);


--
-- Name: users users_pkey; Type: CONSTRAINT; Schema: public; Owner: -
--

ALTER TABLE ONLY public.users
    ADD CONSTRAINT users_pkey PRIMARY KEY (id);


--
-- Name: id_id_card_lookup_id_cards verification_id_cards_pkey; Type: CONSTRAINT; Schema: public; Owner: -
--

ALTER TABLE ONLY public.id_id_card_lookup_id_cards
    ADD CONSTRAINT verification_id_cards_pkey PRIMARY KEY (id);


--
-- Name: verification_verifications verification_verifications_pkey; Type: CONSTRAINT; Schema: public; Owner: -
--

ALTER TABLE ONLY public.verification_verifications
    ADD CONSTRAINT verification_verifications_pkey PRIMARY KEY (id);


--
-- Name: volunteering_causes volunteering_causes_pkey; Type: CONSTRAINT; Schema: public; Owner: -
--

ALTER TABLE ONLY public.volunteering_causes
    ADD CONSTRAINT volunteering_causes_pkey PRIMARY KEY (id);


--
-- Name: volunteering_volunteers volunteering_volunteers_pkey; Type: CONSTRAINT; Schema: public; Owner: -
--

ALTER TABLE ONLY public.volunteering_volunteers
    ADD CONSTRAINT volunteering_volunteers_pkey PRIMARY KEY (id);


--
-- Name: reactions votes_pkey; Type: CONSTRAINT; Schema: public; Owner: -
--

ALTER TABLE ONLY public.reactions
    ADD CONSTRAINT votes_pkey PRIMARY KEY (id);


--
-- Name: i_analytics_dim_locales_fact_visits_on_locale_and_visit_ids; Type: INDEX; Schema: public; Owner: -
--

CREATE UNIQUE INDEX i_analytics_dim_locales_fact_visits_on_locale_and_visit_ids ON public.analytics_dimension_locales_fact_visits USING btree (dimension_locale_id, fact_visit_id);


--
-- Name: i_analytics_dim_projects_fact_visits_on_project_and_visit_ids; Type: INDEX; Schema: public; Owner: -
--

CREATE UNIQUE INDEX i_analytics_dim_projects_fact_visits_on_project_and_visit_ids ON public.analytics_dimension_projects_fact_visits USING btree (dimension_project_id, fact_visit_id);


--
-- Name: i_d_referrer_key; Type: INDEX; Schema: public; Owner: -
--

CREATE UNIQUE INDEX i_d_referrer_key ON public.analytics_dimension_referrer_types USING btree (key);


--
-- Name: i_l_v_locale; Type: INDEX; Schema: public; Owner: -
--

CREATE INDEX i_l_v_locale ON public.analytics_dimension_locales_fact_visits USING btree (dimension_locale_id);


--
-- Name: i_l_v_visit; Type: INDEX; Schema: public; Owner: -
--

CREATE INDEX i_l_v_visit ON public.analytics_dimension_locales_fact_visits USING btree (fact_visit_id);


--
-- Name: i_p_v_project; Type: INDEX; Schema: public; Owner: -
--

CREATE INDEX i_p_v_project ON public.analytics_dimension_projects_fact_visits USING btree (dimension_project_id);


--
-- Name: i_p_v_visit; Type: INDEX; Schema: public; Owner: -
--

CREATE INDEX i_p_v_visit ON public.analytics_dimension_projects_fact_visits USING btree (fact_visit_id);


--
-- Name: i_v_first_action; Type: INDEX; Schema: public; Owner: -
--

CREATE INDEX i_v_first_action ON public.analytics_fact_visits USING btree (dimension_date_first_action_id);


--
-- Name: i_v_last_action; Type: INDEX; Schema: public; Owner: -
--

CREATE INDEX i_v_last_action ON public.analytics_fact_visits USING btree (dimension_date_last_action_id);


--
-- Name: i_v_matomo_visit; Type: INDEX; Schema: public; Owner: -
--

CREATE UNIQUE INDEX i_v_matomo_visit ON public.analytics_fact_visits USING btree (matomo_visit_id);


--
-- Name: i_v_referrer_type; Type: INDEX; Schema: public; Owner: -
--

CREATE INDEX i_v_referrer_type ON public.analytics_fact_visits USING btree (dimension_referrer_type_id);


--
-- Name: i_v_timestamp; Type: INDEX; Schema: public; Owner: -
--

CREATE INDEX i_v_timestamp ON public.analytics_fact_visits USING btree (matomo_last_action_time);


--
-- Name: i_v_user; Type: INDEX; Schema: public; Owner: -
--

CREATE INDEX i_v_user ON public.analytics_fact_visits USING btree (dimension_user_id);


--
-- Name: inappropriate_content_flags_flaggable; Type: INDEX; Schema: public; Owner: -
--

CREATE INDEX inappropriate_content_flags_flaggable ON public.flag_inappropriate_content_inappropriate_content_flags USING btree (flaggable_id, flaggable_type);


--
-- Name: index_activities_on_acted_at; Type: INDEX; Schema: public; Owner: -
--

CREATE INDEX index_activities_on_acted_at ON public.activities USING btree (acted_at);


--
-- Name: index_activities_on_action; Type: INDEX; Schema: public; Owner: -
--

CREATE INDEX index_activities_on_action ON public.activities USING btree (action);


--
-- Name: index_activities_on_item_type_and_item_id; Type: INDEX; Schema: public; Owner: -
--

CREATE INDEX index_activities_on_item_type_and_item_id ON public.activities USING btree (item_type, item_id);


--
-- Name: index_activities_on_project_id; Type: INDEX; Schema: public; Owner: -
--

CREATE INDEX index_activities_on_project_id ON public.activities USING btree (project_id);


--
-- Name: index_activities_on_user_id; Type: INDEX; Schema: public; Owner: -
--

CREATE INDEX index_activities_on_user_id ON public.activities USING btree (user_id);


--
-- Name: index_admin_publications_on_depth; Type: INDEX; Schema: public; Owner: -
--

CREATE INDEX index_admin_publications_on_depth ON public.admin_publications USING btree (depth);


--
-- Name: index_admin_publications_on_lft; Type: INDEX; Schema: public; Owner: -
--

CREATE INDEX index_admin_publications_on_lft ON public.admin_publications USING btree (lft);


--
-- Name: index_admin_publications_on_ordering; Type: INDEX; Schema: public; Owner: -
--

CREATE INDEX index_admin_publications_on_ordering ON public.admin_publications USING btree (ordering);


--
-- Name: index_admin_publications_on_parent_id; Type: INDEX; Schema: public; Owner: -
--

CREATE INDEX index_admin_publications_on_parent_id ON public.admin_publications USING btree (parent_id);


--
-- Name: index_admin_publications_on_publication_status; Type: INDEX; Schema: public; Owner: -
--

CREATE INDEX index_admin_publications_on_publication_status ON public.admin_publications USING btree (publication_status);


--
-- Name: index_admin_publications_on_publication_type_and_publication_id; Type: INDEX; Schema: public; Owner: -
--

CREATE INDEX index_admin_publications_on_publication_type_and_publication_id ON public.admin_publications USING btree (publication_type, publication_id);


--
-- Name: index_admin_publications_on_rgt; Type: INDEX; Schema: public; Owner: -
--

CREATE INDEX index_admin_publications_on_rgt ON public.admin_publications USING btree (rgt);


--
-- Name: index_analysis_additional_custom_fields_on_analysis_id; Type: INDEX; Schema: public; Owner: -
--

CREATE INDEX index_analysis_additional_custom_fields_on_analysis_id ON public.analysis_additional_custom_fields USING btree (analysis_id);


--
-- Name: index_analysis_additional_custom_fields_on_custom_field_id; Type: INDEX; Schema: public; Owner: -
--

CREATE INDEX index_analysis_additional_custom_fields_on_custom_field_id ON public.analysis_additional_custom_fields USING btree (custom_field_id);


--
-- Name: index_analysis_analyses_custom_fields; Type: INDEX; Schema: public; Owner: -
--

CREATE UNIQUE INDEX index_analysis_analyses_custom_fields ON public.analysis_additional_custom_fields USING btree (analysis_id, custom_field_id);


--
-- Name: index_analysis_analyses_on_main_custom_field_id; Type: INDEX; Schema: public; Owner: -
--

CREATE INDEX index_analysis_analyses_on_main_custom_field_id ON public.analysis_analyses USING btree (main_custom_field_id);


--
-- Name: index_analysis_analyses_on_phase_id; Type: INDEX; Schema: public; Owner: -
--

CREATE INDEX index_analysis_analyses_on_phase_id ON public.analysis_analyses USING btree (phase_id);


--
-- Name: index_analysis_analyses_on_project_id; Type: INDEX; Schema: public; Owner: -
--

CREATE INDEX index_analysis_analyses_on_project_id ON public.analysis_analyses USING btree (project_id);


--
-- Name: index_analysis_background_tasks_on_analysis_id; Type: INDEX; Schema: public; Owner: -
--

CREATE INDEX index_analysis_background_tasks_on_analysis_id ON public.analysis_background_tasks USING btree (analysis_id);


--
-- Name: index_analysis_comments_summaries_on_background_task_id; Type: INDEX; Schema: public; Owner: -
--

CREATE INDEX index_analysis_comments_summaries_on_background_task_id ON public.analysis_comments_summaries USING btree (background_task_id);


--
-- Name: index_analysis_comments_summaries_on_idea_id; Type: INDEX; Schema: public; Owner: -
--

CREATE INDEX index_analysis_comments_summaries_on_idea_id ON public.analysis_comments_summaries USING btree (idea_id);


--
<<<<<<< HEAD
-- Name: index_analysis_heatmap_cells_on_analysis_id; Type: INDEX; Schema: public; Owner: -
--

CREATE INDEX index_analysis_heatmap_cells_on_analysis_id ON public.analysis_heatmap_cells USING btree (analysis_id);


--
-- Name: index_analysis_heatmap_cells_on_column; Type: INDEX; Schema: public; Owner: -
--

CREATE INDEX index_analysis_heatmap_cells_on_column ON public.analysis_heatmap_cells USING btree (column_type, column_id);


--
-- Name: index_analysis_heatmap_cells_on_row; Type: INDEX; Schema: public; Owner: -
--

CREATE INDEX index_analysis_heatmap_cells_on_row ON public.analysis_heatmap_cells USING btree (row_type, row_id);


--
-- Name: index_analysis_heatmap_cells_uniqueness; Type: INDEX; Schema: public; Owner: -
--

CREATE UNIQUE INDEX index_analysis_heatmap_cells_uniqueness ON public.analysis_heatmap_cells USING btree (analysis_id, row_id, column_id, unit, row_bin_value, column_bin_value);


--
=======
>>>>>>> 09479eaa
-- Name: index_analysis_insights_on_analysis_id; Type: INDEX; Schema: public; Owner: -
--

CREATE INDEX index_analysis_insights_on_analysis_id ON public.analysis_insights USING btree (analysis_id);


--
-- Name: index_analysis_insights_on_insightable; Type: INDEX; Schema: public; Owner: -
--

CREATE INDEX index_analysis_insights_on_insightable ON public.analysis_insights USING btree (insightable_type, insightable_id);


--
-- Name: index_analysis_questions_on_background_task_id; Type: INDEX; Schema: public; Owner: -
--

CREATE INDEX index_analysis_questions_on_background_task_id ON public.analysis_questions USING btree (background_task_id);


--
-- Name: index_analysis_summaries_on_background_task_id; Type: INDEX; Schema: public; Owner: -
--

CREATE INDEX index_analysis_summaries_on_background_task_id ON public.analysis_summaries USING btree (background_task_id);


--
-- Name: index_analysis_taggings_on_input_id; Type: INDEX; Schema: public; Owner: -
--

CREATE INDEX index_analysis_taggings_on_input_id ON public.analysis_taggings USING btree (input_id);


--
-- Name: index_analysis_taggings_on_tag_id; Type: INDEX; Schema: public; Owner: -
--

CREATE INDEX index_analysis_taggings_on_tag_id ON public.analysis_taggings USING btree (tag_id);


--
-- Name: index_analysis_taggings_on_tag_id_and_input_id; Type: INDEX; Schema: public; Owner: -
--

CREATE UNIQUE INDEX index_analysis_taggings_on_tag_id_and_input_id ON public.analysis_taggings USING btree (tag_id, input_id);


--
-- Name: index_analysis_tags_on_analysis_id; Type: INDEX; Schema: public; Owner: -
--

CREATE INDEX index_analysis_tags_on_analysis_id ON public.analysis_tags USING btree (analysis_id);


--
-- Name: index_analysis_tags_on_analysis_id_and_name; Type: INDEX; Schema: public; Owner: -
--

CREATE UNIQUE INDEX index_analysis_tags_on_analysis_id_and_name ON public.analysis_tags USING btree (analysis_id, name);


--
-- Name: index_analytics_dimension_locales_on_name; Type: INDEX; Schema: public; Owner: -
--

CREATE UNIQUE INDEX index_analytics_dimension_locales_on_name ON public.analytics_dimension_locales USING btree (name);


--
-- Name: index_analytics_dimension_types_on_name_and_parent; Type: INDEX; Schema: public; Owner: -
--

CREATE UNIQUE INDEX index_analytics_dimension_types_on_name_and_parent ON public.analytics_dimension_types USING btree (name, parent);


--
-- Name: index_areas_on_custom_field_option_id; Type: INDEX; Schema: public; Owner: -
--

CREATE INDEX index_areas_on_custom_field_option_id ON public.areas USING btree (custom_field_option_id);


--
-- Name: index_areas_on_include_in_onboarding; Type: INDEX; Schema: public; Owner: -
--

CREATE INDEX index_areas_on_include_in_onboarding ON public.areas USING btree (include_in_onboarding);


--
-- Name: index_areas_projects_on_area_id; Type: INDEX; Schema: public; Owner: -
--

CREATE INDEX index_areas_projects_on_area_id ON public.areas_projects USING btree (area_id);


--
-- Name: index_areas_projects_on_project_id; Type: INDEX; Schema: public; Owner: -
--

CREATE INDEX index_areas_projects_on_project_id ON public.areas_projects USING btree (project_id);


--
-- Name: index_areas_projects_on_project_id_and_area_id; Type: INDEX; Schema: public; Owner: -
--

CREATE UNIQUE INDEX index_areas_projects_on_project_id_and_area_id ON public.areas_projects USING btree (project_id, area_id);


--
-- Name: index_areas_static_pages_on_area_id; Type: INDEX; Schema: public; Owner: -
--

CREATE INDEX index_areas_static_pages_on_area_id ON public.areas_static_pages USING btree (area_id);


--
-- Name: index_areas_static_pages_on_static_page_id; Type: INDEX; Schema: public; Owner: -
--

CREATE INDEX index_areas_static_pages_on_static_page_id ON public.areas_static_pages USING btree (static_page_id);


--
-- Name: index_authoring_assistance_responses_on_idea_id; Type: INDEX; Schema: public; Owner: -
--

CREATE INDEX index_authoring_assistance_responses_on_idea_id ON public.authoring_assistance_responses USING btree (idea_id);


--
-- Name: index_baskets_ideas_on_basket_id_and_idea_id; Type: INDEX; Schema: public; Owner: -
--

CREATE UNIQUE INDEX index_baskets_ideas_on_basket_id_and_idea_id ON public.baskets_ideas USING btree (basket_id, idea_id);


--
-- Name: index_baskets_ideas_on_idea_id; Type: INDEX; Schema: public; Owner: -
--

CREATE INDEX index_baskets_ideas_on_idea_id ON public.baskets_ideas USING btree (idea_id);


--
-- Name: index_baskets_on_phase_id; Type: INDEX; Schema: public; Owner: -
--

CREATE INDEX index_baskets_on_phase_id ON public.baskets USING btree (phase_id);


--
-- Name: index_baskets_on_submitted_at; Type: INDEX; Schema: public; Owner: -
--

CREATE INDEX index_baskets_on_submitted_at ON public.baskets USING btree (submitted_at);


--
-- Name: index_baskets_on_user_id; Type: INDEX; Schema: public; Owner: -
--

CREATE INDEX index_baskets_on_user_id ON public.baskets USING btree (user_id);


--
-- Name: index_campaigns_groups; Type: INDEX; Schema: public; Owner: -
--

CREATE UNIQUE INDEX index_campaigns_groups ON public.email_campaigns_campaigns_groups USING btree (campaign_id, group_id);


--
-- Name: index_comments_on_author_id; Type: INDEX; Schema: public; Owner: -
--

CREATE INDEX index_comments_on_author_id ON public.comments USING btree (author_id);


--
-- Name: index_comments_on_created_at; Type: INDEX; Schema: public; Owner: -
--

CREATE INDEX index_comments_on_created_at ON public.comments USING btree (created_at);


--
-- Name: index_comments_on_idea_id; Type: INDEX; Schema: public; Owner: -
--

CREATE INDEX index_comments_on_idea_id ON public.comments USING btree (idea_id);


--
-- Name: index_comments_on_lft; Type: INDEX; Schema: public; Owner: -
--

CREATE INDEX index_comments_on_lft ON public.comments USING btree (lft);


--
-- Name: index_comments_on_parent_id; Type: INDEX; Schema: public; Owner: -
--

CREATE INDEX index_comments_on_parent_id ON public.comments USING btree (parent_id);


--
-- Name: index_comments_on_rgt; Type: INDEX; Schema: public; Owner: -
--

CREATE INDEX index_comments_on_rgt ON public.comments USING btree (rgt);


--
-- Name: index_common_passwords_on_password; Type: INDEX; Schema: public; Owner: -
--

CREATE INDEX index_common_passwords_on_password ON public.common_passwords USING btree (password);


--
-- Name: index_content_builder_layouts_content_buidable_type_id_code; Type: INDEX; Schema: public; Owner: -
--

CREATE UNIQUE INDEX index_content_builder_layouts_content_buidable_type_id_code ON public.content_builder_layouts USING btree (content_buildable_type, content_buildable_id, code);


--
-- Name: index_cosponsorships_on_idea_id; Type: INDEX; Schema: public; Owner: -
--

CREATE INDEX index_cosponsorships_on_idea_id ON public.cosponsorships USING btree (idea_id);


--
-- Name: index_cosponsorships_on_user_id; Type: INDEX; Schema: public; Owner: -
--

CREATE INDEX index_cosponsorships_on_user_id ON public.cosponsorships USING btree (user_id);


--
-- Name: index_custom_field_bins_on_custom_field_id; Type: INDEX; Schema: public; Owner: -
--

CREATE INDEX index_custom_field_bins_on_custom_field_id ON public.custom_field_bins USING btree (custom_field_id);


--
-- Name: index_custom_field_bins_on_custom_field_option_id; Type: INDEX; Schema: public; Owner: -
--

CREATE INDEX index_custom_field_bins_on_custom_field_option_id ON public.custom_field_bins USING btree (custom_field_option_id);


--
-- Name: index_custom_field_matrix_statements_on_custom_field_id; Type: INDEX; Schema: public; Owner: -
--

CREATE INDEX index_custom_field_matrix_statements_on_custom_field_id ON public.custom_field_matrix_statements USING btree (custom_field_id);


--
-- Name: index_custom_field_matrix_statements_on_key; Type: INDEX; Schema: public; Owner: -
--

CREATE INDEX index_custom_field_matrix_statements_on_key ON public.custom_field_matrix_statements USING btree (key);


--
-- Name: index_custom_field_option_images_on_custom_field_option_id; Type: INDEX; Schema: public; Owner: -
--

CREATE INDEX index_custom_field_option_images_on_custom_field_option_id ON public.custom_field_option_images USING btree (custom_field_option_id);


--
-- Name: index_custom_field_options_on_custom_field_id; Type: INDEX; Schema: public; Owner: -
--

CREATE INDEX index_custom_field_options_on_custom_field_id ON public.custom_field_options USING btree (custom_field_id);


--
-- Name: index_custom_field_options_on_custom_field_id_and_key; Type: INDEX; Schema: public; Owner: -
--

CREATE UNIQUE INDEX index_custom_field_options_on_custom_field_id_and_key ON public.custom_field_options USING btree (custom_field_id, key);


--
-- Name: index_custom_fields_on_resource_type_and_resource_id; Type: INDEX; Schema: public; Owner: -
--

CREATE INDEX index_custom_fields_on_resource_type_and_resource_id ON public.custom_fields USING btree (resource_type, resource_id);


--
-- Name: index_custom_forms_on_participation_context; Type: INDEX; Schema: public; Owner: -
--

CREATE UNIQUE INDEX index_custom_forms_on_participation_context ON public.custom_forms USING btree (participation_context_id, participation_context_type);


--
-- Name: index_dismissals_on_campaign_name_and_user_id; Type: INDEX; Schema: public; Owner: -
--

CREATE UNIQUE INDEX index_dismissals_on_campaign_name_and_user_id ON public.onboarding_campaign_dismissals USING btree (campaign_name, user_id);


--
-- Name: index_email_campaigns_campaign_email_commands_on_recipient_id; Type: INDEX; Schema: public; Owner: -
--

CREATE INDEX index_email_campaigns_campaign_email_commands_on_recipient_id ON public.email_campaigns_campaign_email_commands USING btree (recipient_id);


--
-- Name: index_email_campaigns_campaigns_groups_on_campaign_id; Type: INDEX; Schema: public; Owner: -
--

CREATE INDEX index_email_campaigns_campaigns_groups_on_campaign_id ON public.email_campaigns_campaigns_groups USING btree (campaign_id);


--
-- Name: index_email_campaigns_campaigns_groups_on_group_id; Type: INDEX; Schema: public; Owner: -
--

CREATE INDEX index_email_campaigns_campaigns_groups_on_group_id ON public.email_campaigns_campaigns_groups USING btree (group_id);


--
-- Name: index_email_campaigns_campaigns_on_author_id; Type: INDEX; Schema: public; Owner: -
--

CREATE INDEX index_email_campaigns_campaigns_on_author_id ON public.email_campaigns_campaigns USING btree (author_id);


--
-- Name: index_email_campaigns_campaigns_on_context_id; Type: INDEX; Schema: public; Owner: -
--

CREATE INDEX index_email_campaigns_campaigns_on_context_id ON public.email_campaigns_campaigns USING btree (context_id);


--
-- Name: index_email_campaigns_campaigns_on_type; Type: INDEX; Schema: public; Owner: -
--

CREATE INDEX index_email_campaigns_campaigns_on_type ON public.email_campaigns_campaigns USING btree (type);


--
-- Name: index_email_campaigns_consents_on_campaign_type_and_user_id; Type: INDEX; Schema: public; Owner: -
--

CREATE UNIQUE INDEX index_email_campaigns_consents_on_campaign_type_and_user_id ON public.email_campaigns_consents USING btree (campaign_type, user_id);


--
-- Name: index_email_campaigns_consents_on_user_id; Type: INDEX; Schema: public; Owner: -
--

CREATE INDEX index_email_campaigns_consents_on_user_id ON public.email_campaigns_consents USING btree (user_id);


--
-- Name: index_email_campaigns_deliveries_on_campaign_id; Type: INDEX; Schema: public; Owner: -
--

CREATE INDEX index_email_campaigns_deliveries_on_campaign_id ON public.email_campaigns_deliveries USING btree (campaign_id);


--
-- Name: index_email_campaigns_deliveries_on_campaign_id_and_user_id; Type: INDEX; Schema: public; Owner: -
--

CREATE INDEX index_email_campaigns_deliveries_on_campaign_id_and_user_id ON public.email_campaigns_deliveries USING btree (campaign_id, user_id);


--
-- Name: index_email_campaigns_deliveries_on_sent_at; Type: INDEX; Schema: public; Owner: -
--

CREATE INDEX index_email_campaigns_deliveries_on_sent_at ON public.email_campaigns_deliveries USING btree (sent_at);


--
-- Name: index_email_campaigns_deliveries_on_user_id; Type: INDEX; Schema: public; Owner: -
--

CREATE INDEX index_email_campaigns_deliveries_on_user_id ON public.email_campaigns_deliveries USING btree (user_id);


--
-- Name: index_email_campaigns_examples_on_campaign_id; Type: INDEX; Schema: public; Owner: -
--

CREATE INDEX index_email_campaigns_examples_on_campaign_id ON public.email_campaigns_examples USING btree (campaign_id);


--
-- Name: index_email_campaigns_examples_on_recipient_id; Type: INDEX; Schema: public; Owner: -
--

CREATE INDEX index_email_campaigns_examples_on_recipient_id ON public.email_campaigns_examples USING btree (recipient_id);


--
-- Name: index_email_campaigns_unsubscription_tokens_on_token; Type: INDEX; Schema: public; Owner: -
--

CREATE INDEX index_email_campaigns_unsubscription_tokens_on_token ON public.email_campaigns_unsubscription_tokens USING btree (token);


--
-- Name: index_email_campaigns_unsubscription_tokens_on_user_id; Type: INDEX; Schema: public; Owner: -
--

CREATE INDEX index_email_campaigns_unsubscription_tokens_on_user_id ON public.email_campaigns_unsubscription_tokens USING btree (user_id);


--
-- Name: index_email_snippets_on_email_and_snippet_and_locale; Type: INDEX; Schema: public; Owner: -
--

CREATE INDEX index_email_snippets_on_email_and_snippet_and_locale ON public.email_snippets USING btree (email, snippet, locale);


--
-- Name: index_embeddings_similarities_on_embeddable; Type: INDEX; Schema: public; Owner: -
--

CREATE INDEX index_embeddings_similarities_on_embeddable ON public.embeddings_similarities USING btree (embeddable_type, embeddable_id);


--
-- Name: index_embeddings_similarities_on_embedded_attributes; Type: INDEX; Schema: public; Owner: -
--

CREATE INDEX index_embeddings_similarities_on_embedded_attributes ON public.embeddings_similarities USING btree (embedded_attributes);


--
-- Name: index_embeddings_similarities_on_embedding; Type: INDEX; Schema: public; Owner: -
--

CREATE INDEX index_embeddings_similarities_on_embedding ON public.embeddings_similarities USING hnsw (embedding shared_extensions.vector_cosine_ops);


--
-- Name: index_event_files_on_event_id; Type: INDEX; Schema: public; Owner: -
--

CREATE INDEX index_event_files_on_event_id ON public.event_files USING btree (event_id);


--
-- Name: index_event_images_on_event_id; Type: INDEX; Schema: public; Owner: -
--

CREATE INDEX index_event_images_on_event_id ON public.event_images USING btree (event_id);


--
-- Name: index_events_attendances_on_attendee_id; Type: INDEX; Schema: public; Owner: -
--

CREATE INDEX index_events_attendances_on_attendee_id ON public.events_attendances USING btree (attendee_id);


--
-- Name: index_events_attendances_on_attendee_id_and_event_id; Type: INDEX; Schema: public; Owner: -
--

CREATE UNIQUE INDEX index_events_attendances_on_attendee_id_and_event_id ON public.events_attendances USING btree (attendee_id, event_id);


--
-- Name: index_events_attendances_on_created_at; Type: INDEX; Schema: public; Owner: -
--

CREATE INDEX index_events_attendances_on_created_at ON public.events_attendances USING btree (created_at);


--
-- Name: index_events_attendances_on_event_id; Type: INDEX; Schema: public; Owner: -
--

CREATE INDEX index_events_attendances_on_event_id ON public.events_attendances USING btree (event_id);


--
-- Name: index_events_attendances_on_updated_at; Type: INDEX; Schema: public; Owner: -
--

CREATE INDEX index_events_attendances_on_updated_at ON public.events_attendances USING btree (updated_at);


--
-- Name: index_events_on_location_point; Type: INDEX; Schema: public; Owner: -
--

CREATE INDEX index_events_on_location_point ON public.events USING gist (location_point);


--
-- Name: index_events_on_project_id; Type: INDEX; Schema: public; Owner: -
--

CREATE INDEX index_events_on_project_id ON public.events USING btree (project_id);


--
-- Name: index_followers_followable_type_id_user_id; Type: INDEX; Schema: public; Owner: -
--

CREATE UNIQUE INDEX index_followers_followable_type_id_user_id ON public.followers USING btree (followable_id, followable_type, user_id);


--
-- Name: index_followers_on_followable; Type: INDEX; Schema: public; Owner: -
--

CREATE INDEX index_followers_on_followable ON public.followers USING btree (followable_type, followable_id);


--
-- Name: index_followers_on_followable_id_and_followable_type; Type: INDEX; Schema: public; Owner: -
--

CREATE INDEX index_followers_on_followable_id_and_followable_type ON public.followers USING btree (followable_id, followable_type);


--
-- Name: index_followers_on_user_id; Type: INDEX; Schema: public; Owner: -
--

CREATE INDEX index_followers_on_user_id ON public.followers USING btree (user_id);


--
-- Name: index_groups_on_slug; Type: INDEX; Schema: public; Owner: -
--

CREATE INDEX index_groups_on_slug ON public.groups USING btree (slug);


--
-- Name: index_groups_permissions_on_group_id; Type: INDEX; Schema: public; Owner: -
--

CREATE INDEX index_groups_permissions_on_group_id ON public.groups_permissions USING btree (group_id);


--
-- Name: index_groups_permissions_on_permission_id; Type: INDEX; Schema: public; Owner: -
--

CREATE INDEX index_groups_permissions_on_permission_id ON public.groups_permissions USING btree (permission_id);


--
-- Name: index_groups_projects_on_group_id; Type: INDEX; Schema: public; Owner: -
--

CREATE INDEX index_groups_projects_on_group_id ON public.groups_projects USING btree (group_id);


--
-- Name: index_groups_projects_on_group_id_and_project_id; Type: INDEX; Schema: public; Owner: -
--

CREATE UNIQUE INDEX index_groups_projects_on_group_id_and_project_id ON public.groups_projects USING btree (group_id, project_id);


--
-- Name: index_groups_projects_on_project_id; Type: INDEX; Schema: public; Owner: -
--

CREATE INDEX index_groups_projects_on_project_id ON public.groups_projects USING btree (project_id);


--
-- Name: index_id_id_card_lookup_id_cards_on_hashed_card_id; Type: INDEX; Schema: public; Owner: -
--

CREATE INDEX index_id_id_card_lookup_id_cards_on_hashed_card_id ON public.id_id_card_lookup_id_cards USING btree (hashed_card_id);


--
-- Name: index_idea_files_on_idea_id; Type: INDEX; Schema: public; Owner: -
--

CREATE INDEX index_idea_files_on_idea_id ON public.idea_files USING btree (idea_id);


--
-- Name: index_idea_images_on_idea_id; Type: INDEX; Schema: public; Owner: -
--

CREATE INDEX index_idea_images_on_idea_id ON public.idea_images USING btree (idea_id);


--
-- Name: index_idea_import_files_on_parent_id; Type: INDEX; Schema: public; Owner: -
--

CREATE INDEX index_idea_import_files_on_parent_id ON public.idea_import_files USING btree (parent_id);


--
-- Name: index_idea_import_files_on_project_id; Type: INDEX; Schema: public; Owner: -
--

CREATE INDEX index_idea_import_files_on_project_id ON public.idea_import_files USING btree (project_id);


--
-- Name: index_idea_imports_on_file_id; Type: INDEX; Schema: public; Owner: -
--

CREATE INDEX index_idea_imports_on_file_id ON public.idea_imports USING btree (file_id);


--
-- Name: index_idea_imports_on_idea_id; Type: INDEX; Schema: public; Owner: -
--

CREATE INDEX index_idea_imports_on_idea_id ON public.idea_imports USING btree (idea_id);


--
-- Name: index_idea_imports_on_import_user_id; Type: INDEX; Schema: public; Owner: -
--

CREATE INDEX index_idea_imports_on_import_user_id ON public.idea_imports USING btree (import_user_id);


--
-- Name: index_ideas_on_author_hash; Type: INDEX; Schema: public; Owner: -
--

CREATE INDEX index_ideas_on_author_hash ON public.ideas USING btree (author_hash);


--
-- Name: index_ideas_on_author_id; Type: INDEX; Schema: public; Owner: -
--

CREATE INDEX index_ideas_on_author_id ON public.ideas USING btree (author_id);


--
-- Name: index_ideas_on_idea_status_id; Type: INDEX; Schema: public; Owner: -
--

CREATE INDEX index_ideas_on_idea_status_id ON public.ideas USING btree (idea_status_id);


--
-- Name: index_ideas_on_location_point; Type: INDEX; Schema: public; Owner: -
--

CREATE INDEX index_ideas_on_location_point ON public.ideas USING gist (location_point);


--
-- Name: index_ideas_on_manual_votes_last_updated_by_id; Type: INDEX; Schema: public; Owner: -
--

CREATE INDEX index_ideas_on_manual_votes_last_updated_by_id ON public.ideas USING btree (manual_votes_last_updated_by_id);


--
-- Name: index_ideas_on_project_id; Type: INDEX; Schema: public; Owner: -
--

CREATE INDEX index_ideas_on_project_id ON public.ideas USING btree (project_id);


--
-- Name: index_ideas_on_slug; Type: INDEX; Schema: public; Owner: -
--

CREATE UNIQUE INDEX index_ideas_on_slug ON public.ideas USING btree (slug);


--
-- Name: index_ideas_phases_on_idea_id; Type: INDEX; Schema: public; Owner: -
--

CREATE INDEX index_ideas_phases_on_idea_id ON public.ideas_phases USING btree (idea_id);


--
-- Name: index_ideas_phases_on_idea_id_and_phase_id; Type: INDEX; Schema: public; Owner: -
--

CREATE UNIQUE INDEX index_ideas_phases_on_idea_id_and_phase_id ON public.ideas_phases USING btree (idea_id, phase_id);


--
-- Name: index_ideas_phases_on_phase_id; Type: INDEX; Schema: public; Owner: -
--

CREATE INDEX index_ideas_phases_on_phase_id ON public.ideas_phases USING btree (phase_id);


--
-- Name: index_ideas_search; Type: INDEX; Schema: public; Owner: -
--

CREATE INDEX index_ideas_search ON public.ideas USING gin (((to_tsvector('simple'::regconfig, COALESCE((title_multiloc)::text, ''::text)) || to_tsvector('simple'::regconfig, COALESCE((body_multiloc)::text, ''::text)))));


--
-- Name: index_ideas_topics_on_idea_id; Type: INDEX; Schema: public; Owner: -
--

CREATE INDEX index_ideas_topics_on_idea_id ON public.ideas_topics USING btree (idea_id);


--
-- Name: index_ideas_topics_on_idea_id_and_topic_id; Type: INDEX; Schema: public; Owner: -
--

CREATE UNIQUE INDEX index_ideas_topics_on_idea_id_and_topic_id ON public.ideas_topics USING btree (idea_id, topic_id);


--
-- Name: index_ideas_topics_on_topic_id; Type: INDEX; Schema: public; Owner: -
--

CREATE INDEX index_ideas_topics_on_topic_id ON public.ideas_topics USING btree (topic_id);


--
-- Name: index_identities_on_user_id; Type: INDEX; Schema: public; Owner: -
--

CREATE INDEX index_identities_on_user_id ON public.identities USING btree (user_id);


--
-- Name: index_impact_tracking_sessions_on_monthly_user_hash; Type: INDEX; Schema: public; Owner: -
--

CREATE INDEX index_impact_tracking_sessions_on_monthly_user_hash ON public.impact_tracking_sessions USING btree (monthly_user_hash);


--
-- Name: index_internal_comments_on_author_id; Type: INDEX; Schema: public; Owner: -
--

CREATE INDEX index_internal_comments_on_author_id ON public.internal_comments USING btree (author_id);


--
-- Name: index_internal_comments_on_created_at; Type: INDEX; Schema: public; Owner: -
--

CREATE INDEX index_internal_comments_on_created_at ON public.internal_comments USING btree (created_at);


--
-- Name: index_internal_comments_on_idea_id; Type: INDEX; Schema: public; Owner: -
--

CREATE INDEX index_internal_comments_on_idea_id ON public.internal_comments USING btree (idea_id);


--
-- Name: index_internal_comments_on_lft; Type: INDEX; Schema: public; Owner: -
--

CREATE INDEX index_internal_comments_on_lft ON public.internal_comments USING btree (lft);


--
-- Name: index_internal_comments_on_parent_id; Type: INDEX; Schema: public; Owner: -
--

CREATE INDEX index_internal_comments_on_parent_id ON public.internal_comments USING btree (parent_id);


--
-- Name: index_internal_comments_on_rgt; Type: INDEX; Schema: public; Owner: -
--

CREATE INDEX index_internal_comments_on_rgt ON public.internal_comments USING btree (rgt);


--
-- Name: index_invites_on_invitee_id; Type: INDEX; Schema: public; Owner: -
--

CREATE INDEX index_invites_on_invitee_id ON public.invites USING btree (invitee_id);


--
-- Name: index_invites_on_inviter_id; Type: INDEX; Schema: public; Owner: -
--

CREATE INDEX index_invites_on_inviter_id ON public.invites USING btree (inviter_id);


--
-- Name: index_invites_on_token; Type: INDEX; Schema: public; Owner: -
--

CREATE INDEX index_invites_on_token ON public.invites USING btree (token);


--
-- Name: index_maps_layers_on_map_config_id; Type: INDEX; Schema: public; Owner: -
--

CREATE INDEX index_maps_layers_on_map_config_id ON public.maps_layers USING btree (map_config_id);


--
-- Name: index_maps_map_configs_on_mappable; Type: INDEX; Schema: public; Owner: -
--

CREATE INDEX index_maps_map_configs_on_mappable ON public.maps_map_configs USING btree (mappable_type, mappable_id);


--
-- Name: index_maps_map_configs_on_mappable_id; Type: INDEX; Schema: public; Owner: -
--

CREATE UNIQUE INDEX index_maps_map_configs_on_mappable_id ON public.maps_map_configs USING btree (mappable_id);


--
-- Name: index_memberships_on_group_id; Type: INDEX; Schema: public; Owner: -
--

CREATE INDEX index_memberships_on_group_id ON public.memberships USING btree (group_id);


--
-- Name: index_memberships_on_group_id_and_user_id; Type: INDEX; Schema: public; Owner: -
--

CREATE UNIQUE INDEX index_memberships_on_group_id_and_user_id ON public.memberships USING btree (group_id, user_id);


--
-- Name: index_memberships_on_user_id; Type: INDEX; Schema: public; Owner: -
--

CREATE INDEX index_memberships_on_user_id ON public.memberships USING btree (user_id);


--
-- Name: index_nav_bar_items_on_code; Type: INDEX; Schema: public; Owner: -
--

CREATE INDEX index_nav_bar_items_on_code ON public.nav_bar_items USING btree (code);


--
-- Name: index_nav_bar_items_on_ordering; Type: INDEX; Schema: public; Owner: -
--

CREATE INDEX index_nav_bar_items_on_ordering ON public.nav_bar_items USING btree (ordering);


--
-- Name: index_nav_bar_items_on_project_id; Type: INDEX; Schema: public; Owner: -
--

CREATE INDEX index_nav_bar_items_on_project_id ON public.nav_bar_items USING btree (project_id);


--
-- Name: index_nav_bar_items_on_static_page_id; Type: INDEX; Schema: public; Owner: -
--

CREATE INDEX index_nav_bar_items_on_static_page_id ON public.nav_bar_items USING btree (static_page_id);


--
-- Name: index_notifications_on_basket_id; Type: INDEX; Schema: public; Owner: -
--

CREATE INDEX index_notifications_on_basket_id ON public.notifications USING btree (basket_id);


--
-- Name: index_notifications_on_cosponsorship_id; Type: INDEX; Schema: public; Owner: -
--

CREATE INDEX index_notifications_on_cosponsorship_id ON public.notifications USING btree (cosponsorship_id);


--
-- Name: index_notifications_on_created_at; Type: INDEX; Schema: public; Owner: -
--

CREATE INDEX index_notifications_on_created_at ON public.notifications USING btree (created_at);


--
-- Name: index_notifications_on_idea_status_id; Type: INDEX; Schema: public; Owner: -
--

CREATE INDEX index_notifications_on_idea_status_id ON public.notifications USING btree (idea_status_id);


--
-- Name: index_notifications_on_inappropriate_content_flag_id; Type: INDEX; Schema: public; Owner: -
--

CREATE INDEX index_notifications_on_inappropriate_content_flag_id ON public.notifications USING btree (inappropriate_content_flag_id);


--
-- Name: index_notifications_on_initiating_user_id; Type: INDEX; Schema: public; Owner: -
--

CREATE INDEX index_notifications_on_initiating_user_id ON public.notifications USING btree (initiating_user_id);


--
-- Name: index_notifications_on_internal_comment_id; Type: INDEX; Schema: public; Owner: -
--

CREATE INDEX index_notifications_on_internal_comment_id ON public.notifications USING btree (internal_comment_id);


--
-- Name: index_notifications_on_invite_id; Type: INDEX; Schema: public; Owner: -
--

CREATE INDEX index_notifications_on_invite_id ON public.notifications USING btree (invite_id);


--
-- Name: index_notifications_on_official_feedback_id; Type: INDEX; Schema: public; Owner: -
--

CREATE INDEX index_notifications_on_official_feedback_id ON public.notifications USING btree (official_feedback_id);


--
-- Name: index_notifications_on_phase_id; Type: INDEX; Schema: public; Owner: -
--

CREATE INDEX index_notifications_on_phase_id ON public.notifications USING btree (phase_id);


--
-- Name: index_notifications_on_project_review_id; Type: INDEX; Schema: public; Owner: -
--

CREATE INDEX index_notifications_on_project_review_id ON public.notifications USING btree (project_review_id);


--
-- Name: index_notifications_on_recipient_id; Type: INDEX; Schema: public; Owner: -
--

CREATE INDEX index_notifications_on_recipient_id ON public.notifications USING btree (recipient_id);


--
-- Name: index_notifications_on_recipient_id_and_read_at; Type: INDEX; Schema: public; Owner: -
--

CREATE INDEX index_notifications_on_recipient_id_and_read_at ON public.notifications USING btree (recipient_id, read_at);


--
-- Name: index_notifications_on_spam_report_id; Type: INDEX; Schema: public; Owner: -
--

CREATE INDEX index_notifications_on_spam_report_id ON public.notifications USING btree (spam_report_id);


--
-- Name: index_official_feedbacks_on_idea_id; Type: INDEX; Schema: public; Owner: -
--

CREATE INDEX index_official_feedbacks_on_idea_id ON public.official_feedbacks USING btree (idea_id);


--
-- Name: index_official_feedbacks_on_user_id; Type: INDEX; Schema: public; Owner: -
--

CREATE INDEX index_official_feedbacks_on_user_id ON public.official_feedbacks USING btree (user_id);


--
-- Name: index_onboarding_campaign_dismissals_on_user_id; Type: INDEX; Schema: public; Owner: -
--

CREATE INDEX index_onboarding_campaign_dismissals_on_user_id ON public.onboarding_campaign_dismissals USING btree (user_id);


--
-- Name: index_permission_field; Type: INDEX; Schema: public; Owner: -
--

CREATE UNIQUE INDEX index_permission_field ON public.permissions_custom_fields USING btree (permission_id, custom_field_id);


--
-- Name: index_permissions_custom_fields_on_custom_field_id; Type: INDEX; Schema: public; Owner: -
--

CREATE INDEX index_permissions_custom_fields_on_custom_field_id ON public.permissions_custom_fields USING btree (custom_field_id);


--
-- Name: index_permissions_custom_fields_on_permission_id; Type: INDEX; Schema: public; Owner: -
--

CREATE INDEX index_permissions_custom_fields_on_permission_id ON public.permissions_custom_fields USING btree (permission_id);


--
-- Name: index_permissions_on_action; Type: INDEX; Schema: public; Owner: -
--

CREATE INDEX index_permissions_on_action ON public.permissions USING btree (action);


--
-- Name: index_permissions_on_permission_scope_id; Type: INDEX; Schema: public; Owner: -
--

CREATE INDEX index_permissions_on_permission_scope_id ON public.permissions USING btree (permission_scope_id);


--
-- Name: index_phase_files_on_phase_id; Type: INDEX; Schema: public; Owner: -
--

CREATE INDEX index_phase_files_on_phase_id ON public.phase_files USING btree (phase_id);


--
-- Name: index_phases_on_manual_voters_last_updated_by_id; Type: INDEX; Schema: public; Owner: -
--

CREATE INDEX index_phases_on_manual_voters_last_updated_by_id ON public.phases USING btree (manual_voters_last_updated_by_id);


--
-- Name: index_phases_on_project_id; Type: INDEX; Schema: public; Owner: -
--

CREATE INDEX index_phases_on_project_id ON public.phases USING btree (project_id);


--
-- Name: index_polls_options_on_question_id; Type: INDEX; Schema: public; Owner: -
--

CREATE INDEX index_polls_options_on_question_id ON public.polls_options USING btree (question_id);


--
-- Name: index_polls_questions_on_phase_id; Type: INDEX; Schema: public; Owner: -
--

CREATE INDEX index_polls_questions_on_phase_id ON public.polls_questions USING btree (phase_id);


--
-- Name: index_polls_response_options_on_option_id; Type: INDEX; Schema: public; Owner: -
--

CREATE INDEX index_polls_response_options_on_option_id ON public.polls_response_options USING btree (option_id);


--
-- Name: index_polls_response_options_on_response_id; Type: INDEX; Schema: public; Owner: -
--

CREATE INDEX index_polls_response_options_on_response_id ON public.polls_response_options USING btree (response_id);


--
-- Name: index_polls_responses_on_phase_id; Type: INDEX; Schema: public; Owner: -
--

CREATE INDEX index_polls_responses_on_phase_id ON public.polls_responses USING btree (phase_id);


--
-- Name: index_polls_responses_on_user_id; Type: INDEX; Schema: public; Owner: -
--

CREATE INDEX index_polls_responses_on_user_id ON public.polls_responses USING btree (user_id);


--
-- Name: index_project_files_on_project_id; Type: INDEX; Schema: public; Owner: -
--

CREATE INDEX index_project_files_on_project_id ON public.project_files USING btree (project_id);


--
-- Name: index_project_folders_files_on_project_folder_id; Type: INDEX; Schema: public; Owner: -
--

CREATE INDEX index_project_folders_files_on_project_folder_id ON public.project_folders_files USING btree (project_folder_id);


--
-- Name: index_project_folders_folders_on_slug; Type: INDEX; Schema: public; Owner: -
--

CREATE INDEX index_project_folders_folders_on_slug ON public.project_folders_folders USING btree (slug);


--
-- Name: index_project_folders_images_on_project_folder_id; Type: INDEX; Schema: public; Owner: -
--

CREATE INDEX index_project_folders_images_on_project_folder_id ON public.project_folders_images USING btree (project_folder_id);


--
-- Name: index_project_images_on_project_id; Type: INDEX; Schema: public; Owner: -
--

CREATE INDEX index_project_images_on_project_id ON public.project_images USING btree (project_id);


--
-- Name: index_project_reviews_on_project_id; Type: INDEX; Schema: public; Owner: -
--

CREATE UNIQUE INDEX index_project_reviews_on_project_id ON public.project_reviews USING btree (project_id);


--
-- Name: index_project_reviews_on_requester_id; Type: INDEX; Schema: public; Owner: -
--

CREATE INDEX index_project_reviews_on_requester_id ON public.project_reviews USING btree (requester_id);


--
-- Name: index_project_reviews_on_reviewer_id; Type: INDEX; Schema: public; Owner: -
--

CREATE INDEX index_project_reviews_on_reviewer_id ON public.project_reviews USING btree (reviewer_id);


--
-- Name: index_projects_allowed_input_topics_on_project_id; Type: INDEX; Schema: public; Owner: -
--

CREATE INDEX index_projects_allowed_input_topics_on_project_id ON public.projects_allowed_input_topics USING btree (project_id);


--
-- Name: index_projects_allowed_input_topics_on_topic_id_and_project_id; Type: INDEX; Schema: public; Owner: -
--

CREATE UNIQUE INDEX index_projects_allowed_input_topics_on_topic_id_and_project_id ON public.projects_allowed_input_topics USING btree (topic_id, project_id);


--
-- Name: index_projects_on_slug; Type: INDEX; Schema: public; Owner: -
--

CREATE UNIQUE INDEX index_projects_on_slug ON public.projects USING btree (slug);


--
-- Name: index_projects_topics_on_project_id; Type: INDEX; Schema: public; Owner: -
--

CREATE INDEX index_projects_topics_on_project_id ON public.projects_topics USING btree (project_id);


--
-- Name: index_projects_topics_on_topic_id; Type: INDEX; Schema: public; Owner: -
--

CREATE INDEX index_projects_topics_on_topic_id ON public.projects_topics USING btree (topic_id);


--
-- Name: index_reactions_on_reactable_type_and_reactable_id; Type: INDEX; Schema: public; Owner: -
--

CREATE INDEX index_reactions_on_reactable_type_and_reactable_id ON public.reactions USING btree (reactable_type, reactable_id);


--
-- Name: index_reactions_on_reactable_type_and_reactable_id_and_user_id; Type: INDEX; Schema: public; Owner: -
--

CREATE UNIQUE INDEX index_reactions_on_reactable_type_and_reactable_id_and_user_id ON public.reactions USING btree (reactable_type, reactable_id, user_id);


--
-- Name: index_reactions_on_user_id; Type: INDEX; Schema: public; Owner: -
--

CREATE INDEX index_reactions_on_user_id ON public.reactions USING btree (user_id);


--
-- Name: index_report_builder_reports_on_name; Type: INDEX; Schema: public; Owner: -
--

CREATE UNIQUE INDEX index_report_builder_reports_on_name ON public.report_builder_reports USING btree (name);


--
-- Name: index_report_builder_reports_on_name_tsvector; Type: INDEX; Schema: public; Owner: -
--

CREATE INDEX index_report_builder_reports_on_name_tsvector ON public.report_builder_reports USING gin (name_tsvector);


--
-- Name: index_report_builder_reports_on_owner_id; Type: INDEX; Schema: public; Owner: -
--

CREATE INDEX index_report_builder_reports_on_owner_id ON public.report_builder_reports USING btree (owner_id);


--
-- Name: index_report_builder_reports_on_phase_id; Type: INDEX; Schema: public; Owner: -
--

CREATE UNIQUE INDEX index_report_builder_reports_on_phase_id ON public.report_builder_reports USING btree (phase_id);


--
-- Name: index_spam_reports_on_reported_at; Type: INDEX; Schema: public; Owner: -
--

CREATE INDEX index_spam_reports_on_reported_at ON public.spam_reports USING btree (reported_at);


--
-- Name: index_spam_reports_on_user_id; Type: INDEX; Schema: public; Owner: -
--

CREATE INDEX index_spam_reports_on_user_id ON public.spam_reports USING btree (user_id);


--
-- Name: index_static_page_files_on_static_page_id; Type: INDEX; Schema: public; Owner: -
--

CREATE INDEX index_static_page_files_on_static_page_id ON public.static_page_files USING btree (static_page_id);


--
-- Name: index_static_pages_on_code; Type: INDEX; Schema: public; Owner: -
--

CREATE INDEX index_static_pages_on_code ON public.static_pages USING btree (code);


--
-- Name: index_static_pages_on_slug; Type: INDEX; Schema: public; Owner: -
--

CREATE UNIQUE INDEX index_static_pages_on_slug ON public.static_pages USING btree (slug);


--
-- Name: index_static_pages_topics_on_static_page_id; Type: INDEX; Schema: public; Owner: -
--

CREATE INDEX index_static_pages_topics_on_static_page_id ON public.static_pages_topics USING btree (static_page_id);


--
-- Name: index_static_pages_topics_on_topic_id; Type: INDEX; Schema: public; Owner: -
--

CREATE INDEX index_static_pages_topics_on_topic_id ON public.static_pages_topics USING btree (topic_id);


--
-- Name: index_surveys_responses_on_phase_id; Type: INDEX; Schema: public; Owner: -
--

CREATE INDEX index_surveys_responses_on_phase_id ON public.surveys_responses USING btree (phase_id);


--
-- Name: index_surveys_responses_on_user_id; Type: INDEX; Schema: public; Owner: -
--

CREATE INDEX index_surveys_responses_on_user_id ON public.surveys_responses USING btree (user_id);


--
-- Name: index_tenants_on_creation_finalized_at; Type: INDEX; Schema: public; Owner: -
--

CREATE INDEX index_tenants_on_creation_finalized_at ON public.tenants USING btree (creation_finalized_at);


--
-- Name: index_tenants_on_deleted_at; Type: INDEX; Schema: public; Owner: -
--

CREATE INDEX index_tenants_on_deleted_at ON public.tenants USING btree (deleted_at);


--
-- Name: index_tenants_on_host; Type: INDEX; Schema: public; Owner: -
--

CREATE INDEX index_tenants_on_host ON public.tenants USING btree (host);


--
-- Name: index_topics_on_include_in_onboarding; Type: INDEX; Schema: public; Owner: -
--

CREATE INDEX index_topics_on_include_in_onboarding ON public.topics USING btree (include_in_onboarding);


--
-- Name: index_ucf_representativeness_ref_distributions_on_custom_field; Type: INDEX; Schema: public; Owner: -
--

CREATE INDEX index_ucf_representativeness_ref_distributions_on_custom_field ON public.user_custom_fields_representativeness_ref_distributions USING btree (custom_field_id);


--
-- Name: index_users_on_email; Type: INDEX; Schema: public; Owner: -
--

CREATE INDEX index_users_on_email ON public.users USING btree (email);


--
-- Name: index_users_on_registration_completed_at; Type: INDEX; Schema: public; Owner: -
--

CREATE INDEX index_users_on_registration_completed_at ON public.users USING btree (registration_completed_at);


--
-- Name: index_users_on_slug; Type: INDEX; Schema: public; Owner: -
--

CREATE UNIQUE INDEX index_users_on_slug ON public.users USING btree (slug);


--
-- Name: index_users_on_unique_code; Type: INDEX; Schema: public; Owner: -
--

CREATE UNIQUE INDEX index_users_on_unique_code ON public.users USING btree (unique_code);


--
-- Name: index_verification_verifications_on_hashed_uid; Type: INDEX; Schema: public; Owner: -
--

CREATE INDEX index_verification_verifications_on_hashed_uid ON public.verification_verifications USING btree (hashed_uid);


--
-- Name: index_verification_verifications_on_user_id; Type: INDEX; Schema: public; Owner: -
--

CREATE INDEX index_verification_verifications_on_user_id ON public.verification_verifications USING btree (user_id);


--
-- Name: index_volunteering_causes_on_ordering; Type: INDEX; Schema: public; Owner: -
--

CREATE INDEX index_volunteering_causes_on_ordering ON public.volunteering_causes USING btree (ordering);


--
-- Name: index_volunteering_causes_on_phase_id; Type: INDEX; Schema: public; Owner: -
--

CREATE INDEX index_volunteering_causes_on_phase_id ON public.volunteering_causes USING btree (phase_id);


--
-- Name: index_volunteering_volunteers_on_cause_id_and_user_id; Type: INDEX; Schema: public; Owner: -
--

CREATE UNIQUE INDEX index_volunteering_volunteers_on_cause_id_and_user_id ON public.volunteering_volunteers USING btree (cause_id, user_id);


--
-- Name: index_volunteering_volunteers_on_user_id; Type: INDEX; Schema: public; Owner: -
--

CREATE INDEX index_volunteering_volunteers_on_user_id ON public.volunteering_volunteers USING btree (user_id);


--
-- Name: machine_translations_lookup; Type: INDEX; Schema: public; Owner: -
--

CREATE UNIQUE INDEX machine_translations_lookup ON public.machine_translations_machine_translations USING btree (translatable_id, translatable_type, attribute_name, locale_to);


--
-- Name: machine_translations_translatable; Type: INDEX; Schema: public; Owner: -
--

CREATE INDEX machine_translations_translatable ON public.machine_translations_machine_translations USING btree (translatable_id, translatable_type);


--
-- Name: moderation_statuses_moderatable; Type: INDEX; Schema: public; Owner: -
--

CREATE UNIQUE INDEX moderation_statuses_moderatable ON public.moderation_moderation_statuses USING btree (moderatable_type, moderatable_id);


--
-- Name: que_jobs_args_gin_idx; Type: INDEX; Schema: public; Owner: -
--

CREATE INDEX que_jobs_args_gin_idx ON public.que_jobs USING gin (args jsonb_path_ops);


--
-- Name: que_jobs_data_gin_idx; Type: INDEX; Schema: public; Owner: -
--

CREATE INDEX que_jobs_data_gin_idx ON public.que_jobs USING gin (data jsonb_path_ops);


--
-- Name: que_jobs_kwargs_gin_idx; Type: INDEX; Schema: public; Owner: -
--

CREATE INDEX que_jobs_kwargs_gin_idx ON public.que_jobs USING gin (kwargs jsonb_path_ops);


--
-- Name: que_poll_idx; Type: INDEX; Schema: public; Owner: -
--

CREATE INDEX que_poll_idx ON public.que_jobs USING btree (job_schema_version, queue, priority, run_at, id) WHERE ((finished_at IS NULL) AND (expired_at IS NULL));


--
-- Name: report_builder_published_data_units_report_id_idx; Type: INDEX; Schema: public; Owner: -
--

CREATE INDEX report_builder_published_data_units_report_id_idx ON public.report_builder_published_graph_data_units USING btree (report_id);


--
-- Name: spam_reportable_index; Type: INDEX; Schema: public; Owner: -
--

CREATE INDEX spam_reportable_index ON public.spam_reports USING btree (spam_reportable_type, spam_reportable_id);


--
-- Name: users_unique_lower_email_idx; Type: INDEX; Schema: public; Owner: -
--

CREATE UNIQUE INDEX users_unique_lower_email_idx ON public.users USING btree (lower((email)::text));


--
-- Name: que_jobs que_job_notify; Type: TRIGGER; Schema: public; Owner: -
--

CREATE TRIGGER que_job_notify AFTER INSERT ON public.que_jobs FOR EACH ROW EXECUTE FUNCTION public.que_job_notify();


--
-- Name: que_jobs que_state_notify; Type: TRIGGER; Schema: public; Owner: -
--

CREATE TRIGGER que_state_notify AFTER INSERT OR DELETE OR UPDATE ON public.que_jobs FOR EACH ROW EXECUTE FUNCTION public.que_state_notify();


--
-- Name: analytics_dimension_locales_fact_visits fk_rails_00698f2e02; Type: FK CONSTRAINT; Schema: public; Owner: -
--

ALTER TABLE ONLY public.analytics_dimension_locales_fact_visits
    ADD CONSTRAINT fk_rails_00698f2e02 FOREIGN KEY (dimension_locale_id) REFERENCES public.analytics_dimension_locales(id);


--
-- Name: events fk_rails_0434b48643; Type: FK CONSTRAINT; Schema: public; Owner: -
--

ALTER TABLE ONLY public.events
    ADD CONSTRAINT fk_rails_0434b48643 FOREIGN KEY (project_id) REFERENCES public.projects(id);


--
-- Name: internal_comments fk_rails_04be8cf6ba; Type: FK CONSTRAINT; Schema: public; Owner: -
--

ALTER TABLE ONLY public.internal_comments
    ADD CONSTRAINT fk_rails_04be8cf6ba FOREIGN KEY (idea_id) REFERENCES public.ideas(id);


--
-- Name: invites fk_rails_06b2d7a3a8; Type: FK CONSTRAINT; Schema: public; Owner: -
--

ALTER TABLE ONLY public.invites
    ADD CONSTRAINT fk_rails_06b2d7a3a8 FOREIGN KEY (invitee_id) REFERENCES public.users(id);


--
-- Name: invites fk_rails_0b6ac3e1da; Type: FK CONSTRAINT; Schema: public; Owner: -
--

ALTER TABLE ONLY public.invites
    ADD CONSTRAINT fk_rails_0b6ac3e1da FOREIGN KEY (inviter_id) REFERENCES public.users(id);


--
-- Name: ideas fk_rails_0e5b472696; Type: FK CONSTRAINT; Schema: public; Owner: -
--

ALTER TABLE ONLY public.ideas
    ADD CONSTRAINT fk_rails_0e5b472696 FOREIGN KEY (creation_phase_id) REFERENCES public.phases(id);


--
-- Name: spam_reports fk_rails_121f3a2011; Type: FK CONSTRAINT; Schema: public; Owner: -
--

ALTER TABLE ONLY public.spam_reports
    ADD CONSTRAINT fk_rails_121f3a2011 FOREIGN KEY (user_id) REFERENCES public.users(id);


--
-- Name: analysis_analyses fk_rails_16b3d1e637; Type: FK CONSTRAINT; Schema: public; Owner: -
--

ALTER TABLE ONLY public.analysis_analyses
    ADD CONSTRAINT fk_rails_16b3d1e637 FOREIGN KEY (main_custom_field_id) REFERENCES public.custom_fields(id);


--
-- Name: areas_static_pages fk_rails_1fc601f42c; Type: FK CONSTRAINT; Schema: public; Owner: -
--

ALTER TABLE ONLY public.areas_static_pages
    ADD CONSTRAINT fk_rails_1fc601f42c FOREIGN KEY (area_id) REFERENCES public.areas(id);


--
-- Name: project_images fk_rails_2119c24213; Type: FK CONSTRAINT; Schema: public; Owner: -
--

ALTER TABLE ONLY public.project_images
    ADD CONSTRAINT fk_rails_2119c24213 FOREIGN KEY (project_id) REFERENCES public.projects(id);


--
-- Name: idea_import_files fk_rails_229b6de93f; Type: FK CONSTRAINT; Schema: public; Owner: -
--

ALTER TABLE ONLY public.idea_import_files
    ADD CONSTRAINT fk_rails_229b6de93f FOREIGN KEY (parent_id) REFERENCES public.idea_import_files(id);


--
-- Name: areas_static_pages fk_rails_231f268568; Type: FK CONSTRAINT; Schema: public; Owner: -
--

ALTER TABLE ONLY public.areas_static_pages
    ADD CONSTRAINT fk_rails_231f268568 FOREIGN KEY (static_page_id) REFERENCES public.static_pages(id);


--
-- Name: events_attendances fk_rails_29ccdf5b04; Type: FK CONSTRAINT; Schema: public; Owner: -
--

ALTER TABLE ONLY public.events_attendances
    ADD CONSTRAINT fk_rails_29ccdf5b04 FOREIGN KEY (attendee_id) REFERENCES public.users(id);


--
-- Name: analysis_analyses fk_rails_2a92a64a56; Type: FK CONSTRAINT; Schema: public; Owner: -
--

ALTER TABLE ONLY public.analysis_analyses
    ADD CONSTRAINT fk_rails_2a92a64a56 FOREIGN KEY (phase_id) REFERENCES public.phases(id);


--
-- Name: phases fk_rails_2c74f68dd3; Type: FK CONSTRAINT; Schema: public; Owner: -
--

ALTER TABLE ONLY public.phases
    ADD CONSTRAINT fk_rails_2c74f68dd3 FOREIGN KEY (manual_voters_last_updated_by_id) REFERENCES public.users(id);


--
-- Name: cosponsorships fk_rails_2d026b99a2; Type: FK CONSTRAINT; Schema: public; Owner: -
--

ALTER TABLE ONLY public.cosponsorships
    ADD CONSTRAINT fk_rails_2d026b99a2 FOREIGN KEY (idea_id) REFERENCES public.ideas(id);


--
-- Name: phase_files fk_rails_33852a9a71; Type: FK CONSTRAINT; Schema: public; Owner: -
--

ALTER TABLE ONLY public.phase_files
    ADD CONSTRAINT fk_rails_33852a9a71 FOREIGN KEY (phase_id) REFERENCES public.phases(id);


--
-- Name: volunteering_volunteers fk_rails_33a154a9ba; Type: FK CONSTRAINT; Schema: public; Owner: -
--

ALTER TABLE ONLY public.volunteering_volunteers
    ADD CONSTRAINT fk_rails_33a154a9ba FOREIGN KEY (cause_id) REFERENCES public.volunteering_causes(id);


--
-- Name: nav_bar_items fk_rails_34143a680f; Type: FK CONSTRAINT; Schema: public; Owner: -
--

ALTER TABLE ONLY public.nav_bar_items
    ADD CONSTRAINT fk_rails_34143a680f FOREIGN KEY (static_page_id) REFERENCES public.static_pages(id);


--
-- Name: analysis_comments_summaries fk_rails_37becdebb0; Type: FK CONSTRAINT; Schema: public; Owner: -
--

ALTER TABLE ONLY public.analysis_comments_summaries
    ADD CONSTRAINT fk_rails_37becdebb0 FOREIGN KEY (background_task_id) REFERENCES public.analysis_background_tasks(id);


--
-- Name: custom_field_option_images fk_rails_3814d72daa; Type: FK CONSTRAINT; Schema: public; Owner: -
--

ALTER TABLE ONLY public.custom_field_option_images
    ADD CONSTRAINT fk_rails_3814d72daa FOREIGN KEY (custom_field_option_id) REFERENCES public.custom_field_options(id);


--
-- Name: baskets_ideas fk_rails_39a1b51358; Type: FK CONSTRAINT; Schema: public; Owner: -
--

ALTER TABLE ONLY public.baskets_ideas
    ADD CONSTRAINT fk_rails_39a1b51358 FOREIGN KEY (idea_id) REFERENCES public.ideas(id);


--
-- Name: analysis_analyses fk_rails_3c57357702; Type: FK CONSTRAINT; Schema: public; Owner: -
--

ALTER TABLE ONLY public.analysis_analyses
    ADD CONSTRAINT fk_rails_3c57357702 FOREIGN KEY (project_id) REFERENCES public.projects(id);


--
-- Name: followers fk_rails_3d258d3942; Type: FK CONSTRAINT; Schema: public; Owner: -
--

ALTER TABLE ONLY public.followers
    ADD CONSTRAINT fk_rails_3d258d3942 FOREIGN KEY (user_id) REFERENCES public.users(id);


--
-- Name: email_campaigns_examples fk_rails_465d6356b2; Type: FK CONSTRAINT; Schema: public; Owner: -
--

ALTER TABLE ONLY public.email_campaigns_examples
    ADD CONSTRAINT fk_rails_465d6356b2 FOREIGN KEY (recipient_id) REFERENCES public.users(id);


--
-- Name: notifications fk_rails_46dd2ccfd1; Type: FK CONSTRAINT; Schema: public; Owner: -
--

ALTER TABLE ONLY public.notifications
    ADD CONSTRAINT fk_rails_46dd2ccfd1 FOREIGN KEY (phase_id) REFERENCES public.phases(id);


--
-- Name: notifications fk_rails_47abdd0847; Type: FK CONSTRAINT; Schema: public; Owner: -
--

ALTER TABLE ONLY public.notifications
    ADD CONSTRAINT fk_rails_47abdd0847 FOREIGN KEY (project_review_id) REFERENCES public.project_reviews(id);


--
-- Name: notifications fk_rails_4aea6afa11; Type: FK CONSTRAINT; Schema: public; Owner: -
--

ALTER TABLE ONLY public.notifications
    ADD CONSTRAINT fk_rails_4aea6afa11 FOREIGN KEY (recipient_id) REFERENCES public.users(id);


--
-- Name: analytics_dimension_projects_fact_visits fk_rails_4ecebb6e8a; Type: FK CONSTRAINT; Schema: public; Owner: -
--

ALTER TABLE ONLY public.analytics_dimension_projects_fact_visits
    ADD CONSTRAINT fk_rails_4ecebb6e8a FOREIGN KEY (fact_visit_id) REFERENCES public.analytics_fact_visits(id);


--
-- Name: permissions_custom_fields fk_rails_50335fc43f; Type: FK CONSTRAINT; Schema: public; Owner: -
--

ALTER TABLE ONLY public.permissions_custom_fields
    ADD CONSTRAINT fk_rails_50335fc43f FOREIGN KEY (custom_field_id) REFERENCES public.custom_fields(id);


--
-- Name: identities fk_rails_5373344100; Type: FK CONSTRAINT; Schema: public; Owner: -
--

ALTER TABLE ONLY public.identities
    ADD CONSTRAINT fk_rails_5373344100 FOREIGN KEY (user_id) REFERENCES public.users(id);


--
-- Name: notifications fk_rails_5471f55cd6; Type: FK CONSTRAINT; Schema: public; Owner: -
--

ALTER TABLE ONLY public.notifications
    ADD CONSTRAINT fk_rails_5471f55cd6 FOREIGN KEY (idea_id) REFERENCES public.ideas(id);


--
-- Name: notifications fk_rails_575368d182; Type: FK CONSTRAINT; Schema: public; Owner: -
--

ALTER TABLE ONLY public.notifications
    ADD CONSTRAINT fk_rails_575368d182 FOREIGN KEY (project_id) REFERENCES public.projects(id);


--
-- Name: ideas fk_rails_5ac7668cd3; Type: FK CONSTRAINT; Schema: public; Owner: -
--

ALTER TABLE ONLY public.ideas
    ADD CONSTRAINT fk_rails_5ac7668cd3 FOREIGN KEY (project_id) REFERENCES public.projects(id);


--
-- Name: idea_imports fk_rails_5ea1f11fd5; Type: FK CONSTRAINT; Schema: public; Owner: -
--

ALTER TABLE ONLY public.idea_imports
    ADD CONSTRAINT fk_rails_5ea1f11fd5 FOREIGN KEY (import_user_id) REFERENCES public.users(id);


--
-- Name: analysis_taggings fk_rails_604cfbcd8d; Type: FK CONSTRAINT; Schema: public; Owner: -
--

ALTER TABLE ONLY public.analysis_taggings
    ADD CONSTRAINT fk_rails_604cfbcd8d FOREIGN KEY (input_id) REFERENCES public.ideas(id);


--
-- Name: internal_comments fk_rails_617a7ea994; Type: FK CONSTRAINT; Schema: public; Owner: -
--

ALTER TABLE ONLY public.internal_comments
    ADD CONSTRAINT fk_rails_617a7ea994 FOREIGN KEY (author_id) REFERENCES public.users(id);


--
-- Name: idea_imports fk_rails_636c77bdd1; Type: FK CONSTRAINT; Schema: public; Owner: -
--

ALTER TABLE ONLY public.idea_imports
    ADD CONSTRAINT fk_rails_636c77bdd1 FOREIGN KEY (file_id) REFERENCES public.idea_import_files(id);


--
-- Name: notifications fk_rails_67be9591a3; Type: FK CONSTRAINT; Schema: public; Owner: -
--

ALTER TABLE ONLY public.notifications
    ADD CONSTRAINT fk_rails_67be9591a3 FOREIGN KEY (cosponsorship_id) REFERENCES public.cosponsorships(id);


--
-- Name: idea_imports fk_rails_67f00886f9; Type: FK CONSTRAINT; Schema: public; Owner: -
--

ALTER TABLE ONLY public.idea_imports
    ADD CONSTRAINT fk_rails_67f00886f9 FOREIGN KEY (idea_id) REFERENCES public.ideas(id);


--
-- Name: report_builder_reports fk_rails_6988c9886e; Type: FK CONSTRAINT; Schema: public; Owner: -
--

ALTER TABLE ONLY public.report_builder_reports
    ADD CONSTRAINT fk_rails_6988c9886e FOREIGN KEY (phase_id) REFERENCES public.phases(id);


--
-- Name: ideas fk_rails_6c9ab6d4f8; Type: FK CONSTRAINT; Schema: public; Owner: -
--

ALTER TABLE ONLY public.ideas
    ADD CONSTRAINT fk_rails_6c9ab6d4f8 FOREIGN KEY (manual_votes_last_updated_by_id) REFERENCES public.users(id);


--
-- Name: groups_permissions fk_rails_6fa6389d80; Type: FK CONSTRAINT; Schema: public; Owner: -
--

ALTER TABLE ONLY public.groups_permissions
    ADD CONSTRAINT fk_rails_6fa6389d80 FOREIGN KEY (permission_id) REFERENCES public.permissions(id);


--
-- Name: email_campaigns_campaigns_groups fk_rails_712f4ad915; Type: FK CONSTRAINT; Schema: public; Owner: -
--

ALTER TABLE ONLY public.email_campaigns_campaigns_groups
    ADD CONSTRAINT fk_rails_712f4ad915 FOREIGN KEY (campaign_id) REFERENCES public.email_campaigns_campaigns(id);


--
-- Name: ideas fk_rails_730408dafc; Type: FK CONSTRAINT; Schema: public; Owner: -
--

ALTER TABLE ONLY public.ideas
    ADD CONSTRAINT fk_rails_730408dafc FOREIGN KEY (idea_status_id) REFERENCES public.idea_statuses(id);


--
-- Name: groups_projects fk_rails_73e1dee5fd; Type: FK CONSTRAINT; Schema: public; Owner: -
--

ALTER TABLE ONLY public.groups_projects
    ADD CONSTRAINT fk_rails_73e1dee5fd FOREIGN KEY (project_id) REFERENCES public.projects(id);


--
-- Name: analysis_additional_custom_fields fk_rails_74744744a6; Type: FK CONSTRAINT; Schema: public; Owner: -
--

ALTER TABLE ONLY public.analysis_additional_custom_fields
    ADD CONSTRAINT fk_rails_74744744a6 FOREIGN KEY (analysis_id) REFERENCES public.analysis_analyses(id);


--
-- Name: analysis_questions fk_rails_74e779db86; Type: FK CONSTRAINT; Schema: public; Owner: -
--

ALTER TABLE ONLY public.analysis_questions
    ADD CONSTRAINT fk_rails_74e779db86 FOREIGN KEY (background_task_id) REFERENCES public.analysis_background_tasks(id);


--
-- Name: analysis_heatmap_cells fk_rails_7a39fbbdee; Type: FK CONSTRAINT; Schema: public; Owner: -
--

ALTER TABLE ONLY public.analysis_heatmap_cells
    ADD CONSTRAINT fk_rails_7a39fbbdee FOREIGN KEY (analysis_id) REFERENCES public.analysis_analyses(id);


--
-- Name: activities fk_rails_7e11bb717f; Type: FK CONSTRAINT; Schema: public; Owner: -
--

ALTER TABLE ONLY public.activities
    ADD CONSTRAINT fk_rails_7e11bb717f FOREIGN KEY (user_id) REFERENCES public.users(id);


--
-- Name: email_campaigns_campaign_email_commands fk_rails_7f284a4f09; Type: FK CONSTRAINT; Schema: public; Owner: -
--

ALTER TABLE ONLY public.email_campaigns_campaign_email_commands
    ADD CONSTRAINT fk_rails_7f284a4f09 FOREIGN KEY (recipient_id) REFERENCES public.users(id);


--
-- Name: comments fk_rails_7fbb3b1416; Type: FK CONSTRAINT; Schema: public; Owner: -
--

ALTER TABLE ONLY public.comments
    ADD CONSTRAINT fk_rails_7fbb3b1416 FOREIGN KEY (idea_id) REFERENCES public.ideas(id);


--
-- Name: polls_response_options fk_rails_80d00e60ae; Type: FK CONSTRAINT; Schema: public; Owner: -
--

ALTER TABLE ONLY public.polls_response_options
    ADD CONSTRAINT fk_rails_80d00e60ae FOREIGN KEY (option_id) REFERENCES public.polls_options(id);


--
-- Name: report_builder_reports fk_rails_81137213da; Type: FK CONSTRAINT; Schema: public; Owner: -
--

ALTER TABLE ONLY public.report_builder_reports
    ADD CONSTRAINT fk_rails_81137213da FOREIGN KEY (owner_id) REFERENCES public.users(id);


--
-- Name: projects_allowed_input_topics fk_rails_812b6d9149; Type: FK CONSTRAINT; Schema: public; Owner: -
--

ALTER TABLE ONLY public.projects_allowed_input_topics
    ADD CONSTRAINT fk_rails_812b6d9149 FOREIGN KEY (project_id) REFERENCES public.projects(id);


--
-- Name: projects_topics fk_rails_812b6d9149; Type: FK CONSTRAINT; Schema: public; Owner: -
--

ALTER TABLE ONLY public.projects_topics
    ADD CONSTRAINT fk_rails_812b6d9149 FOREIGN KEY (project_id) REFERENCES public.projects(id);


--
-- Name: notifications fk_rails_81c11ef894; Type: FK CONSTRAINT; Schema: public; Owner: -
--

ALTER TABLE ONLY public.notifications
    ADD CONSTRAINT fk_rails_81c11ef894 FOREIGN KEY (internal_comment_id) REFERENCES public.internal_comments(id);


--
-- Name: impact_tracking_pageviews fk_rails_82dc979276; Type: FK CONSTRAINT; Schema: public; Owner: -
--

ALTER TABLE ONLY public.impact_tracking_pageviews
    ADD CONSTRAINT fk_rails_82dc979276 FOREIGN KEY (project_id) REFERENCES public.projects(id);


--
-- Name: ideas_phases fk_rails_845d7ca944; Type: FK CONSTRAINT; Schema: public; Owner: -
--

ALTER TABLE ONLY public.ideas_phases
    ADD CONSTRAINT fk_rails_845d7ca944 FOREIGN KEY (idea_id) REFERENCES public.ideas(id);


--
-- Name: notifications fk_rails_849e0c7eb7; Type: FK CONSTRAINT; Schema: public; Owner: -
--

ALTER TABLE ONLY public.notifications
    ADD CONSTRAINT fk_rails_849e0c7eb7 FOREIGN KEY (spam_report_id) REFERENCES public.spam_reports(id);


--
-- Name: analysis_additional_custom_fields fk_rails_857115261d; Type: FK CONSTRAINT; Schema: public; Owner: -
--

ALTER TABLE ONLY public.analysis_additional_custom_fields
    ADD CONSTRAINT fk_rails_857115261d FOREIGN KEY (custom_field_id) REFERENCES public.custom_fields(id);


--
-- Name: email_campaigns_campaigns fk_rails_87e592c9f5; Type: FK CONSTRAINT; Schema: public; Owner: -
--

ALTER TABLE ONLY public.email_campaigns_campaigns
    ADD CONSTRAINT fk_rails_87e592c9f5 FOREIGN KEY (author_id) REFERENCES public.users(id);


--
-- Name: user_custom_fields_representativeness_ref_distributions fk_rails_8cabeff294; Type: FK CONSTRAINT; Schema: public; Owner: -
--

ALTER TABLE ONLY public.user_custom_fields_representativeness_ref_distributions
    ADD CONSTRAINT fk_rails_8cabeff294 FOREIGN KEY (custom_field_id) REFERENCES public.custom_fields(id);


--
-- Name: static_pages_topics fk_rails_8e3f01dacd; Type: FK CONSTRAINT; Schema: public; Owner: -
--

ALTER TABLE ONLY public.static_pages_topics
    ADD CONSTRAINT fk_rails_8e3f01dacd FOREIGN KEY (static_page_id) REFERENCES public.static_pages(id);


--
-- Name: areas_projects fk_rails_8fb43a173d; Type: FK CONSTRAINT; Schema: public; Owner: -
--

ALTER TABLE ONLY public.areas_projects
    ADD CONSTRAINT fk_rails_8fb43a173d FOREIGN KEY (project_id) REFERENCES public.projects(id);


--
-- Name: areas fk_rails_901fc7a65b; Type: FK CONSTRAINT; Schema: public; Owner: -
--

ALTER TABLE ONLY public.areas
    ADD CONSTRAINT fk_rails_901fc7a65b FOREIGN KEY (custom_field_option_id) REFERENCES public.custom_field_options(id);


--
-- Name: notifications fk_rails_9268535f02; Type: FK CONSTRAINT; Schema: public; Owner: -
--

ALTER TABLE ONLY public.notifications
    ADD CONSTRAINT fk_rails_9268535f02 FOREIGN KEY (comment_id) REFERENCES public.comments(id);


--
-- Name: notifications fk_rails_97eb4c3a35; Type: FK CONSTRAINT; Schema: public; Owner: -
--

ALTER TABLE ONLY public.notifications
    ADD CONSTRAINT fk_rails_97eb4c3a35 FOREIGN KEY (invite_id) REFERENCES public.invites(id);


--
-- Name: authoring_assistance_responses fk_rails_98155ccbce; Type: FK CONSTRAINT; Schema: public; Owner: -
--

ALTER TABLE ONLY public.authoring_assistance_responses
    ADD CONSTRAINT fk_rails_98155ccbce FOREIGN KEY (idea_id) REFERENCES public.ideas(id);


--
-- Name: memberships fk_rails_99326fb65d; Type: FK CONSTRAINT; Schema: public; Owner: -
--

ALTER TABLE ONLY public.memberships
    ADD CONSTRAINT fk_rails_99326fb65d FOREIGN KEY (user_id) REFERENCES public.users(id);


--
-- Name: analytics_fact_visits fk_rails_9b5a82cb55; Type: FK CONSTRAINT; Schema: public; Owner: -
--

ALTER TABLE ONLY public.analytics_fact_visits
    ADD CONSTRAINT fk_rails_9b5a82cb55 FOREIGN KEY (dimension_referrer_type_id) REFERENCES public.analytics_dimension_referrer_types(id);


--
-- Name: event_images fk_rails_9dd6f2f888; Type: FK CONSTRAINT; Schema: public; Owner: -
--

ALTER TABLE ONLY public.event_images
    ADD CONSTRAINT fk_rails_9dd6f2f888 FOREIGN KEY (event_id) REFERENCES public.events(id);


--
-- Name: areas_projects fk_rails_9ecfc9d2b9; Type: FK CONSTRAINT; Schema: public; Owner: -
--

ALTER TABLE ONLY public.areas_projects
    ADD CONSTRAINT fk_rails_9ecfc9d2b9 FOREIGN KEY (area_id) REFERENCES public.areas(id);


--
-- Name: notifications fk_rails_a2016447bc; Type: FK CONSTRAINT; Schema: public; Owner: -
--

ALTER TABLE ONLY public.notifications
    ADD CONSTRAINT fk_rails_a2016447bc FOREIGN KEY (initiating_user_id) REFERENCES public.users(id);


--
-- Name: notifications fk_rails_a2cfad997d; Type: FK CONSTRAINT; Schema: public; Owner: -
--

ALTER TABLE ONLY public.notifications
    ADD CONSTRAINT fk_rails_a2cfad997d FOREIGN KEY (official_feedback_id) REFERENCES public.official_feedbacks(id);


--
-- Name: analytics_fact_visits fk_rails_a34b51c948; Type: FK CONSTRAINT; Schema: public; Owner: -
--

ALTER TABLE ONLY public.analytics_fact_visits
    ADD CONSTRAINT fk_rails_a34b51c948 FOREIGN KEY (dimension_date_last_action_id) REFERENCES public.analytics_dimension_dates(date);


--
-- Name: event_files fk_rails_a590d6ddde; Type: FK CONSTRAINT; Schema: public; Owner: -
--

ALTER TABLE ONLY public.event_files
    ADD CONSTRAINT fk_rails_a590d6ddde FOREIGN KEY (event_id) REFERENCES public.events(id);


--
-- Name: groups_permissions fk_rails_a5c3527604; Type: FK CONSTRAINT; Schema: public; Owner: -
--

ALTER TABLE ONLY public.groups_permissions
    ADD CONSTRAINT fk_rails_a5c3527604 FOREIGN KEY (group_id) REFERENCES public.groups(id);


--
-- Name: ideas fk_rails_a7a91f1df3; Type: FK CONSTRAINT; Schema: public; Owner: -
--

ALTER TABLE ONLY public.ideas
    ADD CONSTRAINT fk_rails_a7a91f1df3 FOREIGN KEY (author_id) REFERENCES public.users(id);


--
-- Name: analytics_fact_visits fk_rails_a9aa810ecf; Type: FK CONSTRAINT; Schema: public; Owner: -
--

ALTER TABLE ONLY public.analytics_fact_visits
    ADD CONSTRAINT fk_rails_a9aa810ecf FOREIGN KEY (dimension_date_first_action_id) REFERENCES public.analytics_dimension_dates(date);


--
-- Name: memberships fk_rails_aaf389f138; Type: FK CONSTRAINT; Schema: public; Owner: -
--

ALTER TABLE ONLY public.memberships
    ADD CONSTRAINT fk_rails_aaf389f138 FOREIGN KEY (group_id) REFERENCES public.groups(id);


--
-- Name: maps_layers fk_rails_abbf8658b2; Type: FK CONSTRAINT; Schema: public; Owner: -
--

ALTER TABLE ONLY public.maps_layers
    ADD CONSTRAINT fk_rails_abbf8658b2 FOREIGN KEY (map_config_id) REFERENCES public.maps_map_configs(id);


--
-- Name: project_reviews fk_rails_ac7bc0a42f; Type: FK CONSTRAINT; Schema: public; Owner: -
--

ALTER TABLE ONLY public.project_reviews
    ADD CONSTRAINT fk_rails_ac7bc0a42f FOREIGN KEY (project_id) REFERENCES public.projects(id);


--
-- Name: analysis_tags fk_rails_afc2d02258; Type: FK CONSTRAINT; Schema: public; Owner: -
--

ALTER TABLE ONLY public.analysis_tags
    ADD CONSTRAINT fk_rails_afc2d02258 FOREIGN KEY (analysis_id) REFERENCES public.analysis_analyses(id);


--
-- Name: phases fk_rails_b0efe660f5; Type: FK CONSTRAINT; Schema: public; Owner: -
--

ALTER TABLE ONLY public.phases
    ADD CONSTRAINT fk_rails_b0efe660f5 FOREIGN KEY (project_id) REFERENCES public.projects(id);


--
-- Name: baskets fk_rails_b3d04c10d5; Type: FK CONSTRAINT; Schema: public; Owner: -
--

ALTER TABLE ONLY public.baskets
    ADD CONSTRAINT fk_rails_b3d04c10d5 FOREIGN KEY (user_id) REFERENCES public.users(id);


--
-- Name: custom_field_options fk_rails_b48da9e6c7; Type: FK CONSTRAINT; Schema: public; Owner: -
--

ALTER TABLE ONLY public.custom_field_options
    ADD CONSTRAINT fk_rails_b48da9e6c7 FOREIGN KEY (custom_field_id) REFERENCES public.custom_fields(id);


--
-- Name: official_feedbacks fk_rails_b4a1624855; Type: FK CONSTRAINT; Schema: public; Owner: -
--

ALTER TABLE ONLY public.official_feedbacks
    ADD CONSTRAINT fk_rails_b4a1624855 FOREIGN KEY (idea_id) REFERENCES public.ideas(id);


--
-- Name: notifications fk_rails_b894d506a0; Type: FK CONSTRAINT; Schema: public; Owner: -
--

ALTER TABLE ONLY public.notifications
    ADD CONSTRAINT fk_rails_b894d506a0 FOREIGN KEY (basket_id) REFERENCES public.baskets(id);


--
-- Name: polls_options fk_rails_bb813b4549; Type: FK CONSTRAINT; Schema: public; Owner: -
--

ALTER TABLE ONLY public.polls_options
    ADD CONSTRAINT fk_rails_bb813b4549 FOREIGN KEY (question_id) REFERENCES public.polls_questions(id);


--
-- Name: ideas_phases fk_rails_bd36415a82; Type: FK CONSTRAINT; Schema: public; Owner: -
--

ALTER TABLE ONLY public.ideas_phases
    ADD CONSTRAINT fk_rails_bd36415a82 FOREIGN KEY (phase_id) REFERENCES public.phases(id);


--
-- Name: analysis_background_tasks fk_rails_bde9116e72; Type: FK CONSTRAINT; Schema: public; Owner: -
--

ALTER TABLE ONLY public.analysis_background_tasks
    ADD CONSTRAINT fk_rails_bde9116e72 FOREIGN KEY (analysis_id) REFERENCES public.analysis_analyses(id);


--
-- Name: project_files fk_rails_c26fbba4b3; Type: FK CONSTRAINT; Schema: public; Owner: -
--

ALTER TABLE ONLY public.project_files
    ADD CONSTRAINT fk_rails_c26fbba4b3 FOREIGN KEY (project_id) REFERENCES public.projects(id);


--
-- Name: ideas fk_rails_c32c787647; Type: FK CONSTRAINT; Schema: public; Owner: -
--

ALTER TABLE ONLY public.ideas
    ADD CONSTRAINT fk_rails_c32c787647 FOREIGN KEY (assignee_id) REFERENCES public.users(id);


--
-- Name: idea_images fk_rails_c349bb4ac3; Type: FK CONSTRAINT; Schema: public; Owner: -
--

ALTER TABLE ONLY public.idea_images
    ADD CONSTRAINT fk_rails_c349bb4ac3 FOREIGN KEY (idea_id) REFERENCES public.ideas(id);


--
-- Name: custom_field_matrix_statements fk_rails_c379cdcd80; Type: FK CONSTRAINT; Schema: public; Owner: -
--

ALTER TABLE ONLY public.custom_field_matrix_statements
    ADD CONSTRAINT fk_rails_c379cdcd80 FOREIGN KEY (custom_field_id) REFERENCES public.custom_fields(id);


--
-- Name: notifications fk_rails_c76d81b062; Type: FK CONSTRAINT; Schema: public; Owner: -
--

ALTER TABLE ONLY public.notifications
    ADD CONSTRAINT fk_rails_c76d81b062 FOREIGN KEY (inappropriate_content_flag_id) REFERENCES public.flag_inappropriate_content_inappropriate_content_flags(id);


--
-- Name: email_campaigns_deliveries fk_rails_c87ec11171; Type: FK CONSTRAINT; Schema: public; Owner: -
--

ALTER TABLE ONLY public.email_campaigns_deliveries
    ADD CONSTRAINT fk_rails_c87ec11171 FOREIGN KEY (campaign_id) REFERENCES public.email_campaigns_campaigns(id);


--
-- Name: idea_import_files fk_rails_c93392afae; Type: FK CONSTRAINT; Schema: public; Owner: -
--

ALTER TABLE ONLY public.idea_import_files
    ADD CONSTRAINT fk_rails_c93392afae FOREIGN KEY (project_id) REFERENCES public.projects(id);


--
-- Name: reactions fk_rails_c9b3bef597; Type: FK CONSTRAINT; Schema: public; Owner: -
--

ALTER TABLE ONLY public.reactions
    ADD CONSTRAINT fk_rails_c9b3bef597 FOREIGN KEY (user_id) REFERENCES public.users(id);


--
-- Name: analysis_insights fk_rails_cc6c7b26fc; Type: FK CONSTRAINT; Schema: public; Owner: -
--

ALTER TABLE ONLY public.analysis_insights
    ADD CONSTRAINT fk_rails_cc6c7b26fc FOREIGN KEY (analysis_id) REFERENCES public.analysis_analyses(id);


--
-- Name: analysis_taggings fk_rails_cc8b68bfb4; Type: FK CONSTRAINT; Schema: public; Owner: -
--

ALTER TABLE ONLY public.analysis_taggings
    ADD CONSTRAINT fk_rails_cc8b68bfb4 FOREIGN KEY (tag_id) REFERENCES public.analysis_tags(id);


--
-- Name: analytics_dimension_locales_fact_visits fk_rails_cd2a592e7b; Type: FK CONSTRAINT; Schema: public; Owner: -
--

ALTER TABLE ONLY public.analytics_dimension_locales_fact_visits
    ADD CONSTRAINT fk_rails_cd2a592e7b FOREIGN KEY (fact_visit_id) REFERENCES public.analytics_fact_visits(id);


--
-- Name: static_page_files fk_rails_d0209b82ff; Type: FK CONSTRAINT; Schema: public; Owner: -
--

ALTER TABLE ONLY public.static_page_files
    ADD CONSTRAINT fk_rails_d0209b82ff FOREIGN KEY (static_page_id) REFERENCES public.static_pages(id);


--
-- Name: projects fk_rails_d1892257e3; Type: FK CONSTRAINT; Schema: public; Owner: -
--

ALTER TABLE ONLY public.projects
    ADD CONSTRAINT fk_rails_d1892257e3 FOREIGN KEY (default_assignee_id) REFERENCES public.users(id);


--
-- Name: groups_projects fk_rails_d6353758d5; Type: FK CONSTRAINT; Schema: public; Owner: -
--

ALTER TABLE ONLY public.groups_projects
    ADD CONSTRAINT fk_rails_d6353758d5 FOREIGN KEY (group_id) REFERENCES public.groups(id);


--
-- Name: projects_allowed_input_topics fk_rails_db7813bfef; Type: FK CONSTRAINT; Schema: public; Owner: -
--

ALTER TABLE ONLY public.projects_allowed_input_topics
    ADD CONSTRAINT fk_rails_db7813bfef FOREIGN KEY (topic_id) REFERENCES public.topics(id);


--
-- Name: projects_topics fk_rails_db7813bfef; Type: FK CONSTRAINT; Schema: public; Owner: -
--

ALTER TABLE ONLY public.projects_topics
    ADD CONSTRAINT fk_rails_db7813bfef FOREIGN KEY (topic_id) REFERENCES public.topics(id);


--
-- Name: analysis_summaries fk_rails_dbd13460f0; Type: FK CONSTRAINT; Schema: public; Owner: -
--

ALTER TABLE ONLY public.analysis_summaries
    ADD CONSTRAINT fk_rails_dbd13460f0 FOREIGN KEY (background_task_id) REFERENCES public.analysis_background_tasks(id);


--
-- Name: project_folders_files fk_rails_dc7aeb6534; Type: FK CONSTRAINT; Schema: public; Owner: -
--

ALTER TABLE ONLY public.project_folders_files
    ADD CONSTRAINT fk_rails_dc7aeb6534 FOREIGN KEY (project_folder_id) REFERENCES public.project_folders_folders(id);


--
-- Name: project_folders_images fk_rails_dcbc962cfe; Type: FK CONSTRAINT; Schema: public; Owner: -
--

ALTER TABLE ONLY public.project_folders_images
    ADD CONSTRAINT fk_rails_dcbc962cfe FOREIGN KEY (project_folder_id) REFERENCES public.project_folders_folders(id);


--
-- Name: impact_tracking_pageviews fk_rails_dd3b2cc184; Type: FK CONSTRAINT; Schema: public; Owner: -
--

ALTER TABLE ONLY public.impact_tracking_pageviews
    ADD CONSTRAINT fk_rails_dd3b2cc184 FOREIGN KEY (session_id) REFERENCES public.impact_tracking_sessions(id);


--
-- Name: official_feedbacks fk_rails_ddd7e21dfa; Type: FK CONSTRAINT; Schema: public; Owner: -
--

ALTER TABLE ONLY public.official_feedbacks
    ADD CONSTRAINT fk_rails_ddd7e21dfa FOREIGN KEY (user_id) REFERENCES public.users(id);


--
-- Name: project_reviews fk_rails_de7c38cbc4; Type: FK CONSTRAINT; Schema: public; Owner: -
--

ALTER TABLE ONLY public.project_reviews
    ADD CONSTRAINT fk_rails_de7c38cbc4 FOREIGN KEY (reviewer_id) REFERENCES public.users(id);


--
-- Name: baskets_ideas fk_rails_dfb57cbce2; Type: FK CONSTRAINT; Schema: public; Owner: -
--

ALTER TABLE ONLY public.baskets_ideas
    ADD CONSTRAINT fk_rails_dfb57cbce2 FOREIGN KEY (basket_id) REFERENCES public.baskets(id);


--
-- Name: permissions_custom_fields fk_rails_e211dc8f99; Type: FK CONSTRAINT; Schema: public; Owner: -
--

ALTER TABLE ONLY public.permissions_custom_fields
    ADD CONSTRAINT fk_rails_e211dc8f99 FOREIGN KEY (permission_id) REFERENCES public.permissions(id);


--
-- Name: analysis_comments_summaries fk_rails_e51f754cf7; Type: FK CONSTRAINT; Schema: public; Owner: -
--

ALTER TABLE ONLY public.analysis_comments_summaries
    ADD CONSTRAINT fk_rails_e51f754cf7 FOREIGN KEY (idea_id) REFERENCES public.ideas(id);


--
<<<<<<< HEAD
=======
-- Name: custom_field_bins fk_rails_e6f48b841d; Type: FK CONSTRAINT; Schema: public; Owner: -
--

ALTER TABLE ONLY public.custom_field_bins
    ADD CONSTRAINT fk_rails_e6f48b841d FOREIGN KEY (custom_field_option_id) REFERENCES public.custom_field_options(id);


--
>>>>>>> 09479eaa
-- Name: nav_bar_items fk_rails_e8076fb9f6; Type: FK CONSTRAINT; Schema: public; Owner: -
--

ALTER TABLE ONLY public.nav_bar_items
    ADD CONSTRAINT fk_rails_e8076fb9f6 FOREIGN KEY (project_id) REFERENCES public.projects(id);


--
-- Name: polls_response_options fk_rails_e871bf6e26; Type: FK CONSTRAINT; Schema: public; Owner: -
--

ALTER TABLE ONLY public.polls_response_options
    ADD CONSTRAINT fk_rails_e871bf6e26 FOREIGN KEY (response_id) REFERENCES public.polls_responses(id);


--
-- Name: static_pages_topics fk_rails_edc8786515; Type: FK CONSTRAINT; Schema: public; Owner: -
--

ALTER TABLE ONLY public.static_pages_topics
    ADD CONSTRAINT fk_rails_edc8786515 FOREIGN KEY (topic_id) REFERENCES public.topics(id);


--
-- Name: idea_files fk_rails_efb12f53ad; Type: FK CONSTRAINT; Schema: public; Owner: -
--

ALTER TABLE ONLY public.idea_files
    ADD CONSTRAINT fk_rails_efb12f53ad FOREIGN KEY (idea_id) REFERENCES public.ideas(id);


--
-- Name: custom_field_bins fk_rails_f09b1bc4cd; Type: FK CONSTRAINT; Schema: public; Owner: -
--

ALTER TABLE ONLY public.custom_field_bins
    ADD CONSTRAINT fk_rails_f09b1bc4cd FOREIGN KEY (custom_field_id) REFERENCES public.custom_fields(id);


--
-- Name: notifications fk_rails_f1d8986d29; Type: FK CONSTRAINT; Schema: public; Owner: -
--

ALTER TABLE ONLY public.notifications
    ADD CONSTRAINT fk_rails_f1d8986d29 FOREIGN KEY (idea_status_id) REFERENCES public.idea_statuses(id);


--
-- Name: report_builder_published_graph_data_units fk_rails_f21a19c203; Type: FK CONSTRAINT; Schema: public; Owner: -
--

ALTER TABLE ONLY public.report_builder_published_graph_data_units
    ADD CONSTRAINT fk_rails_f21a19c203 FOREIGN KEY (report_id) REFERENCES public.report_builder_reports(id);


--
-- Name: cosponsorships fk_rails_f32533b783; Type: FK CONSTRAINT; Schema: public; Owner: -
--

ALTER TABLE ONLY public.cosponsorships
    ADD CONSTRAINT fk_rails_f32533b783 FOREIGN KEY (user_id) REFERENCES public.users(id);


--
-- Name: comments fk_rails_f44b1e3c8a; Type: FK CONSTRAINT; Schema: public; Owner: -
--

ALTER TABLE ONLY public.comments
    ADD CONSTRAINT fk_rails_f44b1e3c8a FOREIGN KEY (author_id) REFERENCES public.users(id);


--
-- Name: events_attendances fk_rails_fba307ba3b; Type: FK CONSTRAINT; Schema: public; Owner: -
--

ALTER TABLE ONLY public.events_attendances
    ADD CONSTRAINT fk_rails_fba307ba3b FOREIGN KEY (event_id) REFERENCES public.events(id);


--
-- Name: ideas_topics fk_rails_fd874ecf4b; Type: FK CONSTRAINT; Schema: public; Owner: -
--

ALTER TABLE ONLY public.ideas_topics
    ADD CONSTRAINT fk_rails_fd874ecf4b FOREIGN KEY (idea_id) REFERENCES public.ideas(id);


--
-- Name: project_reviews fk_rails_fdbeb12ddd; Type: FK CONSTRAINT; Schema: public; Owner: -
--

ALTER TABLE ONLY public.project_reviews
    ADD CONSTRAINT fk_rails_fdbeb12ddd FOREIGN KEY (requester_id) REFERENCES public.users(id);


--
-- Name: ideas_topics fk_rails_ff1788eb50; Type: FK CONSTRAINT; Schema: public; Owner: -
--

ALTER TABLE ONLY public.ideas_topics
    ADD CONSTRAINT fk_rails_ff1788eb50 FOREIGN KEY (topic_id) REFERENCES public.topics(id);


--
-- PostgreSQL database dump complete
--

SET search_path TO public,shared_extensions;

INSERT INTO "schema_migrations" (version) VALUES
<<<<<<< HEAD
('20250317211906'),
('20250305202848'),
=======
('20250320010716'),
('20250319145637'),
>>>>>>> 09479eaa
('20250305111507'),
('20250224150953'),
('20250219104523'),
('20250218094339'),
('20250217295025'),
('20250210181753'),
('20250204143605'),
('20250120125531'),
('20250117121004'),
('20241230172612'),
('20241230165518'),
('20241230165323'),
('20241227103433'),
('20241226093506'),
('20241224115952'),
('20241204144321'),
('20241204133717'),
('20241203151945'),
('20241127093339'),
('20241127074734'),
('20241125094100'),
('20241125094000'),
('20241115141717'),
('20241115141553'),
('20241112110758'),
('20241105081014'),
('20241105053934'),
('20241105053818'),
('20241029080612'),
('20241028162618'),
('20241024110349'),
('20241022101049'),
('20241016201503'),
('20241011816395'),
('20241011101454'),
('20241008143004'),
('20241002200522'),
('20241001101704'),
('20240926175000'),
('20240923112801'),
('20240923112800'),
('20240917181018'),
('20240911143007'),
('20240829185625'),
('20240826083227'),
('20240821135150'),
('20240814163522'),
('20240814133336'),
('20240812115140'),
('20240806161121'),
('20240805121645'),
('20240731223530'),
('20240731181623'),
('20240730093933'),
('20240729141927'),
('20240722090955'),
('20240710101033'),
('202407081751'),
('20240612134240'),
('20240606112752'),
('20240516113700'),
('20240510103700'),
('20240508133950'),
('20240508124400'),
('20240504212048'),
('20240419100508'),
('20240418081854'),
('20240417150820'),
('20240417064819'),
('20240409150000'),
('20240328141200'),
('20240305122502'),
('20240301120023'),
('20240229195843'),
('20240228145938'),
('20240227092300'),
('20240226170510'),
('20240221145522'),
('20240219104431'),
('20240219104430'),
('20240214125557'),
('20240212133704'),
('20240206165004'),
('20240201141520'),
('20240130170644'),
('20240130142750'),
('20240126122702'),
('20240124173411'),
('20240123102956'),
('20240115142433'),
('20240112103545'),
('20231214100537'),
('20231212151032'),
('20231130093345'),
('20231124114112'),
('20231124112723'),
('20231124090234'),
('20231123173159'),
('20231123161330'),
('20231123141534'),
('20231120090516'),
('20231110112415'),
('20231109101517'),
('20231103094549'),
('20231031175023'),
('20231024082513'),
('20231018083110'),
('20231003095622'),
('20230927135924'),
('20230915391649'),
('20230913121819'),
('20230911121820'),
('20230906104541'),
('20230825121819'),
('20230825121818'),
('20230823204209'),
('20230817134213'),
('20230817133411'),
('20230816104548'),
('20230815182301'),
('20230815119289'),
('20230815085922'),
('20230814115846'),
('20230811123114'),
('20230804142723'),
('20230803112021'),
('20230801141534'),
('20230801135355'),
('20230801095755'),
('20230728160743'),
('20230728130913'),
('20230727145653'),
('20230727090914'),
('20230726160134'),
('20230726150159'),
('20230725142113'),
('20230725121109'),
('20230719221540'),
('20230719221539'),
('20230718214736'),
('20230718124121'),
('20230718121501'),
('20230710143815'),
('20230705172856'),
('20230703175732'),
('20230703112343'),
('20230629120434'),
('20230629095724'),
('20230623085057'),
('20230622132238'),
('20230621144312'),
('20230621091448'),
('20230620114801'),
('20230616134441'),
('20230609161522'),
('20230608120425'),
('20230608120051'),
('20230607162320'),
('20230607142901'),
('20230606132255'),
('20230605133845'),
('20230601085753'),
('20230524151508'),
('20230524085443'),
('20230519085843'),
('20230518133943'),
('20230518094411'),
('20230517145937'),
('20230517064632'),
('20230516150847'),
('20230516135820'),
('20230405162820'),
('20230403145652'),
('20230321153659'),
('20230314110825'),
('20230307101320'),
('20230213120148'),
('20230208142802'),
('20230206090743'),
('20230131143907'),
('20230131122140'),
('20230131091656'),
('20230127201927'),
('20221205112729'),
('20221205095831'),
('20221202110054'),
('20221118094022'),
('20221115113353'),
('20221114094435'),
('20221111132019'),
('20221110105544'),
('20221107124858'),
('20221103153024'),
('20221028082913'),
('20221027170719'),
('20221027125738'),
('20221025131832'),
('20221025100507'),
('20221021140619'),
('20221018135644'),
('20221011092349'),
('20221006100512'),
('20221006095042'),
('20221006071220'),
('20221001123808'),
('20220929125457'),
('20220929125456'),
('20220927114325'),
('20220927091942'),
('20220906074349'),
('20220831171634'),
('20220831142106'),
('20220831102114'),
('20220830144847'),
('20220826025846'),
('20220826025845'),
('20220826025844'),
('20220826025843'),
('20220826025842'),
('20220826025841'),
('20220826025840'),
('20220822140950'),
('20220822140949'),
('20220818165037'),
('20220810084347'),
('20220808074431'),
('20220719103052'),
('20220713141438'),
('20220707102050'),
('20220630084221'),
('20220620101315'),
('20220615095516'),
('20220614135644'),
('20220610072149'),
('20220531123916'),
('20220523110954'),
('20220415074726'),
('20220407131522'),
('20220324073642'),
('20220308184000'),
('20220302143958'),
('20220214110500'),
('20220211143841'),
('20220207103216'),
('20220126110341'),
('20220120154239'),
('20220114095033'),
('20220112081701'),
('20212006161358'),
('20212006161357'),
('20211906161362'),
('20211906161361'),
('20211906161360'),
('20211906161359'),
('20211806161357'),
('20211806161356'),
('20211806161355'),
('20211806161354'),
('20210902121357'),
('20210902121356'),
('20210902121355'),
('20210722110109'),
('20210624163536'),
('20210619133856'),
('20210601061247'),
('20210521101107'),
('20210518143118'),
('20210512094502'),
('20210506151054'),
('20210430154637'),
('20210413172107'),
('20210402103419'),
('20210324181814'),
('20210324181315'),
('20210324164740'),
('20210324164613'),
('20210319161957'),
('20210319100008'),
('20210317114361'),
('20210317114360'),
('20210316113654'),
('20210312123927'),
('20210304203413'),
('20210217112905'),
('20210211144443'),
('20210127112937'),
('20210127112825'),
('20210127112755'),
('20210127105555'),
('20210119144531'),
('20210112155555'),
('20201217170635'),
('20201204134337'),
('20201130161115'),
('20201127160903'),
('20201120190900'),
('20201120173700'),
('20201116092907'),
('20201116092906'),
('20201102093045'),
('20201029180155'),
('20201022160000'),
('20201018122834'),
('20201015180356'),
('20201014180247'),
('20201007102916'),
('20201001174500'),
('20200911150057'),
('20200902151045'),
('20200820141351'),
('20200807132541'),
('20200805132331'),
('20200527094026'),
('20200527093956'),
('20200519164633'),
('20200423123927'),
('20200325160114'),
('20200319101312'),
('20200318220615'),
('20200318220614'),
('20200316155355'),
('20200316142822'),
('20200316142821'),
('20200316142820'),
('20200311132551'),
('20200310101259'),
('20200306160918'),
('20200226124456'),
('20200213001613'),
('20200206165218'),
('20200206162013'),
('20200206081103'),
('20200131133006'),
('20200131130350'),
('20200131124534'),
('20200109163736'),
('20191218161144'),
('20191213130342'),
('20191213112024'),
('20191211104007'),
('20191210205216'),
('20191209183623'),
('20191209135917'),
('20191114092523'),
('20191023121111'),
('20191014135916'),
('20191008115234'),
('20190909124938'),
('20190909124937'),
('20190906093107'),
('20190905123110'),
('20190905123108'),
('20190904135344'),
('20190904135343'),
('20190816143358'),
('20190730131947'),
('20190724095644'),
('20190701091036'),
('20190607132326'),
('20190605125206'),
('20190604135000'),
('20190603142853'),
('20190603141415'),
('20190603135926'),
('20190603100803'),
('20190603100709'),
('20190531143638'),
('20190528101954'),
('20190527091133'),
('20190325155516'),
('20190325142711'),
('20190318145229'),
('20190313091027'),
('20190312154517'),
('20190220152327'),
('20190215155920'),
('20190211134223'),
('20190211103921'),
('20190129100321'),
('20190124094814'),
('20190107123605'),
('20181210113428'),
('20181205134744'),
('20181022092934'),
('20181011143305'),
('20180920155127'),
('20180920155012'),
('20180919144612'),
('20180913155502'),
('20180913085920'),
('20180913085107'),
('20180912135727'),
('20180829162620'),
('20180824094903'),
('20180815114124'),
('20180815114123'),
('20180815114122'),
('20180815114121'),
('20180813093429'),
('20180809134021'),
('20180809133236'),
('20180801130039'),
('20180705085133'),
('20180610165230'),
('20180516143348'),
('20180424190024'),
('20180424190023'),
('20180423123634'),
('20180423123610'),
('20180423123552'),
('20180423120217'),
('20180412140227'),
('20180405195146'),
('20180405090646'),
('20180404092302'),
('20180328123240'),
('20180327132833'),
('20180327085216'),
('20180309160219'),
('20180307132304'),
('20180302145039'),
('20180302100342'),
('20180221143137'),
('20180220144702'),
('20180220142344'),
('20180215130118'),
('20180215090033'),
('20180209161249'),
('20180206132516'),
('20180118125241'),
('20180117105551'),
('20180117103530'),
('20180108153406'),
('20180108144119'),
('20180108144026'),
('20180108134711'),
('20180103163513'),
('20171221145649'),
('20171218134052'),
('20171209082850'),
('20171204155602'),
('20171127103900'),
('20171117155422'),
('20171117114456'),
('20171115092024'),
('20171113100102'),
('20171106212610'),
('20171101102506'),
('20171031131310'),
('20171029143741'),
('20171023192224'),
('20171022182428'),
('20171020101837'),
('20171010114644'),
('20171010114629'),
('20171010091219'),
('20170918101800'),
('20170719172958'),
('20170719160834'),
('20170718121258'),
('20170718095819'),
('20170705093317'),
('20170705093051'),
('20170704729304'),
('20170703234313'),
('20170620083943'),
('20170620074738'),
('20170607123146'),
('20170602105428'),
('20170531144653'),
('20170525125712'),
('20170520134018'),
('20170520132308'),
('20170509093623'),
('20170503161621'),
('20170424201042'),
('20170418104454'),
('20170415160722'),
('20170410152320'),
('20170407113052'),
('20170330122943'),
('20170319000059'),
('20170318181018'),
('20170318155729'),
('20170318144700'),
('20170318143940'),
('20170318141825'),
('20170317151309'),
('20170317133413'),
('20170314053812'),
('20170302155043'),
('20170301182502');
<|MERGE_RESOLUTION|>--- conflicted
+++ resolved
@@ -22,10 +22,7 @@
 ALTER TABLE IF EXISTS ONLY public.static_pages_topics DROP CONSTRAINT IF EXISTS fk_rails_edc8786515;
 ALTER TABLE IF EXISTS ONLY public.polls_response_options DROP CONSTRAINT IF EXISTS fk_rails_e871bf6e26;
 ALTER TABLE IF EXISTS ONLY public.nav_bar_items DROP CONSTRAINT IF EXISTS fk_rails_e8076fb9f6;
-<<<<<<< HEAD
-=======
 ALTER TABLE IF EXISTS ONLY public.custom_field_bins DROP CONSTRAINT IF EXISTS fk_rails_e6f48b841d;
->>>>>>> 09479eaa
 ALTER TABLE IF EXISTS ONLY public.analysis_comments_summaries DROP CONSTRAINT IF EXISTS fk_rails_e51f754cf7;
 ALTER TABLE IF EXISTS ONLY public.permissions_custom_fields DROP CONSTRAINT IF EXISTS fk_rails_e211dc8f99;
 ALTER TABLE IF EXISTS ONLY public.baskets_ideas DROP CONSTRAINT IF EXISTS fk_rails_dfb57cbce2;
@@ -357,13 +354,10 @@
 DROP INDEX IF EXISTS public.index_analysis_questions_on_background_task_id;
 DROP INDEX IF EXISTS public.index_analysis_insights_on_insightable;
 DROP INDEX IF EXISTS public.index_analysis_insights_on_analysis_id;
-<<<<<<< HEAD
 DROP INDEX IF EXISTS public.index_analysis_heatmap_cells_uniqueness;
 DROP INDEX IF EXISTS public.index_analysis_heatmap_cells_on_row;
 DROP INDEX IF EXISTS public.index_analysis_heatmap_cells_on_column;
 DROP INDEX IF EXISTS public.index_analysis_heatmap_cells_on_analysis_id;
-=======
->>>>>>> 09479eaa
 DROP INDEX IF EXISTS public.index_analysis_comments_summaries_on_idea_id;
 DROP INDEX IF EXISTS public.index_analysis_comments_summaries_on_background_task_id;
 DROP INDEX IF EXISTS public.index_analysis_background_tasks_on_analysis_id;
@@ -509,10 +503,7 @@
 ALTER TABLE IF EXISTS ONLY public.analysis_summaries DROP CONSTRAINT IF EXISTS analysis_summaries_pkey;
 ALTER TABLE IF EXISTS ONLY public.analysis_questions DROP CONSTRAINT IF EXISTS analysis_questions_pkey;
 ALTER TABLE IF EXISTS ONLY public.analysis_insights DROP CONSTRAINT IF EXISTS analysis_insights_pkey;
-<<<<<<< HEAD
 ALTER TABLE IF EXISTS ONLY public.analysis_heatmap_cells DROP CONSTRAINT IF EXISTS analysis_heatmap_cells_pkey;
-=======
->>>>>>> 09479eaa
 ALTER TABLE IF EXISTS ONLY public.analysis_comments_summaries DROP CONSTRAINT IF EXISTS analysis_comments_summaries_pkey;
 ALTER TABLE IF EXISTS ONLY public.analysis_background_tasks DROP CONSTRAINT IF EXISTS analysis_background_tasks_pkey;
 ALTER TABLE IF EXISTS ONLY public.analysis_analyses DROP CONSTRAINT IF EXISTS analysis_analyses_pkey;
@@ -647,10 +638,7 @@
 DROP TABLE IF EXISTS public.analysis_summaries;
 DROP TABLE IF EXISTS public.analysis_questions;
 DROP TABLE IF EXISTS public.analysis_insights;
-<<<<<<< HEAD
 DROP TABLE IF EXISTS public.analysis_heatmap_cells;
-=======
->>>>>>> 09479eaa
 DROP TABLE IF EXISTS public.analysis_comments_summaries;
 DROP TABLE IF EXISTS public.analysis_background_tasks;
 DROP TABLE IF EXISTS public.analysis_analyses;
@@ -1062,7 +1050,6 @@
 
 
 --
-<<<<<<< HEAD
 -- Name: analysis_heatmap_cells; Type: TABLE; Schema: public; Owner: -
 --
 
@@ -1085,8 +1072,6 @@
 
 
 --
-=======
->>>>>>> 09479eaa
 -- Name: analysis_insights; Type: TABLE; Schema: public; Owner: -
 --
 
@@ -3366,7 +3351,6 @@
 
 
 --
-<<<<<<< HEAD
 -- Name: analysis_heatmap_cells analysis_heatmap_cells_pkey; Type: CONSTRAINT; Schema: public; Owner: -
 --
 
@@ -3375,8 +3359,6 @@
 
 
 --
-=======
->>>>>>> 09479eaa
 -- Name: analysis_insights analysis_insights_pkey; Type: CONSTRAINT; Schema: public; Owner: -
 --
 
@@ -4502,7 +4484,6 @@
 
 
 --
-<<<<<<< HEAD
 -- Name: index_analysis_heatmap_cells_on_analysis_id; Type: INDEX; Schema: public; Owner: -
 --
 
@@ -4531,8 +4512,6 @@
 
 
 --
-=======
->>>>>>> 09479eaa
 -- Name: index_analysis_insights_on_analysis_id; Type: INDEX; Schema: public; Owner: -
 --
 
@@ -6967,8 +6946,6 @@
 
 
 --
-<<<<<<< HEAD
-=======
 -- Name: custom_field_bins fk_rails_e6f48b841d; Type: FK CONSTRAINT; Schema: public; Owner: -
 --
 
@@ -6977,7 +6954,6 @@
 
 
 --
->>>>>>> 09479eaa
 -- Name: nav_bar_items fk_rails_e8076fb9f6; Type: FK CONSTRAINT; Schema: public; Owner: -
 --
 
@@ -7088,13 +7064,10 @@
 SET search_path TO public,shared_extensions;
 
 INSERT INTO "schema_migrations" (version) VALUES
-<<<<<<< HEAD
+('20250320010716'),
+('20250319145637'),
 ('20250317211906'),
 ('20250305202848'),
-=======
-('20250320010716'),
-('20250319145637'),
->>>>>>> 09479eaa
 ('20250305111507'),
 ('20250224150953'),
 ('20250219104523'),
