--- conflicted
+++ resolved
@@ -1565,12 +1565,7 @@
     manual_votes_count integer DEFAULT 0 NOT NULL,
     manual_voters_amount integer,
     manual_voters_last_updated_by_id uuid,
-<<<<<<< HEAD
-    manual_voters_last_updated_at timestamp(6) without time zone,
-    native_survey_method character varying
-=======
     manual_voters_last_updated_at timestamp(6) without time zone
->>>>>>> 49509ac9
 );
 
 
@@ -6833,10 +6828,7 @@
 SET search_path TO public,shared_extensions;
 
 INSERT INTO "schema_migrations" (version) VALUES
-<<<<<<< HEAD
-=======
 ('20250224150953'),
->>>>>>> 49509ac9
 ('20250219104523'),
 ('20250217295025'),
 ('20250211103910'),
