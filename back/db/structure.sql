--- conflicted
+++ resolved
@@ -2165,12 +2165,8 @@
     linear_scale_label_11_multiloc jsonb DEFAULT '{}'::jsonb NOT NULL,
     ask_follow_up boolean DEFAULT false NOT NULL,
     page_button_label_multiloc jsonb DEFAULT '{}'::jsonb NOT NULL,
-<<<<<<< HEAD
     page_button_link character varying,
     question_category character varying
-=======
-    page_button_link character varying
->>>>>>> f75af4bd
 );
 
 
@@ -6999,12 +6995,9 @@
 
 INSERT INTO "schema_migrations" (version) VALUES
 ('20250307924725'),
-<<<<<<< HEAD
-=======
-('20250320010716'),
->>>>>>> f75af4bd
 ('20250319145637'),
 ('20250311141109'),
+('20250320010716'),
 ('20250305111507'),
 ('20250224150953'),
 ('20250219104523'),
