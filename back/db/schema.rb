# This file is auto-generated from the current state of the database. Instead
# of editing this file, please use the migrations feature of Active Record to
# incrementally modify your database, and then regenerate this schema definition.
#
# This file is the source Rails uses to define your schema when running `bin/rails
# db:schema:load`. When creating a new database, `bin/rails db:schema:load` tends to
# be faster and is potentially less error prone than running all of your
# migrations from scratch. Old migrations may fail to apply correctly if those
# migrations use external dependencies or application code.
#
# It's strongly recommended that you check this file into your version control system.

<<<<<<< HEAD
ActiveRecord::Schema[7.0].define(version: 2023_08_04_142723) do
=======
ActiveRecord::Schema[7.0].define(version: 2023_07_28_160743) do
>>>>>>> 573a1f30
  # These are extensions that must be enabled in order to support this database
  enable_extension "pgcrypto"
  enable_extension "plpgsql"
  enable_extension "postgis"
  enable_extension "uuid-ossp"

  create_table "activities", id: :uuid, default: -> { "gen_random_uuid()" }, force: :cascade do |t|
    t.string "item_type", null: false
    t.uuid "item_id", null: false
    t.string "action", null: false
    t.jsonb "payload", default: {}, null: false
    t.uuid "user_id"
    t.datetime "acted_at", precision: nil, null: false
    t.datetime "created_at", precision: nil, null: false
    t.uuid "project_id"
    t.index ["acted_at"], name: "index_activities_on_acted_at"
    t.index ["action"], name: "index_activities_on_action"
    t.index ["item_type", "item_id"], name: "index_activities_on_item"
    t.index ["project_id"], name: "index_activities_on_project_id"
    t.index ["user_id"], name: "index_activities_on_user_id"
  end

  create_table "admin_publications", id: :uuid, default: -> { "gen_random_uuid()" }, force: :cascade do |t|
    t.uuid "parent_id"
    t.integer "lft", null: false
    t.integer "rgt", null: false
    t.integer "ordering"
    t.string "publication_status", default: "published", null: false
    t.uuid "publication_id"
    t.string "publication_type"
    t.datetime "created_at", null: false
    t.datetime "updated_at", null: false
    t.integer "depth", default: 0, null: false
    t.boolean "children_allowed", default: true, null: false
    t.integer "children_count", default: 0, null: false
    t.index ["depth"], name: "index_admin_publications_on_depth"
    t.index ["lft"], name: "index_admin_publications_on_lft"
    t.index ["ordering"], name: "index_admin_publications_on_ordering"
    t.index ["parent_id"], name: "index_admin_publications_on_parent_id"
    t.index ["publication_type", "publication_id"], name: "index_admin_publications_on_publication_type_and_publication_id"
    t.index ["rgt"], name: "index_admin_publications_on_rgt"
  end

  create_table "analysis_analyses", id: :uuid, default: -> { "gen_random_uuid()" }, force: :cascade do |t|
    t.uuid "project_id"
    t.uuid "phase_id"
    t.datetime "created_at", null: false
    t.datetime "updated_at", null: false
    t.index ["phase_id"], name: "index_analysis_analyses_on_phase_id"
    t.index ["project_id"], name: "index_analysis_analyses_on_project_id"
  end

  create_table "analysis_analyses_custom_fields", id: :uuid, default: -> { "gen_random_uuid()" }, force: :cascade do |t|
    t.uuid "analysis_id"
    t.uuid "custom_field_id"
    t.datetime "created_at", null: false
    t.datetime "updated_at", null: false
    t.index ["analysis_id", "custom_field_id"], name: "index_analysis_analyses_custom_fields", unique: true
    t.index ["analysis_id"], name: "index_analysis_analyses_custom_fields_on_analysis_id"
    t.index ["custom_field_id"], name: "index_analysis_analyses_custom_fields_on_custom_field_id"
  end

  create_table "analysis_background_tasks", id: :uuid, default: -> { "gen_random_uuid()" }, force: :cascade do |t|
    t.uuid "analysis_id", null: false
    t.string "type", null: false
    t.string "state", null: false
    t.float "progress"
    t.datetime "started_at"
    t.datetime "ended_at"
    t.string "auto_tagging_method"
    t.datetime "created_at", null: false
    t.datetime "updated_at", null: false
    t.index ["analysis_id"], name: "index_analysis_background_tasks_on_analysis_id"
  end

  create_table "analysis_summaries", id: :uuid, default: -> { "gen_random_uuid()" }, force: :cascade do |t|
    t.uuid "analysis_id", null: false
    t.uuid "background_task_id", null: false
    t.text "summary"
    t.text "prompt"
    t.string "summarization_method", null: false
    t.jsonb "filters", default: {}, null: false
    t.datetime "created_at", null: false
    t.datetime "updated_at", null: false
    t.index ["analysis_id"], name: "index_analysis_summaries_on_analysis_id"
    t.index ["background_task_id"], name: "index_analysis_summaries_on_background_task_id"
  end

  create_table "analysis_taggings", id: :uuid, default: -> { "gen_random_uuid()" }, force: :cascade do |t|
    t.uuid "tag_id", null: false
    t.uuid "input_id", null: false
<<<<<<< HEAD
    t.datetime "created_at", null: false
    t.datetime "updated_at", null: false
=======
>>>>>>> 573a1f30
    t.index ["input_id"], name: "index_analysis_taggings_on_input_id"
    t.index ["tag_id", "input_id"], name: "index_analysis_taggings_on_tag_id_and_input_id", unique: true
    t.index ["tag_id"], name: "index_analysis_taggings_on_tag_id"
  end

  create_table "analysis_tags", id: :uuid, default: -> { "gen_random_uuid()" }, force: :cascade do |t|
    t.string "name", null: false
    t.string "tag_type", null: false
    t.uuid "analysis_id", null: false
    t.datetime "created_at", null: false
    t.datetime "updated_at", null: false
    t.index ["analysis_id", "name"], name: "index_analysis_tags_on_analysis_id_and_name", unique: true
    t.index ["analysis_id"], name: "index_analysis_tags_on_analysis_id"
  end

  create_table "analytics_dimension_dates", primary_key: "date", id: :date, force: :cascade do |t|
    t.string "year"
    t.string "month"
    t.date "week"
  end

  create_table "analytics_dimension_locales", id: :uuid, default: -> { "gen_random_uuid()" }, force: :cascade do |t|
    t.string "name", null: false
    t.index ["name"], name: "index_analytics_dimension_locales_on_name", unique: true
  end

  create_table "analytics_dimension_locales_fact_visits", id: false, force: :cascade do |t|
    t.uuid "dimension_locale_id"
    t.uuid "fact_visit_id"
    t.index ["dimension_locale_id", "fact_visit_id"], name: "i_analytics_dim_locales_fact_visits_on_locale_and_visit_ids", unique: true
    t.index ["dimension_locale_id"], name: "i_l_v_locale"
    t.index ["fact_visit_id"], name: "i_l_v_visit"
  end

  create_table "analytics_dimension_projects_fact_visits", id: false, force: :cascade do |t|
    t.uuid "dimension_project_id"
    t.uuid "fact_visit_id"
    t.index ["dimension_project_id", "fact_visit_id"], name: "i_analytics_dim_projects_fact_visits_on_project_and_visit_ids", unique: true
    t.index ["dimension_project_id"], name: "i_p_v_project"
    t.index ["fact_visit_id"], name: "i_p_v_visit"
  end

  create_table "analytics_dimension_referrer_types", id: :uuid, default: -> { "gen_random_uuid()" }, force: :cascade do |t|
    t.string "key", null: false
    t.string "name", null: false
    t.index ["key"], name: "i_d_referrer_key", unique: true
  end

  create_table "analytics_dimension_types", id: :uuid, default: -> { "gen_random_uuid()" }, force: :cascade do |t|
    t.string "name"
    t.string "parent"
    t.index ["name", "parent"], name: "index_analytics_dimension_types_on_name_and_parent", unique: true
  end

  create_table "analytics_fact_visits", id: :uuid, default: -> { "gen_random_uuid()" }, force: :cascade do |t|
    t.string "visitor_id", null: false
    t.uuid "dimension_user_id"
    t.uuid "dimension_referrer_type_id", null: false
    t.date "dimension_date_first_action_id", null: false
    t.date "dimension_date_last_action_id", null: false
    t.integer "duration", null: false
    t.integer "pages_visited", null: false
    t.boolean "returning_visitor", default: false, null: false
    t.string "referrer_name"
    t.string "referrer_url"
    t.integer "matomo_visit_id", null: false
    t.datetime "matomo_last_action_time", precision: nil, null: false
    t.index ["dimension_date_first_action_id"], name: "i_v_first_action"
    t.index ["dimension_date_last_action_id"], name: "i_v_last_action"
    t.index ["dimension_referrer_type_id"], name: "i_v_referrer_type"
    t.index ["dimension_user_id"], name: "i_v_user"
    t.index ["matomo_last_action_time"], name: "i_v_timestamp"
    t.index ["matomo_visit_id"], name: "i_v_matomo_visit", unique: true
  end

  create_table "app_configurations", id: :uuid, default: -> { "gen_random_uuid()" }, force: :cascade do |t|
    t.string "name"
    t.string "host"
    t.string "logo"
    t.string "favicon"
    t.jsonb "settings", default: {}
    t.datetime "created_at", null: false
    t.datetime "updated_at", null: false
    t.jsonb "style", default: {}
  end

  create_table "areas", id: :uuid, default: -> { "gen_random_uuid()" }, force: :cascade do |t|
    t.jsonb "title_multiloc", default: {}
    t.jsonb "description_multiloc", default: {}
    t.datetime "created_at", precision: nil, null: false
    t.datetime "updated_at", precision: nil, null: false
    t.integer "ordering"
    t.uuid "custom_field_option_id"
    t.index ["custom_field_option_id"], name: "index_areas_on_custom_field_option_id"
  end

  create_table "areas_ideas", id: :uuid, default: -> { "uuid_generate_v4()" }, force: :cascade do |t|
    t.uuid "area_id"
    t.uuid "idea_id"
    t.index ["area_id"], name: "index_areas_ideas_on_area_id"
    t.index ["idea_id", "area_id"], name: "index_areas_ideas_on_idea_id_and_area_id", unique: true
    t.index ["idea_id"], name: "index_areas_ideas_on_idea_id"
  end

  create_table "areas_initiatives", id: :uuid, default: -> { "gen_random_uuid()" }, force: :cascade do |t|
    t.uuid "area_id"
    t.uuid "initiative_id"
    t.index ["area_id"], name: "index_areas_initiatives_on_area_id"
    t.index ["initiative_id", "area_id"], name: "index_areas_initiatives_on_initiative_id_and_area_id", unique: true
    t.index ["initiative_id"], name: "index_areas_initiatives_on_initiative_id"
  end

  create_table "areas_projects", id: :uuid, default: -> { "uuid_generate_v4()" }, force: :cascade do |t|
    t.uuid "area_id"
    t.uuid "project_id"
    t.index ["area_id"], name: "index_areas_projects_on_area_id"
    t.index ["project_id"], name: "index_areas_projects_on_project_id"
  end

  create_table "areas_static_pages", force: :cascade do |t|
    t.uuid "area_id", null: false
    t.uuid "static_page_id", null: false
    t.datetime "created_at", null: false
    t.datetime "updated_at", null: false
    t.index ["area_id"], name: "index_areas_static_pages_on_area_id"
    t.index ["static_page_id"], name: "index_areas_static_pages_on_static_page_id"
  end

  create_table "baskets", id: :uuid, default: -> { "gen_random_uuid()" }, force: :cascade do |t|
    t.datetime "submitted_at", precision: nil
    t.uuid "user_id"
    t.uuid "participation_context_id"
    t.string "participation_context_type"
    t.datetime "created_at", precision: nil, null: false
    t.datetime "updated_at", precision: nil, null: false
    t.index ["submitted_at"], name: "index_baskets_on_submitted_at"
    t.index ["user_id"], name: "index_baskets_on_user_id"
  end

  create_table "baskets_ideas", id: :uuid, default: -> { "gen_random_uuid()" }, force: :cascade do |t|
    t.uuid "basket_id"
    t.uuid "idea_id"
    t.datetime "created_at", precision: nil, null: false
    t.datetime "updated_at", precision: nil, null: false
    t.integer "votes", default: 1, null: false
    t.index ["basket_id", "idea_id"], name: "index_baskets_ideas_on_basket_id_and_idea_id", unique: true
    t.index ["idea_id"], name: "index_baskets_ideas_on_idea_id"
  end

  create_table "comments", id: :uuid, default: -> { "gen_random_uuid()" }, force: :cascade do |t|
    t.uuid "author_id"
    t.uuid "post_id"
    t.uuid "parent_id"
    t.integer "lft", null: false
    t.integer "rgt", null: false
    t.jsonb "body_multiloc", default: {}
    t.datetime "created_at", precision: nil, null: false
    t.datetime "updated_at", precision: nil, null: false
    t.integer "likes_count", default: 0, null: false
    t.integer "dislikes_count", default: 0, null: false
    t.string "publication_status", default: "published", null: false
    t.datetime "body_updated_at", precision: nil
    t.integer "children_count", default: 0, null: false
    t.string "post_type"
    t.string "author_hash"
    t.boolean "anonymous", default: false, null: false
    t.index ["author_id"], name: "index_comments_on_author_id"
    t.index ["created_at"], name: "index_comments_on_created_at"
    t.index ["lft"], name: "index_comments_on_lft"
    t.index ["parent_id"], name: "index_comments_on_parent_id"
    t.index ["post_id", "post_type"], name: "index_comments_on_post_id_and_post_type"
    t.index ["post_id"], name: "index_comments_on_post_id"
    t.index ["rgt"], name: "index_comments_on_rgt"
  end

  create_table "common_passwords", id: :uuid, default: -> { "gen_random_uuid()" }, force: :cascade do |t|
    t.string "password"
    t.index ["password"], name: "index_common_passwords_on_password"
  end

  create_table "content_builder_layout_images", id: :uuid, default: -> { "gen_random_uuid()" }, force: :cascade do |t|
    t.string "image"
    t.string "code"
    t.datetime "created_at", null: false
    t.datetime "updated_at", null: false
  end

  create_table "content_builder_layouts", id: :uuid, default: -> { "gen_random_uuid()" }, force: :cascade do |t|
    t.jsonb "craftjs_jsonmultiloc", default: {}
    t.string "content_buildable_type", null: false
    t.uuid "content_buildable_id", null: false
    t.string "code", null: false
    t.boolean "enabled", default: false, null: false
    t.datetime "created_at", null: false
    t.datetime "updated_at", null: false
    t.index ["content_buildable_type", "content_buildable_id", "code"], name: "index_content_builder_layouts_content_buidable_type_id_code", unique: true
  end

  create_table "custom_field_options", id: :uuid, default: -> { "gen_random_uuid()" }, force: :cascade do |t|
    t.uuid "custom_field_id"
    t.string "key"
    t.jsonb "title_multiloc", default: {}
    t.integer "ordering"
    t.datetime "created_at", precision: nil, null: false
    t.datetime "updated_at", precision: nil, null: false
    t.index ["custom_field_id", "key"], name: "index_custom_field_options_on_custom_field_id_and_key", unique: true
    t.index ["custom_field_id"], name: "index_custom_field_options_on_custom_field_id"
  end

  create_table "custom_fields", id: :uuid, default: -> { "gen_random_uuid()" }, force: :cascade do |t|
    t.string "resource_type"
    t.string "key"
    t.string "input_type"
    t.jsonb "title_multiloc", default: {}
    t.jsonb "description_multiloc", default: {}
    t.boolean "required", default: false
    t.integer "ordering"
    t.datetime "created_at", precision: nil, null: false
    t.datetime "updated_at", precision: nil, null: false
    t.boolean "enabled", default: true, null: false
    t.string "code"
    t.uuid "resource_id"
    t.boolean "hidden", default: false, null: false
    t.integer "maximum"
    t.jsonb "minimum_label_multiloc", default: {}, null: false
    t.jsonb "maximum_label_multiloc", default: {}, null: false
    t.jsonb "logic", default: {}, null: false
    t.string "answer_visible_to"
    t.index ["resource_type", "resource_id"], name: "index_custom_fields_on_resource_type_and_resource_id"
  end

  create_table "custom_forms", id: :uuid, default: -> { "gen_random_uuid()" }, force: :cascade do |t|
    t.datetime "created_at", null: false
    t.datetime "updated_at", null: false
    t.uuid "participation_context_id", null: false
    t.string "participation_context_type", null: false
    t.index ["participation_context_id", "participation_context_type"], name: "index_custom_forms_on_participation_context", unique: true
  end

  create_table "email_campaigns_campaign_email_commands", id: :uuid, default: -> { "gen_random_uuid()" }, force: :cascade do |t|
    t.string "campaign"
    t.uuid "recipient_id"
    t.datetime "commanded_at", precision: nil
    t.jsonb "tracked_content"
    t.datetime "created_at", precision: nil, null: false
    t.datetime "updated_at", precision: nil, null: false
    t.index ["recipient_id"], name: "index_email_campaigns_campaign_email_commands_on_recipient_id"
  end

  create_table "email_campaigns_campaigns", id: :uuid, default: -> { "gen_random_uuid()" }, force: :cascade do |t|
    t.string "type", null: false
    t.uuid "author_id"
    t.boolean "enabled"
    t.string "sender"
    t.string "reply_to"
    t.jsonb "schedule", default: {}
    t.jsonb "subject_multiloc", default: {}
    t.jsonb "body_multiloc", default: {}
    t.datetime "created_at", precision: nil, null: false
    t.datetime "updated_at", precision: nil, null: false
    t.integer "deliveries_count", default: 0, null: false
    t.index ["author_id"], name: "index_email_campaigns_campaigns_on_author_id"
    t.index ["type"], name: "index_email_campaigns_campaigns_on_type"
  end

  create_table "email_campaigns_campaigns_groups", id: :uuid, default: -> { "gen_random_uuid()" }, force: :cascade do |t|
    t.uuid "campaign_id"
    t.uuid "group_id"
    t.datetime "created_at", precision: nil, null: false
    t.datetime "updated_at", precision: nil, null: false
    t.index ["campaign_id", "group_id"], name: "index_campaigns_groups", unique: true
    t.index ["campaign_id"], name: "index_email_campaigns_campaigns_groups_on_campaign_id"
    t.index ["group_id"], name: "index_email_campaigns_campaigns_groups_on_group_id"
  end

  create_table "email_campaigns_consents", id: :uuid, default: -> { "gen_random_uuid()" }, force: :cascade do |t|
    t.string "campaign_type", null: false
    t.uuid "user_id", null: false
    t.boolean "consented", null: false
    t.datetime "created_at", precision: nil, null: false
    t.datetime "updated_at", precision: nil, null: false
    t.index ["campaign_type", "user_id"], name: "index_email_campaigns_consents_on_campaign_type_and_user_id", unique: true
    t.index ["user_id"], name: "index_email_campaigns_consents_on_user_id"
  end

  create_table "email_campaigns_deliveries", id: :uuid, default: -> { "gen_random_uuid()" }, force: :cascade do |t|
    t.uuid "campaign_id", null: false
    t.uuid "user_id", null: false
    t.string "delivery_status", null: false
    t.jsonb "tracked_content", default: {}
    t.datetime "sent_at", precision: nil
    t.datetime "created_at", precision: nil, null: false
    t.datetime "updated_at", precision: nil, null: false
    t.index ["campaign_id", "user_id"], name: "index_email_campaigns_deliveries_on_campaign_id_and_user_id"
    t.index ["campaign_id"], name: "index_email_campaigns_deliveries_on_campaign_id"
    t.index ["sent_at"], name: "index_email_campaigns_deliveries_on_sent_at"
    t.index ["user_id"], name: "index_email_campaigns_deliveries_on_user_id"
  end

  create_table "email_campaigns_examples", id: :uuid, default: -> { "gen_random_uuid()" }, force: :cascade do |t|
    t.string "mail_body_html", null: false
    t.string "locale", null: false
    t.string "subject", null: false
    t.uuid "recipient_id"
    t.datetime "created_at", null: false
    t.datetime "updated_at", null: false
    t.uuid "campaign_id"
    t.index ["campaign_id"], name: "index_email_campaigns_examples_on_campaign_id"
    t.index ["recipient_id"], name: "index_email_campaigns_examples_on_recipient_id"
  end

  create_table "email_campaigns_unsubscription_tokens", id: :uuid, default: -> { "gen_random_uuid()" }, force: :cascade do |t|
    t.string "token", null: false
    t.uuid "user_id", null: false
    t.index ["token"], name: "index_email_campaigns_unsubscription_tokens_on_token"
    t.index ["user_id"], name: "index_email_campaigns_unsubscription_tokens_on_user_id"
  end

  create_table "email_snippets", id: :uuid, default: -> { "gen_random_uuid()" }, force: :cascade do |t|
    t.string "email"
    t.string "snippet"
    t.string "locale"
    t.text "body"
    t.datetime "created_at", precision: nil, null: false
    t.datetime "updated_at", precision: nil, null: false
    t.index ["email", "snippet", "locale"], name: "index_email_snippets_on_email_and_snippet_and_locale"
  end

  create_table "event_files", id: :uuid, default: -> { "gen_random_uuid()" }, force: :cascade do |t|
    t.uuid "event_id"
    t.string "file"
    t.integer "ordering"
    t.datetime "created_at", precision: nil, null: false
    t.datetime "updated_at", precision: nil, null: false
    t.string "name"
    t.index ["event_id"], name: "index_event_files_on_event_id"
  end

  create_table "events", id: :uuid, default: -> { "gen_random_uuid()" }, force: :cascade do |t|
    t.uuid "project_id"
    t.jsonb "title_multiloc", default: {}
    t.jsonb "description_multiloc", default: {}
    t.jsonb "location_multiloc", default: {}
    t.datetime "start_at", precision: nil
    t.datetime "end_at", precision: nil
    t.datetime "created_at", precision: nil, null: false
    t.datetime "updated_at", precision: nil, null: false
    t.geography "location_point", limit: {:srid=>4326, :type=>"st_point", :geographic=>true}
    t.string "location_description"
<<<<<<< HEAD
    t.integer "attendees_count", default: 0, null: false
=======
>>>>>>> 573a1f30
    t.index ["location_point"], name: "index_events_on_location_point", using: :gist
    t.index ["project_id"], name: "index_events_on_project_id"
  end

  create_table "events_attendances", id: :uuid, default: -> { "gen_random_uuid()" }, force: :cascade do |t|
    t.uuid "attendee_id", null: false
    t.uuid "event_id", null: false
    t.datetime "created_at", null: false
    t.datetime "updated_at", null: false
    t.index ["attendee_id", "event_id"], name: "index_events_attendances_on_attendee_id_and_event_id", unique: true
    t.index ["attendee_id"], name: "index_events_attendances_on_attendee_id"
    t.index ["event_id"], name: "index_events_attendances_on_event_id"
  end

  create_table "experiments", id: :uuid, default: -> { "gen_random_uuid()" }, force: :cascade do |t|
    t.string "name", null: false
    t.string "treatment", null: false
    t.string "action", null: false
    t.datetime "created_at", null: false
    t.datetime "updated_at", null: false
  end

  create_table "flag_inappropriate_content_inappropriate_content_flags", id: :uuid, default: -> { "gen_random_uuid()" }, force: :cascade do |t|
    t.uuid "flaggable_id", null: false
    t.string "flaggable_type", null: false
    t.datetime "deleted_at", precision: nil
    t.string "toxicity_label"
    t.datetime "created_at", null: false
    t.datetime "updated_at", null: false
    t.index ["flaggable_id", "flaggable_type"], name: "inappropriate_content_flags_flaggable"
  end

  create_table "groups", id: :uuid, default: -> { "gen_random_uuid()" }, force: :cascade do |t|
    t.jsonb "title_multiloc", default: {}
    t.string "slug"
    t.integer "memberships_count", default: 0, null: false
    t.datetime "created_at", precision: nil, null: false
    t.datetime "updated_at", precision: nil, null: false
    t.string "membership_type"
    t.jsonb "rules", default: []
    t.index ["slug"], name: "index_groups_on_slug"
  end

  create_table "groups_permissions", id: :uuid, default: -> { "gen_random_uuid()" }, force: :cascade do |t|
    t.uuid "permission_id", null: false
    t.uuid "group_id", null: false
    t.datetime "created_at", precision: nil, null: false
    t.datetime "updated_at", precision: nil, null: false
    t.index ["group_id"], name: "index_groups_permissions_on_group_id"
    t.index ["permission_id"], name: "index_groups_permissions_on_permission_id"
  end

  create_table "groups_projects", id: :uuid, default: -> { "gen_random_uuid()" }, force: :cascade do |t|
    t.uuid "group_id"
    t.uuid "project_id"
    t.datetime "created_at", precision: nil, null: false
    t.datetime "updated_at", precision: nil, null: false
    t.index ["group_id", "project_id"], name: "index_groups_projects_on_group_id_and_project_id", unique: true
    t.index ["group_id"], name: "index_groups_projects_on_group_id"
    t.index ["project_id"], name: "index_groups_projects_on_project_id"
  end

  create_table "home_pages", id: :uuid, default: -> { "gen_random_uuid()" }, force: :cascade do |t|
    t.boolean "top_info_section_enabled", default: false, null: false
    t.jsonb "top_info_section_multiloc", default: {}, null: false
    t.boolean "bottom_info_section_enabled", default: false, null: false
    t.jsonb "bottom_info_section_multiloc", default: {}, null: false
    t.boolean "events_widget_enabled", default: false, null: false
    t.boolean "projects_enabled", default: true, null: false
    t.jsonb "projects_header_multiloc", default: {}, null: false
    t.boolean "banner_avatars_enabled", default: true, null: false
    t.string "banner_layout", default: "full_width_banner_layout", null: false
    t.jsonb "banner_signed_in_header_multiloc", default: {}, null: false
    t.jsonb "banner_cta_signed_in_text_multiloc", default: {}, null: false
    t.string "banner_cta_signed_in_type", default: "no_button", null: false
    t.string "banner_cta_signed_in_url"
    t.jsonb "banner_signed_out_header_multiloc", default: {}, null: false
    t.jsonb "banner_signed_out_subheader_multiloc", default: {}, null: false
    t.string "banner_signed_out_header_overlay_color"
    t.integer "banner_signed_out_header_overlay_opacity"
    t.jsonb "banner_cta_signed_out_text_multiloc", default: {}, null: false
    t.string "banner_cta_signed_out_type", default: "sign_up_button", null: false
    t.string "banner_cta_signed_out_url"
    t.datetime "created_at", null: false
    t.datetime "updated_at", null: false
    t.string "header_bg"
  end

  create_table "id_id_card_lookup_id_cards", id: :uuid, default: -> { "gen_random_uuid()" }, force: :cascade do |t|
    t.string "hashed_card_id"
    t.index ["hashed_card_id"], name: "index_id_id_card_lookup_id_cards_on_hashed_card_id"
  end

  create_table "idea_files", id: :uuid, default: -> { "gen_random_uuid()" }, force: :cascade do |t|
    t.uuid "idea_id"
    t.string "file"
    t.integer "ordering"
    t.datetime "created_at", precision: nil, null: false
    t.datetime "updated_at", precision: nil, null: false
    t.string "name"
    t.index ["idea_id"], name: "index_idea_files_on_idea_id"
  end

  create_table "idea_images", id: :uuid, default: -> { "gen_random_uuid()" }, force: :cascade do |t|
    t.uuid "idea_id"
    t.string "image"
    t.integer "ordering"
    t.datetime "created_at", precision: nil, null: false
    t.datetime "updated_at", precision: nil, null: false
    t.index ["idea_id"], name: "index_idea_images_on_idea_id"
  end

  create_table "idea_statuses", id: :uuid, default: -> { "gen_random_uuid()" }, force: :cascade do |t|
    t.jsonb "title_multiloc", default: {}
    t.integer "ordering"
    t.string "code"
    t.string "color"
    t.datetime "created_at", precision: nil, null: false
    t.datetime "updated_at", precision: nil, null: false
    t.jsonb "description_multiloc", default: {}
    t.integer "ideas_count", default: 0
  end

  create_table "ideas", id: :uuid, default: -> { "gen_random_uuid()" }, force: :cascade do |t|
    t.jsonb "title_multiloc", default: {}
    t.jsonb "body_multiloc", default: {}
    t.string "publication_status"
    t.datetime "published_at", precision: nil
    t.uuid "project_id"
    t.uuid "author_id"
    t.datetime "created_at", precision: nil, null: false
    t.datetime "updated_at", precision: nil, null: false
    t.integer "likes_count", default: 0, null: false
    t.integer "dislikes_count", default: 0, null: false
    t.geography "location_point", limit: {:srid=>4326, :type=>"st_point", :geographic=>true}
    t.string "location_description"
    t.integer "comments_count", default: 0, null: false
    t.uuid "idea_status_id"
    t.string "slug"
    t.integer "budget"
    t.integer "baskets_count", default: 0, null: false
    t.integer "official_feedbacks_count", default: 0, null: false
    t.uuid "assignee_id"
    t.datetime "assigned_at", precision: nil
    t.integer "proposed_budget"
    t.jsonb "custom_field_values", default: {}, null: false
    t.uuid "creation_phase_id"
    t.string "author_hash"
    t.boolean "anonymous", default: false, null: false
    t.integer "internal_comments_count", default: 0, null: false
    t.integer "votes_count", default: 0, null: false
    t.index "((to_tsvector('simple'::regconfig, COALESCE((title_multiloc)::text, ''::text)) || to_tsvector('simple'::regconfig, COALESCE((body_multiloc)::text, ''::text))))", name: "index_ideas_search", using: :gin
    t.index ["author_hash"], name: "index_ideas_on_author_hash"
    t.index ["author_id"], name: "index_ideas_on_author_id"
    t.index ["idea_status_id"], name: "index_ideas_on_idea_status_id"
    t.index ["location_point"], name: "index_ideas_on_location_point", using: :gist
    t.index ["project_id"], name: "index_ideas_on_project_id"
    t.index ["slug"], name: "index_ideas_on_slug", unique: true
  end

  create_table "ideas_phases", id: :uuid, default: -> { "gen_random_uuid()" }, force: :cascade do |t|
    t.uuid "idea_id"
    t.uuid "phase_id"
    t.datetime "created_at", precision: nil, null: false
    t.datetime "updated_at", precision: nil, null: false
    t.integer "baskets_count", default: 0, null: false
    t.integer "votes_count", default: 0, null: false
    t.index ["idea_id", "phase_id"], name: "index_ideas_phases_on_idea_id_and_phase_id", unique: true
    t.index ["idea_id"], name: "index_ideas_phases_on_idea_id"
    t.index ["phase_id"], name: "index_ideas_phases_on_phase_id"
  end

  create_table "ideas_topics", id: :uuid, default: -> { "uuid_generate_v4()" }, force: :cascade do |t|
    t.uuid "idea_id"
    t.uuid "topic_id"
    t.index ["idea_id", "topic_id"], name: "index_ideas_topics_on_idea_id_and_topic_id", unique: true
    t.index ["idea_id"], name: "index_ideas_topics_on_idea_id"
    t.index ["topic_id"], name: "index_ideas_topics_on_topic_id"
  end

  create_table "identities", id: :uuid, default: -> { "gen_random_uuid()" }, force: :cascade do |t|
    t.string "provider"
    t.string "uid"
    t.jsonb "auth_hash", default: {}
    t.uuid "user_id"
    t.datetime "created_at", precision: nil, null: false
    t.datetime "updated_at", precision: nil, null: false
    t.index ["user_id"], name: "index_identities_on_user_id"
  end

  create_table "impact_tracking_salts", id: :uuid, default: -> { "gen_random_uuid()" }, force: :cascade do |t|
    t.string "salt"
    t.datetime "created_at", null: false
    t.datetime "updated_at", null: false
  end

  create_table "impact_tracking_sessions", id: :uuid, default: -> { "gen_random_uuid()" }, force: :cascade do |t|
    t.string "monthly_user_hash", null: false
    t.string "highest_role"
    t.datetime "created_at", null: false
    t.datetime "updated_at", null: false
    t.uuid "user_id"
    t.index ["monthly_user_hash"], name: "index_impact_tracking_sessions_on_monthly_user_hash"
  end

  create_table "initiative_files", id: :uuid, default: -> { "gen_random_uuid()" }, force: :cascade do |t|
    t.uuid "initiative_id"
    t.string "file"
    t.string "name"
    t.integer "ordering"
    t.datetime "created_at", precision: nil, null: false
    t.datetime "updated_at", precision: nil, null: false
    t.index ["initiative_id"], name: "index_initiative_files_on_initiative_id"
  end

  create_table "initiative_images", id: :uuid, default: -> { "gen_random_uuid()" }, force: :cascade do |t|
    t.uuid "initiative_id"
    t.string "image"
    t.integer "ordering"
    t.datetime "created_at", precision: nil, null: false
    t.datetime "updated_at", precision: nil, null: false
    t.index ["initiative_id"], name: "index_initiative_images_on_initiative_id"
  end

  create_table "initiative_status_changes", id: :uuid, default: -> { "gen_random_uuid()" }, force: :cascade do |t|
    t.uuid "user_id"
    t.uuid "initiative_id"
    t.uuid "initiative_status_id"
    t.uuid "official_feedback_id"
    t.datetime "created_at", precision: nil, null: false
    t.datetime "updated_at", precision: nil, null: false
    t.index ["initiative_id"], name: "index_initiative_status_changes_on_initiative_id"
    t.index ["initiative_status_id"], name: "index_initiative_status_changes_on_initiative_status_id"
    t.index ["official_feedback_id"], name: "index_initiative_status_changes_on_official_feedback_id"
    t.index ["user_id"], name: "index_initiative_status_changes_on_user_id"
  end

  create_table "initiative_statuses", id: :uuid, default: -> { "gen_random_uuid()" }, force: :cascade do |t|
    t.jsonb "title_multiloc", default: {}
    t.jsonb "description_multiloc", default: {}
    t.integer "ordering"
    t.string "code"
    t.string "color"
    t.datetime "created_at", precision: nil, null: false
    t.datetime "updated_at", precision: nil, null: false
  end

  create_table "initiatives", id: :uuid, default: -> { "gen_random_uuid()" }, force: :cascade do |t|
    t.jsonb "title_multiloc", default: {}
    t.jsonb "body_multiloc", default: {}
    t.string "publication_status"
    t.datetime "published_at", precision: nil
    t.uuid "author_id"
    t.integer "likes_count", default: 0, null: false
    t.integer "dislikes_count", default: 0, null: false
    t.geography "location_point", limit: {:srid=>4326, :type=>"st_point", :geographic=>true}
    t.string "location_description"
    t.string "slug"
    t.integer "comments_count", default: 0, null: false
    t.datetime "created_at", precision: nil, null: false
    t.datetime "updated_at", precision: nil, null: false
    t.string "header_bg"
    t.uuid "assignee_id"
    t.integer "official_feedbacks_count", default: 0, null: false
    t.datetime "assigned_at", precision: nil
    t.string "author_hash"
    t.boolean "anonymous", default: false, null: false
    t.integer "internal_comments_count", default: 0, null: false
    t.index "((to_tsvector('simple'::regconfig, COALESCE((title_multiloc)::text, ''::text)) || to_tsvector('simple'::regconfig, COALESCE((body_multiloc)::text, ''::text))))", name: "index_initiatives_search", using: :gin
    t.index ["author_id"], name: "index_initiatives_on_author_id"
    t.index ["location_point"], name: "index_initiatives_on_location_point", using: :gist
    t.index ["slug"], name: "index_initiatives_on_slug", unique: true
  end

  create_table "initiatives_topics", id: :uuid, default: -> { "gen_random_uuid()" }, force: :cascade do |t|
    t.uuid "initiative_id"
    t.uuid "topic_id"
    t.index ["initiative_id", "topic_id"], name: "index_initiatives_topics_on_initiative_id_and_topic_id", unique: true
    t.index ["initiative_id"], name: "index_initiatives_topics_on_initiative_id"
    t.index ["topic_id"], name: "index_initiatives_topics_on_topic_id"
  end

  create_table "insights_categories", id: :uuid, default: -> { "gen_random_uuid()" }, force: :cascade do |t|
    t.string "name", null: false
    t.uuid "view_id", null: false
    t.integer "position"
    t.datetime "created_at", null: false
    t.datetime "updated_at", null: false
    t.integer "inputs_count", default: 0, null: false
    t.string "source_type"
    t.uuid "source_id"
    t.index ["source_type", "source_id"], name: "index_insights_categories_on_source"
    t.index ["source_type"], name: "index_insights_categories_on_source_type"
    t.index ["view_id", "name"], name: "index_insights_categories_on_view_id_and_name", unique: true
    t.index ["view_id"], name: "index_insights_categories_on_view_id"
  end

  create_table "insights_category_assignments", id: :uuid, default: -> { "gen_random_uuid()" }, force: :cascade do |t|
    t.uuid "category_id", null: false
    t.string "input_type", null: false
    t.uuid "input_id", null: false
    t.boolean "approved", default: true, null: false
    t.datetime "created_at", null: false
    t.datetime "updated_at", null: false
    t.index ["approved"], name: "index_insights_category_assignments_on_approved"
    t.index ["category_id", "input_id", "input_type"], name: "index_single_category_assignment", unique: true
    t.index ["category_id"], name: "index_insights_category_assignments_on_category_id"
    t.index ["input_type", "input_id"], name: "index_insights_category_assignments_on_input_type_and_input_id"
  end

  create_table "insights_data_sources", id: :uuid, default: -> { "gen_random_uuid()" }, force: :cascade do |t|
    t.uuid "view_id", null: false
    t.string "origin_type", null: false
    t.uuid "origin_id", null: false
    t.datetime "created_at", null: false
    t.datetime "updated_at", null: false
    t.index ["origin_type", "origin_id"], name: "index_insights_data_sources_on_origin"
    t.index ["view_id", "origin_type", "origin_id"], name: "index_insights_data_sources_on_view_and_origin", unique: true
    t.index ["view_id"], name: "index_insights_data_sources_on_view_id"
  end

  create_table "insights_processed_flags", id: :uuid, default: -> { "gen_random_uuid()" }, force: :cascade do |t|
    t.string "input_type", null: false
    t.uuid "input_id", null: false
    t.uuid "view_id", null: false
    t.datetime "created_at", null: false
    t.datetime "updated_at", null: false
    t.index ["input_id", "input_type", "view_id"], name: "index_single_processed_flags", unique: true
    t.index ["input_type", "input_id"], name: "index_processed_flags_on_input"
    t.index ["view_id"], name: "index_insights_processed_flags_on_view_id"
  end

  create_table "insights_text_network_analysis_tasks_views", id: :uuid, default: -> { "gen_random_uuid()" }, force: :cascade do |t|
    t.uuid "task_id", null: false
    t.uuid "view_id", null: false
    t.string "language", null: false
    t.datetime "created_at", null: false
    t.datetime "updated_at", null: false
    t.index ["task_id"], name: "index_insights_text_network_analysis_tasks_views_on_task_id"
    t.index ["view_id"], name: "index_insights_text_network_analysis_tasks_views_on_view_id"
  end

  create_table "insights_text_networks", id: :uuid, default: -> { "gen_random_uuid()" }, force: :cascade do |t|
    t.uuid "view_id", null: false
    t.string "language", null: false
    t.jsonb "json_network", null: false
    t.datetime "created_at", null: false
    t.datetime "updated_at", null: false
    t.index ["language"], name: "index_insights_text_networks_on_language"
    t.index ["view_id", "language"], name: "index_insights_text_networks_on_view_id_and_language", unique: true
    t.index ["view_id"], name: "index_insights_text_networks_on_view_id"
  end

  create_table "insights_views", id: :uuid, default: -> { "gen_random_uuid()" }, force: :cascade do |t|
    t.string "name", null: false
    t.datetime "created_at", null: false
    t.datetime "updated_at", null: false
    t.index ["name"], name: "index_insights_views_on_name"
  end

  create_table "insights_zeroshot_classification_tasks", id: :uuid, default: -> { "gen_random_uuid()" }, force: :cascade do |t|
    t.string "task_id", null: false
    t.datetime "created_at", null: false
    t.datetime "updated_at", null: false
    t.index ["task_id"], name: "index_insights_zeroshot_classification_tasks_on_task_id", unique: true
  end

  create_table "insights_zeroshot_classification_tasks_categories", id: false, force: :cascade do |t|
    t.uuid "category_id", null: false
    t.uuid "task_id", null: false
    t.index ["category_id", "task_id"], name: "index_insights_zsc_tasks_categories_on_category_id_and_task_id", unique: true
    t.index ["category_id"], name: "index_insights_zsc_tasks_categories_on_category_id"
    t.index ["task_id"], name: "index_insights_zsc_tasks_categories_on_task_id"
  end

  create_table "insights_zeroshot_classification_tasks_inputs", id: :uuid, default: -> { "gen_random_uuid()" }, force: :cascade do |t|
    t.uuid "task_id", null: false
    t.string "input_type", null: false
    t.uuid "input_id", null: false
    t.index ["input_id", "input_type", "task_id"], name: "index_insights_zsc_tasks_inputs_on_input_and_task_id", unique: true
    t.index ["input_type", "input_id"], name: "index_insights_zsc_tasks_inputs_on_input"
    t.index ["task_id"], name: "index_insights_zeroshot_classification_tasks_inputs_on_task_id"
  end

  create_table "internal_comments", id: :uuid, default: -> { "gen_random_uuid()" }, force: :cascade do |t|
    t.uuid "author_id"
    t.string "post_type"
    t.uuid "post_id"
    t.uuid "parent_id"
    t.integer "lft", null: false
    t.integer "rgt", null: false
    t.text "body", null: false
    t.string "publication_status", default: "published", null: false
    t.datetime "body_updated_at", precision: nil
    t.integer "children_count", default: 0, null: false
    t.datetime "created_at", null: false
    t.datetime "updated_at", null: false
    t.index ["author_id"], name: "index_internal_comments_on_author_id"
    t.index ["created_at"], name: "index_internal_comments_on_created_at"
    t.index ["lft"], name: "index_internal_comments_on_lft"
    t.index ["parent_id"], name: "index_internal_comments_on_parent_id"
    t.index ["post_id"], name: "index_internal_comments_on_post_id"
    t.index ["post_type", "post_id"], name: "index_internal_comments_on_post"
    t.index ["rgt"], name: "index_internal_comments_on_rgt"
  end

  create_table "invites", id: :uuid, default: -> { "gen_random_uuid()" }, force: :cascade do |t|
    t.string "token", null: false
    t.uuid "inviter_id"
    t.uuid "invitee_id", null: false
    t.string "invite_text"
    t.datetime "accepted_at", precision: nil
    t.datetime "created_at", precision: nil, null: false
    t.datetime "updated_at", precision: nil, null: false
    t.boolean "send_invite_email", default: true, null: false
    t.index ["invitee_id"], name: "index_invites_on_invitee_id"
    t.index ["inviter_id"], name: "index_invites_on_inviter_id"
    t.index ["token"], name: "index_invites_on_token"
  end

  create_table "machine_translations_machine_translations", id: :uuid, default: -> { "gen_random_uuid()" }, force: :cascade do |t|
    t.uuid "translatable_id", null: false
    t.string "translatable_type", null: false
    t.string "attribute_name", null: false
    t.string "locale_to", null: false
    t.string "translation", null: false
    t.datetime "created_at", precision: nil, null: false
    t.datetime "updated_at", precision: nil, null: false
    t.index ["translatable_id", "translatable_type", "attribute_name", "locale_to"], name: "machine_translations_lookup", unique: true
    t.index ["translatable_id", "translatable_type"], name: "machine_translations_translatable"
  end

  create_table "maps_layers", id: :uuid, default: -> { "gen_random_uuid()" }, force: :cascade do |t|
    t.uuid "map_config_id", null: false
    t.jsonb "title_multiloc", default: {}, null: false
    t.integer "ordering", null: false
    t.jsonb "geojson", null: false
    t.boolean "default_enabled", default: true, null: false
    t.string "marker_svg_url"
    t.datetime "created_at", null: false
    t.datetime "updated_at", null: false
    t.index ["map_config_id"], name: "index_maps_layers_on_map_config_id"
  end

  create_table "maps_legend_items", id: :uuid, default: -> { "gen_random_uuid()" }, force: :cascade do |t|
    t.uuid "map_config_id", null: false
    t.jsonb "title_multiloc", default: {}, null: false
    t.string "color", null: false
    t.integer "ordering", null: false
    t.datetime "created_at", null: false
    t.datetime "updated_at", null: false
    t.index ["map_config_id"], name: "index_maps_legend_items_on_map_config_id"
  end

  create_table "maps_map_configs", id: :uuid, default: -> { "gen_random_uuid()" }, force: :cascade do |t|
    t.uuid "project_id", null: false
    t.geography "center", limit: {:srid=>4326, :type=>"st_point", :geographic=>true}
    t.decimal "zoom_level", precision: 4, scale: 2
    t.string "tile_provider"
    t.datetime "created_at", null: false
    t.datetime "updated_at", null: false
    t.index ["project_id"], name: "index_maps_map_configs_on_project_id", unique: true
  end

  create_table "memberships", id: :uuid, default: -> { "gen_random_uuid()" }, force: :cascade do |t|
    t.uuid "group_id"
    t.uuid "user_id"
    t.datetime "created_at", precision: nil, null: false
    t.datetime "updated_at", precision: nil, null: false
    t.index ["group_id", "user_id"], name: "index_memberships_on_group_id_and_user_id", unique: true
    t.index ["group_id"], name: "index_memberships_on_group_id"
    t.index ["user_id"], name: "index_memberships_on_user_id"
  end

  create_table "moderation_moderation_statuses", id: :uuid, default: -> { "gen_random_uuid()" }, force: :cascade do |t|
    t.uuid "moderatable_id"
    t.string "moderatable_type"
    t.string "status"
    t.datetime "created_at", precision: nil, null: false
    t.datetime "updated_at", precision: nil, null: false
    t.index ["moderatable_type", "moderatable_id"], name: "moderation_statuses_moderatable", unique: true
  end

  create_table "nav_bar_items", id: :uuid, default: -> { "gen_random_uuid()" }, force: :cascade do |t|
    t.string "code", null: false
    t.integer "ordering"
    t.jsonb "title_multiloc"
    t.uuid "static_page_id"
    t.datetime "created_at", null: false
    t.datetime "updated_at", null: false
    t.index ["code"], name: "index_nav_bar_items_on_code"
    t.index ["ordering"], name: "index_nav_bar_items_on_ordering"
    t.index ["static_page_id"], name: "index_nav_bar_items_on_static_page_id"
  end

  create_table "nlp_text_network_analysis_tasks", id: :uuid, default: -> { "gen_random_uuid()" }, force: :cascade do |t|
    t.string "task_id", null: false
    t.string "handler_class", null: false
    t.datetime "created_at", null: false
    t.datetime "updated_at", null: false
    t.index ["task_id"], name: "index_nlp_text_network_analysis_tasks_on_task_id", unique: true
  end

  create_table "notifications", id: :uuid, default: -> { "gen_random_uuid()" }, force: :cascade do |t|
    t.string "type"
    t.datetime "read_at", precision: nil
    t.uuid "recipient_id"
    t.uuid "post_id"
    t.uuid "comment_id"
    t.uuid "project_id"
    t.datetime "created_at", precision: nil, null: false
    t.datetime "updated_at", precision: nil, null: false
    t.uuid "initiating_user_id"
    t.uuid "spam_report_id"
    t.uuid "invite_id"
    t.string "reason_code"
    t.string "other_reason"
    t.uuid "post_status_id"
    t.uuid "official_feedback_id"
    t.uuid "phase_id"
    t.string "post_type"
    t.string "post_status_type"
    t.uuid "project_folder_id"
    t.uuid "inappropriate_content_flag_id"
    t.uuid "internal_comment_id"
    t.uuid "basket_id"
    t.index ["basket_id"], name: "index_notifications_on_basket_id"
    t.index ["created_at"], name: "index_notifications_on_created_at"
    t.index ["inappropriate_content_flag_id"], name: "index_notifications_on_inappropriate_content_flag_id"
    t.index ["initiating_user_id"], name: "index_notifications_on_initiating_user_id"
    t.index ["internal_comment_id"], name: "index_notifications_on_internal_comment_id"
    t.index ["invite_id"], name: "index_notifications_on_invite_id"
    t.index ["official_feedback_id"], name: "index_notifications_on_official_feedback_id"
    t.index ["phase_id"], name: "index_notifications_on_phase_id"
    t.index ["post_id", "post_type"], name: "index_notifications_on_post_id_and_post_type"
    t.index ["post_status_id", "post_status_type"], name: "index_notifications_on_post_status_id_and_post_status_type"
    t.index ["post_status_id"], name: "index_notifications_on_post_status_id"
    t.index ["recipient_id", "read_at"], name: "index_notifications_on_recipient_id_and_read_at"
    t.index ["recipient_id"], name: "index_notifications_on_recipient_id"
    t.index ["spam_report_id"], name: "index_notifications_on_spam_report_id"
  end

  create_table "official_feedbacks", id: :uuid, default: -> { "gen_random_uuid()" }, force: :cascade do |t|
    t.jsonb "body_multiloc", default: {}
    t.jsonb "author_multiloc", default: {}
    t.uuid "user_id"
    t.uuid "post_id"
    t.datetime "created_at", precision: nil, null: false
    t.datetime "updated_at", precision: nil, null: false
    t.string "post_type"
    t.index ["post_id", "post_type"], name: "index_official_feedbacks_on_post"
    t.index ["post_id"], name: "index_official_feedbacks_on_post_id"
    t.index ["user_id"], name: "index_official_feedbacks_on_user_id"
  end

  create_table "onboarding_campaign_dismissals", id: :uuid, default: -> { "gen_random_uuid()" }, force: :cascade do |t|
    t.uuid "user_id"
    t.string "campaign_name", null: false
    t.datetime "created_at", precision: nil, null: false
    t.datetime "updated_at", precision: nil, null: false
    t.index ["campaign_name", "user_id"], name: "index_dismissals_on_campaign_name_and_user_id", unique: true
    t.index ["user_id"], name: "index_onboarding_campaign_dismissals_on_user_id"
  end

  create_table "permissions", id: :uuid, default: -> { "gen_random_uuid()" }, force: :cascade do |t|
    t.string "action", null: false
    t.string "permitted_by", null: false
    t.uuid "permission_scope_id"
    t.string "permission_scope_type"
    t.datetime "created_at", precision: nil, null: false
    t.datetime "updated_at", precision: nil, null: false
    t.boolean "global_custom_fields", default: false, null: false
    t.index ["action"], name: "index_permissions_on_action"
    t.index ["permission_scope_id"], name: "index_permissions_on_permission_scope_id"
  end

  create_table "permissions_custom_fields", id: :uuid, default: -> { "gen_random_uuid()" }, force: :cascade do |t|
    t.uuid "permission_id", null: false
    t.uuid "custom_field_id", null: false
    t.boolean "required", default: true, null: false
    t.datetime "created_at", null: false
    t.datetime "updated_at", null: false
    t.index ["custom_field_id"], name: "index_permissions_custom_fields_on_custom_field_id"
    t.index ["permission_id", "custom_field_id"], name: "index_permission_field", unique: true
    t.index ["permission_id"], name: "index_permissions_custom_fields_on_permission_id"
  end

  create_table "phase_files", id: :uuid, default: -> { "gen_random_uuid()" }, force: :cascade do |t|
    t.uuid "phase_id"
    t.string "file"
    t.integer "ordering"
    t.datetime "created_at", precision: nil, null: false
    t.datetime "updated_at", precision: nil, null: false
    t.string "name"
    t.index ["phase_id"], name: "index_phase_files_on_phase_id"
  end

  create_table "phases", id: :uuid, default: -> { "gen_random_uuid()" }, force: :cascade do |t|
    t.uuid "project_id"
    t.jsonb "title_multiloc", default: {}
    t.jsonb "description_multiloc", default: {}
    t.date "start_at"
    t.date "end_at"
    t.datetime "created_at", precision: nil, null: false
    t.datetime "updated_at", precision: nil, null: false
    t.string "participation_method", default: "ideation", null: false
    t.boolean "posting_enabled", default: true
    t.boolean "commenting_enabled", default: true
    t.boolean "reacting_enabled", default: true, null: false
    t.string "reacting_like_method", default: "unlimited", null: false
    t.integer "reacting_like_limited_max", default: 10
    t.string "survey_embed_url"
    t.string "survey_service"
    t.string "presentation_mode", default: "card"
    t.integer "voting_max_total"
    t.boolean "poll_anonymous", default: false, null: false
    t.boolean "reacting_dislike_enabled", default: true, null: false
    t.integer "ideas_count", default: 0, null: false
    t.string "ideas_order"
    t.string "input_term", default: "idea"
    t.integer "voting_min_total", default: 0
    t.string "reacting_dislike_method", default: "unlimited", null: false
    t.integer "reacting_dislike_limited_max", default: 10
    t.string "posting_method", default: "unlimited", null: false
    t.integer "posting_limited_max", default: 1
    t.string "document_annotation_embed_url"
    t.boolean "allow_anonymous_participation", default: false, null: false
    t.jsonb "campaigns_settings", default: {}
    t.string "voting_method"
    t.integer "voting_max_votes_per_idea"
    t.jsonb "voting_term_singular_multiloc", default: {}
    t.jsonb "voting_term_plural_multiloc", default: {}
    t.integer "baskets_count", default: 0, null: false
    t.integer "votes_count", default: 0, null: false
    t.index ["project_id"], name: "index_phases_on_project_id"
  end

  create_table "pins", id: :uuid, default: -> { "gen_random_uuid()" }, force: :cascade do |t|
    t.uuid "admin_publication_id", null: false
    t.string "page_type", null: false
    t.uuid "page_id", null: false
    t.datetime "created_at", null: false
    t.datetime "updated_at", null: false
    t.index ["admin_publication_id"], name: "index_pins_on_admin_publication_id"
    t.index ["page_id", "admin_publication_id"], name: "index_pins_on_page_id_and_admin_publication_id", unique: true
  end

  create_table "polls_options", id: :uuid, default: -> { "gen_random_uuid()" }, force: :cascade do |t|
    t.uuid "question_id"
    t.jsonb "title_multiloc", default: {}, null: false
    t.integer "ordering"
    t.datetime "created_at", precision: nil, null: false
    t.datetime "updated_at", precision: nil, null: false
    t.index ["question_id"], name: "index_polls_options_on_question_id"
  end

  create_table "polls_questions", id: :uuid, default: -> { "gen_random_uuid()" }, force: :cascade do |t|
    t.uuid "participation_context_id", null: false
    t.string "participation_context_type", null: false
    t.jsonb "title_multiloc", default: {}, null: false
    t.integer "ordering"
    t.datetime "created_at", precision: nil, null: false
    t.datetime "updated_at", precision: nil, null: false
    t.string "question_type", default: "single_option", null: false
    t.integer "max_options"
    t.index ["participation_context_type", "participation_context_id"], name: "index_poll_questions_on_participation_context"
  end

  create_table "polls_response_options", id: :uuid, default: -> { "gen_random_uuid()" }, force: :cascade do |t|
    t.uuid "response_id"
    t.uuid "option_id"
    t.datetime "created_at", precision: nil, null: false
    t.datetime "updated_at", precision: nil, null: false
    t.index ["option_id"], name: "index_polls_response_options_on_option_id"
    t.index ["response_id"], name: "index_polls_response_options_on_response_id"
  end

  create_table "polls_responses", id: :uuid, default: -> { "gen_random_uuid()" }, force: :cascade do |t|
    t.uuid "participation_context_id", null: false
    t.string "participation_context_type", null: false
    t.uuid "user_id"
    t.datetime "created_at", precision: nil, null: false
    t.datetime "updated_at", precision: nil, null: false
    t.index ["participation_context_id", "participation_context_type", "user_id"], name: "index_polls_responses_on_participation_context_and_user_id", unique: true
    t.index ["participation_context_type", "participation_context_id"], name: "index_poll_responses_on_participation_context"
    t.index ["user_id"], name: "index_polls_responses_on_user_id"
  end

  create_table "project_files", id: :uuid, default: -> { "gen_random_uuid()" }, force: :cascade do |t|
    t.uuid "project_id"
    t.string "file"
    t.integer "ordering"
    t.datetime "created_at", precision: nil, null: false
    t.datetime "updated_at", precision: nil, null: false
    t.string "name"
    t.index ["project_id"], name: "index_project_files_on_project_id"
  end

  create_table "project_folders_files", id: :uuid, default: -> { "gen_random_uuid()" }, force: :cascade do |t|
    t.uuid "project_folder_id"
    t.string "file"
    t.string "name"
    t.integer "ordering"
    t.datetime "created_at", null: false
    t.datetime "updated_at", null: false
    t.index ["project_folder_id"], name: "index_project_folders_files_on_project_folder_id"
  end

  create_table "project_folders_folders", id: :uuid, default: -> { "gen_random_uuid()" }, force: :cascade do |t|
    t.jsonb "title_multiloc"
    t.jsonb "description_multiloc"
    t.jsonb "description_preview_multiloc"
    t.string "header_bg"
    t.string "slug"
    t.datetime "created_at", null: false
    t.datetime "updated_at", null: false
    t.index ["slug"], name: "index_project_folders_folders_on_slug"
  end

  create_table "project_folders_images", id: :uuid, default: -> { "gen_random_uuid()" }, force: :cascade do |t|
    t.uuid "project_folder_id"
    t.string "image"
    t.integer "ordering"
    t.datetime "created_at", null: false
    t.datetime "updated_at", null: false
    t.index ["project_folder_id"], name: "index_project_folders_images_on_project_folder_id"
  end

  create_table "project_images", id: :uuid, default: -> { "gen_random_uuid()" }, force: :cascade do |t|
    t.uuid "project_id"
    t.string "image"
    t.integer "ordering"
    t.datetime "created_at", precision: nil, null: false
    t.datetime "updated_at", precision: nil, null: false
    t.index ["project_id"], name: "index_project_images_on_project_id"
  end

  create_table "projects", id: :uuid, default: -> { "gen_random_uuid()" }, force: :cascade do |t|
    t.jsonb "title_multiloc", default: {}
    t.jsonb "description_multiloc", default: {}
    t.string "slug"
    t.datetime "created_at", precision: nil, null: false
    t.datetime "updated_at", precision: nil, null: false
    t.string "header_bg"
    t.integer "ideas_count", default: 0, null: false
    t.string "visible_to", default: "public", null: false
    t.jsonb "description_preview_multiloc", default: {}
    t.string "presentation_mode", default: "card"
    t.string "participation_method", default: "ideation"
    t.boolean "posting_enabled", default: true
    t.boolean "commenting_enabled", default: true
    t.boolean "reacting_enabled", default: true, null: false
    t.string "reacting_like_method", default: "unlimited", null: false
    t.integer "reacting_like_limited_max", default: 10
    t.string "process_type", default: "timeline", null: false
    t.string "internal_role"
    t.string "survey_embed_url"
    t.string "survey_service"
    t.integer "voting_max_total"
    t.integer "comments_count", default: 0, null: false
    t.uuid "default_assignee_id"
    t.boolean "poll_anonymous", default: false, null: false
    t.boolean "reacting_dislike_enabled", default: true, null: false
    t.string "ideas_order"
    t.string "input_term", default: "idea"
    t.integer "voting_min_total", default: 0
    t.string "reacting_dislike_method", default: "unlimited", null: false
    t.integer "reacting_dislike_limited_max", default: 10
    t.boolean "include_all_areas", default: false, null: false
    t.string "posting_method", default: "unlimited", null: false
    t.integer "posting_limited_max", default: 1
    t.string "document_annotation_embed_url"
    t.boolean "allow_anonymous_participation", default: false, null: false
    t.string "voting_method"
    t.integer "voting_max_votes_per_idea"
    t.jsonb "voting_term_singular_multiloc", default: {}
    t.jsonb "voting_term_plural_multiloc", default: {}
    t.integer "baskets_count", default: 0, null: false
    t.integer "votes_count", default: 0, null: false
    t.index ["slug"], name: "index_projects_on_slug", unique: true
  end

  create_table "projects_allowed_input_topics", id: :uuid, default: -> { "uuid_generate_v4()" }, force: :cascade do |t|
    t.uuid "project_id"
    t.uuid "topic_id"
    t.datetime "created_at", null: false
    t.datetime "updated_at", null: false
    t.integer "ordering"
    t.index ["project_id"], name: "index_projects_allowed_input_topics_on_project_id"
    t.index ["topic_id", "project_id"], name: "index_projects_allowed_input_topics_on_topic_id_and_project_id", unique: true
  end

  create_table "projects_topics", id: :uuid, default: -> { "gen_random_uuid()" }, force: :cascade do |t|
    t.uuid "topic_id", null: false
    t.uuid "project_id", null: false
    t.datetime "created_at", null: false
    t.datetime "updated_at", null: false
    t.index ["project_id"], name: "index_projects_topics_on_project_id"
    t.index ["topic_id"], name: "index_projects_topics_on_topic_id"
  end

  create_table "public_api_api_clients", id: :uuid, default: -> { "gen_random_uuid()" }, force: :cascade do |t|
    t.string "name"
    t.datetime "created_at", precision: nil, null: false
    t.datetime "updated_at", precision: nil, null: false
    t.datetime "last_used_at"
    t.string "secret_digest", null: false
    t.string "secret_postfix", null: false
  end

  create_table "que_jobs", comment: "4", force: :cascade do |t|
    t.integer "priority", limit: 2, default: 100, null: false
    t.datetime "run_at", precision: nil, default: -> { "now()" }, null: false
    t.text "job_class", null: false
    t.integer "error_count", default: 0, null: false
    t.text "last_error_message"
    t.text "queue", default: "default", null: false
    t.text "last_error_backtrace"
    t.datetime "finished_at", precision: nil
    t.datetime "expired_at", precision: nil
    t.jsonb "args", default: [], null: false
    t.jsonb "data", default: {}, null: false
    t.integer "job_schema_version", default: 1
    t.index ["args"], name: "que_jobs_args_gin_idx", opclass: :jsonb_path_ops, using: :gin
    t.index ["data"], name: "que_jobs_data_gin_idx", opclass: :jsonb_path_ops, using: :gin
    t.index ["job_schema_version", "queue", "priority", "run_at", "id"], name: "que_poll_idx_with_job_schema_version", where: "((finished_at IS NULL) AND (expired_at IS NULL))"
    t.index ["queue", "priority", "run_at", "id"], name: "que_poll_idx", where: "((finished_at IS NULL) AND (expired_at IS NULL))"
  end

  create_table "que_lockers", primary_key: "pid", id: :integer, default: nil, force: :cascade do |t|
    t.integer "worker_count", null: false
    t.integer "worker_priorities", null: false, array: true
    t.integer "ruby_pid", null: false
    t.text "ruby_hostname", null: false
    t.text "queues", null: false, array: true
    t.boolean "listening", null: false
    t.integer "job_schema_version", default: 1
  end

  create_table "que_values", primary_key: "key", id: :text, force: :cascade do |t|
    t.jsonb "value", default: {}, null: false
  end

  create_table "reactions", id: :uuid, default: -> { "gen_random_uuid()" }, force: :cascade do |t|
    t.uuid "reactable_id"
    t.string "reactable_type"
    t.uuid "user_id"
    t.string "mode", null: false
    t.datetime "created_at", precision: nil, null: false
    t.datetime "updated_at", precision: nil, null: false
    t.index ["reactable_type", "reactable_id", "user_id"], name: "index_reactions_on_reactable_type_and_reactable_id_and_user_id", unique: true
    t.index ["reactable_type", "reactable_id"], name: "index_reactions_on_reactable_type_and_reactable_id"
    t.index ["user_id"], name: "index_reactions_on_user_id"
  end

  create_table "report_builder_reports", id: :uuid, default: -> { "gen_random_uuid()" }, force: :cascade do |t|
    t.string "name", null: false
    t.uuid "owner_id", null: false
    t.datetime "created_at", null: false
    t.datetime "updated_at", null: false
    t.index ["name"], name: "index_report_builder_reports_on_name", unique: true
    t.index ["owner_id"], name: "index_report_builder_reports_on_owner_id"
  end

  create_table "spam_reports", id: :uuid, default: -> { "gen_random_uuid()" }, force: :cascade do |t|
    t.uuid "spam_reportable_id", null: false
    t.string "spam_reportable_type", null: false
    t.datetime "reported_at", precision: nil, null: false
    t.string "reason_code"
    t.string "other_reason"
    t.uuid "user_id"
    t.datetime "created_at", precision: nil, null: false
    t.datetime "updated_at", precision: nil, null: false
    t.index ["reported_at"], name: "index_spam_reports_on_reported_at"
    t.index ["spam_reportable_type", "spam_reportable_id"], name: "spam_reportable_index"
    t.index ["user_id"], name: "index_spam_reports_on_user_id"
  end

  create_table "static_page_files", id: :uuid, default: -> { "gen_random_uuid()" }, force: :cascade do |t|
    t.uuid "static_page_id"
    t.string "file"
    t.integer "ordering"
    t.string "name"
    t.datetime "created_at", precision: nil, null: false
    t.datetime "updated_at", precision: nil, null: false
    t.index ["static_page_id"], name: "index_static_page_files_on_static_page_id"
  end

  create_table "static_pages", id: :uuid, default: -> { "gen_random_uuid()" }, force: :cascade do |t|
    t.jsonb "title_multiloc", default: {}
    t.string "slug"
    t.datetime "created_at", precision: nil, null: false
    t.datetime "updated_at", precision: nil, null: false
    t.string "code", null: false
    t.jsonb "top_info_section_multiloc", default: {}, null: false
    t.boolean "banner_enabled", default: false, null: false
    t.string "banner_layout", default: "full_width_banner_layout", null: false
    t.string "banner_overlay_color"
    t.integer "banner_overlay_opacity"
    t.jsonb "banner_cta_button_multiloc", default: {}, null: false
    t.string "banner_cta_button_type", default: "no_button", null: false
    t.string "banner_cta_button_url"
    t.jsonb "banner_header_multiloc", default: {}, null: false
    t.jsonb "banner_subheader_multiloc", default: {}, null: false
    t.boolean "top_info_section_enabled", default: false, null: false
    t.boolean "files_section_enabled", default: false, null: false
    t.boolean "projects_enabled", default: false, null: false
    t.string "projects_filter_type", default: "no_filter", null: false
    t.boolean "events_widget_enabled", default: false, null: false
    t.boolean "bottom_info_section_enabled", default: false, null: false
    t.jsonb "bottom_info_section_multiloc", default: {}, null: false
    t.string "header_bg"
    t.index ["code"], name: "index_static_pages_on_code"
    t.index ["slug"], name: "index_static_pages_on_slug", unique: true
  end

  create_table "static_pages_topics", id: :uuid, default: -> { "gen_random_uuid()" }, force: :cascade do |t|
    t.uuid "topic_id", null: false
    t.uuid "static_page_id", null: false
    t.datetime "created_at", null: false
    t.datetime "updated_at", null: false
    t.index ["static_page_id"], name: "index_static_pages_topics_on_static_page_id"
    t.index ["topic_id"], name: "index_static_pages_topics_on_topic_id"
  end

  create_table "surveys_responses", id: :uuid, default: -> { "gen_random_uuid()" }, force: :cascade do |t|
    t.uuid "participation_context_id", null: false
    t.string "participation_context_type", null: false
    t.string "survey_service", null: false
    t.string "external_survey_id", null: false
    t.string "external_response_id", null: false
    t.uuid "user_id"
    t.datetime "started_at", precision: nil
    t.datetime "submitted_at", precision: nil, null: false
    t.jsonb "answers", default: {}
    t.datetime "created_at", precision: nil, null: false
    t.datetime "updated_at", precision: nil, null: false
    t.index ["participation_context_type", "participation_context_id"], name: "index_surveys_responses_on_participation_context"
    t.index ["user_id"], name: "index_surveys_responses_on_user_id"
  end

  create_table "tenants", id: :uuid, default: -> { "gen_random_uuid()" }, force: :cascade do |t|
    t.string "name"
    t.string "host"
    t.jsonb "settings", default: {}
    t.datetime "created_at", precision: nil, null: false
    t.datetime "updated_at", precision: nil, null: false
    t.string "logo"
    t.string "favicon"
    t.jsonb "style", default: {}
    t.datetime "deleted_at", precision: nil
    t.datetime "creation_finalized_at", precision: nil
    t.index ["creation_finalized_at"], name: "index_tenants_on_creation_finalized_at"
    t.index ["deleted_at"], name: "index_tenants_on_deleted_at"
    t.index ["host"], name: "index_tenants_on_host"
  end

  create_table "text_images", id: :uuid, default: -> { "gen_random_uuid()" }, force: :cascade do |t|
    t.string "imageable_type", null: false
    t.uuid "imageable_id", null: false
    t.string "imageable_field"
    t.string "image"
    t.datetime "created_at", precision: nil, null: false
    t.datetime "updated_at", precision: nil, null: false
    t.string "text_reference", null: false
  end

  create_table "texting_campaigns", id: :uuid, default: -> { "gen_random_uuid()" }, force: :cascade do |t|
    t.string "phone_numbers", default: [], null: false, array: true
    t.text "message", null: false
    t.datetime "sent_at", precision: nil
    t.string "status", null: false
    t.datetime "created_at", null: false
    t.datetime "updated_at", null: false
  end

  create_table "topics", id: :uuid, default: -> { "gen_random_uuid()" }, force: :cascade do |t|
    t.jsonb "title_multiloc", default: {}
    t.jsonb "description_multiloc", default: {}
    t.string "icon"
    t.datetime "created_at", precision: nil, null: false
    t.datetime "updated_at", precision: nil, null: false
    t.integer "ordering"
    t.string "code", default: "custom", null: false
  end

  create_table "user_custom_fields_representativeness_ref_distributions", id: :uuid, default: -> { "gen_random_uuid()" }, force: :cascade do |t|
    t.uuid "custom_field_id", null: false
    t.jsonb "distribution", null: false
    t.datetime "created_at", null: false
    t.datetime "updated_at", null: false
    t.string "type"
    t.index ["custom_field_id"], name: "index_ucf_representativeness_ref_distributions_on_custom_field"
  end

  create_table "users", id: :uuid, default: -> { "gen_random_uuid()" }, force: :cascade do |t|
    t.string "email"
    t.string "password_digest"
    t.string "slug"
    t.jsonb "roles", default: []
    t.string "reset_password_token"
    t.datetime "created_at", precision: nil, null: false
    t.datetime "updated_at", precision: nil, null: false
    t.string "avatar"
    t.string "first_name"
    t.string "last_name"
    t.string "locale"
    t.jsonb "bio_multiloc", default: {}
    t.boolean "cl1_migrated", default: false
    t.string "invite_status"
    t.jsonb "custom_field_values", default: {}
    t.datetime "registration_completed_at", precision: nil
    t.boolean "verified", default: false, null: false
    t.datetime "email_confirmed_at", precision: nil
    t.string "email_confirmation_code"
    t.integer "email_confirmation_retry_count", default: 0, null: false
    t.integer "email_confirmation_code_reset_count", default: 0, null: false
    t.datetime "email_confirmation_code_sent_at", precision: nil
    t.boolean "confirmation_required", default: true, null: false
    t.datetime "block_start_at", precision: nil
    t.string "block_reason"
    t.datetime "block_end_at", precision: nil
    t.string "new_email"
    t.index "lower((email)::text)", name: "users_unique_lower_email_idx", unique: true
    t.index ["email"], name: "index_users_on_email"
    t.index ["registration_completed_at"], name: "index_users_on_registration_completed_at"
    t.index ["slug"], name: "index_users_on_slug", unique: true
  end

  create_table "verification_verifications", id: :uuid, default: -> { "gen_random_uuid()" }, force: :cascade do |t|
    t.uuid "user_id"
    t.string "method_name", null: false
    t.string "hashed_uid", null: false
    t.boolean "active", default: true, null: false
    t.datetime "created_at", precision: nil, null: false
    t.datetime "updated_at", precision: nil, null: false
    t.index ["hashed_uid"], name: "index_verification_verifications_on_hashed_uid"
    t.index ["user_id"], name: "index_verification_verifications_on_user_id"
  end

  create_table "volunteering_causes", id: :uuid, default: -> { "gen_random_uuid()" }, force: :cascade do |t|
    t.uuid "participation_context_id", null: false
    t.string "participation_context_type", null: false
    t.jsonb "title_multiloc", default: {}, null: false
    t.jsonb "description_multiloc", default: {}, null: false
    t.integer "volunteers_count", default: 0, null: false
    t.string "image"
    t.integer "ordering", null: false
    t.datetime "created_at", null: false
    t.datetime "updated_at", null: false
    t.index ["ordering"], name: "index_volunteering_causes_on_ordering"
    t.index ["participation_context_type", "participation_context_id"], name: "index_volunteering_causes_on_participation_context"
  end

  create_table "volunteering_volunteers", id: :uuid, default: -> { "gen_random_uuid()" }, force: :cascade do |t|
    t.uuid "cause_id", null: false
    t.uuid "user_id", null: false
    t.datetime "created_at", null: false
    t.datetime "updated_at", null: false
    t.index ["cause_id", "user_id"], name: "index_volunteering_volunteers_on_cause_id_and_user_id", unique: true
    t.index ["user_id"], name: "index_volunteering_volunteers_on_user_id"
  end

  add_foreign_key "activities", "users"
  add_foreign_key "analysis_analyses", "phases"
  add_foreign_key "analysis_analyses", "projects"
  add_foreign_key "analysis_analyses_custom_fields", "analysis_analyses", column: "analysis_id"
  add_foreign_key "analysis_analyses_custom_fields", "custom_fields"
  add_foreign_key "analysis_background_tasks", "analysis_analyses", column: "analysis_id"
  add_foreign_key "analysis_summaries", "analysis_analyses", column: "analysis_id"
  add_foreign_key "analysis_summaries", "analysis_background_tasks", column: "background_task_id"
  add_foreign_key "analysis_taggings", "analysis_tags", column: "tag_id"
  add_foreign_key "analysis_taggings", "ideas", column: "input_id"
  add_foreign_key "analysis_tags", "analysis_analyses", column: "analysis_id"
  add_foreign_key "analytics_dimension_locales_fact_visits", "analytics_dimension_locales", column: "dimension_locale_id"
  add_foreign_key "analytics_dimension_locales_fact_visits", "analytics_fact_visits", column: "fact_visit_id"
  add_foreign_key "analytics_dimension_projects_fact_visits", "analytics_fact_visits", column: "fact_visit_id"
  add_foreign_key "analytics_fact_visits", "analytics_dimension_dates", column: "dimension_date_first_action_id", primary_key: "date"
  add_foreign_key "analytics_fact_visits", "analytics_dimension_dates", column: "dimension_date_last_action_id", primary_key: "date"
  add_foreign_key "analytics_fact_visits", "analytics_dimension_referrer_types", column: "dimension_referrer_type_id"
  add_foreign_key "areas", "custom_field_options"
  add_foreign_key "areas_ideas", "areas"
  add_foreign_key "areas_ideas", "ideas"
  add_foreign_key "areas_initiatives", "areas"
  add_foreign_key "areas_initiatives", "initiatives"
  add_foreign_key "areas_projects", "areas"
  add_foreign_key "areas_projects", "projects"
  add_foreign_key "areas_static_pages", "areas"
  add_foreign_key "areas_static_pages", "static_pages"
  add_foreign_key "baskets", "users"
  add_foreign_key "baskets_ideas", "baskets"
  add_foreign_key "baskets_ideas", "ideas"
  add_foreign_key "comments", "users", column: "author_id"
  add_foreign_key "custom_field_options", "custom_fields"
  add_foreign_key "email_campaigns_campaign_email_commands", "users", column: "recipient_id"
  add_foreign_key "email_campaigns_campaigns", "users", column: "author_id"
  add_foreign_key "email_campaigns_campaigns_groups", "email_campaigns_campaigns", column: "campaign_id"
  add_foreign_key "email_campaigns_deliveries", "email_campaigns_campaigns", column: "campaign_id"
  add_foreign_key "email_campaigns_examples", "users", column: "recipient_id"
  add_foreign_key "event_files", "events"
  add_foreign_key "events", "projects"
  add_foreign_key "events_attendances", "events"
  add_foreign_key "events_attendances", "users", column: "attendee_id"
  add_foreign_key "groups_permissions", "groups"
  add_foreign_key "groups_permissions", "permissions"
  add_foreign_key "groups_projects", "groups"
  add_foreign_key "groups_projects", "projects"
  add_foreign_key "idea_files", "ideas"
  add_foreign_key "idea_images", "ideas"
  add_foreign_key "ideas", "idea_statuses"
  add_foreign_key "ideas", "phases", column: "creation_phase_id"
  add_foreign_key "ideas", "projects"
  add_foreign_key "ideas", "users", column: "assignee_id"
  add_foreign_key "ideas", "users", column: "author_id"
  add_foreign_key "ideas_phases", "ideas"
  add_foreign_key "ideas_phases", "phases"
  add_foreign_key "ideas_topics", "ideas"
  add_foreign_key "ideas_topics", "topics"
  add_foreign_key "identities", "users"
  add_foreign_key "initiative_files", "initiatives"
  add_foreign_key "initiative_images", "initiatives"
  add_foreign_key "initiatives", "users", column: "assignee_id"
  add_foreign_key "initiatives", "users", column: "author_id"
  add_foreign_key "initiatives_topics", "initiatives"
  add_foreign_key "initiatives_topics", "topics"
  add_foreign_key "insights_categories", "insights_views", column: "view_id"
  add_foreign_key "insights_category_assignments", "insights_categories", column: "category_id"
  add_foreign_key "insights_data_sources", "insights_views", column: "view_id"
  add_foreign_key "insights_text_network_analysis_tasks_views", "insights_views", column: "view_id"
  add_foreign_key "insights_text_network_analysis_tasks_views", "nlp_text_network_analysis_tasks", column: "task_id"
  add_foreign_key "insights_text_networks", "insights_views", column: "view_id"
  add_foreign_key "insights_zeroshot_classification_tasks_categories", "insights_categories", column: "category_id"
  add_foreign_key "insights_zeroshot_classification_tasks_categories", "insights_zeroshot_classification_tasks", column: "task_id"
  add_foreign_key "insights_zeroshot_classification_tasks_inputs", "insights_zeroshot_classification_tasks", column: "task_id"
  add_foreign_key "internal_comments", "users", column: "author_id"
  add_foreign_key "invites", "users", column: "invitee_id"
  add_foreign_key "invites", "users", column: "inviter_id"
  add_foreign_key "maps_layers", "maps_map_configs", column: "map_config_id"
  add_foreign_key "maps_legend_items", "maps_map_configs", column: "map_config_id"
  add_foreign_key "memberships", "groups"
  add_foreign_key "memberships", "users"
  add_foreign_key "nav_bar_items", "static_pages"
  add_foreign_key "notifications", "baskets"
  add_foreign_key "notifications", "comments"
  add_foreign_key "notifications", "flag_inappropriate_content_inappropriate_content_flags", column: "inappropriate_content_flag_id"
  add_foreign_key "notifications", "internal_comments"
  add_foreign_key "notifications", "invites"
  add_foreign_key "notifications", "official_feedbacks"
  add_foreign_key "notifications", "phases"
  add_foreign_key "notifications", "projects"
  add_foreign_key "notifications", "spam_reports"
  add_foreign_key "notifications", "users", column: "initiating_user_id"
  add_foreign_key "notifications", "users", column: "recipient_id"
  add_foreign_key "official_feedbacks", "users"
  add_foreign_key "permissions_custom_fields", "custom_fields"
  add_foreign_key "permissions_custom_fields", "permissions"
  add_foreign_key "phase_files", "phases"
  add_foreign_key "phases", "projects"
  add_foreign_key "pins", "admin_publications"
  add_foreign_key "polls_options", "polls_questions", column: "question_id"
  add_foreign_key "polls_response_options", "polls_options", column: "option_id"
  add_foreign_key "polls_response_options", "polls_responses", column: "response_id"
  add_foreign_key "project_files", "projects"
  add_foreign_key "project_folders_files", "project_folders_folders", column: "project_folder_id"
  add_foreign_key "project_folders_images", "project_folders_folders", column: "project_folder_id"
  add_foreign_key "project_images", "projects"
  add_foreign_key "projects", "users", column: "default_assignee_id"
  add_foreign_key "projects_allowed_input_topics", "projects"
  add_foreign_key "projects_allowed_input_topics", "topics"
  add_foreign_key "projects_topics", "projects"
  add_foreign_key "projects_topics", "topics"
  add_foreign_key "reactions", "users"
  add_foreign_key "report_builder_reports", "users", column: "owner_id"
  add_foreign_key "spam_reports", "users"
  add_foreign_key "static_page_files", "static_pages"
  add_foreign_key "static_pages_topics", "static_pages"
  add_foreign_key "static_pages_topics", "topics"
  add_foreign_key "user_custom_fields_representativeness_ref_distributions", "custom_fields"
  add_foreign_key "volunteering_volunteers", "volunteering_causes", column: "cause_id"

  create_view "initiative_initiative_statuses", sql_definition: <<-SQL
      SELECT initiative_status_changes.initiative_id,
      initiative_status_changes.initiative_status_id
     FROM (((initiatives
       JOIN ( SELECT initiative_status_changes_1.initiative_id,
              max(initiative_status_changes_1.created_at) AS last_status_changed_at
             FROM initiative_status_changes initiative_status_changes_1
            GROUP BY initiative_status_changes_1.initiative_id) initiatives_with_last_status_change ON ((initiatives.id = initiatives_with_last_status_change.initiative_id)))
       JOIN initiative_status_changes ON (((initiatives.id = initiative_status_changes.initiative_id) AND (initiatives_with_last_status_change.last_status_changed_at = initiative_status_changes.created_at))))
       JOIN initiative_statuses ON ((initiative_statuses.id = initiative_status_changes.initiative_status_id)));
  SQL
  create_view "moderation_moderations", sql_definition: <<-SQL
      SELECT ideas.id,
      'Idea'::text AS moderatable_type,
      NULL::text AS post_type,
      NULL::uuid AS post_id,
      NULL::text AS post_slug,
      NULL::jsonb AS post_title_multiloc,
      projects.id AS project_id,
      projects.slug AS project_slug,
      projects.title_multiloc AS project_title_multiloc,
      ideas.title_multiloc AS content_title_multiloc,
      ideas.body_multiloc AS content_body_multiloc,
      ideas.slug AS content_slug,
      ideas.published_at AS created_at,
      moderation_moderation_statuses.status AS moderation_status
     FROM ((ideas
       LEFT JOIN moderation_moderation_statuses ON ((moderation_moderation_statuses.moderatable_id = ideas.id)))
       LEFT JOIN projects ON ((projects.id = ideas.project_id)))
  UNION ALL
   SELECT initiatives.id,
      'Initiative'::text AS moderatable_type,
      NULL::text AS post_type,
      NULL::uuid AS post_id,
      NULL::text AS post_slug,
      NULL::jsonb AS post_title_multiloc,
      NULL::uuid AS project_id,
      NULL::character varying AS project_slug,
      NULL::jsonb AS project_title_multiloc,
      initiatives.title_multiloc AS content_title_multiloc,
      initiatives.body_multiloc AS content_body_multiloc,
      initiatives.slug AS content_slug,
      initiatives.published_at AS created_at,
      moderation_moderation_statuses.status AS moderation_status
     FROM (initiatives
       LEFT JOIN moderation_moderation_statuses ON ((moderation_moderation_statuses.moderatable_id = initiatives.id)))
  UNION ALL
   SELECT comments.id,
      'Comment'::text AS moderatable_type,
      'Idea'::text AS post_type,
      ideas.id AS post_id,
      ideas.slug AS post_slug,
      ideas.title_multiloc AS post_title_multiloc,
      projects.id AS project_id,
      projects.slug AS project_slug,
      projects.title_multiloc AS project_title_multiloc,
      NULL::jsonb AS content_title_multiloc,
      comments.body_multiloc AS content_body_multiloc,
      NULL::character varying AS content_slug,
      comments.created_at,
      moderation_moderation_statuses.status AS moderation_status
     FROM (((comments
       LEFT JOIN moderation_moderation_statuses ON ((moderation_moderation_statuses.moderatable_id = comments.id)))
       LEFT JOIN ideas ON ((ideas.id = comments.post_id)))
       LEFT JOIN projects ON ((projects.id = ideas.project_id)))
    WHERE ((comments.post_type)::text = 'Idea'::text)
  UNION ALL
   SELECT comments.id,
      'Comment'::text AS moderatable_type,
      'Initiative'::text AS post_type,
      initiatives.id AS post_id,
      initiatives.slug AS post_slug,
      initiatives.title_multiloc AS post_title_multiloc,
      NULL::uuid AS project_id,
      NULL::character varying AS project_slug,
      NULL::jsonb AS project_title_multiloc,
      NULL::jsonb AS content_title_multiloc,
      comments.body_multiloc AS content_body_multiloc,
      NULL::character varying AS content_slug,
      comments.created_at,
      moderation_moderation_statuses.status AS moderation_status
     FROM ((comments
       LEFT JOIN moderation_moderation_statuses ON ((moderation_moderation_statuses.moderatable_id = comments.id)))
       LEFT JOIN initiatives ON ((initiatives.id = comments.post_id)))
    WHERE ((comments.post_type)::text = 'Initiative'::text);
  SQL
  create_view "analytics_dimension_projects", sql_definition: <<-SQL
      SELECT projects.id,
      projects.title_multiloc
     FROM projects;
  SQL
  create_view "analytics_build_feedbacks", sql_definition: <<-SQL
      SELECT a.post_id,
      min(a.feedback_first_date) AS feedback_first_date,
      max(a.feedback_official) AS feedback_official,
      max(a.feedback_status_change) AS feedback_status_change
     FROM ( SELECT activities.item_id AS post_id,
              min(activities.created_at) AS feedback_first_date,
              0 AS feedback_official,
              1 AS feedback_status_change
             FROM activities
            WHERE (((activities.action)::text = 'changed_status'::text) AND ((activities.item_type)::text = ANY (ARRAY[('Idea'::character varying)::text, ('Initiative'::character varying)::text])))
            GROUP BY activities.item_id
          UNION ALL
           SELECT official_feedbacks.post_id,
              min(official_feedbacks.created_at) AS feedback_first_date,
              1 AS feedback_official,
              0 AS feedback_status_change
             FROM official_feedbacks
            GROUP BY official_feedbacks.post_id) a
    GROUP BY a.post_id;
  SQL
  create_view "analytics_fact_email_deliveries", sql_definition: <<-SQL
      SELECT ecd.id,
      (ecd.sent_at)::date AS dimension_date_sent_id,
      ecd.campaign_id,
      ((ecc.type)::text <> 'EmailCampaigns::Campaigns::Manual'::text) AS automated
     FROM (email_campaigns_deliveries ecd
       JOIN email_campaigns_campaigns ecc ON ((ecc.id = ecd.campaign_id)));
  SQL
  create_view "analytics_dimension_statuses", sql_definition: <<-SQL
      SELECT idea_statuses.id,
      idea_statuses.title_multiloc,
      idea_statuses.code,
      idea_statuses.color
     FROM idea_statuses
  UNION ALL
   SELECT initiative_statuses.id,
      initiative_statuses.title_multiloc,
      initiative_statuses.code,
      initiative_statuses.color
     FROM initiative_statuses;
  SQL
  create_view "analytics_fact_registrations", sql_definition: <<-SQL
      SELECT u.id,
      u.id AS dimension_user_id,
      (u.registration_completed_at)::date AS dimension_date_registration_id,
      (i.created_at)::date AS dimension_date_invited_id,
      (i.accepted_at)::date AS dimension_date_accepted_id
     FROM (users u
       LEFT JOIN invites i ON ((i.invitee_id = u.id)));
  SQL
  create_view "analytics_dimension_users", sql_definition: <<-SQL
      SELECT users.id,
      COALESCE(((users.roles -> 0) ->> 'type'::text), 'citizen'::text) AS role,
      users.invite_status
     FROM users;
  SQL
  create_view "analytics_fact_events", sql_definition: <<-SQL
      SELECT events.id,
      events.project_id AS dimension_project_id,
      (events.created_at)::date AS dimension_date_created_id,
      (events.start_at)::date AS dimension_date_start_id,
      (events.end_at)::date AS dimension_date_end_id
     FROM events;
  SQL
  create_view "analytics_fact_project_statuses", sql_definition: <<-SQL
      WITH finished_statuses_for_timeline_projects AS (
           SELECT phases.project_id,
              ((max(phases.end_at) + 1))::timestamp without time zone AS "timestamp"
             FROM phases
            GROUP BY phases.project_id
           HAVING (max(phases.end_at) < now())
          )
   SELECT ap.publication_id AS dimension_project_id,
      ap.publication_status AS status,
      ((((p.process_type)::text = 'continuous'::text) AND ((ap.publication_status)::text = 'archived'::text)) OR ((fsftp.project_id IS NOT NULL) AND ((ap.publication_status)::text <> 'draft'::text))) AS finished,
      COALESCE(fsftp."timestamp", ap.updated_at) AS "timestamp",
      COALESCE((fsftp."timestamp")::date, (ap.updated_at)::date) AS dimension_date_id
     FROM ((admin_publications ap
       LEFT JOIN projects p ON ((ap.publication_id = p.id)))
       LEFT JOIN finished_statuses_for_timeline_projects fsftp ON ((fsftp.project_id = ap.publication_id)))
    WHERE ((ap.publication_type)::text = 'Project'::text);
  SQL
  create_view "union_posts", sql_definition: <<-SQL
      SELECT ideas.id,
      ideas.title_multiloc,
      ideas.body_multiloc,
      ideas.publication_status,
      ideas.published_at,
      ideas.author_id,
      ideas.created_at,
      ideas.updated_at,
      ideas.likes_count,
      ideas.location_point,
      ideas.location_description,
      ideas.comments_count,
      ideas.slug,
      ideas.official_feedbacks_count
     FROM ideas
  UNION ALL
   SELECT initiatives.id,
      initiatives.title_multiloc,
      initiatives.body_multiloc,
      initiatives.publication_status,
      initiatives.published_at,
      initiatives.author_id,
      initiatives.created_at,
      initiatives.updated_at,
      initiatives.likes_count,
      initiatives.location_point,
      initiatives.location_description,
      initiatives.comments_count,
      initiatives.slug,
      initiatives.official_feedbacks_count
     FROM initiatives;
  SQL
  create_view "idea_trending_infos", sql_definition: <<-SQL
      SELECT ideas.id AS idea_id,
      GREATEST(comments_at.last_comment_at, likes_at.last_liked_at, ideas.published_at) AS last_activity_at,
      to_timestamp(round((((GREATEST(((comments_at.comments_count)::double precision * comments_at.mean_comment_at), (0)::double precision) + GREATEST(((likes_at.likes_count)::double precision * likes_at.mean_liked_at), (0)::double precision)) + date_part('epoch'::text, ideas.published_at)) / (((GREATEST((comments_at.comments_count)::numeric, 0.0) + GREATEST((likes_at.likes_count)::numeric, 0.0)) + 1.0))::double precision))) AS mean_activity_at
     FROM ((ideas
       FULL JOIN ( SELECT comments.post_id AS idea_id,
              max(comments.created_at) AS last_comment_at,
              avg(date_part('epoch'::text, comments.created_at)) AS mean_comment_at,
              count(comments.post_id) AS comments_count
             FROM comments
            GROUP BY comments.post_id) comments_at ON ((ideas.id = comments_at.idea_id)))
       FULL JOIN ( SELECT reactions.reactable_id,
              max(reactions.created_at) AS last_liked_at,
              avg(date_part('epoch'::text, reactions.created_at)) AS mean_liked_at,
              count(reactions.reactable_id) AS likes_count
             FROM reactions
            WHERE (((reactions.mode)::text = 'up'::text) AND ((reactions.reactable_type)::text = 'Idea'::text))
            GROUP BY reactions.reactable_id) likes_at ON ((ideas.id = likes_at.reactable_id)));
  SQL
  create_view "analytics_fact_participations", sql_definition: <<-SQL
      SELECT i.id,
      i.author_id AS dimension_user_id,
      i.project_id AS dimension_project_id,
          CASE
              WHEN (((pr.participation_method)::text = 'native_survey'::text) OR ((ph.participation_method)::text = 'native_survey'::text)) THEN survey.id
              ELSE idea.id
          END AS dimension_type_id,
      (i.created_at)::date AS dimension_date_created_id,
      (i.likes_count + i.dislikes_count) AS reactions_count,
      i.likes_count,
      i.dislikes_count
     FROM ((((ideas i
       LEFT JOIN projects pr ON ((pr.id = i.project_id)))
       LEFT JOIN phases ph ON ((ph.id = i.creation_phase_id)))
       JOIN analytics_dimension_types idea ON (((idea.name)::text = 'idea'::text)))
       LEFT JOIN analytics_dimension_types survey ON (((survey.name)::text = 'survey'::text)))
  UNION ALL
   SELECT i.id,
      i.author_id AS dimension_user_id,
      NULL::uuid AS dimension_project_id,
      adt.id AS dimension_type_id,
      (i.created_at)::date AS dimension_date_created_id,
      (i.likes_count + i.dislikes_count) AS reactions_count,
      i.likes_count,
      i.dislikes_count
     FROM (initiatives i
       JOIN analytics_dimension_types adt ON (((adt.name)::text = 'initiative'::text)))
  UNION ALL
   SELECT c.id,
      c.author_id AS dimension_user_id,
      i.project_id AS dimension_project_id,
      adt.id AS dimension_type_id,
      (c.created_at)::date AS dimension_date_created_id,
      (c.likes_count + c.dislikes_count) AS reactions_count,
      c.likes_count,
      c.dislikes_count
     FROM ((comments c
       JOIN analytics_dimension_types adt ON ((((adt.name)::text = 'comment'::text) AND ((adt.parent)::text = lower((c.post_type)::text)))))
       LEFT JOIN ideas i ON ((c.post_id = i.id)))
  UNION ALL
   SELECT r.id,
      r.user_id AS dimension_user_id,
      COALESCE(i.project_id, ic.project_id) AS dimension_project_id,
      adt.id AS dimension_type_id,
      (r.created_at)::date AS dimension_date_created_id,
      1 AS reactions_count,
          CASE
              WHEN ((r.mode)::text = 'up'::text) THEN 1
              ELSE 0
          END AS likes_count,
          CASE
              WHEN ((r.mode)::text = 'down'::text) THEN 1
              ELSE 0
          END AS dislikes_count
     FROM ((((reactions r
       JOIN analytics_dimension_types adt ON ((((adt.name)::text = 'reaction'::text) AND ((adt.parent)::text = lower((r.reactable_type)::text)))))
       LEFT JOIN ideas i ON ((i.id = r.reactable_id)))
       LEFT JOIN comments c ON ((c.id = r.reactable_id)))
       LEFT JOIN ideas ic ON ((ic.id = c.post_id)))
  UNION ALL
   SELECT pr.id,
      pr.user_id AS dimension_user_id,
      COALESCE(p.project_id, pr.participation_context_id) AS dimension_project_id,
      adt.id AS dimension_type_id,
      (pr.created_at)::date AS dimension_date_created_id,
      0 AS reactions_count,
      0 AS likes_count,
      0 AS dislikes_count
     FROM ((polls_responses pr
       LEFT JOIN phases p ON ((p.id = pr.participation_context_id)))
       JOIN analytics_dimension_types adt ON (((adt.name)::text = 'poll'::text)))
  UNION ALL
   SELECT vv.id,
      vv.user_id AS dimension_user_id,
      COALESCE(p.project_id, vc.participation_context_id) AS dimension_project_id,
      adt.id AS dimension_type_id,
      (vv.created_at)::date AS dimension_date_created_id,
      0 AS reactions_count,
      0 AS likes_count,
      0 AS dislikes_count
     FROM (((volunteering_volunteers vv
       LEFT JOIN volunteering_causes vc ON ((vc.id = vv.cause_id)))
       LEFT JOIN phases p ON ((p.id = vc.participation_context_id)))
       JOIN analytics_dimension_types adt ON (((adt.name)::text = 'volunteer'::text)));
  SQL
  create_view "analytics_fact_posts", sql_definition: <<-SQL
      SELECT i.id,
      i.author_id AS user_id,
      i.project_id AS dimension_project_id,
      adt.id AS dimension_type_id,
      (i.created_at)::date AS dimension_date_created_id,
      (abf.feedback_first_date)::date AS dimension_date_first_feedback_id,
      i.idea_status_id AS dimension_status_id,
      (abf.feedback_first_date - i.created_at) AS feedback_time_taken,
      COALESCE(abf.feedback_official, 0) AS feedback_official,
      COALESCE(abf.feedback_status_change, 0) AS feedback_status_change,
          CASE
              WHEN (abf.feedback_first_date IS NULL) THEN 1
              ELSE 0
          END AS feedback_none,
      (i.likes_count + i.dislikes_count) AS reactions_count,
      i.likes_count,
      i.dislikes_count,
      i.publication_status
     FROM (((((ideas i
       JOIN analytics_dimension_types adt ON (((adt.name)::text = 'idea'::text)))
       LEFT JOIN analytics_build_feedbacks abf ON ((abf.post_id = i.id)))
       LEFT JOIN ideas_phases iph ON ((iph.idea_id = i.id)))
       LEFT JOIN phases ph ON ((ph.id = iph.phase_id)))
       LEFT JOIN projects pr ON ((pr.id = i.project_id)))
    WHERE (((ph.id IS NULL) OR ((ph.participation_method)::text <> 'native_survey'::text)) AND ((pr.participation_method)::text <> 'native_survey'::text))
  UNION ALL
   SELECT i.id,
      i.author_id AS user_id,
      NULL::uuid AS dimension_project_id,
      adt.id AS dimension_type_id,
      (i.created_at)::date AS dimension_date_created_id,
      (abf.feedback_first_date)::date AS dimension_date_first_feedback_id,
      isc.initiative_status_id AS dimension_status_id,
      (abf.feedback_first_date - i.created_at) AS feedback_time_taken,
      COALESCE(abf.feedback_official, 0) AS feedback_official,
      COALESCE(abf.feedback_status_change, 0) AS feedback_status_change,
          CASE
              WHEN (abf.feedback_first_date IS NULL) THEN 1
              ELSE 0
          END AS feedback_none,
      (i.likes_count + i.dislikes_count) AS reactions_count,
      i.likes_count,
      i.dislikes_count,
      i.publication_status
     FROM (((initiatives i
       JOIN analytics_dimension_types adt ON (((adt.name)::text = 'initiative'::text)))
       LEFT JOIN analytics_build_feedbacks abf ON ((abf.post_id = i.id)))
       LEFT JOIN initiative_status_changes isc ON (((isc.initiative_id = i.id) AND (isc.updated_at = ( SELECT max(isc_.updated_at) AS max
             FROM initiative_status_changes isc_
            WHERE (isc_.initiative_id = i.id))))));
  SQL
end<|MERGE_RESOLUTION|>--- conflicted
+++ resolved
@@ -10,11 +10,7 @@
 #
 # It's strongly recommended that you check this file into your version control system.
 
-<<<<<<< HEAD
 ActiveRecord::Schema[7.0].define(version: 2023_08_04_142723) do
-=======
-ActiveRecord::Schema[7.0].define(version: 2023_07_28_160743) do
->>>>>>> 573a1f30
   # These are extensions that must be enabled in order to support this database
   enable_extension "pgcrypto"
   enable_extension "plpgsql"
@@ -106,11 +102,6 @@
   create_table "analysis_taggings", id: :uuid, default: -> { "gen_random_uuid()" }, force: :cascade do |t|
     t.uuid "tag_id", null: false
     t.uuid "input_id", null: false
-<<<<<<< HEAD
-    t.datetime "created_at", null: false
-    t.datetime "updated_at", null: false
-=======
->>>>>>> 573a1f30
     t.index ["input_id"], name: "index_analysis_taggings_on_input_id"
     t.index ["tag_id", "input_id"], name: "index_analysis_taggings_on_tag_id_and_input_id", unique: true
     t.index ["tag_id"], name: "index_analysis_taggings_on_tag_id"
@@ -460,10 +451,7 @@
     t.datetime "updated_at", precision: nil, null: false
     t.geography "location_point", limit: {:srid=>4326, :type=>"st_point", :geographic=>true}
     t.string "location_description"
-<<<<<<< HEAD
     t.integer "attendees_count", default: 0, null: false
-=======
->>>>>>> 573a1f30
     t.index ["location_point"], name: "index_events_on_location_point", using: :gist
     t.index ["project_id"], name: "index_events_on_project_id"
   end
@@ -475,7 +463,9 @@
     t.datetime "updated_at", null: false
     t.index ["attendee_id", "event_id"], name: "index_events_attendances_on_attendee_id_and_event_id", unique: true
     t.index ["attendee_id"], name: "index_events_attendances_on_attendee_id"
+    t.index ["created_at"], name: "index_events_attendances_on_created_at"
     t.index ["event_id"], name: "index_events_attendances_on_event_id"
+    t.index ["updated_at"], name: "index_events_attendances_on_updated_at"
   end
 
   create_table "experiments", id: :uuid, default: -> { "gen_random_uuid()" }, force: :cascade do |t|
