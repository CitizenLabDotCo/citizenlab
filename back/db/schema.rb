--- conflicted
+++ resolved
@@ -10,11 +10,7 @@
 #
 # It's strongly recommended that you check this file into your version control system.
 
-<<<<<<< HEAD
-ActiveRecord::Schema.define(version: 2022_01_14_095033) do
-=======
 ActiveRecord::Schema.define(version: 2022_01_26_110341) do
->>>>>>> 3d8776f6
 
   # These are extensions that must be enabled in order to support this database
   enable_extension "pgcrypto"
@@ -116,6 +112,13 @@
     t.datetime "updated_at", null: false
     t.index ["basket_id"], name: "index_baskets_ideas_on_basket_id"
     t.index ["idea_id"], name: "index_baskets_ideas_on_idea_id"
+  end
+
+  create_table "clusterings", id: :uuid, default: -> { "gen_random_uuid()" }, force: :cascade do |t|
+    t.jsonb "title_multiloc", default: {}
+    t.jsonb "structure", default: {}
+    t.datetime "created_at", null: false
+    t.datetime "updated_at", null: false
   end
 
   create_table "comments", id: :uuid, default: -> { "gen_random_uuid()" }, force: :cascade do |t|
