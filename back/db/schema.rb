# This file is auto-generated from the current state of the database. Instead
# of editing this file, please use the migrations feature of Active Record to
# incrementally modify your database, and then regenerate this schema definition.
#
# This file is the source Rails uses to define your schema when running `bin/rails
# db:schema:load`. When creating a new database, `bin/rails db:schema:load` tends to
# be faster and is potentially less error prone than running all of your
# migrations from scratch. Old migrations may fail to apply correctly if those
# migrations use external dependencies or application code.
#
# It's strongly recommended that you check this file into your version control system.

<<<<<<< HEAD
ActiveRecord::Schema.define(version: 2022_11_10_085841) do
=======
ActiveRecord::Schema.define(version: 2022_11_10_105544) do
>>>>>>> afd73884

  # These are extensions that must be enabled in order to support this database
  enable_extension "pgcrypto"
  enable_extension "plpgsql"
  enable_extension "postgis"
  enable_extension "uuid-ossp"

  create_table "activities", id: :uuid, default: -> { "gen_random_uuid()" }, force: :cascade do |t|
    t.string "item_type", null: false
    t.uuid "item_id", null: false
    t.string "action", null: false
    t.jsonb "payload", default: {}, null: false
    t.uuid "user_id"
    t.datetime "acted_at", null: false
    t.datetime "created_at", null: false
    t.index ["acted_at"], name: "index_activities_on_acted_at"
    t.index ["action"], name: "index_activities_on_action"
    t.index ["item_type", "item_id"], name: "index_activities_on_item"
    t.index ["user_id"], name: "index_activities_on_user_id"
  end

  create_table "admin_publications", id: :uuid, default: -> { "gen_random_uuid()" }, force: :cascade do |t|
    t.uuid "parent_id"
    t.integer "lft", null: false
    t.integer "rgt", null: false
    t.integer "ordering"
    t.string "publication_status", default: "published", null: false
    t.uuid "publication_id"
    t.string "publication_type"
    t.datetime "created_at", precision: 6, null: false
    t.datetime "updated_at", precision: 6, null: false
    t.integer "depth", default: 0, null: false
    t.boolean "children_allowed", default: true, null: false
    t.integer "children_count", default: 0, null: false
    t.index ["depth"], name: "index_admin_publications_on_depth"
    t.index ["lft"], name: "index_admin_publications_on_lft"
    t.index ["ordering"], name: "index_admin_publications_on_ordering"
    t.index ["parent_id"], name: "index_admin_publications_on_parent_id"
    t.index ["publication_type", "publication_id"], name: "index_admin_publications_on_publication_type_and_publication_id"
    t.index ["rgt"], name: "index_admin_publications_on_rgt"
  end

  create_table "analytics_dimension_dates", primary_key: "date", id: :date, force: :cascade do |t|
    t.string "year"
    t.string "month"
    t.date "week"
  end

  create_table "analytics_dimension_locales", id: :uuid, default: -> { "gen_random_uuid()" }, force: :cascade do |t|
    t.string "name", null: false
    t.index ["name"], name: "index_analytics_dimension_locales_on_name", unique: true
  end

  create_table "analytics_dimension_locales_fact_visits", id: false, force: :cascade do |t|
    t.uuid "dimension_locale_id"
    t.uuid "fact_visit_id"
    t.index ["dimension_locale_id", "fact_visit_id"], name: "i_analytics_dim_locales_fact_visits_on_locale_and_visit_ids", unique: true
    t.index ["dimension_locale_id"], name: "i_l_v_locale"
    t.index ["fact_visit_id"], name: "i_l_v_visit"
  end

  create_table "analytics_dimension_projects_fact_visits", id: false, force: :cascade do |t|
    t.uuid "dimension_project_id"
    t.uuid "fact_visit_id"
    t.index ["dimension_project_id", "fact_visit_id"], name: "i_analytics_dim_projects_fact_visits_on_project_and_visit_ids", unique: true
    t.index ["dimension_project_id"], name: "i_p_v_project"
    t.index ["fact_visit_id"], name: "i_p_v_visit"
  end

  create_table "analytics_dimension_referrer_types", id: :uuid, default: -> { "gen_random_uuid()" }, force: :cascade do |t|
    t.string "key", null: false
    t.string "name", null: false
    t.index ["key"], name: "i_d_referrer_key", unique: true
  end

  create_table "analytics_dimension_types", id: :uuid, default: -> { "gen_random_uuid()" }, force: :cascade do |t|
    t.string "name"
    t.string "parent"
  end

  create_table "analytics_fact_visits", id: :uuid, default: -> { "gen_random_uuid()" }, force: :cascade do |t|
    t.string "visitor_id", null: false
    t.uuid "dimension_user_id"
    t.uuid "dimension_referrer_type_id", null: false
    t.date "dimension_date_first_action_id", null: false
    t.date "dimension_date_last_action_id", null: false
    t.integer "duration", null: false
    t.integer "pages_visited", null: false
    t.boolean "returning_visitor", default: false, null: false
    t.string "referrer_name"
    t.string "referrer_url"
    t.integer "matomo_visit_id", null: false
    t.datetime "matomo_last_action_time", null: false
    t.index ["dimension_date_first_action_id"], name: "i_v_first_action"
    t.index ["dimension_date_last_action_id"], name: "i_v_last_action"
    t.index ["dimension_referrer_type_id"], name: "i_v_referrer_type"
    t.index ["dimension_user_id"], name: "i_v_user"
    t.index ["matomo_last_action_time"], name: "i_v_timestamp"
    t.index ["matomo_visit_id"], name: "i_v_matomo_visit", unique: true
  end

  create_table "app_configurations", id: :uuid, default: -> { "gen_random_uuid()" }, force: :cascade do |t|
    t.string "name"
    t.string "host"
    t.string "logo"
    t.string "favicon"
    t.jsonb "settings", default: {}
    t.datetime "created_at", precision: 6, null: false
    t.datetime "updated_at", precision: 6, null: false
    t.jsonb "style", default: {}
  end

  create_table "areas", id: :uuid, default: -> { "gen_random_uuid()" }, force: :cascade do |t|
    t.jsonb "title_multiloc", default: {}
    t.jsonb "description_multiloc", default: {}
    t.datetime "created_at", null: false
    t.datetime "updated_at", null: false
    t.integer "ordering"
    t.uuid "custom_field_option_id"
    t.index ["custom_field_option_id"], name: "index_areas_on_custom_field_option_id"
  end

  create_table "areas_ideas", id: :uuid, default: -> { "uuid_generate_v4()" }, force: :cascade do |t|
    t.uuid "area_id"
    t.uuid "idea_id"
    t.index ["area_id"], name: "index_areas_ideas_on_area_id"
    t.index ["idea_id", "area_id"], name: "index_areas_ideas_on_idea_id_and_area_id", unique: true
    t.index ["idea_id"], name: "index_areas_ideas_on_idea_id"
  end

  create_table "areas_initiatives", id: :uuid, default: -> { "gen_random_uuid()" }, force: :cascade do |t|
    t.uuid "area_id"
    t.uuid "initiative_id"
    t.index ["area_id"], name: "index_areas_initiatives_on_area_id"
    t.index ["initiative_id", "area_id"], name: "index_areas_initiatives_on_initiative_id_and_area_id", unique: true
    t.index ["initiative_id"], name: "index_areas_initiatives_on_initiative_id"
  end

  create_table "areas_projects", id: :uuid, default: -> { "uuid_generate_v4()" }, force: :cascade do |t|
    t.uuid "area_id"
    t.uuid "project_id"
    t.index ["area_id"], name: "index_areas_projects_on_area_id"
    t.index ["project_id"], name: "index_areas_projects_on_project_id"
  end

  create_table "baskets", id: :uuid, default: -> { "gen_random_uuid()" }, force: :cascade do |t|
    t.datetime "submitted_at"
    t.uuid "user_id"
    t.uuid "participation_context_id"
    t.string "participation_context_type"
    t.datetime "created_at", null: false
    t.datetime "updated_at", null: false
    t.index ["user_id"], name: "index_baskets_on_user_id"
  end

  create_table "baskets_ideas", id: :uuid, default: -> { "gen_random_uuid()" }, force: :cascade do |t|
    t.uuid "basket_id"
    t.uuid "idea_id"
    t.datetime "created_at", null: false
    t.datetime "updated_at", null: false
    t.index ["basket_id"], name: "index_baskets_ideas_on_basket_id"
    t.index ["idea_id"], name: "index_baskets_ideas_on_idea_id"
  end

  create_table "comments", id: :uuid, default: -> { "gen_random_uuid()" }, force: :cascade do |t|
    t.uuid "author_id"
    t.uuid "post_id"
    t.uuid "parent_id"
    t.integer "lft", null: false
    t.integer "rgt", null: false
    t.jsonb "body_multiloc", default: {}
    t.datetime "created_at", null: false
    t.datetime "updated_at", null: false
    t.integer "upvotes_count", default: 0, null: false
    t.integer "downvotes_count", default: 0, null: false
    t.string "publication_status", default: "published", null: false
    t.datetime "body_updated_at"
    t.integer "children_count", default: 0, null: false
    t.string "post_type"
    t.index ["author_id"], name: "index_comments_on_author_id"
    t.index ["created_at"], name: "index_comments_on_created_at"
    t.index ["lft"], name: "index_comments_on_lft"
    t.index ["parent_id"], name: "index_comments_on_parent_id"
    t.index ["post_id", "post_type"], name: "index_comments_on_post_id_and_post_type"
    t.index ["post_id"], name: "index_comments_on_post_id"
    t.index ["rgt"], name: "index_comments_on_rgt"
  end

  create_table "common_passwords", id: :uuid, default: -> { "gen_random_uuid()" }, force: :cascade do |t|
    t.string "password"
    t.index ["password"], name: "index_common_passwords_on_password"
  end

  create_table "content_builder_layout_images", id: :uuid, default: -> { "gen_random_uuid()" }, force: :cascade do |t|
    t.string "image"
    t.string "code"
    t.datetime "created_at", precision: 6, null: false
    t.datetime "updated_at", precision: 6, null: false
  end

  create_table "content_builder_layouts", id: :uuid, default: -> { "gen_random_uuid()" }, force: :cascade do |t|
    t.jsonb "craftjs_jsonmultiloc", default: {}
    t.string "content_buildable_type", null: false
    t.uuid "content_buildable_id", null: false
    t.string "code", null: false
    t.boolean "enabled", default: false, null: false
    t.datetime "created_at", precision: 6, null: false
    t.datetime "updated_at", precision: 6, null: false
    t.index ["content_buildable_type", "content_buildable_id", "code"], name: "index_content_builder_layouts_content_buidable_type_id_code", unique: true
  end

  create_table "custom_field_options", id: :uuid, default: -> { "gen_random_uuid()" }, force: :cascade do |t|
    t.uuid "custom_field_id"
    t.string "key"
    t.jsonb "title_multiloc", default: {}
    t.integer "ordering"
    t.datetime "created_at", null: false
    t.datetime "updated_at", null: false
    t.index ["custom_field_id", "key"], name: "index_custom_field_options_on_custom_field_id_and_key", unique: true
    t.index ["custom_field_id"], name: "index_custom_field_options_on_custom_field_id"
  end

  create_table "custom_fields", id: :uuid, default: -> { "gen_random_uuid()" }, force: :cascade do |t|
    t.string "resource_type"
    t.string "key"
    t.string "input_type"
    t.jsonb "title_multiloc", default: {}
    t.jsonb "description_multiloc", default: {}
    t.boolean "required", default: false
    t.integer "ordering"
    t.datetime "created_at", null: false
    t.datetime "updated_at", null: false
    t.boolean "enabled", default: true, null: false
    t.string "code"
    t.uuid "resource_id"
    t.boolean "hidden", default: false, null: false
    t.integer "maximum"
    t.jsonb "minimum_label_multiloc", default: {}, null: false
    t.jsonb "maximum_label_multiloc", default: {}, null: false
    t.index ["resource_type", "resource_id"], name: "index_custom_fields_on_resource_type_and_resource_id"
  end

  create_table "custom_forms", id: :uuid, default: -> { "gen_random_uuid()" }, force: :cascade do |t|
    t.datetime "created_at", precision: 6, null: false
    t.datetime "updated_at", precision: 6, null: false
    t.uuid "participation_context_id", null: false
    t.string "participation_context_type", null: false
    t.index ["participation_context_id", "participation_context_type"], name: "index_custom_forms_on_participation_context", unique: true
  end

  create_table "email_campaigns_campaign_email_commands", id: :uuid, default: -> { "gen_random_uuid()" }, force: :cascade do |t|
    t.string "campaign"
    t.uuid "recipient_id"
    t.datetime "commanded_at"
    t.jsonb "tracked_content"
    t.datetime "created_at", null: false
    t.datetime "updated_at", null: false
    t.index ["recipient_id"], name: "index_email_campaigns_campaign_email_commands_on_recipient_id"
  end

  create_table "email_campaigns_campaigns", id: :uuid, default: -> { "gen_random_uuid()" }, force: :cascade do |t|
    t.string "type", null: false
    t.uuid "author_id"
    t.boolean "enabled"
    t.string "sender"
    t.string "reply_to"
    t.jsonb "schedule", default: {}
    t.jsonb "subject_multiloc", default: {}
    t.jsonb "body_multiloc", default: {}
    t.datetime "created_at", null: false
    t.datetime "updated_at", null: false
    t.integer "deliveries_count", default: 0, null: false
    t.index ["author_id"], name: "index_email_campaigns_campaigns_on_author_id"
    t.index ["type"], name: "index_email_campaigns_campaigns_on_type"
  end

  create_table "email_campaigns_campaigns_groups", id: :uuid, default: -> { "gen_random_uuid()" }, force: :cascade do |t|
    t.uuid "campaign_id"
    t.uuid "group_id"
    t.datetime "created_at", null: false
    t.datetime "updated_at", null: false
    t.index ["campaign_id", "group_id"], name: "index_campaigns_groups", unique: true
    t.index ["campaign_id"], name: "index_email_campaigns_campaigns_groups_on_campaign_id"
    t.index ["group_id"], name: "index_email_campaigns_campaigns_groups_on_group_id"
  end

  create_table "email_campaigns_consents", id: :uuid, default: -> { "gen_random_uuid()" }, force: :cascade do |t|
    t.string "campaign_type", null: false
    t.uuid "user_id", null: false
    t.boolean "consented", null: false
    t.datetime "created_at", null: false
    t.datetime "updated_at", null: false
    t.index ["campaign_type", "user_id"], name: "index_email_campaigns_consents_on_campaign_type_and_user_id", unique: true
    t.index ["user_id"], name: "index_email_campaigns_consents_on_user_id"
  end

  create_table "email_campaigns_deliveries", id: :uuid, default: -> { "gen_random_uuid()" }, force: :cascade do |t|
    t.uuid "campaign_id", null: false
    t.uuid "user_id", null: false
    t.string "delivery_status", null: false
    t.jsonb "tracked_content", default: {}
    t.datetime "sent_at"
    t.datetime "created_at", null: false
    t.datetime "updated_at", null: false
    t.index ["campaign_id", "user_id"], name: "index_email_campaigns_deliveries_on_campaign_id_and_user_id"
    t.index ["campaign_id"], name: "index_email_campaigns_deliveries_on_campaign_id"
    t.index ["sent_at"], name: "index_email_campaigns_deliveries_on_sent_at"
    t.index ["user_id"], name: "index_email_campaigns_deliveries_on_user_id"
  end

  create_table "email_campaigns_unsubscription_tokens", id: :uuid, default: -> { "gen_random_uuid()" }, force: :cascade do |t|
    t.string "token", null: false
    t.uuid "user_id", null: false
    t.index ["token"], name: "index_email_campaigns_unsubscription_tokens_on_token"
    t.index ["user_id"], name: "index_email_campaigns_unsubscription_tokens_on_user_id"
  end

  create_table "email_snippets", id: :uuid, default: -> { "gen_random_uuid()" }, force: :cascade do |t|
    t.string "email"
    t.string "snippet"
    t.string "locale"
    t.text "body"
    t.datetime "created_at", null: false
    t.datetime "updated_at", null: false
    t.index ["email", "snippet", "locale"], name: "index_email_snippets_on_email_and_snippet_and_locale"
  end

  create_table "event_files", id: :uuid, default: -> { "gen_random_uuid()" }, force: :cascade do |t|
    t.uuid "event_id"
    t.string "file"
    t.integer "ordering"
    t.datetime "created_at", null: false
    t.datetime "updated_at", null: false
    t.string "name"
    t.index ["event_id"], name: "index_event_files_on_event_id"
  end

  create_table "events", id: :uuid, default: -> { "gen_random_uuid()" }, force: :cascade do |t|
    t.uuid "project_id"
    t.jsonb "title_multiloc", default: {}
    t.jsonb "description_multiloc", default: {}
    t.jsonb "location_multiloc", default: {}
    t.datetime "start_at"
    t.datetime "end_at"
    t.datetime "created_at", null: false
    t.datetime "updated_at", null: false
    t.index ["project_id"], name: "index_events_on_project_id"
  end

  create_table "flag_inappropriate_content_inappropriate_content_flags", id: :uuid, default: -> { "gen_random_uuid()" }, force: :cascade do |t|
    t.uuid "flaggable_id", null: false
    t.string "flaggable_type", null: false
    t.datetime "deleted_at"
    t.string "toxicity_label"
    t.datetime "created_at", precision: 6, null: false
    t.datetime "updated_at", precision: 6, null: false
    t.index ["flaggable_id", "flaggable_type"], name: "inappropriate_content_flags_flaggable"
  end

  create_table "groups", id: :uuid, default: -> { "gen_random_uuid()" }, force: :cascade do |t|
    t.jsonb "title_multiloc", default: {}
    t.string "slug"
    t.integer "memberships_count", default: 0, null: false
    t.datetime "created_at", null: false
    t.datetime "updated_at", null: false
    t.string "membership_type"
    t.jsonb "rules", default: []
    t.index ["slug"], name: "index_groups_on_slug"
  end

  create_table "groups_permissions", id: :uuid, default: -> { "gen_random_uuid()" }, force: :cascade do |t|
    t.uuid "permission_id", null: false
    t.uuid "group_id", null: false
    t.datetime "created_at", null: false
    t.datetime "updated_at", null: false
    t.index ["group_id"], name: "index_groups_permissions_on_group_id"
    t.index ["permission_id"], name: "index_groups_permissions_on_permission_id"
  end

  create_table "groups_projects", id: :uuid, default: -> { "gen_random_uuid()" }, force: :cascade do |t|
    t.uuid "group_id"
    t.uuid "project_id"
    t.datetime "created_at", null: false
    t.datetime "updated_at", null: false
    t.index ["group_id", "project_id"], name: "index_groups_projects_on_group_id_and_project_id", unique: true
    t.index ["group_id"], name: "index_groups_projects_on_group_id"
    t.index ["project_id"], name: "index_groups_projects_on_project_id"
  end

  create_table "home_pages", id: :uuid, default: -> { "gen_random_uuid()" }, force: :cascade do |t|
    t.boolean "top_info_section_enabled", default: false, null: false
    t.jsonb "top_info_section_multiloc", default: {}, null: false
    t.boolean "bottom_info_section_enabled", default: false, null: false
    t.jsonb "bottom_info_section_multiloc", default: {}, null: false
    t.boolean "events_widget_enabled", default: false, null: false
    t.boolean "projects_enabled", default: true, null: false
    t.jsonb "projects_header_multiloc", default: {}, null: false
    t.boolean "banner_avatars_enabled", default: true, null: false
    t.string "banner_layout", default: "full_width_banner_layout", null: false
    t.jsonb "banner_signed_in_header_multiloc", default: {}, null: false
    t.jsonb "banner_cta_signed_in_text_multiloc", default: {}, null: false
    t.string "banner_cta_signed_in_type", default: "no_button", null: false
    t.string "banner_cta_signed_in_url"
    t.jsonb "banner_signed_out_header_multiloc", default: {}, null: false
    t.jsonb "banner_signed_out_subheader_multiloc", default: {}, null: false
    t.string "banner_signed_out_header_overlay_color"
    t.integer "banner_signed_out_header_overlay_opacity"
    t.jsonb "banner_cta_signed_out_text_multiloc", default: {}, null: false
    t.string "banner_cta_signed_out_type", default: "sign_up_button", null: false
    t.string "banner_cta_signed_out_url"
    t.datetime "created_at", precision: 6, null: false
    t.datetime "updated_at", precision: 6, null: false
    t.string "header_bg"
  end

  create_table "id_id_card_lookup_id_cards", id: :uuid, default: -> { "gen_random_uuid()" }, force: :cascade do |t|
    t.string "hashed_card_id"
    t.index ["hashed_card_id"], name: "index_id_id_card_lookup_id_cards_on_hashed_card_id"
  end

  create_table "idea_files", id: :uuid, default: -> { "gen_random_uuid()" }, force: :cascade do |t|
    t.uuid "idea_id"
    t.string "file"
    t.integer "ordering"
    t.datetime "created_at", null: false
    t.datetime "updated_at", null: false
    t.string "name"
    t.index ["idea_id"], name: "index_idea_files_on_idea_id"
  end

  create_table "idea_images", id: :uuid, default: -> { "gen_random_uuid()" }, force: :cascade do |t|
    t.uuid "idea_id"
    t.string "image"
    t.integer "ordering"
    t.datetime "created_at", null: false
    t.datetime "updated_at", null: false
    t.index ["idea_id"], name: "index_idea_images_on_idea_id"
  end

  create_table "idea_statuses", id: :uuid, default: -> { "gen_random_uuid()" }, force: :cascade do |t|
    t.jsonb "title_multiloc", default: {}
    t.integer "ordering"
    t.string "code"
    t.string "color"
    t.datetime "created_at", null: false
    t.datetime "updated_at", null: false
    t.jsonb "description_multiloc", default: {}
    t.integer "ideas_count", default: 0
  end

  create_table "ideas", id: :uuid, default: -> { "gen_random_uuid()" }, force: :cascade do |t|
    t.jsonb "title_multiloc", default: {}
    t.jsonb "body_multiloc", default: {}
    t.string "publication_status"
    t.datetime "published_at"
    t.uuid "project_id"
    t.uuid "author_id"
    t.datetime "created_at", null: false
    t.datetime "updated_at", null: false
    t.integer "upvotes_count", default: 0, null: false
    t.integer "downvotes_count", default: 0, null: false
    t.geography "location_point", limit: {:srid=>4326, :type=>"st_point", :geographic=>true}
    t.string "location_description"
    t.integer "comments_count", default: 0, null: false
    t.uuid "idea_status_id"
    t.string "slug"
    t.integer "budget"
    t.integer "baskets_count", default: 0, null: false
    t.integer "official_feedbacks_count", default: 0, null: false
    t.uuid "assignee_id"
    t.datetime "assigned_at"
    t.integer "proposed_budget"
    t.jsonb "custom_field_values", default: {}, null: false
    t.uuid "creation_phase_id"
    t.index "((to_tsvector('simple'::regconfig, COALESCE((title_multiloc)::text, ''::text)) || to_tsvector('simple'::regconfig, COALESCE((body_multiloc)::text, ''::text))))", name: "index_ideas_search", using: :gin
    t.index ["author_id"], name: "index_ideas_on_author_id"
    t.index ["idea_status_id"], name: "index_ideas_on_idea_status_id"
    t.index ["location_point"], name: "index_ideas_on_location_point", using: :gist
    t.index ["project_id"], name: "index_ideas_on_project_id"
    t.index ["slug"], name: "index_ideas_on_slug", unique: true
  end

  create_table "ideas_phases", id: :uuid, default: -> { "gen_random_uuid()" }, force: :cascade do |t|
    t.uuid "idea_id"
    t.uuid "phase_id"
    t.datetime "created_at", null: false
    t.datetime "updated_at", null: false
    t.index ["idea_id", "phase_id"], name: "index_ideas_phases_on_idea_id_and_phase_id", unique: true
    t.index ["idea_id"], name: "index_ideas_phases_on_idea_id"
    t.index ["phase_id"], name: "index_ideas_phases_on_phase_id"
  end

  create_table "ideas_topics", id: :uuid, default: -> { "uuid_generate_v4()" }, force: :cascade do |t|
    t.uuid "idea_id"
    t.uuid "topic_id"
    t.index ["idea_id", "topic_id"], name: "index_ideas_topics_on_idea_id_and_topic_id", unique: true
    t.index ["idea_id"], name: "index_ideas_topics_on_idea_id"
    t.index ["topic_id"], name: "index_ideas_topics_on_topic_id"
  end

  create_table "identities", id: :uuid, default: -> { "gen_random_uuid()" }, force: :cascade do |t|
    t.string "provider"
    t.string "uid"
    t.jsonb "auth_hash", default: {}
    t.uuid "user_id"
    t.datetime "created_at", null: false
    t.datetime "updated_at", null: false
    t.index ["user_id"], name: "index_identities_on_user_id"
  end

  create_table "impact_tracking_salts", id: :uuid, default: -> { "gen_random_uuid()" }, force: :cascade do |t|
    t.string "salt"
    t.datetime "created_at", precision: 6, null: false
    t.datetime "updated_at", precision: 6, null: false
  end

  create_table "impact_tracking_sessions", id: :uuid, default: -> { "gen_random_uuid()" }, force: :cascade do |t|
    t.string "monthly_user_hash", null: false
    t.string "highest_role"
    t.datetime "created_at", precision: 6, null: false
    t.datetime "updated_at", precision: 6, null: false
    t.index ["monthly_user_hash"], name: "index_impact_tracking_sessions_on_monthly_user_hash"
  end

  create_table "initiative_files", id: :uuid, default: -> { "gen_random_uuid()" }, force: :cascade do |t|
    t.uuid "initiative_id"
    t.string "file"
    t.string "name"
    t.integer "ordering"
    t.datetime "created_at", null: false
    t.datetime "updated_at", null: false
    t.index ["initiative_id"], name: "index_initiative_files_on_initiative_id"
  end

  create_table "initiative_images", id: :uuid, default: -> { "gen_random_uuid()" }, force: :cascade do |t|
    t.uuid "initiative_id"
    t.string "image"
    t.integer "ordering"
    t.datetime "created_at", null: false
    t.datetime "updated_at", null: false
    t.index ["initiative_id"], name: "index_initiative_images_on_initiative_id"
  end

  create_table "initiative_status_changes", id: :uuid, default: -> { "gen_random_uuid()" }, force: :cascade do |t|
    t.uuid "user_id"
    t.uuid "initiative_id"
    t.uuid "initiative_status_id"
    t.uuid "official_feedback_id"
    t.datetime "created_at", null: false
    t.datetime "updated_at", null: false
    t.index ["initiative_id"], name: "index_initiative_status_changes_on_initiative_id"
    t.index ["initiative_status_id"], name: "index_initiative_status_changes_on_initiative_status_id"
    t.index ["official_feedback_id"], name: "index_initiative_status_changes_on_official_feedback_id"
    t.index ["user_id"], name: "index_initiative_status_changes_on_user_id"
  end

  create_table "initiative_statuses", id: :uuid, default: -> { "gen_random_uuid()" }, force: :cascade do |t|
    t.jsonb "title_multiloc", default: {}
    t.jsonb "description_multiloc", default: {}
    t.integer "ordering"
    t.string "code"
    t.string "color"
    t.datetime "created_at", null: false
    t.datetime "updated_at", null: false
  end

  create_table "initiatives", id: :uuid, default: -> { "gen_random_uuid()" }, force: :cascade do |t|
    t.jsonb "title_multiloc", default: {}
    t.jsonb "body_multiloc", default: {}
    t.string "publication_status"
    t.datetime "published_at"
    t.uuid "author_id"
    t.integer "upvotes_count", default: 0, null: false
    t.integer "downvotes_count", default: 0, null: false
    t.geography "location_point", limit: {:srid=>4326, :type=>"st_point", :geographic=>true}
    t.string "location_description"
    t.string "slug"
    t.integer "comments_count", default: 0, null: false
    t.datetime "created_at", null: false
    t.datetime "updated_at", null: false
    t.string "header_bg"
    t.uuid "assignee_id"
    t.integer "official_feedbacks_count", default: 0, null: false
    t.datetime "assigned_at"
    t.index "((to_tsvector('simple'::regconfig, COALESCE((title_multiloc)::text, ''::text)) || to_tsvector('simple'::regconfig, COALESCE((body_multiloc)::text, ''::text))))", name: "index_initiatives_search", using: :gin
    t.index ["author_id"], name: "index_initiatives_on_author_id"
    t.index ["location_point"], name: "index_initiatives_on_location_point", using: :gist
    t.index ["slug"], name: "index_initiatives_on_slug", unique: true
  end

  create_table "initiatives_topics", id: :uuid, default: -> { "gen_random_uuid()" }, force: :cascade do |t|
    t.uuid "initiative_id"
    t.uuid "topic_id"
    t.index ["initiative_id", "topic_id"], name: "index_initiatives_topics_on_initiative_id_and_topic_id", unique: true
    t.index ["initiative_id"], name: "index_initiatives_topics_on_initiative_id"
    t.index ["topic_id"], name: "index_initiatives_topics_on_topic_id"
  end

  create_table "insights_categories", id: :uuid, default: -> { "gen_random_uuid()" }, force: :cascade do |t|
    t.string "name", null: false
    t.uuid "view_id", null: false
    t.integer "position"
    t.datetime "created_at", precision: 6, null: false
    t.datetime "updated_at", precision: 6, null: false
    t.integer "inputs_count", default: 0, null: false
    t.string "source_type"
    t.uuid "source_id"
    t.index ["source_type", "source_id"], name: "index_insights_categories_on_source"
    t.index ["source_type"], name: "index_insights_categories_on_source_type"
    t.index ["view_id", "name"], name: "index_insights_categories_on_view_id_and_name", unique: true
    t.index ["view_id"], name: "index_insights_categories_on_view_id"
  end

  create_table "insights_category_assignments", id: :uuid, default: -> { "gen_random_uuid()" }, force: :cascade do |t|
    t.uuid "category_id", null: false
    t.string "input_type", null: false
    t.uuid "input_id", null: false
    t.boolean "approved", default: true, null: false
    t.datetime "created_at", precision: 6, null: false
    t.datetime "updated_at", precision: 6, null: false
    t.index ["approved"], name: "index_insights_category_assignments_on_approved"
    t.index ["category_id", "input_id", "input_type"], name: "index_single_category_assignment", unique: true
    t.index ["category_id"], name: "index_insights_category_assignments_on_category_id"
    t.index ["input_type", "input_id"], name: "index_insights_category_assignments_on_input_type_and_input_id"
  end

  create_table "insights_data_sources", id: :uuid, default: -> { "gen_random_uuid()" }, force: :cascade do |t|
    t.uuid "view_id", null: false
    t.string "origin_type", null: false
    t.uuid "origin_id", null: false
    t.datetime "created_at", precision: 6, null: false
    t.datetime "updated_at", precision: 6, null: false
    t.index ["origin_type", "origin_id"], name: "index_insights_data_sources_on_origin"
    t.index ["view_id", "origin_type", "origin_id"], name: "index_insights_data_sources_on_view_and_origin", unique: true
    t.index ["view_id"], name: "index_insights_data_sources_on_view_id"
  end

  create_table "insights_processed_flags", id: :uuid, default: -> { "gen_random_uuid()" }, force: :cascade do |t|
    t.string "input_type", null: false
    t.uuid "input_id", null: false
    t.uuid "view_id", null: false
    t.datetime "created_at", precision: 6, null: false
    t.datetime "updated_at", precision: 6, null: false
    t.index ["input_id", "input_type", "view_id"], name: "index_single_processed_flags", unique: true
    t.index ["input_type", "input_id"], name: "index_processed_flags_on_input"
    t.index ["view_id"], name: "index_insights_processed_flags_on_view_id"
  end

  create_table "insights_text_network_analysis_tasks_views", id: :uuid, default: -> { "gen_random_uuid()" }, force: :cascade do |t|
    t.uuid "task_id", null: false
    t.uuid "view_id", null: false
    t.string "language", null: false
    t.datetime "created_at", precision: 6, null: false
    t.datetime "updated_at", precision: 6, null: false
    t.index ["task_id"], name: "index_insights_text_network_analysis_tasks_views_on_task_id"
    t.index ["view_id"], name: "index_insights_text_network_analysis_tasks_views_on_view_id"
  end

  create_table "insights_text_networks", id: :uuid, default: -> { "gen_random_uuid()" }, force: :cascade do |t|
    t.uuid "view_id", null: false
    t.string "language", null: false
    t.jsonb "json_network", null: false
    t.datetime "created_at", precision: 6, null: false
    t.datetime "updated_at", precision: 6, null: false
    t.index ["language"], name: "index_insights_text_networks_on_language"
    t.index ["view_id", "language"], name: "index_insights_text_networks_on_view_id_and_language", unique: true
    t.index ["view_id"], name: "index_insights_text_networks_on_view_id"
  end

  create_table "insights_views", id: :uuid, default: -> { "gen_random_uuid()" }, force: :cascade do |t|
    t.string "name", null: false
    t.datetime "created_at", precision: 6, null: false
    t.datetime "updated_at", precision: 6, null: false
    t.index ["name"], name: "index_insights_views_on_name"
  end

  create_table "insights_zeroshot_classification_tasks", id: :uuid, default: -> { "gen_random_uuid()" }, force: :cascade do |t|
    t.string "task_id", null: false
    t.datetime "created_at", precision: 6, null: false
    t.datetime "updated_at", precision: 6, null: false
    t.index ["task_id"], name: "index_insights_zeroshot_classification_tasks_on_task_id", unique: true
  end

  create_table "insights_zeroshot_classification_tasks_categories", id: false, force: :cascade do |t|
    t.uuid "category_id", null: false
    t.uuid "task_id", null: false
    t.index ["category_id", "task_id"], name: "index_insights_zsc_tasks_categories_on_category_id_and_task_id", unique: true
    t.index ["category_id"], name: "index_insights_zsc_tasks_categories_on_category_id"
    t.index ["task_id"], name: "index_insights_zsc_tasks_categories_on_task_id"
  end

  create_table "insights_zeroshot_classification_tasks_inputs", id: :uuid, default: -> { "gen_random_uuid()" }, force: :cascade do |t|
    t.uuid "task_id", null: false
    t.string "input_type", null: false
    t.uuid "input_id", null: false
    t.index ["input_id", "input_type", "task_id"], name: "index_insights_zsc_tasks_inputs_on_input_and_task_id", unique: true
    t.index ["input_type", "input_id"], name: "index_insights_zsc_tasks_inputs_on_input"
    t.index ["task_id"], name: "index_insights_zeroshot_classification_tasks_inputs_on_task_id"
  end

  create_table "invites", id: :uuid, default: -> { "gen_random_uuid()" }, force: :cascade do |t|
    t.string "token", null: false
    t.uuid "inviter_id"
    t.uuid "invitee_id", null: false
    t.string "invite_text"
    t.datetime "accepted_at"
    t.datetime "created_at", null: false
    t.datetime "updated_at", null: false
    t.boolean "send_invite_email", default: true, null: false
    t.index ["invitee_id"], name: "index_invites_on_invitee_id"
    t.index ["inviter_id"], name: "index_invites_on_inviter_id"
    t.index ["token"], name: "index_invites_on_token"
  end

  create_table "machine_translations_machine_translations", id: :uuid, default: -> { "gen_random_uuid()" }, force: :cascade do |t|
    t.uuid "translatable_id", null: false
    t.string "translatable_type", null: false
    t.string "attribute_name", null: false
    t.string "locale_to", null: false
    t.string "translation", null: false
    t.datetime "created_at", null: false
    t.datetime "updated_at", null: false
    t.index ["translatable_id", "translatable_type", "attribute_name", "locale_to"], name: "machine_translations_lookup", unique: true
    t.index ["translatable_id", "translatable_type"], name: "machine_translations_translatable"
  end

  create_table "maps_layers", id: :uuid, default: -> { "gen_random_uuid()" }, force: :cascade do |t|
    t.uuid "map_config_id", null: false
    t.jsonb "title_multiloc", default: {}, null: false
    t.integer "ordering", null: false
    t.jsonb "geojson", null: false
    t.boolean "default_enabled", default: true, null: false
    t.string "marker_svg_url"
    t.datetime "created_at", precision: 6, null: false
    t.datetime "updated_at", precision: 6, null: false
    t.index ["map_config_id"], name: "index_maps_layers_on_map_config_id"
  end

  create_table "maps_legend_items", id: :uuid, default: -> { "gen_random_uuid()" }, force: :cascade do |t|
    t.uuid "map_config_id", null: false
    t.jsonb "title_multiloc", default: {}, null: false
    t.string "color", null: false
    t.integer "ordering", null: false
    t.datetime "created_at", precision: 6, null: false
    t.datetime "updated_at", precision: 6, null: false
    t.index ["map_config_id"], name: "index_maps_legend_items_on_map_config_id"
  end

  create_table "maps_map_configs", id: :uuid, default: -> { "gen_random_uuid()" }, force: :cascade do |t|
    t.uuid "project_id", null: false
    t.geography "center", limit: {:srid=>4326, :type=>"st_point", :geographic=>true}
    t.decimal "zoom_level", precision: 4, scale: 2
    t.string "tile_provider"
    t.datetime "created_at", precision: 6, null: false
    t.datetime "updated_at", precision: 6, null: false
    t.index ["project_id"], name: "index_maps_map_configs_on_project_id", unique: true
  end

  create_table "memberships", id: :uuid, default: -> { "gen_random_uuid()" }, force: :cascade do |t|
    t.uuid "group_id"
    t.uuid "user_id"
    t.datetime "created_at", null: false
    t.datetime "updated_at", null: false
    t.index ["group_id", "user_id"], name: "index_memberships_on_group_id_and_user_id", unique: true
    t.index ["group_id"], name: "index_memberships_on_group_id"
    t.index ["user_id"], name: "index_memberships_on_user_id"
  end

  create_table "moderation_moderation_statuses", id: :uuid, default: -> { "gen_random_uuid()" }, force: :cascade do |t|
    t.uuid "moderatable_id"
    t.string "moderatable_type"
    t.string "status"
    t.datetime "created_at", null: false
    t.datetime "updated_at", null: false
    t.index ["moderatable_type", "moderatable_id"], name: "moderation_statuses_moderatable", unique: true
  end

  create_table "nav_bar_items", id: :uuid, default: -> { "gen_random_uuid()" }, force: :cascade do |t|
    t.string "code", null: false
    t.integer "ordering"
    t.jsonb "title_multiloc"
    t.uuid "static_page_id"
    t.datetime "created_at", precision: 6, null: false
    t.datetime "updated_at", precision: 6, null: false
    t.index ["code"], name: "index_nav_bar_items_on_code"
    t.index ["ordering"], name: "index_nav_bar_items_on_ordering"
    t.index ["static_page_id"], name: "index_nav_bar_items_on_static_page_id"
  end

  create_table "nlp_text_network_analysis_tasks", id: :uuid, default: -> { "gen_random_uuid()" }, force: :cascade do |t|
    t.string "task_id", null: false
    t.string "handler_class", null: false
    t.datetime "created_at", precision: 6, null: false
    t.datetime "updated_at", precision: 6, null: false
    t.index ["task_id"], name: "index_nlp_text_network_analysis_tasks_on_task_id", unique: true
  end

  create_table "notifications", id: :uuid, default: -> { "gen_random_uuid()" }, force: :cascade do |t|
    t.string "type"
    t.datetime "read_at"
    t.uuid "recipient_id"
    t.uuid "post_id"
    t.uuid "comment_id"
    t.uuid "project_id"
    t.datetime "created_at", null: false
    t.datetime "updated_at", null: false
    t.uuid "initiating_user_id"
    t.uuid "spam_report_id"
    t.uuid "invite_id"
    t.string "reason_code"
    t.string "other_reason"
    t.uuid "post_status_id"
    t.uuid "official_feedback_id"
    t.uuid "phase_id"
    t.string "post_type"
    t.string "post_status_type"
    t.uuid "project_folder_id"
    t.uuid "inappropriate_content_flag_id"
    t.index ["created_at"], name: "index_notifications_on_created_at"
    t.index ["inappropriate_content_flag_id"], name: "index_notifications_on_inappropriate_content_flag_id"
    t.index ["initiating_user_id"], name: "index_notifications_on_initiating_user_id"
    t.index ["invite_id"], name: "index_notifications_on_invite_id"
    t.index ["official_feedback_id"], name: "index_notifications_on_official_feedback_id"
    t.index ["phase_id"], name: "index_notifications_on_phase_id"
    t.index ["post_id", "post_type"], name: "index_notifications_on_post_id_and_post_type"
    t.index ["post_status_id", "post_status_type"], name: "index_notifications_on_post_status_id_and_post_status_type"
    t.index ["post_status_id"], name: "index_notifications_on_post_status_id"
    t.index ["recipient_id", "read_at"], name: "index_notifications_on_recipient_id_and_read_at"
    t.index ["recipient_id"], name: "index_notifications_on_recipient_id"
    t.index ["spam_report_id"], name: "index_notifications_on_spam_report_id"
  end

  create_table "official_feedbacks", id: :uuid, default: -> { "gen_random_uuid()" }, force: :cascade do |t|
    t.jsonb "body_multiloc", default: {}
    t.jsonb "author_multiloc", default: {}
    t.uuid "user_id"
    t.uuid "post_id"
    t.datetime "created_at", null: false
    t.datetime "updated_at", null: false
    t.string "post_type"
    t.index ["post_id", "post_type"], name: "index_official_feedbacks_on_post"
    t.index ["post_id"], name: "index_official_feedbacks_on_post_id"
    t.index ["user_id"], name: "index_official_feedbacks_on_user_id"
  end

  create_table "onboarding_campaign_dismissals", id: :uuid, default: -> { "gen_random_uuid()" }, force: :cascade do |t|
    t.uuid "user_id"
    t.string "campaign_name", null: false
    t.datetime "created_at", null: false
    t.datetime "updated_at", null: false
    t.index ["campaign_name", "user_id"], name: "index_dismissals_on_campaign_name_and_user_id", unique: true
    t.index ["user_id"], name: "index_onboarding_campaign_dismissals_on_user_id"
  end

  create_table "permissions", id: :uuid, default: -> { "gen_random_uuid()" }, force: :cascade do |t|
    t.string "action", null: false
    t.string "permitted_by", null: false
    t.uuid "permission_scope_id"
    t.string "permission_scope_type"
    t.datetime "created_at", null: false
    t.datetime "updated_at", null: false
    t.index ["action"], name: "index_permissions_on_action"
    t.index ["permission_scope_id"], name: "index_permissions_on_permission_scope_id"
  end

  create_table "phase_files", id: :uuid, default: -> { "gen_random_uuid()" }, force: :cascade do |t|
    t.uuid "phase_id"
    t.string "file"
    t.integer "ordering"
    t.datetime "created_at", null: false
    t.datetime "updated_at", null: false
    t.string "name"
    t.index ["phase_id"], name: "index_phase_files_on_phase_id"
  end

  create_table "phases", id: :uuid, default: -> { "gen_random_uuid()" }, force: :cascade do |t|
    t.uuid "project_id"
    t.jsonb "title_multiloc", default: {}
    t.jsonb "description_multiloc", default: {}
    t.date "start_at"
    t.date "end_at"
    t.datetime "created_at", null: false
    t.datetime "updated_at", null: false
    t.string "participation_method", default: "ideation", null: false
    t.boolean "posting_enabled", default: true
    t.boolean "commenting_enabled", default: true
    t.boolean "voting_enabled", default: true, null: false
    t.string "upvoting_method", default: "unlimited", null: false
    t.integer "upvoting_limited_max", default: 10
    t.string "survey_embed_url"
    t.string "survey_service"
    t.string "presentation_mode", default: "card"
    t.integer "max_budget"
    t.boolean "poll_anonymous", default: false, null: false
    t.boolean "downvoting_enabled", default: true, null: false
    t.integer "ideas_count", default: 0, null: false
    t.string "ideas_order"
    t.string "input_term", default: "idea"
    t.integer "min_budget", default: 0
    t.string "downvoting_method", default: "unlimited", null: false
    t.integer "downvoting_limited_max", default: 10
    t.index ["project_id"], name: "index_phases_on_project_id"
  end

  create_table "pins", id: :uuid, default: -> { "gen_random_uuid()" }, force: :cascade do |t|
    t.uuid "admin_publication_id", null: false
    t.string "page_type", null: false
    t.uuid "page_id", null: false
    t.datetime "created_at", precision: 6, null: false
    t.datetime "updated_at", precision: 6, null: false
    t.index ["admin_publication_id"], name: "index_pins_on_admin_publication_id"
    t.index ["page_id", "admin_publication_id"], name: "index_pins_on_page_id_and_admin_publication_id", unique: true
  end

  create_table "polls_options", id: :uuid, default: -> { "gen_random_uuid()" }, force: :cascade do |t|
    t.uuid "question_id"
    t.jsonb "title_multiloc", default: {}, null: false
    t.integer "ordering"
    t.datetime "created_at", null: false
    t.datetime "updated_at", null: false
    t.index ["question_id"], name: "index_polls_options_on_question_id"
  end

  create_table "polls_questions", id: :uuid, default: -> { "gen_random_uuid()" }, force: :cascade do |t|
    t.uuid "participation_context_id", null: false
    t.string "participation_context_type", null: false
    t.jsonb "title_multiloc", default: {}, null: false
    t.integer "ordering"
    t.datetime "created_at", null: false
    t.datetime "updated_at", null: false
    t.string "question_type", default: "single_option", null: false
    t.integer "max_options"
    t.index ["participation_context_type", "participation_context_id"], name: "index_poll_questions_on_participation_context"
  end

  create_table "polls_response_options", id: :uuid, default: -> { "gen_random_uuid()" }, force: :cascade do |t|
    t.uuid "response_id"
    t.uuid "option_id"
    t.datetime "created_at", null: false
    t.datetime "updated_at", null: false
    t.index ["option_id"], name: "index_polls_response_options_on_option_id"
    t.index ["response_id"], name: "index_polls_response_options_on_response_id"
  end

  create_table "polls_responses", id: :uuid, default: -> { "gen_random_uuid()" }, force: :cascade do |t|
    t.uuid "participation_context_id", null: false
    t.string "participation_context_type", null: false
    t.uuid "user_id"
    t.datetime "created_at", null: false
    t.datetime "updated_at", null: false
    t.index ["participation_context_id", "participation_context_type", "user_id"], name: "index_polls_responses_on_participation_context_and_user_id", unique: true
    t.index ["participation_context_type", "participation_context_id"], name: "index_poll_responses_on_participation_context"
    t.index ["user_id"], name: "index_polls_responses_on_user_id"
  end

  create_table "project_files", id: :uuid, default: -> { "gen_random_uuid()" }, force: :cascade do |t|
    t.uuid "project_id"
    t.string "file"
    t.integer "ordering"
    t.datetime "created_at", null: false
    t.datetime "updated_at", null: false
    t.string "name"
    t.index ["project_id"], name: "index_project_files_on_project_id"
  end

  create_table "project_folders_files", id: :uuid, default: -> { "gen_random_uuid()" }, force: :cascade do |t|
    t.uuid "project_folder_id"
    t.string "file"
    t.string "name"
    t.integer "ordering"
    t.datetime "created_at", precision: 6, null: false
    t.datetime "updated_at", precision: 6, null: false
    t.index ["project_folder_id"], name: "index_project_folders_files_on_project_folder_id"
  end

  create_table "project_folders_folders", id: :uuid, default: -> { "gen_random_uuid()" }, force: :cascade do |t|
    t.jsonb "title_multiloc"
    t.jsonb "description_multiloc"
    t.jsonb "description_preview_multiloc"
    t.string "header_bg"
    t.string "slug"
    t.datetime "created_at", precision: 6, null: false
    t.datetime "updated_at", precision: 6, null: false
    t.index ["slug"], name: "index_project_folders_folders_on_slug"
  end

  create_table "project_folders_images", id: :uuid, default: -> { "gen_random_uuid()" }, force: :cascade do |t|
    t.uuid "project_folder_id"
    t.string "image"
    t.integer "ordering"
    t.datetime "created_at", precision: 6, null: false
    t.datetime "updated_at", precision: 6, null: false
    t.index ["project_folder_id"], name: "index_project_folders_images_on_project_folder_id"
  end

  create_table "project_images", id: :uuid, default: -> { "gen_random_uuid()" }, force: :cascade do |t|
    t.uuid "project_id"
    t.string "image"
    t.integer "ordering"
    t.datetime "created_at", null: false
    t.datetime "updated_at", null: false
    t.index ["project_id"], name: "index_project_images_on_project_id"
  end

  create_table "projects", id: :uuid, default: -> { "gen_random_uuid()" }, force: :cascade do |t|
    t.jsonb "title_multiloc", default: {}
    t.jsonb "description_multiloc", default: {}
    t.string "slug"
    t.datetime "created_at", null: false
    t.datetime "updated_at", null: false
    t.string "header_bg"
    t.integer "ideas_count", default: 0, null: false
    t.string "visible_to", default: "public", null: false
    t.jsonb "description_preview_multiloc", default: {}
    t.string "presentation_mode", default: "card"
    t.string "participation_method", default: "ideation"
    t.boolean "posting_enabled", default: true
    t.boolean "commenting_enabled", default: true
    t.boolean "voting_enabled", default: true, null: false
    t.string "upvoting_method", default: "unlimited", null: false
    t.integer "upvoting_limited_max", default: 10
    t.string "process_type", default: "timeline", null: false
    t.string "internal_role"
    t.string "survey_embed_url"
    t.string "survey_service"
    t.integer "max_budget"
    t.integer "comments_count", default: 0, null: false
    t.uuid "default_assignee_id"
    t.boolean "poll_anonymous", default: false, null: false
    t.boolean "downvoting_enabled", default: true, null: false
    t.string "ideas_order"
    t.string "input_term", default: "idea"
    t.integer "min_budget", default: 0
    t.string "downvoting_method", default: "unlimited", null: false
    t.integer "downvoting_limited_max", default: 10
    t.boolean "include_all_areas", default: false, null: false
    t.index ["slug"], name: "index_projects_on_slug", unique: true
  end

  create_table "projects_allowed_input_topics", id: :uuid, default: -> { "uuid_generate_v4()" }, force: :cascade do |t|
    t.uuid "project_id"
    t.uuid "topic_id"
    t.datetime "created_at", precision: 6, null: false
    t.datetime "updated_at", precision: 6, null: false
    t.integer "ordering"
    t.index ["project_id"], name: "index_projects_allowed_input_topics_on_project_id"
    t.index ["topic_id"], name: "index_projects_allowed_input_topics_on_topic_id"
  end

  create_table "projects_topics", id: :uuid, default: -> { "gen_random_uuid()" }, force: :cascade do |t|
    t.uuid "topic_id", null: false
    t.uuid "project_id", null: false
    t.datetime "created_at", precision: 6, null: false
    t.datetime "updated_at", precision: 6, null: false
    t.index ["project_id"], name: "index_projects_topics_on_project_id"
    t.index ["topic_id"], name: "index_projects_topics_on_topic_id"
  end

  create_table "public_api_api_clients", id: :uuid, default: -> { "gen_random_uuid()" }, force: :cascade do |t|
    t.string "name"
    t.string "secret"
    t.uuid "tenant_id"
    t.datetime "created_at", null: false
    t.datetime "updated_at", null: false
    t.index ["tenant_id"], name: "index_public_api_api_clients_on_tenant_id"
  end

  create_table "que_jobs", comment: "4", force: :cascade do |t|
    t.integer "priority", limit: 2, default: 100, null: false
    t.datetime "run_at", default: -> { "now()" }, null: false
    t.text "job_class", null: false
    t.integer "error_count", default: 0, null: false
    t.text "last_error_message"
    t.text "queue", default: "default", null: false
    t.text "last_error_backtrace"
    t.datetime "finished_at"
    t.datetime "expired_at"
    t.jsonb "args", default: [], null: false
    t.jsonb "data", default: {}, null: false
    t.index ["args"], name: "que_jobs_args_gin_idx", opclass: :jsonb_path_ops, using: :gin
    t.index ["data"], name: "que_jobs_data_gin_idx", opclass: :jsonb_path_ops, using: :gin
    t.index ["queue", "priority", "run_at", "id"], name: "que_poll_idx", where: "((finished_at IS NULL) AND (expired_at IS NULL))"
  end

  create_table "que_lockers", primary_key: "pid", id: :integer, default: nil, force: :cascade do |t|
    t.integer "worker_count", null: false
    t.integer "worker_priorities", null: false, array: true
    t.integer "ruby_pid", null: false
    t.text "ruby_hostname", null: false
    t.text "queues", null: false, array: true
    t.boolean "listening", null: false
  end

  create_table "que_values", primary_key: "key", id: :text, force: :cascade do |t|
    t.jsonb "value", default: {}, null: false
  end

  create_table "report_builder_reports", id: :uuid, default: -> { "gen_random_uuid()" }, force: :cascade do |t|
    t.string "name", null: false
    t.datetime "created_at", precision: 6, null: false
    t.datetime "updated_at", precision: 6, null: false
    t.index ["name"], name: "index_report_builder_reports_on_name", unique: true
  end

  create_table "spam_reports", id: :uuid, default: -> { "gen_random_uuid()" }, force: :cascade do |t|
    t.uuid "spam_reportable_id", null: false
    t.string "spam_reportable_type", null: false
    t.datetime "reported_at", null: false
    t.string "reason_code"
    t.string "other_reason"
    t.uuid "user_id"
    t.datetime "created_at", null: false
    t.datetime "updated_at", null: false
    t.index ["reported_at"], name: "index_spam_reports_on_reported_at"
    t.index ["spam_reportable_type", "spam_reportable_id"], name: "spam_reportable_index"
    t.index ["user_id"], name: "index_spam_reports_on_user_id"
  end

  create_table "static_page_files", id: :uuid, default: -> { "gen_random_uuid()" }, force: :cascade do |t|
    t.uuid "static_page_id"
    t.string "file"
    t.integer "ordering"
    t.string "name"
    t.datetime "created_at", null: false
    t.datetime "updated_at", null: false
    t.index ["static_page_id"], name: "index_static_page_files_on_static_page_id"
  end

  create_table "static_pages", id: :uuid, default: -> { "gen_random_uuid()" }, force: :cascade do |t|
    t.jsonb "title_multiloc", default: {}
    t.string "slug"
    t.datetime "created_at", null: false
    t.datetime "updated_at", null: false
    t.string "code", null: false
    t.jsonb "top_info_section_multiloc", default: {}, null: false
    t.boolean "banner_enabled", default: false, null: false
    t.string "banner_layout", default: "full_width_banner_layout", null: false
    t.string "banner_overlay_color"
    t.integer "banner_overlay_opacity"
    t.jsonb "banner_cta_button_multiloc", default: {}, null: false
    t.string "banner_cta_button_type", default: "no_button", null: false
    t.string "banner_cta_button_url"
    t.jsonb "banner_header_multiloc", default: {}, null: false
    t.jsonb "banner_subheader_multiloc", default: {}, null: false
    t.boolean "top_info_section_enabled", default: false, null: false
    t.boolean "files_section_enabled", default: false, null: false
    t.boolean "projects_enabled", default: false, null: false
    t.string "projects_filter_type"
    t.boolean "events_widget_enabled", default: false, null: false
    t.boolean "bottom_info_section_enabled", default: false, null: false
    t.jsonb "bottom_info_section_multiloc", default: {}, null: false
    t.string "header_bg"
    t.index ["code"], name: "index_static_pages_on_code"
    t.index ["slug"], name: "index_static_pages_on_slug", unique: true
  end

  create_table "surveys_responses", id: :uuid, default: -> { "gen_random_uuid()" }, force: :cascade do |t|
    t.uuid "participation_context_id", null: false
    t.string "participation_context_type", null: false
    t.string "survey_service", null: false
    t.string "external_survey_id", null: false
    t.string "external_response_id", null: false
    t.uuid "user_id"
    t.datetime "started_at"
    t.datetime "submitted_at", null: false
    t.jsonb "answers", default: {}
    t.datetime "created_at", null: false
    t.datetime "updated_at", null: false
    t.index ["participation_context_type", "participation_context_id"], name: "index_surveys_responses_on_participation_context"
    t.index ["user_id"], name: "index_surveys_responses_on_user_id"
  end

  create_table "tenants", id: :uuid, default: -> { "gen_random_uuid()" }, force: :cascade do |t|
    t.string "name"
    t.string "host"
    t.jsonb "settings", default: {}
    t.datetime "created_at", null: false
    t.datetime "updated_at", null: false
    t.string "logo"
    t.string "favicon"
    t.jsonb "style", default: {}
    t.datetime "deleted_at"
    t.datetime "creation_finalized_at"
    t.index ["creation_finalized_at"], name: "index_tenants_on_creation_finalized_at"
    t.index ["deleted_at"], name: "index_tenants_on_deleted_at"
    t.index ["host"], name: "index_tenants_on_host"
  end

  create_table "text_images", id: :uuid, default: -> { "gen_random_uuid()" }, force: :cascade do |t|
    t.string "imageable_type", null: false
    t.uuid "imageable_id", null: false
    t.string "imageable_field"
    t.string "image"
    t.datetime "created_at", null: false
    t.datetime "updated_at", null: false
    t.string "text_reference", null: false
  end

  create_table "texting_campaigns", id: :uuid, default: -> { "gen_random_uuid()" }, force: :cascade do |t|
    t.string "phone_numbers", default: [], null: false, array: true
    t.text "message", null: false
    t.datetime "sent_at"
    t.string "status", null: false
    t.datetime "created_at", precision: 6, null: false
    t.datetime "updated_at", precision: 6, null: false
  end

  create_table "topics", id: :uuid, default: -> { "gen_random_uuid()" }, force: :cascade do |t|
    t.jsonb "title_multiloc", default: {}
    t.jsonb "description_multiloc", default: {}
    t.string "icon"
    t.datetime "created_at", null: false
    t.datetime "updated_at", null: false
    t.integer "ordering"
    t.string "code", default: "custom", null: false
  end

  create_table "user_custom_fields_representativeness_ref_distributions", id: :uuid, default: -> { "gen_random_uuid()" }, force: :cascade do |t|
    t.uuid "custom_field_id", null: false
    t.jsonb "distribution", null: false
    t.datetime "created_at", precision: 6, null: false
    t.datetime "updated_at", precision: 6, null: false
    t.string "type"
    t.index ["custom_field_id"], name: "index_ucf_representativeness_ref_distributions_on_custom_field"
  end

  create_table "users", id: :uuid, default: -> { "gen_random_uuid()" }, force: :cascade do |t|
    t.string "email"
    t.string "password_digest"
    t.string "slug"
    t.jsonb "roles", default: []
    t.string "reset_password_token"
    t.datetime "created_at", null: false
    t.datetime "updated_at", null: false
    t.string "avatar"
    t.string "first_name"
    t.string "last_name"
    t.string "locale"
    t.jsonb "bio_multiloc", default: {}
    t.boolean "cl1_migrated", default: false
    t.string "invite_status"
    t.jsonb "custom_field_values", default: {}
    t.datetime "registration_completed_at"
    t.boolean "verified", default: false, null: false
    t.datetime "email_confirmed_at"
    t.string "email_confirmation_code"
    t.integer "email_confirmation_retry_count", default: 0, null: false
    t.integer "email_confirmation_code_reset_count", default: 0, null: false
    t.datetime "email_confirmation_code_sent_at"
    t.boolean "confirmation_required", default: true, null: false
    t.index "lower((email)::text)", name: "users_unique_lower_email_idx", unique: true
    t.index ["email"], name: "index_users_on_email"
    t.index ["registration_completed_at"], name: "index_users_on_registration_completed_at"
    t.index ["slug"], name: "index_users_on_slug", unique: true
  end

  create_table "verification_verifications", id: :uuid, default: -> { "gen_random_uuid()" }, force: :cascade do |t|
    t.uuid "user_id"
    t.string "method_name", null: false
    t.string "hashed_uid", null: false
    t.boolean "active", default: true, null: false
    t.datetime "created_at", null: false
    t.datetime "updated_at", null: false
    t.index ["hashed_uid"], name: "index_verification_verifications_on_hashed_uid"
    t.index ["user_id"], name: "index_verification_verifications_on_user_id"
  end

  create_table "volunteering_causes", id: :uuid, default: -> { "gen_random_uuid()" }, force: :cascade do |t|
    t.uuid "participation_context_id", null: false
    t.string "participation_context_type", null: false
    t.jsonb "title_multiloc", default: {}, null: false
    t.jsonb "description_multiloc", default: {}, null: false
    t.integer "volunteers_count", default: 0, null: false
    t.string "image"
    t.integer "ordering", null: false
    t.datetime "created_at", precision: 6, null: false
    t.datetime "updated_at", precision: 6, null: false
    t.index ["ordering"], name: "index_volunteering_causes_on_ordering"
    t.index ["participation_context_type", "participation_context_id"], name: "index_volunteering_causes_on_participation_context"
  end

  create_table "volunteering_volunteers", id: :uuid, default: -> { "gen_random_uuid()" }, force: :cascade do |t|
    t.uuid "cause_id", null: false
    t.uuid "user_id", null: false
    t.datetime "created_at", precision: 6, null: false
    t.datetime "updated_at", precision: 6, null: false
    t.index ["cause_id", "user_id"], name: "index_volunteering_volunteers_on_cause_id_and_user_id", unique: true
    t.index ["user_id"], name: "index_volunteering_volunteers_on_user_id"
  end

  create_table "votes", id: :uuid, default: -> { "gen_random_uuid()" }, force: :cascade do |t|
    t.uuid "votable_id"
    t.string "votable_type"
    t.uuid "user_id"
    t.string "mode", null: false
    t.datetime "created_at", null: false
    t.datetime "updated_at", null: false
    t.index ["user_id"], name: "index_votes_on_user_id"
    t.index ["votable_type", "votable_id", "user_id"], name: "index_votes_on_votable_type_and_votable_id_and_user_id", unique: true
    t.index ["votable_type", "votable_id"], name: "index_votes_on_votable_type_and_votable_id"
  end

  add_foreign_key "activities", "users"
  add_foreign_key "analytics_dimension_locales_fact_visits", "analytics_dimension_locales", column: "dimension_locale_id"
  add_foreign_key "analytics_dimension_locales_fact_visits", "analytics_fact_visits", column: "fact_visit_id"
  add_foreign_key "analytics_dimension_projects_fact_visits", "analytics_fact_visits", column: "fact_visit_id"
  add_foreign_key "analytics_fact_visits", "analytics_dimension_dates", column: "dimension_date_first_action_id", primary_key: "date"
  add_foreign_key "analytics_fact_visits", "analytics_dimension_dates", column: "dimension_date_last_action_id", primary_key: "date"
  add_foreign_key "analytics_fact_visits", "analytics_dimension_referrer_types", column: "dimension_referrer_type_id"
  add_foreign_key "areas", "custom_field_options"
  add_foreign_key "areas_ideas", "areas"
  add_foreign_key "areas_ideas", "ideas"
  add_foreign_key "areas_initiatives", "areas"
  add_foreign_key "areas_initiatives", "initiatives"
  add_foreign_key "areas_projects", "areas"
  add_foreign_key "areas_projects", "projects"
  add_foreign_key "baskets", "users"
  add_foreign_key "baskets_ideas", "baskets"
  add_foreign_key "baskets_ideas", "ideas"
  add_foreign_key "comments", "users", column: "author_id"
  add_foreign_key "custom_field_options", "custom_fields"
  add_foreign_key "email_campaigns_campaign_email_commands", "users", column: "recipient_id"
  add_foreign_key "email_campaigns_campaigns", "users", column: "author_id"
  add_foreign_key "email_campaigns_campaigns_groups", "email_campaigns_campaigns", column: "campaign_id"
  add_foreign_key "email_campaigns_deliveries", "email_campaigns_campaigns", column: "campaign_id"
  add_foreign_key "event_files", "events"
  add_foreign_key "events", "projects"
  add_foreign_key "groups_permissions", "groups"
  add_foreign_key "groups_permissions", "permissions"
  add_foreign_key "groups_projects", "groups"
  add_foreign_key "groups_projects", "projects"
  add_foreign_key "idea_files", "ideas"
  add_foreign_key "idea_images", "ideas"
  add_foreign_key "ideas", "idea_statuses"
  add_foreign_key "ideas", "phases", column: "creation_phase_id"
  add_foreign_key "ideas", "projects"
  add_foreign_key "ideas", "users", column: "assignee_id"
  add_foreign_key "ideas", "users", column: "author_id"
  add_foreign_key "ideas_phases", "ideas"
  add_foreign_key "ideas_phases", "phases"
  add_foreign_key "ideas_topics", "ideas"
  add_foreign_key "ideas_topics", "topics"
  add_foreign_key "identities", "users"
  add_foreign_key "initiative_files", "initiatives"
  add_foreign_key "initiative_images", "initiatives"
  add_foreign_key "initiatives", "users", column: "assignee_id"
  add_foreign_key "initiatives", "users", column: "author_id"
  add_foreign_key "initiatives_topics", "initiatives"
  add_foreign_key "initiatives_topics", "topics"
  add_foreign_key "insights_categories", "insights_views", column: "view_id"
  add_foreign_key "insights_category_assignments", "insights_categories", column: "category_id"
  add_foreign_key "insights_data_sources", "insights_views", column: "view_id"
  add_foreign_key "insights_text_network_analysis_tasks_views", "insights_views", column: "view_id"
  add_foreign_key "insights_text_network_analysis_tasks_views", "nlp_text_network_analysis_tasks", column: "task_id"
  add_foreign_key "insights_text_networks", "insights_views", column: "view_id"
  add_foreign_key "insights_zeroshot_classification_tasks_categories", "insights_categories", column: "category_id"
  add_foreign_key "insights_zeroshot_classification_tasks_categories", "insights_zeroshot_classification_tasks", column: "task_id"
  add_foreign_key "insights_zeroshot_classification_tasks_inputs", "insights_zeroshot_classification_tasks", column: "task_id"
  add_foreign_key "invites", "users", column: "invitee_id"
  add_foreign_key "invites", "users", column: "inviter_id"
  add_foreign_key "maps_layers", "maps_map_configs", column: "map_config_id"
  add_foreign_key "maps_legend_items", "maps_map_configs", column: "map_config_id"
  add_foreign_key "memberships", "groups"
  add_foreign_key "memberships", "users"
  add_foreign_key "nav_bar_items", "static_pages"
  add_foreign_key "notifications", "comments"
  add_foreign_key "notifications", "flag_inappropriate_content_inappropriate_content_flags", column: "inappropriate_content_flag_id"
  add_foreign_key "notifications", "invites"
  add_foreign_key "notifications", "official_feedbacks"
  add_foreign_key "notifications", "phases"
  add_foreign_key "notifications", "projects"
  add_foreign_key "notifications", "spam_reports"
  add_foreign_key "notifications", "users", column: "initiating_user_id"
  add_foreign_key "notifications", "users", column: "recipient_id"
  add_foreign_key "official_feedbacks", "users"
  add_foreign_key "phase_files", "phases"
  add_foreign_key "phases", "projects"
  add_foreign_key "pins", "admin_publications"
  add_foreign_key "polls_options", "polls_questions", column: "question_id"
  add_foreign_key "polls_response_options", "polls_options", column: "option_id"
  add_foreign_key "polls_response_options", "polls_responses", column: "response_id"
  add_foreign_key "project_files", "projects"
  add_foreign_key "project_folders_files", "project_folders_folders", column: "project_folder_id"
  add_foreign_key "project_folders_images", "project_folders_folders", column: "project_folder_id"
  add_foreign_key "project_images", "projects"
  add_foreign_key "projects", "users", column: "default_assignee_id"
  add_foreign_key "projects_allowed_input_topics", "projects"
  add_foreign_key "projects_allowed_input_topics", "topics"
  add_foreign_key "projects_topics", "projects"
  add_foreign_key "projects_topics", "topics"
  add_foreign_key "public_api_api_clients", "tenants"
  add_foreign_key "spam_reports", "users"
  add_foreign_key "static_page_files", "static_pages"
  add_foreign_key "user_custom_fields_representativeness_ref_distributions", "custom_fields"
  add_foreign_key "volunteering_volunteers", "volunteering_causes", column: "cause_id"
  add_foreign_key "votes", "users"

  create_view "idea_trending_infos", sql_definition: <<-SQL
      SELECT ideas.id AS idea_id,
      GREATEST(comments_at.last_comment_at, upvotes_at.last_upvoted_at, ideas.published_at) AS last_activity_at,
      to_timestamp(round((((GREATEST(((comments_at.comments_count)::double precision * comments_at.mean_comment_at), (0)::double precision) + GREATEST(((upvotes_at.upvotes_count)::double precision * upvotes_at.mean_upvoted_at), (0)::double precision)) + date_part('epoch'::text, ideas.published_at)) / (((GREATEST((comments_at.comments_count)::numeric, 0.0) + GREATEST((upvotes_at.upvotes_count)::numeric, 0.0)) + 1.0))::double precision))) AS mean_activity_at
     FROM ((ideas
       FULL JOIN ( SELECT comments.post_id AS idea_id,
              max(comments.created_at) AS last_comment_at,
              avg(date_part('epoch'::text, comments.created_at)) AS mean_comment_at,
              count(comments.post_id) AS comments_count
             FROM comments
            GROUP BY comments.post_id) comments_at ON ((ideas.id = comments_at.idea_id)))
       FULL JOIN ( SELECT votes.votable_id,
              max(votes.created_at) AS last_upvoted_at,
              avg(date_part('epoch'::text, votes.created_at)) AS mean_upvoted_at,
              count(votes.votable_id) AS upvotes_count
             FROM votes
            WHERE (((votes.mode)::text = 'up'::text) AND ((votes.votable_type)::text = 'Idea'::text))
            GROUP BY votes.votable_id) upvotes_at ON ((ideas.id = upvotes_at.votable_id)));
  SQL
  create_view "initiative_initiative_statuses", sql_definition: <<-SQL
      SELECT initiative_status_changes.initiative_id,
      initiative_status_changes.initiative_status_id
     FROM (((initiatives
       JOIN ( SELECT initiative_status_changes_1.initiative_id,
              max(initiative_status_changes_1.created_at) AS last_status_changed_at
             FROM initiative_status_changes initiative_status_changes_1
            GROUP BY initiative_status_changes_1.initiative_id) initiatives_with_last_status_change ON ((initiatives.id = initiatives_with_last_status_change.initiative_id)))
       JOIN initiative_status_changes ON (((initiatives.id = initiative_status_changes.initiative_id) AND (initiatives_with_last_status_change.last_status_changed_at = initiative_status_changes.created_at))))
       JOIN initiative_statuses ON ((initiative_statuses.id = initiative_status_changes.initiative_status_id)));
  SQL
  create_view "union_posts", sql_definition: <<-SQL
      SELECT ideas.id,
      ideas.title_multiloc,
      ideas.body_multiloc,
      ideas.publication_status,
      ideas.published_at,
      ideas.author_id,
      ideas.created_at,
      ideas.updated_at,
      ideas.upvotes_count,
      ideas.location_point,
      ideas.location_description,
      ideas.comments_count,
      ideas.slug,
      ideas.official_feedbacks_count
     FROM ideas
  UNION ALL
   SELECT initiatives.id,
      initiatives.title_multiloc,
      initiatives.body_multiloc,
      initiatives.publication_status,
      initiatives.published_at,
      initiatives.author_id,
      initiatives.created_at,
      initiatives.updated_at,
      initiatives.upvotes_count,
      initiatives.location_point,
      initiatives.location_description,
      initiatives.comments_count,
      initiatives.slug,
      initiatives.official_feedbacks_count
     FROM initiatives;
  SQL
  create_view "moderation_moderations", sql_definition: <<-SQL
      SELECT ideas.id,
      'Idea'::text AS moderatable_type,
      NULL::text AS post_type,
      NULL::uuid AS post_id,
      NULL::text AS post_slug,
      NULL::jsonb AS post_title_multiloc,
      projects.id AS project_id,
      projects.slug AS project_slug,
      projects.title_multiloc AS project_title_multiloc,
      ideas.title_multiloc AS content_title_multiloc,
      ideas.body_multiloc AS content_body_multiloc,
      ideas.slug AS content_slug,
      ideas.published_at AS created_at,
      moderation_moderation_statuses.status AS moderation_status
     FROM ((ideas
       LEFT JOIN moderation_moderation_statuses ON ((moderation_moderation_statuses.moderatable_id = ideas.id)))
       LEFT JOIN projects ON ((projects.id = ideas.project_id)))
  UNION ALL
   SELECT initiatives.id,
      'Initiative'::text AS moderatable_type,
      NULL::text AS post_type,
      NULL::uuid AS post_id,
      NULL::text AS post_slug,
      NULL::jsonb AS post_title_multiloc,
      NULL::uuid AS project_id,
      NULL::character varying AS project_slug,
      NULL::jsonb AS project_title_multiloc,
      initiatives.title_multiloc AS content_title_multiloc,
      initiatives.body_multiloc AS content_body_multiloc,
      initiatives.slug AS content_slug,
      initiatives.published_at AS created_at,
      moderation_moderation_statuses.status AS moderation_status
     FROM (initiatives
       LEFT JOIN moderation_moderation_statuses ON ((moderation_moderation_statuses.moderatable_id = initiatives.id)))
  UNION ALL
   SELECT comments.id,
      'Comment'::text AS moderatable_type,
      'Idea'::text AS post_type,
      ideas.id AS post_id,
      ideas.slug AS post_slug,
      ideas.title_multiloc AS post_title_multiloc,
      projects.id AS project_id,
      projects.slug AS project_slug,
      projects.title_multiloc AS project_title_multiloc,
      NULL::jsonb AS content_title_multiloc,
      comments.body_multiloc AS content_body_multiloc,
      NULL::character varying AS content_slug,
      comments.created_at,
      moderation_moderation_statuses.status AS moderation_status
     FROM (((comments
       LEFT JOIN moderation_moderation_statuses ON ((moderation_moderation_statuses.moderatable_id = comments.id)))
       LEFT JOIN ideas ON ((ideas.id = comments.post_id)))
       LEFT JOIN projects ON ((projects.id = ideas.project_id)))
    WHERE ((comments.post_type)::text = 'Idea'::text)
  UNION ALL
   SELECT comments.id,
      'Comment'::text AS moderatable_type,
      'Initiative'::text AS post_type,
      initiatives.id AS post_id,
      initiatives.slug AS post_slug,
      initiatives.title_multiloc AS post_title_multiloc,
      NULL::uuid AS project_id,
      NULL::character varying AS project_slug,
      NULL::jsonb AS project_title_multiloc,
      NULL::jsonb AS content_title_multiloc,
      comments.body_multiloc AS content_body_multiloc,
      NULL::character varying AS content_slug,
      comments.created_at,
      moderation_moderation_statuses.status AS moderation_status
     FROM ((comments
       LEFT JOIN moderation_moderation_statuses ON ((moderation_moderation_statuses.moderatable_id = comments.id)))
       LEFT JOIN initiatives ON ((initiatives.id = comments.post_id)))
    WHERE ((comments.post_type)::text = 'Initiative'::text);
  SQL
  create_view "analytics_dimension_projects", sql_definition: <<-SQL
      SELECT projects.id,
      projects.title_multiloc
     FROM projects;
  SQL
  create_view "analytics_build_feedbacks", sql_definition: <<-SQL
      SELECT a.post_id,
      min(a.feedback_first_date) AS feedback_first_date,
      max(a.feedback_official) AS feedback_official,
      max(a.feedback_status_change) AS feedback_status_change
     FROM ( SELECT activities.item_id AS post_id,
              min(activities.created_at) AS feedback_first_date,
              0 AS feedback_official,
              1 AS feedback_status_change
             FROM activities
            WHERE (((activities.action)::text = 'changed_status'::text) AND ((activities.item_type)::text = ANY (ARRAY[('Idea'::character varying)::text, ('Initiative'::character varying)::text])))
            GROUP BY activities.item_id
          UNION ALL
           SELECT official_feedbacks.post_id,
              min(official_feedbacks.created_at) AS feedback_first_date,
              1 AS feedback_official,
              0 AS feedback_status_change
             FROM official_feedbacks
            GROUP BY official_feedbacks.post_id) a
    GROUP BY a.post_id;
  SQL
  create_view "analytics_fact_participations", sql_definition: <<-SQL
      SELECT i.id,
      i.author_id AS dimension_user_id,
      i.project_id AS dimension_project_id,
          CASE
              WHEN (((pr.participation_method)::text = 'native_survey'::text) OR ((ph.participation_method)::text = 'native_survey'::text)) THEN survey.id
              ELSE idea.id
          END AS dimension_type_id,
      (i.created_at)::date AS dimension_date_created_id,
      (i.upvotes_count + i.downvotes_count) AS votes_count,
      i.upvotes_count,
      i.downvotes_count
     FROM ((((ideas i
       LEFT JOIN projects pr ON ((pr.id = i.project_id)))
       LEFT JOIN phases ph ON ((ph.id = i.creation_phase_id)))
       JOIN analytics_dimension_types idea ON (((idea.name)::text = 'idea'::text)))
       LEFT JOIN analytics_dimension_types survey ON (((survey.name)::text = 'survey'::text)))
  UNION ALL
   SELECT i.id,
      i.author_id AS dimension_user_id,
      NULL::uuid AS dimension_project_id,
      adt.id AS dimension_type_id,
      (i.created_at)::date AS dimension_date_created_id,
      (i.upvotes_count + i.downvotes_count) AS votes_count,
      i.upvotes_count,
      i.downvotes_count
     FROM (initiatives i
       JOIN analytics_dimension_types adt ON (((adt.name)::text = 'initiative'::text)))
  UNION ALL
   SELECT c.id,
      c.author_id AS dimension_user_id,
      i.project_id AS dimension_project_id,
      adt.id AS dimension_type_id,
      (c.created_at)::date AS dimension_date_created_id,
      (c.upvotes_count + c.downvotes_count) AS votes_count,
      c.upvotes_count,
      c.downvotes_count
     FROM ((comments c
       JOIN analytics_dimension_types adt ON (((adt.name)::text = 'comment'::text)))
       LEFT JOIN ideas i ON ((c.post_id = i.id)))
  UNION ALL
   SELECT v.id,
      v.user_id AS dimension_user_id,
      COALESCE(i.project_id, ic.project_id) AS dimension_project_id,
      adt.id AS dimension_type_id,
      (v.created_at)::date AS dimension_date_created_id,
      1 AS votes_count,
          CASE
              WHEN ((v.mode)::text = 'up'::text) THEN 1
              ELSE 0
          END AS upvotes_count,
          CASE
              WHEN ((v.mode)::text = 'down'::text) THEN 1
              ELSE 0
          END AS downvotes_count
     FROM ((((votes v
       JOIN analytics_dimension_types adt ON (((adt.name)::text = 'vote'::text)))
       LEFT JOIN ideas i ON ((i.id = v.votable_id)))
       LEFT JOIN comments c ON ((c.id = v.votable_id)))
       LEFT JOIN ideas ic ON ((ic.id = c.post_id)))
  UNION ALL
   SELECT pr.id,
      pr.user_id AS dimension_user_id,
      COALESCE(p.project_id, pr.participation_context_id) AS dimension_project_id,
      adt.id AS dimension_type_id,
      (pr.created_at)::date AS dimension_date_created_id,
      0 AS votes_count,
      0 AS upvotes_count,
      0 AS downvotes_count
     FROM ((polls_responses pr
       LEFT JOIN phases p ON ((p.id = pr.participation_context_id)))
       JOIN analytics_dimension_types adt ON (((adt.name)::text = 'poll'::text)))
  UNION ALL
   SELECT vv.id,
      vv.user_id AS dimension_user_id,
      COALESCE(p.project_id, vc.participation_context_id) AS dimension_project_id,
      adt.id AS dimension_type_id,
      (vv.created_at)::date AS dimension_date_created_id,
      0 AS votes_count,
      0 AS upvotes_count,
      0 AS downvotes_count
     FROM (((volunteering_volunteers vv
       LEFT JOIN volunteering_causes vc ON ((vc.id = vv.cause_id)))
       LEFT JOIN phases p ON ((p.id = vc.participation_context_id)))
       JOIN analytics_dimension_types adt ON (((adt.name)::text = 'volunteer'::text)));
  SQL
  create_view "analytics_fact_posts", sql_definition: <<-SQL
      SELECT i.id,
      i.author_id AS user_id,
      i.project_id AS dimension_project_id,
      adt.id AS dimension_type_id,
      (i.created_at)::date AS dimension_date_created_id,
      (abf.feedback_first_date)::date AS dimension_date_first_feedback_id,
      i.idea_status_id AS dimension_status_id,
      (abf.feedback_first_date - i.created_at) AS feedback_time_taken,
      COALESCE(abf.feedback_official, 0) AS feedback_official,
      COALESCE(abf.feedback_status_change, 0) AS feedback_status_change,
          CASE
              WHEN (abf.feedback_first_date IS NULL) THEN 1
              ELSE 0
          END AS feedback_none,
      (i.upvotes_count + i.downvotes_count) AS votes_count,
      i.upvotes_count,
      i.downvotes_count
     FROM ((ideas i
       JOIN analytics_dimension_types adt ON (((adt.name)::text = 'idea'::text)))
       LEFT JOIN analytics_build_feedbacks abf ON ((abf.post_id = i.id)))
  UNION ALL
   SELECT i.id,
      i.author_id AS user_id,
      NULL::uuid AS dimension_project_id,
      adt.id AS dimension_type_id,
      (i.created_at)::date AS dimension_date_created_id,
      (abf.feedback_first_date)::date AS dimension_date_first_feedback_id,
      isc.initiative_status_id AS dimension_status_id,
      (abf.feedback_first_date - i.created_at) AS feedback_time_taken,
      COALESCE(abf.feedback_official, 0) AS feedback_official,
      COALESCE(abf.feedback_status_change, 0) AS feedback_status_change,
          CASE
              WHEN (abf.feedback_first_date IS NULL) THEN 1
              ELSE 0
          END AS feedback_none,
      (i.upvotes_count + i.downvotes_count) AS votes_count,
      i.upvotes_count,
      i.downvotes_count
     FROM (((initiatives i
       JOIN analytics_dimension_types adt ON (((adt.name)::text = 'initiative'::text)))
       LEFT JOIN analytics_build_feedbacks abf ON ((abf.post_id = i.id)))
       LEFT JOIN initiative_status_changes isc ON (((isc.initiative_id = i.id) AND (isc.updated_at = ( SELECT max(isc_.updated_at) AS max
             FROM initiative_status_changes isc_
            WHERE (isc_.initiative_id = i.id))))));
  SQL
  create_view "analytics_fact_email_deliveries", sql_definition: <<-SQL
      SELECT ecd.id,
      (ecd.sent_at)::date AS dimension_date_sent_id,
      ecd.campaign_id,
      ((ecc.type)::text <> 'EmailCampaigns::Campaigns::Manual'::text) AS automated
     FROM (email_campaigns_deliveries ecd
       JOIN email_campaigns_campaigns ecc ON ((ecc.id = ecd.campaign_id)));
  SQL
  create_view "analytics_dimension_statuses", sql_definition: <<-SQL
      SELECT idea_statuses.id,
      idea_statuses.title_multiloc,
      idea_statuses.code,
      idea_statuses.color
     FROM idea_statuses
  UNION ALL
   SELECT initiative_statuses.id,
      initiative_statuses.title_multiloc,
      initiative_statuses.code,
      initiative_statuses.color
     FROM initiative_statuses;
  SQL
  create_view "analytics_fact_registrations", sql_definition: <<-SQL
      SELECT u.id,
      u.id AS dimension_user_id,
      (u.registration_completed_at)::date AS dimension_date_registration_id,
      (i.created_at)::date AS dimension_date_invited_id,
      (i.accepted_at)::date AS dimension_date_accepted_id
     FROM (users u
       LEFT JOIN invites i ON ((i.invitee_id = u.id)));
  SQL
  create_view "analytics_dimension_users", sql_definition: <<-SQL
      SELECT users.id,
      COALESCE(((users.roles -> 0) ->> 'type'::text), 'citizen'::text) AS role,
      users.invite_status
     FROM users;
  SQL
  create_view "analytics_fact_project_statuses", sql_definition: <<-SQL
      WITH last_project_statuses AS (
           SELECT DISTINCT ON (activities.item_id) activities.item_id AS project_id,
              activities.action AS status,
              activities.acted_at AS "timestamp"
             FROM activities
            WHERE (((activities.item_type)::text = 'Project'::text) AND ((activities.action)::text = ANY ((ARRAY['draft'::character varying, 'published'::character varying, 'archived'::character varying, 'deleted'::character varying])::text[])))
            ORDER BY activities.item_id, activities.acted_at DESC
          ), finished_statuses_for_continuous_projects AS (
           SELECT lps.project_id,
              'finished'::text AS status,
              lps."timestamp"
             FROM (last_project_statuses lps
               JOIN projects p ON ((lps.project_id = p.id)))
            WHERE (((p.process_type)::text = 'continuous'::text) AND ((lps.status)::text = 'archived'::text))
          ), finished_statuses_for_timeline_projects AS (
           SELECT phases.project_id,
              'finished'::text AS status,
              ((max(phases.end_at) + 1))::timestamp without time zone AS "timestamp"
             FROM (phases
               JOIN projects ON ((phases.project_id = projects.id)))
            WHERE ((projects.process_type)::text <> 'draft'::text)
            GROUP BY phases.project_id
           HAVING (max(phases.end_at) < now())
          ), project_statuses AS (
           SELECT last_project_statuses.project_id,
              last_project_statuses.status,
              last_project_statuses."timestamp"
             FROM last_project_statuses
          UNION
           SELECT finished_statuses_for_timeline_projects.project_id,
              finished_statuses_for_timeline_projects.status,
              finished_statuses_for_timeline_projects."timestamp"
             FROM finished_statuses_for_timeline_projects
          UNION
           SELECT finished_statuses_for_continuous_projects.project_id,
              finished_statuses_for_continuous_projects.status,
              finished_statuses_for_continuous_projects."timestamp"
             FROM finished_statuses_for_continuous_projects
          )
   SELECT project_statuses.project_id AS dimension_project_id,
      project_statuses.status,
      project_statuses."timestamp",
      (project_statuses."timestamp")::date AS dimension_date_id
     FROM project_statuses
    ORDER BY project_statuses."timestamp" DESC;
  SQL
  create_view "analytics_fact_events", sql_definition: <<-SQL
      SELECT events.id,
      events.project_id AS dimension_project_id,
      (events.created_at)::date AS dimension_date_created_id,
      (events.start_at)::date AS dimension_date_start_id,
      (events.end_at)::date AS dimension_date_end_id
     FROM events;
  SQL
end<|MERGE_RESOLUTION|>--- conflicted
+++ resolved
@@ -10,11 +10,7 @@
 #
 # It's strongly recommended that you check this file into your version control system.
 
-<<<<<<< HEAD
-ActiveRecord::Schema.define(version: 2022_11_10_085841) do
-=======
 ActiveRecord::Schema.define(version: 2022_11_10_105544) do
->>>>>>> afd73884
 
   # These are extensions that must be enabled in order to support this database
   enable_extension "pgcrypto"
@@ -1750,7 +1746,7 @@
               activities.action AS status,
               activities.acted_at AS "timestamp"
              FROM activities
-            WHERE (((activities.item_type)::text = 'Project'::text) AND ((activities.action)::text = ANY ((ARRAY['draft'::character varying, 'published'::character varying, 'archived'::character varying, 'deleted'::character varying])::text[])))
+            WHERE (((activities.item_type)::text = 'Project'::text) AND ((activities.action)::text = ANY (ARRAY[('draft'::character varying)::text, ('published'::character varying)::text, ('archived'::character varying)::text, ('deleted'::character varying)::text])))
             ORDER BY activities.item_id, activities.acted_at DESC
           ), finished_statuses_for_continuous_projects AS (
            SELECT lps.project_id,
