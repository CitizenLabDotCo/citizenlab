--- conflicted
+++ resolved
@@ -10,11 +10,7 @@
 #
 # It's strongly recommended that you check this file into your version control system.
 
-<<<<<<< HEAD
-ActiveRecord::Schema[7.0].define(version: 2023_08_15_119289) do
-=======
 ActiveRecord::Schema[7.0].define(version: 2023_08_25_121819) do
->>>>>>> b51afc24
   # These are extensions that must be enabled in order to support this database
   enable_extension "pgcrypto"
   enable_extension "plpgsql"
@@ -130,12 +126,7 @@
   create_table "analysis_taggings", id: :uuid, default: -> { "gen_random_uuid()" }, force: :cascade do |t|
     t.uuid "tag_id", null: false
     t.uuid "input_id", null: false
-<<<<<<< HEAD
-    t.datetime "created_at", null: false
-    t.datetime "updated_at", null: false
-=======
     t.uuid "background_task_id"
->>>>>>> b51afc24
     t.index ["input_id"], name: "index_analysis_taggings_on_input_id"
     t.index ["tag_id", "input_id"], name: "index_analysis_taggings_on_tag_id_and_input_id", unique: true
     t.index ["tag_id"], name: "index_analysis_taggings_on_tag_id"
