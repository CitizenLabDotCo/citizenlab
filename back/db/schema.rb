--- conflicted
+++ resolved
@@ -10,11 +10,7 @@
 #
 # It's strongly recommended that you check this file into your version control system.
 
-<<<<<<< HEAD
-ActiveRecord::Schema.define(version: 2023_01_31_143907) do
-=======
 ActiveRecord::Schema.define(version: 2023_02_06_090743) do
->>>>>>> 5b749da7
 
   # These are extensions that must be enabled in order to support this database
   enable_extension "pgcrypto"
