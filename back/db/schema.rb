# This file is auto-generated from the current state of the database. Instead
# of editing this file, please use the migrations feature of Active Record to
# incrementally modify your database, and then regenerate this schema definition.
#
# This file is the source Rails uses to define your schema when running `bin/rails
# db:schema:load`. When creating a new database, `bin/rails db:schema:load` tends to
# be faster and is potentially less error prone than running all of your
# migrations from scratch. Old migrations may fail to apply correctly if those
# migrations use external dependencies or application code.
#
# It's strongly recommended that you check this file into your version control system.

ActiveRecord::Schema.define(version: 2022_10_27_170719) do

  # These are extensions that must be enabled in order to support this database
  enable_extension "pgcrypto"
  enable_extension "plpgsql"
  enable_extension "postgis"
  enable_extension "uuid-ossp"

  create_table "activities", id: :uuid, default: -> { "gen_random_uuid()" }, force: :cascade do |t|
    t.string "item_type", null: false
    t.uuid "item_id", null: false
    t.string "action", null: false
    t.jsonb "payload", default: {}, null: false
    t.uuid "user_id"
    t.datetime "acted_at", null: false
    t.datetime "created_at", null: false
    t.index ["acted_at"], name: "index_activities_on_acted_at"
    t.index ["action"], name: "index_activities_on_action"
    t.index ["item_type", "item_id"], name: "index_activities_on_item"
    t.index ["user_id"], name: "index_activities_on_user_id"
  end

  create_table "admin_publications", id: :uuid, default: -> { "gen_random_uuid()" }, force: :cascade do |t|
    t.uuid "parent_id"
    t.integer "lft", null: false
    t.integer "rgt", null: false
    t.integer "ordering"
    t.string "publication_status", default: "published", null: false
    t.uuid "publication_id"
    t.string "publication_type"
    t.datetime "created_at", precision: 6, null: false
    t.datetime "updated_at", precision: 6, null: false
    t.integer "depth", default: 0, null: false
    t.boolean "children_allowed", default: true, null: false
    t.integer "children_count", default: 0, null: false
    t.index ["depth"], name: "index_admin_publications_on_depth"
    t.index ["lft"], name: "index_admin_publications_on_lft"
    t.index ["ordering"], name: "index_admin_publications_on_ordering"
    t.index ["parent_id"], name: "index_admin_publications_on_parent_id"
    t.index ["publication_type", "publication_id"], name: "index_admin_publications_on_publication_type_and_publication_id"
    t.index ["rgt"], name: "index_admin_publications_on_rgt"
  end

  create_table "analytics_dimension_dates", primary_key: "date", id: :date, force: :cascade do |t|
    t.string "year"
    t.string "month"
    t.date "week"
  end

  create_table "analytics_dimension_locales", id: :uuid, default: -> { "gen_random_uuid()" }, force: :cascade do |t|
    t.string "name", null: false
    t.index ["name"], name: "index_analytics_dimension_locales_on_name", unique: true
  end

  create_table "analytics_dimension_locales_fact_visits", id: false, force: :cascade do |t|
    t.uuid "dimension_locale_id"
    t.uuid "fact_visit_id"
    t.index ["dimension_locale_id", "fact_visit_id"], name: "i_analytics_dim_locales_fact_visits_on_locale_and_visit_ids", unique: true
    t.index ["dimension_locale_id"], name: "i_l_v_locale"
    t.index ["fact_visit_id"], name: "i_l_v_visit"
  end

  create_table "analytics_dimension_projects_fact_visits", id: false, force: :cascade do |t|
    t.uuid "dimension_project_id"
    t.uuid "fact_visit_id"
    t.index ["dimension_project_id", "fact_visit_id"], name: "i_analytics_dim_projects_fact_visits_on_project_and_visit_ids", unique: true
    t.index ["dimension_project_id"], name: "i_p_v_project"
    t.index ["fact_visit_id"], name: "i_p_v_visit"
  end

  create_table "analytics_dimension_referrer_types", id: :uuid, default: -> { "gen_random_uuid()" }, force: :cascade do |t|
    t.string "key", null: false
    t.string "name", null: false
    t.index ["key"], name: "i_d_referrer_key", unique: true
  end

  create_table "analytics_dimension_types", id: :uuid, default: -> { "gen_random_uuid()" }, force: :cascade do |t|
    t.string "name"
    t.string "parent"
  end

  create_table "analytics_fact_visits", id: :uuid, default: -> { "gen_random_uuid()" }, force: :cascade do |t|
    t.string "visitor_id", null: false
    t.uuid "dimension_user_id"
    t.uuid "dimension_referrer_type_id", null: false
    t.date "dimension_date_first_action_id", null: false
    t.date "dimension_date_last_action_id", null: false
    t.integer "duration", null: false
    t.integer "pages_visited", null: false
    t.boolean "returning_visitor", default: false, null: false
    t.string "referrer_name"
    t.string "referrer_url"
    t.integer "matomo_visit_id", null: false
    t.datetime "matomo_last_action_time", null: false
    t.index ["dimension_date_first_action_id"], name: "i_v_first_action"
    t.index ["dimension_date_last_action_id"], name: "i_v_last_action"
    t.index ["dimension_referrer_type_id"], name: "i_v_referrer_type"
    t.index ["dimension_user_id"], name: "i_v_user"
    t.index ["matomo_last_action_time"], name: "i_v_timestamp"
    t.index ["matomo_visit_id"], name: "i_v_matomo_visit", unique: true
  end

  create_table "app_configurations", id: :uuid, default: -> { "gen_random_uuid()" }, force: :cascade do |t|
    t.string "name"
    t.string "host"
    t.string "logo"
    t.string "favicon"
    t.jsonb "settings", default: {}
    t.datetime "created_at", precision: 6, null: false
    t.datetime "updated_at", precision: 6, null: false
    t.jsonb "style", default: {}
  end

  create_table "areas", id: :uuid, default: -> { "gen_random_uuid()" }, force: :cascade do |t|
    t.jsonb "title_multiloc", default: {}
    t.jsonb "description_multiloc", default: {}
    t.datetime "created_at", null: false
    t.datetime "updated_at", null: false
    t.integer "ordering"
    t.uuid "custom_field_option_id"
    t.index ["custom_field_option_id"], name: "index_areas_on_custom_field_option_id"
  end

  create_table "areas_ideas", id: :uuid, default: -> { "uuid_generate_v4()" }, force: :cascade do |t|
    t.uuid "area_id"
    t.uuid "idea_id"
    t.index ["area_id"], name: "index_areas_ideas_on_area_id"
    t.index ["idea_id", "area_id"], name: "index_areas_ideas_on_idea_id_and_area_id", unique: true
    t.index ["idea_id"], name: "index_areas_ideas_on_idea_id"
  end

  create_table "areas_initiatives", id: :uuid, default: -> { "gen_random_uuid()" }, force: :cascade do |t|
    t.uuid "area_id"
    t.uuid "initiative_id"
    t.index ["area_id"], name: "index_areas_initiatives_on_area_id"
    t.index ["initiative_id", "area_id"], name: "index_areas_initiatives_on_initiative_id_and_area_id", unique: true
    t.index ["initiative_id"], name: "index_areas_initiatives_on_initiative_id"
  end

  create_table "areas_projects", id: :uuid, default: -> { "uuid_generate_v4()" }, force: :cascade do |t|
    t.uuid "area_id"
    t.uuid "project_id"
    t.index ["area_id"], name: "index_areas_projects_on_area_id"
    t.index ["project_id"], name: "index_areas_projects_on_project_id"
  end

  create_table "baskets", id: :uuid, default: -> { "gen_random_uuid()" }, force: :cascade do |t|
    t.datetime "submitted_at"
    t.uuid "user_id"
    t.uuid "participation_context_id"
    t.string "participation_context_type"
    t.datetime "created_at", null: false
    t.datetime "updated_at", null: false
    t.index ["user_id"], name: "index_baskets_on_user_id"
  end

  create_table "baskets_ideas", id: :uuid, default: -> { "gen_random_uuid()" }, force: :cascade do |t|
    t.uuid "basket_id"
    t.uuid "idea_id"
    t.datetime "created_at", null: false
    t.datetime "updated_at", null: false
    t.index ["basket_id"], name: "index_baskets_ideas_on_basket_id"
    t.index ["idea_id"], name: "index_baskets_ideas_on_idea_id"
  end

  create_table "comments", id: :uuid, default: -> { "gen_random_uuid()" }, force: :cascade do |t|
    t.uuid "author_id"
    t.uuid "post_id"
    t.uuid "parent_id"
    t.integer "lft", null: false
    t.integer "rgt", null: false
    t.jsonb "body_multiloc", default: {}
    t.datetime "created_at", null: false
    t.datetime "updated_at", null: false
    t.integer "upvotes_count", default: 0, null: false
    t.integer "downvotes_count", default: 0, null: false
    t.string "publication_status", default: "published", null: false
    t.datetime "body_updated_at"
    t.integer "children_count", default: 0, null: false
    t.string "post_type"
    t.index ["author_id"], name: "index_comments_on_author_id"
    t.index ["created_at"], name: "index_comments_on_created_at"
    t.index ["lft"], name: "index_comments_on_lft"
    t.index ["parent_id"], name: "index_comments_on_parent_id"
    t.index ["post_id", "post_type"], name: "index_comments_on_post_id_and_post_type"
    t.index ["post_id"], name: "index_comments_on_post_id"
    t.index ["rgt"], name: "index_comments_on_rgt"
  end

  create_table "common_passwords", id: :uuid, default: -> { "gen_random_uuid()" }, force: :cascade do |t|
    t.string "password"
    t.index ["password"], name: "index_common_passwords_on_password"
  end

  create_table "content_builder_layout_images", id: :uuid, default: -> { "gen_random_uuid()" }, force: :cascade do |t|
    t.string "image"
    t.string "code"
    t.datetime "created_at", precision: 6, null: false
    t.datetime "updated_at", precision: 6, null: false
  end

  create_table "content_builder_layouts", id: :uuid, default: -> { "gen_random_uuid()" }, force: :cascade do |t|
    t.jsonb "craftjs_jsonmultiloc", default: {}
    t.string "content_buildable_type", null: false
    t.uuid "content_buildable_id", null: false
    t.string "code", null: false
    t.boolean "enabled", default: false, null: false
    t.datetime "created_at", precision: 6, null: false
    t.datetime "updated_at", precision: 6, null: false
    t.index ["content_buildable_type", "content_buildable_id", "code"], name: "index_content_builder_layouts_content_buidable_type_id_code", unique: true
  end

  create_table "custom_field_options", id: :uuid, default: -> { "gen_random_uuid()" }, force: :cascade do |t|
    t.uuid "custom_field_id"
    t.string "key"
    t.jsonb "title_multiloc", default: {}
    t.integer "ordering"
    t.datetime "created_at", null: false
    t.datetime "updated_at", null: false
    t.index ["custom_field_id", "key"], name: "index_custom_field_options_on_custom_field_id_and_key", unique: true
    t.index ["custom_field_id"], name: "index_custom_field_options_on_custom_field_id"
  end

  create_table "custom_fields", id: :uuid, default: -> { "gen_random_uuid()" }, force: :cascade do |t|
    t.string "resource_type"
    t.string "key"
    t.string "input_type"
    t.jsonb "title_multiloc", default: {}
    t.jsonb "description_multiloc", default: {}
    t.boolean "required", default: false
    t.integer "ordering"
    t.datetime "created_at", null: false
    t.datetime "updated_at", null: false
    t.boolean "enabled", default: true, null: false
    t.string "code"
    t.uuid "resource_id"
    t.boolean "hidden", default: false, null: false
    t.integer "maximum"
    t.jsonb "minimum_label_multiloc", default: {}, null: false
    t.jsonb "maximum_label_multiloc", default: {}, null: false
    t.index ["resource_type", "resource_id"], name: "index_custom_fields_on_resource_type_and_resource_id"
  end

  create_table "custom_forms", id: :uuid, default: -> { "gen_random_uuid()" }, force: :cascade do |t|
    t.datetime "created_at", precision: 6, null: false
    t.datetime "updated_at", precision: 6, null: false
    t.uuid "participation_context_id", null: false
    t.string "participation_context_type", null: false
    t.index ["participation_context_id", "participation_context_type"], name: "index_custom_forms_on_participation_context", unique: true
  end

  create_table "email_campaigns_campaign_email_commands", id: :uuid, default: -> { "gen_random_uuid()" }, force: :cascade do |t|
    t.string "campaign"
    t.uuid "recipient_id"
    t.datetime "commanded_at"
    t.jsonb "tracked_content"
    t.datetime "created_at", null: false
    t.datetime "updated_at", null: false
    t.index ["recipient_id"], name: "index_email_campaigns_campaign_email_commands_on_recipient_id"
  end

  create_table "email_campaigns_campaigns", id: :uuid, default: -> { "gen_random_uuid()" }, force: :cascade do |t|
    t.string "type", null: false
    t.uuid "author_id"
    t.boolean "enabled"
    t.string "sender"
    t.string "reply_to"
    t.jsonb "schedule", default: {}
    t.jsonb "subject_multiloc", default: {}
    t.jsonb "body_multiloc", default: {}
    t.datetime "created_at", null: false
    t.datetime "updated_at", null: false
    t.integer "deliveries_count", default: 0, null: false
    t.index ["author_id"], name: "index_email_campaigns_campaigns_on_author_id"
    t.index ["type"], name: "index_email_campaigns_campaigns_on_type"
  end

  create_table "email_campaigns_campaigns_groups", id: :uuid, default: -> { "gen_random_uuid()" }, force: :cascade do |t|
    t.uuid "campaign_id"
    t.uuid "group_id"
    t.datetime "created_at", null: false
    t.datetime "updated_at", null: false
    t.index ["campaign_id", "group_id"], name: "index_campaigns_groups", unique: true
    t.index ["campaign_id"], name: "index_email_campaigns_campaigns_groups_on_campaign_id"
    t.index ["group_id"], name: "index_email_campaigns_campaigns_groups_on_group_id"
  end

  create_table "email_campaigns_consents", id: :uuid, default: -> { "gen_random_uuid()" }, force: :cascade do |t|
    t.string "campaign_type", null: false
    t.uuid "user_id", null: false
    t.boolean "consented", null: false
    t.datetime "created_at", null: false
    t.datetime "updated_at", null: false
    t.index ["campaign_type", "user_id"], name: "index_email_campaigns_consents_on_campaign_type_and_user_id", unique: true
    t.index ["user_id"], name: "index_email_campaigns_consents_on_user_id"
  end

  create_table "email_campaigns_deliveries", id: :uuid, default: -> { "gen_random_uuid()" }, force: :cascade do |t|
    t.uuid "campaign_id", null: false
    t.uuid "user_id", null: false
    t.string "delivery_status", null: false
    t.jsonb "tracked_content", default: {}
    t.datetime "sent_at"
    t.datetime "created_at", null: false
    t.datetime "updated_at", null: false
    t.index ["campaign_id", "user_id"], name: "index_email_campaigns_deliveries_on_campaign_id_and_user_id"
    t.index ["campaign_id"], name: "index_email_campaigns_deliveries_on_campaign_id"
    t.index ["sent_at"], name: "index_email_campaigns_deliveries_on_sent_at"
    t.index ["user_id"], name: "index_email_campaigns_deliveries_on_user_id"
  end

  create_table "email_campaigns_unsubscription_tokens", id: :uuid, default: -> { "gen_random_uuid()" }, force: :cascade do |t|
    t.string "token", null: false
    t.uuid "user_id", null: false
    t.index ["token"], name: "index_email_campaigns_unsubscription_tokens_on_token"
    t.index ["user_id"], name: "index_email_campaigns_unsubscription_tokens_on_user_id"
  end

  create_table "email_snippets", id: :uuid, default: -> { "gen_random_uuid()" }, force: :cascade do |t|
    t.string "email"
    t.string "snippet"
    t.string "locale"
    t.text "body"
    t.datetime "created_at", null: false
    t.datetime "updated_at", null: false
    t.index ["email", "snippet", "locale"], name: "index_email_snippets_on_email_and_snippet_and_locale"
  end

  create_table "event_files", id: :uuid, default: -> { "gen_random_uuid()" }, force: :cascade do |t|
    t.uuid "event_id"
    t.string "file"
    t.integer "ordering"
    t.datetime "created_at", null: false
    t.datetime "updated_at", null: false
    t.string "name"
    t.index ["event_id"], name: "index_event_files_on_event_id"
  end

  create_table "events", id: :uuid, default: -> { "gen_random_uuid()" }, force: :cascade do |t|
    t.uuid "project_id"
    t.jsonb "title_multiloc", default: {}
    t.jsonb "description_multiloc", default: {}
    t.jsonb "location_multiloc", default: {}
    t.datetime "start_at"
    t.datetime "end_at"
    t.datetime "created_at", null: false
    t.datetime "updated_at", null: false
    t.index ["project_id"], name: "index_events_on_project_id"
  end

  create_table "flag_inappropriate_content_inappropriate_content_flags", id: :uuid, default: -> { "gen_random_uuid()" }, force: :cascade do |t|
    t.uuid "flaggable_id", null: false
    t.string "flaggable_type", null: false
    t.datetime "deleted_at"
    t.string "toxicity_label"
    t.datetime "created_at", precision: 6, null: false
    t.datetime "updated_at", precision: 6, null: false
    t.index ["flaggable_id", "flaggable_type"], name: "inappropriate_content_flags_flaggable"
  end

  create_table "groups", id: :uuid, default: -> { "gen_random_uuid()" }, force: :cascade do |t|
    t.jsonb "title_multiloc", default: {}
    t.string "slug"
    t.integer "memberships_count", default: 0, null: false
    t.datetime "created_at", null: false
    t.datetime "updated_at", null: false
    t.string "membership_type"
    t.jsonb "rules", default: []
    t.index ["slug"], name: "index_groups_on_slug"
  end

  create_table "groups_permissions", id: :uuid, default: -> { "gen_random_uuid()" }, force: :cascade do |t|
    t.uuid "permission_id", null: false
    t.uuid "group_id", null: false
    t.datetime "created_at", null: false
    t.datetime "updated_at", null: false
    t.index ["group_id"], name: "index_groups_permissions_on_group_id"
    t.index ["permission_id"], name: "index_groups_permissions_on_permission_id"
  end

  create_table "groups_projects", id: :uuid, default: -> { "gen_random_uuid()" }, force: :cascade do |t|
    t.uuid "group_id"
    t.uuid "project_id"
    t.datetime "created_at", null: false
    t.datetime "updated_at", null: false
    t.index ["group_id", "project_id"], name: "index_groups_projects_on_group_id_and_project_id", unique: true
    t.index ["group_id"], name: "index_groups_projects_on_group_id"
    t.index ["project_id"], name: "index_groups_projects_on_project_id"
  end

  create_table "home_pages", id: :uuid, default: -> { "gen_random_uuid()" }, force: :cascade do |t|
    t.boolean "top_info_section_enabled", default: false, null: false
    t.jsonb "top_info_section_multiloc", default: {}, null: false
    t.boolean "bottom_info_section_enabled", default: false, null: false
    t.jsonb "bottom_info_section_multiloc", default: {}, null: false
    t.boolean "events_widget_enabled", default: false, null: false
    t.boolean "projects_enabled", default: true, null: false
    t.jsonb "projects_header_multiloc", default: {}, null: false
    t.boolean "banner_avatars_enabled", default: true, null: false
    t.string "banner_layout", default: "full_width_banner_layout", null: false
    t.jsonb "banner_signed_in_header_multiloc", default: {}, null: false
    t.jsonb "banner_cta_signed_in_text_multiloc", default: {}, null: false
    t.string "banner_cta_signed_in_type", default: "no_button", null: false
    t.string "banner_cta_signed_in_url"
    t.jsonb "banner_signed_out_header_multiloc", default: {}, null: false
    t.jsonb "banner_signed_out_subheader_multiloc", default: {}, null: false
    t.string "banner_signed_out_header_overlay_color"
    t.integer "banner_signed_out_header_overlay_opacity"
    t.jsonb "banner_cta_signed_out_text_multiloc", default: {}, null: false
    t.string "banner_cta_signed_out_type", default: "sign_up_button", null: false
    t.string "banner_cta_signed_out_url"
    t.datetime "created_at", precision: 6, null: false
    t.datetime "updated_at", precision: 6, null: false
    t.string "header_bg"
  end

  create_table "id_id_card_lookup_id_cards", id: :uuid, default: -> { "gen_random_uuid()" }, force: :cascade do |t|
    t.string "hashed_card_id"
    t.index ["hashed_card_id"], name: "index_id_id_card_lookup_id_cards_on_hashed_card_id"
  end

  create_table "idea_files", id: :uuid, default: -> { "gen_random_uuid()" }, force: :cascade do |t|
    t.uuid "idea_id"
    t.string "file"
    t.integer "ordering"
    t.datetime "created_at", null: false
    t.datetime "updated_at", null: false
    t.string "name"
    t.index ["idea_id"], name: "index_idea_files_on_idea_id"
  end

  create_table "idea_images", id: :uuid, default: -> { "gen_random_uuid()" }, force: :cascade do |t|
    t.uuid "idea_id"
    t.string "image"
    t.integer "ordering"
    t.datetime "created_at", null: false
    t.datetime "updated_at", null: false
    t.index ["idea_id"], name: "index_idea_images_on_idea_id"
  end

  create_table "idea_statuses", id: :uuid, default: -> { "gen_random_uuid()" }, force: :cascade do |t|
    t.jsonb "title_multiloc", default: {}
    t.integer "ordering"
    t.string "code"
    t.string "color"
    t.datetime "created_at", null: false
    t.datetime "updated_at", null: false
    t.jsonb "description_multiloc", default: {}
    t.integer "ideas_count", default: 0
  end

  create_table "ideas", id: :uuid, default: -> { "gen_random_uuid()" }, force: :cascade do |t|
    t.jsonb "title_multiloc", default: {}
    t.jsonb "body_multiloc", default: {}
    t.string "publication_status"
    t.datetime "published_at"
    t.uuid "project_id"
    t.uuid "author_id"
    t.datetime "created_at", null: false
    t.datetime "updated_at", null: false
    t.integer "upvotes_count", default: 0, null: false
    t.integer "downvotes_count", default: 0, null: false
    t.geography "location_point", limit: {:srid=>4326, :type=>"st_point", :geographic=>true}
    t.string "location_description"
    t.integer "comments_count", default: 0, null: false
    t.uuid "idea_status_id"
    t.string "slug"
    t.integer "budget"
    t.integer "baskets_count", default: 0, null: false
    t.integer "official_feedbacks_count", default: 0, null: false
    t.uuid "assignee_id"
    t.datetime "assigned_at"
    t.integer "proposed_budget"
    t.jsonb "custom_field_values", default: {}, null: false
    t.uuid "creation_phase_id"
    t.index "((to_tsvector('simple'::regconfig, COALESCE((title_multiloc)::text, ''::text)) || to_tsvector('simple'::regconfig, COALESCE((body_multiloc)::text, ''::text))))", name: "index_ideas_search", using: :gin
    t.index ["author_id"], name: "index_ideas_on_author_id"
    t.index ["idea_status_id"], name: "index_ideas_on_idea_status_id"
    t.index ["location_point"], name: "index_ideas_on_location_point", using: :gist
    t.index ["project_id"], name: "index_ideas_on_project_id"
    t.index ["slug"], name: "index_ideas_on_slug", unique: true
  end

  create_table "ideas_phases", id: :uuid, default: -> { "gen_random_uuid()" }, force: :cascade do |t|
    t.uuid "idea_id"
    t.uuid "phase_id"
    t.datetime "created_at", null: false
    t.datetime "updated_at", null: false
    t.index ["idea_id", "phase_id"], name: "index_ideas_phases_on_idea_id_and_phase_id", unique: true
    t.index ["idea_id"], name: "index_ideas_phases_on_idea_id"
    t.index ["phase_id"], name: "index_ideas_phases_on_phase_id"
  end

  create_table "ideas_topics", id: :uuid, default: -> { "uuid_generate_v4()" }, force: :cascade do |t|
    t.uuid "idea_id"
    t.uuid "topic_id"
    t.index ["idea_id", "topic_id"], name: "index_ideas_topics_on_idea_id_and_topic_id", unique: true
    t.index ["idea_id"], name: "index_ideas_topics_on_idea_id"
    t.index ["topic_id"], name: "index_ideas_topics_on_topic_id"
  end

  create_table "identities", id: :uuid, default: -> { "gen_random_uuid()" }, force: :cascade do |t|
    t.string "provider"
    t.string "uid"
    t.jsonb "auth_hash", default: {}
    t.uuid "user_id"
    t.datetime "created_at", null: false
    t.datetime "updated_at", null: false
    t.index ["user_id"], name: "index_identities_on_user_id"
  end

  create_table "impact_tracking_salts", id: :uuid, default: -> { "gen_random_uuid()" }, force: :cascade do |t|
    t.string "salt"
    t.datetime "created_at", precision: 6, null: false
    t.datetime "updated_at", precision: 6, null: false
  end

  create_table "impact_tracking_sessions", id: :uuid, default: -> { "gen_random_uuid()" }, force: :cascade do |t|
    t.string "monthly_user_hash", null: false
    t.string "highest_role"
    t.datetime "created_at", precision: 6, null: false
    t.datetime "updated_at", precision: 6, null: false
    t.index ["monthly_user_hash"], name: "index_impact_tracking_sessions_on_monthly_user_hash"
  end

  create_table "initiative_files", id: :uuid, default: -> { "gen_random_uuid()" }, force: :cascade do |t|
    t.uuid "initiative_id"
    t.string "file"
    t.string "name"
    t.integer "ordering"
    t.datetime "created_at", null: false
    t.datetime "updated_at", null: false
    t.index ["initiative_id"], name: "index_initiative_files_on_initiative_id"
  end

  create_table "initiative_images", id: :uuid, default: -> { "gen_random_uuid()" }, force: :cascade do |t|
    t.uuid "initiative_id"
    t.string "image"
    t.integer "ordering"
    t.datetime "created_at", null: false
    t.datetime "updated_at", null: false
    t.index ["initiative_id"], name: "index_initiative_images_on_initiative_id"
  end

  create_table "initiative_status_changes", id: :uuid, default: -> { "gen_random_uuid()" }, force: :cascade do |t|
    t.uuid "user_id"
    t.uuid "initiative_id"
    t.uuid "initiative_status_id"
    t.uuid "official_feedback_id"
    t.datetime "created_at", null: false
    t.datetime "updated_at", null: false
    t.index ["initiative_id"], name: "index_initiative_status_changes_on_initiative_id"
    t.index ["initiative_status_id"], name: "index_initiative_status_changes_on_initiative_status_id"
    t.index ["official_feedback_id"], name: "index_initiative_status_changes_on_official_feedback_id"
    t.index ["user_id"], name: "index_initiative_status_changes_on_user_id"
  end

  create_table "initiative_statuses", id: :uuid, default: -> { "gen_random_uuid()" }, force: :cascade do |t|
    t.jsonb "title_multiloc", default: {}
    t.jsonb "description_multiloc", default: {}
    t.integer "ordering"
    t.string "code"
    t.string "color"
    t.datetime "created_at", null: false
    t.datetime "updated_at", null: false
  end

  create_table "initiatives", id: :uuid, default: -> { "gen_random_uuid()" }, force: :cascade do |t|
    t.jsonb "title_multiloc", default: {}
    t.jsonb "body_multiloc", default: {}
    t.string "publication_status"
    t.datetime "published_at"
    t.uuid "author_id"
    t.integer "upvotes_count", default: 0, null: false
    t.integer "downvotes_count", default: 0, null: false
    t.geography "location_point", limit: {:srid=>4326, :type=>"st_point", :geographic=>true}
    t.string "location_description"
    t.string "slug"
    t.integer "comments_count", default: 0, null: false
    t.datetime "created_at", null: false
    t.datetime "updated_at", null: false
    t.string "header_bg"
    t.uuid "assignee_id"
    t.integer "official_feedbacks_count", default: 0, null: false
    t.datetime "assigned_at"
    t.index "((to_tsvector('simple'::regconfig, COALESCE((title_multiloc)::text, ''::text)) || to_tsvector('simple'::regconfig, COALESCE((body_multiloc)::text, ''::text))))", name: "index_initiatives_search", using: :gin
    t.index ["author_id"], name: "index_initiatives_on_author_id"
    t.index ["location_point"], name: "index_initiatives_on_location_point", using: :gist
    t.index ["slug"], name: "index_initiatives_on_slug", unique: true
  end

  create_table "initiatives_topics", id: :uuid, default: -> { "gen_random_uuid()" }, force: :cascade do |t|
    t.uuid "initiative_id"
    t.uuid "topic_id"
    t.index ["initiative_id", "topic_id"], name: "index_initiatives_topics_on_initiative_id_and_topic_id", unique: true
    t.index ["initiative_id"], name: "index_initiatives_topics_on_initiative_id"
    t.index ["topic_id"], name: "index_initiatives_topics_on_topic_id"
  end

  create_table "insights_categories", id: :uuid, default: -> { "gen_random_uuid()" }, force: :cascade do |t|
    t.string "name", null: false
    t.uuid "view_id", null: false
    t.integer "position"
    t.datetime "created_at", precision: 6, null: false
    t.datetime "updated_at", precision: 6, null: false
    t.integer "inputs_count", default: 0, null: false
    t.string "source_type"
    t.uuid "source_id"
    t.index ["source_type", "source_id"], name: "index_insights_categories_on_source"
    t.index ["source_type"], name: "index_insights_categories_on_source_type"
    t.index ["view_id", "name"], name: "index_insights_categories_on_view_id_and_name", unique: true
    t.index ["view_id"], name: "index_insights_categories_on_view_id"
  end

  create_table "insights_category_assignments", id: :uuid, default: -> { "gen_random_uuid()" }, force: :cascade do |t|
    t.uuid "category_id", null: false
    t.string "input_type", null: false
    t.uuid "input_id", null: false
    t.boolean "approved", default: true, null: false
    t.datetime "created_at", precision: 6, null: false
    t.datetime "updated_at", precision: 6, null: false
    t.index ["approved"], name: "index_insights_category_assignments_on_approved"
    t.index ["category_id", "input_id", "input_type"], name: "index_single_category_assignment", unique: true
    t.index ["category_id"], name: "index_insights_category_assignments_on_category_id"
    t.index ["input_type", "input_id"], name: "index_insights_category_assignments_on_input_type_and_input_id"
  end

  create_table "insights_data_sources", id: :uuid, default: -> { "gen_random_uuid()" }, force: :cascade do |t|
    t.uuid "view_id", null: false
    t.string "origin_type", null: false
    t.uuid "origin_id", null: false
    t.datetime "created_at", precision: 6, null: false
    t.datetime "updated_at", precision: 6, null: false
    t.index ["origin_type", "origin_id"], name: "index_insights_data_sources_on_origin"
    t.index ["view_id", "origin_type", "origin_id"], name: "index_insights_data_sources_on_view_and_origin", unique: true
    t.index ["view_id"], name: "index_insights_data_sources_on_view_id"
  end

  create_table "insights_processed_flags", id: :uuid, default: -> { "gen_random_uuid()" }, force: :cascade do |t|
    t.string "input_type", null: false
    t.uuid "input_id", null: false
    t.uuid "view_id", null: false
    t.datetime "created_at", precision: 6, null: false
    t.datetime "updated_at", precision: 6, null: false
    t.index ["input_id", "input_type", "view_id"], name: "index_single_processed_flags", unique: true
    t.index ["input_type", "input_id"], name: "index_processed_flags_on_input"
    t.index ["view_id"], name: "index_insights_processed_flags_on_view_id"
  end

  create_table "insights_text_network_analysis_tasks_views", id: :uuid, default: -> { "gen_random_uuid()" }, force: :cascade do |t|
    t.uuid "task_id", null: false
    t.uuid "view_id", null: false
    t.string "language", null: false
    t.datetime "created_at", precision: 6, null: false
    t.datetime "updated_at", precision: 6, null: false
    t.index ["task_id"], name: "index_insights_text_network_analysis_tasks_views_on_task_id"
    t.index ["view_id"], name: "index_insights_text_network_analysis_tasks_views_on_view_id"
  end

  create_table "insights_text_networks", id: :uuid, default: -> { "gen_random_uuid()" }, force: :cascade do |t|
    t.uuid "view_id", null: false
    t.string "language", null: false
    t.jsonb "json_network", null: false
    t.datetime "created_at", precision: 6, null: false
    t.datetime "updated_at", precision: 6, null: false
    t.index ["language"], name: "index_insights_text_networks_on_language"
    t.index ["view_id", "language"], name: "index_insights_text_networks_on_view_id_and_language", unique: true
    t.index ["view_id"], name: "index_insights_text_networks_on_view_id"
  end

  create_table "insights_views", id: :uuid, default: -> { "gen_random_uuid()" }, force: :cascade do |t|
    t.string "name", null: false
    t.datetime "created_at", precision: 6, null: false
    t.datetime "updated_at", precision: 6, null: false
    t.index ["name"], name: "index_insights_views_on_name"
  end

  create_table "insights_zeroshot_classification_tasks", id: :uuid, default: -> { "gen_random_uuid()" }, force: :cascade do |t|
    t.string "task_id", null: false
    t.datetime "created_at", precision: 6, null: false
    t.datetime "updated_at", precision: 6, null: false
    t.index ["task_id"], name: "index_insights_zeroshot_classification_tasks_on_task_id", unique: true
  end

  create_table "insights_zeroshot_classification_tasks_categories", id: false, force: :cascade do |t|
    t.uuid "category_id", null: false
    t.uuid "task_id", null: false
    t.index ["category_id", "task_id"], name: "index_insights_zsc_tasks_categories_on_category_id_and_task_id", unique: true
    t.index ["category_id"], name: "index_insights_zsc_tasks_categories_on_category_id"
    t.index ["task_id"], name: "index_insights_zsc_tasks_categories_on_task_id"
  end

  create_table "insights_zeroshot_classification_tasks_inputs", id: :uuid, default: -> { "gen_random_uuid()" }, force: :cascade do |t|
    t.uuid "task_id", null: false
    t.string "input_type", null: false
    t.uuid "input_id", null: false
    t.index ["input_id", "input_type", "task_id"], name: "index_insights_zsc_tasks_inputs_on_input_and_task_id", unique: true
    t.index ["input_type", "input_id"], name: "index_insights_zsc_tasks_inputs_on_input"
    t.index ["task_id"], name: "index_insights_zeroshot_classification_tasks_inputs_on_task_id"
  end

  create_table "invites", id: :uuid, default: -> { "gen_random_uuid()" }, force: :cascade do |t|
    t.string "token", null: false
    t.uuid "inviter_id"
    t.uuid "invitee_id", null: false
    t.string "invite_text"
    t.datetime "accepted_at"
    t.datetime "created_at", null: false
    t.datetime "updated_at", null: false
    t.boolean "send_invite_email", default: true, null: false
    t.index ["invitee_id"], name: "index_invites_on_invitee_id"
    t.index ["inviter_id"], name: "index_invites_on_inviter_id"
    t.index ["token"], name: "index_invites_on_token"
  end

  create_table "machine_translations_machine_translations", id: :uuid, default: -> { "gen_random_uuid()" }, force: :cascade do |t|
    t.uuid "translatable_id", null: false
    t.string "translatable_type", null: false
    t.string "attribute_name", null: false
    t.string "locale_to", null: false
    t.string "translation", null: false
    t.datetime "created_at", null: false
    t.datetime "updated_at", null: false
    t.index ["translatable_id", "translatable_type", "attribute_name", "locale_to"], name: "machine_translations_lookup", unique: true
    t.index ["translatable_id", "translatable_type"], name: "machine_translations_translatable"
  end

  create_table "maps_layers", id: :uuid, default: -> { "gen_random_uuid()" }, force: :cascade do |t|
    t.uuid "map_config_id", null: false
    t.jsonb "title_multiloc", default: {}, null: false
    t.integer "ordering", null: false
    t.jsonb "geojson", null: false
    t.boolean "default_enabled", default: true, null: false
    t.string "marker_svg_url"
    t.datetime "created_at", precision: 6, null: false
    t.datetime "updated_at", precision: 6, null: false
    t.index ["map_config_id"], name: "index_maps_layers_on_map_config_id"
  end

  create_table "maps_legend_items", id: :uuid, default: -> { "gen_random_uuid()" }, force: :cascade do |t|
    t.uuid "map_config_id", null: false
    t.jsonb "title_multiloc", default: {}, null: false
    t.string "color", null: false
    t.integer "ordering", null: false
    t.datetime "created_at", precision: 6, null: false
    t.datetime "updated_at", precision: 6, null: false
    t.index ["map_config_id"], name: "index_maps_legend_items_on_map_config_id"
  end

  create_table "maps_map_configs", id: :uuid, default: -> { "gen_random_uuid()" }, force: :cascade do |t|
    t.uuid "project_id", null: false
    t.geography "center", limit: {:srid=>4326, :type=>"st_point", :geographic=>true}
    t.decimal "zoom_level", precision: 4, scale: 2
    t.string "tile_provider"
    t.datetime "created_at", precision: 6, null: false
    t.datetime "updated_at", precision: 6, null: false
    t.index ["project_id"], name: "index_maps_map_configs_on_project_id", unique: true
  end

  create_table "memberships", id: :uuid, default: -> { "gen_random_uuid()" }, force: :cascade do |t|
    t.uuid "group_id"
    t.uuid "user_id"
    t.datetime "created_at", null: false
    t.datetime "updated_at", null: false
    t.index ["group_id", "user_id"], name: "index_memberships_on_group_id_and_user_id", unique: true
    t.index ["group_id"], name: "index_memberships_on_group_id"
    t.index ["user_id"], name: "index_memberships_on_user_id"
  end

  create_table "moderation_moderation_statuses", id: :uuid, default: -> { "gen_random_uuid()" }, force: :cascade do |t|
    t.uuid "moderatable_id"
    t.string "moderatable_type"
    t.string "status"
    t.datetime "created_at", null: false
    t.datetime "updated_at", null: false
    t.index ["moderatable_type", "moderatable_id"], name: "moderation_statuses_moderatable", unique: true
  end

  create_table "nav_bar_items", id: :uuid, default: -> { "gen_random_uuid()" }, force: :cascade do |t|
    t.string "code", null: false
    t.integer "ordering"
    t.jsonb "title_multiloc"
    t.uuid "static_page_id"
    t.datetime "created_at", precision: 6, null: false
    t.datetime "updated_at", precision: 6, null: false
    t.index ["code"], name: "index_nav_bar_items_on_code"
    t.index ["ordering"], name: "index_nav_bar_items_on_ordering"
    t.index ["static_page_id"], name: "index_nav_bar_items_on_static_page_id"
  end

  create_table "nlp_text_network_analysis_tasks", id: :uuid, default: -> { "gen_random_uuid()" }, force: :cascade do |t|
    t.string "task_id", null: false
    t.string "handler_class", null: false
    t.datetime "created_at", precision: 6, null: false
    t.datetime "updated_at", precision: 6, null: false
    t.index ["task_id"], name: "index_nlp_text_network_analysis_tasks_on_task_id", unique: true
  end

  create_table "notifications", id: :uuid, default: -> { "gen_random_uuid()" }, force: :cascade do |t|
    t.string "type"
    t.datetime "read_at"
    t.uuid "recipient_id"
    t.uuid "post_id"
    t.uuid "comment_id"
    t.uuid "project_id"
    t.datetime "created_at", null: false
    t.datetime "updated_at", null: false
    t.uuid "initiating_user_id"
    t.uuid "spam_report_id"
    t.uuid "invite_id"
    t.string "reason_code"
    t.string "other_reason"
    t.uuid "post_status_id"
    t.uuid "official_feedback_id"
    t.uuid "phase_id"
    t.string "post_type"
    t.string "post_status_type"
    t.uuid "project_folder_id"
    t.uuid "inappropriate_content_flag_id"
    t.index ["created_at"], name: "index_notifications_on_created_at"
    t.index ["inappropriate_content_flag_id"], name: "index_notifications_on_inappropriate_content_flag_id"
    t.index ["initiating_user_id"], name: "index_notifications_on_initiating_user_id"
    t.index ["invite_id"], name: "index_notifications_on_invite_id"
    t.index ["official_feedback_id"], name: "index_notifications_on_official_feedback_id"
    t.index ["phase_id"], name: "index_notifications_on_phase_id"
    t.index ["post_id", "post_type"], name: "index_notifications_on_post_id_and_post_type"
    t.index ["post_status_id", "post_status_type"], name: "index_notifications_on_post_status_id_and_post_status_type"
    t.index ["post_status_id"], name: "index_notifications_on_post_status_id"
    t.index ["recipient_id", "read_at"], name: "index_notifications_on_recipient_id_and_read_at"
    t.index ["recipient_id"], name: "index_notifications_on_recipient_id"
    t.index ["spam_report_id"], name: "index_notifications_on_spam_report_id"
  end

  create_table "official_feedbacks", id: :uuid, default: -> { "gen_random_uuid()" }, force: :cascade do |t|
    t.jsonb "body_multiloc", default: {}
    t.jsonb "author_multiloc", default: {}
    t.uuid "user_id"
    t.uuid "post_id"
    t.datetime "created_at", null: false
    t.datetime "updated_at", null: false
    t.string "post_type"
    t.index ["post_id", "post_type"], name: "index_official_feedbacks_on_post"
    t.index ["post_id"], name: "index_official_feedbacks_on_post_id"
    t.index ["user_id"], name: "index_official_feedbacks_on_user_id"
  end

  create_table "onboarding_campaign_dismissals", id: :uuid, default: -> { "gen_random_uuid()" }, force: :cascade do |t|
    t.uuid "user_id"
    t.string "campaign_name", null: false
    t.datetime "created_at", null: false
    t.datetime "updated_at", null: false
    t.index ["campaign_name", "user_id"], name: "index_dismissals_on_campaign_name_and_user_id", unique: true
    t.index ["user_id"], name: "index_onboarding_campaign_dismissals_on_user_id"
  end

  create_table "permissions", id: :uuid, default: -> { "gen_random_uuid()" }, force: :cascade do |t|
    t.string "action", null: false
    t.string "permitted_by", null: false
    t.uuid "permission_scope_id"
    t.string "permission_scope_type"
    t.datetime "created_at", null: false
    t.datetime "updated_at", null: false
    t.index ["action"], name: "index_permissions_on_action"
    t.index ["permission_scope_id"], name: "index_permissions_on_permission_scope_id"
  end

  create_table "phase_files", id: :uuid, default: -> { "gen_random_uuid()" }, force: :cascade do |t|
    t.uuid "phase_id"
    t.string "file"
    t.integer "ordering"
    t.datetime "created_at", null: false
    t.datetime "updated_at", null: false
    t.string "name"
    t.index ["phase_id"], name: "index_phase_files_on_phase_id"
  end

  create_table "phases", id: :uuid, default: -> { "gen_random_uuid()" }, force: :cascade do |t|
    t.uuid "project_id"
    t.jsonb "title_multiloc", default: {}
    t.jsonb "description_multiloc", default: {}
    t.date "start_at"
    t.date "end_at"
    t.datetime "created_at", null: false
    t.datetime "updated_at", null: false
    t.string "participation_method", default: "ideation", null: false
    t.boolean "posting_enabled", default: true
    t.boolean "commenting_enabled", default: true
    t.boolean "voting_enabled", default: true, null: false
    t.string "upvoting_method", default: "unlimited", null: false
    t.integer "upvoting_limited_max", default: 10
    t.string "survey_embed_url"
    t.string "survey_service"
    t.string "presentation_mode", default: "card"
    t.integer "max_budget"
    t.boolean "poll_anonymous", default: false, null: false
    t.boolean "downvoting_enabled", default: true, null: false
    t.integer "ideas_count", default: 0, null: false
    t.string "ideas_order"
    t.string "input_term", default: "idea"
    t.integer "min_budget", default: 0
    t.string "downvoting_method", default: "unlimited", null: false
    t.integer "downvoting_limited_max", default: 10
    t.index ["project_id"], name: "index_phases_on_project_id"
  end

  create_table "pins", id: :uuid, default: -> { "gen_random_uuid()" }, force: :cascade do |t|
    t.uuid "admin_publication_id", null: false
    t.string "page_type", null: false
    t.uuid "page_id", null: false
    t.datetime "created_at", precision: 6, null: false
    t.datetime "updated_at", precision: 6, null: false
    t.index ["admin_publication_id"], name: "index_pins_on_admin_publication_id"
    t.index ["page_id", "admin_publication_id"], name: "index_pins_on_page_id_and_admin_publication_id", unique: true
  end

  create_table "polls_options", id: :uuid, default: -> { "gen_random_uuid()" }, force: :cascade do |t|
    t.uuid "question_id"
    t.jsonb "title_multiloc", default: {}, null: false
    t.integer "ordering"
    t.datetime "created_at", null: false
    t.datetime "updated_at", null: false
    t.index ["question_id"], name: "index_polls_options_on_question_id"
  end

  create_table "polls_questions", id: :uuid, default: -> { "gen_random_uuid()" }, force: :cascade do |t|
    t.uuid "participation_context_id", null: false
    t.string "participation_context_type", null: false
    t.jsonb "title_multiloc", default: {}, null: false
    t.integer "ordering"
    t.datetime "created_at", null: false
    t.datetime "updated_at", null: false
    t.string "question_type", default: "single_option", null: false
    t.integer "max_options"
    t.index ["participation_context_type", "participation_context_id"], name: "index_poll_questions_on_participation_context"
  end

  create_table "polls_response_options", id: :uuid, default: -> { "gen_random_uuid()" }, force: :cascade do |t|
    t.uuid "response_id"
    t.uuid "option_id"
    t.datetime "created_at", null: false
    t.datetime "updated_at", null: false
    t.index ["option_id"], name: "index_polls_response_options_on_option_id"
    t.index ["response_id"], name: "index_polls_response_options_on_response_id"
  end

  create_table "polls_responses", id: :uuid, default: -> { "gen_random_uuid()" }, force: :cascade do |t|
    t.uuid "participation_context_id", null: false
    t.string "participation_context_type", null: false
    t.uuid "user_id"
    t.datetime "created_at", null: false
    t.datetime "updated_at", null: false
    t.index ["participation_context_id", "participation_context_type", "user_id"], name: "index_polls_responses_on_participation_context_and_user_id", unique: true
    t.index ["participation_context_type", "participation_context_id"], name: "index_poll_responses_on_participation_context"
    t.index ["user_id"], name: "index_polls_responses_on_user_id"
  end

  create_table "project_files", id: :uuid, default: -> { "gen_random_uuid()" }, force: :cascade do |t|
    t.uuid "project_id"
    t.string "file"
    t.integer "ordering"
    t.datetime "created_at", null: false
    t.datetime "updated_at", null: false
    t.string "name"
    t.index ["project_id"], name: "index_project_files_on_project_id"
  end

  create_table "project_folders_files", id: :uuid, default: -> { "gen_random_uuid()" }, force: :cascade do |t|
    t.uuid "project_folder_id"
    t.string "file"
    t.string "name"
    t.integer "ordering"
    t.datetime "created_at", precision: 6, null: false
    t.datetime "updated_at", precision: 6, null: false
    t.index ["project_folder_id"], name: "index_project_folders_files_on_project_folder_id"
  end

  create_table "project_folders_folders", id: :uuid, default: -> { "gen_random_uuid()" }, force: :cascade do |t|
    t.jsonb "title_multiloc"
    t.jsonb "description_multiloc"
    t.jsonb "description_preview_multiloc"
    t.string "header_bg"
    t.string "slug"
    t.datetime "created_at", precision: 6, null: false
    t.datetime "updated_at", precision: 6, null: false
    t.index ["slug"], name: "index_project_folders_folders_on_slug"
  end

  create_table "project_folders_images", id: :uuid, default: -> { "gen_random_uuid()" }, force: :cascade do |t|
    t.uuid "project_folder_id"
    t.string "image"
    t.integer "ordering"
    t.datetime "created_at", precision: 6, null: false
    t.datetime "updated_at", precision: 6, null: false
    t.index ["project_folder_id"], name: "index_project_folders_images_on_project_folder_id"
  end

  create_table "project_images", id: :uuid, default: -> { "gen_random_uuid()" }, force: :cascade do |t|
    t.uuid "project_id"
    t.string "image"
    t.integer "ordering"
    t.datetime "created_at", null: false
    t.datetime "updated_at", null: false
    t.index ["project_id"], name: "index_project_images_on_project_id"
  end

  create_table "projects", id: :uuid, default: -> { "gen_random_uuid()" }, force: :cascade do |t|
    t.jsonb "title_multiloc", default: {}
    t.jsonb "description_multiloc", default: {}
    t.string "slug"
    t.datetime "created_at", null: false
    t.datetime "updated_at", null: false
    t.string "header_bg"
    t.integer "ideas_count", default: 0, null: false
    t.string "visible_to", default: "public", null: false
    t.jsonb "description_preview_multiloc", default: {}
    t.string "presentation_mode", default: "card"
    t.string "participation_method", default: "ideation"
    t.boolean "posting_enabled", default: true
    t.boolean "commenting_enabled", default: true
    t.boolean "voting_enabled", default: true, null: false
    t.string "upvoting_method", default: "unlimited", null: false
    t.integer "upvoting_limited_max", default: 10
    t.string "process_type", default: "timeline", null: false
    t.string "internal_role"
    t.string "survey_embed_url"
    t.string "survey_service"
    t.integer "max_budget"
    t.integer "comments_count", default: 0, null: false
    t.uuid "default_assignee_id"
    t.boolean "poll_anonymous", default: false, null: false
    t.boolean "downvoting_enabled", default: true, null: false
    t.string "ideas_order"
    t.string "input_term", default: "idea"
    t.integer "min_budget", default: 0
    t.string "downvoting_method", default: "unlimited", null: false
    t.integer "downvoting_limited_max", default: 10
    t.boolean "include_all_areas", default: false, null: false
    t.index ["slug"], name: "index_projects_on_slug", unique: true
  end

  create_table "projects_allowed_input_topics", id: :uuid, default: -> { "uuid_generate_v4()" }, force: :cascade do |t|
    t.uuid "project_id"
    t.uuid "topic_id"
    t.datetime "created_at", precision: 6, null: false
    t.datetime "updated_at", precision: 6, null: false
    t.integer "ordering"
    t.index ["project_id"], name: "index_projects_allowed_input_topics_on_project_id"
    t.index ["topic_id"], name: "index_projects_allowed_input_topics_on_topic_id"
  end

  create_table "projects_topics", id: :uuid, default: -> { "gen_random_uuid()" }, force: :cascade do |t|
    t.uuid "topic_id", null: false
    t.uuid "project_id", null: false
    t.datetime "created_at", precision: 6, null: false
    t.datetime "updated_at", precision: 6, null: false
    t.index ["project_id"], name: "index_projects_topics_on_project_id"
    t.index ["topic_id"], name: "index_projects_topics_on_topic_id"
  end

  create_table "public_api_api_clients", id: :uuid, default: -> { "gen_random_uuid()" }, force: :cascade do |t|
    t.string "name"
    t.string "secret"
    t.uuid "tenant_id"
    t.datetime "created_at", null: false
    t.datetime "updated_at", null: false
    t.index ["tenant_id"], name: "index_public_api_api_clients_on_tenant_id"
  end

  create_table "que_jobs", comment: "4", force: :cascade do |t|
    t.integer "priority", limit: 2, default: 100, null: false
    t.datetime "run_at", default: -> { "now()" }, null: false
    t.text "job_class", null: false
    t.integer "error_count", default: 0, null: false
    t.text "last_error_message"
    t.text "queue", default: "default", null: false
    t.text "last_error_backtrace"
    t.datetime "finished_at"
    t.datetime "expired_at"
    t.jsonb "args", default: [], null: false
    t.jsonb "data", default: {}, null: false
    t.index ["args"], name: "que_jobs_args_gin_idx", opclass: :jsonb_path_ops, using: :gin
    t.index ["data"], name: "que_jobs_data_gin_idx", opclass: :jsonb_path_ops, using: :gin
    t.index ["queue", "priority", "run_at", "id"], name: "que_poll_idx", where: "((finished_at IS NULL) AND (expired_at IS NULL))"
  end

  create_table "que_lockers", primary_key: "pid", id: :integer, default: nil, force: :cascade do |t|
    t.integer "worker_count", null: false
    t.integer "worker_priorities", null: false, array: true
    t.integer "ruby_pid", null: false
    t.text "ruby_hostname", null: false
    t.text "queues", null: false, array: true
    t.boolean "listening", null: false
  end

  create_table "que_values", primary_key: "key", id: :text, force: :cascade do |t|
    t.jsonb "value", default: {}, null: false
  end

  create_table "spam_reports", id: :uuid, default: -> { "gen_random_uuid()" }, force: :cascade do |t|
    t.uuid "spam_reportable_id", null: false
    t.string "spam_reportable_type", null: false
    t.datetime "reported_at", null: false
    t.string "reason_code"
    t.string "other_reason"
    t.uuid "user_id"
    t.datetime "created_at", null: false
    t.datetime "updated_at", null: false
    t.index ["reported_at"], name: "index_spam_reports_on_reported_at"
    t.index ["spam_reportable_type", "spam_reportable_id"], name: "spam_reportable_index"
    t.index ["user_id"], name: "index_spam_reports_on_user_id"
  end

  create_table "static_page_files", id: :uuid, default: -> { "gen_random_uuid()" }, force: :cascade do |t|
    t.uuid "static_page_id"
    t.string "file"
    t.integer "ordering"
    t.string "name"
    t.datetime "created_at", null: false
    t.datetime "updated_at", null: false
    t.index ["static_page_id"], name: "index_static_page_files_on_static_page_id"
  end

  create_table "static_pages", id: :uuid, default: -> { "gen_random_uuid()" }, force: :cascade do |t|
    t.jsonb "title_multiloc", default: {}
    t.jsonb "body_multiloc", default: {}
    t.string "slug"
    t.datetime "created_at", null: false
    t.datetime "updated_at", null: false
    t.string "code", null: false
    t.jsonb "top_info_section_multiloc", default: {}, null: false
    t.boolean "banner_enabled", default: false, null: false
    t.string "banner_layout", default: "full_width_banner_layout", null: false
    t.string "banner_overlay_color"
    t.integer "banner_overlay_opacity"
    t.jsonb "banner_cta_button_multiloc", default: {}, null: false
    t.string "banner_cta_button_type", default: "no_button", null: false
    t.string "banner_cta_button_url"
    t.jsonb "banner_header_multiloc", default: {}, null: false
    t.jsonb "banner_subheader_multiloc", default: {}, null: false
    t.boolean "top_info_section_enabled", default: false, null: false
    t.boolean "files_section_enabled", default: false, null: false
    t.boolean "projects_enabled", default: false, null: false
    t.string "projects_filter_type"
    t.boolean "events_widget_enabled", default: false, null: false
    t.boolean "bottom_info_section_enabled", default: false, null: false
    t.jsonb "bottom_info_section_multiloc", default: {}, null: false
    t.string "header_bg"
    t.index ["code"], name: "index_static_pages_on_code"
    t.index ["slug"], name: "index_static_pages_on_slug", unique: true
  end

  create_table "surveys_responses", id: :uuid, default: -> { "gen_random_uuid()" }, force: :cascade do |t|
    t.uuid "participation_context_id", null: false
    t.string "participation_context_type", null: false
    t.string "survey_service", null: false
    t.string "external_survey_id", null: false
    t.string "external_response_id", null: false
    t.uuid "user_id"
    t.datetime "started_at"
    t.datetime "submitted_at", null: false
    t.jsonb "answers", default: {}
    t.datetime "created_at", null: false
    t.datetime "updated_at", null: false
    t.index ["participation_context_type", "participation_context_id"], name: "index_surveys_responses_on_participation_context"
    t.index ["user_id"], name: "index_surveys_responses_on_user_id"
  end

  create_table "tenants", id: :uuid, default: -> { "gen_random_uuid()" }, force: :cascade do |t|
    t.string "name"
    t.string "host"
    t.jsonb "settings", default: {}
    t.datetime "created_at", null: false
    t.datetime "updated_at", null: false
    t.string "logo"
    t.string "favicon"
    t.jsonb "style", default: {}
    t.datetime "deleted_at"
    t.datetime "creation_finalized_at"
    t.index ["creation_finalized_at"], name: "index_tenants_on_creation_finalized_at"
    t.index ["deleted_at"], name: "index_tenants_on_deleted_at"
    t.index ["host"], name: "index_tenants_on_host"
  end

  create_table "text_images", id: :uuid, default: -> { "gen_random_uuid()" }, force: :cascade do |t|
    t.string "imageable_type", null: false
    t.uuid "imageable_id", null: false
    t.string "imageable_field"
    t.string "image"
    t.datetime "created_at", null: false
    t.datetime "updated_at", null: false
    t.string "text_reference", null: false
  end

  create_table "texting_campaigns", id: :uuid, default: -> { "gen_random_uuid()" }, force: :cascade do |t|
    t.string "phone_numbers", default: [], null: false, array: true
    t.text "message", null: false
    t.datetime "sent_at"
    t.string "status", null: false
    t.datetime "created_at", precision: 6, null: false
    t.datetime "updated_at", precision: 6, null: false
  end

  create_table "topics", id: :uuid, default: -> { "gen_random_uuid()" }, force: :cascade do |t|
    t.jsonb "title_multiloc", default: {}
    t.jsonb "description_multiloc", default: {}
    t.string "icon"
    t.datetime "created_at", null: false
    t.datetime "updated_at", null: false
    t.integer "ordering"
    t.string "code", default: "custom", null: false
  end

  create_table "user_custom_fields_representativeness_ref_distributions", id: :uuid, default: -> { "gen_random_uuid()" }, force: :cascade do |t|
    t.uuid "custom_field_id", null: false
    t.jsonb "distribution", null: false
    t.datetime "created_at", precision: 6, null: false
    t.datetime "updated_at", precision: 6, null: false
    t.string "type"
    t.index ["custom_field_id"], name: "index_ucf_representativeness_ref_distributions_on_custom_field"
  end

  create_table "users", id: :uuid, default: -> { "gen_random_uuid()" }, force: :cascade do |t|
    t.string "email"
    t.string "password_digest"
    t.string "slug"
    t.jsonb "roles", default: []
    t.string "reset_password_token"
    t.datetime "created_at", null: false
    t.datetime "updated_at", null: false
    t.string "avatar"
    t.string "first_name"
    t.string "last_name"
    t.string "locale"
    t.jsonb "bio_multiloc", default: {}
    t.boolean "cl1_migrated", default: false
    t.string "invite_status"
    t.jsonb "custom_field_values", default: {}
    t.datetime "registration_completed_at"
    t.boolean "verified", default: false, null: false
    t.datetime "email_confirmed_at"
    t.string "email_confirmation_code"
    t.integer "email_confirmation_retry_count", default: 0, null: false
    t.integer "email_confirmation_code_reset_count", default: 0, null: false
    t.datetime "email_confirmation_code_sent_at"
    t.boolean "confirmation_required", default: true, null: false
    t.index "lower((email)::text)", name: "users_unique_lower_email_idx", unique: true
    t.index ["email"], name: "index_users_on_email"
    t.index ["registration_completed_at"], name: "index_users_on_registration_completed_at"
    t.index ["slug"], name: "index_users_on_slug", unique: true
  end

  create_table "verification_verifications", id: :uuid, default: -> { "gen_random_uuid()" }, force: :cascade do |t|
    t.uuid "user_id"
    t.string "method_name", null: false
    t.string "hashed_uid", null: false
    t.boolean "active", default: true, null: false
    t.datetime "created_at", null: false
    t.datetime "updated_at", null: false
    t.index ["hashed_uid"], name: "index_verification_verifications_on_hashed_uid"
    t.index ["user_id"], name: "index_verification_verifications_on_user_id"
  end

  create_table "volunteering_causes", id: :uuid, default: -> { "gen_random_uuid()" }, force: :cascade do |t|
    t.uuid "participation_context_id", null: false
    t.string "participation_context_type", null: false
    t.jsonb "title_multiloc", default: {}, null: false
    t.jsonb "description_multiloc", default: {}, null: false
    t.integer "volunteers_count", default: 0, null: false
    t.string "image"
    t.integer "ordering", null: false
    t.datetime "created_at", precision: 6, null: false
    t.datetime "updated_at", precision: 6, null: false
    t.index ["ordering"], name: "index_volunteering_causes_on_ordering"
    t.index ["participation_context_type", "participation_context_id"], name: "index_volunteering_causes_on_participation_context"
  end

  create_table "volunteering_volunteers", id: :uuid, default: -> { "gen_random_uuid()" }, force: :cascade do |t|
    t.uuid "cause_id", null: false
    t.uuid "user_id", null: false
    t.datetime "created_at", precision: 6, null: false
    t.datetime "updated_at", precision: 6, null: false
    t.index ["cause_id", "user_id"], name: "index_volunteering_volunteers_on_cause_id_and_user_id", unique: true
    t.index ["user_id"], name: "index_volunteering_volunteers_on_user_id"
  end

  create_table "votes", id: :uuid, default: -> { "gen_random_uuid()" }, force: :cascade do |t|
    t.uuid "votable_id"
    t.string "votable_type"
    t.uuid "user_id"
    t.string "mode", null: false
    t.datetime "created_at", null: false
    t.datetime "updated_at", null: false
    t.index ["user_id"], name: "index_votes_on_user_id"
    t.index ["votable_type", "votable_id", "user_id"], name: "index_votes_on_votable_type_and_votable_id_and_user_id", unique: true
    t.index ["votable_type", "votable_id"], name: "index_votes_on_votable_type_and_votable_id"
  end

  add_foreign_key "activities", "users"
  add_foreign_key "analytics_dimension_locales_fact_visits", "analytics_dimension_locales", column: "dimension_locale_id"
  add_foreign_key "analytics_dimension_locales_fact_visits", "analytics_fact_visits", column: "fact_visit_id"
  add_foreign_key "analytics_dimension_projects_fact_visits", "analytics_fact_visits", column: "fact_visit_id"
  add_foreign_key "analytics_fact_visits", "analytics_dimension_dates", column: "dimension_date_first_action_id", primary_key: "date"
  add_foreign_key "analytics_fact_visits", "analytics_dimension_dates", column: "dimension_date_last_action_id", primary_key: "date"
  add_foreign_key "analytics_fact_visits", "analytics_dimension_referrer_types", column: "dimension_referrer_type_id"
  add_foreign_key "areas", "custom_field_options"
  add_foreign_key "areas_ideas", "areas"
  add_foreign_key "areas_ideas", "ideas"
  add_foreign_key "areas_initiatives", "areas"
  add_foreign_key "areas_initiatives", "initiatives"
  add_foreign_key "areas_projects", "areas"
  add_foreign_key "areas_projects", "projects"
  add_foreign_key "baskets", "users"
  add_foreign_key "baskets_ideas", "baskets"
  add_foreign_key "baskets_ideas", "ideas"
  add_foreign_key "comments", "users", column: "author_id"
  add_foreign_key "custom_field_options", "custom_fields"
  add_foreign_key "email_campaigns_campaign_email_commands", "users", column: "recipient_id"
  add_foreign_key "email_campaigns_campaigns", "users", column: "author_id"
  add_foreign_key "email_campaigns_campaigns_groups", "email_campaigns_campaigns", column: "campaign_id"
  add_foreign_key "email_campaigns_deliveries", "email_campaigns_campaigns", column: "campaign_id"
  add_foreign_key "event_files", "events"
  add_foreign_key "events", "projects"
  add_foreign_key "groups_permissions", "groups"
  add_foreign_key "groups_permissions", "permissions"
  add_foreign_key "groups_projects", "groups"
  add_foreign_key "groups_projects", "projects"
  add_foreign_key "idea_files", "ideas"
  add_foreign_key "idea_images", "ideas"
  add_foreign_key "ideas", "idea_statuses"
  add_foreign_key "ideas", "phases", column: "creation_phase_id"
  add_foreign_key "ideas", "projects"
  add_foreign_key "ideas", "users", column: "assignee_id"
  add_foreign_key "ideas", "users", column: "author_id"
  add_foreign_key "ideas_phases", "ideas"
  add_foreign_key "ideas_phases", "phases"
  add_foreign_key "ideas_topics", "ideas"
  add_foreign_key "ideas_topics", "topics"
  add_foreign_key "identities", "users"
  add_foreign_key "initiative_files", "initiatives"
  add_foreign_key "initiative_images", "initiatives"
  add_foreign_key "initiatives", "users", column: "assignee_id"
  add_foreign_key "initiatives", "users", column: "author_id"
  add_foreign_key "initiatives_topics", "initiatives"
  add_foreign_key "initiatives_topics", "topics"
  add_foreign_key "insights_categories", "insights_views", column: "view_id"
  add_foreign_key "insights_category_assignments", "insights_categories", column: "category_id"
  add_foreign_key "insights_data_sources", "insights_views", column: "view_id"
  add_foreign_key "insights_text_network_analysis_tasks_views", "insights_views", column: "view_id"
  add_foreign_key "insights_text_network_analysis_tasks_views", "nlp_text_network_analysis_tasks", column: "task_id"
  add_foreign_key "insights_text_networks", "insights_views", column: "view_id"
  add_foreign_key "insights_zeroshot_classification_tasks_categories", "insights_categories", column: "category_id"
  add_foreign_key "insights_zeroshot_classification_tasks_categories", "insights_zeroshot_classification_tasks", column: "task_id"
  add_foreign_key "insights_zeroshot_classification_tasks_inputs", "insights_zeroshot_classification_tasks", column: "task_id"
  add_foreign_key "invites", "users", column: "invitee_id"
  add_foreign_key "invites", "users", column: "inviter_id"
  add_foreign_key "maps_layers", "maps_map_configs", column: "map_config_id"
  add_foreign_key "maps_legend_items", "maps_map_configs", column: "map_config_id"
  add_foreign_key "memberships", "groups"
  add_foreign_key "memberships", "users"
  add_foreign_key "nav_bar_items", "static_pages"
  add_foreign_key "notifications", "comments"
  add_foreign_key "notifications", "flag_inappropriate_content_inappropriate_content_flags", column: "inappropriate_content_flag_id"
  add_foreign_key "notifications", "invites"
  add_foreign_key "notifications", "official_feedbacks"
  add_foreign_key "notifications", "phases"
  add_foreign_key "notifications", "projects"
  add_foreign_key "notifications", "spam_reports"
  add_foreign_key "notifications", "users", column: "initiating_user_id"
  add_foreign_key "notifications", "users", column: "recipient_id"
  add_foreign_key "official_feedbacks", "users"
  add_foreign_key "phase_files", "phases"
  add_foreign_key "phases", "projects"
  add_foreign_key "pins", "admin_publications"
  add_foreign_key "polls_options", "polls_questions", column: "question_id"
  add_foreign_key "polls_response_options", "polls_options", column: "option_id"
  add_foreign_key "polls_response_options", "polls_responses", column: "response_id"
  add_foreign_key "project_files", "projects"
  add_foreign_key "project_folders_files", "project_folders_folders", column: "project_folder_id"
  add_foreign_key "project_folders_images", "project_folders_folders", column: "project_folder_id"
  add_foreign_key "project_images", "projects"
  add_foreign_key "projects", "users", column: "default_assignee_id"
  add_foreign_key "projects_allowed_input_topics", "projects"
  add_foreign_key "projects_allowed_input_topics", "topics"
  add_foreign_key "projects_topics", "projects"
  add_foreign_key "projects_topics", "topics"
  add_foreign_key "public_api_api_clients", "tenants"
  add_foreign_key "spam_reports", "users"
  add_foreign_key "static_page_files", "static_pages"
  add_foreign_key "user_custom_fields_representativeness_ref_distributions", "custom_fields"
  add_foreign_key "volunteering_volunteers", "volunteering_causes", column: "cause_id"
  add_foreign_key "votes", "users"

  create_view "idea_trending_infos", sql_definition: <<-SQL
      SELECT ideas.id AS idea_id,
      GREATEST(comments_at.last_comment_at, upvotes_at.last_upvoted_at, ideas.published_at) AS last_activity_at,
      to_timestamp(round((((GREATEST(((comments_at.comments_count)::double precision * comments_at.mean_comment_at), (0)::double precision) + GREATEST(((upvotes_at.upvotes_count)::double precision * upvotes_at.mean_upvoted_at), (0)::double precision)) + date_part('epoch'::text, ideas.published_at)) / (((GREATEST((comments_at.comments_count)::numeric, 0.0) + GREATEST((upvotes_at.upvotes_count)::numeric, 0.0)) + 1.0))::double precision))) AS mean_activity_at
     FROM ((ideas
       FULL JOIN ( SELECT comments.post_id AS idea_id,
              max(comments.created_at) AS last_comment_at,
              avg(date_part('epoch'::text, comments.created_at)) AS mean_comment_at,
              count(comments.post_id) AS comments_count
             FROM comments
            GROUP BY comments.post_id) comments_at ON ((ideas.id = comments_at.idea_id)))
       FULL JOIN ( SELECT votes.votable_id,
              max(votes.created_at) AS last_upvoted_at,
              avg(date_part('epoch'::text, votes.created_at)) AS mean_upvoted_at,
              count(votes.votable_id) AS upvotes_count
             FROM votes
            WHERE (((votes.mode)::text = 'up'::text) AND ((votes.votable_type)::text = 'Idea'::text))
            GROUP BY votes.votable_id) upvotes_at ON ((ideas.id = upvotes_at.votable_id)));
  SQL
  create_view "initiative_initiative_statuses", sql_definition: <<-SQL
      SELECT initiative_status_changes.initiative_id,
      initiative_status_changes.initiative_status_id
     FROM (((initiatives
       JOIN ( SELECT initiative_status_changes_1.initiative_id,
              max(initiative_status_changes_1.created_at) AS last_status_changed_at
             FROM initiative_status_changes initiative_status_changes_1
            GROUP BY initiative_status_changes_1.initiative_id) initiatives_with_last_status_change ON ((initiatives.id = initiatives_with_last_status_change.initiative_id)))
       JOIN initiative_status_changes ON (((initiatives.id = initiative_status_changes.initiative_id) AND (initiatives_with_last_status_change.last_status_changed_at = initiative_status_changes.created_at))))
       JOIN initiative_statuses ON ((initiative_statuses.id = initiative_status_changes.initiative_status_id)));
  SQL
  create_view "union_posts", sql_definition: <<-SQL
      SELECT ideas.id,
      ideas.title_multiloc,
      ideas.body_multiloc,
      ideas.publication_status,
      ideas.published_at,
      ideas.author_id,
      ideas.created_at,
      ideas.updated_at,
      ideas.upvotes_count,
      ideas.location_point,
      ideas.location_description,
      ideas.comments_count,
      ideas.slug,
      ideas.official_feedbacks_count
     FROM ideas
  UNION ALL
   SELECT initiatives.id,
      initiatives.title_multiloc,
      initiatives.body_multiloc,
      initiatives.publication_status,
      initiatives.published_at,
      initiatives.author_id,
      initiatives.created_at,
      initiatives.updated_at,
      initiatives.upvotes_count,
      initiatives.location_point,
      initiatives.location_description,
      initiatives.comments_count,
      initiatives.slug,
      initiatives.official_feedbacks_count
     FROM initiatives;
  SQL
  create_view "moderation_moderations", sql_definition: <<-SQL
      SELECT ideas.id,
      'Idea'::text AS moderatable_type,
      NULL::text AS post_type,
      NULL::uuid AS post_id,
      NULL::text AS post_slug,
      NULL::jsonb AS post_title_multiloc,
      projects.id AS project_id,
      projects.slug AS project_slug,
      projects.title_multiloc AS project_title_multiloc,
      ideas.title_multiloc AS content_title_multiloc,
      ideas.body_multiloc AS content_body_multiloc,
      ideas.slug AS content_slug,
      ideas.published_at AS created_at,
      moderation_moderation_statuses.status AS moderation_status
     FROM ((ideas
       LEFT JOIN moderation_moderation_statuses ON ((moderation_moderation_statuses.moderatable_id = ideas.id)))
       LEFT JOIN projects ON ((projects.id = ideas.project_id)))
  UNION ALL
   SELECT initiatives.id,
      'Initiative'::text AS moderatable_type,
      NULL::text AS post_type,
      NULL::uuid AS post_id,
      NULL::text AS post_slug,
      NULL::jsonb AS post_title_multiloc,
      NULL::uuid AS project_id,
      NULL::character varying AS project_slug,
      NULL::jsonb AS project_title_multiloc,
      initiatives.title_multiloc AS content_title_multiloc,
      initiatives.body_multiloc AS content_body_multiloc,
      initiatives.slug AS content_slug,
      initiatives.published_at AS created_at,
      moderation_moderation_statuses.status AS moderation_status
     FROM (initiatives
       LEFT JOIN moderation_moderation_statuses ON ((moderation_moderation_statuses.moderatable_id = initiatives.id)))
  UNION ALL
   SELECT comments.id,
      'Comment'::text AS moderatable_type,
      'Idea'::text AS post_type,
      ideas.id AS post_id,
      ideas.slug AS post_slug,
      ideas.title_multiloc AS post_title_multiloc,
      projects.id AS project_id,
      projects.slug AS project_slug,
      projects.title_multiloc AS project_title_multiloc,
      NULL::jsonb AS content_title_multiloc,
      comments.body_multiloc AS content_body_multiloc,
      NULL::character varying AS content_slug,
      comments.created_at,
      moderation_moderation_statuses.status AS moderation_status
     FROM (((comments
       LEFT JOIN moderation_moderation_statuses ON ((moderation_moderation_statuses.moderatable_id = comments.id)))
       LEFT JOIN ideas ON ((ideas.id = comments.post_id)))
       LEFT JOIN projects ON ((projects.id = ideas.project_id)))
    WHERE ((comments.post_type)::text = 'Idea'::text)
  UNION ALL
   SELECT comments.id,
      'Comment'::text AS moderatable_type,
      'Initiative'::text AS post_type,
      initiatives.id AS post_id,
      initiatives.slug AS post_slug,
      initiatives.title_multiloc AS post_title_multiloc,
      NULL::uuid AS project_id,
      NULL::character varying AS project_slug,
      NULL::jsonb AS project_title_multiloc,
      NULL::jsonb AS content_title_multiloc,
      comments.body_multiloc AS content_body_multiloc,
      NULL::character varying AS content_slug,
      comments.created_at,
      moderation_moderation_statuses.status AS moderation_status
     FROM ((comments
       LEFT JOIN moderation_moderation_statuses ON ((moderation_moderation_statuses.moderatable_id = comments.id)))
       LEFT JOIN initiatives ON ((initiatives.id = comments.post_id)))
    WHERE ((comments.post_type)::text = 'Initiative'::text);
  SQL
  create_view "analytics_dimension_statuses", sql_definition: <<-SQL
      SELECT idea_statuses.id,
      idea_statuses.title_multiloc,
      idea_statuses.color
     FROM idea_statuses
  UNION ALL
   SELECT initiative_statuses.id,
      initiative_statuses.title_multiloc,
      initiative_statuses.color
     FROM initiative_statuses;
  SQL
  create_view "analytics_dimension_projects", sql_definition: <<-SQL
      SELECT projects.id,
      projects.title_multiloc
     FROM projects;
  SQL
  create_view "analytics_build_feedbacks", sql_definition: <<-SQL
      SELECT a.post_id,
      min(a.feedback_first_date) AS feedback_first_date,
      max(a.feedback_official) AS feedback_official,
      max(a.feedback_status_change) AS feedback_status_change
     FROM ( SELECT activities.item_id AS post_id,
              min(activities.created_at) AS feedback_first_date,
              0 AS feedback_official,
              1 AS feedback_status_change
             FROM activities
            WHERE (((activities.action)::text = 'changed_status'::text) AND ((activities.item_type)::text = ANY (ARRAY[('Idea'::character varying)::text, ('Initiative'::character varying)::text])))
            GROUP BY activities.item_id
          UNION ALL
           SELECT official_feedbacks.post_id,
              min(official_feedbacks.created_at) AS feedback_first_date,
              1 AS feedback_official,
              0 AS feedback_status_change
             FROM official_feedbacks
            GROUP BY official_feedbacks.post_id) a
    GROUP BY a.post_id;
  SQL
  create_view "analytics_dimension_users", sql_definition: <<-SQL
      SELECT users.id,
      COALESCE(((users.roles -> 0) ->> 'type'::text), 'citizen'::text) AS role
     FROM users;
  SQL
  create_view "analytics_fact_registrations", sql_definition: <<-SQL
      SELECT users.id,
      users.id AS dimension_user_id,
      (users.registration_completed_at)::date AS dimension_date_registration_id
     FROM users
    WHERE (users.registration_completed_at IS NOT NULL);
  SQL
  create_view "analytics_fact_participations", sql_definition: <<-SQL
      SELECT i.id,
      i.author_id AS dimension_user_id,
      i.project_id AS dimension_project_id,
          CASE
              WHEN (((pr.participation_method)::text = 'native_survey'::text) OR ((ph.participation_method)::text = 'native_survey'::text)) THEN survey.id
              ELSE idea.id
          END AS dimension_type_id,
      (i.created_at)::date AS dimension_date_created_id,
      (i.upvotes_count + i.downvotes_count) AS votes_count,
      i.upvotes_count,
      i.downvotes_count
     FROM ((((ideas i
       LEFT JOIN projects pr ON ((pr.id = i.project_id)))
       LEFT JOIN phases ph ON ((ph.id = i.creation_phase_id)))
       JOIN analytics_dimension_types idea ON (((idea.name)::text = 'idea'::text)))
       LEFT JOIN analytics_dimension_types survey ON (((survey.name)::text = 'survey'::text)))
  UNION ALL
   SELECT i.id,
      i.author_id AS dimension_user_id,
      NULL::uuid AS dimension_project_id,
      adt.id AS dimension_type_id,
      (i.created_at)::date AS dimension_date_created_id,
      (i.upvotes_count + i.downvotes_count) AS votes_count,
      i.upvotes_count,
      i.downvotes_count
     FROM (initiatives i
       JOIN analytics_dimension_types adt ON (((adt.name)::text = 'initiative'::text)))
  UNION ALL
   SELECT c.id,
      c.author_id AS dimension_user_id,
      i.project_id AS dimension_project_id,
      adt.id AS dimension_type_id,
      (c.created_at)::date AS dimension_date_created_id,
      (c.upvotes_count + c.downvotes_count) AS votes_count,
      c.upvotes_count,
      c.downvotes_count
     FROM ((comments c
       JOIN analytics_dimension_types adt ON (((adt.name)::text = 'comment'::text)))
       LEFT JOIN ideas i ON ((c.post_id = i.id)))
  UNION ALL
   SELECT v.id,
      v.user_id AS dimension_user_id,
      COALESCE(i.project_id, ic.project_id) AS dimension_project_id,
      adt.id AS dimension_type_id,
      (v.created_at)::date AS dimension_date_created_id,
      1 AS votes_count,
          CASE
              WHEN ((v.mode)::text = 'up'::text) THEN 1
              ELSE 0
          END AS upvotes_count,
          CASE
              WHEN ((v.mode)::text = 'down'::text) THEN 1
              ELSE 0
          END AS downvotes_count
     FROM ((((votes v
       JOIN analytics_dimension_types adt ON (((adt.name)::text = 'vote'::text)))
       LEFT JOIN ideas i ON ((i.id = v.votable_id)))
       LEFT JOIN comments c ON ((c.id = v.votable_id)))
       LEFT JOIN ideas ic ON ((ic.id = c.post_id)))
  UNION ALL
   SELECT pr.id,
      pr.user_id AS dimension_user_id,
      COALESCE(p.project_id, pr.participation_context_id) AS dimension_project_id,
      adt.id AS dimension_type_id,
      (pr.created_at)::date AS dimension_date_created_id,
      0 AS votes_count,
      0 AS upvotes_count,
      0 AS downvotes_count
     FROM ((polls_responses pr
       LEFT JOIN phases p ON ((p.id = pr.participation_context_id)))
       JOIN analytics_dimension_types adt ON (((adt.name)::text = 'poll'::text)))
  UNION ALL
   SELECT vv.id,
      vv.user_id AS dimension_user_id,
      COALESCE(p.project_id, vc.participation_context_id) AS dimension_project_id,
      adt.id AS dimension_type_id,
      (vv.created_at)::date AS dimension_date_created_id,
      0 AS votes_count,
      0 AS upvotes_count,
      0 AS downvotes_count
     FROM (((volunteering_volunteers vv
       LEFT JOIN volunteering_causes vc ON ((vc.id = vv.cause_id)))
       LEFT JOIN phases p ON ((p.id = vc.participation_context_id)))
       JOIN analytics_dimension_types adt ON (((adt.name)::text = 'volunteer'::text)));
  SQL
  create_view "analytics_fact_posts", sql_definition: <<-SQL
      SELECT i.id,
      i.author_id AS user_id,
      i.project_id AS dimension_project_id,
      adt.id AS dimension_type_id,
      (i.created_at)::date AS dimension_date_created_id,
      (abf.feedback_first_date)::date AS dimension_date_first_feedback_id,
      i.idea_status_id AS dimension_status_id,
      (abf.feedback_first_date - i.created_at) AS feedback_time_taken,
      COALESCE(abf.feedback_official, 0) AS feedback_official,
      COALESCE(abf.feedback_status_change, 0) AS feedback_status_change,
          CASE
              WHEN (abf.feedback_first_date IS NULL) THEN 1
              ELSE 0
          END AS feedback_none,
      (i.upvotes_count + i.downvotes_count) AS votes_count,
      i.upvotes_count,
      i.downvotes_count
     FROM ((ideas i
       JOIN analytics_dimension_types adt ON (((adt.name)::text = 'idea'::text)))
       LEFT JOIN analytics_build_feedbacks abf ON ((abf.post_id = i.id)))
<<<<<<< HEAD
=======
  UNION ALL
   SELECT i.id,
      i.author_id AS user_id,
      NULL::uuid AS dimension_project_id,
      adt.id AS dimension_type_id,
      (i.created_at)::date AS dimension_date_created_id,
      (abf.feedback_first_date)::date AS dimension_date_first_feedback_id,
      isc.initiative_status_id AS dimension_status_id,
      (abf.feedback_first_date - i.created_at) AS feedback_time_taken,
      COALESCE(abf.feedback_official, 0) AS feedback_official,
      COALESCE(abf.feedback_status_change, 0) AS feedback_status_change,
          CASE
              WHEN (abf.feedback_first_date IS NULL) THEN 1
              ELSE 0
          END AS feedback_none,
      (i.upvotes_count + i.downvotes_count) AS votes_count,
      i.upvotes_count,
      i.downvotes_count
     FROM (((initiatives i
       JOIN analytics_dimension_types adt ON (((adt.name)::text = 'initiative'::text)))
       LEFT JOIN analytics_build_feedbacks abf ON ((abf.post_id = i.id)))
       LEFT JOIN initiative_status_changes isc ON (((isc.initiative_id = i.id) AND (isc.updated_at = ( SELECT max(isc_.updated_at) AS max
             FROM initiative_status_changes isc_
            WHERE (isc_.initiative_id = i.id))))));
  SQL
  create_view "analytics_dimension_statuses", sql_definition: <<-SQL
      SELECT idea_statuses.id,
      idea_statuses.title_multiloc,
      idea_statuses.code,
      idea_statuses.color
     FROM idea_statuses
>>>>>>> 0b891918
  UNION ALL
   SELECT i.id,
      i.author_id AS user_id,
      NULL::uuid AS dimension_project_id,
      adt.id AS dimension_type_id,
      (i.created_at)::date AS dimension_date_created_id,
      (abf.feedback_first_date)::date AS dimension_date_first_feedback_id,
      isc.initiative_status_id AS dimension_status_id,
      (abf.feedback_first_date - i.created_at) AS feedback_time_taken,
      COALESCE(abf.feedback_official, 0) AS feedback_official,
      COALESCE(abf.feedback_status_change, 0) AS feedback_status_change,
          CASE
              WHEN (abf.feedback_first_date IS NULL) THEN 1
              ELSE 0
          END AS feedback_none,
      (i.upvotes_count + i.downvotes_count) AS votes_count,
      i.upvotes_count,
      i.downvotes_count
     FROM (((initiatives i
       JOIN analytics_dimension_types adt ON (((adt.name)::text = 'initiative'::text)))
       LEFT JOIN analytics_build_feedbacks abf ON ((abf.post_id = i.id)))
       LEFT JOIN initiative_status_changes isc ON (((isc.initiative_id = i.id) AND (isc.updated_at = ( SELECT max(isc_.updated_at) AS max
             FROM initiative_status_changes isc_
            WHERE (isc_.initiative_id = i.id))))));
  SQL
end<|MERGE_RESOLUTION|>--- conflicted
+++ resolved
@@ -10,7 +10,7 @@
 #
 # It's strongly recommended that you check this file into your version control system.
 
-ActiveRecord::Schema.define(version: 2022_10_27_170719) do
+ActiveRecord::Schema.define(version: 2022_10_28_082913) do
 
   # These are extensions that must be enabled in order to support this database
   enable_extension "pgcrypto"
@@ -1539,17 +1539,6 @@
        LEFT JOIN moderation_moderation_statuses ON ((moderation_moderation_statuses.moderatable_id = comments.id)))
        LEFT JOIN initiatives ON ((initiatives.id = comments.post_id)))
     WHERE ((comments.post_type)::text = 'Initiative'::text);
-  SQL
-  create_view "analytics_dimension_statuses", sql_definition: <<-SQL
-      SELECT idea_statuses.id,
-      idea_statuses.title_multiloc,
-      idea_statuses.color
-     FROM idea_statuses
-  UNION ALL
-   SELECT initiative_statuses.id,
-      initiative_statuses.title_multiloc,
-      initiative_statuses.color
-     FROM initiative_statuses;
   SQL
   create_view "analytics_dimension_projects", sql_definition: <<-SQL
       SELECT projects.id,
@@ -1696,8 +1685,6 @@
      FROM ((ideas i
        JOIN analytics_dimension_types adt ON (((adt.name)::text = 'idea'::text)))
        LEFT JOIN analytics_build_feedbacks abf ON ((abf.post_id = i.id)))
-<<<<<<< HEAD
-=======
   UNION ALL
    SELECT i.id,
       i.author_id AS user_id,
@@ -1729,30 +1716,11 @@
       idea_statuses.code,
       idea_statuses.color
      FROM idea_statuses
->>>>>>> 0b891918
   UNION ALL
-   SELECT i.id,
-      i.author_id AS user_id,
-      NULL::uuid AS dimension_project_id,
-      adt.id AS dimension_type_id,
-      (i.created_at)::date AS dimension_date_created_id,
-      (abf.feedback_first_date)::date AS dimension_date_first_feedback_id,
-      isc.initiative_status_id AS dimension_status_id,
-      (abf.feedback_first_date - i.created_at) AS feedback_time_taken,
-      COALESCE(abf.feedback_official, 0) AS feedback_official,
-      COALESCE(abf.feedback_status_change, 0) AS feedback_status_change,
-          CASE
-              WHEN (abf.feedback_first_date IS NULL) THEN 1
-              ELSE 0
-          END AS feedback_none,
-      (i.upvotes_count + i.downvotes_count) AS votes_count,
-      i.upvotes_count,
-      i.downvotes_count
-     FROM (((initiatives i
-       JOIN analytics_dimension_types adt ON (((adt.name)::text = 'initiative'::text)))
-       LEFT JOIN analytics_build_feedbacks abf ON ((abf.post_id = i.id)))
-       LEFT JOIN initiative_status_changes isc ON (((isc.initiative_id = i.id) AND (isc.updated_at = ( SELECT max(isc_.updated_at) AS max
-             FROM initiative_status_changes isc_
-            WHERE (isc_.initiative_id = i.id))))));
+   SELECT initiative_statuses.id,
+      initiative_statuses.title_multiloc,
+      initiative_statuses.code,
+      initiative_statuses.color
+     FROM initiative_statuses;
   SQL
 end