--- conflicted
+++ resolved
@@ -749,11 +749,8 @@
     t.string "author_hash"
     t.boolean "anonymous", default: false, null: false
     t.integer "internal_comments_count", default: 0, null: false
-<<<<<<< HEAD
     t.boolean "editing_locked", default: false, null: false
-=======
     t.integer "followers_count", default: 0, null: false
->>>>>>> e4a86da7
     t.index "((to_tsvector('simple'::regconfig, COALESCE((title_multiloc)::text, ''::text)) || to_tsvector('simple'::regconfig, COALESCE((body_multiloc)::text, ''::text))))", name: "index_initiatives_search", using: :gin
     t.index ["author_id"], name: "index_initiatives_on_author_id"
     t.index ["location_point"], name: "index_initiatives_on_location_point", using: :gist
