# This file is auto-generated from the current state of the database. Instead
# of editing this file, please use the migrations feature of Active Record to
# incrementally modify your database, and then regenerate this schema definition.
#
# This file is the source Rails uses to define your schema when running `bin/rails
# db:schema:load`. When creating a new database, `bin/rails db:schema:load` tends to
# be faster and is potentially less error prone than running all of your
# migrations from scratch. Old migrations may fail to apply correctly if those
# migrations use external dependencies or application code.
#
# It's strongly recommended that you check this file into your version control system.

<<<<<<< HEAD
ActiveRecord::Schema.define(version: 2022_09_27_100512) do
=======
ActiveRecord::Schema.define(version: 2022_09_27_114325) do
>>>>>>> d478bef5

  # These are extensions that must be enabled in order to support this database
  enable_extension "pgcrypto"
  enable_extension "plpgsql"
  enable_extension "postgis"
  enable_extension "uuid-ossp"

  create_table "activities", id: :uuid, default: -> { "gen_random_uuid()" }, force: :cascade do |t|
    t.string "item_type", null: false
    t.uuid "item_id", null: false
    t.string "action", null: false
    t.jsonb "payload", default: {}, null: false
    t.uuid "user_id"
    t.datetime "acted_at", null: false
    t.datetime "created_at", null: false
    t.index ["acted_at"], name: "index_activities_on_acted_at"
    t.index ["action"], name: "index_activities_on_action"
    t.index ["item_type", "item_id"], name: "index_activities_on_item"
    t.index ["user_id"], name: "index_activities_on_user_id"
  end

  create_table "admin_publications", id: :uuid, default: -> { "gen_random_uuid()" }, force: :cascade do |t|
    t.uuid "parent_id"
    t.integer "lft", null: false
    t.integer "rgt", null: false
    t.integer "ordering"
    t.string "publication_status", default: "published", null: false
    t.uuid "publication_id"
    t.string "publication_type"
    t.datetime "created_at", precision: 6, null: false
    t.datetime "updated_at", precision: 6, null: false
    t.integer "depth", default: 0, null: false
    t.boolean "children_allowed", default: true, null: false
    t.integer "children_count", default: 0, null: false
    t.index ["depth"], name: "index_admin_publications_on_depth"
    t.index ["lft"], name: "index_admin_publications_on_lft"
    t.index ["ordering"], name: "index_admin_publications_on_ordering"
    t.index ["parent_id"], name: "index_admin_publications_on_parent_id"
    t.index ["publication_type", "publication_id"], name: "index_admin_publications_on_publication_type_and_publication_id"
    t.index ["rgt"], name: "index_admin_publications_on_rgt"
  end

  create_table "analytics_dimension_dates", primary_key: "date", id: :date, force: :cascade do |t|
    t.string "year"
    t.string "month"
    t.date "week"
  end

  create_table "analytics_dimension_locales", id: :uuid, default: -> { "gen_random_uuid()" }, force: :cascade do |t|
    t.string "name"
  end

  create_table "analytics_dimension_locales_fact_visits", id: false, force: :cascade do |t|
    t.uuid "dimension_locale_id"
    t.uuid "fact_visit_id"
    t.index ["dimension_locale_id"], name: "i_l_v_locale"
    t.index ["fact_visit_id"], name: "i_l_v_visit"
  end

  create_table "analytics_dimension_projects_fact_visits", id: false, force: :cascade do |t|
    t.uuid "dimension_project_id"
    t.uuid "fact_visit_id"
    t.index ["dimension_project_id"], name: "i_p_v_project"
    t.index ["fact_visit_id"], name: "i_p_v_visit"
  end

  create_table "analytics_dimension_referrer_types", id: :uuid, default: -> { "gen_random_uuid()" }, force: :cascade do |t|
    t.string "key"
    t.string "name"
    t.index ["key"], name: "i_d_referrer_key", unique: true
  end

  create_table "analytics_dimension_types", id: :uuid, default: -> { "gen_random_uuid()" }, force: :cascade do |t|
    t.string "name"
    t.string "parent"
  end

  create_table "analytics_fact_visits", id: :uuid, default: -> { "gen_random_uuid()" }, force: :cascade do |t|
    t.string "visitor_id", null: false
    t.uuid "dimension_user_id"
    t.uuid "dimension_referrer_type_id"
    t.date "dimension_date_first_action_id"
    t.date "dimension_date_last_action_id"
    t.integer "duration", null: false
    t.integer "pages_visited", null: false
    t.boolean "returning_visitor", default: false, null: false
    t.string "referrer_name"
    t.string "referrer_url"
    t.integer "matomo_visit_id", null: false
    t.datetime "matomo_last_action_time", null: false
    t.index ["dimension_date_first_action_id"], name: "i_v_first_action"
    t.index ["dimension_date_last_action_id"], name: "i_v_last_action"
    t.index ["dimension_referrer_type_id"], name: "i_v_referrer_type"
    t.index ["dimension_user_id"], name: "i_v_user"
    t.index ["matomo_last_action_time"], name: "i_v_timestamp"
    t.index ["matomo_visit_id"], name: "i_v_matomo_visit", unique: true
  end

  create_table "app_configurations", id: :uuid, default: -> { "gen_random_uuid()" }, force: :cascade do |t|
    t.string "name"
    t.string "host"
    t.string "logo"
    t.string "favicon"
    t.jsonb "settings", default: {}
    t.datetime "created_at", precision: 6, null: false
    t.datetime "updated_at", precision: 6, null: false
    t.jsonb "style", default: {}
  end

  create_table "areas", id: :uuid, default: -> { "gen_random_uuid()" }, force: :cascade do |t|
    t.jsonb "title_multiloc", default: {}
    t.jsonb "description_multiloc", default: {}
    t.datetime "created_at", null: false
    t.datetime "updated_at", null: false
    t.integer "ordering"
    t.uuid "custom_field_option_id"
    t.index ["custom_field_option_id"], name: "index_areas_on_custom_field_option_id"
  end

  create_table "areas_ideas", id: :uuid, default: -> { "uuid_generate_v4()" }, force: :cascade do |t|
    t.uuid "area_id"
    t.uuid "idea_id"
    t.index ["area_id"], name: "index_areas_ideas_on_area_id"
    t.index ["idea_id", "area_id"], name: "index_areas_ideas_on_idea_id_and_area_id", unique: true
    t.index ["idea_id"], name: "index_areas_ideas_on_idea_id"
  end

  create_table "areas_initiatives", id: :uuid, default: -> { "gen_random_uuid()" }, force: :cascade do |t|
    t.uuid "area_id"
    t.uuid "initiative_id"
    t.index ["area_id"], name: "index_areas_initiatives_on_area_id"
    t.index ["initiative_id", "area_id"], name: "index_areas_initiatives_on_initiative_id_and_area_id", unique: true
    t.index ["initiative_id"], name: "index_areas_initiatives_on_initiative_id"
  end

  create_table "areas_projects", id: :uuid, default: -> { "uuid_generate_v4()" }, force: :cascade do |t|
    t.uuid "area_id"
    t.uuid "project_id"
    t.index ["area_id"], name: "index_areas_projects_on_area_id"
    t.index ["project_id"], name: "index_areas_projects_on_project_id"
  end

  create_table "baskets", id: :uuid, default: -> { "gen_random_uuid()" }, force: :cascade do |t|
    t.datetime "submitted_at"
    t.uuid "user_id"
    t.uuid "participation_context_id"
    t.string "participation_context_type"
    t.datetime "created_at", null: false
    t.datetime "updated_at", null: false
    t.index ["user_id"], name: "index_baskets_on_user_id"
  end

  create_table "baskets_ideas", id: :uuid, default: -> { "gen_random_uuid()" }, force: :cascade do |t|
    t.uuid "basket_id"
    t.uuid "idea_id"
    t.datetime "created_at", null: false
    t.datetime "updated_at", null: false
    t.index ["basket_id"], name: "index_baskets_ideas_on_basket_id"
    t.index ["idea_id"], name: "index_baskets_ideas_on_idea_id"
  end

  create_table "comments", id: :uuid, default: -> { "gen_random_uuid()" }, force: :cascade do |t|
    t.uuid "author_id"
    t.uuid "post_id"
    t.uuid "parent_id"
    t.integer "lft", null: false
    t.integer "rgt", null: false
    t.jsonb "body_multiloc", default: {}
    t.datetime "created_at", null: false
    t.datetime "updated_at", null: false
    t.integer "upvotes_count", default: 0, null: false
    t.integer "downvotes_count", default: 0, null: false
    t.string "publication_status", default: "published", null: false
    t.datetime "body_updated_at"
    t.integer "children_count", default: 0, null: false
    t.string "post_type"
    t.index ["author_id"], name: "index_comments_on_author_id"
    t.index ["created_at"], name: "index_comments_on_created_at"
    t.index ["lft"], name: "index_comments_on_lft"
    t.index ["parent_id"], name: "index_comments_on_parent_id"
    t.index ["post_id", "post_type"], name: "index_comments_on_post_id_and_post_type"
    t.index ["post_id"], name: "index_comments_on_post_id"
    t.index ["rgt"], name: "index_comments_on_rgt"
  end

  create_table "common_passwords", id: :uuid, default: -> { "gen_random_uuid()" }, force: :cascade do |t|
    t.string "password"
    t.index ["password"], name: "index_common_passwords_on_password"
  end

  create_table "content_builder_layout_images", id: :uuid, default: -> { "gen_random_uuid()" }, force: :cascade do |t|
    t.string "image"
    t.string "code"
    t.datetime "created_at", precision: 6, null: false
    t.datetime "updated_at", precision: 6, null: false
  end

  create_table "content_builder_layouts", id: :uuid, default: -> { "gen_random_uuid()" }, force: :cascade do |t|
    t.jsonb "craftjs_jsonmultiloc", default: {}
    t.string "content_buildable_type", null: false
    t.uuid "content_buildable_id", null: false
    t.string "code", null: false
    t.boolean "enabled", default: false, null: false
    t.datetime "created_at", precision: 6, null: false
    t.datetime "updated_at", precision: 6, null: false
    t.index ["content_buildable_type", "content_buildable_id", "code"], name: "index_content_builder_layouts_content_buidable_type_id_code", unique: true
  end

  create_table "custom_field_options", id: :uuid, default: -> { "gen_random_uuid()" }, force: :cascade do |t|
    t.uuid "custom_field_id"
    t.string "key"
    t.jsonb "title_multiloc", default: {}
    t.integer "ordering"
    t.datetime "created_at", null: false
    t.datetime "updated_at", null: false
    t.index ["custom_field_id", "key"], name: "index_custom_field_options_on_custom_field_id_and_key", unique: true
    t.index ["custom_field_id"], name: "index_custom_field_options_on_custom_field_id"
  end

  create_table "custom_fields", id: :uuid, default: -> { "gen_random_uuid()" }, force: :cascade do |t|
    t.string "resource_type"
    t.string "key"
    t.string "input_type"
    t.jsonb "title_multiloc", default: {}
    t.jsonb "description_multiloc", default: {}
    t.boolean "required", default: false
    t.integer "ordering"
    t.datetime "created_at", null: false
    t.datetime "updated_at", null: false
    t.boolean "enabled", default: true, null: false
    t.string "code"
    t.uuid "resource_id"
    t.boolean "hidden", default: false, null: false
    t.integer "maximum"
    t.jsonb "minimum_label_multiloc", default: {}, null: false
    t.jsonb "maximum_label_multiloc", default: {}, null: false
    t.index ["resource_type", "resource_id"], name: "index_custom_fields_on_resource_type_and_resource_id"
  end

  create_table "custom_forms", id: :uuid, default: -> { "gen_random_uuid()" }, force: :cascade do |t|
    t.datetime "created_at", precision: 6, null: false
    t.datetime "updated_at", precision: 6, null: false
    t.uuid "participation_context_id", null: false
    t.string "participation_context_type", null: false
    t.index ["participation_context_id", "participation_context_type"], name: "index_custom_forms_on_participation_context", unique: true
  end

  create_table "email_campaigns_campaign_email_commands", id: :uuid, default: -> { "gen_random_uuid()" }, force: :cascade do |t|
    t.string "campaign"
    t.uuid "recipient_id"
    t.datetime "commanded_at"
    t.jsonb "tracked_content"
    t.datetime "created_at", null: false
    t.datetime "updated_at", null: false
    t.index ["recipient_id"], name: "index_email_campaigns_campaign_email_commands_on_recipient_id"
  end

  create_table "email_campaigns_campaigns", id: :uuid, default: -> { "gen_random_uuid()" }, force: :cascade do |t|
    t.string "type", null: false
    t.uuid "author_id"
    t.boolean "enabled"
    t.string "sender"
    t.string "reply_to"
    t.jsonb "schedule", default: {}
    t.jsonb "subject_multiloc", default: {}
    t.jsonb "body_multiloc", default: {}
    t.datetime "created_at", null: false
    t.datetime "updated_at", null: false
    t.integer "deliveries_count", default: 0, null: false
    t.index ["author_id"], name: "index_email_campaigns_campaigns_on_author_id"
    t.index ["type"], name: "index_email_campaigns_campaigns_on_type"
  end

  create_table "email_campaigns_campaigns_groups", id: :uuid, default: -> { "gen_random_uuid()" }, force: :cascade do |t|
    t.uuid "campaign_id"
    t.uuid "group_id"
    t.datetime "created_at", null: false
    t.datetime "updated_at", null: false
    t.index ["campaign_id", "group_id"], name: "index_campaigns_groups", unique: true
    t.index ["campaign_id"], name: "index_email_campaigns_campaigns_groups_on_campaign_id"
    t.index ["group_id"], name: "index_email_campaigns_campaigns_groups_on_group_id"
  end

  create_table "email_campaigns_consents", id: :uuid, default: -> { "gen_random_uuid()" }, force: :cascade do |t|
    t.string "campaign_type", null: false
    t.uuid "user_id", null: false
    t.boolean "consented", null: false
    t.datetime "created_at", null: false
    t.datetime "updated_at", null: false
    t.index ["campaign_type", "user_id"], name: "index_email_campaigns_consents_on_campaign_type_and_user_id", unique: true
    t.index ["user_id"], name: "index_email_campaigns_consents_on_user_id"
  end

  create_table "email_campaigns_deliveries", id: :uuid, default: -> { "gen_random_uuid()" }, force: :cascade do |t|
    t.uuid "campaign_id", null: false
    t.uuid "user_id", null: false
    t.string "delivery_status", null: false
    t.jsonb "tracked_content", default: {}
    t.datetime "sent_at"
    t.datetime "created_at", null: false
    t.datetime "updated_at", null: false
    t.index ["campaign_id", "user_id"], name: "index_email_campaigns_deliveries_on_campaign_id_and_user_id"
    t.index ["campaign_id"], name: "index_email_campaigns_deliveries_on_campaign_id"
    t.index ["sent_at"], name: "index_email_campaigns_deliveries_on_sent_at"
    t.index ["user_id"], name: "index_email_campaigns_deliveries_on_user_id"
  end

  create_table "email_campaigns_unsubscription_tokens", id: :uuid, default: -> { "gen_random_uuid()" }, force: :cascade do |t|
    t.string "token", null: false
    t.uuid "user_id", null: false
    t.index ["token"], name: "index_email_campaigns_unsubscription_tokens_on_token"
    t.index ["user_id"], name: "index_email_campaigns_unsubscription_tokens_on_user_id"
  end

  create_table "email_snippets", id: :uuid, default: -> { "gen_random_uuid()" }, force: :cascade do |t|
    t.string "email"
    t.string "snippet"
    t.string "locale"
    t.text "body"
    t.datetime "created_at", null: false
    t.datetime "updated_at", null: false
    t.index ["email", "snippet", "locale"], name: "index_email_snippets_on_email_and_snippet_and_locale"
  end

  create_table "event_files", id: :uuid, default: -> { "gen_random_uuid()" }, force: :cascade do |t|
    t.uuid "event_id"
    t.string "file"
    t.integer "ordering"
    t.datetime "created_at", null: false
    t.datetime "updated_at", null: false
    t.string "name"
    t.index ["event_id"], name: "index_event_files_on_event_id"
  end

  create_table "events", id: :uuid, default: -> { "gen_random_uuid()" }, force: :cascade do |t|
    t.uuid "project_id"
    t.jsonb "title_multiloc", default: {}
    t.jsonb "description_multiloc", default: {}
    t.jsonb "location_multiloc", default: {}
    t.datetime "start_at"
    t.datetime "end_at"
    t.datetime "created_at", null: false
    t.datetime "updated_at", null: false
    t.index ["project_id"], name: "index_events_on_project_id"
  end

  create_table "flag_inappropriate_content_inappropriate_content_flags", id: :uuid, default: -> { "gen_random_uuid()" }, force: :cascade do |t|
    t.uuid "flaggable_id", null: false
    t.string "flaggable_type", null: false
    t.datetime "deleted_at"
    t.string "toxicity_label"
    t.datetime "created_at", precision: 6, null: false
    t.datetime "updated_at", precision: 6, null: false
    t.index ["flaggable_id", "flaggable_type"], name: "inappropriate_content_flags_flaggable"
  end

  create_table "groups", id: :uuid, default: -> { "gen_random_uuid()" }, force: :cascade do |t|
    t.jsonb "title_multiloc", default: {}
    t.string "slug"
    t.integer "memberships_count", default: 0, null: false
    t.datetime "created_at", null: false
    t.datetime "updated_at", null: false
    t.string "membership_type"
    t.jsonb "rules", default: []
    t.index ["slug"], name: "index_groups_on_slug"
  end

  create_table "groups_permissions", id: :uuid, default: -> { "gen_random_uuid()" }, force: :cascade do |t|
    t.uuid "permission_id", null: false
    t.uuid "group_id", null: false
    t.datetime "created_at", null: false
    t.datetime "updated_at", null: false
    t.index ["group_id"], name: "index_groups_permissions_on_group_id"
    t.index ["permission_id"], name: "index_groups_permissions_on_permission_id"
  end

  create_table "groups_projects", id: :uuid, default: -> { "gen_random_uuid()" }, force: :cascade do |t|
    t.uuid "group_id"
    t.uuid "project_id"
    t.datetime "created_at", null: false
    t.datetime "updated_at", null: false
    t.index ["group_id", "project_id"], name: "index_groups_projects_on_group_id_and_project_id", unique: true
    t.index ["group_id"], name: "index_groups_projects_on_group_id"
    t.index ["project_id"], name: "index_groups_projects_on_project_id"
  end

  create_table "home_pages", id: :uuid, default: -> { "gen_random_uuid()" }, force: :cascade do |t|
    t.boolean "top_info_section_enabled", default: false, null: false
    t.jsonb "top_info_section_multiloc", default: {}, null: false
    t.boolean "bottom_info_section_enabled", default: false, null: false
    t.jsonb "bottom_info_section_multiloc", default: {}, null: false
    t.boolean "events_widget_enabled", default: false, null: false
    t.boolean "projects_enabled", default: true, null: false
    t.jsonb "projects_header_multiloc", default: {}, null: false
    t.boolean "banner_avatars_enabled", default: true, null: false
    t.string "banner_layout", default: "full_width_banner_layout", null: false
    t.jsonb "banner_signed_in_header_multiloc", default: {}, null: false
    t.jsonb "banner_cta_signed_in_text_multiloc", default: {}, null: false
    t.string "banner_cta_signed_in_type", default: "no_button", null: false
    t.string "banner_cta_signed_in_url"
    t.jsonb "banner_signed_out_header_multiloc", default: {}, null: false
    t.jsonb "banner_signed_out_subheader_multiloc", default: {}, null: false
    t.string "banner_signed_out_header_overlay_color"
    t.integer "banner_signed_out_header_overlay_opacity"
    t.jsonb "banner_cta_signed_out_text_multiloc", default: {}, null: false
    t.string "banner_cta_signed_out_type", default: "sign_up_button", null: false
    t.string "banner_cta_signed_out_url"
    t.datetime "created_at", precision: 6, null: false
    t.datetime "updated_at", precision: 6, null: false
    t.string "header_bg"
  end

  create_table "id_id_card_lookup_id_cards", id: :uuid, default: -> { "gen_random_uuid()" }, force: :cascade do |t|
    t.string "hashed_card_id"
    t.index ["hashed_card_id"], name: "index_id_id_card_lookup_id_cards_on_hashed_card_id"
  end

  create_table "idea_files", id: :uuid, default: -> { "gen_random_uuid()" }, force: :cascade do |t|
    t.uuid "idea_id"
    t.string "file"
    t.integer "ordering"
    t.datetime "created_at", null: false
    t.datetime "updated_at", null: false
    t.string "name"
    t.index ["idea_id"], name: "index_idea_files_on_idea_id"
  end

  create_table "idea_images", id: :uuid, default: -> { "gen_random_uuid()" }, force: :cascade do |t|
    t.uuid "idea_id"
    t.string "image"
    t.integer "ordering"
    t.datetime "created_at", null: false
    t.datetime "updated_at", null: false
    t.index ["idea_id"], name: "index_idea_images_on_idea_id"
  end

  create_table "idea_statuses", id: :uuid, default: -> { "gen_random_uuid()" }, force: :cascade do |t|
    t.jsonb "title_multiloc", default: {}
    t.integer "ordering"
    t.string "code"
    t.string "color"
    t.datetime "created_at", null: false
    t.datetime "updated_at", null: false
    t.jsonb "description_multiloc", default: {}
    t.integer "ideas_count", default: 0
  end

  create_table "ideas", id: :uuid, default: -> { "gen_random_uuid()" }, force: :cascade do |t|
    t.jsonb "title_multiloc", default: {}
    t.jsonb "body_multiloc", default: {}
    t.string "publication_status"
    t.datetime "published_at"
    t.uuid "project_id"
    t.uuid "author_id"
    t.datetime "created_at", null: false
    t.datetime "updated_at", null: false
    t.integer "upvotes_count", default: 0, null: false
    t.integer "downvotes_count", default: 0, null: false
    t.geography "location_point", limit: {:srid=>4326, :type=>"st_point", :geographic=>true}
    t.string "location_description"
    t.integer "comments_count", default: 0, null: false
    t.uuid "idea_status_id"
    t.string "slug"
    t.integer "budget"
    t.integer "baskets_count", default: 0, null: false
    t.integer "official_feedbacks_count", default: 0, null: false
    t.uuid "assignee_id"
    t.datetime "assigned_at"
    t.integer "proposed_budget"
    t.jsonb "custom_field_values", default: {}, null: false
    t.index "((to_tsvector('simple'::regconfig, COALESCE((title_multiloc)::text, ''::text)) || to_tsvector('simple'::regconfig, COALESCE((body_multiloc)::text, ''::text))))", name: "index_ideas_search", using: :gin
    t.index ["author_id"], name: "index_ideas_on_author_id"
    t.index ["idea_status_id"], name: "index_ideas_on_idea_status_id"
    t.index ["location_point"], name: "index_ideas_on_location_point", using: :gist
    t.index ["project_id"], name: "index_ideas_on_project_id"
    t.index ["slug"], name: "index_ideas_on_slug", unique: true
  end

  create_table "ideas_phases", id: :uuid, default: -> { "gen_random_uuid()" }, force: :cascade do |t|
    t.uuid "idea_id"
    t.uuid "phase_id"
    t.datetime "created_at", null: false
    t.datetime "updated_at", null: false
    t.index ["idea_id", "phase_id"], name: "index_ideas_phases_on_idea_id_and_phase_id", unique: true
    t.index ["idea_id"], name: "index_ideas_phases_on_idea_id"
    t.index ["phase_id"], name: "index_ideas_phases_on_phase_id"
  end

  create_table "ideas_topics", id: :uuid, default: -> { "uuid_generate_v4()" }, force: :cascade do |t|
    t.uuid "idea_id"
    t.uuid "topic_id"
    t.index ["idea_id", "topic_id"], name: "index_ideas_topics_on_idea_id_and_topic_id", unique: true
    t.index ["idea_id"], name: "index_ideas_topics_on_idea_id"
    t.index ["topic_id"], name: "index_ideas_topics_on_topic_id"
  end

  create_table "identities", id: :uuid, default: -> { "gen_random_uuid()" }, force: :cascade do |t|
    t.string "provider"
    t.string "uid"
    t.jsonb "auth_hash", default: {}
    t.uuid "user_id"
    t.datetime "created_at", null: false
    t.datetime "updated_at", null: false
    t.index ["user_id"], name: "index_identities_on_user_id"
  end

  create_table "impact_tracking_salts", id: :uuid, default: -> { "gen_random_uuid()" }, force: :cascade do |t|
    t.string "salt"
    t.datetime "created_at", precision: 6, null: false
    t.datetime "updated_at", precision: 6, null: false
  end

  create_table "impact_tracking_sessions", id: :uuid, default: -> { "gen_random_uuid()" }, force: :cascade do |t|
    t.string "monthly_user_hash", null: false
    t.string "highest_role"
    t.datetime "created_at", precision: 6, null: false
    t.datetime "updated_at", precision: 6, null: false
    t.index ["monthly_user_hash"], name: "index_impact_tracking_sessions_on_monthly_user_hash"
  end

  create_table "initiative_files", id: :uuid, default: -> { "gen_random_uuid()" }, force: :cascade do |t|
    t.uuid "initiative_id"
    t.string "file"
    t.string "name"
    t.integer "ordering"
    t.datetime "created_at", null: false
    t.datetime "updated_at", null: false
    t.index ["initiative_id"], name: "index_initiative_files_on_initiative_id"
  end

  create_table "initiative_images", id: :uuid, default: -> { "gen_random_uuid()" }, force: :cascade do |t|
    t.uuid "initiative_id"
    t.string "image"
    t.integer "ordering"
    t.datetime "created_at", null: false
    t.datetime "updated_at", null: false
    t.index ["initiative_id"], name: "index_initiative_images_on_initiative_id"
  end

  create_table "initiative_status_changes", id: :uuid, default: -> { "gen_random_uuid()" }, force: :cascade do |t|
    t.uuid "user_id"
    t.uuid "initiative_id"
    t.uuid "initiative_status_id"
    t.uuid "official_feedback_id"
    t.datetime "created_at", null: false
    t.datetime "updated_at", null: false
    t.index ["initiative_id"], name: "index_initiative_status_changes_on_initiative_id"
    t.index ["initiative_status_id"], name: "index_initiative_status_changes_on_initiative_status_id"
    t.index ["official_feedback_id"], name: "index_initiative_status_changes_on_official_feedback_id"
    t.index ["user_id"], name: "index_initiative_status_changes_on_user_id"
  end

  create_table "initiative_statuses", id: :uuid, default: -> { "gen_random_uuid()" }, force: :cascade do |t|
    t.jsonb "title_multiloc", default: {}
    t.jsonb "description_multiloc", default: {}
    t.integer "ordering"
    t.string "code"
    t.string "color"
    t.datetime "created_at", null: false
    t.datetime "updated_at", null: false
  end

  create_table "initiatives", id: :uuid, default: -> { "gen_random_uuid()" }, force: :cascade do |t|
    t.jsonb "title_multiloc", default: {}
    t.jsonb "body_multiloc", default: {}
    t.string "publication_status"
    t.datetime "published_at"
    t.uuid "author_id"
    t.integer "upvotes_count", default: 0, null: false
    t.integer "downvotes_count", default: 0, null: false
    t.geography "location_point", limit: {:srid=>4326, :type=>"st_point", :geographic=>true}
    t.string "location_description"
    t.string "slug"
    t.integer "comments_count", default: 0, null: false
    t.datetime "created_at", null: false
    t.datetime "updated_at", null: false
    t.string "header_bg"
    t.uuid "assignee_id"
    t.integer "official_feedbacks_count", default: 0, null: false
    t.datetime "assigned_at"
    t.index "((to_tsvector('simple'::regconfig, COALESCE((title_multiloc)::text, ''::text)) || to_tsvector('simple'::regconfig, COALESCE((body_multiloc)::text, ''::text))))", name: "index_initiatives_search", using: :gin
    t.index ["author_id"], name: "index_initiatives_on_author_id"
    t.index ["location_point"], name: "index_initiatives_on_location_point", using: :gist
    t.index ["slug"], name: "index_initiatives_on_slug", unique: true
  end

  create_table "initiatives_topics", id: :uuid, default: -> { "gen_random_uuid()" }, force: :cascade do |t|
    t.uuid "initiative_id"
    t.uuid "topic_id"
    t.index ["initiative_id", "topic_id"], name: "index_initiatives_topics_on_initiative_id_and_topic_id", unique: true
    t.index ["initiative_id"], name: "index_initiatives_topics_on_initiative_id"
    t.index ["topic_id"], name: "index_initiatives_topics_on_topic_id"
  end

  create_table "insights_categories", id: :uuid, default: -> { "gen_random_uuid()" }, force: :cascade do |t|
    t.string "name", null: false
    t.uuid "view_id", null: false
    t.integer "position"
    t.datetime "created_at", precision: 6, null: false
    t.datetime "updated_at", precision: 6, null: false
    t.integer "inputs_count", default: 0, null: false
    t.string "source_type"
    t.uuid "source_id"
    t.index ["source_type", "source_id"], name: "index_insights_categories_on_source"
    t.index ["source_type"], name: "index_insights_categories_on_source_type"
    t.index ["view_id", "name"], name: "index_insights_categories_on_view_id_and_name", unique: true
    t.index ["view_id"], name: "index_insights_categories_on_view_id"
  end

  create_table "insights_category_assignments", id: :uuid, default: -> { "gen_random_uuid()" }, force: :cascade do |t|
    t.uuid "category_id", null: false
    t.string "input_type", null: false
    t.uuid "input_id", null: false
    t.boolean "approved", default: true, null: false
    t.datetime "created_at", precision: 6, null: false
    t.datetime "updated_at", precision: 6, null: false
    t.index ["approved"], name: "index_insights_category_assignments_on_approved"
    t.index ["category_id", "input_id", "input_type"], name: "index_single_category_assignment", unique: true
    t.index ["category_id"], name: "index_insights_category_assignments_on_category_id"
    t.index ["input_type", "input_id"], name: "index_insights_category_assignments_on_input_type_and_input_id"
  end

  create_table "insights_data_sources", id: :uuid, default: -> { "gen_random_uuid()" }, force: :cascade do |t|
    t.uuid "view_id", null: false
    t.string "origin_type", null: false
    t.uuid "origin_id", null: false
    t.datetime "created_at", precision: 6, null: false
    t.datetime "updated_at", precision: 6, null: false
    t.index ["origin_type", "origin_id"], name: "index_insights_data_sources_on_origin"
    t.index ["view_id", "origin_type", "origin_id"], name: "index_insights_data_sources_on_view_and_origin", unique: true
    t.index ["view_id"], name: "index_insights_data_sources_on_view_id"
  end

  create_table "insights_processed_flags", id: :uuid, default: -> { "gen_random_uuid()" }, force: :cascade do |t|
    t.string "input_type", null: false
    t.uuid "input_id", null: false
    t.uuid "view_id", null: false
    t.datetime "created_at", precision: 6, null: false
    t.datetime "updated_at", precision: 6, null: false
    t.index ["input_id", "input_type", "view_id"], name: "index_single_processed_flags", unique: true
    t.index ["input_type", "input_id"], name: "index_processed_flags_on_input"
    t.index ["view_id"], name: "index_insights_processed_flags_on_view_id"
  end

  create_table "insights_text_network_analysis_tasks_views", id: :uuid, default: -> { "gen_random_uuid()" }, force: :cascade do |t|
    t.uuid "task_id", null: false
    t.uuid "view_id", null: false
    t.string "language", null: false
    t.datetime "created_at", precision: 6, null: false
    t.datetime "updated_at", precision: 6, null: false
    t.index ["task_id"], name: "index_insights_text_network_analysis_tasks_views_on_task_id"
    t.index ["view_id"], name: "index_insights_text_network_analysis_tasks_views_on_view_id"
  end

  create_table "insights_text_networks", id: :uuid, default: -> { "gen_random_uuid()" }, force: :cascade do |t|
    t.uuid "view_id", null: false
    t.string "language", null: false
    t.jsonb "json_network", null: false
    t.datetime "created_at", precision: 6, null: false
    t.datetime "updated_at", precision: 6, null: false
    t.index ["language"], name: "index_insights_text_networks_on_language"
    t.index ["view_id", "language"], name: "index_insights_text_networks_on_view_id_and_language", unique: true
    t.index ["view_id"], name: "index_insights_text_networks_on_view_id"
  end

  create_table "insights_views", id: :uuid, default: -> { "gen_random_uuid()" }, force: :cascade do |t|
    t.string "name", null: false
    t.datetime "created_at", precision: 6, null: false
    t.datetime "updated_at", precision: 6, null: false
    t.index ["name"], name: "index_insights_views_on_name"
  end

  create_table "insights_zeroshot_classification_tasks", id: :uuid, default: -> { "gen_random_uuid()" }, force: :cascade do |t|
    t.string "task_id", null: false
    t.datetime "created_at", precision: 6, null: false
    t.datetime "updated_at", precision: 6, null: false
    t.index ["task_id"], name: "index_insights_zeroshot_classification_tasks_on_task_id", unique: true
  end

  create_table "insights_zeroshot_classification_tasks_categories", id: false, force: :cascade do |t|
    t.uuid "category_id", null: false
    t.uuid "task_id", null: false
    t.index ["category_id", "task_id"], name: "index_insights_zsc_tasks_categories_on_category_id_and_task_id", unique: true
    t.index ["category_id"], name: "index_insights_zsc_tasks_categories_on_category_id"
    t.index ["task_id"], name: "index_insights_zsc_tasks_categories_on_task_id"
  end

  create_table "insights_zeroshot_classification_tasks_inputs", id: :uuid, default: -> { "gen_random_uuid()" }, force: :cascade do |t|
    t.uuid "task_id", null: false
    t.string "input_type", null: false
    t.uuid "input_id", null: false
    t.index ["input_id", "input_type", "task_id"], name: "index_insights_zsc_tasks_inputs_on_input_and_task_id", unique: true
    t.index ["input_type", "input_id"], name: "index_insights_zsc_tasks_inputs_on_input"
    t.index ["task_id"], name: "index_insights_zeroshot_classification_tasks_inputs_on_task_id"
  end

  create_table "invites", id: :uuid, default: -> { "gen_random_uuid()" }, force: :cascade do |t|
    t.string "token", null: false
    t.uuid "inviter_id"
    t.uuid "invitee_id", null: false
    t.string "invite_text"
    t.datetime "accepted_at"
    t.datetime "created_at", null: false
    t.datetime "updated_at", null: false
    t.boolean "send_invite_email", default: true, null: false
    t.index ["invitee_id"], name: "index_invites_on_invitee_id"
    t.index ["inviter_id"], name: "index_invites_on_inviter_id"
    t.index ["token"], name: "index_invites_on_token"
  end

  create_table "machine_translations_machine_translations", id: :uuid, default: -> { "gen_random_uuid()" }, force: :cascade do |t|
    t.uuid "translatable_id", null: false
    t.string "translatable_type", null: false
    t.string "attribute_name", null: false
    t.string "locale_to", null: false
    t.string "translation", null: false
    t.datetime "created_at", null: false
    t.datetime "updated_at", null: false
    t.index ["translatable_id", "translatable_type", "attribute_name", "locale_to"], name: "machine_translations_lookup", unique: true
    t.index ["translatable_id", "translatable_type"], name: "machine_translations_translatable"
  end

  create_table "maps_layers", id: :uuid, default: -> { "gen_random_uuid()" }, force: :cascade do |t|
    t.uuid "map_config_id", null: false
    t.jsonb "title_multiloc", default: {}, null: false
    t.integer "ordering", null: false
    t.jsonb "geojson", null: false
    t.boolean "default_enabled", default: true, null: false
    t.string "marker_svg_url"
    t.datetime "created_at", precision: 6, null: false
    t.datetime "updated_at", precision: 6, null: false
    t.index ["map_config_id"], name: "index_maps_layers_on_map_config_id"
  end

  create_table "maps_legend_items", id: :uuid, default: -> { "gen_random_uuid()" }, force: :cascade do |t|
    t.uuid "map_config_id", null: false
    t.jsonb "title_multiloc", default: {}, null: false
    t.string "color", null: false
    t.integer "ordering", null: false
    t.datetime "created_at", precision: 6, null: false
    t.datetime "updated_at", precision: 6, null: false
    t.index ["map_config_id"], name: "index_maps_legend_items_on_map_config_id"
  end

  create_table "maps_map_configs", id: :uuid, default: -> { "gen_random_uuid()" }, force: :cascade do |t|
    t.uuid "project_id", null: false
    t.geography "center", limit: {:srid=>4326, :type=>"st_point", :geographic=>true}
    t.decimal "zoom_level", precision: 4, scale: 2
    t.string "tile_provider"
    t.datetime "created_at", precision: 6, null: false
    t.datetime "updated_at", precision: 6, null: false
    t.index ["project_id"], name: "index_maps_map_configs_on_project_id", unique: true
  end

  create_table "memberships", id: :uuid, default: -> { "gen_random_uuid()" }, force: :cascade do |t|
    t.uuid "group_id"
    t.uuid "user_id"
    t.datetime "created_at", null: false
    t.datetime "updated_at", null: false
    t.index ["group_id", "user_id"], name: "index_memberships_on_group_id_and_user_id", unique: true
    t.index ["group_id"], name: "index_memberships_on_group_id"
    t.index ["user_id"], name: "index_memberships_on_user_id"
  end

  create_table "moderation_moderation_statuses", id: :uuid, default: -> { "gen_random_uuid()" }, force: :cascade do |t|
    t.uuid "moderatable_id"
    t.string "moderatable_type"
    t.string "status"
    t.datetime "created_at", null: false
    t.datetime "updated_at", null: false
    t.index ["moderatable_type", "moderatable_id"], name: "moderation_statuses_moderatable", unique: true
  end

  create_table "nav_bar_items", id: :uuid, default: -> { "gen_random_uuid()" }, force: :cascade do |t|
    t.string "code", null: false
    t.integer "ordering"
    t.jsonb "title_multiloc"
    t.uuid "static_page_id"
    t.datetime "created_at", precision: 6, null: false
    t.datetime "updated_at", precision: 6, null: false
    t.index ["code"], name: "index_nav_bar_items_on_code"
    t.index ["ordering"], name: "index_nav_bar_items_on_ordering"
    t.index ["static_page_id"], name: "index_nav_bar_items_on_static_page_id"
  end

  create_table "nlp_text_network_analysis_tasks", id: :uuid, default: -> { "gen_random_uuid()" }, force: :cascade do |t|
    t.string "task_id", null: false
    t.string "handler_class", null: false
    t.datetime "created_at", precision: 6, null: false
    t.datetime "updated_at", precision: 6, null: false
    t.index ["task_id"], name: "index_nlp_text_network_analysis_tasks_on_task_id", unique: true
  end

  create_table "notifications", id: :uuid, default: -> { "gen_random_uuid()" }, force: :cascade do |t|
    t.string "type"
    t.datetime "read_at"
    t.uuid "recipient_id"
    t.uuid "post_id"
    t.uuid "comment_id"
    t.uuid "project_id"
    t.datetime "created_at", null: false
    t.datetime "updated_at", null: false
    t.uuid "initiating_user_id"
    t.uuid "spam_report_id"
    t.uuid "invite_id"
    t.string "reason_code"
    t.string "other_reason"
    t.uuid "post_status_id"
    t.uuid "official_feedback_id"
    t.uuid "phase_id"
    t.string "post_type"
    t.string "post_status_type"
    t.uuid "project_folder_id"
    t.uuid "inappropriate_content_flag_id"
    t.index ["created_at"], name: "index_notifications_on_created_at"
    t.index ["inappropriate_content_flag_id"], name: "index_notifications_on_inappropriate_content_flag_id"
    t.index ["initiating_user_id"], name: "index_notifications_on_initiating_user_id"
    t.index ["invite_id"], name: "index_notifications_on_invite_id"
    t.index ["official_feedback_id"], name: "index_notifications_on_official_feedback_id"
    t.index ["phase_id"], name: "index_notifications_on_phase_id"
    t.index ["post_id", "post_type"], name: "index_notifications_on_post_id_and_post_type"
    t.index ["post_status_id", "post_status_type"], name: "index_notifications_on_post_status_id_and_post_status_type"
    t.index ["post_status_id"], name: "index_notifications_on_post_status_id"
    t.index ["recipient_id", "read_at"], name: "index_notifications_on_recipient_id_and_read_at"
    t.index ["recipient_id"], name: "index_notifications_on_recipient_id"
    t.index ["spam_report_id"], name: "index_notifications_on_spam_report_id"
  end

  create_table "official_feedbacks", id: :uuid, default: -> { "gen_random_uuid()" }, force: :cascade do |t|
    t.jsonb "body_multiloc", default: {}
    t.jsonb "author_multiloc", default: {}
    t.uuid "user_id"
    t.uuid "post_id"
    t.datetime "created_at", null: false
    t.datetime "updated_at", null: false
    t.string "post_type"
    t.index ["post_id", "post_type"], name: "index_official_feedbacks_on_post"
    t.index ["post_id"], name: "index_official_feedbacks_on_post_id"
    t.index ["user_id"], name: "index_official_feedbacks_on_user_id"
  end

  create_table "onboarding_campaign_dismissals", id: :uuid, default: -> { "gen_random_uuid()" }, force: :cascade do |t|
    t.uuid "user_id"
    t.string "campaign_name", null: false
    t.datetime "created_at", null: false
    t.datetime "updated_at", null: false
    t.index ["campaign_name", "user_id"], name: "index_dismissals_on_campaign_name_and_user_id", unique: true
    t.index ["user_id"], name: "index_onboarding_campaign_dismissals_on_user_id"
  end

  create_table "permissions", id: :uuid, default: -> { "gen_random_uuid()" }, force: :cascade do |t|
    t.string "action", null: false
    t.string "permitted_by", null: false
    t.uuid "permission_scope_id"
    t.string "permission_scope_type"
    t.datetime "created_at", null: false
    t.datetime "updated_at", null: false
    t.index ["action"], name: "index_permissions_on_action"
    t.index ["permission_scope_id"], name: "index_permissions_on_permission_scope_id"
  end

  create_table "phase_files", id: :uuid, default: -> { "gen_random_uuid()" }, force: :cascade do |t|
    t.uuid "phase_id"
    t.string "file"
    t.integer "ordering"
    t.datetime "created_at", null: false
    t.datetime "updated_at", null: false
    t.string "name"
    t.index ["phase_id"], name: "index_phase_files_on_phase_id"
  end

  create_table "phases", id: :uuid, default: -> { "gen_random_uuid()" }, force: :cascade do |t|
    t.uuid "project_id"
    t.jsonb "title_multiloc", default: {}
    t.jsonb "description_multiloc", default: {}
    t.date "start_at"
    t.date "end_at"
    t.datetime "created_at", null: false
    t.datetime "updated_at", null: false
    t.string "participation_method", default: "ideation", null: false
    t.boolean "posting_enabled", default: true
    t.boolean "commenting_enabled", default: true
    t.boolean "voting_enabled", default: true, null: false
    t.string "upvoting_method", default: "unlimited", null: false
    t.integer "upvoting_limited_max", default: 10
    t.string "survey_embed_url"
    t.string "survey_service"
    t.string "presentation_mode", default: "card"
    t.integer "max_budget"
    t.boolean "poll_anonymous", default: false, null: false
    t.boolean "downvoting_enabled", default: true, null: false
    t.integer "ideas_count", default: 0, null: false
    t.string "ideas_order"
    t.string "input_term", default: "idea"
    t.integer "min_budget", default: 0
    t.string "downvoting_method", default: "unlimited", null: false
    t.integer "downvoting_limited_max", default: 10
    t.index ["project_id"], name: "index_phases_on_project_id"
  end

  create_table "pins", id: :uuid, default: -> { "gen_random_uuid()" }, force: :cascade do |t|
    t.uuid "admin_publication_id", null: false
    t.string "page_type", null: false
    t.uuid "page_id", null: false
    t.datetime "created_at", precision: 6, null: false
    t.datetime "updated_at", precision: 6, null: false
    t.index ["admin_publication_id"], name: "index_pins_on_admin_publication_id"
    t.index ["page_id", "admin_publication_id"], name: "index_pins_on_page_id_and_admin_publication_id", unique: true
  end

  create_table "polls_options", id: :uuid, default: -> { "gen_random_uuid()" }, force: :cascade do |t|
    t.uuid "question_id"
    t.jsonb "title_multiloc", default: {}, null: false
    t.integer "ordering"
    t.datetime "created_at", null: false
    t.datetime "updated_at", null: false
    t.index ["question_id"], name: "index_polls_options_on_question_id"
  end

  create_table "polls_questions", id: :uuid, default: -> { "gen_random_uuid()" }, force: :cascade do |t|
    t.uuid "participation_context_id", null: false
    t.string "participation_context_type", null: false
    t.jsonb "title_multiloc", default: {}, null: false
    t.integer "ordering"
    t.datetime "created_at", null: false
    t.datetime "updated_at", null: false
    t.string "question_type", default: "single_option", null: false
    t.integer "max_options"
    t.index ["participation_context_type", "participation_context_id"], name: "index_poll_questions_on_participation_context"
  end

  create_table "polls_response_options", id: :uuid, default: -> { "gen_random_uuid()" }, force: :cascade do |t|
    t.uuid "response_id"
    t.uuid "option_id"
    t.datetime "created_at", null: false
    t.datetime "updated_at", null: false
    t.index ["option_id"], name: "index_polls_response_options_on_option_id"
    t.index ["response_id"], name: "index_polls_response_options_on_response_id"
  end

  create_table "polls_responses", id: :uuid, default: -> { "gen_random_uuid()" }, force: :cascade do |t|
    t.uuid "participation_context_id", null: false
    t.string "participation_context_type", null: false
    t.uuid "user_id"
    t.datetime "created_at", null: false
    t.datetime "updated_at", null: false
    t.index ["participation_context_id", "participation_context_type", "user_id"], name: "index_polls_responses_on_participation_context_and_user_id", unique: true
    t.index ["participation_context_type", "participation_context_id"], name: "index_poll_responses_on_participation_context"
    t.index ["user_id"], name: "index_polls_responses_on_user_id"
  end

  create_table "project_files", id: :uuid, default: -> { "gen_random_uuid()" }, force: :cascade do |t|
    t.uuid "project_id"
    t.string "file"
    t.integer "ordering"
    t.datetime "created_at", null: false
    t.datetime "updated_at", null: false
    t.string "name"
    t.index ["project_id"], name: "index_project_files_on_project_id"
  end

  create_table "project_folders_files", id: :uuid, default: -> { "gen_random_uuid()" }, force: :cascade do |t|
    t.uuid "project_folder_id"
    t.string "file"
    t.string "name"
    t.integer "ordering"
    t.datetime "created_at", precision: 6, null: false
    t.datetime "updated_at", precision: 6, null: false
    t.index ["project_folder_id"], name: "index_project_folders_files_on_project_folder_id"
  end

  create_table "project_folders_folders", id: :uuid, default: -> { "gen_random_uuid()" }, force: :cascade do |t|
    t.jsonb "title_multiloc"
    t.jsonb "description_multiloc"
    t.jsonb "description_preview_multiloc"
    t.string "header_bg"
    t.string "slug"
    t.datetime "created_at", precision: 6, null: false
    t.datetime "updated_at", precision: 6, null: false
    t.index ["slug"], name: "index_project_folders_folders_on_slug"
  end

  create_table "project_folders_images", id: :uuid, default: -> { "gen_random_uuid()" }, force: :cascade do |t|
    t.uuid "project_folder_id"
    t.string "image"
    t.integer "ordering"
    t.datetime "created_at", precision: 6, null: false
    t.datetime "updated_at", precision: 6, null: false
    t.index ["project_folder_id"], name: "index_project_folders_images_on_project_folder_id"
  end

  create_table "project_images", id: :uuid, default: -> { "gen_random_uuid()" }, force: :cascade do |t|
    t.uuid "project_id"
    t.string "image"
    t.integer "ordering"
    t.datetime "created_at", null: false
    t.datetime "updated_at", null: false
    t.index ["project_id"], name: "index_project_images_on_project_id"
  end

  create_table "projects", id: :uuid, default: -> { "gen_random_uuid()" }, force: :cascade do |t|
    t.jsonb "title_multiloc", default: {}
    t.jsonb "description_multiloc", default: {}
    t.string "slug"
    t.datetime "created_at", null: false
    t.datetime "updated_at", null: false
    t.string "header_bg"
    t.integer "ideas_count", default: 0, null: false
    t.string "visible_to", default: "public", null: false
    t.jsonb "description_preview_multiloc", default: {}
    t.string "presentation_mode", default: "card"
    t.string "participation_method", default: "ideation"
    t.boolean "posting_enabled", default: true
    t.boolean "commenting_enabled", default: true
    t.boolean "voting_enabled", default: true, null: false
    t.string "upvoting_method", default: "unlimited", null: false
    t.integer "upvoting_limited_max", default: 10
    t.string "process_type", default: "timeline", null: false
    t.string "internal_role"
    t.string "survey_embed_url"
    t.string "survey_service"
    t.integer "max_budget"
    t.integer "comments_count", default: 0, null: false
    t.uuid "default_assignee_id"
    t.boolean "poll_anonymous", default: false, null: false
    t.boolean "downvoting_enabled", default: true, null: false
    t.string "ideas_order"
    t.string "input_term", default: "idea"
    t.integer "min_budget", default: 0
    t.string "downvoting_method", default: "unlimited", null: false
    t.integer "downvoting_limited_max", default: 10
    t.boolean "include_all_areas", default: false, null: false
    t.index ["slug"], name: "index_projects_on_slug", unique: true
  end

  create_table "projects_allowed_input_topics", id: :uuid, default: -> { "uuid_generate_v4()" }, force: :cascade do |t|
    t.uuid "project_id"
    t.uuid "topic_id"
    t.datetime "created_at", precision: 6, null: false
    t.datetime "updated_at", precision: 6, null: false
    t.integer "ordering"
    t.index ["project_id"], name: "index_projects_allowed_input_topics_on_project_id"
    t.index ["topic_id"], name: "index_projects_allowed_input_topics_on_topic_id"
  end

  create_table "projects_topics", id: :uuid, default: -> { "gen_random_uuid()" }, force: :cascade do |t|
    t.uuid "topic_id", null: false
    t.uuid "project_id", null: false
    t.datetime "created_at", precision: 6, null: false
    t.datetime "updated_at", precision: 6, null: false
    t.index ["project_id"], name: "index_projects_topics_on_project_id"
    t.index ["topic_id"], name: "index_projects_topics_on_topic_id"
  end

  create_table "public_api_api_clients", id: :uuid, default: -> { "gen_random_uuid()" }, force: :cascade do |t|
    t.string "name"
    t.string "secret"
    t.uuid "tenant_id"
    t.datetime "created_at", null: false
    t.datetime "updated_at", null: false
    t.index ["tenant_id"], name: "index_public_api_api_clients_on_tenant_id"
  end

  create_table "que_jobs", comment: "4", force: :cascade do |t|
    t.integer "priority", limit: 2, default: 100, null: false
    t.datetime "run_at", default: -> { "now()" }, null: false
    t.text "job_class", null: false
    t.integer "error_count", default: 0, null: false
    t.text "last_error_message"
    t.text "queue", default: "default", null: false
    t.text "last_error_backtrace"
    t.datetime "finished_at"
    t.datetime "expired_at"
    t.jsonb "args", default: [], null: false
    t.jsonb "data", default: {}, null: false
    t.index ["args"], name: "que_jobs_args_gin_idx", opclass: :jsonb_path_ops, using: :gin
    t.index ["data"], name: "que_jobs_data_gin_idx", opclass: :jsonb_path_ops, using: :gin
    t.index ["queue", "priority", "run_at", "id"], name: "que_poll_idx", where: "((finished_at IS NULL) AND (expired_at IS NULL))"
  end

  create_table "que_lockers", primary_key: "pid", id: :integer, default: nil, force: :cascade do |t|
    t.integer "worker_count", null: false
    t.integer "worker_priorities", null: false, array: true
    t.integer "ruby_pid", null: false
    t.text "ruby_hostname", null: false
    t.text "queues", null: false, array: true
    t.boolean "listening", null: false
  end

  create_table "que_values", primary_key: "key", id: :text, force: :cascade do |t|
    t.jsonb "value", default: {}, null: false
  end

  create_table "spam_reports", id: :uuid, default: -> { "gen_random_uuid()" }, force: :cascade do |t|
    t.uuid "spam_reportable_id", null: false
    t.string "spam_reportable_type", null: false
    t.datetime "reported_at", null: false
    t.string "reason_code"
    t.string "other_reason"
    t.uuid "user_id"
    t.datetime "created_at", null: false
    t.datetime "updated_at", null: false
    t.index ["reported_at"], name: "index_spam_reports_on_reported_at"
    t.index ["spam_reportable_type", "spam_reportable_id"], name: "spam_reportable_index"
    t.index ["user_id"], name: "index_spam_reports_on_user_id"
  end

  create_table "static_page_files", id: :uuid, default: -> { "gen_random_uuid()" }, force: :cascade do |t|
    t.uuid "static_page_id"
    t.string "file"
    t.integer "ordering"
    t.string "name"
    t.datetime "created_at", null: false
    t.datetime "updated_at", null: false
    t.index ["static_page_id"], name: "index_static_page_files_on_static_page_id"
  end

  create_table "static_pages", id: :uuid, default: -> { "gen_random_uuid()" }, force: :cascade do |t|
    t.jsonb "title_multiloc", default: {}
    t.jsonb "body_multiloc", default: {}
    t.string "slug"
    t.datetime "created_at", null: false
    t.datetime "updated_at", null: false
    t.string "code", null: false
    t.index ["code"], name: "index_static_pages_on_code"
    t.index ["slug"], name: "index_static_pages_on_slug", unique: true
  end

  create_table "surveys_responses", id: :uuid, default: -> { "gen_random_uuid()" }, force: :cascade do |t|
    t.uuid "participation_context_id", null: false
    t.string "participation_context_type", null: false
    t.string "survey_service", null: false
    t.string "external_survey_id", null: false
    t.string "external_response_id", null: false
    t.uuid "user_id"
    t.datetime "started_at"
    t.datetime "submitted_at", null: false
    t.jsonb "answers", default: {}
    t.datetime "created_at", null: false
    t.datetime "updated_at", null: false
    t.index ["participation_context_type", "participation_context_id"], name: "index_surveys_responses_on_participation_context"
    t.index ["user_id"], name: "index_surveys_responses_on_user_id"
  end

  create_table "tenants", id: :uuid, default: -> { "gen_random_uuid()" }, force: :cascade do |t|
    t.string "name"
    t.string "host"
    t.jsonb "settings", default: {}
    t.datetime "created_at", null: false
    t.datetime "updated_at", null: false
    t.string "logo"
    t.string "favicon"
    t.jsonb "style", default: {}
    t.datetime "deleted_at"
    t.datetime "creation_finalized_at"
    t.index ["creation_finalized_at"], name: "index_tenants_on_creation_finalized_at"
    t.index ["deleted_at"], name: "index_tenants_on_deleted_at"
    t.index ["host"], name: "index_tenants_on_host"
  end

  create_table "text_images", id: :uuid, default: -> { "gen_random_uuid()" }, force: :cascade do |t|
    t.string "imageable_type", null: false
    t.uuid "imageable_id", null: false
    t.string "imageable_field"
    t.string "image"
    t.datetime "created_at", null: false
    t.datetime "updated_at", null: false
    t.string "text_reference", null: false
  end

  create_table "texting_campaigns", id: :uuid, default: -> { "gen_random_uuid()" }, force: :cascade do |t|
    t.string "phone_numbers", default: [], null: false, array: true
    t.text "message", null: false
    t.datetime "sent_at"
    t.string "status", null: false
    t.datetime "created_at", precision: 6, null: false
    t.datetime "updated_at", precision: 6, null: false
  end

  create_table "topics", id: :uuid, default: -> { "gen_random_uuid()" }, force: :cascade do |t|
    t.jsonb "title_multiloc", default: {}
    t.jsonb "description_multiloc", default: {}
    t.string "icon"
    t.datetime "created_at", null: false
    t.datetime "updated_at", null: false
    t.integer "ordering"
    t.string "code", default: "custom", null: false
  end

  create_table "user_custom_fields_representativeness_ref_distributions", id: :uuid, default: -> { "gen_random_uuid()" }, force: :cascade do |t|
    t.uuid "custom_field_id", null: false
    t.jsonb "distribution", null: false
    t.datetime "created_at", precision: 6, null: false
    t.datetime "updated_at", precision: 6, null: false
    t.string "type"
    t.index ["custom_field_id"], name: "index_ucf_representativeness_ref_distributions_on_custom_field"
  end

  create_table "users", id: :uuid, default: -> { "gen_random_uuid()" }, force: :cascade do |t|
    t.string "email"
    t.string "password_digest"
    t.string "slug"
    t.jsonb "roles", default: []
    t.string "reset_password_token"
    t.datetime "created_at", null: false
    t.datetime "updated_at", null: false
    t.string "avatar"
    t.string "first_name"
    t.string "last_name"
    t.string "locale"
    t.jsonb "bio_multiloc", default: {}
    t.boolean "cl1_migrated", default: false
    t.string "invite_status"
    t.jsonb "custom_field_values", default: {}
    t.datetime "registration_completed_at"
    t.boolean "verified", default: false, null: false
    t.datetime "email_confirmed_at"
    t.string "email_confirmation_code"
    t.integer "email_confirmation_retry_count", default: 0, null: false
    t.integer "email_confirmation_code_reset_count", default: 0, null: false
    t.datetime "email_confirmation_code_sent_at"
    t.boolean "confirmation_required", default: true, null: false
    t.index "lower((email)::text)", name: "users_unique_lower_email_idx", unique: true
    t.index ["email"], name: "index_users_on_email"
    t.index ["slug"], name: "index_users_on_slug", unique: true
  end

  create_table "verification_verifications", id: :uuid, default: -> { "gen_random_uuid()" }, force: :cascade do |t|
    t.uuid "user_id"
    t.string "method_name", null: false
    t.string "hashed_uid", null: false
    t.boolean "active", default: true, null: false
    t.datetime "created_at", null: false
    t.datetime "updated_at", null: false
    t.index ["hashed_uid"], name: "index_verification_verifications_on_hashed_uid"
    t.index ["user_id"], name: "index_verification_verifications_on_user_id"
  end

  create_table "volunteering_causes", id: :uuid, default: -> { "gen_random_uuid()" }, force: :cascade do |t|
    t.uuid "participation_context_id", null: false
    t.string "participation_context_type", null: false
    t.jsonb "title_multiloc", default: {}, null: false
    t.jsonb "description_multiloc", default: {}, null: false
    t.integer "volunteers_count", default: 0, null: false
    t.string "image"
    t.integer "ordering", null: false
    t.datetime "created_at", precision: 6, null: false
    t.datetime "updated_at", precision: 6, null: false
    t.index ["ordering"], name: "index_volunteering_causes_on_ordering"
    t.index ["participation_context_type", "participation_context_id"], name: "index_volunteering_causes_on_participation_context"
  end

  create_table "volunteering_volunteers", id: :uuid, default: -> { "gen_random_uuid()" }, force: :cascade do |t|
    t.uuid "cause_id", null: false
    t.uuid "user_id", null: false
    t.datetime "created_at", precision: 6, null: false
    t.datetime "updated_at", precision: 6, null: false
    t.index ["cause_id", "user_id"], name: "index_volunteering_volunteers_on_cause_id_and_user_id", unique: true
    t.index ["user_id"], name: "index_volunteering_volunteers_on_user_id"
  end

  create_table "votes", id: :uuid, default: -> { "gen_random_uuid()" }, force: :cascade do |t|
    t.uuid "votable_id"
    t.string "votable_type"
    t.uuid "user_id"
    t.string "mode", null: false
    t.datetime "created_at", null: false
    t.datetime "updated_at", null: false
    t.index ["user_id"], name: "index_votes_on_user_id"
    t.index ["votable_type", "votable_id", "user_id"], name: "index_votes_on_votable_type_and_votable_id_and_user_id", unique: true
    t.index ["votable_type", "votable_id"], name: "index_votes_on_votable_type_and_votable_id"
  end

  add_foreign_key "activities", "users"
  add_foreign_key "analytics_dimension_locales_fact_visits", "analytics_dimension_locales", column: "dimension_locale_id"
  add_foreign_key "analytics_dimension_locales_fact_visits", "analytics_fact_visits", column: "fact_visit_id"
  add_foreign_key "analytics_dimension_projects_fact_visits", "analytics_fact_visits", column: "fact_visit_id"
  add_foreign_key "analytics_fact_visits", "analytics_dimension_dates", column: "dimension_date_first_action_id", primary_key: "date"
  add_foreign_key "analytics_fact_visits", "analytics_dimension_dates", column: "dimension_date_last_action_id", primary_key: "date"
  add_foreign_key "analytics_fact_visits", "analytics_dimension_referrer_types", column: "dimension_referrer_type_id"
  add_foreign_key "areas", "custom_field_options"
  add_foreign_key "areas_ideas", "areas"
  add_foreign_key "areas_ideas", "ideas"
  add_foreign_key "areas_initiatives", "areas"
  add_foreign_key "areas_initiatives", "initiatives"
  add_foreign_key "areas_projects", "areas"
  add_foreign_key "areas_projects", "projects"
  add_foreign_key "baskets", "users"
  add_foreign_key "baskets_ideas", "baskets"
  add_foreign_key "baskets_ideas", "ideas"
  add_foreign_key "comments", "users", column: "author_id"
  add_foreign_key "custom_field_options", "custom_fields"
  add_foreign_key "email_campaigns_campaign_email_commands", "users", column: "recipient_id"
  add_foreign_key "email_campaigns_campaigns", "users", column: "author_id"
  add_foreign_key "email_campaigns_campaigns_groups", "email_campaigns_campaigns", column: "campaign_id"
  add_foreign_key "email_campaigns_deliveries", "email_campaigns_campaigns", column: "campaign_id"
  add_foreign_key "event_files", "events"
  add_foreign_key "events", "projects"
  add_foreign_key "groups_permissions", "groups"
  add_foreign_key "groups_permissions", "permissions"
  add_foreign_key "groups_projects", "groups"
  add_foreign_key "groups_projects", "projects"
  add_foreign_key "idea_files", "ideas"
  add_foreign_key "idea_images", "ideas"
  add_foreign_key "ideas", "idea_statuses"
  add_foreign_key "ideas", "projects"
  add_foreign_key "ideas", "users", column: "assignee_id"
  add_foreign_key "ideas", "users", column: "author_id"
  add_foreign_key "ideas_phases", "ideas"
  add_foreign_key "ideas_phases", "phases"
  add_foreign_key "ideas_topics", "ideas"
  add_foreign_key "ideas_topics", "topics"
  add_foreign_key "identities", "users"
  add_foreign_key "initiative_files", "initiatives"
  add_foreign_key "initiative_images", "initiatives"
  add_foreign_key "initiatives", "users", column: "assignee_id"
  add_foreign_key "initiatives", "users", column: "author_id"
  add_foreign_key "initiatives_topics", "initiatives"
  add_foreign_key "initiatives_topics", "topics"
  add_foreign_key "insights_categories", "insights_views", column: "view_id"
  add_foreign_key "insights_category_assignments", "insights_categories", column: "category_id"
  add_foreign_key "insights_data_sources", "insights_views", column: "view_id"
  add_foreign_key "insights_text_network_analysis_tasks_views", "insights_views", column: "view_id"
  add_foreign_key "insights_text_network_analysis_tasks_views", "nlp_text_network_analysis_tasks", column: "task_id"
  add_foreign_key "insights_text_networks", "insights_views", column: "view_id"
  add_foreign_key "insights_zeroshot_classification_tasks_categories", "insights_categories", column: "category_id"
  add_foreign_key "insights_zeroshot_classification_tasks_categories", "insights_zeroshot_classification_tasks", column: "task_id"
  add_foreign_key "insights_zeroshot_classification_tasks_inputs", "insights_zeroshot_classification_tasks", column: "task_id"
  add_foreign_key "invites", "users", column: "invitee_id"
  add_foreign_key "invites", "users", column: "inviter_id"
  add_foreign_key "maps_layers", "maps_map_configs", column: "map_config_id"
  add_foreign_key "maps_legend_items", "maps_map_configs", column: "map_config_id"
  add_foreign_key "memberships", "groups"
  add_foreign_key "memberships", "users"
  add_foreign_key "nav_bar_items", "static_pages"
  add_foreign_key "notifications", "comments"
  add_foreign_key "notifications", "flag_inappropriate_content_inappropriate_content_flags", column: "inappropriate_content_flag_id"
  add_foreign_key "notifications", "invites"
  add_foreign_key "notifications", "official_feedbacks"
  add_foreign_key "notifications", "phases"
  add_foreign_key "notifications", "projects"
  add_foreign_key "notifications", "spam_reports"
  add_foreign_key "notifications", "users", column: "initiating_user_id"
  add_foreign_key "notifications", "users", column: "recipient_id"
  add_foreign_key "official_feedbacks", "users"
  add_foreign_key "phase_files", "phases"
  add_foreign_key "phases", "projects"
  add_foreign_key "pins", "admin_publications"
  add_foreign_key "polls_options", "polls_questions", column: "question_id"
  add_foreign_key "polls_response_options", "polls_options", column: "option_id"
  add_foreign_key "polls_response_options", "polls_responses", column: "response_id"
  add_foreign_key "project_files", "projects"
  add_foreign_key "project_folders_files", "project_folders_folders", column: "project_folder_id"
  add_foreign_key "project_folders_images", "project_folders_folders", column: "project_folder_id"
  add_foreign_key "project_images", "projects"
  add_foreign_key "projects", "users", column: "default_assignee_id"
  add_foreign_key "projects_allowed_input_topics", "projects"
  add_foreign_key "projects_allowed_input_topics", "topics"
  add_foreign_key "projects_topics", "projects"
  add_foreign_key "projects_topics", "topics"
  add_foreign_key "public_api_api_clients", "tenants"
  add_foreign_key "spam_reports", "users"
  add_foreign_key "static_page_files", "static_pages"
  add_foreign_key "user_custom_fields_representativeness_ref_distributions", "custom_fields"
  add_foreign_key "volunteering_volunteers", "volunteering_causes", column: "cause_id"
  add_foreign_key "votes", "users"

  create_view "idea_trending_infos", sql_definition: <<-SQL
      SELECT ideas.id AS idea_id,
      GREATEST(comments_at.last_comment_at, upvotes_at.last_upvoted_at, ideas.published_at) AS last_activity_at,
      to_timestamp(round((((GREATEST(((comments_at.comments_count)::double precision * comments_at.mean_comment_at), (0)::double precision) + GREATEST(((upvotes_at.upvotes_count)::double precision * upvotes_at.mean_upvoted_at), (0)::double precision)) + date_part('epoch'::text, ideas.published_at)) / (((GREATEST((comments_at.comments_count)::numeric, 0.0) + GREATEST((upvotes_at.upvotes_count)::numeric, 0.0)) + 1.0))::double precision))) AS mean_activity_at
     FROM ((ideas
       FULL JOIN ( SELECT comments.post_id AS idea_id,
              max(comments.created_at) AS last_comment_at,
              avg(date_part('epoch'::text, comments.created_at)) AS mean_comment_at,
              count(comments.post_id) AS comments_count
             FROM comments
            GROUP BY comments.post_id) comments_at ON ((ideas.id = comments_at.idea_id)))
       FULL JOIN ( SELECT votes.votable_id,
              max(votes.created_at) AS last_upvoted_at,
              avg(date_part('epoch'::text, votes.created_at)) AS mean_upvoted_at,
              count(votes.votable_id) AS upvotes_count
             FROM votes
            WHERE (((votes.mode)::text = 'up'::text) AND ((votes.votable_type)::text = 'Idea'::text))
            GROUP BY votes.votable_id) upvotes_at ON ((ideas.id = upvotes_at.votable_id)));
  SQL
  create_view "initiative_initiative_statuses", sql_definition: <<-SQL
      SELECT initiative_status_changes.initiative_id,
      initiative_status_changes.initiative_status_id
     FROM (((initiatives
       JOIN ( SELECT initiative_status_changes_1.initiative_id,
              max(initiative_status_changes_1.created_at) AS last_status_changed_at
             FROM initiative_status_changes initiative_status_changes_1
            GROUP BY initiative_status_changes_1.initiative_id) initiatives_with_last_status_change ON ((initiatives.id = initiatives_with_last_status_change.initiative_id)))
       JOIN initiative_status_changes ON (((initiatives.id = initiative_status_changes.initiative_id) AND (initiatives_with_last_status_change.last_status_changed_at = initiative_status_changes.created_at))))
       JOIN initiative_statuses ON ((initiative_statuses.id = initiative_status_changes.initiative_status_id)));
  SQL
  create_view "union_posts", sql_definition: <<-SQL
      SELECT ideas.id,
      ideas.title_multiloc,
      ideas.body_multiloc,
      ideas.publication_status,
      ideas.published_at,
      ideas.author_id,
      ideas.created_at,
      ideas.updated_at,
      ideas.upvotes_count,
      ideas.location_point,
      ideas.location_description,
      ideas.comments_count,
      ideas.slug,
      ideas.official_feedbacks_count
     FROM ideas
  UNION ALL
   SELECT initiatives.id,
      initiatives.title_multiloc,
      initiatives.body_multiloc,
      initiatives.publication_status,
      initiatives.published_at,
      initiatives.author_id,
      initiatives.created_at,
      initiatives.updated_at,
      initiatives.upvotes_count,
      initiatives.location_point,
      initiatives.location_description,
      initiatives.comments_count,
      initiatives.slug,
      initiatives.official_feedbacks_count
     FROM initiatives;
  SQL
  create_view "moderation_moderations", sql_definition: <<-SQL
      SELECT ideas.id,
      'Idea'::text AS moderatable_type,
      NULL::text AS post_type,
      NULL::uuid AS post_id,
      NULL::text AS post_slug,
      NULL::jsonb AS post_title_multiloc,
      projects.id AS project_id,
      projects.slug AS project_slug,
      projects.title_multiloc AS project_title_multiloc,
      ideas.title_multiloc AS content_title_multiloc,
      ideas.body_multiloc AS content_body_multiloc,
      ideas.slug AS content_slug,
      ideas.published_at AS created_at,
      moderation_moderation_statuses.status AS moderation_status
     FROM ((ideas
       LEFT JOIN moderation_moderation_statuses ON ((moderation_moderation_statuses.moderatable_id = ideas.id)))
       LEFT JOIN projects ON ((projects.id = ideas.project_id)))
  UNION ALL
   SELECT initiatives.id,
      'Initiative'::text AS moderatable_type,
      NULL::text AS post_type,
      NULL::uuid AS post_id,
      NULL::text AS post_slug,
      NULL::jsonb AS post_title_multiloc,
      NULL::uuid AS project_id,
      NULL::character varying AS project_slug,
      NULL::jsonb AS project_title_multiloc,
      initiatives.title_multiloc AS content_title_multiloc,
      initiatives.body_multiloc AS content_body_multiloc,
      initiatives.slug AS content_slug,
      initiatives.published_at AS created_at,
      moderation_moderation_statuses.status AS moderation_status
     FROM (initiatives
       LEFT JOIN moderation_moderation_statuses ON ((moderation_moderation_statuses.moderatable_id = initiatives.id)))
  UNION ALL
   SELECT comments.id,
      'Comment'::text AS moderatable_type,
      'Idea'::text AS post_type,
      ideas.id AS post_id,
      ideas.slug AS post_slug,
      ideas.title_multiloc AS post_title_multiloc,
      projects.id AS project_id,
      projects.slug AS project_slug,
      projects.title_multiloc AS project_title_multiloc,
      NULL::jsonb AS content_title_multiloc,
      comments.body_multiloc AS content_body_multiloc,
      NULL::character varying AS content_slug,
      comments.created_at,
      moderation_moderation_statuses.status AS moderation_status
     FROM (((comments
       LEFT JOIN moderation_moderation_statuses ON ((moderation_moderation_statuses.moderatable_id = comments.id)))
       LEFT JOIN ideas ON ((ideas.id = comments.post_id)))
       LEFT JOIN projects ON ((projects.id = ideas.project_id)))
    WHERE ((comments.post_type)::text = 'Idea'::text)
  UNION ALL
   SELECT comments.id,
      'Comment'::text AS moderatable_type,
      'Initiative'::text AS post_type,
      initiatives.id AS post_id,
      initiatives.slug AS post_slug,
      initiatives.title_multiloc AS post_title_multiloc,
      NULL::uuid AS project_id,
      NULL::character varying AS project_slug,
      NULL::jsonb AS project_title_multiloc,
      NULL::jsonb AS content_title_multiloc,
      comments.body_multiloc AS content_body_multiloc,
      NULL::character varying AS content_slug,
      comments.created_at,
      moderation_moderation_statuses.status AS moderation_status
     FROM ((comments
       LEFT JOIN moderation_moderation_statuses ON ((moderation_moderation_statuses.moderatable_id = comments.id)))
       LEFT JOIN initiatives ON ((initiatives.id = comments.post_id)))
    WHERE ((comments.post_type)::text = 'Initiative'::text);
  SQL
  create_view "analytics_dimension_statuses", sql_definition: <<-SQL
      SELECT idea_statuses.id,
      idea_statuses.title_multiloc,
      idea_statuses.color
     FROM idea_statuses
  UNION ALL
   SELECT initiative_statuses.id,
      initiative_statuses.title_multiloc,
      initiative_statuses.color
     FROM initiative_statuses;
  SQL
  create_view "analytics_dimension_projects", sql_definition: <<-SQL
      SELECT projects.id,
      projects.title_multiloc
     FROM projects;
  SQL
  create_view "analytics_build_feedbacks", sql_definition: <<-SQL
      SELECT a.post_id,
      min(a.feedback_first_date) AS feedback_first_date,
      max(a.feedback_official) AS feedback_official,
      max(a.feedback_status_change) AS feedback_status_change
     FROM ( SELECT activities.item_id AS post_id,
              min(activities.created_at) AS feedback_first_date,
              0 AS feedback_official,
              1 AS feedback_status_change
             FROM activities
            WHERE (((activities.action)::text = 'changed_status'::text) AND ((activities.item_type)::text = ANY (ARRAY[('Idea'::character varying)::text, ('Initiative'::character varying)::text])))
            GROUP BY activities.item_id
          UNION ALL
           SELECT official_feedbacks.post_id,
              min(official_feedbacks.created_at) AS feedback_first_date,
              1 AS feedback_official,
              0 AS feedback_status_change
             FROM official_feedbacks
            GROUP BY official_feedbacks.post_id) a
    GROUP BY a.post_id;
  SQL
  create_view "analytics_fact_posts", sql_definition: <<-SQL
      SELECT i.id,
      i.author_id AS user_id,
      i.project_id,
      adt.id AS type_id,
      (i.created_at)::date AS created_date_id,
      (abf.feedback_first_date)::date AS feedback_first_date,
      (abf.feedback_first_date - i.created_at) AS feedback_time_taken,
      COALESCE(abf.feedback_official, 0) AS feedback_official,
      COALESCE(abf.feedback_status_change, 0) AS feedback_status_change,
          CASE
              WHEN (abf.feedback_first_date IS NULL) THEN 1
              ELSE 0
          END AS feedback_none,
      (i.upvotes_count + i.downvotes_count) AS votes_count,
      i.upvotes_count,
      i.downvotes_count,
      i.idea_status_id AS status_id
     FROM ((ideas i
       JOIN analytics_dimension_types adt ON (((adt.name)::text = 'idea'::text)))
       LEFT JOIN analytics_build_feedbacks abf ON ((abf.post_id = i.id)))
  UNION ALL
   SELECT i.id,
      i.author_id AS user_id,
      NULL::uuid AS project_id,
      adt.id AS type_id,
      (i.created_at)::date AS created_date_id,
      (abf.feedback_first_date)::date AS feedback_first_date,
      (abf.feedback_first_date - i.created_at) AS feedback_time_taken,
      COALESCE(abf.feedback_official, 0) AS feedback_official,
      COALESCE(abf.feedback_status_change, 0) AS feedback_status_change,
          CASE
              WHEN (abf.feedback_first_date IS NULL) THEN 1
              ELSE 0
          END AS feedback_none,
      (i.upvotes_count + i.downvotes_count) AS votes_count,
      i.upvotes_count,
      i.downvotes_count,
      isc.initiative_status_id AS status_id
     FROM (((initiatives i
       JOIN analytics_dimension_types adt ON (((adt.name)::text = 'initiative'::text)))
       LEFT JOIN analytics_build_feedbacks abf ON ((abf.post_id = i.id)))
       LEFT JOIN initiative_status_changes isc ON (((isc.initiative_id = i.id) AND (isc.updated_at = ( SELECT max(isc_.updated_at) AS max
             FROM initiative_status_changes isc_
            WHERE (isc_.initiative_id = i.id))))));
  SQL
  create_view "analytics_fact_participations", sql_definition: <<-SQL
      SELECT i.id,
      i.author_id AS user_id,
      i.project_id,
      adt.id AS type_id,
      (i.created_at)::date AS created_date,
      (i.upvotes_count + i.downvotes_count) AS votes_count,
      i.upvotes_count,
      i.downvotes_count
     FROM (ideas i
       JOIN analytics_dimension_types adt ON (((adt.name)::text = 'idea'::text)))
  UNION ALL
   SELECT i.id,
      i.author_id AS user_id,
      NULL::uuid AS project_id,
      adt.id AS type_id,
      (i.created_at)::date AS created_date,
      (i.upvotes_count + i.downvotes_count) AS votes_count,
      i.upvotes_count,
      i.downvotes_count
     FROM (initiatives i
       JOIN analytics_dimension_types adt ON (((adt.name)::text = 'initiative'::text)))
  UNION ALL
   SELECT c.id,
      c.author_id AS user_id,
      i.project_id,
      adt.id AS type_id,
      (c.created_at)::date AS created_date,
      (c.upvotes_count + c.downvotes_count) AS votes_count,
      c.upvotes_count,
      c.downvotes_count
     FROM (((comments c
       JOIN analytics_dimension_types adt ON (((adt.name)::text = 'comment'::text)))
       JOIN analytics_dimension_dates add ON ((add.date = (c.created_at)::date)))
       LEFT JOIN ideas i ON ((c.post_id = i.id)))
  UNION ALL
   SELECT v.id,
      v.user_id,
      COALESCE(i.project_id, ic.project_id) AS project_id,
      adt.id AS type_id,
      (v.created_at)::date AS created_date,
      1 AS votes_count,
          CASE
              WHEN ((v.mode)::text = 'up'::text) THEN 1
              ELSE 0
          END AS upvotes_count,
          CASE
              WHEN ((v.mode)::text = 'down'::text) THEN 1
              ELSE 0
          END AS downvotes_count
     FROM ((((votes v
       JOIN analytics_dimension_types adt ON (((adt.name)::text = 'vote'::text)))
       LEFT JOIN ideas i ON ((i.id = v.votable_id)))
       LEFT JOIN comments c ON ((c.id = v.votable_id)))
       LEFT JOIN ideas ic ON ((ic.id = c.post_id)));
  SQL
  create_view "analytics_dimension_users", sql_definition: <<-SQL
      SELECT users.id,
      COALESCE(((users.roles -> 0) ->> 'type'::text), 'citizen'::text) AS role
     FROM users;
  SQL
end<|MERGE_RESOLUTION|>--- conflicted
+++ resolved
@@ -10,11 +10,7 @@
 #
 # It's strongly recommended that you check this file into your version control system.
 
-<<<<<<< HEAD
-ActiveRecord::Schema.define(version: 2022_09_27_100512) do
-=======
 ActiveRecord::Schema.define(version: 2022_09_27_114325) do
->>>>>>> d478bef5
 
   # These are extensions that must be enabled in order to support this database
   enable_extension "pgcrypto"
