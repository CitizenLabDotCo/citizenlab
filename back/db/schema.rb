# This file is auto-generated from the current state of the database. Instead
# of editing this file, please use the migrations feature of Active Record to
# incrementally modify your database, and then regenerate this schema definition.
#
# This file is the source Rails uses to define your schema when running `bin/rails
# db:schema:load`. When creating a new database, `bin/rails db:schema:load` tends to
# be faster and is potentially less error prone than running all of your
# migrations from scratch. Old migrations may fail to apply correctly if those
# migrations use external dependencies or application code.
#
# It's strongly recommended that you check this file into your version control system.

<<<<<<< HEAD
ActiveRecord::Schema[7.0].define(version: 2023_07_28_160743) do
=======
ActiveRecord::Schema[7.0].define(version: 2023_08_04_142723) do
>>>>>>> 881ab880
  # These are extensions that must be enabled in order to support this database
  enable_extension "pgcrypto"
  enable_extension "plpgsql"
  enable_extension "postgis"
  enable_extension "uuid-ossp"

  create_table "activities", id: :uuid, default: -> { "gen_random_uuid()" }, force: :cascade do |t|
    t.string "item_type", null: false
    t.uuid "item_id", null: false
    t.string "action", null: false
    t.jsonb "payload", default: {}, null: false
    t.uuid "user_id"
    t.datetime "acted_at", precision: nil, null: false
    t.datetime "created_at", precision: nil, null: false
    t.uuid "project_id"
    t.index ["acted_at"], name: "index_activities_on_acted_at"
    t.index ["action"], name: "index_activities_on_action"
    t.index ["item_type", "item_id"], name: "index_activities_on_item"
    t.index ["project_id"], name: "index_activities_on_project_id"
    t.index ["user_id"], name: "index_activities_on_user_id"
  end

  create_table "admin_publications", id: :uuid, default: -> { "gen_random_uuid()" }, force: :cascade do |t|
    t.uuid "parent_id"
    t.integer "lft", null: false
    t.integer "rgt", null: false
    t.integer "ordering"
    t.string "publication_status", default: "published", null: false
    t.uuid "publication_id"
    t.string "publication_type"
    t.datetime "created_at", null: false
    t.datetime "updated_at", null: false
    t.integer "depth", default: 0, null: false
    t.boolean "children_allowed", default: true, null: false
    t.integer "children_count", default: 0, null: false
    t.index ["depth"], name: "index_admin_publications_on_depth"
    t.index ["lft"], name: "index_admin_publications_on_lft"
    t.index ["ordering"], name: "index_admin_publications_on_ordering"
    t.index ["parent_id"], name: "index_admin_publications_on_parent_id"
    t.index ["publication_type", "publication_id"], name: "index_admin_publications_on_publication_type_and_publication_id"
    t.index ["rgt"], name: "index_admin_publications_on_rgt"
  end

  create_table "analysis_analyses", id: :uuid, default: -> { "gen_random_uuid()" }, force: :cascade do |t|
    t.uuid "project_id"
    t.uuid "phase_id"
    t.datetime "created_at", null: false
    t.datetime "updated_at", null: false
    t.index ["phase_id"], name: "index_analysis_analyses_on_phase_id"
    t.index ["project_id"], name: "index_analysis_analyses_on_project_id"
  end

  create_table "analysis_analyses_custom_fields", id: :uuid, default: -> { "gen_random_uuid()" }, force: :cascade do |t|
    t.uuid "analysis_id"
    t.uuid "custom_field_id"
    t.datetime "created_at", null: false
    t.datetime "updated_at", null: false
    t.index ["analysis_id", "custom_field_id"], name: "index_analysis_analyses_custom_fields", unique: true
    t.index ["analysis_id"], name: "index_analysis_analyses_custom_fields_on_analysis_id"
    t.index ["custom_field_id"], name: "index_analysis_analyses_custom_fields_on_custom_field_id"
  end

  create_table "analysis_background_tasks", id: :uuid, default: -> { "gen_random_uuid()" }, force: :cascade do |t|
    t.uuid "analysis_id", null: false
    t.string "type", null: false
    t.string "state", null: false
    t.float "progress"
    t.datetime "started_at"
    t.datetime "ended_at"
    t.string "auto_tagging_method"
    t.datetime "created_at", null: false
    t.datetime "updated_at", null: false
    t.index ["analysis_id"], name: "index_analysis_background_tasks_on_analysis_id"
  end

  create_table "analysis_summaries", id: :uuid, default: -> { "gen_random_uuid()" }, force: :cascade do |t|
    t.uuid "analysis_id", null: false
    t.uuid "background_task_id", null: false
    t.text "summary"
    t.text "prompt"
    t.string "summarization_method", null: false
    t.jsonb "filters", default: {}, null: false
    t.datetime "created_at", null: false
    t.datetime "updated_at", null: false
    t.index ["analysis_id"], name: "index_analysis_summaries_on_analysis_id"
    t.index ["background_task_id"], name: "index_analysis_summaries_on_background_task_id"
  end

  create_table "analysis_taggings", id: :uuid, default: -> { "gen_random_uuid()" }, force: :cascade do |t|
    t.uuid "tag_id", null: false
    t.uuid "input_id", null: false
<<<<<<< HEAD
=======
    t.datetime "created_at", null: false
    t.datetime "updated_at", null: false
>>>>>>> 881ab880
    t.index ["input_id"], name: "index_analysis_taggings_on_input_id"
    t.index ["tag_id", "input_id"], name: "index_analysis_taggings_on_tag_id_and_input_id", unique: true
    t.index ["tag_id"], name: "index_analysis_taggings_on_tag_id"
  end

  create_table "analysis_tags", id: :uuid, default: -> { "gen_random_uuid()" }, force: :cascade do |t|
    t.string "name", null: false
    t.string "tag_type", null: false
    t.uuid "analysis_id", null: false
    t.datetime "created_at", null: false
    t.datetime "updated_at", null: false
    t.index ["analysis_id", "name"], name: "index_analysis_tags_on_analysis_id_and_name", unique: true
    t.index ["analysis_id"], name: "index_analysis_tags_on_analysis_id"
  end

  create_table "analytics_dimension_dates", primary_key: "date", id: :date, force: :cascade do |t|
    t.string "year"
    t.string "month"
    t.date "week"
  end

  create_table "analytics_dimension_locales", id: :uuid, default: -> { "gen_random_uuid()" }, force: :cascade do |t|
    t.string "name", null: false
    t.index ["name"], name: "index_analytics_dimension_locales_on_name", unique: true
  end

  create_table "analytics_dimension_locales_fact_visits", id: false, force: :cascade do |t|
    t.uuid "dimension_locale_id"
    t.uuid "fact_visit_id"
    t.index ["dimension_locale_id", "fact_visit_id"], name: "i_analytics_dim_locales_fact_visits_on_locale_and_visit_ids", unique: true
    t.index ["dimension_locale_id"], name: "i_l_v_locale"
    t.index ["fact_visit_id"], name: "i_l_v_visit"
  end

  create_table "analytics_dimension_projects_fact_visits", id: false, force: :cascade do |t|
    t.uuid "dimension_project_id"
    t.uuid "fact_visit_id"
    t.index ["dimension_project_id", "fact_visit_id"], name: "i_analytics_dim_projects_fact_visits_on_project_and_visit_ids", unique: true
    t.index ["dimension_project_id"], name: "i_p_v_project"
    t.index ["fact_visit_id"], name: "i_p_v_visit"
  end

  create_table "analytics_dimension_referrer_types", id: :uuid, default: -> { "gen_random_uuid()" }, force: :cascade do |t|
    t.string "key", null: false
    t.string "name", null: false
    t.index ["key"], name: "i_d_referrer_key", unique: true
  end

  create_table "analytics_dimension_types", id: :uuid, default: -> { "gen_random_uuid()" }, force: :cascade do |t|
    t.string "name"
    t.string "parent"
    t.index ["name", "parent"], name: "index_analytics_dimension_types_on_name_and_parent", unique: true
  end

  create_table "analytics_fact_visits", id: :uuid, default: -> { "gen_random_uuid()" }, force: :cascade do |t|
    t.string "visitor_id", null: false
    t.uuid "dimension_user_id"
    t.uuid "dimension_referrer_type_id", null: false
    t.date "dimension_date_first_action_id", null: false
    t.date "dimension_date_last_action_id", null: false
    t.integer "duration", null: false
    t.integer "pages_visited", null: false
    t.boolean "returning_visitor", default: false, null: false
    t.string "referrer_name"
    t.string "referrer_url"
    t.integer "matomo_visit_id", null: false
    t.datetime "matomo_last_action_time", precision: nil, null: false
    t.index ["dimension_date_first_action_id"], name: "i_v_first_action"
    t.index ["dimension_date_last_action_id"], name: "i_v_last_action"
    t.index ["dimension_referrer_type_id"], name: "i_v_referrer_type"
    t.index ["dimension_user_id"], name: "i_v_user"
    t.index ["matomo_last_action_time"], name: "i_v_timestamp"
    t.index ["matomo_visit_id"], name: "i_v_matomo_visit", unique: true
  end

  create_table "app_configurations", id: :uuid, default: -> { "gen_random_uuid()" }, force: :cascade do |t|
    t.string "name"
    t.string "host"
    t.string "logo"
    t.string "favicon"
    t.jsonb "settings", default: {}
    t.datetime "created_at", null: false
    t.datetime "updated_at", null: false
    t.jsonb "style", default: {}
  end

  create_table "areas", id: :uuid, default: -> { "gen_random_uuid()" }, force: :cascade do |t|
    t.jsonb "title_multiloc", default: {}
    t.jsonb "description_multiloc", default: {}
    t.datetime "created_at", precision: nil, null: false
    t.datetime "updated_at", precision: nil, null: false
    t.integer "ordering"
    t.uuid "custom_field_option_id"
    t.index ["custom_field_option_id"], name: "index_areas_on_custom_field_option_id"
  end

  create_table "areas_ideas", id: :uuid, default: -> { "uuid_generate_v4()" }, force: :cascade do |t|
    t.uuid "area_id"
    t.uuid "idea_id"
    t.index ["area_id"], name: "index_areas_ideas_on_area_id"
    t.index ["idea_id", "area_id"], name: "index_areas_ideas_on_idea_id_and_area_id", unique: true
    t.index ["idea_id"], name: "index_areas_ideas_on_idea_id"
  end

  create_table "areas_initiatives", id: :uuid, default: -> { "gen_random_uuid()" }, force: :cascade do |t|
    t.uuid "area_id"
    t.uuid "initiative_id"
    t.index ["area_id"], name: "index_areas_initiatives_on_area_id"
    t.index ["initiative_id", "area_id"], name: "index_areas_initiatives_on_initiative_id_and_area_id", unique: true
    t.index ["initiative_id"], name: "index_areas_initiatives_on_initiative_id"
  end

  create_table "areas_projects", id: :uuid, default: -> { "uuid_generate_v4()" }, force: :cascade do |t|
    t.uuid "area_id"
    t.uuid "project_id"
    t.index ["area_id"], name: "index_areas_projects_on_area_id"
    t.index ["project_id"], name: "index_areas_projects_on_project_id"
  end

  create_table "areas_static_pages", force: :cascade do |t|
    t.uuid "area_id", null: false
    t.uuid "static_page_id", null: false
    t.datetime "created_at", null: false
    t.datetime "updated_at", null: false
    t.index ["area_id"], name: "index_areas_static_pages_on_area_id"
    t.index ["static_page_id"], name: "index_areas_static_pages_on_static_page_id"
  end

  create_table "baskets", id: :uuid, default: -> { "gen_random_uuid()" }, force: :cascade do |t|
    t.datetime "submitted_at", precision: nil
    t.uuid "user_id"
    t.uuid "participation_context_id"
    t.string "participation_context_type"
    t.datetime "created_at", precision: nil, null: false
    t.datetime "updated_at", precision: nil, null: false
    t.index ["submitted_at"], name: "index_baskets_on_submitted_at"
    t.index ["user_id"], name: "index_baskets_on_user_id"
  end

  create_table "baskets_ideas", id: :uuid, default: -> { "gen_random_uuid()" }, force: :cascade do |t|
    t.uuid "basket_id"
    t.uuid "idea_id"
    t.datetime "created_at", precision: nil, null: false
    t.datetime "updated_at", precision: nil, null: false
    t.integer "votes", default: 1, null: false
    t.index ["basket_id", "idea_id"], name: "index_baskets_ideas_on_basket_id_and_idea_id", unique: true
    t.index ["idea_id"], name: "index_baskets_ideas_on_idea_id"
  end

  create_table "comments", id: :uuid, default: -> { "gen_random_uuid()" }, force: :cascade do |t|
    t.uuid "author_id"
    t.uuid "post_id"
    t.uuid "parent_id"
    t.integer "lft", null: false
    t.integer "rgt", null: false
    t.jsonb "body_multiloc", default: {}
    t.datetime "created_at", precision: nil, null: false
    t.datetime "updated_at", precision: nil, null: false
    t.integer "likes_count", default: 0, null: false
    t.integer "dislikes_count", default: 0, null: false
    t.string "publication_status", default: "published", null: false
    t.datetime "body_updated_at", precision: nil
    t.integer "children_count", default: 0, null: false
    t.string "post_type"
    t.string "author_hash"
    t.boolean "anonymous", default: false, null: false
    t.index ["author_id"], name: "index_comments_on_author_id"
    t.index ["created_at"], name: "index_comments_on_created_at"
    t.index ["lft"], name: "index_comments_on_lft"
    t.index ["parent_id"], name: "index_comments_on_parent_id"
    t.index ["post_id", "post_type"], name: "index_comments_on_post_id_and_post_type"
    t.index ["post_id"], name: "index_comments_on_post_id"
    t.index ["rgt"], name: "index_comments_on_rgt"
  end

  create_table "common_passwords", id: :uuid, default: -> { "gen_random_uuid()" }, force: :cascade do |t|
    t.string "password"
    t.index ["password"], name: "index_common_passwords_on_password"
  end

  create_table "content_builder_layout_images", id: :uuid, default: -> { "gen_random_uuid()" }, force: :cascade do |t|
    t.string "image"
    t.string "code"
    t.datetime "created_at", null: false
    t.datetime "updated_at", null: false
  end

  create_table "content_builder_layouts", id: :uuid, default: -> { "gen_random_uuid()" }, force: :cascade do |t|
    t.jsonb "craftjs_jsonmultiloc", default: {}
    t.string "content_buildable_type", null: false
    t.uuid "content_buildable_id", null: false
    t.string "code", null: false
    t.boolean "enabled", default: false, null: false
    t.datetime "created_at", null: false
    t.datetime "updated_at", null: false
    t.index ["content_buildable_type", "content_buildable_id", "code"], name: "index_content_builder_layouts_content_buidable_type_id_code", unique: true
  end

  create_table "custom_field_options", id: :uuid, default: -> { "gen_random_uuid()" }, force: :cascade do |t|
    t.uuid "custom_field_id"
    t.string "key"
    t.jsonb "title_multiloc", default: {}
    t.integer "ordering"
    t.datetime "created_at", precision: nil, null: false
    t.datetime "updated_at", precision: nil, null: false
    t.index ["custom_field_id", "key"], name: "index_custom_field_options_on_custom_field_id_and_key", unique: true
    t.index ["custom_field_id"], name: "index_custom_field_options_on_custom_field_id"
  end

  create_table "custom_fields", id: :uuid, default: -> { "gen_random_uuid()" }, force: :cascade do |t|
    t.string "resource_type"
    t.string "key"
    t.string "input_type"
    t.jsonb "title_multiloc", default: {}
    t.jsonb "description_multiloc", default: {}
    t.boolean "required", default: false
    t.integer "ordering"
    t.datetime "created_at", precision: nil, null: false
    t.datetime "updated_at", precision: nil, null: false
    t.boolean "enabled", default: true, null: false
    t.string "code"
    t.uuid "resource_id"
    t.boolean "hidden", default: false, null: false
    t.integer "maximum"
    t.jsonb "minimum_label_multiloc", default: {}, null: false
    t.jsonb "maximum_label_multiloc", default: {}, null: false
    t.jsonb "logic", default: {}, null: false
    t.string "answer_visible_to"
    t.index ["resource_type", "resource_id"], name: "index_custom_fields_on_resource_type_and_resource_id"
  end

  create_table "custom_forms", id: :uuid, default: -> { "gen_random_uuid()" }, force: :cascade do |t|
    t.datetime "created_at", null: false
    t.datetime "updated_at", null: false
    t.uuid "participation_context_id", null: false
    t.string "participation_context_type", null: false
    t.index ["participation_context_id", "participation_context_type"], name: "index_custom_forms_on_participation_context", unique: true
  end

  create_table "email_campaigns_campaign_email_commands", id: :uuid, default: -> { "gen_random_uuid()" }, force: :cascade do |t|
    t.string "campaign"
    t.uuid "recipient_id"
    t.datetime "commanded_at", precision: nil
    t.jsonb "tracked_content"
    t.datetime "created_at", precision: nil, null: false
    t.datetime "updated_at", precision: nil, null: false
    t.index ["recipient_id"], name: "index_email_campaigns_campaign_email_commands_on_recipient_id"
  end

  create_table "email_campaigns_campaigns", id: :uuid, default: -> { "gen_random_uuid()" }, force: :cascade do |t|
    t.string "type", null: false
    t.uuid "author_id"
    t.boolean "enabled"
    t.string "sender"
    t.string "reply_to"
    t.jsonb "schedule", default: {}
    t.jsonb "subject_multiloc", default: {}
    t.jsonb "body_multiloc", default: {}
    t.datetime "created_at", precision: nil, null: false
    t.datetime "updated_at", precision: nil, null: false
    t.integer "deliveries_count", default: 0, null: false
    t.index ["author_id"], name: "index_email_campaigns_campaigns_on_author_id"
    t.index ["type"], name: "index_email_campaigns_campaigns_on_type"
  end

  create_table "email_campaigns_campaigns_groups", id: :uuid, default: -> { "gen_random_uuid()" }, force: :cascade do |t|
    t.uuid "campaign_id"
    t.uuid "group_id"
    t.datetime "created_at", precision: nil, null: false
    t.datetime "updated_at", precision: nil, null: false
    t.index ["campaign_id", "group_id"], name: "index_campaigns_groups", unique: true
    t.index ["campaign_id"], name: "index_email_campaigns_campaigns_groups_on_campaign_id"
    t.index ["group_id"], name: "index_email_campaigns_campaigns_groups_on_group_id"
  end

  create_table "email_campaigns_consents", id: :uuid, default: -> { "gen_random_uuid()" }, force: :cascade do |t|
    t.string "campaign_type", null: false
    t.uuid "user_id", null: false
    t.boolean "consented", null: false
    t.datetime "created_at", precision: nil, null: false
    t.datetime "updated_at", precision: nil, null: false
    t.index ["campaign_type", "user_id"], name: "index_email_campaigns_consents_on_campaign_type_and_user_id", unique: true
    t.index ["user_id"], name: "index_email_campaigns_consents_on_user_id"
  end

  create_table "email_campaigns_deliveries", id: :uuid, default: -> { "gen_random_uuid()" }, force: :cascade do |t|
    t.uuid "campaign_id", null: false
    t.uuid "user_id", null: false
    t.string "delivery_status", null: false
    t.jsonb "tracked_content", default: {}
    t.datetime "sent_at", precision: nil
    t.datetime "created_at", precision: nil, null: false
    t.datetime "updated_at", precision: nil, null: false
    t.index ["campaign_id", "user_id"], name: "index_email_campaigns_deliveries_on_campaign_id_and_user_id"
    t.index ["campaign_id"], name: "index_email_campaigns_deliveries_on_campaign_id"
    t.index ["sent_at"], name: "index_email_campaigns_deliveries_on_sent_at"
    t.index ["user_id"], name: "index_email_campaigns_deliveries_on_user_id"
  end

  create_table "email_campaigns_examples", id: :uuid, default: -> { "gen_random_uuid()" }, force: :cascade do |t|
    t.string "mail_body_html", null: false
    t.string "locale", null: false
    t.string "subject", null: false
    t.uuid "recipient_id"
    t.datetime "created_at", null: false
    t.datetime "updated_at", null: false
    t.uuid "campaign_id"
    t.index ["campaign_id"], name: "index_email_campaigns_examples_on_campaign_id"
    t.index ["recipient_id"], name: "index_email_campaigns_examples_on_recipient_id"
  end

  create_table "email_campaigns_unsubscription_tokens", id: :uuid, default: -> { "gen_random_uuid()" }, force: :cascade do |t|
    t.string "token", null: false
    t.uuid "user_id", null: false
    t.index ["token"], name: "index_email_campaigns_unsubscription_tokens_on_token"
    t.index ["user_id"], name: "index_email_campaigns_unsubscription_tokens_on_user_id"
  end

  create_table "email_snippets", id: :uuid, default: -> { "gen_random_uuid()" }, force: :cascade do |t|
    t.string "email"
    t.string "snippet"
    t.string "locale"
    t.text "body"
    t.datetime "created_at", precision: nil, null: false
    t.datetime "updated_at", precision: nil, null: false
    t.index ["email", "snippet", "locale"], name: "index_email_snippets_on_email_and_snippet_and_locale"
  end

  create_table "event_files", id: :uuid, default: -> { "gen_random_uuid()" }, force: :cascade do |t|
    t.uuid "event_id"
    t.string "file"
    t.integer "ordering"
    t.datetime "created_at", precision: nil, null: false
    t.datetime "updated_at", precision: nil, null: false
    t.string "name"
    t.index ["event_id"], name: "index_event_files_on_event_id"
  end

  create_table "events", id: :uuid, default: -> { "gen_random_uuid()" }, force: :cascade do |t|
    t.uuid "project_id"
    t.jsonb "title_multiloc", default: {}
    t.jsonb "description_multiloc", default: {}
    t.jsonb "location_multiloc", default: {}
    t.datetime "start_at", precision: nil
    t.datetime "end_at", precision: nil
    t.datetime "created_at", precision: nil, null: false
    t.datetime "updated_at", precision: nil, null: false
    t.geography "location_point", limit: {:srid=>4326, :type=>"st_point", :geographic=>true}
    t.string "location_description"
<<<<<<< HEAD
=======
    t.integer "attendees_count", default: 0, null: false
>>>>>>> 881ab880
    t.index ["location_point"], name: "index_events_on_location_point", using: :gist
    t.index ["project_id"], name: "index_events_on_project_id"
  end

  create_table "events_attendances", id: :uuid, default: -> { "gen_random_uuid()" }, force: :cascade do |t|
    t.uuid "attendee_id", null: false
    t.uuid "event_id", null: false
    t.datetime "created_at", null: false
    t.datetime "updated_at", null: false
    t.index ["attendee_id", "event_id"], name: "index_events_attendances_on_attendee_id_and_event_id", unique: true
    t.index ["attendee_id"], name: "index_events_attendances_on_attendee_id"
    t.index ["event_id"], name: "index_events_attendances_on_event_id"
  end

  create_table "experiments", id: :uuid, default: -> { "gen_random_uuid()" }, force: :cascade do |t|
    t.string "name", null: false
    t.string "treatment", null: false
    t.string "action", null: false
    t.datetime "created_at", null: false
    t.datetime "updated_at", null: false
  end

  create_table "flag_inappropriate_content_inappropriate_content_flags", id: :uuid, default: -> { "gen_random_uuid()" }, force: :cascade do |t|
    t.uuid "flaggable_id", null: false
    t.string "flaggable_type", null: false
    t.datetime "deleted_at", precision: nil
    t.string "toxicity_label"
    t.datetime "created_at", null: false
    t.datetime "updated_at", null: false
    t.index ["flaggable_id", "flaggable_type"], name: "inappropriate_content_flags_flaggable"
  end

  create_table "groups", id: :uuid, default: -> { "gen_random_uuid()" }, force: :cascade do |t|
    t.jsonb "title_multiloc", default: {}
    t.string "slug"
    t.integer "memberships_count", default: 0, null: false
    t.datetime "created_at", precision: nil, null: false
    t.datetime "updated_at", precision: nil, null: false
    t.string "membership_type"
    t.jsonb "rules", default: []
    t.index ["slug"], name: "index_groups_on_slug"
  end

  create_table "groups_permissions", id: :uuid, default: -> { "gen_random_uuid()" }, force: :cascade do |t|
    t.uuid "permission_id", null: false
    t.uuid "group_id", null: false
    t.datetime "created_at", precision: nil, null: false
    t.datetime "updated_at", precision: nil, null: false
    t.index ["group_id"], name: "index_groups_permissions_on_group_id"
    t.index ["permission_id"], name: "index_groups_permissions_on_permission_id"
  end

  create_table "groups_projects", id: :uuid, default: -> { "gen_random_uuid()" }, force: :cascade do |t|
    t.uuid "group_id"
    t.uuid "project_id"
    t.datetime "created_at", precision: nil, null: false
    t.datetime "updated_at", precision: nil, null: false
    t.index ["group_id", "project_id"], name: "index_groups_projects_on_group_id_and_project_id", unique: true
    t.index ["group_id"], name: "index_groups_projects_on_group_id"
    t.index ["project_id"], name: "index_groups_projects_on_project_id"
  end

  create_table "home_pages", id: :uuid, default: -> { "gen_random_uuid()" }, force: :cascade do |t|
    t.boolean "top_info_section_enabled", default: false, null: false
    t.jsonb "top_info_section_multiloc", default: {}, null: false
    t.boolean "bottom_info_section_enabled", default: false, null: false
    t.jsonb "bottom_info_section_multiloc", default: {}, null: false
    t.boolean "events_widget_enabled", default: false, null: false
    t.boolean "projects_enabled", default: true, null: false
    t.jsonb "projects_header_multiloc", default: {}, null: false
    t.boolean "banner_avatars_enabled", default: true, null: false
    t.string "banner_layout", default: "full_width_banner_layout", null: false
    t.jsonb "banner_signed_in_header_multiloc", default: {}, null: false
    t.jsonb "banner_cta_signed_in_text_multiloc", default: {}, null: false
    t.string "banner_cta_signed_in_type", default: "no_button", null: false
    t.string "banner_cta_signed_in_url"
    t.jsonb "banner_signed_out_header_multiloc", default: {}, null: false
    t.jsonb "banner_signed_out_subheader_multiloc", default: {}, null: false
    t.string "banner_signed_out_header_overlay_color"
    t.integer "banner_signed_out_header_overlay_opacity"
    t.jsonb "banner_cta_signed_out_text_multiloc", default: {}, null: false
    t.string "banner_cta_signed_out_type", default: "sign_up_button", null: false
    t.string "banner_cta_signed_out_url"
    t.datetime "created_at", null: false
    t.datetime "updated_at", null: false
    t.string "header_bg"
  end

  create_table "id_id_card_lookup_id_cards", id: :uuid, default: -> { "gen_random_uuid()" }, force: :cascade do |t|
    t.string "hashed_card_id"
    t.index ["hashed_card_id"], name: "index_id_id_card_lookup_id_cards_on_hashed_card_id"
  end

  create_table "idea_files", id: :uuid, default: -> { "gen_random_uuid()" }, force: :cascade do |t|
    t.uuid "idea_id"
    t.string "file"
    t.integer "ordering"
    t.datetime "created_at", precision: nil, null: false
    t.datetime "updated_at", precision: nil, null: false
    t.string "name"
    t.index ["idea_id"], name: "index_idea_files_on_idea_id"
  end

  create_table "idea_images", id: :uuid, default: -> { "gen_random_uuid()" }, force: :cascade do |t|
    t.uuid "idea_id"
    t.string "image"
    t.integer "ordering"
    t.datetime "created_at", precision: nil, null: false
    t.datetime "updated_at", precision: nil, null: false
    t.index ["idea_id"], name: "index_idea_images_on_idea_id"
  end

  create_table "idea_statuses", id: :uuid, default: -> { "gen_random_uuid()" }, force: :cascade do |t|
    t.jsonb "title_multiloc", default: {}
    t.integer "ordering"
    t.string "code"
    t.string "color"
    t.datetime "created_at", precision: nil, null: false
    t.datetime "updated_at", precision: nil, null: false
    t.jsonb "description_multiloc", default: {}
    t.integer "ideas_count", default: 0
  end

  create_table "ideas", id: :uuid, default: -> { "gen_random_uuid()" }, force: :cascade do |t|
    t.jsonb "title_multiloc", default: {}
    t.jsonb "body_multiloc", default: {}
    t.string "publication_status"
    t.datetime "published_at", precision: nil
    t.uuid "project_id"
    t.uuid "author_id"
    t.datetime "created_at", precision: nil, null: false
    t.datetime "updated_at", precision: nil, null: false
    t.integer "likes_count", default: 0, null: false
    t.integer "dislikes_count", default: 0, null: false
    t.geography "location_point", limit: {:srid=>4326, :type=>"st_point", :geographic=>true}
    t.string "location_description"
    t.integer "comments_count", default: 0, null: false
    t.uuid "idea_status_id"
    t.string "slug"
    t.integer "budget"
    t.integer "baskets_count", default: 0, null: false
    t.integer "official_feedbacks_count", default: 0, null: false
    t.uuid "assignee_id"
    t.datetime "assigned_at", precision: nil
    t.integer "proposed_budget"
    t.jsonb "custom_field_values", default: {}, null: false
    t.uuid "creation_phase_id"
    t.string "author_hash"
    t.boolean "anonymous", default: false, null: false
    t.integer "internal_comments_count", default: 0, null: false
    t.integer "votes_count", default: 0, null: false
    t.index "((to_tsvector('simple'::regconfig, COALESCE((title_multiloc)::text, ''::text)) || to_tsvector('simple'::regconfig, COALESCE((body_multiloc)::text, ''::text))))", name: "index_ideas_search", using: :gin
    t.index ["author_hash"], name: "index_ideas_on_author_hash"
    t.index ["author_id"], name: "index_ideas_on_author_id"
    t.index ["idea_status_id"], name: "index_ideas_on_idea_status_id"
    t.index ["location_point"], name: "index_ideas_on_location_point", using: :gist
    t.index ["project_id"], name: "index_ideas_on_project_id"
    t.index ["slug"], name: "index_ideas_on_slug", unique: true
  end

  create_table "ideas_phases", id: :uuid, default: -> { "gen_random_uuid()" }, force: :cascade do |t|
    t.uuid "idea_id"
    t.uuid "phase_id"
    t.datetime "created_at", precision: nil, null: false
    t.datetime "updated_at", precision: nil, null: false
    t.integer "baskets_count", default: 0, null: false
    t.integer "votes_count", default: 0, null: false
    t.index ["idea_id", "phase_id"], name: "index_ideas_phases_on_idea_id_and_phase_id", unique: true
    t.index ["idea_id"], name: "index_ideas_phases_on_idea_id"
    t.index ["phase_id"], name: "index_ideas_phases_on_phase_id"
  end

  create_table "ideas_topics", id: :uuid, default: -> { "uuid_generate_v4()" }, force: :cascade do |t|
    t.uuid "idea_id"
    t.uuid "topic_id"
    t.index ["idea_id", "topic_id"], name: "index_ideas_topics_on_idea_id_and_topic_id", unique: true
    t.index ["idea_id"], name: "index_ideas_topics_on_idea_id"
    t.index ["topic_id"], name: "index_ideas_topics_on_topic_id"
  end

  create_table "identities", id: :uuid, default: -> { "gen_random_uuid()" }, force: :cascade do |t|
    t.string "provider"
    t.string "uid"
    t.jsonb "auth_hash", default: {}
    t.uuid "user_id"
    t.datetime "created_at", precision: nil, null: false
    t.datetime "updated_at", precision: nil, null: false
    t.index ["user_id"], name: "index_identities_on_user_id"
  end

  create_table "impact_tracking_salts", id: :uuid, default: -> { "gen_random_uuid()" }, force: :cascade do |t|
    t.string "salt"
    t.datetime "created_at", null: false
    t.datetime "updated_at", null: false
  end

  create_table "impact_tracking_sessions", id: :uuid, default: -> { "gen_random_uuid()" }, force: :cascade do |t|
    t.string "monthly_user_hash", null: false
    t.string "highest_role"
    t.datetime "created_at", null: false
    t.datetime "updated_at", null: false
    t.uuid "user_id"
    t.index ["monthly_user_hash"], name: "index_impact_tracking_sessions_on_monthly_user_hash"
  end

  create_table "initiative_files", id: :uuid, default: -> { "gen_random_uuid()" }, force: :cascade do |t|
    t.uuid "initiative_id"
    t.string "file"
    t.string "name"
    t.integer "ordering"
    t.datetime "created_at", precision: nil, null: false
    t.datetime "updated_at", precision: nil, null: false
    t.index ["initiative_id"], name: "index_initiative_files_on_initiative_id"
  end

  create_table "initiative_images", id: :uuid, default: -> { "gen_random_uuid()" }, force: :cascade do |t|
    t.uuid "initiative_id"
    t.string "image"
    t.integer "ordering"
    t.datetime "created_at", precision: nil, null: false
    t.datetime "updated_at", precision: nil, null: false
    t.index ["initiative_id"], name: "index_initiative_images_on_initiative_id"
  end

  create_table "initiative_status_changes", id: :uuid, default: -> { "gen_random_uuid()" }, force: :cascade do |t|
    t.uuid "user_id"
    t.uuid "initiative_id"
    t.uuid "initiative_status_id"
    t.uuid "official_feedback_id"
    t.datetime "created_at", precision: nil, null: false
    t.datetime "updated_at", precision: nil, null: false
    t.index ["initiative_id"], name: "index_initiative_status_changes_on_initiative_id"
    t.index ["initiative_status_id"], name: "index_initiative_status_changes_on_initiative_status_id"
    t.index ["official_feedback_id"], name: "index_initiative_status_changes_on_official_feedback_id"
    t.index ["user_id"], name: "index_initiative_status_changes_on_user_id"
  end

  create_table "initiative_statuses", id: :uuid, default: -> { "gen_random_uuid()" }, force: :cascade do |t|
    t.jsonb "title_multiloc", default: {}
    t.jsonb "description_multiloc", default: {}
    t.integer "ordering"
    t.string "code"
    t.string "color"
    t.datetime "created_at", precision: nil, null: false
    t.datetime "updated_at", precision: nil, null: false
  end

  create_table "initiatives", id: :uuid, default: -> { "gen_random_uuid()" }, force: :cascade do |t|
    t.jsonb "title_multiloc", default: {}
    t.jsonb "body_multiloc", default: {}
    t.string "publication_status"
    t.datetime "published_at", precision: nil
    t.uuid "author_id"
    t.integer "likes_count", default: 0, null: false
    t.integer "dislikes_count", default: 0, null: false
    t.geography "location_point", limit: {:srid=>4326, :type=>"st_point", :geographic=>true}
    t.string "location_description"
    t.string "slug"
    t.integer "comments_count", default: 0, null: false
    t.datetime "created_at", precision: nil, null: false
    t.datetime "updated_at", precision: nil, null: false
    t.string "header_bg"
    t.uuid "assignee_id"
    t.integer "official_feedbacks_count", default: 0, null: false
    t.datetime "assigned_at", precision: nil
    t.string "author_hash"
    t.boolean "anonymous", default: false, null: false
    t.integer "internal_comments_count", default: 0, null: false
    t.index "((to_tsvector('simple'::regconfig, COALESCE((title_multiloc)::text, ''::text)) || to_tsvector('simple'::regconfig, COALESCE((body_multiloc)::text, ''::text))))", name: "index_initiatives_search", using: :gin
    t.index ["author_id"], name: "index_initiatives_on_author_id"
    t.index ["location_point"], name: "index_initiatives_on_location_point", using: :gist
    t.index ["slug"], name: "index_initiatives_on_slug", unique: true
  end

  create_table "initiatives_topics", id: :uuid, default: -> { "gen_random_uuid()" }, force: :cascade do |t|
    t.uuid "initiative_id"
    t.uuid "topic_id"
    t.index ["initiative_id", "topic_id"], name: "index_initiatives_topics_on_initiative_id_and_topic_id", unique: true
    t.index ["initiative_id"], name: "index_initiatives_topics_on_initiative_id"
    t.index ["topic_id"], name: "index_initiatives_topics_on_topic_id"
  end

  create_table "insights_categories", id: :uuid, default: -> { "gen_random_uuid()" }, force: :cascade do |t|
    t.string "name", null: false
    t.uuid "view_id", null: false
    t.integer "position"
    t.datetime "created_at", null: false
    t.datetime "updated_at", null: false
    t.integer "inputs_count", default: 0, null: false
    t.string "source_type"
    t.uuid "source_id"
    t.index ["source_type", "source_id"], name: "index_insights_categories_on_source"
    t.index ["source_type"], name: "index_insights_categories_on_source_type"
    t.index ["view_id", "name"], name: "index_insights_categories_on_view_id_and_name", unique: true
    t.index ["view_id"], name: "index_insights_categories_on_view_id"
  end

  create_table "insights_category_assignments", id: :uuid, default: -> { "gen_random_uuid()" }, force: :cascade do |t|
    t.uuid "category_id", null: false
    t.string "input_type", null: false
    t.uuid "input_id", null: false
    t.boolean "approved", default: true, null: false
    t.datetime "created_at", null: false
    t.datetime "updated_at", null: false
    t.index ["approved"], name: "index_insights_category_assignments_on_approved"
    t.index ["category_id", "input_id", "input_type"], name: "index_single_category_assignment", unique: true
    t.index ["category_id"], name: "index_insights_category_assignments_on_category_id"
    t.index ["input_type", "input_id"], name: "index_insights_category_assignments_on_input_type_and_input_id"
  end

  create_table "insights_data_sources", id: :uuid, default: -> { "gen_random_uuid()" }, force: :cascade do |t|
    t.uuid "view_id", null: false
    t.string "origin_type", null: false
    t.uuid "origin_id", null: false
    t.datetime "created_at", null: false
    t.datetime "updated_at", null: false
    t.index ["origin_type", "origin_id"], name: "index_insights_data_sources_on_origin"
    t.index ["view_id", "origin_type", "origin_id"], name: "index_insights_data_sources_on_view_and_origin", unique: true
    t.index ["view_id"], name: "index_insights_data_sources_on_view_id"
  end

  create_table "insights_processed_flags", id: :uuid, default: -> { "gen_random_uuid()" }, force: :cascade do |t|
    t.string "input_type", null: false
    t.uuid "input_id", null: false
    t.uuid "view_id", null: false
    t.datetime "created_at", null: false
    t.datetime "updated_at", null: false
    t.index ["input_id", "input_type", "view_id"], name: "index_single_processed_flags", unique: true
    t.index ["input_type", "input_id"], name: "index_processed_flags_on_input"
    t.index ["view_id"], name: "index_insights_processed_flags_on_view_id"
  end

  create_table "insights_text_network_analysis_tasks_views", id: :uuid, default: -> { "gen_random_uuid()" }, force: :cascade do |t|
    t.uuid "task_id", null: false
    t.uuid "view_id", null: false
    t.string "language", null: false
    t.datetime "created_at", null: false
    t.datetime "updated_at", null: false
    t.index ["task_id"], name: "index_insights_text_network_analysis_tasks_views_on_task_id"
    t.index ["view_id"], name: "index_insights_text_network_analysis_tasks_views_on_view_id"
  end

  create_table "insights_text_networks", id: :uuid, default: -> { "gen_random_uuid()" }, force: :cascade do |t|
    t.uuid "view_id", null: false
    t.string "language", null: false
    t.jsonb "json_network", null: false
    t.datetime "created_at", null: false
    t.datetime "updated_at", null: false
    t.index ["language"], name: "index_insights_text_networks_on_language"
    t.index ["view_id", "language"], name: "index_insights_text_networks_on_view_id_and_language", unique: true
    t.index ["view_id"], name: "index_insights_text_networks_on_view_id"
  end

  create_table "insights_views", id: :uuid, default: -> { "gen_random_uuid()" }, force: :cascade do |t|
    t.string "name", null: false
    t.datetime "created_at", null: false
    t.datetime "updated_at", null: false
    t.index ["name"], name: "index_insights_views_on_name"
  end

  create_table "insights_zeroshot_classification_tasks", id: :uuid, default: -> { "gen_random_uuid()" }, force: :cascade do |t|
    t.string "task_id", null: false
    t.datetime "created_at", null: false
    t.datetime "updated_at", null: false
    t.index ["task_id"], name: "index_insights_zeroshot_classification_tasks_on_task_id", unique: true
  end

  create_table "insights_zeroshot_classification_tasks_categories", id: false, force: :cascade do |t|
    t.uuid "category_id", null: false
    t.uuid "task_id", null: false
    t.index ["category_id", "task_id"], name: "index_insights_zsc_tasks_categories_on_category_id_and_task_id", unique: true
    t.index ["category_id"], name: "index_insights_zsc_tasks_categories_on_category_id"
    t.index ["task_id"], name: "index_insights_zsc_tasks_categories_on_task_id"
  end

  create_table "insights_zeroshot_classification_tasks_inputs", id: :uuid, default: -> { "gen_random_uuid()" }, force: :cascade do |t|
    t.uuid "task_id", null: false
    t.string "input_type", null: false
    t.uuid "input_id", null: false
    t.index ["input_id", "input_type", "task_id"], name: "index_insights_zsc_tasks_inputs_on_input_and_task_id", unique: true
    t.index ["input_type", "input_id"], name: "index_insights_zsc_tasks_inputs_on_input"
    t.index ["task_id"], name: "index_insights_zeroshot_classification_tasks_inputs_on_task_id"
  end

  create_table "internal_comments", id: :uuid, default: -> { "gen_random_uuid()" }, force: :cascade do |t|
    t.uuid "author_id"
    t.string "post_type"
    t.uuid "post_id"
    t.uuid "parent_id"
    t.integer "lft", null: false
    t.integer "rgt", null: false
    t.text "body", null: false
    t.string "publication_status", default: "published", null: false
    t.datetime "body_updated_at", precision: nil
    t.integer "children_count", default: 0, null: false
    t.datetime "created_at", null: false
    t.datetime "updated_at", null: false
    t.index ["author_id"], name: "index_internal_comments_on_author_id"
    t.index ["created_at"], name: "index_internal_comments_on_created_at"
    t.index ["lft"], name: "index_internal_comments_on_lft"
    t.index ["parent_id"], name: "index_internal_comments_on_parent_id"
    t.index ["post_id"], name: "index_internal_comments_on_post_id"
    t.index ["post_type", "post_id"], name: "index_internal_comments_on_post"
    t.index ["rgt"], name: "index_internal_comments_on_rgt"
  end

  create_table "invites", id: :uuid, default: -> { "gen_random_uuid()" }, force: :cascade do |t|
    t.string "token", null: false
    t.uuid "inviter_id"
    t.uuid "invitee_id", null: false
    t.string "invite_text"
    t.datetime "accepted_at", precision: nil
    t.datetime "created_at", precision: nil, null: false
    t.datetime "updated_at", precision: nil, null: false
    t.boolean "send_invite_email", default: true, null: false
    t.index ["invitee_id"], name: "index_invites_on_invitee_id"
    t.index ["inviter_id"], name: "index_invites_on_inviter_id"
    t.index ["token"], name: "index_invites_on_token"
  end

  create_table "machine_translations_machine_translations", id: :uuid, default: -> { "gen_random_uuid()" }, force: :cascade do |t|
    t.uuid "translatable_id", null: false
    t.string "translatable_type", null: false
    t.string "attribute_name", null: false
    t.string "locale_to", null: false
    t.string "translation", null: false
    t.datetime "created_at", precision: nil, null: false
    t.datetime "updated_at", precision: nil, null: false
    t.index ["translatable_id", "translatable_type", "attribute_name", "locale_to"], name: "machine_translations_lookup", unique: true
    t.index ["translatable_id", "translatable_type"], name: "machine_translations_translatable"
  end

  create_table "maps_layers", id: :uuid, default: -> { "gen_random_uuid()" }, force: :cascade do |t|
    t.uuid "map_config_id", null: false
    t.jsonb "title_multiloc", default: {}, null: false
    t.integer "ordering", null: false
    t.jsonb "geojson", null: false
    t.boolean "default_enabled", default: true, null: false
    t.string "marker_svg_url"
    t.datetime "created_at", null: false
    t.datetime "updated_at", null: false
    t.index ["map_config_id"], name: "index_maps_layers_on_map_config_id"
  end

  create_table "maps_legend_items", id: :uuid, default: -> { "gen_random_uuid()" }, force: :cascade do |t|
    t.uuid "map_config_id", null: false
    t.jsonb "title_multiloc", default: {}, null: false
    t.string "color", null: false
    t.integer "ordering", null: false
    t.datetime "created_at", null: false
    t.datetime "updated_at", null: false
    t.index ["map_config_id"], name: "index_maps_legend_items_on_map_config_id"
  end

  create_table "maps_map_configs", id: :uuid, default: -> { "gen_random_uuid()" }, force: :cascade do |t|
    t.uuid "project_id", null: false
    t.geography "center", limit: {:srid=>4326, :type=>"st_point", :geographic=>true}
    t.decimal "zoom_level", precision: 4, scale: 2
    t.string "tile_provider"
    t.datetime "created_at", null: false
    t.datetime "updated_at", null: false
    t.index ["project_id"], name: "index_maps_map_configs_on_project_id", unique: true
  end

  create_table "memberships", id: :uuid, default: -> { "gen_random_uuid()" }, force: :cascade do |t|
    t.uuid "group_id"
    t.uuid "user_id"
    t.datetime "created_at", precision: nil, null: false
    t.datetime "updated_at", precision: nil, null: false
    t.index ["group_id", "user_id"], name: "index_memberships_on_group_id_and_user_id", unique: true
    t.index ["group_id"], name: "index_memberships_on_group_id"
    t.index ["user_id"], name: "index_memberships_on_user_id"
  end

  create_table "moderation_moderation_statuses", id: :uuid, default: -> { "gen_random_uuid()" }, force: :cascade do |t|
    t.uuid "moderatable_id"
    t.string "moderatable_type"
    t.string "status"
    t.datetime "created_at", precision: nil, null: false
    t.datetime "updated_at", precision: nil, null: false
    t.index ["moderatable_type", "moderatable_id"], name: "moderation_statuses_moderatable", unique: true
  end

  create_table "nav_bar_items", id: :uuid, default: -> { "gen_random_uuid()" }, force: :cascade do |t|
    t.string "code", null: false
    t.integer "ordering"
    t.jsonb "title_multiloc"
    t.uuid "static_page_id"
    t.datetime "created_at", null: false
    t.datetime "updated_at", null: false
    t.index ["code"], name: "index_nav_bar_items_on_code"
    t.index ["ordering"], name: "index_nav_bar_items_on_ordering"
    t.index ["static_page_id"], name: "index_nav_bar_items_on_static_page_id"
  end

  create_table "nlp_text_network_analysis_tasks", id: :uuid, default: -> { "gen_random_uuid()" }, force: :cascade do |t|
    t.string "task_id", null: false
    t.string "handler_class", null: false
    t.datetime "created_at", null: false
    t.datetime "updated_at", null: false
    t.index ["task_id"], name: "index_nlp_text_network_analysis_tasks_on_task_id", unique: true
  end

  create_table "notifications", id: :uuid, default: -> { "gen_random_uuid()" }, force: :cascade do |t|
    t.string "type"
    t.datetime "read_at", precision: nil
    t.uuid "recipient_id"
    t.uuid "post_id"
    t.uuid "comment_id"
    t.uuid "project_id"
    t.datetime "created_at", precision: nil, null: false
    t.datetime "updated_at", precision: nil, null: false
    t.uuid "initiating_user_id"
    t.uuid "spam_report_id"
    t.uuid "invite_id"
    t.string "reason_code"
    t.string "other_reason"
    t.uuid "post_status_id"
    t.uuid "official_feedback_id"
    t.uuid "phase_id"
    t.string "post_type"
    t.string "post_status_type"
    t.uuid "project_folder_id"
    t.uuid "inappropriate_content_flag_id"
    t.uuid "internal_comment_id"
    t.uuid "basket_id"
    t.index ["basket_id"], name: "index_notifications_on_basket_id"
    t.index ["created_at"], name: "index_notifications_on_created_at"
    t.index ["inappropriate_content_flag_id"], name: "index_notifications_on_inappropriate_content_flag_id"
    t.index ["initiating_user_id"], name: "index_notifications_on_initiating_user_id"
    t.index ["internal_comment_id"], name: "index_notifications_on_internal_comment_id"
    t.index ["invite_id"], name: "index_notifications_on_invite_id"
    t.index ["official_feedback_id"], name: "index_notifications_on_official_feedback_id"
    t.index ["phase_id"], name: "index_notifications_on_phase_id"
    t.index ["post_id", "post_type"], name: "index_notifications_on_post_id_and_post_type"
    t.index ["post_status_id", "post_status_type"], name: "index_notifications_on_post_status_id_and_post_status_type"
    t.index ["post_status_id"], name: "index_notifications_on_post_status_id"
    t.index ["recipient_id", "read_at"], name: "index_notifications_on_recipient_id_and_read_at"
    t.index ["recipient_id"], name: "index_notifications_on_recipient_id"
    t.index ["spam_report_id"], name: "index_notifications_on_spam_report_id"
  end

  create_table "official_feedbacks", id: :uuid, default: -> { "gen_random_uuid()" }, force: :cascade do |t|
    t.jsonb "body_multiloc", default: {}
    t.jsonb "author_multiloc", default: {}
    t.uuid "user_id"
    t.uuid "post_id"
    t.datetime "created_at", precision: nil, null: false
    t.datetime "updated_at", precision: nil, null: false
    t.string "post_type"
    t.index ["post_id", "post_type"], name: "index_official_feedbacks_on_post"
    t.index ["post_id"], name: "index_official_feedbacks_on_post_id"
    t.index ["user_id"], name: "index_official_feedbacks_on_user_id"
  end

  create_table "onboarding_campaign_dismissals", id: :uuid, default: -> { "gen_random_uuid()" }, force: :cascade do |t|
    t.uuid "user_id"
    t.string "campaign_name", null: false
    t.datetime "created_at", precision: nil, null: false
    t.datetime "updated_at", precision: nil, null: false
    t.index ["campaign_name", "user_id"], name: "index_dismissals_on_campaign_name_and_user_id", unique: true
    t.index ["user_id"], name: "index_onboarding_campaign_dismissals_on_user_id"
  end

  create_table "permissions", id: :uuid, default: -> { "gen_random_uuid()" }, force: :cascade do |t|
    t.string "action", null: false
    t.string "permitted_by", null: false
    t.uuid "permission_scope_id"
    t.string "permission_scope_type"
    t.datetime "created_at", precision: nil, null: false
    t.datetime "updated_at", precision: nil, null: false
    t.boolean "global_custom_fields", default: false, null: false
    t.index ["action"], name: "index_permissions_on_action"
    t.index ["permission_scope_id"], name: "index_permissions_on_permission_scope_id"
  end

  create_table "permissions_custom_fields", id: :uuid, default: -> { "gen_random_uuid()" }, force: :cascade do |t|
    t.uuid "permission_id", null: false
    t.uuid "custom_field_id", null: false
    t.boolean "required", default: true, null: false
    t.datetime "created_at", null: false
    t.datetime "updated_at", null: false
    t.index ["custom_field_id"], name: "index_permissions_custom_fields_on_custom_field_id"
    t.index ["permission_id", "custom_field_id"], name: "index_permission_field", unique: true
    t.index ["permission_id"], name: "index_permissions_custom_fields_on_permission_id"
  end

  create_table "phase_files", id: :uuid, default: -> { "gen_random_uuid()" }, force: :cascade do |t|
    t.uuid "phase_id"
    t.string "file"
    t.integer "ordering"
    t.datetime "created_at", precision: nil, null: false
    t.datetime "updated_at", precision: nil, null: false
    t.string "name"
    t.index ["phase_id"], name: "index_phase_files_on_phase_id"
  end

  create_table "phases", id: :uuid, default: -> { "gen_random_uuid()" }, force: :cascade do |t|
    t.uuid "project_id"
    t.jsonb "title_multiloc", default: {}
    t.jsonb "description_multiloc", default: {}
    t.date "start_at"
    t.date "end_at"
    t.datetime "created_at", precision: nil, null: false
    t.datetime "updated_at", precision: nil, null: false
    t.string "participation_method", default: "ideation", null: false
    t.boolean "posting_enabled", default: true
    t.boolean "commenting_enabled", default: true
    t.boolean "reacting_enabled", default: true, null: false
    t.string "reacting_like_method", default: "unlimited", null: false
    t.integer "reacting_like_limited_max", default: 10
    t.string "survey_embed_url"
    t.string "survey_service"
    t.string "presentation_mode", default: "card"
    t.integer "voting_max_total"
    t.boolean "poll_anonymous", default: false, null: false
    t.boolean "reacting_dislike_enabled", default: true, null: false
    t.integer "ideas_count", default: 0, null: false
    t.string "ideas_order"
    t.string "input_term", default: "idea"
    t.integer "voting_min_total", default: 0
    t.string "reacting_dislike_method", default: "unlimited", null: false
    t.integer "reacting_dislike_limited_max", default: 10
    t.string "posting_method", default: "unlimited", null: false
    t.integer "posting_limited_max", default: 1
    t.string "document_annotation_embed_url"
    t.boolean "allow_anonymous_participation", default: false, null: false
    t.jsonb "campaigns_settings", default: {}
    t.string "voting_method"
    t.integer "voting_max_votes_per_idea"
    t.jsonb "voting_term_singular_multiloc", default: {}
    t.jsonb "voting_term_plural_multiloc", default: {}
    t.integer "baskets_count", default: 0, null: false
    t.integer "votes_count", default: 0, null: false
    t.index ["project_id"], name: "index_phases_on_project_id"
  end

  create_table "pins", id: :uuid, default: -> { "gen_random_uuid()" }, force: :cascade do |t|
    t.uuid "admin_publication_id", null: false
    t.string "page_type", null: false
    t.uuid "page_id", null: false
    t.datetime "created_at", null: false
    t.datetime "updated_at", null: false
    t.index ["admin_publication_id"], name: "index_pins_on_admin_publication_id"
    t.index ["page_id", "admin_publication_id"], name: "index_pins_on_page_id_and_admin_publication_id", unique: true
  end

  create_table "polls_options", id: :uuid, default: -> { "gen_random_uuid()" }, force: :cascade do |t|
    t.uuid "question_id"
    t.jsonb "title_multiloc", default: {}, null: false
    t.integer "ordering"
    t.datetime "created_at", precision: nil, null: false
    t.datetime "updated_at", precision: nil, null: false
    t.index ["question_id"], name: "index_polls_options_on_question_id"
  end

  create_table "polls_questions", id: :uuid, default: -> { "gen_random_uuid()" }, force: :cascade do |t|
    t.uuid "participation_context_id", null: false
    t.string "participation_context_type", null: false
    t.jsonb "title_multiloc", default: {}, null: false
    t.integer "ordering"
    t.datetime "created_at", precision: nil, null: false
    t.datetime "updated_at", precision: nil, null: false
    t.string "question_type", default: "single_option", null: false
    t.integer "max_options"
    t.index ["participation_context_type", "participation_context_id"], name: "index_poll_questions_on_participation_context"
  end

  create_table "polls_response_options", id: :uuid, default: -> { "gen_random_uuid()" }, force: :cascade do |t|
    t.uuid "response_id"
    t.uuid "option_id"
    t.datetime "created_at", precision: nil, null: false
    t.datetime "updated_at", precision: nil, null: false
    t.index ["option_id"], name: "index_polls_response_options_on_option_id"
    t.index ["response_id"], name: "index_polls_response_options_on_response_id"
  end

  create_table "polls_responses", id: :uuid, default: -> { "gen_random_uuid()" }, force: :cascade do |t|
    t.uuid "participation_context_id", null: false
    t.string "participation_context_type", null: false
    t.uuid "user_id"
    t.datetime "created_at", precision: nil, null: false
    t.datetime "updated_at", precision: nil, null: false
    t.index ["participation_context_id", "participation_context_type", "user_id"], name: "index_polls_responses_on_participation_context_and_user_id", unique: true
    t.index ["participation_context_type", "participation_context_id"], name: "index_poll_responses_on_participation_context"
    t.index ["user_id"], name: "index_polls_responses_on_user_id"
  end

  create_table "project_files", id: :uuid, default: -> { "gen_random_uuid()" }, force: :cascade do |t|
    t.uuid "project_id"
    t.string "file"
    t.integer "ordering"
    t.datetime "created_at", precision: nil, null: false
    t.datetime "updated_at", precision: nil, null: false
    t.string "name"
    t.index ["project_id"], name: "index_project_files_on_project_id"
  end

  create_table "project_folders_files", id: :uuid, default: -> { "gen_random_uuid()" }, force: :cascade do |t|
    t.uuid "project_folder_id"
    t.string "file"
    t.string "name"
    t.integer "ordering"
    t.datetime "created_at", null: false
    t.datetime "updated_at", null: false
    t.index ["project_folder_id"], name: "index_project_folders_files_on_project_folder_id"
  end

  create_table "project_folders_folders", id: :uuid, default: -> { "gen_random_uuid()" }, force: :cascade do |t|
    t.jsonb "title_multiloc"
    t.jsonb "description_multiloc"
    t.jsonb "description_preview_multiloc"
    t.string "header_bg"
    t.string "slug"
    t.datetime "created_at", null: false
    t.datetime "updated_at", null: false
    t.index ["slug"], name: "index_project_folders_folders_on_slug"
  end

  create_table "project_folders_images", id: :uuid, default: -> { "gen_random_uuid()" }, force: :cascade do |t|
    t.uuid "project_folder_id"
    t.string "image"
    t.integer "ordering"
    t.datetime "created_at", null: false
    t.datetime "updated_at", null: false
    t.index ["project_folder_id"], name: "index_project_folders_images_on_project_folder_id"
  end

  create_table "project_images", id: :uuid, default: -> { "gen_random_uuid()" }, force: :cascade do |t|
    t.uuid "project_id"
    t.string "image"
    t.integer "ordering"
    t.datetime "created_at", precision: nil, null: false
    t.datetime "updated_at", precision: nil, null: false
    t.index ["project_id"], name: "index_project_images_on_project_id"
  end

  create_table "projects", id: :uuid, default: -> { "gen_random_uuid()" }, force: :cascade do |t|
    t.jsonb "title_multiloc", default: {}
    t.jsonb "description_multiloc", default: {}
    t.string "slug"
    t.datetime "created_at", precision: nil, null: false
    t.datetime "updated_at", precision: nil, null: false
    t.string "header_bg"
    t.integer "ideas_count", default: 0, null: false
    t.string "visible_to", default: "public", null: false
    t.jsonb "description_preview_multiloc", default: {}
    t.string "presentation_mode", default: "card"
    t.string "participation_method", default: "ideation"
    t.boolean "posting_enabled", default: true
    t.boolean "commenting_enabled", default: true
    t.boolean "reacting_enabled", default: true, null: false
    t.string "reacting_like_method", default: "unlimited", null: false
    t.integer "reacting_like_limited_max", default: 10
    t.string "process_type", default: "timeline", null: false
    t.string "internal_role"
    t.string "survey_embed_url"
    t.string "survey_service"
    t.integer "voting_max_total"
    t.integer "comments_count", default: 0, null: false
    t.uuid "default_assignee_id"
    t.boolean "poll_anonymous", default: false, null: false
    t.boolean "reacting_dislike_enabled", default: true, null: false
    t.string "ideas_order"
    t.string "input_term", default: "idea"
    t.integer "voting_min_total", default: 0
    t.string "reacting_dislike_method", default: "unlimited", null: false
    t.integer "reacting_dislike_limited_max", default: 10
    t.boolean "include_all_areas", default: false, null: false
    t.string "posting_method", default: "unlimited", null: false
    t.integer "posting_limited_max", default: 1
    t.string "document_annotation_embed_url"
    t.boolean "allow_anonymous_participation", default: false, null: false
    t.string "voting_method"
    t.integer "voting_max_votes_per_idea"
    t.jsonb "voting_term_singular_multiloc", default: {}
    t.jsonb "voting_term_plural_multiloc", default: {}
    t.integer "baskets_count", default: 0, null: false
    t.integer "votes_count", default: 0, null: false
    t.index ["slug"], name: "index_projects_on_slug", unique: true
  end

  create_table "projects_allowed_input_topics", id: :uuid, default: -> { "uuid_generate_v4()" }, force: :cascade do |t|
    t.uuid "project_id"
    t.uuid "topic_id"
    t.datetime "created_at", null: false
    t.datetime "updated_at", null: false
    t.integer "ordering"
    t.index ["project_id"], name: "index_projects_allowed_input_topics_on_project_id"
    t.index ["topic_id", "project_id"], name: "index_projects_allowed_input_topics_on_topic_id_and_project_id", unique: true
  end

  create_table "projects_topics", id: :uuid, default: -> { "gen_random_uuid()" }, force: :cascade do |t|
    t.uuid "topic_id", null: false
    t.uuid "project_id", null: false
    t.datetime "created_at", null: false
    t.datetime "updated_at", null: false
    t.index ["project_id"], name: "index_projects_topics_on_project_id"
    t.index ["topic_id"], name: "index_projects_topics_on_topic_id"
  end

  create_table "public_api_api_clients", id: :uuid, default: -> { "gen_random_uuid()" }, force: :cascade do |t|
    t.string "name"
    t.datetime "created_at", precision: nil, null: false
    t.datetime "updated_at", precision: nil, null: false
    t.datetime "last_used_at"
    t.string "secret_digest", null: false
    t.string "secret_postfix", null: false
  end

  create_table "que_jobs", comment: "4", force: :cascade do |t|
    t.integer "priority", limit: 2, default: 100, null: false
    t.datetime "run_at", precision: nil, default: -> { "now()" }, null: false
    t.text "job_class", null: false
    t.integer "error_count", default: 0, null: false
    t.text "last_error_message"
    t.text "queue", default: "default", null: false
    t.text "last_error_backtrace"
    t.datetime "finished_at", precision: nil
    t.datetime "expired_at", precision: nil
    t.jsonb "args", default: [], null: false
    t.jsonb "data", default: {}, null: false
    t.integer "job_schema_version", default: 1
    t.index ["args"], name: "que_jobs_args_gin_idx", opclass: :jsonb_path_ops, using: :gin
    t.index ["data"], name: "que_jobs_data_gin_idx", opclass: :jsonb_path_ops, using: :gin
    t.index ["job_schema_version", "queue", "priority", "run_at", "id"], name: "que_poll_idx_with_job_schema_version", where: "((finished_at IS NULL) AND (expired_at IS NULL))"
    t.index ["queue", "priority", "run_at", "id"], name: "que_poll_idx", where: "((finished_at IS NULL) AND (expired_at IS NULL))"
  end

  create_table "que_lockers", primary_key: "pid", id: :integer, default: nil, force: :cascade do |t|
    t.integer "worker_count", null: false
    t.integer "worker_priorities", null: false, array: true
    t.integer "ruby_pid", null: false
    t.text "ruby_hostname", null: false
    t.text "queues", null: false, array: true
    t.boolean "listening", null: false
    t.integer "job_schema_version", default: 1
  end

  create_table "que_values", primary_key: "key", id: :text, force: :cascade do |t|
    t.jsonb "value", default: {}, null: false
  end

  create_table "reactions", id: :uuid, default: -> { "gen_random_uuid()" }, force: :cascade do |t|
    t.uuid "reactable_id"
    t.string "reactable_type"
    t.uuid "user_id"
    t.string "mode", null: false
    t.datetime "created_at", precision: nil, null: false
    t.datetime "updated_at", precision: nil, null: false
    t.index ["reactable_type", "reactable_id", "user_id"], name: "index_reactions_on_reactable_type_and_reactable_id_and_user_id", unique: true
    t.index ["reactable_type", "reactable_id"], name: "index_reactions_on_reactable_type_and_reactable_id"
    t.index ["user_id"], name: "index_reactions_on_user_id"
  end

  create_table "report_builder_reports", id: :uuid, default: -> { "gen_random_uuid()" }, force: :cascade do |t|
    t.string "name", null: false
    t.uuid "owner_id", null: false
    t.datetime "created_at", null: false
    t.datetime "updated_at", null: false
    t.index ["name"], name: "index_report_builder_reports_on_name", unique: true
    t.index ["owner_id"], name: "index_report_builder_reports_on_owner_id"
  end

  create_table "spam_reports", id: :uuid, default: -> { "gen_random_uuid()" }, force: :cascade do |t|
    t.uuid "spam_reportable_id", null: false
    t.string "spam_reportable_type", null: false
    t.datetime "reported_at", precision: nil, null: false
    t.string "reason_code"
    t.string "other_reason"
    t.uuid "user_id"
    t.datetime "created_at", precision: nil, null: false
    t.datetime "updated_at", precision: nil, null: false
    t.index ["reported_at"], name: "index_spam_reports_on_reported_at"
    t.index ["spam_reportable_type", "spam_reportable_id"], name: "spam_reportable_index"
    t.index ["user_id"], name: "index_spam_reports_on_user_id"
  end

  create_table "static_page_files", id: :uuid, default: -> { "gen_random_uuid()" }, force: :cascade do |t|
    t.uuid "static_page_id"
    t.string "file"
    t.integer "ordering"
    t.string "name"
    t.datetime "created_at", precision: nil, null: false
    t.datetime "updated_at", precision: nil, null: false
    t.index ["static_page_id"], name: "index_static_page_files_on_static_page_id"
  end

  create_table "static_pages", id: :uuid, default: -> { "gen_random_uuid()" }, force: :cascade do |t|
    t.jsonb "title_multiloc", default: {}
    t.string "slug"
    t.datetime "created_at", precision: nil, null: false
    t.datetime "updated_at", precision: nil, null: false
    t.string "code", null: false
    t.jsonb "top_info_section_multiloc", default: {}, null: false
    t.boolean "banner_enabled", default: false, null: false
    t.string "banner_layout", default: "full_width_banner_layout", null: false
    t.string "banner_overlay_color"
    t.integer "banner_overlay_opacity"
    t.jsonb "banner_cta_button_multiloc", default: {}, null: false
    t.string "banner_cta_button_type", default: "no_button", null: false
    t.string "banner_cta_button_url"
    t.jsonb "banner_header_multiloc", default: {}, null: false
    t.jsonb "banner_subheader_multiloc", default: {}, null: false
    t.boolean "top_info_section_enabled", default: false, null: false
    t.boolean "files_section_enabled", default: false, null: false
    t.boolean "projects_enabled", default: false, null: false
    t.string "projects_filter_type", default: "no_filter", null: false
    t.boolean "events_widget_enabled", default: false, null: false
    t.boolean "bottom_info_section_enabled", default: false, null: false
    t.jsonb "bottom_info_section_multiloc", default: {}, null: false
    t.string "header_bg"
    t.index ["code"], name: "index_static_pages_on_code"
    t.index ["slug"], name: "index_static_pages_on_slug", unique: true
  end

  create_table "static_pages_topics", id: :uuid, default: -> { "gen_random_uuid()" }, force: :cascade do |t|
    t.uuid "topic_id", null: false
    t.uuid "static_page_id", null: false
    t.datetime "created_at", null: false
    t.datetime "updated_at", null: false
    t.index ["static_page_id"], name: "index_static_pages_topics_on_static_page_id"
    t.index ["topic_id"], name: "index_static_pages_topics_on_topic_id"
  end

  create_table "surveys_responses", id: :uuid, default: -> { "gen_random_uuid()" }, force: :cascade do |t|
    t.uuid "participation_context_id", null: false
    t.string "participation_context_type", null: false
    t.string "survey_service", null: false
    t.string "external_survey_id", null: false
    t.string "external_response_id", null: false
    t.uuid "user_id"
    t.datetime "started_at", precision: nil
    t.datetime "submitted_at", precision: nil, null: false
    t.jsonb "answers", default: {}
    t.datetime "created_at", precision: nil, null: false
    t.datetime "updated_at", precision: nil, null: false
    t.index ["participation_context_type", "participation_context_id"], name: "index_surveys_responses_on_participation_context"
    t.index ["user_id"], name: "index_surveys_responses_on_user_id"
  end

  create_table "tenants", id: :uuid, default: -> { "gen_random_uuid()" }, force: :cascade do |t|
    t.string "name"
    t.string "host"
    t.jsonb "settings", default: {}
    t.datetime "created_at", precision: nil, null: false
    t.datetime "updated_at", precision: nil, null: false
    t.string "logo"
    t.string "favicon"
    t.jsonb "style", default: {}
    t.datetime "deleted_at", precision: nil
    t.datetime "creation_finalized_at", precision: nil
    t.index ["creation_finalized_at"], name: "index_tenants_on_creation_finalized_at"
    t.index ["deleted_at"], name: "index_tenants_on_deleted_at"
    t.index ["host"], name: "index_tenants_on_host"
  end

  create_table "text_images", id: :uuid, default: -> { "gen_random_uuid()" }, force: :cascade do |t|
    t.string "imageable_type", null: false
    t.uuid "imageable_id", null: false
    t.string "imageable_field"
    t.string "image"
    t.datetime "created_at", precision: nil, null: false
    t.datetime "updated_at", precision: nil, null: false
    t.string "text_reference", null: false
  end

  create_table "texting_campaigns", id: :uuid, default: -> { "gen_random_uuid()" }, force: :cascade do |t|
    t.string "phone_numbers", default: [], null: false, array: true
    t.text "message", null: false
    t.datetime "sent_at", precision: nil
    t.string "status", null: false
    t.datetime "created_at", null: false
    t.datetime "updated_at", null: false
  end

  create_table "topics", id: :uuid, default: -> { "gen_random_uuid()" }, force: :cascade do |t|
    t.jsonb "title_multiloc", default: {}
    t.jsonb "description_multiloc", default: {}
    t.string "icon"
    t.datetime "created_at", precision: nil, null: false
    t.datetime "updated_at", precision: nil, null: false
    t.integer "ordering"
    t.string "code", default: "custom", null: false
  end

  create_table "user_custom_fields_representativeness_ref_distributions", id: :uuid, default: -> { "gen_random_uuid()" }, force: :cascade do |t|
    t.uuid "custom_field_id", null: false
    t.jsonb "distribution", null: false
    t.datetime "created_at", null: false
    t.datetime "updated_at", null: false
    t.string "type"
    t.index ["custom_field_id"], name: "index_ucf_representativeness_ref_distributions_on_custom_field"
  end

  create_table "users", id: :uuid, default: -> { "gen_random_uuid()" }, force: :cascade do |t|
    t.string "email"
    t.string "password_digest"
    t.string "slug"
    t.jsonb "roles", default: []
    t.string "reset_password_token"
    t.datetime "created_at", precision: nil, null: false
    t.datetime "updated_at", precision: nil, null: false
    t.string "avatar"
    t.string "first_name"
    t.string "last_name"
    t.string "locale"
    t.jsonb "bio_multiloc", default: {}
    t.boolean "cl1_migrated", default: false
    t.string "invite_status"
    t.jsonb "custom_field_values", default: {}
    t.datetime "registration_completed_at", precision: nil
    t.boolean "verified", default: false, null: false
    t.datetime "email_confirmed_at", precision: nil
    t.string "email_confirmation_code"
    t.integer "email_confirmation_retry_count", default: 0, null: false
    t.integer "email_confirmation_code_reset_count", default: 0, null: false
    t.datetime "email_confirmation_code_sent_at", precision: nil
    t.boolean "confirmation_required", default: true, null: false
    t.datetime "block_start_at", precision: nil
    t.string "block_reason"
    t.datetime "block_end_at", precision: nil
    t.string "new_email"
    t.index "lower((email)::text)", name: "users_unique_lower_email_idx", unique: true
    t.index ["email"], name: "index_users_on_email"
    t.index ["registration_completed_at"], name: "index_users_on_registration_completed_at"
    t.index ["slug"], name: "index_users_on_slug", unique: true
  end

  create_table "verification_verifications", id: :uuid, default: -> { "gen_random_uuid()" }, force: :cascade do |t|
    t.uuid "user_id"
    t.string "method_name", null: false
    t.string "hashed_uid", null: false
    t.boolean "active", default: true, null: false
    t.datetime "created_at", precision: nil, null: false
    t.datetime "updated_at", precision: nil, null: false
    t.index ["hashed_uid"], name: "index_verification_verifications_on_hashed_uid"
    t.index ["user_id"], name: "index_verification_verifications_on_user_id"
  end

  create_table "volunteering_causes", id: :uuid, default: -> { "gen_random_uuid()" }, force: :cascade do |t|
    t.uuid "participation_context_id", null: false
    t.string "participation_context_type", null: false
    t.jsonb "title_multiloc", default: {}, null: false
    t.jsonb "description_multiloc", default: {}, null: false
    t.integer "volunteers_count", default: 0, null: false
    t.string "image"
    t.integer "ordering", null: false
    t.datetime "created_at", null: false
    t.datetime "updated_at", null: false
    t.index ["ordering"], name: "index_volunteering_causes_on_ordering"
    t.index ["participation_context_type", "participation_context_id"], name: "index_volunteering_causes_on_participation_context"
  end

  create_table "volunteering_volunteers", id: :uuid, default: -> { "gen_random_uuid()" }, force: :cascade do |t|
    t.uuid "cause_id", null: false
    t.uuid "user_id", null: false
    t.datetime "created_at", null: false
    t.datetime "updated_at", null: false
    t.index ["cause_id", "user_id"], name: "index_volunteering_volunteers_on_cause_id_and_user_id", unique: true
    t.index ["user_id"], name: "index_volunteering_volunteers_on_user_id"
  end

  add_foreign_key "activities", "users"
  add_foreign_key "analysis_analyses", "phases"
  add_foreign_key "analysis_analyses", "projects"
  add_foreign_key "analysis_analyses_custom_fields", "analysis_analyses", column: "analysis_id"
  add_foreign_key "analysis_analyses_custom_fields", "custom_fields"
  add_foreign_key "analysis_background_tasks", "analysis_analyses", column: "analysis_id"
  add_foreign_key "analysis_summaries", "analysis_analyses", column: "analysis_id"
  add_foreign_key "analysis_summaries", "analysis_background_tasks", column: "background_task_id"
  add_foreign_key "analysis_taggings", "analysis_tags", column: "tag_id"
  add_foreign_key "analysis_taggings", "ideas", column: "input_id"
  add_foreign_key "analysis_tags", "analysis_analyses", column: "analysis_id"
  add_foreign_key "analytics_dimension_locales_fact_visits", "analytics_dimension_locales", column: "dimension_locale_id"
  add_foreign_key "analytics_dimension_locales_fact_visits", "analytics_fact_visits", column: "fact_visit_id"
  add_foreign_key "analytics_dimension_projects_fact_visits", "analytics_fact_visits", column: "fact_visit_id"
  add_foreign_key "analytics_fact_visits", "analytics_dimension_dates", column: "dimension_date_first_action_id", primary_key: "date"
  add_foreign_key "analytics_fact_visits", "analytics_dimension_dates", column: "dimension_date_last_action_id", primary_key: "date"
  add_foreign_key "analytics_fact_visits", "analytics_dimension_referrer_types", column: "dimension_referrer_type_id"
  add_foreign_key "areas", "custom_field_options"
  add_foreign_key "areas_ideas", "areas"
  add_foreign_key "areas_ideas", "ideas"
  add_foreign_key "areas_initiatives", "areas"
  add_foreign_key "areas_initiatives", "initiatives"
  add_foreign_key "areas_projects", "areas"
  add_foreign_key "areas_projects", "projects"
  add_foreign_key "areas_static_pages", "areas"
  add_foreign_key "areas_static_pages", "static_pages"
  add_foreign_key "baskets", "users"
  add_foreign_key "baskets_ideas", "baskets"
  add_foreign_key "baskets_ideas", "ideas"
  add_foreign_key "comments", "users", column: "author_id"
  add_foreign_key "custom_field_options", "custom_fields"
  add_foreign_key "email_campaigns_campaign_email_commands", "users", column: "recipient_id"
  add_foreign_key "email_campaigns_campaigns", "users", column: "author_id"
  add_foreign_key "email_campaigns_campaigns_groups", "email_campaigns_campaigns", column: "campaign_id"
  add_foreign_key "email_campaigns_deliveries", "email_campaigns_campaigns", column: "campaign_id"
  add_foreign_key "email_campaigns_examples", "users", column: "recipient_id"
  add_foreign_key "event_files", "events"
  add_foreign_key "events", "projects"
  add_foreign_key "events_attendances", "events"
  add_foreign_key "events_attendances", "users", column: "attendee_id"
  add_foreign_key "groups_permissions", "groups"
  add_foreign_key "groups_permissions", "permissions"
  add_foreign_key "groups_projects", "groups"
  add_foreign_key "groups_projects", "projects"
  add_foreign_key "idea_files", "ideas"
  add_foreign_key "idea_images", "ideas"
  add_foreign_key "ideas", "idea_statuses"
  add_foreign_key "ideas", "phases", column: "creation_phase_id"
  add_foreign_key "ideas", "projects"
  add_foreign_key "ideas", "users", column: "assignee_id"
  add_foreign_key "ideas", "users", column: "author_id"
  add_foreign_key "ideas_phases", "ideas"
  add_foreign_key "ideas_phases", "phases"
  add_foreign_key "ideas_topics", "ideas"
  add_foreign_key "ideas_topics", "topics"
  add_foreign_key "identities", "users"
  add_foreign_key "initiative_files", "initiatives"
  add_foreign_key "initiative_images", "initiatives"
  add_foreign_key "initiatives", "users", column: "assignee_id"
  add_foreign_key "initiatives", "users", column: "author_id"
  add_foreign_key "initiatives_topics", "initiatives"
  add_foreign_key "initiatives_topics", "topics"
  add_foreign_key "insights_categories", "insights_views", column: "view_id"
  add_foreign_key "insights_category_assignments", "insights_categories", column: "category_id"
  add_foreign_key "insights_data_sources", "insights_views", column: "view_id"
  add_foreign_key "insights_text_network_analysis_tasks_views", "insights_views", column: "view_id"
  add_foreign_key "insights_text_network_analysis_tasks_views", "nlp_text_network_analysis_tasks", column: "task_id"
  add_foreign_key "insights_text_networks", "insights_views", column: "view_id"
  add_foreign_key "insights_zeroshot_classification_tasks_categories", "insights_categories", column: "category_id"
  add_foreign_key "insights_zeroshot_classification_tasks_categories", "insights_zeroshot_classification_tasks", column: "task_id"
  add_foreign_key "insights_zeroshot_classification_tasks_inputs", "insights_zeroshot_classification_tasks", column: "task_id"
  add_foreign_key "internal_comments", "users", column: "author_id"
  add_foreign_key "invites", "users", column: "invitee_id"
  add_foreign_key "invites", "users", column: "inviter_id"
  add_foreign_key "maps_layers", "maps_map_configs", column: "map_config_id"
  add_foreign_key "maps_legend_items", "maps_map_configs", column: "map_config_id"
  add_foreign_key "memberships", "groups"
  add_foreign_key "memberships", "users"
  add_foreign_key "nav_bar_items", "static_pages"
  add_foreign_key "notifications", "baskets"
  add_foreign_key "notifications", "comments"
  add_foreign_key "notifications", "flag_inappropriate_content_inappropriate_content_flags", column: "inappropriate_content_flag_id"
  add_foreign_key "notifications", "internal_comments"
  add_foreign_key "notifications", "invites"
  add_foreign_key "notifications", "official_feedbacks"
  add_foreign_key "notifications", "phases"
  add_foreign_key "notifications", "projects"
  add_foreign_key "notifications", "spam_reports"
  add_foreign_key "notifications", "users", column: "initiating_user_id"
  add_foreign_key "notifications", "users", column: "recipient_id"
  add_foreign_key "official_feedbacks", "users"
  add_foreign_key "permissions_custom_fields", "custom_fields"
  add_foreign_key "permissions_custom_fields", "permissions"
  add_foreign_key "phase_files", "phases"
  add_foreign_key "phases", "projects"
  add_foreign_key "pins", "admin_publications"
  add_foreign_key "polls_options", "polls_questions", column: "question_id"
  add_foreign_key "polls_response_options", "polls_options", column: "option_id"
  add_foreign_key "polls_response_options", "polls_responses", column: "response_id"
  add_foreign_key "project_files", "projects"
  add_foreign_key "project_folders_files", "project_folders_folders", column: "project_folder_id"
  add_foreign_key "project_folders_images", "project_folders_folders", column: "project_folder_id"
  add_foreign_key "project_images", "projects"
  add_foreign_key "projects", "users", column: "default_assignee_id"
  add_foreign_key "projects_allowed_input_topics", "projects"
  add_foreign_key "projects_allowed_input_topics", "topics"
  add_foreign_key "projects_topics", "projects"
  add_foreign_key "projects_topics", "topics"
  add_foreign_key "reactions", "users"
  add_foreign_key "report_builder_reports", "users", column: "owner_id"
  add_foreign_key "spam_reports", "users"
  add_foreign_key "static_page_files", "static_pages"
  add_foreign_key "static_pages_topics", "static_pages"
  add_foreign_key "static_pages_topics", "topics"
  add_foreign_key "user_custom_fields_representativeness_ref_distributions", "custom_fields"
  add_foreign_key "volunteering_volunteers", "volunteering_causes", column: "cause_id"

  create_view "initiative_initiative_statuses", sql_definition: <<-SQL
      SELECT initiative_status_changes.initiative_id,
      initiative_status_changes.initiative_status_id
     FROM (((initiatives
       JOIN ( SELECT initiative_status_changes_1.initiative_id,
              max(initiative_status_changes_1.created_at) AS last_status_changed_at
             FROM initiative_status_changes initiative_status_changes_1
            GROUP BY initiative_status_changes_1.initiative_id) initiatives_with_last_status_change ON ((initiatives.id = initiatives_with_last_status_change.initiative_id)))
       JOIN initiative_status_changes ON (((initiatives.id = initiative_status_changes.initiative_id) AND (initiatives_with_last_status_change.last_status_changed_at = initiative_status_changes.created_at))))
       JOIN initiative_statuses ON ((initiative_statuses.id = initiative_status_changes.initiative_status_id)));
  SQL
  create_view "moderation_moderations", sql_definition: <<-SQL
      SELECT ideas.id,
      'Idea'::text AS moderatable_type,
      NULL::text AS post_type,
      NULL::uuid AS post_id,
      NULL::text AS post_slug,
      NULL::jsonb AS post_title_multiloc,
      projects.id AS project_id,
      projects.slug AS project_slug,
      projects.title_multiloc AS project_title_multiloc,
      ideas.title_multiloc AS content_title_multiloc,
      ideas.body_multiloc AS content_body_multiloc,
      ideas.slug AS content_slug,
      ideas.published_at AS created_at,
      moderation_moderation_statuses.status AS moderation_status
     FROM ((ideas
       LEFT JOIN moderation_moderation_statuses ON ((moderation_moderation_statuses.moderatable_id = ideas.id)))
       LEFT JOIN projects ON ((projects.id = ideas.project_id)))
  UNION ALL
   SELECT initiatives.id,
      'Initiative'::text AS moderatable_type,
      NULL::text AS post_type,
      NULL::uuid AS post_id,
      NULL::text AS post_slug,
      NULL::jsonb AS post_title_multiloc,
      NULL::uuid AS project_id,
      NULL::character varying AS project_slug,
      NULL::jsonb AS project_title_multiloc,
      initiatives.title_multiloc AS content_title_multiloc,
      initiatives.body_multiloc AS content_body_multiloc,
      initiatives.slug AS content_slug,
      initiatives.published_at AS created_at,
      moderation_moderation_statuses.status AS moderation_status
     FROM (initiatives
       LEFT JOIN moderation_moderation_statuses ON ((moderation_moderation_statuses.moderatable_id = initiatives.id)))
  UNION ALL
   SELECT comments.id,
      'Comment'::text AS moderatable_type,
      'Idea'::text AS post_type,
      ideas.id AS post_id,
      ideas.slug AS post_slug,
      ideas.title_multiloc AS post_title_multiloc,
      projects.id AS project_id,
      projects.slug AS project_slug,
      projects.title_multiloc AS project_title_multiloc,
      NULL::jsonb AS content_title_multiloc,
      comments.body_multiloc AS content_body_multiloc,
      NULL::character varying AS content_slug,
      comments.created_at,
      moderation_moderation_statuses.status AS moderation_status
     FROM (((comments
       LEFT JOIN moderation_moderation_statuses ON ((moderation_moderation_statuses.moderatable_id = comments.id)))
       LEFT JOIN ideas ON ((ideas.id = comments.post_id)))
       LEFT JOIN projects ON ((projects.id = ideas.project_id)))
    WHERE ((comments.post_type)::text = 'Idea'::text)
  UNION ALL
   SELECT comments.id,
      'Comment'::text AS moderatable_type,
      'Initiative'::text AS post_type,
      initiatives.id AS post_id,
      initiatives.slug AS post_slug,
      initiatives.title_multiloc AS post_title_multiloc,
      NULL::uuid AS project_id,
      NULL::character varying AS project_slug,
      NULL::jsonb AS project_title_multiloc,
      NULL::jsonb AS content_title_multiloc,
      comments.body_multiloc AS content_body_multiloc,
      NULL::character varying AS content_slug,
      comments.created_at,
      moderation_moderation_statuses.status AS moderation_status
     FROM ((comments
       LEFT JOIN moderation_moderation_statuses ON ((moderation_moderation_statuses.moderatable_id = comments.id)))
       LEFT JOIN initiatives ON ((initiatives.id = comments.post_id)))
    WHERE ((comments.post_type)::text = 'Initiative'::text);
  SQL
  create_view "analytics_dimension_projects", sql_definition: <<-SQL
      SELECT projects.id,
      projects.title_multiloc
     FROM projects;
  SQL
  create_view "analytics_build_feedbacks", sql_definition: <<-SQL
      SELECT a.post_id,
      min(a.feedback_first_date) AS feedback_first_date,
      max(a.feedback_official) AS feedback_official,
      max(a.feedback_status_change) AS feedback_status_change
     FROM ( SELECT activities.item_id AS post_id,
              min(activities.created_at) AS feedback_first_date,
              0 AS feedback_official,
              1 AS feedback_status_change
             FROM activities
            WHERE (((activities.action)::text = 'changed_status'::text) AND ((activities.item_type)::text = ANY (ARRAY[('Idea'::character varying)::text, ('Initiative'::character varying)::text])))
            GROUP BY activities.item_id
          UNION ALL
           SELECT official_feedbacks.post_id,
              min(official_feedbacks.created_at) AS feedback_first_date,
              1 AS feedback_official,
              0 AS feedback_status_change
             FROM official_feedbacks
            GROUP BY official_feedbacks.post_id) a
    GROUP BY a.post_id;
  SQL
  create_view "analytics_fact_email_deliveries", sql_definition: <<-SQL
      SELECT ecd.id,
      (ecd.sent_at)::date AS dimension_date_sent_id,
      ecd.campaign_id,
      ((ecc.type)::text <> 'EmailCampaigns::Campaigns::Manual'::text) AS automated
     FROM (email_campaigns_deliveries ecd
       JOIN email_campaigns_campaigns ecc ON ((ecc.id = ecd.campaign_id)));
  SQL
  create_view "analytics_dimension_statuses", sql_definition: <<-SQL
      SELECT idea_statuses.id,
      idea_statuses.title_multiloc,
      idea_statuses.code,
      idea_statuses.color
     FROM idea_statuses
  UNION ALL
   SELECT initiative_statuses.id,
      initiative_statuses.title_multiloc,
      initiative_statuses.code,
      initiative_statuses.color
     FROM initiative_statuses;
  SQL
  create_view "analytics_fact_registrations", sql_definition: <<-SQL
      SELECT u.id,
      u.id AS dimension_user_id,
      (u.registration_completed_at)::date AS dimension_date_registration_id,
      (i.created_at)::date AS dimension_date_invited_id,
      (i.accepted_at)::date AS dimension_date_accepted_id
     FROM (users u
       LEFT JOIN invites i ON ((i.invitee_id = u.id)));
  SQL
  create_view "analytics_dimension_users", sql_definition: <<-SQL
      SELECT users.id,
      COALESCE(((users.roles -> 0) ->> 'type'::text), 'citizen'::text) AS role,
      users.invite_status
     FROM users;
  SQL
  create_view "analytics_fact_events", sql_definition: <<-SQL
      SELECT events.id,
      events.project_id AS dimension_project_id,
      (events.created_at)::date AS dimension_date_created_id,
      (events.start_at)::date AS dimension_date_start_id,
      (events.end_at)::date AS dimension_date_end_id
     FROM events;
  SQL
  create_view "analytics_fact_project_statuses", sql_definition: <<-SQL
      WITH finished_statuses_for_timeline_projects AS (
           SELECT phases.project_id,
              ((max(phases.end_at) + 1))::timestamp without time zone AS "timestamp"
             FROM phases
            GROUP BY phases.project_id
           HAVING (max(phases.end_at) < now())
          )
   SELECT ap.publication_id AS dimension_project_id,
      ap.publication_status AS status,
      ((((p.process_type)::text = 'continuous'::text) AND ((ap.publication_status)::text = 'archived'::text)) OR ((fsftp.project_id IS NOT NULL) AND ((ap.publication_status)::text <> 'draft'::text))) AS finished,
      COALESCE(fsftp."timestamp", ap.updated_at) AS "timestamp",
      COALESCE((fsftp."timestamp")::date, (ap.updated_at)::date) AS dimension_date_id
     FROM ((admin_publications ap
       LEFT JOIN projects p ON ((ap.publication_id = p.id)))
       LEFT JOIN finished_statuses_for_timeline_projects fsftp ON ((fsftp.project_id = ap.publication_id)))
    WHERE ((ap.publication_type)::text = 'Project'::text);
  SQL
  create_view "union_posts", sql_definition: <<-SQL
      SELECT ideas.id,
      ideas.title_multiloc,
      ideas.body_multiloc,
      ideas.publication_status,
      ideas.published_at,
      ideas.author_id,
      ideas.created_at,
      ideas.updated_at,
      ideas.likes_count,
      ideas.location_point,
      ideas.location_description,
      ideas.comments_count,
      ideas.slug,
      ideas.official_feedbacks_count
     FROM ideas
  UNION ALL
   SELECT initiatives.id,
      initiatives.title_multiloc,
      initiatives.body_multiloc,
      initiatives.publication_status,
      initiatives.published_at,
      initiatives.author_id,
      initiatives.created_at,
      initiatives.updated_at,
      initiatives.likes_count,
      initiatives.location_point,
      initiatives.location_description,
      initiatives.comments_count,
      initiatives.slug,
      initiatives.official_feedbacks_count
     FROM initiatives;
  SQL
  create_view "idea_trending_infos", sql_definition: <<-SQL
      SELECT ideas.id AS idea_id,
      GREATEST(comments_at.last_comment_at, likes_at.last_liked_at, ideas.published_at) AS last_activity_at,
      to_timestamp(round((((GREATEST(((comments_at.comments_count)::double precision * comments_at.mean_comment_at), (0)::double precision) + GREATEST(((likes_at.likes_count)::double precision * likes_at.mean_liked_at), (0)::double precision)) + date_part('epoch'::text, ideas.published_at)) / (((GREATEST((comments_at.comments_count)::numeric, 0.0) + GREATEST((likes_at.likes_count)::numeric, 0.0)) + 1.0))::double precision))) AS mean_activity_at
     FROM ((ideas
       FULL JOIN ( SELECT comments.post_id AS idea_id,
              max(comments.created_at) AS last_comment_at,
              avg(date_part('epoch'::text, comments.created_at)) AS mean_comment_at,
              count(comments.post_id) AS comments_count
             FROM comments
            GROUP BY comments.post_id) comments_at ON ((ideas.id = comments_at.idea_id)))
       FULL JOIN ( SELECT reactions.reactable_id,
              max(reactions.created_at) AS last_liked_at,
              avg(date_part('epoch'::text, reactions.created_at)) AS mean_liked_at,
              count(reactions.reactable_id) AS likes_count
             FROM reactions
            WHERE (((reactions.mode)::text = 'up'::text) AND ((reactions.reactable_type)::text = 'Idea'::text))
            GROUP BY reactions.reactable_id) likes_at ON ((ideas.id = likes_at.reactable_id)));
  SQL
  create_view "analytics_fact_participations", sql_definition: <<-SQL
      SELECT i.id,
      i.author_id AS dimension_user_id,
      i.project_id AS dimension_project_id,
          CASE
              WHEN (((pr.participation_method)::text = 'native_survey'::text) OR ((ph.participation_method)::text = 'native_survey'::text)) THEN survey.id
              ELSE idea.id
          END AS dimension_type_id,
      (i.created_at)::date AS dimension_date_created_id,
      (i.likes_count + i.dislikes_count) AS reactions_count,
      i.likes_count,
      i.dislikes_count
     FROM ((((ideas i
       LEFT JOIN projects pr ON ((pr.id = i.project_id)))
       LEFT JOIN phases ph ON ((ph.id = i.creation_phase_id)))
       JOIN analytics_dimension_types idea ON (((idea.name)::text = 'idea'::text)))
       LEFT JOIN analytics_dimension_types survey ON (((survey.name)::text = 'survey'::text)))
  UNION ALL
   SELECT i.id,
      i.author_id AS dimension_user_id,
      NULL::uuid AS dimension_project_id,
      adt.id AS dimension_type_id,
      (i.created_at)::date AS dimension_date_created_id,
      (i.likes_count + i.dislikes_count) AS reactions_count,
      i.likes_count,
      i.dislikes_count
     FROM (initiatives i
       JOIN analytics_dimension_types adt ON (((adt.name)::text = 'initiative'::text)))
  UNION ALL
   SELECT c.id,
      c.author_id AS dimension_user_id,
      i.project_id AS dimension_project_id,
      adt.id AS dimension_type_id,
      (c.created_at)::date AS dimension_date_created_id,
      (c.likes_count + c.dislikes_count) AS reactions_count,
      c.likes_count,
      c.dislikes_count
     FROM ((comments c
       JOIN analytics_dimension_types adt ON ((((adt.name)::text = 'comment'::text) AND ((adt.parent)::text = lower((c.post_type)::text)))))
       LEFT JOIN ideas i ON ((c.post_id = i.id)))
  UNION ALL
   SELECT r.id,
      r.user_id AS dimension_user_id,
      COALESCE(i.project_id, ic.project_id) AS dimension_project_id,
      adt.id AS dimension_type_id,
      (r.created_at)::date AS dimension_date_created_id,
      1 AS reactions_count,
          CASE
              WHEN ((r.mode)::text = 'up'::text) THEN 1
              ELSE 0
          END AS likes_count,
          CASE
              WHEN ((r.mode)::text = 'down'::text) THEN 1
              ELSE 0
          END AS dislikes_count
     FROM ((((reactions r
       JOIN analytics_dimension_types adt ON ((((adt.name)::text = 'reaction'::text) AND ((adt.parent)::text = lower((r.reactable_type)::text)))))
       LEFT JOIN ideas i ON ((i.id = r.reactable_id)))
       LEFT JOIN comments c ON ((c.id = r.reactable_id)))
       LEFT JOIN ideas ic ON ((ic.id = c.post_id)))
  UNION ALL
   SELECT pr.id,
      pr.user_id AS dimension_user_id,
      COALESCE(p.project_id, pr.participation_context_id) AS dimension_project_id,
      adt.id AS dimension_type_id,
      (pr.created_at)::date AS dimension_date_created_id,
      0 AS reactions_count,
      0 AS likes_count,
      0 AS dislikes_count
     FROM ((polls_responses pr
       LEFT JOIN phases p ON ((p.id = pr.participation_context_id)))
       JOIN analytics_dimension_types adt ON (((adt.name)::text = 'poll'::text)))
  UNION ALL
   SELECT vv.id,
      vv.user_id AS dimension_user_id,
      COALESCE(p.project_id, vc.participation_context_id) AS dimension_project_id,
      adt.id AS dimension_type_id,
      (vv.created_at)::date AS dimension_date_created_id,
      0 AS reactions_count,
      0 AS likes_count,
      0 AS dislikes_count
     FROM (((volunteering_volunteers vv
       LEFT JOIN volunteering_causes vc ON ((vc.id = vv.cause_id)))
       LEFT JOIN phases p ON ((p.id = vc.participation_context_id)))
       JOIN analytics_dimension_types adt ON (((adt.name)::text = 'volunteer'::text)));
  SQL
  create_view "analytics_fact_posts", sql_definition: <<-SQL
      SELECT i.id,
      i.author_id AS user_id,
      i.project_id AS dimension_project_id,
      adt.id AS dimension_type_id,
      (i.created_at)::date AS dimension_date_created_id,
      (abf.feedback_first_date)::date AS dimension_date_first_feedback_id,
      i.idea_status_id AS dimension_status_id,
      (abf.feedback_first_date - i.created_at) AS feedback_time_taken,
      COALESCE(abf.feedback_official, 0) AS feedback_official,
      COALESCE(abf.feedback_status_change, 0) AS feedback_status_change,
          CASE
              WHEN (abf.feedback_first_date IS NULL) THEN 1
              ELSE 0
          END AS feedback_none,
      (i.likes_count + i.dislikes_count) AS reactions_count,
      i.likes_count,
      i.dislikes_count,
      i.publication_status
     FROM (((((ideas i
       JOIN analytics_dimension_types adt ON (((adt.name)::text = 'idea'::text)))
       LEFT JOIN analytics_build_feedbacks abf ON ((abf.post_id = i.id)))
       LEFT JOIN ideas_phases iph ON ((iph.idea_id = i.id)))
       LEFT JOIN phases ph ON ((ph.id = iph.phase_id)))
       LEFT JOIN projects pr ON ((pr.id = i.project_id)))
    WHERE (((ph.id IS NULL) OR ((ph.participation_method)::text <> 'native_survey'::text)) AND ((pr.participation_method)::text <> 'native_survey'::text))
  UNION ALL
   SELECT i.id,
      i.author_id AS user_id,
      NULL::uuid AS dimension_project_id,
      adt.id AS dimension_type_id,
      (i.created_at)::date AS dimension_date_created_id,
      (abf.feedback_first_date)::date AS dimension_date_first_feedback_id,
      isc.initiative_status_id AS dimension_status_id,
      (abf.feedback_first_date - i.created_at) AS feedback_time_taken,
      COALESCE(abf.feedback_official, 0) AS feedback_official,
      COALESCE(abf.feedback_status_change, 0) AS feedback_status_change,
          CASE
              WHEN (abf.feedback_first_date IS NULL) THEN 1
              ELSE 0
          END AS feedback_none,
      (i.likes_count + i.dislikes_count) AS reactions_count,
      i.likes_count,
      i.dislikes_count,
      i.publication_status
     FROM (((initiatives i
       JOIN analytics_dimension_types adt ON (((adt.name)::text = 'initiative'::text)))
       LEFT JOIN analytics_build_feedbacks abf ON ((abf.post_id = i.id)))
       LEFT JOIN initiative_status_changes isc ON (((isc.initiative_id = i.id) AND (isc.updated_at = ( SELECT max(isc_.updated_at) AS max
             FROM initiative_status_changes isc_
            WHERE (isc_.initiative_id = i.id))))));
  SQL
end<|MERGE_RESOLUTION|>--- conflicted
+++ resolved
@@ -10,11 +10,7 @@
 #
 # It's strongly recommended that you check this file into your version control system.
 
-<<<<<<< HEAD
-ActiveRecord::Schema[7.0].define(version: 2023_07_28_160743) do
-=======
 ActiveRecord::Schema[7.0].define(version: 2023_08_04_142723) do
->>>>>>> 881ab880
   # These are extensions that must be enabled in order to support this database
   enable_extension "pgcrypto"
   enable_extension "plpgsql"
@@ -106,11 +102,8 @@
   create_table "analysis_taggings", id: :uuid, default: -> { "gen_random_uuid()" }, force: :cascade do |t|
     t.uuid "tag_id", null: false
     t.uuid "input_id", null: false
-<<<<<<< HEAD
-=======
-    t.datetime "created_at", null: false
-    t.datetime "updated_at", null: false
->>>>>>> 881ab880
+    t.datetime "created_at", null: false
+    t.datetime "updated_at", null: false
     t.index ["input_id"], name: "index_analysis_taggings_on_input_id"
     t.index ["tag_id", "input_id"], name: "index_analysis_taggings_on_tag_id_and_input_id", unique: true
     t.index ["tag_id"], name: "index_analysis_taggings_on_tag_id"
@@ -460,10 +453,7 @@
     t.datetime "updated_at", precision: nil, null: false
     t.geography "location_point", limit: {:srid=>4326, :type=>"st_point", :geographic=>true}
     t.string "location_description"
-<<<<<<< HEAD
-=======
     t.integer "attendees_count", default: 0, null: false
->>>>>>> 881ab880
     t.index ["location_point"], name: "index_events_on_location_point", using: :gist
     t.index ["project_id"], name: "index_events_on_project_id"
   end
