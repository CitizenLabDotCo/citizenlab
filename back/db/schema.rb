--- conflicted
+++ resolved
@@ -1698,22 +1698,6 @@
              FROM initiative_status_changes isc_
             WHERE (isc_.initiative_id = i.id))))));
   SQL
-<<<<<<< HEAD
-  create_view "analytics_fact_registrations", sql_definition: <<-SQL
-      SELECT u.id,
-      u.id AS dimension_user_id,
-      (u.registration_completed_at)::date AS dimension_date_registration_id,
-      (i.created_at)::date AS dimension_date_invited_id,
-      (i.accepted_at)::date AS dimension_date_accepted_id
-     FROM (users u
-       LEFT JOIN invites i ON ((i.invitee_id = u.id)));
-  SQL
-  create_view "analytics_dimension_users", sql_definition: <<-SQL
-      SELECT users.id,
-      COALESCE(((users.roles -> 0) ->> 'type'::text), 'citizen'::text) AS role,
-      users.invite_status
-     FROM users;
-=======
   create_view "analytics_fact_email_deliveries", sql_definition: <<-SQL
       SELECT ecd.id,
       (ecd.sent_at)::date AS dimension_date_sent_id,
@@ -1734,6 +1718,20 @@
       initiative_statuses.code,
       initiative_statuses.color
      FROM initiative_statuses;
->>>>>>> e92cc246
+  SQL
+  create_view "analytics_fact_registrations", sql_definition: <<-SQL
+      SELECT u.id,
+      u.id AS dimension_user_id,
+      (u.registration_completed_at)::date AS dimension_date_registration_id,
+      (i.created_at)::date AS dimension_date_invited_id,
+      (i.accepted_at)::date AS dimension_date_accepted_id
+     FROM (users u
+       LEFT JOIN invites i ON ((i.invitee_id = u.id)));
+  SQL
+  create_view "analytics_dimension_users", sql_definition: <<-SQL
+      SELECT users.id,
+      COALESCE(((users.roles -> 0) ->> 'type'::text), 'citizen'::text) AS role,
+      users.invite_status
+     FROM users;
   SQL
 end