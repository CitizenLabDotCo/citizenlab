# This file is auto-generated from the current state of the database. Instead
# of editing this file, please use the migrations feature of Active Record to
# incrementally modify your database, and then regenerate this schema definition.
#
# This file is the source Rails uses to define your schema when running `rails
# db:schema:load`. When creating a new database, `rails db:schema:load` tends to
# be faster and is potentially less error prone than running all of your
# migrations from scratch. Old migrations may fail to apply correctly if those
# migrations use external dependencies or application code.
#
# It's strongly recommended that you check this file into your version control system.

<<<<<<< HEAD
ActiveRecord::Schema.define(version: 2021_05_21_101107) do
=======
ActiveRecord::Schema.define(version: 2021_06_01_061247) do
>>>>>>> a5918cf3

  # These are extensions that must be enabled in order to support this database
  enable_extension "pgcrypto"
  enable_extension "plpgsql"
  enable_extension "postgis"
  enable_extension "uuid-ossp"

  create_table "activities", id: :uuid, default: -> { "gen_random_uuid()" }, force: :cascade do |t|
    t.string "item_type", null: false
    t.uuid "item_id", null: false
    t.string "action", null: false
    t.jsonb "payload", default: {}, null: false
    t.uuid "user_id"
    t.datetime "acted_at", null: false
    t.datetime "created_at", null: false
    t.index ["acted_at"], name: "index_activities_on_acted_at"
    t.index ["item_type", "item_id"], name: "index_activities_on_item_type_and_item_id"
    t.index ["user_id"], name: "index_activities_on_user_id"
  end

  create_table "admin_publications", id: :uuid, default: -> { "gen_random_uuid()" }, force: :cascade do |t|
    t.uuid "parent_id"
    t.integer "lft", null: false
    t.integer "rgt", null: false
    t.integer "ordering"
    t.string "publication_status", default: "published", null: false
    t.uuid "publication_id"
    t.string "publication_type"
    t.datetime "created_at", precision: 6, null: false
    t.datetime "updated_at", precision: 6, null: false
    t.integer "depth", default: 0, null: false
    t.boolean "children_allowed", default: true, null: false
    t.integer "children_count", default: 0, null: false
    t.index ["depth"], name: "index_admin_publications_on_depth"
    t.index ["lft"], name: "index_admin_publications_on_lft"
    t.index ["ordering"], name: "index_admin_publications_on_ordering"
    t.index ["parent_id"], name: "index_admin_publications_on_parent_id"
    t.index ["rgt"], name: "index_admin_publications_on_rgt"
  end

  create_table "app_configurations", id: :uuid, default: -> { "gen_random_uuid()" }, force: :cascade do |t|
    t.string "name"
    t.string "host"
    t.string "logo"
    t.string "header_bg"
    t.string "favicon"
    t.jsonb "settings", default: {}
    t.datetime "created_at", precision: 6, null: false
    t.datetime "updated_at", precision: 6, null: false
    t.jsonb "style", default: {}
  end

  create_table "areas", id: :uuid, default: -> { "gen_random_uuid()" }, force: :cascade do |t|
    t.jsonb "title_multiloc", default: {}
    t.jsonb "description_multiloc", default: {}
    t.datetime "created_at", null: false
    t.datetime "updated_at", null: false
    t.integer "ordering"
  end

  create_table "areas_ideas", id: :uuid, default: -> { "uuid_generate_v4()" }, force: :cascade do |t|
    t.uuid "area_id"
    t.uuid "idea_id"
    t.index ["area_id"], name: "index_areas_ideas_on_area_id"
    t.index ["idea_id", "area_id"], name: "index_areas_ideas_on_idea_id_and_area_id", unique: true
    t.index ["idea_id"], name: "index_areas_ideas_on_idea_id"
  end

  create_table "areas_initiatives", id: :uuid, default: -> { "gen_random_uuid()" }, force: :cascade do |t|
    t.uuid "area_id"
    t.uuid "initiative_id"
    t.index ["area_id"], name: "index_areas_initiatives_on_area_id"
    t.index ["initiative_id", "area_id"], name: "index_areas_initiatives_on_initiative_id_and_area_id", unique: true
    t.index ["initiative_id"], name: "index_areas_initiatives_on_initiative_id"
  end

  create_table "areas_projects", id: :uuid, default: -> { "uuid_generate_v4()" }, force: :cascade do |t|
    t.uuid "area_id"
    t.uuid "project_id"
    t.index ["area_id"], name: "index_areas_projects_on_area_id"
    t.index ["project_id"], name: "index_areas_projects_on_project_id"
  end

  create_table "baskets", id: :uuid, default: -> { "gen_random_uuid()" }, force: :cascade do |t|
    t.datetime "submitted_at"
    t.uuid "user_id"
    t.uuid "participation_context_id"
    t.string "participation_context_type"
    t.datetime "created_at", null: false
    t.datetime "updated_at", null: false
    t.index ["user_id"], name: "index_baskets_on_user_id"
  end

  create_table "baskets_ideas", id: :uuid, default: -> { "gen_random_uuid()" }, force: :cascade do |t|
    t.uuid "basket_id"
    t.uuid "idea_id"
    t.datetime "created_at", null: false
    t.datetime "updated_at", null: false
    t.index ["basket_id"], name: "index_baskets_ideas_on_basket_id"
    t.index ["idea_id"], name: "index_baskets_ideas_on_idea_id"
  end

  create_table "clusterings", id: :uuid, default: -> { "gen_random_uuid()" }, force: :cascade do |t|
    t.jsonb "title_multiloc", default: {}
    t.jsonb "structure", default: {}
    t.datetime "created_at", null: false
    t.datetime "updated_at", null: false
  end

  create_table "comments", id: :uuid, default: -> { "gen_random_uuid()" }, force: :cascade do |t|
    t.uuid "author_id"
    t.uuid "post_id"
    t.uuid "parent_id"
    t.integer "lft", null: false
    t.integer "rgt", null: false
    t.jsonb "body_multiloc", default: {}
    t.datetime "created_at", null: false
    t.datetime "updated_at", null: false
    t.integer "upvotes_count", default: 0, null: false
    t.integer "downvotes_count", default: 0, null: false
    t.string "publication_status", default: "published", null: false
    t.datetime "body_updated_at"
    t.integer "children_count", default: 0, null: false
    t.string "post_type"
    t.index ["author_id"], name: "index_comments_on_author_id"
    t.index ["created_at"], name: "index_comments_on_created_at"
    t.index ["lft"], name: "index_comments_on_lft"
    t.index ["parent_id"], name: "index_comments_on_parent_id"
    t.index ["post_id", "post_type"], name: "index_comments_on_post_id_and_post_type"
    t.index ["post_id"], name: "index_comments_on_post_id"
    t.index ["rgt"], name: "index_comments_on_rgt"
  end

  create_table "common_passwords", id: :uuid, default: -> { "gen_random_uuid()" }, force: :cascade do |t|
    t.string "password"
    t.index ["password"], name: "index_common_passwords_on_password"
  end

  create_table "custom_field_options", id: :uuid, default: -> { "gen_random_uuid()" }, force: :cascade do |t|
    t.uuid "custom_field_id"
    t.string "key"
    t.jsonb "title_multiloc", default: {}
    t.integer "ordering"
    t.datetime "created_at", null: false
    t.datetime "updated_at", null: false
    t.index ["custom_field_id", "key"], name: "index_custom_field_options_on_custom_field_id_and_key", unique: true
    t.index ["custom_field_id"], name: "index_custom_field_options_on_custom_field_id"
  end

  create_table "custom_fields", id: :uuid, default: -> { "gen_random_uuid()" }, force: :cascade do |t|
    t.string "resource_type"
    t.string "key"
    t.string "input_type"
    t.jsonb "title_multiloc", default: {}
    t.jsonb "description_multiloc", default: {}
    t.boolean "required", default: false
    t.integer "ordering"
    t.datetime "created_at", null: false
    t.datetime "updated_at", null: false
    t.boolean "enabled", default: true, null: false
    t.string "code"
    t.uuid "resource_id"
    t.boolean "hidden", default: false, null: false
    t.index ["resource_type", "resource_id"], name: "index_custom_fields_on_resource_type_and_resource_id"
  end

  create_table "custom_forms", id: :uuid, default: -> { "gen_random_uuid()" }, force: :cascade do |t|
    t.datetime "created_at", precision: 6, null: false
    t.datetime "updated_at", precision: 6, null: false
  end

  create_table "email_campaigns_campaign_email_commands", id: :uuid, default: -> { "gen_random_uuid()" }, force: :cascade do |t|
    t.string "campaign"
    t.uuid "recipient_id"
    t.datetime "commanded_at"
    t.jsonb "tracked_content"
    t.datetime "created_at", null: false
    t.datetime "updated_at", null: false
    t.index ["recipient_id"], name: "index_email_campaigns_campaign_email_commands_on_recipient_id"
  end

  create_table "email_campaigns_campaigns", id: :uuid, default: -> { "gen_random_uuid()" }, force: :cascade do |t|
    t.string "type", null: false
    t.uuid "author_id"
    t.boolean "enabled"
    t.string "sender"
    t.string "reply_to"
    t.jsonb "schedule", default: {}
    t.jsonb "subject_multiloc", default: {}
    t.jsonb "body_multiloc", default: {}
    t.datetime "created_at", null: false
    t.datetime "updated_at", null: false
    t.integer "deliveries_count", default: 0, null: false
    t.index ["author_id"], name: "index_email_campaigns_campaigns_on_author_id"
    t.index ["type"], name: "index_email_campaigns_campaigns_on_type"
  end

  create_table "email_campaigns_campaigns_groups", id: :uuid, default: -> { "gen_random_uuid()" }, force: :cascade do |t|
    t.uuid "campaign_id"
    t.uuid "group_id"
    t.datetime "created_at", null: false
    t.datetime "updated_at", null: false
    t.index ["campaign_id", "group_id"], name: "index_campaigns_groups", unique: true
    t.index ["campaign_id"], name: "index_email_campaigns_campaigns_groups_on_campaign_id"
    t.index ["group_id"], name: "index_email_campaigns_campaigns_groups_on_group_id"
  end

  create_table "email_campaigns_consents", id: :uuid, default: -> { "gen_random_uuid()" }, force: :cascade do |t|
    t.string "campaign_type", null: false
    t.uuid "user_id", null: false
    t.boolean "consented", null: false
    t.datetime "created_at", null: false
    t.datetime "updated_at", null: false
    t.index ["campaign_type", "user_id"], name: "index_email_campaigns_consents_on_campaign_type_and_user_id", unique: true
    t.index ["user_id"], name: "index_email_campaigns_consents_on_user_id"
  end

  create_table "email_campaigns_deliveries", id: :uuid, default: -> { "gen_random_uuid()" }, force: :cascade do |t|
    t.uuid "campaign_id", null: false
    t.uuid "user_id", null: false
    t.string "delivery_status", null: false
    t.jsonb "tracked_content", default: {}
    t.datetime "sent_at"
    t.datetime "created_at", null: false
    t.datetime "updated_at", null: false
    t.index ["campaign_id", "user_id"], name: "index_email_campaigns_deliveries_on_campaign_id_and_user_id"
    t.index ["campaign_id"], name: "index_email_campaigns_deliveries_on_campaign_id"
    t.index ["sent_at"], name: "index_email_campaigns_deliveries_on_sent_at"
    t.index ["user_id"], name: "index_email_campaigns_deliveries_on_user_id"
  end

  create_table "email_campaigns_unsubscription_tokens", id: :uuid, default: -> { "gen_random_uuid()" }, force: :cascade do |t|
    t.string "token", null: false
    t.uuid "user_id", null: false
    t.index ["token"], name: "index_email_campaigns_unsubscription_tokens_on_token"
    t.index ["user_id"], name: "index_email_campaigns_unsubscription_tokens_on_user_id"
  end

  create_table "email_snippets", id: :uuid, default: -> { "gen_random_uuid()" }, force: :cascade do |t|
    t.string "email"
    t.string "snippet"
    t.string "locale"
    t.text "body"
    t.datetime "created_at", null: false
    t.datetime "updated_at", null: false
    t.index ["email", "snippet", "locale"], name: "index_email_snippets_on_email_and_snippet_and_locale"
  end

  create_table "event_files", id: :uuid, default: -> { "gen_random_uuid()" }, force: :cascade do |t|
    t.uuid "event_id"
    t.string "file"
    t.integer "ordering"
    t.datetime "created_at", null: false
    t.datetime "updated_at", null: false
    t.string "name"
    t.index ["event_id"], name: "index_event_files_on_event_id"
  end

  create_table "events", id: :uuid, default: -> { "gen_random_uuid()" }, force: :cascade do |t|
    t.uuid "project_id"
    t.jsonb "title_multiloc", default: {}
    t.jsonb "description_multiloc", default: {}
    t.jsonb "location_multiloc", default: {}
    t.datetime "start_at"
    t.datetime "end_at"
    t.datetime "created_at", null: false
    t.datetime "updated_at", null: false
    t.index ["project_id"], name: "index_events_on_project_id"
  end

  create_table "flag_inappropriate_content_inappropriate_content_flags", id: :uuid, default: -> { "gen_random_uuid()" }, force: :cascade do |t|
    t.uuid "flaggable_id", null: false
    t.string "flaggable_type", null: false
    t.datetime "deleted_at"
    t.string "toxicity_label"
    t.datetime "created_at", precision: 6, null: false
    t.datetime "updated_at", precision: 6, null: false
    t.index ["flaggable_id", "flaggable_type"], name: "inappropriate_content_flags_flaggable"
  end

  create_table "groups", id: :uuid, default: -> { "gen_random_uuid()" }, force: :cascade do |t|
    t.jsonb "title_multiloc", default: {}
    t.string "slug"
    t.integer "memberships_count", default: 0, null: false
    t.datetime "created_at", null: false
    t.datetime "updated_at", null: false
    t.string "membership_type"
    t.jsonb "rules", default: []
    t.index ["slug"], name: "index_groups_on_slug"
  end

  create_table "groups_permissions", id: :uuid, default: -> { "gen_random_uuid()" }, force: :cascade do |t|
    t.uuid "permission_id", null: false
    t.uuid "group_id", null: false
    t.datetime "created_at", null: false
    t.datetime "updated_at", null: false
    t.index ["group_id"], name: "index_groups_permissions_on_group_id"
    t.index ["permission_id"], name: "index_groups_permissions_on_permission_id"
  end

  create_table "groups_projects", id: :uuid, default: -> { "gen_random_uuid()" }, force: :cascade do |t|
    t.uuid "group_id"
    t.uuid "project_id"
    t.datetime "created_at", null: false
    t.datetime "updated_at", null: false
    t.index ["group_id", "project_id"], name: "index_groups_projects_on_group_id_and_project_id", unique: true
    t.index ["group_id"], name: "index_groups_projects_on_group_id"
    t.index ["project_id"], name: "index_groups_projects_on_project_id"
  end

  create_table "id_id_card_lookup_id_cards", id: :uuid, default: -> { "gen_random_uuid()" }, force: :cascade do |t|
    t.string "hashed_card_id"
    t.index ["hashed_card_id"], name: "index_id_id_card_lookup_id_cards_on_hashed_card_id"
  end

  create_table "idea_files", id: :uuid, default: -> { "gen_random_uuid()" }, force: :cascade do |t|
    t.uuid "idea_id"
    t.string "file"
    t.integer "ordering"
    t.datetime "created_at", null: false
    t.datetime "updated_at", null: false
    t.string "name"
    t.index ["idea_id"], name: "index_idea_files_on_idea_id"
  end

  create_table "idea_images", id: :uuid, default: -> { "gen_random_uuid()" }, force: :cascade do |t|
    t.uuid "idea_id"
    t.string "image"
    t.integer "ordering"
    t.datetime "created_at", null: false
    t.datetime "updated_at", null: false
    t.index ["idea_id"], name: "index_idea_images_on_idea_id"
  end

  create_table "idea_statuses", id: :uuid, default: -> { "gen_random_uuid()" }, force: :cascade do |t|
    t.jsonb "title_multiloc", default: {}
    t.integer "ordering"
    t.string "code"
    t.string "color"
    t.datetime "created_at", null: false
    t.datetime "updated_at", null: false
    t.jsonb "description_multiloc", default: {}
    t.integer "ideas_count", default: 0
  end

  create_table "ideas", id: :uuid, default: -> { "gen_random_uuid()" }, force: :cascade do |t|
    t.jsonb "title_multiloc", default: {}
    t.jsonb "body_multiloc", default: {}
    t.string "publication_status"
    t.datetime "published_at"
    t.uuid "project_id"
    t.uuid "author_id"
    t.datetime "created_at", null: false
    t.datetime "updated_at", null: false
    t.integer "upvotes_count", default: 0, null: false
    t.integer "downvotes_count", default: 0, null: false
    t.geography "location_point", limit: {:srid=>4326, :type=>"st_point", :geographic=>true}
    t.string "location_description"
    t.integer "comments_count", default: 0, null: false
    t.uuid "idea_status_id"
    t.string "slug"
    t.integer "budget"
    t.integer "baskets_count", default: 0, null: false
    t.integer "official_feedbacks_count", default: 0, null: false
    t.uuid "assignee_id"
    t.datetime "assigned_at"
    t.integer "proposed_budget"
    t.index "((to_tsvector('simple'::regconfig, COALESCE((title_multiloc)::text, ''::text)) || to_tsvector('simple'::regconfig, COALESCE((body_multiloc)::text, ''::text))))", name: "index_ideas_search", using: :gin
    t.index ["author_id"], name: "index_ideas_on_author_id"
    t.index ["idea_status_id"], name: "index_ideas_on_idea_status_id"
    t.index ["location_point"], name: "index_ideas_on_location_point", using: :gist
    t.index ["project_id"], name: "index_ideas_on_project_id"
    t.index ["slug"], name: "index_ideas_on_slug", unique: true
  end

  create_table "ideas_phases", id: :uuid, default: -> { "gen_random_uuid()" }, force: :cascade do |t|
    t.uuid "idea_id"
    t.uuid "phase_id"
    t.datetime "created_at", null: false
    t.datetime "updated_at", null: false
    t.index ["idea_id", "phase_id"], name: "index_ideas_phases_on_idea_id_and_phase_id", unique: true
    t.index ["idea_id"], name: "index_ideas_phases_on_idea_id"
    t.index ["phase_id"], name: "index_ideas_phases_on_phase_id"
  end

  create_table "ideas_topics", id: :uuid, default: -> { "uuid_generate_v4()" }, force: :cascade do |t|
    t.uuid "idea_id"
    t.uuid "topic_id"
    t.index ["idea_id", "topic_id"], name: "index_ideas_topics_on_idea_id_and_topic_id", unique: true
    t.index ["idea_id"], name: "index_ideas_topics_on_idea_id"
    t.index ["topic_id"], name: "index_ideas_topics_on_topic_id"
  end

  create_table "identities", id: :uuid, default: -> { "gen_random_uuid()" }, force: :cascade do |t|
    t.string "provider"
    t.string "uid"
    t.jsonb "auth_hash", default: {}
    t.uuid "user_id"
    t.datetime "created_at", null: false
    t.datetime "updated_at", null: false
    t.index ["user_id"], name: "index_identities_on_user_id"
  end

  create_table "initiative_files", id: :uuid, default: -> { "gen_random_uuid()" }, force: :cascade do |t|
    t.uuid "initiative_id"
    t.string "file"
    t.string "name"
    t.integer "ordering"
    t.datetime "created_at", null: false
    t.datetime "updated_at", null: false
    t.index ["initiative_id"], name: "index_initiative_files_on_initiative_id"
  end

  create_table "initiative_images", id: :uuid, default: -> { "gen_random_uuid()" }, force: :cascade do |t|
    t.uuid "initiative_id"
    t.string "image"
    t.integer "ordering"
    t.datetime "created_at", null: false
    t.datetime "updated_at", null: false
    t.index ["initiative_id"], name: "index_initiative_images_on_initiative_id"
  end

  create_table "initiative_status_changes", id: :uuid, default: -> { "gen_random_uuid()" }, force: :cascade do |t|
    t.uuid "user_id"
    t.uuid "initiative_id"
    t.uuid "initiative_status_id"
    t.uuid "official_feedback_id"
    t.datetime "created_at", null: false
    t.datetime "updated_at", null: false
    t.index ["initiative_id"], name: "index_initiative_status_changes_on_initiative_id"
    t.index ["initiative_status_id"], name: "index_initiative_status_changes_on_initiative_status_id"
    t.index ["official_feedback_id"], name: "index_initiative_status_changes_on_official_feedback_id"
    t.index ["user_id"], name: "index_initiative_status_changes_on_user_id"
  end

  create_table "initiative_statuses", id: :uuid, default: -> { "gen_random_uuid()" }, force: :cascade do |t|
    t.jsonb "title_multiloc", default: {}
    t.jsonb "description_multiloc", default: {}
    t.integer "ordering"
    t.string "code"
    t.string "color"
    t.datetime "created_at", null: false
    t.datetime "updated_at", null: false
  end

  create_table "initiatives", id: :uuid, default: -> { "gen_random_uuid()" }, force: :cascade do |t|
    t.jsonb "title_multiloc", default: {}
    t.jsonb "body_multiloc", default: {}
    t.string "publication_status"
    t.datetime "published_at"
    t.uuid "author_id"
    t.integer "upvotes_count", default: 0, null: false
    t.integer "downvotes_count", default: 0, null: false
    t.geography "location_point", limit: {:srid=>4326, :type=>"st_point", :geographic=>true}
    t.string "location_description"
    t.string "slug"
    t.integer "comments_count", default: 0, null: false
    t.datetime "created_at", null: false
    t.datetime "updated_at", null: false
    t.string "header_bg"
    t.uuid "assignee_id"
    t.integer "official_feedbacks_count", default: 0, null: false
    t.datetime "assigned_at"
    t.index "((to_tsvector('simple'::regconfig, COALESCE((title_multiloc)::text, ''::text)) || to_tsvector('simple'::regconfig, COALESCE((body_multiloc)::text, ''::text))))", name: "index_initiatives_search", using: :gin
    t.index ["author_id"], name: "index_initiatives_on_author_id"
    t.index ["location_point"], name: "index_initiatives_on_location_point", using: :gist
    t.index ["slug"], name: "index_initiatives_on_slug"
  end

  create_table "initiatives_topics", id: :uuid, default: -> { "gen_random_uuid()" }, force: :cascade do |t|
    t.uuid "initiative_id"
    t.uuid "topic_id"
    t.index ["initiative_id", "topic_id"], name: "index_initiatives_topics_on_initiative_id_and_topic_id", unique: true
    t.index ["initiative_id"], name: "index_initiatives_topics_on_initiative_id"
    t.index ["topic_id"], name: "index_initiatives_topics_on_topic_id"
  end

  create_table "insights_categories", id: :uuid, default: -> { "gen_random_uuid()" }, force: :cascade do |t|
    t.string "name", null: false
    t.uuid "view_id", null: false
    t.integer "position"
    t.datetime "created_at", precision: 6, null: false
    t.datetime "updated_at", precision: 6, null: false
    t.index ["view_id", "name"], name: "index_insights_categories_on_view_id_and_name", unique: true
    t.index ["view_id"], name: "index_insights_categories_on_view_id"
  end

  create_table "insights_category_assignments", id: :uuid, default: -> { "gen_random_uuid()" }, force: :cascade do |t|
    t.uuid "category_id", null: false
    t.string "input_type", null: false
    t.uuid "input_id", null: false
    t.boolean "approved", default: true, null: false
    t.datetime "created_at", precision: 6, null: false
    t.datetime "updated_at", precision: 6, null: false
    t.index ["approved"], name: "index_insights_category_assignments_on_approved"
    t.index ["category_id", "input_id", "input_type"], name: "index_single_category_assignment", unique: true
    t.index ["category_id"], name: "index_insights_category_assignments_on_category_id"
    t.index ["input_type", "input_id"], name: "index_insights_category_assignments_on_input_type_and_input_id"
  end

  create_table "insights_views", id: :uuid, default: -> { "gen_random_uuid()" }, force: :cascade do |t|
    t.string "name", null: false
    t.uuid "scope_id", null: false
    t.datetime "created_at", precision: 6, null: false
    t.datetime "updated_at", precision: 6, null: false
    t.index ["name"], name: "index_insights_views_on_name"
  end

  create_table "invites", id: :uuid, default: -> { "gen_random_uuid()" }, force: :cascade do |t|
    t.string "token", null: false
    t.uuid "inviter_id"
    t.uuid "invitee_id", null: false
    t.string "invite_text"
    t.datetime "accepted_at"
    t.datetime "created_at", null: false
    t.datetime "updated_at", null: false
    t.boolean "send_invite_email", default: true, null: false
    t.index ["invitee_id"], name: "index_invites_on_invitee_id"
    t.index ["inviter_id"], name: "index_invites_on_inviter_id"
    t.index ["token"], name: "index_invites_on_token"
  end

  create_table "machine_translations_machine_translations", id: :uuid, default: -> { "gen_random_uuid()" }, force: :cascade do |t|
    t.uuid "translatable_id", null: false
    t.string "translatable_type", null: false
    t.string "attribute_name", null: false
    t.string "locale_to", null: false
    t.string "translation", null: false
    t.datetime "created_at", null: false
    t.datetime "updated_at", null: false
    t.index ["translatable_id", "translatable_type", "attribute_name", "locale_to"], name: "machine_translations_lookup", unique: true
    t.index ["translatable_id", "translatable_type"], name: "machine_translations_translatable"
  end

  create_table "maps_layers", id: :uuid, default: -> { "gen_random_uuid()" }, force: :cascade do |t|
    t.uuid "map_config_id", null: false
    t.jsonb "title_multiloc", default: {}, null: false
    t.integer "ordering", null: false
    t.jsonb "geojson", null: false
    t.boolean "default_enabled", default: true, null: false
    t.string "marker_svg_url"
    t.datetime "created_at", precision: 6, null: false
    t.datetime "updated_at", precision: 6, null: false
    t.index ["map_config_id"], name: "index_maps_layers_on_map_config_id"
  end

  create_table "maps_legend_items", id: :uuid, default: -> { "gen_random_uuid()" }, force: :cascade do |t|
    t.uuid "map_config_id", null: false
    t.jsonb "title_multiloc", default: {}, null: false
    t.string "color", null: false
    t.integer "ordering", null: false
    t.datetime "created_at", precision: 6, null: false
    t.datetime "updated_at", precision: 6, null: false
    t.index ["map_config_id"], name: "index_maps_legend_items_on_map_config_id"
  end

  create_table "maps_map_configs", id: :uuid, default: -> { "gen_random_uuid()" }, force: :cascade do |t|
    t.uuid "project_id", null: false
    t.geography "center", limit: {:srid=>4326, :type=>"st_point", :geographic=>true}
    t.decimal "zoom_level", precision: 4, scale: 2
    t.string "tile_provider"
    t.datetime "created_at", precision: 6, null: false
    t.datetime "updated_at", precision: 6, null: false
    t.index ["project_id"], name: "index_maps_map_configs_on_project_id", unique: true
  end

  create_table "memberships", id: :uuid, default: -> { "gen_random_uuid()" }, force: :cascade do |t|
    t.uuid "group_id"
    t.uuid "user_id"
    t.datetime "created_at", null: false
    t.datetime "updated_at", null: false
    t.index ["group_id", "user_id"], name: "index_memberships_on_group_id_and_user_id", unique: true
    t.index ["group_id"], name: "index_memberships_on_group_id"
    t.index ["user_id"], name: "index_memberships_on_user_id"
  end

  create_table "moderation_moderation_statuses", id: :uuid, default: -> { "gen_random_uuid()" }, force: :cascade do |t|
    t.uuid "moderatable_id"
    t.string "moderatable_type"
    t.string "status"
    t.datetime "created_at", null: false
    t.datetime "updated_at", null: false
    t.index ["moderatable_type", "moderatable_id"], name: "moderation_statuses_moderatable", unique: true
  end

  create_table "notifications", id: :uuid, default: -> { "gen_random_uuid()" }, force: :cascade do |t|
    t.string "type"
    t.datetime "read_at"
    t.uuid "recipient_id"
    t.uuid "post_id"
    t.uuid "comment_id"
    t.uuid "project_id"
    t.datetime "created_at", null: false
    t.datetime "updated_at", null: false
    t.uuid "initiating_user_id"
    t.uuid "spam_report_id"
    t.uuid "invite_id"
    t.string "reason_code"
    t.string "other_reason"
    t.uuid "post_status_id"
    t.uuid "official_feedback_id"
    t.uuid "phase_id"
    t.string "post_type"
    t.string "post_status_type"
    t.uuid "project_folder_id"
    t.uuid "inappropriate_content_flag_id"
    t.index ["created_at"], name: "index_notifications_on_created_at"
    t.index ["inappropriate_content_flag_id"], name: "index_notifications_on_inappropriate_content_flag_id"
    t.index ["initiating_user_id"], name: "index_notifications_on_initiating_user_id"
    t.index ["invite_id"], name: "index_notifications_on_invite_id"
    t.index ["official_feedback_id"], name: "index_notifications_on_official_feedback_id"
    t.index ["phase_id"], name: "index_notifications_on_phase_id"
    t.index ["post_id", "post_type"], name: "index_notifications_on_post_id_and_post_type"
    t.index ["post_status_id", "post_status_type"], name: "index_notifications_on_post_status_id_and_post_status_type"
    t.index ["post_status_id"], name: "index_notifications_on_post_status_id"
    t.index ["recipient_id", "read_at"], name: "index_notifications_on_recipient_id_and_read_at"
    t.index ["recipient_id"], name: "index_notifications_on_recipient_id"
    t.index ["spam_report_id"], name: "index_notifications_on_spam_report_id"
  end

  create_table "official_feedbacks", id: :uuid, default: -> { "gen_random_uuid()" }, force: :cascade do |t|
    t.jsonb "body_multiloc", default: {}
    t.jsonb "author_multiloc", default: {}
    t.uuid "user_id"
    t.uuid "post_id"
    t.datetime "created_at", null: false
    t.datetime "updated_at", null: false
    t.string "post_type"
    t.index ["post_id", "post_type"], name: "index_official_feedbacks_on_post"
    t.index ["post_id"], name: "index_official_feedbacks_on_post_id"
    t.index ["user_id"], name: "index_official_feedbacks_on_user_id"
  end

  create_table "onboarding_campaign_dismissals", id: :uuid, default: -> { "gen_random_uuid()" }, force: :cascade do |t|
    t.uuid "user_id"
    t.string "campaign_name", null: false
    t.datetime "created_at", null: false
    t.datetime "updated_at", null: false
    t.index ["campaign_name", "user_id"], name: "index_dismissals_on_campaign_name_and_user_id", unique: true
    t.index ["user_id"], name: "index_onboarding_campaign_dismissals_on_user_id"
  end

  create_table "page_files", id: :uuid, default: -> { "gen_random_uuid()" }, force: :cascade do |t|
    t.uuid "page_id"
    t.string "file"
    t.integer "ordering"
    t.string "name"
    t.datetime "created_at", null: false
    t.datetime "updated_at", null: false
    t.index ["page_id"], name: "index_page_files_on_page_id"
  end

  create_table "page_links", id: :uuid, default: -> { "gen_random_uuid()" }, force: :cascade do |t|
    t.uuid "linking_page_id", null: false
    t.uuid "linked_page_id", null: false
    t.integer "ordering"
    t.index ["linked_page_id"], name: "index_page_links_on_linked_page_id"
    t.index ["linking_page_id"], name: "index_page_links_on_linking_page_id"
  end

  create_table "pages", id: :uuid, default: -> { "gen_random_uuid()" }, force: :cascade do |t|
    t.jsonb "title_multiloc", default: {}
    t.jsonb "body_multiloc", default: {}
    t.string "slug"
    t.datetime "created_at", null: false
    t.datetime "updated_at", null: false
    t.uuid "project_id"
    t.string "publication_status", default: "published", null: false
    t.index ["project_id"], name: "index_pages_on_project_id"
    t.index ["slug"], name: "index_pages_on_slug", unique: true
  end

  create_table "permissions", id: :uuid, default: -> { "gen_random_uuid()" }, force: :cascade do |t|
    t.string "action", null: false
    t.string "permitted_by", null: false
    t.uuid "permission_scope_id"
    t.string "permission_scope_type"
    t.datetime "created_at", null: false
    t.datetime "updated_at", null: false
    t.index ["action"], name: "index_permissions_on_action"
    t.index ["permission_scope_id"], name: "index_permissions_on_permission_scope_id"
  end

  create_table "phase_files", id: :uuid, default: -> { "gen_random_uuid()" }, force: :cascade do |t|
    t.uuid "phase_id"
    t.string "file"
    t.integer "ordering"
    t.datetime "created_at", null: false
    t.datetime "updated_at", null: false
    t.string "name"
    t.index ["phase_id"], name: "index_phase_files_on_phase_id"
  end

  create_table "phases", id: :uuid, default: -> { "gen_random_uuid()" }, force: :cascade do |t|
    t.uuid "project_id"
    t.jsonb "title_multiloc", default: {}
    t.jsonb "description_multiloc", default: {}
    t.date "start_at"
    t.date "end_at"
    t.datetime "created_at", null: false
    t.datetime "updated_at", null: false
    t.string "participation_method", default: "ideation", null: false
    t.boolean "posting_enabled", default: true
    t.boolean "commenting_enabled", default: true
    t.boolean "voting_enabled", default: true
    t.string "voting_method", default: "unlimited"
    t.integer "voting_limited_max", default: 10
    t.string "survey_embed_url"
    t.string "survey_service"
    t.string "presentation_mode", default: "card"
    t.integer "max_budget"
    t.boolean "poll_anonymous", default: false, null: false
    t.boolean "downvoting_enabled", default: true, null: false
    t.integer "ideas_count", default: 0, null: false
    t.string "ideas_order"
    t.string "input_term", default: "idea"
    t.index ["project_id"], name: "index_phases_on_project_id"
  end

  create_table "polls_options", id: :uuid, default: -> { "gen_random_uuid()" }, force: :cascade do |t|
    t.uuid "question_id"
    t.jsonb "title_multiloc", default: {}, null: false
    t.integer "ordering"
    t.datetime "created_at", null: false
    t.datetime "updated_at", null: false
    t.index ["question_id"], name: "index_polls_options_on_question_id"
  end

  create_table "polls_questions", id: :uuid, default: -> { "gen_random_uuid()" }, force: :cascade do |t|
    t.uuid "participation_context_id", null: false
    t.string "participation_context_type", null: false
    t.jsonb "title_multiloc", default: {}, null: false
    t.integer "ordering"
    t.datetime "created_at", null: false
    t.datetime "updated_at", null: false
    t.string "question_type", default: "single_option", null: false
    t.integer "max_options"
    t.index ["participation_context_type", "participation_context_id"], name: "index_poll_questions_on_participation_context"
  end

  create_table "polls_response_options", id: :uuid, default: -> { "gen_random_uuid()" }, force: :cascade do |t|
    t.uuid "response_id"
    t.uuid "option_id"
    t.datetime "created_at", null: false
    t.datetime "updated_at", null: false
    t.index ["option_id"], name: "index_polls_response_options_on_option_id"
    t.index ["response_id"], name: "index_polls_response_options_on_response_id"
  end

  create_table "polls_responses", id: :uuid, default: -> { "gen_random_uuid()" }, force: :cascade do |t|
    t.uuid "participation_context_id", null: false
    t.string "participation_context_type", null: false
    t.uuid "user_id"
    t.datetime "created_at", null: false
    t.datetime "updated_at", null: false
    t.index ["participation_context_id", "participation_context_type", "user_id"], name: "index_polls_responses_on_participation_context_and_user_id", unique: true
    t.index ["participation_context_type", "participation_context_id"], name: "index_poll_responses_on_participation_context"
    t.index ["user_id"], name: "index_polls_responses_on_user_id"
  end

  create_table "project_files", id: :uuid, default: -> { "gen_random_uuid()" }, force: :cascade do |t|
    t.uuid "project_id"
    t.string "file"
    t.integer "ordering"
    t.datetime "created_at", null: false
    t.datetime "updated_at", null: false
    t.string "name"
    t.index ["project_id"], name: "index_project_files_on_project_id"
  end

  create_table "project_folders_files", id: :uuid, default: -> { "gen_random_uuid()" }, force: :cascade do |t|
    t.uuid "project_folder_id"
    t.string "file"
    t.string "name"
    t.integer "ordering"
    t.datetime "created_at", precision: 6, null: false
    t.datetime "updated_at", precision: 6, null: false
    t.index ["project_folder_id"], name: "index_project_folders_files_on_project_folder_id"
  end

  create_table "project_folders_folders", id: :uuid, default: -> { "gen_random_uuid()" }, force: :cascade do |t|
    t.jsonb "title_multiloc"
    t.jsonb "description_multiloc"
    t.jsonb "description_preview_multiloc"
    t.string "header_bg"
    t.string "slug"
    t.datetime "created_at", precision: 6, null: false
    t.datetime "updated_at", precision: 6, null: false
    t.index ["slug"], name: "index_project_folders_folders_on_slug"
  end

  create_table "project_folders_images", id: :uuid, default: -> { "gen_random_uuid()" }, force: :cascade do |t|
    t.uuid "project_folder_id"
    t.string "image"
    t.integer "ordering"
    t.datetime "created_at", precision: 6, null: false
    t.datetime "updated_at", precision: 6, null: false
    t.index ["project_folder_id"], name: "index_project_folders_images_on_project_folder_id"
  end

  create_table "project_images", id: :uuid, default: -> { "gen_random_uuid()" }, force: :cascade do |t|
    t.uuid "project_id"
    t.string "image"
    t.integer "ordering"
    t.datetime "created_at", null: false
    t.datetime "updated_at", null: false
    t.index ["project_id"], name: "index_project_images_on_project_id"
  end

  create_table "projects", id: :uuid, default: -> { "gen_random_uuid()" }, force: :cascade do |t|
    t.jsonb "title_multiloc", default: {}
    t.jsonb "description_multiloc", default: {}
    t.string "slug"
    t.datetime "created_at", null: false
    t.datetime "updated_at", null: false
    t.string "header_bg"
    t.integer "ideas_count", default: 0, null: false
    t.string "visible_to", default: "public", null: false
    t.jsonb "description_preview_multiloc", default: {}
    t.string "presentation_mode", default: "card"
    t.string "participation_method", default: "ideation"
    t.boolean "posting_enabled", default: true
    t.boolean "commenting_enabled", default: true
    t.boolean "voting_enabled", default: true
    t.string "voting_method", default: "unlimited"
    t.integer "voting_limited_max", default: 10
    t.string "process_type", default: "timeline", null: false
    t.string "internal_role"
    t.string "survey_embed_url"
    t.string "survey_service"
    t.integer "max_budget"
    t.integer "comments_count", default: 0, null: false
    t.uuid "default_assignee_id"
    t.boolean "poll_anonymous", default: false, null: false
    t.uuid "custom_form_id"
    t.boolean "downvoting_enabled", default: true, null: false
    t.string "ideas_order"
    t.string "input_term", default: "idea"
    t.index ["custom_form_id"], name: "index_projects_on_custom_form_id"
    t.index ["slug"], name: "index_projects_on_slug", unique: true
  end

  create_table "projects_topics", id: :uuid, default: -> { "uuid_generate_v4()" }, force: :cascade do |t|
    t.uuid "project_id"
    t.uuid "topic_id"
    t.datetime "created_at", precision: 6, null: false
    t.datetime "updated_at", precision: 6, null: false
    t.integer "ordering"
    t.index ["project_id"], name: "index_projects_topics_on_project_id"
    t.index ["topic_id"], name: "index_projects_topics_on_topic_id"
  end

  create_table "public_api_api_clients", id: :uuid, default: -> { "gen_random_uuid()" }, force: :cascade do |t|
    t.string "name"
    t.string "secret"
    t.uuid "tenant_id"
    t.datetime "created_at", null: false
    t.datetime "updated_at", null: false
    t.index ["tenant_id"], name: "index_public_api_api_clients_on_tenant_id"
  end

  create_table "que_jobs", comment: "4", force: :cascade do |t|
    t.integer "priority", limit: 2, default: 100, null: false
    t.datetime "run_at", default: -> { "now()" }, null: false
    t.text "job_class", null: false
    t.integer "error_count", default: 0, null: false
    t.text "last_error_message"
    t.text "queue", default: "default", null: false
    t.text "last_error_backtrace"
    t.datetime "finished_at"
    t.datetime "expired_at"
    t.jsonb "args", default: [], null: false
    t.jsonb "data", default: {}, null: false
    t.index ["args"], name: "que_jobs_args_gin_idx", opclass: :jsonb_path_ops, using: :gin
    t.index ["data"], name: "que_jobs_data_gin_idx", opclass: :jsonb_path_ops, using: :gin
    t.index ["queue", "priority", "run_at", "id"], name: "que_poll_idx", where: "((finished_at IS NULL) AND (expired_at IS NULL))"
  end

  create_table "que_lockers", primary_key: "pid", id: :integer, default: nil, force: :cascade do |t|
    t.integer "worker_count", null: false
    t.integer "worker_priorities", null: false, array: true
    t.integer "ruby_pid", null: false
    t.text "ruby_hostname", null: false
    t.text "queues", null: false, array: true
    t.boolean "listening", null: false
  end

  create_table "que_values", primary_key: "key", id: :text, force: :cascade do |t|
    t.jsonb "value", default: {}, null: false
  end

  create_table "spam_reports", id: :uuid, default: -> { "gen_random_uuid()" }, force: :cascade do |t|
    t.uuid "spam_reportable_id", null: false
    t.string "spam_reportable_type", null: false
    t.datetime "reported_at", null: false
    t.string "reason_code"
    t.string "other_reason"
    t.uuid "user_id"
    t.datetime "created_at", null: false
    t.datetime "updated_at", null: false
    t.index ["reported_at"], name: "index_spam_reports_on_reported_at"
    t.index ["spam_reportable_type", "spam_reportable_id"], name: "spam_reportable_index"
    t.index ["user_id"], name: "index_spam_reports_on_user_id"
  end

  create_table "surveys_responses", id: :uuid, default: -> { "gen_random_uuid()" }, force: :cascade do |t|
    t.uuid "participation_context_id", null: false
    t.string "participation_context_type", null: false
    t.string "survey_service", null: false
    t.string "external_survey_id", null: false
    t.string "external_response_id", null: false
    t.uuid "user_id"
    t.datetime "started_at"
    t.datetime "submitted_at", null: false
    t.jsonb "answers", default: {}
    t.datetime "created_at", null: false
    t.datetime "updated_at", null: false
    t.index ["participation_context_type", "participation_context_id"], name: "index_surveys_responses_on_participation_context"
    t.index ["user_id"], name: "index_surveys_responses_on_user_id"
  end

  create_table "tagging_pending_tasks", id: :uuid, default: -> { "gen_random_uuid()" }, force: :cascade do |t|
    t.string "nlp_task_id", null: false
    t.datetime "created_at", precision: 6, null: false
    t.datetime "updated_at", precision: 6, null: false
  end

  create_table "tagging_pending_tasks_ideas", id: :uuid, default: -> { "gen_random_uuid()" }, force: :cascade do |t|
    t.uuid "idea_id"
    t.uuid "pending_task_id"
    t.datetime "created_at", precision: 6, null: false
    t.datetime "updated_at", precision: 6, null: false
    t.index ["idea_id"], name: "index_tagging_pending_tasks_ideas_on_idea_id"
    t.index ["pending_task_id"], name: "index_tagging_pending_tasks_ideas_on_pending_task_id"
  end

  create_table "tagging_pending_tasks_tags", id: :uuid, default: -> { "gen_random_uuid()" }, force: :cascade do |t|
    t.uuid "tag_id"
    t.uuid "pending_task_id"
    t.datetime "created_at", precision: 6, null: false
    t.datetime "updated_at", precision: 6, null: false
    t.index ["pending_task_id"], name: "index_tagging_pending_tasks_tags_on_pending_task_id"
    t.index ["tag_id"], name: "index_tagging_pending_tasks_tags_on_tag_id"
  end

  create_table "tagging_taggings", id: :uuid, default: -> { "gen_random_uuid()" }, force: :cascade do |t|
    t.integer "assignment_method", default: 0
    t.uuid "idea_id"
    t.uuid "tag_id"
    t.datetime "created_at", null: false
    t.datetime "updated_at", null: false
    t.float "confidence_score"
    t.index ["idea_id", "tag_id"], name: "index_tagging_taggings_on_idea_id_and_tag_id", unique: true
    t.index ["idea_id"], name: "index_tagging_taggings_on_idea_id"
    t.index ["tag_id"], name: "index_tagging_taggings_on_tag_id"
  end

  create_table "tagging_tags", id: :uuid, default: -> { "gen_random_uuid()" }, force: :cascade do |t|
    t.jsonb "title_multiloc", default: {}
    t.datetime "created_at", null: false
    t.datetime "updated_at", null: false
  end

  create_table "tenants", id: :uuid, default: -> { "gen_random_uuid()" }, force: :cascade do |t|
    t.string "name"
    t.string "host"
    t.jsonb "settings", default: {}
    t.datetime "created_at", null: false
    t.datetime "updated_at", null: false
    t.string "logo"
    t.string "header_bg"
    t.string "favicon"
    t.jsonb "style", default: {}
    t.index ["host"], name: "index_tenants_on_host"
  end

  create_table "text_images", id: :uuid, default: -> { "gen_random_uuid()" }, force: :cascade do |t|
    t.string "imageable_type", null: false
    t.uuid "imageable_id", null: false
    t.string "imageable_field"
    t.string "image"
    t.datetime "created_at", null: false
    t.datetime "updated_at", null: false
    t.string "text_reference", null: false
  end

  create_table "topics", id: :uuid, default: -> { "gen_random_uuid()" }, force: :cascade do |t|
    t.jsonb "title_multiloc", default: {}
    t.jsonb "description_multiloc", default: {}
    t.string "icon"
    t.datetime "created_at", null: false
    t.datetime "updated_at", null: false
    t.integer "ordering"
    t.string "code", default: "custom", null: false
  end

  create_table "users", id: :uuid, default: -> { "gen_random_uuid()" }, force: :cascade do |t|
    t.string "email"
    t.string "password_digest"
    t.string "slug"
    t.jsonb "roles", default: []
    t.string "reset_password_token"
    t.datetime "created_at", null: false
    t.datetime "updated_at", null: false
    t.string "avatar"
    t.string "first_name"
    t.string "last_name"
    t.string "locale"
    t.jsonb "bio_multiloc", default: {}
    t.boolean "cl1_migrated", default: false
    t.string "invite_status"
    t.jsonb "custom_field_values", default: {}
    t.datetime "registration_completed_at"
    t.boolean "verified", default: false, null: false
    t.datetime "email_confirmed_at"
    t.string "email_confirmation_code"
    t.integer "email_confirmation_retry_count", default: 0, null: false
    t.integer "email_confirmation_code_reset_count", default: 0, null: false
    t.datetime "email_confirmation_code_sent_at"
    t.boolean "confirmation_required", default: true, null: false
    t.index "lower((email)::text)", name: "users_unique_lower_email_idx", unique: true
    t.index ["email"], name: "index_users_on_email"
    t.index ["slug"], name: "index_users_on_slug", unique: true
  end

  create_table "verification_verifications", id: :uuid, default: -> { "gen_random_uuid()" }, force: :cascade do |t|
    t.uuid "user_id"
    t.string "method_name", null: false
    t.string "hashed_uid", null: false
    t.boolean "active", default: true, null: false
    t.datetime "created_at", null: false
    t.datetime "updated_at", null: false
    t.index ["hashed_uid"], name: "index_verification_verifications_on_hashed_uid"
    t.index ["user_id"], name: "index_verification_verifications_on_user_id"
  end

  create_table "volunteering_causes", id: :uuid, default: -> { "gen_random_uuid()" }, force: :cascade do |t|
    t.uuid "participation_context_id", null: false
    t.string "participation_context_type", null: false
    t.jsonb "title_multiloc", default: {}, null: false
    t.jsonb "description_multiloc", default: {}, null: false
    t.integer "volunteers_count", default: 0, null: false
    t.string "image"
    t.integer "ordering", null: false
    t.datetime "created_at", precision: 6, null: false
    t.datetime "updated_at", precision: 6, null: false
    t.index ["ordering"], name: "index_volunteering_causes_on_ordering"
    t.index ["participation_context_type", "participation_context_id"], name: "index_volunteering_causes_on_participation_context"
  end

  create_table "volunteering_volunteers", id: :uuid, default: -> { "gen_random_uuid()" }, force: :cascade do |t|
    t.uuid "cause_id", null: false
    t.uuid "user_id", null: false
    t.datetime "created_at", precision: 6, null: false
    t.datetime "updated_at", precision: 6, null: false
    t.index ["cause_id"], name: "index_volunteering_volunteers_on_cause_id"
    t.index ["user_id"], name: "index_volunteering_volunteers_on_user_id"
  end

  create_table "votes", id: :uuid, default: -> { "gen_random_uuid()" }, force: :cascade do |t|
    t.uuid "votable_id"
    t.string "votable_type"
    t.uuid "user_id"
    t.string "mode", null: false
    t.datetime "created_at", null: false
    t.datetime "updated_at", null: false
    t.index ["user_id"], name: "index_votes_on_user_id"
    t.index ["votable_type", "votable_id", "user_id"], name: "index_votes_on_votable_type_and_votable_id_and_user_id", unique: true
    t.index ["votable_type", "votable_id"], name: "index_votes_on_votable_type_and_votable_id"
  end

  add_foreign_key "activities", "users"
  add_foreign_key "areas_ideas", "areas"
  add_foreign_key "areas_ideas", "ideas"
  add_foreign_key "areas_initiatives", "areas"
  add_foreign_key "areas_initiatives", "initiatives"
  add_foreign_key "areas_projects", "areas"
  add_foreign_key "areas_projects", "projects"
  add_foreign_key "baskets", "users"
  add_foreign_key "baskets_ideas", "baskets"
  add_foreign_key "baskets_ideas", "ideas"
  add_foreign_key "comments", "users", column: "author_id"
  add_foreign_key "custom_field_options", "custom_fields"
  add_foreign_key "email_campaigns_campaign_email_commands", "users", column: "recipient_id"
  add_foreign_key "email_campaigns_campaigns", "users", column: "author_id"
  add_foreign_key "email_campaigns_campaigns_groups", "email_campaigns_campaigns", column: "campaign_id"
  add_foreign_key "email_campaigns_deliveries", "email_campaigns_campaigns", column: "campaign_id"
  add_foreign_key "event_files", "events"
  add_foreign_key "events", "projects"
  add_foreign_key "groups_permissions", "groups"
  add_foreign_key "groups_permissions", "permissions"
  add_foreign_key "groups_projects", "groups"
  add_foreign_key "groups_projects", "projects"
  add_foreign_key "idea_files", "ideas"
  add_foreign_key "idea_images", "ideas"
  add_foreign_key "ideas", "idea_statuses"
  add_foreign_key "ideas", "projects"
  add_foreign_key "ideas", "users", column: "assignee_id"
  add_foreign_key "ideas", "users", column: "author_id"
  add_foreign_key "ideas_phases", "ideas"
  add_foreign_key "ideas_phases", "phases"
  add_foreign_key "ideas_topics", "ideas"
  add_foreign_key "ideas_topics", "topics"
  add_foreign_key "identities", "users"
  add_foreign_key "initiative_files", "initiatives"
  add_foreign_key "initiative_images", "initiatives"
  add_foreign_key "initiatives", "users", column: "assignee_id"
  add_foreign_key "initiatives", "users", column: "author_id"
  add_foreign_key "initiatives_topics", "initiatives"
  add_foreign_key "initiatives_topics", "topics"
  add_foreign_key "insights_categories", "insights_views", column: "view_id"
  add_foreign_key "insights_category_assignments", "insights_categories", column: "category_id"
  add_foreign_key "insights_views", "projects", column: "scope_id"
  add_foreign_key "invites", "users", column: "invitee_id"
  add_foreign_key "invites", "users", column: "inviter_id"
  add_foreign_key "maps_layers", "maps_map_configs", column: "map_config_id"
  add_foreign_key "maps_legend_items", "maps_map_configs", column: "map_config_id"
  add_foreign_key "memberships", "groups"
  add_foreign_key "memberships", "users"
  add_foreign_key "notifications", "comments"
  add_foreign_key "notifications", "flag_inappropriate_content_inappropriate_content_flags", column: "inappropriate_content_flag_id"
  add_foreign_key "notifications", "invites"
  add_foreign_key "notifications", "official_feedbacks"
  add_foreign_key "notifications", "phases"
  add_foreign_key "notifications", "projects"
  add_foreign_key "notifications", "spam_reports"
  add_foreign_key "notifications", "users", column: "initiating_user_id"
  add_foreign_key "notifications", "users", column: "recipient_id"
  add_foreign_key "official_feedbacks", "users"
  add_foreign_key "page_files", "pages"
  add_foreign_key "page_links", "pages", column: "linked_page_id"
  add_foreign_key "page_links", "pages", column: "linking_page_id"
  add_foreign_key "pages", "projects"
  add_foreign_key "phase_files", "phases"
  add_foreign_key "phases", "projects"
  add_foreign_key "polls_options", "polls_questions", column: "question_id"
  add_foreign_key "polls_response_options", "polls_options", column: "option_id"
  add_foreign_key "polls_response_options", "polls_responses", column: "response_id"
  add_foreign_key "project_files", "projects"
  add_foreign_key "project_folders_files", "project_folders_folders", column: "project_folder_id"
  add_foreign_key "project_folders_images", "project_folders_folders", column: "project_folder_id"
  add_foreign_key "project_images", "projects"
  add_foreign_key "projects", "users", column: "default_assignee_id"
  add_foreign_key "projects_topics", "projects"
  add_foreign_key "projects_topics", "topics"
  add_foreign_key "public_api_api_clients", "tenants"
  add_foreign_key "spam_reports", "users"
  add_foreign_key "tagging_pending_tasks_ideas", "ideas"
  add_foreign_key "tagging_pending_tasks_ideas", "tagging_pending_tasks", column: "pending_task_id"
  add_foreign_key "tagging_pending_tasks_tags", "tagging_pending_tasks", column: "pending_task_id"
  add_foreign_key "tagging_pending_tasks_tags", "tagging_tags", column: "tag_id"
  add_foreign_key "tagging_taggings", "ideas"
  add_foreign_key "tagging_taggings", "tagging_tags", column: "tag_id"
  add_foreign_key "volunteering_volunteers", "volunteering_causes", column: "cause_id"
  add_foreign_key "votes", "users"

  create_view "idea_trending_infos", sql_definition: <<-SQL
      SELECT ideas.id AS idea_id,
      GREATEST(comments_at.last_comment_at, upvotes_at.last_upvoted_at, ideas.published_at) AS last_activity_at,
      to_timestamp(round((((GREATEST(((comments_at.comments_count)::double precision * comments_at.mean_comment_at), (0)::double precision) + GREATEST(((upvotes_at.upvotes_count)::double precision * upvotes_at.mean_upvoted_at), (0)::double precision)) + date_part('epoch'::text, ideas.published_at)) / (((GREATEST((comments_at.comments_count)::numeric, 0.0) + GREATEST((upvotes_at.upvotes_count)::numeric, 0.0)) + 1.0))::double precision))) AS mean_activity_at
     FROM ((ideas
       FULL JOIN ( SELECT comments.post_id AS idea_id,
              max(comments.created_at) AS last_comment_at,
              avg(date_part('epoch'::text, comments.created_at)) AS mean_comment_at,
              count(comments.post_id) AS comments_count
             FROM comments
            GROUP BY comments.post_id) comments_at ON ((ideas.id = comments_at.idea_id)))
       FULL JOIN ( SELECT votes.votable_id,
              max(votes.created_at) AS last_upvoted_at,
              avg(date_part('epoch'::text, votes.created_at)) AS mean_upvoted_at,
              count(votes.votable_id) AS upvotes_count
             FROM votes
            WHERE (((votes.mode)::text = 'up'::text) AND ((votes.votable_type)::text = 'Idea'::text))
            GROUP BY votes.votable_id) upvotes_at ON ((ideas.id = upvotes_at.votable_id)));
  SQL
  create_view "initiative_initiative_statuses", sql_definition: <<-SQL
      SELECT initiative_status_changes.initiative_id,
      initiative_status_changes.initiative_status_id
     FROM (((initiatives
       JOIN ( SELECT initiative_status_changes_1.initiative_id,
              max(initiative_status_changes_1.created_at) AS last_status_changed_at
             FROM initiative_status_changes initiative_status_changes_1
            GROUP BY initiative_status_changes_1.initiative_id) initiatives_with_last_status_change ON ((initiatives.id = initiatives_with_last_status_change.initiative_id)))
       JOIN initiative_status_changes ON (((initiatives.id = initiative_status_changes.initiative_id) AND (initiatives_with_last_status_change.last_status_changed_at = initiative_status_changes.created_at))))
       JOIN initiative_statuses ON ((initiative_statuses.id = initiative_status_changes.initiative_status_id)));
  SQL
  create_view "union_posts", sql_definition: <<-SQL
      SELECT ideas.id,
      ideas.title_multiloc,
      ideas.body_multiloc,
      ideas.publication_status,
      ideas.published_at,
      ideas.author_id,
      ideas.created_at,
      ideas.updated_at,
      ideas.upvotes_count,
      ideas.location_point,
      ideas.location_description,
      ideas.comments_count,
      ideas.slug,
      ideas.official_feedbacks_count
     FROM ideas
  UNION ALL
   SELECT initiatives.id,
      initiatives.title_multiloc,
      initiatives.body_multiloc,
      initiatives.publication_status,
      initiatives.published_at,
      initiatives.author_id,
      initiatives.created_at,
      initiatives.updated_at,
      initiatives.upvotes_count,
      initiatives.location_point,
      initiatives.location_description,
      initiatives.comments_count,
      initiatives.slug,
      initiatives.official_feedbacks_count
     FROM initiatives;
  SQL
  create_view "moderation_moderations", sql_definition: <<-SQL
      SELECT ideas.id,
      'Idea'::text AS moderatable_type,
      NULL::text AS post_type,
      NULL::uuid AS post_id,
      NULL::text AS post_slug,
      NULL::jsonb AS post_title_multiloc,
      projects.id AS project_id,
      projects.slug AS project_slug,
      projects.title_multiloc AS project_title_multiloc,
      ideas.title_multiloc AS content_title_multiloc,
      ideas.body_multiloc AS content_body_multiloc,
      ideas.slug AS content_slug,
      ideas.published_at AS created_at,
      moderation_moderation_statuses.status AS moderation_status
     FROM ((ideas
       LEFT JOIN moderation_moderation_statuses ON ((moderation_moderation_statuses.moderatable_id = ideas.id)))
       LEFT JOIN projects ON ((projects.id = ideas.project_id)))
  UNION ALL
   SELECT initiatives.id,
      'Initiative'::text AS moderatable_type,
      NULL::text AS post_type,
      NULL::uuid AS post_id,
      NULL::text AS post_slug,
      NULL::jsonb AS post_title_multiloc,
      NULL::uuid AS project_id,
      NULL::character varying AS project_slug,
      NULL::jsonb AS project_title_multiloc,
      initiatives.title_multiloc AS content_title_multiloc,
      initiatives.body_multiloc AS content_body_multiloc,
      initiatives.slug AS content_slug,
      initiatives.published_at AS created_at,
      moderation_moderation_statuses.status AS moderation_status
     FROM (initiatives
       LEFT JOIN moderation_moderation_statuses ON ((moderation_moderation_statuses.moderatable_id = initiatives.id)))
  UNION ALL
   SELECT comments.id,
      'Comment'::text AS moderatable_type,
      'Idea'::text AS post_type,
      ideas.id AS post_id,
      ideas.slug AS post_slug,
      ideas.title_multiloc AS post_title_multiloc,
      projects.id AS project_id,
      projects.slug AS project_slug,
      projects.title_multiloc AS project_title_multiloc,
      NULL::jsonb AS content_title_multiloc,
      comments.body_multiloc AS content_body_multiloc,
      NULL::character varying AS content_slug,
      comments.created_at,
      moderation_moderation_statuses.status AS moderation_status
     FROM (((comments
       LEFT JOIN moderation_moderation_statuses ON ((moderation_moderation_statuses.moderatable_id = comments.id)))
       LEFT JOIN ideas ON ((ideas.id = comments.post_id)))
       LEFT JOIN projects ON ((projects.id = ideas.project_id)))
    WHERE ((comments.post_type)::text = 'Idea'::text)
  UNION ALL
   SELECT comments.id,
      'Comment'::text AS moderatable_type,
      'Initiative'::text AS post_type,
      initiatives.id AS post_id,
      initiatives.slug AS post_slug,
      initiatives.title_multiloc AS post_title_multiloc,
      NULL::uuid AS project_id,
      NULL::character varying AS project_slug,
      NULL::jsonb AS project_title_multiloc,
      NULL::jsonb AS content_title_multiloc,
      comments.body_multiloc AS content_body_multiloc,
      NULL::character varying AS content_slug,
      comments.created_at,
      moderation_moderation_statuses.status AS moderation_status
     FROM ((comments
       LEFT JOIN moderation_moderation_statuses ON ((moderation_moderation_statuses.moderatable_id = comments.id)))
       LEFT JOIN initiatives ON ((initiatives.id = comments.post_id)))
    WHERE ((comments.post_type)::text = 'Initiative'::text);
  SQL
end<|MERGE_RESOLUTION|>--- conflicted
+++ resolved
@@ -10,11 +10,7 @@
 #
 # It's strongly recommended that you check this file into your version control system.
 
-<<<<<<< HEAD
-ActiveRecord::Schema.define(version: 2021_05_21_101107) do
-=======
 ActiveRecord::Schema.define(version: 2021_06_01_061247) do
->>>>>>> a5918cf3
 
   # These are extensions that must be enabled in order to support this database
   enable_extension "pgcrypto"
