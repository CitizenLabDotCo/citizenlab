# This file is auto-generated from the current state of the database. Instead
# of editing this file, please use the migrations feature of Active Record to
# incrementally modify your database, and then regenerate this schema definition.
#
# This file is the source Rails uses to define your schema when running `bin/rails
# db:schema:load`. When creating a new database, `bin/rails db:schema:load` tends to
# be faster and is potentially less error prone than running all of your
# migrations from scratch. Old migrations may fail to apply correctly if those
# migrations use external dependencies or application code.
#
# It's strongly recommended that you check this file into your version control system.

<<<<<<< HEAD
ActiveRecord::Schema[7.0].define(version: 2023_06_20_114801) do
=======
ActiveRecord::Schema[7.0].define(version: 2023_06_08_120425) do
>>>>>>> bfd425c2
  # These are extensions that must be enabled in order to support this database
  enable_extension "pgcrypto"
  enable_extension "plpgsql"
  enable_extension "postgis"
  enable_extension "uuid-ossp"

  create_table "activities", id: :uuid, default: -> { "gen_random_uuid()" }, force: :cascade do |t|
    t.string "item_type", null: false
    t.uuid "item_id", null: false
    t.string "action", null: false
    t.jsonb "payload", default: {}, null: false
    t.uuid "user_id"
    t.datetime "acted_at", precision: nil, null: false
    t.datetime "created_at", precision: nil, null: false
    t.uuid "project_id"
    t.index ["acted_at"], name: "index_activities_on_acted_at"
    t.index ["action"], name: "index_activities_on_action"
    t.index ["item_type", "item_id"], name: "index_activities_on_item"
    t.index ["project_id"], name: "index_activities_on_project_id"
    t.index ["user_id"], name: "index_activities_on_user_id"
  end

  create_table "admin_publications", id: :uuid, default: -> { "gen_random_uuid()" }, force: :cascade do |t|
    t.uuid "parent_id"
    t.integer "lft", null: false
    t.integer "rgt", null: false
    t.integer "ordering"
    t.string "publication_status", default: "published", null: false
    t.uuid "publication_id"
    t.string "publication_type"
    t.datetime "created_at", null: false
    t.datetime "updated_at", null: false
    t.integer "depth", default: 0, null: false
    t.boolean "children_allowed", default: true, null: false
    t.integer "children_count", default: 0, null: false
    t.index ["depth"], name: "index_admin_publications_on_depth"
    t.index ["lft"], name: "index_admin_publications_on_lft"
    t.index ["ordering"], name: "index_admin_publications_on_ordering"
    t.index ["parent_id"], name: "index_admin_publications_on_parent_id"
    t.index ["publication_type", "publication_id"], name: "index_admin_publications_on_publication_type_and_publication_id"
    t.index ["rgt"], name: "index_admin_publications_on_rgt"
  end

  create_table "analytics_dimension_dates", primary_key: "date", id: :date, force: :cascade do |t|
    t.string "year"
    t.string "month"
    t.date "week"
  end

  create_table "analytics_dimension_locales", id: :uuid, default: -> { "gen_random_uuid()" }, force: :cascade do |t|
    t.string "name", null: false
    t.index ["name"], name: "index_analytics_dimension_locales_on_name", unique: true
  end

  create_table "analytics_dimension_locales_fact_visits", id: false, force: :cascade do |t|
    t.uuid "dimension_locale_id"
    t.uuid "fact_visit_id"
    t.index ["dimension_locale_id", "fact_visit_id"], name: "i_analytics_dim_locales_fact_visits_on_locale_and_visit_ids", unique: true
    t.index ["dimension_locale_id"], name: "i_l_v_locale"
    t.index ["fact_visit_id"], name: "i_l_v_visit"
  end

  create_table "analytics_dimension_projects_fact_visits", id: false, force: :cascade do |t|
    t.uuid "dimension_project_id"
    t.uuid "fact_visit_id"
    t.index ["dimension_project_id", "fact_visit_id"], name: "i_analytics_dim_projects_fact_visits_on_project_and_visit_ids", unique: true
    t.index ["dimension_project_id"], name: "i_p_v_project"
    t.index ["fact_visit_id"], name: "i_p_v_visit"
  end

  create_table "analytics_dimension_referrer_types", id: :uuid, default: -> { "gen_random_uuid()" }, force: :cascade do |t|
    t.string "key", null: false
    t.string "name", null: false
    t.index ["key"], name: "i_d_referrer_key", unique: true
  end

  create_table "analytics_dimension_types", id: :uuid, default: -> { "gen_random_uuid()" }, force: :cascade do |t|
    t.string "name"
    t.string "parent"
    t.index ["name", "parent"], name: "index_analytics_dimension_types_on_name_and_parent", unique: true
  end

  create_table "analytics_fact_visits", id: :uuid, default: -> { "gen_random_uuid()" }, force: :cascade do |t|
    t.string "visitor_id", null: false
    t.uuid "dimension_user_id"
    t.uuid "dimension_referrer_type_id", null: false
    t.date "dimension_date_first_action_id", null: false
    t.date "dimension_date_last_action_id", null: false
    t.integer "duration", null: false
    t.integer "pages_visited", null: false
    t.boolean "returning_visitor", default: false, null: false
    t.string "referrer_name"
    t.string "referrer_url"
    t.integer "matomo_visit_id", null: false
    t.datetime "matomo_last_action_time", precision: nil, null: false
    t.index ["dimension_date_first_action_id"], name: "i_v_first_action"
    t.index ["dimension_date_last_action_id"], name: "i_v_last_action"
    t.index ["dimension_referrer_type_id"], name: "i_v_referrer_type"
    t.index ["dimension_user_id"], name: "i_v_user"
    t.index ["matomo_last_action_time"], name: "i_v_timestamp"
    t.index ["matomo_visit_id"], name: "i_v_matomo_visit", unique: true
  end

  create_table "app_configurations", id: :uuid, default: -> { "gen_random_uuid()" }, force: :cascade do |t|
    t.string "name"
    t.string "host"
    t.string "logo"
    t.string "favicon"
    t.jsonb "settings", default: {}
    t.datetime "created_at", null: false
    t.datetime "updated_at", null: false
    t.jsonb "style", default: {}
  end

  create_table "areas", id: :uuid, default: -> { "gen_random_uuid()" }, force: :cascade do |t|
    t.jsonb "title_multiloc", default: {}
    t.jsonb "description_multiloc", default: {}
    t.datetime "created_at", precision: nil, null: false
    t.datetime "updated_at", precision: nil, null: false
    t.integer "ordering"
    t.uuid "custom_field_option_id"
    t.index ["custom_field_option_id"], name: "index_areas_on_custom_field_option_id"
  end

  create_table "areas_ideas", id: :uuid, default: -> { "uuid_generate_v4()" }, force: :cascade do |t|
    t.uuid "area_id"
    t.uuid "idea_id"
    t.index ["area_id"], name: "index_areas_ideas_on_area_id"
    t.index ["idea_id", "area_id"], name: "index_areas_ideas_on_idea_id_and_area_id", unique: true
    t.index ["idea_id"], name: "index_areas_ideas_on_idea_id"
  end

  create_table "areas_initiatives", id: :uuid, default: -> { "gen_random_uuid()" }, force: :cascade do |t|
    t.uuid "area_id"
    t.uuid "initiative_id"
    t.index ["area_id"], name: "index_areas_initiatives_on_area_id"
    t.index ["initiative_id", "area_id"], name: "index_areas_initiatives_on_initiative_id_and_area_id", unique: true
    t.index ["initiative_id"], name: "index_areas_initiatives_on_initiative_id"
  end

  create_table "areas_projects", id: :uuid, default: -> { "uuid_generate_v4()" }, force: :cascade do |t|
    t.uuid "area_id"
    t.uuid "project_id"
    t.index ["area_id"], name: "index_areas_projects_on_area_id"
    t.index ["project_id"], name: "index_areas_projects_on_project_id"
  end

  create_table "areas_static_pages", force: :cascade do |t|
    t.uuid "area_id", null: false
    t.uuid "static_page_id", null: false
    t.datetime "created_at", null: false
    t.datetime "updated_at", null: false
    t.index ["area_id"], name: "index_areas_static_pages_on_area_id"
    t.index ["static_page_id"], name: "index_areas_static_pages_on_static_page_id"
  end

  create_table "baskets", id: :uuid, default: -> { "gen_random_uuid()" }, force: :cascade do |t|
    t.datetime "submitted_at", precision: nil
    t.uuid "user_id"
    t.uuid "participation_context_id"
    t.string "participation_context_type"
    t.datetime "created_at", precision: nil, null: false
    t.datetime "updated_at", precision: nil, null: false
    t.index ["user_id"], name: "index_baskets_on_user_id"
  end

  create_table "baskets_ideas", id: :uuid, default: -> { "gen_random_uuid()" }, force: :cascade do |t|
    t.uuid "basket_id"
    t.uuid "idea_id"
    t.datetime "created_at", precision: nil, null: false
    t.datetime "updated_at", precision: nil, null: false
    t.index ["basket_id"], name: "index_baskets_ideas_on_basket_id"
    t.index ["idea_id"], name: "index_baskets_ideas_on_idea_id"
  end

  create_table "comments", id: :uuid, default: -> { "gen_random_uuid()" }, force: :cascade do |t|
    t.uuid "author_id"
    t.uuid "post_id"
    t.uuid "parent_id"
    t.integer "lft", null: false
    t.integer "rgt", null: false
    t.jsonb "body_multiloc", default: {}
    t.datetime "created_at", precision: nil, null: false
    t.datetime "updated_at", precision: nil, null: false
    t.integer "likes_count", default: 0, null: false
    t.integer "dislikes_count", default: 0, null: false
    t.string "publication_status", default: "published", null: false
    t.datetime "body_updated_at", precision: nil
    t.integer "children_count", default: 0, null: false
    t.string "post_type"
    t.string "author_hash"
    t.boolean "anonymous", default: false, null: false
    t.index ["author_id"], name: "index_comments_on_author_id"
    t.index ["created_at"], name: "index_comments_on_created_at"
    t.index ["lft"], name: "index_comments_on_lft"
    t.index ["parent_id"], name: "index_comments_on_parent_id"
    t.index ["post_id", "post_type"], name: "index_comments_on_post_id_and_post_type"
    t.index ["post_id"], name: "index_comments_on_post_id"
    t.index ["rgt"], name: "index_comments_on_rgt"
  end

  create_table "common_passwords", id: :uuid, default: -> { "gen_random_uuid()" }, force: :cascade do |t|
    t.string "password"
    t.index ["password"], name: "index_common_passwords_on_password"
  end

  create_table "content_builder_layout_images", id: :uuid, default: -> { "gen_random_uuid()" }, force: :cascade do |t|
    t.string "image"
    t.string "code"
    t.datetime "created_at", null: false
    t.datetime "updated_at", null: false
  end

  create_table "content_builder_layouts", id: :uuid, default: -> { "gen_random_uuid()" }, force: :cascade do |t|
    t.jsonb "craftjs_jsonmultiloc", default: {}
    t.string "content_buildable_type", null: false
    t.uuid "content_buildable_id", null: false
    t.string "code", null: false
    t.boolean "enabled", default: false, null: false
    t.datetime "created_at", null: false
    t.datetime "updated_at", null: false
    t.index ["content_buildable_type", "content_buildable_id", "code"], name: "index_content_builder_layouts_content_buidable_type_id_code", unique: true
  end

  create_table "custom_field_options", id: :uuid, default: -> { "gen_random_uuid()" }, force: :cascade do |t|
    t.uuid "custom_field_id"
    t.string "key"
    t.jsonb "title_multiloc", default: {}
    t.integer "ordering"
    t.datetime "created_at", precision: nil, null: false
    t.datetime "updated_at", precision: nil, null: false
    t.index ["custom_field_id", "key"], name: "index_custom_field_options_on_custom_field_id_and_key", unique: true
    t.index ["custom_field_id"], name: "index_custom_field_options_on_custom_field_id"
  end

  create_table "custom_fields", id: :uuid, default: -> { "gen_random_uuid()" }, force: :cascade do |t|
    t.string "resource_type"
    t.string "key"
    t.string "input_type"
    t.jsonb "title_multiloc", default: {}
    t.jsonb "description_multiloc", default: {}
    t.boolean "required", default: false
    t.integer "ordering"
    t.datetime "created_at", precision: nil, null: false
    t.datetime "updated_at", precision: nil, null: false
    t.boolean "enabled", default: true, null: false
    t.string "code"
    t.uuid "resource_id"
    t.boolean "hidden", default: false, null: false
    t.integer "maximum"
    t.jsonb "minimum_label_multiloc", default: {}, null: false
    t.jsonb "maximum_label_multiloc", default: {}, null: false
    t.jsonb "logic", default: {}, null: false
    t.string "answer_visible_to"
    t.index ["resource_type", "resource_id"], name: "index_custom_fields_on_resource_type_and_resource_id"
  end

  create_table "custom_forms", id: :uuid, default: -> { "gen_random_uuid()" }, force: :cascade do |t|
    t.datetime "created_at", null: false
    t.datetime "updated_at", null: false
    t.uuid "participation_context_id", null: false
    t.string "participation_context_type", null: false
    t.index ["participation_context_id", "participation_context_type"], name: "index_custom_forms_on_participation_context", unique: true
  end

  create_table "email_campaigns_campaign_email_commands", id: :uuid, default: -> { "gen_random_uuid()" }, force: :cascade do |t|
    t.string "campaign"
    t.uuid "recipient_id"
    t.datetime "commanded_at", precision: nil
    t.jsonb "tracked_content"
    t.datetime "created_at", precision: nil, null: false
    t.datetime "updated_at", precision: nil, null: false
    t.index ["recipient_id"], name: "index_email_campaigns_campaign_email_commands_on_recipient_id"
  end

  create_table "email_campaigns_campaigns", id: :uuid, default: -> { "gen_random_uuid()" }, force: :cascade do |t|
    t.string "type", null: false
    t.uuid "author_id"
    t.boolean "enabled"
    t.string "sender"
    t.string "reply_to"
    t.jsonb "schedule", default: {}
    t.jsonb "subject_multiloc", default: {}
    t.jsonb "body_multiloc", default: {}
    t.datetime "created_at", precision: nil, null: false
    t.datetime "updated_at", precision: nil, null: false
    t.integer "deliveries_count", default: 0, null: false
    t.index ["author_id"], name: "index_email_campaigns_campaigns_on_author_id"
    t.index ["type"], name: "index_email_campaigns_campaigns_on_type"
  end

  create_table "email_campaigns_campaigns_groups", id: :uuid, default: -> { "gen_random_uuid()" }, force: :cascade do |t|
    t.uuid "campaign_id"
    t.uuid "group_id"
    t.datetime "created_at", precision: nil, null: false
    t.datetime "updated_at", precision: nil, null: false
    t.index ["campaign_id", "group_id"], name: "index_campaigns_groups", unique: true
    t.index ["campaign_id"], name: "index_email_campaigns_campaigns_groups_on_campaign_id"
    t.index ["group_id"], name: "index_email_campaigns_campaigns_groups_on_group_id"
  end

  create_table "email_campaigns_consents", id: :uuid, default: -> { "gen_random_uuid()" }, force: :cascade do |t|
    t.string "campaign_type", null: false
    t.uuid "user_id", null: false
    t.boolean "consented", null: false
    t.datetime "created_at", precision: nil, null: false
    t.datetime "updated_at", precision: nil, null: false
    t.index ["campaign_type", "user_id"], name: "index_email_campaigns_consents_on_campaign_type_and_user_id", unique: true
    t.index ["user_id"], name: "index_email_campaigns_consents_on_user_id"
  end

  create_table "email_campaigns_deliveries", id: :uuid, default: -> { "gen_random_uuid()" }, force: :cascade do |t|
    t.uuid "campaign_id", null: false
    t.uuid "user_id", null: false
    t.string "delivery_status", null: false
    t.jsonb "tracked_content", default: {}
    t.datetime "sent_at", precision: nil
    t.datetime "created_at", precision: nil, null: false
    t.datetime "updated_at", precision: nil, null: false
    t.index ["campaign_id", "user_id"], name: "index_email_campaigns_deliveries_on_campaign_id_and_user_id"
    t.index ["campaign_id"], name: "index_email_campaigns_deliveries_on_campaign_id"
    t.index ["sent_at"], name: "index_email_campaigns_deliveries_on_sent_at"
    t.index ["user_id"], name: "index_email_campaigns_deliveries_on_user_id"
  end

  create_table "email_campaigns_examples", id: :uuid, default: -> { "gen_random_uuid()" }, force: :cascade do |t|
    t.string "mail_body_html", null: false
    t.string "locale", null: false
    t.string "subject", null: false
    t.uuid "recipient_id"
    t.datetime "created_at", null: false
    t.datetime "updated_at", null: false
    t.uuid "campaign_id"
    t.index ["campaign_id"], name: "index_email_campaigns_examples_on_campaign_id"
    t.index ["recipient_id"], name: "index_email_campaigns_examples_on_recipient_id"
  end

  create_table "email_campaigns_unsubscription_tokens", id: :uuid, default: -> { "gen_random_uuid()" }, force: :cascade do |t|
    t.string "token", null: false
    t.uuid "user_id", null: false
    t.index ["token"], name: "index_email_campaigns_unsubscription_tokens_on_token"
    t.index ["user_id"], name: "index_email_campaigns_unsubscription_tokens_on_user_id"
  end

  create_table "email_snippets", id: :uuid, default: -> { "gen_random_uuid()" }, force: :cascade do |t|
    t.string "email"
    t.string "snippet"
    t.string "locale"
    t.text "body"
    t.datetime "created_at", precision: nil, null: false
    t.datetime "updated_at", precision: nil, null: false
    t.index ["email", "snippet", "locale"], name: "index_email_snippets_on_email_and_snippet_and_locale"
  end

  create_table "event_files", id: :uuid, default: -> { "gen_random_uuid()" }, force: :cascade do |t|
    t.uuid "event_id"
    t.string "file"
    t.integer "ordering"
    t.datetime "created_at", precision: nil, null: false
    t.datetime "updated_at", precision: nil, null: false
    t.string "name"
    t.index ["event_id"], name: "index_event_files_on_event_id"
  end

  create_table "events", id: :uuid, default: -> { "gen_random_uuid()" }, force: :cascade do |t|
    t.uuid "project_id"
    t.jsonb "title_multiloc", default: {}
    t.jsonb "description_multiloc", default: {}
    t.jsonb "location_multiloc", default: {}
    t.datetime "start_at", precision: nil
    t.datetime "end_at", precision: nil
    t.datetime "created_at", precision: nil, null: false
    t.datetime "updated_at", precision: nil, null: false
    t.index ["project_id"], name: "index_events_on_project_id"
  end

  create_table "flag_inappropriate_content_inappropriate_content_flags", id: :uuid, default: -> { "gen_random_uuid()" }, force: :cascade do |t|
    t.uuid "flaggable_id", null: false
    t.string "flaggable_type", null: false
    t.datetime "deleted_at", precision: nil
    t.string "toxicity_label"
    t.datetime "created_at", null: false
    t.datetime "updated_at", null: false
    t.index ["flaggable_id", "flaggable_type"], name: "inappropriate_content_flags_flaggable"
  end

  create_table "groups", id: :uuid, default: -> { "gen_random_uuid()" }, force: :cascade do |t|
    t.jsonb "title_multiloc", default: {}
    t.string "slug"
    t.integer "memberships_count", default: 0, null: false
    t.datetime "created_at", precision: nil, null: false
    t.datetime "updated_at", precision: nil, null: false
    t.string "membership_type"
    t.jsonb "rules", default: []
    t.index ["slug"], name: "index_groups_on_slug"
  end

  create_table "groups_permissions", id: :uuid, default: -> { "gen_random_uuid()" }, force: :cascade do |t|
    t.uuid "permission_id", null: false
    t.uuid "group_id", null: false
    t.datetime "created_at", precision: nil, null: false
    t.datetime "updated_at", precision: nil, null: false
    t.index ["group_id"], name: "index_groups_permissions_on_group_id"
    t.index ["permission_id"], name: "index_groups_permissions_on_permission_id"
  end

  create_table "groups_projects", id: :uuid, default: -> { "gen_random_uuid()" }, force: :cascade do |t|
    t.uuid "group_id"
    t.uuid "project_id"
    t.datetime "created_at", precision: nil, null: false
    t.datetime "updated_at", precision: nil, null: false
    t.index ["group_id", "project_id"], name: "index_groups_projects_on_group_id_and_project_id", unique: true
    t.index ["group_id"], name: "index_groups_projects_on_group_id"
    t.index ["project_id"], name: "index_groups_projects_on_project_id"
  end

  create_table "home_pages", id: :uuid, default: -> { "gen_random_uuid()" }, force: :cascade do |t|
    t.boolean "top_info_section_enabled", default: false, null: false
    t.jsonb "top_info_section_multiloc", default: {}, null: false
    t.boolean "bottom_info_section_enabled", default: false, null: false
    t.jsonb "bottom_info_section_multiloc", default: {}, null: false
    t.boolean "events_widget_enabled", default: false, null: false
    t.boolean "projects_enabled", default: true, null: false
    t.jsonb "projects_header_multiloc", default: {}, null: false
    t.boolean "banner_avatars_enabled", default: true, null: false
    t.string "banner_layout", default: "full_width_banner_layout", null: false
    t.jsonb "banner_signed_in_header_multiloc", default: {}, null: false
    t.jsonb "banner_cta_signed_in_text_multiloc", default: {}, null: false
    t.string "banner_cta_signed_in_type", default: "no_button", null: false
    t.string "banner_cta_signed_in_url"
    t.jsonb "banner_signed_out_header_multiloc", default: {}, null: false
    t.jsonb "banner_signed_out_subheader_multiloc", default: {}, null: false
    t.string "banner_signed_out_header_overlay_color"
    t.integer "banner_signed_out_header_overlay_opacity"
    t.jsonb "banner_cta_signed_out_text_multiloc", default: {}, null: false
    t.string "banner_cta_signed_out_type", default: "sign_up_button", null: false
    t.string "banner_cta_signed_out_url"
    t.datetime "created_at", null: false
    t.datetime "updated_at", null: false
    t.string "header_bg"
  end

  create_table "id_id_card_lookup_id_cards", id: :uuid, default: -> { "gen_random_uuid()" }, force: :cascade do |t|
    t.string "hashed_card_id"
    t.index ["hashed_card_id"], name: "index_id_id_card_lookup_id_cards_on_hashed_card_id"
  end

  create_table "idea_files", id: :uuid, default: -> { "gen_random_uuid()" }, force: :cascade do |t|
    t.uuid "idea_id"
    t.string "file"
    t.integer "ordering"
    t.datetime "created_at", precision: nil, null: false
    t.datetime "updated_at", precision: nil, null: false
    t.string "name"
    t.index ["idea_id"], name: "index_idea_files_on_idea_id"
  end

  create_table "idea_images", id: :uuid, default: -> { "gen_random_uuid()" }, force: :cascade do |t|
    t.uuid "idea_id"
    t.string "image"
    t.integer "ordering"
    t.datetime "created_at", precision: nil, null: false
    t.datetime "updated_at", precision: nil, null: false
    t.index ["idea_id"], name: "index_idea_images_on_idea_id"
  end

  create_table "idea_statuses", id: :uuid, default: -> { "gen_random_uuid()" }, force: :cascade do |t|
    t.jsonb "title_multiloc", default: {}
    t.integer "ordering"
    t.string "code"
    t.string "color"
    t.datetime "created_at", precision: nil, null: false
    t.datetime "updated_at", precision: nil, null: false
    t.jsonb "description_multiloc", default: {}
    t.integer "ideas_count", default: 0
  end

  create_table "ideas", id: :uuid, default: -> { "gen_random_uuid()" }, force: :cascade do |t|
    t.jsonb "title_multiloc", default: {}
    t.jsonb "body_multiloc", default: {}
    t.string "publication_status"
    t.datetime "published_at", precision: nil
    t.uuid "project_id"
    t.uuid "author_id"
    t.datetime "created_at", precision: nil, null: false
    t.datetime "updated_at", precision: nil, null: false
    t.integer "likes_count", default: 0, null: false
    t.integer "dislikes_count", default: 0, null: false
    t.geography "location_point", limit: {:srid=>4326, :type=>"st_point", :geographic=>true}
    t.string "location_description"
    t.integer "comments_count", default: 0, null: false
    t.uuid "idea_status_id"
    t.string "slug"
    t.integer "budget"
    t.integer "baskets_count", default: 0, null: false
    t.integer "official_feedbacks_count", default: 0, null: false
    t.uuid "assignee_id"
    t.datetime "assigned_at", precision: nil
    t.integer "proposed_budget"
    t.jsonb "custom_field_values", default: {}, null: false
    t.uuid "creation_phase_id"
    t.string "author_hash"
    t.boolean "anonymous", default: false, null: false
    t.integer "internal_comments_count", default: 0, null: false
    t.index "((to_tsvector('simple'::regconfig, COALESCE((title_multiloc)::text, ''::text)) || to_tsvector('simple'::regconfig, COALESCE((body_multiloc)::text, ''::text))))", name: "index_ideas_search", using: :gin
    t.index ["author_hash"], name: "index_ideas_on_author_hash"
    t.index ["author_id"], name: "index_ideas_on_author_id"
    t.index ["idea_status_id"], name: "index_ideas_on_idea_status_id"
    t.index ["location_point"], name: "index_ideas_on_location_point", using: :gist
    t.index ["project_id"], name: "index_ideas_on_project_id"
    t.index ["slug"], name: "index_ideas_on_slug", unique: true
  end

  create_table "ideas_phases", id: :uuid, default: -> { "gen_random_uuid()" }, force: :cascade do |t|
    t.uuid "idea_id"
    t.uuid "phase_id"
    t.datetime "created_at", precision: nil, null: false
    t.datetime "updated_at", precision: nil, null: false
    t.index ["idea_id", "phase_id"], name: "index_ideas_phases_on_idea_id_and_phase_id", unique: true
    t.index ["idea_id"], name: "index_ideas_phases_on_idea_id"
    t.index ["phase_id"], name: "index_ideas_phases_on_phase_id"
  end

  create_table "ideas_topics", id: :uuid, default: -> { "uuid_generate_v4()" }, force: :cascade do |t|
    t.uuid "idea_id"
    t.uuid "topic_id"
    t.index ["idea_id", "topic_id"], name: "index_ideas_topics_on_idea_id_and_topic_id", unique: true
    t.index ["idea_id"], name: "index_ideas_topics_on_idea_id"
    t.index ["topic_id"], name: "index_ideas_topics_on_topic_id"
  end

  create_table "identities", id: :uuid, default: -> { "gen_random_uuid()" }, force: :cascade do |t|
    t.string "provider"
    t.string "uid"
    t.jsonb "auth_hash", default: {}
    t.uuid "user_id"
    t.datetime "created_at", precision: nil, null: false
    t.datetime "updated_at", precision: nil, null: false
    t.index ["user_id"], name: "index_identities_on_user_id"
  end

  create_table "impact_tracking_salts", id: :uuid, default: -> { "gen_random_uuid()" }, force: :cascade do |t|
    t.string "salt"
    t.datetime "created_at", null: false
    t.datetime "updated_at", null: false
  end

  create_table "impact_tracking_sessions", id: :uuid, default: -> { "gen_random_uuid()" }, force: :cascade do |t|
    t.string "monthly_user_hash", null: false
    t.string "highest_role"
    t.datetime "created_at", null: false
    t.datetime "updated_at", null: false
    t.uuid "user_id"
    t.index ["monthly_user_hash"], name: "index_impact_tracking_sessions_on_monthly_user_hash"
  end

  create_table "initiative_files", id: :uuid, default: -> { "gen_random_uuid()" }, force: :cascade do |t|
    t.uuid "initiative_id"
    t.string "file"
    t.string "name"
    t.integer "ordering"
    t.datetime "created_at", precision: nil, null: false
    t.datetime "updated_at", precision: nil, null: false
    t.index ["initiative_id"], name: "index_initiative_files_on_initiative_id"
  end

  create_table "initiative_images", id: :uuid, default: -> { "gen_random_uuid()" }, force: :cascade do |t|
    t.uuid "initiative_id"
    t.string "image"
    t.integer "ordering"
    t.datetime "created_at", precision: nil, null: false
    t.datetime "updated_at", precision: nil, null: false
    t.index ["initiative_id"], name: "index_initiative_images_on_initiative_id"
  end

  create_table "initiative_status_changes", id: :uuid, default: -> { "gen_random_uuid()" }, force: :cascade do |t|
    t.uuid "user_id"
    t.uuid "initiative_id"
    t.uuid "initiative_status_id"
    t.uuid "official_feedback_id"
    t.datetime "created_at", precision: nil, null: false
    t.datetime "updated_at", precision: nil, null: false
    t.index ["initiative_id"], name: "index_initiative_status_changes_on_initiative_id"
    t.index ["initiative_status_id"], name: "index_initiative_status_changes_on_initiative_status_id"
    t.index ["official_feedback_id"], name: "index_initiative_status_changes_on_official_feedback_id"
    t.index ["user_id"], name: "index_initiative_status_changes_on_user_id"
  end

  create_table "initiative_statuses", id: :uuid, default: -> { "gen_random_uuid()" }, force: :cascade do |t|
    t.jsonb "title_multiloc", default: {}
    t.jsonb "description_multiloc", default: {}
    t.integer "ordering"
    t.string "code"
    t.string "color"
    t.datetime "created_at", precision: nil, null: false
    t.datetime "updated_at", precision: nil, null: false
  end

  create_table "initiatives", id: :uuid, default: -> { "gen_random_uuid()" }, force: :cascade do |t|
    t.jsonb "title_multiloc", default: {}
    t.jsonb "body_multiloc", default: {}
    t.string "publication_status"
    t.datetime "published_at", precision: nil
    t.uuid "author_id"
    t.integer "likes_count", default: 0, null: false
    t.integer "dislikes_count", default: 0, null: false
    t.geography "location_point", limit: {:srid=>4326, :type=>"st_point", :geographic=>true}
    t.string "location_description"
    t.string "slug"
    t.integer "comments_count", default: 0, null: false
    t.datetime "created_at", precision: nil, null: false
    t.datetime "updated_at", precision: nil, null: false
    t.string "header_bg"
    t.uuid "assignee_id"
    t.integer "official_feedbacks_count", default: 0, null: false
    t.datetime "assigned_at", precision: nil
    t.string "author_hash"
    t.boolean "anonymous", default: false, null: false
    t.integer "internal_comments_count", default: 0, null: false
    t.index "((to_tsvector('simple'::regconfig, COALESCE((title_multiloc)::text, ''::text)) || to_tsvector('simple'::regconfig, COALESCE((body_multiloc)::text, ''::text))))", name: "index_initiatives_search", using: :gin
    t.index ["author_id"], name: "index_initiatives_on_author_id"
    t.index ["location_point"], name: "index_initiatives_on_location_point", using: :gist
    t.index ["slug"], name: "index_initiatives_on_slug", unique: true
  end

  create_table "initiatives_topics", id: :uuid, default: -> { "gen_random_uuid()" }, force: :cascade do |t|
    t.uuid "initiative_id"
    t.uuid "topic_id"
    t.index ["initiative_id", "topic_id"], name: "index_initiatives_topics_on_initiative_id_and_topic_id", unique: true
    t.index ["initiative_id"], name: "index_initiatives_topics_on_initiative_id"
    t.index ["topic_id"], name: "index_initiatives_topics_on_topic_id"
  end

  create_table "insights_categories", id: :uuid, default: -> { "gen_random_uuid()" }, force: :cascade do |t|
    t.string "name", null: false
    t.uuid "view_id", null: false
    t.integer "position"
    t.datetime "created_at", null: false
    t.datetime "updated_at", null: false
    t.integer "inputs_count", default: 0, null: false
    t.string "source_type"
    t.uuid "source_id"
    t.index ["source_type", "source_id"], name: "index_insights_categories_on_source"
    t.index ["source_type"], name: "index_insights_categories_on_source_type"
    t.index ["view_id", "name"], name: "index_insights_categories_on_view_id_and_name", unique: true
    t.index ["view_id"], name: "index_insights_categories_on_view_id"
  end

  create_table "insights_category_assignments", id: :uuid, default: -> { "gen_random_uuid()" }, force: :cascade do |t|
    t.uuid "category_id", null: false
    t.string "input_type", null: false
    t.uuid "input_id", null: false
    t.boolean "approved", default: true, null: false
    t.datetime "created_at", null: false
    t.datetime "updated_at", null: false
    t.index ["approved"], name: "index_insights_category_assignments_on_approved"
    t.index ["category_id", "input_id", "input_type"], name: "index_single_category_assignment", unique: true
    t.index ["category_id"], name: "index_insights_category_assignments_on_category_id"
    t.index ["input_type", "input_id"], name: "index_insights_category_assignments_on_input_type_and_input_id"
  end

  create_table "insights_data_sources", id: :uuid, default: -> { "gen_random_uuid()" }, force: :cascade do |t|
    t.uuid "view_id", null: false
    t.string "origin_type", null: false
    t.uuid "origin_id", null: false
    t.datetime "created_at", null: false
    t.datetime "updated_at", null: false
    t.index ["origin_type", "origin_id"], name: "index_insights_data_sources_on_origin"
    t.index ["view_id", "origin_type", "origin_id"], name: "index_insights_data_sources_on_view_and_origin", unique: true
    t.index ["view_id"], name: "index_insights_data_sources_on_view_id"
  end

  create_table "insights_processed_flags", id: :uuid, default: -> { "gen_random_uuid()" }, force: :cascade do |t|
    t.string "input_type", null: false
    t.uuid "input_id", null: false
    t.uuid "view_id", null: false
    t.datetime "created_at", null: false
    t.datetime "updated_at", null: false
    t.index ["input_id", "input_type", "view_id"], name: "index_single_processed_flags", unique: true
    t.index ["input_type", "input_id"], name: "index_processed_flags_on_input"
    t.index ["view_id"], name: "index_insights_processed_flags_on_view_id"
  end

  create_table "insights_text_network_analysis_tasks_views", id: :uuid, default: -> { "gen_random_uuid()" }, force: :cascade do |t|
    t.uuid "task_id", null: false
    t.uuid "view_id", null: false
    t.string "language", null: false
    t.datetime "created_at", null: false
    t.datetime "updated_at", null: false
    t.index ["task_id"], name: "index_insights_text_network_analysis_tasks_views_on_task_id"
    t.index ["view_id"], name: "index_insights_text_network_analysis_tasks_views_on_view_id"
  end

  create_table "insights_text_networks", id: :uuid, default: -> { "gen_random_uuid()" }, force: :cascade do |t|
    t.uuid "view_id", null: false
    t.string "language", null: false
    t.jsonb "json_network", null: false
    t.datetime "created_at", null: false
    t.datetime "updated_at", null: false
    t.index ["language"], name: "index_insights_text_networks_on_language"
    t.index ["view_id", "language"], name: "index_insights_text_networks_on_view_id_and_language", unique: true
    t.index ["view_id"], name: "index_insights_text_networks_on_view_id"
  end

  create_table "insights_views", id: :uuid, default: -> { "gen_random_uuid()" }, force: :cascade do |t|
    t.string "name", null: false
    t.datetime "created_at", null: false
    t.datetime "updated_at", null: false
    t.index ["name"], name: "index_insights_views_on_name"
  end

  create_table "insights_zeroshot_classification_tasks", id: :uuid, default: -> { "gen_random_uuid()" }, force: :cascade do |t|
    t.string "task_id", null: false
    t.datetime "created_at", null: false
    t.datetime "updated_at", null: false
    t.index ["task_id"], name: "index_insights_zeroshot_classification_tasks_on_task_id", unique: true
  end

  create_table "insights_zeroshot_classification_tasks_categories", id: false, force: :cascade do |t|
    t.uuid "category_id", null: false
    t.uuid "task_id", null: false
    t.index ["category_id", "task_id"], name: "index_insights_zsc_tasks_categories_on_category_id_and_task_id", unique: true
    t.index ["category_id"], name: "index_insights_zsc_tasks_categories_on_category_id"
    t.index ["task_id"], name: "index_insights_zsc_tasks_categories_on_task_id"
  end

  create_table "insights_zeroshot_classification_tasks_inputs", id: :uuid, default: -> { "gen_random_uuid()" }, force: :cascade do |t|
    t.uuid "task_id", null: false
    t.string "input_type", null: false
    t.uuid "input_id", null: false
    t.index ["input_id", "input_type", "task_id"], name: "index_insights_zsc_tasks_inputs_on_input_and_task_id", unique: true
    t.index ["input_type", "input_id"], name: "index_insights_zsc_tasks_inputs_on_input"
    t.index ["task_id"], name: "index_insights_zeroshot_classification_tasks_inputs_on_task_id"
  end

  create_table "internal_comments", id: :uuid, default: -> { "gen_random_uuid()" }, force: :cascade do |t|
    t.uuid "author_id"
    t.string "post_type"
    t.uuid "post_id"
    t.uuid "parent_id"
    t.integer "lft", null: false
    t.integer "rgt", null: false
    t.text "body", null: false
    t.string "publication_status", default: "published", null: false
    t.datetime "body_updated_at", precision: nil
    t.integer "children_count", default: 0, null: false
    t.datetime "created_at", null: false
    t.datetime "updated_at", null: false
    t.index ["author_id"], name: "index_internal_comments_on_author_id"
    t.index ["created_at"], name: "index_internal_comments_on_created_at"
    t.index ["lft"], name: "index_internal_comments_on_lft"
    t.index ["parent_id"], name: "index_internal_comments_on_parent_id"
    t.index ["post_id"], name: "index_internal_comments_on_post_id"
    t.index ["post_type", "post_id"], name: "index_internal_comments_on_post"
    t.index ["rgt"], name: "index_internal_comments_on_rgt"
  end

  create_table "invites", id: :uuid, default: -> { "gen_random_uuid()" }, force: :cascade do |t|
    t.string "token", null: false
    t.uuid "inviter_id"
    t.uuid "invitee_id", null: false
    t.string "invite_text"
    t.datetime "accepted_at", precision: nil
    t.datetime "created_at", precision: nil, null: false
    t.datetime "updated_at", precision: nil, null: false
    t.boolean "send_invite_email", default: true, null: false
    t.index ["invitee_id"], name: "index_invites_on_invitee_id"
    t.index ["inviter_id"], name: "index_invites_on_inviter_id"
    t.index ["token"], name: "index_invites_on_token"
  end

  create_table "machine_translations_machine_translations", id: :uuid, default: -> { "gen_random_uuid()" }, force: :cascade do |t|
    t.uuid "translatable_id", null: false
    t.string "translatable_type", null: false
    t.string "attribute_name", null: false
    t.string "locale_to", null: false
    t.string "translation", null: false
    t.datetime "created_at", precision: nil, null: false
    t.datetime "updated_at", precision: nil, null: false
    t.index ["translatable_id", "translatable_type", "attribute_name", "locale_to"], name: "machine_translations_lookup", unique: true
    t.index ["translatable_id", "translatable_type"], name: "machine_translations_translatable"
  end

  create_table "maps_layers", id: :uuid, default: -> { "gen_random_uuid()" }, force: :cascade do |t|
    t.uuid "map_config_id", null: false
    t.jsonb "title_multiloc", default: {}, null: false
    t.integer "ordering", null: false
    t.jsonb "geojson", null: false
    t.boolean "default_enabled", default: true, null: false
    t.string "marker_svg_url"
    t.datetime "created_at", null: false
    t.datetime "updated_at", null: false
    t.index ["map_config_id"], name: "index_maps_layers_on_map_config_id"
  end

  create_table "maps_legend_items", id: :uuid, default: -> { "gen_random_uuid()" }, force: :cascade do |t|
    t.uuid "map_config_id", null: false
    t.jsonb "title_multiloc", default: {}, null: false
    t.string "color", null: false
    t.integer "ordering", null: false
    t.datetime "created_at", null: false
    t.datetime "updated_at", null: false
    t.index ["map_config_id"], name: "index_maps_legend_items_on_map_config_id"
  end

  create_table "maps_map_configs", id: :uuid, default: -> { "gen_random_uuid()" }, force: :cascade do |t|
    t.uuid "project_id", null: false
    t.geography "center", limit: {:srid=>4326, :type=>"st_point", :geographic=>true}
    t.decimal "zoom_level", precision: 4, scale: 2
    t.string "tile_provider"
    t.datetime "created_at", null: false
    t.datetime "updated_at", null: false
    t.index ["project_id"], name: "index_maps_map_configs_on_project_id", unique: true
  end

  create_table "memberships", id: :uuid, default: -> { "gen_random_uuid()" }, force: :cascade do |t|
    t.uuid "group_id"
    t.uuid "user_id"
    t.datetime "created_at", precision: nil, null: false
    t.datetime "updated_at", precision: nil, null: false
    t.index ["group_id", "user_id"], name: "index_memberships_on_group_id_and_user_id", unique: true
    t.index ["group_id"], name: "index_memberships_on_group_id"
    t.index ["user_id"], name: "index_memberships_on_user_id"
  end

  create_table "moderation_moderation_statuses", id: :uuid, default: -> { "gen_random_uuid()" }, force: :cascade do |t|
    t.uuid "moderatable_id"
    t.string "moderatable_type"
    t.string "status"
    t.datetime "created_at", precision: nil, null: false
    t.datetime "updated_at", precision: nil, null: false
    t.index ["moderatable_type", "moderatable_id"], name: "moderation_statuses_moderatable", unique: true
  end

  create_table "nav_bar_items", id: :uuid, default: -> { "gen_random_uuid()" }, force: :cascade do |t|
    t.string "code", null: false
    t.integer "ordering"
    t.jsonb "title_multiloc"
    t.uuid "static_page_id"
    t.datetime "created_at", null: false
    t.datetime "updated_at", null: false
    t.index ["code"], name: "index_nav_bar_items_on_code"
    t.index ["ordering"], name: "index_nav_bar_items_on_ordering"
    t.index ["static_page_id"], name: "index_nav_bar_items_on_static_page_id"
  end

  create_table "nlp_text_network_analysis_tasks", id: :uuid, default: -> { "gen_random_uuid()" }, force: :cascade do |t|
    t.string "task_id", null: false
    t.string "handler_class", null: false
    t.datetime "created_at", null: false
    t.datetime "updated_at", null: false
    t.index ["task_id"], name: "index_nlp_text_network_analysis_tasks_on_task_id", unique: true
  end

  create_table "notifications", id: :uuid, default: -> { "gen_random_uuid()" }, force: :cascade do |t|
    t.string "type"
    t.datetime "read_at", precision: nil
    t.uuid "recipient_id"
    t.uuid "post_id"
    t.uuid "comment_id"
    t.uuid "project_id"
    t.datetime "created_at", precision: nil, null: false
    t.datetime "updated_at", precision: nil, null: false
    t.uuid "initiating_user_id"
    t.uuid "spam_report_id"
    t.uuid "invite_id"
    t.string "reason_code"
    t.string "other_reason"
    t.uuid "post_status_id"
    t.uuid "official_feedback_id"
    t.uuid "phase_id"
    t.string "post_type"
    t.string "post_status_type"
    t.uuid "project_folder_id"
    t.uuid "inappropriate_content_flag_id"
    t.uuid "internal_comment_id"
    t.index ["created_at"], name: "index_notifications_on_created_at"
    t.index ["inappropriate_content_flag_id"], name: "index_notifications_on_inappropriate_content_flag_id"
    t.index ["initiating_user_id"], name: "index_notifications_on_initiating_user_id"
    t.index ["internal_comment_id"], name: "index_notifications_on_internal_comment_id"
    t.index ["invite_id"], name: "index_notifications_on_invite_id"
    t.index ["official_feedback_id"], name: "index_notifications_on_official_feedback_id"
    t.index ["phase_id"], name: "index_notifications_on_phase_id"
    t.index ["post_id", "post_type"], name: "index_notifications_on_post_id_and_post_type"
    t.index ["post_status_id", "post_status_type"], name: "index_notifications_on_post_status_id_and_post_status_type"
    t.index ["post_status_id"], name: "index_notifications_on_post_status_id"
    t.index ["recipient_id", "read_at"], name: "index_notifications_on_recipient_id_and_read_at"
    t.index ["recipient_id"], name: "index_notifications_on_recipient_id"
    t.index ["spam_report_id"], name: "index_notifications_on_spam_report_id"
  end

  create_table "official_feedbacks", id: :uuid, default: -> { "gen_random_uuid()" }, force: :cascade do |t|
    t.jsonb "body_multiloc", default: {}
    t.jsonb "author_multiloc", default: {}
    t.uuid "user_id"
    t.uuid "post_id"
    t.datetime "created_at", precision: nil, null: false
    t.datetime "updated_at", precision: nil, null: false
    t.string "post_type"
    t.index ["post_id", "post_type"], name: "index_official_feedbacks_on_post"
    t.index ["post_id"], name: "index_official_feedbacks_on_post_id"
    t.index ["user_id"], name: "index_official_feedbacks_on_user_id"
  end

  create_table "onboarding_campaign_dismissals", id: :uuid, default: -> { "gen_random_uuid()" }, force: :cascade do |t|
    t.uuid "user_id"
    t.string "campaign_name", null: false
    t.datetime "created_at", precision: nil, null: false
    t.datetime "updated_at", precision: nil, null: false
    t.index ["campaign_name", "user_id"], name: "index_dismissals_on_campaign_name_and_user_id", unique: true
    t.index ["user_id"], name: "index_onboarding_campaign_dismissals_on_user_id"
  end

  create_table "permissions", id: :uuid, default: -> { "gen_random_uuid()" }, force: :cascade do |t|
    t.string "action", null: false
    t.string "permitted_by", null: false
    t.uuid "permission_scope_id"
    t.string "permission_scope_type"
    t.datetime "created_at", precision: nil, null: false
    t.datetime "updated_at", precision: nil, null: false
    t.boolean "global_custom_fields", default: false, null: false
    t.index ["action"], name: "index_permissions_on_action"
    t.index ["permission_scope_id"], name: "index_permissions_on_permission_scope_id"
  end

  create_table "permissions_custom_fields", id: :uuid, default: -> { "gen_random_uuid()" }, force: :cascade do |t|
    t.uuid "permission_id", null: false
    t.uuid "custom_field_id", null: false
    t.boolean "required", default: true, null: false
    t.datetime "created_at", null: false
    t.datetime "updated_at", null: false
    t.index ["custom_field_id"], name: "index_permissions_custom_fields_on_custom_field_id"
    t.index ["permission_id", "custom_field_id"], name: "index_permission_field", unique: true
    t.index ["permission_id"], name: "index_permissions_custom_fields_on_permission_id"
  end

  create_table "phase_files", id: :uuid, default: -> { "gen_random_uuid()" }, force: :cascade do |t|
    t.uuid "phase_id"
    t.string "file"
    t.integer "ordering"
    t.datetime "created_at", precision: nil, null: false
    t.datetime "updated_at", precision: nil, null: false
    t.string "name"
    t.index ["phase_id"], name: "index_phase_files_on_phase_id"
  end

  create_table "phases", id: :uuid, default: -> { "gen_random_uuid()" }, force: :cascade do |t|
    t.uuid "project_id"
    t.jsonb "title_multiloc", default: {}
    t.jsonb "description_multiloc", default: {}
    t.date "start_at"
    t.date "end_at"
    t.datetime "created_at", precision: nil, null: false
    t.datetime "updated_at", precision: nil, null: false
    t.string "participation_method", default: "ideation", null: false
    t.boolean "posting_enabled", default: true
    t.boolean "commenting_enabled", default: true
    t.boolean "reacting_enabled", default: true, null: false
    t.string "reacting_like_method", default: "unlimited", null: false
    t.integer "reacting_like_limited_max", default: 10
    t.string "survey_embed_url"
    t.string "survey_service"
    t.string "presentation_mode", default: "card"
    t.integer "max_budget"
    t.boolean "poll_anonymous", default: false, null: false
    t.boolean "reacting_dislike_enabled", default: true, null: false
    t.integer "ideas_count", default: 0, null: false
    t.string "ideas_order"
    t.string "input_term", default: "idea"
    t.integer "min_budget", default: 0
    t.string "reacting_dislike_method", default: "unlimited", null: false
    t.integer "reacting_dislike_limited_max", default: 10
    t.string "posting_method", default: "unlimited", null: false
    t.integer "posting_limited_max", default: 1
    t.string "document_annotation_embed_url"
    t.boolean "allow_anonymous_participation", default: false, null: false
    t.index ["project_id"], name: "index_phases_on_project_id"
  end

  create_table "pins", id: :uuid, default: -> { "gen_random_uuid()" }, force: :cascade do |t|
    t.uuid "admin_publication_id", null: false
    t.string "page_type", null: false
    t.uuid "page_id", null: false
    t.datetime "created_at", null: false
    t.datetime "updated_at", null: false
    t.index ["admin_publication_id"], name: "index_pins_on_admin_publication_id"
    t.index ["page_id", "admin_publication_id"], name: "index_pins_on_page_id_and_admin_publication_id", unique: true
  end

  create_table "polls_options", id: :uuid, default: -> { "gen_random_uuid()" }, force: :cascade do |t|
    t.uuid "question_id"
    t.jsonb "title_multiloc", default: {}, null: false
    t.integer "ordering"
    t.datetime "created_at", precision: nil, null: false
    t.datetime "updated_at", precision: nil, null: false
    t.index ["question_id"], name: "index_polls_options_on_question_id"
  end

  create_table "polls_questions", id: :uuid, default: -> { "gen_random_uuid()" }, force: :cascade do |t|
    t.uuid "participation_context_id", null: false
    t.string "participation_context_type", null: false
    t.jsonb "title_multiloc", default: {}, null: false
    t.integer "ordering"
    t.datetime "created_at", precision: nil, null: false
    t.datetime "updated_at", precision: nil, null: false
    t.string "question_type", default: "single_option", null: false
    t.integer "max_options"
    t.index ["participation_context_type", "participation_context_id"], name: "index_poll_questions_on_participation_context"
  end

  create_table "polls_response_options", id: :uuid, default: -> { "gen_random_uuid()" }, force: :cascade do |t|
    t.uuid "response_id"
    t.uuid "option_id"
    t.datetime "created_at", precision: nil, null: false
    t.datetime "updated_at", precision: nil, null: false
    t.index ["option_id"], name: "index_polls_response_options_on_option_id"
    t.index ["response_id"], name: "index_polls_response_options_on_response_id"
  end

  create_table "polls_responses", id: :uuid, default: -> { "gen_random_uuid()" }, force: :cascade do |t|
    t.uuid "participation_context_id", null: false
    t.string "participation_context_type", null: false
    t.uuid "user_id"
    t.datetime "created_at", precision: nil, null: false
    t.datetime "updated_at", precision: nil, null: false
    t.index ["participation_context_id", "participation_context_type", "user_id"], name: "index_polls_responses_on_participation_context_and_user_id", unique: true
    t.index ["participation_context_type", "participation_context_id"], name: "index_poll_responses_on_participation_context"
    t.index ["user_id"], name: "index_polls_responses_on_user_id"
  end

  create_table "project_files", id: :uuid, default: -> { "gen_random_uuid()" }, force: :cascade do |t|
    t.uuid "project_id"
    t.string "file"
    t.integer "ordering"
    t.datetime "created_at", precision: nil, null: false
    t.datetime "updated_at", precision: nil, null: false
    t.string "name"
    t.index ["project_id"], name: "index_project_files_on_project_id"
  end

  create_table "project_folders_files", id: :uuid, default: -> { "gen_random_uuid()" }, force: :cascade do |t|
    t.uuid "project_folder_id"
    t.string "file"
    t.string "name"
    t.integer "ordering"
    t.datetime "created_at", null: false
    t.datetime "updated_at", null: false
    t.index ["project_folder_id"], name: "index_project_folders_files_on_project_folder_id"
  end

  create_table "project_folders_folders", id: :uuid, default: -> { "gen_random_uuid()" }, force: :cascade do |t|
    t.jsonb "title_multiloc"
    t.jsonb "description_multiloc"
    t.jsonb "description_preview_multiloc"
    t.string "header_bg"
    t.string "slug"
    t.datetime "created_at", null: false
    t.datetime "updated_at", null: false
    t.index ["slug"], name: "index_project_folders_folders_on_slug"
  end

  create_table "project_folders_images", id: :uuid, default: -> { "gen_random_uuid()" }, force: :cascade do |t|
    t.uuid "project_folder_id"
    t.string "image"
    t.integer "ordering"
    t.datetime "created_at", null: false
    t.datetime "updated_at", null: false
    t.index ["project_folder_id"], name: "index_project_folders_images_on_project_folder_id"
  end

  create_table "project_images", id: :uuid, default: -> { "gen_random_uuid()" }, force: :cascade do |t|
    t.uuid "project_id"
    t.string "image"
    t.integer "ordering"
    t.datetime "created_at", precision: nil, null: false
    t.datetime "updated_at", precision: nil, null: false
    t.index ["project_id"], name: "index_project_images_on_project_id"
  end

  create_table "projects", id: :uuid, default: -> { "gen_random_uuid()" }, force: :cascade do |t|
    t.jsonb "title_multiloc", default: {}
    t.jsonb "description_multiloc", default: {}
    t.string "slug"
    t.datetime "created_at", precision: nil, null: false
    t.datetime "updated_at", precision: nil, null: false
    t.string "header_bg"
    t.integer "ideas_count", default: 0, null: false
    t.string "visible_to", default: "public", null: false
    t.jsonb "description_preview_multiloc", default: {}
    t.string "presentation_mode", default: "card"
    t.string "participation_method", default: "ideation"
    t.boolean "posting_enabled", default: true
    t.boolean "commenting_enabled", default: true
    t.boolean "reacting_enabled", default: true, null: false
    t.string "reacting_like_method", default: "unlimited", null: false
    t.integer "reacting_like_limited_max", default: 10
    t.string "process_type", default: "timeline", null: false
    t.string "internal_role"
    t.string "survey_embed_url"
    t.string "survey_service"
    t.integer "max_budget"
    t.integer "comments_count", default: 0, null: false
    t.uuid "default_assignee_id"
    t.boolean "poll_anonymous", default: false, null: false
    t.boolean "reacting_dislike_enabled", default: true, null: false
    t.string "ideas_order"
    t.string "input_term", default: "idea"
    t.integer "min_budget", default: 0
    t.string "reacting_dislike_method", default: "unlimited", null: false
    t.integer "reacting_dislike_limited_max", default: 10
    t.boolean "include_all_areas", default: false, null: false
    t.string "posting_method", default: "unlimited", null: false
    t.integer "posting_limited_max", default: 1
    t.string "document_annotation_embed_url"
    t.boolean "allow_anonymous_participation", default: false, null: false
    t.index ["slug"], name: "index_projects_on_slug", unique: true
  end

  create_table "projects_allowed_input_topics", id: :uuid, default: -> { "uuid_generate_v4()" }, force: :cascade do |t|
    t.uuid "project_id"
    t.uuid "topic_id"
    t.datetime "created_at", null: false
    t.datetime "updated_at", null: false
    t.integer "ordering"
    t.index ["project_id"], name: "index_projects_allowed_input_topics_on_project_id"
    t.index ["topic_id", "project_id"], name: "index_projects_allowed_input_topics_on_topic_id_and_project_id", unique: true
  end

  create_table "projects_topics", id: :uuid, default: -> { "gen_random_uuid()" }, force: :cascade do |t|
    t.uuid "topic_id", null: false
    t.uuid "project_id", null: false
    t.datetime "created_at", null: false
    t.datetime "updated_at", null: false
    t.index ["project_id"], name: "index_projects_topics_on_project_id"
    t.index ["topic_id"], name: "index_projects_topics_on_topic_id"
  end

  create_table "public_api_api_clients", id: :uuid, default: -> { "gen_random_uuid()" }, force: :cascade do |t|
    t.string "name"
    t.string "secret"
    t.uuid "tenant_id"
    t.datetime "created_at", precision: nil, null: false
    t.datetime "updated_at", precision: nil, null: false
    t.index ["tenant_id"], name: "index_public_api_api_clients_on_tenant_id"
  end

  create_table "que_jobs", comment: "4", force: :cascade do |t|
    t.integer "priority", limit: 2, default: 100, null: false
    t.datetime "run_at", precision: nil, default: -> { "now()" }, null: false
    t.text "job_class", null: false
    t.integer "error_count", default: 0, null: false
    t.text "last_error_message"
    t.text "queue", default: "default", null: false
    t.text "last_error_backtrace"
    t.datetime "finished_at", precision: nil
    t.datetime "expired_at", precision: nil
    t.jsonb "args", default: [], null: false
    t.jsonb "data", default: {}, null: false
    t.integer "job_schema_version", default: 1
    t.index ["args"], name: "que_jobs_args_gin_idx", opclass: :jsonb_path_ops, using: :gin
    t.index ["data"], name: "que_jobs_data_gin_idx", opclass: :jsonb_path_ops, using: :gin
    t.index ["job_schema_version", "queue", "priority", "run_at", "id"], name: "que_poll_idx_with_job_schema_version", where: "((finished_at IS NULL) AND (expired_at IS NULL))"
    t.index ["queue", "priority", "run_at", "id"], name: "que_poll_idx", where: "((finished_at IS NULL) AND (expired_at IS NULL))"
  end

  create_table "que_lockers", primary_key: "pid", id: :integer, default: nil, force: :cascade do |t|
    t.integer "worker_count", null: false
    t.integer "worker_priorities", null: false, array: true
    t.integer "ruby_pid", null: false
    t.text "ruby_hostname", null: false
    t.text "queues", null: false, array: true
    t.boolean "listening", null: false
    t.integer "job_schema_version", default: 1
  end

  create_table "que_values", primary_key: "key", id: :text, force: :cascade do |t|
    t.jsonb "value", default: {}, null: false
  end

  create_table "reactions", id: :uuid, default: -> { "gen_random_uuid()" }, force: :cascade do |t|
    t.uuid "reactable_id"
    t.string "reactable_type"
    t.uuid "user_id"
    t.string "mode", null: false
    t.datetime "created_at", precision: nil, null: false
    t.datetime "updated_at", precision: nil, null: false
    t.index ["reactable_type", "reactable_id", "user_id"], name: "index_reactions_on_reactable_type_and_reactable_id_and_user_id", unique: true
    t.index ["reactable_type", "reactable_id"], name: "index_reactions_on_reactable_type_and_reactable_id"
    t.index ["user_id"], name: "index_reactions_on_user_id"
  end

  create_table "report_builder_reports", id: :uuid, default: -> { "gen_random_uuid()" }, force: :cascade do |t|
    t.string "name", null: false
    t.uuid "owner_id", null: false
    t.datetime "created_at", null: false
    t.datetime "updated_at", null: false
    t.index ["name"], name: "index_report_builder_reports_on_name", unique: true
    t.index ["owner_id"], name: "index_report_builder_reports_on_owner_id"
  end

  create_table "spam_reports", id: :uuid, default: -> { "gen_random_uuid()" }, force: :cascade do |t|
    t.uuid "spam_reportable_id", null: false
    t.string "spam_reportable_type", null: false
    t.datetime "reported_at", precision: nil, null: false
    t.string "reason_code"
    t.string "other_reason"
    t.uuid "user_id"
    t.datetime "created_at", precision: nil, null: false
    t.datetime "updated_at", precision: nil, null: false
    t.index ["reported_at"], name: "index_spam_reports_on_reported_at"
    t.index ["spam_reportable_type", "spam_reportable_id"], name: "spam_reportable_index"
    t.index ["user_id"], name: "index_spam_reports_on_user_id"
  end

  create_table "static_page_files", id: :uuid, default: -> { "gen_random_uuid()" }, force: :cascade do |t|
    t.uuid "static_page_id"
    t.string "file"
    t.integer "ordering"
    t.string "name"
    t.datetime "created_at", precision: nil, null: false
    t.datetime "updated_at", precision: nil, null: false
    t.index ["static_page_id"], name: "index_static_page_files_on_static_page_id"
  end

  create_table "static_pages", id: :uuid, default: -> { "gen_random_uuid()" }, force: :cascade do |t|
    t.jsonb "title_multiloc", default: {}
    t.string "slug"
    t.datetime "created_at", precision: nil, null: false
    t.datetime "updated_at", precision: nil, null: false
    t.string "code", null: false
    t.jsonb "top_info_section_multiloc", default: {}, null: false
    t.boolean "banner_enabled", default: false, null: false
    t.string "banner_layout", default: "full_width_banner_layout", null: false
    t.string "banner_overlay_color"
    t.integer "banner_overlay_opacity"
    t.jsonb "banner_cta_button_multiloc", default: {}, null: false
    t.string "banner_cta_button_type", default: "no_button", null: false
    t.string "banner_cta_button_url"
    t.jsonb "banner_header_multiloc", default: {}, null: false
    t.jsonb "banner_subheader_multiloc", default: {}, null: false
    t.boolean "top_info_section_enabled", default: false, null: false
    t.boolean "files_section_enabled", default: false, null: false
    t.boolean "projects_enabled", default: false, null: false
    t.string "projects_filter_type", default: "no_filter", null: false
    t.boolean "events_widget_enabled", default: false, null: false
    t.boolean "bottom_info_section_enabled", default: false, null: false
    t.jsonb "bottom_info_section_multiloc", default: {}, null: false
    t.string "header_bg"
    t.index ["code"], name: "index_static_pages_on_code"
    t.index ["slug"], name: "index_static_pages_on_slug", unique: true
  end

  create_table "static_pages_topics", id: :uuid, default: -> { "gen_random_uuid()" }, force: :cascade do |t|
    t.uuid "topic_id", null: false
    t.uuid "static_page_id", null: false
    t.datetime "created_at", null: false
    t.datetime "updated_at", null: false
    t.index ["static_page_id"], name: "index_static_pages_topics_on_static_page_id"
    t.index ["topic_id"], name: "index_static_pages_topics_on_topic_id"
  end

  create_table "surveys_responses", id: :uuid, default: -> { "gen_random_uuid()" }, force: :cascade do |t|
    t.uuid "participation_context_id", null: false
    t.string "participation_context_type", null: false
    t.string "survey_service", null: false
    t.string "external_survey_id", null: false
    t.string "external_response_id", null: false
    t.uuid "user_id"
    t.datetime "started_at", precision: nil
    t.datetime "submitted_at", precision: nil, null: false
    t.jsonb "answers", default: {}
    t.datetime "created_at", precision: nil, null: false
    t.datetime "updated_at", precision: nil, null: false
    t.index ["participation_context_type", "participation_context_id"], name: "index_surveys_responses_on_participation_context"
    t.index ["user_id"], name: "index_surveys_responses_on_user_id"
  end

  create_table "tenants", id: :uuid, default: -> { "gen_random_uuid()" }, force: :cascade do |t|
    t.string "name"
    t.string "host"
    t.jsonb "settings", default: {}
    t.datetime "created_at", precision: nil, null: false
    t.datetime "updated_at", precision: nil, null: false
    t.string "logo"
    t.string "favicon"
    t.jsonb "style", default: {}
    t.datetime "deleted_at", precision: nil
    t.datetime "creation_finalized_at", precision: nil
    t.index ["creation_finalized_at"], name: "index_tenants_on_creation_finalized_at"
    t.index ["deleted_at"], name: "index_tenants_on_deleted_at"
    t.index ["host"], name: "index_tenants_on_host"
  end

  create_table "text_images", id: :uuid, default: -> { "gen_random_uuid()" }, force: :cascade do |t|
    t.string "imageable_type", null: false
    t.uuid "imageable_id", null: false
    t.string "imageable_field"
    t.string "image"
    t.datetime "created_at", precision: nil, null: false
    t.datetime "updated_at", precision: nil, null: false
    t.string "text_reference", null: false
  end

  create_table "texting_campaigns", id: :uuid, default: -> { "gen_random_uuid()" }, force: :cascade do |t|
    t.string "phone_numbers", default: [], null: false, array: true
    t.text "message", null: false
    t.datetime "sent_at", precision: nil
    t.string "status", null: false
    t.datetime "created_at", null: false
    t.datetime "updated_at", null: false
  end

  create_table "topics", id: :uuid, default: -> { "gen_random_uuid()" }, force: :cascade do |t|
    t.jsonb "title_multiloc", default: {}
    t.jsonb "description_multiloc", default: {}
    t.string "icon"
    t.datetime "created_at", precision: nil, null: false
    t.datetime "updated_at", precision: nil, null: false
    t.integer "ordering"
    t.string "code", default: "custom", null: false
  end

  create_table "user_custom_fields_representativeness_ref_distributions", id: :uuid, default: -> { "gen_random_uuid()" }, force: :cascade do |t|
    t.uuid "custom_field_id", null: false
    t.jsonb "distribution", null: false
    t.datetime "created_at", null: false
    t.datetime "updated_at", null: false
    t.string "type"
    t.index ["custom_field_id"], name: "index_ucf_representativeness_ref_distributions_on_custom_field"
  end

  create_table "users", id: :uuid, default: -> { "gen_random_uuid()" }, force: :cascade do |t|
    t.string "email"
    t.string "password_digest"
    t.string "slug"
    t.jsonb "roles", default: []
    t.string "reset_password_token"
    t.datetime "created_at", precision: nil, null: false
    t.datetime "updated_at", precision: nil, null: false
    t.string "avatar"
    t.string "first_name"
    t.string "last_name"
    t.string "locale"
    t.jsonb "bio_multiloc", default: {}
    t.boolean "cl1_migrated", default: false
    t.string "invite_status"
    t.jsonb "custom_field_values", default: {}
    t.datetime "registration_completed_at", precision: nil
    t.boolean "verified", default: false, null: false
    t.datetime "email_confirmed_at", precision: nil
    t.string "email_confirmation_code"
    t.integer "email_confirmation_retry_count", default: 0, null: false
    t.integer "email_confirmation_code_reset_count", default: 0, null: false
    t.datetime "email_confirmation_code_sent_at", precision: nil
    t.boolean "confirmation_required", default: true, null: false
    t.datetime "block_start_at", precision: nil
    t.string "block_reason"
    t.datetime "block_end_at", precision: nil
    t.string "new_email"
    t.index "lower((email)::text)", name: "users_unique_lower_email_idx", unique: true
    t.index ["email"], name: "index_users_on_email"
    t.index ["registration_completed_at"], name: "index_users_on_registration_completed_at"
    t.index ["slug"], name: "index_users_on_slug", unique: true
  end

  create_table "verification_verifications", id: :uuid, default: -> { "gen_random_uuid()" }, force: :cascade do |t|
    t.uuid "user_id"
    t.string "method_name", null: false
    t.string "hashed_uid", null: false
    t.boolean "active", default: true, null: false
    t.datetime "created_at", precision: nil, null: false
    t.datetime "updated_at", precision: nil, null: false
    t.index ["hashed_uid"], name: "index_verification_verifications_on_hashed_uid"
    t.index ["user_id"], name: "index_verification_verifications_on_user_id"
  end

  create_table "volunteering_causes", id: :uuid, default: -> { "gen_random_uuid()" }, force: :cascade do |t|
    t.uuid "participation_context_id", null: false
    t.string "participation_context_type", null: false
    t.jsonb "title_multiloc", default: {}, null: false
    t.jsonb "description_multiloc", default: {}, null: false
    t.integer "volunteers_count", default: 0, null: false
    t.string "image"
    t.integer "ordering", null: false
    t.datetime "created_at", null: false
    t.datetime "updated_at", null: false
    t.index ["ordering"], name: "index_volunteering_causes_on_ordering"
    t.index ["participation_context_type", "participation_context_id"], name: "index_volunteering_causes_on_participation_context"
  end

  create_table "volunteering_volunteers", id: :uuid, default: -> { "gen_random_uuid()" }, force: :cascade do |t|
    t.uuid "cause_id", null: false
    t.uuid "user_id", null: false
    t.datetime "created_at", null: false
    t.datetime "updated_at", null: false
    t.index ["cause_id", "user_id"], name: "index_volunteering_volunteers_on_cause_id_and_user_id", unique: true
    t.index ["user_id"], name: "index_volunteering_volunteers_on_user_id"
  end

  add_foreign_key "activities", "users"
  add_foreign_key "analytics_dimension_locales_fact_visits", "analytics_dimension_locales", column: "dimension_locale_id"
  add_foreign_key "analytics_dimension_locales_fact_visits", "analytics_fact_visits", column: "fact_visit_id"
  add_foreign_key "analytics_dimension_projects_fact_visits", "analytics_fact_visits", column: "fact_visit_id"
  add_foreign_key "analytics_fact_visits", "analytics_dimension_dates", column: "dimension_date_first_action_id", primary_key: "date"
  add_foreign_key "analytics_fact_visits", "analytics_dimension_dates", column: "dimension_date_last_action_id", primary_key: "date"
  add_foreign_key "analytics_fact_visits", "analytics_dimension_referrer_types", column: "dimension_referrer_type_id"
  add_foreign_key "areas", "custom_field_options"
  add_foreign_key "areas_ideas", "areas"
  add_foreign_key "areas_ideas", "ideas"
  add_foreign_key "areas_initiatives", "areas"
  add_foreign_key "areas_initiatives", "initiatives"
  add_foreign_key "areas_projects", "areas"
  add_foreign_key "areas_projects", "projects"
  add_foreign_key "areas_static_pages", "areas"
  add_foreign_key "areas_static_pages", "static_pages"
  add_foreign_key "baskets", "users"
  add_foreign_key "baskets_ideas", "baskets"
  add_foreign_key "baskets_ideas", "ideas"
  add_foreign_key "comments", "users", column: "author_id"
  add_foreign_key "custom_field_options", "custom_fields"
  add_foreign_key "email_campaigns_campaign_email_commands", "users", column: "recipient_id"
  add_foreign_key "email_campaigns_campaigns", "users", column: "author_id"
  add_foreign_key "email_campaigns_campaigns_groups", "email_campaigns_campaigns", column: "campaign_id"
  add_foreign_key "email_campaigns_deliveries", "email_campaigns_campaigns", column: "campaign_id"
  add_foreign_key "email_campaigns_examples", "users", column: "recipient_id"
  add_foreign_key "event_files", "events"
  add_foreign_key "events", "projects"
  add_foreign_key "groups_permissions", "groups"
  add_foreign_key "groups_permissions", "permissions"
  add_foreign_key "groups_projects", "groups"
  add_foreign_key "groups_projects", "projects"
  add_foreign_key "idea_files", "ideas"
  add_foreign_key "idea_images", "ideas"
  add_foreign_key "ideas", "idea_statuses"
  add_foreign_key "ideas", "phases", column: "creation_phase_id"
  add_foreign_key "ideas", "projects"
  add_foreign_key "ideas", "users", column: "assignee_id"
  add_foreign_key "ideas", "users", column: "author_id"
  add_foreign_key "ideas_phases", "ideas"
  add_foreign_key "ideas_phases", "phases"
  add_foreign_key "ideas_topics", "ideas"
  add_foreign_key "ideas_topics", "topics"
  add_foreign_key "identities", "users"
  add_foreign_key "initiative_files", "initiatives"
  add_foreign_key "initiative_images", "initiatives"
  add_foreign_key "initiatives", "users", column: "assignee_id"
  add_foreign_key "initiatives", "users", column: "author_id"
  add_foreign_key "initiatives_topics", "initiatives"
  add_foreign_key "initiatives_topics", "topics"
  add_foreign_key "insights_categories", "insights_views", column: "view_id"
  add_foreign_key "insights_category_assignments", "insights_categories", column: "category_id"
  add_foreign_key "insights_data_sources", "insights_views", column: "view_id"
  add_foreign_key "insights_text_network_analysis_tasks_views", "insights_views", column: "view_id"
  add_foreign_key "insights_text_network_analysis_tasks_views", "nlp_text_network_analysis_tasks", column: "task_id"
  add_foreign_key "insights_text_networks", "insights_views", column: "view_id"
  add_foreign_key "insights_zeroshot_classification_tasks_categories", "insights_categories", column: "category_id"
  add_foreign_key "insights_zeroshot_classification_tasks_categories", "insights_zeroshot_classification_tasks", column: "task_id"
  add_foreign_key "insights_zeroshot_classification_tasks_inputs", "insights_zeroshot_classification_tasks", column: "task_id"
  add_foreign_key "internal_comments", "users", column: "author_id"
  add_foreign_key "invites", "users", column: "invitee_id"
  add_foreign_key "invites", "users", column: "inviter_id"
  add_foreign_key "maps_layers", "maps_map_configs", column: "map_config_id"
  add_foreign_key "maps_legend_items", "maps_map_configs", column: "map_config_id"
  add_foreign_key "memberships", "groups"
  add_foreign_key "memberships", "users"
  add_foreign_key "nav_bar_items", "static_pages"
  add_foreign_key "notifications", "comments"
  add_foreign_key "notifications", "flag_inappropriate_content_inappropriate_content_flags", column: "inappropriate_content_flag_id"
  add_foreign_key "notifications", "internal_comments"
  add_foreign_key "notifications", "invites"
  add_foreign_key "notifications", "official_feedbacks"
  add_foreign_key "notifications", "phases"
  add_foreign_key "notifications", "projects"
  add_foreign_key "notifications", "spam_reports"
  add_foreign_key "notifications", "users", column: "initiating_user_id"
  add_foreign_key "notifications", "users", column: "recipient_id"
  add_foreign_key "official_feedbacks", "users"
  add_foreign_key "permissions_custom_fields", "custom_fields"
  add_foreign_key "permissions_custom_fields", "permissions"
  add_foreign_key "phase_files", "phases"
  add_foreign_key "phases", "projects"
  add_foreign_key "pins", "admin_publications"
  add_foreign_key "polls_options", "polls_questions", column: "question_id"
  add_foreign_key "polls_response_options", "polls_options", column: "option_id"
  add_foreign_key "polls_response_options", "polls_responses", column: "response_id"
  add_foreign_key "project_files", "projects"
  add_foreign_key "project_folders_files", "project_folders_folders", column: "project_folder_id"
  add_foreign_key "project_folders_images", "project_folders_folders", column: "project_folder_id"
  add_foreign_key "project_images", "projects"
  add_foreign_key "projects", "users", column: "default_assignee_id"
  add_foreign_key "projects_allowed_input_topics", "projects"
  add_foreign_key "projects_allowed_input_topics", "topics"
  add_foreign_key "projects_topics", "projects"
  add_foreign_key "projects_topics", "topics"
  add_foreign_key "public_api_api_clients", "tenants"
  add_foreign_key "reactions", "users"
  add_foreign_key "report_builder_reports", "users", column: "owner_id"
  add_foreign_key "spam_reports", "users"
  add_foreign_key "static_page_files", "static_pages"
  add_foreign_key "static_pages_topics", "static_pages"
  add_foreign_key "static_pages_topics", "topics"
  add_foreign_key "user_custom_fields_representativeness_ref_distributions", "custom_fields"
  add_foreign_key "volunteering_volunteers", "volunteering_causes", column: "cause_id"

  create_view "initiative_initiative_statuses", sql_definition: <<-SQL
      SELECT initiative_status_changes.initiative_id,
      initiative_status_changes.initiative_status_id
     FROM (((initiatives
       JOIN ( SELECT initiative_status_changes_1.initiative_id,
              max(initiative_status_changes_1.created_at) AS last_status_changed_at
             FROM initiative_status_changes initiative_status_changes_1
            GROUP BY initiative_status_changes_1.initiative_id) initiatives_with_last_status_change ON ((initiatives.id = initiatives_with_last_status_change.initiative_id)))
       JOIN initiative_status_changes ON (((initiatives.id = initiative_status_changes.initiative_id) AND (initiatives_with_last_status_change.last_status_changed_at = initiative_status_changes.created_at))))
       JOIN initiative_statuses ON ((initiative_statuses.id = initiative_status_changes.initiative_status_id)));
  SQL
  create_view "moderation_moderations", sql_definition: <<-SQL
      SELECT ideas.id,
      'Idea'::text AS moderatable_type,
      NULL::text AS post_type,
      NULL::uuid AS post_id,
      NULL::text AS post_slug,
      NULL::jsonb AS post_title_multiloc,
      projects.id AS project_id,
      projects.slug AS project_slug,
      projects.title_multiloc AS project_title_multiloc,
      ideas.title_multiloc AS content_title_multiloc,
      ideas.body_multiloc AS content_body_multiloc,
      ideas.slug AS content_slug,
      ideas.published_at AS created_at,
      moderation_moderation_statuses.status AS moderation_status
     FROM ((ideas
       LEFT JOIN moderation_moderation_statuses ON ((moderation_moderation_statuses.moderatable_id = ideas.id)))
       LEFT JOIN projects ON ((projects.id = ideas.project_id)))
  UNION ALL
   SELECT initiatives.id,
      'Initiative'::text AS moderatable_type,
      NULL::text AS post_type,
      NULL::uuid AS post_id,
      NULL::text AS post_slug,
      NULL::jsonb AS post_title_multiloc,
      NULL::uuid AS project_id,
      NULL::character varying AS project_slug,
      NULL::jsonb AS project_title_multiloc,
      initiatives.title_multiloc AS content_title_multiloc,
      initiatives.body_multiloc AS content_body_multiloc,
      initiatives.slug AS content_slug,
      initiatives.published_at AS created_at,
      moderation_moderation_statuses.status AS moderation_status
     FROM (initiatives
       LEFT JOIN moderation_moderation_statuses ON ((moderation_moderation_statuses.moderatable_id = initiatives.id)))
  UNION ALL
   SELECT comments.id,
      'Comment'::text AS moderatable_type,
      'Idea'::text AS post_type,
      ideas.id AS post_id,
      ideas.slug AS post_slug,
      ideas.title_multiloc AS post_title_multiloc,
      projects.id AS project_id,
      projects.slug AS project_slug,
      projects.title_multiloc AS project_title_multiloc,
      NULL::jsonb AS content_title_multiloc,
      comments.body_multiloc AS content_body_multiloc,
      NULL::character varying AS content_slug,
      comments.created_at,
      moderation_moderation_statuses.status AS moderation_status
     FROM (((comments
       LEFT JOIN moderation_moderation_statuses ON ((moderation_moderation_statuses.moderatable_id = comments.id)))
       LEFT JOIN ideas ON ((ideas.id = comments.post_id)))
       LEFT JOIN projects ON ((projects.id = ideas.project_id)))
    WHERE ((comments.post_type)::text = 'Idea'::text)
  UNION ALL
   SELECT comments.id,
      'Comment'::text AS moderatable_type,
      'Initiative'::text AS post_type,
      initiatives.id AS post_id,
      initiatives.slug AS post_slug,
      initiatives.title_multiloc AS post_title_multiloc,
      NULL::uuid AS project_id,
      NULL::character varying AS project_slug,
      NULL::jsonb AS project_title_multiloc,
      NULL::jsonb AS content_title_multiloc,
      comments.body_multiloc AS content_body_multiloc,
      NULL::character varying AS content_slug,
      comments.created_at,
      moderation_moderation_statuses.status AS moderation_status
     FROM ((comments
       LEFT JOIN moderation_moderation_statuses ON ((moderation_moderation_statuses.moderatable_id = comments.id)))
       LEFT JOIN initiatives ON ((initiatives.id = comments.post_id)))
    WHERE ((comments.post_type)::text = 'Initiative'::text);
  SQL
  create_view "analytics_dimension_projects", sql_definition: <<-SQL
      SELECT projects.id,
      projects.title_multiloc
     FROM projects;
  SQL
  create_view "analytics_build_feedbacks", sql_definition: <<-SQL
      SELECT a.post_id,
      min(a.feedback_first_date) AS feedback_first_date,
      max(a.feedback_official) AS feedback_official,
      max(a.feedback_status_change) AS feedback_status_change
     FROM ( SELECT activities.item_id AS post_id,
              min(activities.created_at) AS feedback_first_date,
              0 AS feedback_official,
              1 AS feedback_status_change
             FROM activities
            WHERE (((activities.action)::text = 'changed_status'::text) AND ((activities.item_type)::text = ANY (ARRAY[('Idea'::character varying)::text, ('Initiative'::character varying)::text])))
            GROUP BY activities.item_id
          UNION ALL
           SELECT official_feedbacks.post_id,
              min(official_feedbacks.created_at) AS feedback_first_date,
              1 AS feedback_official,
              0 AS feedback_status_change
             FROM official_feedbacks
            GROUP BY official_feedbacks.post_id) a
    GROUP BY a.post_id;
  SQL
  create_view "analytics_fact_email_deliveries", sql_definition: <<-SQL
      SELECT ecd.id,
      (ecd.sent_at)::date AS dimension_date_sent_id,
      ecd.campaign_id,
      ((ecc.type)::text <> 'EmailCampaigns::Campaigns::Manual'::text) AS automated
     FROM (email_campaigns_deliveries ecd
       JOIN email_campaigns_campaigns ecc ON ((ecc.id = ecd.campaign_id)));
  SQL
  create_view "analytics_dimension_statuses", sql_definition: <<-SQL
      SELECT idea_statuses.id,
      idea_statuses.title_multiloc,
      idea_statuses.code,
      idea_statuses.color
     FROM idea_statuses
  UNION ALL
   SELECT initiative_statuses.id,
      initiative_statuses.title_multiloc,
      initiative_statuses.code,
      initiative_statuses.color
     FROM initiative_statuses;
  SQL
  create_view "analytics_fact_registrations", sql_definition: <<-SQL
      SELECT u.id,
      u.id AS dimension_user_id,
      (u.registration_completed_at)::date AS dimension_date_registration_id,
      (i.created_at)::date AS dimension_date_invited_id,
      (i.accepted_at)::date AS dimension_date_accepted_id
     FROM (users u
       LEFT JOIN invites i ON ((i.invitee_id = u.id)));
  SQL
  create_view "analytics_dimension_users", sql_definition: <<-SQL
      SELECT users.id,
      COALESCE(((users.roles -> 0) ->> 'type'::text), 'citizen'::text) AS role,
      users.invite_status
     FROM users;
  SQL
  create_view "analytics_fact_events", sql_definition: <<-SQL
      SELECT events.id,
      events.project_id AS dimension_project_id,
      (events.created_at)::date AS dimension_date_created_id,
      (events.start_at)::date AS dimension_date_start_id,
      (events.end_at)::date AS dimension_date_end_id
     FROM events;
  SQL
  create_view "analytics_fact_project_statuses", sql_definition: <<-SQL
      WITH finished_statuses_for_timeline_projects AS (
           SELECT phases.project_id,
              ((max(phases.end_at) + 1))::timestamp without time zone AS "timestamp"
             FROM phases
            GROUP BY phases.project_id
           HAVING (max(phases.end_at) < now())
          )
   SELECT ap.publication_id AS dimension_project_id,
      ap.publication_status AS status,
      ((((p.process_type)::text = 'continuous'::text) AND ((ap.publication_status)::text = 'archived'::text)) OR ((fsftp.project_id IS NOT NULL) AND ((ap.publication_status)::text <> 'draft'::text))) AS finished,
      COALESCE(fsftp."timestamp", ap.updated_at) AS "timestamp",
      COALESCE((fsftp."timestamp")::date, (ap.updated_at)::date) AS dimension_date_id
     FROM ((admin_publications ap
       LEFT JOIN projects p ON ((ap.publication_id = p.id)))
       LEFT JOIN finished_statuses_for_timeline_projects fsftp ON ((fsftp.project_id = ap.publication_id)))
    WHERE ((ap.publication_type)::text = 'Project'::text);
  SQL
  create_view "union_posts", sql_definition: <<-SQL
      SELECT ideas.id,
      ideas.title_multiloc,
      ideas.body_multiloc,
      ideas.publication_status,
      ideas.published_at,
      ideas.author_id,
      ideas.created_at,
      ideas.updated_at,
      ideas.likes_count,
      ideas.location_point,
      ideas.location_description,
      ideas.comments_count,
      ideas.slug,
      ideas.official_feedbacks_count
     FROM ideas
  UNION ALL
   SELECT initiatives.id,
      initiatives.title_multiloc,
      initiatives.body_multiloc,
      initiatives.publication_status,
      initiatives.published_at,
      initiatives.author_id,
      initiatives.created_at,
      initiatives.updated_at,
      initiatives.likes_count,
      initiatives.location_point,
      initiatives.location_description,
      initiatives.comments_count,
      initiatives.slug,
      initiatives.official_feedbacks_count
     FROM initiatives;
  SQL
  create_view "idea_trending_infos", sql_definition: <<-SQL
      SELECT ideas.id AS idea_id,
      GREATEST(comments_at.last_comment_at, likes_at.last_liked_at, ideas.published_at) AS last_activity_at,
      to_timestamp(round((((GREATEST(((comments_at.comments_count)::double precision * comments_at.mean_comment_at), (0)::double precision) + GREATEST(((likes_at.likes_count)::double precision * likes_at.mean_liked_at), (0)::double precision)) + date_part('epoch'::text, ideas.published_at)) / (((GREATEST((comments_at.comments_count)::numeric, 0.0) + GREATEST((likes_at.likes_count)::numeric, 0.0)) + 1.0))::double precision))) AS mean_activity_at
     FROM ((ideas
       FULL JOIN ( SELECT comments.post_id AS idea_id,
              max(comments.created_at) AS last_comment_at,
              avg(date_part('epoch'::text, comments.created_at)) AS mean_comment_at,
              count(comments.post_id) AS comments_count
             FROM comments
            GROUP BY comments.post_id) comments_at ON ((ideas.id = comments_at.idea_id)))
       FULL JOIN ( SELECT reactions.reactable_id,
              max(reactions.created_at) AS last_liked_at,
              avg(date_part('epoch'::text, reactions.created_at)) AS mean_liked_at,
              count(reactions.reactable_id) AS likes_count
             FROM reactions
            WHERE (((reactions.mode)::text = 'up'::text) AND ((reactions.reactable_type)::text = 'Idea'::text))
            GROUP BY reactions.reactable_id) likes_at ON ((ideas.id = likes_at.reactable_id)));
  SQL
  create_view "analytics_fact_participations", sql_definition: <<-SQL
      SELECT i.id,
      i.author_id AS dimension_user_id,
      i.project_id AS dimension_project_id,
          CASE
              WHEN (((pr.participation_method)::text = 'native_survey'::text) OR ((ph.participation_method)::text = 'native_survey'::text)) THEN survey.id
              ELSE idea.id
          END AS dimension_type_id,
      (i.created_at)::date AS dimension_date_created_id,
      (i.likes_count + i.dislikes_count) AS reactions_count,
      i.likes_count,
      i.dislikes_count
     FROM ((((ideas i
       LEFT JOIN projects pr ON ((pr.id = i.project_id)))
       LEFT JOIN phases ph ON ((ph.id = i.creation_phase_id)))
       JOIN analytics_dimension_types idea ON (((idea.name)::text = 'idea'::text)))
       LEFT JOIN analytics_dimension_types survey ON (((survey.name)::text = 'survey'::text)))
  UNION ALL
   SELECT i.id,
      i.author_id AS dimension_user_id,
      NULL::uuid AS dimension_project_id,
      adt.id AS dimension_type_id,
      (i.created_at)::date AS dimension_date_created_id,
      (i.likes_count + i.dislikes_count) AS reactions_count,
      i.likes_count,
      i.dislikes_count
     FROM (initiatives i
       JOIN analytics_dimension_types adt ON (((adt.name)::text = 'initiative'::text)))
  UNION ALL
   SELECT c.id,
      c.author_id AS dimension_user_id,
      i.project_id AS dimension_project_id,
      adt.id AS dimension_type_id,
      (c.created_at)::date AS dimension_date_created_id,
      (c.likes_count + c.dislikes_count) AS reactions_count,
      c.likes_count,
      c.dislikes_count
     FROM ((comments c
       JOIN analytics_dimension_types adt ON ((((adt.name)::text = 'comment'::text) AND ((adt.parent)::text = lower((c.post_type)::text)))))
       LEFT JOIN ideas i ON ((c.post_id = i.id)))
  UNION ALL
   SELECT r.id,
      r.user_id AS dimension_user_id,
      COALESCE(i.project_id, ic.project_id) AS dimension_project_id,
      adt.id AS dimension_type_id,
      (r.created_at)::date AS dimension_date_created_id,
      1 AS reactions_count,
          CASE
              WHEN ((r.mode)::text = 'up'::text) THEN 1
              ELSE 0
          END AS likes_count,
          CASE
              WHEN ((r.mode)::text = 'down'::text) THEN 1
              ELSE 0
          END AS dislikes_count
     FROM ((((reactions r
       JOIN analytics_dimension_types adt ON ((((adt.name)::text = 'reaction'::text) AND ((adt.parent)::text = lower((r.reactable_type)::text)))))
       LEFT JOIN ideas i ON ((i.id = r.reactable_id)))
       LEFT JOIN comments c ON ((c.id = r.reactable_id)))
       LEFT JOIN ideas ic ON ((ic.id = c.post_id)))
  UNION ALL
   SELECT pr.id,
      pr.user_id AS dimension_user_id,
      COALESCE(p.project_id, pr.participation_context_id) AS dimension_project_id,
      adt.id AS dimension_type_id,
      (pr.created_at)::date AS dimension_date_created_id,
      0 AS reactions_count,
      0 AS likes_count,
      0 AS dislikes_count
     FROM ((polls_responses pr
       LEFT JOIN phases p ON ((p.id = pr.participation_context_id)))
       JOIN analytics_dimension_types adt ON (((adt.name)::text = 'poll'::text)))
  UNION ALL
   SELECT vv.id,
      vv.user_id AS dimension_user_id,
      COALESCE(p.project_id, vc.participation_context_id) AS dimension_project_id,
      adt.id AS dimension_type_id,
      (vv.created_at)::date AS dimension_date_created_id,
      0 AS reactions_count,
      0 AS likes_count,
      0 AS dislikes_count
     FROM (((volunteering_volunteers vv
       LEFT JOIN volunteering_causes vc ON ((vc.id = vv.cause_id)))
       LEFT JOIN phases p ON ((p.id = vc.participation_context_id)))
       JOIN analytics_dimension_types adt ON (((adt.name)::text = 'volunteer'::text)));
  SQL
  create_view "analytics_fact_posts", sql_definition: <<-SQL
      SELECT i.id,
      i.author_id AS user_id,
      i.project_id AS dimension_project_id,
      adt.id AS dimension_type_id,
      (i.created_at)::date AS dimension_date_created_id,
      (abf.feedback_first_date)::date AS dimension_date_first_feedback_id,
      i.idea_status_id AS dimension_status_id,
      (abf.feedback_first_date - i.created_at) AS feedback_time_taken,
      COALESCE(abf.feedback_official, 0) AS feedback_official,
      COALESCE(abf.feedback_status_change, 0) AS feedback_status_change,
          CASE
              WHEN (abf.feedback_first_date IS NULL) THEN 1
              ELSE 0
          END AS feedback_none,
      (i.likes_count + i.dislikes_count) AS reactions_count,
      i.likes_count,
      i.dislikes_count,
      i.publication_status
     FROM (((((ideas i
       JOIN analytics_dimension_types adt ON (((adt.name)::text = 'idea'::text)))
       LEFT JOIN analytics_build_feedbacks abf ON ((abf.post_id = i.id)))
       LEFT JOIN ideas_phases iph ON ((iph.idea_id = i.id)))
       LEFT JOIN phases ph ON ((ph.id = iph.phase_id)))
       LEFT JOIN projects pr ON ((pr.id = i.project_id)))
    WHERE (((ph.id IS NULL) OR ((ph.participation_method)::text <> 'native_survey'::text)) AND ((pr.participation_method)::text <> 'native_survey'::text))
  UNION ALL
   SELECT i.id,
      i.author_id AS user_id,
      NULL::uuid AS dimension_project_id,
      adt.id AS dimension_type_id,
      (i.created_at)::date AS dimension_date_created_id,
      (abf.feedback_first_date)::date AS dimension_date_first_feedback_id,
      isc.initiative_status_id AS dimension_status_id,
      (abf.feedback_first_date - i.created_at) AS feedback_time_taken,
      COALESCE(abf.feedback_official, 0) AS feedback_official,
      COALESCE(abf.feedback_status_change, 0) AS feedback_status_change,
          CASE
              WHEN (abf.feedback_first_date IS NULL) THEN 1
              ELSE 0
          END AS feedback_none,
      (i.likes_count + i.dislikes_count) AS reactions_count,
      i.likes_count,
      i.dislikes_count,
      i.publication_status
     FROM (((initiatives i
       JOIN analytics_dimension_types adt ON (((adt.name)::text = 'initiative'::text)))
       LEFT JOIN analytics_build_feedbacks abf ON ((abf.post_id = i.id)))
       LEFT JOIN initiative_status_changes isc ON (((isc.initiative_id = i.id) AND (isc.updated_at = ( SELECT max(isc_.updated_at) AS max
             FROM initiative_status_changes isc_
            WHERE (isc_.initiative_id = i.id))))));
  SQL
end<|MERGE_RESOLUTION|>--- conflicted
+++ resolved
@@ -10,11 +10,7 @@
 #
 # It's strongly recommended that you check this file into your version control system.
 
-<<<<<<< HEAD
-ActiveRecord::Schema[7.0].define(version: 2023_06_20_114801) do
-=======
 ActiveRecord::Schema[7.0].define(version: 2023_06_08_120425) do
->>>>>>> bfd425c2
   # These are extensions that must be enabled in order to support this database
   enable_extension "pgcrypto"
   enable_extension "plpgsql"
@@ -1745,6 +1741,54 @@
             WHERE (((reactions.mode)::text = 'up'::text) AND ((reactions.reactable_type)::text = 'Idea'::text))
             GROUP BY reactions.reactable_id) likes_at ON ((ideas.id = likes_at.reactable_id)));
   SQL
+  create_view "analytics_fact_posts", sql_definition: <<-SQL
+      SELECT i.id,
+      i.author_id AS user_id,
+      i.project_id AS dimension_project_id,
+      adt.id AS dimension_type_id,
+      (i.created_at)::date AS dimension_date_created_id,
+      (abf.feedback_first_date)::date AS dimension_date_first_feedback_id,
+      i.idea_status_id AS dimension_status_id,
+      (abf.feedback_first_date - i.created_at) AS feedback_time_taken,
+      COALESCE(abf.feedback_official, 0) AS feedback_official,
+      COALESCE(abf.feedback_status_change, 0) AS feedback_status_change,
+          CASE
+              WHEN (abf.feedback_first_date IS NULL) THEN 1
+              ELSE 0
+          END AS feedback_none,
+      (i.likes_count + i.dislikes_count) AS reactions_count,
+      i.likes_count,
+      i.dislikes_count,
+      i.publication_status
+     FROM ((ideas i
+       JOIN analytics_dimension_types adt ON (((adt.name)::text = 'idea'::text)))
+       LEFT JOIN analytics_build_feedbacks abf ON ((abf.post_id = i.id)))
+  UNION ALL
+   SELECT i.id,
+      i.author_id AS user_id,
+      NULL::uuid AS dimension_project_id,
+      adt.id AS dimension_type_id,
+      (i.created_at)::date AS dimension_date_created_id,
+      (abf.feedback_first_date)::date AS dimension_date_first_feedback_id,
+      isc.initiative_status_id AS dimension_status_id,
+      (abf.feedback_first_date - i.created_at) AS feedback_time_taken,
+      COALESCE(abf.feedback_official, 0) AS feedback_official,
+      COALESCE(abf.feedback_status_change, 0) AS feedback_status_change,
+          CASE
+              WHEN (abf.feedback_first_date IS NULL) THEN 1
+              ELSE 0
+          END AS feedback_none,
+      (i.likes_count + i.dislikes_count) AS reactions_count,
+      i.likes_count,
+      i.dislikes_count,
+      i.publication_status
+     FROM (((initiatives i
+       JOIN analytics_dimension_types adt ON (((adt.name)::text = 'initiative'::text)))
+       LEFT JOIN analytics_build_feedbacks abf ON ((abf.post_id = i.id)))
+       LEFT JOIN initiative_status_changes isc ON (((isc.initiative_id = i.id) AND (isc.updated_at = ( SELECT max(isc_.updated_at) AS max
+             FROM initiative_status_changes isc_
+            WHERE (isc_.initiative_id = i.id))))));
+  SQL
   create_view "analytics_fact_participations", sql_definition: <<-SQL
       SELECT i.id,
       i.author_id AS dimension_user_id,
@@ -1831,56 +1875,4 @@
        LEFT JOIN phases p ON ((p.id = vc.participation_context_id)))
        JOIN analytics_dimension_types adt ON (((adt.name)::text = 'volunteer'::text)));
   SQL
-  create_view "analytics_fact_posts", sql_definition: <<-SQL
-      SELECT i.id,
-      i.author_id AS user_id,
-      i.project_id AS dimension_project_id,
-      adt.id AS dimension_type_id,
-      (i.created_at)::date AS dimension_date_created_id,
-      (abf.feedback_first_date)::date AS dimension_date_first_feedback_id,
-      i.idea_status_id AS dimension_status_id,
-      (abf.feedback_first_date - i.created_at) AS feedback_time_taken,
-      COALESCE(abf.feedback_official, 0) AS feedback_official,
-      COALESCE(abf.feedback_status_change, 0) AS feedback_status_change,
-          CASE
-              WHEN (abf.feedback_first_date IS NULL) THEN 1
-              ELSE 0
-          END AS feedback_none,
-      (i.likes_count + i.dislikes_count) AS reactions_count,
-      i.likes_count,
-      i.dislikes_count,
-      i.publication_status
-     FROM (((((ideas i
-       JOIN analytics_dimension_types adt ON (((adt.name)::text = 'idea'::text)))
-       LEFT JOIN analytics_build_feedbacks abf ON ((abf.post_id = i.id)))
-       LEFT JOIN ideas_phases iph ON ((iph.idea_id = i.id)))
-       LEFT JOIN phases ph ON ((ph.id = iph.phase_id)))
-       LEFT JOIN projects pr ON ((pr.id = i.project_id)))
-    WHERE (((ph.id IS NULL) OR ((ph.participation_method)::text <> 'native_survey'::text)) AND ((pr.participation_method)::text <> 'native_survey'::text))
-  UNION ALL
-   SELECT i.id,
-      i.author_id AS user_id,
-      NULL::uuid AS dimension_project_id,
-      adt.id AS dimension_type_id,
-      (i.created_at)::date AS dimension_date_created_id,
-      (abf.feedback_first_date)::date AS dimension_date_first_feedback_id,
-      isc.initiative_status_id AS dimension_status_id,
-      (abf.feedback_first_date - i.created_at) AS feedback_time_taken,
-      COALESCE(abf.feedback_official, 0) AS feedback_official,
-      COALESCE(abf.feedback_status_change, 0) AS feedback_status_change,
-          CASE
-              WHEN (abf.feedback_first_date IS NULL) THEN 1
-              ELSE 0
-          END AS feedback_none,
-      (i.likes_count + i.dislikes_count) AS reactions_count,
-      i.likes_count,
-      i.dislikes_count,
-      i.publication_status
-     FROM (((initiatives i
-       JOIN analytics_dimension_types adt ON (((adt.name)::text = 'initiative'::text)))
-       LEFT JOIN analytics_build_feedbacks abf ON ((abf.post_id = i.id)))
-       LEFT JOIN initiative_status_changes isc ON (((isc.initiative_id = i.id) AND (isc.updated_at = ( SELECT max(isc_.updated_at) AS max
-             FROM initiative_status_changes isc_
-            WHERE (isc_.initiative_id = i.id))))));
-  SQL
 end