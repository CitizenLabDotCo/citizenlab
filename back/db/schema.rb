--- conflicted
+++ resolved
@@ -10,11 +10,7 @@
 #
 # It's strongly recommended that you check this file into your version control system.
 
-<<<<<<< HEAD
 ActiveRecord::Schema[7.0].define(version: 2023_10_03_095622) do
-=======
-ActiveRecord::Schema[7.0].define(version: 2023_09_27_135924) do
->>>>>>> 47c41a7b
   # These are extensions that must be enabled in order to support this database
   enable_extension "pgcrypto"
   enable_extension "plpgsql"
@@ -505,14 +501,9 @@
     t.string "address_1"
     t.integer "attendees_count", default: 0, null: false
     t.jsonb "address_2_multiloc", default: {}, null: false
-<<<<<<< HEAD
-    t.jsonb "attend_button_multiloc", default: {}, null: false
-    t.string "using_url"
-=======
     t.string "using_url"
     t.jsonb "attend_button_multiloc", default: {}, null: false
     t.string "online_link"
->>>>>>> 47c41a7b
     t.index ["location_point"], name: "index_events_on_location_point", using: :gist
     t.index ["project_id"], name: "index_events_on_project_id"
   end
@@ -1590,11 +1581,8 @@
     t.datetime "block_end_at", precision: nil
     t.string "new_email"
     t.integer "followings_count", default: 0, null: false
-<<<<<<< HEAD
+    t.jsonb "onboarding", default: {}, null: false
     t.string "unique_code"
-=======
-    t.jsonb "onboarding", default: {}, null: false
->>>>>>> 47c41a7b
     t.index "lower((email)::text)", name: "users_unique_lower_email_idx", unique: true
     t.index ["email"], name: "index_users_on_email"
     t.index ["registration_completed_at"], name: "index_users_on_registration_completed_at"
