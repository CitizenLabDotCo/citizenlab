--- conflicted
+++ resolved
@@ -10,11 +10,7 @@
 #
 # It's strongly recommended that you check this file into your version control system.
 
-<<<<<<< HEAD
-ActiveRecord::Schema[7.0].define(version: 2023_06_21_144312) do
-=======
 ActiveRecord::Schema[7.0].define(version: 2023_06_22_132238) do
->>>>>>> e910944c
   # These are extensions that must be enabled in order to support this database
   enable_extension "pgcrypto"
   enable_extension "plpgsql"
@@ -395,13 +391,8 @@
     t.string "name", null: false
     t.string "treatment", null: false
     t.string "action", null: false
-<<<<<<< HEAD
-    t.datetime "created_at", null: false
-    t.datetime "updated_at", null: false
-=======
     t.datetime "created_at", precision: 6, null: false
     t.datetime "updated_at", precision: 6, null: false
->>>>>>> e910944c
   end
 
   create_table "flag_inappropriate_content_inappropriate_content_flags", id: :uuid, default: -> { "gen_random_uuid()" }, force: :cascade do |t|
@@ -546,7 +537,6 @@
     t.uuid "phase_id"
     t.datetime "created_at", precision: nil, null: false
     t.datetime "updated_at", precision: nil, null: false
-    t.integer "baskets_count", default: 0, null: false
     t.index ["idea_id", "phase_id"], name: "index_ideas_phases_on_idea_id_and_phase_id", unique: true
     t.index ["idea_id"], name: "index_ideas_phases_on_idea_id"
     t.index ["phase_id"], name: "index_ideas_phases_on_phase_id"
@@ -1009,7 +999,6 @@
     t.integer "voting_max_votes_per_idea"
     t.jsonb "voting_term_singular_multiloc", default: {}
     t.jsonb "voting_term_plural_multiloc", default: {}
-    t.integer "baskets_count", default: 0, null: false
     t.index ["project_id"], name: "index_phases_on_project_id"
   end
 
@@ -1149,12 +1138,10 @@
     t.integer "posting_limited_max", default: 1
     t.string "document_annotation_embed_url"
     t.boolean "allow_anonymous_participation", default: false, null: false
-    t.string "qr_code"
     t.string "voting_method"
     t.integer "voting_max_votes_per_idea"
     t.jsonb "voting_term_singular_multiloc", default: {}
     t.jsonb "voting_term_plural_multiloc", default: {}
-    t.integer "baskets_count", default: 0, null: false
     t.index ["slug"], name: "index_projects_on_slug", unique: true
   end
 
@@ -1399,12 +1386,10 @@
     t.string "block_reason"
     t.datetime "block_end_at", precision: nil
     t.string "new_email"
-    t.string "unique_code"
     t.index "lower((email)::text)", name: "users_unique_lower_email_idx", unique: true
     t.index ["email"], name: "index_users_on_email"
     t.index ["registration_completed_at"], name: "index_users_on_registration_completed_at"
     t.index ["slug"], name: "index_users_on_slug", unique: true
-    t.index ["unique_code"], name: "index_users_on_unique_code", unique: true
   end
 
   create_table "verification_verifications", id: :uuid, default: -> { "gen_random_uuid()" }, force: :cascade do |t|
