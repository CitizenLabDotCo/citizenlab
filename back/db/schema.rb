# This file is auto-generated from the current state of the database. Instead
# of editing this file, please use the migrations feature of Active Record to
# incrementally modify your database, and then regenerate this schema definition.
#
# This file is the source Rails uses to define your schema when running `bin/rails
# db:schema:load`. When creating a new database, `bin/rails db:schema:load` tends to
# be faster and is potentially less error prone than running all of your
# migrations from scratch. Old migrations may fail to apply correctly if those
# migrations use external dependencies or application code.
#
# It's strongly recommended that you check this file into your version control system.

<<<<<<< HEAD
ActiveRecord::Schema.define(version: 2023_05_18_133943) do
=======
ActiveRecord::Schema.define(version: 2023_05_16_150847) do
>>>>>>> 7a92fa6d

  # These are extensions that must be enabled in order to support this database
  enable_extension "pgcrypto"
  enable_extension "plpgsql"
  enable_extension "postgis"
  enable_extension "uuid-ossp"

  create_table "activities", id: :uuid, default: -> { "gen_random_uuid()" }, force: :cascade do |t|
    t.string "item_type", null: false
    t.uuid "item_id", null: false
    t.string "action", null: false
    t.jsonb "payload", default: {}, null: false
    t.uuid "user_id"
    t.datetime "acted_at", null: false
    t.datetime "created_at", null: false
    t.uuid "project_id"
    t.index ["acted_at"], name: "index_activities_on_acted_at"
    t.index ["action"], name: "index_activities_on_action"
    t.index ["item_type", "item_id"], name: "index_activities_on_item"
    t.index ["project_id"], name: "index_activities_on_project_id"
    t.index ["user_id"], name: "index_activities_on_user_id"
  end

  create_table "admin_publications", id: :uuid, default: -> { "gen_random_uuid()" }, force: :cascade do |t|
    t.uuid "parent_id"
    t.integer "lft", null: false
    t.integer "rgt", null: false
    t.integer "ordering"
    t.string "publication_status", default: "published", null: false
    t.uuid "publication_id"
    t.string "publication_type"
    t.datetime "created_at", precision: 6, null: false
    t.datetime "updated_at", precision: 6, null: false
    t.integer "depth", default: 0, null: false
    t.boolean "children_allowed", default: true, null: false
    t.integer "children_count", default: 0, null: false
    t.index ["depth"], name: "index_admin_publications_on_depth"
    t.index ["lft"], name: "index_admin_publications_on_lft"
    t.index ["ordering"], name: "index_admin_publications_on_ordering"
    t.index ["parent_id"], name: "index_admin_publications_on_parent_id"
    t.index ["publication_type", "publication_id"], name: "index_admin_publications_on_publication_type_and_publication_id"
    t.index ["rgt"], name: "index_admin_publications_on_rgt"
  end

  create_table "analytics_dimension_dates", primary_key: "date", id: :date, force: :cascade do |t|
    t.string "year"
    t.string "month"
    t.date "week"
  end

  create_table "analytics_dimension_locales", id: :uuid, default: -> { "gen_random_uuid()" }, force: :cascade do |t|
    t.string "name", null: false
    t.index ["name"], name: "index_analytics_dimension_locales_on_name", unique: true
  end

  create_table "analytics_dimension_locales_fact_visits", id: false, force: :cascade do |t|
    t.uuid "dimension_locale_id"
    t.uuid "fact_visit_id"
    t.index ["dimension_locale_id", "fact_visit_id"], name: "i_analytics_dim_locales_fact_visits_on_locale_and_visit_ids", unique: true
    t.index ["dimension_locale_id"], name: "i_l_v_locale"
    t.index ["fact_visit_id"], name: "i_l_v_visit"
  end

  create_table "analytics_dimension_projects_fact_visits", id: false, force: :cascade do |t|
    t.uuid "dimension_project_id"
    t.uuid "fact_visit_id"
    t.index ["dimension_project_id", "fact_visit_id"], name: "i_analytics_dim_projects_fact_visits_on_project_and_visit_ids", unique: true
    t.index ["dimension_project_id"], name: "i_p_v_project"
    t.index ["fact_visit_id"], name: "i_p_v_visit"
  end

  create_table "analytics_dimension_referrer_types", id: :uuid, default: -> { "gen_random_uuid()" }, force: :cascade do |t|
    t.string "key", null: false
    t.string "name", null: false
    t.index ["key"], name: "i_d_referrer_key", unique: true
  end

  create_table "analytics_dimension_types", id: :uuid, default: -> { "gen_random_uuid()" }, force: :cascade do |t|
    t.string "name"
    t.string "parent"
    t.index ["name", "parent"], name: "index_analytics_dimension_types_on_name_and_parent", unique: true
  end

  create_table "analytics_fact_visits", id: :uuid, default: -> { "gen_random_uuid()" }, force: :cascade do |t|
    t.string "visitor_id", null: false
    t.uuid "dimension_user_id"
    t.uuid "dimension_referrer_type_id", null: false
    t.date "dimension_date_first_action_id", null: false
    t.date "dimension_date_last_action_id", null: false
    t.integer "duration", null: false
    t.integer "pages_visited", null: false
    t.boolean "returning_visitor", default: false, null: false
    t.string "referrer_name"
    t.string "referrer_url"
    t.integer "matomo_visit_id", null: false
    t.datetime "matomo_last_action_time", null: false
    t.index ["dimension_date_first_action_id"], name: "i_v_first_action"
    t.index ["dimension_date_last_action_id"], name: "i_v_last_action"
    t.index ["dimension_referrer_type_id"], name: "i_v_referrer_type"
    t.index ["dimension_user_id"], name: "i_v_user"
    t.index ["matomo_last_action_time"], name: "i_v_timestamp"
    t.index ["matomo_visit_id"], name: "i_v_matomo_visit", unique: true
  end

  create_table "app_configurations", id: :uuid, default: -> { "gen_random_uuid()" }, force: :cascade do |t|
    t.string "name"
    t.string "host"
    t.string "logo"
    t.string "favicon"
    t.jsonb "settings", default: {}
    t.datetime "created_at", precision: 6, null: false
    t.datetime "updated_at", precision: 6, null: false
    t.jsonb "style", default: {}
  end

  create_table "areas", id: :uuid, default: -> { "gen_random_uuid()" }, force: :cascade do |t|
    t.jsonb "title_multiloc", default: {}
    t.jsonb "description_multiloc", default: {}
    t.datetime "created_at", null: false
    t.datetime "updated_at", null: false
    t.integer "ordering"
    t.uuid "custom_field_option_id"
    t.index ["custom_field_option_id"], name: "index_areas_on_custom_field_option_id"
  end

  create_table "areas_ideas", id: :uuid, default: -> { "uuid_generate_v4()" }, force: :cascade do |t|
    t.uuid "area_id"
    t.uuid "idea_id"
    t.index ["area_id"], name: "index_areas_ideas_on_area_id"
    t.index ["idea_id", "area_id"], name: "index_areas_ideas_on_idea_id_and_area_id", unique: true
    t.index ["idea_id"], name: "index_areas_ideas_on_idea_id"
  end

  create_table "areas_initiatives", id: :uuid, default: -> { "gen_random_uuid()" }, force: :cascade do |t|
    t.uuid "area_id"
    t.uuid "initiative_id"
    t.index ["area_id"], name: "index_areas_initiatives_on_area_id"
    t.index ["initiative_id", "area_id"], name: "index_areas_initiatives_on_initiative_id_and_area_id", unique: true
    t.index ["initiative_id"], name: "index_areas_initiatives_on_initiative_id"
  end

  create_table "areas_projects", id: :uuid, default: -> { "uuid_generate_v4()" }, force: :cascade do |t|
    t.uuid "area_id"
    t.uuid "project_id"
    t.index ["area_id"], name: "index_areas_projects_on_area_id"
    t.index ["project_id"], name: "index_areas_projects_on_project_id"
  end

  create_table "areas_static_pages", force: :cascade do |t|
    t.uuid "area_id", null: false
    t.uuid "static_page_id", null: false
    t.datetime "created_at", precision: 6, null: false
    t.datetime "updated_at", precision: 6, null: false
    t.index ["area_id"], name: "index_areas_static_pages_on_area_id"
    t.index ["static_page_id"], name: "index_areas_static_pages_on_static_page_id"
  end

  create_table "baskets", id: :uuid, default: -> { "gen_random_uuid()" }, force: :cascade do |t|
    t.datetime "submitted_at"
    t.uuid "user_id"
    t.uuid "participation_context_id"
    t.string "participation_context_type"
    t.datetime "created_at", null: false
    t.datetime "updated_at", null: false
    t.index ["user_id"], name: "index_baskets_on_user_id"
  end

  create_table "baskets_ideas", id: :uuid, default: -> { "gen_random_uuid()" }, force: :cascade do |t|
    t.uuid "basket_id"
    t.uuid "idea_id"
    t.datetime "created_at", null: false
    t.datetime "updated_at", null: false
    t.index ["basket_id"], name: "index_baskets_ideas_on_basket_id"
    t.index ["idea_id"], name: "index_baskets_ideas_on_idea_id"
  end

  create_table "comments", id: :uuid, default: -> { "gen_random_uuid()" }, force: :cascade do |t|
    t.uuid "author_id"
    t.uuid "post_id"
    t.uuid "parent_id"
    t.integer "lft", null: false
    t.integer "rgt", null: false
    t.jsonb "body_multiloc", default: {}
    t.datetime "created_at", null: false
    t.datetime "updated_at", null: false
    t.integer "upvotes_count", default: 0, null: false
    t.integer "downvotes_count", default: 0, null: false
    t.string "publication_status", default: "published", null: false
    t.datetime "body_updated_at"
    t.integer "children_count", default: 0, null: false
    t.string "post_type"
    t.string "author_hash"
    t.boolean "anonymous", default: false, null: false
    t.index ["author_id"], name: "index_comments_on_author_id"
    t.index ["created_at"], name: "index_comments_on_created_at"
    t.index ["lft"], name: "index_comments_on_lft"
    t.index ["parent_id"], name: "index_comments_on_parent_id"
    t.index ["post_id", "post_type"], name: "index_comments_on_post_id_and_post_type"
    t.index ["post_id"], name: "index_comments_on_post_id"
    t.index ["rgt"], name: "index_comments_on_rgt"
  end

  create_table "common_passwords", id: :uuid, default: -> { "gen_random_uuid()" }, force: :cascade do |t|
    t.string "password"
    t.index ["password"], name: "index_common_passwords_on_password"
  end

  create_table "content_builder_layout_images", id: :uuid, default: -> { "gen_random_uuid()" }, force: :cascade do |t|
    t.string "image"
    t.string "code"
    t.datetime "created_at", precision: 6, null: false
    t.datetime "updated_at", precision: 6, null: false
  end

  create_table "content_builder_layouts", id: :uuid, default: -> { "gen_random_uuid()" }, force: :cascade do |t|
    t.jsonb "craftjs_jsonmultiloc", default: {}
    t.string "content_buildable_type", null: false
    t.uuid "content_buildable_id", null: false
    t.string "code", null: false
    t.boolean "enabled", default: false, null: false
    t.datetime "created_at", precision: 6, null: false
    t.datetime "updated_at", precision: 6, null: false
    t.index ["content_buildable_type", "content_buildable_id", "code"], name: "index_content_builder_layouts_content_buidable_type_id_code", unique: true
  end

  create_table "custom_field_options", id: :uuid, default: -> { "gen_random_uuid()" }, force: :cascade do |t|
    t.uuid "custom_field_id"
    t.string "key"
    t.jsonb "title_multiloc", default: {}
    t.integer "ordering"
    t.datetime "created_at", null: false
    t.datetime "updated_at", null: false
    t.index ["custom_field_id", "key"], name: "index_custom_field_options_on_custom_field_id_and_key", unique: true
    t.index ["custom_field_id"], name: "index_custom_field_options_on_custom_field_id"
  end

  create_table "custom_fields", id: :uuid, default: -> { "gen_random_uuid()" }, force: :cascade do |t|
    t.string "resource_type"
    t.string "key"
    t.string "input_type"
    t.jsonb "title_multiloc", default: {}
    t.jsonb "description_multiloc", default: {}
    t.boolean "required", default: false
    t.integer "ordering"
    t.datetime "created_at", null: false
    t.datetime "updated_at", null: false
    t.boolean "enabled", default: true, null: false
    t.string "code"
    t.uuid "resource_id"
    t.boolean "hidden", default: false, null: false
    t.integer "maximum"
    t.jsonb "minimum_label_multiloc", default: {}, null: false
    t.jsonb "maximum_label_multiloc", default: {}, null: false
    t.jsonb "logic", default: {}, null: false
    t.string "answer_visible_to"
    t.index ["resource_type", "resource_id"], name: "index_custom_fields_on_resource_type_and_resource_id"
  end

  create_table "custom_forms", id: :uuid, default: -> { "gen_random_uuid()" }, force: :cascade do |t|
    t.datetime "created_at", precision: 6, null: false
    t.datetime "updated_at", precision: 6, null: false
    t.uuid "participation_context_id", null: false
    t.string "participation_context_type", null: false
    t.index ["participation_context_id", "participation_context_type"], name: "index_custom_forms_on_participation_context", unique: true
  end

  create_table "email_campaigns_campaign_email_commands", id: :uuid, default: -> { "gen_random_uuid()" }, force: :cascade do |t|
    t.string "campaign"
    t.uuid "recipient_id"
    t.datetime "commanded_at"
    t.jsonb "tracked_content"
    t.datetime "created_at", null: false
    t.datetime "updated_at", null: false
    t.index ["recipient_id"], name: "index_email_campaigns_campaign_email_commands_on_recipient_id"
  end

  create_table "email_campaigns_campaigns", id: :uuid, default: -> { "gen_random_uuid()" }, force: :cascade do |t|
    t.string "type", null: false
    t.uuid "author_id"
    t.boolean "enabled"
    t.string "sender"
    t.string "reply_to"
    t.jsonb "schedule", default: {}
    t.jsonb "subject_multiloc", default: {}
    t.jsonb "body_multiloc", default: {}
    t.datetime "created_at", null: false
    t.datetime "updated_at", null: false
    t.integer "deliveries_count", default: 0, null: false
    t.index ["author_id"], name: "index_email_campaigns_campaigns_on_author_id"
    t.index ["type"], name: "index_email_campaigns_campaigns_on_type"
  end

  create_table "email_campaigns_campaigns_groups", id: :uuid, default: -> { "gen_random_uuid()" }, force: :cascade do |t|
    t.uuid "campaign_id"
    t.uuid "group_id"
    t.datetime "created_at", null: false
    t.datetime "updated_at", null: false
    t.index ["campaign_id", "group_id"], name: "index_campaigns_groups", unique: true
    t.index ["campaign_id"], name: "index_email_campaigns_campaigns_groups_on_campaign_id"
    t.index ["group_id"], name: "index_email_campaigns_campaigns_groups_on_group_id"
  end

  create_table "email_campaigns_consents", id: :uuid, default: -> { "gen_random_uuid()" }, force: :cascade do |t|
    t.string "campaign_type", null: false
    t.uuid "user_id", null: false
    t.boolean "consented", null: false
    t.datetime "created_at", null: false
    t.datetime "updated_at", null: false
    t.index ["campaign_type", "user_id"], name: "index_email_campaigns_consents_on_campaign_type_and_user_id", unique: true
    t.index ["user_id"], name: "index_email_campaigns_consents_on_user_id"
  end

  create_table "email_campaigns_deliveries", id: :uuid, default: -> { "gen_random_uuid()" }, force: :cascade do |t|
    t.uuid "campaign_id", null: false
    t.uuid "user_id", null: false
    t.string "delivery_status", null: false
    t.jsonb "tracked_content", default: {}
    t.datetime "sent_at"
    t.datetime "created_at", null: false
    t.datetime "updated_at", null: false
    t.index ["campaign_id", "user_id"], name: "index_email_campaigns_deliveries_on_campaign_id_and_user_id"
    t.index ["campaign_id"], name: "index_email_campaigns_deliveries_on_campaign_id"
    t.index ["sent_at"], name: "index_email_campaigns_deliveries_on_sent_at"
    t.index ["user_id"], name: "index_email_campaigns_deliveries_on_user_id"
  end

  create_table "email_campaigns_unsubscription_tokens", id: :uuid, default: -> { "gen_random_uuid()" }, force: :cascade do |t|
    t.string "token", null: false
    t.uuid "user_id", null: false
    t.index ["token"], name: "index_email_campaigns_unsubscription_tokens_on_token"
    t.index ["user_id"], name: "index_email_campaigns_unsubscription_tokens_on_user_id"
  end

  create_table "email_snippets", id: :uuid, default: -> { "gen_random_uuid()" }, force: :cascade do |t|
    t.string "email"
    t.string "snippet"
    t.string "locale"
    t.text "body"
    t.datetime "created_at", null: false
    t.datetime "updated_at", null: false
    t.index ["email", "snippet", "locale"], name: "index_email_snippets_on_email_and_snippet_and_locale"
  end

  create_table "event_files", id: :uuid, default: -> { "gen_random_uuid()" }, force: :cascade do |t|
    t.uuid "event_id"
    t.string "file"
    t.integer "ordering"
    t.datetime "created_at", null: false
    t.datetime "updated_at", null: false
    t.string "name"
    t.index ["event_id"], name: "index_event_files_on_event_id"
  end

  create_table "events", id: :uuid, default: -> { "gen_random_uuid()" }, force: :cascade do |t|
    t.uuid "project_id"
    t.jsonb "title_multiloc", default: {}
    t.jsonb "description_multiloc", default: {}
    t.jsonb "location_multiloc", default: {}
    t.datetime "start_at"
    t.datetime "end_at"
    t.datetime "created_at", null: false
    t.datetime "updated_at", null: false
    t.index ["project_id"], name: "index_events_on_project_id"
  end

  create_table "flag_inappropriate_content_inappropriate_content_flags", id: :uuid, default: -> { "gen_random_uuid()" }, force: :cascade do |t|
    t.uuid "flaggable_id", null: false
    t.string "flaggable_type", null: false
    t.datetime "deleted_at"
    t.string "toxicity_label"
    t.datetime "created_at", precision: 6, null: false
    t.datetime "updated_at", precision: 6, null: false
    t.index ["flaggable_id", "flaggable_type"], name: "inappropriate_content_flags_flaggable"
  end

  create_table "groups", id: :uuid, default: -> { "gen_random_uuid()" }, force: :cascade do |t|
    t.jsonb "title_multiloc", default: {}
    t.string "slug"
    t.integer "memberships_count", default: 0, null: false
    t.datetime "created_at", null: false
    t.datetime "updated_at", null: false
    t.string "membership_type"
    t.jsonb "rules", default: []
    t.index ["slug"], name: "index_groups_on_slug"
  end

  create_table "groups_permissions", id: :uuid, default: -> { "gen_random_uuid()" }, force: :cascade do |t|
    t.uuid "permission_id", null: false
    t.uuid "group_id", null: false
    t.datetime "created_at", null: false
    t.datetime "updated_at", null: false
    t.index ["group_id"], name: "index_groups_permissions_on_group_id"
    t.index ["permission_id"], name: "index_groups_permissions_on_permission_id"
  end

  create_table "groups_projects", id: :uuid, default: -> { "gen_random_uuid()" }, force: :cascade do |t|
    t.uuid "group_id"
    t.uuid "project_id"
    t.datetime "created_at", null: false
    t.datetime "updated_at", null: false
    t.index ["group_id", "project_id"], name: "index_groups_projects_on_group_id_and_project_id", unique: true
    t.index ["group_id"], name: "index_groups_projects_on_group_id"
    t.index ["project_id"], name: "index_groups_projects_on_project_id"
  end

  create_table "home_pages", id: :uuid, default: -> { "gen_random_uuid()" }, force: :cascade do |t|
    t.boolean "top_info_section_enabled", default: false, null: false
    t.jsonb "top_info_section_multiloc", default: {}, null: false
    t.boolean "bottom_info_section_enabled", default: false, null: false
    t.jsonb "bottom_info_section_multiloc", default: {}, null: false
    t.boolean "events_widget_enabled", default: false, null: false
    t.boolean "projects_enabled", default: true, null: false
    t.jsonb "projects_header_multiloc", default: {}, null: false
    t.boolean "banner_avatars_enabled", default: true, null: false
    t.string "banner_layout", default: "full_width_banner_layout", null: false
    t.jsonb "banner_signed_in_header_multiloc", default: {}, null: false
    t.jsonb "banner_cta_signed_in_text_multiloc", default: {}, null: false
    t.string "banner_cta_signed_in_type", default: "no_button", null: false
    t.string "banner_cta_signed_in_url"
    t.jsonb "banner_signed_out_header_multiloc", default: {}, null: false
    t.jsonb "banner_signed_out_subheader_multiloc", default: {}, null: false
    t.string "banner_signed_out_header_overlay_color"
    t.integer "banner_signed_out_header_overlay_opacity"
    t.jsonb "banner_cta_signed_out_text_multiloc", default: {}, null: false
    t.string "banner_cta_signed_out_type", default: "sign_up_button", null: false
    t.string "banner_cta_signed_out_url"
    t.datetime "created_at", precision: 6, null: false
    t.datetime "updated_at", precision: 6, null: false
    t.string "header_bg"
  end

  create_table "id_id_card_lookup_id_cards", id: :uuid, default: -> { "gen_random_uuid()" }, force: :cascade do |t|
    t.string "hashed_card_id"
    t.index ["hashed_card_id"], name: "index_id_id_card_lookup_id_cards_on_hashed_card_id"
  end

  create_table "idea_files", id: :uuid, default: -> { "gen_random_uuid()" }, force: :cascade do |t|
    t.uuid "idea_id"
    t.string "file"
    t.integer "ordering"
    t.datetime "created_at", null: false
    t.datetime "updated_at", null: false
    t.string "name"
    t.index ["idea_id"], name: "index_idea_files_on_idea_id"
  end

  create_table "idea_images", id: :uuid, default: -> { "gen_random_uuid()" }, force: :cascade do |t|
    t.uuid "idea_id"
    t.string "image"
    t.integer "ordering"
    t.datetime "created_at", null: false
    t.datetime "updated_at", null: false
    t.index ["idea_id"], name: "index_idea_images_on_idea_id"
  end

  create_table "idea_statuses", id: :uuid, default: -> { "gen_random_uuid()" }, force: :cascade do |t|
    t.jsonb "title_multiloc", default: {}
    t.integer "ordering"
    t.string "code"
    t.string "color"
    t.datetime "created_at", null: false
    t.datetime "updated_at", null: false
    t.jsonb "description_multiloc", default: {}
    t.integer "ideas_count", default: 0
  end

  create_table "ideas", id: :uuid, default: -> { "gen_random_uuid()" }, force: :cascade do |t|
    t.jsonb "title_multiloc", default: {}
    t.jsonb "body_multiloc", default: {}
    t.string "publication_status"
    t.datetime "published_at"
    t.uuid "project_id"
    t.uuid "author_id"
    t.datetime "created_at", null: false
    t.datetime "updated_at", null: false
    t.integer "upvotes_count", default: 0, null: false
    t.integer "downvotes_count", default: 0, null: false
    t.geography "location_point", limit: {:srid=>4326, :type=>"st_point", :geographic=>true}
    t.string "location_description"
    t.integer "comments_count", default: 0, null: false
    t.uuid "idea_status_id"
    t.string "slug"
    t.integer "budget"
    t.integer "baskets_count", default: 0, null: false
    t.integer "official_feedbacks_count", default: 0, null: false
    t.uuid "assignee_id"
    t.datetime "assigned_at"
    t.integer "proposed_budget"
    t.jsonb "custom_field_values", default: {}, null: false
    t.uuid "creation_phase_id"
    t.string "author_hash"
    t.boolean "anonymous", default: false, null: false
    t.index "((to_tsvector('simple'::regconfig, COALESCE((title_multiloc)::text, ''::text)) || to_tsvector('simple'::regconfig, COALESCE((body_multiloc)::text, ''::text))))", name: "index_ideas_search", using: :gin
    t.index ["author_id"], name: "index_ideas_on_author_id"
    t.index ["idea_status_id"], name: "index_ideas_on_idea_status_id"
    t.index ["location_point"], name: "index_ideas_on_location_point", using: :gist
    t.index ["project_id"], name: "index_ideas_on_project_id"
    t.index ["slug"], name: "index_ideas_on_slug", unique: true
  end

  create_table "ideas_phases", id: :uuid, default: -> { "gen_random_uuid()" }, force: :cascade do |t|
    t.uuid "idea_id"
    t.uuid "phase_id"
    t.datetime "created_at", null: false
    t.datetime "updated_at", null: false
    t.index ["idea_id", "phase_id"], name: "index_ideas_phases_on_idea_id_and_phase_id", unique: true
    t.index ["idea_id"], name: "index_ideas_phases_on_idea_id"
    t.index ["phase_id"], name: "index_ideas_phases_on_phase_id"
  end

  create_table "ideas_topics", id: :uuid, default: -> { "uuid_generate_v4()" }, force: :cascade do |t|
    t.uuid "idea_id"
    t.uuid "topic_id"
    t.index ["idea_id", "topic_id"], name: "index_ideas_topics_on_idea_id_and_topic_id", unique: true
    t.index ["idea_id"], name: "index_ideas_topics_on_idea_id"
    t.index ["topic_id"], name: "index_ideas_topics_on_topic_id"
  end

  create_table "identities", id: :uuid, default: -> { "gen_random_uuid()" }, force: :cascade do |t|
    t.string "provider"
    t.string "uid"
    t.jsonb "auth_hash", default: {}
    t.uuid "user_id"
    t.datetime "created_at", null: false
    t.datetime "updated_at", null: false
    t.index ["user_id"], name: "index_identities_on_user_id"
  end

  create_table "impact_tracking_salts", id: :uuid, default: -> { "gen_random_uuid()" }, force: :cascade do |t|
    t.string "salt"
    t.datetime "created_at", precision: 6, null: false
    t.datetime "updated_at", precision: 6, null: false
  end

  create_table "impact_tracking_sessions", id: :uuid, default: -> { "gen_random_uuid()" }, force: :cascade do |t|
    t.string "monthly_user_hash", null: false
    t.string "highest_role"
    t.datetime "created_at", precision: 6, null: false
    t.datetime "updated_at", precision: 6, null: false
    t.uuid "user_id"
    t.index ["monthly_user_hash"], name: "index_impact_tracking_sessions_on_monthly_user_hash"
  end

  create_table "initiative_files", id: :uuid, default: -> { "gen_random_uuid()" }, force: :cascade do |t|
    t.uuid "initiative_id"
    t.string "file"
    t.string "name"
    t.integer "ordering"
    t.datetime "created_at", null: false
    t.datetime "updated_at", null: false
    t.index ["initiative_id"], name: "index_initiative_files_on_initiative_id"
  end

  create_table "initiative_images", id: :uuid, default: -> { "gen_random_uuid()" }, force: :cascade do |t|
    t.uuid "initiative_id"
    t.string "image"
    t.integer "ordering"
    t.datetime "created_at", null: false
    t.datetime "updated_at", null: false
    t.index ["initiative_id"], name: "index_initiative_images_on_initiative_id"
  end

  create_table "initiative_status_changes", id: :uuid, default: -> { "gen_random_uuid()" }, force: :cascade do |t|
    t.uuid "user_id"
    t.uuid "initiative_id"
    t.uuid "initiative_status_id"
    t.uuid "official_feedback_id"
    t.datetime "created_at", null: false
    t.datetime "updated_at", null: false
    t.index ["initiative_id"], name: "index_initiative_status_changes_on_initiative_id"
    t.index ["initiative_status_id"], name: "index_initiative_status_changes_on_initiative_status_id"
    t.index ["official_feedback_id"], name: "index_initiative_status_changes_on_official_feedback_id"
    t.index ["user_id"], name: "index_initiative_status_changes_on_user_id"
  end

  create_table "initiative_statuses", id: :uuid, default: -> { "gen_random_uuid()" }, force: :cascade do |t|
    t.jsonb "title_multiloc", default: {}
    t.jsonb "description_multiloc", default: {}
    t.integer "ordering"
    t.string "code"
    t.string "color"
    t.datetime "created_at", null: false
    t.datetime "updated_at", null: false
  end

  create_table "initiatives", id: :uuid, default: -> { "gen_random_uuid()" }, force: :cascade do |t|
    t.jsonb "title_multiloc", default: {}
    t.jsonb "body_multiloc", default: {}
    t.string "publication_status"
    t.datetime "published_at"
    t.uuid "author_id"
    t.integer "upvotes_count", default: 0, null: false
    t.integer "downvotes_count", default: 0, null: false
    t.geography "location_point", limit: {:srid=>4326, :type=>"st_point", :geographic=>true}
    t.string "location_description"
    t.string "slug"
    t.integer "comments_count", default: 0, null: false
    t.datetime "created_at", null: false
    t.datetime "updated_at", null: false
    t.string "header_bg"
    t.uuid "assignee_id"
    t.integer "official_feedbacks_count", default: 0, null: false
    t.datetime "assigned_at"
    t.string "author_hash"
    t.boolean "anonymous", default: false, null: false
    t.index "((to_tsvector('simple'::regconfig, COALESCE((title_multiloc)::text, ''::text)) || to_tsvector('simple'::regconfig, COALESCE((body_multiloc)::text, ''::text))))", name: "index_initiatives_search", using: :gin
    t.index ["author_id"], name: "index_initiatives_on_author_id"
    t.index ["location_point"], name: "index_initiatives_on_location_point", using: :gist
    t.index ["slug"], name: "index_initiatives_on_slug", unique: true
  end

  create_table "initiatives_topics", id: :uuid, default: -> { "gen_random_uuid()" }, force: :cascade do |t|
    t.uuid "initiative_id"
    t.uuid "topic_id"
    t.index ["initiative_id", "topic_id"], name: "index_initiatives_topics_on_initiative_id_and_topic_id", unique: true
    t.index ["initiative_id"], name: "index_initiatives_topics_on_initiative_id"
    t.index ["topic_id"], name: "index_initiatives_topics_on_topic_id"
  end

  create_table "insights_categories", id: :uuid, default: -> { "gen_random_uuid()" }, force: :cascade do |t|
    t.string "name", null: false
    t.uuid "view_id", null: false
    t.integer "position"
    t.datetime "created_at", precision: 6, null: false
    t.datetime "updated_at", precision: 6, null: false
    t.integer "inputs_count", default: 0, null: false
    t.string "source_type"
    t.uuid "source_id"
    t.index ["source_type", "source_id"], name: "index_insights_categories_on_source"
    t.index ["source_type"], name: "index_insights_categories_on_source_type"
    t.index ["view_id", "name"], name: "index_insights_categories_on_view_id_and_name", unique: true
    t.index ["view_id"], name: "index_insights_categories_on_view_id"
  end

  create_table "insights_category_assignments", id: :uuid, default: -> { "gen_random_uuid()" }, force: :cascade do |t|
    t.uuid "category_id", null: false
    t.string "input_type", null: false
    t.uuid "input_id", null: false
    t.boolean "approved", default: true, null: false
    t.datetime "created_at", precision: 6, null: false
    t.datetime "updated_at", precision: 6, null: false
    t.index ["approved"], name: "index_insights_category_assignments_on_approved"
    t.index ["category_id", "input_id", "input_type"], name: "index_single_category_assignment", unique: true
    t.index ["category_id"], name: "index_insights_category_assignments_on_category_id"
    t.index ["input_type", "input_id"], name: "index_insights_category_assignments_on_input_type_and_input_id"
  end

  create_table "insights_data_sources", id: :uuid, default: -> { "gen_random_uuid()" }, force: :cascade do |t|
    t.uuid "view_id", null: false
    t.string "origin_type", null: false
    t.uuid "origin_id", null: false
    t.datetime "created_at", precision: 6, null: false
    t.datetime "updated_at", precision: 6, null: false
    t.index ["origin_type", "origin_id"], name: "index_insights_data_sources_on_origin"
    t.index ["view_id", "origin_type", "origin_id"], name: "index_insights_data_sources_on_view_and_origin", unique: true
    t.index ["view_id"], name: "index_insights_data_sources_on_view_id"
  end

  create_table "insights_processed_flags", id: :uuid, default: -> { "gen_random_uuid()" }, force: :cascade do |t|
    t.string "input_type", null: false
    t.uuid "input_id", null: false
    t.uuid "view_id", null: false
    t.datetime "created_at", precision: 6, null: false
    t.datetime "updated_at", precision: 6, null: false
    t.index ["input_id", "input_type", "view_id"], name: "index_single_processed_flags", unique: true
    t.index ["input_type", "input_id"], name: "index_processed_flags_on_input"
    t.index ["view_id"], name: "index_insights_processed_flags_on_view_id"
  end

  create_table "insights_text_network_analysis_tasks_views", id: :uuid, default: -> { "gen_random_uuid()" }, force: :cascade do |t|
    t.uuid "task_id", null: false
    t.uuid "view_id", null: false
    t.string "language", null: false
    t.datetime "created_at", precision: 6, null: false
    t.datetime "updated_at", precision: 6, null: false
    t.index ["task_id"], name: "index_insights_text_network_analysis_tasks_views_on_task_id"
    t.index ["view_id"], name: "index_insights_text_network_analysis_tasks_views_on_view_id"
  end

  create_table "insights_text_networks", id: :uuid, default: -> { "gen_random_uuid()" }, force: :cascade do |t|
    t.uuid "view_id", null: false
    t.string "language", null: false
    t.jsonb "json_network", null: false
    t.datetime "created_at", precision: 6, null: false
    t.datetime "updated_at", precision: 6, null: false
    t.index ["language"], name: "index_insights_text_networks_on_language"
    t.index ["view_id", "language"], name: "index_insights_text_networks_on_view_id_and_language", unique: true
    t.index ["view_id"], name: "index_insights_text_networks_on_view_id"
  end

  create_table "insights_views", id: :uuid, default: -> { "gen_random_uuid()" }, force: :cascade do |t|
    t.string "name", null: false
    t.datetime "created_at", precision: 6, null: false
    t.datetime "updated_at", precision: 6, null: false
    t.index ["name"], name: "index_insights_views_on_name"
  end

  create_table "insights_zeroshot_classification_tasks", id: :uuid, default: -> { "gen_random_uuid()" }, force: :cascade do |t|
    t.string "task_id", null: false
    t.datetime "created_at", precision: 6, null: false
    t.datetime "updated_at", precision: 6, null: false
    t.index ["task_id"], name: "index_insights_zeroshot_classification_tasks_on_task_id", unique: true
  end

  create_table "insights_zeroshot_classification_tasks_categories", id: false, force: :cascade do |t|
    t.uuid "category_id", null: false
    t.uuid "task_id", null: false
    t.index ["category_id", "task_id"], name: "index_insights_zsc_tasks_categories_on_category_id_and_task_id", unique: true
    t.index ["category_id"], name: "index_insights_zsc_tasks_categories_on_category_id"
    t.index ["task_id"], name: "index_insights_zsc_tasks_categories_on_task_id"
  end

  create_table "insights_zeroshot_classification_tasks_inputs", id: :uuid, default: -> { "gen_random_uuid()" }, force: :cascade do |t|
    t.uuid "task_id", null: false
    t.string "input_type", null: false
    t.uuid "input_id", null: false
    t.index ["input_id", "input_type", "task_id"], name: "index_insights_zsc_tasks_inputs_on_input_and_task_id", unique: true
    t.index ["input_type", "input_id"], name: "index_insights_zsc_tasks_inputs_on_input"
    t.index ["task_id"], name: "index_insights_zeroshot_classification_tasks_inputs_on_task_id"
  end

  create_table "invites", id: :uuid, default: -> { "gen_random_uuid()" }, force: :cascade do |t|
    t.string "token", null: false
    t.uuid "inviter_id"
    t.uuid "invitee_id", null: false
    t.string "invite_text"
    t.datetime "accepted_at"
    t.datetime "created_at", null: false
    t.datetime "updated_at", null: false
    t.boolean "send_invite_email", default: true, null: false
    t.index ["invitee_id"], name: "index_invites_on_invitee_id"
    t.index ["inviter_id"], name: "index_invites_on_inviter_id"
    t.index ["token"], name: "index_invites_on_token"
  end

  create_table "machine_translations_machine_translations", id: :uuid, default: -> { "gen_random_uuid()" }, force: :cascade do |t|
    t.uuid "translatable_id", null: false
    t.string "translatable_type", null: false
    t.string "attribute_name", null: false
    t.string "locale_to", null: false
    t.string "translation", null: false
    t.datetime "created_at", null: false
    t.datetime "updated_at", null: false
    t.index ["translatable_id", "translatable_type", "attribute_name", "locale_to"], name: "machine_translations_lookup", unique: true
    t.index ["translatable_id", "translatable_type"], name: "machine_translations_translatable"
  end

  create_table "maps_layers", id: :uuid, default: -> { "gen_random_uuid()" }, force: :cascade do |t|
    t.uuid "map_config_id", null: false
    t.jsonb "title_multiloc", default: {}, null: false
    t.integer "ordering", null: false
    t.jsonb "geojson", null: false
    t.boolean "default_enabled", default: true, null: false
    t.string "marker_svg_url"
    t.datetime "created_at", precision: 6, null: false
    t.datetime "updated_at", precision: 6, null: false
    t.index ["map_config_id"], name: "index_maps_layers_on_map_config_id"
  end

  create_table "maps_legend_items", id: :uuid, default: -> { "gen_random_uuid()" }, force: :cascade do |t|
    t.uuid "map_config_id", null: false
    t.jsonb "title_multiloc", default: {}, null: false
    t.string "color", null: false
    t.integer "ordering", null: false
    t.datetime "created_at", precision: 6, null: false
    t.datetime "updated_at", precision: 6, null: false
    t.index ["map_config_id"], name: "index_maps_legend_items_on_map_config_id"
  end

  create_table "maps_map_configs", id: :uuid, default: -> { "gen_random_uuid()" }, force: :cascade do |t|
    t.uuid "project_id", null: false
    t.geography "center", limit: {:srid=>4326, :type=>"st_point", :geographic=>true}
    t.decimal "zoom_level", precision: 4, scale: 2
    t.string "tile_provider"
    t.datetime "created_at", precision: 6, null: false
    t.datetime "updated_at", precision: 6, null: false
    t.index ["project_id"], name: "index_maps_map_configs_on_project_id", unique: true
  end

  create_table "memberships", id: :uuid, default: -> { "gen_random_uuid()" }, force: :cascade do |t|
    t.uuid "group_id"
    t.uuid "user_id"
    t.datetime "created_at", null: false
    t.datetime "updated_at", null: false
    t.index ["group_id", "user_id"], name: "index_memberships_on_group_id_and_user_id", unique: true
    t.index ["group_id"], name: "index_memberships_on_group_id"
    t.index ["user_id"], name: "index_memberships_on_user_id"
  end

  create_table "moderation_moderation_statuses", id: :uuid, default: -> { "gen_random_uuid()" }, force: :cascade do |t|
    t.uuid "moderatable_id"
    t.string "moderatable_type"
    t.string "status"
    t.datetime "created_at", null: false
    t.datetime "updated_at", null: false
    t.index ["moderatable_type", "moderatable_id"], name: "moderation_statuses_moderatable", unique: true
  end

  create_table "nav_bar_items", id: :uuid, default: -> { "gen_random_uuid()" }, force: :cascade do |t|
    t.string "code", null: false
    t.integer "ordering"
    t.jsonb "title_multiloc"
    t.uuid "static_page_id"
    t.datetime "created_at", precision: 6, null: false
    t.datetime "updated_at", precision: 6, null: false
    t.index ["code"], name: "index_nav_bar_items_on_code"
    t.index ["ordering"], name: "index_nav_bar_items_on_ordering"
    t.index ["static_page_id"], name: "index_nav_bar_items_on_static_page_id"
  end

  create_table "nlp_text_network_analysis_tasks", id: :uuid, default: -> { "gen_random_uuid()" }, force: :cascade do |t|
    t.string "task_id", null: false
    t.string "handler_class", null: false
    t.datetime "created_at", precision: 6, null: false
    t.datetime "updated_at", precision: 6, null: false
    t.index ["task_id"], name: "index_nlp_text_network_analysis_tasks_on_task_id", unique: true
  end

  create_table "notifications", id: :uuid, default: -> { "gen_random_uuid()" }, force: :cascade do |t|
    t.string "type"
    t.datetime "read_at"
    t.uuid "recipient_id"
    t.uuid "post_id"
    t.uuid "comment_id"
    t.uuid "project_id"
    t.datetime "created_at", null: false
    t.datetime "updated_at", null: false
    t.uuid "initiating_user_id"
    t.uuid "spam_report_id"
    t.uuid "invite_id"
    t.string "reason_code"
    t.string "other_reason"
    t.uuid "post_status_id"
    t.uuid "official_feedback_id"
    t.uuid "phase_id"
    t.string "post_type"
    t.string "post_status_type"
    t.uuid "project_folder_id"
    t.uuid "inappropriate_content_flag_id"
    t.index ["created_at"], name: "index_notifications_on_created_at"
    t.index ["inappropriate_content_flag_id"], name: "index_notifications_on_inappropriate_content_flag_id"
    t.index ["initiating_user_id"], name: "index_notifications_on_initiating_user_id"
    t.index ["invite_id"], name: "index_notifications_on_invite_id"
    t.index ["official_feedback_id"], name: "index_notifications_on_official_feedback_id"
    t.index ["phase_id"], name: "index_notifications_on_phase_id"
    t.index ["post_id", "post_type"], name: "index_notifications_on_post_id_and_post_type"
    t.index ["post_status_id", "post_status_type"], name: "index_notifications_on_post_status_id_and_post_status_type"
    t.index ["post_status_id"], name: "index_notifications_on_post_status_id"
    t.index ["recipient_id", "read_at"], name: "index_notifications_on_recipient_id_and_read_at"
    t.index ["recipient_id"], name: "index_notifications_on_recipient_id"
    t.index ["spam_report_id"], name: "index_notifications_on_spam_report_id"
  end

  create_table "official_feedbacks", id: :uuid, default: -> { "gen_random_uuid()" }, force: :cascade do |t|
    t.jsonb "body_multiloc", default: {}
    t.jsonb "author_multiloc", default: {}
    t.uuid "user_id"
    t.uuid "post_id"
    t.datetime "created_at", null: false
    t.datetime "updated_at", null: false
    t.string "post_type"
    t.index ["post_id", "post_type"], name: "index_official_feedbacks_on_post"
    t.index ["post_id"], name: "index_official_feedbacks_on_post_id"
    t.index ["user_id"], name: "index_official_feedbacks_on_user_id"
  end

  create_table "onboarding_campaign_dismissals", id: :uuid, default: -> { "gen_random_uuid()" }, force: :cascade do |t|
    t.uuid "user_id"
    t.string "campaign_name", null: false
    t.datetime "created_at", null: false
    t.datetime "updated_at", null: false
    t.index ["campaign_name", "user_id"], name: "index_dismissals_on_campaign_name_and_user_id", unique: true
    t.index ["user_id"], name: "index_onboarding_campaign_dismissals_on_user_id"
  end

  create_table "permissions", id: :uuid, default: -> { "gen_random_uuid()" }, force: :cascade do |t|
    t.string "action", null: false
    t.string "permitted_by", null: false
    t.uuid "permission_scope_id"
    t.string "permission_scope_type"
    t.datetime "created_at", null: false
    t.datetime "updated_at", null: false
    t.boolean "global_custom_fields", default: false, null: false
    t.index ["action"], name: "index_permissions_on_action"
    t.index ["permission_scope_id"], name: "index_permissions_on_permission_scope_id"
  end

  create_table "permissions_custom_fields", id: :uuid, default: -> { "gen_random_uuid()" }, force: :cascade do |t|
    t.uuid "permission_id", null: false
    t.uuid "custom_field_id", null: false
    t.boolean "required", default: true, null: false
    t.datetime "created_at", precision: 6, null: false
    t.datetime "updated_at", precision: 6, null: false
    t.index ["custom_field_id"], name: "index_permissions_custom_fields_on_custom_field_id"
    t.index ["permission_id", "custom_field_id"], name: "index_permission_field", unique: true
    t.index ["permission_id"], name: "index_permissions_custom_fields_on_permission_id"
  end

  create_table "phase_files", id: :uuid, default: -> { "gen_random_uuid()" }, force: :cascade do |t|
    t.uuid "phase_id"
    t.string "file"
    t.integer "ordering"
    t.datetime "created_at", null: false
    t.datetime "updated_at", null: false
    t.string "name"
    t.index ["phase_id"], name: "index_phase_files_on_phase_id"
  end

  create_table "phases", id: :uuid, default: -> { "gen_random_uuid()" }, force: :cascade do |t|
    t.uuid "project_id"
    t.jsonb "title_multiloc", default: {}
    t.jsonb "description_multiloc", default: {}
    t.date "start_at"
    t.date "end_at"
    t.datetime "created_at", null: false
    t.datetime "updated_at", null: false
    t.string "participation_method", default: "ideation", null: false
    t.boolean "posting_enabled", default: true
    t.boolean "commenting_enabled", default: true
    t.boolean "voting_enabled", default: true, null: false
    t.string "upvoting_method", default: "unlimited", null: false
    t.integer "upvoting_limited_max", default: 10
    t.string "survey_embed_url"
    t.string "survey_service"
    t.string "presentation_mode", default: "card"
    t.integer "max_budget"
    t.boolean "poll_anonymous", default: false, null: false
    t.boolean "downvoting_enabled", default: true, null: false
    t.integer "ideas_count", default: 0, null: false
    t.string "ideas_order"
    t.string "input_term", default: "idea"
    t.integer "min_budget", default: 0
    t.string "downvoting_method", default: "unlimited", null: false
    t.integer "downvoting_limited_max", default: 10
    t.string "posting_method", default: "unlimited", null: false
    t.integer "posting_limited_max", default: 1
    t.boolean "allow_anonymous_participation", default: false, null: false
    t.index ["project_id"], name: "index_phases_on_project_id"
  end

  create_table "pins", id: :uuid, default: -> { "gen_random_uuid()" }, force: :cascade do |t|
    t.uuid "admin_publication_id", null: false
    t.string "page_type", null: false
    t.uuid "page_id", null: false
    t.datetime "created_at", precision: 6, null: false
    t.datetime "updated_at", precision: 6, null: false
    t.index ["admin_publication_id"], name: "index_pins_on_admin_publication_id"
    t.index ["page_id", "admin_publication_id"], name: "index_pins_on_page_id_and_admin_publication_id", unique: true
  end

  create_table "polls_options", id: :uuid, default: -> { "gen_random_uuid()" }, force: :cascade do |t|
    t.uuid "question_id"
    t.jsonb "title_multiloc", default: {}, null: false
    t.integer "ordering"
    t.datetime "created_at", null: false
    t.datetime "updated_at", null: false
    t.index ["question_id"], name: "index_polls_options_on_question_id"
  end

  create_table "polls_questions", id: :uuid, default: -> { "gen_random_uuid()" }, force: :cascade do |t|
    t.uuid "participation_context_id", null: false
    t.string "participation_context_type", null: false
    t.jsonb "title_multiloc", default: {}, null: false
    t.integer "ordering"
    t.datetime "created_at", null: false
    t.datetime "updated_at", null: false
    t.string "question_type", default: "single_option", null: false
    t.integer "max_options"
    t.index ["participation_context_type", "participation_context_id"], name: "index_poll_questions_on_participation_context"
  end

  create_table "polls_response_options", id: :uuid, default: -> { "gen_random_uuid()" }, force: :cascade do |t|
    t.uuid "response_id"
    t.uuid "option_id"
    t.datetime "created_at", null: false
    t.datetime "updated_at", null: false
    t.index ["option_id"], name: "index_polls_response_options_on_option_id"
    t.index ["response_id"], name: "index_polls_response_options_on_response_id"
  end

  create_table "polls_responses", id: :uuid, default: -> { "gen_random_uuid()" }, force: :cascade do |t|
    t.uuid "participation_context_id", null: false
    t.string "participation_context_type", null: false
    t.uuid "user_id"
    t.datetime "created_at", null: false
    t.datetime "updated_at", null: false
    t.index ["participation_context_id", "participation_context_type", "user_id"], name: "index_polls_responses_on_participation_context_and_user_id", unique: true
    t.index ["participation_context_type", "participation_context_id"], name: "index_poll_responses_on_participation_context"
    t.index ["user_id"], name: "index_polls_responses_on_user_id"
  end

  create_table "project_files", id: :uuid, default: -> { "gen_random_uuid()" }, force: :cascade do |t|
    t.uuid "project_id"
    t.string "file"
    t.integer "ordering"
    t.datetime "created_at", null: false
    t.datetime "updated_at", null: false
    t.string "name"
    t.index ["project_id"], name: "index_project_files_on_project_id"
  end

  create_table "project_folders_files", id: :uuid, default: -> { "gen_random_uuid()" }, force: :cascade do |t|
    t.uuid "project_folder_id"
    t.string "file"
    t.string "name"
    t.integer "ordering"
    t.datetime "created_at", precision: 6, null: false
    t.datetime "updated_at", precision: 6, null: false
    t.index ["project_folder_id"], name: "index_project_folders_files_on_project_folder_id"
  end

  create_table "project_folders_folders", id: :uuid, default: -> { "gen_random_uuid()" }, force: :cascade do |t|
    t.jsonb "title_multiloc"
    t.jsonb "description_multiloc"
    t.jsonb "description_preview_multiloc"
    t.string "header_bg"
    t.string "slug"
    t.datetime "created_at", precision: 6, null: false
    t.datetime "updated_at", precision: 6, null: false
    t.index ["slug"], name: "index_project_folders_folders_on_slug"
  end

  create_table "project_folders_images", id: :uuid, default: -> { "gen_random_uuid()" }, force: :cascade do |t|
    t.uuid "project_folder_id"
    t.string "image"
    t.integer "ordering"
    t.datetime "created_at", precision: 6, null: false
    t.datetime "updated_at", precision: 6, null: false
    t.index ["project_folder_id"], name: "index_project_folders_images_on_project_folder_id"
  end

  create_table "project_images", id: :uuid, default: -> { "gen_random_uuid()" }, force: :cascade do |t|
    t.uuid "project_id"
    t.string "image"
    t.integer "ordering"
    t.datetime "created_at", null: false
    t.datetime "updated_at", null: false
    t.index ["project_id"], name: "index_project_images_on_project_id"
  end

  create_table "projects", id: :uuid, default: -> { "gen_random_uuid()" }, force: :cascade do |t|
    t.jsonb "title_multiloc", default: {}
    t.jsonb "description_multiloc", default: {}
    t.string "slug"
    t.datetime "created_at", null: false
    t.datetime "updated_at", null: false
    t.string "header_bg"
    t.integer "ideas_count", default: 0, null: false
    t.string "visible_to", default: "public", null: false
    t.jsonb "description_preview_multiloc", default: {}
    t.string "presentation_mode", default: "card"
    t.string "participation_method", default: "ideation"
    t.boolean "posting_enabled", default: true
    t.boolean "commenting_enabled", default: true
    t.boolean "voting_enabled", default: true, null: false
    t.string "upvoting_method", default: "unlimited", null: false
    t.integer "upvoting_limited_max", default: 10
    t.string "process_type", default: "timeline", null: false
    t.string "internal_role"
    t.string "survey_embed_url"
    t.string "survey_service"
    t.integer "max_budget"
    t.integer "comments_count", default: 0, null: false
    t.uuid "default_assignee_id"
    t.boolean "poll_anonymous", default: false, null: false
    t.boolean "downvoting_enabled", default: true, null: false
    t.string "ideas_order"
    t.string "input_term", default: "idea"
    t.integer "min_budget", default: 0
    t.string "downvoting_method", default: "unlimited", null: false
    t.integer "downvoting_limited_max", default: 10
    t.boolean "include_all_areas", default: false, null: false
    t.string "posting_method", default: "unlimited", null: false
    t.integer "posting_limited_max", default: 1
    t.boolean "allow_anonymous_participation", default: false, null: false
    t.index ["slug"], name: "index_projects_on_slug", unique: true
  end

  create_table "projects_allowed_input_topics", id: :uuid, default: -> { "uuid_generate_v4()" }, force: :cascade do |t|
    t.uuid "project_id"
    t.uuid "topic_id"
    t.datetime "created_at", precision: 6, null: false
    t.datetime "updated_at", precision: 6, null: false
    t.integer "ordering"
    t.index ["project_id"], name: "index_projects_allowed_input_topics_on_project_id"
    t.index ["topic_id"], name: "index_projects_allowed_input_topics_on_topic_id"
  end

  create_table "projects_topics", id: :uuid, default: -> { "gen_random_uuid()" }, force: :cascade do |t|
    t.uuid "topic_id", null: false
    t.uuid "project_id", null: false
    t.datetime "created_at", precision: 6, null: false
    t.datetime "updated_at", precision: 6, null: false
    t.index ["project_id"], name: "index_projects_topics_on_project_id"
    t.index ["topic_id"], name: "index_projects_topics_on_topic_id"
  end

  create_table "public_api_api_clients", id: :uuid, default: -> { "gen_random_uuid()" }, force: :cascade do |t|
    t.string "name"
    t.string "secret"
    t.uuid "tenant_id"
    t.datetime "created_at", null: false
    t.datetime "updated_at", null: false
    t.index ["tenant_id"], name: "index_public_api_api_clients_on_tenant_id"
  end

  create_table "que_jobs", comment: "4", force: :cascade do |t|
    t.integer "priority", limit: 2, default: 100, null: false
    t.datetime "run_at", default: -> { "now()" }, null: false
    t.text "job_class", null: false
    t.integer "error_count", default: 0, null: false
    t.text "last_error_message"
    t.text "queue", default: "default", null: false
    t.text "last_error_backtrace"
    t.datetime "finished_at"
    t.datetime "expired_at"
    t.jsonb "args", default: [], null: false
    t.jsonb "data", default: {}, null: false
    t.index ["args"], name: "que_jobs_args_gin_idx", opclass: :jsonb_path_ops, using: :gin
    t.index ["data"], name: "que_jobs_data_gin_idx", opclass: :jsonb_path_ops, using: :gin
    t.index ["queue", "priority", "run_at", "id"], name: "que_poll_idx", where: "((finished_at IS NULL) AND (expired_at IS NULL))"
  end

  create_table "que_lockers", primary_key: "pid", id: :integer, default: nil, force: :cascade do |t|
    t.integer "worker_count", null: false
    t.integer "worker_priorities", null: false, array: true
    t.integer "ruby_pid", null: false
    t.text "ruby_hostname", null: false
    t.text "queues", null: false, array: true
    t.boolean "listening", null: false
  end

  create_table "que_values", primary_key: "key", id: :text, force: :cascade do |t|
    t.jsonb "value", default: {}, null: false
  end

  create_table "report_builder_reports", id: :uuid, default: -> { "gen_random_uuid()" }, force: :cascade do |t|
    t.string "name", null: false
    t.uuid "owner_id", null: false
    t.datetime "created_at", precision: 6, null: false
    t.datetime "updated_at", precision: 6, null: false
    t.index ["name"], name: "index_report_builder_reports_on_name", unique: true
    t.index ["owner_id"], name: "index_report_builder_reports_on_owner_id"
  end

  create_table "spam_reports", id: :uuid, default: -> { "gen_random_uuid()" }, force: :cascade do |t|
    t.uuid "spam_reportable_id", null: false
    t.string "spam_reportable_type", null: false
    t.datetime "reported_at", null: false
    t.string "reason_code"
    t.string "other_reason"
    t.uuid "user_id"
    t.datetime "created_at", null: false
    t.datetime "updated_at", null: false
    t.index ["reported_at"], name: "index_spam_reports_on_reported_at"
    t.index ["spam_reportable_type", "spam_reportable_id"], name: "spam_reportable_index"
    t.index ["user_id"], name: "index_spam_reports_on_user_id"
  end

  create_table "static_page_files", id: :uuid, default: -> { "gen_random_uuid()" }, force: :cascade do |t|
    t.uuid "static_page_id"
    t.string "file"
    t.integer "ordering"
    t.string "name"
    t.datetime "created_at", null: false
    t.datetime "updated_at", null: false
    t.index ["static_page_id"], name: "index_static_page_files_on_static_page_id"
  end

  create_table "static_pages", id: :uuid, default: -> { "gen_random_uuid()" }, force: :cascade do |t|
    t.jsonb "title_multiloc", default: {}
    t.string "slug"
    t.datetime "created_at", null: false
    t.datetime "updated_at", null: false
    t.string "code", null: false
    t.jsonb "top_info_section_multiloc", default: {}, null: false
    t.boolean "banner_enabled", default: false, null: false
    t.string "banner_layout", default: "full_width_banner_layout", null: false
    t.string "banner_overlay_color"
    t.integer "banner_overlay_opacity"
    t.jsonb "banner_cta_button_multiloc", default: {}, null: false
    t.string "banner_cta_button_type", default: "no_button", null: false
    t.string "banner_cta_button_url"
    t.jsonb "banner_header_multiloc", default: {}, null: false
    t.jsonb "banner_subheader_multiloc", default: {}, null: false
    t.boolean "top_info_section_enabled", default: false, null: false
    t.boolean "files_section_enabled", default: false, null: false
    t.boolean "projects_enabled", default: false, null: false
    t.string "projects_filter_type", default: "no_filter", null: false
    t.boolean "events_widget_enabled", default: false, null: false
    t.boolean "bottom_info_section_enabled", default: false, null: false
    t.jsonb "bottom_info_section_multiloc", default: {}, null: false
    t.string "header_bg"
    t.index ["code"], name: "index_static_pages_on_code"
    t.index ["slug"], name: "index_static_pages_on_slug", unique: true
  end

  create_table "static_pages_topics", id: :uuid, default: -> { "gen_random_uuid()" }, force: :cascade do |t|
    t.uuid "topic_id", null: false
    t.uuid "static_page_id", null: false
    t.datetime "created_at", precision: 6, null: false
    t.datetime "updated_at", precision: 6, null: false
    t.index ["static_page_id"], name: "index_static_pages_topics_on_static_page_id"
    t.index ["topic_id"], name: "index_static_pages_topics_on_topic_id"
  end

  create_table "surveys_responses", id: :uuid, default: -> { "gen_random_uuid()" }, force: :cascade do |t|
    t.uuid "participation_context_id", null: false
    t.string "participation_context_type", null: false
    t.string "survey_service", null: false
    t.string "external_survey_id", null: false
    t.string "external_response_id", null: false
    t.uuid "user_id"
    t.datetime "started_at"
    t.datetime "submitted_at", null: false
    t.jsonb "answers", default: {}
    t.datetime "created_at", null: false
    t.datetime "updated_at", null: false
    t.index ["participation_context_type", "participation_context_id"], name: "index_surveys_responses_on_participation_context"
    t.index ["user_id"], name: "index_surveys_responses_on_user_id"
  end

  create_table "tenants", id: :uuid, default: -> { "gen_random_uuid()" }, force: :cascade do |t|
    t.string "name"
    t.string "host"
    t.jsonb "settings", default: {}
    t.datetime "created_at", null: false
    t.datetime "updated_at", null: false
    t.string "logo"
    t.string "favicon"
    t.jsonb "style", default: {}
    t.datetime "deleted_at"
    t.datetime "creation_finalized_at"
    t.index ["creation_finalized_at"], name: "index_tenants_on_creation_finalized_at"
    t.index ["deleted_at"], name: "index_tenants_on_deleted_at"
    t.index ["host"], name: "index_tenants_on_host"
  end

  create_table "text_images", id: :uuid, default: -> { "gen_random_uuid()" }, force: :cascade do |t|
    t.string "imageable_type", null: false
    t.uuid "imageable_id", null: false
    t.string "imageable_field"
    t.string "image"
    t.datetime "created_at", null: false
    t.datetime "updated_at", null: false
    t.string "text_reference", null: false
  end

  create_table "texting_campaigns", id: :uuid, default: -> { "gen_random_uuid()" }, force: :cascade do |t|
    t.string "phone_numbers", default: [], null: false, array: true
    t.text "message", null: false
    t.datetime "sent_at"
    t.string "status", null: false
    t.datetime "created_at", precision: 6, null: false
    t.datetime "updated_at", precision: 6, null: false
  end

  create_table "topics", id: :uuid, default: -> { "gen_random_uuid()" }, force: :cascade do |t|
    t.jsonb "title_multiloc", default: {}
    t.jsonb "description_multiloc", default: {}
    t.string "icon"
    t.datetime "created_at", null: false
    t.datetime "updated_at", null: false
    t.integer "ordering"
    t.string "code", default: "custom", null: false
  end

  create_table "user_custom_fields_representativeness_ref_distributions", id: :uuid, default: -> { "gen_random_uuid()" }, force: :cascade do |t|
    t.uuid "custom_field_id", null: false
    t.jsonb "distribution", null: false
    t.datetime "created_at", precision: 6, null: false
    t.datetime "updated_at", precision: 6, null: false
    t.string "type"
    t.index ["custom_field_id"], name: "index_ucf_representativeness_ref_distributions_on_custom_field"
  end

  create_table "users", id: :uuid, default: -> { "gen_random_uuid()" }, force: :cascade do |t|
    t.string "email"
    t.string "password_digest"
    t.string "slug"
    t.jsonb "roles", default: []
    t.string "reset_password_token"
    t.datetime "created_at", null: false
    t.datetime "updated_at", null: false
    t.string "avatar"
    t.string "first_name"
    t.string "last_name"
    t.string "locale"
    t.jsonb "bio_multiloc", default: {}
    t.boolean "cl1_migrated", default: false
    t.string "invite_status"
    t.jsonb "custom_field_values", default: {}
    t.datetime "registration_completed_at"
    t.boolean "verified", default: false, null: false
    t.datetime "email_confirmed_at"
    t.string "email_confirmation_code"
    t.integer "email_confirmation_retry_count", default: 0, null: false
    t.integer "email_confirmation_code_reset_count", default: 0, null: false
    t.datetime "email_confirmation_code_sent_at"
    t.boolean "confirmation_required", default: true, null: false
    t.datetime "block_start_at"
    t.string "block_reason"
    t.datetime "block_end_at"
    t.string "new_email"
    t.index "lower((email)::text)", name: "users_unique_lower_email_idx", unique: true
    t.index ["email"], name: "index_users_on_email"
    t.index ["registration_completed_at"], name: "index_users_on_registration_completed_at"
    t.index ["slug"], name: "index_users_on_slug", unique: true
  end

  create_table "verification_verifications", id: :uuid, default: -> { "gen_random_uuid()" }, force: :cascade do |t|
    t.uuid "user_id"
    t.string "method_name", null: false
    t.string "hashed_uid", null: false
    t.boolean "active", default: true, null: false
    t.datetime "created_at", null: false
    t.datetime "updated_at", null: false
    t.index ["hashed_uid"], name: "index_verification_verifications_on_hashed_uid"
    t.index ["user_id"], name: "index_verification_verifications_on_user_id"
  end

  create_table "volunteering_causes", id: :uuid, default: -> { "gen_random_uuid()" }, force: :cascade do |t|
    t.uuid "participation_context_id", null: false
    t.string "participation_context_type", null: false
    t.jsonb "title_multiloc", default: {}, null: false
    t.jsonb "description_multiloc", default: {}, null: false
    t.integer "volunteers_count", default: 0, null: false
    t.string "image"
    t.integer "ordering", null: false
    t.datetime "created_at", precision: 6, null: false
    t.datetime "updated_at", precision: 6, null: false
    t.index ["ordering"], name: "index_volunteering_causes_on_ordering"
    t.index ["participation_context_type", "participation_context_id"], name: "index_volunteering_causes_on_participation_context"
  end

  create_table "volunteering_volunteers", id: :uuid, default: -> { "gen_random_uuid()" }, force: :cascade do |t|
    t.uuid "cause_id", null: false
    t.uuid "user_id", null: false
    t.datetime "created_at", precision: 6, null: false
    t.datetime "updated_at", precision: 6, null: false
    t.index ["cause_id", "user_id"], name: "index_volunteering_volunteers_on_cause_id_and_user_id", unique: true
    t.index ["user_id"], name: "index_volunteering_volunteers_on_user_id"
  end

  create_table "votes", id: :uuid, default: -> { "gen_random_uuid()" }, force: :cascade do |t|
    t.uuid "votable_id"
    t.string "votable_type"
    t.uuid "user_id"
    t.string "mode", null: false
    t.datetime "created_at", null: false
    t.datetime "updated_at", null: false
    t.index ["user_id"], name: "index_votes_on_user_id"
    t.index ["votable_type", "votable_id", "user_id"], name: "index_votes_on_votable_type_and_votable_id_and_user_id", unique: true
    t.index ["votable_type", "votable_id"], name: "index_votes_on_votable_type_and_votable_id"
  end

  add_foreign_key "activities", "users"
  add_foreign_key "analytics_dimension_locales_fact_visits", "analytics_dimension_locales", column: "dimension_locale_id"
  add_foreign_key "analytics_dimension_locales_fact_visits", "analytics_fact_visits", column: "fact_visit_id"
  add_foreign_key "analytics_dimension_projects_fact_visits", "analytics_fact_visits", column: "fact_visit_id"
  add_foreign_key "analytics_fact_visits", "analytics_dimension_dates", column: "dimension_date_first_action_id", primary_key: "date"
  add_foreign_key "analytics_fact_visits", "analytics_dimension_dates", column: "dimension_date_last_action_id", primary_key: "date"
  add_foreign_key "analytics_fact_visits", "analytics_dimension_referrer_types", column: "dimension_referrer_type_id"
  add_foreign_key "areas", "custom_field_options"
  add_foreign_key "areas_ideas", "areas"
  add_foreign_key "areas_ideas", "ideas"
  add_foreign_key "areas_initiatives", "areas"
  add_foreign_key "areas_initiatives", "initiatives"
  add_foreign_key "areas_projects", "areas"
  add_foreign_key "areas_projects", "projects"
  add_foreign_key "areas_static_pages", "areas"
  add_foreign_key "areas_static_pages", "static_pages"
  add_foreign_key "baskets", "users"
  add_foreign_key "baskets_ideas", "baskets"
  add_foreign_key "baskets_ideas", "ideas"
  add_foreign_key "comments", "users", column: "author_id"
  add_foreign_key "custom_field_options", "custom_fields"
  add_foreign_key "email_campaigns_campaign_email_commands", "users", column: "recipient_id"
  add_foreign_key "email_campaigns_campaigns", "users", column: "author_id"
  add_foreign_key "email_campaigns_campaigns_groups", "email_campaigns_campaigns", column: "campaign_id"
  add_foreign_key "email_campaigns_deliveries", "email_campaigns_campaigns", column: "campaign_id"
  add_foreign_key "event_files", "events"
  add_foreign_key "events", "projects"
  add_foreign_key "groups_permissions", "groups"
  add_foreign_key "groups_permissions", "permissions"
  add_foreign_key "groups_projects", "groups"
  add_foreign_key "groups_projects", "projects"
  add_foreign_key "idea_files", "ideas"
  add_foreign_key "idea_images", "ideas"
  add_foreign_key "ideas", "idea_statuses"
  add_foreign_key "ideas", "phases", column: "creation_phase_id"
  add_foreign_key "ideas", "projects"
  add_foreign_key "ideas", "users", column: "assignee_id"
  add_foreign_key "ideas", "users", column: "author_id"
  add_foreign_key "ideas_phases", "ideas"
  add_foreign_key "ideas_phases", "phases"
  add_foreign_key "ideas_topics", "ideas"
  add_foreign_key "ideas_topics", "topics"
  add_foreign_key "identities", "users"
  add_foreign_key "initiative_files", "initiatives"
  add_foreign_key "initiative_images", "initiatives"
  add_foreign_key "initiatives", "users", column: "assignee_id"
  add_foreign_key "initiatives", "users", column: "author_id"
  add_foreign_key "initiatives_topics", "initiatives"
  add_foreign_key "initiatives_topics", "topics"
  add_foreign_key "insights_categories", "insights_views", column: "view_id"
  add_foreign_key "insights_category_assignments", "insights_categories", column: "category_id"
  add_foreign_key "insights_data_sources", "insights_views", column: "view_id"
  add_foreign_key "insights_text_network_analysis_tasks_views", "insights_views", column: "view_id"
  add_foreign_key "insights_text_network_analysis_tasks_views", "nlp_text_network_analysis_tasks", column: "task_id"
  add_foreign_key "insights_text_networks", "insights_views", column: "view_id"
  add_foreign_key "insights_zeroshot_classification_tasks_categories", "insights_categories", column: "category_id"
  add_foreign_key "insights_zeroshot_classification_tasks_categories", "insights_zeroshot_classification_tasks", column: "task_id"
  add_foreign_key "insights_zeroshot_classification_tasks_inputs", "insights_zeroshot_classification_tasks", column: "task_id"
  add_foreign_key "invites", "users", column: "invitee_id"
  add_foreign_key "invites", "users", column: "inviter_id"
  add_foreign_key "maps_layers", "maps_map_configs", column: "map_config_id"
  add_foreign_key "maps_legend_items", "maps_map_configs", column: "map_config_id"
  add_foreign_key "memberships", "groups"
  add_foreign_key "memberships", "users"
  add_foreign_key "nav_bar_items", "static_pages"
  add_foreign_key "notifications", "comments"
  add_foreign_key "notifications", "flag_inappropriate_content_inappropriate_content_flags", column: "inappropriate_content_flag_id"
  add_foreign_key "notifications", "invites"
  add_foreign_key "notifications", "official_feedbacks"
  add_foreign_key "notifications", "phases"
  add_foreign_key "notifications", "projects"
  add_foreign_key "notifications", "spam_reports"
  add_foreign_key "notifications", "users", column: "initiating_user_id"
  add_foreign_key "notifications", "users", column: "recipient_id"
  add_foreign_key "official_feedbacks", "users"
  add_foreign_key "permissions_custom_fields", "custom_fields"
  add_foreign_key "permissions_custom_fields", "permissions"
  add_foreign_key "phase_files", "phases"
  add_foreign_key "phases", "projects"
  add_foreign_key "pins", "admin_publications"
  add_foreign_key "polls_options", "polls_questions", column: "question_id"
  add_foreign_key "polls_response_options", "polls_options", column: "option_id"
  add_foreign_key "polls_response_options", "polls_responses", column: "response_id"
  add_foreign_key "project_files", "projects"
  add_foreign_key "project_folders_files", "project_folders_folders", column: "project_folder_id"
  add_foreign_key "project_folders_images", "project_folders_folders", column: "project_folder_id"
  add_foreign_key "project_images", "projects"
  add_foreign_key "projects", "users", column: "default_assignee_id"
  add_foreign_key "projects_allowed_input_topics", "projects"
  add_foreign_key "projects_allowed_input_topics", "topics"
  add_foreign_key "projects_topics", "projects"
  add_foreign_key "projects_topics", "topics"
  add_foreign_key "public_api_api_clients", "tenants"
  add_foreign_key "report_builder_reports", "users", column: "owner_id"
  add_foreign_key "spam_reports", "users"
  add_foreign_key "static_page_files", "static_pages"
  add_foreign_key "static_pages_topics", "static_pages"
  add_foreign_key "static_pages_topics", "topics"
  add_foreign_key "user_custom_fields_representativeness_ref_distributions", "custom_fields"
  add_foreign_key "volunteering_volunteers", "volunteering_causes", column: "cause_id"
  add_foreign_key "votes", "users"

  create_view "idea_trending_infos", sql_definition: <<-SQL
      SELECT ideas.id AS idea_id,
      GREATEST(comments_at.last_comment_at, upvotes_at.last_upvoted_at, ideas.published_at) AS last_activity_at,
      to_timestamp(round((((GREATEST(((comments_at.comments_count)::double precision * comments_at.mean_comment_at), (0)::double precision) + GREATEST(((upvotes_at.upvotes_count)::double precision * upvotes_at.mean_upvoted_at), (0)::double precision)) + date_part('epoch'::text, ideas.published_at)) / (((GREATEST((comments_at.comments_count)::numeric, 0.0) + GREATEST((upvotes_at.upvotes_count)::numeric, 0.0)) + 1.0))::double precision))) AS mean_activity_at
     FROM ((ideas
       FULL JOIN ( SELECT comments.post_id AS idea_id,
              max(comments.created_at) AS last_comment_at,
              avg(date_part('epoch'::text, comments.created_at)) AS mean_comment_at,
              count(comments.post_id) AS comments_count
             FROM comments
            GROUP BY comments.post_id) comments_at ON ((ideas.id = comments_at.idea_id)))
       FULL JOIN ( SELECT votes.votable_id,
              max(votes.created_at) AS last_upvoted_at,
              avg(date_part('epoch'::text, votes.created_at)) AS mean_upvoted_at,
              count(votes.votable_id) AS upvotes_count
             FROM votes
            WHERE (((votes.mode)::text = 'up'::text) AND ((votes.votable_type)::text = 'Idea'::text))
            GROUP BY votes.votable_id) upvotes_at ON ((ideas.id = upvotes_at.votable_id)));
  SQL
  create_view "initiative_initiative_statuses", sql_definition: <<-SQL
      SELECT initiative_status_changes.initiative_id,
      initiative_status_changes.initiative_status_id
     FROM (((initiatives
       JOIN ( SELECT initiative_status_changes_1.initiative_id,
              max(initiative_status_changes_1.created_at) AS last_status_changed_at
             FROM initiative_status_changes initiative_status_changes_1
            GROUP BY initiative_status_changes_1.initiative_id) initiatives_with_last_status_change ON ((initiatives.id = initiatives_with_last_status_change.initiative_id)))
       JOIN initiative_status_changes ON (((initiatives.id = initiative_status_changes.initiative_id) AND (initiatives_with_last_status_change.last_status_changed_at = initiative_status_changes.created_at))))
       JOIN initiative_statuses ON ((initiative_statuses.id = initiative_status_changes.initiative_status_id)));
  SQL
  create_view "union_posts", sql_definition: <<-SQL
      SELECT ideas.id,
      ideas.title_multiloc,
      ideas.body_multiloc,
      ideas.publication_status,
      ideas.published_at,
      ideas.author_id,
      ideas.created_at,
      ideas.updated_at,
      ideas.upvotes_count,
      ideas.location_point,
      ideas.location_description,
      ideas.comments_count,
      ideas.slug,
      ideas.official_feedbacks_count
     FROM ideas
  UNION ALL
   SELECT initiatives.id,
      initiatives.title_multiloc,
      initiatives.body_multiloc,
      initiatives.publication_status,
      initiatives.published_at,
      initiatives.author_id,
      initiatives.created_at,
      initiatives.updated_at,
      initiatives.upvotes_count,
      initiatives.location_point,
      initiatives.location_description,
      initiatives.comments_count,
      initiatives.slug,
      initiatives.official_feedbacks_count
     FROM initiatives;
  SQL
  create_view "moderation_moderations", sql_definition: <<-SQL
      SELECT ideas.id,
      'Idea'::text AS moderatable_type,
      NULL::text AS post_type,
      NULL::uuid AS post_id,
      NULL::text AS post_slug,
      NULL::jsonb AS post_title_multiloc,
      projects.id AS project_id,
      projects.slug AS project_slug,
      projects.title_multiloc AS project_title_multiloc,
      ideas.title_multiloc AS content_title_multiloc,
      ideas.body_multiloc AS content_body_multiloc,
      ideas.slug AS content_slug,
      ideas.published_at AS created_at,
      moderation_moderation_statuses.status AS moderation_status
     FROM ((ideas
       LEFT JOIN moderation_moderation_statuses ON ((moderation_moderation_statuses.moderatable_id = ideas.id)))
       LEFT JOIN projects ON ((projects.id = ideas.project_id)))
  UNION ALL
   SELECT initiatives.id,
      'Initiative'::text AS moderatable_type,
      NULL::text AS post_type,
      NULL::uuid AS post_id,
      NULL::text AS post_slug,
      NULL::jsonb AS post_title_multiloc,
      NULL::uuid AS project_id,
      NULL::character varying AS project_slug,
      NULL::jsonb AS project_title_multiloc,
      initiatives.title_multiloc AS content_title_multiloc,
      initiatives.body_multiloc AS content_body_multiloc,
      initiatives.slug AS content_slug,
      initiatives.published_at AS created_at,
      moderation_moderation_statuses.status AS moderation_status
     FROM (initiatives
       LEFT JOIN moderation_moderation_statuses ON ((moderation_moderation_statuses.moderatable_id = initiatives.id)))
  UNION ALL
   SELECT comments.id,
      'Comment'::text AS moderatable_type,
      'Idea'::text AS post_type,
      ideas.id AS post_id,
      ideas.slug AS post_slug,
      ideas.title_multiloc AS post_title_multiloc,
      projects.id AS project_id,
      projects.slug AS project_slug,
      projects.title_multiloc AS project_title_multiloc,
      NULL::jsonb AS content_title_multiloc,
      comments.body_multiloc AS content_body_multiloc,
      NULL::character varying AS content_slug,
      comments.created_at,
      moderation_moderation_statuses.status AS moderation_status
     FROM (((comments
       LEFT JOIN moderation_moderation_statuses ON ((moderation_moderation_statuses.moderatable_id = comments.id)))
       LEFT JOIN ideas ON ((ideas.id = comments.post_id)))
       LEFT JOIN projects ON ((projects.id = ideas.project_id)))
    WHERE ((comments.post_type)::text = 'Idea'::text)
  UNION ALL
   SELECT comments.id,
      'Comment'::text AS moderatable_type,
      'Initiative'::text AS post_type,
      initiatives.id AS post_id,
      initiatives.slug AS post_slug,
      initiatives.title_multiloc AS post_title_multiloc,
      NULL::uuid AS project_id,
      NULL::character varying AS project_slug,
      NULL::jsonb AS project_title_multiloc,
      NULL::jsonb AS content_title_multiloc,
      comments.body_multiloc AS content_body_multiloc,
      NULL::character varying AS content_slug,
      comments.created_at,
      moderation_moderation_statuses.status AS moderation_status
     FROM ((comments
       LEFT JOIN moderation_moderation_statuses ON ((moderation_moderation_statuses.moderatable_id = comments.id)))
       LEFT JOIN initiatives ON ((initiatives.id = comments.post_id)))
    WHERE ((comments.post_type)::text = 'Initiative'::text);
  SQL
  create_view "analytics_dimension_projects", sql_definition: <<-SQL
      SELECT projects.id,
      projects.title_multiloc
     FROM projects;
  SQL
  create_view "analytics_build_feedbacks", sql_definition: <<-SQL
      SELECT a.post_id,
      min(a.feedback_first_date) AS feedback_first_date,
      max(a.feedback_official) AS feedback_official,
      max(a.feedback_status_change) AS feedback_status_change
     FROM ( SELECT activities.item_id AS post_id,
              min(activities.created_at) AS feedback_first_date,
              0 AS feedback_official,
              1 AS feedback_status_change
             FROM activities
            WHERE (((activities.action)::text = 'changed_status'::text) AND ((activities.item_type)::text = ANY (ARRAY[('Idea'::character varying)::text, ('Initiative'::character varying)::text])))
            GROUP BY activities.item_id
          UNION ALL
           SELECT official_feedbacks.post_id,
              min(official_feedbacks.created_at) AS feedback_first_date,
              1 AS feedback_official,
              0 AS feedback_status_change
             FROM official_feedbacks
            GROUP BY official_feedbacks.post_id) a
    GROUP BY a.post_id;
  SQL
  create_view "analytics_fact_email_deliveries", sql_definition: <<-SQL
      SELECT ecd.id,
      (ecd.sent_at)::date AS dimension_date_sent_id,
      ecd.campaign_id,
      ((ecc.type)::text <> 'EmailCampaigns::Campaigns::Manual'::text) AS automated
     FROM (email_campaigns_deliveries ecd
       JOIN email_campaigns_campaigns ecc ON ((ecc.id = ecd.campaign_id)));
  SQL
  create_view "analytics_dimension_statuses", sql_definition: <<-SQL
      SELECT idea_statuses.id,
      idea_statuses.title_multiloc,
      idea_statuses.code,
      idea_statuses.color
     FROM idea_statuses
  UNION ALL
   SELECT initiative_statuses.id,
      initiative_statuses.title_multiloc,
      initiative_statuses.code,
      initiative_statuses.color
     FROM initiative_statuses;
  SQL
  create_view "analytics_fact_registrations", sql_definition: <<-SQL
      SELECT u.id,
      u.id AS dimension_user_id,
      (u.registration_completed_at)::date AS dimension_date_registration_id,
      (i.created_at)::date AS dimension_date_invited_id,
      (i.accepted_at)::date AS dimension_date_accepted_id
     FROM (users u
       LEFT JOIN invites i ON ((i.invitee_id = u.id)));
  SQL
  create_view "analytics_dimension_users", sql_definition: <<-SQL
      SELECT users.id,
      COALESCE(((users.roles -> 0) ->> 'type'::text), 'citizen'::text) AS role,
      users.invite_status
     FROM users;
  SQL
  create_view "analytics_fact_events", sql_definition: <<-SQL
      SELECT events.id,
      events.project_id AS dimension_project_id,
      (events.created_at)::date AS dimension_date_created_id,
      (events.start_at)::date AS dimension_date_start_id,
      (events.end_at)::date AS dimension_date_end_id
     FROM events;
  SQL
  create_view "analytics_fact_project_statuses", sql_definition: <<-SQL
      WITH finished_statuses_for_timeline_projects AS (
           SELECT phases.project_id,
              ((max(phases.end_at) + 1))::timestamp without time zone AS "timestamp"
             FROM phases
            GROUP BY phases.project_id
           HAVING (max(phases.end_at) < now())
          )
   SELECT ap.publication_id AS dimension_project_id,
      ap.publication_status AS status,
      ((((p.process_type)::text = 'continuous'::text) AND ((ap.publication_status)::text = 'archived'::text)) OR ((fsftp.project_id IS NOT NULL) AND ((ap.publication_status)::text <> 'draft'::text))) AS finished,
      COALESCE(fsftp."timestamp", ap.updated_at) AS "timestamp",
      COALESCE((fsftp."timestamp")::date, (ap.updated_at)::date) AS dimension_date_id
     FROM ((admin_publications ap
       LEFT JOIN projects p ON ((ap.publication_id = p.id)))
       LEFT JOIN finished_statuses_for_timeline_projects fsftp ON ((fsftp.project_id = ap.publication_id)))
    WHERE ((ap.publication_type)::text = 'Project'::text);
  SQL
  create_view "analytics_fact_posts", sql_definition: <<-SQL
      SELECT i.id,
      i.author_id AS user_id,
      i.project_id AS dimension_project_id,
      adt.id AS dimension_type_id,
      (i.created_at)::date AS dimension_date_created_id,
      (abf.feedback_first_date)::date AS dimension_date_first_feedback_id,
      i.idea_status_id AS dimension_status_id,
      (abf.feedback_first_date - i.created_at) AS feedback_time_taken,
      COALESCE(abf.feedback_official, 0) AS feedback_official,
      COALESCE(abf.feedback_status_change, 0) AS feedback_status_change,
          CASE
              WHEN (abf.feedback_first_date IS NULL) THEN 1
              ELSE 0
          END AS feedback_none,
      (i.upvotes_count + i.downvotes_count) AS votes_count,
      i.upvotes_count,
      i.downvotes_count,
      i.publication_status
     FROM ((ideas i
       JOIN analytics_dimension_types adt ON (((adt.name)::text = 'idea'::text)))
       LEFT JOIN analytics_build_feedbacks abf ON ((abf.post_id = i.id)))
  UNION ALL
   SELECT i.id,
      i.author_id AS user_id,
      NULL::uuid AS dimension_project_id,
      adt.id AS dimension_type_id,
      (i.created_at)::date AS dimension_date_created_id,
      (abf.feedback_first_date)::date AS dimension_date_first_feedback_id,
      isc.initiative_status_id AS dimension_status_id,
      (abf.feedback_first_date - i.created_at) AS feedback_time_taken,
      COALESCE(abf.feedback_official, 0) AS feedback_official,
      COALESCE(abf.feedback_status_change, 0) AS feedback_status_change,
          CASE
              WHEN (abf.feedback_first_date IS NULL) THEN 1
              ELSE 0
          END AS feedback_none,
      (i.upvotes_count + i.downvotes_count) AS votes_count,
      i.upvotes_count,
      i.downvotes_count,
      i.publication_status
     FROM (((initiatives i
       JOIN analytics_dimension_types adt ON (((adt.name)::text = 'initiative'::text)))
       LEFT JOIN analytics_build_feedbacks abf ON ((abf.post_id = i.id)))
       LEFT JOIN initiative_status_changes isc ON (((isc.initiative_id = i.id) AND (isc.updated_at = ( SELECT max(isc_.updated_at) AS max
             FROM initiative_status_changes isc_
            WHERE (isc_.initiative_id = i.id))))));
  SQL
  create_view "analytics_fact_participations", sql_definition: <<-SQL
      SELECT i.id,
      i.author_id AS dimension_user_id,
      i.project_id AS dimension_project_id,
          CASE
              WHEN (((pr.participation_method)::text = 'native_survey'::text) OR ((ph.participation_method)::text = 'native_survey'::text)) THEN survey.id
              ELSE idea.id
          END AS dimension_type_id,
      (i.created_at)::date AS dimension_date_created_id,
      (i.upvotes_count + i.downvotes_count) AS votes_count,
      i.upvotes_count,
      i.downvotes_count
     FROM ((((ideas i
       LEFT JOIN projects pr ON ((pr.id = i.project_id)))
       LEFT JOIN phases ph ON ((ph.id = i.creation_phase_id)))
       JOIN analytics_dimension_types idea ON (((idea.name)::text = 'idea'::text)))
       LEFT JOIN analytics_dimension_types survey ON (((survey.name)::text = 'survey'::text)))
  UNION ALL
   SELECT i.id,
      i.author_id AS dimension_user_id,
      NULL::uuid AS dimension_project_id,
      adt.id AS dimension_type_id,
      (i.created_at)::date AS dimension_date_created_id,
      (i.upvotes_count + i.downvotes_count) AS votes_count,
      i.upvotes_count,
      i.downvotes_count
     FROM (initiatives i
       JOIN analytics_dimension_types adt ON (((adt.name)::text = 'initiative'::text)))
  UNION ALL
   SELECT c.id,
      c.author_id AS dimension_user_id,
      i.project_id AS dimension_project_id,
      adt.id AS dimension_type_id,
      (c.created_at)::date AS dimension_date_created_id,
      (c.upvotes_count + c.downvotes_count) AS votes_count,
      c.upvotes_count,
      c.downvotes_count
     FROM ((comments c
       JOIN analytics_dimension_types adt ON ((((adt.name)::text = 'comment'::text) AND ((adt.parent)::text = lower((c.post_type)::text)))))
       LEFT JOIN ideas i ON ((c.post_id = i.id)))
  UNION ALL
   SELECT v.id,
      v.user_id AS dimension_user_id,
      COALESCE(i.project_id, ic.project_id) AS dimension_project_id,
      adt.id AS dimension_type_id,
      (v.created_at)::date AS dimension_date_created_id,
      1 AS votes_count,
          CASE
              WHEN ((v.mode)::text = 'up'::text) THEN 1
              ELSE 0
          END AS upvotes_count,
          CASE
              WHEN ((v.mode)::text = 'down'::text) THEN 1
              ELSE 0
          END AS downvotes_count
     FROM ((((votes v
       JOIN analytics_dimension_types adt ON ((((adt.name)::text = 'vote'::text) AND ((adt.parent)::text = lower((v.votable_type)::text)))))
       LEFT JOIN ideas i ON ((i.id = v.votable_id)))
       LEFT JOIN comments c ON ((c.id = v.votable_id)))
       LEFT JOIN ideas ic ON ((ic.id = c.post_id)))
  UNION ALL
   SELECT pr.id,
      pr.user_id AS dimension_user_id,
      COALESCE(p.project_id, pr.participation_context_id) AS dimension_project_id,
      adt.id AS dimension_type_id,
      (pr.created_at)::date AS dimension_date_created_id,
      0 AS votes_count,
      0 AS upvotes_count,
      0 AS downvotes_count
     FROM ((polls_responses pr
       LEFT JOIN phases p ON ((p.id = pr.participation_context_id)))
       JOIN analytics_dimension_types adt ON (((adt.name)::text = 'poll'::text)))
  UNION ALL
   SELECT vv.id,
      vv.user_id AS dimension_user_id,
      COALESCE(p.project_id, vc.participation_context_id) AS dimension_project_id,
      adt.id AS dimension_type_id,
      (vv.created_at)::date AS dimension_date_created_id,
      0 AS votes_count,
      0 AS upvotes_count,
      0 AS downvotes_count
     FROM (((volunteering_volunteers vv
       LEFT JOIN volunteering_causes vc ON ((vc.id = vv.cause_id)))
       LEFT JOIN phases p ON ((p.id = vc.participation_context_id)))
       JOIN analytics_dimension_types adt ON (((adt.name)::text = 'volunteer'::text)));
  SQL
end<|MERGE_RESOLUTION|>--- conflicted
+++ resolved
@@ -10,11 +10,7 @@
 #
 # It's strongly recommended that you check this file into your version control system.
 
-<<<<<<< HEAD
-ActiveRecord::Schema.define(version: 2023_05_18_133943) do
-=======
 ActiveRecord::Schema.define(version: 2023_05_16_150847) do
->>>>>>> 7a92fa6d
 
   # These are extensions that must be enabled in order to support this database
   enable_extension "pgcrypto"
@@ -206,8 +202,6 @@
     t.datetime "body_updated_at"
     t.integer "children_count", default: 0, null: false
     t.string "post_type"
-    t.string "author_hash"
-    t.boolean "anonymous", default: false, null: false
     t.index ["author_id"], name: "index_comments_on_author_id"
     t.index ["created_at"], name: "index_comments_on_created_at"
     t.index ["lft"], name: "index_comments_on_lft"
@@ -618,8 +612,6 @@
     t.uuid "assignee_id"
     t.integer "official_feedbacks_count", default: 0, null: false
     t.datetime "assigned_at"
-    t.string "author_hash"
-    t.boolean "anonymous", default: false, null: false
     t.index "((to_tsvector('simple'::regconfig, COALESCE((title_multiloc)::text, ''::text)) || to_tsvector('simple'::regconfig, COALESCE((body_multiloc)::text, ''::text))))", name: "index_initiatives_search", using: :gin
     t.index ["author_id"], name: "index_initiatives_on_author_id"
     t.index ["location_point"], name: "index_initiatives_on_location_point", using: :gist
