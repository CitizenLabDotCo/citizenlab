--- conflicted
+++ resolved
@@ -1706,7 +1706,41 @@
      FROM (email_campaigns_deliveries ecd
        JOIN email_campaigns_campaigns ecc ON ((ecc.id = ecd.campaign_id)));
   SQL
-<<<<<<< HEAD
+  create_view "analytics_dimension_statuses", sql_definition: <<-SQL
+      SELECT idea_statuses.id,
+      idea_statuses.title_multiloc,
+      idea_statuses.code,
+      idea_statuses.color
+     FROM idea_statuses
+  UNION ALL
+   SELECT initiative_statuses.id,
+      initiative_statuses.title_multiloc,
+      initiative_statuses.code,
+      initiative_statuses.color
+     FROM initiative_statuses;
+  SQL
+  create_view "analytics_fact_registrations", sql_definition: <<-SQL
+      SELECT u.id,
+      u.id AS dimension_user_id,
+      (u.registration_completed_at)::date AS dimension_date_registration_id,
+      (i.created_at)::date AS dimension_date_invited_id,
+      (i.accepted_at)::date AS dimension_date_accepted_id
+     FROM (users u
+       LEFT JOIN invites i ON ((i.invitee_id = u.id)));
+  SQL
+  create_view "analytics_dimension_users", sql_definition: <<-SQL
+      SELECT users.id,
+      COALESCE(((users.roles -> 0) ->> 'type'::text), 'citizen'::text) AS role,
+      users.invite_status
+     FROM users;
+  SQL
+  create_view "analytics_fact_events", sql_definition: <<-SQL
+      SELECT events.id,
+      events.project_id AS dimension_project_id,
+      (events.start_at)::date AS dimension_date_start_id,
+      (events.end_at)::date AS dimension_date_end_id
+     FROM events;
+  SQL
   create_view "analytics_fact_project_statuses", sql_definition: <<-SQL
       WITH last_project_statuses AS (
            SELECT DISTINCT ON (activities.item_id) activities.item_id AS project_id,
@@ -1753,41 +1787,5 @@
       (project_statuses."timestamp")::date AS dimension_date_id
      FROM project_statuses
     ORDER BY project_statuses."timestamp" DESC;
-=======
-  create_view "analytics_dimension_statuses", sql_definition: <<-SQL
-      SELECT idea_statuses.id,
-      idea_statuses.title_multiloc,
-      idea_statuses.code,
-      idea_statuses.color
-     FROM idea_statuses
-  UNION ALL
-   SELECT initiative_statuses.id,
-      initiative_statuses.title_multiloc,
-      initiative_statuses.code,
-      initiative_statuses.color
-     FROM initiative_statuses;
-  SQL
-  create_view "analytics_fact_registrations", sql_definition: <<-SQL
-      SELECT u.id,
-      u.id AS dimension_user_id,
-      (u.registration_completed_at)::date AS dimension_date_registration_id,
-      (i.created_at)::date AS dimension_date_invited_id,
-      (i.accepted_at)::date AS dimension_date_accepted_id
-     FROM (users u
-       LEFT JOIN invites i ON ((i.invitee_id = u.id)));
-  SQL
-  create_view "analytics_dimension_users", sql_definition: <<-SQL
-      SELECT users.id,
-      COALESCE(((users.roles -> 0) ->> 'type'::text), 'citizen'::text) AS role,
-      users.invite_status
-     FROM users;
-  SQL
-  create_view "analytics_fact_events", sql_definition: <<-SQL
-      SELECT events.id,
-      events.project_id AS dimension_project_id,
-      (events.start_at)::date AS dimension_date_start_id,
-      (events.end_at)::date AS dimension_date_end_id
-     FROM events;
->>>>>>> 16d7c868
   SQL
 end