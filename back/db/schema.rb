--- conflicted
+++ resolved
@@ -10,11 +10,7 @@
 #
 # It's strongly recommended that you check this file into your version control system.
 
-<<<<<<< HEAD
 ActiveRecord::Schema.define(version: 2022_11_14_094435) do
-=======
-ActiveRecord::Schema.define(version: 2022_11_10_105544) do
->>>>>>> e4e320e8
 
   # These are extensions that must be enabled in order to support this database
   enable_extension "pgcrypto"
@@ -1738,37 +1734,6 @@
       users.invite_status
      FROM users;
   SQL
-<<<<<<< HEAD
-  create_view "analytics_dimension_statuses", sql_definition: <<-SQL
-      SELECT idea_statuses.id,
-      idea_statuses.title_multiloc,
-      idea_statuses.code,
-      idea_statuses.color
-     FROM idea_statuses
-  UNION ALL
-   SELECT initiative_statuses.id,
-      initiative_statuses.title_multiloc,
-      initiative_statuses.code,
-      initiative_statuses.color
-     FROM initiative_statuses;
-  SQL
-  create_view "analytics_fact_email_deliveries", sql_definition: <<-SQL
-      SELECT ecd.id,
-      (ecd.sent_at)::date AS dimension_date_sent_id,
-      ecd.campaign_id,
-      ((ecc.type)::text <> 'EmailCampaigns::Campaigns::Manual'::text) AS automated
-     FROM (email_campaigns_deliveries ecd
-       JOIN email_campaigns_campaigns ecc ON ((ecc.id = ecd.campaign_id)));
-  SQL
-  create_view "analytics_fact_events", sql_definition: <<-SQL
-      SELECT events.id,
-      events.project_id AS dimension_project_id,
-      (events.start_at)::date AS dimension_date_start_id,
-      (events.end_at)::date AS dimension_date_end_id
-     FROM events;
-  SQL
-=======
->>>>>>> e4e320e8
   create_view "analytics_fact_project_statuses", sql_definition: <<-SQL
       WITH last_project_statuses AS (
            SELECT DISTINCT ON (activities.item_id) activities.item_id AS project_id,
