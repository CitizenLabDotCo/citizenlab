--- conflicted
+++ resolved
@@ -10,11 +10,7 @@
 #
 # It's strongly recommended that you check this file into your version control system.
 
-<<<<<<< HEAD
-ActiveRecord::Schema.define(version: 2022_03_25_093826) do
-=======
 ActiveRecord::Schema.define(version: 2022_03_24_073642) do
->>>>>>> 7d5300e2
 
   # These are extensions that must be enabled in order to support this database
   enable_extension "pgcrypto"
@@ -387,7 +383,6 @@
     t.uuid "assignee_id"
     t.datetime "assigned_at"
     t.integer "proposed_budget"
-    t.jsonb "custom_field_values", default: {}
     t.index "((to_tsvector('simple'::regconfig, COALESCE((title_multiloc)::text, ''::text)) || to_tsvector('simple'::regconfig, COALESCE((body_multiloc)::text, ''::text))))", name: "index_ideas_search", using: :gin
     t.index ["author_id"], name: "index_ideas_on_author_id"
     t.index ["idea_status_id"], name: "index_ideas_on_idea_status_id"
