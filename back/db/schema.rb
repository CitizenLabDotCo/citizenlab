# This file is auto-generated from the current state of the database. Instead
# of editing this file, please use the migrations feature of Active Record to
# incrementally modify your database, and then regenerate this schema definition.
#
# This file is the source Rails uses to define your schema when running `bin/rails
# db:schema:load`. When creating a new database, `bin/rails db:schema:load` tends to
# be faster and is potentially less error prone than running all of your
# migrations from scratch. Old migrations may fail to apply correctly if those
# migrations use external dependencies or application code.
#
# It's strongly recommended that you check this file into your version control system.

<<<<<<< HEAD
ActiveRecord::Schema.define(version: 2022_01_26_110341) do
=======
ActiveRecord::Schema.define(version: 2022_02_14_110500) do
>>>>>>> a3048901

  # These are extensions that must be enabled in order to support this database
  enable_extension "pgcrypto"
  enable_extension "plpgsql"
  enable_extension "postgis"
  enable_extension "uuid-ossp"

  create_table "activities", id: :uuid, default: -> { "gen_random_uuid()" }, force: :cascade do |t|
    t.string "item_type", null: false
    t.uuid "item_id", null: false
    t.string "action", null: false
    t.jsonb "payload", default: {}, null: false
    t.uuid "user_id"
    t.datetime "acted_at", null: false
    t.datetime "created_at", null: false
    t.index ["acted_at"], name: "index_activities_on_acted_at"
    t.index ["item_type", "item_id"], name: "index_activities_on_item_type_and_item_id"
    t.index ["user_id"], name: "index_activities_on_user_id"
  end

  create_table "admin_publications", id: :uuid, default: -> { "gen_random_uuid()" }, force: :cascade do |t|
    t.uuid "parent_id"
    t.integer "lft", null: false
    t.integer "rgt", null: false
    t.integer "ordering"
    t.string "publication_status", default: "published", null: false
    t.uuid "publication_id"
    t.string "publication_type"
    t.datetime "created_at", precision: 6, null: false
    t.datetime "updated_at", precision: 6, null: false
    t.integer "depth", default: 0, null: false
    t.boolean "children_allowed", default: true, null: false
    t.integer "children_count", default: 0, null: false
    t.index ["depth"], name: "index_admin_publications_on_depth"
    t.index ["lft"], name: "index_admin_publications_on_lft"
    t.index ["ordering"], name: "index_admin_publications_on_ordering"
    t.index ["parent_id"], name: "index_admin_publications_on_parent_id"
    t.index ["rgt"], name: "index_admin_publications_on_rgt"
  end

  create_table "app_configurations", id: :uuid, default: -> { "gen_random_uuid()" }, force: :cascade do |t|
    t.string "name"
    t.string "host"
    t.string "logo"
    t.string "header_bg"
    t.string "favicon"
    t.jsonb "settings", default: {}
    t.datetime "created_at", precision: 6, null: false
    t.datetime "updated_at", precision: 6, null: false
    t.jsonb "style", default: {}
    t.jsonb "homepage_info_multiloc"
  end

  create_table "areas", id: :uuid, default: -> { "gen_random_uuid()" }, force: :cascade do |t|
    t.jsonb "title_multiloc", default: {}
    t.jsonb "description_multiloc", default: {}
    t.datetime "created_at", null: false
    t.datetime "updated_at", null: false
    t.integer "ordering"
  end

  create_table "areas_ideas", id: :uuid, default: -> { "uuid_generate_v4()" }, force: :cascade do |t|
    t.uuid "area_id"
    t.uuid "idea_id"
    t.index ["area_id"], name: "index_areas_ideas_on_area_id"
    t.index ["idea_id", "area_id"], name: "index_areas_ideas_on_idea_id_and_area_id", unique: true
    t.index ["idea_id"], name: "index_areas_ideas_on_idea_id"
  end

  create_table "areas_initiatives", id: :uuid, default: -> { "gen_random_uuid()" }, force: :cascade do |t|
    t.uuid "area_id"
    t.uuid "initiative_id"
    t.index ["area_id"], name: "index_areas_initiatives_on_area_id"
    t.index ["initiative_id", "area_id"], name: "index_areas_initiatives_on_initiative_id_and_area_id", unique: true
    t.index ["initiative_id"], name: "index_areas_initiatives_on_initiative_id"
  end

  create_table "areas_projects", id: :uuid, default: -> { "uuid_generate_v4()" }, force: :cascade do |t|
    t.uuid "area_id"
    t.uuid "project_id"
    t.index ["area_id"], name: "index_areas_projects_on_area_id"
    t.index ["project_id"], name: "index_areas_projects_on_project_id"
  end

  create_table "baskets", id: :uuid, default: -> { "gen_random_uuid()" }, force: :cascade do |t|
    t.datetime "submitted_at"
    t.uuid "user_id"
    t.uuid "participation_context_id"
    t.string "participation_context_type"
    t.datetime "created_at", null: false
    t.datetime "updated_at", null: false
    t.index ["user_id"], name: "index_baskets_on_user_id"
  end

  create_table "baskets_ideas", id: :uuid, default: -> { "gen_random_uuid()" }, force: :cascade do |t|
    t.uuid "basket_id"
    t.uuid "idea_id"
    t.datetime "created_at", null: false
    t.datetime "updated_at", null: false
    t.index ["basket_id"], name: "index_baskets_ideas_on_basket_id"
    t.index ["idea_id"], name: "index_baskets_ideas_on_idea_id"
  end

  create_table "comments", id: :uuid, default: -> { "gen_random_uuid()" }, force: :cascade do |t|
    t.uuid "author_id"
    t.uuid "post_id"
    t.uuid "parent_id"
    t.integer "lft", null: false
    t.integer "rgt", null: false
    t.jsonb "body_multiloc", default: {}
    t.datetime "created_at", null: false
    t.datetime "updated_at", null: false
    t.integer "upvotes_count", default: 0, null: false
    t.integer "downvotes_count", default: 0, null: false
    t.string "publication_status", default: "published", null: false
    t.datetime "body_updated_at"
    t.integer "children_count", default: 0, null: false
    t.string "post_type"
    t.index ["author_id"], name: "index_comments_on_author_id"
    t.index ["created_at"], name: "index_comments_on_created_at"
    t.index ["lft"], name: "index_comments_on_lft"
    t.index ["parent_id"], name: "index_comments_on_parent_id"
    t.index ["post_id", "post_type"], name: "index_comments_on_post_id_and_post_type"
    t.index ["post_id"], name: "index_comments_on_post_id"
    t.index ["rgt"], name: "index_comments_on_rgt"
  end

  create_table "common_passwords", id: :uuid, default: -> { "gen_random_uuid()" }, force: :cascade do |t|
    t.string "password"
    t.index ["password"], name: "index_common_passwords_on_password"
  end

  create_table "custom_field_options", id: :uuid, default: -> { "gen_random_uuid()" }, force: :cascade do |t|
    t.uuid "custom_field_id"
    t.string "key"
    t.jsonb "title_multiloc", default: {}
    t.integer "ordering"
    t.datetime "created_at", null: false
    t.datetime "updated_at", null: false
    t.index ["custom_field_id", "key"], name: "index_custom_field_options_on_custom_field_id_and_key", unique: true
    t.index ["custom_field_id"], name: "index_custom_field_options_on_custom_field_id"
  end

  create_table "custom_fields", id: :uuid, default: -> { "gen_random_uuid()" }, force: :cascade do |t|
    t.string "resource_type"
    t.string "key"
    t.string "input_type"
    t.jsonb "title_multiloc", default: {}
    t.jsonb "description_multiloc", default: {}
    t.boolean "required", default: false
    t.integer "ordering"
    t.datetime "created_at", null: false
    t.datetime "updated_at", null: false
    t.boolean "enabled", default: true, null: false
    t.string "code"
    t.uuid "resource_id"
    t.boolean "hidden", default: false, null: false
    t.index ["resource_type", "resource_id"], name: "index_custom_fields_on_resource_type_and_resource_id"
  end

  create_table "custom_forms", id: :uuid, default: -> { "gen_random_uuid()" }, force: :cascade do |t|
    t.datetime "created_at", precision: 6, null: false
    t.datetime "updated_at", precision: 6, null: false
  end

  create_table "email_campaigns_campaign_email_commands", id: :uuid, default: -> { "gen_random_uuid()" }, force: :cascade do |t|
    t.string "campaign"
    t.uuid "recipient_id"
    t.datetime "commanded_at"
    t.jsonb "tracked_content"
    t.datetime "created_at", null: false
    t.datetime "updated_at", null: false
    t.index ["recipient_id"], name: "index_email_campaigns_campaign_email_commands_on_recipient_id"
  end

  create_table "email_campaigns_campaigns", id: :uuid, default: -> { "gen_random_uuid()" }, force: :cascade do |t|
    t.string "type", null: false
    t.uuid "author_id"
    t.boolean "enabled"
    t.string "sender"
    t.string "reply_to"
    t.jsonb "schedule", default: {}
    t.jsonb "subject_multiloc", default: {}
    t.jsonb "body_multiloc", default: {}
    t.datetime "created_at", null: false
    t.datetime "updated_at", null: false
    t.integer "deliveries_count", default: 0, null: false
    t.index ["author_id"], name: "index_email_campaigns_campaigns_on_author_id"
    t.index ["type"], name: "index_email_campaigns_campaigns_on_type"
  end

  create_table "email_campaigns_campaigns_groups", id: :uuid, default: -> { "gen_random_uuid()" }, force: :cascade do |t|
    t.uuid "campaign_id"
    t.uuid "group_id"
    t.datetime "created_at", null: false
    t.datetime "updated_at", null: false
    t.index ["campaign_id", "group_id"], name: "index_campaigns_groups", unique: true
    t.index ["campaign_id"], name: "index_email_campaigns_campaigns_groups_on_campaign_id"
    t.index ["group_id"], name: "index_email_campaigns_campaigns_groups_on_group_id"
  end

  create_table "email_campaigns_consents", id: :uuid, default: -> { "gen_random_uuid()" }, force: :cascade do |t|
    t.string "campaign_type", null: false
    t.uuid "user_id", null: false
    t.boolean "consented", null: false
    t.datetime "created_at", null: false
    t.datetime "updated_at", null: false
    t.index ["campaign_type", "user_id"], name: "index_email_campaigns_consents_on_campaign_type_and_user_id", unique: true
    t.index ["user_id"], name: "index_email_campaigns_consents_on_user_id"
  end

  create_table "email_campaigns_deliveries", id: :uuid, default: -> { "gen_random_uuid()" }, force: :cascade do |t|
    t.uuid "campaign_id", null: false
    t.uuid "user_id", null: false
    t.string "delivery_status", null: false
    t.jsonb "tracked_content", default: {}
    t.datetime "sent_at"
    t.datetime "created_at", null: false
    t.datetime "updated_at", null: false
    t.index ["campaign_id", "user_id"], name: "index_email_campaigns_deliveries_on_campaign_id_and_user_id"
    t.index ["campaign_id"], name: "index_email_campaigns_deliveries_on_campaign_id"
    t.index ["sent_at"], name: "index_email_campaigns_deliveries_on_sent_at"
    t.index ["user_id"], name: "index_email_campaigns_deliveries_on_user_id"
  end

  create_table "email_campaigns_unsubscription_tokens", id: :uuid, default: -> { "gen_random_uuid()" }, force: :cascade do |t|
    t.string "token", null: false
    t.uuid "user_id", null: false
    t.index ["token"], name: "index_email_campaigns_unsubscription_tokens_on_token"
    t.index ["user_id"], name: "index_email_campaigns_unsubscription_tokens_on_user_id"
  end

  create_table "email_snippets", id: :uuid, default: -> { "gen_random_uuid()" }, force: :cascade do |t|
    t.string "email"
    t.string "snippet"
    t.string "locale"
    t.text "body"
    t.datetime "created_at", null: false
    t.datetime "updated_at", null: false
    t.index ["email", "snippet", "locale"], name: "index_email_snippets_on_email_and_snippet_and_locale"
  end

  create_table "event_files", id: :uuid, default: -> { "gen_random_uuid()" }, force: :cascade do |t|
    t.uuid "event_id"
    t.string "file"
    t.integer "ordering"
    t.datetime "created_at", null: false
    t.datetime "updated_at", null: false
    t.string "name"
    t.index ["event_id"], name: "index_event_files_on_event_id"
  end

  create_table "events", id: :uuid, default: -> { "gen_random_uuid()" }, force: :cascade do |t|
    t.uuid "project_id"
    t.jsonb "title_multiloc", default: {}
    t.jsonb "description_multiloc", default: {}
    t.jsonb "location_multiloc", default: {}
    t.datetime "start_at"
    t.datetime "end_at"
    t.datetime "created_at", null: false
    t.datetime "updated_at", null: false
    t.index ["project_id"], name: "index_events_on_project_id"
  end

  create_table "flag_inappropriate_content_inappropriate_content_flags", id: :uuid, default: -> { "gen_random_uuid()" }, force: :cascade do |t|
    t.uuid "flaggable_id", null: false
    t.string "flaggable_type", null: false
    t.datetime "deleted_at"
    t.string "toxicity_label"
    t.datetime "created_at", precision: 6, null: false
    t.datetime "updated_at", precision: 6, null: false
    t.index ["flaggable_id", "flaggable_type"], name: "inappropriate_content_flags_flaggable"
  end

  create_table "groups", id: :uuid, default: -> { "gen_random_uuid()" }, force: :cascade do |t|
    t.jsonb "title_multiloc", default: {}
    t.string "slug"
    t.integer "memberships_count", default: 0, null: false
    t.datetime "created_at", null: false
    t.datetime "updated_at", null: false
    t.string "membership_type"
    t.jsonb "rules", default: []
    t.index ["slug"], name: "index_groups_on_slug"
  end

  create_table "groups_permissions", id: :uuid, default: -> { "gen_random_uuid()" }, force: :cascade do |t|
    t.uuid "permission_id", null: false
    t.uuid "group_id", null: false
    t.datetime "created_at", null: false
    t.datetime "updated_at", null: false
    t.index ["group_id"], name: "index_groups_permissions_on_group_id"
    t.index ["permission_id"], name: "index_groups_permissions_on_permission_id"
  end

  create_table "groups_projects", id: :uuid, default: -> { "gen_random_uuid()" }, force: :cascade do |t|
    t.uuid "group_id"
    t.uuid "project_id"
    t.datetime "created_at", null: false
    t.datetime "updated_at", null: false
    t.index ["group_id", "project_id"], name: "index_groups_projects_on_group_id_and_project_id", unique: true
    t.index ["group_id"], name: "index_groups_projects_on_group_id"
    t.index ["project_id"], name: "index_groups_projects_on_project_id"
  end

  create_table "id_id_card_lookup_id_cards", id: :uuid, default: -> { "gen_random_uuid()" }, force: :cascade do |t|
    t.string "hashed_card_id"
    t.index ["hashed_card_id"], name: "index_id_id_card_lookup_id_cards_on_hashed_card_id"
  end

  create_table "idea_files", id: :uuid, default: -> { "gen_random_uuid()" }, force: :cascade do |t|
    t.uuid "idea_id"
    t.string "file"
    t.integer "ordering"
    t.datetime "created_at", null: false
    t.datetime "updated_at", null: false
    t.string "name"
    t.index ["idea_id"], name: "index_idea_files_on_idea_id"
  end

  create_table "idea_images", id: :uuid, default: -> { "gen_random_uuid()" }, force: :cascade do |t|
    t.uuid "idea_id"
    t.string "image"
    t.integer "ordering"
    t.datetime "created_at", null: false
    t.datetime "updated_at", null: false
    t.index ["idea_id"], name: "index_idea_images_on_idea_id"
  end

  create_table "idea_statuses", id: :uuid, default: -> { "gen_random_uuid()" }, force: :cascade do |t|
    t.jsonb "title_multiloc", default: {}
    t.integer "ordering"
    t.string "code"
    t.string "color"
    t.datetime "created_at", null: false
    t.datetime "updated_at", null: false
    t.jsonb "description_multiloc", default: {}
    t.integer "ideas_count", default: 0
  end

  create_table "ideas", id: :uuid, default: -> { "gen_random_uuid()" }, force: :cascade do |t|
    t.jsonb "title_multiloc", default: {}
    t.jsonb "body_multiloc", default: {}
    t.string "publication_status"
    t.datetime "published_at"
    t.uuid "project_id"
    t.uuid "author_id"
    t.datetime "created_at", null: false
    t.datetime "updated_at", null: false
    t.integer "upvotes_count", default: 0, null: false
    t.integer "downvotes_count", default: 0, null: false
    t.geography "location_point", limit: {:srid=>4326, :type=>"st_point", :geographic=>true}
    t.string "location_description"
    t.integer "comments_count", default: 0, null: false
    t.uuid "idea_status_id"
    t.string "slug"
    t.integer "budget"
    t.integer "baskets_count", default: 0, null: false
    t.integer "official_feedbacks_count", default: 0, null: false
    t.uuid "assignee_id"
    t.datetime "assigned_at"
    t.integer "proposed_budget"
    t.index "((to_tsvector('simple'::regconfig, COALESCE((title_multiloc)::text, ''::text)) || to_tsvector('simple'::regconfig, COALESCE((body_multiloc)::text, ''::text))))", name: "index_ideas_search", using: :gin
    t.index ["author_id"], name: "index_ideas_on_author_id"
    t.index ["idea_status_id"], name: "index_ideas_on_idea_status_id"
    t.index ["location_point"], name: "index_ideas_on_location_point", using: :gist
    t.index ["project_id"], name: "index_ideas_on_project_id"
    t.index ["slug"], name: "index_ideas_on_slug", unique: true
  end

  create_table "ideas_phases", id: :uuid, default: -> { "gen_random_uuid()" }, force: :cascade do |t|
    t.uuid "idea_id"
    t.uuid "phase_id"
    t.datetime "created_at", null: false
    t.datetime "updated_at", null: false
    t.index ["idea_id", "phase_id"], name: "index_ideas_phases_on_idea_id_and_phase_id", unique: true
    t.index ["idea_id"], name: "index_ideas_phases_on_idea_id"
    t.index ["phase_id"], name: "index_ideas_phases_on_phase_id"
  end

  create_table "ideas_topics", id: :uuid, default: -> { "uuid_generate_v4()" }, force: :cascade do |t|
    t.uuid "idea_id"
    t.uuid "topic_id"
    t.index ["idea_id", "topic_id"], name: "index_ideas_topics_on_idea_id_and_topic_id", unique: true
    t.index ["idea_id"], name: "index_ideas_topics_on_idea_id"
    t.index ["topic_id"], name: "index_ideas_topics_on_topic_id"
  end

  create_table "identities", id: :uuid, default: -> { "gen_random_uuid()" }, force: :cascade do |t|
    t.string "provider"
    t.string "uid"
    t.jsonb "auth_hash", default: {}
    t.uuid "user_id"
    t.datetime "created_at", null: false
    t.datetime "updated_at", null: false
    t.index ["user_id"], name: "index_identities_on_user_id"
  end

  create_table "initiative_files", id: :uuid, default: -> { "gen_random_uuid()" }, force: :cascade do |t|
    t.uuid "initiative_id"
    t.string "file"
    t.string "name"
    t.integer "ordering"
    t.datetime "created_at", null: false
    t.datetime "updated_at", null: false
    t.index ["initiative_id"], name: "index_initiative_files_on_initiative_id"
  end

  create_table "initiative_images", id: :uuid, default: -> { "gen_random_uuid()" }, force: :cascade do |t|
    t.uuid "initiative_id"
    t.string "image"
    t.integer "ordering"
    t.datetime "created_at", null: false
    t.datetime "updated_at", null: false
    t.index ["initiative_id"], name: "index_initiative_images_on_initiative_id"
  end

  create_table "initiative_status_changes", id: :uuid, default: -> { "gen_random_uuid()" }, force: :cascade do |t|
    t.uuid "user_id"
    t.uuid "initiative_id"
    t.uuid "initiative_status_id"
    t.uuid "official_feedback_id"
    t.datetime "created_at", null: false
    t.datetime "updated_at", null: false
    t.index ["initiative_id"], name: "index_initiative_status_changes_on_initiative_id"
    t.index ["initiative_status_id"], name: "index_initiative_status_changes_on_initiative_status_id"
    t.index ["official_feedback_id"], name: "index_initiative_status_changes_on_official_feedback_id"
    t.index ["user_id"], name: "index_initiative_status_changes_on_user_id"
  end

  create_table "initiative_statuses", id: :uuid, default: -> { "gen_random_uuid()" }, force: :cascade do |t|
    t.jsonb "title_multiloc", default: {}
    t.jsonb "description_multiloc", default: {}
    t.integer "ordering"
    t.string "code"
    t.string "color"
    t.datetime "created_at", null: false
    t.datetime "updated_at", null: false
  end

  create_table "initiatives", id: :uuid, default: -> { "gen_random_uuid()" }, force: :cascade do |t|
    t.jsonb "title_multiloc", default: {}
    t.jsonb "body_multiloc", default: {}
    t.string "publication_status"
    t.datetime "published_at"
    t.uuid "author_id"
    t.integer "upvotes_count", default: 0, null: false
    t.integer "downvotes_count", default: 0, null: false
    t.geography "location_point", limit: {:srid=>4326, :type=>"st_point", :geographic=>true}
    t.string "location_description"
    t.string "slug"
    t.integer "comments_count", default: 0, null: false
    t.datetime "created_at", null: false
    t.datetime "updated_at", null: false
    t.string "header_bg"
    t.uuid "assignee_id"
    t.integer "official_feedbacks_count", default: 0, null: false
    t.datetime "assigned_at"
    t.index "((to_tsvector('simple'::regconfig, COALESCE((title_multiloc)::text, ''::text)) || to_tsvector('simple'::regconfig, COALESCE((body_multiloc)::text, ''::text))))", name: "index_initiatives_search", using: :gin
    t.index ["author_id"], name: "index_initiatives_on_author_id"
    t.index ["location_point"], name: "index_initiatives_on_location_point", using: :gist
    t.index ["slug"], name: "index_initiatives_on_slug"
  end

  create_table "initiatives_topics", id: :uuid, default: -> { "gen_random_uuid()" }, force: :cascade do |t|
    t.uuid "initiative_id"
    t.uuid "topic_id"
    t.index ["initiative_id", "topic_id"], name: "index_initiatives_topics_on_initiative_id_and_topic_id", unique: true
    t.index ["initiative_id"], name: "index_initiatives_topics_on_initiative_id"
    t.index ["topic_id"], name: "index_initiatives_topics_on_topic_id"
  end

  create_table "insights_categories", id: :uuid, default: -> { "gen_random_uuid()" }, force: :cascade do |t|
    t.string "name", null: false
    t.uuid "view_id", null: false
    t.integer "position"
    t.datetime "created_at", precision: 6, null: false
    t.datetime "updated_at", precision: 6, null: false
    t.integer "inputs_count", default: 0, null: false
    t.string "source_type"
    t.uuid "source_id"
    t.index ["source_type", "source_id"], name: "index_insights_categories_on_source"
    t.index ["source_type"], name: "index_insights_categories_on_source_type"
    t.index ["view_id", "name"], name: "index_insights_categories_on_view_id_and_name", unique: true
    t.index ["view_id"], name: "index_insights_categories_on_view_id"
  end

  create_table "insights_category_assignments", id: :uuid, default: -> { "gen_random_uuid()" }, force: :cascade do |t|
    t.uuid "category_id", null: false
    t.string "input_type", null: false
    t.uuid "input_id", null: false
    t.boolean "approved", default: true, null: false
    t.datetime "created_at", precision: 6, null: false
    t.datetime "updated_at", precision: 6, null: false
    t.index ["approved"], name: "index_insights_category_assignments_on_approved"
    t.index ["category_id", "input_id", "input_type"], name: "index_single_category_assignment", unique: true
    t.index ["category_id"], name: "index_insights_category_assignments_on_category_id"
    t.index ["input_type", "input_id"], name: "index_insights_category_assignments_on_input_type_and_input_id"
  end

  create_table "insights_data_sources", id: :uuid, default: -> { "gen_random_uuid()" }, force: :cascade do |t|
<<<<<<< HEAD
    t.uuid "view_id", null: false
    t.string "origin_type", null: false
    t.uuid "origin_id", null: false
    t.datetime "created_at", precision: 6, null: false
    t.datetime "updated_at", precision: 6, null: false
    t.index ["origin_type", "origin_id"], name: "index_insights_data_sources_on_origin"
    t.index ["view_id", "origin_type", "origin_id"], name: "index_insights_data_sources_on_view_and_origin", unique: true
    t.index ["view_id"], name: "index_insights_data_sources_on_view_id"
  end

  create_table "insights_detected_categories", id: :uuid, default: -> { "gen_random_uuid()" }, force: :cascade do |t|
    t.string "name", null: false
=======
>>>>>>> a3048901
    t.uuid "view_id", null: false
    t.string "origin_type", null: false
    t.uuid "origin_id", null: false
    t.datetime "created_at", precision: 6, null: false
    t.datetime "updated_at", precision: 6, null: false
    t.index ["origin_type", "origin_id"], name: "index_insights_data_sources_on_origin"
    t.index ["view_id", "origin_type", "origin_id"], name: "index_insights_data_sources_on_view_and_origin", unique: true
    t.index ["view_id"], name: "index_insights_data_sources_on_view_id"
  end

  create_table "insights_processed_flags", id: :uuid, default: -> { "gen_random_uuid()" }, force: :cascade do |t|
    t.string "input_type", null: false
    t.uuid "input_id", null: false
    t.uuid "view_id", null: false
    t.datetime "created_at", precision: 6, null: false
    t.datetime "updated_at", precision: 6, null: false
    t.index ["input_id", "input_type", "view_id"], name: "index_single_processed_flags", unique: true
    t.index ["input_type", "input_id"], name: "index_processed_flags_on_input"
    t.index ["view_id"], name: "index_insights_processed_flags_on_view_id"
  end

  create_table "insights_text_network_analysis_tasks_views", id: :uuid, default: -> { "gen_random_uuid()" }, force: :cascade do |t|
    t.uuid "task_id", null: false
    t.uuid "view_id", null: false
    t.string "language", null: false
    t.datetime "created_at", precision: 6, null: false
    t.datetime "updated_at", precision: 6, null: false
    t.index ["task_id"], name: "index_insights_text_network_analysis_tasks_views_on_task_id"
    t.index ["view_id"], name: "index_insights_text_network_analysis_tasks_views_on_view_id"
  end

  create_table "insights_text_networks", id: :uuid, default: -> { "gen_random_uuid()" }, force: :cascade do |t|
    t.uuid "view_id", null: false
    t.string "language", null: false
    t.jsonb "json_network", null: false
    t.datetime "created_at", precision: 6, null: false
    t.datetime "updated_at", precision: 6, null: false
    t.index ["language"], name: "index_insights_text_networks_on_language"
    t.index ["view_id", "language"], name: "index_insights_text_networks_on_view_id_and_language", unique: true
    t.index ["view_id"], name: "index_insights_text_networks_on_view_id"
  end

  create_table "insights_views", id: :uuid, default: -> { "gen_random_uuid()" }, force: :cascade do |t|
    t.string "name", null: false
    t.datetime "created_at", precision: 6, null: false
    t.datetime "updated_at", precision: 6, null: false
    t.index ["name"], name: "index_insights_views_on_name"
  end

  create_table "insights_zeroshot_classification_tasks", id: :uuid, default: -> { "gen_random_uuid()" }, force: :cascade do |t|
    t.string "task_id", null: false
    t.datetime "created_at", precision: 6, null: false
    t.datetime "updated_at", precision: 6, null: false
    t.index ["task_id"], name: "index_insights_zeroshot_classification_tasks_on_task_id", unique: true
  end

  create_table "insights_zeroshot_classification_tasks_categories", id: false, force: :cascade do |t|
    t.uuid "category_id", null: false
    t.uuid "task_id", null: false
    t.index ["category_id", "task_id"], name: "index_insights_zsc_tasks_categories_on_category_id_and_task_id", unique: true
    t.index ["category_id"], name: "index_insights_zsc_tasks_categories_on_category_id"
    t.index ["task_id"], name: "index_insights_zsc_tasks_categories_on_task_id"
  end

  create_table "insights_zeroshot_classification_tasks_inputs", id: :uuid, default: -> { "gen_random_uuid()" }, force: :cascade do |t|
    t.uuid "task_id", null: false
    t.string "input_type", null: false
    t.uuid "input_id", null: false
    t.index ["input_id", "input_type", "task_id"], name: "index_insights_zsc_tasks_inputs_on_input_and_task_id", unique: true
    t.index ["input_type", "input_id"], name: "index_insights_zsc_tasks_inputs_on_input"
    t.index ["task_id"], name: "index_insights_zeroshot_classification_tasks_inputs_on_task_id"
  end

  create_table "invites", id: :uuid, default: -> { "gen_random_uuid()" }, force: :cascade do |t|
    t.string "token", null: false
    t.uuid "inviter_id"
    t.uuid "invitee_id", null: false
    t.string "invite_text"
    t.datetime "accepted_at"
    t.datetime "created_at", null: false
    t.datetime "updated_at", null: false
    t.boolean "send_invite_email", default: true, null: false
    t.index ["invitee_id"], name: "index_invites_on_invitee_id"
    t.index ["inviter_id"], name: "index_invites_on_inviter_id"
    t.index ["token"], name: "index_invites_on_token"
  end

  create_table "machine_translations_machine_translations", id: :uuid, default: -> { "gen_random_uuid()" }, force: :cascade do |t|
    t.uuid "translatable_id", null: false
    t.string "translatable_type", null: false
    t.string "attribute_name", null: false
    t.string "locale_to", null: false
    t.string "translation", null: false
    t.datetime "created_at", null: false
    t.datetime "updated_at", null: false
    t.index ["translatable_id", "translatable_type", "attribute_name", "locale_to"], name: "machine_translations_lookup", unique: true
    t.index ["translatable_id", "translatable_type"], name: "machine_translations_translatable"
  end

  create_table "maps_layers", id: :uuid, default: -> { "gen_random_uuid()" }, force: :cascade do |t|
    t.uuid "map_config_id", null: false
    t.jsonb "title_multiloc", default: {}, null: false
    t.integer "ordering", null: false
    t.jsonb "geojson", null: false
    t.boolean "default_enabled", default: true, null: false
    t.string "marker_svg_url"
    t.datetime "created_at", precision: 6, null: false
    t.datetime "updated_at", precision: 6, null: false
    t.index ["map_config_id"], name: "index_maps_layers_on_map_config_id"
  end

  create_table "maps_legend_items", id: :uuid, default: -> { "gen_random_uuid()" }, force: :cascade do |t|
    t.uuid "map_config_id", null: false
    t.jsonb "title_multiloc", default: {}, null: false
    t.string "color", null: false
    t.integer "ordering", null: false
    t.datetime "created_at", precision: 6, null: false
    t.datetime "updated_at", precision: 6, null: false
    t.index ["map_config_id"], name: "index_maps_legend_items_on_map_config_id"
  end

  create_table "maps_map_configs", id: :uuid, default: -> { "gen_random_uuid()" }, force: :cascade do |t|
    t.uuid "project_id", null: false
    t.geography "center", limit: {:srid=>4326, :type=>"st_point", :geographic=>true}
    t.decimal "zoom_level", precision: 4, scale: 2
    t.string "tile_provider"
    t.datetime "created_at", precision: 6, null: false
    t.datetime "updated_at", precision: 6, null: false
    t.index ["project_id"], name: "index_maps_map_configs_on_project_id", unique: true
  end

  create_table "memberships", id: :uuid, default: -> { "gen_random_uuid()" }, force: :cascade do |t|
    t.uuid "group_id"
    t.uuid "user_id"
    t.datetime "created_at", null: false
    t.datetime "updated_at", null: false
    t.index ["group_id", "user_id"], name: "index_memberships_on_group_id_and_user_id", unique: true
    t.index ["group_id"], name: "index_memberships_on_group_id"
    t.index ["user_id"], name: "index_memberships_on_user_id"
  end

  create_table "moderation_moderation_statuses", id: :uuid, default: -> { "gen_random_uuid()" }, force: :cascade do |t|
    t.uuid "moderatable_id"
    t.string "moderatable_type"
    t.string "status"
    t.datetime "created_at", null: false
    t.datetime "updated_at", null: false
    t.index ["moderatable_type", "moderatable_id"], name: "moderation_statuses_moderatable", unique: true
  end

  create_table "nav_bar_items", id: :uuid, default: -> { "gen_random_uuid()" }, force: :cascade do |t|
    t.string "code", null: false
    t.integer "ordering"
    t.jsonb "title_multiloc"
    t.uuid "static_page_id"
    t.datetime "created_at", precision: 6, null: false
    t.datetime "updated_at", precision: 6, null: false
    t.index ["code"], name: "index_nav_bar_items_on_code"
    t.index ["ordering"], name: "index_nav_bar_items_on_ordering"
    t.index ["static_page_id"], name: "index_nav_bar_items_on_static_page_id"
  end

  create_table "nlp_text_network_analysis_tasks", id: :uuid, default: -> { "gen_random_uuid()" }, force: :cascade do |t|
    t.string "task_id", null: false
    t.string "handler_class", null: false
    t.datetime "created_at", precision: 6, null: false
    t.datetime "updated_at", precision: 6, null: false
    t.index ["task_id"], name: "index_nlp_text_network_analysis_tasks_on_task_id", unique: true
  end

  create_table "notifications", id: :uuid, default: -> { "gen_random_uuid()" }, force: :cascade do |t|
    t.string "type"
    t.datetime "read_at"
    t.uuid "recipient_id"
    t.uuid "post_id"
    t.uuid "comment_id"
    t.uuid "project_id"
    t.datetime "created_at", null: false
    t.datetime "updated_at", null: false
    t.uuid "initiating_user_id"
    t.uuid "spam_report_id"
    t.uuid "invite_id"
    t.string "reason_code"
    t.string "other_reason"
    t.uuid "post_status_id"
    t.uuid "official_feedback_id"
    t.uuid "phase_id"
    t.string "post_type"
    t.string "post_status_type"
    t.uuid "project_folder_id"
    t.uuid "inappropriate_content_flag_id"
    t.index ["created_at"], name: "index_notifications_on_created_at"
    t.index ["inappropriate_content_flag_id"], name: "index_notifications_on_inappropriate_content_flag_id"
    t.index ["initiating_user_id"], name: "index_notifications_on_initiating_user_id"
    t.index ["invite_id"], name: "index_notifications_on_invite_id"
    t.index ["official_feedback_id"], name: "index_notifications_on_official_feedback_id"
    t.index ["phase_id"], name: "index_notifications_on_phase_id"
    t.index ["post_id", "post_type"], name: "index_notifications_on_post_id_and_post_type"
    t.index ["post_status_id", "post_status_type"], name: "index_notifications_on_post_status_id_and_post_status_type"
    t.index ["post_status_id"], name: "index_notifications_on_post_status_id"
    t.index ["recipient_id", "read_at"], name: "index_notifications_on_recipient_id_and_read_at"
    t.index ["recipient_id"], name: "index_notifications_on_recipient_id"
    t.index ["spam_report_id"], name: "index_notifications_on_spam_report_id"
  end

  create_table "official_feedbacks", id: :uuid, default: -> { "gen_random_uuid()" }, force: :cascade do |t|
    t.jsonb "body_multiloc", default: {}
    t.jsonb "author_multiloc", default: {}
    t.uuid "user_id"
    t.uuid "post_id"
    t.datetime "created_at", null: false
    t.datetime "updated_at", null: false
    t.string "post_type"
    t.index ["post_id", "post_type"], name: "index_official_feedbacks_on_post"
    t.index ["post_id"], name: "index_official_feedbacks_on_post_id"
    t.index ["user_id"], name: "index_official_feedbacks_on_user_id"
  end

  create_table "onboarding_campaign_dismissals", id: :uuid, default: -> { "gen_random_uuid()" }, force: :cascade do |t|
    t.uuid "user_id"
    t.string "campaign_name", null: false
    t.datetime "created_at", null: false
    t.datetime "updated_at", null: false
    t.index ["campaign_name", "user_id"], name: "index_dismissals_on_campaign_name_and_user_id", unique: true
    t.index ["user_id"], name: "index_onboarding_campaign_dismissals_on_user_id"
  end

  create_table "permissions", id: :uuid, default: -> { "gen_random_uuid()" }, force: :cascade do |t|
    t.string "action", null: false
    t.string "permitted_by", null: false
    t.uuid "permission_scope_id"
    t.string "permission_scope_type"
    t.datetime "created_at", null: false
    t.datetime "updated_at", null: false
    t.index ["action"], name: "index_permissions_on_action"
    t.index ["permission_scope_id"], name: "index_permissions_on_permission_scope_id"
  end

  create_table "phase_files", id: :uuid, default: -> { "gen_random_uuid()" }, force: :cascade do |t|
    t.uuid "phase_id"
    t.string "file"
    t.integer "ordering"
    t.datetime "created_at", null: false
    t.datetime "updated_at", null: false
    t.string "name"
    t.index ["phase_id"], name: "index_phase_files_on_phase_id"
  end

  create_table "phases", id: :uuid, default: -> { "gen_random_uuid()" }, force: :cascade do |t|
    t.uuid "project_id"
    t.jsonb "title_multiloc", default: {}
    t.jsonb "description_multiloc", default: {}
    t.date "start_at"
    t.date "end_at"
    t.datetime "created_at", null: false
    t.datetime "updated_at", null: false
    t.string "participation_method", default: "ideation", null: false
    t.boolean "posting_enabled", default: true
    t.boolean "commenting_enabled", default: true
    t.boolean "voting_enabled", default: true, null: false
    t.string "upvoting_method", default: "unlimited", null: false
    t.integer "upvoting_limited_max", default: 10
    t.string "survey_embed_url"
    t.string "survey_service"
    t.string "presentation_mode", default: "card"
    t.integer "max_budget"
    t.boolean "poll_anonymous", default: false, null: false
    t.boolean "downvoting_enabled", default: true, null: false
    t.integer "ideas_count", default: 0, null: false
    t.string "ideas_order"
    t.string "input_term", default: "idea"
    t.integer "min_budget", default: 0
    t.string "downvoting_method", default: "unlimited", null: false
    t.integer "downvoting_limited_max", default: 10
    t.index ["project_id"], name: "index_phases_on_project_id"
  end

  create_table "polls_options", id: :uuid, default: -> { "gen_random_uuid()" }, force: :cascade do |t|
    t.uuid "question_id"
    t.jsonb "title_multiloc", default: {}, null: false
    t.integer "ordering"
    t.datetime "created_at", null: false
    t.datetime "updated_at", null: false
    t.index ["question_id"], name: "index_polls_options_on_question_id"
  end

  create_table "polls_questions", id: :uuid, default: -> { "gen_random_uuid()" }, force: :cascade do |t|
    t.uuid "participation_context_id", null: false
    t.string "participation_context_type", null: false
    t.jsonb "title_multiloc", default: {}, null: false
    t.integer "ordering"
    t.datetime "created_at", null: false
    t.datetime "updated_at", null: false
    t.string "question_type", default: "single_option", null: false
    t.integer "max_options"
    t.index ["participation_context_type", "participation_context_id"], name: "index_poll_questions_on_participation_context"
  end

  create_table "polls_response_options", id: :uuid, default: -> { "gen_random_uuid()" }, force: :cascade do |t|
    t.uuid "response_id"
    t.uuid "option_id"
    t.datetime "created_at", null: false
    t.datetime "updated_at", null: false
    t.index ["option_id"], name: "index_polls_response_options_on_option_id"
    t.index ["response_id"], name: "index_polls_response_options_on_response_id"
  end

  create_table "polls_responses", id: :uuid, default: -> { "gen_random_uuid()" }, force: :cascade do |t|
    t.uuid "participation_context_id", null: false
    t.string "participation_context_type", null: false
    t.uuid "user_id"
    t.datetime "created_at", null: false
    t.datetime "updated_at", null: false
    t.index ["participation_context_id", "participation_context_type", "user_id"], name: "index_polls_responses_on_participation_context_and_user_id", unique: true
    t.index ["participation_context_type", "participation_context_id"], name: "index_poll_responses_on_participation_context"
    t.index ["user_id"], name: "index_polls_responses_on_user_id"
  end

  create_table "project_files", id: :uuid, default: -> { "gen_random_uuid()" }, force: :cascade do |t|
    t.uuid "project_id"
    t.string "file"
    t.integer "ordering"
    t.datetime "created_at", null: false
    t.datetime "updated_at", null: false
    t.string "name"
    t.index ["project_id"], name: "index_project_files_on_project_id"
  end

  create_table "project_folders_files", id: :uuid, default: -> { "gen_random_uuid()" }, force: :cascade do |t|
    t.uuid "project_folder_id"
    t.string "file"
    t.string "name"
    t.integer "ordering"
    t.datetime "created_at", precision: 6, null: false
    t.datetime "updated_at", precision: 6, null: false
    t.index ["project_folder_id"], name: "index_project_folders_files_on_project_folder_id"
  end

  create_table "project_folders_folders", id: :uuid, default: -> { "gen_random_uuid()" }, force: :cascade do |t|
    t.jsonb "title_multiloc"
    t.jsonb "description_multiloc"
    t.jsonb "description_preview_multiloc"
    t.string "header_bg"
    t.string "slug"
    t.datetime "created_at", precision: 6, null: false
    t.datetime "updated_at", precision: 6, null: false
    t.index ["slug"], name: "index_project_folders_folders_on_slug"
  end

  create_table "project_folders_images", id: :uuid, default: -> { "gen_random_uuid()" }, force: :cascade do |t|
    t.uuid "project_folder_id"
    t.string "image"
    t.integer "ordering"
    t.datetime "created_at", precision: 6, null: false
    t.datetime "updated_at", precision: 6, null: false
    t.index ["project_folder_id"], name: "index_project_folders_images_on_project_folder_id"
  end

  create_table "project_images", id: :uuid, default: -> { "gen_random_uuid()" }, force: :cascade do |t|
    t.uuid "project_id"
    t.string "image"
    t.integer "ordering"
    t.datetime "created_at", null: false
    t.datetime "updated_at", null: false
    t.index ["project_id"], name: "index_project_images_on_project_id"
  end

  create_table "projects", id: :uuid, default: -> { "gen_random_uuid()" }, force: :cascade do |t|
    t.jsonb "title_multiloc", default: {}
    t.jsonb "description_multiloc", default: {}
    t.string "slug"
    t.datetime "created_at", null: false
    t.datetime "updated_at", null: false
    t.string "header_bg"
    t.integer "ideas_count", default: 0, null: false
    t.string "visible_to", default: "public", null: false
    t.jsonb "description_preview_multiloc", default: {}
    t.string "presentation_mode", default: "card"
    t.string "participation_method", default: "ideation"
    t.boolean "posting_enabled", default: true
    t.boolean "commenting_enabled", default: true
    t.boolean "voting_enabled", default: true, null: false
    t.string "upvoting_method", default: "unlimited", null: false
    t.integer "upvoting_limited_max", default: 10
    t.string "process_type", default: "timeline", null: false
    t.string "internal_role"
    t.string "survey_embed_url"
    t.string "survey_service"
    t.integer "max_budget"
    t.integer "comments_count", default: 0, null: false
    t.uuid "default_assignee_id"
    t.boolean "poll_anonymous", default: false, null: false
    t.uuid "custom_form_id"
    t.boolean "downvoting_enabled", default: true, null: false
    t.string "ideas_order"
    t.string "input_term", default: "idea"
    t.integer "min_budget", default: 0
    t.string "downvoting_method", default: "unlimited", null: false
    t.integer "downvoting_limited_max", default: 10
    t.index ["custom_form_id"], name: "index_projects_on_custom_form_id"
    t.index ["slug"], name: "index_projects_on_slug", unique: true
  end

  create_table "projects_allowed_input_topics", id: :uuid, default: -> { "uuid_generate_v4()" }, force: :cascade do |t|
    t.uuid "project_id"
    t.uuid "topic_id"
    t.datetime "created_at", precision: 6, null: false
    t.datetime "updated_at", precision: 6, null: false
    t.integer "ordering"
    t.index ["project_id"], name: "index_projects_allowed_input_topics_on_project_id"
    t.index ["topic_id"], name: "index_projects_allowed_input_topics_on_topic_id"
  end

  create_table "public_api_api_clients", id: :uuid, default: -> { "gen_random_uuid()" }, force: :cascade do |t|
    t.string "name"
    t.string "secret"
    t.uuid "tenant_id"
    t.datetime "created_at", null: false
    t.datetime "updated_at", null: false
    t.index ["tenant_id"], name: "index_public_api_api_clients_on_tenant_id"
  end

  create_table "que_jobs", comment: "4", force: :cascade do |t|
    t.integer "priority", limit: 2, default: 100, null: false
    t.datetime "run_at", default: -> { "now()" }, null: false
    t.text "job_class", null: false
    t.integer "error_count", default: 0, null: false
    t.text "last_error_message"
    t.text "queue", default: "default", null: false
    t.text "last_error_backtrace"
    t.datetime "finished_at"
    t.datetime "expired_at"
    t.jsonb "args", default: [], null: false
    t.jsonb "data", default: {}, null: false
    t.index ["args"], name: "que_jobs_args_gin_idx", opclass: :jsonb_path_ops, using: :gin
    t.index ["data"], name: "que_jobs_data_gin_idx", opclass: :jsonb_path_ops, using: :gin
    t.index ["queue", "priority", "run_at", "id"], name: "que_poll_idx", where: "((finished_at IS NULL) AND (expired_at IS NULL))"
  end

  create_table "que_lockers", primary_key: "pid", id: :integer, default: nil, force: :cascade do |t|
    t.integer "worker_count", null: false
    t.integer "worker_priorities", null: false, array: true
    t.integer "ruby_pid", null: false
    t.text "ruby_hostname", null: false
    t.text "queues", null: false, array: true
    t.boolean "listening", null: false
  end

  create_table "que_values", primary_key: "key", id: :text, force: :cascade do |t|
    t.jsonb "value", default: {}, null: false
  end

  create_table "spam_reports", id: :uuid, default: -> { "gen_random_uuid()" }, force: :cascade do |t|
    t.uuid "spam_reportable_id", null: false
    t.string "spam_reportable_type", null: false
    t.datetime "reported_at", null: false
    t.string "reason_code"
    t.string "other_reason"
    t.uuid "user_id"
    t.datetime "created_at", null: false
    t.datetime "updated_at", null: false
    t.index ["reported_at"], name: "index_spam_reports_on_reported_at"
    t.index ["spam_reportable_type", "spam_reportable_id"], name: "spam_reportable_index"
    t.index ["user_id"], name: "index_spam_reports_on_user_id"
  end

  create_table "static_page_files", id: :uuid, default: -> { "gen_random_uuid()" }, force: :cascade do |t|
    t.uuid "static_page_id"
    t.string "file"
    t.integer "ordering"
    t.string "name"
    t.datetime "created_at", null: false
    t.datetime "updated_at", null: false
    t.index ["static_page_id"], name: "index_static_page_files_on_static_page_id"
  end

  create_table "static_pages", id: :uuid, default: -> { "gen_random_uuid()" }, force: :cascade do |t|
    t.jsonb "title_multiloc", default: {}
    t.jsonb "body_multiloc", default: {}
    t.string "slug"
    t.datetime "created_at", null: false
    t.datetime "updated_at", null: false
    t.string "code", null: false
    t.index ["code"], name: "index_static_pages_on_code"
    t.index ["slug"], name: "index_static_pages_on_slug", unique: true
  end

  create_table "surveys_responses", id: :uuid, default: -> { "gen_random_uuid()" }, force: :cascade do |t|
    t.uuid "participation_context_id", null: false
    t.string "participation_context_type", null: false
    t.string "survey_service", null: false
    t.string "external_survey_id", null: false
    t.string "external_response_id", null: false
    t.uuid "user_id"
    t.datetime "started_at"
    t.datetime "submitted_at", null: false
    t.jsonb "answers", default: {}
    t.datetime "created_at", null: false
    t.datetime "updated_at", null: false
    t.index ["participation_context_type", "participation_context_id"], name: "index_surveys_responses_on_participation_context"
    t.index ["user_id"], name: "index_surveys_responses_on_user_id"
  end

  create_table "tenants", id: :uuid, default: -> { "gen_random_uuid()" }, force: :cascade do |t|
    t.string "name"
    t.string "host"
    t.jsonb "settings", default: {}
    t.datetime "created_at", null: false
    t.datetime "updated_at", null: false
    t.string "logo"
    t.string "header_bg"
    t.string "favicon"
    t.jsonb "style", default: {}
    t.datetime "deleted_at"
    t.index ["deleted_at"], name: "index_tenants_on_deleted_at"
    t.index ["host"], name: "index_tenants_on_host"
  end

  create_table "text_images", id: :uuid, default: -> { "gen_random_uuid()" }, force: :cascade do |t|
    t.string "imageable_type", null: false
    t.uuid "imageable_id", null: false
    t.string "imageable_field"
    t.string "image"
    t.datetime "created_at", null: false
    t.datetime "updated_at", null: false
    t.string "text_reference", null: false
  end

  create_table "topics", id: :uuid, default: -> { "gen_random_uuid()" }, force: :cascade do |t|
    t.jsonb "title_multiloc", default: {}
    t.jsonb "description_multiloc", default: {}
    t.string "icon"
    t.datetime "created_at", null: false
    t.datetime "updated_at", null: false
    t.integer "ordering"
    t.string "code", default: "custom", null: false
  end

  create_table "users", id: :uuid, default: -> { "gen_random_uuid()" }, force: :cascade do |t|
    t.string "email"
    t.string "password_digest"
    t.string "slug"
    t.jsonb "roles", default: []
    t.string "reset_password_token"
    t.datetime "created_at", null: false
    t.datetime "updated_at", null: false
    t.string "avatar"
    t.string "first_name"
    t.string "last_name"
    t.string "locale"
    t.jsonb "bio_multiloc", default: {}
    t.boolean "cl1_migrated", default: false
    t.string "invite_status"
    t.jsonb "custom_field_values", default: {}
    t.datetime "registration_completed_at"
    t.boolean "verified", default: false, null: false
    t.datetime "email_confirmed_at"
    t.string "email_confirmation_code"
    t.integer "email_confirmation_retry_count", default: 0, null: false
    t.integer "email_confirmation_code_reset_count", default: 0, null: false
    t.datetime "email_confirmation_code_sent_at"
    t.boolean "confirmation_required", default: true, null: false
    t.index "lower((email)::text)", name: "users_unique_lower_email_idx", unique: true
    t.index ["email"], name: "index_users_on_email"
    t.index ["slug"], name: "index_users_on_slug", unique: true
  end

  create_table "verification_verifications", id: :uuid, default: -> { "gen_random_uuid()" }, force: :cascade do |t|
    t.uuid "user_id"
    t.string "method_name", null: false
    t.string "hashed_uid", null: false
    t.boolean "active", default: true, null: false
    t.datetime "created_at", null: false
    t.datetime "updated_at", null: false
    t.index ["hashed_uid"], name: "index_verification_verifications_on_hashed_uid"
    t.index ["user_id"], name: "index_verification_verifications_on_user_id"
  end

  create_table "volunteering_causes", id: :uuid, default: -> { "gen_random_uuid()" }, force: :cascade do |t|
    t.uuid "participation_context_id", null: false
    t.string "participation_context_type", null: false
    t.jsonb "title_multiloc", default: {}, null: false
    t.jsonb "description_multiloc", default: {}, null: false
    t.integer "volunteers_count", default: 0, null: false
    t.string "image"
    t.integer "ordering", null: false
    t.datetime "created_at", precision: 6, null: false
    t.datetime "updated_at", precision: 6, null: false
    t.index ["ordering"], name: "index_volunteering_causes_on_ordering"
    t.index ["participation_context_type", "participation_context_id"], name: "index_volunteering_causes_on_participation_context"
  end

  create_table "volunteering_volunteers", id: :uuid, default: -> { "gen_random_uuid()" }, force: :cascade do |t|
    t.uuid "cause_id", null: false
    t.uuid "user_id", null: false
    t.datetime "created_at", precision: 6, null: false
    t.datetime "updated_at", precision: 6, null: false
    t.index ["cause_id"], name: "index_volunteering_volunteers_on_cause_id"
    t.index ["user_id"], name: "index_volunteering_volunteers_on_user_id"
  end

  create_table "votes", id: :uuid, default: -> { "gen_random_uuid()" }, force: :cascade do |t|
    t.uuid "votable_id"
    t.string "votable_type"
    t.uuid "user_id"
    t.string "mode", null: false
    t.datetime "created_at", null: false
    t.datetime "updated_at", null: false
    t.index ["user_id"], name: "index_votes_on_user_id"
    t.index ["votable_type", "votable_id", "user_id"], name: "index_votes_on_votable_type_and_votable_id_and_user_id", unique: true
    t.index ["votable_type", "votable_id"], name: "index_votes_on_votable_type_and_votable_id"
  end

  add_foreign_key "activities", "users"
  add_foreign_key "areas_ideas", "areas"
  add_foreign_key "areas_ideas", "ideas"
  add_foreign_key "areas_initiatives", "areas"
  add_foreign_key "areas_initiatives", "initiatives"
  add_foreign_key "areas_projects", "areas"
  add_foreign_key "areas_projects", "projects"
  add_foreign_key "baskets", "users"
  add_foreign_key "baskets_ideas", "baskets"
  add_foreign_key "baskets_ideas", "ideas"
  add_foreign_key "comments", "users", column: "author_id"
  add_foreign_key "custom_field_options", "custom_fields"
  add_foreign_key "email_campaigns_campaign_email_commands", "users", column: "recipient_id"
  add_foreign_key "email_campaigns_campaigns", "users", column: "author_id"
  add_foreign_key "email_campaigns_campaigns_groups", "email_campaigns_campaigns", column: "campaign_id"
  add_foreign_key "email_campaigns_deliveries", "email_campaigns_campaigns", column: "campaign_id"
  add_foreign_key "event_files", "events"
  add_foreign_key "events", "projects"
  add_foreign_key "groups_permissions", "groups"
  add_foreign_key "groups_permissions", "permissions"
  add_foreign_key "groups_projects", "groups"
  add_foreign_key "groups_projects", "projects"
  add_foreign_key "idea_files", "ideas"
  add_foreign_key "idea_images", "ideas"
  add_foreign_key "ideas", "idea_statuses"
  add_foreign_key "ideas", "projects"
  add_foreign_key "ideas", "users", column: "assignee_id"
  add_foreign_key "ideas", "users", column: "author_id"
  add_foreign_key "ideas_phases", "ideas"
  add_foreign_key "ideas_phases", "phases"
  add_foreign_key "ideas_topics", "ideas"
  add_foreign_key "ideas_topics", "topics"
  add_foreign_key "identities", "users"
  add_foreign_key "initiative_files", "initiatives"
  add_foreign_key "initiative_images", "initiatives"
  add_foreign_key "initiatives", "users", column: "assignee_id"
  add_foreign_key "initiatives", "users", column: "author_id"
  add_foreign_key "initiatives_topics", "initiatives"
  add_foreign_key "initiatives_topics", "topics"
  add_foreign_key "insights_categories", "insights_views", column: "view_id"
  add_foreign_key "insights_category_assignments", "insights_categories", column: "category_id"
  add_foreign_key "insights_data_sources", "insights_views", column: "view_id"
<<<<<<< HEAD
  add_foreign_key "insights_detected_categories", "insights_views", column: "view_id"
=======
>>>>>>> a3048901
  add_foreign_key "insights_text_network_analysis_tasks_views", "insights_views", column: "view_id"
  add_foreign_key "insights_text_network_analysis_tasks_views", "nlp_text_network_analysis_tasks", column: "task_id"
  add_foreign_key "insights_text_networks", "insights_views", column: "view_id"
  add_foreign_key "insights_zeroshot_classification_tasks_categories", "insights_categories", column: "category_id"
  add_foreign_key "insights_zeroshot_classification_tasks_categories", "insights_zeroshot_classification_tasks", column: "task_id"
  add_foreign_key "insights_zeroshot_classification_tasks_inputs", "insights_zeroshot_classification_tasks", column: "task_id"
  add_foreign_key "invites", "users", column: "invitee_id"
  add_foreign_key "invites", "users", column: "inviter_id"
  add_foreign_key "maps_layers", "maps_map_configs", column: "map_config_id"
  add_foreign_key "maps_legend_items", "maps_map_configs", column: "map_config_id"
  add_foreign_key "memberships", "groups"
  add_foreign_key "memberships", "users"
  add_foreign_key "nav_bar_items", "static_pages"
  add_foreign_key "notifications", "comments"
  add_foreign_key "notifications", "flag_inappropriate_content_inappropriate_content_flags", column: "inappropriate_content_flag_id"
  add_foreign_key "notifications", "invites"
  add_foreign_key "notifications", "official_feedbacks"
  add_foreign_key "notifications", "phases"
  add_foreign_key "notifications", "projects"
  add_foreign_key "notifications", "spam_reports"
  add_foreign_key "notifications", "users", column: "initiating_user_id"
  add_foreign_key "notifications", "users", column: "recipient_id"
  add_foreign_key "official_feedbacks", "users"
  add_foreign_key "phase_files", "phases"
  add_foreign_key "phases", "projects"
  add_foreign_key "polls_options", "polls_questions", column: "question_id"
  add_foreign_key "polls_response_options", "polls_options", column: "option_id"
  add_foreign_key "polls_response_options", "polls_responses", column: "response_id"
  add_foreign_key "project_files", "projects"
  add_foreign_key "project_folders_files", "project_folders_folders", column: "project_folder_id"
  add_foreign_key "project_folders_images", "project_folders_folders", column: "project_folder_id"
  add_foreign_key "project_images", "projects"
  add_foreign_key "projects", "users", column: "default_assignee_id"
  add_foreign_key "projects_allowed_input_topics", "projects"
  add_foreign_key "projects_allowed_input_topics", "topics"
  add_foreign_key "public_api_api_clients", "tenants"
  add_foreign_key "spam_reports", "users"
  add_foreign_key "static_page_files", "static_pages"
  add_foreign_key "volunteering_volunteers", "volunteering_causes", column: "cause_id"
  add_foreign_key "votes", "users"

  create_view "idea_trending_infos", sql_definition: <<-SQL
      SELECT ideas.id AS idea_id,
      GREATEST(comments_at.last_comment_at, upvotes_at.last_upvoted_at, ideas.published_at) AS last_activity_at,
      to_timestamp(round((((GREATEST(((comments_at.comments_count)::double precision * comments_at.mean_comment_at), (0)::double precision) + GREATEST(((upvotes_at.upvotes_count)::double precision * upvotes_at.mean_upvoted_at), (0)::double precision)) + date_part('epoch'::text, ideas.published_at)) / (((GREATEST((comments_at.comments_count)::numeric, 0.0) + GREATEST((upvotes_at.upvotes_count)::numeric, 0.0)) + 1.0))::double precision))) AS mean_activity_at
     FROM ((ideas
       FULL JOIN ( SELECT comments.post_id AS idea_id,
              max(comments.created_at) AS last_comment_at,
              avg(date_part('epoch'::text, comments.created_at)) AS mean_comment_at,
              count(comments.post_id) AS comments_count
             FROM comments
            GROUP BY comments.post_id) comments_at ON ((ideas.id = comments_at.idea_id)))
       FULL JOIN ( SELECT votes.votable_id,
              max(votes.created_at) AS last_upvoted_at,
              avg(date_part('epoch'::text, votes.created_at)) AS mean_upvoted_at,
              count(votes.votable_id) AS upvotes_count
             FROM votes
            WHERE (((votes.mode)::text = 'up'::text) AND ((votes.votable_type)::text = 'Idea'::text))
            GROUP BY votes.votable_id) upvotes_at ON ((ideas.id = upvotes_at.votable_id)));
  SQL
  create_view "initiative_initiative_statuses", sql_definition: <<-SQL
      SELECT initiative_status_changes.initiative_id,
      initiative_status_changes.initiative_status_id
     FROM (((initiatives
       JOIN ( SELECT initiative_status_changes_1.initiative_id,
              max(initiative_status_changes_1.created_at) AS last_status_changed_at
             FROM initiative_status_changes initiative_status_changes_1
            GROUP BY initiative_status_changes_1.initiative_id) initiatives_with_last_status_change ON ((initiatives.id = initiatives_with_last_status_change.initiative_id)))
       JOIN initiative_status_changes ON (((initiatives.id = initiative_status_changes.initiative_id) AND (initiatives_with_last_status_change.last_status_changed_at = initiative_status_changes.created_at))))
       JOIN initiative_statuses ON ((initiative_statuses.id = initiative_status_changes.initiative_status_id)));
  SQL
  create_view "union_posts", sql_definition: <<-SQL
      SELECT ideas.id,
      ideas.title_multiloc,
      ideas.body_multiloc,
      ideas.publication_status,
      ideas.published_at,
      ideas.author_id,
      ideas.created_at,
      ideas.updated_at,
      ideas.upvotes_count,
      ideas.location_point,
      ideas.location_description,
      ideas.comments_count,
      ideas.slug,
      ideas.official_feedbacks_count
     FROM ideas
  UNION ALL
   SELECT initiatives.id,
      initiatives.title_multiloc,
      initiatives.body_multiloc,
      initiatives.publication_status,
      initiatives.published_at,
      initiatives.author_id,
      initiatives.created_at,
      initiatives.updated_at,
      initiatives.upvotes_count,
      initiatives.location_point,
      initiatives.location_description,
      initiatives.comments_count,
      initiatives.slug,
      initiatives.official_feedbacks_count
     FROM initiatives;
  SQL
  create_view "moderation_moderations", sql_definition: <<-SQL
      SELECT ideas.id,
      'Idea'::text AS moderatable_type,
      NULL::text AS post_type,
      NULL::uuid AS post_id,
      NULL::text AS post_slug,
      NULL::jsonb AS post_title_multiloc,
      projects.id AS project_id,
      projects.slug AS project_slug,
      projects.title_multiloc AS project_title_multiloc,
      ideas.title_multiloc AS content_title_multiloc,
      ideas.body_multiloc AS content_body_multiloc,
      ideas.slug AS content_slug,
      ideas.published_at AS created_at,
      moderation_moderation_statuses.status AS moderation_status
     FROM ((ideas
       LEFT JOIN moderation_moderation_statuses ON ((moderation_moderation_statuses.moderatable_id = ideas.id)))
       LEFT JOIN projects ON ((projects.id = ideas.project_id)))
  UNION ALL
   SELECT initiatives.id,
      'Initiative'::text AS moderatable_type,
      NULL::text AS post_type,
      NULL::uuid AS post_id,
      NULL::text AS post_slug,
      NULL::jsonb AS post_title_multiloc,
      NULL::uuid AS project_id,
      NULL::character varying AS project_slug,
      NULL::jsonb AS project_title_multiloc,
      initiatives.title_multiloc AS content_title_multiloc,
      initiatives.body_multiloc AS content_body_multiloc,
      initiatives.slug AS content_slug,
      initiatives.published_at AS created_at,
      moderation_moderation_statuses.status AS moderation_status
     FROM (initiatives
       LEFT JOIN moderation_moderation_statuses ON ((moderation_moderation_statuses.moderatable_id = initiatives.id)))
  UNION ALL
   SELECT comments.id,
      'Comment'::text AS moderatable_type,
      'Idea'::text AS post_type,
      ideas.id AS post_id,
      ideas.slug AS post_slug,
      ideas.title_multiloc AS post_title_multiloc,
      projects.id AS project_id,
      projects.slug AS project_slug,
      projects.title_multiloc AS project_title_multiloc,
      NULL::jsonb AS content_title_multiloc,
      comments.body_multiloc AS content_body_multiloc,
      NULL::character varying AS content_slug,
      comments.created_at,
      moderation_moderation_statuses.status AS moderation_status
     FROM (((comments
       LEFT JOIN moderation_moderation_statuses ON ((moderation_moderation_statuses.moderatable_id = comments.id)))
       LEFT JOIN ideas ON ((ideas.id = comments.post_id)))
       LEFT JOIN projects ON ((projects.id = ideas.project_id)))
    WHERE ((comments.post_type)::text = 'Idea'::text)
  UNION ALL
   SELECT comments.id,
      'Comment'::text AS moderatable_type,
      'Initiative'::text AS post_type,
      initiatives.id AS post_id,
      initiatives.slug AS post_slug,
      initiatives.title_multiloc AS post_title_multiloc,
      NULL::uuid AS project_id,
      NULL::character varying AS project_slug,
      NULL::jsonb AS project_title_multiloc,
      NULL::jsonb AS content_title_multiloc,
      comments.body_multiloc AS content_body_multiloc,
      NULL::character varying AS content_slug,
      comments.created_at,
      moderation_moderation_statuses.status AS moderation_status
     FROM ((comments
       LEFT JOIN moderation_moderation_statuses ON ((moderation_moderation_statuses.moderatable_id = comments.id)))
       LEFT JOIN initiatives ON ((initiatives.id = comments.post_id)))
    WHERE ((comments.post_type)::text = 'Initiative'::text);
  SQL
end<|MERGE_RESOLUTION|>--- conflicted
+++ resolved
@@ -10,11 +10,7 @@
 #
 # It's strongly recommended that you check this file into your version control system.
 
-<<<<<<< HEAD
-ActiveRecord::Schema.define(version: 2022_01_26_110341) do
-=======
 ActiveRecord::Schema.define(version: 2022_02_14_110500) do
->>>>>>> a3048901
 
   # These are extensions that must be enabled in order to support this database
   enable_extension "pgcrypto"
@@ -515,21 +511,6 @@
   end
 
   create_table "insights_data_sources", id: :uuid, default: -> { "gen_random_uuid()" }, force: :cascade do |t|
-<<<<<<< HEAD
-    t.uuid "view_id", null: false
-    t.string "origin_type", null: false
-    t.uuid "origin_id", null: false
-    t.datetime "created_at", precision: 6, null: false
-    t.datetime "updated_at", precision: 6, null: false
-    t.index ["origin_type", "origin_id"], name: "index_insights_data_sources_on_origin"
-    t.index ["view_id", "origin_type", "origin_id"], name: "index_insights_data_sources_on_view_and_origin", unique: true
-    t.index ["view_id"], name: "index_insights_data_sources_on_view_id"
-  end
-
-  create_table "insights_detected_categories", id: :uuid, default: -> { "gen_random_uuid()" }, force: :cascade do |t|
-    t.string "name", null: false
-=======
->>>>>>> a3048901
     t.uuid "view_id", null: false
     t.string "origin_type", null: false
     t.uuid "origin_id", null: false
@@ -1185,10 +1166,6 @@
   add_foreign_key "insights_categories", "insights_views", column: "view_id"
   add_foreign_key "insights_category_assignments", "insights_categories", column: "category_id"
   add_foreign_key "insights_data_sources", "insights_views", column: "view_id"
-<<<<<<< HEAD
-  add_foreign_key "insights_detected_categories", "insights_views", column: "view_id"
-=======
->>>>>>> a3048901
   add_foreign_key "insights_text_network_analysis_tasks_views", "insights_views", column: "view_id"
   add_foreign_key "insights_text_network_analysis_tasks_views", "nlp_text_network_analysis_tasks", column: "task_id"
   add_foreign_key "insights_text_networks", "insights_views", column: "view_id"
