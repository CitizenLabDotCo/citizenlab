# This file is auto-generated from the current state of the database. Instead
# of editing this file, please use the migrations feature of Active Record to
# incrementally modify your database, and then regenerate this schema definition.
#
# This file is the source Rails uses to define your schema when running `bin/rails
# db:schema:load`. When creating a new database, `bin/rails db:schema:load` tends to
# be faster and is potentially less error prone than running all of your
# migrations from scratch. Old migrations may fail to apply correctly if those
# migrations use external dependencies or application code.
#
# It's strongly recommended that you check this file into your version control system.

<<<<<<< HEAD
ActiveRecord::Schema.define(version: 2022_09_21_102230) do
=======
ActiveRecord::Schema.define(version: 2022_09_27_100512) do
>>>>>>> 971c35d3

  # These are extensions that must be enabled in order to support this database
  enable_extension "pgcrypto"
  enable_extension "plpgsql"
  enable_extension "postgis"
  enable_extension "uuid-ossp"

  create_table "activities", id: :uuid, default: -> { "gen_random_uuid()" }, force: :cascade do |t|
    t.string "item_type", null: false
    t.uuid "item_id", null: false
    t.string "action", null: false
    t.jsonb "payload", default: {}, null: false
    t.uuid "user_id"
    t.datetime "acted_at", null: false
    t.datetime "created_at", null: false
    t.index ["acted_at"], name: "index_activities_on_acted_at"
    t.index ["action"], name: "index_activities_on_action"
    t.index ["item_type", "item_id"], name: "index_activities_on_item"
    t.index ["user_id"], name: "index_activities_on_user_id"
  end

  create_table "admin_publications", id: :uuid, default: -> { "gen_random_uuid()" }, force: :cascade do |t|
    t.uuid "parent_id"
    t.integer "lft", null: false
    t.integer "rgt", null: false
    t.integer "ordering"
    t.string "publication_status", default: "published", null: false
    t.uuid "publication_id"
    t.string "publication_type"
    t.datetime "created_at", precision: 6, null: false
    t.datetime "updated_at", precision: 6, null: false
    t.integer "depth", default: 0, null: false
    t.boolean "children_allowed", default: true, null: false
    t.integer "children_count", default: 0, null: false
    t.index ["depth"], name: "index_admin_publications_on_depth"
    t.index ["lft"], name: "index_admin_publications_on_lft"
    t.index ["ordering"], name: "index_admin_publications_on_ordering"
    t.index ["parent_id"], name: "index_admin_publications_on_parent_id"
    t.index ["publication_type", "publication_id"], name: "index_admin_publications_on_publication_type_and_publication_id"
    t.index ["rgt"], name: "index_admin_publications_on_rgt"
  end

  create_table "analytics_dimension_channels", id: :uuid, default: -> { "gen_random_uuid()" }, force: :cascade do |t|
    t.jsonb "name_multiloc"
  end

  create_table "analytics_dimension_dates", primary_key: "date", id: :date, force: :cascade do |t|
    t.string "year"
    t.string "month"
    t.date "week"
  end

  create_table "analytics_dimension_locales", id: :uuid, default: -> { "gen_random_uuid()" }, force: :cascade do |t|
    t.string "name"
<<<<<<< HEAD
=======
  end

  create_table "analytics_dimension_locales_fact_visits", id: false, force: :cascade do |t|
    t.uuid "dimension_locale_id"
    t.uuid "fact_visit_id"
    t.index ["dimension_locale_id"], name: "i_l_v_locale"
    t.index ["fact_visit_id"], name: "i_l_v_visit"
  end

  create_table "analytics_dimension_projects_fact_visits", id: false, force: :cascade do |t|
    t.uuid "dimension_project_id"
    t.uuid "fact_visit_id"
    t.index ["dimension_project_id"], name: "i_p_v_project"
    t.index ["fact_visit_id"], name: "i_p_v_visit"
  end

  create_table "analytics_dimension_referrer_types", id: :uuid, default: -> { "gen_random_uuid()" }, force: :cascade do |t|
    t.string "key"
    t.string "name"
    t.index ["key"], name: "i_d_referrer_key", unique: true
>>>>>>> 971c35d3
  end

  create_table "analytics_dimension_types", id: :uuid, default: -> { "gen_random_uuid()" }, force: :cascade do |t|
    t.string "name"
    t.string "parent"
  end

  create_table "analytics_fact_visits", id: :uuid, default: -> { "gen_random_uuid()" }, force: :cascade do |t|
    t.string "visitor_id", null: false
    t.uuid "dimension_user_id"
<<<<<<< HEAD
    t.uuid "dimension_channel_id"
=======
    t.uuid "dimension_referrer_type_id"
>>>>>>> 971c35d3
    t.date "dimension_date_first_action_id"
    t.date "dimension_date_last_action_id"
    t.integer "duration", null: false
    t.integer "pages_visited", null: false
<<<<<<< HEAD
    t.boolean "returning_visitor", default: true, null: false
    t.integer "matomo_visit_id", null: false
    t.datetime "matomo_last_action_time", null: false
    t.index ["dimension_channel_id"], name: "i_v_channel"
    t.index ["dimension_date_first_action_id"], name: "i_v_first_action"
    t.index ["dimension_date_last_action_id"], name: "i_v_last_action"
=======
    t.boolean "returning_visitor", default: false, null: false
    t.string "referrer_name"
    t.string "referrer_url"
    t.integer "matomo_visit_id", null: false
    t.datetime "matomo_last_action_time", null: false
    t.index ["dimension_date_first_action_id"], name: "i_v_first_action"
    t.index ["dimension_date_last_action_id"], name: "i_v_last_action"
    t.index ["dimension_referrer_type_id"], name: "i_v_referrer_type"
>>>>>>> 971c35d3
    t.index ["dimension_user_id"], name: "i_v_user"
    t.index ["matomo_last_action_time"], name: "i_v_timestamp"
    t.index ["matomo_visit_id"], name: "i_v_matomo_visit", unique: true
  end

<<<<<<< HEAD
  create_table "analytics_join_locale_visits", id: false, force: :cascade do |t|
    t.uuid "dimension_locale_id"
    t.uuid "fact_visit_id"
    t.index ["dimension_locale_id"], name: "index_analytics_join_locale_visits_on_dimension_locale_id"
    t.index ["fact_visit_id"], name: "index_analytics_join_locale_visits_on_fact_visit_id"
  end

  create_table "analytics_join_project_visits", id: false, force: :cascade do |t|
    t.uuid "dimension_project_id"
    t.uuid "fact_visit_id"
    t.index ["dimension_project_id"], name: "index_analytics_join_project_visits_on_dimension_project_id"
    t.index ["fact_visit_id"], name: "index_analytics_join_project_visits_on_fact_visit_id"
  end

=======
>>>>>>> 971c35d3
  create_table "app_configurations", id: :uuid, default: -> { "gen_random_uuid()" }, force: :cascade do |t|
    t.string "name"
    t.string "host"
    t.string "logo"
    t.string "favicon"
    t.jsonb "settings", default: {}
    t.datetime "created_at", precision: 6, null: false
    t.datetime "updated_at", precision: 6, null: false
    t.jsonb "style", default: {}
  end

  create_table "areas", id: :uuid, default: -> { "gen_random_uuid()" }, force: :cascade do |t|
    t.jsonb "title_multiloc", default: {}
    t.jsonb "description_multiloc", default: {}
    t.datetime "created_at", null: false
    t.datetime "updated_at", null: false
    t.integer "ordering"
    t.uuid "custom_field_option_id"
    t.index ["custom_field_option_id"], name: "index_areas_on_custom_field_option_id"
  end

  create_table "areas_ideas", id: :uuid, default: -> { "uuid_generate_v4()" }, force: :cascade do |t|
    t.uuid "area_id"
    t.uuid "idea_id"
    t.index ["area_id"], name: "index_areas_ideas_on_area_id"
    t.index ["idea_id", "area_id"], name: "index_areas_ideas_on_idea_id_and_area_id", unique: true
    t.index ["idea_id"], name: "index_areas_ideas_on_idea_id"
  end

  create_table "areas_initiatives", id: :uuid, default: -> { "gen_random_uuid()" }, force: :cascade do |t|
    t.uuid "area_id"
    t.uuid "initiative_id"
    t.index ["area_id"], name: "index_areas_initiatives_on_area_id"
    t.index ["initiative_id", "area_id"], name: "index_areas_initiatives_on_initiative_id_and_area_id", unique: true
    t.index ["initiative_id"], name: "index_areas_initiatives_on_initiative_id"
  end

  create_table "areas_projects", id: :uuid, default: -> { "uuid_generate_v4()" }, force: :cascade do |t|
    t.uuid "area_id"
    t.uuid "project_id"
    t.index ["area_id"], name: "index_areas_projects_on_area_id"
    t.index ["project_id"], name: "index_areas_projects_on_project_id"
  end

  create_table "baskets", id: :uuid, default: -> { "gen_random_uuid()" }, force: :cascade do |t|
    t.datetime "submitted_at"
    t.uuid "user_id"
    t.uuid "participation_context_id"
    t.string "participation_context_type"
    t.datetime "created_at", null: false
    t.datetime "updated_at", null: false
    t.index ["user_id"], name: "index_baskets_on_user_id"
  end

  create_table "baskets_ideas", id: :uuid, default: -> { "gen_random_uuid()" }, force: :cascade do |t|
    t.uuid "basket_id"
    t.uuid "idea_id"
    t.datetime "created_at", null: false
    t.datetime "updated_at", null: false
    t.index ["basket_id"], name: "index_baskets_ideas_on_basket_id"
    t.index ["idea_id"], name: "index_baskets_ideas_on_idea_id"
  end

  create_table "comments", id: :uuid, default: -> { "gen_random_uuid()" }, force: :cascade do |t|
    t.uuid "author_id"
    t.uuid "post_id"
    t.uuid "parent_id"
    t.integer "lft", null: false
    t.integer "rgt", null: false
    t.jsonb "body_multiloc", default: {}
    t.datetime "created_at", null: false
    t.datetime "updated_at", null: false
    t.integer "upvotes_count", default: 0, null: false
    t.integer "downvotes_count", default: 0, null: false
    t.string "publication_status", default: "published", null: false
    t.datetime "body_updated_at"
    t.integer "children_count", default: 0, null: false
    t.string "post_type"
    t.index ["author_id"], name: "index_comments_on_author_id"
    t.index ["created_at"], name: "index_comments_on_created_at"
    t.index ["lft"], name: "index_comments_on_lft"
    t.index ["parent_id"], name: "index_comments_on_parent_id"
    t.index ["post_id", "post_type"], name: "index_comments_on_post_id_and_post_type"
    t.index ["post_id"], name: "index_comments_on_post_id"
    t.index ["rgt"], name: "index_comments_on_rgt"
  end

  create_table "common_passwords", id: :uuid, default: -> { "gen_random_uuid()" }, force: :cascade do |t|
    t.string "password"
    t.index ["password"], name: "index_common_passwords_on_password"
  end

  create_table "content_builder_layout_images", id: :uuid, default: -> { "gen_random_uuid()" }, force: :cascade do |t|
    t.string "image"
    t.string "code"
    t.datetime "created_at", precision: 6, null: false
    t.datetime "updated_at", precision: 6, null: false
  end

  create_table "content_builder_layouts", id: :uuid, default: -> { "gen_random_uuid()" }, force: :cascade do |t|
    t.jsonb "craftjs_jsonmultiloc", default: {}
    t.string "content_buildable_type", null: false
    t.uuid "content_buildable_id", null: false
    t.string "code", null: false
    t.boolean "enabled", default: false, null: false
    t.datetime "created_at", precision: 6, null: false
    t.datetime "updated_at", precision: 6, null: false
    t.index ["content_buildable_type", "content_buildable_id", "code"], name: "index_content_builder_layouts_content_buidable_type_id_code", unique: true
  end

  create_table "custom_field_options", id: :uuid, default: -> { "gen_random_uuid()" }, force: :cascade do |t|
    t.uuid "custom_field_id"
    t.string "key"
    t.jsonb "title_multiloc", default: {}
    t.integer "ordering"
    t.datetime "created_at", null: false
    t.datetime "updated_at", null: false
    t.index ["custom_field_id", "key"], name: "index_custom_field_options_on_custom_field_id_and_key", unique: true
    t.index ["custom_field_id"], name: "index_custom_field_options_on_custom_field_id"
  end

  create_table "custom_fields", id: :uuid, default: -> { "gen_random_uuid()" }, force: :cascade do |t|
    t.string "resource_type"
    t.string "key"
    t.string "input_type"
    t.jsonb "title_multiloc", default: {}
    t.jsonb "description_multiloc", default: {}
    t.boolean "required", default: false
    t.integer "ordering"
    t.datetime "created_at", null: false
    t.datetime "updated_at", null: false
    t.boolean "enabled", default: true, null: false
    t.string "code"
    t.uuid "resource_id"
    t.boolean "hidden", default: false, null: false
    t.integer "maximum"
    t.jsonb "minimum_label_multiloc", default: {}, null: false
    t.jsonb "maximum_label_multiloc", default: {}, null: false
    t.index ["resource_type", "resource_id"], name: "index_custom_fields_on_resource_type_and_resource_id"
  end

  create_table "custom_forms", id: :uuid, default: -> { "gen_random_uuid()" }, force: :cascade do |t|
    t.datetime "created_at", precision: 6, null: false
    t.datetime "updated_at", precision: 6, null: false
    t.uuid "participation_context_id", null: false
    t.string "participation_context_type", null: false
    t.index ["participation_context_id", "participation_context_type"], name: "index_custom_forms_on_participation_context", unique: true
  end

  create_table "email_campaigns_campaign_email_commands", id: :uuid, default: -> { "gen_random_uuid()" }, force: :cascade do |t|
    t.string "campaign"
    t.uuid "recipient_id"
    t.datetime "commanded_at"
    t.jsonb "tracked_content"
    t.datetime "created_at", null: false
    t.datetime "updated_at", null: false
    t.index ["recipient_id"], name: "index_email_campaigns_campaign_email_commands_on_recipient_id"
  end

  create_table "email_campaigns_campaigns", id: :uuid, default: -> { "gen_random_uuid()" }, force: :cascade do |t|
    t.string "type", null: false
    t.uuid "author_id"
    t.boolean "enabled"
    t.string "sender"
    t.string "reply_to"
    t.jsonb "schedule", default: {}
    t.jsonb "subject_multiloc", default: {}
    t.jsonb "body_multiloc", default: {}
    t.datetime "created_at", null: false
    t.datetime "updated_at", null: false
    t.integer "deliveries_count", default: 0, null: false
    t.index ["author_id"], name: "index_email_campaigns_campaigns_on_author_id"
    t.index ["type"], name: "index_email_campaigns_campaigns_on_type"
  end

  create_table "email_campaigns_campaigns_groups", id: :uuid, default: -> { "gen_random_uuid()" }, force: :cascade do |t|
    t.uuid "campaign_id"
    t.uuid "group_id"
    t.datetime "created_at", null: false
    t.datetime "updated_at", null: false
    t.index ["campaign_id", "group_id"], name: "index_campaigns_groups", unique: true
    t.index ["campaign_id"], name: "index_email_campaigns_campaigns_groups_on_campaign_id"
    t.index ["group_id"], name: "index_email_campaigns_campaigns_groups_on_group_id"
  end

  create_table "email_campaigns_consents", id: :uuid, default: -> { "gen_random_uuid()" }, force: :cascade do |t|
    t.string "campaign_type", null: false
    t.uuid "user_id", null: false
    t.boolean "consented", null: false
    t.datetime "created_at", null: false
    t.datetime "updated_at", null: false
    t.index ["campaign_type", "user_id"], name: "index_email_campaigns_consents_on_campaign_type_and_user_id", unique: true
    t.index ["user_id"], name: "index_email_campaigns_consents_on_user_id"
  end

  create_table "email_campaigns_deliveries", id: :uuid, default: -> { "gen_random_uuid()" }, force: :cascade do |t|
    t.uuid "campaign_id", null: false
    t.uuid "user_id", null: false
    t.string "delivery_status", null: false
    t.jsonb "tracked_content", default: {}
    t.datetime "sent_at"
    t.datetime "created_at", null: false
    t.datetime "updated_at", null: false
    t.index ["campaign_id", "user_id"], name: "index_email_campaigns_deliveries_on_campaign_id_and_user_id"
    t.index ["campaign_id"], name: "index_email_campaigns_deliveries_on_campaign_id"
    t.index ["sent_at"], name: "index_email_campaigns_deliveries_on_sent_at"
    t.index ["user_id"], name: "index_email_campaigns_deliveries_on_user_id"
  end

  create_table "email_campaigns_unsubscription_tokens", id: :uuid, default: -> { "gen_random_uuid()" }, force: :cascade do |t|
    t.string "token", null: false
    t.uuid "user_id", null: false
    t.index ["token"], name: "index_email_campaigns_unsubscription_tokens_on_token"
    t.index ["user_id"], name: "index_email_campaigns_unsubscription_tokens_on_user_id"
  end

  create_table "email_snippets", id: :uuid, default: -> { "gen_random_uuid()" }, force: :cascade do |t|
    t.string "email"
    t.string "snippet"
    t.string "locale"
    t.text "body"
    t.datetime "created_at", null: false
    t.datetime "updated_at", null: false
    t.index ["email", "snippet", "locale"], name: "index_email_snippets_on_email_and_snippet_and_locale"
  end

  create_table "event_files", id: :uuid, default: -> { "gen_random_uuid()" }, force: :cascade do |t|
    t.uuid "event_id"
    t.string "file"
    t.integer "ordering"
    t.datetime "created_at", null: false
    t.datetime "updated_at", null: false
    t.string "name"
    t.index ["event_id"], name: "index_event_files_on_event_id"
  end

  create_table "events", id: :uuid, default: -> { "gen_random_uuid()" }, force: :cascade do |t|
    t.uuid "project_id"
    t.jsonb "title_multiloc", default: {}
    t.jsonb "description_multiloc", default: {}
    t.jsonb "location_multiloc", default: {}
    t.datetime "start_at"
    t.datetime "end_at"
    t.datetime "created_at", null: false
    t.datetime "updated_at", null: false
    t.index ["project_id"], name: "index_events_on_project_id"
  end

  create_table "flag_inappropriate_content_inappropriate_content_flags", id: :uuid, default: -> { "gen_random_uuid()" }, force: :cascade do |t|
    t.uuid "flaggable_id", null: false
    t.string "flaggable_type", null: false
    t.datetime "deleted_at"
    t.string "toxicity_label"
    t.datetime "created_at", precision: 6, null: false
    t.datetime "updated_at", precision: 6, null: false
    t.index ["flaggable_id", "flaggable_type"], name: "inappropriate_content_flags_flaggable"
  end

  create_table "groups", id: :uuid, default: -> { "gen_random_uuid()" }, force: :cascade do |t|
    t.jsonb "title_multiloc", default: {}
    t.string "slug"
    t.integer "memberships_count", default: 0, null: false
    t.datetime "created_at", null: false
    t.datetime "updated_at", null: false
    t.string "membership_type"
    t.jsonb "rules", default: []
    t.index ["slug"], name: "index_groups_on_slug"
  end

  create_table "groups_permissions", id: :uuid, default: -> { "gen_random_uuid()" }, force: :cascade do |t|
    t.uuid "permission_id", null: false
    t.uuid "group_id", null: false
    t.datetime "created_at", null: false
    t.datetime "updated_at", null: false
    t.index ["group_id"], name: "index_groups_permissions_on_group_id"
    t.index ["permission_id"], name: "index_groups_permissions_on_permission_id"
  end

  create_table "groups_projects", id: :uuid, default: -> { "gen_random_uuid()" }, force: :cascade do |t|
    t.uuid "group_id"
    t.uuid "project_id"
    t.datetime "created_at", null: false
    t.datetime "updated_at", null: false
    t.index ["group_id", "project_id"], name: "index_groups_projects_on_group_id_and_project_id", unique: true
    t.index ["group_id"], name: "index_groups_projects_on_group_id"
    t.index ["project_id"], name: "index_groups_projects_on_project_id"
  end

  create_table "home_pages", id: :uuid, default: -> { "gen_random_uuid()" }, force: :cascade do |t|
    t.boolean "top_info_section_enabled", default: false, null: false
    t.jsonb "top_info_section_multiloc", default: {}, null: false
    t.boolean "bottom_info_section_enabled", default: false, null: false
    t.jsonb "bottom_info_section_multiloc", default: {}, null: false
    t.boolean "events_widget_enabled", default: false, null: false
    t.boolean "projects_enabled", default: true, null: false
    t.jsonb "projects_header_multiloc", default: {}, null: false
    t.boolean "banner_avatars_enabled", default: true, null: false
    t.string "banner_layout", default: "full_width_banner_layout", null: false
    t.jsonb "banner_signed_in_header_multiloc", default: {}, null: false
    t.jsonb "banner_cta_signed_in_text_multiloc", default: {}, null: false
    t.string "banner_cta_signed_in_type", default: "no_button", null: false
    t.string "banner_cta_signed_in_url"
    t.jsonb "banner_signed_out_header_multiloc", default: {}, null: false
    t.jsonb "banner_signed_out_subheader_multiloc", default: {}, null: false
    t.string "banner_signed_out_header_overlay_color"
    t.integer "banner_signed_out_header_overlay_opacity"
    t.jsonb "banner_cta_signed_out_text_multiloc", default: {}, null: false
    t.string "banner_cta_signed_out_type", default: "sign_up_button", null: false
    t.string "banner_cta_signed_out_url"
    t.datetime "created_at", precision: 6, null: false
    t.datetime "updated_at", precision: 6, null: false
    t.string "header_bg"
  end

  create_table "id_id_card_lookup_id_cards", id: :uuid, default: -> { "gen_random_uuid()" }, force: :cascade do |t|
    t.string "hashed_card_id"
    t.index ["hashed_card_id"], name: "index_id_id_card_lookup_id_cards_on_hashed_card_id"
  end

  create_table "idea_files", id: :uuid, default: -> { "gen_random_uuid()" }, force: :cascade do |t|
    t.uuid "idea_id"
    t.string "file"
    t.integer "ordering"
    t.datetime "created_at", null: false
    t.datetime "updated_at", null: false
    t.string "name"
    t.index ["idea_id"], name: "index_idea_files_on_idea_id"
  end

  create_table "idea_images", id: :uuid, default: -> { "gen_random_uuid()" }, force: :cascade do |t|
    t.uuid "idea_id"
    t.string "image"
    t.integer "ordering"
    t.datetime "created_at", null: false
    t.datetime "updated_at", null: false
    t.index ["idea_id"], name: "index_idea_images_on_idea_id"
  end

  create_table "idea_statuses", id: :uuid, default: -> { "gen_random_uuid()" }, force: :cascade do |t|
    t.jsonb "title_multiloc", default: {}
    t.integer "ordering"
    t.string "code"
    t.string "color"
    t.datetime "created_at", null: false
    t.datetime "updated_at", null: false
    t.jsonb "description_multiloc", default: {}
    t.integer "ideas_count", default: 0
  end

  create_table "ideas", id: :uuid, default: -> { "gen_random_uuid()" }, force: :cascade do |t|
    t.jsonb "title_multiloc", default: {}
    t.jsonb "body_multiloc", default: {}
    t.string "publication_status"
    t.datetime "published_at"
    t.uuid "project_id"
    t.uuid "author_id"
    t.datetime "created_at", null: false
    t.datetime "updated_at", null: false
    t.integer "upvotes_count", default: 0, null: false
    t.integer "downvotes_count", default: 0, null: false
    t.geography "location_point", limit: {:srid=>4326, :type=>"st_point", :geographic=>true}
    t.string "location_description"
    t.integer "comments_count", default: 0, null: false
    t.uuid "idea_status_id"
    t.string "slug"
    t.integer "budget"
    t.integer "baskets_count", default: 0, null: false
    t.integer "official_feedbacks_count", default: 0, null: false
    t.uuid "assignee_id"
    t.datetime "assigned_at"
    t.integer "proposed_budget"
    t.jsonb "custom_field_values", default: {}, null: false
    t.index "((to_tsvector('simple'::regconfig, COALESCE((title_multiloc)::text, ''::text)) || to_tsvector('simple'::regconfig, COALESCE((body_multiloc)::text, ''::text))))", name: "index_ideas_search", using: :gin
    t.index ["author_id"], name: "index_ideas_on_author_id"
    t.index ["idea_status_id"], name: "index_ideas_on_idea_status_id"
    t.index ["location_point"], name: "index_ideas_on_location_point", using: :gist
    t.index ["project_id"], name: "index_ideas_on_project_id"
    t.index ["slug"], name: "index_ideas_on_slug", unique: true
  end

  create_table "ideas_phases", id: :uuid, default: -> { "gen_random_uuid()" }, force: :cascade do |t|
    t.uuid "idea_id"
    t.uuid "phase_id"
    t.datetime "created_at", null: false
    t.datetime "updated_at", null: false
    t.index ["idea_id", "phase_id"], name: "index_ideas_phases_on_idea_id_and_phase_id", unique: true
    t.index ["idea_id"], name: "index_ideas_phases_on_idea_id"
    t.index ["phase_id"], name: "index_ideas_phases_on_phase_id"
  end

  create_table "ideas_topics", id: :uuid, default: -> { "uuid_generate_v4()" }, force: :cascade do |t|
    t.uuid "idea_id"
    t.uuid "topic_id"
    t.index ["idea_id", "topic_id"], name: "index_ideas_topics_on_idea_id_and_topic_id", unique: true
    t.index ["idea_id"], name: "index_ideas_topics_on_idea_id"
    t.index ["topic_id"], name: "index_ideas_topics_on_topic_id"
  end

  create_table "identities", id: :uuid, default: -> { "gen_random_uuid()" }, force: :cascade do |t|
    t.string "provider"
    t.string "uid"
    t.jsonb "auth_hash", default: {}
    t.uuid "user_id"
    t.datetime "created_at", null: false
    t.datetime "updated_at", null: false
    t.index ["user_id"], name: "index_identities_on_user_id"
  end

  create_table "initiative_files", id: :uuid, default: -> { "gen_random_uuid()" }, force: :cascade do |t|
    t.uuid "initiative_id"
    t.string "file"
    t.string "name"
    t.integer "ordering"
    t.datetime "created_at", null: false
    t.datetime "updated_at", null: false
    t.index ["initiative_id"], name: "index_initiative_files_on_initiative_id"
  end

  create_table "initiative_images", id: :uuid, default: -> { "gen_random_uuid()" }, force: :cascade do |t|
    t.uuid "initiative_id"
    t.string "image"
    t.integer "ordering"
    t.datetime "created_at", null: false
    t.datetime "updated_at", null: false
    t.index ["initiative_id"], name: "index_initiative_images_on_initiative_id"
  end

  create_table "initiative_status_changes", id: :uuid, default: -> { "gen_random_uuid()" }, force: :cascade do |t|
    t.uuid "user_id"
    t.uuid "initiative_id"
    t.uuid "initiative_status_id"
    t.uuid "official_feedback_id"
    t.datetime "created_at", null: false
    t.datetime "updated_at", null: false
    t.index ["initiative_id"], name: "index_initiative_status_changes_on_initiative_id"
    t.index ["initiative_status_id"], name: "index_initiative_status_changes_on_initiative_status_id"
    t.index ["official_feedback_id"], name: "index_initiative_status_changes_on_official_feedback_id"
    t.index ["user_id"], name: "index_initiative_status_changes_on_user_id"
  end

  create_table "initiative_statuses", id: :uuid, default: -> { "gen_random_uuid()" }, force: :cascade do |t|
    t.jsonb "title_multiloc", default: {}
    t.jsonb "description_multiloc", default: {}
    t.integer "ordering"
    t.string "code"
    t.string "color"
    t.datetime "created_at", null: false
    t.datetime "updated_at", null: false
  end

  create_table "initiatives", id: :uuid, default: -> { "gen_random_uuid()" }, force: :cascade do |t|
    t.jsonb "title_multiloc", default: {}
    t.jsonb "body_multiloc", default: {}
    t.string "publication_status"
    t.datetime "published_at"
    t.uuid "author_id"
    t.integer "upvotes_count", default: 0, null: false
    t.integer "downvotes_count", default: 0, null: false
    t.geography "location_point", limit: {:srid=>4326, :type=>"st_point", :geographic=>true}
    t.string "location_description"
    t.string "slug"
    t.integer "comments_count", default: 0, null: false
    t.datetime "created_at", null: false
    t.datetime "updated_at", null: false
    t.string "header_bg"
    t.uuid "assignee_id"
    t.integer "official_feedbacks_count", default: 0, null: false
    t.datetime "assigned_at"
    t.index "((to_tsvector('simple'::regconfig, COALESCE((title_multiloc)::text, ''::text)) || to_tsvector('simple'::regconfig, COALESCE((body_multiloc)::text, ''::text))))", name: "index_initiatives_search", using: :gin
    t.index ["author_id"], name: "index_initiatives_on_author_id"
    t.index ["location_point"], name: "index_initiatives_on_location_point", using: :gist
    t.index ["slug"], name: "index_initiatives_on_slug", unique: true
  end

  create_table "initiatives_topics", id: :uuid, default: -> { "gen_random_uuid()" }, force: :cascade do |t|
    t.uuid "initiative_id"
    t.uuid "topic_id"
    t.index ["initiative_id", "topic_id"], name: "index_initiatives_topics_on_initiative_id_and_topic_id", unique: true
    t.index ["initiative_id"], name: "index_initiatives_topics_on_initiative_id"
    t.index ["topic_id"], name: "index_initiatives_topics_on_topic_id"
  end

  create_table "insights_categories", id: :uuid, default: -> { "gen_random_uuid()" }, force: :cascade do |t|
    t.string "name", null: false
    t.uuid "view_id", null: false
    t.integer "position"
    t.datetime "created_at", precision: 6, null: false
    t.datetime "updated_at", precision: 6, null: false
    t.integer "inputs_count", default: 0, null: false
    t.string "source_type"
    t.uuid "source_id"
    t.index ["source_type", "source_id"], name: "index_insights_categories_on_source"
    t.index ["source_type"], name: "index_insights_categories_on_source_type"
    t.index ["view_id", "name"], name: "index_insights_categories_on_view_id_and_name", unique: true
    t.index ["view_id"], name: "index_insights_categories_on_view_id"
  end

  create_table "insights_category_assignments", id: :uuid, default: -> { "gen_random_uuid()" }, force: :cascade do |t|
    t.uuid "category_id", null: false
    t.string "input_type", null: false
    t.uuid "input_id", null: false
    t.boolean "approved", default: true, null: false
    t.datetime "created_at", precision: 6, null: false
    t.datetime "updated_at", precision: 6, null: false
    t.index ["approved"], name: "index_insights_category_assignments_on_approved"
    t.index ["category_id", "input_id", "input_type"], name: "index_single_category_assignment", unique: true
    t.index ["category_id"], name: "index_insights_category_assignments_on_category_id"
    t.index ["input_type", "input_id"], name: "index_insights_category_assignments_on_input_type_and_input_id"
  end

  create_table "insights_data_sources", id: :uuid, default: -> { "gen_random_uuid()" }, force: :cascade do |t|
    t.uuid "view_id", null: false
    t.string "origin_type", null: false
    t.uuid "origin_id", null: false
    t.datetime "created_at", precision: 6, null: false
    t.datetime "updated_at", precision: 6, null: false
    t.index ["origin_type", "origin_id"], name: "index_insights_data_sources_on_origin"
    t.index ["view_id", "origin_type", "origin_id"], name: "index_insights_data_sources_on_view_and_origin", unique: true
    t.index ["view_id"], name: "index_insights_data_sources_on_view_id"
  end

  create_table "insights_processed_flags", id: :uuid, default: -> { "gen_random_uuid()" }, force: :cascade do |t|
    t.string "input_type", null: false
    t.uuid "input_id", null: false
    t.uuid "view_id", null: false
    t.datetime "created_at", precision: 6, null: false
    t.datetime "updated_at", precision: 6, null: false
    t.index ["input_id", "input_type", "view_id"], name: "index_single_processed_flags", unique: true
    t.index ["input_type", "input_id"], name: "index_processed_flags_on_input"
    t.index ["view_id"], name: "index_insights_processed_flags_on_view_id"
  end

  create_table "insights_text_network_analysis_tasks_views", id: :uuid, default: -> { "gen_random_uuid()" }, force: :cascade do |t|
    t.uuid "task_id", null: false
    t.uuid "view_id", null: false
    t.string "language", null: false
    t.datetime "created_at", precision: 6, null: false
    t.datetime "updated_at", precision: 6, null: false
    t.index ["task_id"], name: "index_insights_text_network_analysis_tasks_views_on_task_id"
    t.index ["view_id"], name: "index_insights_text_network_analysis_tasks_views_on_view_id"
  end

  create_table "insights_text_networks", id: :uuid, default: -> { "gen_random_uuid()" }, force: :cascade do |t|
    t.uuid "view_id", null: false
    t.string "language", null: false
    t.jsonb "json_network", null: false
    t.datetime "created_at", precision: 6, null: false
    t.datetime "updated_at", precision: 6, null: false
    t.index ["language"], name: "index_insights_text_networks_on_language"
    t.index ["view_id", "language"], name: "index_insights_text_networks_on_view_id_and_language", unique: true
    t.index ["view_id"], name: "index_insights_text_networks_on_view_id"
  end

  create_table "insights_views", id: :uuid, default: -> { "gen_random_uuid()" }, force: :cascade do |t|
    t.string "name", null: false
    t.datetime "created_at", precision: 6, null: false
    t.datetime "updated_at", precision: 6, null: false
    t.index ["name"], name: "index_insights_views_on_name"
  end

  create_table "insights_zeroshot_classification_tasks", id: :uuid, default: -> { "gen_random_uuid()" }, force: :cascade do |t|
    t.string "task_id", null: false
    t.datetime "created_at", precision: 6, null: false
    t.datetime "updated_at", precision: 6, null: false
    t.index ["task_id"], name: "index_insights_zeroshot_classification_tasks_on_task_id", unique: true
  end

  create_table "insights_zeroshot_classification_tasks_categories", id: false, force: :cascade do |t|
    t.uuid "category_id", null: false
    t.uuid "task_id", null: false
    t.index ["category_id", "task_id"], name: "index_insights_zsc_tasks_categories_on_category_id_and_task_id", unique: true
    t.index ["category_id"], name: "index_insights_zsc_tasks_categories_on_category_id"
    t.index ["task_id"], name: "index_insights_zsc_tasks_categories_on_task_id"
  end

  create_table "insights_zeroshot_classification_tasks_inputs", id: :uuid, default: -> { "gen_random_uuid()" }, force: :cascade do |t|
    t.uuid "task_id", null: false
    t.string "input_type", null: false
    t.uuid "input_id", null: false
    t.index ["input_id", "input_type", "task_id"], name: "index_insights_zsc_tasks_inputs_on_input_and_task_id", unique: true
    t.index ["input_type", "input_id"], name: "index_insights_zsc_tasks_inputs_on_input"
    t.index ["task_id"], name: "index_insights_zeroshot_classification_tasks_inputs_on_task_id"
  end

  create_table "invites", id: :uuid, default: -> { "gen_random_uuid()" }, force: :cascade do |t|
    t.string "token", null: false
    t.uuid "inviter_id"
    t.uuid "invitee_id", null: false
    t.string "invite_text"
    t.datetime "accepted_at"
    t.datetime "created_at", null: false
    t.datetime "updated_at", null: false
    t.boolean "send_invite_email", default: true, null: false
    t.index ["invitee_id"], name: "index_invites_on_invitee_id"
    t.index ["inviter_id"], name: "index_invites_on_inviter_id"
    t.index ["token"], name: "index_invites_on_token"
  end

  create_table "machine_translations_machine_translations", id: :uuid, default: -> { "gen_random_uuid()" }, force: :cascade do |t|
    t.uuid "translatable_id", null: false
    t.string "translatable_type", null: false
    t.string "attribute_name", null: false
    t.string "locale_to", null: false
    t.string "translation", null: false
    t.datetime "created_at", null: false
    t.datetime "updated_at", null: false
    t.index ["translatable_id", "translatable_type", "attribute_name", "locale_to"], name: "machine_translations_lookup", unique: true
    t.index ["translatable_id", "translatable_type"], name: "machine_translations_translatable"
  end

  create_table "maps_layers", id: :uuid, default: -> { "gen_random_uuid()" }, force: :cascade do |t|
    t.uuid "map_config_id", null: false
    t.jsonb "title_multiloc", default: {}, null: false
    t.integer "ordering", null: false
    t.jsonb "geojson", null: false
    t.boolean "default_enabled", default: true, null: false
    t.string "marker_svg_url"
    t.datetime "created_at", precision: 6, null: false
    t.datetime "updated_at", precision: 6, null: false
    t.index ["map_config_id"], name: "index_maps_layers_on_map_config_id"
  end

  create_table "maps_legend_items", id: :uuid, default: -> { "gen_random_uuid()" }, force: :cascade do |t|
    t.uuid "map_config_id", null: false
    t.jsonb "title_multiloc", default: {}, null: false
    t.string "color", null: false
    t.integer "ordering", null: false
    t.datetime "created_at", precision: 6, null: false
    t.datetime "updated_at", precision: 6, null: false
    t.index ["map_config_id"], name: "index_maps_legend_items_on_map_config_id"
  end

  create_table "maps_map_configs", id: :uuid, default: -> { "gen_random_uuid()" }, force: :cascade do |t|
    t.uuid "project_id", null: false
    t.geography "center", limit: {:srid=>4326, :type=>"st_point", :geographic=>true}
    t.decimal "zoom_level", precision: 4, scale: 2
    t.string "tile_provider"
    t.datetime "created_at", precision: 6, null: false
    t.datetime "updated_at", precision: 6, null: false
    t.index ["project_id"], name: "index_maps_map_configs_on_project_id", unique: true
  end

  create_table "memberships", id: :uuid, default: -> { "gen_random_uuid()" }, force: :cascade do |t|
    t.uuid "group_id"
    t.uuid "user_id"
    t.datetime "created_at", null: false
    t.datetime "updated_at", null: false
    t.index ["group_id", "user_id"], name: "index_memberships_on_group_id_and_user_id", unique: true
    t.index ["group_id"], name: "index_memberships_on_group_id"
    t.index ["user_id"], name: "index_memberships_on_user_id"
  end

  create_table "moderation_moderation_statuses", id: :uuid, default: -> { "gen_random_uuid()" }, force: :cascade do |t|
    t.uuid "moderatable_id"
    t.string "moderatable_type"
    t.string "status"
    t.datetime "created_at", null: false
    t.datetime "updated_at", null: false
    t.index ["moderatable_type", "moderatable_id"], name: "moderation_statuses_moderatable", unique: true
  end

  create_table "nav_bar_items", id: :uuid, default: -> { "gen_random_uuid()" }, force: :cascade do |t|
    t.string "code", null: false
    t.integer "ordering"
    t.jsonb "title_multiloc"
    t.uuid "static_page_id"
    t.datetime "created_at", precision: 6, null: false
    t.datetime "updated_at", precision: 6, null: false
    t.index ["code"], name: "index_nav_bar_items_on_code"
    t.index ["ordering"], name: "index_nav_bar_items_on_ordering"
    t.index ["static_page_id"], name: "index_nav_bar_items_on_static_page_id"
  end

  create_table "nlp_text_network_analysis_tasks", id: :uuid, default: -> { "gen_random_uuid()" }, force: :cascade do |t|
    t.string "task_id", null: false
    t.string "handler_class", null: false
    t.datetime "created_at", precision: 6, null: false
    t.datetime "updated_at", precision: 6, null: false
    t.index ["task_id"], name: "index_nlp_text_network_analysis_tasks_on_task_id", unique: true
  end

  create_table "notifications", id: :uuid, default: -> { "gen_random_uuid()" }, force: :cascade do |t|
    t.string "type"
    t.datetime "read_at"
    t.uuid "recipient_id"
    t.uuid "post_id"
    t.uuid "comment_id"
    t.uuid "project_id"
    t.datetime "created_at", null: false
    t.datetime "updated_at", null: false
    t.uuid "initiating_user_id"
    t.uuid "spam_report_id"
    t.uuid "invite_id"
    t.string "reason_code"
    t.string "other_reason"
    t.uuid "post_status_id"
    t.uuid "official_feedback_id"
    t.uuid "phase_id"
    t.string "post_type"
    t.string "post_status_type"
    t.uuid "project_folder_id"
    t.uuid "inappropriate_content_flag_id"
    t.index ["created_at"], name: "index_notifications_on_created_at"
    t.index ["inappropriate_content_flag_id"], name: "index_notifications_on_inappropriate_content_flag_id"
    t.index ["initiating_user_id"], name: "index_notifications_on_initiating_user_id"
    t.index ["invite_id"], name: "index_notifications_on_invite_id"
    t.index ["official_feedback_id"], name: "index_notifications_on_official_feedback_id"
    t.index ["phase_id"], name: "index_notifications_on_phase_id"
    t.index ["post_id", "post_type"], name: "index_notifications_on_post_id_and_post_type"
    t.index ["post_status_id", "post_status_type"], name: "index_notifications_on_post_status_id_and_post_status_type"
    t.index ["post_status_id"], name: "index_notifications_on_post_status_id"
    t.index ["recipient_id", "read_at"], name: "index_notifications_on_recipient_id_and_read_at"
    t.index ["recipient_id"], name: "index_notifications_on_recipient_id"
    t.index ["spam_report_id"], name: "index_notifications_on_spam_report_id"
  end

  create_table "official_feedbacks", id: :uuid, default: -> { "gen_random_uuid()" }, force: :cascade do |t|
    t.jsonb "body_multiloc", default: {}
    t.jsonb "author_multiloc", default: {}
    t.uuid "user_id"
    t.uuid "post_id"
    t.datetime "created_at", null: false
    t.datetime "updated_at", null: false
    t.string "post_type"
    t.index ["post_id", "post_type"], name: "index_official_feedbacks_on_post"
    t.index ["post_id"], name: "index_official_feedbacks_on_post_id"
    t.index ["user_id"], name: "index_official_feedbacks_on_user_id"
  end

  create_table "onboarding_campaign_dismissals", id: :uuid, default: -> { "gen_random_uuid()" }, force: :cascade do |t|
    t.uuid "user_id"
    t.string "campaign_name", null: false
    t.datetime "created_at", null: false
    t.datetime "updated_at", null: false
    t.index ["campaign_name", "user_id"], name: "index_dismissals_on_campaign_name_and_user_id", unique: true
    t.index ["user_id"], name: "index_onboarding_campaign_dismissals_on_user_id"
  end

  create_table "permissions", id: :uuid, default: -> { "gen_random_uuid()" }, force: :cascade do |t|
    t.string "action", null: false
    t.string "permitted_by", null: false
    t.uuid "permission_scope_id"
    t.string "permission_scope_type"
    t.datetime "created_at", null: false
    t.datetime "updated_at", null: false
    t.index ["action"], name: "index_permissions_on_action"
    t.index ["permission_scope_id"], name: "index_permissions_on_permission_scope_id"
  end

  create_table "phase_files", id: :uuid, default: -> { "gen_random_uuid()" }, force: :cascade do |t|
    t.uuid "phase_id"
    t.string "file"
    t.integer "ordering"
    t.datetime "created_at", null: false
    t.datetime "updated_at", null: false
    t.string "name"
    t.index ["phase_id"], name: "index_phase_files_on_phase_id"
  end

  create_table "phases", id: :uuid, default: -> { "gen_random_uuid()" }, force: :cascade do |t|
    t.uuid "project_id"
    t.jsonb "title_multiloc", default: {}
    t.jsonb "description_multiloc", default: {}
    t.date "start_at"
    t.date "end_at"
    t.datetime "created_at", null: false
    t.datetime "updated_at", null: false
    t.string "participation_method", default: "ideation", null: false
    t.boolean "posting_enabled", default: true
    t.boolean "commenting_enabled", default: true
    t.boolean "voting_enabled", default: true, null: false
    t.string "upvoting_method", default: "unlimited", null: false
    t.integer "upvoting_limited_max", default: 10
    t.string "survey_embed_url"
    t.string "survey_service"
    t.string "presentation_mode", default: "card"
    t.integer "max_budget"
    t.boolean "poll_anonymous", default: false, null: false
    t.boolean "downvoting_enabled", default: true, null: false
    t.integer "ideas_count", default: 0, null: false
    t.string "ideas_order"
    t.string "input_term", default: "idea"
    t.integer "min_budget", default: 0
    t.string "downvoting_method", default: "unlimited", null: false
    t.integer "downvoting_limited_max", default: 10
    t.index ["project_id"], name: "index_phases_on_project_id"
  end

  create_table "pins", id: :uuid, default: -> { "gen_random_uuid()" }, force: :cascade do |t|
    t.uuid "admin_publication_id", null: false
    t.string "page_type", null: false
    t.uuid "page_id", null: false
    t.datetime "created_at", precision: 6, null: false
    t.datetime "updated_at", precision: 6, null: false
    t.index ["admin_publication_id"], name: "index_pins_on_admin_publication_id"
    t.index ["page_id", "admin_publication_id"], name: "index_pins_on_page_id_and_admin_publication_id", unique: true
  end

  create_table "polls_options", id: :uuid, default: -> { "gen_random_uuid()" }, force: :cascade do |t|
    t.uuid "question_id"
    t.jsonb "title_multiloc", default: {}, null: false
    t.integer "ordering"
    t.datetime "created_at", null: false
    t.datetime "updated_at", null: false
    t.index ["question_id"], name: "index_polls_options_on_question_id"
  end

  create_table "polls_questions", id: :uuid, default: -> { "gen_random_uuid()" }, force: :cascade do |t|
    t.uuid "participation_context_id", null: false
    t.string "participation_context_type", null: false
    t.jsonb "title_multiloc", default: {}, null: false
    t.integer "ordering"
    t.datetime "created_at", null: false
    t.datetime "updated_at", null: false
    t.string "question_type", default: "single_option", null: false
    t.integer "max_options"
    t.index ["participation_context_type", "participation_context_id"], name: "index_poll_questions_on_participation_context"
  end

  create_table "polls_response_options", id: :uuid, default: -> { "gen_random_uuid()" }, force: :cascade do |t|
    t.uuid "response_id"
    t.uuid "option_id"
    t.datetime "created_at", null: false
    t.datetime "updated_at", null: false
    t.index ["option_id"], name: "index_polls_response_options_on_option_id"
    t.index ["response_id"], name: "index_polls_response_options_on_response_id"
  end

  create_table "polls_responses", id: :uuid, default: -> { "gen_random_uuid()" }, force: :cascade do |t|
    t.uuid "participation_context_id", null: false
    t.string "participation_context_type", null: false
    t.uuid "user_id"
    t.datetime "created_at", null: false
    t.datetime "updated_at", null: false
    t.index ["participation_context_id", "participation_context_type", "user_id"], name: "index_polls_responses_on_participation_context_and_user_id", unique: true
    t.index ["participation_context_type", "participation_context_id"], name: "index_poll_responses_on_participation_context"
    t.index ["user_id"], name: "index_polls_responses_on_user_id"
  end

  create_table "project_files", id: :uuid, default: -> { "gen_random_uuid()" }, force: :cascade do |t|
    t.uuid "project_id"
    t.string "file"
    t.integer "ordering"
    t.datetime "created_at", null: false
    t.datetime "updated_at", null: false
    t.string "name"
    t.index ["project_id"], name: "index_project_files_on_project_id"
  end

  create_table "project_folders_files", id: :uuid, default: -> { "gen_random_uuid()" }, force: :cascade do |t|
    t.uuid "project_folder_id"
    t.string "file"
    t.string "name"
    t.integer "ordering"
    t.datetime "created_at", precision: 6, null: false
    t.datetime "updated_at", precision: 6, null: false
    t.index ["project_folder_id"], name: "index_project_folders_files_on_project_folder_id"
  end

  create_table "project_folders_folders", id: :uuid, default: -> { "gen_random_uuid()" }, force: :cascade do |t|
    t.jsonb "title_multiloc"
    t.jsonb "description_multiloc"
    t.jsonb "description_preview_multiloc"
    t.string "header_bg"
    t.string "slug"
    t.datetime "created_at", precision: 6, null: false
    t.datetime "updated_at", precision: 6, null: false
    t.index ["slug"], name: "index_project_folders_folders_on_slug"
  end

  create_table "project_folders_images", id: :uuid, default: -> { "gen_random_uuid()" }, force: :cascade do |t|
    t.uuid "project_folder_id"
    t.string "image"
    t.integer "ordering"
    t.datetime "created_at", precision: 6, null: false
    t.datetime "updated_at", precision: 6, null: false
    t.index ["project_folder_id"], name: "index_project_folders_images_on_project_folder_id"
  end

  create_table "project_images", id: :uuid, default: -> { "gen_random_uuid()" }, force: :cascade do |t|
    t.uuid "project_id"
    t.string "image"
    t.integer "ordering"
    t.datetime "created_at", null: false
    t.datetime "updated_at", null: false
    t.index ["project_id"], name: "index_project_images_on_project_id"
  end

  create_table "projects", id: :uuid, default: -> { "gen_random_uuid()" }, force: :cascade do |t|
    t.jsonb "title_multiloc", default: {}
    t.jsonb "description_multiloc", default: {}
    t.string "slug"
    t.datetime "created_at", null: false
    t.datetime "updated_at", null: false
    t.string "header_bg"
    t.integer "ideas_count", default: 0, null: false
    t.string "visible_to", default: "public", null: false
    t.jsonb "description_preview_multiloc", default: {}
    t.string "presentation_mode", default: "card"
    t.string "participation_method", default: "ideation"
    t.boolean "posting_enabled", default: true
    t.boolean "commenting_enabled", default: true
    t.boolean "voting_enabled", default: true, null: false
    t.string "upvoting_method", default: "unlimited", null: false
    t.integer "upvoting_limited_max", default: 10
    t.string "process_type", default: "timeline", null: false
    t.string "internal_role"
    t.string "survey_embed_url"
    t.string "survey_service"
    t.integer "max_budget"
    t.integer "comments_count", default: 0, null: false
    t.uuid "default_assignee_id"
    t.boolean "poll_anonymous", default: false, null: false
    t.boolean "downvoting_enabled", default: true, null: false
    t.string "ideas_order"
    t.string "input_term", default: "idea"
    t.integer "min_budget", default: 0
    t.string "downvoting_method", default: "unlimited", null: false
    t.integer "downvoting_limited_max", default: 10
    t.boolean "include_all_areas", default: false, null: false
    t.index ["slug"], name: "index_projects_on_slug", unique: true
  end

  create_table "projects_allowed_input_topics", id: :uuid, default: -> { "uuid_generate_v4()" }, force: :cascade do |t|
    t.uuid "project_id"
    t.uuid "topic_id"
    t.datetime "created_at", precision: 6, null: false
    t.datetime "updated_at", precision: 6, null: false
    t.integer "ordering"
    t.index ["project_id"], name: "index_projects_allowed_input_topics_on_project_id"
    t.index ["topic_id"], name: "index_projects_allowed_input_topics_on_topic_id"
  end

  create_table "projects_topics", id: :uuid, default: -> { "gen_random_uuid()" }, force: :cascade do |t|
    t.uuid "topic_id", null: false
    t.uuid "project_id", null: false
    t.datetime "created_at", precision: 6, null: false
    t.datetime "updated_at", precision: 6, null: false
    t.index ["project_id"], name: "index_projects_topics_on_project_id"
    t.index ["topic_id"], name: "index_projects_topics_on_topic_id"
  end

  create_table "public_api_api_clients", id: :uuid, default: -> { "gen_random_uuid()" }, force: :cascade do |t|
    t.string "name"
    t.string "secret"
    t.uuid "tenant_id"
    t.datetime "created_at", null: false
    t.datetime "updated_at", null: false
    t.index ["tenant_id"], name: "index_public_api_api_clients_on_tenant_id"
  end

  create_table "que_jobs", comment: "4", force: :cascade do |t|
    t.integer "priority", limit: 2, default: 100, null: false
    t.datetime "run_at", default: -> { "now()" }, null: false
    t.text "job_class", null: false
    t.integer "error_count", default: 0, null: false
    t.text "last_error_message"
    t.text "queue", default: "default", null: false
    t.text "last_error_backtrace"
    t.datetime "finished_at"
    t.datetime "expired_at"
    t.jsonb "args", default: [], null: false
    t.jsonb "data", default: {}, null: false
    t.index ["args"], name: "que_jobs_args_gin_idx", opclass: :jsonb_path_ops, using: :gin
    t.index ["data"], name: "que_jobs_data_gin_idx", opclass: :jsonb_path_ops, using: :gin
    t.index ["queue", "priority", "run_at", "id"], name: "que_poll_idx", where: "((finished_at IS NULL) AND (expired_at IS NULL))"
  end

  create_table "que_lockers", primary_key: "pid", id: :integer, default: nil, force: :cascade do |t|
    t.integer "worker_count", null: false
    t.integer "worker_priorities", null: false, array: true
    t.integer "ruby_pid", null: false
    t.text "ruby_hostname", null: false
    t.text "queues", null: false, array: true
    t.boolean "listening", null: false
  end

  create_table "que_values", primary_key: "key", id: :text, force: :cascade do |t|
    t.jsonb "value", default: {}, null: false
  end

  create_table "spam_reports", id: :uuid, default: -> { "gen_random_uuid()" }, force: :cascade do |t|
    t.uuid "spam_reportable_id", null: false
    t.string "spam_reportable_type", null: false
    t.datetime "reported_at", null: false
    t.string "reason_code"
    t.string "other_reason"
    t.uuid "user_id"
    t.datetime "created_at", null: false
    t.datetime "updated_at", null: false
    t.index ["reported_at"], name: "index_spam_reports_on_reported_at"
    t.index ["spam_reportable_type", "spam_reportable_id"], name: "spam_reportable_index"
    t.index ["user_id"], name: "index_spam_reports_on_user_id"
  end

  create_table "static_page_files", id: :uuid, default: -> { "gen_random_uuid()" }, force: :cascade do |t|
    t.uuid "static_page_id"
    t.string "file"
    t.integer "ordering"
    t.string "name"
    t.datetime "created_at", null: false
    t.datetime "updated_at", null: false
    t.index ["static_page_id"], name: "index_static_page_files_on_static_page_id"
  end

  create_table "static_pages", id: :uuid, default: -> { "gen_random_uuid()" }, force: :cascade do |t|
    t.jsonb "title_multiloc", default: {}
    t.jsonb "body_multiloc", default: {}
    t.string "slug"
    t.datetime "created_at", null: false
    t.datetime "updated_at", null: false
    t.string "code", null: false
    t.index ["code"], name: "index_static_pages_on_code"
    t.index ["slug"], name: "index_static_pages_on_slug", unique: true
  end

  create_table "surveys_responses", id: :uuid, default: -> { "gen_random_uuid()" }, force: :cascade do |t|
    t.uuid "participation_context_id", null: false
    t.string "participation_context_type", null: false
    t.string "survey_service", null: false
    t.string "external_survey_id", null: false
    t.string "external_response_id", null: false
    t.uuid "user_id"
    t.datetime "started_at"
    t.datetime "submitted_at", null: false
    t.jsonb "answers", default: {}
    t.datetime "created_at", null: false
    t.datetime "updated_at", null: false
    t.index ["participation_context_type", "participation_context_id"], name: "index_surveys_responses_on_participation_context"
    t.index ["user_id"], name: "index_surveys_responses_on_user_id"
  end

  create_table "tenants", id: :uuid, default: -> { "gen_random_uuid()" }, force: :cascade do |t|
    t.string "name"
    t.string "host"
    t.jsonb "settings", default: {}
    t.datetime "created_at", null: false
    t.datetime "updated_at", null: false
    t.string "logo"
    t.string "favicon"
    t.jsonb "style", default: {}
    t.datetime "deleted_at"
    t.datetime "creation_finalized_at"
    t.index ["creation_finalized_at"], name: "index_tenants_on_creation_finalized_at"
    t.index ["deleted_at"], name: "index_tenants_on_deleted_at"
    t.index ["host"], name: "index_tenants_on_host"
  end

  create_table "text_images", id: :uuid, default: -> { "gen_random_uuid()" }, force: :cascade do |t|
    t.string "imageable_type", null: false
    t.uuid "imageable_id", null: false
    t.string "imageable_field"
    t.string "image"
    t.datetime "created_at", null: false
    t.datetime "updated_at", null: false
    t.string "text_reference", null: false
  end

  create_table "texting_campaigns", id: :uuid, default: -> { "gen_random_uuid()" }, force: :cascade do |t|
    t.string "phone_numbers", default: [], null: false, array: true
    t.text "message", null: false
    t.datetime "sent_at"
    t.string "status", null: false
    t.datetime "created_at", precision: 6, null: false
    t.datetime "updated_at", precision: 6, null: false
  end

  create_table "topics", id: :uuid, default: -> { "gen_random_uuid()" }, force: :cascade do |t|
    t.jsonb "title_multiloc", default: {}
    t.jsonb "description_multiloc", default: {}
    t.string "icon"
    t.datetime "created_at", null: false
    t.datetime "updated_at", null: false
    t.integer "ordering"
    t.string "code", default: "custom", null: false
  end

  create_table "user_custom_fields_representativeness_ref_distributions", id: :uuid, default: -> { "gen_random_uuid()" }, force: :cascade do |t|
    t.uuid "custom_field_id", null: false
    t.jsonb "distribution", null: false
    t.datetime "created_at", precision: 6, null: false
    t.datetime "updated_at", precision: 6, null: false
    t.string "type"
    t.index ["custom_field_id"], name: "index_ucf_representativeness_ref_distributions_on_custom_field"
  end

  create_table "users", id: :uuid, default: -> { "gen_random_uuid()" }, force: :cascade do |t|
    t.string "email"
    t.string "password_digest"
    t.string "slug"
    t.jsonb "roles", default: []
    t.string "reset_password_token"
    t.datetime "created_at", null: false
    t.datetime "updated_at", null: false
    t.string "avatar"
    t.string "first_name"
    t.string "last_name"
    t.string "locale"
    t.jsonb "bio_multiloc", default: {}
    t.boolean "cl1_migrated", default: false
    t.string "invite_status"
    t.jsonb "custom_field_values", default: {}
    t.datetime "registration_completed_at"
    t.boolean "verified", default: false, null: false
    t.datetime "email_confirmed_at"
    t.string "email_confirmation_code"
    t.integer "email_confirmation_retry_count", default: 0, null: false
    t.integer "email_confirmation_code_reset_count", default: 0, null: false
    t.datetime "email_confirmation_code_sent_at"
    t.boolean "confirmation_required", default: true, null: false
    t.index "lower((email)::text)", name: "users_unique_lower_email_idx", unique: true
    t.index ["email"], name: "index_users_on_email"
    t.index ["slug"], name: "index_users_on_slug", unique: true
  end

  create_table "verification_verifications", id: :uuid, default: -> { "gen_random_uuid()" }, force: :cascade do |t|
    t.uuid "user_id"
    t.string "method_name", null: false
    t.string "hashed_uid", null: false
    t.boolean "active", default: true, null: false
    t.datetime "created_at", null: false
    t.datetime "updated_at", null: false
    t.index ["hashed_uid"], name: "index_verification_verifications_on_hashed_uid"
    t.index ["user_id"], name: "index_verification_verifications_on_user_id"
  end

  create_table "volunteering_causes", id: :uuid, default: -> { "gen_random_uuid()" }, force: :cascade do |t|
    t.uuid "participation_context_id", null: false
    t.string "participation_context_type", null: false
    t.jsonb "title_multiloc", default: {}, null: false
    t.jsonb "description_multiloc", default: {}, null: false
    t.integer "volunteers_count", default: 0, null: false
    t.string "image"
    t.integer "ordering", null: false
    t.datetime "created_at", precision: 6, null: false
    t.datetime "updated_at", precision: 6, null: false
    t.index ["ordering"], name: "index_volunteering_causes_on_ordering"
    t.index ["participation_context_type", "participation_context_id"], name: "index_volunteering_causes_on_participation_context"
  end

  create_table "volunteering_volunteers", id: :uuid, default: -> { "gen_random_uuid()" }, force: :cascade do |t|
    t.uuid "cause_id", null: false
    t.uuid "user_id", null: false
    t.datetime "created_at", precision: 6, null: false
    t.datetime "updated_at", precision: 6, null: false
    t.index ["cause_id", "user_id"], name: "index_volunteering_volunteers_on_cause_id_and_user_id", unique: true
    t.index ["user_id"], name: "index_volunteering_volunteers_on_user_id"
  end

  create_table "votes", id: :uuid, default: -> { "gen_random_uuid()" }, force: :cascade do |t|
    t.uuid "votable_id"
    t.string "votable_type"
    t.uuid "user_id"
    t.string "mode", null: false
    t.datetime "created_at", null: false
    t.datetime "updated_at", null: false
    t.index ["user_id"], name: "index_votes_on_user_id"
    t.index ["votable_type", "votable_id", "user_id"], name: "index_votes_on_votable_type_and_votable_id_and_user_id", unique: true
    t.index ["votable_type", "votable_id"], name: "index_votes_on_votable_type_and_votable_id"
  end

  add_foreign_key "activities", "users"
<<<<<<< HEAD
  add_foreign_key "analytics_fact_visits", "analytics_dimension_channels", column: "dimension_channel_id"
  add_foreign_key "analytics_fact_visits", "analytics_dimension_dates", column: "dimension_date_first_action_id", primary_key: "date"
  add_foreign_key "analytics_fact_visits", "analytics_dimension_dates", column: "dimension_date_last_action_id", primary_key: "date"
  add_foreign_key "analytics_join_locale_visits", "analytics_dimension_locales", column: "dimension_locale_id"
  add_foreign_key "analytics_join_locale_visits", "analytics_fact_visits", column: "fact_visit_id"
  add_foreign_key "analytics_join_project_visits", "analytics_fact_visits", column: "fact_visit_id"
=======
  add_foreign_key "analytics_dimension_locales_fact_visits", "analytics_dimension_locales", column: "dimension_locale_id"
  add_foreign_key "analytics_dimension_locales_fact_visits", "analytics_fact_visits", column: "fact_visit_id"
  add_foreign_key "analytics_dimension_projects_fact_visits", "analytics_fact_visits", column: "fact_visit_id"
  add_foreign_key "analytics_fact_visits", "analytics_dimension_dates", column: "dimension_date_first_action_id", primary_key: "date"
  add_foreign_key "analytics_fact_visits", "analytics_dimension_dates", column: "dimension_date_last_action_id", primary_key: "date"
  add_foreign_key "analytics_fact_visits", "analytics_dimension_referrer_types", column: "dimension_referrer_type_id"
>>>>>>> 971c35d3
  add_foreign_key "areas", "custom_field_options"
  add_foreign_key "areas_ideas", "areas"
  add_foreign_key "areas_ideas", "ideas"
  add_foreign_key "areas_initiatives", "areas"
  add_foreign_key "areas_initiatives", "initiatives"
  add_foreign_key "areas_projects", "areas"
  add_foreign_key "areas_projects", "projects"
  add_foreign_key "baskets", "users"
  add_foreign_key "baskets_ideas", "baskets"
  add_foreign_key "baskets_ideas", "ideas"
  add_foreign_key "comments", "users", column: "author_id"
  add_foreign_key "custom_field_options", "custom_fields"
  add_foreign_key "email_campaigns_campaign_email_commands", "users", column: "recipient_id"
  add_foreign_key "email_campaigns_campaigns", "users", column: "author_id"
  add_foreign_key "email_campaigns_campaigns_groups", "email_campaigns_campaigns", column: "campaign_id"
  add_foreign_key "email_campaigns_deliveries", "email_campaigns_campaigns", column: "campaign_id"
  add_foreign_key "event_files", "events"
  add_foreign_key "events", "projects"
  add_foreign_key "groups_permissions", "groups"
  add_foreign_key "groups_permissions", "permissions"
  add_foreign_key "groups_projects", "groups"
  add_foreign_key "groups_projects", "projects"
  add_foreign_key "idea_files", "ideas"
  add_foreign_key "idea_images", "ideas"
  add_foreign_key "ideas", "idea_statuses"
  add_foreign_key "ideas", "projects"
  add_foreign_key "ideas", "users", column: "assignee_id"
  add_foreign_key "ideas", "users", column: "author_id"
  add_foreign_key "ideas_phases", "ideas"
  add_foreign_key "ideas_phases", "phases"
  add_foreign_key "ideas_topics", "ideas"
  add_foreign_key "ideas_topics", "topics"
  add_foreign_key "identities", "users"
  add_foreign_key "initiative_files", "initiatives"
  add_foreign_key "initiative_images", "initiatives"
  add_foreign_key "initiatives", "users", column: "assignee_id"
  add_foreign_key "initiatives", "users", column: "author_id"
  add_foreign_key "initiatives_topics", "initiatives"
  add_foreign_key "initiatives_topics", "topics"
  add_foreign_key "insights_categories", "insights_views", column: "view_id"
  add_foreign_key "insights_category_assignments", "insights_categories", column: "category_id"
  add_foreign_key "insights_data_sources", "insights_views", column: "view_id"
  add_foreign_key "insights_text_network_analysis_tasks_views", "insights_views", column: "view_id"
  add_foreign_key "insights_text_network_analysis_tasks_views", "nlp_text_network_analysis_tasks", column: "task_id"
  add_foreign_key "insights_text_networks", "insights_views", column: "view_id"
  add_foreign_key "insights_zeroshot_classification_tasks_categories", "insights_categories", column: "category_id"
  add_foreign_key "insights_zeroshot_classification_tasks_categories", "insights_zeroshot_classification_tasks", column: "task_id"
  add_foreign_key "insights_zeroshot_classification_tasks_inputs", "insights_zeroshot_classification_tasks", column: "task_id"
  add_foreign_key "invites", "users", column: "invitee_id"
  add_foreign_key "invites", "users", column: "inviter_id"
  add_foreign_key "maps_layers", "maps_map_configs", column: "map_config_id"
  add_foreign_key "maps_legend_items", "maps_map_configs", column: "map_config_id"
  add_foreign_key "memberships", "groups"
  add_foreign_key "memberships", "users"
  add_foreign_key "nav_bar_items", "static_pages"
  add_foreign_key "notifications", "comments"
  add_foreign_key "notifications", "flag_inappropriate_content_inappropriate_content_flags", column: "inappropriate_content_flag_id"
  add_foreign_key "notifications", "invites"
  add_foreign_key "notifications", "official_feedbacks"
  add_foreign_key "notifications", "phases"
  add_foreign_key "notifications", "projects"
  add_foreign_key "notifications", "spam_reports"
  add_foreign_key "notifications", "users", column: "initiating_user_id"
  add_foreign_key "notifications", "users", column: "recipient_id"
  add_foreign_key "official_feedbacks", "users"
  add_foreign_key "phase_files", "phases"
  add_foreign_key "phases", "projects"
  add_foreign_key "pins", "admin_publications"
  add_foreign_key "polls_options", "polls_questions", column: "question_id"
  add_foreign_key "polls_response_options", "polls_options", column: "option_id"
  add_foreign_key "polls_response_options", "polls_responses", column: "response_id"
  add_foreign_key "project_files", "projects"
  add_foreign_key "project_folders_files", "project_folders_folders", column: "project_folder_id"
  add_foreign_key "project_folders_images", "project_folders_folders", column: "project_folder_id"
  add_foreign_key "project_images", "projects"
  add_foreign_key "projects", "users", column: "default_assignee_id"
  add_foreign_key "projects_allowed_input_topics", "projects"
  add_foreign_key "projects_allowed_input_topics", "topics"
  add_foreign_key "projects_topics", "projects"
  add_foreign_key "projects_topics", "topics"
  add_foreign_key "public_api_api_clients", "tenants"
  add_foreign_key "spam_reports", "users"
  add_foreign_key "static_page_files", "static_pages"
  add_foreign_key "user_custom_fields_representativeness_ref_distributions", "custom_fields"
  add_foreign_key "volunteering_volunteers", "volunteering_causes", column: "cause_id"
  add_foreign_key "votes", "users"

  create_view "idea_trending_infos", sql_definition: <<-SQL
      SELECT ideas.id AS idea_id,
      GREATEST(comments_at.last_comment_at, upvotes_at.last_upvoted_at, ideas.published_at) AS last_activity_at,
      to_timestamp(round((((GREATEST(((comments_at.comments_count)::double precision * comments_at.mean_comment_at), (0)::double precision) + GREATEST(((upvotes_at.upvotes_count)::double precision * upvotes_at.mean_upvoted_at), (0)::double precision)) + date_part('epoch'::text, ideas.published_at)) / (((GREATEST((comments_at.comments_count)::numeric, 0.0) + GREATEST((upvotes_at.upvotes_count)::numeric, 0.0)) + 1.0))::double precision))) AS mean_activity_at
     FROM ((ideas
       FULL JOIN ( SELECT comments.post_id AS idea_id,
              max(comments.created_at) AS last_comment_at,
              avg(date_part('epoch'::text, comments.created_at)) AS mean_comment_at,
              count(comments.post_id) AS comments_count
             FROM comments
            GROUP BY comments.post_id) comments_at ON ((ideas.id = comments_at.idea_id)))
       FULL JOIN ( SELECT votes.votable_id,
              max(votes.created_at) AS last_upvoted_at,
              avg(date_part('epoch'::text, votes.created_at)) AS mean_upvoted_at,
              count(votes.votable_id) AS upvotes_count
             FROM votes
            WHERE (((votes.mode)::text = 'up'::text) AND ((votes.votable_type)::text = 'Idea'::text))
            GROUP BY votes.votable_id) upvotes_at ON ((ideas.id = upvotes_at.votable_id)));
  SQL
  create_view "initiative_initiative_statuses", sql_definition: <<-SQL
      SELECT initiative_status_changes.initiative_id,
      initiative_status_changes.initiative_status_id
     FROM (((initiatives
       JOIN ( SELECT initiative_status_changes_1.initiative_id,
              max(initiative_status_changes_1.created_at) AS last_status_changed_at
             FROM initiative_status_changes initiative_status_changes_1
            GROUP BY initiative_status_changes_1.initiative_id) initiatives_with_last_status_change ON ((initiatives.id = initiatives_with_last_status_change.initiative_id)))
       JOIN initiative_status_changes ON (((initiatives.id = initiative_status_changes.initiative_id) AND (initiatives_with_last_status_change.last_status_changed_at = initiative_status_changes.created_at))))
       JOIN initiative_statuses ON ((initiative_statuses.id = initiative_status_changes.initiative_status_id)));
  SQL
  create_view "union_posts", sql_definition: <<-SQL
      SELECT ideas.id,
      ideas.title_multiloc,
      ideas.body_multiloc,
      ideas.publication_status,
      ideas.published_at,
      ideas.author_id,
      ideas.created_at,
      ideas.updated_at,
      ideas.upvotes_count,
      ideas.location_point,
      ideas.location_description,
      ideas.comments_count,
      ideas.slug,
      ideas.official_feedbacks_count
     FROM ideas
  UNION ALL
   SELECT initiatives.id,
      initiatives.title_multiloc,
      initiatives.body_multiloc,
      initiatives.publication_status,
      initiatives.published_at,
      initiatives.author_id,
      initiatives.created_at,
      initiatives.updated_at,
      initiatives.upvotes_count,
      initiatives.location_point,
      initiatives.location_description,
      initiatives.comments_count,
      initiatives.slug,
      initiatives.official_feedbacks_count
     FROM initiatives;
  SQL
  create_view "moderation_moderations", sql_definition: <<-SQL
      SELECT ideas.id,
      'Idea'::text AS moderatable_type,
      NULL::text AS post_type,
      NULL::uuid AS post_id,
      NULL::text AS post_slug,
      NULL::jsonb AS post_title_multiloc,
      projects.id AS project_id,
      projects.slug AS project_slug,
      projects.title_multiloc AS project_title_multiloc,
      ideas.title_multiloc AS content_title_multiloc,
      ideas.body_multiloc AS content_body_multiloc,
      ideas.slug AS content_slug,
      ideas.published_at AS created_at,
      moderation_moderation_statuses.status AS moderation_status
     FROM ((ideas
       LEFT JOIN moderation_moderation_statuses ON ((moderation_moderation_statuses.moderatable_id = ideas.id)))
       LEFT JOIN projects ON ((projects.id = ideas.project_id)))
  UNION ALL
   SELECT initiatives.id,
      'Initiative'::text AS moderatable_type,
      NULL::text AS post_type,
      NULL::uuid AS post_id,
      NULL::text AS post_slug,
      NULL::jsonb AS post_title_multiloc,
      NULL::uuid AS project_id,
      NULL::character varying AS project_slug,
      NULL::jsonb AS project_title_multiloc,
      initiatives.title_multiloc AS content_title_multiloc,
      initiatives.body_multiloc AS content_body_multiloc,
      initiatives.slug AS content_slug,
      initiatives.published_at AS created_at,
      moderation_moderation_statuses.status AS moderation_status
     FROM (initiatives
       LEFT JOIN moderation_moderation_statuses ON ((moderation_moderation_statuses.moderatable_id = initiatives.id)))
  UNION ALL
   SELECT comments.id,
      'Comment'::text AS moderatable_type,
      'Idea'::text AS post_type,
      ideas.id AS post_id,
      ideas.slug AS post_slug,
      ideas.title_multiloc AS post_title_multiloc,
      projects.id AS project_id,
      projects.slug AS project_slug,
      projects.title_multiloc AS project_title_multiloc,
      NULL::jsonb AS content_title_multiloc,
      comments.body_multiloc AS content_body_multiloc,
      NULL::character varying AS content_slug,
      comments.created_at,
      moderation_moderation_statuses.status AS moderation_status
     FROM (((comments
       LEFT JOIN moderation_moderation_statuses ON ((moderation_moderation_statuses.moderatable_id = comments.id)))
       LEFT JOIN ideas ON ((ideas.id = comments.post_id)))
       LEFT JOIN projects ON ((projects.id = ideas.project_id)))
    WHERE ((comments.post_type)::text = 'Idea'::text)
  UNION ALL
   SELECT comments.id,
      'Comment'::text AS moderatable_type,
      'Initiative'::text AS post_type,
      initiatives.id AS post_id,
      initiatives.slug AS post_slug,
      initiatives.title_multiloc AS post_title_multiloc,
      NULL::uuid AS project_id,
      NULL::character varying AS project_slug,
      NULL::jsonb AS project_title_multiloc,
      NULL::jsonb AS content_title_multiloc,
      comments.body_multiloc AS content_body_multiloc,
      NULL::character varying AS content_slug,
      comments.created_at,
      moderation_moderation_statuses.status AS moderation_status
     FROM ((comments
       LEFT JOIN moderation_moderation_statuses ON ((moderation_moderation_statuses.moderatable_id = comments.id)))
       LEFT JOIN initiatives ON ((initiatives.id = comments.post_id)))
    WHERE ((comments.post_type)::text = 'Initiative'::text);
  SQL
  create_view "analytics_dimension_statuses", sql_definition: <<-SQL
      SELECT idea_statuses.id,
      idea_statuses.title_multiloc,
      idea_statuses.color
     FROM idea_statuses
  UNION ALL
   SELECT initiative_statuses.id,
      initiative_statuses.title_multiloc,
      initiative_statuses.color
     FROM initiative_statuses;
  SQL
  create_view "analytics_dimension_projects", sql_definition: <<-SQL
      SELECT projects.id,
      projects.title_multiloc
     FROM projects;
  SQL
  create_view "analytics_build_feedbacks", sql_definition: <<-SQL
      SELECT a.post_id,
      min(a.feedback_first_date) AS feedback_first_date,
      max(a.feedback_official) AS feedback_official,
      max(a.feedback_status_change) AS feedback_status_change
     FROM ( SELECT activities.item_id AS post_id,
              min(activities.created_at) AS feedback_first_date,
              0 AS feedback_official,
              1 AS feedback_status_change
             FROM activities
            WHERE (((activities.action)::text = 'changed_status'::text) AND ((activities.item_type)::text = ANY (ARRAY[('Idea'::character varying)::text, ('Initiative'::character varying)::text])))
            GROUP BY activities.item_id
          UNION ALL
           SELECT official_feedbacks.post_id,
              min(official_feedbacks.created_at) AS feedback_first_date,
              1 AS feedback_official,
              0 AS feedback_status_change
             FROM official_feedbacks
            GROUP BY official_feedbacks.post_id) a
    GROUP BY a.post_id;
  SQL
  create_view "analytics_fact_posts", sql_definition: <<-SQL
      SELECT i.id,
      i.author_id AS user_id,
      i.project_id,
      adt.id AS type_id,
      (i.created_at)::date AS created_date_id,
      (abf.feedback_first_date)::date AS feedback_first_date,
      (abf.feedback_first_date - i.created_at) AS feedback_time_taken,
      COALESCE(abf.feedback_official, 0) AS feedback_official,
      COALESCE(abf.feedback_status_change, 0) AS feedback_status_change,
          CASE
              WHEN (abf.feedback_first_date IS NULL) THEN 1
              ELSE 0
          END AS feedback_none,
      (i.upvotes_count + i.downvotes_count) AS votes_count,
      i.upvotes_count,
      i.downvotes_count,
      i.idea_status_id AS status_id
     FROM ((ideas i
       JOIN analytics_dimension_types adt ON (((adt.name)::text = 'idea'::text)))
       LEFT JOIN analytics_build_feedbacks abf ON ((abf.post_id = i.id)))
  UNION ALL
   SELECT i.id,
      i.author_id AS user_id,
      NULL::uuid AS project_id,
      adt.id AS type_id,
      (i.created_at)::date AS created_date_id,
      (abf.feedback_first_date)::date AS feedback_first_date,
      (abf.feedback_first_date - i.created_at) AS feedback_time_taken,
      COALESCE(abf.feedback_official, 0) AS feedback_official,
      COALESCE(abf.feedback_status_change, 0) AS feedback_status_change,
          CASE
              WHEN (abf.feedback_first_date IS NULL) THEN 1
              ELSE 0
          END AS feedback_none,
      (i.upvotes_count + i.downvotes_count) AS votes_count,
      i.upvotes_count,
      i.downvotes_count,
      isc.initiative_status_id AS status_id
     FROM (((initiatives i
       JOIN analytics_dimension_types adt ON (((adt.name)::text = 'initiative'::text)))
       LEFT JOIN analytics_build_feedbacks abf ON ((abf.post_id = i.id)))
       LEFT JOIN initiative_status_changes isc ON (((isc.initiative_id = i.id) AND (isc.updated_at = ( SELECT max(isc_.updated_at) AS max
             FROM initiative_status_changes isc_
            WHERE (isc_.initiative_id = i.id))))));
  SQL
  create_view "analytics_fact_participations", sql_definition: <<-SQL
      SELECT i.id,
      i.author_id AS user_id,
      i.project_id,
      adt.id AS type_id,
      (i.created_at)::date AS created_date,
      (i.upvotes_count + i.downvotes_count) AS votes_count,
      i.upvotes_count,
      i.downvotes_count
     FROM (ideas i
       JOIN analytics_dimension_types adt ON (((adt.name)::text = 'idea'::text)))
  UNION ALL
   SELECT i.id,
      i.author_id AS user_id,
      NULL::uuid AS project_id,
      adt.id AS type_id,
      (i.created_at)::date AS created_date,
      (i.upvotes_count + i.downvotes_count) AS votes_count,
      i.upvotes_count,
      i.downvotes_count
     FROM (initiatives i
       JOIN analytics_dimension_types adt ON (((adt.name)::text = 'initiative'::text)))
  UNION ALL
   SELECT c.id,
      c.author_id AS user_id,
      i.project_id,
      adt.id AS type_id,
      (c.created_at)::date AS created_date,
      (c.upvotes_count + c.downvotes_count) AS votes_count,
      c.upvotes_count,
      c.downvotes_count
     FROM (((comments c
       JOIN analytics_dimension_types adt ON (((adt.name)::text = 'comment'::text)))
       JOIN analytics_dimension_dates add ON ((add.date = (c.created_at)::date)))
       LEFT JOIN ideas i ON ((c.post_id = i.id)))
  UNION ALL
   SELECT v.id,
      v.user_id,
      COALESCE(i.project_id, ic.project_id) AS project_id,
      adt.id AS type_id,
      (v.created_at)::date AS created_date,
      1 AS votes_count,
          CASE
              WHEN ((v.mode)::text = 'up'::text) THEN 1
              ELSE 0
          END AS upvotes_count,
          CASE
              WHEN ((v.mode)::text = 'down'::text) THEN 1
              ELSE 0
          END AS downvotes_count
     FROM ((((votes v
       JOIN analytics_dimension_types adt ON (((adt.name)::text = 'vote'::text)))
       LEFT JOIN ideas i ON ((i.id = v.votable_id)))
       LEFT JOIN comments c ON ((c.id = v.votable_id)))
       LEFT JOIN ideas ic ON ((ic.id = c.post_id)));
  SQL
  create_view "analytics_dimension_users", sql_definition: <<-SQL
      SELECT users.id,
      COALESCE(((users.roles -> 0) ->> 'type'::text), 'citizen'::text) AS role
     FROM users;
  SQL
end<|MERGE_RESOLUTION|>--- conflicted
+++ resolved
@@ -10,11 +10,7 @@
 #
 # It's strongly recommended that you check this file into your version control system.
 
-<<<<<<< HEAD
-ActiveRecord::Schema.define(version: 2022_09_21_102230) do
-=======
 ActiveRecord::Schema.define(version: 2022_09_27_100512) do
->>>>>>> 971c35d3
 
   # These are extensions that must be enabled in order to support this database
   enable_extension "pgcrypto"
@@ -57,10 +53,6 @@
     t.index ["rgt"], name: "index_admin_publications_on_rgt"
   end
 
-  create_table "analytics_dimension_channels", id: :uuid, default: -> { "gen_random_uuid()" }, force: :cascade do |t|
-    t.jsonb "name_multiloc"
-  end
-
   create_table "analytics_dimension_dates", primary_key: "date", id: :date, force: :cascade do |t|
     t.string "year"
     t.string "month"
@@ -69,8 +61,6 @@
 
   create_table "analytics_dimension_locales", id: :uuid, default: -> { "gen_random_uuid()" }, force: :cascade do |t|
     t.string "name"
-<<<<<<< HEAD
-=======
   end
 
   create_table "analytics_dimension_locales_fact_visits", id: false, force: :cascade do |t|
@@ -91,7 +81,6 @@
     t.string "key"
     t.string "name"
     t.index ["key"], name: "i_d_referrer_key", unique: true
->>>>>>> 971c35d3
   end
 
   create_table "analytics_dimension_types", id: :uuid, default: -> { "gen_random_uuid()" }, force: :cascade do |t|
@@ -102,23 +91,11 @@
   create_table "analytics_fact_visits", id: :uuid, default: -> { "gen_random_uuid()" }, force: :cascade do |t|
     t.string "visitor_id", null: false
     t.uuid "dimension_user_id"
-<<<<<<< HEAD
-    t.uuid "dimension_channel_id"
-=======
     t.uuid "dimension_referrer_type_id"
->>>>>>> 971c35d3
     t.date "dimension_date_first_action_id"
     t.date "dimension_date_last_action_id"
     t.integer "duration", null: false
     t.integer "pages_visited", null: false
-<<<<<<< HEAD
-    t.boolean "returning_visitor", default: true, null: false
-    t.integer "matomo_visit_id", null: false
-    t.datetime "matomo_last_action_time", null: false
-    t.index ["dimension_channel_id"], name: "i_v_channel"
-    t.index ["dimension_date_first_action_id"], name: "i_v_first_action"
-    t.index ["dimension_date_last_action_id"], name: "i_v_last_action"
-=======
     t.boolean "returning_visitor", default: false, null: false
     t.string "referrer_name"
     t.string "referrer_url"
@@ -127,29 +104,11 @@
     t.index ["dimension_date_first_action_id"], name: "i_v_first_action"
     t.index ["dimension_date_last_action_id"], name: "i_v_last_action"
     t.index ["dimension_referrer_type_id"], name: "i_v_referrer_type"
->>>>>>> 971c35d3
     t.index ["dimension_user_id"], name: "i_v_user"
     t.index ["matomo_last_action_time"], name: "i_v_timestamp"
     t.index ["matomo_visit_id"], name: "i_v_matomo_visit", unique: true
   end
 
-<<<<<<< HEAD
-  create_table "analytics_join_locale_visits", id: false, force: :cascade do |t|
-    t.uuid "dimension_locale_id"
-    t.uuid "fact_visit_id"
-    t.index ["dimension_locale_id"], name: "index_analytics_join_locale_visits_on_dimension_locale_id"
-    t.index ["fact_visit_id"], name: "index_analytics_join_locale_visits_on_fact_visit_id"
-  end
-
-  create_table "analytics_join_project_visits", id: false, force: :cascade do |t|
-    t.uuid "dimension_project_id"
-    t.uuid "fact_visit_id"
-    t.index ["dimension_project_id"], name: "index_analytics_join_project_visits_on_dimension_project_id"
-    t.index ["fact_visit_id"], name: "index_analytics_join_project_visits_on_fact_visit_id"
-  end
-
-=======
->>>>>>> 971c35d3
   create_table "app_configurations", id: :uuid, default: -> { "gen_random_uuid()" }, force: :cascade do |t|
     t.string "name"
     t.string "host"
@@ -1312,21 +1271,12 @@
   end
 
   add_foreign_key "activities", "users"
-<<<<<<< HEAD
-  add_foreign_key "analytics_fact_visits", "analytics_dimension_channels", column: "dimension_channel_id"
-  add_foreign_key "analytics_fact_visits", "analytics_dimension_dates", column: "dimension_date_first_action_id", primary_key: "date"
-  add_foreign_key "analytics_fact_visits", "analytics_dimension_dates", column: "dimension_date_last_action_id", primary_key: "date"
-  add_foreign_key "analytics_join_locale_visits", "analytics_dimension_locales", column: "dimension_locale_id"
-  add_foreign_key "analytics_join_locale_visits", "analytics_fact_visits", column: "fact_visit_id"
-  add_foreign_key "analytics_join_project_visits", "analytics_fact_visits", column: "fact_visit_id"
-=======
   add_foreign_key "analytics_dimension_locales_fact_visits", "analytics_dimension_locales", column: "dimension_locale_id"
   add_foreign_key "analytics_dimension_locales_fact_visits", "analytics_fact_visits", column: "fact_visit_id"
   add_foreign_key "analytics_dimension_projects_fact_visits", "analytics_fact_visits", column: "fact_visit_id"
   add_foreign_key "analytics_fact_visits", "analytics_dimension_dates", column: "dimension_date_first_action_id", primary_key: "date"
   add_foreign_key "analytics_fact_visits", "analytics_dimension_dates", column: "dimension_date_last_action_id", primary_key: "date"
   add_foreign_key "analytics_fact_visits", "analytics_dimension_referrer_types", column: "dimension_referrer_type_id"
->>>>>>> 971c35d3
   add_foreign_key "areas", "custom_field_options"
   add_foreign_key "areas_ideas", "areas"
   add_foreign_key "areas_ideas", "ideas"
