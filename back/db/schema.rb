# This file is auto-generated from the current state of the database. Instead
# of editing this file, please use the migrations feature of Active Record to
# incrementally modify your database, and then regenerate this schema definition.
#
# This file is the source Rails uses to define your schema when running `bin/rails
# db:schema:load`. When creating a new database, `bin/rails db:schema:load` tends to
# be faster and is potentially less error prone than running all of your
# migrations from scratch. Old migrations may fail to apply correctly if those
# migrations use external dependencies or application code.
#
# It's strongly recommended that you check this file into your version control system.

<<<<<<< HEAD
ActiveRecord::Schema.define(version: 2022_10_28_082913) do
=======
ActiveRecord::Schema.define(version: 2022_10_27_170719) do
>>>>>>> 5419f2d0

  # These are extensions that must be enabled in order to support this database
  enable_extension "pgcrypto"
  enable_extension "plpgsql"
  enable_extension "postgis"
  enable_extension "uuid-ossp"

  create_table "activities", id: :uuid, default: -> { "gen_random_uuid()" }, force: :cascade do |t|
    t.string "item_type", null: false
    t.uuid "item_id", null: false
    t.string "action", null: false
    t.jsonb "payload", default: {}, null: false
    t.uuid "user_id"
    t.datetime "acted_at", null: false
    t.datetime "created_at", null: false
    t.index ["acted_at"], name: "index_activities_on_acted_at"
    t.index ["action"], name: "index_activities_on_action"
    t.index ["item_type", "item_id"], name: "index_activities_on_item"
    t.index ["user_id"], name: "index_activities_on_user_id"
  end

  create_table "admin_publications", id: :uuid, default: -> { "gen_random_uuid()" }, force: :cascade do |t|
    t.uuid "parent_id"
    t.integer "lft", null: false
    t.integer "rgt", null: false
    t.integer "ordering"
    t.string "publication_status", default: "published", null: false
    t.uuid "publication_id"
    t.string "publication_type"
    t.datetime "created_at", precision: 6, null: false
    t.datetime "updated_at", precision: 6, null: false
    t.integer "depth", default: 0, null: false
    t.boolean "children_allowed", default: true, null: false
    t.integer "children_count", default: 0, null: false
    t.index ["depth"], name: "index_admin_publications_on_depth"
    t.index ["lft"], name: "index_admin_publications_on_lft"
    t.index ["ordering"], name: "index_admin_publications_on_ordering"
    t.index ["parent_id"], name: "index_admin_publications_on_parent_id"
    t.index ["publication_type", "publication_id"], name: "index_admin_publications_on_publication_type_and_publication_id"
    t.index ["rgt"], name: "index_admin_publications_on_rgt"
  end

  create_table "analytics_dimension_dates", primary_key: "date", id: :date, force: :cascade do |t|
    t.string "year"
    t.string "month"
    t.date "week"
  end

  create_table "analytics_dimension_locales", id: :uuid, default: -> { "gen_random_uuid()" }, force: :cascade do |t|
    t.string "name", null: false
    t.index ["name"], name: "index_analytics_dimension_locales_on_name", unique: true
  end

  create_table "analytics_dimension_locales_fact_visits", id: false, force: :cascade do |t|
    t.uuid "dimension_locale_id"
    t.uuid "fact_visit_id"
    t.index ["dimension_locale_id", "fact_visit_id"], name: "i_analytics_dim_locales_fact_visits_on_locale_and_visit_ids", unique: true
    t.index ["dimension_locale_id"], name: "i_l_v_locale"
    t.index ["fact_visit_id"], name: "i_l_v_visit"
  end

  create_table "analytics_dimension_projects_fact_visits", id: false, force: :cascade do |t|
    t.uuid "dimension_project_id"
    t.uuid "fact_visit_id"
    t.index ["dimension_project_id", "fact_visit_id"], name: "i_analytics_dim_projects_fact_visits_on_project_and_visit_ids", unique: true
    t.index ["dimension_project_id"], name: "i_p_v_project"
    t.index ["fact_visit_id"], name: "i_p_v_visit"
  end

  create_table "analytics_dimension_referrer_types", id: :uuid, default: -> { "gen_random_uuid()" }, force: :cascade do |t|
    t.string "key", null: false
    t.string "name", null: false
    t.index ["key"], name: "i_d_referrer_key", unique: true
  end

  create_table "analytics_dimension_types", id: :uuid, default: -> { "gen_random_uuid()" }, force: :cascade do |t|
    t.string "name"
    t.string "parent"
  end

  create_table "analytics_fact_visits", id: :uuid, default: -> { "gen_random_uuid()" }, force: :cascade do |t|
    t.string "visitor_id", null: false
    t.uuid "dimension_user_id"
    t.uuid "dimension_referrer_type_id", null: false
    t.date "dimension_date_first_action_id", null: false
    t.date "dimension_date_last_action_id", null: false
    t.integer "duration", null: false
    t.integer "pages_visited", null: false
    t.boolean "returning_visitor", default: false, null: false
    t.string "referrer_name"
    t.string "referrer_url"
    t.integer "matomo_visit_id", null: false
    t.datetime "matomo_last_action_time", null: false
    t.index ["dimension_date_first_action_id"], name: "i_v_first_action"
    t.index ["dimension_date_last_action_id"], name: "i_v_last_action"
    t.index ["dimension_referrer_type_id"], name: "i_v_referrer_type"
    t.index ["dimension_user_id"], name: "i_v_user"
    t.index ["matomo_last_action_time"], name: "i_v_timestamp"
    t.index ["matomo_visit_id"], name: "i_v_matomo_visit", unique: true
  end

  create_table "app_configurations", id: :uuid, default: -> { "gen_random_uuid()" }, force: :cascade do |t|
    t.string "name"
    t.string "host"
    t.string "logo"
    t.string "favicon"
    t.jsonb "settings", default: {}
    t.datetime "created_at", precision: 6, null: false
    t.datetime "updated_at", precision: 6, null: false
    t.jsonb "style", default: {}
  end

  create_table "areas", id: :uuid, default: -> { "gen_random_uuid()" }, force: :cascade do |t|
    t.jsonb "title_multiloc", default: {}
    t.jsonb "description_multiloc", default: {}
    t.datetime "created_at", null: false
    t.datetime "updated_at", null: false
    t.integer "ordering"
    t.uuid "custom_field_option_id"
    t.index ["custom_field_option_id"], name: "index_areas_on_custom_field_option_id"
  end

  create_table "areas_ideas", id: :uuid, default: -> { "uuid_generate_v4()" }, force: :cascade do |t|
    t.uuid "area_id"
    t.uuid "idea_id"
    t.index ["area_id"], name: "index_areas_ideas_on_area_id"
    t.index ["idea_id", "area_id"], name: "index_areas_ideas_on_idea_id_and_area_id", unique: true
    t.index ["idea_id"], name: "index_areas_ideas_on_idea_id"
  end

  create_table "areas_initiatives", id: :uuid, default: -> { "gen_random_uuid()" }, force: :cascade do |t|
    t.uuid "area_id"
    t.uuid "initiative_id"
    t.index ["area_id"], name: "index_areas_initiatives_on_area_id"
    t.index ["initiative_id", "area_id"], name: "index_areas_initiatives_on_initiative_id_and_area_id", unique: true
    t.index ["initiative_id"], name: "index_areas_initiatives_on_initiative_id"
  end

  create_table "areas_projects", id: :uuid, default: -> { "uuid_generate_v4()" }, force: :cascade do |t|
    t.uuid "area_id"
    t.uuid "project_id"
    t.index ["area_id"], name: "index_areas_projects_on_area_id"
    t.index ["project_id"], name: "index_areas_projects_on_project_id"
  end

  create_table "baskets", id: :uuid, default: -> { "gen_random_uuid()" }, force: :cascade do |t|
    t.datetime "submitted_at"
    t.uuid "user_id"
    t.uuid "participation_context_id"
    t.string "participation_context_type"
    t.datetime "created_at", null: false
    t.datetime "updated_at", null: false
    t.index ["user_id"], name: "index_baskets_on_user_id"
  end

  create_table "baskets_ideas", id: :uuid, default: -> { "gen_random_uuid()" }, force: :cascade do |t|
    t.uuid "basket_id"
    t.uuid "idea_id"
    t.datetime "created_at", null: false
    t.datetime "updated_at", null: false
    t.index ["basket_id"], name: "index_baskets_ideas_on_basket_id"
    t.index ["idea_id"], name: "index_baskets_ideas_on_idea_id"
  end

  create_table "comments", id: :uuid, default: -> { "gen_random_uuid()" }, force: :cascade do |t|
    t.uuid "author_id"
    t.uuid "post_id"
    t.uuid "parent_id"
    t.integer "lft", null: false
    t.integer "rgt", null: false
    t.jsonb "body_multiloc", default: {}
    t.datetime "created_at", null: false
    t.datetime "updated_at", null: false
    t.integer "upvotes_count", default: 0, null: false
    t.integer "downvotes_count", default: 0, null: false
    t.string "publication_status", default: "published", null: false
    t.datetime "body_updated_at"
    t.integer "children_count", default: 0, null: false
    t.string "post_type"
    t.index ["author_id"], name: "index_comments_on_author_id"
    t.index ["created_at"], name: "index_comments_on_created_at"
    t.index ["lft"], name: "index_comments_on_lft"
    t.index ["parent_id"], name: "index_comments_on_parent_id"
    t.index ["post_id", "post_type"], name: "index_comments_on_post_id_and_post_type"
    t.index ["post_id"], name: "index_comments_on_post_id"
    t.index ["rgt"], name: "index_comments_on_rgt"
  end

  create_table "common_passwords", id: :uuid, default: -> { "gen_random_uuid()" }, force: :cascade do |t|
    t.string "password"
    t.index ["password"], name: "index_common_passwords_on_password"
  end

  create_table "content_builder_layout_images", id: :uuid, default: -> { "gen_random_uuid()" }, force: :cascade do |t|
    t.string "image"
    t.string "code"
    t.datetime "created_at", precision: 6, null: false
    t.datetime "updated_at", precision: 6, null: false
  end

  create_table "content_builder_layouts", id: :uuid, default: -> { "gen_random_uuid()" }, force: :cascade do |t|
    t.jsonb "craftjs_jsonmultiloc", default: {}
    t.string "content_buildable_type", null: false
    t.uuid "content_buildable_id", null: false
    t.string "code", null: false
    t.boolean "enabled", default: false, null: false
    t.datetime "created_at", precision: 6, null: false
    t.datetime "updated_at", precision: 6, null: false
    t.index ["content_buildable_type", "content_buildable_id", "code"], name: "index_content_builder_layouts_content_buidable_type_id_code", unique: true
  end

  create_table "custom_field_options", id: :uuid, default: -> { "gen_random_uuid()" }, force: :cascade do |t|
    t.uuid "custom_field_id"
    t.string "key"
    t.jsonb "title_multiloc", default: {}
    t.integer "ordering"
    t.datetime "created_at", null: false
    t.datetime "updated_at", null: false
    t.index ["custom_field_id", "key"], name: "index_custom_field_options_on_custom_field_id_and_key", unique: true
    t.index ["custom_field_id"], name: "index_custom_field_options_on_custom_field_id"
  end

  create_table "custom_fields", id: :uuid, default: -> { "gen_random_uuid()" }, force: :cascade do |t|
    t.string "resource_type"
    t.string "key"
    t.string "input_type"
    t.jsonb "title_multiloc", default: {}
    t.jsonb "description_multiloc", default: {}
    t.boolean "required", default: false
    t.integer "ordering"
    t.datetime "created_at", null: false
    t.datetime "updated_at", null: false
    t.boolean "enabled", default: true, null: false
    t.string "code"
    t.uuid "resource_id"
    t.boolean "hidden", default: false, null: false
    t.integer "maximum"
    t.jsonb "minimum_label_multiloc", default: {}, null: false
    t.jsonb "maximum_label_multiloc", default: {}, null: false
    t.index ["resource_type", "resource_id"], name: "index_custom_fields_on_resource_type_and_resource_id"
  end

  create_table "custom_forms", id: :uuid, default: -> { "gen_random_uuid()" }, force: :cascade do |t|
    t.datetime "created_at", precision: 6, null: false
    t.datetime "updated_at", precision: 6, null: false
    t.uuid "participation_context_id", null: false
    t.string "participation_context_type", null: false
    t.index ["participation_context_id", "participation_context_type"], name: "index_custom_forms_on_participation_context", unique: true
  end

  create_table "email_campaigns_campaign_email_commands", id: :uuid, default: -> { "gen_random_uuid()" }, force: :cascade do |t|
    t.string "campaign"
    t.uuid "recipient_id"
    t.datetime "commanded_at"
    t.jsonb "tracked_content"
    t.datetime "created_at", null: false
    t.datetime "updated_at", null: false
    t.index ["recipient_id"], name: "index_email_campaigns_campaign_email_commands_on_recipient_id"
  end

  create_table "email_campaigns_campaigns", id: :uuid, default: -> { "gen_random_uuid()" }, force: :cascade do |t|
    t.string "type", null: false
    t.uuid "author_id"
    t.boolean "enabled"
    t.string "sender"
    t.string "reply_to"
    t.jsonb "schedule", default: {}
    t.jsonb "subject_multiloc", default: {}
    t.jsonb "body_multiloc", default: {}
    t.datetime "created_at", null: false
    t.datetime "updated_at", null: false
    t.integer "deliveries_count", default: 0, null: false
    t.index ["author_id"], name: "index_email_campaigns_campaigns_on_author_id"
    t.index ["type"], name: "index_email_campaigns_campaigns_on_type"
  end

  create_table "email_campaigns_campaigns_groups", id: :uuid, default: -> { "gen_random_uuid()" }, force: :cascade do |t|
    t.uuid "campaign_id"
    t.uuid "group_id"
    t.datetime "created_at", null: false
    t.datetime "updated_at", null: false
    t.index ["campaign_id", "group_id"], name: "index_campaigns_groups", unique: true
    t.index ["campaign_id"], name: "index_email_campaigns_campaigns_groups_on_campaign_id"
    t.index ["group_id"], name: "index_email_campaigns_campaigns_groups_on_group_id"
  end

  create_table "email_campaigns_consents", id: :uuid, default: -> { "gen_random_uuid()" }, force: :cascade do |t|
    t.string "campaign_type", null: false
    t.uuid "user_id", null: false
    t.boolean "consented", null: false
    t.datetime "created_at", null: false
    t.datetime "updated_at", null: false
    t.index ["campaign_type", "user_id"], name: "index_email_campaigns_consents_on_campaign_type_and_user_id", unique: true
    t.index ["user_id"], name: "index_email_campaigns_consents_on_user_id"
  end

  create_table "email_campaigns_deliveries", id: :uuid, default: -> { "gen_random_uuid()" }, force: :cascade do |t|
    t.uuid "campaign_id", null: false
    t.uuid "user_id", null: false
    t.string "delivery_status", null: false
    t.jsonb "tracked_content", default: {}
    t.datetime "sent_at"
    t.datetime "created_at", null: false
    t.datetime "updated_at", null: false
    t.index ["campaign_id", "user_id"], name: "index_email_campaigns_deliveries_on_campaign_id_and_user_id"
    t.index ["campaign_id"], name: "index_email_campaigns_deliveries_on_campaign_id"
    t.index ["sent_at"], name: "index_email_campaigns_deliveries_on_sent_at"
    t.index ["user_id"], name: "index_email_campaigns_deliveries_on_user_id"
  end

  create_table "email_campaigns_unsubscription_tokens", id: :uuid, default: -> { "gen_random_uuid()" }, force: :cascade do |t|
    t.string "token", null: false
    t.uuid "user_id", null: false
    t.index ["token"], name: "index_email_campaigns_unsubscription_tokens_on_token"
    t.index ["user_id"], name: "index_email_campaigns_unsubscription_tokens_on_user_id"
  end

  create_table "email_snippets", id: :uuid, default: -> { "gen_random_uuid()" }, force: :cascade do |t|
    t.string "email"
    t.string "snippet"
    t.string "locale"
    t.text "body"
    t.datetime "created_at", null: false
    t.datetime "updated_at", null: false
    t.index ["email", "snippet", "locale"], name: "index_email_snippets_on_email_and_snippet_and_locale"
  end

  create_table "event_files", id: :uuid, default: -> { "gen_random_uuid()" }, force: :cascade do |t|
    t.uuid "event_id"
    t.string "file"
    t.integer "ordering"
    t.datetime "created_at", null: false
    t.datetime "updated_at", null: false
    t.string "name"
    t.index ["event_id"], name: "index_event_files_on_event_id"
  end

  create_table "events", id: :uuid, default: -> { "gen_random_uuid()" }, force: :cascade do |t|
    t.uuid "project_id"
    t.jsonb "title_multiloc", default: {}
    t.jsonb "description_multiloc", default: {}
    t.jsonb "location_multiloc", default: {}
    t.datetime "start_at"
    t.datetime "end_at"
    t.datetime "created_at", null: false
    t.datetime "updated_at", null: false
    t.index ["project_id"], name: "index_events_on_project_id"
  end

  create_table "flag_inappropriate_content_inappropriate_content_flags", id: :uuid, default: -> { "gen_random_uuid()" }, force: :cascade do |t|
    t.uuid "flaggable_id", null: false
    t.string "flaggable_type", null: false
    t.datetime "deleted_at"
    t.string "toxicity_label"
    t.datetime "created_at", precision: 6, null: false
    t.datetime "updated_at", precision: 6, null: false
    t.index ["flaggable_id", "flaggable_type"], name: "inappropriate_content_flags_flaggable"
  end

  create_table "groups", id: :uuid, default: -> { "gen_random_uuid()" }, force: :cascade do |t|
    t.jsonb "title_multiloc", default: {}
    t.string "slug"
    t.integer "memberships_count", default: 0, null: false
    t.datetime "created_at", null: false
    t.datetime "updated_at", null: false
    t.string "membership_type"
    t.jsonb "rules", default: []
    t.index ["slug"], name: "index_groups_on_slug"
  end

  create_table "groups_permissions", id: :uuid, default: -> { "gen_random_uuid()" }, force: :cascade do |t|
    t.uuid "permission_id", null: false
    t.uuid "group_id", null: false
    t.datetime "created_at", null: false
    t.datetime "updated_at", null: false
    t.index ["group_id"], name: "index_groups_permissions_on_group_id"
    t.index ["permission_id"], name: "index_groups_permissions_on_permission_id"
  end

  create_table "groups_projects", id: :uuid, default: -> { "gen_random_uuid()" }, force: :cascade do |t|
    t.uuid "group_id"
    t.uuid "project_id"
    t.datetime "created_at", null: false
    t.datetime "updated_at", null: false
    t.index ["group_id", "project_id"], name: "index_groups_projects_on_group_id_and_project_id", unique: true
    t.index ["group_id"], name: "index_groups_projects_on_group_id"
    t.index ["project_id"], name: "index_groups_projects_on_project_id"
  end

  create_table "home_pages", id: :uuid, default: -> { "gen_random_uuid()" }, force: :cascade do |t|
    t.boolean "top_info_section_enabled", default: false, null: false
    t.jsonb "top_info_section_multiloc", default: {}, null: false
    t.boolean "bottom_info_section_enabled", default: false, null: false
    t.jsonb "bottom_info_section_multiloc", default: {}, null: false
    t.boolean "events_widget_enabled", default: false, null: false
    t.boolean "projects_enabled", default: true, null: false
    t.jsonb "projects_header_multiloc", default: {}, null: false
    t.boolean "banner_avatars_enabled", default: true, null: false
    t.string "banner_layout", default: "full_width_banner_layout", null: false
    t.jsonb "banner_signed_in_header_multiloc", default: {}, null: false
    t.jsonb "banner_cta_signed_in_text_multiloc", default: {}, null: false
    t.string "banner_cta_signed_in_type", default: "no_button", null: false
    t.string "banner_cta_signed_in_url"
    t.jsonb "banner_signed_out_header_multiloc", default: {}, null: false
    t.jsonb "banner_signed_out_subheader_multiloc", default: {}, null: false
    t.string "banner_signed_out_header_overlay_color"
    t.integer "banner_signed_out_header_overlay_opacity"
    t.jsonb "banner_cta_signed_out_text_multiloc", default: {}, null: false
    t.string "banner_cta_signed_out_type", default: "sign_up_button", null: false
    t.string "banner_cta_signed_out_url"
    t.datetime "created_at", precision: 6, null: false
    t.datetime "updated_at", precision: 6, null: false
    t.string "header_bg"
  end

  create_table "id_id_card_lookup_id_cards", id: :uuid, default: -> { "gen_random_uuid()" }, force: :cascade do |t|
    t.string "hashed_card_id"
    t.index ["hashed_card_id"], name: "index_id_id_card_lookup_id_cards_on_hashed_card_id"
  end

  create_table "idea_files", id: :uuid, default: -> { "gen_random_uuid()" }, force: :cascade do |t|
    t.uuid "idea_id"
    t.string "file"
    t.integer "ordering"
    t.datetime "created_at", null: false
    t.datetime "updated_at", null: false
    t.string "name"
    t.index ["idea_id"], name: "index_idea_files_on_idea_id"
  end

  create_table "idea_images", id: :uuid, default: -> { "gen_random_uuid()" }, force: :cascade do |t|
    t.uuid "idea_id"
    t.string "image"
    t.integer "ordering"
    t.datetime "created_at", null: false
    t.datetime "updated_at", null: false
    t.index ["idea_id"], name: "index_idea_images_on_idea_id"
  end

  create_table "idea_statuses", id: :uuid, default: -> { "gen_random_uuid()" }, force: :cascade do |t|
    t.jsonb "title_multiloc", default: {}
    t.integer "ordering"
    t.string "code"
    t.string "color"
    t.datetime "created_at", null: false
    t.datetime "updated_at", null: false
    t.jsonb "description_multiloc", default: {}
    t.integer "ideas_count", default: 0
  end

  create_table "ideas", id: :uuid, default: -> { "gen_random_uuid()" }, force: :cascade do |t|
    t.jsonb "title_multiloc", default: {}
    t.jsonb "body_multiloc", default: {}
    t.string "publication_status"
    t.datetime "published_at"
    t.uuid "project_id"
    t.uuid "author_id"
    t.datetime "created_at", null: false
    t.datetime "updated_at", null: false
    t.integer "upvotes_count", default: 0, null: false
    t.integer "downvotes_count", default: 0, null: false
    t.geography "location_point", limit: {:srid=>4326, :type=>"st_point", :geographic=>true}
    t.string "location_description"
    t.integer "comments_count", default: 0, null: false
    t.uuid "idea_status_id"
    t.string "slug"
    t.integer "budget"
    t.integer "baskets_count", default: 0, null: false
    t.integer "official_feedbacks_count", default: 0, null: false
    t.uuid "assignee_id"
    t.datetime "assigned_at"
    t.integer "proposed_budget"
    t.jsonb "custom_field_values", default: {}, null: false
    t.uuid "creation_phase_id"
    t.index "((to_tsvector('simple'::regconfig, COALESCE((title_multiloc)::text, ''::text)) || to_tsvector('simple'::regconfig, COALESCE((body_multiloc)::text, ''::text))))", name: "index_ideas_search", using: :gin
    t.index ["author_id"], name: "index_ideas_on_author_id"
    t.index ["idea_status_id"], name: "index_ideas_on_idea_status_id"
    t.index ["location_point"], name: "index_ideas_on_location_point", using: :gist
    t.index ["project_id"], name: "index_ideas_on_project_id"
    t.index ["slug"], name: "index_ideas_on_slug", unique: true
  end

  create_table "ideas_phases", id: :uuid, default: -> { "gen_random_uuid()" }, force: :cascade do |t|
    t.uuid "idea_id"
    t.uuid "phase_id"
    t.datetime "created_at", null: false
    t.datetime "updated_at", null: false
    t.index ["idea_id", "phase_id"], name: "index_ideas_phases_on_idea_id_and_phase_id", unique: true
    t.index ["idea_id"], name: "index_ideas_phases_on_idea_id"
    t.index ["phase_id"], name: "index_ideas_phases_on_phase_id"
  end

  create_table "ideas_topics", id: :uuid, default: -> { "uuid_generate_v4()" }, force: :cascade do |t|
    t.uuid "idea_id"
    t.uuid "topic_id"
    t.index ["idea_id", "topic_id"], name: "index_ideas_topics_on_idea_id_and_topic_id", unique: true
    t.index ["idea_id"], name: "index_ideas_topics_on_idea_id"
    t.index ["topic_id"], name: "index_ideas_topics_on_topic_id"
  end

  create_table "identities", id: :uuid, default: -> { "gen_random_uuid()" }, force: :cascade do |t|
    t.string "provider"
    t.string "uid"
    t.jsonb "auth_hash", default: {}
    t.uuid "user_id"
    t.datetime "created_at", null: false
    t.datetime "updated_at", null: false
    t.index ["user_id"], name: "index_identities_on_user_id"
  end

  create_table "impact_tracking_salts", id: :uuid, default: -> { "gen_random_uuid()" }, force: :cascade do |t|
    t.string "salt"
    t.datetime "created_at", precision: 6, null: false
    t.datetime "updated_at", precision: 6, null: false
  end

  create_table "impact_tracking_sessions", id: :uuid, default: -> { "gen_random_uuid()" }, force: :cascade do |t|
    t.string "monthly_user_hash", null: false
    t.string "highest_role"
    t.datetime "created_at", precision: 6, null: false
    t.datetime "updated_at", precision: 6, null: false
    t.index ["monthly_user_hash"], name: "index_impact_tracking_sessions_on_monthly_user_hash"
  end

  create_table "initiative_files", id: :uuid, default: -> { "gen_random_uuid()" }, force: :cascade do |t|
    t.uuid "initiative_id"
    t.string "file"
    t.string "name"
    t.integer "ordering"
    t.datetime "created_at", null: false
    t.datetime "updated_at", null: false
    t.index ["initiative_id"], name: "index_initiative_files_on_initiative_id"
  end

  create_table "initiative_images", id: :uuid, default: -> { "gen_random_uuid()" }, force: :cascade do |t|
    t.uuid "initiative_id"
    t.string "image"
    t.integer "ordering"
    t.datetime "created_at", null: false
    t.datetime "updated_at", null: false
    t.index ["initiative_id"], name: "index_initiative_images_on_initiative_id"
  end

  create_table "initiative_status_changes", id: :uuid, default: -> { "gen_random_uuid()" }, force: :cascade do |t|
    t.uuid "user_id"
    t.uuid "initiative_id"
    t.uuid "initiative_status_id"
    t.uuid "official_feedback_id"
    t.datetime "created_at", null: false
    t.datetime "updated_at", null: false
    t.index ["initiative_id"], name: "index_initiative_status_changes_on_initiative_id"
    t.index ["initiative_status_id"], name: "index_initiative_status_changes_on_initiative_status_id"
    t.index ["official_feedback_id"], name: "index_initiative_status_changes_on_official_feedback_id"
    t.index ["user_id"], name: "index_initiative_status_changes_on_user_id"
  end

  create_table "initiative_statuses", id: :uuid, default: -> { "gen_random_uuid()" }, force: :cascade do |t|
    t.jsonb "title_multiloc", default: {}
    t.jsonb "description_multiloc", default: {}
    t.integer "ordering"
    t.string "code"
    t.string "color"
    t.datetime "created_at", null: false
    t.datetime "updated_at", null: false
  end

  create_table "initiatives", id: :uuid, default: -> { "gen_random_uuid()" }, force: :cascade do |t|
    t.jsonb "title_multiloc", default: {}
    t.jsonb "body_multiloc", default: {}
    t.string "publication_status"
    t.datetime "published_at"
    t.uuid "author_id"
    t.integer "upvotes_count", default: 0, null: false
    t.integer "downvotes_count", default: 0, null: false
    t.geography "location_point", limit: {:srid=>4326, :type=>"st_point", :geographic=>true}
    t.string "location_description"
    t.string "slug"
    t.integer "comments_count", default: 0, null: false
    t.datetime "created_at", null: false
    t.datetime "updated_at", null: false
    t.string "header_bg"
    t.uuid "assignee_id"
    t.integer "official_feedbacks_count", default: 0, null: false
    t.datetime "assigned_at"
    t.index "((to_tsvector('simple'::regconfig, COALESCE((title_multiloc)::text, ''::text)) || to_tsvector('simple'::regconfig, COALESCE((body_multiloc)::text, ''::text))))", name: "index_initiatives_search", using: :gin
    t.index ["author_id"], name: "index_initiatives_on_author_id"
    t.index ["location_point"], name: "index_initiatives_on_location_point", using: :gist
    t.index ["slug"], name: "index_initiatives_on_slug", unique: true
  end

  create_table "initiatives_topics", id: :uuid, default: -> { "gen_random_uuid()" }, force: :cascade do |t|
    t.uuid "initiative_id"
    t.uuid "topic_id"
    t.index ["initiative_id", "topic_id"], name: "index_initiatives_topics_on_initiative_id_and_topic_id", unique: true
    t.index ["initiative_id"], name: "index_initiatives_topics_on_initiative_id"
    t.index ["topic_id"], name: "index_initiatives_topics_on_topic_id"
  end

  create_table "insights_categories", id: :uuid, default: -> { "gen_random_uuid()" }, force: :cascade do |t|
    t.string "name", null: false
    t.uuid "view_id", null: false
    t.integer "position"
    t.datetime "created_at", precision: 6, null: false
    t.datetime "updated_at", precision: 6, null: false
    t.integer "inputs_count", default: 0, null: false
    t.string "source_type"
    t.uuid "source_id"
    t.index ["source_type", "source_id"], name: "index_insights_categories_on_source"
    t.index ["source_type"], name: "index_insights_categories_on_source_type"
    t.index ["view_id", "name"], name: "index_insights_categories_on_view_id_and_name", unique: true
    t.index ["view_id"], name: "index_insights_categories_on_view_id"
  end

  create_table "insights_category_assignments", id: :uuid, default: -> { "gen_random_uuid()" }, force: :cascade do |t|
    t.uuid "category_id", null: false
    t.string "input_type", null: false
    t.uuid "input_id", null: false
    t.boolean "approved", default: true, null: false
    t.datetime "created_at", precision: 6, null: false
    t.datetime "updated_at", precision: 6, null: false
    t.index ["approved"], name: "index_insights_category_assignments_on_approved"
    t.index ["category_id", "input_id", "input_type"], name: "index_single_category_assignment", unique: true
    t.index ["category_id"], name: "index_insights_category_assignments_on_category_id"
    t.index ["input_type", "input_id"], name: "index_insights_category_assignments_on_input_type_and_input_id"
  end

  create_table "insights_data_sources", id: :uuid, default: -> { "gen_random_uuid()" }, force: :cascade do |t|
    t.uuid "view_id", null: false
    t.string "origin_type", null: false
    t.uuid "origin_id", null: false
    t.datetime "created_at", precision: 6, null: false
    t.datetime "updated_at", precision: 6, null: false
    t.index ["origin_type", "origin_id"], name: "index_insights_data_sources_on_origin"
    t.index ["view_id", "origin_type", "origin_id"], name: "index_insights_data_sources_on_view_and_origin", unique: true
    t.index ["view_id"], name: "index_insights_data_sources_on_view_id"
  end

  create_table "insights_processed_flags", id: :uuid, default: -> { "gen_random_uuid()" }, force: :cascade do |t|
    t.string "input_type", null: false
    t.uuid "input_id", null: false
    t.uuid "view_id", null: false
    t.datetime "created_at", precision: 6, null: false
    t.datetime "updated_at", precision: 6, null: false
    t.index ["input_id", "input_type", "view_id"], name: "index_single_processed_flags", unique: true
    t.index ["input_type", "input_id"], name: "index_processed_flags_on_input"
    t.index ["view_id"], name: "index_insights_processed_flags_on_view_id"
  end

  create_table "insights_text_network_analysis_tasks_views", id: :uuid, default: -> { "gen_random_uuid()" }, force: :cascade do |t|
    t.uuid "task_id", null: false
    t.uuid "view_id", null: false
    t.string "language", null: false
    t.datetime "created_at", precision: 6, null: false
    t.datetime "updated_at", precision: 6, null: false
    t.index ["task_id"], name: "index_insights_text_network_analysis_tasks_views_on_task_id"
    t.index ["view_id"], name: "index_insights_text_network_analysis_tasks_views_on_view_id"
  end

  create_table "insights_text_networks", id: :uuid, default: -> { "gen_random_uuid()" }, force: :cascade do |t|
    t.uuid "view_id", null: false
    t.string "language", null: false
    t.jsonb "json_network", null: false
    t.datetime "created_at", precision: 6, null: false
    t.datetime "updated_at", precision: 6, null: false
    t.index ["language"], name: "index_insights_text_networks_on_language"
    t.index ["view_id", "language"], name: "index_insights_text_networks_on_view_id_and_language", unique: true
    t.index ["view_id"], name: "index_insights_text_networks_on_view_id"
  end

  create_table "insights_views", id: :uuid, default: -> { "gen_random_uuid()" }, force: :cascade do |t|
    t.string "name", null: false
    t.datetime "created_at", precision: 6, null: false
    t.datetime "updated_at", precision: 6, null: false
    t.index ["name"], name: "index_insights_views_on_name"
  end

  create_table "insights_zeroshot_classification_tasks", id: :uuid, default: -> { "gen_random_uuid()" }, force: :cascade do |t|
    t.string "task_id", null: false
    t.datetime "created_at", precision: 6, null: false
    t.datetime "updated_at", precision: 6, null: false
    t.index ["task_id"], name: "index_insights_zeroshot_classification_tasks_on_task_id", unique: true
  end

  create_table "insights_zeroshot_classification_tasks_categories", id: false, force: :cascade do |t|
    t.uuid "category_id", null: false
    t.uuid "task_id", null: false
    t.index ["category_id", "task_id"], name: "index_insights_zsc_tasks_categories_on_category_id_and_task_id", unique: true
    t.index ["category_id"], name: "index_insights_zsc_tasks_categories_on_category_id"
    t.index ["task_id"], name: "index_insights_zsc_tasks_categories_on_task_id"
  end

  create_table "insights_zeroshot_classification_tasks_inputs", id: :uuid, default: -> { "gen_random_uuid()" }, force: :cascade do |t|
    t.uuid "task_id", null: false
    t.string "input_type", null: false
    t.uuid "input_id", null: false
    t.index ["input_id", "input_type", "task_id"], name: "index_insights_zsc_tasks_inputs_on_input_and_task_id", unique: true
    t.index ["input_type", "input_id"], name: "index_insights_zsc_tasks_inputs_on_input"
    t.index ["task_id"], name: "index_insights_zeroshot_classification_tasks_inputs_on_task_id"
  end

  create_table "invites", id: :uuid, default: -> { "gen_random_uuid()" }, force: :cascade do |t|
    t.string "token", null: false
    t.uuid "inviter_id"
    t.uuid "invitee_id", null: false
    t.string "invite_text"
    t.datetime "accepted_at"
    t.datetime "created_at", null: false
    t.datetime "updated_at", null: false
    t.boolean "send_invite_email", default: true, null: false
    t.index ["invitee_id"], name: "index_invites_on_invitee_id"
    t.index ["inviter_id"], name: "index_invites_on_inviter_id"
    t.index ["token"], name: "index_invites_on_token"
  end

  create_table "machine_translations_machine_translations", id: :uuid, default: -> { "gen_random_uuid()" }, force: :cascade do |t|
    t.uuid "translatable_id", null: false
    t.string "translatable_type", null: false
    t.string "attribute_name", null: false
    t.string "locale_to", null: false
    t.string "translation", null: false
    t.datetime "created_at", null: false
    t.datetime "updated_at", null: false
    t.index ["translatable_id", "translatable_type", "attribute_name", "locale_to"], name: "machine_translations_lookup", unique: true
    t.index ["translatable_id", "translatable_type"], name: "machine_translations_translatable"
  end

  create_table "maps_layers", id: :uuid, default: -> { "gen_random_uuid()" }, force: :cascade do |t|
    t.uuid "map_config_id", null: false
    t.jsonb "title_multiloc", default: {}, null: false
    t.integer "ordering", null: false
    t.jsonb "geojson", null: false
    t.boolean "default_enabled", default: true, null: false
    t.string "marker_svg_url"
    t.datetime "created_at", precision: 6, null: false
    t.datetime "updated_at", precision: 6, null: false
    t.index ["map_config_id"], name: "index_maps_layers_on_map_config_id"
  end

  create_table "maps_legend_items", id: :uuid, default: -> { "gen_random_uuid()" }, force: :cascade do |t|
    t.uuid "map_config_id", null: false
    t.jsonb "title_multiloc", default: {}, null: false
    t.string "color", null: false
    t.integer "ordering", null: false
    t.datetime "created_at", precision: 6, null: false
    t.datetime "updated_at", precision: 6, null: false
    t.index ["map_config_id"], name: "index_maps_legend_items_on_map_config_id"
  end

  create_table "maps_map_configs", id: :uuid, default: -> { "gen_random_uuid()" }, force: :cascade do |t|
    t.uuid "project_id", null: false
    t.geography "center", limit: {:srid=>4326, :type=>"st_point", :geographic=>true}
    t.decimal "zoom_level", precision: 4, scale: 2
    t.string "tile_provider"
    t.datetime "created_at", precision: 6, null: false
    t.datetime "updated_at", precision: 6, null: false
    t.index ["project_id"], name: "index_maps_map_configs_on_project_id", unique: true
  end

  create_table "memberships", id: :uuid, default: -> { "gen_random_uuid()" }, force: :cascade do |t|
    t.uuid "group_id"
    t.uuid "user_id"
    t.datetime "created_at", null: false
    t.datetime "updated_at", null: false
    t.index ["group_id", "user_id"], name: "index_memberships_on_group_id_and_user_id", unique: true
    t.index ["group_id"], name: "index_memberships_on_group_id"
    t.index ["user_id"], name: "index_memberships_on_user_id"
  end

  create_table "moderation_moderation_statuses", id: :uuid, default: -> { "gen_random_uuid()" }, force: :cascade do |t|
    t.uuid "moderatable_id"
    t.string "moderatable_type"
    t.string "status"
    t.datetime "created_at", null: false
    t.datetime "updated_at", null: false
    t.index ["moderatable_type", "moderatable_id"], name: "moderation_statuses_moderatable", unique: true
  end

  create_table "nav_bar_items", id: :uuid, default: -> { "gen_random_uuid()" }, force: :cascade do |t|
    t.string "code", null: false
    t.integer "ordering"
    t.jsonb "title_multiloc"
    t.uuid "static_page_id"
    t.datetime "created_at", precision: 6, null: false
    t.datetime "updated_at", precision: 6, null: false
    t.index ["code"], name: "index_nav_bar_items_on_code"
    t.index ["ordering"], name: "index_nav_bar_items_on_ordering"
    t.index ["static_page_id"], name: "index_nav_bar_items_on_static_page_id"
  end

  create_table "nlp_text_network_analysis_tasks", id: :uuid, default: -> { "gen_random_uuid()" }, force: :cascade do |t|
    t.string "task_id", null: false
    t.string "handler_class", null: false
    t.datetime "created_at", precision: 6, null: false
    t.datetime "updated_at", precision: 6, null: false
    t.index ["task_id"], name: "index_nlp_text_network_analysis_tasks_on_task_id", unique: true
  end

  create_table "notifications", id: :uuid, default: -> { "gen_random_uuid()" }, force: :cascade do |t|
    t.string "type"
    t.datetime "read_at"
    t.uuid "recipient_id"
    t.uuid "post_id"
    t.uuid "comment_id"
    t.uuid "project_id"
    t.datetime "created_at", null: false
    t.datetime "updated_at", null: false
    t.uuid "initiating_user_id"
    t.uuid "spam_report_id"
    t.uuid "invite_id"
    t.string "reason_code"
    t.string "other_reason"
    t.uuid "post_status_id"
    t.uuid "official_feedback_id"
    t.uuid "phase_id"
    t.string "post_type"
    t.string "post_status_type"
    t.uuid "project_folder_id"
    t.uuid "inappropriate_content_flag_id"
    t.index ["created_at"], name: "index_notifications_on_created_at"
    t.index ["inappropriate_content_flag_id"], name: "index_notifications_on_inappropriate_content_flag_id"
    t.index ["initiating_user_id"], name: "index_notifications_on_initiating_user_id"
    t.index ["invite_id"], name: "index_notifications_on_invite_id"
    t.index ["official_feedback_id"], name: "index_notifications_on_official_feedback_id"
    t.index ["phase_id"], name: "index_notifications_on_phase_id"
    t.index ["post_id", "post_type"], name: "index_notifications_on_post_id_and_post_type"
    t.index ["post_status_id", "post_status_type"], name: "index_notifications_on_post_status_id_and_post_status_type"
    t.index ["post_status_id"], name: "index_notifications_on_post_status_id"
    t.index ["recipient_id", "read_at"], name: "index_notifications_on_recipient_id_and_read_at"
    t.index ["recipient_id"], name: "index_notifications_on_recipient_id"
    t.index ["spam_report_id"], name: "index_notifications_on_spam_report_id"
  end

  create_table "official_feedbacks", id: :uuid, default: -> { "gen_random_uuid()" }, force: :cascade do |t|
    t.jsonb "body_multiloc", default: {}
    t.jsonb "author_multiloc", default: {}
    t.uuid "user_id"
    t.uuid "post_id"
    t.datetime "created_at", null: false
    t.datetime "updated_at", null: false
    t.string "post_type"
    t.index ["post_id", "post_type"], name: "index_official_feedbacks_on_post"
    t.index ["post_id"], name: "index_official_feedbacks_on_post_id"
    t.index ["user_id"], name: "index_official_feedbacks_on_user_id"
  end

  create_table "onboarding_campaign_dismissals", id: :uuid, default: -> { "gen_random_uuid()" }, force: :cascade do |t|
    t.uuid "user_id"
    t.string "campaign_name", null: false
    t.datetime "created_at", null: false
    t.datetime "updated_at", null: false
    t.index ["campaign_name", "user_id"], name: "index_dismissals_on_campaign_name_and_user_id", unique: true
    t.index ["user_id"], name: "index_onboarding_campaign_dismissals_on_user_id"
  end

  create_table "permissions", id: :uuid, default: -> { "gen_random_uuid()" }, force: :cascade do |t|
    t.string "action", null: false
    t.string "permitted_by", null: false
    t.uuid "permission_scope_id"
    t.string "permission_scope_type"
    t.datetime "created_at", null: false
    t.datetime "updated_at", null: false
    t.index ["action"], name: "index_permissions_on_action"
    t.index ["permission_scope_id"], name: "index_permissions_on_permission_scope_id"
  end

  create_table "phase_files", id: :uuid, default: -> { "gen_random_uuid()" }, force: :cascade do |t|
    t.uuid "phase_id"
    t.string "file"
    t.integer "ordering"
    t.datetime "created_at", null: false
    t.datetime "updated_at", null: false
    t.string "name"
    t.index ["phase_id"], name: "index_phase_files_on_phase_id"
  end

  create_table "phases", id: :uuid, default: -> { "gen_random_uuid()" }, force: :cascade do |t|
    t.uuid "project_id"
    t.jsonb "title_multiloc", default: {}
    t.jsonb "description_multiloc", default: {}
    t.date "start_at"
    t.date "end_at"
    t.datetime "created_at", null: false
    t.datetime "updated_at", null: false
    t.string "participation_method", default: "ideation", null: false
    t.boolean "posting_enabled", default: true
    t.boolean "commenting_enabled", default: true
    t.boolean "voting_enabled", default: true, null: false
    t.string "upvoting_method", default: "unlimited", null: false
    t.integer "upvoting_limited_max", default: 10
    t.string "survey_embed_url"
    t.string "survey_service"
    t.string "presentation_mode", default: "card"
    t.integer "max_budget"
    t.boolean "poll_anonymous", default: false, null: false
    t.boolean "downvoting_enabled", default: true, null: false
    t.integer "ideas_count", default: 0, null: false
    t.string "ideas_order"
    t.string "input_term", default: "idea"
    t.integer "min_budget", default: 0
    t.string "downvoting_method", default: "unlimited", null: false
    t.integer "downvoting_limited_max", default: 10
    t.index ["project_id"], name: "index_phases_on_project_id"
  end

  create_table "pins", id: :uuid, default: -> { "gen_random_uuid()" }, force: :cascade do |t|
    t.uuid "admin_publication_id", null: false
    t.string "page_type", null: false
    t.uuid "page_id", null: false
    t.datetime "created_at", precision: 6, null: false
    t.datetime "updated_at", precision: 6, null: false
    t.index ["admin_publication_id"], name: "index_pins_on_admin_publication_id"
    t.index ["page_id", "admin_publication_id"], name: "index_pins_on_page_id_and_admin_publication_id", unique: true
  end

  create_table "polls_options", id: :uuid, default: -> { "gen_random_uuid()" }, force: :cascade do |t|
    t.uuid "question_id"
    t.jsonb "title_multiloc", default: {}, null: false
    t.integer "ordering"
    t.datetime "created_at", null: false
    t.datetime "updated_at", null: false
    t.index ["question_id"], name: "index_polls_options_on_question_id"
  end

  create_table "polls_questions", id: :uuid, default: -> { "gen_random_uuid()" }, force: :cascade do |t|
    t.uuid "participation_context_id", null: false
    t.string "participation_context_type", null: false
    t.jsonb "title_multiloc", default: {}, null: false
    t.integer "ordering"
    t.datetime "created_at", null: false
    t.datetime "updated_at", null: false
    t.string "question_type", default: "single_option", null: false
    t.integer "max_options"
    t.index ["participation_context_type", "participation_context_id"], name: "index_poll_questions_on_participation_context"
  end

  create_table "polls_response_options", id: :uuid, default: -> { "gen_random_uuid()" }, force: :cascade do |t|
    t.uuid "response_id"
    t.uuid "option_id"
    t.datetime "created_at", null: false
    t.datetime "updated_at", null: false
    t.index ["option_id"], name: "index_polls_response_options_on_option_id"
    t.index ["response_id"], name: "index_polls_response_options_on_response_id"
  end

  create_table "polls_responses", id: :uuid, default: -> { "gen_random_uuid()" }, force: :cascade do |t|
    t.uuid "participation_context_id", null: false
    t.string "participation_context_type", null: false
    t.uuid "user_id"
    t.datetime "created_at", null: false
    t.datetime "updated_at", null: false
    t.index ["participation_context_id", "participation_context_type", "user_id"], name: "index_polls_responses_on_participation_context_and_user_id", unique: true
    t.index ["participation_context_type", "participation_context_id"], name: "index_poll_responses_on_participation_context"
    t.index ["user_id"], name: "index_polls_responses_on_user_id"
  end

  create_table "project_files", id: :uuid, default: -> { "gen_random_uuid()" }, force: :cascade do |t|
    t.uuid "project_id"
    t.string "file"
    t.integer "ordering"
    t.datetime "created_at", null: false
    t.datetime "updated_at", null: false
    t.string "name"
    t.index ["project_id"], name: "index_project_files_on_project_id"
  end

  create_table "project_folders_files", id: :uuid, default: -> { "gen_random_uuid()" }, force: :cascade do |t|
    t.uuid "project_folder_id"
    t.string "file"
    t.string "name"
    t.integer "ordering"
    t.datetime "created_at", precision: 6, null: false
    t.datetime "updated_at", precision: 6, null: false
    t.index ["project_folder_id"], name: "index_project_folders_files_on_project_folder_id"
  end

  create_table "project_folders_folders", id: :uuid, default: -> { "gen_random_uuid()" }, force: :cascade do |t|
    t.jsonb "title_multiloc"
    t.jsonb "description_multiloc"
    t.jsonb "description_preview_multiloc"
    t.string "header_bg"
    t.string "slug"
    t.datetime "created_at", precision: 6, null: false
    t.datetime "updated_at", precision: 6, null: false
    t.index ["slug"], name: "index_project_folders_folders_on_slug"
  end

  create_table "project_folders_images", id: :uuid, default: -> { "gen_random_uuid()" }, force: :cascade do |t|
    t.uuid "project_folder_id"
    t.string "image"
    t.integer "ordering"
    t.datetime "created_at", precision: 6, null: false
    t.datetime "updated_at", precision: 6, null: false
    t.index ["project_folder_id"], name: "index_project_folders_images_on_project_folder_id"
  end

  create_table "project_images", id: :uuid, default: -> { "gen_random_uuid()" }, force: :cascade do |t|
    t.uuid "project_id"
    t.string "image"
    t.integer "ordering"
    t.datetime "created_at", null: false
    t.datetime "updated_at", null: false
    t.index ["project_id"], name: "index_project_images_on_project_id"
  end

  create_table "projects", id: :uuid, default: -> { "gen_random_uuid()" }, force: :cascade do |t|
    t.jsonb "title_multiloc", default: {}
    t.jsonb "description_multiloc", default: {}
    t.string "slug"
    t.datetime "created_at", null: false
    t.datetime "updated_at", null: false
    t.string "header_bg"
    t.integer "ideas_count", default: 0, null: false
    t.string "visible_to", default: "public", null: false
    t.jsonb "description_preview_multiloc", default: {}
    t.string "presentation_mode", default: "card"
    t.string "participation_method", default: "ideation"
    t.boolean "posting_enabled", default: true
    t.boolean "commenting_enabled", default: true
    t.boolean "voting_enabled", default: true, null: false
    t.string "upvoting_method", default: "unlimited", null: false
    t.integer "upvoting_limited_max", default: 10
    t.string "process_type", default: "timeline", null: false
    t.string "internal_role"
    t.string "survey_embed_url"
    t.string "survey_service"
    t.integer "max_budget"
    t.integer "comments_count", default: 0, null: false
    t.uuid "default_assignee_id"
    t.boolean "poll_anonymous", default: false, null: false
    t.boolean "downvoting_enabled", default: true, null: false
    t.string "ideas_order"
    t.string "input_term", default: "idea"
    t.integer "min_budget", default: 0
    t.string "downvoting_method", default: "unlimited", null: false
    t.integer "downvoting_limited_max", default: 10
    t.boolean "include_all_areas", default: false, null: false
    t.index ["slug"], name: "index_projects_on_slug", unique: true
  end

  create_table "projects_allowed_input_topics", id: :uuid, default: -> { "uuid_generate_v4()" }, force: :cascade do |t|
    t.uuid "project_id"
    t.uuid "topic_id"
    t.datetime "created_at", precision: 6, null: false
    t.datetime "updated_at", precision: 6, null: false
    t.integer "ordering"
    t.index ["project_id"], name: "index_projects_allowed_input_topics_on_project_id"
    t.index ["topic_id"], name: "index_projects_allowed_input_topics_on_topic_id"
  end

  create_table "projects_topics", id: :uuid, default: -> { "gen_random_uuid()" }, force: :cascade do |t|
    t.uuid "topic_id", null: false
    t.uuid "project_id", null: false
    t.datetime "created_at", precision: 6, null: false
    t.datetime "updated_at", precision: 6, null: false
    t.index ["project_id"], name: "index_projects_topics_on_project_id"
    t.index ["topic_id"], name: "index_projects_topics_on_topic_id"
  end

  create_table "public_api_api_clients", id: :uuid, default: -> { "gen_random_uuid()" }, force: :cascade do |t|
    t.string "name"
    t.string "secret"
    t.uuid "tenant_id"
    t.datetime "created_at", null: false
    t.datetime "updated_at", null: false
    t.index ["tenant_id"], name: "index_public_api_api_clients_on_tenant_id"
  end

  create_table "que_jobs", comment: "4", force: :cascade do |t|
    t.integer "priority", limit: 2, default: 100, null: false
    t.datetime "run_at", default: -> { "now()" }, null: false
    t.text "job_class", null: false
    t.integer "error_count", default: 0, null: false
    t.text "last_error_message"
    t.text "queue", default: "default", null: false
    t.text "last_error_backtrace"
    t.datetime "finished_at"
    t.datetime "expired_at"
    t.jsonb "args", default: [], null: false
    t.jsonb "data", default: {}, null: false
    t.index ["args"], name: "que_jobs_args_gin_idx", opclass: :jsonb_path_ops, using: :gin
    t.index ["data"], name: "que_jobs_data_gin_idx", opclass: :jsonb_path_ops, using: :gin
    t.index ["queue", "priority", "run_at", "id"], name: "que_poll_idx", where: "((finished_at IS NULL) AND (expired_at IS NULL))"
  end

  create_table "que_lockers", primary_key: "pid", id: :integer, default: nil, force: :cascade do |t|
    t.integer "worker_count", null: false
    t.integer "worker_priorities", null: false, array: true
    t.integer "ruby_pid", null: false
    t.text "ruby_hostname", null: false
    t.text "queues", null: false, array: true
    t.boolean "listening", null: false
  end

  create_table "que_values", primary_key: "key", id: :text, force: :cascade do |t|
    t.jsonb "value", default: {}, null: false
  end

  create_table "spam_reports", id: :uuid, default: -> { "gen_random_uuid()" }, force: :cascade do |t|
    t.uuid "spam_reportable_id", null: false
    t.string "spam_reportable_type", null: false
    t.datetime "reported_at", null: false
    t.string "reason_code"
    t.string "other_reason"
    t.uuid "user_id"
    t.datetime "created_at", null: false
    t.datetime "updated_at", null: false
    t.index ["reported_at"], name: "index_spam_reports_on_reported_at"
    t.index ["spam_reportable_type", "spam_reportable_id"], name: "spam_reportable_index"
    t.index ["user_id"], name: "index_spam_reports_on_user_id"
  end

  create_table "static_page_files", id: :uuid, default: -> { "gen_random_uuid()" }, force: :cascade do |t|
    t.uuid "static_page_id"
    t.string "file"
    t.integer "ordering"
    t.string "name"
    t.datetime "created_at", null: false
    t.datetime "updated_at", null: false
    t.index ["static_page_id"], name: "index_static_page_files_on_static_page_id"
  end

  create_table "static_pages", id: :uuid, default: -> { "gen_random_uuid()" }, force: :cascade do |t|
    t.jsonb "title_multiloc", default: {}
    t.jsonb "body_multiloc", default: {}
    t.string "slug"
    t.datetime "created_at", null: false
    t.datetime "updated_at", null: false
    t.string "code", null: false
    t.jsonb "top_info_section_multiloc", default: {}, null: false
    t.boolean "banner_enabled", default: false, null: false
    t.string "banner_layout", default: "full_width_banner_layout", null: false
    t.string "banner_overlay_color"
    t.integer "banner_overlay_opacity"
    t.jsonb "banner_cta_button_multiloc", default: {}, null: false
    t.string "banner_cta_button_type", default: "no_button", null: false
    t.string "banner_cta_button_url"
    t.jsonb "banner_header_multiloc", default: {}, null: false
    t.jsonb "banner_subheader_multiloc", default: {}, null: false
    t.boolean "top_info_section_enabled", default: false, null: false
    t.boolean "files_section_enabled", default: false, null: false
    t.boolean "projects_enabled", default: false, null: false
    t.string "projects_filter_type"
    t.boolean "events_widget_enabled", default: false, null: false
    t.boolean "bottom_info_section_enabled", default: false, null: false
    t.jsonb "bottom_info_section_multiloc", default: {}, null: false
    t.string "header_bg"
    t.index ["code"], name: "index_static_pages_on_code"
    t.index ["slug"], name: "index_static_pages_on_slug", unique: true
  end

  create_table "surveys_responses", id: :uuid, default: -> { "gen_random_uuid()" }, force: :cascade do |t|
    t.uuid "participation_context_id", null: false
    t.string "participation_context_type", null: false
    t.string "survey_service", null: false
    t.string "external_survey_id", null: false
    t.string "external_response_id", null: false
    t.uuid "user_id"
    t.datetime "started_at"
    t.datetime "submitted_at", null: false
    t.jsonb "answers", default: {}
    t.datetime "created_at", null: false
    t.datetime "updated_at", null: false
    t.index ["participation_context_type", "participation_context_id"], name: "index_surveys_responses_on_participation_context"
    t.index ["user_id"], name: "index_surveys_responses_on_user_id"
  end

  create_table "tenants", id: :uuid, default: -> { "gen_random_uuid()" }, force: :cascade do |t|
    t.string "name"
    t.string "host"
    t.jsonb "settings", default: {}
    t.datetime "created_at", null: false
    t.datetime "updated_at", null: false
    t.string "logo"
    t.string "favicon"
    t.jsonb "style", default: {}
    t.datetime "deleted_at"
    t.datetime "creation_finalized_at"
    t.index ["creation_finalized_at"], name: "index_tenants_on_creation_finalized_at"
    t.index ["deleted_at"], name: "index_tenants_on_deleted_at"
    t.index ["host"], name: "index_tenants_on_host"
  end

  create_table "text_images", id: :uuid, default: -> { "gen_random_uuid()" }, force: :cascade do |t|
    t.string "imageable_type", null: false
    t.uuid "imageable_id", null: false
    t.string "imageable_field"
    t.string "image"
    t.datetime "created_at", null: false
    t.datetime "updated_at", null: false
    t.string "text_reference", null: false
  end

  create_table "texting_campaigns", id: :uuid, default: -> { "gen_random_uuid()" }, force: :cascade do |t|
    t.string "phone_numbers", default: [], null: false, array: true
    t.text "message", null: false
    t.datetime "sent_at"
    t.string "status", null: false
    t.datetime "created_at", precision: 6, null: false
    t.datetime "updated_at", precision: 6, null: false
  end

  create_table "topics", id: :uuid, default: -> { "gen_random_uuid()" }, force: :cascade do |t|
    t.jsonb "title_multiloc", default: {}
    t.jsonb "description_multiloc", default: {}
    t.string "icon"
    t.datetime "created_at", null: false
    t.datetime "updated_at", null: false
    t.integer "ordering"
    t.string "code", default: "custom", null: false
  end

  create_table "user_custom_fields_representativeness_ref_distributions", id: :uuid, default: -> { "gen_random_uuid()" }, force: :cascade do |t|
    t.uuid "custom_field_id", null: false
    t.jsonb "distribution", null: false
    t.datetime "created_at", precision: 6, null: false
    t.datetime "updated_at", precision: 6, null: false
    t.string "type"
    t.index ["custom_field_id"], name: "index_ucf_representativeness_ref_distributions_on_custom_field"
  end

  create_table "users", id: :uuid, default: -> { "gen_random_uuid()" }, force: :cascade do |t|
    t.string "email"
    t.string "password_digest"
    t.string "slug"
    t.jsonb "roles", default: []
    t.string "reset_password_token"
    t.datetime "created_at", null: false
    t.datetime "updated_at", null: false
    t.string "avatar"
    t.string "first_name"
    t.string "last_name"
    t.string "locale"
    t.jsonb "bio_multiloc", default: {}
    t.boolean "cl1_migrated", default: false
    t.string "invite_status"
    t.jsonb "custom_field_values", default: {}
    t.datetime "registration_completed_at"
    t.boolean "verified", default: false, null: false
    t.datetime "email_confirmed_at"
    t.string "email_confirmation_code"
    t.integer "email_confirmation_retry_count", default: 0, null: false
    t.integer "email_confirmation_code_reset_count", default: 0, null: false
    t.datetime "email_confirmation_code_sent_at"
    t.boolean "confirmation_required", default: true, null: false
    t.index "lower((email)::text)", name: "users_unique_lower_email_idx", unique: true
    t.index ["email"], name: "index_users_on_email"
    t.index ["registration_completed_at"], name: "index_users_on_registration_completed_at"
    t.index ["slug"], name: "index_users_on_slug", unique: true
  end

  create_table "verification_verifications", id: :uuid, default: -> { "gen_random_uuid()" }, force: :cascade do |t|
    t.uuid "user_id"
    t.string "method_name", null: false
    t.string "hashed_uid", null: false
    t.boolean "active", default: true, null: false
    t.datetime "created_at", null: false
    t.datetime "updated_at", null: false
    t.index ["hashed_uid"], name: "index_verification_verifications_on_hashed_uid"
    t.index ["user_id"], name: "index_verification_verifications_on_user_id"
  end

  create_table "volunteering_causes", id: :uuid, default: -> { "gen_random_uuid()" }, force: :cascade do |t|
    t.uuid "participation_context_id", null: false
    t.string "participation_context_type", null: false
    t.jsonb "title_multiloc", default: {}, null: false
    t.jsonb "description_multiloc", default: {}, null: false
    t.integer "volunteers_count", default: 0, null: false
    t.string "image"
    t.integer "ordering", null: false
    t.datetime "created_at", precision: 6, null: false
    t.datetime "updated_at", precision: 6, null: false
    t.index ["ordering"], name: "index_volunteering_causes_on_ordering"
    t.index ["participation_context_type", "participation_context_id"], name: "index_volunteering_causes_on_participation_context"
  end

  create_table "volunteering_volunteers", id: :uuid, default: -> { "gen_random_uuid()" }, force: :cascade do |t|
    t.uuid "cause_id", null: false
    t.uuid "user_id", null: false
    t.datetime "created_at", precision: 6, null: false
    t.datetime "updated_at", precision: 6, null: false
    t.index ["cause_id", "user_id"], name: "index_volunteering_volunteers_on_cause_id_and_user_id", unique: true
    t.index ["user_id"], name: "index_volunteering_volunteers_on_user_id"
  end

  create_table "votes", id: :uuid, default: -> { "gen_random_uuid()" }, force: :cascade do |t|
    t.uuid "votable_id"
    t.string "votable_type"
    t.uuid "user_id"
    t.string "mode", null: false
    t.datetime "created_at", null: false
    t.datetime "updated_at", null: false
    t.index ["user_id"], name: "index_votes_on_user_id"
    t.index ["votable_type", "votable_id", "user_id"], name: "index_votes_on_votable_type_and_votable_id_and_user_id", unique: true
    t.index ["votable_type", "votable_id"], name: "index_votes_on_votable_type_and_votable_id"
  end

  add_foreign_key "activities", "users"
  add_foreign_key "analytics_dimension_locales_fact_visits", "analytics_dimension_locales", column: "dimension_locale_id"
  add_foreign_key "analytics_dimension_locales_fact_visits", "analytics_fact_visits", column: "fact_visit_id"
  add_foreign_key "analytics_dimension_projects_fact_visits", "analytics_fact_visits", column: "fact_visit_id"
  add_foreign_key "analytics_fact_visits", "analytics_dimension_dates", column: "dimension_date_first_action_id", primary_key: "date"
  add_foreign_key "analytics_fact_visits", "analytics_dimension_dates", column: "dimension_date_last_action_id", primary_key: "date"
  add_foreign_key "analytics_fact_visits", "analytics_dimension_referrer_types", column: "dimension_referrer_type_id"
  add_foreign_key "areas", "custom_field_options"
  add_foreign_key "areas_ideas", "areas"
  add_foreign_key "areas_ideas", "ideas"
  add_foreign_key "areas_initiatives", "areas"
  add_foreign_key "areas_initiatives", "initiatives"
  add_foreign_key "areas_projects", "areas"
  add_foreign_key "areas_projects", "projects"
  add_foreign_key "baskets", "users"
  add_foreign_key "baskets_ideas", "baskets"
  add_foreign_key "baskets_ideas", "ideas"
  add_foreign_key "comments", "users", column: "author_id"
  add_foreign_key "custom_field_options", "custom_fields"
  add_foreign_key "email_campaigns_campaign_email_commands", "users", column: "recipient_id"
  add_foreign_key "email_campaigns_campaigns", "users", column: "author_id"
  add_foreign_key "email_campaigns_campaigns_groups", "email_campaigns_campaigns", column: "campaign_id"
  add_foreign_key "email_campaigns_deliveries", "email_campaigns_campaigns", column: "campaign_id"
  add_foreign_key "event_files", "events"
  add_foreign_key "events", "projects"
  add_foreign_key "groups_permissions", "groups"
  add_foreign_key "groups_permissions", "permissions"
  add_foreign_key "groups_projects", "groups"
  add_foreign_key "groups_projects", "projects"
  add_foreign_key "idea_files", "ideas"
  add_foreign_key "idea_images", "ideas"
  add_foreign_key "ideas", "idea_statuses"
  add_foreign_key "ideas", "phases", column: "creation_phase_id"
  add_foreign_key "ideas", "projects"
  add_foreign_key "ideas", "users", column: "assignee_id"
  add_foreign_key "ideas", "users", column: "author_id"
  add_foreign_key "ideas_phases", "ideas"
  add_foreign_key "ideas_phases", "phases"
  add_foreign_key "ideas_topics", "ideas"
  add_foreign_key "ideas_topics", "topics"
  add_foreign_key "identities", "users"
  add_foreign_key "initiative_files", "initiatives"
  add_foreign_key "initiative_images", "initiatives"
  add_foreign_key "initiatives", "users", column: "assignee_id"
  add_foreign_key "initiatives", "users", column: "author_id"
  add_foreign_key "initiatives_topics", "initiatives"
  add_foreign_key "initiatives_topics", "topics"
  add_foreign_key "insights_categories", "insights_views", column: "view_id"
  add_foreign_key "insights_category_assignments", "insights_categories", column: "category_id"
  add_foreign_key "insights_data_sources", "insights_views", column: "view_id"
  add_foreign_key "insights_text_network_analysis_tasks_views", "insights_views", column: "view_id"
  add_foreign_key "insights_text_network_analysis_tasks_views", "nlp_text_network_analysis_tasks", column: "task_id"
  add_foreign_key "insights_text_networks", "insights_views", column: "view_id"
  add_foreign_key "insights_zeroshot_classification_tasks_categories", "insights_categories", column: "category_id"
  add_foreign_key "insights_zeroshot_classification_tasks_categories", "insights_zeroshot_classification_tasks", column: "task_id"
  add_foreign_key "insights_zeroshot_classification_tasks_inputs", "insights_zeroshot_classification_tasks", column: "task_id"
  add_foreign_key "invites", "users", column: "invitee_id"
  add_foreign_key "invites", "users", column: "inviter_id"
  add_foreign_key "maps_layers", "maps_map_configs", column: "map_config_id"
  add_foreign_key "maps_legend_items", "maps_map_configs", column: "map_config_id"
  add_foreign_key "memberships", "groups"
  add_foreign_key "memberships", "users"
  add_foreign_key "nav_bar_items", "static_pages"
  add_foreign_key "notifications", "comments"
  add_foreign_key "notifications", "flag_inappropriate_content_inappropriate_content_flags", column: "inappropriate_content_flag_id"
  add_foreign_key "notifications", "invites"
  add_foreign_key "notifications", "official_feedbacks"
  add_foreign_key "notifications", "phases"
  add_foreign_key "notifications", "projects"
  add_foreign_key "notifications", "spam_reports"
  add_foreign_key "notifications", "users", column: "initiating_user_id"
  add_foreign_key "notifications", "users", column: "recipient_id"
  add_foreign_key "official_feedbacks", "users"
  add_foreign_key "phase_files", "phases"
  add_foreign_key "phases", "projects"
  add_foreign_key "pins", "admin_publications"
  add_foreign_key "polls_options", "polls_questions", column: "question_id"
  add_foreign_key "polls_response_options", "polls_options", column: "option_id"
  add_foreign_key "polls_response_options", "polls_responses", column: "response_id"
  add_foreign_key "project_files", "projects"
  add_foreign_key "project_folders_files", "project_folders_folders", column: "project_folder_id"
  add_foreign_key "project_folders_images", "project_folders_folders", column: "project_folder_id"
  add_foreign_key "project_images", "projects"
  add_foreign_key "projects", "users", column: "default_assignee_id"
  add_foreign_key "projects_allowed_input_topics", "projects"
  add_foreign_key "projects_allowed_input_topics", "topics"
  add_foreign_key "projects_topics", "projects"
  add_foreign_key "projects_topics", "topics"
  add_foreign_key "public_api_api_clients", "tenants"
  add_foreign_key "spam_reports", "users"
  add_foreign_key "static_page_files", "static_pages"
  add_foreign_key "user_custom_fields_representativeness_ref_distributions", "custom_fields"
  add_foreign_key "volunteering_volunteers", "volunteering_causes", column: "cause_id"
  add_foreign_key "votes", "users"

  create_view "idea_trending_infos", sql_definition: <<-SQL
      SELECT ideas.id AS idea_id,
      GREATEST(comments_at.last_comment_at, upvotes_at.last_upvoted_at, ideas.published_at) AS last_activity_at,
      to_timestamp(round((((GREATEST(((comments_at.comments_count)::double precision * comments_at.mean_comment_at), (0)::double precision) + GREATEST(((upvotes_at.upvotes_count)::double precision * upvotes_at.mean_upvoted_at), (0)::double precision)) + date_part('epoch'::text, ideas.published_at)) / (((GREATEST((comments_at.comments_count)::numeric, 0.0) + GREATEST((upvotes_at.upvotes_count)::numeric, 0.0)) + 1.0))::double precision))) AS mean_activity_at
     FROM ((ideas
       FULL JOIN ( SELECT comments.post_id AS idea_id,
              max(comments.created_at) AS last_comment_at,
              avg(date_part('epoch'::text, comments.created_at)) AS mean_comment_at,
              count(comments.post_id) AS comments_count
             FROM comments
            GROUP BY comments.post_id) comments_at ON ((ideas.id = comments_at.idea_id)))
       FULL JOIN ( SELECT votes.votable_id,
              max(votes.created_at) AS last_upvoted_at,
              avg(date_part('epoch'::text, votes.created_at)) AS mean_upvoted_at,
              count(votes.votable_id) AS upvotes_count
             FROM votes
            WHERE (((votes.mode)::text = 'up'::text) AND ((votes.votable_type)::text = 'Idea'::text))
            GROUP BY votes.votable_id) upvotes_at ON ((ideas.id = upvotes_at.votable_id)));
  SQL
  create_view "initiative_initiative_statuses", sql_definition: <<-SQL
      SELECT initiative_status_changes.initiative_id,
      initiative_status_changes.initiative_status_id
     FROM (((initiatives
       JOIN ( SELECT initiative_status_changes_1.initiative_id,
              max(initiative_status_changes_1.created_at) AS last_status_changed_at
             FROM initiative_status_changes initiative_status_changes_1
            GROUP BY initiative_status_changes_1.initiative_id) initiatives_with_last_status_change ON ((initiatives.id = initiatives_with_last_status_change.initiative_id)))
       JOIN initiative_status_changes ON (((initiatives.id = initiative_status_changes.initiative_id) AND (initiatives_with_last_status_change.last_status_changed_at = initiative_status_changes.created_at))))
       JOIN initiative_statuses ON ((initiative_statuses.id = initiative_status_changes.initiative_status_id)));
  SQL
  create_view "union_posts", sql_definition: <<-SQL
      SELECT ideas.id,
      ideas.title_multiloc,
      ideas.body_multiloc,
      ideas.publication_status,
      ideas.published_at,
      ideas.author_id,
      ideas.created_at,
      ideas.updated_at,
      ideas.upvotes_count,
      ideas.location_point,
      ideas.location_description,
      ideas.comments_count,
      ideas.slug,
      ideas.official_feedbacks_count
     FROM ideas
  UNION ALL
   SELECT initiatives.id,
      initiatives.title_multiloc,
      initiatives.body_multiloc,
      initiatives.publication_status,
      initiatives.published_at,
      initiatives.author_id,
      initiatives.created_at,
      initiatives.updated_at,
      initiatives.upvotes_count,
      initiatives.location_point,
      initiatives.location_description,
      initiatives.comments_count,
      initiatives.slug,
      initiatives.official_feedbacks_count
     FROM initiatives;
  SQL
  create_view "moderation_moderations", sql_definition: <<-SQL
      SELECT ideas.id,
      'Idea'::text AS moderatable_type,
      NULL::text AS post_type,
      NULL::uuid AS post_id,
      NULL::text AS post_slug,
      NULL::jsonb AS post_title_multiloc,
      projects.id AS project_id,
      projects.slug AS project_slug,
      projects.title_multiloc AS project_title_multiloc,
      ideas.title_multiloc AS content_title_multiloc,
      ideas.body_multiloc AS content_body_multiloc,
      ideas.slug AS content_slug,
      ideas.published_at AS created_at,
      moderation_moderation_statuses.status AS moderation_status
     FROM ((ideas
       LEFT JOIN moderation_moderation_statuses ON ((moderation_moderation_statuses.moderatable_id = ideas.id)))
       LEFT JOIN projects ON ((projects.id = ideas.project_id)))
  UNION ALL
   SELECT initiatives.id,
      'Initiative'::text AS moderatable_type,
      NULL::text AS post_type,
      NULL::uuid AS post_id,
      NULL::text AS post_slug,
      NULL::jsonb AS post_title_multiloc,
      NULL::uuid AS project_id,
      NULL::character varying AS project_slug,
      NULL::jsonb AS project_title_multiloc,
      initiatives.title_multiloc AS content_title_multiloc,
      initiatives.body_multiloc AS content_body_multiloc,
      initiatives.slug AS content_slug,
      initiatives.published_at AS created_at,
      moderation_moderation_statuses.status AS moderation_status
     FROM (initiatives
       LEFT JOIN moderation_moderation_statuses ON ((moderation_moderation_statuses.moderatable_id = initiatives.id)))
  UNION ALL
   SELECT comments.id,
      'Comment'::text AS moderatable_type,
      'Idea'::text AS post_type,
      ideas.id AS post_id,
      ideas.slug AS post_slug,
      ideas.title_multiloc AS post_title_multiloc,
      projects.id AS project_id,
      projects.slug AS project_slug,
      projects.title_multiloc AS project_title_multiloc,
      NULL::jsonb AS content_title_multiloc,
      comments.body_multiloc AS content_body_multiloc,
      NULL::character varying AS content_slug,
      comments.created_at,
      moderation_moderation_statuses.status AS moderation_status
     FROM (((comments
       LEFT JOIN moderation_moderation_statuses ON ((moderation_moderation_statuses.moderatable_id = comments.id)))
       LEFT JOIN ideas ON ((ideas.id = comments.post_id)))
       LEFT JOIN projects ON ((projects.id = ideas.project_id)))
    WHERE ((comments.post_type)::text = 'Idea'::text)
  UNION ALL
   SELECT comments.id,
      'Comment'::text AS moderatable_type,
      'Initiative'::text AS post_type,
      initiatives.id AS post_id,
      initiatives.slug AS post_slug,
      initiatives.title_multiloc AS post_title_multiloc,
      NULL::uuid AS project_id,
      NULL::character varying AS project_slug,
      NULL::jsonb AS project_title_multiloc,
      NULL::jsonb AS content_title_multiloc,
      comments.body_multiloc AS content_body_multiloc,
      NULL::character varying AS content_slug,
      comments.created_at,
      moderation_moderation_statuses.status AS moderation_status
     FROM ((comments
       LEFT JOIN moderation_moderation_statuses ON ((moderation_moderation_statuses.moderatable_id = comments.id)))
       LEFT JOIN initiatives ON ((initiatives.id = comments.post_id)))
    WHERE ((comments.post_type)::text = 'Initiative'::text);
  SQL
  create_view "analytics_dimension_projects", sql_definition: <<-SQL
      SELECT projects.id,
      projects.title_multiloc
     FROM projects;
  SQL
  create_view "analytics_build_feedbacks", sql_definition: <<-SQL
      SELECT a.post_id,
      min(a.feedback_first_date) AS feedback_first_date,
      max(a.feedback_official) AS feedback_official,
      max(a.feedback_status_change) AS feedback_status_change
     FROM ( SELECT activities.item_id AS post_id,
              min(activities.created_at) AS feedback_first_date,
              0 AS feedback_official,
              1 AS feedback_status_change
             FROM activities
            WHERE (((activities.action)::text = 'changed_status'::text) AND ((activities.item_type)::text = ANY (ARRAY[('Idea'::character varying)::text, ('Initiative'::character varying)::text])))
            GROUP BY activities.item_id
          UNION ALL
           SELECT official_feedbacks.post_id,
              min(official_feedbacks.created_at) AS feedback_first_date,
              1 AS feedback_official,
              0 AS feedback_status_change
             FROM official_feedbacks
            GROUP BY official_feedbacks.post_id) a
    GROUP BY a.post_id;
  SQL
  create_view "analytics_dimension_users", sql_definition: <<-SQL
      SELECT users.id,
      COALESCE(((users.roles -> 0) ->> 'type'::text), 'citizen'::text) AS role
     FROM users;
  SQL
  create_view "analytics_fact_registrations", sql_definition: <<-SQL
      SELECT users.id,
      users.id AS dimension_user_id,
      (users.registration_completed_at)::date AS dimension_date_registration_id
     FROM users
    WHERE (users.registration_completed_at IS NOT NULL);
  SQL
  create_view "analytics_fact_participations", sql_definition: <<-SQL
      SELECT i.id,
      i.author_id AS dimension_user_id,
      i.project_id AS dimension_project_id,
          CASE
              WHEN (((pr.participation_method)::text = 'native_survey'::text) OR ((ph.participation_method)::text = 'native_survey'::text)) THEN survey.id
              ELSE idea.id
          END AS dimension_type_id,
      (i.created_at)::date AS dimension_date_created_id,
      (i.upvotes_count + i.downvotes_count) AS votes_count,
      i.upvotes_count,
      i.downvotes_count
     FROM ((((ideas i
       LEFT JOIN projects pr ON ((pr.id = i.project_id)))
       LEFT JOIN phases ph ON ((ph.id = i.creation_phase_id)))
       JOIN analytics_dimension_types idea ON (((idea.name)::text = 'idea'::text)))
       LEFT JOIN analytics_dimension_types survey ON (((survey.name)::text = 'survey'::text)))
  UNION ALL
   SELECT i.id,
      i.author_id AS dimension_user_id,
      NULL::uuid AS dimension_project_id,
      adt.id AS dimension_type_id,
      (i.created_at)::date AS dimension_date_created_id,
      (i.upvotes_count + i.downvotes_count) AS votes_count,
      i.upvotes_count,
      i.downvotes_count
     FROM (initiatives i
       JOIN analytics_dimension_types adt ON (((adt.name)::text = 'initiative'::text)))
  UNION ALL
   SELECT c.id,
      c.author_id AS dimension_user_id,
      i.project_id AS dimension_project_id,
      adt.id AS dimension_type_id,
      (c.created_at)::date AS dimension_date_created_id,
      (c.upvotes_count + c.downvotes_count) AS votes_count,
      c.upvotes_count,
      c.downvotes_count
     FROM ((comments c
       JOIN analytics_dimension_types adt ON (((adt.name)::text = 'comment'::text)))
       LEFT JOIN ideas i ON ((c.post_id = i.id)))
  UNION ALL
   SELECT v.id,
      v.user_id AS dimension_user_id,
      COALESCE(i.project_id, ic.project_id) AS dimension_project_id,
      adt.id AS dimension_type_id,
      (v.created_at)::date AS dimension_date_created_id,
      1 AS votes_count,
          CASE
              WHEN ((v.mode)::text = 'up'::text) THEN 1
              ELSE 0
          END AS upvotes_count,
          CASE
              WHEN ((v.mode)::text = 'down'::text) THEN 1
              ELSE 0
          END AS downvotes_count
     FROM ((((votes v
       JOIN analytics_dimension_types adt ON (((adt.name)::text = 'vote'::text)))
       LEFT JOIN ideas i ON ((i.id = v.votable_id)))
       LEFT JOIN comments c ON ((c.id = v.votable_id)))
       LEFT JOIN ideas ic ON ((ic.id = c.post_id)))
  UNION ALL
   SELECT pr.id,
      pr.user_id AS dimension_user_id,
      COALESCE(p.project_id, pr.participation_context_id) AS dimension_project_id,
      adt.id AS dimension_type_id,
      (pr.created_at)::date AS dimension_date_created_id,
      0 AS votes_count,
      0 AS upvotes_count,
      0 AS downvotes_count
     FROM ((polls_responses pr
       LEFT JOIN phases p ON ((p.id = pr.participation_context_id)))
       JOIN analytics_dimension_types adt ON (((adt.name)::text = 'poll'::text)))
  UNION ALL
   SELECT vv.id,
      vv.user_id AS dimension_user_id,
      COALESCE(p.project_id, vc.participation_context_id) AS dimension_project_id,
      adt.id AS dimension_type_id,
      (vv.created_at)::date AS dimension_date_created_id,
      0 AS votes_count,
      0 AS upvotes_count,
      0 AS downvotes_count
     FROM (((volunteering_volunteers vv
       LEFT JOIN volunteering_causes vc ON ((vc.id = vv.cause_id)))
       LEFT JOIN phases p ON ((p.id = vc.participation_context_id)))
       JOIN analytics_dimension_types adt ON (((adt.name)::text = 'volunteer'::text)));
  SQL
<<<<<<< HEAD
  create_view "analytics_dimension_statuses", sql_definition: <<-SQL
      SELECT idea_statuses.id,
      idea_statuses.title_multiloc,
      idea_statuses.code,
      idea_statuses.color
     FROM idea_statuses
  UNION ALL
   SELECT initiative_statuses.id,
      initiative_statuses.title_multiloc,
      initiative_statuses.code,
      initiative_statuses.color
     FROM initiative_statuses;
=======
  create_view "analytics_fact_posts", sql_definition: <<-SQL
      SELECT i.id,
      i.author_id AS user_id,
      i.project_id AS dimension_project_id,
      adt.id AS dimension_type_id,
      (i.created_at)::date AS dimension_date_created_id,
      (abf.feedback_first_date)::date AS dimension_date_first_feedback_id,
      i.idea_status_id AS dimension_status_id,
      (abf.feedback_first_date - i.created_at) AS feedback_time_taken,
      COALESCE(abf.feedback_official, 0) AS feedback_official,
      COALESCE(abf.feedback_status_change, 0) AS feedback_status_change,
          CASE
              WHEN (abf.feedback_first_date IS NULL) THEN 1
              ELSE 0
          END AS feedback_none,
      (i.upvotes_count + i.downvotes_count) AS votes_count,
      i.upvotes_count,
      i.downvotes_count
     FROM ((ideas i
       JOIN analytics_dimension_types adt ON (((adt.name)::text = 'idea'::text)))
       LEFT JOIN analytics_build_feedbacks abf ON ((abf.post_id = i.id)))
  UNION ALL
   SELECT i.id,
      i.author_id AS user_id,
      NULL::uuid AS dimension_project_id,
      adt.id AS dimension_type_id,
      (i.created_at)::date AS dimension_date_created_id,
      (abf.feedback_first_date)::date AS dimension_date_first_feedback_id,
      isc.initiative_status_id AS dimension_status_id,
      (abf.feedback_first_date - i.created_at) AS feedback_time_taken,
      COALESCE(abf.feedback_official, 0) AS feedback_official,
      COALESCE(abf.feedback_status_change, 0) AS feedback_status_change,
          CASE
              WHEN (abf.feedback_first_date IS NULL) THEN 1
              ELSE 0
          END AS feedback_none,
      (i.upvotes_count + i.downvotes_count) AS votes_count,
      i.upvotes_count,
      i.downvotes_count
     FROM (((initiatives i
       JOIN analytics_dimension_types adt ON (((adt.name)::text = 'initiative'::text)))
       LEFT JOIN analytics_build_feedbacks abf ON ((abf.post_id = i.id)))
       LEFT JOIN initiative_status_changes isc ON (((isc.initiative_id = i.id) AND (isc.updated_at = ( SELECT max(isc_.updated_at) AS max
             FROM initiative_status_changes isc_
            WHERE (isc_.initiative_id = i.id))))));
>>>>>>> 5419f2d0
  SQL
end<|MERGE_RESOLUTION|>--- conflicted
+++ resolved
@@ -10,11 +10,7 @@
 #
 # It's strongly recommended that you check this file into your version control system.
 
-<<<<<<< HEAD
-ActiveRecord::Schema.define(version: 2022_10_28_082913) do
-=======
 ActiveRecord::Schema.define(version: 2022_10_27_170719) do
->>>>>>> 5419f2d0
 
   # These are extensions that must be enabled in order to support this database
   enable_extension "pgcrypto"
@@ -1544,6 +1540,17 @@
        LEFT JOIN initiatives ON ((initiatives.id = comments.post_id)))
     WHERE ((comments.post_type)::text = 'Initiative'::text);
   SQL
+  create_view "analytics_dimension_statuses", sql_definition: <<-SQL
+      SELECT idea_statuses.id,
+      idea_statuses.title_multiloc,
+      idea_statuses.color
+     FROM idea_statuses
+  UNION ALL
+   SELECT initiative_statuses.id,
+      initiative_statuses.title_multiloc,
+      initiative_statuses.color
+     FROM initiative_statuses;
+  SQL
   create_view "analytics_dimension_projects", sql_definition: <<-SQL
       SELECT projects.id,
       projects.title_multiloc
@@ -1668,20 +1675,6 @@
        LEFT JOIN phases p ON ((p.id = vc.participation_context_id)))
        JOIN analytics_dimension_types adt ON (((adt.name)::text = 'volunteer'::text)));
   SQL
-<<<<<<< HEAD
-  create_view "analytics_dimension_statuses", sql_definition: <<-SQL
-      SELECT idea_statuses.id,
-      idea_statuses.title_multiloc,
-      idea_statuses.code,
-      idea_statuses.color
-     FROM idea_statuses
-  UNION ALL
-   SELECT initiative_statuses.id,
-      initiative_statuses.title_multiloc,
-      initiative_statuses.code,
-      initiative_statuses.color
-     FROM initiative_statuses;
-=======
   create_view "analytics_fact_posts", sql_definition: <<-SQL
       SELECT i.id,
       i.author_id AS user_id,
@@ -1727,6 +1720,5 @@
        LEFT JOIN initiative_status_changes isc ON (((isc.initiative_id = i.id) AND (isc.updated_at = ( SELECT max(isc_.updated_at) AS max
              FROM initiative_status_changes isc_
             WHERE (isc_.initiative_id = i.id))))));
->>>>>>> 5419f2d0
   SQL
 end