# This file is auto-generated from the current state of the database. Instead
# of editing this file, please use the migrations feature of Active Record to
# incrementally modify your database, and then regenerate this schema definition.
#
# This file is the source Rails uses to define your schema when running `bin/rails
# db:schema:load`. When creating a new database, `bin/rails db:schema:load` tends to
# be faster and is potentially less error prone than running all of your
# migrations from scratch. Old migrations may fail to apply correctly if those
# migrations use external dependencies or application code.
#
# It's strongly recommended that you check this file into your version control system.

<<<<<<< HEAD
ActiveRecord::Schema.define(version: 2023_05_03_171220) do

=======
ActiveRecord::Schema[7.0].define(version: 2023_06_01_085753) do
>>>>>>> bba54439
  # These are extensions that must be enabled in order to support this database
  enable_extension "pgcrypto"
  enable_extension "plpgsql"
  enable_extension "postgis"
  enable_extension "uuid-ossp"

  create_table "activities", id: :uuid, default: -> { "gen_random_uuid()" }, force: :cascade do |t|
    t.string "item_type", null: false
    t.uuid "item_id", null: false
    t.string "action", null: false
    t.jsonb "payload", default: {}, null: false
    t.uuid "user_id"
    t.datetime "acted_at", precision: nil, null: false
    t.datetime "created_at", precision: nil, null: false
    t.uuid "project_id"
    t.index ["acted_at"], name: "index_activities_on_acted_at"
    t.index ["action"], name: "index_activities_on_action"
    t.index ["item_type", "item_id"], name: "index_activities_on_item"
    t.index ["project_id"], name: "index_activities_on_project_id"
    t.index ["user_id"], name: "index_activities_on_user_id"
  end

  create_table "admin_publications", id: :uuid, default: -> { "gen_random_uuid()" }, force: :cascade do |t|
    t.uuid "parent_id"
    t.integer "lft", null: false
    t.integer "rgt", null: false
    t.integer "ordering"
    t.string "publication_status", default: "published", null: false
    t.uuid "publication_id"
    t.string "publication_type"
    t.datetime "created_at", null: false
    t.datetime "updated_at", null: false
    t.integer "depth", default: 0, null: false
    t.boolean "children_allowed", default: true, null: false
    t.integer "children_count", default: 0, null: false
    t.index ["depth"], name: "index_admin_publications_on_depth"
    t.index ["lft"], name: "index_admin_publications_on_lft"
    t.index ["ordering"], name: "index_admin_publications_on_ordering"
    t.index ["parent_id"], name: "index_admin_publications_on_parent_id"
    t.index ["publication_type", "publication_id"], name: "index_admin_publications_on_publication_type_and_publication_id"
    t.index ["rgt"], name: "index_admin_publications_on_rgt"
  end

  create_table "analytics_dimension_dates", primary_key: "date", id: :date, force: :cascade do |t|
    t.string "year"
    t.string "month"
    t.date "week"
  end

  create_table "analytics_dimension_locales", id: :uuid, default: -> { "gen_random_uuid()" }, force: :cascade do |t|
    t.string "name", null: false
    t.index ["name"], name: "index_analytics_dimension_locales_on_name", unique: true
  end

  create_table "analytics_dimension_locales_fact_visits", id: false, force: :cascade do |t|
    t.uuid "dimension_locale_id"
    t.uuid "fact_visit_id"
    t.index ["dimension_locale_id", "fact_visit_id"], name: "i_analytics_dim_locales_fact_visits_on_locale_and_visit_ids", unique: true
    t.index ["dimension_locale_id"], name: "i_l_v_locale"
    t.index ["fact_visit_id"], name: "i_l_v_visit"
  end

  create_table "analytics_dimension_projects_fact_visits", id: false, force: :cascade do |t|
    t.uuid "dimension_project_id"
    t.uuid "fact_visit_id"
    t.index ["dimension_project_id", "fact_visit_id"], name: "i_analytics_dim_projects_fact_visits_on_project_and_visit_ids", unique: true
    t.index ["dimension_project_id"], name: "i_p_v_project"
    t.index ["fact_visit_id"], name: "i_p_v_visit"
  end

  create_table "analytics_dimension_referrer_types", id: :uuid, default: -> { "gen_random_uuid()" }, force: :cascade do |t|
    t.string "key", null: false
    t.string "name", null: false
    t.index ["key"], name: "i_d_referrer_key", unique: true
  end

  create_table "analytics_dimension_types", id: :uuid, default: -> { "gen_random_uuid()" }, force: :cascade do |t|
    t.string "name"
    t.string "parent"
    t.index ["name", "parent"], name: "index_analytics_dimension_types_on_name_and_parent", unique: true
  end

  create_table "analytics_fact_visits", id: :uuid, default: -> { "gen_random_uuid()" }, force: :cascade do |t|
    t.string "visitor_id", null: false
    t.uuid "dimension_user_id"
    t.uuid "dimension_referrer_type_id", null: false
    t.date "dimension_date_first_action_id", null: false
    t.date "dimension_date_last_action_id", null: false
    t.integer "duration", null: false
    t.integer "pages_visited", null: false
    t.boolean "returning_visitor", default: false, null: false
    t.string "referrer_name"
    t.string "referrer_url"
    t.integer "matomo_visit_id", null: false
    t.datetime "matomo_last_action_time", precision: nil, null: false
    t.index ["dimension_date_first_action_id"], name: "i_v_first_action"
    t.index ["dimension_date_last_action_id"], name: "i_v_last_action"
    t.index ["dimension_referrer_type_id"], name: "i_v_referrer_type"
    t.index ["dimension_user_id"], name: "i_v_user"
    t.index ["matomo_last_action_time"], name: "i_v_timestamp"
    t.index ["matomo_visit_id"], name: "i_v_matomo_visit", unique: true
  end

  create_table "app_configurations", id: :uuid, default: -> { "gen_random_uuid()" }, force: :cascade do |t|
    t.string "name"
    t.string "host"
    t.string "logo"
    t.string "favicon"
    t.jsonb "settings", default: {}
    t.datetime "created_at", null: false
    t.datetime "updated_at", null: false
    t.jsonb "style", default: {}
  end

  create_table "areas", id: :uuid, default: -> { "gen_random_uuid()" }, force: :cascade do |t|
    t.jsonb "title_multiloc", default: {}
    t.jsonb "description_multiloc", default: {}
    t.datetime "created_at", precision: nil, null: false
    t.datetime "updated_at", precision: nil, null: false
    t.integer "ordering"
    t.uuid "custom_field_option_id"
    t.index ["custom_field_option_id"], name: "index_areas_on_custom_field_option_id"
  end

  create_table "areas_ideas", id: :uuid, default: -> { "uuid_generate_v4()" }, force: :cascade do |t|
    t.uuid "area_id"
    t.uuid "idea_id"
    t.index ["area_id"], name: "index_areas_ideas_on_area_id"
    t.index ["idea_id", "area_id"], name: "index_areas_ideas_on_idea_id_and_area_id", unique: true
    t.index ["idea_id"], name: "index_areas_ideas_on_idea_id"
  end

  create_table "areas_initiatives", id: :uuid, default: -> { "gen_random_uuid()" }, force: :cascade do |t|
    t.uuid "area_id"
    t.uuid "initiative_id"
    t.index ["area_id"], name: "index_areas_initiatives_on_area_id"
    t.index ["initiative_id", "area_id"], name: "index_areas_initiatives_on_initiative_id_and_area_id", unique: true
    t.index ["initiative_id"], name: "index_areas_initiatives_on_initiative_id"
  end

  create_table "areas_projects", id: :uuid, default: -> { "uuid_generate_v4()" }, force: :cascade do |t|
    t.uuid "area_id"
    t.uuid "project_id"
    t.index ["area_id"], name: "index_areas_projects_on_area_id"
    t.index ["project_id"], name: "index_areas_projects_on_project_id"
  end

  create_table "areas_static_pages", force: :cascade do |t|
    t.uuid "area_id", null: false
    t.uuid "static_page_id", null: false
    t.datetime "created_at", null: false
    t.datetime "updated_at", null: false
    t.index ["area_id"], name: "index_areas_static_pages_on_area_id"
    t.index ["static_page_id"], name: "index_areas_static_pages_on_static_page_id"
  end

  create_table "baskets", id: :uuid, default: -> { "gen_random_uuid()" }, force: :cascade do |t|
    t.datetime "submitted_at", precision: nil
    t.uuid "user_id"
    t.uuid "participation_context_id"
    t.string "participation_context_type"
    t.datetime "created_at", precision: nil, null: false
    t.datetime "updated_at", precision: nil, null: false
    t.index ["user_id"], name: "index_baskets_on_user_id"
  end

  create_table "baskets_ideas", id: :uuid, default: -> { "gen_random_uuid()" }, force: :cascade do |t|
    t.uuid "basket_id"
    t.uuid "idea_id"
    t.datetime "created_at", precision: nil, null: false
    t.datetime "updated_at", precision: nil, null: false
    t.index ["basket_id"], name: "index_baskets_ideas_on_basket_id"
    t.index ["idea_id"], name: "index_baskets_ideas_on_idea_id"
  end

  create_table "comments", id: :uuid, default: -> { "gen_random_uuid()" }, force: :cascade do |t|
    t.uuid "author_id"
    t.uuid "post_id"
    t.uuid "parent_id"
    t.integer "lft", null: false
    t.integer "rgt", null: false
    t.jsonb "body_multiloc", default: {}
    t.datetime "created_at", precision: nil, null: false
    t.datetime "updated_at", precision: nil, null: false
    t.integer "upvotes_count", default: 0, null: false
    t.integer "downvotes_count", default: 0, null: false
    t.string "publication_status", default: "published", null: false
    t.datetime "body_updated_at", precision: nil
    t.integer "children_count", default: 0, null: false
    t.string "post_type"
    t.string "author_hash"
    t.boolean "anonymous", default: false, null: false
    t.index ["author_id"], name: "index_comments_on_author_id"
    t.index ["created_at"], name: "index_comments_on_created_at"
    t.index ["lft"], name: "index_comments_on_lft"
    t.index ["parent_id"], name: "index_comments_on_parent_id"
    t.index ["post_id", "post_type"], name: "index_comments_on_post_id_and_post_type"
    t.index ["post_id"], name: "index_comments_on_post_id"
    t.index ["rgt"], name: "index_comments_on_rgt"
  end

  create_table "common_passwords", id: :uuid, default: -> { "gen_random_uuid()" }, force: :cascade do |t|
    t.string "password"
    t.index ["password"], name: "index_common_passwords_on_password"
  end

  create_table "content_builder_layout_images", id: :uuid, default: -> { "gen_random_uuid()" }, force: :cascade do |t|
    t.string "image"
    t.string "code"
    t.datetime "created_at", null: false
    t.datetime "updated_at", null: false
  end

  create_table "content_builder_layouts", id: :uuid, default: -> { "gen_random_uuid()" }, force: :cascade do |t|
    t.jsonb "craftjs_jsonmultiloc", default: {}
    t.string "content_buildable_type", null: false
    t.uuid "content_buildable_id", null: false
    t.string "code", null: false
    t.boolean "enabled", default: false, null: false
    t.datetime "created_at", null: false
    t.datetime "updated_at", null: false
    t.index ["content_buildable_type", "content_buildable_id", "code"], name: "index_content_builder_layouts_content_buidable_type_id_code", unique: true
  end

  create_table "custom_field_options", id: :uuid, default: -> { "gen_random_uuid()" }, force: :cascade do |t|
    t.uuid "custom_field_id"
    t.string "key"
    t.jsonb "title_multiloc", default: {}
    t.integer "ordering"
    t.datetime "created_at", precision: nil, null: false
    t.datetime "updated_at", precision: nil, null: false
    t.index ["custom_field_id", "key"], name: "index_custom_field_options_on_custom_field_id_and_key", unique: true
    t.index ["custom_field_id"], name: "index_custom_field_options_on_custom_field_id"
  end

  create_table "custom_fields", id: :uuid, default: -> { "gen_random_uuid()" }, force: :cascade do |t|
    t.string "resource_type"
    t.string "key"
    t.string "input_type"
    t.jsonb "title_multiloc", default: {}
    t.jsonb "description_multiloc", default: {}
    t.boolean "required", default: false
    t.integer "ordering"
    t.datetime "created_at", precision: nil, null: false
    t.datetime "updated_at", precision: nil, null: false
    t.boolean "enabled", default: true, null: false
    t.string "code"
    t.uuid "resource_id"
    t.boolean "hidden", default: false, null: false
    t.integer "maximum"
    t.jsonb "minimum_label_multiloc", default: {}, null: false
    t.jsonb "maximum_label_multiloc", default: {}, null: false
    t.jsonb "logic", default: {}, null: false
    t.string "answer_visible_to"
    t.index ["resource_type", "resource_id"], name: "index_custom_fields_on_resource_type_and_resource_id"
  end

  create_table "custom_forms", id: :uuid, default: -> { "gen_random_uuid()" }, force: :cascade do |t|
    t.datetime "created_at", null: false
    t.datetime "updated_at", null: false
    t.uuid "participation_context_id", null: false
    t.string "participation_context_type", null: false
    t.index ["participation_context_id", "participation_context_type"], name: "index_custom_forms_on_participation_context", unique: true
  end

  create_table "email_campaigns_campaign_email_commands", id: :uuid, default: -> { "gen_random_uuid()" }, force: :cascade do |t|
    t.string "campaign"
    t.uuid "recipient_id"
    t.datetime "commanded_at", precision: nil
    t.jsonb "tracked_content"
    t.datetime "created_at", precision: nil, null: false
    t.datetime "updated_at", precision: nil, null: false
    t.index ["recipient_id"], name: "index_email_campaigns_campaign_email_commands_on_recipient_id"
  end

  create_table "email_campaigns_campaigns", id: :uuid, default: -> { "gen_random_uuid()" }, force: :cascade do |t|
    t.string "type", null: false
    t.uuid "author_id"
    t.boolean "enabled"
    t.string "sender"
    t.string "reply_to"
    t.jsonb "schedule", default: {}
    t.jsonb "subject_multiloc", default: {}
    t.jsonb "body_multiloc", default: {}
    t.datetime "created_at", precision: nil, null: false
    t.datetime "updated_at", precision: nil, null: false
    t.integer "deliveries_count", default: 0, null: false
    t.index ["author_id"], name: "index_email_campaigns_campaigns_on_author_id"
    t.index ["type"], name: "index_email_campaigns_campaigns_on_type"
  end

  create_table "email_campaigns_campaigns_groups", id: :uuid, default: -> { "gen_random_uuid()" }, force: :cascade do |t|
    t.uuid "campaign_id"
    t.uuid "group_id"
    t.datetime "created_at", precision: nil, null: false
    t.datetime "updated_at", precision: nil, null: false
    t.index ["campaign_id", "group_id"], name: "index_campaigns_groups", unique: true
    t.index ["campaign_id"], name: "index_email_campaigns_campaigns_groups_on_campaign_id"
    t.index ["group_id"], name: "index_email_campaigns_campaigns_groups_on_group_id"
  end

  create_table "email_campaigns_consents", id: :uuid, default: -> { "gen_random_uuid()" }, force: :cascade do |t|
    t.string "campaign_type", null: false
    t.uuid "user_id", null: false
    t.boolean "consented", null: false
    t.datetime "created_at", precision: nil, null: false
    t.datetime "updated_at", precision: nil, null: false
    t.index ["campaign_type", "user_id"], name: "index_email_campaigns_consents_on_campaign_type_and_user_id", unique: true
    t.index ["user_id"], name: "index_email_campaigns_consents_on_user_id"
  end

  create_table "email_campaigns_deliveries", id: :uuid, default: -> { "gen_random_uuid()" }, force: :cascade do |t|
    t.uuid "campaign_id", null: false
    t.uuid "user_id", null: false
    t.string "delivery_status", null: false
    t.jsonb "tracked_content", default: {}
    t.datetime "sent_at", precision: nil
    t.datetime "created_at", precision: nil, null: false
    t.datetime "updated_at", precision: nil, null: false
    t.index ["campaign_id", "user_id"], name: "index_email_campaigns_deliveries_on_campaign_id_and_user_id"
    t.index ["campaign_id"], name: "index_email_campaigns_deliveries_on_campaign_id"
    t.index ["sent_at"], name: "index_email_campaigns_deliveries_on_sent_at"
    t.index ["user_id"], name: "index_email_campaigns_deliveries_on_user_id"
  end

  create_table "email_campaigns_examples", id: :uuid, default: -> { "gen_random_uuid()" }, force: :cascade do |t|
    t.string "mail_body_html", null: false
    t.string "locale", null: false
    t.string "subject", null: false
    t.uuid "recipient_id"
    t.datetime "created_at", null: false
    t.datetime "updated_at", null: false
    t.uuid "campaign_id"
    t.index ["campaign_id"], name: "index_email_campaigns_examples_on_campaign_id"
    t.index ["recipient_id"], name: "index_email_campaigns_examples_on_recipient_id"
  end

  create_table "email_campaigns_unsubscription_tokens", id: :uuid, default: -> { "gen_random_uuid()" }, force: :cascade do |t|
    t.string "token", null: false
    t.uuid "user_id", null: false
    t.index ["token"], name: "index_email_campaigns_unsubscription_tokens_on_token"
    t.index ["user_id"], name: "index_email_campaigns_unsubscription_tokens_on_user_id"
  end

  create_table "email_snippets", id: :uuid, default: -> { "gen_random_uuid()" }, force: :cascade do |t|
    t.string "email"
    t.string "snippet"
    t.string "locale"
    t.text "body"
    t.datetime "created_at", precision: nil, null: false
    t.datetime "updated_at", precision: nil, null: false
    t.index ["email", "snippet", "locale"], name: "index_email_snippets_on_email_and_snippet_and_locale"
  end

  create_table "event_files", id: :uuid, default: -> { "gen_random_uuid()" }, force: :cascade do |t|
    t.uuid "event_id"
    t.string "file"
    t.integer "ordering"
    t.datetime "created_at", precision: nil, null: false
    t.datetime "updated_at", precision: nil, null: false
    t.string "name"
    t.index ["event_id"], name: "index_event_files_on_event_id"
  end

  create_table "events", id: :uuid, default: -> { "gen_random_uuid()" }, force: :cascade do |t|
    t.uuid "project_id"
    t.jsonb "title_multiloc", default: {}
    t.jsonb "description_multiloc", default: {}
    t.jsonb "location_multiloc", default: {}
    t.datetime "start_at", precision: nil
    t.datetime "end_at", precision: nil
    t.datetime "created_at", precision: nil, null: false
    t.datetime "updated_at", precision: nil, null: false
    t.index ["project_id"], name: "index_events_on_project_id"
  end

  create_table "flag_inappropriate_content_inappropriate_content_flags", id: :uuid, default: -> { "gen_random_uuid()" }, force: :cascade do |t|
    t.uuid "flaggable_id", null: false
    t.string "flaggable_type", null: false
    t.datetime "deleted_at", precision: nil
    t.string "toxicity_label"
    t.datetime "created_at", null: false
    t.datetime "updated_at", null: false
    t.index ["flaggable_id", "flaggable_type"], name: "inappropriate_content_flags_flaggable"
  end

  create_table "groups", id: :uuid, default: -> { "gen_random_uuid()" }, force: :cascade do |t|
    t.jsonb "title_multiloc", default: {}
    t.string "slug"
    t.integer "memberships_count", default: 0, null: false
    t.datetime "created_at", precision: nil, null: false
    t.datetime "updated_at", precision: nil, null: false
    t.string "membership_type"
    t.jsonb "rules", default: []
    t.index ["slug"], name: "index_groups_on_slug"
  end

  create_table "groups_permissions", id: :uuid, default: -> { "gen_random_uuid()" }, force: :cascade do |t|
    t.uuid "permission_id", null: false
    t.uuid "group_id", null: false
    t.datetime "created_at", precision: nil, null: false
    t.datetime "updated_at", precision: nil, null: false
    t.index ["group_id"], name: "index_groups_permissions_on_group_id"
    t.index ["permission_id"], name: "index_groups_permissions_on_permission_id"
  end

  create_table "groups_projects", id: :uuid, default: -> { "gen_random_uuid()" }, force: :cascade do |t|
    t.uuid "group_id"
    t.uuid "project_id"
    t.datetime "created_at", precision: nil, null: false
    t.datetime "updated_at", precision: nil, null: false
    t.index ["group_id", "project_id"], name: "index_groups_projects_on_group_id_and_project_id", unique: true
    t.index ["group_id"], name: "index_groups_projects_on_group_id"
    t.index ["project_id"], name: "index_groups_projects_on_project_id"
  end

  create_table "home_pages", id: :uuid, default: -> { "gen_random_uuid()" }, force: :cascade do |t|
    t.boolean "top_info_section_enabled", default: false, null: false
    t.jsonb "top_info_section_multiloc", default: {}, null: false
    t.boolean "bottom_info_section_enabled", default: false, null: false
    t.jsonb "bottom_info_section_multiloc", default: {}, null: false
    t.boolean "events_widget_enabled", default: false, null: false
    t.boolean "projects_enabled", default: true, null: false
    t.jsonb "projects_header_multiloc", default: {}, null: false
    t.boolean "banner_avatars_enabled", default: true, null: false
    t.string "banner_layout", default: "full_width_banner_layout", null: false
    t.jsonb "banner_signed_in_header_multiloc", default: {}, null: false
    t.jsonb "banner_cta_signed_in_text_multiloc", default: {}, null: false
    t.string "banner_cta_signed_in_type", default: "no_button", null: false
    t.string "banner_cta_signed_in_url"
    t.jsonb "banner_signed_out_header_multiloc", default: {}, null: false
    t.jsonb "banner_signed_out_subheader_multiloc", default: {}, null: false
    t.string "banner_signed_out_header_overlay_color"
    t.integer "banner_signed_out_header_overlay_opacity"
    t.jsonb "banner_cta_signed_out_text_multiloc", default: {}, null: false
    t.string "banner_cta_signed_out_type", default: "sign_up_button", null: false
    t.string "banner_cta_signed_out_url"
    t.datetime "created_at", null: false
    t.datetime "updated_at", null: false
    t.string "header_bg"
  end

  create_table "id_id_card_lookup_id_cards", id: :uuid, default: -> { "gen_random_uuid()" }, force: :cascade do |t|
    t.string "hashed_card_id"
    t.index ["hashed_card_id"], name: "index_id_id_card_lookup_id_cards_on_hashed_card_id"
  end

  create_table "idea_files", id: :uuid, default: -> { "gen_random_uuid()" }, force: :cascade do |t|
    t.uuid "idea_id"
    t.string "file"
    t.integer "ordering"
    t.datetime "created_at", precision: nil, null: false
    t.datetime "updated_at", precision: nil, null: false
    t.string "name"
    t.index ["idea_id"], name: "index_idea_files_on_idea_id"
  end

  create_table "idea_images", id: :uuid, default: -> { "gen_random_uuid()" }, force: :cascade do |t|
    t.uuid "idea_id"
    t.string "image"
    t.integer "ordering"
    t.datetime "created_at", precision: nil, null: false
    t.datetime "updated_at", precision: nil, null: false
    t.index ["idea_id"], name: "index_idea_images_on_idea_id"
  end

  create_table "idea_statuses", id: :uuid, default: -> { "gen_random_uuid()" }, force: :cascade do |t|
    t.jsonb "title_multiloc", default: {}
    t.integer "ordering"
    t.string "code"
    t.string "color"
    t.datetime "created_at", precision: nil, null: false
    t.datetime "updated_at", precision: nil, null: false
    t.jsonb "description_multiloc", default: {}
    t.integer "ideas_count", default: 0
  end

  create_table "ideas", id: :uuid, default: -> { "gen_random_uuid()" }, force: :cascade do |t|
    t.jsonb "title_multiloc", default: {}
    t.jsonb "body_multiloc", default: {}
    t.string "publication_status"
    t.datetime "published_at", precision: nil
    t.uuid "project_id"
    t.uuid "author_id"
    t.datetime "created_at", precision: nil, null: false
    t.datetime "updated_at", precision: nil, null: false
    t.integer "upvotes_count", default: 0, null: false
    t.integer "downvotes_count", default: 0, null: false
    t.geography "location_point", limit: {:srid=>4326, :type=>"st_point", :geographic=>true}
    t.string "location_description"
    t.integer "comments_count", default: 0, null: false
    t.uuid "idea_status_id"
    t.string "slug"
    t.integer "budget"
    t.integer "baskets_count", default: 0, null: false
    t.integer "official_feedbacks_count", default: 0, null: false
    t.uuid "assignee_id"
    t.datetime "assigned_at", precision: nil
    t.integer "proposed_budget"
    t.jsonb "custom_field_values", default: {}, null: false
    t.uuid "creation_phase_id"
    t.string "author_hash"
    t.boolean "anonymous", default: false, null: false
    t.index "((to_tsvector('simple'::regconfig, COALESCE((title_multiloc)::text, ''::text)) || to_tsvector('simple'::regconfig, COALESCE((body_multiloc)::text, ''::text))))", name: "index_ideas_search", using: :gin
    t.index ["author_hash"], name: "index_ideas_on_author_hash"
    t.index ["author_id"], name: "index_ideas_on_author_id"
    t.index ["idea_status_id"], name: "index_ideas_on_idea_status_id"
    t.index ["location_point"], name: "index_ideas_on_location_point", using: :gist
    t.index ["project_id"], name: "index_ideas_on_project_id"
    t.index ["slug"], name: "index_ideas_on_slug", unique: true
  end

  create_table "ideas_phases", id: :uuid, default: -> { "gen_random_uuid()" }, force: :cascade do |t|
    t.uuid "idea_id"
    t.uuid "phase_id"
    t.datetime "created_at", precision: nil, null: false
    t.datetime "updated_at", precision: nil, null: false
    t.index ["idea_id", "phase_id"], name: "index_ideas_phases_on_idea_id_and_phase_id", unique: true
    t.index ["idea_id"], name: "index_ideas_phases_on_idea_id"
    t.index ["phase_id"], name: "index_ideas_phases_on_phase_id"
  end

  create_table "ideas_topics", id: :uuid, default: -> { "uuid_generate_v4()" }, force: :cascade do |t|
    t.uuid "idea_id"
    t.uuid "topic_id"
    t.index ["idea_id", "topic_id"], name: "index_ideas_topics_on_idea_id_and_topic_id", unique: true
    t.index ["idea_id"], name: "index_ideas_topics_on_idea_id"
    t.index ["topic_id"], name: "index_ideas_topics_on_topic_id"
  end

  create_table "identities", id: :uuid, default: -> { "gen_random_uuid()" }, force: :cascade do |t|
    t.string "provider"
    t.string "uid"
    t.jsonb "auth_hash", default: {}
    t.uuid "user_id"
    t.datetime "created_at", precision: nil, null: false
    t.datetime "updated_at", precision: nil, null: false
    t.index ["user_id"], name: "index_identities_on_user_id"
  end

  create_table "impact_tracking_salts", id: :uuid, default: -> { "gen_random_uuid()" }, force: :cascade do |t|
    t.string "salt"
    t.datetime "created_at", null: false
    t.datetime "updated_at", null: false
  end

  create_table "impact_tracking_sessions", id: :uuid, default: -> { "gen_random_uuid()" }, force: :cascade do |t|
    t.string "monthly_user_hash", null: false
    t.string "highest_role"
    t.datetime "created_at", null: false
    t.datetime "updated_at", null: false
    t.uuid "user_id"
    t.index ["monthly_user_hash"], name: "index_impact_tracking_sessions_on_monthly_user_hash"
  end

  create_table "initiative_files", id: :uuid, default: -> { "gen_random_uuid()" }, force: :cascade do |t|
    t.uuid "initiative_id"
    t.string "file"
    t.string "name"
    t.integer "ordering"
    t.datetime "created_at", precision: nil, null: false
    t.datetime "updated_at", precision: nil, null: false
    t.index ["initiative_id"], name: "index_initiative_files_on_initiative_id"
  end

  create_table "initiative_images", id: :uuid, default: -> { "gen_random_uuid()" }, force: :cascade do |t|
    t.uuid "initiative_id"
    t.string "image"
    t.integer "ordering"
    t.datetime "created_at", precision: nil, null: false
    t.datetime "updated_at", precision: nil, null: false
    t.index ["initiative_id"], name: "index_initiative_images_on_initiative_id"
  end

  create_table "initiative_status_changes", id: :uuid, default: -> { "gen_random_uuid()" }, force: :cascade do |t|
    t.uuid "user_id"
    t.uuid "initiative_id"
    t.uuid "initiative_status_id"
    t.uuid "official_feedback_id"
    t.datetime "created_at", precision: nil, null: false
    t.datetime "updated_at", precision: nil, null: false
    t.index ["initiative_id"], name: "index_initiative_status_changes_on_initiative_id"
    t.index ["initiative_status_id"], name: "index_initiative_status_changes_on_initiative_status_id"
    t.index ["official_feedback_id"], name: "index_initiative_status_changes_on_official_feedback_id"
    t.index ["user_id"], name: "index_initiative_status_changes_on_user_id"
  end

  create_table "initiative_statuses", id: :uuid, default: -> { "gen_random_uuid()" }, force: :cascade do |t|
    t.jsonb "title_multiloc", default: {}
    t.jsonb "description_multiloc", default: {}
    t.integer "ordering"
    t.string "code"
    t.string "color"
    t.datetime "created_at", precision: nil, null: false
    t.datetime "updated_at", precision: nil, null: false
  end

  create_table "initiatives", id: :uuid, default: -> { "gen_random_uuid()" }, force: :cascade do |t|
    t.jsonb "title_multiloc", default: {}
    t.jsonb "body_multiloc", default: {}
    t.string "publication_status"
    t.datetime "published_at", precision: nil
    t.uuid "author_id"
    t.integer "upvotes_count", default: 0, null: false
    t.integer "downvotes_count", default: 0, null: false
    t.geography "location_point", limit: {:srid=>4326, :type=>"st_point", :geographic=>true}
    t.string "location_description"
    t.string "slug"
    t.integer "comments_count", default: 0, null: false
    t.datetime "created_at", precision: nil, null: false
    t.datetime "updated_at", precision: nil, null: false
    t.string "header_bg"
    t.uuid "assignee_id"
    t.integer "official_feedbacks_count", default: 0, null: false
    t.datetime "assigned_at", precision: nil
    t.string "author_hash"
    t.boolean "anonymous", default: false, null: false
    t.index "((to_tsvector('simple'::regconfig, COALESCE((title_multiloc)::text, ''::text)) || to_tsvector('simple'::regconfig, COALESCE((body_multiloc)::text, ''::text))))", name: "index_initiatives_search", using: :gin
    t.index ["author_id"], name: "index_initiatives_on_author_id"
    t.index ["location_point"], name: "index_initiatives_on_location_point", using: :gist
    t.index ["slug"], name: "index_initiatives_on_slug", unique: true
  end

  create_table "initiatives_topics", id: :uuid, default: -> { "gen_random_uuid()" }, force: :cascade do |t|
    t.uuid "initiative_id"
    t.uuid "topic_id"
    t.index ["initiative_id", "topic_id"], name: "index_initiatives_topics_on_initiative_id_and_topic_id", unique: true
    t.index ["initiative_id"], name: "index_initiatives_topics_on_initiative_id"
    t.index ["topic_id"], name: "index_initiatives_topics_on_topic_id"
  end

  create_table "insights_categories", id: :uuid, default: -> { "gen_random_uuid()" }, force: :cascade do |t|
    t.string "name", null: false
    t.uuid "view_id", null: false
    t.integer "position"
    t.datetime "created_at", null: false
    t.datetime "updated_at", null: false
    t.integer "inputs_count", default: 0, null: false
    t.string "source_type"
    t.uuid "source_id"
    t.index ["source_type", "source_id"], name: "index_insights_categories_on_source"
    t.index ["source_type"], name: "index_insights_categories_on_source_type"
    t.index ["view_id", "name"], name: "index_insights_categories_on_view_id_and_name", unique: true
    t.index ["view_id"], name: "index_insights_categories_on_view_id"
  end

  create_table "insights_category_assignments", id: :uuid, default: -> { "gen_random_uuid()" }, force: :cascade do |t|
    t.uuid "category_id", null: false
    t.string "input_type", null: false
    t.uuid "input_id", null: false
    t.boolean "approved", default: true, null: false
    t.datetime "created_at", null: false
    t.datetime "updated_at", null: false
    t.index ["approved"], name: "index_insights_category_assignments_on_approved"
    t.index ["category_id", "input_id", "input_type"], name: "index_single_category_assignment", unique: true
    t.index ["category_id"], name: "index_insights_category_assignments_on_category_id"
    t.index ["input_type", "input_id"], name: "index_insights_category_assignments_on_input_type_and_input_id"
  end

  create_table "insights_data_sources", id: :uuid, default: -> { "gen_random_uuid()" }, force: :cascade do |t|
    t.uuid "view_id", null: false
    t.string "origin_type", null: false
    t.uuid "origin_id", null: false
    t.datetime "created_at", null: false
    t.datetime "updated_at", null: false
    t.index ["origin_type", "origin_id"], name: "index_insights_data_sources_on_origin"
    t.index ["view_id", "origin_type", "origin_id"], name: "index_insights_data_sources_on_view_and_origin", unique: true
    t.index ["view_id"], name: "index_insights_data_sources_on_view_id"
  end

  create_table "insights_processed_flags", id: :uuid, default: -> { "gen_random_uuid()" }, force: :cascade do |t|
    t.string "input_type", null: false
    t.uuid "input_id", null: false
    t.uuid "view_id", null: false
    t.datetime "created_at", null: false
    t.datetime "updated_at", null: false
    t.index ["input_id", "input_type", "view_id"], name: "index_single_processed_flags", unique: true
    t.index ["input_type", "input_id"], name: "index_processed_flags_on_input"
    t.index ["view_id"], name: "index_insights_processed_flags_on_view_id"
  end

  create_table "insights_text_network_analysis_tasks_views", id: :uuid, default: -> { "gen_random_uuid()" }, force: :cascade do |t|
    t.uuid "task_id", null: false
    t.uuid "view_id", null: false
    t.string "language", null: false
    t.datetime "created_at", null: false
    t.datetime "updated_at", null: false
    t.index ["task_id"], name: "index_insights_text_network_analysis_tasks_views_on_task_id"
    t.index ["view_id"], name: "index_insights_text_network_analysis_tasks_views_on_view_id"
  end

  create_table "insights_text_networks", id: :uuid, default: -> { "gen_random_uuid()" }, force: :cascade do |t|
    t.uuid "view_id", null: false
    t.string "language", null: false
    t.jsonb "json_network", null: false
    t.datetime "created_at", null: false
    t.datetime "updated_at", null: false
    t.index ["language"], name: "index_insights_text_networks_on_language"
    t.index ["view_id", "language"], name: "index_insights_text_networks_on_view_id_and_language", unique: true
    t.index ["view_id"], name: "index_insights_text_networks_on_view_id"
  end

  create_table "insights_views", id: :uuid, default: -> { "gen_random_uuid()" }, force: :cascade do |t|
    t.string "name", null: false
    t.datetime "created_at", null: false
    t.datetime "updated_at", null: false
    t.index ["name"], name: "index_insights_views_on_name"
  end

  create_table "insights_zeroshot_classification_tasks", id: :uuid, default: -> { "gen_random_uuid()" }, force: :cascade do |t|
    t.string "task_id", null: false
    t.datetime "created_at", null: false
    t.datetime "updated_at", null: false
    t.index ["task_id"], name: "index_insights_zeroshot_classification_tasks_on_task_id", unique: true
  end

  create_table "insights_zeroshot_classification_tasks_categories", id: false, force: :cascade do |t|
    t.uuid "category_id", null: false
    t.uuid "task_id", null: false
    t.index ["category_id", "task_id"], name: "index_insights_zsc_tasks_categories_on_category_id_and_task_id", unique: true
    t.index ["category_id"], name: "index_insights_zsc_tasks_categories_on_category_id"
    t.index ["task_id"], name: "index_insights_zsc_tasks_categories_on_task_id"
  end

  create_table "insights_zeroshot_classification_tasks_inputs", id: :uuid, default: -> { "gen_random_uuid()" }, force: :cascade do |t|
    t.uuid "task_id", null: false
    t.string "input_type", null: false
    t.uuid "input_id", null: false
    t.index ["input_id", "input_type", "task_id"], name: "index_insights_zsc_tasks_inputs_on_input_and_task_id", unique: true
    t.index ["input_type", "input_id"], name: "index_insights_zsc_tasks_inputs_on_input"
    t.index ["task_id"], name: "index_insights_zeroshot_classification_tasks_inputs_on_task_id"
  end

  create_table "invites", id: :uuid, default: -> { "gen_random_uuid()" }, force: :cascade do |t|
    t.string "token", null: false
    t.uuid "inviter_id"
    t.uuid "invitee_id", null: false
    t.string "invite_text"
    t.datetime "accepted_at", precision: nil
    t.datetime "created_at", precision: nil, null: false
    t.datetime "updated_at", precision: nil, null: false
    t.boolean "send_invite_email", default: true, null: false
    t.index ["invitee_id"], name: "index_invites_on_invitee_id"
    t.index ["inviter_id"], name: "index_invites_on_inviter_id"
    t.index ["token"], name: "index_invites_on_token"
  end

  create_table "machine_translations_machine_translations", id: :uuid, default: -> { "gen_random_uuid()" }, force: :cascade do |t|
    t.uuid "translatable_id", null: false
    t.string "translatable_type", null: false
    t.string "attribute_name", null: false
    t.string "locale_to", null: false
    t.string "translation", null: false
    t.datetime "created_at", precision: nil, null: false
    t.datetime "updated_at", precision: nil, null: false
    t.index ["translatable_id", "translatable_type", "attribute_name", "locale_to"], name: "machine_translations_lookup", unique: true
    t.index ["translatable_id", "translatable_type"], name: "machine_translations_translatable"
  end

  create_table "maps_layers", id: :uuid, default: -> { "gen_random_uuid()" }, force: :cascade do |t|
    t.uuid "map_config_id", null: false
    t.jsonb "title_multiloc", default: {}, null: false
    t.integer "ordering", null: false
    t.jsonb "geojson", null: false
    t.boolean "default_enabled", default: true, null: false
    t.string "marker_svg_url"
    t.datetime "created_at", null: false
    t.datetime "updated_at", null: false
    t.index ["map_config_id"], name: "index_maps_layers_on_map_config_id"
  end

  create_table "maps_legend_items", id: :uuid, default: -> { "gen_random_uuid()" }, force: :cascade do |t|
    t.uuid "map_config_id", null: false
    t.jsonb "title_multiloc", default: {}, null: false
    t.string "color", null: false
    t.integer "ordering", null: false
    t.datetime "created_at", null: false
    t.datetime "updated_at", null: false
    t.index ["map_config_id"], name: "index_maps_legend_items_on_map_config_id"
  end

  create_table "maps_map_configs", id: :uuid, default: -> { "gen_random_uuid()" }, force: :cascade do |t|
    t.uuid "project_id", null: false
    t.geography "center", limit: {:srid=>4326, :type=>"st_point", :geographic=>true}
    t.decimal "zoom_level", precision: 4, scale: 2
    t.string "tile_provider"
    t.datetime "created_at", null: false
    t.datetime "updated_at", null: false
    t.index ["project_id"], name: "index_maps_map_configs_on_project_id", unique: true
  end

  create_table "memberships", id: :uuid, default: -> { "gen_random_uuid()" }, force: :cascade do |t|
    t.uuid "group_id"
    t.uuid "user_id"
    t.datetime "created_at", precision: nil, null: false
    t.datetime "updated_at", precision: nil, null: false
    t.index ["group_id", "user_id"], name: "index_memberships_on_group_id_and_user_id", unique: true
    t.index ["group_id"], name: "index_memberships_on_group_id"
    t.index ["user_id"], name: "index_memberships_on_user_id"
  end

  create_table "moderation_moderation_statuses", id: :uuid, default: -> { "gen_random_uuid()" }, force: :cascade do |t|
    t.uuid "moderatable_id"
    t.string "moderatable_type"
    t.string "status"
    t.datetime "created_at", precision: nil, null: false
    t.datetime "updated_at", precision: nil, null: false
    t.index ["moderatable_type", "moderatable_id"], name: "moderation_statuses_moderatable", unique: true
  end

  create_table "nav_bar_items", id: :uuid, default: -> { "gen_random_uuid()" }, force: :cascade do |t|
    t.string "code", null: false
    t.integer "ordering"
    t.jsonb "title_multiloc"
    t.uuid "static_page_id"
    t.datetime "created_at", null: false
    t.datetime "updated_at", null: false
    t.index ["code"], name: "index_nav_bar_items_on_code"
    t.index ["ordering"], name: "index_nav_bar_items_on_ordering"
    t.index ["static_page_id"], name: "index_nav_bar_items_on_static_page_id"
  end

  create_table "nlp_text_network_analysis_tasks", id: :uuid, default: -> { "gen_random_uuid()" }, force: :cascade do |t|
    t.string "task_id", null: false
    t.string "handler_class", null: false
    t.datetime "created_at", null: false
    t.datetime "updated_at", null: false
    t.index ["task_id"], name: "index_nlp_text_network_analysis_tasks_on_task_id", unique: true
  end

  create_table "notifications", id: :uuid, default: -> { "gen_random_uuid()" }, force: :cascade do |t|
    t.string "type"
    t.datetime "read_at", precision: nil
    t.uuid "recipient_id"
    t.uuid "post_id"
    t.uuid "comment_id"
    t.uuid "project_id"
    t.datetime "created_at", precision: nil, null: false
    t.datetime "updated_at", precision: nil, null: false
    t.uuid "initiating_user_id"
    t.uuid "spam_report_id"
    t.uuid "invite_id"
    t.string "reason_code"
    t.string "other_reason"
    t.uuid "post_status_id"
    t.uuid "official_feedback_id"
    t.uuid "phase_id"
    t.string "post_type"
    t.string "post_status_type"
    t.uuid "project_folder_id"
    t.uuid "inappropriate_content_flag_id"
    t.index ["created_at"], name: "index_notifications_on_created_at"
    t.index ["inappropriate_content_flag_id"], name: "index_notifications_on_inappropriate_content_flag_id"
    t.index ["initiating_user_id"], name: "index_notifications_on_initiating_user_id"
    t.index ["invite_id"], name: "index_notifications_on_invite_id"
    t.index ["official_feedback_id"], name: "index_notifications_on_official_feedback_id"
    t.index ["phase_id"], name: "index_notifications_on_phase_id"
    t.index ["post_id", "post_type"], name: "index_notifications_on_post_id_and_post_type"
    t.index ["post_status_id", "post_status_type"], name: "index_notifications_on_post_status_id_and_post_status_type"
    t.index ["post_status_id"], name: "index_notifications_on_post_status_id"
    t.index ["recipient_id", "read_at"], name: "index_notifications_on_recipient_id_and_read_at"
    t.index ["recipient_id"], name: "index_notifications_on_recipient_id"
    t.index ["spam_report_id"], name: "index_notifications_on_spam_report_id"
  end

  create_table "official_feedbacks", id: :uuid, default: -> { "gen_random_uuid()" }, force: :cascade do |t|
    t.jsonb "body_multiloc", default: {}
    t.jsonb "author_multiloc", default: {}
    t.uuid "user_id"
    t.uuid "post_id"
    t.datetime "created_at", precision: nil, null: false
    t.datetime "updated_at", precision: nil, null: false
    t.string "post_type"
    t.index ["post_id", "post_type"], name: "index_official_feedbacks_on_post"
    t.index ["post_id"], name: "index_official_feedbacks_on_post_id"
    t.index ["user_id"], name: "index_official_feedbacks_on_user_id"
  end

  create_table "onboarding_campaign_dismissals", id: :uuid, default: -> { "gen_random_uuid()" }, force: :cascade do |t|
    t.uuid "user_id"
    t.string "campaign_name", null: false
    t.datetime "created_at", precision: nil, null: false
    t.datetime "updated_at", precision: nil, null: false
    t.index ["campaign_name", "user_id"], name: "index_dismissals_on_campaign_name_and_user_id", unique: true
    t.index ["user_id"], name: "index_onboarding_campaign_dismissals_on_user_id"
  end

  create_table "permissions", id: :uuid, default: -> { "gen_random_uuid()" }, force: :cascade do |t|
    t.string "action", null: false
    t.string "permitted_by", null: false
    t.uuid "permission_scope_id"
    t.string "permission_scope_type"
    t.datetime "created_at", precision: nil, null: false
    t.datetime "updated_at", precision: nil, null: false
    t.boolean "global_custom_fields", default: false, null: false
    t.index ["action"], name: "index_permissions_on_action"
    t.index ["permission_scope_id"], name: "index_permissions_on_permission_scope_id"
  end

  create_table "permissions_custom_fields", id: :uuid, default: -> { "gen_random_uuid()" }, force: :cascade do |t|
    t.uuid "permission_id", null: false
    t.uuid "custom_field_id", null: false
    t.boolean "required", default: true, null: false
    t.datetime "created_at", null: false
    t.datetime "updated_at", null: false
    t.index ["custom_field_id"], name: "index_permissions_custom_fields_on_custom_field_id"
    t.index ["permission_id", "custom_field_id"], name: "index_permission_field", unique: true
    t.index ["permission_id"], name: "index_permissions_custom_fields_on_permission_id"
  end

  create_table "phase_files", id: :uuid, default: -> { "gen_random_uuid()" }, force: :cascade do |t|
    t.uuid "phase_id"
    t.string "file"
    t.integer "ordering"
    t.datetime "created_at", precision: nil, null: false
    t.datetime "updated_at", precision: nil, null: false
    t.string "name"
    t.index ["phase_id"], name: "index_phase_files_on_phase_id"
  end

  create_table "phases", id: :uuid, default: -> { "gen_random_uuid()" }, force: :cascade do |t|
    t.uuid "project_id"
    t.jsonb "title_multiloc", default: {}
    t.jsonb "description_multiloc", default: {}
    t.date "start_at"
    t.date "end_at"
    t.datetime "created_at", precision: nil, null: false
    t.datetime "updated_at", precision: nil, null: false
    t.string "participation_method", default: "ideation", null: false
    t.boolean "posting_enabled", default: true
    t.boolean "commenting_enabled", default: true
    t.boolean "voting_enabled", default: true, null: false
    t.string "upvoting_method", default: "unlimited", null: false
    t.integer "upvoting_limited_max", default: 10
    t.string "survey_embed_url"
    t.string "survey_service"
    t.string "presentation_mode", default: "card"
    t.integer "max_budget"
    t.boolean "poll_anonymous", default: false, null: false
    t.boolean "downvoting_enabled", default: true, null: false
    t.integer "ideas_count", default: 0, null: false
    t.string "ideas_order"
    t.string "input_term", default: "idea"
    t.integer "min_budget", default: 0
    t.string "downvoting_method", default: "unlimited", null: false
    t.integer "downvoting_limited_max", default: 10
    t.string "posting_method", default: "unlimited", null: false
    t.integer "posting_limited_max", default: 1
    t.string "document_annotation_embed_url"
    t.boolean "allow_anonymous_participation", default: false, null: false
    t.index ["project_id"], name: "index_phases_on_project_id"
  end

  create_table "pins", id: :uuid, default: -> { "gen_random_uuid()" }, force: :cascade do |t|
    t.uuid "admin_publication_id", null: false
    t.string "page_type", null: false
    t.uuid "page_id", null: false
    t.datetime "created_at", null: false
    t.datetime "updated_at", null: false
    t.index ["admin_publication_id"], name: "index_pins_on_admin_publication_id"
    t.index ["page_id", "admin_publication_id"], name: "index_pins_on_page_id_and_admin_publication_id", unique: true
  end

  create_table "polls_options", id: :uuid, default: -> { "gen_random_uuid()" }, force: :cascade do |t|
    t.uuid "question_id"
    t.jsonb "title_multiloc", default: {}, null: false
    t.integer "ordering"
    t.datetime "created_at", precision: nil, null: false
    t.datetime "updated_at", precision: nil, null: false
    t.index ["question_id"], name: "index_polls_options_on_question_id"
  end

  create_table "polls_questions", id: :uuid, default: -> { "gen_random_uuid()" }, force: :cascade do |t|
    t.uuid "participation_context_id", null: false
    t.string "participation_context_type", null: false
    t.jsonb "title_multiloc", default: {}, null: false
    t.integer "ordering"
    t.datetime "created_at", precision: nil, null: false
    t.datetime "updated_at", precision: nil, null: false
    t.string "question_type", default: "single_option", null: false
    t.integer "max_options"
    t.index ["participation_context_type", "participation_context_id"], name: "index_poll_questions_on_participation_context"
  end

  create_table "polls_response_options", id: :uuid, default: -> { "gen_random_uuid()" }, force: :cascade do |t|
    t.uuid "response_id"
    t.uuid "option_id"
    t.datetime "created_at", precision: nil, null: false
    t.datetime "updated_at", precision: nil, null: false
    t.index ["option_id"], name: "index_polls_response_options_on_option_id"
    t.index ["response_id"], name: "index_polls_response_options_on_response_id"
  end

  create_table "polls_responses", id: :uuid, default: -> { "gen_random_uuid()" }, force: :cascade do |t|
    t.uuid "participation_context_id", null: false
    t.string "participation_context_type", null: false
    t.uuid "user_id"
    t.datetime "created_at", precision: nil, null: false
    t.datetime "updated_at", precision: nil, null: false
    t.index ["participation_context_id", "participation_context_type", "user_id"], name: "index_polls_responses_on_participation_context_and_user_id", unique: true
    t.index ["participation_context_type", "participation_context_id"], name: "index_poll_responses_on_participation_context"
    t.index ["user_id"], name: "index_polls_responses_on_user_id"
  end

  create_table "project_files", id: :uuid, default: -> { "gen_random_uuid()" }, force: :cascade do |t|
    t.uuid "project_id"
    t.string "file"
    t.integer "ordering"
    t.datetime "created_at", precision: nil, null: false
    t.datetime "updated_at", precision: nil, null: false
    t.string "name"
    t.index ["project_id"], name: "index_project_files_on_project_id"
  end

  create_table "project_folders_files", id: :uuid, default: -> { "gen_random_uuid()" }, force: :cascade do |t|
    t.uuid "project_folder_id"
    t.string "file"
    t.string "name"
    t.integer "ordering"
    t.datetime "created_at", null: false
    t.datetime "updated_at", null: false
    t.index ["project_folder_id"], name: "index_project_folders_files_on_project_folder_id"
  end

  create_table "project_folders_folders", id: :uuid, default: -> { "gen_random_uuid()" }, force: :cascade do |t|
    t.jsonb "title_multiloc"
    t.jsonb "description_multiloc"
    t.jsonb "description_preview_multiloc"
    t.string "header_bg"
    t.string "slug"
    t.datetime "created_at", null: false
    t.datetime "updated_at", null: false
    t.index ["slug"], name: "index_project_folders_folders_on_slug"
  end

  create_table "project_folders_images", id: :uuid, default: -> { "gen_random_uuid()" }, force: :cascade do |t|
    t.uuid "project_folder_id"
    t.string "image"
    t.integer "ordering"
    t.datetime "created_at", null: false
    t.datetime "updated_at", null: false
    t.index ["project_folder_id"], name: "index_project_folders_images_on_project_folder_id"
  end

  create_table "project_images", id: :uuid, default: -> { "gen_random_uuid()" }, force: :cascade do |t|
    t.uuid "project_id"
    t.string "image"
    t.integer "ordering"
    t.datetime "created_at", precision: nil, null: false
    t.datetime "updated_at", precision: nil, null: false
    t.index ["project_id"], name: "index_project_images_on_project_id"
  end

  create_table "projects", id: :uuid, default: -> { "gen_random_uuid()" }, force: :cascade do |t|
    t.jsonb "title_multiloc", default: {}
    t.jsonb "description_multiloc", default: {}
    t.string "slug"
    t.datetime "created_at", precision: nil, null: false
    t.datetime "updated_at", precision: nil, null: false
    t.string "header_bg"
    t.integer "ideas_count", default: 0, null: false
    t.string "visible_to", default: "public", null: false
    t.jsonb "description_preview_multiloc", default: {}
    t.string "presentation_mode", default: "card"
    t.string "participation_method", default: "ideation"
    t.boolean "posting_enabled", default: true
    t.boolean "commenting_enabled", default: true
    t.boolean "voting_enabled", default: true, null: false
    t.string "upvoting_method", default: "unlimited", null: false
    t.integer "upvoting_limited_max", default: 10
    t.string "process_type", default: "timeline", null: false
    t.string "internal_role"
    t.string "survey_embed_url"
    t.string "survey_service"
    t.integer "max_budget"
    t.integer "comments_count", default: 0, null: false
    t.uuid "default_assignee_id"
    t.boolean "poll_anonymous", default: false, null: false
    t.boolean "downvoting_enabled", default: true, null: false
    t.string "ideas_order"
    t.string "input_term", default: "idea"
    t.integer "min_budget", default: 0
    t.string "downvoting_method", default: "unlimited", null: false
    t.integer "downvoting_limited_max", default: 10
    t.boolean "include_all_areas", default: false, null: false
    t.string "posting_method", default: "unlimited", null: false
    t.integer "posting_limited_max", default: 1
<<<<<<< HEAD
    t.string "qr_code"
=======
    t.string "document_annotation_embed_url"
    t.boolean "allow_anonymous_participation", default: false, null: false
>>>>>>> bba54439
    t.index ["slug"], name: "index_projects_on_slug", unique: true
  end

  create_table "projects_allowed_input_topics", id: :uuid, default: -> { "uuid_generate_v4()" }, force: :cascade do |t|
    t.uuid "project_id"
    t.uuid "topic_id"
    t.datetime "created_at", null: false
    t.datetime "updated_at", null: false
    t.integer "ordering"
    t.index ["project_id"], name: "index_projects_allowed_input_topics_on_project_id"
    t.index ["topic_id", "project_id"], name: "index_projects_allowed_input_topics_on_topic_id_and_project_id", unique: true
  end

  create_table "projects_topics", id: :uuid, default: -> { "gen_random_uuid()" }, force: :cascade do |t|
    t.uuid "topic_id", null: false
    t.uuid "project_id", null: false
    t.datetime "created_at", null: false
    t.datetime "updated_at", null: false
    t.index ["project_id"], name: "index_projects_topics_on_project_id"
    t.index ["topic_id"], name: "index_projects_topics_on_topic_id"
  end

  create_table "public_api_api_clients", id: :uuid, default: -> { "gen_random_uuid()" }, force: :cascade do |t|
    t.string "name"
    t.string "secret"
    t.uuid "tenant_id"
    t.datetime "created_at", precision: nil, null: false
    t.datetime "updated_at", precision: nil, null: false
    t.index ["tenant_id"], name: "index_public_api_api_clients_on_tenant_id"
  end

  create_table "que_jobs", comment: "4", force: :cascade do |t|
    t.integer "priority", limit: 2, default: 100, null: false
    t.datetime "run_at", precision: nil, default: -> { "now()" }, null: false
    t.text "job_class", null: false
    t.integer "error_count", default: 0, null: false
    t.text "last_error_message"
    t.text "queue", default: "default", null: false
    t.text "last_error_backtrace"
    t.datetime "finished_at", precision: nil
    t.datetime "expired_at", precision: nil
    t.jsonb "args", default: [], null: false
    t.jsonb "data", default: {}, null: false
    t.integer "job_schema_version", default: 1
    t.index ["args"], name: "que_jobs_args_gin_idx", opclass: :jsonb_path_ops, using: :gin
    t.index ["data"], name: "que_jobs_data_gin_idx", opclass: :jsonb_path_ops, using: :gin
    t.index ["job_schema_version", "queue", "priority", "run_at", "id"], name: "que_poll_idx_with_job_schema_version", where: "((finished_at IS NULL) AND (expired_at IS NULL))"
    t.index ["queue", "priority", "run_at", "id"], name: "que_poll_idx", where: "((finished_at IS NULL) AND (expired_at IS NULL))"
  end

  create_table "que_lockers", primary_key: "pid", id: :integer, default: nil, force: :cascade do |t|
    t.integer "worker_count", null: false
    t.integer "worker_priorities", null: false, array: true
    t.integer "ruby_pid", null: false
    t.text "ruby_hostname", null: false
    t.text "queues", null: false, array: true
    t.boolean "listening", null: false
    t.integer "job_schema_version", default: 1
  end

  create_table "que_values", primary_key: "key", id: :text, force: :cascade do |t|
    t.jsonb "value", default: {}, null: false
  end

  create_table "report_builder_reports", id: :uuid, default: -> { "gen_random_uuid()" }, force: :cascade do |t|
    t.string "name", null: false
    t.uuid "owner_id", null: false
    t.datetime "created_at", null: false
    t.datetime "updated_at", null: false
    t.index ["name"], name: "index_report_builder_reports_on_name", unique: true
    t.index ["owner_id"], name: "index_report_builder_reports_on_owner_id"
  end

  create_table "spam_reports", id: :uuid, default: -> { "gen_random_uuid()" }, force: :cascade do |t|
    t.uuid "spam_reportable_id", null: false
    t.string "spam_reportable_type", null: false
    t.datetime "reported_at", precision: nil, null: false
    t.string "reason_code"
    t.string "other_reason"
    t.uuid "user_id"
    t.datetime "created_at", precision: nil, null: false
    t.datetime "updated_at", precision: nil, null: false
    t.index ["reported_at"], name: "index_spam_reports_on_reported_at"
    t.index ["spam_reportable_type", "spam_reportable_id"], name: "spam_reportable_index"
    t.index ["user_id"], name: "index_spam_reports_on_user_id"
  end

  create_table "static_page_files", id: :uuid, default: -> { "gen_random_uuid()" }, force: :cascade do |t|
    t.uuid "static_page_id"
    t.string "file"
    t.integer "ordering"
    t.string "name"
    t.datetime "created_at", precision: nil, null: false
    t.datetime "updated_at", precision: nil, null: false
    t.index ["static_page_id"], name: "index_static_page_files_on_static_page_id"
  end

  create_table "static_pages", id: :uuid, default: -> { "gen_random_uuid()" }, force: :cascade do |t|
    t.jsonb "title_multiloc", default: {}
    t.string "slug"
    t.datetime "created_at", precision: nil, null: false
    t.datetime "updated_at", precision: nil, null: false
    t.string "code", null: false
    t.jsonb "top_info_section_multiloc", default: {}, null: false
    t.boolean "banner_enabled", default: false, null: false
    t.string "banner_layout", default: "full_width_banner_layout", null: false
    t.string "banner_overlay_color"
    t.integer "banner_overlay_opacity"
    t.jsonb "banner_cta_button_multiloc", default: {}, null: false
    t.string "banner_cta_button_type", default: "no_button", null: false
    t.string "banner_cta_button_url"
    t.jsonb "banner_header_multiloc", default: {}, null: false
    t.jsonb "banner_subheader_multiloc", default: {}, null: false
    t.boolean "top_info_section_enabled", default: false, null: false
    t.boolean "files_section_enabled", default: false, null: false
    t.boolean "projects_enabled", default: false, null: false
    t.string "projects_filter_type", default: "no_filter", null: false
    t.boolean "events_widget_enabled", default: false, null: false
    t.boolean "bottom_info_section_enabled", default: false, null: false
    t.jsonb "bottom_info_section_multiloc", default: {}, null: false
    t.string "header_bg"
    t.index ["code"], name: "index_static_pages_on_code"
    t.index ["slug"], name: "index_static_pages_on_slug", unique: true
  end

  create_table "static_pages_topics", id: :uuid, default: -> { "gen_random_uuid()" }, force: :cascade do |t|
    t.uuid "topic_id", null: false
    t.uuid "static_page_id", null: false
    t.datetime "created_at", null: false
    t.datetime "updated_at", null: false
    t.index ["static_page_id"], name: "index_static_pages_topics_on_static_page_id"
    t.index ["topic_id"], name: "index_static_pages_topics_on_topic_id"
  end

  create_table "surveys_responses", id: :uuid, default: -> { "gen_random_uuid()" }, force: :cascade do |t|
    t.uuid "participation_context_id", null: false
    t.string "participation_context_type", null: false
    t.string "survey_service", null: false
    t.string "external_survey_id", null: false
    t.string "external_response_id", null: false
    t.uuid "user_id"
    t.datetime "started_at", precision: nil
    t.datetime "submitted_at", precision: nil, null: false
    t.jsonb "answers", default: {}
    t.datetime "created_at", precision: nil, null: false
    t.datetime "updated_at", precision: nil, null: false
    t.index ["participation_context_type", "participation_context_id"], name: "index_surveys_responses_on_participation_context"
    t.index ["user_id"], name: "index_surveys_responses_on_user_id"
  end

  create_table "tenants", id: :uuid, default: -> { "gen_random_uuid()" }, force: :cascade do |t|
    t.string "name"
    t.string "host"
    t.jsonb "settings", default: {}
    t.datetime "created_at", precision: nil, null: false
    t.datetime "updated_at", precision: nil, null: false
    t.string "logo"
    t.string "favicon"
    t.jsonb "style", default: {}
    t.datetime "deleted_at", precision: nil
    t.datetime "creation_finalized_at", precision: nil
    t.index ["creation_finalized_at"], name: "index_tenants_on_creation_finalized_at"
    t.index ["deleted_at"], name: "index_tenants_on_deleted_at"
    t.index ["host"], name: "index_tenants_on_host"
  end

  create_table "text_images", id: :uuid, default: -> { "gen_random_uuid()" }, force: :cascade do |t|
    t.string "imageable_type", null: false
    t.uuid "imageable_id", null: false
    t.string "imageable_field"
    t.string "image"
    t.datetime "created_at", precision: nil, null: false
    t.datetime "updated_at", precision: nil, null: false
    t.string "text_reference", null: false
  end

  create_table "texting_campaigns", id: :uuid, default: -> { "gen_random_uuid()" }, force: :cascade do |t|
    t.string "phone_numbers", default: [], null: false, array: true
    t.text "message", null: false
    t.datetime "sent_at", precision: nil
    t.string "status", null: false
    t.datetime "created_at", null: false
    t.datetime "updated_at", null: false
  end

  create_table "topics", id: :uuid, default: -> { "gen_random_uuid()" }, force: :cascade do |t|
    t.jsonb "title_multiloc", default: {}
    t.jsonb "description_multiloc", default: {}
    t.string "icon"
    t.datetime "created_at", precision: nil, null: false
    t.datetime "updated_at", precision: nil, null: false
    t.integer "ordering"
    t.string "code", default: "custom", null: false
  end

  create_table "user_custom_fields_representativeness_ref_distributions", id: :uuid, default: -> { "gen_random_uuid()" }, force: :cascade do |t|
    t.uuid "custom_field_id", null: false
    t.jsonb "distribution", null: false
    t.datetime "created_at", null: false
    t.datetime "updated_at", null: false
    t.string "type"
    t.index ["custom_field_id"], name: "index_ucf_representativeness_ref_distributions_on_custom_field"
  end

  create_table "users", id: :uuid, default: -> { "gen_random_uuid()" }, force: :cascade do |t|
    t.string "email"
    t.string "password_digest"
    t.string "slug"
    t.jsonb "roles", default: []
    t.string "reset_password_token"
    t.datetime "created_at", precision: nil, null: false
    t.datetime "updated_at", precision: nil, null: false
    t.string "avatar"
    t.string "first_name"
    t.string "last_name"
    t.string "locale"
    t.jsonb "bio_multiloc", default: {}
    t.boolean "cl1_migrated", default: false
    t.string "invite_status"
    t.jsonb "custom_field_values", default: {}
    t.datetime "registration_completed_at", precision: nil
    t.boolean "verified", default: false, null: false
    t.datetime "email_confirmed_at", precision: nil
    t.string "email_confirmation_code"
    t.integer "email_confirmation_retry_count", default: 0, null: false
    t.integer "email_confirmation_code_reset_count", default: 0, null: false
    t.datetime "email_confirmation_code_sent_at", precision: nil
    t.boolean "confirmation_required", default: true, null: false
    t.datetime "block_start_at", precision: nil
    t.string "block_reason"
<<<<<<< HEAD
    t.datetime "block_end_at"
    t.string "new_email"
    t.string "unique_code"
=======
    t.datetime "block_end_at", precision: nil
    t.string "new_email"
>>>>>>> bba54439
    t.index "lower((email)::text)", name: "users_unique_lower_email_idx", unique: true
    t.index ["email"], name: "index_users_on_email"
    t.index ["registration_completed_at"], name: "index_users_on_registration_completed_at"
    t.index ["slug"], name: "index_users_on_slug", unique: true
    t.index ["unique_code"], name: "index_users_on_unique_code", unique: true
  end

  create_table "verification_verifications", id: :uuid, default: -> { "gen_random_uuid()" }, force: :cascade do |t|
    t.uuid "user_id"
    t.string "method_name", null: false
    t.string "hashed_uid", null: false
    t.boolean "active", default: true, null: false
    t.datetime "created_at", precision: nil, null: false
    t.datetime "updated_at", precision: nil, null: false
    t.index ["hashed_uid"], name: "index_verification_verifications_on_hashed_uid"
    t.index ["user_id"], name: "index_verification_verifications_on_user_id"
  end

  create_table "volunteering_causes", id: :uuid, default: -> { "gen_random_uuid()" }, force: :cascade do |t|
    t.uuid "participation_context_id", null: false
    t.string "participation_context_type", null: false
    t.jsonb "title_multiloc", default: {}, null: false
    t.jsonb "description_multiloc", default: {}, null: false
    t.integer "volunteers_count", default: 0, null: false
    t.string "image"
    t.integer "ordering", null: false
    t.datetime "created_at", null: false
    t.datetime "updated_at", null: false
    t.index ["ordering"], name: "index_volunteering_causes_on_ordering"
    t.index ["participation_context_type", "participation_context_id"], name: "index_volunteering_causes_on_participation_context"
  end

  create_table "volunteering_volunteers", id: :uuid, default: -> { "gen_random_uuid()" }, force: :cascade do |t|
    t.uuid "cause_id", null: false
    t.uuid "user_id", null: false
    t.datetime "created_at", null: false
    t.datetime "updated_at", null: false
    t.index ["cause_id", "user_id"], name: "index_volunteering_volunteers_on_cause_id_and_user_id", unique: true
    t.index ["user_id"], name: "index_volunteering_volunteers_on_user_id"
  end

  create_table "votes", id: :uuid, default: -> { "gen_random_uuid()" }, force: :cascade do |t|
    t.uuid "votable_id"
    t.string "votable_type"
    t.uuid "user_id"
    t.string "mode", null: false
    t.datetime "created_at", precision: nil, null: false
    t.datetime "updated_at", precision: nil, null: false
    t.index ["user_id"], name: "index_votes_on_user_id"
    t.index ["votable_type", "votable_id", "user_id"], name: "index_votes_on_votable_type_and_votable_id_and_user_id", unique: true
    t.index ["votable_type", "votable_id"], name: "index_votes_on_votable_type_and_votable_id"
  end

  add_foreign_key "activities", "users"
  add_foreign_key "analytics_dimension_locales_fact_visits", "analytics_dimension_locales", column: "dimension_locale_id"
  add_foreign_key "analytics_dimension_locales_fact_visits", "analytics_fact_visits", column: "fact_visit_id"
  add_foreign_key "analytics_dimension_projects_fact_visits", "analytics_fact_visits", column: "fact_visit_id"
  add_foreign_key "analytics_fact_visits", "analytics_dimension_dates", column: "dimension_date_first_action_id", primary_key: "date"
  add_foreign_key "analytics_fact_visits", "analytics_dimension_dates", column: "dimension_date_last_action_id", primary_key: "date"
  add_foreign_key "analytics_fact_visits", "analytics_dimension_referrer_types", column: "dimension_referrer_type_id"
  add_foreign_key "areas", "custom_field_options"
  add_foreign_key "areas_ideas", "areas"
  add_foreign_key "areas_ideas", "ideas"
  add_foreign_key "areas_initiatives", "areas"
  add_foreign_key "areas_initiatives", "initiatives"
  add_foreign_key "areas_projects", "areas"
  add_foreign_key "areas_projects", "projects"
  add_foreign_key "areas_static_pages", "areas"
  add_foreign_key "areas_static_pages", "static_pages"
  add_foreign_key "baskets", "users"
  add_foreign_key "baskets_ideas", "baskets"
  add_foreign_key "baskets_ideas", "ideas"
  add_foreign_key "comments", "users", column: "author_id"
  add_foreign_key "custom_field_options", "custom_fields"
  add_foreign_key "email_campaigns_campaign_email_commands", "users", column: "recipient_id"
  add_foreign_key "email_campaigns_campaigns", "users", column: "author_id"
  add_foreign_key "email_campaigns_campaigns_groups", "email_campaigns_campaigns", column: "campaign_id"
  add_foreign_key "email_campaigns_deliveries", "email_campaigns_campaigns", column: "campaign_id"
  add_foreign_key "email_campaigns_examples", "users", column: "recipient_id"
  add_foreign_key "event_files", "events"
  add_foreign_key "events", "projects"
  add_foreign_key "groups_permissions", "groups"
  add_foreign_key "groups_permissions", "permissions"
  add_foreign_key "groups_projects", "groups"
  add_foreign_key "groups_projects", "projects"
  add_foreign_key "idea_files", "ideas"
  add_foreign_key "idea_images", "ideas"
  add_foreign_key "ideas", "idea_statuses"
  add_foreign_key "ideas", "phases", column: "creation_phase_id"
  add_foreign_key "ideas", "projects"
  add_foreign_key "ideas", "users", column: "assignee_id"
  add_foreign_key "ideas", "users", column: "author_id"
  add_foreign_key "ideas_phases", "ideas"
  add_foreign_key "ideas_phases", "phases"
  add_foreign_key "ideas_topics", "ideas"
  add_foreign_key "ideas_topics", "topics"
  add_foreign_key "identities", "users"
  add_foreign_key "initiative_files", "initiatives"
  add_foreign_key "initiative_images", "initiatives"
  add_foreign_key "initiatives", "users", column: "assignee_id"
  add_foreign_key "initiatives", "users", column: "author_id"
  add_foreign_key "initiatives_topics", "initiatives"
  add_foreign_key "initiatives_topics", "topics"
  add_foreign_key "insights_categories", "insights_views", column: "view_id"
  add_foreign_key "insights_category_assignments", "insights_categories", column: "category_id"
  add_foreign_key "insights_data_sources", "insights_views", column: "view_id"
  add_foreign_key "insights_text_network_analysis_tasks_views", "insights_views", column: "view_id"
  add_foreign_key "insights_text_network_analysis_tasks_views", "nlp_text_network_analysis_tasks", column: "task_id"
  add_foreign_key "insights_text_networks", "insights_views", column: "view_id"
  add_foreign_key "insights_zeroshot_classification_tasks_categories", "insights_categories", column: "category_id"
  add_foreign_key "insights_zeroshot_classification_tasks_categories", "insights_zeroshot_classification_tasks", column: "task_id"
  add_foreign_key "insights_zeroshot_classification_tasks_inputs", "insights_zeroshot_classification_tasks", column: "task_id"
  add_foreign_key "invites", "users", column: "invitee_id"
  add_foreign_key "invites", "users", column: "inviter_id"
  add_foreign_key "maps_layers", "maps_map_configs", column: "map_config_id"
  add_foreign_key "maps_legend_items", "maps_map_configs", column: "map_config_id"
  add_foreign_key "memberships", "groups"
  add_foreign_key "memberships", "users"
  add_foreign_key "nav_bar_items", "static_pages"
  add_foreign_key "notifications", "comments"
  add_foreign_key "notifications", "flag_inappropriate_content_inappropriate_content_flags", column: "inappropriate_content_flag_id"
  add_foreign_key "notifications", "invites"
  add_foreign_key "notifications", "official_feedbacks"
  add_foreign_key "notifications", "phases"
  add_foreign_key "notifications", "projects"
  add_foreign_key "notifications", "spam_reports"
  add_foreign_key "notifications", "users", column: "initiating_user_id"
  add_foreign_key "notifications", "users", column: "recipient_id"
  add_foreign_key "official_feedbacks", "users"
  add_foreign_key "permissions_custom_fields", "custom_fields"
  add_foreign_key "permissions_custom_fields", "permissions"
  add_foreign_key "phase_files", "phases"
  add_foreign_key "phases", "projects"
  add_foreign_key "pins", "admin_publications"
  add_foreign_key "polls_options", "polls_questions", column: "question_id"
  add_foreign_key "polls_response_options", "polls_options", column: "option_id"
  add_foreign_key "polls_response_options", "polls_responses", column: "response_id"
  add_foreign_key "project_files", "projects"
  add_foreign_key "project_folders_files", "project_folders_folders", column: "project_folder_id"
  add_foreign_key "project_folders_images", "project_folders_folders", column: "project_folder_id"
  add_foreign_key "project_images", "projects"
  add_foreign_key "projects", "users", column: "default_assignee_id"
  add_foreign_key "projects_allowed_input_topics", "projects"
  add_foreign_key "projects_allowed_input_topics", "topics"
  add_foreign_key "projects_topics", "projects"
  add_foreign_key "projects_topics", "topics"
  add_foreign_key "public_api_api_clients", "tenants"
  add_foreign_key "report_builder_reports", "users", column: "owner_id"
  add_foreign_key "spam_reports", "users"
  add_foreign_key "static_page_files", "static_pages"
  add_foreign_key "static_pages_topics", "static_pages"
  add_foreign_key "static_pages_topics", "topics"
  add_foreign_key "user_custom_fields_representativeness_ref_distributions", "custom_fields"
  add_foreign_key "volunteering_volunteers", "volunteering_causes", column: "cause_id"
  add_foreign_key "votes", "users"

  create_view "idea_trending_infos", sql_definition: <<-SQL
      SELECT ideas.id AS idea_id,
      GREATEST(comments_at.last_comment_at, upvotes_at.last_upvoted_at, ideas.published_at) AS last_activity_at,
      to_timestamp(round((((GREATEST(((comments_at.comments_count)::double precision * comments_at.mean_comment_at), (0)::double precision) + GREATEST(((upvotes_at.upvotes_count)::double precision * upvotes_at.mean_upvoted_at), (0)::double precision)) + date_part('epoch'::text, ideas.published_at)) / (((GREATEST((comments_at.comments_count)::numeric, 0.0) + GREATEST((upvotes_at.upvotes_count)::numeric, 0.0)) + 1.0))::double precision))) AS mean_activity_at
     FROM ((ideas
       FULL JOIN ( SELECT comments.post_id AS idea_id,
              max(comments.created_at) AS last_comment_at,
              avg(date_part('epoch'::text, comments.created_at)) AS mean_comment_at,
              count(comments.post_id) AS comments_count
             FROM comments
            GROUP BY comments.post_id) comments_at ON ((ideas.id = comments_at.idea_id)))
       FULL JOIN ( SELECT votes.votable_id,
              max(votes.created_at) AS last_upvoted_at,
              avg(date_part('epoch'::text, votes.created_at)) AS mean_upvoted_at,
              count(votes.votable_id) AS upvotes_count
             FROM votes
            WHERE (((votes.mode)::text = 'up'::text) AND ((votes.votable_type)::text = 'Idea'::text))
            GROUP BY votes.votable_id) upvotes_at ON ((ideas.id = upvotes_at.votable_id)));
  SQL
  create_view "initiative_initiative_statuses", sql_definition: <<-SQL
      SELECT initiative_status_changes.initiative_id,
      initiative_status_changes.initiative_status_id
     FROM (((initiatives
       JOIN ( SELECT initiative_status_changes_1.initiative_id,
              max(initiative_status_changes_1.created_at) AS last_status_changed_at
             FROM initiative_status_changes initiative_status_changes_1
            GROUP BY initiative_status_changes_1.initiative_id) initiatives_with_last_status_change ON ((initiatives.id = initiatives_with_last_status_change.initiative_id)))
       JOIN initiative_status_changes ON (((initiatives.id = initiative_status_changes.initiative_id) AND (initiatives_with_last_status_change.last_status_changed_at = initiative_status_changes.created_at))))
       JOIN initiative_statuses ON ((initiative_statuses.id = initiative_status_changes.initiative_status_id)));
  SQL
  create_view "union_posts", sql_definition: <<-SQL
      SELECT ideas.id,
      ideas.title_multiloc,
      ideas.body_multiloc,
      ideas.publication_status,
      ideas.published_at,
      ideas.author_id,
      ideas.created_at,
      ideas.updated_at,
      ideas.upvotes_count,
      ideas.location_point,
      ideas.location_description,
      ideas.comments_count,
      ideas.slug,
      ideas.official_feedbacks_count
     FROM ideas
  UNION ALL
   SELECT initiatives.id,
      initiatives.title_multiloc,
      initiatives.body_multiloc,
      initiatives.publication_status,
      initiatives.published_at,
      initiatives.author_id,
      initiatives.created_at,
      initiatives.updated_at,
      initiatives.upvotes_count,
      initiatives.location_point,
      initiatives.location_description,
      initiatives.comments_count,
      initiatives.slug,
      initiatives.official_feedbacks_count
     FROM initiatives;
  SQL
  create_view "moderation_moderations", sql_definition: <<-SQL
      SELECT ideas.id,
      'Idea'::text AS moderatable_type,
      NULL::text AS post_type,
      NULL::uuid AS post_id,
      NULL::text AS post_slug,
      NULL::jsonb AS post_title_multiloc,
      projects.id AS project_id,
      projects.slug AS project_slug,
      projects.title_multiloc AS project_title_multiloc,
      ideas.title_multiloc AS content_title_multiloc,
      ideas.body_multiloc AS content_body_multiloc,
      ideas.slug AS content_slug,
      ideas.published_at AS created_at,
      moderation_moderation_statuses.status AS moderation_status
     FROM ((ideas
       LEFT JOIN moderation_moderation_statuses ON ((moderation_moderation_statuses.moderatable_id = ideas.id)))
       LEFT JOIN projects ON ((projects.id = ideas.project_id)))
  UNION ALL
   SELECT initiatives.id,
      'Initiative'::text AS moderatable_type,
      NULL::text AS post_type,
      NULL::uuid AS post_id,
      NULL::text AS post_slug,
      NULL::jsonb AS post_title_multiloc,
      NULL::uuid AS project_id,
      NULL::character varying AS project_slug,
      NULL::jsonb AS project_title_multiloc,
      initiatives.title_multiloc AS content_title_multiloc,
      initiatives.body_multiloc AS content_body_multiloc,
      initiatives.slug AS content_slug,
      initiatives.published_at AS created_at,
      moderation_moderation_statuses.status AS moderation_status
     FROM (initiatives
       LEFT JOIN moderation_moderation_statuses ON ((moderation_moderation_statuses.moderatable_id = initiatives.id)))
  UNION ALL
   SELECT comments.id,
      'Comment'::text AS moderatable_type,
      'Idea'::text AS post_type,
      ideas.id AS post_id,
      ideas.slug AS post_slug,
      ideas.title_multiloc AS post_title_multiloc,
      projects.id AS project_id,
      projects.slug AS project_slug,
      projects.title_multiloc AS project_title_multiloc,
      NULL::jsonb AS content_title_multiloc,
      comments.body_multiloc AS content_body_multiloc,
      NULL::character varying AS content_slug,
      comments.created_at,
      moderation_moderation_statuses.status AS moderation_status
     FROM (((comments
       LEFT JOIN moderation_moderation_statuses ON ((moderation_moderation_statuses.moderatable_id = comments.id)))
       LEFT JOIN ideas ON ((ideas.id = comments.post_id)))
       LEFT JOIN projects ON ((projects.id = ideas.project_id)))
    WHERE ((comments.post_type)::text = 'Idea'::text)
  UNION ALL
   SELECT comments.id,
      'Comment'::text AS moderatable_type,
      'Initiative'::text AS post_type,
      initiatives.id AS post_id,
      initiatives.slug AS post_slug,
      initiatives.title_multiloc AS post_title_multiloc,
      NULL::uuid AS project_id,
      NULL::character varying AS project_slug,
      NULL::jsonb AS project_title_multiloc,
      NULL::jsonb AS content_title_multiloc,
      comments.body_multiloc AS content_body_multiloc,
      NULL::character varying AS content_slug,
      comments.created_at,
      moderation_moderation_statuses.status AS moderation_status
     FROM ((comments
       LEFT JOIN moderation_moderation_statuses ON ((moderation_moderation_statuses.moderatable_id = comments.id)))
       LEFT JOIN initiatives ON ((initiatives.id = comments.post_id)))
    WHERE ((comments.post_type)::text = 'Initiative'::text);
  SQL
  create_view "analytics_dimension_projects", sql_definition: <<-SQL
      SELECT projects.id,
      projects.title_multiloc
     FROM projects;
  SQL
  create_view "analytics_build_feedbacks", sql_definition: <<-SQL
      SELECT a.post_id,
      min(a.feedback_first_date) AS feedback_first_date,
      max(a.feedback_official) AS feedback_official,
      max(a.feedback_status_change) AS feedback_status_change
     FROM ( SELECT activities.item_id AS post_id,
              min(activities.created_at) AS feedback_first_date,
              0 AS feedback_official,
              1 AS feedback_status_change
             FROM activities
            WHERE (((activities.action)::text = 'changed_status'::text) AND ((activities.item_type)::text = ANY (ARRAY[('Idea'::character varying)::text, ('Initiative'::character varying)::text])))
            GROUP BY activities.item_id
          UNION ALL
           SELECT official_feedbacks.post_id,
              min(official_feedbacks.created_at) AS feedback_first_date,
              1 AS feedback_official,
              0 AS feedback_status_change
             FROM official_feedbacks
            GROUP BY official_feedbacks.post_id) a
    GROUP BY a.post_id;
  SQL
  create_view "analytics_fact_email_deliveries", sql_definition: <<-SQL
      SELECT ecd.id,
      (ecd.sent_at)::date AS dimension_date_sent_id,
      ecd.campaign_id,
      ((ecc.type)::text <> 'EmailCampaigns::Campaigns::Manual'::text) AS automated
     FROM (email_campaigns_deliveries ecd
       JOIN email_campaigns_campaigns ecc ON ((ecc.id = ecd.campaign_id)));
  SQL
  create_view "analytics_dimension_statuses", sql_definition: <<-SQL
      SELECT idea_statuses.id,
      idea_statuses.title_multiloc,
      idea_statuses.code,
      idea_statuses.color
     FROM idea_statuses
  UNION ALL
   SELECT initiative_statuses.id,
      initiative_statuses.title_multiloc,
      initiative_statuses.code,
      initiative_statuses.color
     FROM initiative_statuses;
  SQL
  create_view "analytics_fact_registrations", sql_definition: <<-SQL
      SELECT u.id,
      u.id AS dimension_user_id,
      (u.registration_completed_at)::date AS dimension_date_registration_id,
      (i.created_at)::date AS dimension_date_invited_id,
      (i.accepted_at)::date AS dimension_date_accepted_id
     FROM (users u
       LEFT JOIN invites i ON ((i.invitee_id = u.id)));
  SQL
  create_view "analytics_dimension_users", sql_definition: <<-SQL
      SELECT users.id,
      COALESCE(((users.roles -> 0) ->> 'type'::text), 'citizen'::text) AS role,
      users.invite_status
     FROM users;
  SQL
  create_view "analytics_fact_events", sql_definition: <<-SQL
      SELECT events.id,
      events.project_id AS dimension_project_id,
      (events.created_at)::date AS dimension_date_created_id,
      (events.start_at)::date AS dimension_date_start_id,
      (events.end_at)::date AS dimension_date_end_id
     FROM events;
  SQL
  create_view "analytics_fact_project_statuses", sql_definition: <<-SQL
      WITH finished_statuses_for_timeline_projects AS (
           SELECT phases.project_id,
              ((max(phases.end_at) + 1))::timestamp without time zone AS "timestamp"
             FROM phases
            GROUP BY phases.project_id
           HAVING (max(phases.end_at) < now())
          )
   SELECT ap.publication_id AS dimension_project_id,
      ap.publication_status AS status,
      ((((p.process_type)::text = 'continuous'::text) AND ((ap.publication_status)::text = 'archived'::text)) OR ((fsftp.project_id IS NOT NULL) AND ((ap.publication_status)::text <> 'draft'::text))) AS finished,
      COALESCE(fsftp."timestamp", ap.updated_at) AS "timestamp",
      COALESCE((fsftp."timestamp")::date, (ap.updated_at)::date) AS dimension_date_id
     FROM ((admin_publications ap
       LEFT JOIN projects p ON ((ap.publication_id = p.id)))
       LEFT JOIN finished_statuses_for_timeline_projects fsftp ON ((fsftp.project_id = ap.publication_id)))
    WHERE ((ap.publication_type)::text = 'Project'::text);
  SQL
  create_view "analytics_fact_posts", sql_definition: <<-SQL
      SELECT i.id,
      i.author_id AS user_id,
      i.project_id AS dimension_project_id,
      adt.id AS dimension_type_id,
      (i.created_at)::date AS dimension_date_created_id,
      (abf.feedback_first_date)::date AS dimension_date_first_feedback_id,
      i.idea_status_id AS dimension_status_id,
      (abf.feedback_first_date - i.created_at) AS feedback_time_taken,
      COALESCE(abf.feedback_official, 0) AS feedback_official,
      COALESCE(abf.feedback_status_change, 0) AS feedback_status_change,
          CASE
              WHEN (abf.feedback_first_date IS NULL) THEN 1
              ELSE 0
          END AS feedback_none,
      (i.upvotes_count + i.downvotes_count) AS votes_count,
      i.upvotes_count,
      i.downvotes_count,
      i.publication_status
     FROM ((ideas i
       JOIN analytics_dimension_types adt ON (((adt.name)::text = 'idea'::text)))
       LEFT JOIN analytics_build_feedbacks abf ON ((abf.post_id = i.id)))
  UNION ALL
   SELECT i.id,
      i.author_id AS user_id,
      NULL::uuid AS dimension_project_id,
      adt.id AS dimension_type_id,
      (i.created_at)::date AS dimension_date_created_id,
      (abf.feedback_first_date)::date AS dimension_date_first_feedback_id,
      isc.initiative_status_id AS dimension_status_id,
      (abf.feedback_first_date - i.created_at) AS feedback_time_taken,
      COALESCE(abf.feedback_official, 0) AS feedback_official,
      COALESCE(abf.feedback_status_change, 0) AS feedback_status_change,
          CASE
              WHEN (abf.feedback_first_date IS NULL) THEN 1
              ELSE 0
          END AS feedback_none,
      (i.upvotes_count + i.downvotes_count) AS votes_count,
      i.upvotes_count,
      i.downvotes_count,
      i.publication_status
     FROM (((initiatives i
       JOIN analytics_dimension_types adt ON (((adt.name)::text = 'initiative'::text)))
       LEFT JOIN analytics_build_feedbacks abf ON ((abf.post_id = i.id)))
       LEFT JOIN initiative_status_changes isc ON (((isc.initiative_id = i.id) AND (isc.updated_at = ( SELECT max(isc_.updated_at) AS max
             FROM initiative_status_changes isc_
            WHERE (isc_.initiative_id = i.id))))));
  SQL
  create_view "analytics_fact_participations", sql_definition: <<-SQL
      SELECT i.id,
      i.author_id AS dimension_user_id,
      i.project_id AS dimension_project_id,
          CASE
              WHEN (((pr.participation_method)::text = 'native_survey'::text) OR ((ph.participation_method)::text = 'native_survey'::text)) THEN survey.id
              ELSE idea.id
          END AS dimension_type_id,
      (i.created_at)::date AS dimension_date_created_id,
      (i.upvotes_count + i.downvotes_count) AS votes_count,
      i.upvotes_count,
      i.downvotes_count
     FROM ((((ideas i
       LEFT JOIN projects pr ON ((pr.id = i.project_id)))
       LEFT JOIN phases ph ON ((ph.id = i.creation_phase_id)))
       JOIN analytics_dimension_types idea ON (((idea.name)::text = 'idea'::text)))
       LEFT JOIN analytics_dimension_types survey ON (((survey.name)::text = 'survey'::text)))
  UNION ALL
   SELECT i.id,
      i.author_id AS dimension_user_id,
      NULL::uuid AS dimension_project_id,
      adt.id AS dimension_type_id,
      (i.created_at)::date AS dimension_date_created_id,
      (i.upvotes_count + i.downvotes_count) AS votes_count,
      i.upvotes_count,
      i.downvotes_count
     FROM (initiatives i
       JOIN analytics_dimension_types adt ON (((adt.name)::text = 'initiative'::text)))
  UNION ALL
   SELECT c.id,
      c.author_id AS dimension_user_id,
      i.project_id AS dimension_project_id,
      adt.id AS dimension_type_id,
      (c.created_at)::date AS dimension_date_created_id,
      (c.upvotes_count + c.downvotes_count) AS votes_count,
      c.upvotes_count,
      c.downvotes_count
     FROM ((comments c
       JOIN analytics_dimension_types adt ON ((((adt.name)::text = 'comment'::text) AND ((adt.parent)::text = lower((c.post_type)::text)))))
       LEFT JOIN ideas i ON ((c.post_id = i.id)))
  UNION ALL
   SELECT v.id,
      v.user_id AS dimension_user_id,
      COALESCE(i.project_id, ic.project_id) AS dimension_project_id,
      adt.id AS dimension_type_id,
      (v.created_at)::date AS dimension_date_created_id,
      1 AS votes_count,
          CASE
              WHEN ((v.mode)::text = 'up'::text) THEN 1
              ELSE 0
          END AS upvotes_count,
          CASE
              WHEN ((v.mode)::text = 'down'::text) THEN 1
              ELSE 0
          END AS downvotes_count
     FROM ((((votes v
       JOIN analytics_dimension_types adt ON ((((adt.name)::text = 'vote'::text) AND ((adt.parent)::text = lower((v.votable_type)::text)))))
       LEFT JOIN ideas i ON ((i.id = v.votable_id)))
       LEFT JOIN comments c ON ((c.id = v.votable_id)))
       LEFT JOIN ideas ic ON ((ic.id = c.post_id)))
  UNION ALL
   SELECT pr.id,
      pr.user_id AS dimension_user_id,
      COALESCE(p.project_id, pr.participation_context_id) AS dimension_project_id,
      adt.id AS dimension_type_id,
      (pr.created_at)::date AS dimension_date_created_id,
      0 AS votes_count,
      0 AS upvotes_count,
      0 AS downvotes_count
     FROM ((polls_responses pr
       LEFT JOIN phases p ON ((p.id = pr.participation_context_id)))
       JOIN analytics_dimension_types adt ON (((adt.name)::text = 'poll'::text)))
  UNION ALL
   SELECT vv.id,
      vv.user_id AS dimension_user_id,
      COALESCE(p.project_id, vc.participation_context_id) AS dimension_project_id,
      adt.id AS dimension_type_id,
      (vv.created_at)::date AS dimension_date_created_id,
      0 AS votes_count,
      0 AS upvotes_count,
      0 AS downvotes_count
     FROM (((volunteering_volunteers vv
       LEFT JOIN volunteering_causes vc ON ((vc.id = vv.cause_id)))
       LEFT JOIN phases p ON ((p.id = vc.participation_context_id)))
       JOIN analytics_dimension_types adt ON (((adt.name)::text = 'volunteer'::text)));
  SQL
end<|MERGE_RESOLUTION|>--- conflicted
+++ resolved
@@ -10,12 +10,7 @@
 #
 # It's strongly recommended that you check this file into your version control system.
 
-<<<<<<< HEAD
-ActiveRecord::Schema.define(version: 2023_05_03_171220) do
-
-=======
 ActiveRecord::Schema[7.0].define(version: 2023_06_01_085753) do
->>>>>>> bba54439
   # These are extensions that must be enabled in order to support this database
   enable_extension "pgcrypto"
   enable_extension "plpgsql"
@@ -1103,12 +1098,8 @@
     t.boolean "include_all_areas", default: false, null: false
     t.string "posting_method", default: "unlimited", null: false
     t.integer "posting_limited_max", default: 1
-<<<<<<< HEAD
-    t.string "qr_code"
-=======
     t.string "document_annotation_embed_url"
     t.boolean "allow_anonymous_participation", default: false, null: false
->>>>>>> bba54439
     t.index ["slug"], name: "index_projects_on_slug", unique: true
   end
 
@@ -1339,19 +1330,12 @@
     t.boolean "confirmation_required", default: true, null: false
     t.datetime "block_start_at", precision: nil
     t.string "block_reason"
-<<<<<<< HEAD
-    t.datetime "block_end_at"
-    t.string "new_email"
-    t.string "unique_code"
-=======
     t.datetime "block_end_at", precision: nil
     t.string "new_email"
->>>>>>> bba54439
     t.index "lower((email)::text)", name: "users_unique_lower_email_idx", unique: true
     t.index ["email"], name: "index_users_on_email"
     t.index ["registration_completed_at"], name: "index_users_on_registration_completed_at"
     t.index ["slug"], name: "index_users_on_slug", unique: true
-    t.index ["unique_code"], name: "index_users_on_unique_code", unique: true
   end
 
   create_table "verification_verifications", id: :uuid, default: -> { "gen_random_uuid()" }, force: :cascade do |t|
