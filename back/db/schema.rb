# This file is auto-generated from the current state of the database. Instead
# of editing this file, please use the migrations feature of Active Record to
# incrementally modify your database, and then regenerate this schema definition.
#
# This file is the source Rails uses to define your schema when running `bin/rails
# db:schema:load`. When creating a new database, `bin/rails db:schema:load` tends to
# be faster and is potentially less error prone than running all of your
# migrations from scratch. Old migrations may fail to apply correctly if those
# migrations use external dependencies or application code.
#
# It's strongly recommended that you check this file into your version control system.

ActiveRecord::Schema[7.0].define(version: 2023_08_04_142723) do
  # These are extensions that must be enabled in order to support this database
  enable_extension "pgcrypto"
  enable_extension "plpgsql"
  enable_extension "postgis"
  enable_extension "uuid-ossp"

  create_table "activities", id: :uuid, default: -> { "gen_random_uuid()" }, force: :cascade do |t|
    t.string "item_type", null: false
    t.uuid "item_id", null: false
    t.string "action", null: false
    t.jsonb "payload", default: {}, null: false
    t.uuid "user_id"
    t.datetime "acted_at", precision: nil, null: false
    t.datetime "created_at", precision: nil, null: false
    t.uuid "project_id"
    t.index ["acted_at"], name: "index_activities_on_acted_at"
    t.index ["action"], name: "index_activities_on_action"
    t.index ["item_type", "item_id"], name: "index_activities_on_item"
    t.index ["project_id"], name: "index_activities_on_project_id"
    t.index ["user_id"], name: "index_activities_on_user_id"
  end

  create_table "admin_publications", id: :uuid, default: -> { "gen_random_uuid()" }, force: :cascade do |t|
    t.uuid "parent_id"
    t.integer "lft", null: false
    t.integer "rgt", null: false
    t.integer "ordering"
    t.string "publication_status", default: "published", null: false
    t.uuid "publication_id"
    t.string "publication_type"
    t.datetime "created_at", null: false
    t.datetime "updated_at", null: false
    t.integer "depth", default: 0, null: false
    t.boolean "children_allowed", default: true, null: false
    t.integer "children_count", default: 0, null: false
    t.index ["depth"], name: "index_admin_publications_on_depth"
    t.index ["lft"], name: "index_admin_publications_on_lft"
    t.index ["ordering"], name: "index_admin_publications_on_ordering"
    t.index ["parent_id"], name: "index_admin_publications_on_parent_id"
    t.index ["publication_type", "publication_id"], name: "index_admin_publications_on_publication_type_and_publication_id"
    t.index ["rgt"], name: "index_admin_publications_on_rgt"
  end

  create_table "analysis_analyses", id: :uuid, default: -> { "gen_random_uuid()" }, force: :cascade do |t|
    t.uuid "project_id"
    t.uuid "phase_id"
    t.datetime "created_at", null: false
    t.datetime "updated_at", null: false
    t.index ["phase_id"], name: "index_analysis_analyses_on_phase_id"
    t.index ["project_id"], name: "index_analysis_analyses_on_project_id"
  end

  create_table "analysis_analyses_custom_fields", id: :uuid, default: -> { "gen_random_uuid()" }, force: :cascade do |t|
    t.uuid "analysis_id"
    t.uuid "custom_field_id"
    t.datetime "created_at", null: false
    t.datetime "updated_at", null: false
    t.index ["analysis_id", "custom_field_id"], name: "index_analysis_analyses_custom_fields", unique: true
    t.index ["analysis_id"], name: "index_analysis_analyses_custom_fields_on_analysis_id"
    t.index ["custom_field_id"], name: "index_analysis_analyses_custom_fields_on_custom_field_id"
  end

  create_table "analysis_background_tasks", id: :uuid, default: -> { "gen_random_uuid()" }, force: :cascade do |t|
    t.uuid "analysis_id", null: false
    t.string "type", null: false
    t.string "state", null: false
    t.float "progress"
    t.datetime "started_at"
    t.datetime "ended_at"
    t.string "auto_tagging_method"
    t.datetime "created_at", null: false
    t.datetime "updated_at", null: false
    t.index ["analysis_id"], name: "index_analysis_background_tasks_on_analysis_id"
  end

  create_table "analysis_summaries", id: :uuid, default: -> { "gen_random_uuid()" }, force: :cascade do |t|
    t.uuid "analysis_id", null: false
    t.uuid "background_task_id", null: false
    t.text "summary"
    t.text "prompt"
    t.string "summarization_method", null: false
    t.jsonb "filters", default: {}, null: false
    t.datetime "created_at", null: false
    t.datetime "updated_at", null: false
    t.index ["analysis_id"], name: "index_analysis_summaries_on_analysis_id"
    t.index ["background_task_id"], name: "index_analysis_summaries_on_background_task_id"
  end

  create_table "analysis_taggings", id: :uuid, default: -> { "gen_random_uuid()" }, force: :cascade do |t|
    t.uuid "tag_id", null: false
    t.uuid "input_id", null: false
    t.datetime "created_at", null: false
    t.datetime "updated_at", null: false
    t.index ["input_id"], name: "index_analysis_taggings_on_input_id"
    t.index ["tag_id", "input_id"], name: "index_analysis_taggings_on_tag_id_and_input_id", unique: true
    t.index ["tag_id"], name: "index_analysis_taggings_on_tag_id"
  end

  create_table "analysis_tags", id: :uuid, default: -> { "gen_random_uuid()" }, force: :cascade do |t|
    t.string "name", null: false
    t.string "tag_type", null: false
    t.uuid "analysis_id", null: false
    t.datetime "created_at", null: false
    t.datetime "updated_at", null: false
    t.index ["analysis_id", "name"], name: "index_analysis_tags_on_analysis_id_and_name", unique: true
    t.index ["analysis_id"], name: "index_analysis_tags_on_analysis_id"
  end

  create_table "analytics_dimension_dates", primary_key: "date", id: :date, force: :cascade do |t|
    t.string "year"
    t.string "month"
    t.date "week"
  end

  create_table "analytics_dimension_locales", id: :uuid, default: -> { "gen_random_uuid()" }, force: :cascade do |t|
    t.string "name", null: false
    t.index ["name"], name: "index_analytics_dimension_locales_on_name", unique: true
  end

  create_table "analytics_dimension_locales_fact_visits", id: false, force: :cascade do |t|
    t.uuid "dimension_locale_id"
    t.uuid "fact_visit_id"
    t.index ["dimension_locale_id", "fact_visit_id"], name: "i_analytics_dim_locales_fact_visits_on_locale_and_visit_ids", unique: true
    t.index ["dimension_locale_id"], name: "i_l_v_locale"
    t.index ["fact_visit_id"], name: "i_l_v_visit"
  end

  create_table "analytics_dimension_projects_fact_visits", id: false, force: :cascade do |t|
    t.uuid "dimension_project_id"
    t.uuid "fact_visit_id"
    t.index ["dimension_project_id", "fact_visit_id"], name: "i_analytics_dim_projects_fact_visits_on_project_and_visit_ids", unique: true
    t.index ["dimension_project_id"], name: "i_p_v_project"
    t.index ["fact_visit_id"], name: "i_p_v_visit"
  end

  create_table "analytics_dimension_referrer_types", id: :uuid, default: -> { "gen_random_uuid()" }, force: :cascade do |t|
    t.string "key", null: false
    t.string "name", null: false
    t.index ["key"], name: "i_d_referrer_key", unique: true
  end

  create_table "analytics_dimension_types", id: :uuid, default: -> { "gen_random_uuid()" }, force: :cascade do |t|
    t.string "name"
    t.string "parent"
    t.index ["name", "parent"], name: "index_analytics_dimension_types_on_name_and_parent", unique: true
  end

  create_table "analytics_fact_visits", id: :uuid, default: -> { "gen_random_uuid()" }, force: :cascade do |t|
    t.string "visitor_id", null: false
    t.uuid "dimension_user_id"
    t.uuid "dimension_referrer_type_id", null: false
    t.date "dimension_date_first_action_id", null: false
    t.date "dimension_date_last_action_id", null: false
    t.integer "duration", null: false
    t.integer "pages_visited", null: false
    t.boolean "returning_visitor", default: false, null: false
    t.string "referrer_name"
    t.string "referrer_url"
    t.integer "matomo_visit_id", null: false
    t.datetime "matomo_last_action_time", precision: nil, null: false
    t.index ["dimension_date_first_action_id"], name: "i_v_first_action"
    t.index ["dimension_date_last_action_id"], name: "i_v_last_action"
    t.index ["dimension_referrer_type_id"], name: "i_v_referrer_type"
    t.index ["dimension_user_id"], name: "i_v_user"
    t.index ["matomo_last_action_time"], name: "i_v_timestamp"
    t.index ["matomo_visit_id"], name: "i_v_matomo_visit", unique: true
  end

  create_table "app_configurations", id: :uuid, default: -> { "gen_random_uuid()" }, force: :cascade do |t|
    t.string "name"
    t.string "host"
    t.string "logo"
    t.string "favicon"
    t.jsonb "settings", default: {}
    t.datetime "created_at", null: false
    t.datetime "updated_at", null: false
    t.jsonb "style", default: {}
  end

  create_table "areas", id: :uuid, default: -> { "gen_random_uuid()" }, force: :cascade do |t|
    t.jsonb "title_multiloc", default: {}
    t.jsonb "description_multiloc", default: {}
    t.datetime "created_at", precision: nil, null: false
    t.datetime "updated_at", precision: nil, null: false
    t.integer "ordering"
    t.uuid "custom_field_option_id"
    t.index ["custom_field_option_id"], name: "index_areas_on_custom_field_option_id"
  end

  create_table "areas_ideas", id: :uuid, default: -> { "uuid_generate_v4()" }, force: :cascade do |t|
    t.uuid "area_id"
    t.uuid "idea_id"
    t.index ["area_id"], name: "index_areas_ideas_on_area_id"
    t.index ["idea_id", "area_id"], name: "index_areas_ideas_on_idea_id_and_area_id", unique: true
    t.index ["idea_id"], name: "index_areas_ideas_on_idea_id"
  end

  create_table "areas_initiatives", id: :uuid, default: -> { "gen_random_uuid()" }, force: :cascade do |t|
    t.uuid "area_id"
    t.uuid "initiative_id"
    t.index ["area_id"], name: "index_areas_initiatives_on_area_id"
    t.index ["initiative_id", "area_id"], name: "index_areas_initiatives_on_initiative_id_and_area_id", unique: true
    t.index ["initiative_id"], name: "index_areas_initiatives_on_initiative_id"
  end

  create_table "areas_projects", id: :uuid, default: -> { "uuid_generate_v4()" }, force: :cascade do |t|
    t.uuid "area_id"
    t.uuid "project_id"
    t.index ["area_id"], name: "index_areas_projects_on_area_id"
    t.index ["project_id"], name: "index_areas_projects_on_project_id"
  end

  create_table "areas_static_pages", force: :cascade do |t|
    t.uuid "area_id", null: false
    t.uuid "static_page_id", null: false
    t.datetime "created_at", null: false
    t.datetime "updated_at", null: false
    t.index ["area_id"], name: "index_areas_static_pages_on_area_id"
    t.index ["static_page_id"], name: "index_areas_static_pages_on_static_page_id"
  end

  create_table "baskets", id: :uuid, default: -> { "gen_random_uuid()" }, force: :cascade do |t|
    t.datetime "submitted_at", precision: nil
    t.uuid "user_id"
    t.uuid "participation_context_id"
    t.string "participation_context_type"
    t.datetime "created_at", precision: nil, null: false
    t.datetime "updated_at", precision: nil, null: false
    t.index ["submitted_at"], name: "index_baskets_on_submitted_at"
    t.index ["user_id"], name: "index_baskets_on_user_id"
  end

  create_table "baskets_ideas", id: :uuid, default: -> { "gen_random_uuid()" }, force: :cascade do |t|
    t.uuid "basket_id"
    t.uuid "idea_id"
    t.datetime "created_at", precision: nil, null: false
    t.datetime "updated_at", precision: nil, null: false
    t.integer "votes", default: 1, null: false
    t.index ["basket_id", "idea_id"], name: "index_baskets_ideas_on_basket_id_and_idea_id", unique: true
    t.index ["idea_id"], name: "index_baskets_ideas_on_idea_id"
  end

  create_table "comments", id: :uuid, default: -> { "gen_random_uuid()" }, force: :cascade do |t|
    t.uuid "author_id"
    t.uuid "post_id"
    t.uuid "parent_id"
    t.integer "lft", null: false
    t.integer "rgt", null: false
    t.jsonb "body_multiloc", default: {}
    t.datetime "created_at", precision: nil, null: false
    t.datetime "updated_at", precision: nil, null: false
    t.integer "likes_count", default: 0, null: false
    t.integer "dislikes_count", default: 0, null: false
    t.string "publication_status", default: "published", null: false
    t.datetime "body_updated_at", precision: nil
    t.integer "children_count", default: 0, null: false
    t.string "post_type"
    t.string "author_hash"
    t.boolean "anonymous", default: false, null: false
    t.index ["author_id"], name: "index_comments_on_author_id"
    t.index ["created_at"], name: "index_comments_on_created_at"
    t.index ["lft"], name: "index_comments_on_lft"
    t.index ["parent_id"], name: "index_comments_on_parent_id"
    t.index ["post_id", "post_type"], name: "index_comments_on_post_id_and_post_type"
    t.index ["post_id"], name: "index_comments_on_post_id"
    t.index ["rgt"], name: "index_comments_on_rgt"
  end

  create_table "common_passwords", id: :uuid, default: -> { "gen_random_uuid()" }, force: :cascade do |t|
    t.string "password"
    t.index ["password"], name: "index_common_passwords_on_password"
  end

  create_table "content_builder_layout_images", id: :uuid, default: -> { "gen_random_uuid()" }, force: :cascade do |t|
    t.string "image"
    t.string "code"
    t.datetime "created_at", null: false
    t.datetime "updated_at", null: false
  end

  create_table "content_builder_layouts", id: :uuid, default: -> { "gen_random_uuid()" }, force: :cascade do |t|
    t.jsonb "craftjs_jsonmultiloc", default: {}
    t.string "content_buildable_type", null: false
    t.uuid "content_buildable_id", null: false
    t.string "code", null: false
    t.boolean "enabled", default: false, null: false
    t.datetime "created_at", null: false
    t.datetime "updated_at", null: false
    t.index ["content_buildable_type", "content_buildable_id", "code"], name: "index_content_builder_layouts_content_buidable_type_id_code", unique: true
  end

  create_table "custom_field_options", id: :uuid, default: -> { "gen_random_uuid()" }, force: :cascade do |t|
    t.uuid "custom_field_id"
    t.string "key"
    t.jsonb "title_multiloc", default: {}
    t.integer "ordering"
    t.datetime "created_at", precision: nil, null: false
    t.datetime "updated_at", precision: nil, null: false
    t.index ["custom_field_id", "key"], name: "index_custom_field_options_on_custom_field_id_and_key", unique: true
    t.index ["custom_field_id"], name: "index_custom_field_options_on_custom_field_id"
  end

  create_table "custom_fields", id: :uuid, default: -> { "gen_random_uuid()" }, force: :cascade do |t|
    t.string "resource_type"
    t.string "key"
    t.string "input_type"
    t.jsonb "title_multiloc", default: {}
    t.jsonb "description_multiloc", default: {}
    t.boolean "required", default: false
    t.integer "ordering"
    t.datetime "created_at", precision: nil, null: false
    t.datetime "updated_at", precision: nil, null: false
    t.boolean "enabled", default: true, null: false
    t.string "code"
    t.uuid "resource_id"
    t.boolean "hidden", default: false, null: false
    t.integer "maximum"
    t.jsonb "minimum_label_multiloc", default: {}, null: false
    t.jsonb "maximum_label_multiloc", default: {}, null: false
    t.jsonb "logic", default: {}, null: false
    t.string "answer_visible_to"
    t.index ["resource_type", "resource_id"], name: "index_custom_fields_on_resource_type_and_resource_id"
  end

  create_table "custom_forms", id: :uuid, default: -> { "gen_random_uuid()" }, force: :cascade do |t|
    t.datetime "created_at", null: false
    t.datetime "updated_at", null: false
    t.uuid "participation_context_id", null: false
    t.string "participation_context_type", null: false
    t.index ["participation_context_id", "participation_context_type"], name: "index_custom_forms_on_participation_context", unique: true
  end

  create_table "email_campaigns_campaign_email_commands", id: :uuid, default: -> { "gen_random_uuid()" }, force: :cascade do |t|
    t.string "campaign"
    t.uuid "recipient_id"
    t.datetime "commanded_at", precision: nil
    t.jsonb "tracked_content"
    t.datetime "created_at", precision: nil, null: false
    t.datetime "updated_at", precision: nil, null: false
    t.index ["recipient_id"], name: "index_email_campaigns_campaign_email_commands_on_recipient_id"
  end

  create_table "email_campaigns_campaigns", id: :uuid, default: -> { "gen_random_uuid()" }, force: :cascade do |t|
    t.string "type", null: false
    t.uuid "author_id"
    t.boolean "enabled"
    t.string "sender"
    t.string "reply_to"
    t.jsonb "schedule", default: {}
    t.jsonb "subject_multiloc", default: {}
    t.jsonb "body_multiloc", default: {}
    t.datetime "created_at", precision: nil, null: false
    t.datetime "updated_at", precision: nil, null: false
    t.integer "deliveries_count", default: 0, null: false
    t.index ["author_id"], name: "index_email_campaigns_campaigns_on_author_id"
    t.index ["type"], name: "index_email_campaigns_campaigns_on_type"
  end

  create_table "email_campaigns_campaigns_groups", id: :uuid, default: -> { "gen_random_uuid()" }, force: :cascade do |t|
    t.uuid "campaign_id"
    t.uuid "group_id"
    t.datetime "created_at", precision: nil, null: false
    t.datetime "updated_at", precision: nil, null: false
    t.index ["campaign_id", "group_id"], name: "index_campaigns_groups", unique: true
    t.index ["campaign_id"], name: "index_email_campaigns_campaigns_groups_on_campaign_id"
    t.index ["group_id"], name: "index_email_campaigns_campaigns_groups_on_group_id"
  end

  create_table "email_campaigns_consents", id: :uuid, default: -> { "gen_random_uuid()" }, force: :cascade do |t|
    t.string "campaign_type", null: false
    t.uuid "user_id", null: false
    t.boolean "consented", null: false
    t.datetime "created_at", precision: nil, null: false
    t.datetime "updated_at", precision: nil, null: false
    t.index ["campaign_type", "user_id"], name: "index_email_campaigns_consents_on_campaign_type_and_user_id", unique: true
    t.index ["user_id"], name: "index_email_campaigns_consents_on_user_id"
  end

  create_table "email_campaigns_deliveries", id: :uuid, default: -> { "gen_random_uuid()" }, force: :cascade do |t|
    t.uuid "campaign_id", null: false
    t.uuid "user_id", null: false
    t.string "delivery_status", null: false
    t.jsonb "tracked_content", default: {}
    t.datetime "sent_at", precision: nil
    t.datetime "created_at", precision: nil, null: false
    t.datetime "updated_at", precision: nil, null: false
    t.index ["campaign_id", "user_id"], name: "index_email_campaigns_deliveries_on_campaign_id_and_user_id"
    t.index ["campaign_id"], name: "index_email_campaigns_deliveries_on_campaign_id"
    t.index ["sent_at"], name: "index_email_campaigns_deliveries_on_sent_at"
    t.index ["user_id"], name: "index_email_campaigns_deliveries_on_user_id"
  end

  create_table "email_campaigns_examples", id: :uuid, default: -> { "gen_random_uuid()" }, force: :cascade do |t|
    t.string "mail_body_html", null: false
    t.string "locale", null: false
    t.string "subject", null: false
    t.uuid "recipient_id"
    t.datetime "created_at", null: false
    t.datetime "updated_at", null: false
    t.uuid "campaign_id"
    t.index ["campaign_id"], name: "index_email_campaigns_examples_on_campaign_id"
    t.index ["recipient_id"], name: "index_email_campaigns_examples_on_recipient_id"
  end

  create_table "email_campaigns_unsubscription_tokens", id: :uuid, default: -> { "gen_random_uuid()" }, force: :cascade do |t|
    t.string "token", null: false
    t.uuid "user_id", null: false
    t.index ["token"], name: "index_email_campaigns_unsubscription_tokens_on_token"
    t.index ["user_id"], name: "index_email_campaigns_unsubscription_tokens_on_user_id"
  end

  create_table "email_snippets", id: :uuid, default: -> { "gen_random_uuid()" }, force: :cascade do |t|
    t.string "email"
    t.string "snippet"
    t.string "locale"
    t.text "body"
    t.datetime "created_at", precision: nil, null: false
    t.datetime "updated_at", precision: nil, null: false
    t.index ["email", "snippet", "locale"], name: "index_email_snippets_on_email_and_snippet_and_locale"
  end

  create_table "event_files", id: :uuid, default: -> { "gen_random_uuid()" }, force: :cascade do |t|
    t.uuid "event_id"
    t.string "file"
    t.integer "ordering"
    t.datetime "created_at", precision: nil, null: false
    t.datetime "updated_at", precision: nil, null: false
    t.string "name"
    t.index ["event_id"], name: "index_event_files_on_event_id"
  end

  create_table "events", id: :uuid, default: -> { "gen_random_uuid()" }, force: :cascade do |t|
    t.uuid "project_id"
    t.jsonb "title_multiloc", default: {}
    t.jsonb "description_multiloc", default: {}
    t.jsonb "location_multiloc", default: {}
    t.datetime "start_at", precision: nil
    t.datetime "end_at", precision: nil
    t.datetime "created_at", precision: nil, null: false
    t.datetime "updated_at", precision: nil, null: false
    t.geography "location_point", limit: {:srid=>4326, :type=>"st_point", :geographic=>true}
    t.string "location_description"
    t.integer "attendees_count", default: 0, null: false
    t.index ["location_point"], name: "index_events_on_location_point", using: :gist
    t.index ["project_id"], name: "index_events_on_project_id"
  end

  create_table "events_attendances", id: :uuid, default: -> { "gen_random_uuid()" }, force: :cascade do |t|
    t.uuid "attendee_id", null: false
    t.uuid "event_id", null: false
    t.datetime "created_at", null: false
    t.datetime "updated_at", null: false
    t.index ["attendee_id", "event_id"], name: "index_events_attendances_on_attendee_id_and_event_id", unique: true
    t.index ["attendee_id"], name: "index_events_attendances_on_attendee_id"
<<<<<<< HEAD
    t.index ["event_id"], name: "index_events_attendances_on_event_id"
=======
    t.index ["created_at"], name: "index_events_attendances_on_created_at"
    t.index ["event_id"], name: "index_events_attendances_on_event_id"
    t.index ["updated_at"], name: "index_events_attendances_on_updated_at"
>>>>>>> 0a310f6c
  end

  create_table "experiments", id: :uuid, default: -> { "gen_random_uuid()" }, force: :cascade do |t|
    t.string "name", null: false
    t.string "treatment", null: false
    t.string "action", null: false
    t.datetime "created_at", null: false
    t.datetime "updated_at", null: false
  end

  create_table "flag_inappropriate_content_inappropriate_content_flags", id: :uuid, default: -> { "gen_random_uuid()" }, force: :cascade do |t|
    t.uuid "flaggable_id", null: false
    t.string "flaggable_type", null: false
    t.datetime "deleted_at", precision: nil
    t.string "toxicity_label"
    t.datetime "created_at", null: false
    t.datetime "updated_at", null: false
    t.index ["flaggable_id", "flaggable_type"], name: "inappropriate_content_flags_flaggable"
  end

  create_table "groups", id: :uuid, default: -> { "gen_random_uuid()" }, force: :cascade do |t|
    t.jsonb "title_multiloc", default: {}
    t.string "slug"
    t.integer "memberships_count", default: 0, null: false
    t.datetime "created_at", precision: nil, null: false
    t.datetime "updated_at", precision: nil, null: false
    t.string "membership_type"
    t.jsonb "rules", default: []
    t.index ["slug"], name: "index_groups_on_slug"
  end

  create_table "groups_permissions", id: :uuid, default: -> { "gen_random_uuid()" }, force: :cascade do |t|
    t.uuid "permission_id", null: false
    t.uuid "group_id", null: false
    t.datetime "created_at", precision: nil, null: false
    t.datetime "updated_at", precision: nil, null: false
    t.index ["group_id"], name: "index_groups_permissions_on_group_id"
    t.index ["permission_id"], name: "index_groups_permissions_on_permission_id"
  end

  create_table "groups_projects", id: :uuid, default: -> { "gen_random_uuid()" }, force: :cascade do |t|
    t.uuid "group_id"
    t.uuid "project_id"
    t.datetime "created_at", precision: nil, null: false
    t.datetime "updated_at", precision: nil, null: false
    t.index ["group_id", "project_id"], name: "index_groups_projects_on_group_id_and_project_id", unique: true
    t.index ["group_id"], name: "index_groups_projects_on_group_id"
    t.index ["project_id"], name: "index_groups_projects_on_project_id"
  end

  create_table "home_pages", id: :uuid, default: -> { "gen_random_uuid()" }, force: :cascade do |t|
    t.boolean "top_info_section_enabled", default: false, null: false
    t.jsonb "top_info_section_multiloc", default: {}, null: false
    t.boolean "bottom_info_section_enabled", default: false, null: false
    t.jsonb "bottom_info_section_multiloc", default: {}, null: false
    t.boolean "events_widget_enabled", default: false, null: false
    t.boolean "projects_enabled", default: true, null: false
    t.jsonb "projects_header_multiloc", default: {}, null: false
    t.boolean "banner_avatars_enabled", default: true, null: false
    t.string "banner_layout", default: "full_width_banner_layout", null: false
    t.jsonb "banner_signed_in_header_multiloc", default: {}, null: false
    t.jsonb "banner_cta_signed_in_text_multiloc", default: {}, null: false
    t.string "banner_cta_signed_in_type", default: "no_button", null: false
    t.string "banner_cta_signed_in_url"
    t.jsonb "banner_signed_out_header_multiloc", default: {}, null: false
    t.jsonb "banner_signed_out_subheader_multiloc", default: {}, null: false
    t.string "banner_signed_out_header_overlay_color"
    t.integer "banner_signed_out_header_overlay_opacity"
    t.jsonb "banner_cta_signed_out_text_multiloc", default: {}, null: false
    t.string "banner_cta_signed_out_type", default: "sign_up_button", null: false
    t.string "banner_cta_signed_out_url"
    t.datetime "created_at", null: false
    t.datetime "updated_at", null: false
    t.string "header_bg"
  end

  create_table "id_id_card_lookup_id_cards", id: :uuid, default: -> { "gen_random_uuid()" }, force: :cascade do |t|
    t.string "hashed_card_id"
    t.index ["hashed_card_id"], name: "index_id_id_card_lookup_id_cards_on_hashed_card_id"
  end

  create_table "idea_files", id: :uuid, default: -> { "gen_random_uuid()" }, force: :cascade do |t|
    t.uuid "idea_id"
    t.string "file"
    t.integer "ordering"
    t.datetime "created_at", precision: nil, null: false
    t.datetime "updated_at", precision: nil, null: false
    t.string "name"
    t.index ["idea_id"], name: "index_idea_files_on_idea_id"
  end

  create_table "idea_images", id: :uuid, default: -> { "gen_random_uuid()" }, force: :cascade do |t|
    t.uuid "idea_id"
    t.string "image"
    t.integer "ordering"
    t.datetime "created_at", precision: nil, null: false
    t.datetime "updated_at", precision: nil, null: false
    t.index ["idea_id"], name: "index_idea_images_on_idea_id"
  end

  create_table "idea_statuses", id: :uuid, default: -> { "gen_random_uuid()" }, force: :cascade do |t|
    t.jsonb "title_multiloc", default: {}
    t.integer "ordering"
    t.string "code"
    t.string "color"
    t.datetime "created_at", precision: nil, null: false
    t.datetime "updated_at", precision: nil, null: false
    t.jsonb "description_multiloc", default: {}
    t.integer "ideas_count", default: 0
  end

  create_table "ideas", id: :uuid, default: -> { "gen_random_uuid()" }, force: :cascade do |t|
    t.jsonb "title_multiloc", default: {}
    t.jsonb "body_multiloc", default: {}
    t.string "publication_status"
    t.datetime "published_at", precision: nil
    t.uuid "project_id"
    t.uuid "author_id"
    t.datetime "created_at", precision: nil, null: false
    t.datetime "updated_at", precision: nil, null: false
    t.integer "likes_count", default: 0, null: false
    t.integer "dislikes_count", default: 0, null: false
    t.geography "location_point", limit: {:srid=>4326, :type=>"st_point", :geographic=>true}
    t.string "location_description"
    t.integer "comments_count", default: 0, null: false
    t.uuid "idea_status_id"
    t.string "slug"
    t.integer "budget"
    t.integer "baskets_count", default: 0, null: false
    t.integer "official_feedbacks_count", default: 0, null: false
    t.uuid "assignee_id"
    t.datetime "assigned_at", precision: nil
    t.integer "proposed_budget"
    t.jsonb "custom_field_values", default: {}, null: false
    t.uuid "creation_phase_id"
    t.string "author_hash"
    t.boolean "anonymous", default: false, null: false
    t.integer "internal_comments_count", default: 0, null: false
    t.integer "votes_count", default: 0, null: false
    t.index "((to_tsvector('simple'::regconfig, COALESCE((title_multiloc)::text, ''::text)) || to_tsvector('simple'::regconfig, COALESCE((body_multiloc)::text, ''::text))))", name: "index_ideas_search", using: :gin
    t.index ["author_hash"], name: "index_ideas_on_author_hash"
    t.index ["author_id"], name: "index_ideas_on_author_id"
    t.index ["idea_status_id"], name: "index_ideas_on_idea_status_id"
    t.index ["location_point"], name: "index_ideas_on_location_point", using: :gist
    t.index ["project_id"], name: "index_ideas_on_project_id"
    t.index ["slug"], name: "index_ideas_on_slug", unique: true
  end

  create_table "ideas_phases", id: :uuid, default: -> { "gen_random_uuid()" }, force: :cascade do |t|
    t.uuid "idea_id"
    t.uuid "phase_id"
    t.datetime "created_at", precision: nil, null: false
    t.datetime "updated_at", precision: nil, null: false
    t.integer "baskets_count", default: 0, null: false
    t.integer "votes_count", default: 0, null: false
    t.index ["idea_id", "phase_id"], name: "index_ideas_phases_on_idea_id_and_phase_id", unique: true
    t.index ["idea_id"], name: "index_ideas_phases_on_idea_id"
    t.index ["phase_id"], name: "index_ideas_phases_on_phase_id"
  end

  create_table "ideas_topics", id: :uuid, default: -> { "uuid_generate_v4()" }, force: :cascade do |t|
    t.uuid "idea_id"
    t.uuid "topic_id"
    t.index ["idea_id", "topic_id"], name: "index_ideas_topics_on_idea_id_and_topic_id", unique: true
    t.index ["idea_id"], name: "index_ideas_topics_on_idea_id"
    t.index ["topic_id"], name: "index_ideas_topics_on_topic_id"
  end

  create_table "identities", id: :uuid, default: -> { "gen_random_uuid()" }, force: :cascade do |t|
    t.string "provider"
    t.string "uid"
    t.jsonb "auth_hash", default: {}
    t.uuid "user_id"
    t.datetime "created_at", precision: nil, null: false
    t.datetime "updated_at", precision: nil, null: false
    t.index ["user_id"], name: "index_identities_on_user_id"
  end

  create_table "impact_tracking_salts", id: :uuid, default: -> { "gen_random_uuid()" }, force: :cascade do |t|
    t.string "salt"
    t.datetime "created_at", null: false
    t.datetime "updated_at", null: false
  end

  create_table "impact_tracking_sessions", id: :uuid, default: -> { "gen_random_uuid()" }, force: :cascade do |t|
    t.string "monthly_user_hash", null: false
    t.string "highest_role"
    t.datetime "created_at", null: false
    t.datetime "updated_at", null: false
    t.uuid "user_id"
    t.index ["monthly_user_hash"], name: "index_impact_tracking_sessions_on_monthly_user_hash"
  end

  create_table "initiative_files", id: :uuid, default: -> { "gen_random_uuid()" }, force: :cascade do |t|
    t.uuid "initiative_id"
    t.string "file"
    t.string "name"
    t.integer "ordering"
    t.datetime "created_at", precision: nil, null: false
    t.datetime "updated_at", precision: nil, null: false
    t.index ["initiative_id"], name: "index_initiative_files_on_initiative_id"
  end

  create_table "initiative_images", id: :uuid, default: -> { "gen_random_uuid()" }, force: :cascade do |t|
    t.uuid "initiative_id"
    t.string "image"
    t.integer "ordering"
    t.datetime "created_at", precision: nil, null: false
    t.datetime "updated_at", precision: nil, null: false
    t.index ["initiative_id"], name: "index_initiative_images_on_initiative_id"
  end

  create_table "initiative_status_changes", id: :uuid, default: -> { "gen_random_uuid()" }, force: :cascade do |t|
    t.uuid "user_id"
    t.uuid "initiative_id"
    t.uuid "initiative_status_id"
    t.uuid "official_feedback_id"
    t.datetime "created_at", precision: nil, null: false
    t.datetime "updated_at", precision: nil, null: false
    t.index ["initiative_id"], name: "index_initiative_status_changes_on_initiative_id"
    t.index ["initiative_status_id"], name: "index_initiative_status_changes_on_initiative_status_id"
    t.index ["official_feedback_id"], name: "index_initiative_status_changes_on_official_feedback_id"
    t.index ["user_id"], name: "index_initiative_status_changes_on_user_id"
  end

  create_table "initiative_statuses", id: :uuid, default: -> { "gen_random_uuid()" }, force: :cascade do |t|
    t.jsonb "title_multiloc", default: {}
    t.jsonb "description_multiloc", default: {}
    t.integer "ordering"
    t.string "code"
    t.string "color"
    t.datetime "created_at", precision: nil, null: false
    t.datetime "updated_at", precision: nil, null: false
  end

  create_table "initiatives", id: :uuid, default: -> { "gen_random_uuid()" }, force: :cascade do |t|
    t.jsonb "title_multiloc", default: {}
    t.jsonb "body_multiloc", default: {}
    t.string "publication_status"
    t.datetime "published_at", precision: nil
    t.uuid "author_id"
    t.integer "likes_count", default: 0, null: false
    t.integer "dislikes_count", default: 0, null: false
    t.geography "location_point", limit: {:srid=>4326, :type=>"st_point", :geographic=>true}
    t.string "location_description"
    t.string "slug"
    t.integer "comments_count", default: 0, null: false
    t.datetime "created_at", precision: nil, null: false
    t.datetime "updated_at", precision: nil, null: false
    t.string "header_bg"
    t.uuid "assignee_id"
    t.integer "official_feedbacks_count", default: 0, null: false
    t.datetime "assigned_at", precision: nil
    t.string "author_hash"
    t.boolean "anonymous", default: false, null: false
    t.integer "internal_comments_count", default: 0, null: false
    t.index "((to_tsvector('simple'::regconfig, COALESCE((title_multiloc)::text, ''::text)) || to_tsvector('simple'::regconfig, COALESCE((body_multiloc)::text, ''::text))))", name: "index_initiatives_search", using: :gin
    t.index ["author_id"], name: "index_initiatives_on_author_id"
    t.index ["location_point"], name: "index_initiatives_on_location_point", using: :gist
    t.index ["slug"], name: "index_initiatives_on_slug", unique: true
  end

  create_table "initiatives_topics", id: :uuid, default: -> { "gen_random_uuid()" }, force: :cascade do |t|
    t.uuid "initiative_id"
    t.uuid "topic_id"
    t.index ["initiative_id", "topic_id"], name: "index_initiatives_topics_on_initiative_id_and_topic_id", unique: true
    t.index ["initiative_id"], name: "index_initiatives_topics_on_initiative_id"
    t.index ["topic_id"], name: "index_initiatives_topics_on_topic_id"
  end

  create_table "insights_categories", id: :uuid, default: -> { "gen_random_uuid()" }, force: :cascade do |t|
    t.string "name", null: false
    t.uuid "view_id", null: false
    t.integer "position"
    t.datetime "created_at", null: false
    t.datetime "updated_at", null: false
    t.integer "inputs_count", default: 0, null: false
    t.string "source_type"
    t.uuid "source_id"
    t.index ["source_type", "source_id"], name: "index_insights_categories_on_source"
    t.index ["source_type"], name: "index_insights_categories_on_source_type"
    t.index ["view_id", "name"], name: "index_insights_categories_on_view_id_and_name", unique: true
    t.index ["view_id"], name: "index_insights_categories_on_view_id"
  end

  create_table "insights_category_assignments", id: :uuid, default: -> { "gen_random_uuid()" }, force: :cascade do |t|
    t.uuid "category_id", null: false
    t.string "input_type", null: false
    t.uuid "input_id", null: false
    t.boolean "approved", default: true, null: false
    t.datetime "created_at", null: false
    t.datetime "updated_at", null: false
    t.index ["approved"], name: "index_insights_category_assignments_on_approved"
    t.index ["category_id", "input_id", "input_type"], name: "index_single_category_assignment", unique: true
    t.index ["category_id"], name: "index_insights_category_assignments_on_category_id"
    t.index ["input_type", "input_id"], name: "index_insights_category_assignments_on_input_type_and_input_id"
  end

  create_table "insights_data_sources", id: :uuid, default: -> { "gen_random_uuid()" }, force: :cascade do |t|
    t.uuid "view_id", null: false
    t.string "origin_type", null: false
    t.uuid "origin_id", null: false
    t.datetime "created_at", null: false
    t.datetime "updated_at", null: false
    t.index ["origin_type", "origin_id"], name: "index_insights_data_sources_on_origin"
    t.index ["view_id", "origin_type", "origin_id"], name: "index_insights_data_sources_on_view_and_origin", unique: true
    t.index ["view_id"], name: "index_insights_data_sources_on_view_id"
  end

  create_table "insights_processed_flags", id: :uuid, default: -> { "gen_random_uuid()" }, force: :cascade do |t|
    t.string "input_type", null: false
    t.uuid "input_id", null: false
    t.uuid "view_id", null: false
    t.datetime "created_at", null: false
    t.datetime "updated_at", null: false
    t.index ["input_id", "input_type", "view_id"], name: "index_single_processed_flags", unique: true
    t.index ["input_type", "input_id"], name: "index_processed_flags_on_input"
    t.index ["view_id"], name: "index_insights_processed_flags_on_view_id"
  end

  create_table "insights_text_network_analysis_tasks_views", id: :uuid, default: -> { "gen_random_uuid()" }, force: :cascade do |t|
    t.uuid "task_id", null: false
    t.uuid "view_id", null: false
    t.string "language", null: false
    t.datetime "created_at", null: false
    t.datetime "updated_at", null: false
    t.index ["task_id"], name: "index_insights_text_network_analysis_tasks_views_on_task_id"
    t.index ["view_id"], name: "index_insights_text_network_analysis_tasks_views_on_view_id"
  end

  create_table "insights_text_networks", id: :uuid, default: -> { "gen_random_uuid()" }, force: :cascade do |t|
    t.uuid "view_id", null: false
    t.string "language", null: false
    t.jsonb "json_network", null: false
    t.datetime "created_at", null: false
    t.datetime "updated_at", null: false
    t.index ["language"], name: "index_insights_text_networks_on_language"
    t.index ["view_id", "language"], name: "index_insights_text_networks_on_view_id_and_language", unique: true
    t.index ["view_id"], name: "index_insights_text_networks_on_view_id"
  end

  create_table "insights_views", id: :uuid, default: -> { "gen_random_uuid()" }, force: :cascade do |t|
    t.string "name", null: false
    t.datetime "created_at", null: false
    t.datetime "updated_at", null: false
    t.index ["name"], name: "index_insights_views_on_name"
  end

  create_table "insights_zeroshot_classification_tasks", id: :uuid, default: -> { "gen_random_uuid()" }, force: :cascade do |t|
    t.string "task_id", null: false
    t.datetime "created_at", null: false
    t.datetime "updated_at", null: false
    t.index ["task_id"], name: "index_insights_zeroshot_classification_tasks_on_task_id", unique: true
  end

  create_table "insights_zeroshot_classification_tasks_categories", id: false, force: :cascade do |t|
    t.uuid "category_id", null: false
    t.uuid "task_id", null: false
    t.index ["category_id", "task_id"], name: "index_insights_zsc_tasks_categories_on_category_id_and_task_id", unique: true
    t.index ["category_id"], name: "index_insights_zsc_tasks_categories_on_category_id"
    t.index ["task_id"], name: "index_insights_zsc_tasks_categories_on_task_id"
  end

  create_table "insights_zeroshot_classification_tasks_inputs", id: :uuid, default: -> { "gen_random_uuid()" }, force: :cascade do |t|
    t.uuid "task_id", null: false
    t.string "input_type", null: false
    t.uuid "input_id", null: false
    t.index ["input_id", "input_type", "task_id"], name: "index_insights_zsc_tasks_inputs_on_input_and_task_id", unique: true
    t.index ["input_type", "input_id"], name: "index_insights_zsc_tasks_inputs_on_input"
    t.index ["task_id"], name: "index_insights_zeroshot_classification_tasks_inputs_on_task_id"
  end

  create_table "internal_comments", id: :uuid, default: -> { "gen_random_uuid()" }, force: :cascade do |t|
    t.uuid "author_id"
    t.string "post_type"
    t.uuid "post_id"
    t.uuid "parent_id"
    t.integer "lft", null: false
    t.integer "rgt", null: false
    t.text "body", null: false
    t.string "publication_status", default: "published", null: false
    t.datetime "body_updated_at", precision: nil
    t.integer "children_count", default: 0, null: false
    t.datetime "created_at", null: false
    t.datetime "updated_at", null: false
    t.index ["author_id"], name: "index_internal_comments_on_author_id"
    t.index ["created_at"], name: "index_internal_comments_on_created_at"
    t.index ["lft"], name: "index_internal_comments_on_lft"
    t.index ["parent_id"], name: "index_internal_comments_on_parent_id"
    t.index ["post_id"], name: "index_internal_comments_on_post_id"
    t.index ["post_type", "post_id"], name: "index_internal_comments_on_post"
    t.index ["rgt"], name: "index_internal_comments_on_rgt"
  end

  create_table "invites", id: :uuid, default: -> { "gen_random_uuid()" }, force: :cascade do |t|
    t.string "token", null: false
    t.uuid "inviter_id"
    t.uuid "invitee_id", null: false
    t.string "invite_text"
    t.datetime "accepted_at", precision: nil
    t.datetime "created_at", precision: nil, null: false
    t.datetime "updated_at", precision: nil, null: false
    t.boolean "send_invite_email", default: true, null: false
    t.index ["invitee_id"], name: "index_invites_on_invitee_id"
    t.index ["inviter_id"], name: "index_invites_on_inviter_id"
    t.index ["token"], name: "index_invites_on_token"
  end

  create_table "machine_translations_machine_translations", id: :uuid, default: -> { "gen_random_uuid()" }, force: :cascade do |t|
    t.uuid "translatable_id", null: false
    t.string "translatable_type", null: false
    t.string "attribute_name", null: false
    t.string "locale_to", null: false
    t.string "translation", null: false
    t.datetime "created_at", precision: nil, null: false
    t.datetime "updated_at", precision: nil, null: false
    t.index ["translatable_id", "translatable_type", "attribute_name", "locale_to"], name: "machine_translations_lookup", unique: true
    t.index ["translatable_id", "translatable_type"], name: "machine_translations_translatable"
  end

  create_table "maps_layers", id: :uuid, default: -> { "gen_random_uuid()" }, force: :cascade do |t|
    t.uuid "map_config_id", null: false
    t.jsonb "title_multiloc", default: {}, null: false
    t.integer "ordering", null: false
    t.jsonb "geojson", null: false
    t.boolean "default_enabled", default: true, null: false
    t.string "marker_svg_url"
    t.datetime "created_at", null: false
    t.datetime "updated_at", null: false
    t.index ["map_config_id"], name: "index_maps_layers_on_map_config_id"
  end

  create_table "maps_legend_items", id: :uuid, default: -> { "gen_random_uuid()" }, force: :cascade do |t|
    t.uuid "map_config_id", null: false
    t.jsonb "title_multiloc", default: {}, null: false
    t.string "color", null: false
    t.integer "ordering", null: false
    t.datetime "created_at", null: false
    t.datetime "updated_at", null: false
    t.index ["map_config_id"], name: "index_maps_legend_items_on_map_config_id"
  end

  create_table "maps_map_configs", id: :uuid, default: -> { "gen_random_uuid()" }, force: :cascade do |t|
    t.uuid "project_id", null: false
    t.geography "center", limit: {:srid=>4326, :type=>"st_point", :geographic=>true}
    t.decimal "zoom_level", precision: 4, scale: 2
    t.string "tile_provider"
    t.datetime "created_at", null: false
    t.datetime "updated_at", null: false
    t.index ["project_id"], name: "index_maps_map_configs_on_project_id", unique: true
  end

  create_table "memberships", id: :uuid, default: -> { "gen_random_uuid()" }, force: :cascade do |t|
    t.uuid "group_id"
    t.uuid "user_id"
    t.datetime "created_at", precision: nil, null: false
    t.datetime "updated_at", precision: nil, null: false
    t.index ["group_id", "user_id"], name: "index_memberships_on_group_id_and_user_id", unique: true
    t.index ["group_id"], name: "index_memberships_on_group_id"
    t.index ["user_id"], name: "index_memberships_on_user_id"
  end

  create_table "moderation_moderation_statuses", id: :uuid, default: -> { "gen_random_uuid()" }, force: :cascade do |t|
    t.uuid "moderatable_id"
    t.string "moderatable_type"
    t.string "status"
    t.datetime "created_at", precision: nil, null: false
    t.datetime "updated_at", precision: nil, null: false
    t.index ["moderatable_type", "moderatable_id"], name: "moderation_statuses_moderatable", unique: true
  end

  create_table "nav_bar_items", id: :uuid, default: -> { "gen_random_uuid()" }, force: :cascade do |t|
    t.string "code", null: false
    t.integer "ordering"
    t.jsonb "title_multiloc"
    t.uuid "static_page_id"
    t.datetime "created_at", null: false
    t.datetime "updated_at", null: false
    t.index ["code"], name: "index_nav_bar_items_on_code"
    t.index ["ordering"], name: "index_nav_bar_items_on_ordering"
    t.index ["static_page_id"], name: "index_nav_bar_items_on_static_page_id"
  end

  create_table "nlp_text_network_analysis_tasks", id: :uuid, default: -> { "gen_random_uuid()" }, force: :cascade do |t|
    t.string "task_id", null: false
    t.string "handler_class", null: false
    t.datetime "created_at", null: false
    t.datetime "updated_at", null: false
    t.index ["task_id"], name: "index_nlp_text_network_analysis_tasks_on_task_id", unique: true
  end

  create_table "notifications", id: :uuid, default: -> { "gen_random_uuid()" }, force: :cascade do |t|
    t.string "type"
    t.datetime "read_at", precision: nil
    t.uuid "recipient_id"
    t.uuid "post_id"
    t.uuid "comment_id"
    t.uuid "project_id"
    t.datetime "created_at", precision: nil, null: false
    t.datetime "updated_at", precision: nil, null: false
    t.uuid "initiating_user_id"
    t.uuid "spam_report_id"
    t.uuid "invite_id"
    t.string "reason_code"
    t.string "other_reason"
    t.uuid "post_status_id"
    t.uuid "official_feedback_id"
    t.uuid "phase_id"
    t.string "post_type"
    t.string "post_status_type"
    t.uuid "project_folder_id"
    t.uuid "inappropriate_content_flag_id"
    t.uuid "internal_comment_id"
    t.uuid "basket_id"
    t.index ["basket_id"], name: "index_notifications_on_basket_id"
    t.index ["created_at"], name: "index_notifications_on_created_at"
    t.index ["inappropriate_content_flag_id"], name: "index_notifications_on_inappropriate_content_flag_id"
    t.index ["initiating_user_id"], name: "index_notifications_on_initiating_user_id"
    t.index ["internal_comment_id"], name: "index_notifications_on_internal_comment_id"
    t.index ["invite_id"], name: "index_notifications_on_invite_id"
    t.index ["official_feedback_id"], name: "index_notifications_on_official_feedback_id"
    t.index ["phase_id"], name: "index_notifications_on_phase_id"
    t.index ["post_id", "post_type"], name: "index_notifications_on_post_id_and_post_type"
    t.index ["post_status_id", "post_status_type"], name: "index_notifications_on_post_status_id_and_post_status_type"
    t.index ["post_status_id"], name: "index_notifications_on_post_status_id"
    t.index ["recipient_id", "read_at"], name: "index_notifications_on_recipient_id_and_read_at"
    t.index ["recipient_id"], name: "index_notifications_on_recipient_id"
    t.index ["spam_report_id"], name: "index_notifications_on_spam_report_id"
  end

  create_table "official_feedbacks", id: :uuid, default: -> { "gen_random_uuid()" }, force: :cascade do |t|
    t.jsonb "body_multiloc", default: {}
    t.jsonb "author_multiloc", default: {}
    t.uuid "user_id"
    t.uuid "post_id"
    t.datetime "created_at", precision: nil, null: false
    t.datetime "updated_at", precision: nil, null: false
    t.string "post_type"
    t.index ["post_id", "post_type"], name: "index_official_feedbacks_on_post"
    t.index ["post_id"], name: "index_official_feedbacks_on_post_id"
    t.index ["user_id"], name: "index_official_feedbacks_on_user_id"
  end

  create_table "onboarding_campaign_dismissals", id: :uuid, default: -> { "gen_random_uuid()" }, force: :cascade do |t|
    t.uuid "user_id"
    t.string "campaign_name", null: false
    t.datetime "created_at", precision: nil, null: false
    t.datetime "updated_at", precision: nil, null: false
    t.index ["campaign_name", "user_id"], name: "index_dismissals_on_campaign_name_and_user_id", unique: true
    t.index ["user_id"], name: "index_onboarding_campaign_dismissals_on_user_id"
  end

  create_table "permissions", id: :uuid, default: -> { "gen_random_uuid()" }, force: :cascade do |t|
    t.string "action", null: false
    t.string "permitted_by", null: false
    t.uuid "permission_scope_id"
    t.string "permission_scope_type"
    t.datetime "created_at", precision: nil, null: false
    t.datetime "updated_at", precision: nil, null: false
    t.boolean "global_custom_fields", default: false, null: false
    t.index ["action"], name: "index_permissions_on_action"
    t.index ["permission_scope_id"], name: "index_permissions_on_permission_scope_id"
  end

  create_table "permissions_custom_fields", id: :uuid, default: -> { "gen_random_uuid()" }, force: :cascade do |t|
    t.uuid "permission_id", null: false
    t.uuid "custom_field_id", null: false
    t.boolean "required", default: true, null: false
    t.datetime "created_at", null: false
    t.datetime "updated_at", null: false
    t.index ["custom_field_id"], name: "index_permissions_custom_fields_on_custom_field_id"
    t.index ["permission_id", "custom_field_id"], name: "index_permission_field", unique: true
    t.index ["permission_id"], name: "index_permissions_custom_fields_on_permission_id"
  end

  create_table "phase_files", id: :uuid, default: -> { "gen_random_uuid()" }, force: :cascade do |t|
    t.uuid "phase_id"
    t.string "file"
    t.integer "ordering"
    t.datetime "created_at", precision: nil, null: false
    t.datetime "updated_at", precision: nil, null: false
    t.string "name"
    t.index ["phase_id"], name: "index_phase_files_on_phase_id"
  end

  create_table "phases", id: :uuid, default: -> { "gen_random_uuid()" }, force: :cascade do |t|
    t.uuid "project_id"
    t.jsonb "title_multiloc", default: {}
    t.jsonb "description_multiloc", default: {}
    t.date "start_at"
    t.date "end_at"
    t.datetime "created_at", precision: nil, null: false
    t.datetime "updated_at", precision: nil, null: false
    t.string "participation_method", default: "ideation", null: false
    t.boolean "posting_enabled", default: true
    t.boolean "commenting_enabled", default: true
    t.boolean "reacting_enabled", default: true, null: false
    t.string "reacting_like_method", default: "unlimited", null: false
    t.integer "reacting_like_limited_max", default: 10
    t.string "survey_embed_url"
    t.string "survey_service"
    t.string "presentation_mode", default: "card"
    t.integer "voting_max_total"
    t.boolean "poll_anonymous", default: false, null: false
    t.boolean "reacting_dislike_enabled", default: true, null: false
    t.integer "ideas_count", default: 0, null: false
    t.string "ideas_order"
    t.string "input_term", default: "idea"
    t.integer "voting_min_total", default: 0
    t.string "reacting_dislike_method", default: "unlimited", null: false
    t.integer "reacting_dislike_limited_max", default: 10
    t.string "posting_method", default: "unlimited", null: false
    t.integer "posting_limited_max", default: 1
    t.string "document_annotation_embed_url"
    t.boolean "allow_anonymous_participation", default: false, null: false
    t.jsonb "campaigns_settings", default: {}
    t.string "voting_method"
    t.integer "voting_max_votes_per_idea"
    t.jsonb "voting_term_singular_multiloc", default: {}
    t.jsonb "voting_term_plural_multiloc", default: {}
    t.integer "baskets_count", default: 0, null: false
    t.integer "votes_count", default: 0, null: false
    t.index ["project_id"], name: "index_phases_on_project_id"
  end

  create_table "pins", id: :uuid, default: -> { "gen_random_uuid()" }, force: :cascade do |t|
    t.uuid "admin_publication_id", null: false
    t.string "page_type", null: false
    t.uuid "page_id", null: false
    t.datetime "created_at", null: false
    t.datetime "updated_at", null: false
    t.index ["admin_publication_id"], name: "index_pins_on_admin_publication_id"
    t.index ["page_id", "admin_publication_id"], name: "index_pins_on_page_id_and_admin_publication_id", unique: true
  end

  create_table "polls_options", id: :uuid, default: -> { "gen_random_uuid()" }, force: :cascade do |t|
    t.uuid "question_id"
    t.jsonb "title_multiloc", default: {}, null: false
    t.integer "ordering"
    t.datetime "created_at", precision: nil, null: false
    t.datetime "updated_at", precision: nil, null: false
    t.index ["question_id"], name: "index_polls_options_on_question_id"
  end

  create_table "polls_questions", id: :uuid, default: -> { "gen_random_uuid()" }, force: :cascade do |t|
    t.uuid "participation_context_id", null: false
    t.string "participation_context_type", null: false
    t.jsonb "title_multiloc", default: {}, null: false
    t.integer "ordering"
    t.datetime "created_at", precision: nil, null: false
    t.datetime "updated_at", precision: nil, null: false
    t.string "question_type", default: "single_option", null: false
    t.integer "max_options"
    t.index ["participation_context_type", "participation_context_id"], name: "index_poll_questions_on_participation_context"
  end

  create_table "polls_response_options", id: :uuid, default: -> { "gen_random_uuid()" }, force: :cascade do |t|
    t.uuid "response_id"
    t.uuid "option_id"
    t.datetime "created_at", precision: nil, null: false
    t.datetime "updated_at", precision: nil, null: false
    t.index ["option_id"], name: "index_polls_response_options_on_option_id"
    t.index ["response_id"], name: "index_polls_response_options_on_response_id"
  end

  create_table "polls_responses", id: :uuid, default: -> { "gen_random_uuid()" }, force: :cascade do |t|
    t.uuid "participation_context_id", null: false
    t.string "participation_context_type", null: false
    t.uuid "user_id"
    t.datetime "created_at", precision: nil, null: false
    t.datetime "updated_at", precision: nil, null: false
    t.index ["participation_context_id", "participation_context_type", "user_id"], name: "index_polls_responses_on_participation_context_and_user_id", unique: true
    t.index ["participation_context_type", "participation_context_id"], name: "index_poll_responses_on_participation_context"
    t.index ["user_id"], name: "index_polls_responses_on_user_id"
  end

  create_table "project_files", id: :uuid, default: -> { "gen_random_uuid()" }, force: :cascade do |t|
    t.uuid "project_id"
    t.string "file"
    t.integer "ordering"
    t.datetime "created_at", precision: nil, null: false
    t.datetime "updated_at", precision: nil, null: false
    t.string "name"
    t.index ["project_id"], name: "index_project_files_on_project_id"
  end

  create_table "project_folders_files", id: :uuid, default: -> { "gen_random_uuid()" }, force: :cascade do |t|
    t.uuid "project_folder_id"
    t.string "file"
    t.string "name"
    t.integer "ordering"
    t.datetime "created_at", null: false
    t.datetime "updated_at", null: false
    t.index ["project_folder_id"], name: "index_project_folders_files_on_project_folder_id"
  end

  create_table "project_folders_folders", id: :uuid, default: -> { "gen_random_uuid()" }, force: :cascade do |t|
    t.jsonb "title_multiloc"
    t.jsonb "description_multiloc"
    t.jsonb "description_preview_multiloc"
    t.string "header_bg"
    t.string "slug"
    t.datetime "created_at", null: false
    t.datetime "updated_at", null: false
    t.index ["slug"], name: "index_project_folders_folders_on_slug"
  end

  create_table "project_folders_images", id: :uuid, default: -> { "gen_random_uuid()" }, force: :cascade do |t|
    t.uuid "project_folder_id"
    t.string "image"
    t.integer "ordering"
    t.datetime "created_at", null: false
    t.datetime "updated_at", null: false
    t.index ["project_folder_id"], name: "index_project_folders_images_on_project_folder_id"
  end

  create_table "project_images", id: :uuid, default: -> { "gen_random_uuid()" }, force: :cascade do |t|
    t.uuid "project_id"
    t.string "image"
    t.integer "ordering"
    t.datetime "created_at", precision: nil, null: false
    t.datetime "updated_at", precision: nil, null: false
    t.index ["project_id"], name: "index_project_images_on_project_id"
  end

  create_table "projects", id: :uuid, default: -> { "gen_random_uuid()" }, force: :cascade do |t|
    t.jsonb "title_multiloc", default: {}
    t.jsonb "description_multiloc", default: {}
    t.string "slug"
    t.datetime "created_at", precision: nil, null: false
    t.datetime "updated_at", precision: nil, null: false
    t.string "header_bg"
    t.integer "ideas_count", default: 0, null: false
    t.string "visible_to", default: "public", null: false
    t.jsonb "description_preview_multiloc", default: {}
    t.string "presentation_mode", default: "card"
    t.string "participation_method", default: "ideation"
    t.boolean "posting_enabled", default: true
    t.boolean "commenting_enabled", default: true
    t.boolean "reacting_enabled", default: true, null: false
    t.string "reacting_like_method", default: "unlimited", null: false
    t.integer "reacting_like_limited_max", default: 10
    t.string "process_type", default: "timeline", null: false
    t.string "internal_role"
    t.string "survey_embed_url"
    t.string "survey_service"
    t.integer "voting_max_total"
    t.integer "comments_count", default: 0, null: false
    t.uuid "default_assignee_id"
    t.boolean "poll_anonymous", default: false, null: false
    t.boolean "reacting_dislike_enabled", default: true, null: false
    t.string "ideas_order"
    t.string "input_term", default: "idea"
    t.integer "voting_min_total", default: 0
    t.string "reacting_dislike_method", default: "unlimited", null: false
    t.integer "reacting_dislike_limited_max", default: 10
    t.boolean "include_all_areas", default: false, null: false
    t.string "posting_method", default: "unlimited", null: false
    t.integer "posting_limited_max", default: 1
    t.string "document_annotation_embed_url"
    t.boolean "allow_anonymous_participation", default: false, null: false
    t.string "voting_method"
    t.integer "voting_max_votes_per_idea"
    t.jsonb "voting_term_singular_multiloc", default: {}
    t.jsonb "voting_term_plural_multiloc", default: {}
    t.integer "baskets_count", default: 0, null: false
    t.integer "votes_count", default: 0, null: false
    t.index ["slug"], name: "index_projects_on_slug", unique: true
  end

  create_table "projects_allowed_input_topics", id: :uuid, default: -> { "uuid_generate_v4()" }, force: :cascade do |t|
    t.uuid "project_id"
    t.uuid "topic_id"
    t.datetime "created_at", null: false
    t.datetime "updated_at", null: false
    t.integer "ordering"
    t.index ["project_id"], name: "index_projects_allowed_input_topics_on_project_id"
    t.index ["topic_id", "project_id"], name: "index_projects_allowed_input_topics_on_topic_id_and_project_id", unique: true
  end

  create_table "projects_topics", id: :uuid, default: -> { "gen_random_uuid()" }, force: :cascade do |t|
    t.uuid "topic_id", null: false
    t.uuid "project_id", null: false
    t.datetime "created_at", null: false
    t.datetime "updated_at", null: false
    t.index ["project_id"], name: "index_projects_topics_on_project_id"
    t.index ["topic_id"], name: "index_projects_topics_on_topic_id"
  end

  create_table "public_api_api_clients", id: :uuid, default: -> { "gen_random_uuid()" }, force: :cascade do |t|
    t.string "name"
    t.datetime "created_at", precision: nil, null: false
    t.datetime "updated_at", precision: nil, null: false
    t.datetime "last_used_at"
    t.string "secret_digest", null: false
    t.string "secret_postfix", null: false
  end

  create_table "que_jobs", comment: "4", force: :cascade do |t|
    t.integer "priority", limit: 2, default: 100, null: false
    t.datetime "run_at", precision: nil, default: -> { "now()" }, null: false
    t.text "job_class", null: false
    t.integer "error_count", default: 0, null: false
    t.text "last_error_message"
    t.text "queue", default: "default", null: false
    t.text "last_error_backtrace"
    t.datetime "finished_at", precision: nil
    t.datetime "expired_at", precision: nil
    t.jsonb "args", default: [], null: false
    t.jsonb "data", default: {}, null: false
    t.integer "job_schema_version", default: 1
    t.index ["args"], name: "que_jobs_args_gin_idx", opclass: :jsonb_path_ops, using: :gin
    t.index ["data"], name: "que_jobs_data_gin_idx", opclass: :jsonb_path_ops, using: :gin
    t.index ["job_schema_version", "queue", "priority", "run_at", "id"], name: "que_poll_idx_with_job_schema_version", where: "((finished_at IS NULL) AND (expired_at IS NULL))"
    t.index ["queue", "priority", "run_at", "id"], name: "que_poll_idx", where: "((finished_at IS NULL) AND (expired_at IS NULL))"
  end

  create_table "que_lockers", primary_key: "pid", id: :integer, default: nil, force: :cascade do |t|
    t.integer "worker_count", null: false
    t.integer "worker_priorities", null: false, array: true
    t.integer "ruby_pid", null: false
    t.text "ruby_hostname", null: false
    t.text "queues", null: false, array: true
    t.boolean "listening", null: false
    t.integer "job_schema_version", default: 1
  end

  create_table "que_values", primary_key: "key", id: :text, force: :cascade do |t|
    t.jsonb "value", default: {}, null: false
  end

  create_table "reactions", id: :uuid, default: -> { "gen_random_uuid()" }, force: :cascade do |t|
    t.uuid "reactable_id"
    t.string "reactable_type"
    t.uuid "user_id"
    t.string "mode", null: false
    t.datetime "created_at", precision: nil, null: false
    t.datetime "updated_at", precision: nil, null: false
    t.index ["reactable_type", "reactable_id", "user_id"], name: "index_reactions_on_reactable_type_and_reactable_id_and_user_id", unique: true
    t.index ["reactable_type", "reactable_id"], name: "index_reactions_on_reactable_type_and_reactable_id"
    t.index ["user_id"], name: "index_reactions_on_user_id"
  end

  create_table "report_builder_reports", id: :uuid, default: -> { "gen_random_uuid()" }, force: :cascade do |t|
    t.string "name", null: false
    t.uuid "owner_id", null: false
    t.datetime "created_at", null: false
    t.datetime "updated_at", null: false
    t.index ["name"], name: "index_report_builder_reports_on_name", unique: true
    t.index ["owner_id"], name: "index_report_builder_reports_on_owner_id"
  end

  create_table "spam_reports", id: :uuid, default: -> { "gen_random_uuid()" }, force: :cascade do |t|
    t.uuid "spam_reportable_id", null: false
    t.string "spam_reportable_type", null: false
    t.datetime "reported_at", precision: nil, null: false
    t.string "reason_code"
    t.string "other_reason"
    t.uuid "user_id"
    t.datetime "created_at", precision: nil, null: false
    t.datetime "updated_at", precision: nil, null: false
    t.index ["reported_at"], name: "index_spam_reports_on_reported_at"
    t.index ["spam_reportable_type", "spam_reportable_id"], name: "spam_reportable_index"
    t.index ["user_id"], name: "index_spam_reports_on_user_id"
  end

  create_table "static_page_files", id: :uuid, default: -> { "gen_random_uuid()" }, force: :cascade do |t|
    t.uuid "static_page_id"
    t.string "file"
    t.integer "ordering"
    t.string "name"
    t.datetime "created_at", precision: nil, null: false
    t.datetime "updated_at", precision: nil, null: false
    t.index ["static_page_id"], name: "index_static_page_files_on_static_page_id"
  end

  create_table "static_pages", id: :uuid, default: -> { "gen_random_uuid()" }, force: :cascade do |t|
    t.jsonb "title_multiloc", default: {}
    t.string "slug"
    t.datetime "created_at", precision: nil, null: false
    t.datetime "updated_at", precision: nil, null: false
    t.string "code", null: false
    t.jsonb "top_info_section_multiloc", default: {}, null: false
    t.boolean "banner_enabled", default: false, null: false
    t.string "banner_layout", default: "full_width_banner_layout", null: false
    t.string "banner_overlay_color"
    t.integer "banner_overlay_opacity"
    t.jsonb "banner_cta_button_multiloc", default: {}, null: false
    t.string "banner_cta_button_type", default: "no_button", null: false
    t.string "banner_cta_button_url"
    t.jsonb "banner_header_multiloc", default: {}, null: false
    t.jsonb "banner_subheader_multiloc", default: {}, null: false
    t.boolean "top_info_section_enabled", default: false, null: false
    t.boolean "files_section_enabled", default: false, null: false
    t.boolean "projects_enabled", default: false, null: false
    t.string "projects_filter_type", default: "no_filter", null: false
    t.boolean "events_widget_enabled", default: false, null: false
    t.boolean "bottom_info_section_enabled", default: false, null: false
    t.jsonb "bottom_info_section_multiloc", default: {}, null: false
    t.string "header_bg"
    t.index ["code"], name: "index_static_pages_on_code"
    t.index ["slug"], name: "index_static_pages_on_slug", unique: true
  end

  create_table "static_pages_topics", id: :uuid, default: -> { "gen_random_uuid()" }, force: :cascade do |t|
    t.uuid "topic_id", null: false
    t.uuid "static_page_id", null: false
    t.datetime "created_at", null: false
    t.datetime "updated_at", null: false
    t.index ["static_page_id"], name: "index_static_pages_topics_on_static_page_id"
    t.index ["topic_id"], name: "index_static_pages_topics_on_topic_id"
  end

  create_table "surveys_responses", id: :uuid, default: -> { "gen_random_uuid()" }, force: :cascade do |t|
    t.uuid "participation_context_id", null: false
    t.string "participation_context_type", null: false
    t.string "survey_service", null: false
    t.string "external_survey_id", null: false
    t.string "external_response_id", null: false
    t.uuid "user_id"
    t.datetime "started_at", precision: nil
    t.datetime "submitted_at", precision: nil, null: false
    t.jsonb "answers", default: {}
    t.datetime "created_at", precision: nil, null: false
    t.datetime "updated_at", precision: nil, null: false
    t.index ["participation_context_type", "participation_context_id"], name: "index_surveys_responses_on_participation_context"
    t.index ["user_id"], name: "index_surveys_responses_on_user_id"
  end

  create_table "tenants", id: :uuid, default: -> { "gen_random_uuid()" }, force: :cascade do |t|
    t.string "name"
    t.string "host"
    t.jsonb "settings", default: {}
    t.datetime "created_at", precision: nil, null: false
    t.datetime "updated_at", precision: nil, null: false
    t.string "logo"
    t.string "favicon"
    t.jsonb "style", default: {}
    t.datetime "deleted_at", precision: nil
    t.datetime "creation_finalized_at", precision: nil
    t.index ["creation_finalized_at"], name: "index_tenants_on_creation_finalized_at"
    t.index ["deleted_at"], name: "index_tenants_on_deleted_at"
    t.index ["host"], name: "index_tenants_on_host"
  end

  create_table "text_images", id: :uuid, default: -> { "gen_random_uuid()" }, force: :cascade do |t|
    t.string "imageable_type", null: false
    t.uuid "imageable_id", null: false
    t.string "imageable_field"
    t.string "image"
    t.datetime "created_at", precision: nil, null: false
    t.datetime "updated_at", precision: nil, null: false
    t.string "text_reference", null: false
  end

  create_table "texting_campaigns", id: :uuid, default: -> { "gen_random_uuid()" }, force: :cascade do |t|
    t.string "phone_numbers", default: [], null: false, array: true
    t.text "message", null: false
    t.datetime "sent_at", precision: nil
    t.string "status", null: false
    t.datetime "created_at", null: false
    t.datetime "updated_at", null: false
  end

  create_table "topics", id: :uuid, default: -> { "gen_random_uuid()" }, force: :cascade do |t|
    t.jsonb "title_multiloc", default: {}
    t.jsonb "description_multiloc", default: {}
    t.string "icon"
    t.datetime "created_at", precision: nil, null: false
    t.datetime "updated_at", precision: nil, null: false
    t.integer "ordering"
    t.string "code", default: "custom", null: false
  end

  create_table "user_custom_fields_representativeness_ref_distributions", id: :uuid, default: -> { "gen_random_uuid()" }, force: :cascade do |t|
    t.uuid "custom_field_id", null: false
    t.jsonb "distribution", null: false
    t.datetime "created_at", null: false
    t.datetime "updated_at", null: false
    t.string "type"
    t.index ["custom_field_id"], name: "index_ucf_representativeness_ref_distributions_on_custom_field"
  end

  create_table "users", id: :uuid, default: -> { "gen_random_uuid()" }, force: :cascade do |t|
    t.string "email"
    t.string "password_digest"
    t.string "slug"
    t.jsonb "roles", default: []
    t.string "reset_password_token"
    t.datetime "created_at", precision: nil, null: false
    t.datetime "updated_at", precision: nil, null: false
    t.string "avatar"
    t.string "first_name"
    t.string "last_name"
    t.string "locale"
    t.jsonb "bio_multiloc", default: {}
    t.boolean "cl1_migrated", default: false
    t.string "invite_status"
    t.jsonb "custom_field_values", default: {}
    t.datetime "registration_completed_at", precision: nil
    t.boolean "verified", default: false, null: false
    t.datetime "email_confirmed_at", precision: nil
    t.string "email_confirmation_code"
    t.integer "email_confirmation_retry_count", default: 0, null: false
    t.integer "email_confirmation_code_reset_count", default: 0, null: false
    t.datetime "email_confirmation_code_sent_at", precision: nil
    t.boolean "confirmation_required", default: true, null: false
    t.datetime "block_start_at", precision: nil
    t.string "block_reason"
    t.datetime "block_end_at", precision: nil
    t.string "new_email"
    t.index "lower((email)::text)", name: "users_unique_lower_email_idx", unique: true
    t.index ["email"], name: "index_users_on_email"
    t.index ["registration_completed_at"], name: "index_users_on_registration_completed_at"
    t.index ["slug"], name: "index_users_on_slug", unique: true
  end

  create_table "verification_verifications", id: :uuid, default: -> { "gen_random_uuid()" }, force: :cascade do |t|
    t.uuid "user_id"
    t.string "method_name", null: false
    t.string "hashed_uid", null: false
    t.boolean "active", default: true, null: false
    t.datetime "created_at", precision: nil, null: false
    t.datetime "updated_at", precision: nil, null: false
    t.index ["hashed_uid"], name: "index_verification_verifications_on_hashed_uid"
    t.index ["user_id"], name: "index_verification_verifications_on_user_id"
  end

  create_table "volunteering_causes", id: :uuid, default: -> { "gen_random_uuid()" }, force: :cascade do |t|
    t.uuid "participation_context_id", null: false
    t.string "participation_context_type", null: false
    t.jsonb "title_multiloc", default: {}, null: false
    t.jsonb "description_multiloc", default: {}, null: false
    t.integer "volunteers_count", default: 0, null: false
    t.string "image"
    t.integer "ordering", null: false
    t.datetime "created_at", null: false
    t.datetime "updated_at", null: false
    t.index ["ordering"], name: "index_volunteering_causes_on_ordering"
    t.index ["participation_context_type", "participation_context_id"], name: "index_volunteering_causes_on_participation_context"
  end

  create_table "volunteering_volunteers", id: :uuid, default: -> { "gen_random_uuid()" }, force: :cascade do |t|
    t.uuid "cause_id", null: false
    t.uuid "user_id", null: false
    t.datetime "created_at", null: false
    t.datetime "updated_at", null: false
    t.index ["cause_id", "user_id"], name: "index_volunteering_volunteers_on_cause_id_and_user_id", unique: true
    t.index ["user_id"], name: "index_volunteering_volunteers_on_user_id"
  end

  add_foreign_key "activities", "users"
  add_foreign_key "analysis_analyses", "phases"
  add_foreign_key "analysis_analyses", "projects"
  add_foreign_key "analysis_analyses_custom_fields", "analysis_analyses", column: "analysis_id"
  add_foreign_key "analysis_analyses_custom_fields", "custom_fields"
  add_foreign_key "analysis_background_tasks", "analysis_analyses", column: "analysis_id"
  add_foreign_key "analysis_summaries", "analysis_analyses", column: "analysis_id"
  add_foreign_key "analysis_summaries", "analysis_background_tasks", column: "background_task_id"
  add_foreign_key "analysis_taggings", "analysis_tags", column: "tag_id"
  add_foreign_key "analysis_taggings", "ideas", column: "input_id"
  add_foreign_key "analysis_tags", "analysis_analyses", column: "analysis_id"
  add_foreign_key "analytics_dimension_locales_fact_visits", "analytics_dimension_locales", column: "dimension_locale_id"
  add_foreign_key "analytics_dimension_locales_fact_visits", "analytics_fact_visits", column: "fact_visit_id"
  add_foreign_key "analytics_dimension_projects_fact_visits", "analytics_fact_visits", column: "fact_visit_id"
  add_foreign_key "analytics_fact_visits", "analytics_dimension_dates", column: "dimension_date_first_action_id", primary_key: "date"
  add_foreign_key "analytics_fact_visits", "analytics_dimension_dates", column: "dimension_date_last_action_id", primary_key: "date"
  add_foreign_key "analytics_fact_visits", "analytics_dimension_referrer_types", column: "dimension_referrer_type_id"
  add_foreign_key "areas", "custom_field_options"
  add_foreign_key "areas_ideas", "areas"
  add_foreign_key "areas_ideas", "ideas"
  add_foreign_key "areas_initiatives", "areas"
  add_foreign_key "areas_initiatives", "initiatives"
  add_foreign_key "areas_projects", "areas"
  add_foreign_key "areas_projects", "projects"
  add_foreign_key "areas_static_pages", "areas"
  add_foreign_key "areas_static_pages", "static_pages"
  add_foreign_key "baskets", "users"
  add_foreign_key "baskets_ideas", "baskets"
  add_foreign_key "baskets_ideas", "ideas"
  add_foreign_key "comments", "users", column: "author_id"
  add_foreign_key "custom_field_options", "custom_fields"
  add_foreign_key "email_campaigns_campaign_email_commands", "users", column: "recipient_id"
  add_foreign_key "email_campaigns_campaigns", "users", column: "author_id"
  add_foreign_key "email_campaigns_campaigns_groups", "email_campaigns_campaigns", column: "campaign_id"
  add_foreign_key "email_campaigns_deliveries", "email_campaigns_campaigns", column: "campaign_id"
  add_foreign_key "email_campaigns_examples", "users", column: "recipient_id"
  add_foreign_key "event_files", "events"
  add_foreign_key "events", "projects"
  add_foreign_key "events_attendances", "events"
  add_foreign_key "events_attendances", "users", column: "attendee_id"
  add_foreign_key "groups_permissions", "groups"
  add_foreign_key "groups_permissions", "permissions"
  add_foreign_key "groups_projects", "groups"
  add_foreign_key "groups_projects", "projects"
  add_foreign_key "idea_files", "ideas"
  add_foreign_key "idea_images", "ideas"
  add_foreign_key "ideas", "idea_statuses"
  add_foreign_key "ideas", "phases", column: "creation_phase_id"
  add_foreign_key "ideas", "projects"
  add_foreign_key "ideas", "users", column: "assignee_id"
  add_foreign_key "ideas", "users", column: "author_id"
  add_foreign_key "ideas_phases", "ideas"
  add_foreign_key "ideas_phases", "phases"
  add_foreign_key "ideas_topics", "ideas"
  add_foreign_key "ideas_topics", "topics"
  add_foreign_key "identities", "users"
  add_foreign_key "initiative_files", "initiatives"
  add_foreign_key "initiative_images", "initiatives"
  add_foreign_key "initiatives", "users", column: "assignee_id"
  add_foreign_key "initiatives", "users", column: "author_id"
  add_foreign_key "initiatives_topics", "initiatives"
  add_foreign_key "initiatives_topics", "topics"
  add_foreign_key "insights_categories", "insights_views", column: "view_id"
  add_foreign_key "insights_category_assignments", "insights_categories", column: "category_id"
  add_foreign_key "insights_data_sources", "insights_views", column: "view_id"
  add_foreign_key "insights_text_network_analysis_tasks_views", "insights_views", column: "view_id"
  add_foreign_key "insights_text_network_analysis_tasks_views", "nlp_text_network_analysis_tasks", column: "task_id"
  add_foreign_key "insights_text_networks", "insights_views", column: "view_id"
  add_foreign_key "insights_zeroshot_classification_tasks_categories", "insights_categories", column: "category_id"
  add_foreign_key "insights_zeroshot_classification_tasks_categories", "insights_zeroshot_classification_tasks", column: "task_id"
  add_foreign_key "insights_zeroshot_classification_tasks_inputs", "insights_zeroshot_classification_tasks", column: "task_id"
  add_foreign_key "internal_comments", "users", column: "author_id"
  add_foreign_key "invites", "users", column: "invitee_id"
  add_foreign_key "invites", "users", column: "inviter_id"
  add_foreign_key "maps_layers", "maps_map_configs", column: "map_config_id"
  add_foreign_key "maps_legend_items", "maps_map_configs", column: "map_config_id"
  add_foreign_key "memberships", "groups"
  add_foreign_key "memberships", "users"
  add_foreign_key "nav_bar_items", "static_pages"
  add_foreign_key "notifications", "baskets"
  add_foreign_key "notifications", "comments"
  add_foreign_key "notifications", "flag_inappropriate_content_inappropriate_content_flags", column: "inappropriate_content_flag_id"
  add_foreign_key "notifications", "internal_comments"
  add_foreign_key "notifications", "invites"
  add_foreign_key "notifications", "official_feedbacks"
  add_foreign_key "notifications", "phases"
  add_foreign_key "notifications", "projects"
  add_foreign_key "notifications", "spam_reports"
  add_foreign_key "notifications", "users", column: "initiating_user_id"
  add_foreign_key "notifications", "users", column: "recipient_id"
  add_foreign_key "official_feedbacks", "users"
  add_foreign_key "permissions_custom_fields", "custom_fields"
  add_foreign_key "permissions_custom_fields", "permissions"
  add_foreign_key "phase_files", "phases"
  add_foreign_key "phases", "projects"
  add_foreign_key "pins", "admin_publications"
  add_foreign_key "polls_options", "polls_questions", column: "question_id"
  add_foreign_key "polls_response_options", "polls_options", column: "option_id"
  add_foreign_key "polls_response_options", "polls_responses", column: "response_id"
  add_foreign_key "project_files", "projects"
  add_foreign_key "project_folders_files", "project_folders_folders", column: "project_folder_id"
  add_foreign_key "project_folders_images", "project_folders_folders", column: "project_folder_id"
  add_foreign_key "project_images", "projects"
  add_foreign_key "projects", "users", column: "default_assignee_id"
  add_foreign_key "projects_allowed_input_topics", "projects"
  add_foreign_key "projects_allowed_input_topics", "topics"
  add_foreign_key "projects_topics", "projects"
  add_foreign_key "projects_topics", "topics"
  add_foreign_key "reactions", "users"
  add_foreign_key "report_builder_reports", "users", column: "owner_id"
  add_foreign_key "spam_reports", "users"
  add_foreign_key "static_page_files", "static_pages"
  add_foreign_key "static_pages_topics", "static_pages"
  add_foreign_key "static_pages_topics", "topics"
  add_foreign_key "user_custom_fields_representativeness_ref_distributions", "custom_fields"
  add_foreign_key "volunteering_volunteers", "volunteering_causes", column: "cause_id"

  create_view "initiative_initiative_statuses", sql_definition: <<-SQL
      SELECT initiative_status_changes.initiative_id,
      initiative_status_changes.initiative_status_id
     FROM (((initiatives
       JOIN ( SELECT initiative_status_changes_1.initiative_id,
              max(initiative_status_changes_1.created_at) AS last_status_changed_at
             FROM initiative_status_changes initiative_status_changes_1
            GROUP BY initiative_status_changes_1.initiative_id) initiatives_with_last_status_change ON ((initiatives.id = initiatives_with_last_status_change.initiative_id)))
       JOIN initiative_status_changes ON (((initiatives.id = initiative_status_changes.initiative_id) AND (initiatives_with_last_status_change.last_status_changed_at = initiative_status_changes.created_at))))
       JOIN initiative_statuses ON ((initiative_statuses.id = initiative_status_changes.initiative_status_id)));
  SQL
  create_view "moderation_moderations", sql_definition: <<-SQL
      SELECT ideas.id,
      'Idea'::text AS moderatable_type,
      NULL::text AS post_type,
      NULL::uuid AS post_id,
      NULL::text AS post_slug,
      NULL::jsonb AS post_title_multiloc,
      projects.id AS project_id,
      projects.slug AS project_slug,
      projects.title_multiloc AS project_title_multiloc,
      ideas.title_multiloc AS content_title_multiloc,
      ideas.body_multiloc AS content_body_multiloc,
      ideas.slug AS content_slug,
      ideas.published_at AS created_at,
      moderation_moderation_statuses.status AS moderation_status
     FROM ((ideas
       LEFT JOIN moderation_moderation_statuses ON ((moderation_moderation_statuses.moderatable_id = ideas.id)))
       LEFT JOIN projects ON ((projects.id = ideas.project_id)))
  UNION ALL
   SELECT initiatives.id,
      'Initiative'::text AS moderatable_type,
      NULL::text AS post_type,
      NULL::uuid AS post_id,
      NULL::text AS post_slug,
      NULL::jsonb AS post_title_multiloc,
      NULL::uuid AS project_id,
      NULL::character varying AS project_slug,
      NULL::jsonb AS project_title_multiloc,
      initiatives.title_multiloc AS content_title_multiloc,
      initiatives.body_multiloc AS content_body_multiloc,
      initiatives.slug AS content_slug,
      initiatives.published_at AS created_at,
      moderation_moderation_statuses.status AS moderation_status
     FROM (initiatives
       LEFT JOIN moderation_moderation_statuses ON ((moderation_moderation_statuses.moderatable_id = initiatives.id)))
  UNION ALL
   SELECT comments.id,
      'Comment'::text AS moderatable_type,
      'Idea'::text AS post_type,
      ideas.id AS post_id,
      ideas.slug AS post_slug,
      ideas.title_multiloc AS post_title_multiloc,
      projects.id AS project_id,
      projects.slug AS project_slug,
      projects.title_multiloc AS project_title_multiloc,
      NULL::jsonb AS content_title_multiloc,
      comments.body_multiloc AS content_body_multiloc,
      NULL::character varying AS content_slug,
      comments.created_at,
      moderation_moderation_statuses.status AS moderation_status
     FROM (((comments
       LEFT JOIN moderation_moderation_statuses ON ((moderation_moderation_statuses.moderatable_id = comments.id)))
       LEFT JOIN ideas ON ((ideas.id = comments.post_id)))
       LEFT JOIN projects ON ((projects.id = ideas.project_id)))
    WHERE ((comments.post_type)::text = 'Idea'::text)
  UNION ALL
   SELECT comments.id,
      'Comment'::text AS moderatable_type,
      'Initiative'::text AS post_type,
      initiatives.id AS post_id,
      initiatives.slug AS post_slug,
      initiatives.title_multiloc AS post_title_multiloc,
      NULL::uuid AS project_id,
      NULL::character varying AS project_slug,
      NULL::jsonb AS project_title_multiloc,
      NULL::jsonb AS content_title_multiloc,
      comments.body_multiloc AS content_body_multiloc,
      NULL::character varying AS content_slug,
      comments.created_at,
      moderation_moderation_statuses.status AS moderation_status
     FROM ((comments
       LEFT JOIN moderation_moderation_statuses ON ((moderation_moderation_statuses.moderatable_id = comments.id)))
       LEFT JOIN initiatives ON ((initiatives.id = comments.post_id)))
    WHERE ((comments.post_type)::text = 'Initiative'::text);
  SQL
  create_view "analytics_dimension_projects", sql_definition: <<-SQL
      SELECT projects.id,
      projects.title_multiloc
     FROM projects;
  SQL
  create_view "analytics_build_feedbacks", sql_definition: <<-SQL
      SELECT a.post_id,
      min(a.feedback_first_date) AS feedback_first_date,
      max(a.feedback_official) AS feedback_official,
      max(a.feedback_status_change) AS feedback_status_change
     FROM ( SELECT activities.item_id AS post_id,
              min(activities.created_at) AS feedback_first_date,
              0 AS feedback_official,
              1 AS feedback_status_change
             FROM activities
            WHERE (((activities.action)::text = 'changed_status'::text) AND ((activities.item_type)::text = ANY (ARRAY[('Idea'::character varying)::text, ('Initiative'::character varying)::text])))
            GROUP BY activities.item_id
          UNION ALL
           SELECT official_feedbacks.post_id,
              min(official_feedbacks.created_at) AS feedback_first_date,
              1 AS feedback_official,
              0 AS feedback_status_change
             FROM official_feedbacks
            GROUP BY official_feedbacks.post_id) a
    GROUP BY a.post_id;
  SQL
  create_view "analytics_fact_email_deliveries", sql_definition: <<-SQL
      SELECT ecd.id,
      (ecd.sent_at)::date AS dimension_date_sent_id,
      ecd.campaign_id,
      ((ecc.type)::text <> 'EmailCampaigns::Campaigns::Manual'::text) AS automated
     FROM (email_campaigns_deliveries ecd
       JOIN email_campaigns_campaigns ecc ON ((ecc.id = ecd.campaign_id)));
  SQL
  create_view "analytics_dimension_statuses", sql_definition: <<-SQL
      SELECT idea_statuses.id,
      idea_statuses.title_multiloc,
      idea_statuses.code,
      idea_statuses.color
     FROM idea_statuses
  UNION ALL
   SELECT initiative_statuses.id,
      initiative_statuses.title_multiloc,
      initiative_statuses.code,
      initiative_statuses.color
     FROM initiative_statuses;
  SQL
  create_view "analytics_fact_registrations", sql_definition: <<-SQL
      SELECT u.id,
      u.id AS dimension_user_id,
      (u.registration_completed_at)::date AS dimension_date_registration_id,
      (i.created_at)::date AS dimension_date_invited_id,
      (i.accepted_at)::date AS dimension_date_accepted_id
     FROM (users u
       LEFT JOIN invites i ON ((i.invitee_id = u.id)));
  SQL
  create_view "analytics_dimension_users", sql_definition: <<-SQL
      SELECT users.id,
      COALESCE(((users.roles -> 0) ->> 'type'::text), 'citizen'::text) AS role,
      users.invite_status
     FROM users;
  SQL
  create_view "analytics_fact_events", sql_definition: <<-SQL
      SELECT events.id,
      events.project_id AS dimension_project_id,
      (events.created_at)::date AS dimension_date_created_id,
      (events.start_at)::date AS dimension_date_start_id,
      (events.end_at)::date AS dimension_date_end_id
     FROM events;
  SQL
  create_view "analytics_fact_project_statuses", sql_definition: <<-SQL
      WITH finished_statuses_for_timeline_projects AS (
           SELECT phases.project_id,
              ((max(phases.end_at) + 1))::timestamp without time zone AS "timestamp"
             FROM phases
            GROUP BY phases.project_id
           HAVING (max(phases.end_at) < now())
          )
   SELECT ap.publication_id AS dimension_project_id,
      ap.publication_status AS status,
      ((((p.process_type)::text = 'continuous'::text) AND ((ap.publication_status)::text = 'archived'::text)) OR ((fsftp.project_id IS NOT NULL) AND ((ap.publication_status)::text <> 'draft'::text))) AS finished,
      COALESCE(fsftp."timestamp", ap.updated_at) AS "timestamp",
      COALESCE((fsftp."timestamp")::date, (ap.updated_at)::date) AS dimension_date_id
     FROM ((admin_publications ap
       LEFT JOIN projects p ON ((ap.publication_id = p.id)))
       LEFT JOIN finished_statuses_for_timeline_projects fsftp ON ((fsftp.project_id = ap.publication_id)))
    WHERE ((ap.publication_type)::text = 'Project'::text);
  SQL
  create_view "union_posts", sql_definition: <<-SQL
      SELECT ideas.id,
      ideas.title_multiloc,
      ideas.body_multiloc,
      ideas.publication_status,
      ideas.published_at,
      ideas.author_id,
      ideas.created_at,
      ideas.updated_at,
      ideas.likes_count,
      ideas.location_point,
      ideas.location_description,
      ideas.comments_count,
      ideas.slug,
      ideas.official_feedbacks_count
     FROM ideas
  UNION ALL
   SELECT initiatives.id,
      initiatives.title_multiloc,
      initiatives.body_multiloc,
      initiatives.publication_status,
      initiatives.published_at,
      initiatives.author_id,
      initiatives.created_at,
      initiatives.updated_at,
      initiatives.likes_count,
      initiatives.location_point,
      initiatives.location_description,
      initiatives.comments_count,
      initiatives.slug,
      initiatives.official_feedbacks_count
     FROM initiatives;
  SQL
  create_view "idea_trending_infos", sql_definition: <<-SQL
      SELECT ideas.id AS idea_id,
      GREATEST(comments_at.last_comment_at, likes_at.last_liked_at, ideas.published_at) AS last_activity_at,
      to_timestamp(round((((GREATEST(((comments_at.comments_count)::double precision * comments_at.mean_comment_at), (0)::double precision) + GREATEST(((likes_at.likes_count)::double precision * likes_at.mean_liked_at), (0)::double precision)) + date_part('epoch'::text, ideas.published_at)) / (((GREATEST((comments_at.comments_count)::numeric, 0.0) + GREATEST((likes_at.likes_count)::numeric, 0.0)) + 1.0))::double precision))) AS mean_activity_at
     FROM ((ideas
       FULL JOIN ( SELECT comments.post_id AS idea_id,
              max(comments.created_at) AS last_comment_at,
              avg(date_part('epoch'::text, comments.created_at)) AS mean_comment_at,
              count(comments.post_id) AS comments_count
             FROM comments
            GROUP BY comments.post_id) comments_at ON ((ideas.id = comments_at.idea_id)))
       FULL JOIN ( SELECT reactions.reactable_id,
              max(reactions.created_at) AS last_liked_at,
              avg(date_part('epoch'::text, reactions.created_at)) AS mean_liked_at,
              count(reactions.reactable_id) AS likes_count
             FROM reactions
            WHERE (((reactions.mode)::text = 'up'::text) AND ((reactions.reactable_type)::text = 'Idea'::text))
            GROUP BY reactions.reactable_id) likes_at ON ((ideas.id = likes_at.reactable_id)));
  SQL
  create_view "analytics_fact_participations", sql_definition: <<-SQL
      SELECT i.id,
      i.author_id AS dimension_user_id,
      i.project_id AS dimension_project_id,
          CASE
              WHEN (((pr.participation_method)::text = 'native_survey'::text) OR ((ph.participation_method)::text = 'native_survey'::text)) THEN survey.id
              ELSE idea.id
          END AS dimension_type_id,
      (i.created_at)::date AS dimension_date_created_id,
      (i.likes_count + i.dislikes_count) AS reactions_count,
      i.likes_count,
      i.dislikes_count
     FROM ((((ideas i
       LEFT JOIN projects pr ON ((pr.id = i.project_id)))
       LEFT JOIN phases ph ON ((ph.id = i.creation_phase_id)))
       JOIN analytics_dimension_types idea ON (((idea.name)::text = 'idea'::text)))
       LEFT JOIN analytics_dimension_types survey ON (((survey.name)::text = 'survey'::text)))
  UNION ALL
   SELECT i.id,
      i.author_id AS dimension_user_id,
      NULL::uuid AS dimension_project_id,
      adt.id AS dimension_type_id,
      (i.created_at)::date AS dimension_date_created_id,
      (i.likes_count + i.dislikes_count) AS reactions_count,
      i.likes_count,
      i.dislikes_count
     FROM (initiatives i
       JOIN analytics_dimension_types adt ON (((adt.name)::text = 'initiative'::text)))
  UNION ALL
   SELECT c.id,
      c.author_id AS dimension_user_id,
      i.project_id AS dimension_project_id,
      adt.id AS dimension_type_id,
      (c.created_at)::date AS dimension_date_created_id,
      (c.likes_count + c.dislikes_count) AS reactions_count,
      c.likes_count,
      c.dislikes_count
     FROM ((comments c
       JOIN analytics_dimension_types adt ON ((((adt.name)::text = 'comment'::text) AND ((adt.parent)::text = lower((c.post_type)::text)))))
       LEFT JOIN ideas i ON ((c.post_id = i.id)))
  UNION ALL
   SELECT r.id,
      r.user_id AS dimension_user_id,
      COALESCE(i.project_id, ic.project_id) AS dimension_project_id,
      adt.id AS dimension_type_id,
      (r.created_at)::date AS dimension_date_created_id,
      1 AS reactions_count,
          CASE
              WHEN ((r.mode)::text = 'up'::text) THEN 1
              ELSE 0
          END AS likes_count,
          CASE
              WHEN ((r.mode)::text = 'down'::text) THEN 1
              ELSE 0
          END AS dislikes_count
     FROM ((((reactions r
       JOIN analytics_dimension_types adt ON ((((adt.name)::text = 'reaction'::text) AND ((adt.parent)::text = lower((r.reactable_type)::text)))))
       LEFT JOIN ideas i ON ((i.id = r.reactable_id)))
       LEFT JOIN comments c ON ((c.id = r.reactable_id)))
       LEFT JOIN ideas ic ON ((ic.id = c.post_id)))
  UNION ALL
   SELECT pr.id,
      pr.user_id AS dimension_user_id,
      COALESCE(p.project_id, pr.participation_context_id) AS dimension_project_id,
      adt.id AS dimension_type_id,
      (pr.created_at)::date AS dimension_date_created_id,
      0 AS reactions_count,
      0 AS likes_count,
      0 AS dislikes_count
     FROM ((polls_responses pr
       LEFT JOIN phases p ON ((p.id = pr.participation_context_id)))
       JOIN analytics_dimension_types adt ON (((adt.name)::text = 'poll'::text)))
  UNION ALL
   SELECT vv.id,
      vv.user_id AS dimension_user_id,
      COALESCE(p.project_id, vc.participation_context_id) AS dimension_project_id,
      adt.id AS dimension_type_id,
      (vv.created_at)::date AS dimension_date_created_id,
      0 AS reactions_count,
      0 AS likes_count,
      0 AS dislikes_count
     FROM (((volunteering_volunteers vv
       LEFT JOIN volunteering_causes vc ON ((vc.id = vv.cause_id)))
       LEFT JOIN phases p ON ((p.id = vc.participation_context_id)))
       JOIN analytics_dimension_types adt ON (((adt.name)::text = 'volunteer'::text)));
  SQL
  create_view "analytics_fact_posts", sql_definition: <<-SQL
      SELECT i.id,
      i.author_id AS user_id,
      i.project_id AS dimension_project_id,
      adt.id AS dimension_type_id,
      (i.created_at)::date AS dimension_date_created_id,
      (abf.feedback_first_date)::date AS dimension_date_first_feedback_id,
      i.idea_status_id AS dimension_status_id,
      (abf.feedback_first_date - i.created_at) AS feedback_time_taken,
      COALESCE(abf.feedback_official, 0) AS feedback_official,
      COALESCE(abf.feedback_status_change, 0) AS feedback_status_change,
          CASE
              WHEN (abf.feedback_first_date IS NULL) THEN 1
              ELSE 0
          END AS feedback_none,
      (i.likes_count + i.dislikes_count) AS reactions_count,
      i.likes_count,
      i.dislikes_count,
      i.publication_status
     FROM (((((ideas i
       JOIN analytics_dimension_types adt ON (((adt.name)::text = 'idea'::text)))
       LEFT JOIN analytics_build_feedbacks abf ON ((abf.post_id = i.id)))
       LEFT JOIN ideas_phases iph ON ((iph.idea_id = i.id)))
       LEFT JOIN phases ph ON ((ph.id = iph.phase_id)))
       LEFT JOIN projects pr ON ((pr.id = i.project_id)))
    WHERE (((ph.id IS NULL) OR ((ph.participation_method)::text <> 'native_survey'::text)) AND ((pr.participation_method)::text <> 'native_survey'::text))
  UNION ALL
   SELECT i.id,
      i.author_id AS user_id,
      NULL::uuid AS dimension_project_id,
      adt.id AS dimension_type_id,
      (i.created_at)::date AS dimension_date_created_id,
      (abf.feedback_first_date)::date AS dimension_date_first_feedback_id,
      isc.initiative_status_id AS dimension_status_id,
      (abf.feedback_first_date - i.created_at) AS feedback_time_taken,
      COALESCE(abf.feedback_official, 0) AS feedback_official,
      COALESCE(abf.feedback_status_change, 0) AS feedback_status_change,
          CASE
              WHEN (abf.feedback_first_date IS NULL) THEN 1
              ELSE 0
          END AS feedback_none,
      (i.likes_count + i.dislikes_count) AS reactions_count,
      i.likes_count,
      i.dislikes_count,
      i.publication_status
     FROM (((initiatives i
       JOIN analytics_dimension_types adt ON (((adt.name)::text = 'initiative'::text)))
       LEFT JOIN analytics_build_feedbacks abf ON ((abf.post_id = i.id)))
       LEFT JOIN initiative_status_changes isc ON (((isc.initiative_id = i.id) AND (isc.updated_at = ( SELECT max(isc_.updated_at) AS max
             FROM initiative_status_changes isc_
            WHERE (isc_.initiative_id = i.id))))));
  SQL
end<|MERGE_RESOLUTION|>--- conflicted
+++ resolved
@@ -102,8 +102,6 @@
   create_table "analysis_taggings", id: :uuid, default: -> { "gen_random_uuid()" }, force: :cascade do |t|
     t.uuid "tag_id", null: false
     t.uuid "input_id", null: false
-    t.datetime "created_at", null: false
-    t.datetime "updated_at", null: false
     t.index ["input_id"], name: "index_analysis_taggings_on_input_id"
     t.index ["tag_id", "input_id"], name: "index_analysis_taggings_on_tag_id_and_input_id", unique: true
     t.index ["tag_id"], name: "index_analysis_taggings_on_tag_id"
@@ -465,13 +463,9 @@
     t.datetime "updated_at", null: false
     t.index ["attendee_id", "event_id"], name: "index_events_attendances_on_attendee_id_and_event_id", unique: true
     t.index ["attendee_id"], name: "index_events_attendances_on_attendee_id"
-<<<<<<< HEAD
-    t.index ["event_id"], name: "index_events_attendances_on_event_id"
-=======
     t.index ["created_at"], name: "index_events_attendances_on_created_at"
     t.index ["event_id"], name: "index_events_attendances_on_event_id"
     t.index ["updated_at"], name: "index_events_attendances_on_updated_at"
->>>>>>> 0a310f6c
   end
 
   create_table "experiments", id: :uuid, default: -> { "gen_random_uuid()" }, force: :cascade do |t|
