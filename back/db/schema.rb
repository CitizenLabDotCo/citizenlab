# This file is auto-generated from the current state of the database. Instead
# of editing this file, please use the migrations feature of Active Record to
# incrementally modify your database, and then regenerate this schema definition.
#
# This file is the source Rails uses to define your schema when running `bin/rails
# db:schema:load`. When creating a new database, `bin/rails db:schema:load` tends to
# be faster and is potentially less error prone than running all of your
# migrations from scratch. Old migrations may fail to apply correctly if those
# migrations use external dependencies or application code.
#
# It's strongly recommended that you check this file into your version control system.

<<<<<<< HEAD
ActiveRecord::Schema.define(version: 2022_10_01_123808) do
=======
ActiveRecord::Schema.define(version: 2022_09_27_114325) do
>>>>>>> 4e84a80d

  # These are extensions that must be enabled in order to support this database
  enable_extension "pgcrypto"
  enable_extension "plpgsql"
  enable_extension "postgis"
  enable_extension "uuid-ossp"

  create_table "activities", id: :uuid, default: -> { "gen_random_uuid()" }, force: :cascade do |t|
    t.string "item_type", null: false
    t.uuid "item_id", null: false
    t.string "action", null: false
    t.jsonb "payload", default: {}, null: false
    t.uuid "user_id"
    t.datetime "acted_at", null: false
    t.datetime "created_at", null: false
    t.index ["acted_at"], name: "index_activities_on_acted_at"
    t.index ["action"], name: "index_activities_on_action"
    t.index ["item_type", "item_id"], name: "index_activities_on_item"
    t.index ["user_id"], name: "index_activities_on_user_id"
  end

  create_table "admin_publications", id: :uuid, default: -> { "gen_random_uuid()" }, force: :cascade do |t|
    t.uuid "parent_id"
    t.integer "lft", null: false
    t.integer "rgt", null: false
    t.integer "ordering"
    t.string "publication_status", default: "published", null: false
    t.uuid "publication_id"
    t.string "publication_type"
    t.datetime "created_at", precision: 6, null: false
    t.datetime "updated_at", precision: 6, null: false
    t.integer "depth", default: 0, null: false
    t.boolean "children_allowed", default: true, null: false
    t.integer "children_count", default: 0, null: false
    t.index ["depth"], name: "index_admin_publications_on_depth"
    t.index ["lft"], name: "index_admin_publications_on_lft"
    t.index ["ordering"], name: "index_admin_publications_on_ordering"
    t.index ["parent_id"], name: "index_admin_publications_on_parent_id"
    t.index ["publication_type", "publication_id"], name: "index_admin_publications_on_publication_type_and_publication_id"
    t.index ["rgt"], name: "index_admin_publications_on_rgt"
  end

  create_table "analytics_dimension_dates", primary_key: "date", id: :date, force: :cascade do |t|
    t.string "year"
    t.string "month"
    t.string "day"
  end

  create_table "analytics_dimension_types", id: :uuid, default: -> { "gen_random_uuid()" }, force: :cascade do |t|
    t.string "name"
    t.string "parent"
  end

  create_table "app_configurations", id: :uuid, default: -> { "gen_random_uuid()" }, force: :cascade do |t|
    t.string "name"
    t.string "host"
    t.string "logo"
    t.string "favicon"
    t.jsonb "settings", default: {}
    t.datetime "created_at", precision: 6, null: false
    t.datetime "updated_at", precision: 6, null: false
    t.jsonb "style", default: {}
  end

  create_table "areas", id: :uuid, default: -> { "gen_random_uuid()" }, force: :cascade do |t|
    t.jsonb "title_multiloc", default: {}
    t.jsonb "description_multiloc", default: {}
    t.datetime "created_at", null: false
    t.datetime "updated_at", null: false
    t.integer "ordering"
    t.uuid "custom_field_option_id"
    t.index ["custom_field_option_id"], name: "index_areas_on_custom_field_option_id"
  end

  create_table "areas_ideas", id: :uuid, default: -> { "uuid_generate_v4()" }, force: :cascade do |t|
    t.uuid "area_id"
    t.uuid "idea_id"
    t.index ["area_id"], name: "index_areas_ideas_on_area_id"
    t.index ["idea_id", "area_id"], name: "index_areas_ideas_on_idea_id_and_area_id", unique: true
    t.index ["idea_id"], name: "index_areas_ideas_on_idea_id"
  end

  create_table "areas_initiatives", id: :uuid, default: -> { "gen_random_uuid()" }, force: :cascade do |t|
    t.uuid "area_id"
    t.uuid "initiative_id"
    t.index ["area_id"], name: "index_areas_initiatives_on_area_id"
    t.index ["initiative_id", "area_id"], name: "index_areas_initiatives_on_initiative_id_and_area_id", unique: true
    t.index ["initiative_id"], name: "index_areas_initiatives_on_initiative_id"
  end

  create_table "areas_projects", id: :uuid, default: -> { "uuid_generate_v4()" }, force: :cascade do |t|
    t.uuid "area_id"
    t.uuid "project_id"
    t.index ["area_id"], name: "index_areas_projects_on_area_id"
    t.index ["project_id"], name: "index_areas_projects_on_project_id"
  end

  create_table "baskets", id: :uuid, default: -> { "gen_random_uuid()" }, force: :cascade do |t|
    t.datetime "submitted_at"
    t.uuid "user_id"
    t.uuid "participation_context_id"
    t.string "participation_context_type"
    t.datetime "created_at", null: false
    t.datetime "updated_at", null: false
    t.index ["user_id"], name: "index_baskets_on_user_id"
  end

  create_table "baskets_ideas", id: :uuid, default: -> { "gen_random_uuid()" }, force: :cascade do |t|
    t.uuid "basket_id"
    t.uuid "idea_id"
    t.datetime "created_at", null: false
    t.datetime "updated_at", null: false
    t.index ["basket_id"], name: "index_baskets_ideas_on_basket_id"
    t.index ["idea_id"], name: "index_baskets_ideas_on_idea_id"
  end

  create_table "comments", id: :uuid, default: -> { "gen_random_uuid()" }, force: :cascade do |t|
    t.uuid "author_id"
    t.uuid "post_id"
    t.uuid "parent_id"
    t.integer "lft", null: false
    t.integer "rgt", null: false
    t.jsonb "body_multiloc", default: {}
    t.datetime "created_at", null: false
    t.datetime "updated_at", null: false
    t.integer "upvotes_count", default: 0, null: false
    t.integer "downvotes_count", default: 0, null: false
    t.string "publication_status", default: "published", null: false
    t.datetime "body_updated_at"
    t.integer "children_count", default: 0, null: false
    t.string "post_type"
    t.index ["author_id"], name: "index_comments_on_author_id"
    t.index ["created_at"], name: "index_comments_on_created_at"
    t.index ["lft"], name: "index_comments_on_lft"
    t.index ["parent_id"], name: "index_comments_on_parent_id"
    t.index ["post_id", "post_type"], name: "index_comments_on_post_id_and_post_type"
    t.index ["post_id"], name: "index_comments_on_post_id"
    t.index ["rgt"], name: "index_comments_on_rgt"
  end

  create_table "common_passwords", id: :uuid, default: -> { "gen_random_uuid()" }, force: :cascade do |t|
    t.string "password"
    t.index ["password"], name: "index_common_passwords_on_password"
  end

  create_table "content_builder_layout_images", id: :uuid, default: -> { "gen_random_uuid()" }, force: :cascade do |t|
    t.string "image"
    t.string "code"
    t.datetime "created_at", precision: 6, null: false
    t.datetime "updated_at", precision: 6, null: false
  end

  create_table "content_builder_layouts", id: :uuid, default: -> { "gen_random_uuid()" }, force: :cascade do |t|
    t.jsonb "craftjs_jsonmultiloc", default: {}
    t.string "content_buildable_type", null: false
    t.uuid "content_buildable_id", null: false
    t.string "code", null: false
    t.boolean "enabled", default: false, null: false
    t.datetime "created_at", precision: 6, null: false
    t.datetime "updated_at", precision: 6, null: false
    t.index ["content_buildable_type", "content_buildable_id", "code"], name: "index_content_builder_layouts_content_buidable_type_id_code", unique: true
  end

  create_table "custom_field_options", id: :uuid, default: -> { "gen_random_uuid()" }, force: :cascade do |t|
    t.uuid "custom_field_id"
    t.string "key"
    t.jsonb "title_multiloc", default: {}
    t.integer "ordering"
    t.datetime "created_at", null: false
    t.datetime "updated_at", null: false
    t.index ["custom_field_id", "key"], name: "index_custom_field_options_on_custom_field_id_and_key", unique: true
    t.index ["custom_field_id"], name: "index_custom_field_options_on_custom_field_id"
  end

  create_table "custom_fields", id: :uuid, default: -> { "gen_random_uuid()" }, force: :cascade do |t|
    t.string "resource_type"
    t.string "key"
    t.string "input_type"
    t.jsonb "title_multiloc", default: {}
    t.jsonb "description_multiloc", default: {}
    t.boolean "required", default: false
    t.integer "ordering"
    t.datetime "created_at", null: false
    t.datetime "updated_at", null: false
    t.boolean "enabled", default: true, null: false
    t.string "code"
    t.uuid "resource_id"
    t.boolean "hidden", default: false, null: false
    t.integer "maximum"
    t.jsonb "minimum_label_multiloc", default: {}, null: false
    t.jsonb "maximum_label_multiloc", default: {}, null: false
    t.index ["resource_type", "resource_id"], name: "index_custom_fields_on_resource_type_and_resource_id"
  end

  create_table "custom_forms", id: :uuid, default: -> { "gen_random_uuid()" }, force: :cascade do |t|
    t.datetime "created_at", precision: 6, null: false
    t.datetime "updated_at", precision: 6, null: false
    t.uuid "participation_context_id", null: false
    t.string "participation_context_type", null: false
    t.index ["participation_context_id", "participation_context_type"], name: "index_custom_forms_on_participation_context", unique: true
  end

  create_table "email_campaigns_campaign_email_commands", id: :uuid, default: -> { "gen_random_uuid()" }, force: :cascade do |t|
    t.string "campaign"
    t.uuid "recipient_id"
    t.datetime "commanded_at"
    t.jsonb "tracked_content"
    t.datetime "created_at", null: false
    t.datetime "updated_at", null: false
    t.index ["recipient_id"], name: "index_email_campaigns_campaign_email_commands_on_recipient_id"
  end

  create_table "email_campaigns_campaigns", id: :uuid, default: -> { "gen_random_uuid()" }, force: :cascade do |t|
    t.string "type", null: false
    t.uuid "author_id"
    t.boolean "enabled"
    t.string "sender"
    t.string "reply_to"
    t.jsonb "schedule", default: {}
    t.jsonb "subject_multiloc", default: {}
    t.jsonb "body_multiloc", default: {}
    t.datetime "created_at", null: false
    t.datetime "updated_at", null: false
    t.integer "deliveries_count", default: 0, null: false
    t.index ["author_id"], name: "index_email_campaigns_campaigns_on_author_id"
    t.index ["type"], name: "index_email_campaigns_campaigns_on_type"
  end

  create_table "email_campaigns_campaigns_groups", id: :uuid, default: -> { "gen_random_uuid()" }, force: :cascade do |t|
    t.uuid "campaign_id"
    t.uuid "group_id"
    t.datetime "created_at", null: false
    t.datetime "updated_at", null: false
    t.index ["campaign_id", "group_id"], name: "index_campaigns_groups", unique: true
    t.index ["campaign_id"], name: "index_email_campaigns_campaigns_groups_on_campaign_id"
    t.index ["group_id"], name: "index_email_campaigns_campaigns_groups_on_group_id"
  end

  create_table "email_campaigns_consents", id: :uuid, default: -> { "gen_random_uuid()" }, force: :cascade do |t|
    t.string "campaign_type", null: false
    t.uuid "user_id", null: false
    t.boolean "consented", null: false
    t.datetime "created_at", null: false
    t.datetime "updated_at", null: false
    t.index ["campaign_type", "user_id"], name: "index_email_campaigns_consents_on_campaign_type_and_user_id", unique: true
    t.index ["user_id"], name: "index_email_campaigns_consents_on_user_id"
  end

  create_table "email_campaigns_deliveries", id: :uuid, default: -> { "gen_random_uuid()" }, force: :cascade do |t|
    t.uuid "campaign_id", null: false
    t.uuid "user_id", null: false
    t.string "delivery_status", null: false
    t.jsonb "tracked_content", default: {}
    t.datetime "sent_at"
    t.datetime "created_at", null: false
    t.datetime "updated_at", null: false
    t.index ["campaign_id", "user_id"], name: "index_email_campaigns_deliveries_on_campaign_id_and_user_id"
    t.index ["campaign_id"], name: "index_email_campaigns_deliveries_on_campaign_id"
    t.index ["sent_at"], name: "index_email_campaigns_deliveries_on_sent_at"
    t.index ["user_id"], name: "index_email_campaigns_deliveries_on_user_id"
  end

  create_table "email_campaigns_unsubscription_tokens", id: :uuid, default: -> { "gen_random_uuid()" }, force: :cascade do |t|
    t.string "token", null: false
    t.uuid "user_id", null: false
    t.index ["token"], name: "index_email_campaigns_unsubscription_tokens_on_token"
    t.index ["user_id"], name: "index_email_campaigns_unsubscription_tokens_on_user_id"
  end

  create_table "email_snippets", id: :uuid, default: -> { "gen_random_uuid()" }, force: :cascade do |t|
    t.string "email"
    t.string "snippet"
    t.string "locale"
    t.text "body"
    t.datetime "created_at", null: false
    t.datetime "updated_at", null: false
    t.index ["email", "snippet", "locale"], name: "index_email_snippets_on_email_and_snippet_and_locale"
  end

  create_table "event_files", id: :uuid, default: -> { "gen_random_uuid()" }, force: :cascade do |t|
    t.uuid "event_id"
    t.string "file"
    t.integer "ordering"
    t.datetime "created_at", null: false
    t.datetime "updated_at", null: false
    t.string "name"
    t.index ["event_id"], name: "index_event_files_on_event_id"
  end

  create_table "events", id: :uuid, default: -> { "gen_random_uuid()" }, force: :cascade do |t|
    t.uuid "project_id"
    t.jsonb "title_multiloc", default: {}
    t.jsonb "description_multiloc", default: {}
    t.jsonb "location_multiloc", default: {}
    t.datetime "start_at"
    t.datetime "end_at"
    t.datetime "created_at", null: false
    t.datetime "updated_at", null: false
    t.index ["project_id"], name: "index_events_on_project_id"
  end

  create_table "flag_inappropriate_content_inappropriate_content_flags", id: :uuid, default: -> { "gen_random_uuid()" }, force: :cascade do |t|
    t.uuid "flaggable_id", null: false
    t.string "flaggable_type", null: false
    t.datetime "deleted_at"
    t.string "toxicity_label"
    t.datetime "created_at", precision: 6, null: false
    t.datetime "updated_at", precision: 6, null: false
    t.index ["flaggable_id", "flaggable_type"], name: "inappropriate_content_flags_flaggable"
  end

  create_table "groups", id: :uuid, default: -> { "gen_random_uuid()" }, force: :cascade do |t|
    t.jsonb "title_multiloc", default: {}
    t.string "slug"
    t.integer "memberships_count", default: 0, null: false
    t.datetime "created_at", null: false
    t.datetime "updated_at", null: false
    t.string "membership_type"
    t.jsonb "rules", default: []
    t.index ["slug"], name: "index_groups_on_slug"
  end

  create_table "groups_permissions", id: :uuid, default: -> { "gen_random_uuid()" }, force: :cascade do |t|
    t.uuid "permission_id", null: false
    t.uuid "group_id", null: false
    t.datetime "created_at", null: false
    t.datetime "updated_at", null: false
    t.index ["group_id"], name: "index_groups_permissions_on_group_id"
    t.index ["permission_id"], name: "index_groups_permissions_on_permission_id"
  end

  create_table "groups_projects", id: :uuid, default: -> { "gen_random_uuid()" }, force: :cascade do |t|
    t.uuid "group_id"
    t.uuid "project_id"
    t.datetime "created_at", null: false
    t.datetime "updated_at", null: false
    t.index ["group_id", "project_id"], name: "index_groups_projects_on_group_id_and_project_id", unique: true
    t.index ["group_id"], name: "index_groups_projects_on_group_id"
    t.index ["project_id"], name: "index_groups_projects_on_project_id"
  end

  create_table "home_pages", id: :uuid, default: -> { "gen_random_uuid()" }, force: :cascade do |t|
    t.boolean "top_info_section_enabled", default: false, null: false
    t.jsonb "top_info_section_multiloc", default: {}, null: false
    t.boolean "bottom_info_section_enabled", default: false, null: false
    t.jsonb "bottom_info_section_multiloc", default: {}, null: false
    t.boolean "events_widget_enabled", default: false, null: false
    t.boolean "projects_enabled", default: true, null: false
    t.jsonb "projects_header_multiloc", default: {}, null: false
    t.boolean "banner_avatars_enabled", default: true, null: false
    t.string "banner_layout", default: "full_width_banner_layout", null: false
    t.jsonb "banner_signed_in_header_multiloc", default: {}, null: false
    t.jsonb "banner_cta_signed_in_text_multiloc", default: {}, null: false
    t.string "banner_cta_signed_in_type", default: "no_button", null: false
    t.string "banner_cta_signed_in_url"
    t.jsonb "banner_signed_out_header_multiloc", default: {}, null: false
    t.jsonb "banner_signed_out_subheader_multiloc", default: {}, null: false
    t.string "banner_signed_out_header_overlay_color"
    t.integer "banner_signed_out_header_overlay_opacity"
    t.jsonb "banner_cta_signed_out_text_multiloc", default: {}, null: false
    t.string "banner_cta_signed_out_type", default: "sign_up_button", null: false
    t.string "banner_cta_signed_out_url"
    t.datetime "created_at", precision: 6, null: false
    t.datetime "updated_at", precision: 6, null: false
    t.string "header_bg"
  end

  create_table "id_id_card_lookup_id_cards", id: :uuid, default: -> { "gen_random_uuid()" }, force: :cascade do |t|
    t.string "hashed_card_id"
    t.index ["hashed_card_id"], name: "index_id_id_card_lookup_id_cards_on_hashed_card_id"
  end

  create_table "idea_files", id: :uuid, default: -> { "gen_random_uuid()" }, force: :cascade do |t|
    t.uuid "idea_id"
    t.string "file"
    t.integer "ordering"
    t.datetime "created_at", null: false
    t.datetime "updated_at", null: false
    t.string "name"
    t.index ["idea_id"], name: "index_idea_files_on_idea_id"
  end

  create_table "idea_images", id: :uuid, default: -> { "gen_random_uuid()" }, force: :cascade do |t|
    t.uuid "idea_id"
    t.string "image"
    t.integer "ordering"
    t.datetime "created_at", null: false
    t.datetime "updated_at", null: false
    t.index ["idea_id"], name: "index_idea_images_on_idea_id"
  end

  create_table "idea_statuses", id: :uuid, default: -> { "gen_random_uuid()" }, force: :cascade do |t|
    t.jsonb "title_multiloc", default: {}
    t.integer "ordering"
    t.string "code"
    t.string "color"
    t.datetime "created_at", null: false
    t.datetime "updated_at", null: false
    t.jsonb "description_multiloc", default: {}
    t.integer "ideas_count", default: 0
  end

  create_table "ideas", id: :uuid, default: -> { "gen_random_uuid()" }, force: :cascade do |t|
    t.jsonb "title_multiloc", default: {}
    t.jsonb "body_multiloc", default: {}
    t.string "publication_status"
    t.datetime "published_at"
    t.uuid "project_id"
    t.uuid "author_id"
    t.datetime "created_at", null: false
    t.datetime "updated_at", null: false
    t.integer "upvotes_count", default: 0, null: false
    t.integer "downvotes_count", default: 0, null: false
    t.geography "location_point", limit: {:srid=>4326, :type=>"st_point", :geographic=>true}
    t.string "location_description"
    t.integer "comments_count", default: 0, null: false
    t.uuid "idea_status_id"
    t.string "slug"
    t.integer "budget"
    t.integer "baskets_count", default: 0, null: false
    t.integer "official_feedbacks_count", default: 0, null: false
    t.uuid "assignee_id"
    t.datetime "assigned_at"
    t.integer "proposed_budget"
    t.jsonb "custom_field_values", default: {}, null: false
    t.uuid "creation_phase_id"
    t.index "((to_tsvector('simple'::regconfig, COALESCE((title_multiloc)::text, ''::text)) || to_tsvector('simple'::regconfig, COALESCE((body_multiloc)::text, ''::text))))", name: "index_ideas_search", using: :gin
    t.index ["author_id"], name: "index_ideas_on_author_id"
    t.index ["idea_status_id"], name: "index_ideas_on_idea_status_id"
    t.index ["location_point"], name: "index_ideas_on_location_point", using: :gist
    t.index ["project_id"], name: "index_ideas_on_project_id"
    t.index ["slug"], name: "index_ideas_on_slug", unique: true
  end

  create_table "ideas_phases", id: :uuid, default: -> { "gen_random_uuid()" }, force: :cascade do |t|
    t.uuid "idea_id"
    t.uuid "phase_id"
    t.datetime "created_at", null: false
    t.datetime "updated_at", null: false
    t.index ["idea_id", "phase_id"], name: "index_ideas_phases_on_idea_id_and_phase_id", unique: true
    t.index ["idea_id"], name: "index_ideas_phases_on_idea_id"
    t.index ["phase_id"], name: "index_ideas_phases_on_phase_id"
  end

  create_table "ideas_topics", id: :uuid, default: -> { "uuid_generate_v4()" }, force: :cascade do |t|
    t.uuid "idea_id"
    t.uuid "topic_id"
    t.index ["idea_id", "topic_id"], name: "index_ideas_topics_on_idea_id_and_topic_id", unique: true
    t.index ["idea_id"], name: "index_ideas_topics_on_idea_id"
    t.index ["topic_id"], name: "index_ideas_topics_on_topic_id"
  end

  create_table "identities", id: :uuid, default: -> { "gen_random_uuid()" }, force: :cascade do |t|
    t.string "provider"
    t.string "uid"
    t.jsonb "auth_hash", default: {}
    t.uuid "user_id"
    t.datetime "created_at", null: false
    t.datetime "updated_at", null: false
    t.index ["user_id"], name: "index_identities_on_user_id"
  end

  create_table "impact_tracking_salts", id: :uuid, default: -> { "gen_random_uuid()" }, force: :cascade do |t|
    t.string "salt"
    t.datetime "created_at", precision: 6, null: false
    t.datetime "updated_at", precision: 6, null: false
  end

  create_table "impact_tracking_sessions", id: :uuid, default: -> { "gen_random_uuid()" }, force: :cascade do |t|
    t.string "monthly_user_hash", null: false
    t.string "highest_role"
    t.datetime "created_at", precision: 6, null: false
    t.datetime "updated_at", precision: 6, null: false
    t.index ["monthly_user_hash"], name: "index_impact_tracking_sessions_on_monthly_user_hash"
  end

  create_table "initiative_files", id: :uuid, default: -> { "gen_random_uuid()" }, force: :cascade do |t|
    t.uuid "initiative_id"
    t.string "file"
    t.string "name"
    t.integer "ordering"
    t.datetime "created_at", null: false
    t.datetime "updated_at", null: false
    t.index ["initiative_id"], name: "index_initiative_files_on_initiative_id"
  end

  create_table "initiative_images", id: :uuid, default: -> { "gen_random_uuid()" }, force: :cascade do |t|
    t.uuid "initiative_id"
    t.string "image"
    t.integer "ordering"
    t.datetime "created_at", null: false
    t.datetime "updated_at", null: false
    t.index ["initiative_id"], name: "index_initiative_images_on_initiative_id"
  end

  create_table "initiative_status_changes", id: :uuid, default: -> { "gen_random_uuid()" }, force: :cascade do |t|
    t.uuid "user_id"
    t.uuid "initiative_id"
    t.uuid "initiative_status_id"
    t.uuid "official_feedback_id"
    t.datetime "created_at", null: false
    t.datetime "updated_at", null: false
    t.index ["initiative_id"], name: "index_initiative_status_changes_on_initiative_id"
    t.index ["initiative_status_id"], name: "index_initiative_status_changes_on_initiative_status_id"
    t.index ["official_feedback_id"], name: "index_initiative_status_changes_on_official_feedback_id"
    t.index ["user_id"], name: "index_initiative_status_changes_on_user_id"
  end

  create_table "initiative_statuses", id: :uuid, default: -> { "gen_random_uuid()" }, force: :cascade do |t|
    t.jsonb "title_multiloc", default: {}
    t.jsonb "description_multiloc", default: {}
    t.integer "ordering"
    t.string "code"
    t.string "color"
    t.datetime "created_at", null: false
    t.datetime "updated_at", null: false
  end

  create_table "initiatives", id: :uuid, default: -> { "gen_random_uuid()" }, force: :cascade do |t|
    t.jsonb "title_multiloc", default: {}
    t.jsonb "body_multiloc", default: {}
    t.string "publication_status"
    t.datetime "published_at"
    t.uuid "author_id"
    t.integer "upvotes_count", default: 0, null: false
    t.integer "downvotes_count", default: 0, null: false
    t.geography "location_point", limit: {:srid=>4326, :type=>"st_point", :geographic=>true}
    t.string "location_description"
    t.string "slug"
    t.integer "comments_count", default: 0, null: false
    t.datetime "created_at", null: false
    t.datetime "updated_at", null: false
    t.string "header_bg"
    t.uuid "assignee_id"
    t.integer "official_feedbacks_count", default: 0, null: false
    t.datetime "assigned_at"
    t.index "((to_tsvector('simple'::regconfig, COALESCE((title_multiloc)::text, ''::text)) || to_tsvector('simple'::regconfig, COALESCE((body_multiloc)::text, ''::text))))", name: "index_initiatives_search", using: :gin
    t.index ["author_id"], name: "index_initiatives_on_author_id"
    t.index ["location_point"], name: "index_initiatives_on_location_point", using: :gist
    t.index ["slug"], name: "index_initiatives_on_slug", unique: true
  end

  create_table "initiatives_topics", id: :uuid, default: -> { "gen_random_uuid()" }, force: :cascade do |t|
    t.uuid "initiative_id"
    t.uuid "topic_id"
    t.index ["initiative_id", "topic_id"], name: "index_initiatives_topics_on_initiative_id_and_topic_id", unique: true
    t.index ["initiative_id"], name: "index_initiatives_topics_on_initiative_id"
    t.index ["topic_id"], name: "index_initiatives_topics_on_topic_id"
  end

  create_table "insights_categories", id: :uuid, default: -> { "gen_random_uuid()" }, force: :cascade do |t|
    t.string "name", null: false
    t.uuid "view_id", null: false
    t.integer "position"
    t.datetime "created_at", precision: 6, null: false
    t.datetime "updated_at", precision: 6, null: false
    t.integer "inputs_count", default: 0, null: false
    t.string "source_type"
    t.uuid "source_id"
    t.index ["source_type", "source_id"], name: "index_insights_categories_on_source"
    t.index ["source_type"], name: "index_insights_categories_on_source_type"
    t.index ["view_id", "name"], name: "index_insights_categories_on_view_id_and_name", unique: true
    t.index ["view_id"], name: "index_insights_categories_on_view_id"
  end

  create_table "insights_category_assignments", id: :uuid, default: -> { "gen_random_uuid()" }, force: :cascade do |t|
    t.uuid "category_id", null: false
    t.string "input_type", null: false
    t.uuid "input_id", null: false
    t.boolean "approved", default: true, null: false
    t.datetime "created_at", precision: 6, null: false
    t.datetime "updated_at", precision: 6, null: false
    t.index ["approved"], name: "index_insights_category_assignments_on_approved"
    t.index ["category_id", "input_id", "input_type"], name: "index_single_category_assignment", unique: true
    t.index ["category_id"], name: "index_insights_category_assignments_on_category_id"
    t.index ["input_type", "input_id"], name: "index_insights_category_assignments_on_input_type_and_input_id"
  end

  create_table "insights_data_sources", id: :uuid, default: -> { "gen_random_uuid()" }, force: :cascade do |t|
    t.uuid "view_id", null: false
    t.string "origin_type", null: false
    t.uuid "origin_id", null: false
    t.datetime "created_at", precision: 6, null: false
    t.datetime "updated_at", precision: 6, null: false
    t.index ["origin_type", "origin_id"], name: "index_insights_data_sources_on_origin"
    t.index ["view_id", "origin_type", "origin_id"], name: "index_insights_data_sources_on_view_and_origin", unique: true
    t.index ["view_id"], name: "index_insights_data_sources_on_view_id"
  end

  create_table "insights_processed_flags", id: :uuid, default: -> { "gen_random_uuid()" }, force: :cascade do |t|
    t.string "input_type", null: false
    t.uuid "input_id", null: false
    t.uuid "view_id", null: false
    t.datetime "created_at", precision: 6, null: false
    t.datetime "updated_at", precision: 6, null: false
    t.index ["input_id", "input_type", "view_id"], name: "index_single_processed_flags", unique: true
    t.index ["input_type", "input_id"], name: "index_processed_flags_on_input"
    t.index ["view_id"], name: "index_insights_processed_flags_on_view_id"
  end

  create_table "insights_text_network_analysis_tasks_views", id: :uuid, default: -> { "gen_random_uuid()" }, force: :cascade do |t|
    t.uuid "task_id", null: false
    t.uuid "view_id", null: false
    t.string "language", null: false
    t.datetime "created_at", precision: 6, null: false
    t.datetime "updated_at", precision: 6, null: false
    t.index ["task_id"], name: "index_insights_text_network_analysis_tasks_views_on_task_id"
    t.index ["view_id"], name: "index_insights_text_network_analysis_tasks_views_on_view_id"
  end

  create_table "insights_text_networks", id: :uuid, default: -> { "gen_random_uuid()" }, force: :cascade do |t|
    t.uuid "view_id", null: false
    t.string "language", null: false
    t.jsonb "json_network", null: false
    t.datetime "created_at", precision: 6, null: false
    t.datetime "updated_at", precision: 6, null: false
    t.index ["language"], name: "index_insights_text_networks_on_language"
    t.index ["view_id", "language"], name: "index_insights_text_networks_on_view_id_and_language", unique: true
    t.index ["view_id"], name: "index_insights_text_networks_on_view_id"
  end

  create_table "insights_views", id: :uuid, default: -> { "gen_random_uuid()" }, force: :cascade do |t|
    t.string "name", null: false
    t.datetime "created_at", precision: 6, null: false
    t.datetime "updated_at", precision: 6, null: false
    t.index ["name"], name: "index_insights_views_on_name"
  end

  create_table "insights_zeroshot_classification_tasks", id: :uuid, default: -> { "gen_random_uuid()" }, force: :cascade do |t|
    t.string "task_id", null: false
    t.datetime "created_at", precision: 6, null: false
    t.datetime "updated_at", precision: 6, null: false
    t.index ["task_id"], name: "index_insights_zeroshot_classification_tasks_on_task_id", unique: true
  end

  create_table "insights_zeroshot_classification_tasks_categories", id: false, force: :cascade do |t|
    t.uuid "category_id", null: false
    t.uuid "task_id", null: false
    t.index ["category_id", "task_id"], name: "index_insights_zsc_tasks_categories_on_category_id_and_task_id", unique: true
    t.index ["category_id"], name: "index_insights_zsc_tasks_categories_on_category_id"
    t.index ["task_id"], name: "index_insights_zsc_tasks_categories_on_task_id"
  end

  create_table "insights_zeroshot_classification_tasks_inputs", id: :uuid, default: -> { "gen_random_uuid()" }, force: :cascade do |t|
    t.uuid "task_id", null: false
    t.string "input_type", null: false
    t.uuid "input_id", null: false
    t.index ["input_id", "input_type", "task_id"], name: "index_insights_zsc_tasks_inputs_on_input_and_task_id", unique: true
    t.index ["input_type", "input_id"], name: "index_insights_zsc_tasks_inputs_on_input"
    t.index ["task_id"], name: "index_insights_zeroshot_classification_tasks_inputs_on_task_id"
  end

  create_table "invites", id: :uuid, default: -> { "gen_random_uuid()" }, force: :cascade do |t|
    t.string "token", null: false
    t.uuid "inviter_id"
    t.uuid "invitee_id", null: false
    t.string "invite_text"
    t.datetime "accepted_at"
    t.datetime "created_at", null: false
    t.datetime "updated_at", null: false
    t.boolean "send_invite_email", default: true, null: false
    t.index ["invitee_id"], name: "index_invites_on_invitee_id"
    t.index ["inviter_id"], name: "index_invites_on_inviter_id"
    t.index ["token"], name: "index_invites_on_token"
  end

  create_table "machine_translations_machine_translations", id: :uuid, default: -> { "gen_random_uuid()" }, force: :cascade do |t|
    t.uuid "translatable_id", null: false
    t.string "translatable_type", null: false
    t.string "attribute_name", null: false
    t.string "locale_to", null: false
    t.string "translation", null: false
    t.datetime "created_at", null: false
    t.datetime "updated_at", null: false
    t.index ["translatable_id", "translatable_type", "attribute_name", "locale_to"], name: "machine_translations_lookup", unique: true
    t.index ["translatable_id", "translatable_type"], name: "machine_translations_translatable"
  end

  create_table "maps_layers", id: :uuid, default: -> { "gen_random_uuid()" }, force: :cascade do |t|
    t.uuid "map_config_id", null: false
    t.jsonb "title_multiloc", default: {}, null: false
    t.integer "ordering", null: false
    t.jsonb "geojson", null: false
    t.boolean "default_enabled", default: true, null: false
    t.string "marker_svg_url"
    t.datetime "created_at", precision: 6, null: false
    t.datetime "updated_at", precision: 6, null: false
    t.index ["map_config_id"], name: "index_maps_layers_on_map_config_id"
  end

  create_table "maps_legend_items", id: :uuid, default: -> { "gen_random_uuid()" }, force: :cascade do |t|
    t.uuid "map_config_id", null: false
    t.jsonb "title_multiloc", default: {}, null: false
    t.string "color", null: false
    t.integer "ordering", null: false
    t.datetime "created_at", precision: 6, null: false
    t.datetime "updated_at", precision: 6, null: false
    t.index ["map_config_id"], name: "index_maps_legend_items_on_map_config_id"
  end

  create_table "maps_map_configs", id: :uuid, default: -> { "gen_random_uuid()" }, force: :cascade do |t|
    t.uuid "project_id", null: false
    t.geography "center", limit: {:srid=>4326, :type=>"st_point", :geographic=>true}
    t.decimal "zoom_level", precision: 4, scale: 2
    t.string "tile_provider"
    t.datetime "created_at", precision: 6, null: false
    t.datetime "updated_at", precision: 6, null: false
    t.index ["project_id"], name: "index_maps_map_configs_on_project_id", unique: true
  end

  create_table "memberships", id: :uuid, default: -> { "gen_random_uuid()" }, force: :cascade do |t|
    t.uuid "group_id"
    t.uuid "user_id"
    t.datetime "created_at", null: false
    t.datetime "updated_at", null: false
    t.index ["group_id", "user_id"], name: "index_memberships_on_group_id_and_user_id", unique: true
    t.index ["group_id"], name: "index_memberships_on_group_id"
    t.index ["user_id"], name: "index_memberships_on_user_id"
  end

  create_table "moderation_moderation_statuses", id: :uuid, default: -> { "gen_random_uuid()" }, force: :cascade do |t|
    t.uuid "moderatable_id"
    t.string "moderatable_type"
    t.string "status"
    t.datetime "created_at", null: false
    t.datetime "updated_at", null: false
    t.index ["moderatable_type", "moderatable_id"], name: "moderation_statuses_moderatable", unique: true
  end

  create_table "nav_bar_items", id: :uuid, default: -> { "gen_random_uuid()" }, force: :cascade do |t|
    t.string "code", null: false
    t.integer "ordering"
    t.jsonb "title_multiloc"
    t.uuid "static_page_id"
    t.datetime "created_at", precision: 6, null: false
    t.datetime "updated_at", precision: 6, null: false
    t.index ["code"], name: "index_nav_bar_items_on_code"
    t.index ["ordering"], name: "index_nav_bar_items_on_ordering"
    t.index ["static_page_id"], name: "index_nav_bar_items_on_static_page_id"
  end

  create_table "nlp_text_network_analysis_tasks", id: :uuid, default: -> { "gen_random_uuid()" }, force: :cascade do |t|
    t.string "task_id", null: false
    t.string "handler_class", null: false
    t.datetime "created_at", precision: 6, null: false
    t.datetime "updated_at", precision: 6, null: false
    t.index ["task_id"], name: "index_nlp_text_network_analysis_tasks_on_task_id", unique: true
  end

  create_table "notifications", id: :uuid, default: -> { "gen_random_uuid()" }, force: :cascade do |t|
    t.string "type"
    t.datetime "read_at"
    t.uuid "recipient_id"
    t.uuid "post_id"
    t.uuid "comment_id"
    t.uuid "project_id"
    t.datetime "created_at", null: false
    t.datetime "updated_at", null: false
    t.uuid "initiating_user_id"
    t.uuid "spam_report_id"
    t.uuid "invite_id"
    t.string "reason_code"
    t.string "other_reason"
    t.uuid "post_status_id"
    t.uuid "official_feedback_id"
    t.uuid "phase_id"
    t.string "post_type"
    t.string "post_status_type"
    t.uuid "project_folder_id"
    t.uuid "inappropriate_content_flag_id"
    t.index ["created_at"], name: "index_notifications_on_created_at"
    t.index ["inappropriate_content_flag_id"], name: "index_notifications_on_inappropriate_content_flag_id"
    t.index ["initiating_user_id"], name: "index_notifications_on_initiating_user_id"
    t.index ["invite_id"], name: "index_notifications_on_invite_id"
    t.index ["official_feedback_id"], name: "index_notifications_on_official_feedback_id"
    t.index ["phase_id"], name: "index_notifications_on_phase_id"
    t.index ["post_id", "post_type"], name: "index_notifications_on_post_id_and_post_type"
    t.index ["post_status_id", "post_status_type"], name: "index_notifications_on_post_status_id_and_post_status_type"
    t.index ["post_status_id"], name: "index_notifications_on_post_status_id"
    t.index ["recipient_id", "read_at"], name: "index_notifications_on_recipient_id_and_read_at"
    t.index ["recipient_id"], name: "index_notifications_on_recipient_id"
    t.index ["spam_report_id"], name: "index_notifications_on_spam_report_id"
  end

  create_table "official_feedbacks", id: :uuid, default: -> { "gen_random_uuid()" }, force: :cascade do |t|
    t.jsonb "body_multiloc", default: {}
    t.jsonb "author_multiloc", default: {}
    t.uuid "user_id"
    t.uuid "post_id"
    t.datetime "created_at", null: false
    t.datetime "updated_at", null: false
    t.string "post_type"
    t.index ["post_id", "post_type"], name: "index_official_feedbacks_on_post"
    t.index ["post_id"], name: "index_official_feedbacks_on_post_id"
    t.index ["user_id"], name: "index_official_feedbacks_on_user_id"
  end

  create_table "onboarding_campaign_dismissals", id: :uuid, default: -> { "gen_random_uuid()" }, force: :cascade do |t|
    t.uuid "user_id"
    t.string "campaign_name", null: false
    t.datetime "created_at", null: false
    t.datetime "updated_at", null: false
    t.index ["campaign_name", "user_id"], name: "index_dismissals_on_campaign_name_and_user_id", unique: true
    t.index ["user_id"], name: "index_onboarding_campaign_dismissals_on_user_id"
  end

  create_table "permissions", id: :uuid, default: -> { "gen_random_uuid()" }, force: :cascade do |t|
    t.string "action", null: false
    t.string "permitted_by", null: false
    t.uuid "permission_scope_id"
    t.string "permission_scope_type"
    t.datetime "created_at", null: false
    t.datetime "updated_at", null: false
    t.index ["action"], name: "index_permissions_on_action"
    t.index ["permission_scope_id"], name: "index_permissions_on_permission_scope_id"
  end

  create_table "phase_files", id: :uuid, default: -> { "gen_random_uuid()" }, force: :cascade do |t|
    t.uuid "phase_id"
    t.string "file"
    t.integer "ordering"
    t.datetime "created_at", null: false
    t.datetime "updated_at", null: false
    t.string "name"
    t.index ["phase_id"], name: "index_phase_files_on_phase_id"
  end

  create_table "phases", id: :uuid, default: -> { "gen_random_uuid()" }, force: :cascade do |t|
    t.uuid "project_id"
    t.jsonb "title_multiloc", default: {}
    t.jsonb "description_multiloc", default: {}
    t.date "start_at"
    t.date "end_at"
    t.datetime "created_at", null: false
    t.datetime "updated_at", null: false
    t.string "participation_method", default: "ideation", null: false
    t.boolean "posting_enabled", default: true
    t.boolean "commenting_enabled", default: true
    t.boolean "voting_enabled", default: true, null: false
    t.string "upvoting_method", default: "unlimited", null: false
    t.integer "upvoting_limited_max", default: 10
    t.string "survey_embed_url"
    t.string "survey_service"
    t.string "presentation_mode", default: "card"
    t.integer "max_budget"
    t.boolean "poll_anonymous", default: false, null: false
    t.boolean "downvoting_enabled", default: true, null: false
    t.integer "ideas_count", default: 0, null: false
    t.string "ideas_order"
    t.string "input_term", default: "idea"
    t.integer "min_budget", default: 0
    t.string "downvoting_method", default: "unlimited", null: false
    t.integer "downvoting_limited_max", default: 10
    t.index ["project_id"], name: "index_phases_on_project_id"
  end

  create_table "pins", id: :uuid, default: -> { "gen_random_uuid()" }, force: :cascade do |t|
    t.uuid "admin_publication_id", null: false
    t.string "page_type", null: false
    t.uuid "page_id", null: false
    t.datetime "created_at", precision: 6, null: false
    t.datetime "updated_at", precision: 6, null: false
    t.index ["admin_publication_id"], name: "index_pins_on_admin_publication_id"
    t.index ["page_id", "admin_publication_id"], name: "index_pins_on_page_id_and_admin_publication_id", unique: true
  end

  create_table "polls_options", id: :uuid, default: -> { "gen_random_uuid()" }, force: :cascade do |t|
    t.uuid "question_id"
    t.jsonb "title_multiloc", default: {}, null: false
    t.integer "ordering"
    t.datetime "created_at", null: false
    t.datetime "updated_at", null: false
    t.index ["question_id"], name: "index_polls_options_on_question_id"
  end

  create_table "polls_questions", id: :uuid, default: -> { "gen_random_uuid()" }, force: :cascade do |t|
    t.uuid "participation_context_id", null: false
    t.string "participation_context_type", null: false
    t.jsonb "title_multiloc", default: {}, null: false
    t.integer "ordering"
    t.datetime "created_at", null: false
    t.datetime "updated_at", null: false
    t.string "question_type", default: "single_option", null: false
    t.integer "max_options"
    t.index ["participation_context_type", "participation_context_id"], name: "index_poll_questions_on_participation_context"
  end

  create_table "polls_response_options", id: :uuid, default: -> { "gen_random_uuid()" }, force: :cascade do |t|
    t.uuid "response_id"
    t.uuid "option_id"
    t.datetime "created_at", null: false
    t.datetime "updated_at", null: false
    t.index ["option_id"], name: "index_polls_response_options_on_option_id"
    t.index ["response_id"], name: "index_polls_response_options_on_response_id"
  end

  create_table "polls_responses", id: :uuid, default: -> { "gen_random_uuid()" }, force: :cascade do |t|
    t.uuid "participation_context_id", null: false
    t.string "participation_context_type", null: false
    t.uuid "user_id"
    t.datetime "created_at", null: false
    t.datetime "updated_at", null: false
    t.index ["participation_context_id", "participation_context_type", "user_id"], name: "index_polls_responses_on_participation_context_and_user_id", unique: true
    t.index ["participation_context_type", "participation_context_id"], name: "index_poll_responses_on_participation_context"
    t.index ["user_id"], name: "index_polls_responses_on_user_id"
  end

  create_table "project_files", id: :uuid, default: -> { "gen_random_uuid()" }, force: :cascade do |t|
    t.uuid "project_id"
    t.string "file"
    t.integer "ordering"
    t.datetime "created_at", null: false
    t.datetime "updated_at", null: false
    t.string "name"
    t.index ["project_id"], name: "index_project_files_on_project_id"
  end

  create_table "project_folders_files", id: :uuid, default: -> { "gen_random_uuid()" }, force: :cascade do |t|
    t.uuid "project_folder_id"
    t.string "file"
    t.string "name"
    t.integer "ordering"
    t.datetime "created_at", precision: 6, null: false
    t.datetime "updated_at", precision: 6, null: false
    t.index ["project_folder_id"], name: "index_project_folders_files_on_project_folder_id"
  end

  create_table "project_folders_folders", id: :uuid, default: -> { "gen_random_uuid()" }, force: :cascade do |t|
    t.jsonb "title_multiloc"
    t.jsonb "description_multiloc"
    t.jsonb "description_preview_multiloc"
    t.string "header_bg"
    t.string "slug"
    t.datetime "created_at", precision: 6, null: false
    t.datetime "updated_at", precision: 6, null: false
    t.index ["slug"], name: "index_project_folders_folders_on_slug"
  end

  create_table "project_folders_images", id: :uuid, default: -> { "gen_random_uuid()" }, force: :cascade do |t|
    t.uuid "project_folder_id"
    t.string "image"
    t.integer "ordering"
    t.datetime "created_at", precision: 6, null: false
    t.datetime "updated_at", precision: 6, null: false
    t.index ["project_folder_id"], name: "index_project_folders_images_on_project_folder_id"
  end

  create_table "project_images", id: :uuid, default: -> { "gen_random_uuid()" }, force: :cascade do |t|
    t.uuid "project_id"
    t.string "image"
    t.integer "ordering"
    t.datetime "created_at", null: false
    t.datetime "updated_at", null: false
    t.index ["project_id"], name: "index_project_images_on_project_id"
  end

  create_table "projects", id: :uuid, default: -> { "gen_random_uuid()" }, force: :cascade do |t|
    t.jsonb "title_multiloc", default: {}
    t.jsonb "description_multiloc", default: {}
    t.string "slug"
    t.datetime "created_at", null: false
    t.datetime "updated_at", null: false
    t.string "header_bg"
    t.integer "ideas_count", default: 0, null: false
    t.string "visible_to", default: "public", null: false
    t.jsonb "description_preview_multiloc", default: {}
    t.string "presentation_mode", default: "card"
    t.string "participation_method", default: "ideation"
    t.boolean "posting_enabled", default: true
    t.boolean "commenting_enabled", default: true
    t.boolean "voting_enabled", default: true, null: false
    t.string "upvoting_method", default: "unlimited", null: false
    t.integer "upvoting_limited_max", default: 10
    t.string "process_type", default: "timeline", null: false
    t.string "internal_role"
    t.string "survey_embed_url"
    t.string "survey_service"
    t.integer "max_budget"
    t.integer "comments_count", default: 0, null: false
    t.uuid "default_assignee_id"
    t.boolean "poll_anonymous", default: false, null: false
    t.boolean "downvoting_enabled", default: true, null: false
    t.string "ideas_order"
    t.string "input_term", default: "idea"
    t.integer "min_budget", default: 0
    t.string "downvoting_method", default: "unlimited", null: false
    t.integer "downvoting_limited_max", default: 10
    t.boolean "include_all_areas", default: false, null: false
    t.index ["slug"], name: "index_projects_on_slug", unique: true
  end

  create_table "projects_allowed_input_topics", id: :uuid, default: -> { "uuid_generate_v4()" }, force: :cascade do |t|
    t.uuid "project_id"
    t.uuid "topic_id"
    t.datetime "created_at", precision: 6, null: false
    t.datetime "updated_at", precision: 6, null: false
    t.integer "ordering"
    t.index ["project_id"], name: "index_projects_allowed_input_topics_on_project_id"
    t.index ["topic_id"], name: "index_projects_allowed_input_topics_on_topic_id"
  end

  create_table "projects_topics", id: :uuid, default: -> { "gen_random_uuid()" }, force: :cascade do |t|
    t.uuid "topic_id", null: false
    t.uuid "project_id", null: false
    t.datetime "created_at", precision: 6, null: false
    t.datetime "updated_at", precision: 6, null: false
    t.index ["project_id"], name: "index_projects_topics_on_project_id"
    t.index ["topic_id"], name: "index_projects_topics_on_topic_id"
  end

  create_table "public_api_api_clients", id: :uuid, default: -> { "gen_random_uuid()" }, force: :cascade do |t|
    t.string "name"
    t.string "secret"
    t.uuid "tenant_id"
    t.datetime "created_at", null: false
    t.datetime "updated_at", null: false
    t.index ["tenant_id"], name: "index_public_api_api_clients_on_tenant_id"
  end

  create_table "que_jobs", comment: "4", force: :cascade do |t|
    t.integer "priority", limit: 2, default: 100, null: false
    t.datetime "run_at", default: -> { "now()" }, null: false
    t.text "job_class", null: false
    t.integer "error_count", default: 0, null: false
    t.text "last_error_message"
    t.text "queue", default: "default", null: false
    t.text "last_error_backtrace"
    t.datetime "finished_at"
    t.datetime "expired_at"
    t.jsonb "args", default: [], null: false
    t.jsonb "data", default: {}, null: false
    t.index ["args"], name: "que_jobs_args_gin_idx", opclass: :jsonb_path_ops, using: :gin
    t.index ["data"], name: "que_jobs_data_gin_idx", opclass: :jsonb_path_ops, using: :gin
    t.index ["queue", "priority", "run_at", "id"], name: "que_poll_idx", where: "((finished_at IS NULL) AND (expired_at IS NULL))"
  end

  create_table "que_lockers", primary_key: "pid", id: :integer, default: nil, force: :cascade do |t|
    t.integer "worker_count", null: false
    t.integer "worker_priorities", null: false, array: true
    t.integer "ruby_pid", null: false
    t.text "ruby_hostname", null: false
    t.text "queues", null: false, array: true
    t.boolean "listening", null: false
  end

  create_table "que_values", primary_key: "key", id: :text, force: :cascade do |t|
    t.jsonb "value", default: {}, null: false
  end

  create_table "spam_reports", id: :uuid, default: -> { "gen_random_uuid()" }, force: :cascade do |t|
    t.uuid "spam_reportable_id", null: false
    t.string "spam_reportable_type", null: false
    t.datetime "reported_at", null: false
    t.string "reason_code"
    t.string "other_reason"
    t.uuid "user_id"
    t.datetime "created_at", null: false
    t.datetime "updated_at", null: false
    t.index ["reported_at"], name: "index_spam_reports_on_reported_at"
    t.index ["spam_reportable_type", "spam_reportable_id"], name: "spam_reportable_index"
    t.index ["user_id"], name: "index_spam_reports_on_user_id"
  end

  create_table "static_page_files", id: :uuid, default: -> { "gen_random_uuid()" }, force: :cascade do |t|
    t.uuid "static_page_id"
    t.string "file"
    t.integer "ordering"
    t.string "name"
    t.datetime "created_at", null: false
    t.datetime "updated_at", null: false
    t.index ["static_page_id"], name: "index_static_page_files_on_static_page_id"
  end

  create_table "static_pages", id: :uuid, default: -> { "gen_random_uuid()" }, force: :cascade do |t|
    t.jsonb "title_multiloc", default: {}
    t.jsonb "body_multiloc", default: {}
    t.string "slug"
    t.datetime "created_at", null: false
    t.datetime "updated_at", null: false
    t.string "code", null: false
    t.index ["code"], name: "index_static_pages_on_code"
    t.index ["slug"], name: "index_static_pages_on_slug", unique: true
  end

  create_table "surveys_responses", id: :uuid, default: -> { "gen_random_uuid()" }, force: :cascade do |t|
    t.uuid "participation_context_id", null: false
    t.string "participation_context_type", null: false
    t.string "survey_service", null: false
    t.string "external_survey_id", null: false
    t.string "external_response_id", null: false
    t.uuid "user_id"
    t.datetime "started_at"
    t.datetime "submitted_at", null: false
    t.jsonb "answers", default: {}
    t.datetime "created_at", null: false
    t.datetime "updated_at", null: false
    t.index ["participation_context_type", "participation_context_id"], name: "index_surveys_responses_on_participation_context"
    t.index ["user_id"], name: "index_surveys_responses_on_user_id"
  end

  create_table "tenants", id: :uuid, default: -> { "gen_random_uuid()" }, force: :cascade do |t|
    t.string "name"
    t.string "host"
    t.jsonb "settings", default: {}
    t.datetime "created_at", null: false
    t.datetime "updated_at", null: false
    t.string "logo"
    t.string "favicon"
    t.jsonb "style", default: {}
    t.datetime "deleted_at"
    t.datetime "creation_finalized_at"
    t.index ["creation_finalized_at"], name: "index_tenants_on_creation_finalized_at"
    t.index ["deleted_at"], name: "index_tenants_on_deleted_at"
    t.index ["host"], name: "index_tenants_on_host"
  end

  create_table "text_images", id: :uuid, default: -> { "gen_random_uuid()" }, force: :cascade do |t|
    t.string "imageable_type", null: false
    t.uuid "imageable_id", null: false
    t.string "imageable_field"
    t.string "image"
    t.datetime "created_at", null: false
    t.datetime "updated_at", null: false
    t.string "text_reference", null: false
  end

  create_table "texting_campaigns", id: :uuid, default: -> { "gen_random_uuid()" }, force: :cascade do |t|
    t.string "phone_numbers", default: [], null: false, array: true
    t.text "message", null: false
    t.datetime "sent_at"
    t.string "status", null: false
    t.datetime "created_at", precision: 6, null: false
    t.datetime "updated_at", precision: 6, null: false
  end

  create_table "topics", id: :uuid, default: -> { "gen_random_uuid()" }, force: :cascade do |t|
    t.jsonb "title_multiloc", default: {}
    t.jsonb "description_multiloc", default: {}
    t.string "icon"
    t.datetime "created_at", null: false
    t.datetime "updated_at", null: false
    t.integer "ordering"
    t.string "code", default: "custom", null: false
  end

  create_table "user_custom_fields_representativeness_ref_distributions", id: :uuid, default: -> { "gen_random_uuid()" }, force: :cascade do |t|
    t.uuid "custom_field_id", null: false
    t.jsonb "distribution", null: false
    t.datetime "created_at", precision: 6, null: false
    t.datetime "updated_at", precision: 6, null: false
    t.string "type"
    t.index ["custom_field_id"], name: "index_ucf_representativeness_ref_distributions_on_custom_field"
  end

  create_table "users", id: :uuid, default: -> { "gen_random_uuid()" }, force: :cascade do |t|
    t.string "email"
    t.string "password_digest"
    t.string "slug"
    t.jsonb "roles", default: []
    t.string "reset_password_token"
    t.datetime "created_at", null: false
    t.datetime "updated_at", null: false
    t.string "avatar"
    t.string "first_name"
    t.string "last_name"
    t.string "locale"
    t.jsonb "bio_multiloc", default: {}
    t.boolean "cl1_migrated", default: false
    t.string "invite_status"
    t.jsonb "custom_field_values", default: {}
    t.datetime "registration_completed_at"
    t.boolean "verified", default: false, null: false
    t.datetime "email_confirmed_at"
    t.string "email_confirmation_code"
    t.integer "email_confirmation_retry_count", default: 0, null: false
    t.integer "email_confirmation_code_reset_count", default: 0, null: false
    t.datetime "email_confirmation_code_sent_at"
    t.boolean "confirmation_required", default: true, null: false
    t.index "lower((email)::text)", name: "users_unique_lower_email_idx", unique: true
    t.index ["email"], name: "index_users_on_email"
    t.index ["slug"], name: "index_users_on_slug", unique: true
  end

  create_table "verification_verifications", id: :uuid, default: -> { "gen_random_uuid()" }, force: :cascade do |t|
    t.uuid "user_id"
    t.string "method_name", null: false
    t.string "hashed_uid", null: false
    t.boolean "active", default: true, null: false
    t.datetime "created_at", null: false
    t.datetime "updated_at", null: false
    t.index ["hashed_uid"], name: "index_verification_verifications_on_hashed_uid"
    t.index ["user_id"], name: "index_verification_verifications_on_user_id"
  end

  create_table "volunteering_causes", id: :uuid, default: -> { "gen_random_uuid()" }, force: :cascade do |t|
    t.uuid "participation_context_id", null: false
    t.string "participation_context_type", null: false
    t.jsonb "title_multiloc", default: {}, null: false
    t.jsonb "description_multiloc", default: {}, null: false
    t.integer "volunteers_count", default: 0, null: false
    t.string "image"
    t.integer "ordering", null: false
    t.datetime "created_at", precision: 6, null: false
    t.datetime "updated_at", precision: 6, null: false
    t.index ["ordering"], name: "index_volunteering_causes_on_ordering"
    t.index ["participation_context_type", "participation_context_id"], name: "index_volunteering_causes_on_participation_context"
  end

  create_table "volunteering_volunteers", id: :uuid, default: -> { "gen_random_uuid()" }, force: :cascade do |t|
    t.uuid "cause_id", null: false
    t.uuid "user_id", null: false
    t.datetime "created_at", precision: 6, null: false
    t.datetime "updated_at", precision: 6, null: false
    t.index ["cause_id", "user_id"], name: "index_volunteering_volunteers_on_cause_id_and_user_id", unique: true
    t.index ["user_id"], name: "index_volunteering_volunteers_on_user_id"
  end

  create_table "votes", id: :uuid, default: -> { "gen_random_uuid()" }, force: :cascade do |t|
    t.uuid "votable_id"
    t.string "votable_type"
    t.uuid "user_id"
    t.string "mode", null: false
    t.datetime "created_at", null: false
    t.datetime "updated_at", null: false
    t.index ["user_id"], name: "index_votes_on_user_id"
    t.index ["votable_type", "votable_id", "user_id"], name: "index_votes_on_votable_type_and_votable_id_and_user_id", unique: true
    t.index ["votable_type", "votable_id"], name: "index_votes_on_votable_type_and_votable_id"
  end

  add_foreign_key "activities", "users"
  add_foreign_key "areas", "custom_field_options"
  add_foreign_key "areas_ideas", "areas"
  add_foreign_key "areas_ideas", "ideas"
  add_foreign_key "areas_initiatives", "areas"
  add_foreign_key "areas_initiatives", "initiatives"
  add_foreign_key "areas_projects", "areas"
  add_foreign_key "areas_projects", "projects"
  add_foreign_key "baskets", "users"
  add_foreign_key "baskets_ideas", "baskets"
  add_foreign_key "baskets_ideas", "ideas"
  add_foreign_key "comments", "users", column: "author_id"
  add_foreign_key "custom_field_options", "custom_fields"
  add_foreign_key "email_campaigns_campaign_email_commands", "users", column: "recipient_id"
  add_foreign_key "email_campaigns_campaigns", "users", column: "author_id"
  add_foreign_key "email_campaigns_campaigns_groups", "email_campaigns_campaigns", column: "campaign_id"
  add_foreign_key "email_campaigns_deliveries", "email_campaigns_campaigns", column: "campaign_id"
  add_foreign_key "event_files", "events"
  add_foreign_key "events", "projects"
  add_foreign_key "groups_permissions", "groups"
  add_foreign_key "groups_permissions", "permissions"
  add_foreign_key "groups_projects", "groups"
  add_foreign_key "groups_projects", "projects"
  add_foreign_key "idea_files", "ideas"
  add_foreign_key "idea_images", "ideas"
  add_foreign_key "ideas", "idea_statuses"
  add_foreign_key "ideas", "projects"
  add_foreign_key "ideas", "users", column: "assignee_id"
  add_foreign_key "ideas", "users", column: "author_id"
  add_foreign_key "ideas_phases", "ideas"
  add_foreign_key "ideas_phases", "phases"
  add_foreign_key "ideas_topics", "ideas"
  add_foreign_key "ideas_topics", "topics"
  add_foreign_key "identities", "users"
  add_foreign_key "initiative_files", "initiatives"
  add_foreign_key "initiative_images", "initiatives"
  add_foreign_key "initiatives", "users", column: "assignee_id"
  add_foreign_key "initiatives", "users", column: "author_id"
  add_foreign_key "initiatives_topics", "initiatives"
  add_foreign_key "initiatives_topics", "topics"
  add_foreign_key "insights_categories", "insights_views", column: "view_id"
  add_foreign_key "insights_category_assignments", "insights_categories", column: "category_id"
  add_foreign_key "insights_data_sources", "insights_views", column: "view_id"
  add_foreign_key "insights_text_network_analysis_tasks_views", "insights_views", column: "view_id"
  add_foreign_key "insights_text_network_analysis_tasks_views", "nlp_text_network_analysis_tasks", column: "task_id"
  add_foreign_key "insights_text_networks", "insights_views", column: "view_id"
  add_foreign_key "insights_zeroshot_classification_tasks_categories", "insights_categories", column: "category_id"
  add_foreign_key "insights_zeroshot_classification_tasks_categories", "insights_zeroshot_classification_tasks", column: "task_id"
  add_foreign_key "insights_zeroshot_classification_tasks_inputs", "insights_zeroshot_classification_tasks", column: "task_id"
  add_foreign_key "invites", "users", column: "invitee_id"
  add_foreign_key "invites", "users", column: "inviter_id"
  add_foreign_key "maps_layers", "maps_map_configs", column: "map_config_id"
  add_foreign_key "maps_legend_items", "maps_map_configs", column: "map_config_id"
  add_foreign_key "memberships", "groups"
  add_foreign_key "memberships", "users"
  add_foreign_key "nav_bar_items", "static_pages"
  add_foreign_key "notifications", "comments"
  add_foreign_key "notifications", "flag_inappropriate_content_inappropriate_content_flags", column: "inappropriate_content_flag_id"
  add_foreign_key "notifications", "invites"
  add_foreign_key "notifications", "official_feedbacks"
  add_foreign_key "notifications", "phases"
  add_foreign_key "notifications", "projects"
  add_foreign_key "notifications", "spam_reports"
  add_foreign_key "notifications", "users", column: "initiating_user_id"
  add_foreign_key "notifications", "users", column: "recipient_id"
  add_foreign_key "official_feedbacks", "users"
  add_foreign_key "phase_files", "phases"
  add_foreign_key "phases", "projects"
  add_foreign_key "pins", "admin_publications"
  add_foreign_key "polls_options", "polls_questions", column: "question_id"
  add_foreign_key "polls_response_options", "polls_options", column: "option_id"
  add_foreign_key "polls_response_options", "polls_responses", column: "response_id"
  add_foreign_key "project_files", "projects"
  add_foreign_key "project_folders_files", "project_folders_folders", column: "project_folder_id"
  add_foreign_key "project_folders_images", "project_folders_folders", column: "project_folder_id"
  add_foreign_key "project_images", "projects"
  add_foreign_key "projects", "users", column: "default_assignee_id"
  add_foreign_key "projects_allowed_input_topics", "projects"
  add_foreign_key "projects_allowed_input_topics", "topics"
  add_foreign_key "projects_topics", "projects"
  add_foreign_key "projects_topics", "topics"
  add_foreign_key "public_api_api_clients", "tenants"
  add_foreign_key "spam_reports", "users"
  add_foreign_key "static_page_files", "static_pages"
  add_foreign_key "user_custom_fields_representativeness_ref_distributions", "custom_fields"
  add_foreign_key "volunteering_volunteers", "volunteering_causes", column: "cause_id"
  add_foreign_key "votes", "users"

  create_view "idea_trending_infos", sql_definition: <<-SQL
      SELECT ideas.id AS idea_id,
      GREATEST(comments_at.last_comment_at, upvotes_at.last_upvoted_at, ideas.published_at) AS last_activity_at,
      to_timestamp(round((((GREATEST(((comments_at.comments_count)::double precision * comments_at.mean_comment_at), (0)::double precision) + GREATEST(((upvotes_at.upvotes_count)::double precision * upvotes_at.mean_upvoted_at), (0)::double precision)) + date_part('epoch'::text, ideas.published_at)) / (((GREATEST((comments_at.comments_count)::numeric, 0.0) + GREATEST((upvotes_at.upvotes_count)::numeric, 0.0)) + 1.0))::double precision))) AS mean_activity_at
     FROM ((ideas
       FULL JOIN ( SELECT comments.post_id AS idea_id,
              max(comments.created_at) AS last_comment_at,
              avg(date_part('epoch'::text, comments.created_at)) AS mean_comment_at,
              count(comments.post_id) AS comments_count
             FROM comments
            GROUP BY comments.post_id) comments_at ON ((ideas.id = comments_at.idea_id)))
       FULL JOIN ( SELECT votes.votable_id,
              max(votes.created_at) AS last_upvoted_at,
              avg(date_part('epoch'::text, votes.created_at)) AS mean_upvoted_at,
              count(votes.votable_id) AS upvotes_count
             FROM votes
            WHERE (((votes.mode)::text = 'up'::text) AND ((votes.votable_type)::text = 'Idea'::text))
            GROUP BY votes.votable_id) upvotes_at ON ((ideas.id = upvotes_at.votable_id)));
  SQL
  create_view "initiative_initiative_statuses", sql_definition: <<-SQL
      SELECT initiative_status_changes.initiative_id,
      initiative_status_changes.initiative_status_id
     FROM (((initiatives
       JOIN ( SELECT initiative_status_changes_1.initiative_id,
              max(initiative_status_changes_1.created_at) AS last_status_changed_at
             FROM initiative_status_changes initiative_status_changes_1
            GROUP BY initiative_status_changes_1.initiative_id) initiatives_with_last_status_change ON ((initiatives.id = initiatives_with_last_status_change.initiative_id)))
       JOIN initiative_status_changes ON (((initiatives.id = initiative_status_changes.initiative_id) AND (initiatives_with_last_status_change.last_status_changed_at = initiative_status_changes.created_at))))
       JOIN initiative_statuses ON ((initiative_statuses.id = initiative_status_changes.initiative_status_id)));
  SQL
  create_view "union_posts", sql_definition: <<-SQL
      SELECT ideas.id,
      ideas.title_multiloc,
      ideas.body_multiloc,
      ideas.publication_status,
      ideas.published_at,
      ideas.author_id,
      ideas.created_at,
      ideas.updated_at,
      ideas.upvotes_count,
      ideas.location_point,
      ideas.location_description,
      ideas.comments_count,
      ideas.slug,
      ideas.official_feedbacks_count
     FROM ideas
  UNION ALL
   SELECT initiatives.id,
      initiatives.title_multiloc,
      initiatives.body_multiloc,
      initiatives.publication_status,
      initiatives.published_at,
      initiatives.author_id,
      initiatives.created_at,
      initiatives.updated_at,
      initiatives.upvotes_count,
      initiatives.location_point,
      initiatives.location_description,
      initiatives.comments_count,
      initiatives.slug,
      initiatives.official_feedbacks_count
     FROM initiatives;
  SQL
  create_view "moderation_moderations", sql_definition: <<-SQL
      SELECT ideas.id,
      'Idea'::text AS moderatable_type,
      NULL::text AS post_type,
      NULL::uuid AS post_id,
      NULL::text AS post_slug,
      NULL::jsonb AS post_title_multiloc,
      projects.id AS project_id,
      projects.slug AS project_slug,
      projects.title_multiloc AS project_title_multiloc,
      ideas.title_multiloc AS content_title_multiloc,
      ideas.body_multiloc AS content_body_multiloc,
      ideas.slug AS content_slug,
      ideas.published_at AS created_at,
      moderation_moderation_statuses.status AS moderation_status
     FROM ((ideas
       LEFT JOIN moderation_moderation_statuses ON ((moderation_moderation_statuses.moderatable_id = ideas.id)))
       LEFT JOIN projects ON ((projects.id = ideas.project_id)))
  UNION ALL
   SELECT initiatives.id,
      'Initiative'::text AS moderatable_type,
      NULL::text AS post_type,
      NULL::uuid AS post_id,
      NULL::text AS post_slug,
      NULL::jsonb AS post_title_multiloc,
      NULL::uuid AS project_id,
      NULL::character varying AS project_slug,
      NULL::jsonb AS project_title_multiloc,
      initiatives.title_multiloc AS content_title_multiloc,
      initiatives.body_multiloc AS content_body_multiloc,
      initiatives.slug AS content_slug,
      initiatives.published_at AS created_at,
      moderation_moderation_statuses.status AS moderation_status
     FROM (initiatives
       LEFT JOIN moderation_moderation_statuses ON ((moderation_moderation_statuses.moderatable_id = initiatives.id)))
  UNION ALL
   SELECT comments.id,
      'Comment'::text AS moderatable_type,
      'Idea'::text AS post_type,
      ideas.id AS post_id,
      ideas.slug AS post_slug,
      ideas.title_multiloc AS post_title_multiloc,
      projects.id AS project_id,
      projects.slug AS project_slug,
      projects.title_multiloc AS project_title_multiloc,
      NULL::jsonb AS content_title_multiloc,
      comments.body_multiloc AS content_body_multiloc,
      NULL::character varying AS content_slug,
      comments.created_at,
      moderation_moderation_statuses.status AS moderation_status
     FROM (((comments
       LEFT JOIN moderation_moderation_statuses ON ((moderation_moderation_statuses.moderatable_id = comments.id)))
       LEFT JOIN ideas ON ((ideas.id = comments.post_id)))
       LEFT JOIN projects ON ((projects.id = ideas.project_id)))
    WHERE ((comments.post_type)::text = 'Idea'::text)
  UNION ALL
   SELECT comments.id,
      'Comment'::text AS moderatable_type,
      'Initiative'::text AS post_type,
      initiatives.id AS post_id,
      initiatives.slug AS post_slug,
      initiatives.title_multiloc AS post_title_multiloc,
      NULL::uuid AS project_id,
      NULL::character varying AS project_slug,
      NULL::jsonb AS project_title_multiloc,
      NULL::jsonb AS content_title_multiloc,
      comments.body_multiloc AS content_body_multiloc,
      NULL::character varying AS content_slug,
      comments.created_at,
      moderation_moderation_statuses.status AS moderation_status
     FROM ((comments
       LEFT JOIN moderation_moderation_statuses ON ((moderation_moderation_statuses.moderatable_id = comments.id)))
       LEFT JOIN initiatives ON ((initiatives.id = comments.post_id)))
    WHERE ((comments.post_type)::text = 'Initiative'::text);
  SQL
  create_view "analytics_dimension_statuses", sql_definition: <<-SQL
      SELECT idea_statuses.id,
      idea_statuses.title_multiloc,
      idea_statuses.color
     FROM idea_statuses
  UNION ALL
   SELECT initiative_statuses.id,
      initiative_statuses.title_multiloc,
      initiative_statuses.color
     FROM initiative_statuses;
  SQL
  create_view "analytics_dimension_projects", sql_definition: <<-SQL
      SELECT projects.id,
      projects.title_multiloc
     FROM projects;
  SQL
  create_view "analytics_build_feedbacks", sql_definition: <<-SQL
      SELECT a.post_id,
      min(a.feedback_first_date) AS feedback_first_date,
      max(a.feedback_official) AS feedback_official,
      max(a.feedback_status_change) AS feedback_status_change
     FROM ( SELECT activities.item_id AS post_id,
              min(activities.created_at) AS feedback_first_date,
              0 AS feedback_official,
              1 AS feedback_status_change
             FROM activities
            WHERE (((activities.action)::text = 'changed_status'::text) AND ((activities.item_type)::text = ANY (ARRAY[('Idea'::character varying)::text, ('Initiative'::character varying)::text])))
            GROUP BY activities.item_id
          UNION ALL
           SELECT official_feedbacks.post_id,
              min(official_feedbacks.created_at) AS feedback_first_date,
              1 AS feedback_official,
              0 AS feedback_status_change
             FROM official_feedbacks
            GROUP BY official_feedbacks.post_id) a
    GROUP BY a.post_id;
  SQL
  create_view "analytics_fact_posts", sql_definition: <<-SQL
      SELECT i.id,
      i.author_id AS user_id,
      i.project_id,
      adt.id AS type_id,
      (i.created_at)::date AS created_date_id,
      (abf.feedback_first_date)::date AS feedback_first_date,
      (abf.feedback_first_date - i.created_at) AS feedback_time_taken,
      COALESCE(abf.feedback_official, 0) AS feedback_official,
      COALESCE(abf.feedback_status_change, 0) AS feedback_status_change,
          CASE
              WHEN (abf.feedback_first_date IS NULL) THEN 1
              ELSE 0
          END AS feedback_none,
      (i.upvotes_count + i.downvotes_count) AS votes_count,
      i.upvotes_count,
      i.downvotes_count,
      i.idea_status_id AS status_id
     FROM ((ideas i
       JOIN analytics_dimension_types adt ON (((adt.name)::text = 'idea'::text)))
       LEFT JOIN analytics_build_feedbacks abf ON ((abf.post_id = i.id)))
  UNION ALL
   SELECT i.id,
      i.author_id AS user_id,
      NULL::uuid AS project_id,
      adt.id AS type_id,
      (i.created_at)::date AS created_date_id,
      (abf.feedback_first_date)::date AS feedback_first_date,
      (abf.feedback_first_date - i.created_at) AS feedback_time_taken,
      COALESCE(abf.feedback_official, 0) AS feedback_official,
      COALESCE(abf.feedback_status_change, 0) AS feedback_status_change,
          CASE
              WHEN (abf.feedback_first_date IS NULL) THEN 1
              ELSE 0
          END AS feedback_none,
      (i.upvotes_count + i.downvotes_count) AS votes_count,
      i.upvotes_count,
      i.downvotes_count,
      isc.initiative_status_id AS status_id
     FROM (((initiatives i
       JOIN analytics_dimension_types adt ON (((adt.name)::text = 'initiative'::text)))
       LEFT JOIN analytics_build_feedbacks abf ON ((abf.post_id = i.id)))
       LEFT JOIN initiative_status_changes isc ON (((isc.initiative_id = i.id) AND (isc.updated_at = ( SELECT max(isc_.updated_at) AS max
             FROM initiative_status_changes isc_
            WHERE (isc_.initiative_id = i.id))))));
  SQL
  create_view "analytics_fact_participations", sql_definition: <<-SQL
      SELECT i.id,
      i.author_id AS user_id,
      i.project_id,
      adt.id AS type_id,
      (i.created_at)::date AS created_date,
      (i.upvotes_count + i.downvotes_count) AS votes_count,
      i.upvotes_count,
      i.downvotes_count
     FROM (ideas i
       JOIN analytics_dimension_types adt ON (((adt.name)::text = 'idea'::text)))
  UNION ALL
   SELECT i.id,
      i.author_id AS user_id,
      NULL::uuid AS project_id,
      adt.id AS type_id,
      (i.created_at)::date AS created_date,
      (i.upvotes_count + i.downvotes_count) AS votes_count,
      i.upvotes_count,
      i.downvotes_count
     FROM (initiatives i
       JOIN analytics_dimension_types adt ON (((adt.name)::text = 'initiative'::text)))
  UNION ALL
   SELECT c.id,
      c.author_id AS user_id,
      i.project_id,
      adt.id AS type_id,
      (c.created_at)::date AS created_date,
      (c.upvotes_count + c.downvotes_count) AS votes_count,
      c.upvotes_count,
      c.downvotes_count
     FROM (((comments c
       JOIN analytics_dimension_types adt ON (((adt.name)::text = 'comment'::text)))
       JOIN analytics_dimension_dates add ON ((add.date = (c.created_at)::date)))
       LEFT JOIN ideas i ON ((c.post_id = i.id)))
  UNION ALL
   SELECT v.id,
      v.user_id,
      COALESCE(i.project_id, ic.project_id) AS project_id,
      adt.id AS type_id,
      (v.created_at)::date AS created_date,
      1 AS votes_count,
          CASE
              WHEN ((v.mode)::text = 'up'::text) THEN 1
              ELSE 0
          END AS upvotes_count,
          CASE
              WHEN ((v.mode)::text = 'down'::text) THEN 1
              ELSE 0
          END AS downvotes_count
     FROM ((((votes v
       JOIN analytics_dimension_types adt ON (((adt.name)::text = 'vote'::text)))
       LEFT JOIN ideas i ON ((i.id = v.votable_id)))
       LEFT JOIN comments c ON ((c.id = v.votable_id)))
       LEFT JOIN ideas ic ON ((ic.id = c.post_id)));
  SQL
end<|MERGE_RESOLUTION|>--- conflicted
+++ resolved
@@ -10,11 +10,7 @@
 #
 # It's strongly recommended that you check this file into your version control system.
 
-<<<<<<< HEAD
 ActiveRecord::Schema.define(version: 2022_10_01_123808) do
-=======
-ActiveRecord::Schema.define(version: 2022_09_27_114325) do
->>>>>>> 4e84a80d
 
   # These are extensions that must be enabled in order to support this database
   enable_extension "pgcrypto"
