# This file is auto-generated from the current state of the database. Instead
# of editing this file, please use the migrations feature of Active Record to
# incrementally modify your database, and then regenerate this schema definition.
#
# This file is the source Rails uses to define your schema when running `bin/rails
# db:schema:load`. When creating a new database, `bin/rails db:schema:load` tends to
# be faster and is potentially less error prone than running all of your
# migrations from scratch. Old migrations may fail to apply correctly if those
# migrations use external dependencies or application code.
#
# It's strongly recommended that you check this file into your version control system.

ActiveRecord::Schema.define(version: 2023_04_05_162820) do

  # These are extensions that must be enabled in order to support this database
  enable_extension "pgcrypto"
  enable_extension "plpgsql"
  enable_extension "postgis"
  enable_extension "uuid-ossp"

  create_table "activities", id: :uuid, default: -> { "gen_random_uuid()" }, force: :cascade do |t|
    t.string "item_type", null: false
    t.uuid "item_id", null: false
    t.string "action", null: false
    t.jsonb "payload", default: {}, null: false
    t.uuid "user_id"
    t.datetime "acted_at", null: false
    t.datetime "created_at", null: false
    t.uuid "project_id"
    t.index ["acted_at"], name: "index_activities_on_acted_at"
    t.index ["action"], name: "index_activities_on_action"
    t.index ["item_type", "item_id"], name: "index_activities_on_item"
    t.index ["project_id"], name: "index_activities_on_project_id"
    t.index ["user_id"], name: "index_activities_on_user_id"
  end

  create_table "admin_publications", id: :uuid, default: -> { "gen_random_uuid()" }, force: :cascade do |t|
    t.uuid "parent_id"
    t.integer "lft", null: false
    t.integer "rgt", null: false
    t.integer "ordering"
    t.string "publication_status", default: "published", null: false
    t.uuid "publication_id"
    t.string "publication_type"
    t.datetime "created_at", precision: 6, null: false
    t.datetime "updated_at", precision: 6, null: false
    t.integer "depth", default: 0, null: false
    t.boolean "children_allowed", default: true, null: false
    t.integer "children_count", default: 0, null: false
    t.index ["depth"], name: "index_admin_publications_on_depth"
    t.index ["lft"], name: "index_admin_publications_on_lft"
    t.index ["ordering"], name: "index_admin_publications_on_ordering"
    t.index ["parent_id"], name: "index_admin_publications_on_parent_id"
    t.index ["publication_type", "publication_id"], name: "index_admin_publications_on_publication_type_and_publication_id"
    t.index ["rgt"], name: "index_admin_publications_on_rgt"
  end

  create_table "analytics_dimension_dates", primary_key: "date", id: :date, force: :cascade do |t|
    t.string "year"
    t.string "month"
    t.date "week"
  end

  create_table "analytics_dimension_locales", id: :uuid, default: -> { "gen_random_uuid()" }, force: :cascade do |t|
    t.string "name", null: false
    t.index ["name"], name: "index_analytics_dimension_locales_on_name", unique: true
  end

  create_table "analytics_dimension_locales_fact_visits", id: false, force: :cascade do |t|
    t.uuid "dimension_locale_id"
    t.uuid "fact_visit_id"
    t.index ["dimension_locale_id", "fact_visit_id"], name: "i_analytics_dim_locales_fact_visits_on_locale_and_visit_ids", unique: true
    t.index ["dimension_locale_id"], name: "i_l_v_locale"
    t.index ["fact_visit_id"], name: "i_l_v_visit"
  end

  create_table "analytics_dimension_projects_fact_visits", id: false, force: :cascade do |t|
    t.uuid "dimension_project_id"
    t.uuid "fact_visit_id"
    t.index ["dimension_project_id", "fact_visit_id"], name: "i_analytics_dim_projects_fact_visits_on_project_and_visit_ids", unique: true
    t.index ["dimension_project_id"], name: "i_p_v_project"
    t.index ["fact_visit_id"], name: "i_p_v_visit"
  end

  create_table "analytics_dimension_referrer_types", id: :uuid, default: -> { "gen_random_uuid()" }, force: :cascade do |t|
    t.string "key", null: false
    t.string "name", null: false
    t.index ["key"], name: "i_d_referrer_key", unique: true
  end

  create_table "analytics_dimension_types", id: :uuid, default: -> { "gen_random_uuid()" }, force: :cascade do |t|
    t.string "name"
    t.string "parent"
    t.index ["name", "parent"], name: "index_analytics_dimension_types_on_name_and_parent", unique: true
  end

  create_table "analytics_fact_visits", id: :uuid, default: -> { "gen_random_uuid()" }, force: :cascade do |t|
    t.string "visitor_id", null: false
    t.uuid "dimension_user_id"
    t.uuid "dimension_referrer_type_id", null: false
    t.date "dimension_date_first_action_id", null: false
    t.date "dimension_date_last_action_id", null: false
    t.integer "duration", null: false
    t.integer "pages_visited", null: false
    t.boolean "returning_visitor", default: false, null: false
    t.string "referrer_name"
    t.string "referrer_url"
    t.integer "matomo_visit_id", null: false
    t.datetime "matomo_last_action_time", null: false
    t.index ["dimension_date_first_action_id"], name: "i_v_first_action"
    t.index ["dimension_date_last_action_id"], name: "i_v_last_action"
    t.index ["dimension_referrer_type_id"], name: "i_v_referrer_type"
    t.index ["dimension_user_id"], name: "i_v_user"
    t.index ["matomo_last_action_time"], name: "i_v_timestamp"
    t.index ["matomo_visit_id"], name: "i_v_matomo_visit", unique: true
  end

  create_table "app_configurations", id: :uuid, default: -> { "gen_random_uuid()" }, force: :cascade do |t|
    t.string "name"
    t.string "host"
    t.string "logo"
    t.string "favicon"
    t.jsonb "settings", default: {}
    t.datetime "created_at", precision: 6, null: false
    t.datetime "updated_at", precision: 6, null: false
    t.jsonb "style", default: {}
  end

  create_table "areas", id: :uuid, default: -> { "gen_random_uuid()" }, force: :cascade do |t|
    t.jsonb "title_multiloc", default: {}
    t.jsonb "description_multiloc", default: {}
    t.datetime "created_at", null: false
    t.datetime "updated_at", null: false
    t.integer "ordering"
    t.uuid "custom_field_option_id"
    t.index ["custom_field_option_id"], name: "index_areas_on_custom_field_option_id"
  end

  create_table "areas_ideas", id: :uuid, default: -> { "uuid_generate_v4()" }, force: :cascade do |t|
    t.uuid "area_id"
    t.uuid "idea_id"
    t.index ["area_id"], name: "index_areas_ideas_on_area_id"
    t.index ["idea_id", "area_id"], name: "index_areas_ideas_on_idea_id_and_area_id", unique: true
    t.index ["idea_id"], name: "index_areas_ideas_on_idea_id"
  end

  create_table "areas_initiatives", id: :uuid, default: -> { "gen_random_uuid()" }, force: :cascade do |t|
    t.uuid "area_id"
    t.uuid "initiative_id"
    t.index ["area_id"], name: "index_areas_initiatives_on_area_id"
    t.index ["initiative_id", "area_id"], name: "index_areas_initiatives_on_initiative_id_and_area_id", unique: true
    t.index ["initiative_id"], name: "index_areas_initiatives_on_initiative_id"
  end

  create_table "areas_projects", id: :uuid, default: -> { "uuid_generate_v4()" }, force: :cascade do |t|
    t.uuid "area_id"
    t.uuid "project_id"
    t.index ["area_id"], name: "index_areas_projects_on_area_id"
    t.index ["project_id"], name: "index_areas_projects_on_project_id"
  end

  create_table "areas_static_pages", force: :cascade do |t|
    t.uuid "area_id", null: false
    t.uuid "static_page_id", null: false
    t.datetime "created_at", precision: 6, null: false
    t.datetime "updated_at", precision: 6, null: false
    t.index ["area_id"], name: "index_areas_static_pages_on_area_id"
    t.index ["static_page_id"], name: "index_areas_static_pages_on_static_page_id"
  end

  create_table "baskets", id: :uuid, default: -> { "gen_random_uuid()" }, force: :cascade do |t|
    t.datetime "submitted_at"
    t.uuid "user_id"
    t.uuid "participation_context_id"
    t.string "participation_context_type"
    t.datetime "created_at", null: false
    t.datetime "updated_at", null: false
    t.index ["user_id"], name: "index_baskets_on_user_id"
  end

  create_table "baskets_ideas", id: :uuid, default: -> { "gen_random_uuid()" }, force: :cascade do |t|
    t.uuid "basket_id"
    t.uuid "idea_id"
    t.datetime "created_at", null: false
    t.datetime "updated_at", null: false
    t.index ["basket_id"], name: "index_baskets_ideas_on_basket_id"
    t.index ["idea_id"], name: "index_baskets_ideas_on_idea_id"
  end

  create_table "comments", id: :uuid, default: -> { "gen_random_uuid()" }, force: :cascade do |t|
    t.uuid "author_id"
    t.uuid "post_id"
    t.uuid "parent_id"
    t.integer "lft", null: false
    t.integer "rgt", null: false
    t.jsonb "body_multiloc", default: {}
    t.datetime "created_at", null: false
    t.datetime "updated_at", null: false
    t.integer "upvotes_count", default: 0, null: false
    t.integer "downvotes_count", default: 0, null: false
    t.string "publication_status", default: "published", null: false
    t.datetime "body_updated_at"
    t.integer "children_count", default: 0, null: false
    t.string "post_type"
    t.index ["author_id"], name: "index_comments_on_author_id"
    t.index ["created_at"], name: "index_comments_on_created_at"
    t.index ["lft"], name: "index_comments_on_lft"
    t.index ["parent_id"], name: "index_comments_on_parent_id"
    t.index ["post_id", "post_type"], name: "index_comments_on_post_id_and_post_type"
    t.index ["post_id"], name: "index_comments_on_post_id"
    t.index ["rgt"], name: "index_comments_on_rgt"
  end

  create_table "common_passwords", id: :uuid, default: -> { "gen_random_uuid()" }, force: :cascade do |t|
    t.string "password"
    t.index ["password"], name: "index_common_passwords_on_password"
  end

  create_table "content_builder_layout_images", id: :uuid, default: -> { "gen_random_uuid()" }, force: :cascade do |t|
    t.string "image"
    t.string "code"
    t.datetime "created_at", precision: 6, null: false
    t.datetime "updated_at", precision: 6, null: false
  end

  create_table "content_builder_layouts", id: :uuid, default: -> { "gen_random_uuid()" }, force: :cascade do |t|
    t.jsonb "craftjs_jsonmultiloc", default: {}
    t.string "content_buildable_type", null: false
    t.uuid "content_buildable_id", null: false
    t.string "code", null: false
    t.boolean "enabled", default: false, null: false
    t.datetime "created_at", precision: 6, null: false
    t.datetime "updated_at", precision: 6, null: false
    t.index ["content_buildable_type", "content_buildable_id", "code"], name: "index_content_builder_layouts_content_buidable_type_id_code", unique: true
  end

  create_table "custom_field_options", id: :uuid, default: -> { "gen_random_uuid()" }, force: :cascade do |t|
    t.uuid "custom_field_id"
    t.string "key"
    t.jsonb "title_multiloc", default: {}
    t.integer "ordering"
    t.datetime "created_at", null: false
    t.datetime "updated_at", null: false
    t.index ["custom_field_id", "key"], name: "index_custom_field_options_on_custom_field_id_and_key", unique: true
    t.index ["custom_field_id"], name: "index_custom_field_options_on_custom_field_id"
  end

  create_table "custom_fields", id: :uuid, default: -> { "gen_random_uuid()" }, force: :cascade do |t|
    t.string "resource_type"
    t.string "key"
    t.string "input_type"
    t.jsonb "title_multiloc", default: {}
    t.jsonb "description_multiloc", default: {}
    t.boolean "required", default: false
    t.integer "ordering"
    t.datetime "created_at", null: false
    t.datetime "updated_at", null: false
    t.boolean "enabled", default: true, null: false
    t.string "code"
    t.uuid "resource_id"
    t.boolean "hidden", default: false, null: false
    t.integer "maximum"
    t.jsonb "minimum_label_multiloc", default: {}, null: false
    t.jsonb "maximum_label_multiloc", default: {}, null: false
    t.jsonb "logic", default: {}, null: false
    t.string "answer_visible_to"
    t.index ["resource_type", "resource_id"], name: "index_custom_fields_on_resource_type_and_resource_id"
  end

  create_table "custom_forms", id: :uuid, default: -> { "gen_random_uuid()" }, force: :cascade do |t|
    t.datetime "created_at", precision: 6, null: false
    t.datetime "updated_at", precision: 6, null: false
    t.uuid "participation_context_id", null: false
    t.string "participation_context_type", null: false
    t.index ["participation_context_id", "participation_context_type"], name: "index_custom_forms_on_participation_context", unique: true
  end

  create_table "email_campaigns_campaign_email_commands", id: :uuid, default: -> { "gen_random_uuid()" }, force: :cascade do |t|
    t.string "campaign"
    t.uuid "recipient_id"
    t.datetime "commanded_at"
    t.jsonb "tracked_content"
    t.datetime "created_at", null: false
    t.datetime "updated_at", null: false
    t.index ["recipient_id"], name: "index_email_campaigns_campaign_email_commands_on_recipient_id"
  end

  create_table "email_campaigns_campaigns", id: :uuid, default: -> { "gen_random_uuid()" }, force: :cascade do |t|
    t.string "type", null: false
    t.uuid "author_id"
    t.boolean "enabled"
    t.string "sender"
    t.string "reply_to"
    t.jsonb "schedule", default: {}
    t.jsonb "subject_multiloc", default: {}
    t.jsonb "body_multiloc", default: {}
    t.datetime "created_at", null: false
    t.datetime "updated_at", null: false
    t.integer "deliveries_count", default: 0, null: false
    t.index ["author_id"], name: "index_email_campaigns_campaigns_on_author_id"
    t.index ["type"], name: "index_email_campaigns_campaigns_on_type"
  end

  create_table "email_campaigns_campaigns_groups", id: :uuid, default: -> { "gen_random_uuid()" }, force: :cascade do |t|
    t.uuid "campaign_id"
    t.uuid "group_id"
    t.datetime "created_at", null: false
    t.datetime "updated_at", null: false
    t.index ["campaign_id", "group_id"], name: "index_campaigns_groups", unique: true
    t.index ["campaign_id"], name: "index_email_campaigns_campaigns_groups_on_campaign_id"
    t.index ["group_id"], name: "index_email_campaigns_campaigns_groups_on_group_id"
  end

  create_table "email_campaigns_consents", id: :uuid, default: -> { "gen_random_uuid()" }, force: :cascade do |t|
    t.string "campaign_type", null: false
    t.uuid "user_id", null: false
    t.boolean "consented", null: false
    t.datetime "created_at", null: false
    t.datetime "updated_at", null: false
    t.index ["campaign_type", "user_id"], name: "index_email_campaigns_consents_on_campaign_type_and_user_id", unique: true
    t.index ["user_id"], name: "index_email_campaigns_consents_on_user_id"
  end

  create_table "email_campaigns_deliveries", id: :uuid, default: -> { "gen_random_uuid()" }, force: :cascade do |t|
    t.uuid "campaign_id", null: false
    t.uuid "user_id", null: false
    t.string "delivery_status", null: false
    t.jsonb "tracked_content", default: {}
    t.datetime "sent_at"
    t.datetime "created_at", null: false
    t.datetime "updated_at", null: false
    t.index ["campaign_id", "user_id"], name: "index_email_campaigns_deliveries_on_campaign_id_and_user_id"
    t.index ["campaign_id"], name: "index_email_campaigns_deliveries_on_campaign_id"
    t.index ["sent_at"], name: "index_email_campaigns_deliveries_on_sent_at"
    t.index ["user_id"], name: "index_email_campaigns_deliveries_on_user_id"
  end

  create_table "email_campaigns_unsubscription_tokens", id: :uuid, default: -> { "gen_random_uuid()" }, force: :cascade do |t|
    t.string "token", null: false
    t.uuid "user_id", null: false
    t.index ["token"], name: "index_email_campaigns_unsubscription_tokens_on_token"
    t.index ["user_id"], name: "index_email_campaigns_unsubscription_tokens_on_user_id"
  end

  create_table "email_snippets", id: :uuid, default: -> { "gen_random_uuid()" }, force: :cascade do |t|
    t.string "email"
    t.string "snippet"
    t.string "locale"
    t.text "body"
    t.datetime "created_at", null: false
    t.datetime "updated_at", null: false
    t.index ["email", "snippet", "locale"], name: "index_email_snippets_on_email_and_snippet_and_locale"
  end

  create_table "event_files", id: :uuid, default: -> { "gen_random_uuid()" }, force: :cascade do |t|
    t.uuid "event_id"
    t.string "file"
    t.integer "ordering"
    t.datetime "created_at", null: false
    t.datetime "updated_at", null: false
    t.string "name"
    t.index ["event_id"], name: "index_event_files_on_event_id"
  end

  create_table "events", id: :uuid, default: -> { "gen_random_uuid()" }, force: :cascade do |t|
    t.uuid "project_id"
    t.jsonb "title_multiloc", default: {}
    t.jsonb "description_multiloc", default: {}
    t.jsonb "location_multiloc", default: {}
    t.datetime "start_at"
    t.datetime "end_at"
    t.datetime "created_at", null: false
    t.datetime "updated_at", null: false
    t.index ["project_id"], name: "index_events_on_project_id"
  end

  create_table "flag_inappropriate_content_inappropriate_content_flags", id: :uuid, default: -> { "gen_random_uuid()" }, force: :cascade do |t|
    t.uuid "flaggable_id", null: false
    t.string "flaggable_type", null: false
    t.datetime "deleted_at"
    t.string "toxicity_label"
    t.datetime "created_at", precision: 6, null: false
    t.datetime "updated_at", precision: 6, null: false
    t.index ["flaggable_id", "flaggable_type"], name: "inappropriate_content_flags_flaggable"
  end

  create_table "groups", id: :uuid, default: -> { "gen_random_uuid()" }, force: :cascade do |t|
    t.jsonb "title_multiloc", default: {}
    t.string "slug"
    t.integer "memberships_count", default: 0, null: false
    t.datetime "created_at", null: false
    t.datetime "updated_at", null: false
    t.string "membership_type"
    t.jsonb "rules", default: []
    t.index ["slug"], name: "index_groups_on_slug"
  end

  create_table "groups_permissions", id: :uuid, default: -> { "gen_random_uuid()" }, force: :cascade do |t|
    t.uuid "permission_id", null: false
    t.uuid "group_id", null: false
    t.datetime "created_at", null: false
    t.datetime "updated_at", null: false
    t.index ["group_id"], name: "index_groups_permissions_on_group_id"
    t.index ["permission_id"], name: "index_groups_permissions_on_permission_id"
  end

  create_table "groups_projects", id: :uuid, default: -> { "gen_random_uuid()" }, force: :cascade do |t|
    t.uuid "group_id"
    t.uuid "project_id"
    t.datetime "created_at", null: false
    t.datetime "updated_at", null: false
    t.index ["group_id", "project_id"], name: "index_groups_projects_on_group_id_and_project_id", unique: true
    t.index ["group_id"], name: "index_groups_projects_on_group_id"
    t.index ["project_id"], name: "index_groups_projects_on_project_id"
  end

  create_table "home_pages", id: :uuid, default: -> { "gen_random_uuid()" }, force: :cascade do |t|
    t.boolean "top_info_section_enabled", default: false, null: false
    t.jsonb "top_info_section_multiloc", default: {}, null: false
    t.boolean "bottom_info_section_enabled", default: false, null: false
    t.jsonb "bottom_info_section_multiloc", default: {}, null: false
    t.boolean "events_widget_enabled", default: false, null: false
    t.boolean "projects_enabled", default: true, null: false
    t.jsonb "projects_header_multiloc", default: {}, null: false
    t.boolean "banner_avatars_enabled", default: true, null: false
    t.string "banner_layout", default: "full_width_banner_layout", null: false
    t.jsonb "banner_signed_in_header_multiloc", default: {}, null: false
    t.jsonb "banner_cta_signed_in_text_multiloc", default: {}, null: false
    t.string "banner_cta_signed_in_type", default: "no_button", null: false
    t.string "banner_cta_signed_in_url"
    t.jsonb "banner_signed_out_header_multiloc", default: {}, null: false
    t.jsonb "banner_signed_out_subheader_multiloc", default: {}, null: false
    t.string "banner_signed_out_header_overlay_color"
    t.integer "banner_signed_out_header_overlay_opacity"
    t.jsonb "banner_cta_signed_out_text_multiloc", default: {}, null: false
    t.string "banner_cta_signed_out_type", default: "sign_up_button", null: false
    t.string "banner_cta_signed_out_url"
    t.datetime "created_at", precision: 6, null: false
    t.datetime "updated_at", precision: 6, null: false
    t.string "header_bg"
  end

  create_table "id_id_card_lookup_id_cards", id: :uuid, default: -> { "gen_random_uuid()" }, force: :cascade do |t|
    t.string "hashed_card_id"
    t.index ["hashed_card_id"], name: "index_id_id_card_lookup_id_cards_on_hashed_card_id"
  end

  create_table "idea_files", id: :uuid, default: -> { "gen_random_uuid()" }, force: :cascade do |t|
    t.uuid "idea_id"
    t.string "file"
    t.integer "ordering"
    t.datetime "created_at", null: false
    t.datetime "updated_at", null: false
    t.string "name"
    t.index ["idea_id"], name: "index_idea_files_on_idea_id"
  end

  create_table "idea_images", id: :uuid, default: -> { "gen_random_uuid()" }, force: :cascade do |t|
    t.uuid "idea_id"
    t.string "image"
    t.integer "ordering"
    t.datetime "created_at", null: false
    t.datetime "updated_at", null: false
    t.index ["idea_id"], name: "index_idea_images_on_idea_id"
  end

  create_table "idea_statuses", id: :uuid, default: -> { "gen_random_uuid()" }, force: :cascade do |t|
    t.jsonb "title_multiloc", default: {}
    t.integer "ordering"
    t.string "code"
    t.string "color"
    t.datetime "created_at", null: false
    t.datetime "updated_at", null: false
    t.jsonb "description_multiloc", default: {}
    t.integer "ideas_count", default: 0
  end

  create_table "ideas", id: :uuid, default: -> { "gen_random_uuid()" }, force: :cascade do |t|
    t.jsonb "title_multiloc", default: {}
    t.jsonb "body_multiloc", default: {}
    t.string "publication_status"
    t.datetime "published_at"
    t.uuid "project_id"
    t.uuid "author_id"
    t.datetime "created_at", null: false
    t.datetime "updated_at", null: false
    t.integer "upvotes_count", default: 0, null: false
    t.integer "downvotes_count", default: 0, null: false
    t.geography "location_point", limit: {:srid=>4326, :type=>"st_point", :geographic=>true}
    t.string "location_description"
    t.integer "comments_count", default: 0, null: false
    t.uuid "idea_status_id"
    t.string "slug"
    t.integer "budget"
    t.integer "baskets_count", default: 0, null: false
    t.integer "official_feedbacks_count", default: 0, null: false
    t.uuid "assignee_id"
    t.datetime "assigned_at"
    t.integer "proposed_budget"
    t.jsonb "custom_field_values", default: {}, null: false
    t.uuid "creation_phase_id"
    t.index "((to_tsvector('simple'::regconfig, COALESCE((title_multiloc)::text, ''::text)) || to_tsvector('simple'::regconfig, COALESCE((body_multiloc)::text, ''::text))))", name: "index_ideas_search", using: :gin
    t.index ["author_id"], name: "index_ideas_on_author_id"
    t.index ["idea_status_id"], name: "index_ideas_on_idea_status_id"
    t.index ["location_point"], name: "index_ideas_on_location_point", using: :gist
    t.index ["project_id"], name: "index_ideas_on_project_id"
    t.index ["slug"], name: "index_ideas_on_slug", unique: true
  end

  create_table "ideas_phases", id: :uuid, default: -> { "gen_random_uuid()" }, force: :cascade do |t|
    t.uuid "idea_id"
    t.uuid "phase_id"
    t.datetime "created_at", null: false
    t.datetime "updated_at", null: false
    t.index ["idea_id", "phase_id"], name: "index_ideas_phases_on_idea_id_and_phase_id", unique: true
    t.index ["idea_id"], name: "index_ideas_phases_on_idea_id"
    t.index ["phase_id"], name: "index_ideas_phases_on_phase_id"
  end

  create_table "ideas_topics", id: :uuid, default: -> { "uuid_generate_v4()" }, force: :cascade do |t|
    t.uuid "idea_id"
    t.uuid "topic_id"
    t.index ["idea_id", "topic_id"], name: "index_ideas_topics_on_idea_id_and_topic_id", unique: true
    t.index ["idea_id"], name: "index_ideas_topics_on_idea_id"
    t.index ["topic_id"], name: "index_ideas_topics_on_topic_id"
  end

  create_table "identities", id: :uuid, default: -> { "gen_random_uuid()" }, force: :cascade do |t|
    t.string "provider"
    t.string "uid"
    t.jsonb "auth_hash", default: {}
    t.uuid "user_id"
    t.datetime "created_at", null: false
    t.datetime "updated_at", null: false
    t.index ["user_id"], name: "index_identities_on_user_id"
  end

  create_table "impact_tracking_salts", id: :uuid, default: -> { "gen_random_uuid()" }, force: :cascade do |t|
    t.string "salt"
    t.datetime "created_at", precision: 6, null: false
    t.datetime "updated_at", precision: 6, null: false
  end

  create_table "impact_tracking_sessions", id: :uuid, default: -> { "gen_random_uuid()" }, force: :cascade do |t|
    t.string "monthly_user_hash", null: false
    t.string "highest_role"
    t.datetime "created_at", precision: 6, null: false
    t.datetime "updated_at", precision: 6, null: false
    t.uuid "user_id"
    t.index ["monthly_user_hash"], name: "index_impact_tracking_sessions_on_monthly_user_hash"
  end

  create_table "initiative_files", id: :uuid, default: -> { "gen_random_uuid()" }, force: :cascade do |t|
    t.uuid "initiative_id"
    t.string "file"
    t.string "name"
    t.integer "ordering"
    t.datetime "created_at", null: false
    t.datetime "updated_at", null: false
    t.index ["initiative_id"], name: "index_initiative_files_on_initiative_id"
  end

  create_table "initiative_images", id: :uuid, default: -> { "gen_random_uuid()" }, force: :cascade do |t|
    t.uuid "initiative_id"
    t.string "image"
    t.integer "ordering"
    t.datetime "created_at", null: false
    t.datetime "updated_at", null: false
    t.index ["initiative_id"], name: "index_initiative_images_on_initiative_id"
  end

  create_table "initiative_status_changes", id: :uuid, default: -> { "gen_random_uuid()" }, force: :cascade do |t|
    t.uuid "user_id"
    t.uuid "initiative_id"
    t.uuid "initiative_status_id"
    t.uuid "official_feedback_id"
    t.datetime "created_at", null: false
    t.datetime "updated_at", null: false
    t.index ["initiative_id"], name: "index_initiative_status_changes_on_initiative_id"
    t.index ["initiative_status_id"], name: "index_initiative_status_changes_on_initiative_status_id"
    t.index ["official_feedback_id"], name: "index_initiative_status_changes_on_official_feedback_id"
    t.index ["user_id"], name: "index_initiative_status_changes_on_user_id"
  end

  create_table "initiative_statuses", id: :uuid, default: -> { "gen_random_uuid()" }, force: :cascade do |t|
    t.jsonb "title_multiloc", default: {}
    t.jsonb "description_multiloc", default: {}
    t.integer "ordering"
    t.string "code"
    t.string "color"
    t.datetime "created_at", null: false
    t.datetime "updated_at", null: false
  end

  create_table "initiatives", id: :uuid, default: -> { "gen_random_uuid()" }, force: :cascade do |t|
    t.jsonb "title_multiloc", default: {}
    t.jsonb "body_multiloc", default: {}
    t.string "publication_status"
    t.datetime "published_at"
    t.uuid "author_id"
    t.integer "upvotes_count", default: 0, null: false
    t.integer "downvotes_count", default: 0, null: false
    t.geography "location_point", limit: {:srid=>4326, :type=>"st_point", :geographic=>true}
    t.string "location_description"
    t.string "slug"
    t.integer "comments_count", default: 0, null: false
    t.datetime "created_at", null: false
    t.datetime "updated_at", null: false
    t.string "header_bg"
    t.uuid "assignee_id"
    t.integer "official_feedbacks_count", default: 0, null: false
    t.datetime "assigned_at"
    t.index "((to_tsvector('simple'::regconfig, COALESCE((title_multiloc)::text, ''::text)) || to_tsvector('simple'::regconfig, COALESCE((body_multiloc)::text, ''::text))))", name: "index_initiatives_search", using: :gin
    t.index ["author_id"], name: "index_initiatives_on_author_id"
    t.index ["location_point"], name: "index_initiatives_on_location_point", using: :gist
    t.index ["slug"], name: "index_initiatives_on_slug", unique: true
  end

  create_table "initiatives_topics", id: :uuid, default: -> { "gen_random_uuid()" }, force: :cascade do |t|
    t.uuid "initiative_id"
    t.uuid "topic_id"
    t.index ["initiative_id", "topic_id"], name: "index_initiatives_topics_on_initiative_id_and_topic_id", unique: true
    t.index ["initiative_id"], name: "index_initiatives_topics_on_initiative_id"
    t.index ["topic_id"], name: "index_initiatives_topics_on_topic_id"
  end

  create_table "insights_categories", id: :uuid, default: -> { "gen_random_uuid()" }, force: :cascade do |t|
    t.string "name", null: false
    t.uuid "view_id", null: false
    t.integer "position"
    t.datetime "created_at", precision: 6, null: false
    t.datetime "updated_at", precision: 6, null: false
    t.integer "inputs_count", default: 0, null: false
    t.string "source_type"
    t.uuid "source_id"
    t.index ["source_type", "source_id"], name: "index_insights_categories_on_source"
    t.index ["source_type"], name: "index_insights_categories_on_source_type"
    t.index ["view_id", "name"], name: "index_insights_categories_on_view_id_and_name", unique: true
    t.index ["view_id"], name: "index_insights_categories_on_view_id"
  end

  create_table "insights_category_assignments", id: :uuid, default: -> { "gen_random_uuid()" }, force: :cascade do |t|
    t.uuid "category_id", null: false
    t.string "input_type", null: false
    t.uuid "input_id", null: false
    t.boolean "approved", default: true, null: false
    t.datetime "created_at", precision: 6, null: false
    t.datetime "updated_at", precision: 6, null: false
    t.index ["approved"], name: "index_insights_category_assignments_on_approved"
    t.index ["category_id", "input_id", "input_type"], name: "index_single_category_assignment", unique: true
    t.index ["category_id"], name: "index_insights_category_assignments_on_category_id"
    t.index ["input_type", "input_id"], name: "index_insights_category_assignments_on_input_type_and_input_id"
  end

  create_table "insights_data_sources", id: :uuid, default: -> { "gen_random_uuid()" }, force: :cascade do |t|
    t.uuid "view_id", null: false
    t.string "origin_type", null: false
    t.uuid "origin_id", null: false
    t.datetime "created_at", precision: 6, null: false
    t.datetime "updated_at", precision: 6, null: false
    t.index ["origin_type", "origin_id"], name: "index_insights_data_sources_on_origin"
    t.index ["view_id", "origin_type", "origin_id"], name: "index_insights_data_sources_on_view_and_origin", unique: true
    t.index ["view_id"], name: "index_insights_data_sources_on_view_id"
  end

  create_table "insights_processed_flags", id: :uuid, default: -> { "gen_random_uuid()" }, force: :cascade do |t|
    t.string "input_type", null: false
    t.uuid "input_id", null: false
    t.uuid "view_id", null: false
    t.datetime "created_at", precision: 6, null: false
    t.datetime "updated_at", precision: 6, null: false
    t.index ["input_id", "input_type", "view_id"], name: "index_single_processed_flags", unique: true
    t.index ["input_type", "input_id"], name: "index_processed_flags_on_input"
    t.index ["view_id"], name: "index_insights_processed_flags_on_view_id"
  end

  create_table "insights_text_network_analysis_tasks_views", id: :uuid, default: -> { "gen_random_uuid()" }, force: :cascade do |t|
    t.uuid "task_id", null: false
    t.uuid "view_id", null: false
    t.string "language", null: false
    t.datetime "created_at", precision: 6, null: false
    t.datetime "updated_at", precision: 6, null: false
    t.index ["task_id"], name: "index_insights_text_network_analysis_tasks_views_on_task_id"
    t.index ["view_id"], name: "index_insights_text_network_analysis_tasks_views_on_view_id"
  end

  create_table "insights_text_networks", id: :uuid, default: -> { "gen_random_uuid()" }, force: :cascade do |t|
    t.uuid "view_id", null: false
    t.string "language", null: false
    t.jsonb "json_network", null: false
    t.datetime "created_at", precision: 6, null: false
    t.datetime "updated_at", precision: 6, null: false
    t.index ["language"], name: "index_insights_text_networks_on_language"
    t.index ["view_id", "language"], name: "index_insights_text_networks_on_view_id_and_language", unique: true
    t.index ["view_id"], name: "index_insights_text_networks_on_view_id"
  end

  create_table "insights_views", id: :uuid, default: -> { "gen_random_uuid()" }, force: :cascade do |t|
    t.string "name", null: false
    t.datetime "created_at", precision: 6, null: false
    t.datetime "updated_at", precision: 6, null: false
    t.index ["name"], name: "index_insights_views_on_name"
  end

  create_table "insights_zeroshot_classification_tasks", id: :uuid, default: -> { "gen_random_uuid()" }, force: :cascade do |t|
    t.string "task_id", null: false
    t.datetime "created_at", precision: 6, null: false
    t.datetime "updated_at", precision: 6, null: false
    t.index ["task_id"], name: "index_insights_zeroshot_classification_tasks_on_task_id", unique: true
  end

  create_table "insights_zeroshot_classification_tasks_categories", id: false, force: :cascade do |t|
    t.uuid "category_id", null: false
    t.uuid "task_id", null: false
    t.index ["category_id", "task_id"], name: "index_insights_zsc_tasks_categories_on_category_id_and_task_id", unique: true
    t.index ["category_id"], name: "index_insights_zsc_tasks_categories_on_category_id"
    t.index ["task_id"], name: "index_insights_zsc_tasks_categories_on_task_id"
  end

  create_table "insights_zeroshot_classification_tasks_inputs", id: :uuid, default: -> { "gen_random_uuid()" }, force: :cascade do |t|
    t.uuid "task_id", null: false
    t.string "input_type", null: false
    t.uuid "input_id", null: false
    t.index ["input_id", "input_type", "task_id"], name: "index_insights_zsc_tasks_inputs_on_input_and_task_id", unique: true
    t.index ["input_type", "input_id"], name: "index_insights_zsc_tasks_inputs_on_input"
    t.index ["task_id"], name: "index_insights_zeroshot_classification_tasks_inputs_on_task_id"
  end

  create_table "invites", id: :uuid, default: -> { "gen_random_uuid()" }, force: :cascade do |t|
    t.string "token", null: false
    t.uuid "inviter_id"
    t.uuid "invitee_id", null: false
    t.string "invite_text"
    t.datetime "accepted_at"
    t.datetime "created_at", null: false
    t.datetime "updated_at", null: false
    t.boolean "send_invite_email", default: true, null: false
    t.index ["invitee_id"], name: "index_invites_on_invitee_id"
    t.index ["inviter_id"], name: "index_invites_on_inviter_id"
    t.index ["token"], name: "index_invites_on_token"
  end

  create_table "machine_translations_machine_translations", id: :uuid, default: -> { "gen_random_uuid()" }, force: :cascade do |t|
    t.uuid "translatable_id", null: false
    t.string "translatable_type", null: false
    t.string "attribute_name", null: false
    t.string "locale_to", null: false
    t.string "translation", null: false
    t.datetime "created_at", null: false
    t.datetime "updated_at", null: false
    t.index ["translatable_id", "translatable_type", "attribute_name", "locale_to"], name: "machine_translations_lookup", unique: true
    t.index ["translatable_id", "translatable_type"], name: "machine_translations_translatable"
  end

  create_table "maps_layers", id: :uuid, default: -> { "gen_random_uuid()" }, force: :cascade do |t|
    t.uuid "map_config_id", null: false
    t.jsonb "title_multiloc", default: {}, null: false
    t.integer "ordering", null: false
    t.jsonb "geojson", null: false
    t.boolean "default_enabled", default: true, null: false
    t.string "marker_svg_url"
    t.datetime "created_at", precision: 6, null: false
    t.datetime "updated_at", precision: 6, null: false
    t.index ["map_config_id"], name: "index_maps_layers_on_map_config_id"
  end

  create_table "maps_legend_items", id: :uuid, default: -> { "gen_random_uuid()" }, force: :cascade do |t|
    t.uuid "map_config_id", null: false
    t.jsonb "title_multiloc", default: {}, null: false
    t.string "color", null: false
    t.integer "ordering", null: false
    t.datetime "created_at", precision: 6, null: false
    t.datetime "updated_at", precision: 6, null: false
    t.index ["map_config_id"], name: "index_maps_legend_items_on_map_config_id"
  end

  create_table "maps_map_configs", id: :uuid, default: -> { "gen_random_uuid()" }, force: :cascade do |t|
    t.uuid "project_id", null: false
    t.geography "center", limit: {:srid=>4326, :type=>"st_point", :geographic=>true}
    t.decimal "zoom_level", precision: 4, scale: 2
    t.string "tile_provider"
    t.datetime "created_at", precision: 6, null: false
    t.datetime "updated_at", precision: 6, null: false
    t.index ["project_id"], name: "index_maps_map_configs_on_project_id", unique: true
  end

  create_table "memberships", id: :uuid, default: -> { "gen_random_uuid()" }, force: :cascade do |t|
    t.uuid "group_id"
    t.uuid "user_id"
    t.datetime "created_at", null: false
    t.datetime "updated_at", null: false
    t.index ["group_id", "user_id"], name: "index_memberships_on_group_id_and_user_id", unique: true
    t.index ["group_id"], name: "index_memberships_on_group_id"
    t.index ["user_id"], name: "index_memberships_on_user_id"
  end

  create_table "moderation_moderation_statuses", id: :uuid, default: -> { "gen_random_uuid()" }, force: :cascade do |t|
    t.uuid "moderatable_id"
    t.string "moderatable_type"
    t.string "status"
    t.datetime "created_at", null: false
    t.datetime "updated_at", null: false
    t.index ["moderatable_type", "moderatable_id"], name: "moderation_statuses_moderatable", unique: true
  end

  create_table "nav_bar_items", id: :uuid, default: -> { "gen_random_uuid()" }, force: :cascade do |t|
    t.string "code", null: false
    t.integer "ordering"
    t.jsonb "title_multiloc"
    t.uuid "static_page_id"
    t.datetime "created_at", precision: 6, null: false
    t.datetime "updated_at", precision: 6, null: false
    t.index ["code"], name: "index_nav_bar_items_on_code"
    t.index ["ordering"], name: "index_nav_bar_items_on_ordering"
    t.index ["static_page_id"], name: "index_nav_bar_items_on_static_page_id"
  end

  create_table "nlp_text_network_analysis_tasks", id: :uuid, default: -> { "gen_random_uuid()" }, force: :cascade do |t|
    t.string "task_id", null: false
    t.string "handler_class", null: false
    t.datetime "created_at", precision: 6, null: false
    t.datetime "updated_at", precision: 6, null: false
    t.index ["task_id"], name: "index_nlp_text_network_analysis_tasks_on_task_id", unique: true
  end

  create_table "notifications", id: :uuid, default: -> { "gen_random_uuid()" }, force: :cascade do |t|
    t.string "type"
    t.datetime "read_at"
    t.uuid "recipient_id"
    t.uuid "post_id"
    t.uuid "comment_id"
    t.uuid "project_id"
    t.datetime "created_at", null: false
    t.datetime "updated_at", null: false
    t.uuid "initiating_user_id"
    t.uuid "spam_report_id"
    t.uuid "invite_id"
    t.string "reason_code"
    t.string "other_reason"
    t.uuid "post_status_id"
    t.uuid "official_feedback_id"
    t.uuid "phase_id"
    t.string "post_type"
    t.string "post_status_type"
    t.uuid "project_folder_id"
    t.uuid "inappropriate_content_flag_id"
    t.index ["created_at"], name: "index_notifications_on_created_at"
    t.index ["inappropriate_content_flag_id"], name: "index_notifications_on_inappropriate_content_flag_id"
    t.index ["initiating_user_id"], name: "index_notifications_on_initiating_user_id"
    t.index ["invite_id"], name: "index_notifications_on_invite_id"
    t.index ["official_feedback_id"], name: "index_notifications_on_official_feedback_id"
    t.index ["phase_id"], name: "index_notifications_on_phase_id"
    t.index ["post_id", "post_type"], name: "index_notifications_on_post_id_and_post_type"
    t.index ["post_status_id", "post_status_type"], name: "index_notifications_on_post_status_id_and_post_status_type"
    t.index ["post_status_id"], name: "index_notifications_on_post_status_id"
    t.index ["recipient_id", "read_at"], name: "index_notifications_on_recipient_id_and_read_at"
    t.index ["recipient_id"], name: "index_notifications_on_recipient_id"
    t.index ["spam_report_id"], name: "index_notifications_on_spam_report_id"
  end

  create_table "official_feedbacks", id: :uuid, default: -> { "gen_random_uuid()" }, force: :cascade do |t|
    t.jsonb "body_multiloc", default: {}
    t.jsonb "author_multiloc", default: {}
    t.uuid "user_id"
    t.uuid "post_id"
    t.datetime "created_at", null: false
    t.datetime "updated_at", null: false
    t.string "post_type"
    t.index ["post_id", "post_type"], name: "index_official_feedbacks_on_post"
    t.index ["post_id"], name: "index_official_feedbacks_on_post_id"
    t.index ["user_id"], name: "index_official_feedbacks_on_user_id"
  end

  create_table "onboarding_campaign_dismissals", id: :uuid, default: -> { "gen_random_uuid()" }, force: :cascade do |t|
    t.uuid "user_id"
    t.string "campaign_name", null: false
    t.datetime "created_at", null: false
    t.datetime "updated_at", null: false
    t.index ["campaign_name", "user_id"], name: "index_dismissals_on_campaign_name_and_user_id", unique: true
    t.index ["user_id"], name: "index_onboarding_campaign_dismissals_on_user_id"
  end

  create_table "permissions", id: :uuid, default: -> { "gen_random_uuid()" }, force: :cascade do |t|
    t.string "action", null: false
    t.string "permitted_by", null: false
    t.uuid "permission_scope_id"
    t.string "permission_scope_type"
    t.datetime "created_at", null: false
    t.datetime "updated_at", null: false
    t.boolean "global_custom_fields", default: false, null: false
    t.index ["action"], name: "index_permissions_on_action"
    t.index ["permission_scope_id"], name: "index_permissions_on_permission_scope_id"
  end

  create_table "permissions_custom_fields", id: :uuid, default: -> { "gen_random_uuid()" }, force: :cascade do |t|
    t.uuid "permission_id", null: false
    t.uuid "custom_field_id", null: false
    t.boolean "required", default: true, null: false
    t.datetime "created_at", precision: 6, null: false
    t.datetime "updated_at", precision: 6, null: false
    t.index ["custom_field_id"], name: "index_permissions_custom_fields_on_custom_field_id"
    t.index ["permission_id", "custom_field_id"], name: "index_permission_field", unique: true
    t.index ["permission_id"], name: "index_permissions_custom_fields_on_permission_id"
  end

  create_table "phase_files", id: :uuid, default: -> { "gen_random_uuid()" }, force: :cascade do |t|
    t.uuid "phase_id"
    t.string "file"
    t.integer "ordering"
    t.datetime "created_at", null: false
    t.datetime "updated_at", null: false
    t.string "name"
    t.index ["phase_id"], name: "index_phase_files_on_phase_id"
  end

  create_table "phases", id: :uuid, default: -> { "gen_random_uuid()" }, force: :cascade do |t|
    t.uuid "project_id"
    t.jsonb "title_multiloc", default: {}
    t.jsonb "description_multiloc", default: {}
    t.date "start_at"
    t.date "end_at"
    t.datetime "created_at", null: false
    t.datetime "updated_at", null: false
    t.string "participation_method", default: "ideation", null: false
    t.boolean "posting_enabled", default: true
    t.boolean "commenting_enabled", default: true
    t.boolean "voting_enabled", default: true, null: false
    t.string "upvoting_method", default: "unlimited", null: false
    t.integer "upvoting_limited_max", default: 10
    t.string "survey_embed_url"
    t.string "survey_service"
    t.string "presentation_mode", default: "card"
    t.integer "max_budget"
    t.boolean "poll_anonymous", default: false, null: false
    t.boolean "downvoting_enabled", default: true, null: false
    t.integer "ideas_count", default: 0, null: false
    t.string "ideas_order"
    t.string "input_term", default: "idea"
    t.integer "min_budget", default: 0
    t.string "downvoting_method", default: "unlimited", null: false
    t.integer "downvoting_limited_max", default: 10
    t.string "posting_method", default: "unlimited", null: false
    t.integer "posting_limited_max", default: 1
    t.index ["project_id"], name: "index_phases_on_project_id"
  end

  create_table "pins", id: :uuid, default: -> { "gen_random_uuid()" }, force: :cascade do |t|
    t.uuid "admin_publication_id", null: false
    t.string "page_type", null: false
    t.uuid "page_id", null: false
    t.datetime "created_at", precision: 6, null: false
    t.datetime "updated_at", precision: 6, null: false
    t.index ["admin_publication_id"], name: "index_pins_on_admin_publication_id"
    t.index ["page_id", "admin_publication_id"], name: "index_pins_on_page_id_and_admin_publication_id", unique: true
  end

  create_table "polls_options", id: :uuid, default: -> { "gen_random_uuid()" }, force: :cascade do |t|
    t.uuid "question_id"
    t.jsonb "title_multiloc", default: {}, null: false
    t.integer "ordering"
    t.datetime "created_at", null: false
    t.datetime "updated_at", null: false
    t.index ["question_id"], name: "index_polls_options_on_question_id"
  end

  create_table "polls_questions", id: :uuid, default: -> { "gen_random_uuid()" }, force: :cascade do |t|
    t.uuid "participation_context_id", null: false
    t.string "participation_context_type", null: false
    t.jsonb "title_multiloc", default: {}, null: false
    t.integer "ordering"
    t.datetime "created_at", null: false
    t.datetime "updated_at", null: false
    t.string "question_type", default: "single_option", null: false
    t.integer "max_options"
    t.index ["participation_context_type", "participation_context_id"], name: "index_poll_questions_on_participation_context"
  end

  create_table "polls_response_options", id: :uuid, default: -> { "gen_random_uuid()" }, force: :cascade do |t|
    t.uuid "response_id"
    t.uuid "option_id"
    t.datetime "created_at", null: false
    t.datetime "updated_at", null: false
    t.index ["option_id"], name: "index_polls_response_options_on_option_id"
    t.index ["response_id"], name: "index_polls_response_options_on_response_id"
  end

  create_table "polls_responses", id: :uuid, default: -> { "gen_random_uuid()" }, force: :cascade do |t|
    t.uuid "participation_context_id", null: false
    t.string "participation_context_type", null: false
    t.uuid "user_id"
    t.datetime "created_at", null: false
    t.datetime "updated_at", null: false
    t.index ["participation_context_id", "participation_context_type", "user_id"], name: "index_polls_responses_on_participation_context_and_user_id", unique: true
    t.index ["participation_context_type", "participation_context_id"], name: "index_poll_responses_on_participation_context"
    t.index ["user_id"], name: "index_polls_responses_on_user_id"
  end

  create_table "project_files", id: :uuid, default: -> { "gen_random_uuid()" }, force: :cascade do |t|
    t.uuid "project_id"
    t.string "file"
    t.integer "ordering"
    t.datetime "created_at", null: false
    t.datetime "updated_at", null: false
    t.string "name"
    t.index ["project_id"], name: "index_project_files_on_project_id"
  end

  create_table "project_folders_files", id: :uuid, default: -> { "gen_random_uuid()" }, force: :cascade do |t|
    t.uuid "project_folder_id"
    t.string "file"
    t.string "name"
    t.integer "ordering"
    t.datetime "created_at", precision: 6, null: false
    t.datetime "updated_at", precision: 6, null: false
    t.index ["project_folder_id"], name: "index_project_folders_files_on_project_folder_id"
  end

  create_table "project_folders_folders", id: :uuid, default: -> { "gen_random_uuid()" }, force: :cascade do |t|
    t.jsonb "title_multiloc"
    t.jsonb "description_multiloc"
    t.jsonb "description_preview_multiloc"
    t.string "header_bg"
    t.string "slug"
    t.datetime "created_at", precision: 6, null: false
    t.datetime "updated_at", precision: 6, null: false
    t.index ["slug"], name: "index_project_folders_folders_on_slug"
  end

  create_table "project_folders_images", id: :uuid, default: -> { "gen_random_uuid()" }, force: :cascade do |t|
    t.uuid "project_folder_id"
    t.string "image"
    t.integer "ordering"
    t.datetime "created_at", precision: 6, null: false
    t.datetime "updated_at", precision: 6, null: false
    t.index ["project_folder_id"], name: "index_project_folders_images_on_project_folder_id"
  end

  create_table "project_images", id: :uuid, default: -> { "gen_random_uuid()" }, force: :cascade do |t|
    t.uuid "project_id"
    t.string "image"
    t.integer "ordering"
    t.datetime "created_at", null: false
    t.datetime "updated_at", null: false
    t.index ["project_id"], name: "index_project_images_on_project_id"
  end

  create_table "projects", id: :uuid, default: -> { "gen_random_uuid()" }, force: :cascade do |t|
    t.jsonb "title_multiloc", default: {}
    t.jsonb "description_multiloc", default: {}
    t.string "slug"
    t.datetime "created_at", null: false
    t.datetime "updated_at", null: false
    t.string "header_bg"
    t.integer "ideas_count", default: 0, null: false
    t.string "visible_to", default: "public", null: false
    t.jsonb "description_preview_multiloc", default: {}
    t.string "presentation_mode", default: "card"
    t.string "participation_method", default: "ideation"
    t.boolean "posting_enabled", default: true
    t.boolean "commenting_enabled", default: true
    t.boolean "voting_enabled", default: true, null: false
    t.string "upvoting_method", default: "unlimited", null: false
    t.integer "upvoting_limited_max", default: 10
    t.string "process_type", default: "timeline", null: false
    t.string "internal_role"
    t.string "survey_embed_url"
    t.string "survey_service"
    t.integer "max_budget"
    t.integer "comments_count", default: 0, null: false
    t.uuid "default_assignee_id"
    t.boolean "poll_anonymous", default: false, null: false
    t.boolean "downvoting_enabled", default: true, null: false
    t.string "ideas_order"
    t.string "input_term", default: "idea"
    t.integer "min_budget", default: 0
    t.string "downvoting_method", default: "unlimited", null: false
    t.integer "downvoting_limited_max", default: 10
    t.boolean "include_all_areas", default: false, null: false
    t.string "posting_method", default: "unlimited", null: false
    t.integer "posting_limited_max", default: 1
    t.index ["slug"], name: "index_projects_on_slug", unique: true
  end

  create_table "projects_allowed_input_topics", id: :uuid, default: -> { "uuid_generate_v4()" }, force: :cascade do |t|
    t.uuid "project_id"
    t.uuid "topic_id"
    t.datetime "created_at", precision: 6, null: false
    t.datetime "updated_at", precision: 6, null: false
    t.integer "ordering"
    t.index ["project_id"], name: "index_projects_allowed_input_topics_on_project_id"
    t.index ["topic_id"], name: "index_projects_allowed_input_topics_on_topic_id"
  end

  create_table "projects_topics", id: :uuid, default: -> { "gen_random_uuid()" }, force: :cascade do |t|
    t.uuid "topic_id", null: false
    t.uuid "project_id", null: false
    t.datetime "created_at", precision: 6, null: false
    t.datetime "updated_at", precision: 6, null: false
    t.index ["project_id"], name: "index_projects_topics_on_project_id"
    t.index ["topic_id"], name: "index_projects_topics_on_topic_id"
  end

  create_table "public_api_api_clients", id: :uuid, default: -> { "gen_random_uuid()" }, force: :cascade do |t|
    t.string "name"
    t.string "secret"
    t.uuid "tenant_id"
    t.datetime "created_at", null: false
    t.datetime "updated_at", null: false
    t.index ["tenant_id"], name: "index_public_api_api_clients_on_tenant_id"
  end

  create_table "que_jobs", comment: "4", force: :cascade do |t|
    t.integer "priority", limit: 2, default: 100, null: false
    t.datetime "run_at", default: -> { "now()" }, null: false
    t.text "job_class", null: false
    t.integer "error_count", default: 0, null: false
    t.text "last_error_message"
    t.text "queue", default: "default", null: false
    t.text "last_error_backtrace"
    t.datetime "finished_at"
    t.datetime "expired_at"
    t.jsonb "args", default: [], null: false
    t.jsonb "data", default: {}, null: false
    t.index ["args"], name: "que_jobs_args_gin_idx", opclass: :jsonb_path_ops, using: :gin
    t.index ["data"], name: "que_jobs_data_gin_idx", opclass: :jsonb_path_ops, using: :gin
    t.index ["queue", "priority", "run_at", "id"], name: "que_poll_idx", where: "((finished_at IS NULL) AND (expired_at IS NULL))"
  end

  create_table "que_lockers", primary_key: "pid", id: :integer, default: nil, force: :cascade do |t|
    t.integer "worker_count", null: false
    t.integer "worker_priorities", null: false, array: true
    t.integer "ruby_pid", null: false
    t.text "ruby_hostname", null: false
    t.text "queues", null: false, array: true
    t.boolean "listening", null: false
  end

  create_table "que_values", primary_key: "key", id: :text, force: :cascade do |t|
    t.jsonb "value", default: {}, null: false
  end

  create_table "report_builder_reports", id: :uuid, default: -> { "gen_random_uuid()" }, force: :cascade do |t|
    t.string "name", null: false
    t.uuid "owner_id", null: false
    t.datetime "created_at", precision: 6, null: false
    t.datetime "updated_at", precision: 6, null: false
    t.index ["name"], name: "index_report_builder_reports_on_name", unique: true
    t.index ["owner_id"], name: "index_report_builder_reports_on_owner_id"
  end

  create_table "spam_reports", id: :uuid, default: -> { "gen_random_uuid()" }, force: :cascade do |t|
    t.uuid "spam_reportable_id", null: false
    t.string "spam_reportable_type", null: false
    t.datetime "reported_at", null: false
    t.string "reason_code"
    t.string "other_reason"
    t.uuid "user_id"
    t.datetime "created_at", null: false
    t.datetime "updated_at", null: false
    t.index ["reported_at"], name: "index_spam_reports_on_reported_at"
    t.index ["spam_reportable_type", "spam_reportable_id"], name: "spam_reportable_index"
    t.index ["user_id"], name: "index_spam_reports_on_user_id"
  end

  create_table "static_page_files", id: :uuid, default: -> { "gen_random_uuid()" }, force: :cascade do |t|
    t.uuid "static_page_id"
    t.string "file"
    t.integer "ordering"
    t.string "name"
    t.datetime "created_at", null: false
    t.datetime "updated_at", null: false
    t.index ["static_page_id"], name: "index_static_page_files_on_static_page_id"
  end

  create_table "static_pages", id: :uuid, default: -> { "gen_random_uuid()" }, force: :cascade do |t|
    t.jsonb "title_multiloc", default: {}
    t.string "slug"
    t.datetime "created_at", null: false
    t.datetime "updated_at", null: false
    t.string "code", null: false
    t.jsonb "top_info_section_multiloc", default: {}, null: false
    t.boolean "banner_enabled", default: false, null: false
    t.string "banner_layout", default: "full_width_banner_layout", null: false
    t.string "banner_overlay_color"
    t.integer "banner_overlay_opacity"
    t.jsonb "banner_cta_button_multiloc", default: {}, null: false
    t.string "banner_cta_button_type", default: "no_button", null: false
    t.string "banner_cta_button_url"
    t.jsonb "banner_header_multiloc", default: {}, null: false
    t.jsonb "banner_subheader_multiloc", default: {}, null: false
    t.boolean "top_info_section_enabled", default: false, null: false
    t.boolean "files_section_enabled", default: false, null: false
    t.boolean "projects_enabled", default: false, null: false
    t.string "projects_filter_type", default: "no_filter", null: false
    t.boolean "events_widget_enabled", default: false, null: false
    t.boolean "bottom_info_section_enabled", default: false, null: false
    t.jsonb "bottom_info_section_multiloc", default: {}, null: false
    t.string "header_bg"
    t.index ["code"], name: "index_static_pages_on_code"
    t.index ["slug"], name: "index_static_pages_on_slug", unique: true
  end

  create_table "static_pages_topics", id: :uuid, default: -> { "gen_random_uuid()" }, force: :cascade do |t|
    t.uuid "topic_id", null: false
    t.uuid "static_page_id", null: false
    t.datetime "created_at", precision: 6, null: false
    t.datetime "updated_at", precision: 6, null: false
    t.index ["static_page_id"], name: "index_static_pages_topics_on_static_page_id"
    t.index ["topic_id"], name: "index_static_pages_topics_on_topic_id"
  end

  create_table "surveys_responses", id: :uuid, default: -> { "gen_random_uuid()" }, force: :cascade do |t|
    t.uuid "participation_context_id", null: false
    t.string "participation_context_type", null: false
    t.string "survey_service", null: false
    t.string "external_survey_id", null: false
    t.string "external_response_id", null: false
    t.uuid "user_id"
    t.datetime "started_at"
    t.datetime "submitted_at", null: false
    t.jsonb "answers", default: {}
    t.datetime "created_at", null: false
    t.datetime "updated_at", null: false
    t.index ["participation_context_type", "participation_context_id"], name: "index_surveys_responses_on_participation_context"
    t.index ["user_id"], name: "index_surveys_responses_on_user_id"
  end

  create_table "tenants", id: :uuid, default: -> { "gen_random_uuid()" }, force: :cascade do |t|
    t.string "name"
    t.string "host"
    t.jsonb "settings", default: {}
    t.datetime "created_at", null: false
    t.datetime "updated_at", null: false
    t.string "logo"
    t.string "favicon"
    t.jsonb "style", default: {}
    t.datetime "deleted_at"
    t.datetime "creation_finalized_at"
    t.index ["creation_finalized_at"], name: "index_tenants_on_creation_finalized_at"
    t.index ["deleted_at"], name: "index_tenants_on_deleted_at"
    t.index ["host"], name: "index_tenants_on_host"
  end

  create_table "text_images", id: :uuid, default: -> { "gen_random_uuid()" }, force: :cascade do |t|
    t.string "imageable_type", null: false
    t.uuid "imageable_id", null: false
    t.string "imageable_field"
    t.string "image"
    t.datetime "created_at", null: false
    t.datetime "updated_at", null: false
    t.string "text_reference", null: false
  end

  create_table "texting_campaigns", id: :uuid, default: -> { "gen_random_uuid()" }, force: :cascade do |t|
    t.string "phone_numbers", default: [], null: false, array: true
    t.text "message", null: false
    t.datetime "sent_at"
    t.string "status", null: false
    t.datetime "created_at", precision: 6, null: false
    t.datetime "updated_at", precision: 6, null: false
  end

  create_table "topics", id: :uuid, default: -> { "gen_random_uuid()" }, force: :cascade do |t|
    t.jsonb "title_multiloc", default: {}
    t.jsonb "description_multiloc", default: {}
    t.string "icon"
    t.datetime "created_at", null: false
    t.datetime "updated_at", null: false
    t.integer "ordering"
    t.string "code", default: "custom", null: false
  end

  create_table "user_custom_fields_representativeness_ref_distributions", id: :uuid, default: -> { "gen_random_uuid()" }, force: :cascade do |t|
    t.uuid "custom_field_id", null: false
    t.jsonb "distribution", null: false
    t.datetime "created_at", precision: 6, null: false
    t.datetime "updated_at", precision: 6, null: false
    t.string "type"
    t.index ["custom_field_id"], name: "index_ucf_representativeness_ref_distributions_on_custom_field"
  end

  create_table "users", id: :uuid, default: -> { "gen_random_uuid()" }, force: :cascade do |t|
    t.string "email"
    t.string "password_digest"
    t.string "slug"
    t.jsonb "roles", default: []
    t.string "reset_password_token"
    t.datetime "created_at", null: false
    t.datetime "updated_at", null: false
    t.string "avatar"
    t.string "first_name"
    t.string "last_name"
    t.string "locale"
    t.jsonb "bio_multiloc", default: {}
    t.boolean "cl1_migrated", default: false
    t.string "invite_status"
    t.jsonb "custom_field_values", default: {}
    t.datetime "registration_completed_at"
    t.boolean "verified", default: false, null: false
    t.datetime "email_confirmed_at"
    t.string "email_confirmation_code"
    t.integer "email_confirmation_retry_count", default: 0, null: false
    t.integer "email_confirmation_code_reset_count", default: 0, null: false
    t.datetime "email_confirmation_code_sent_at"
    t.boolean "confirmation_required", default: true, null: false
    t.datetime "block_start_at"
    t.string "block_reason"
    t.string "new_email"
<<<<<<< HEAD
=======
    t.datetime "block_end_at"
>>>>>>> 8705ff70
    t.index "lower((email)::text)", name: "users_unique_lower_email_idx", unique: true
    t.index ["email"], name: "index_users_on_email"
    t.index ["registration_completed_at"], name: "index_users_on_registration_completed_at"
    t.index ["slug"], name: "index_users_on_slug", unique: true
  end

  create_table "verification_verifications", id: :uuid, default: -> { "gen_random_uuid()" }, force: :cascade do |t|
    t.uuid "user_id"
    t.string "method_name", null: false
    t.string "hashed_uid", null: false
    t.boolean "active", default: true, null: false
    t.datetime "created_at", null: false
    t.datetime "updated_at", null: false
    t.index ["hashed_uid"], name: "index_verification_verifications_on_hashed_uid"
    t.index ["user_id"], name: "index_verification_verifications_on_user_id"
  end

  create_table "volunteering_causes", id: :uuid, default: -> { "gen_random_uuid()" }, force: :cascade do |t|
    t.uuid "participation_context_id", null: false
    t.string "participation_context_type", null: false
    t.jsonb "title_multiloc", default: {}, null: false
    t.jsonb "description_multiloc", default: {}, null: false
    t.integer "volunteers_count", default: 0, null: false
    t.string "image"
    t.integer "ordering", null: false
    t.datetime "created_at", precision: 6, null: false
    t.datetime "updated_at", precision: 6, null: false
    t.index ["ordering"], name: "index_volunteering_causes_on_ordering"
    t.index ["participation_context_type", "participation_context_id"], name: "index_volunteering_causes_on_participation_context"
  end

  create_table "volunteering_volunteers", id: :uuid, default: -> { "gen_random_uuid()" }, force: :cascade do |t|
    t.uuid "cause_id", null: false
    t.uuid "user_id", null: false
    t.datetime "created_at", precision: 6, null: false
    t.datetime "updated_at", precision: 6, null: false
    t.index ["cause_id", "user_id"], name: "index_volunteering_volunteers_on_cause_id_and_user_id", unique: true
    t.index ["user_id"], name: "index_volunteering_volunteers_on_user_id"
  end

  create_table "votes", id: :uuid, default: -> { "gen_random_uuid()" }, force: :cascade do |t|
    t.uuid "votable_id"
    t.string "votable_type"
    t.uuid "user_id"
    t.string "mode", null: false
    t.datetime "created_at", null: false
    t.datetime "updated_at", null: false
    t.index ["user_id"], name: "index_votes_on_user_id"
    t.index ["votable_type", "votable_id", "user_id"], name: "index_votes_on_votable_type_and_votable_id_and_user_id", unique: true
    t.index ["votable_type", "votable_id"], name: "index_votes_on_votable_type_and_votable_id"
  end

  add_foreign_key "activities", "users"
  add_foreign_key "analytics_dimension_locales_fact_visits", "analytics_dimension_locales", column: "dimension_locale_id"
  add_foreign_key "analytics_dimension_locales_fact_visits", "analytics_fact_visits", column: "fact_visit_id"
  add_foreign_key "analytics_dimension_projects_fact_visits", "analytics_fact_visits", column: "fact_visit_id"
  add_foreign_key "analytics_fact_visits", "analytics_dimension_dates", column: "dimension_date_first_action_id", primary_key: "date"
  add_foreign_key "analytics_fact_visits", "analytics_dimension_dates", column: "dimension_date_last_action_id", primary_key: "date"
  add_foreign_key "analytics_fact_visits", "analytics_dimension_referrer_types", column: "dimension_referrer_type_id"
  add_foreign_key "areas", "custom_field_options"
  add_foreign_key "areas_ideas", "areas"
  add_foreign_key "areas_ideas", "ideas"
  add_foreign_key "areas_initiatives", "areas"
  add_foreign_key "areas_initiatives", "initiatives"
  add_foreign_key "areas_projects", "areas"
  add_foreign_key "areas_projects", "projects"
  add_foreign_key "areas_static_pages", "areas"
  add_foreign_key "areas_static_pages", "static_pages"
  add_foreign_key "baskets", "users"
  add_foreign_key "baskets_ideas", "baskets"
  add_foreign_key "baskets_ideas", "ideas"
  add_foreign_key "comments", "users", column: "author_id"
  add_foreign_key "custom_field_options", "custom_fields"
  add_foreign_key "email_campaigns_campaign_email_commands", "users", column: "recipient_id"
  add_foreign_key "email_campaigns_campaigns", "users", column: "author_id"
  add_foreign_key "email_campaigns_campaigns_groups", "email_campaigns_campaigns", column: "campaign_id"
  add_foreign_key "email_campaigns_deliveries", "email_campaigns_campaigns", column: "campaign_id"
  add_foreign_key "event_files", "events"
  add_foreign_key "events", "projects"
  add_foreign_key "groups_permissions", "groups"
  add_foreign_key "groups_permissions", "permissions"
  add_foreign_key "groups_projects", "groups"
  add_foreign_key "groups_projects", "projects"
  add_foreign_key "idea_files", "ideas"
  add_foreign_key "idea_images", "ideas"
  add_foreign_key "ideas", "idea_statuses"
  add_foreign_key "ideas", "phases", column: "creation_phase_id"
  add_foreign_key "ideas", "projects"
  add_foreign_key "ideas", "users", column: "assignee_id"
  add_foreign_key "ideas", "users", column: "author_id"
  add_foreign_key "ideas_phases", "ideas"
  add_foreign_key "ideas_phases", "phases"
  add_foreign_key "ideas_topics", "ideas"
  add_foreign_key "ideas_topics", "topics"
  add_foreign_key "identities", "users"
  add_foreign_key "initiative_files", "initiatives"
  add_foreign_key "initiative_images", "initiatives"
  add_foreign_key "initiatives", "users", column: "assignee_id"
  add_foreign_key "initiatives", "users", column: "author_id"
  add_foreign_key "initiatives_topics", "initiatives"
  add_foreign_key "initiatives_topics", "topics"
  add_foreign_key "insights_categories", "insights_views", column: "view_id"
  add_foreign_key "insights_category_assignments", "insights_categories", column: "category_id"
  add_foreign_key "insights_data_sources", "insights_views", column: "view_id"
  add_foreign_key "insights_text_network_analysis_tasks_views", "insights_views", column: "view_id"
  add_foreign_key "insights_text_network_analysis_tasks_views", "nlp_text_network_analysis_tasks", column: "task_id"
  add_foreign_key "insights_text_networks", "insights_views", column: "view_id"
  add_foreign_key "insights_zeroshot_classification_tasks_categories", "insights_categories", column: "category_id"
  add_foreign_key "insights_zeroshot_classification_tasks_categories", "insights_zeroshot_classification_tasks", column: "task_id"
  add_foreign_key "insights_zeroshot_classification_tasks_inputs", "insights_zeroshot_classification_tasks", column: "task_id"
  add_foreign_key "invites", "users", column: "invitee_id"
  add_foreign_key "invites", "users", column: "inviter_id"
  add_foreign_key "maps_layers", "maps_map_configs", column: "map_config_id"
  add_foreign_key "maps_legend_items", "maps_map_configs", column: "map_config_id"
  add_foreign_key "memberships", "groups"
  add_foreign_key "memberships", "users"
  add_foreign_key "nav_bar_items", "static_pages"
  add_foreign_key "notifications", "comments"
  add_foreign_key "notifications", "flag_inappropriate_content_inappropriate_content_flags", column: "inappropriate_content_flag_id"
  add_foreign_key "notifications", "invites"
  add_foreign_key "notifications", "official_feedbacks"
  add_foreign_key "notifications", "phases"
  add_foreign_key "notifications", "projects"
  add_foreign_key "notifications", "spam_reports"
  add_foreign_key "notifications", "users", column: "initiating_user_id"
  add_foreign_key "notifications", "users", column: "recipient_id"
  add_foreign_key "official_feedbacks", "users"
  add_foreign_key "permissions_custom_fields", "custom_fields"
  add_foreign_key "permissions_custom_fields", "permissions"
  add_foreign_key "phase_files", "phases"
  add_foreign_key "phases", "projects"
  add_foreign_key "pins", "admin_publications"
  add_foreign_key "polls_options", "polls_questions", column: "question_id"
  add_foreign_key "polls_response_options", "polls_options", column: "option_id"
  add_foreign_key "polls_response_options", "polls_responses", column: "response_id"
  add_foreign_key "project_files", "projects"
  add_foreign_key "project_folders_files", "project_folders_folders", column: "project_folder_id"
  add_foreign_key "project_folders_images", "project_folders_folders", column: "project_folder_id"
  add_foreign_key "project_images", "projects"
  add_foreign_key "projects", "users", column: "default_assignee_id"
  add_foreign_key "projects_allowed_input_topics", "projects"
  add_foreign_key "projects_allowed_input_topics", "topics"
  add_foreign_key "projects_topics", "projects"
  add_foreign_key "projects_topics", "topics"
  add_foreign_key "public_api_api_clients", "tenants"
  add_foreign_key "report_builder_reports", "users", column: "owner_id"
  add_foreign_key "spam_reports", "users"
  add_foreign_key "static_page_files", "static_pages"
  add_foreign_key "static_pages_topics", "static_pages"
  add_foreign_key "static_pages_topics", "topics"
  add_foreign_key "user_custom_fields_representativeness_ref_distributions", "custom_fields"
  add_foreign_key "volunteering_volunteers", "volunteering_causes", column: "cause_id"
  add_foreign_key "votes", "users"

  create_view "idea_trending_infos", sql_definition: <<-SQL
      SELECT ideas.id AS idea_id,
      GREATEST(comments_at.last_comment_at, upvotes_at.last_upvoted_at, ideas.published_at) AS last_activity_at,
      to_timestamp(round((((GREATEST(((comments_at.comments_count)::double precision * comments_at.mean_comment_at), (0)::double precision) + GREATEST(((upvotes_at.upvotes_count)::double precision * upvotes_at.mean_upvoted_at), (0)::double precision)) + date_part('epoch'::text, ideas.published_at)) / (((GREATEST((comments_at.comments_count)::numeric, 0.0) + GREATEST((upvotes_at.upvotes_count)::numeric, 0.0)) + 1.0))::double precision))) AS mean_activity_at
     FROM ((ideas
       FULL JOIN ( SELECT comments.post_id AS idea_id,
              max(comments.created_at) AS last_comment_at,
              avg(date_part('epoch'::text, comments.created_at)) AS mean_comment_at,
              count(comments.post_id) AS comments_count
             FROM comments
            GROUP BY comments.post_id) comments_at ON ((ideas.id = comments_at.idea_id)))
       FULL JOIN ( SELECT votes.votable_id,
              max(votes.created_at) AS last_upvoted_at,
              avg(date_part('epoch'::text, votes.created_at)) AS mean_upvoted_at,
              count(votes.votable_id) AS upvotes_count
             FROM votes
            WHERE (((votes.mode)::text = 'up'::text) AND ((votes.votable_type)::text = 'Idea'::text))
            GROUP BY votes.votable_id) upvotes_at ON ((ideas.id = upvotes_at.votable_id)));
  SQL
  create_view "initiative_initiative_statuses", sql_definition: <<-SQL
      SELECT initiative_status_changes.initiative_id,
      initiative_status_changes.initiative_status_id
     FROM (((initiatives
       JOIN ( SELECT initiative_status_changes_1.initiative_id,
              max(initiative_status_changes_1.created_at) AS last_status_changed_at
             FROM initiative_status_changes initiative_status_changes_1
            GROUP BY initiative_status_changes_1.initiative_id) initiatives_with_last_status_change ON ((initiatives.id = initiatives_with_last_status_change.initiative_id)))
       JOIN initiative_status_changes ON (((initiatives.id = initiative_status_changes.initiative_id) AND (initiatives_with_last_status_change.last_status_changed_at = initiative_status_changes.created_at))))
       JOIN initiative_statuses ON ((initiative_statuses.id = initiative_status_changes.initiative_status_id)));
  SQL
  create_view "union_posts", sql_definition: <<-SQL
      SELECT ideas.id,
      ideas.title_multiloc,
      ideas.body_multiloc,
      ideas.publication_status,
      ideas.published_at,
      ideas.author_id,
      ideas.created_at,
      ideas.updated_at,
      ideas.upvotes_count,
      ideas.location_point,
      ideas.location_description,
      ideas.comments_count,
      ideas.slug,
      ideas.official_feedbacks_count
     FROM ideas
  UNION ALL
   SELECT initiatives.id,
      initiatives.title_multiloc,
      initiatives.body_multiloc,
      initiatives.publication_status,
      initiatives.published_at,
      initiatives.author_id,
      initiatives.created_at,
      initiatives.updated_at,
      initiatives.upvotes_count,
      initiatives.location_point,
      initiatives.location_description,
      initiatives.comments_count,
      initiatives.slug,
      initiatives.official_feedbacks_count
     FROM initiatives;
  SQL
  create_view "moderation_moderations", sql_definition: <<-SQL
      SELECT ideas.id,
      'Idea'::text AS moderatable_type,
      NULL::text AS post_type,
      NULL::uuid AS post_id,
      NULL::text AS post_slug,
      NULL::jsonb AS post_title_multiloc,
      projects.id AS project_id,
      projects.slug AS project_slug,
      projects.title_multiloc AS project_title_multiloc,
      ideas.title_multiloc AS content_title_multiloc,
      ideas.body_multiloc AS content_body_multiloc,
      ideas.slug AS content_slug,
      ideas.published_at AS created_at,
      moderation_moderation_statuses.status AS moderation_status
     FROM ((ideas
       LEFT JOIN moderation_moderation_statuses ON ((moderation_moderation_statuses.moderatable_id = ideas.id)))
       LEFT JOIN projects ON ((projects.id = ideas.project_id)))
  UNION ALL
   SELECT initiatives.id,
      'Initiative'::text AS moderatable_type,
      NULL::text AS post_type,
      NULL::uuid AS post_id,
      NULL::text AS post_slug,
      NULL::jsonb AS post_title_multiloc,
      NULL::uuid AS project_id,
      NULL::character varying AS project_slug,
      NULL::jsonb AS project_title_multiloc,
      initiatives.title_multiloc AS content_title_multiloc,
      initiatives.body_multiloc AS content_body_multiloc,
      initiatives.slug AS content_slug,
      initiatives.published_at AS created_at,
      moderation_moderation_statuses.status AS moderation_status
     FROM (initiatives
       LEFT JOIN moderation_moderation_statuses ON ((moderation_moderation_statuses.moderatable_id = initiatives.id)))
  UNION ALL
   SELECT comments.id,
      'Comment'::text AS moderatable_type,
      'Idea'::text AS post_type,
      ideas.id AS post_id,
      ideas.slug AS post_slug,
      ideas.title_multiloc AS post_title_multiloc,
      projects.id AS project_id,
      projects.slug AS project_slug,
      projects.title_multiloc AS project_title_multiloc,
      NULL::jsonb AS content_title_multiloc,
      comments.body_multiloc AS content_body_multiloc,
      NULL::character varying AS content_slug,
      comments.created_at,
      moderation_moderation_statuses.status AS moderation_status
     FROM (((comments
       LEFT JOIN moderation_moderation_statuses ON ((moderation_moderation_statuses.moderatable_id = comments.id)))
       LEFT JOIN ideas ON ((ideas.id = comments.post_id)))
       LEFT JOIN projects ON ((projects.id = ideas.project_id)))
    WHERE ((comments.post_type)::text = 'Idea'::text)
  UNION ALL
   SELECT comments.id,
      'Comment'::text AS moderatable_type,
      'Initiative'::text AS post_type,
      initiatives.id AS post_id,
      initiatives.slug AS post_slug,
      initiatives.title_multiloc AS post_title_multiloc,
      NULL::uuid AS project_id,
      NULL::character varying AS project_slug,
      NULL::jsonb AS project_title_multiloc,
      NULL::jsonb AS content_title_multiloc,
      comments.body_multiloc AS content_body_multiloc,
      NULL::character varying AS content_slug,
      comments.created_at,
      moderation_moderation_statuses.status AS moderation_status
     FROM ((comments
       LEFT JOIN moderation_moderation_statuses ON ((moderation_moderation_statuses.moderatable_id = comments.id)))
       LEFT JOIN initiatives ON ((initiatives.id = comments.post_id)))
    WHERE ((comments.post_type)::text = 'Initiative'::text);
  SQL
  create_view "analytics_dimension_projects", sql_definition: <<-SQL
      SELECT projects.id,
      projects.title_multiloc
     FROM projects;
  SQL
  create_view "analytics_build_feedbacks", sql_definition: <<-SQL
      SELECT a.post_id,
      min(a.feedback_first_date) AS feedback_first_date,
      max(a.feedback_official) AS feedback_official,
      max(a.feedback_status_change) AS feedback_status_change
     FROM ( SELECT activities.item_id AS post_id,
              min(activities.created_at) AS feedback_first_date,
              0 AS feedback_official,
              1 AS feedback_status_change
             FROM activities
            WHERE (((activities.action)::text = 'changed_status'::text) AND ((activities.item_type)::text = ANY (ARRAY[('Idea'::character varying)::text, ('Initiative'::character varying)::text])))
            GROUP BY activities.item_id
          UNION ALL
           SELECT official_feedbacks.post_id,
              min(official_feedbacks.created_at) AS feedback_first_date,
              1 AS feedback_official,
              0 AS feedback_status_change
             FROM official_feedbacks
            GROUP BY official_feedbacks.post_id) a
    GROUP BY a.post_id;
  SQL
  create_view "analytics_fact_email_deliveries", sql_definition: <<-SQL
      SELECT ecd.id,
      (ecd.sent_at)::date AS dimension_date_sent_id,
      ecd.campaign_id,
      ((ecc.type)::text <> 'EmailCampaigns::Campaigns::Manual'::text) AS automated
     FROM (email_campaigns_deliveries ecd
       JOIN email_campaigns_campaigns ecc ON ((ecc.id = ecd.campaign_id)));
  SQL
  create_view "analytics_dimension_statuses", sql_definition: <<-SQL
      SELECT idea_statuses.id,
      idea_statuses.title_multiloc,
      idea_statuses.code,
      idea_statuses.color
     FROM idea_statuses
  UNION ALL
   SELECT initiative_statuses.id,
      initiative_statuses.title_multiloc,
      initiative_statuses.code,
      initiative_statuses.color
     FROM initiative_statuses;
  SQL
  create_view "analytics_fact_registrations", sql_definition: <<-SQL
      SELECT u.id,
      u.id AS dimension_user_id,
      (u.registration_completed_at)::date AS dimension_date_registration_id,
      (i.created_at)::date AS dimension_date_invited_id,
      (i.accepted_at)::date AS dimension_date_accepted_id
     FROM (users u
       LEFT JOIN invites i ON ((i.invitee_id = u.id)));
  SQL
  create_view "analytics_dimension_users", sql_definition: <<-SQL
      SELECT users.id,
      COALESCE(((users.roles -> 0) ->> 'type'::text), 'citizen'::text) AS role,
      users.invite_status
     FROM users;
  SQL
  create_view "analytics_fact_events", sql_definition: <<-SQL
      SELECT events.id,
      events.project_id AS dimension_project_id,
      (events.created_at)::date AS dimension_date_created_id,
      (events.start_at)::date AS dimension_date_start_id,
      (events.end_at)::date AS dimension_date_end_id
     FROM events;
  SQL
  create_view "analytics_fact_project_statuses", sql_definition: <<-SQL
      WITH finished_statuses_for_timeline_projects AS (
           SELECT phases.project_id,
              ((max(phases.end_at) + 1))::timestamp without time zone AS "timestamp"
             FROM phases
            GROUP BY phases.project_id
           HAVING (max(phases.end_at) < now())
          )
   SELECT ap.publication_id AS dimension_project_id,
      ap.publication_status AS status,
      ((((p.process_type)::text = 'continuous'::text) AND ((ap.publication_status)::text = 'archived'::text)) OR ((fsftp.project_id IS NOT NULL) AND ((ap.publication_status)::text <> 'draft'::text))) AS finished,
      COALESCE(fsftp."timestamp", ap.updated_at) AS "timestamp",
      COALESCE((fsftp."timestamp")::date, (ap.updated_at)::date) AS dimension_date_id
     FROM ((admin_publications ap
       LEFT JOIN projects p ON ((ap.publication_id = p.id)))
       LEFT JOIN finished_statuses_for_timeline_projects fsftp ON ((fsftp.project_id = ap.publication_id)))
    WHERE ((ap.publication_type)::text = 'Project'::text);
  SQL
  create_view "analytics_fact_posts", sql_definition: <<-SQL
      SELECT i.id,
      i.author_id AS user_id,
      i.project_id AS dimension_project_id,
      adt.id AS dimension_type_id,
      (i.created_at)::date AS dimension_date_created_id,
      (abf.feedback_first_date)::date AS dimension_date_first_feedback_id,
      i.idea_status_id AS dimension_status_id,
      (abf.feedback_first_date - i.created_at) AS feedback_time_taken,
      COALESCE(abf.feedback_official, 0) AS feedback_official,
      COALESCE(abf.feedback_status_change, 0) AS feedback_status_change,
          CASE
              WHEN (abf.feedback_first_date IS NULL) THEN 1
              ELSE 0
          END AS feedback_none,
      (i.upvotes_count + i.downvotes_count) AS votes_count,
      i.upvotes_count,
      i.downvotes_count,
      i.publication_status
     FROM ((ideas i
       JOIN analytics_dimension_types adt ON (((adt.name)::text = 'idea'::text)))
       LEFT JOIN analytics_build_feedbacks abf ON ((abf.post_id = i.id)))
  UNION ALL
   SELECT i.id,
      i.author_id AS user_id,
      NULL::uuid AS dimension_project_id,
      adt.id AS dimension_type_id,
      (i.created_at)::date AS dimension_date_created_id,
      (abf.feedback_first_date)::date AS dimension_date_first_feedback_id,
      isc.initiative_status_id AS dimension_status_id,
      (abf.feedback_first_date - i.created_at) AS feedback_time_taken,
      COALESCE(abf.feedback_official, 0) AS feedback_official,
      COALESCE(abf.feedback_status_change, 0) AS feedback_status_change,
          CASE
              WHEN (abf.feedback_first_date IS NULL) THEN 1
              ELSE 0
          END AS feedback_none,
      (i.upvotes_count + i.downvotes_count) AS votes_count,
      i.upvotes_count,
      i.downvotes_count,
      i.publication_status
     FROM (((initiatives i
       JOIN analytics_dimension_types adt ON (((adt.name)::text = 'initiative'::text)))
       LEFT JOIN analytics_build_feedbacks abf ON ((abf.post_id = i.id)))
       LEFT JOIN initiative_status_changes isc ON (((isc.initiative_id = i.id) AND (isc.updated_at = ( SELECT max(isc_.updated_at) AS max
             FROM initiative_status_changes isc_
            WHERE (isc_.initiative_id = i.id))))));
  SQL
  create_view "analytics_fact_participations", sql_definition: <<-SQL
      SELECT i.id,
      i.author_id AS dimension_user_id,
      i.project_id AS dimension_project_id,
          CASE
              WHEN (((pr.participation_method)::text = 'native_survey'::text) OR ((ph.participation_method)::text = 'native_survey'::text)) THEN survey.id
              ELSE idea.id
          END AS dimension_type_id,
      (i.created_at)::date AS dimension_date_created_id,
      (i.upvotes_count + i.downvotes_count) AS votes_count,
      i.upvotes_count,
      i.downvotes_count
     FROM ((((ideas i
       LEFT JOIN projects pr ON ((pr.id = i.project_id)))
       LEFT JOIN phases ph ON ((ph.id = i.creation_phase_id)))
       JOIN analytics_dimension_types idea ON (((idea.name)::text = 'idea'::text)))
       LEFT JOIN analytics_dimension_types survey ON (((survey.name)::text = 'survey'::text)))
  UNION ALL
   SELECT i.id,
      i.author_id AS dimension_user_id,
      NULL::uuid AS dimension_project_id,
      adt.id AS dimension_type_id,
      (i.created_at)::date AS dimension_date_created_id,
      (i.upvotes_count + i.downvotes_count) AS votes_count,
      i.upvotes_count,
      i.downvotes_count
     FROM (initiatives i
       JOIN analytics_dimension_types adt ON (((adt.name)::text = 'initiative'::text)))
  UNION ALL
   SELECT c.id,
      c.author_id AS dimension_user_id,
      i.project_id AS dimension_project_id,
      adt.id AS dimension_type_id,
      (c.created_at)::date AS dimension_date_created_id,
      (c.upvotes_count + c.downvotes_count) AS votes_count,
      c.upvotes_count,
      c.downvotes_count
     FROM ((comments c
       JOIN analytics_dimension_types adt ON ((((adt.name)::text = 'comment'::text) AND ((adt.parent)::text = lower((c.post_type)::text)))))
       LEFT JOIN ideas i ON ((c.post_id = i.id)))
  UNION ALL
   SELECT v.id,
      v.user_id AS dimension_user_id,
      COALESCE(i.project_id, ic.project_id) AS dimension_project_id,
      adt.id AS dimension_type_id,
      (v.created_at)::date AS dimension_date_created_id,
      1 AS votes_count,
          CASE
              WHEN ((v.mode)::text = 'up'::text) THEN 1
              ELSE 0
          END AS upvotes_count,
          CASE
              WHEN ((v.mode)::text = 'down'::text) THEN 1
              ELSE 0
          END AS downvotes_count
     FROM ((((votes v
       JOIN analytics_dimension_types adt ON ((((adt.name)::text = 'vote'::text) AND ((adt.parent)::text = lower((v.votable_type)::text)))))
       LEFT JOIN ideas i ON ((i.id = v.votable_id)))
       LEFT JOIN comments c ON ((c.id = v.votable_id)))
       LEFT JOIN ideas ic ON ((ic.id = c.post_id)))
  UNION ALL
   SELECT pr.id,
      pr.user_id AS dimension_user_id,
      COALESCE(p.project_id, pr.participation_context_id) AS dimension_project_id,
      adt.id AS dimension_type_id,
      (pr.created_at)::date AS dimension_date_created_id,
      0 AS votes_count,
      0 AS upvotes_count,
      0 AS downvotes_count
     FROM ((polls_responses pr
       LEFT JOIN phases p ON ((p.id = pr.participation_context_id)))
       JOIN analytics_dimension_types adt ON (((adt.name)::text = 'poll'::text)))
  UNION ALL
   SELECT vv.id,
      vv.user_id AS dimension_user_id,
      COALESCE(p.project_id, vc.participation_context_id) AS dimension_project_id,
      adt.id AS dimension_type_id,
      (vv.created_at)::date AS dimension_date_created_id,
      0 AS votes_count,
      0 AS upvotes_count,
      0 AS downvotes_count
     FROM (((volunteering_volunteers vv
       LEFT JOIN volunteering_causes vc ON ((vc.id = vv.cause_id)))
       LEFT JOIN phases p ON ((p.id = vc.participation_context_id)))
       JOIN analytics_dimension_types adt ON (((adt.name)::text = 'volunteer'::text)));
  SQL
end<|MERGE_RESOLUTION|>--- conflicted
+++ resolved
@@ -1306,10 +1306,7 @@
     t.datetime "block_start_at"
     t.string "block_reason"
     t.string "new_email"
-<<<<<<< HEAD
-=======
     t.datetime "block_end_at"
->>>>>>> 8705ff70
     t.index "lower((email)::text)", name: "users_unique_lower_email_idx", unique: true
     t.index ["email"], name: "index_users_on_email"
     t.index ["registration_completed_at"], name: "index_users_on_registration_completed_at"
