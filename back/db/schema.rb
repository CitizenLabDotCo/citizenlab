# This file is auto-generated from the current state of the database. Instead
# of editing this file, please use the migrations feature of Active Record to
# incrementally modify your database, and then regenerate this schema definition.
#
# This file is the source Rails uses to define your schema when running `bin/rails
# db:schema:load`. When creating a new database, `bin/rails db:schema:load` tends to
# be faster and is potentially less error prone than running all of your
# migrations from scratch. Old migrations may fail to apply correctly if those
# migrations use external dependencies or application code.
#
# It's strongly recommended that you check this file into your version control system.

<<<<<<< HEAD
ActiveRecord::Schema[7.0].define(version: 2023_08_15_119289) do
=======
ActiveRecord::Schema[7.0].define(version: 2023_08_14_115846) do
>>>>>>> 20074573
  # These are extensions that must be enabled in order to support this database
  enable_extension "pgcrypto"
  enable_extension "plpgsql"
  enable_extension "postgis"
  enable_extension "uuid-ossp"

  create_table "activities", id: :uuid, default: -> { "gen_random_uuid()" }, force: :cascade do |t|
    t.string "item_type", null: false
    t.uuid "item_id", null: false
    t.string "action", null: false
    t.jsonb "payload", default: {}, null: false
    t.uuid "user_id"
    t.datetime "acted_at", precision: nil, null: false
    t.datetime "created_at", precision: nil, null: false
    t.uuid "project_id"
    t.index ["acted_at"], name: "index_activities_on_acted_at"
    t.index ["action"], name: "index_activities_on_action"
    t.index ["item_type", "item_id"], name: "index_activities_on_item"
    t.index ["project_id"], name: "index_activities_on_project_id"
    t.index ["user_id"], name: "index_activities_on_user_id"
  end

  create_table "admin_publications", id: :uuid, default: -> { "gen_random_uuid()" }, force: :cascade do |t|
    t.uuid "parent_id"
    t.integer "lft", null: false
    t.integer "rgt", null: false
    t.integer "ordering"
    t.string "publication_status", default: "published", null: false
    t.uuid "publication_id"
    t.string "publication_type"
    t.datetime "created_at", null: false
    t.datetime "updated_at", null: false
    t.integer "depth", default: 0, null: false
    t.boolean "children_allowed", default: true, null: false
    t.integer "children_count", default: 0, null: false
    t.index ["depth"], name: "index_admin_publications_on_depth"
    t.index ["lft"], name: "index_admin_publications_on_lft"
    t.index ["ordering"], name: "index_admin_publications_on_ordering"
    t.index ["parent_id"], name: "index_admin_publications_on_parent_id"
    t.index ["publication_type", "publication_id"], name: "index_admin_publications_on_publication_type_and_publication_id"
    t.index ["rgt"], name: "index_admin_publications_on_rgt"
  end

  create_table "analysis_analyses", id: :uuid, default: -> { "gen_random_uuid()" }, force: :cascade do |t|
    t.uuid "project_id"
    t.uuid "phase_id"
    t.datetime "created_at", null: false
    t.datetime "updated_at", null: false
    t.index ["phase_id"], name: "index_analysis_analyses_on_phase_id"
    t.index ["project_id"], name: "index_analysis_analyses_on_project_id"
  end

  create_table "analysis_analyses_custom_fields", id: :uuid, default: -> { "gen_random_uuid()" }, force: :cascade do |t|
    t.uuid "analysis_id"
    t.uuid "custom_field_id"
    t.datetime "created_at", null: false
    t.datetime "updated_at", null: false
    t.index ["analysis_id", "custom_field_id"], name: "index_analysis_analyses_custom_fields", unique: true
    t.index ["analysis_id"], name: "index_analysis_analyses_custom_fields_on_analysis_id"
    t.index ["custom_field_id"], name: "index_analysis_analyses_custom_fields_on_custom_field_id"
  end

  create_table "analysis_background_tasks", id: :uuid, default: -> { "gen_random_uuid()" }, force: :cascade do |t|
    t.uuid "analysis_id", null: false
    t.string "type", null: false
    t.string "state", null: false
    t.float "progress"
    t.datetime "started_at"
    t.datetime "ended_at"
    t.string "auto_tagging_method"
    t.datetime "created_at", null: false
    t.datetime "updated_at", null: false
    t.index ["analysis_id"], name: "index_analysis_background_tasks_on_analysis_id"
  end

  create_table "analysis_summaries", id: :uuid, default: -> { "gen_random_uuid()" }, force: :cascade do |t|
    t.uuid "analysis_id", null: false
    t.uuid "background_task_id", null: false
    t.text "summary"
    t.text "prompt"
    t.string "summarization_method", null: false
    t.jsonb "filters", default: {}, null: false
    t.datetime "created_at", null: false
    t.datetime "updated_at", null: false
    t.float "accuracy"
    t.jsonb "inputs_ids"
    t.index ["analysis_id"], name: "index_analysis_summaries_on_analysis_id"
    t.index ["background_task_id"], name: "index_analysis_summaries_on_background_task_id"
  end

  create_table "analysis_taggings", id: :uuid, default: -> { "gen_random_uuid()" }, force: :cascade do |t|
    t.uuid "tag_id", null: false
    t.uuid "input_id", null: false
    t.datetime "created_at", null: false
    t.datetime "updated_at", null: false
    t.index ["input_id"], name: "index_analysis_taggings_on_input_id"
    t.index ["tag_id", "input_id"], name: "index_analysis_taggings_on_tag_id_and_input_id", unique: true
    t.index ["tag_id"], name: "index_analysis_taggings_on_tag_id"
  end

  create_table "analysis_tags", id: :uuid, default: -> { "gen_random_uuid()" }, force: :cascade do |t|
    t.string "name", null: false
    t.string "tag_type", null: false
    t.uuid "analysis_id", null: false
    t.datetime "created_at", null: false
    t.datetime "updated_at", null: false
    t.index ["analysis_id", "name"], name: "index_analysis_tags_on_analysis_id_and_name", unique: true
    t.index ["analysis_id"], name: "index_analysis_tags_on_analysis_id"
  end

  create_table "analytics_dimension_dates", primary_key: "date", id: :date, force: :cascade do |t|
    t.string "year"
    t.string "month"
    t.date "week"
  end

  create_table "analytics_dimension_locales", id: :uuid, default: -> { "gen_random_uuid()" }, force: :cascade do |t|
    t.string "name", null: false
    t.index ["name"], name: "index_analytics_dimension_locales_on_name", unique: true
  end

  create_table "analytics_dimension_locales_fact_visits", id: false, force: :cascade do |t|
    t.uuid "dimension_locale_id"
    t.uuid "fact_visit_id"
    t.index ["dimension_locale_id", "fact_visit_id"], name: "i_analytics_dim_locales_fact_visits_on_locale_and_visit_ids", unique: true
    t.index ["dimension_locale_id"], name: "i_l_v_locale"
    t.index ["fact_visit_id"], name: "i_l_v_visit"
  end

  create_table "analytics_dimension_projects_fact_visits", id: false, force: :cascade do |t|
    t.uuid "dimension_project_id"
    t.uuid "fact_visit_id"
    t.index ["dimension_project_id", "fact_visit_id"], name: "i_analytics_dim_projects_fact_visits_on_project_and_visit_ids", unique: true
    t.index ["dimension_project_id"], name: "i_p_v_project"
    t.index ["fact_visit_id"], name: "i_p_v_visit"
  end

  create_table "analytics_dimension_referrer_types", id: :uuid, default: -> { "gen_random_uuid()" }, force: :cascade do |t|
    t.string "key", null: false
    t.string "name", null: false
    t.index ["key"], name: "i_d_referrer_key", unique: true
  end

  create_table "analytics_dimension_types", id: :uuid, default: -> { "gen_random_uuid()" }, force: :cascade do |t|
    t.string "name"
    t.string "parent"
    t.index ["name", "parent"], name: "index_analytics_dimension_types_on_name_and_parent", unique: true
  end

  create_table "analytics_fact_visits", id: :uuid, default: -> { "gen_random_uuid()" }, force: :cascade do |t|
    t.string "visitor_id", null: false
    t.uuid "dimension_user_id"
    t.uuid "dimension_referrer_type_id", null: false
    t.date "dimension_date_first_action_id", null: false
    t.date "dimension_date_last_action_id", null: false
    t.integer "duration", null: false
    t.integer "pages_visited", null: false
    t.boolean "returning_visitor", default: false, null: false
    t.string "referrer_name"
    t.string "referrer_url"
    t.integer "matomo_visit_id", null: false
    t.datetime "matomo_last_action_time", precision: nil, null: false
    t.index ["dimension_date_first_action_id"], name: "i_v_first_action"
    t.index ["dimension_date_last_action_id"], name: "i_v_last_action"
    t.index ["dimension_referrer_type_id"], name: "i_v_referrer_type"
    t.index ["dimension_user_id"], name: "i_v_user"
    t.index ["matomo_last_action_time"], name: "i_v_timestamp"
    t.index ["matomo_visit_id"], name: "i_v_matomo_visit", unique: true
  end

  create_table "app_configurations", id: :uuid, default: -> { "gen_random_uuid()" }, force: :cascade do |t|
    t.string "name"
    t.string "host"
    t.string "logo"
    t.string "favicon"
    t.jsonb "settings", default: {}
    t.datetime "created_at", null: false
    t.datetime "updated_at", null: false
    t.jsonb "style", default: {}
  end

  create_table "areas", id: :uuid, default: -> { "gen_random_uuid()" }, force: :cascade do |t|
    t.jsonb "title_multiloc", default: {}
    t.jsonb "description_multiloc", default: {}
    t.datetime "created_at", precision: nil, null: false
    t.datetime "updated_at", precision: nil, null: false
    t.integer "ordering"
    t.uuid "custom_field_option_id"
    t.index ["custom_field_option_id"], name: "index_areas_on_custom_field_option_id"
  end

  create_table "areas_ideas", id: :uuid, default: -> { "uuid_generate_v4()" }, force: :cascade do |t|
    t.uuid "area_id"
    t.uuid "idea_id"
    t.index ["area_id"], name: "index_areas_ideas_on_area_id"
    t.index ["idea_id", "area_id"], name: "index_areas_ideas_on_idea_id_and_area_id", unique: true
    t.index ["idea_id"], name: "index_areas_ideas_on_idea_id"
  end

  create_table "areas_initiatives", id: :uuid, default: -> { "gen_random_uuid()" }, force: :cascade do |t|
    t.uuid "area_id"
    t.uuid "initiative_id"
    t.index ["area_id"], name: "index_areas_initiatives_on_area_id"
    t.index ["initiative_id", "area_id"], name: "index_areas_initiatives_on_initiative_id_and_area_id", unique: true
    t.index ["initiative_id"], name: "index_areas_initiatives_on_initiative_id"
  end

  create_table "areas_projects", id: :uuid, default: -> { "uuid_generate_v4()" }, force: :cascade do |t|
    t.uuid "area_id"
    t.uuid "project_id"
    t.index ["area_id"], name: "index_areas_projects_on_area_id"
    t.index ["project_id"], name: "index_areas_projects_on_project_id"
  end

  create_table "areas_static_pages", force: :cascade do |t|
    t.uuid "area_id", null: false
    t.uuid "static_page_id", null: false
    t.datetime "created_at", null: false
    t.datetime "updated_at", null: false
    t.index ["area_id"], name: "index_areas_static_pages_on_area_id"
    t.index ["static_page_id"], name: "index_areas_static_pages_on_static_page_id"
  end

  create_table "baskets", id: :uuid, default: -> { "gen_random_uuid()" }, force: :cascade do |t|
    t.datetime "submitted_at", precision: nil
    t.uuid "user_id"
    t.uuid "participation_context_id"
    t.string "participation_context_type"
    t.datetime "created_at", precision: nil, null: false
    t.datetime "updated_at", precision: nil, null: false
    t.index ["submitted_at"], name: "index_baskets_on_submitted_at"
    t.index ["user_id"], name: "index_baskets_on_user_id"
  end

  create_table "baskets_ideas", id: :uuid, default: -> { "gen_random_uuid()" }, force: :cascade do |t|
    t.uuid "basket_id"
    t.uuid "idea_id"
    t.datetime "created_at", precision: nil, null: false
    t.datetime "updated_at", precision: nil, null: false
    t.integer "votes", default: 1, null: false
    t.index ["basket_id", "idea_id"], name: "index_baskets_ideas_on_basket_id_and_idea_id", unique: true
    t.index ["idea_id"], name: "index_baskets_ideas_on_idea_id"
  end

  create_table "comments", id: :uuid, default: -> { "gen_random_uuid()" }, force: :cascade do |t|
    t.uuid "author_id"
    t.uuid "post_id"
    t.uuid "parent_id"
    t.integer "lft", null: false
    t.integer "rgt", null: false
    t.jsonb "body_multiloc", default: {}
    t.datetime "created_at", precision: nil, null: false
    t.datetime "updated_at", precision: nil, null: false
    t.integer "likes_count", default: 0, null: false
    t.integer "dislikes_count", default: 0, null: false
    t.string "publication_status", default: "published", null: false
    t.datetime "body_updated_at", precision: nil
    t.integer "children_count", default: 0, null: false
    t.string "post_type"
    t.string "author_hash"
    t.boolean "anonymous", default: false, null: false
    t.index ["author_id"], name: "index_comments_on_author_id"
    t.index ["created_at"], name: "index_comments_on_created_at"
    t.index ["lft"], name: "index_comments_on_lft"
    t.index ["parent_id"], name: "index_comments_on_parent_id"
    t.index ["post_id", "post_type"], name: "index_comments_on_post_id_and_post_type"
    t.index ["post_id"], name: "index_comments_on_post_id"
    t.index ["rgt"], name: "index_comments_on_rgt"
  end

  create_table "common_passwords", id: :uuid, default: -> { "gen_random_uuid()" }, force: :cascade do |t|
    t.string "password"
    t.index ["password"], name: "index_common_passwords_on_password"
  end

  create_table "content_builder_layout_images", id: :uuid, default: -> { "gen_random_uuid()" }, force: :cascade do |t|
    t.string "image"
    t.string "code"
    t.datetime "created_at", null: false
    t.datetime "updated_at", null: false
  end

  create_table "content_builder_layouts", id: :uuid, default: -> { "gen_random_uuid()" }, force: :cascade do |t|
    t.jsonb "craftjs_jsonmultiloc", default: {}
    t.string "content_buildable_type", null: false
    t.uuid "content_buildable_id", null: false
    t.string "code", null: false
    t.boolean "enabled", default: false, null: false
    t.datetime "created_at", null: false
    t.datetime "updated_at", null: false
    t.index ["content_buildable_type", "content_buildable_id", "code"], name: "index_content_builder_layouts_content_buidable_type_id_code", unique: true
  end

  create_table "custom_field_options", id: :uuid, default: -> { "gen_random_uuid()" }, force: :cascade do |t|
    t.uuid "custom_field_id"
    t.string "key"
    t.jsonb "title_multiloc", default: {}
    t.integer "ordering"
    t.datetime "created_at", precision: nil, null: false
    t.datetime "updated_at", precision: nil, null: false
    t.index ["custom_field_id", "key"], name: "index_custom_field_options_on_custom_field_id_and_key", unique: true
    t.index ["custom_field_id"], name: "index_custom_field_options_on_custom_field_id"
  end

  create_table "custom_fields", id: :uuid, default: -> { "gen_random_uuid()" }, force: :cascade do |t|
    t.string "resource_type"
    t.string "key"
    t.string "input_type"
    t.jsonb "title_multiloc", default: {}
    t.jsonb "description_multiloc", default: {}
    t.boolean "required", default: false
    t.integer "ordering"
    t.datetime "created_at", precision: nil, null: false
    t.datetime "updated_at", precision: nil, null: false
    t.boolean "enabled", default: true, null: false
    t.string "code"
    t.uuid "resource_id"
    t.boolean "hidden", default: false, null: false
    t.integer "maximum"
    t.jsonb "minimum_label_multiloc", default: {}, null: false
    t.jsonb "maximum_label_multiloc", default: {}, null: false
    t.jsonb "logic", default: {}, null: false
    t.string "answer_visible_to"
    t.index ["resource_type", "resource_id"], name: "index_custom_fields_on_resource_type_and_resource_id"
  end

  create_table "custom_forms", id: :uuid, default: -> { "gen_random_uuid()" }, force: :cascade do |t|
    t.datetime "created_at", null: false
    t.datetime "updated_at", null: false
    t.uuid "participation_context_id", null: false
    t.string "participation_context_type", null: false
    t.index ["participation_context_id", "participation_context_type"], name: "index_custom_forms_on_participation_context", unique: true
  end

  create_table "email_campaigns_campaign_email_commands", id: :uuid, default: -> { "gen_random_uuid()" }, force: :cascade do |t|
    t.string "campaign"
    t.uuid "recipient_id"
    t.datetime "commanded_at", precision: nil
    t.jsonb "tracked_content"
    t.datetime "created_at", precision: nil, null: false
    t.datetime "updated_at", precision: nil, null: false
    t.index ["recipient_id"], name: "index_email_campaigns_campaign_email_commands_on_recipient_id"
  end

  create_table "email_campaigns_campaigns", id: :uuid, default: -> { "gen_random_uuid()" }, force: :cascade do |t|
    t.string "type", null: false
    t.uuid "author_id"
    t.boolean "enabled"
    t.string "sender"
    t.string "reply_to"
    t.jsonb "schedule", default: {}
    t.jsonb "subject_multiloc", default: {}
    t.jsonb "body_multiloc", default: {}
    t.datetime "created_at", precision: nil, null: false
    t.datetime "updated_at", precision: nil, null: false
    t.integer "deliveries_count", default: 0, null: false
    t.index ["author_id"], name: "index_email_campaigns_campaigns_on_author_id"
    t.index ["type"], name: "index_email_campaigns_campaigns_on_type"
  end

  create_table "email_campaigns_campaigns_groups", id: :uuid, default: -> { "gen_random_uuid()" }, force: :cascade do |t|
    t.uuid "campaign_id"
    t.uuid "group_id"
    t.datetime "created_at", precision: nil, null: false
    t.datetime "updated_at", precision: nil, null: false
    t.index ["campaign_id", "group_id"], name: "index_campaigns_groups", unique: true
    t.index ["campaign_id"], name: "index_email_campaigns_campaigns_groups_on_campaign_id"
    t.index ["group_id"], name: "index_email_campaigns_campaigns_groups_on_group_id"
  end

  create_table "email_campaigns_consents", id: :uuid, default: -> { "gen_random_uuid()" }, force: :cascade do |t|
    t.string "campaign_type", null: false
    t.uuid "user_id", null: false
    t.boolean "consented", null: false
    t.datetime "created_at", precision: nil, null: false
    t.datetime "updated_at", precision: nil, null: false
    t.index ["campaign_type", "user_id"], name: "index_email_campaigns_consents_on_campaign_type_and_user_id", unique: true
    t.index ["user_id"], name: "index_email_campaigns_consents_on_user_id"
  end

  create_table "email_campaigns_deliveries", id: :uuid, default: -> { "gen_random_uuid()" }, force: :cascade do |t|
    t.uuid "campaign_id", null: false
    t.uuid "user_id", null: false
    t.string "delivery_status", null: false
    t.jsonb "tracked_content", default: {}
    t.datetime "sent_at", precision: nil
    t.datetime "created_at", precision: nil, null: false
    t.datetime "updated_at", precision: nil, null: false
    t.index ["campaign_id", "user_id"], name: "index_email_campaigns_deliveries_on_campaign_id_and_user_id"
    t.index ["campaign_id"], name: "index_email_campaigns_deliveries_on_campaign_id"
    t.index ["sent_at"], name: "index_email_campaigns_deliveries_on_sent_at"
    t.index ["user_id"], name: "index_email_campaigns_deliveries_on_user_id"
  end

  create_table "email_campaigns_examples", id: :uuid, default: -> { "gen_random_uuid()" }, force: :cascade do |t|
    t.string "mail_body_html", null: false
    t.string "locale", null: false
    t.string "subject", null: false
    t.uuid "recipient_id"
    t.datetime "created_at", null: false
    t.datetime "updated_at", null: false
    t.uuid "campaign_id"
    t.index ["campaign_id"], name: "index_email_campaigns_examples_on_campaign_id"
    t.index ["recipient_id"], name: "index_email_campaigns_examples_on_recipient_id"
  end

  create_table "email_campaigns_unsubscription_tokens", id: :uuid, default: -> { "gen_random_uuid()" }, force: :cascade do |t|
    t.string "token", null: false
    t.uuid "user_id", null: false
    t.index ["token"], name: "index_email_campaigns_unsubscription_tokens_on_token"
    t.index ["user_id"], name: "index_email_campaigns_unsubscription_tokens_on_user_id"
  end

  create_table "email_snippets", id: :uuid, default: -> { "gen_random_uuid()" }, force: :cascade do |t|
    t.string "email"
    t.string "snippet"
    t.string "locale"
    t.text "body"
    t.datetime "created_at", precision: nil, null: false
    t.datetime "updated_at", precision: nil, null: false
    t.index ["email", "snippet", "locale"], name: "index_email_snippets_on_email_and_snippet_and_locale"
  end

  create_table "event_files", id: :uuid, default: -> { "gen_random_uuid()" }, force: :cascade do |t|
    t.uuid "event_id"
    t.string "file"
    t.integer "ordering"
    t.datetime "created_at", precision: nil, null: false
    t.datetime "updated_at", precision: nil, null: false
    t.string "name"
    t.index ["event_id"], name: "index_event_files_on_event_id"
  end

  create_table "events", id: :uuid, default: -> { "gen_random_uuid()" }, force: :cascade do |t|
    t.uuid "project_id"
    t.jsonb "title_multiloc", default: {}
    t.jsonb "description_multiloc", default: {}
    t.jsonb "location_multiloc", default: {}
    t.datetime "start_at", precision: nil
    t.datetime "end_at", precision: nil
    t.datetime "created_at", precision: nil, null: false
    t.datetime "updated_at", precision: nil, null: false
    t.geography "location_point", limit: {:srid=>4326, :type=>"st_point", :geographic=>true}
    t.string "address_1"
    t.integer "attendees_count", default: 0, null: false
<<<<<<< HEAD
    t.string "online_link"
=======
    t.jsonb "address_2_multiloc", default: {}, null: false
>>>>>>> 20074573
    t.index ["location_point"], name: "index_events_on_location_point", using: :gist
    t.index ["project_id"], name: "index_events_on_project_id"
  end

  create_table "events_attendances", id: :uuid, default: -> { "gen_random_uuid()" }, force: :cascade do |t|
    t.uuid "attendee_id", null: false
    t.uuid "event_id", null: false
    t.datetime "created_at", null: false
    t.datetime "updated_at", null: false
    t.index ["attendee_id", "event_id"], name: "index_events_attendances_on_attendee_id_and_event_id", unique: true
    t.index ["attendee_id"], name: "index_events_attendances_on_attendee_id"
    t.index ["event_id"], name: "index_events_attendances_on_event_id"
  end

  create_table "experiments", id: :uuid, default: -> { "gen_random_uuid()" }, force: :cascade do |t|
    t.string "name", null: false
    t.string "treatment", null: false
    t.string "action", null: false
    t.datetime "created_at", null: false
    t.datetime "updated_at", null: false
  end

  create_table "flag_inappropriate_content_inappropriate_content_flags", id: :uuid, default: -> { "gen_random_uuid()" }, force: :cascade do |t|
    t.uuid "flaggable_id", null: false
    t.string "flaggable_type", null: false
    t.datetime "deleted_at", precision: nil
    t.string "toxicity_label"
    t.datetime "created_at", null: false
    t.datetime "updated_at", null: false
    t.index ["flaggable_id", "flaggable_type"], name: "inappropriate_content_flags_flaggable"
  end

  create_table "groups", id: :uuid, default: -> { "gen_random_uuid()" }, force: :cascade do |t|
    t.jsonb "title_multiloc", default: {}
    t.string "slug"
    t.integer "memberships_count", default: 0, null: false
    t.datetime "created_at", precision: nil, null: false
    t.datetime "updated_at", precision: nil, null: false
    t.string "membership_type"
    t.jsonb "rules", default: []
    t.index ["slug"], name: "index_groups_on_slug"
  end

  create_table "groups_permissions", id: :uuid, default: -> { "gen_random_uuid()" }, force: :cascade do |t|
    t.uuid "permission_id", null: false
    t.uuid "group_id", null: false
    t.datetime "created_at", precision: nil, null: false
    t.datetime "updated_at", precision: nil, null: false
    t.index ["group_id"], name: "index_groups_permissions_on_group_id"
    t.index ["permission_id"], name: "index_groups_permissions_on_permission_id"
  end

  create_table "groups_projects", id: :uuid, default: -> { "gen_random_uuid()" }, force: :cascade do |t|
    t.uuid "group_id"
    t.uuid "project_id"
    t.datetime "created_at", precision: nil, null: false
    t.datetime "updated_at", precision: nil, null: false
    t.index ["group_id", "project_id"], name: "index_groups_projects_on_group_id_and_project_id", unique: true
    t.index ["group_id"], name: "index_groups_projects_on_group_id"
    t.index ["project_id"], name: "index_groups_projects_on_project_id"
  end

  create_table "home_pages", id: :uuid, default: -> { "gen_random_uuid()" }, force: :cascade do |t|
    t.boolean "top_info_section_enabled", default: false, null: false
    t.jsonb "top_info_section_multiloc", default: {}, null: false
    t.boolean "bottom_info_section_enabled", default: false, null: false
    t.jsonb "bottom_info_section_multiloc", default: {}, null: false
    t.boolean "events_widget_enabled", default: false, null: false
    t.boolean "projects_enabled", default: true, null: false
    t.jsonb "projects_header_multiloc", default: {}, null: false
    t.boolean "banner_avatars_enabled", default: true, null: false
    t.string "banner_layout", default: "full_width_banner_layout", null: false
    t.jsonb "banner_signed_in_header_multiloc", default: {}, null: false
    t.jsonb "banner_cta_signed_in_text_multiloc", default: {}, null: false
    t.string "banner_cta_signed_in_type", default: "no_button", null: false
    t.string "banner_cta_signed_in_url"
    t.jsonb "banner_signed_out_header_multiloc", default: {}, null: false
    t.jsonb "banner_signed_out_subheader_multiloc", default: {}, null: false
    t.string "banner_signed_out_header_overlay_color"
    t.integer "banner_signed_out_header_overlay_opacity"
    t.jsonb "banner_cta_signed_out_text_multiloc", default: {}, null: false
    t.string "banner_cta_signed_out_type", default: "sign_up_button", null: false
    t.string "banner_cta_signed_out_url"
    t.datetime "created_at", null: false
    t.datetime "updated_at", null: false
    t.string "header_bg"
  end

  create_table "id_id_card_lookup_id_cards", id: :uuid, default: -> { "gen_random_uuid()" }, force: :cascade do |t|
    t.string "hashed_card_id"
    t.index ["hashed_card_id"], name: "index_id_id_card_lookup_id_cards_on_hashed_card_id"
  end

  create_table "idea_files", id: :uuid, default: -> { "gen_random_uuid()" }, force: :cascade do |t|
    t.uuid "idea_id"
    t.string "file"
    t.integer "ordering"
    t.datetime "created_at", precision: nil, null: false
    t.datetime "updated_at", precision: nil, null: false
    t.string "name"
    t.index ["idea_id"], name: "index_idea_files_on_idea_id"
  end

  create_table "idea_images", id: :uuid, default: -> { "gen_random_uuid()" }, force: :cascade do |t|
    t.uuid "idea_id"
    t.string "image"
    t.integer "ordering"
    t.datetime "created_at", precision: nil, null: false
    t.datetime "updated_at", precision: nil, null: false
    t.index ["idea_id"], name: "index_idea_images_on_idea_id"
  end

  create_table "idea_statuses", id: :uuid, default: -> { "gen_random_uuid()" }, force: :cascade do |t|
    t.jsonb "title_multiloc", default: {}
    t.integer "ordering"
    t.string "code"
    t.string "color"
    t.datetime "created_at", precision: nil, null: false
    t.datetime "updated_at", precision: nil, null: false
    t.jsonb "description_multiloc", default: {}
    t.integer "ideas_count", default: 0
  end

  create_table "ideas", id: :uuid, default: -> { "gen_random_uuid()" }, force: :cascade do |t|
    t.jsonb "title_multiloc", default: {}
    t.jsonb "body_multiloc", default: {}
    t.string "publication_status"
    t.datetime "published_at", precision: nil
    t.uuid "project_id"
    t.uuid "author_id"
    t.datetime "created_at", precision: nil, null: false
    t.datetime "updated_at", precision: nil, null: false
    t.integer "likes_count", default: 0, null: false
    t.integer "dislikes_count", default: 0, null: false
    t.geography "location_point", limit: {:srid=>4326, :type=>"st_point", :geographic=>true}
    t.string "location_description"
    t.integer "comments_count", default: 0, null: false
    t.uuid "idea_status_id"
    t.string "slug"
    t.integer "budget"
    t.integer "baskets_count", default: 0, null: false
    t.integer "official_feedbacks_count", default: 0, null: false
    t.uuid "assignee_id"
    t.datetime "assigned_at", precision: nil
    t.integer "proposed_budget"
    t.jsonb "custom_field_values", default: {}, null: false
    t.uuid "creation_phase_id"
    t.string "author_hash"
    t.boolean "anonymous", default: false, null: false
    t.integer "internal_comments_count", default: 0, null: false
    t.integer "votes_count", default: 0, null: false
    t.index "((to_tsvector('simple'::regconfig, COALESCE((title_multiloc)::text, ''::text)) || to_tsvector('simple'::regconfig, COALESCE((body_multiloc)::text, ''::text))))", name: "index_ideas_search", using: :gin
    t.index ["author_hash"], name: "index_ideas_on_author_hash"
    t.index ["author_id"], name: "index_ideas_on_author_id"
    t.index ["idea_status_id"], name: "index_ideas_on_idea_status_id"
    t.index ["location_point"], name: "index_ideas_on_location_point", using: :gist
    t.index ["project_id"], name: "index_ideas_on_project_id"
    t.index ["slug"], name: "index_ideas_on_slug", unique: true
  end

  create_table "ideas_phases", id: :uuid, default: -> { "gen_random_uuid()" }, force: :cascade do |t|
    t.uuid "idea_id"
    t.uuid "phase_id"
    t.datetime "created_at", precision: nil, null: false
    t.datetime "updated_at", precision: nil, null: false
    t.integer "baskets_count", default: 0, null: false
    t.integer "votes_count", default: 0, null: false
    t.index ["idea_id", "phase_id"], name: "index_ideas_phases_on_idea_id_and_phase_id", unique: true
    t.index ["idea_id"], name: "index_ideas_phases_on_idea_id"
    t.index ["phase_id"], name: "index_ideas_phases_on_phase_id"
  end

  create_table "ideas_topics", id: :uuid, default: -> { "uuid_generate_v4()" }, force: :cascade do |t|
    t.uuid "idea_id"
    t.uuid "topic_id"
    t.index ["idea_id", "topic_id"], name: "index_ideas_topics_on_idea_id_and_topic_id", unique: true
    t.index ["idea_id"], name: "index_ideas_topics_on_idea_id"
    t.index ["topic_id"], name: "index_ideas_topics_on_topic_id"
  end

  create_table "identities", id: :uuid, default: -> { "gen_random_uuid()" }, force: :cascade do |t|
    t.string "provider"
    t.string "uid"
    t.jsonb "auth_hash", default: {}
    t.uuid "user_id"
    t.datetime "created_at", precision: nil, null: false
    t.datetime "updated_at", precision: nil, null: false
    t.index ["user_id"], name: "index_identities_on_user_id"
  end

  create_table "impact_tracking_salts", id: :uuid, default: -> { "gen_random_uuid()" }, force: :cascade do |t|
    t.string "salt"
    t.datetime "created_at", null: false
    t.datetime "updated_at", null: false
  end

  create_table "impact_tracking_sessions", id: :uuid, default: -> { "gen_random_uuid()" }, force: :cascade do |t|
    t.string "monthly_user_hash", null: false
    t.string "highest_role"
    t.datetime "created_at", null: false
    t.datetime "updated_at", null: false
    t.uuid "user_id"
    t.index ["monthly_user_hash"], name: "index_impact_tracking_sessions_on_monthly_user_hash"
  end

  create_table "initiative_files", id: :uuid, default: -> { "gen_random_uuid()" }, force: :cascade do |t|
    t.uuid "initiative_id"
    t.string "file"
    t.string "name"
    t.integer "ordering"
    t.datetime "created_at", precision: nil, null: false
    t.datetime "updated_at", precision: nil, null: false
    t.index ["initiative_id"], name: "index_initiative_files_on_initiative_id"
  end

  create_table "initiative_images", id: :uuid, default: -> { "gen_random_uuid()" }, force: :cascade do |t|
    t.uuid "initiative_id"
    t.string "image"
    t.integer "ordering"
    t.datetime "created_at", precision: nil, null: false
    t.datetime "updated_at", precision: nil, null: false
    t.index ["initiative_id"], name: "index_initiative_images_on_initiative_id"
  end

  create_table "initiative_status_changes", id: :uuid, default: -> { "gen_random_uuid()" }, force: :cascade do |t|
    t.uuid "user_id"
    t.uuid "initiative_id"
    t.uuid "initiative_status_id"
    t.uuid "official_feedback_id"
    t.datetime "created_at", precision: nil, null: false
    t.datetime "updated_at", precision: nil, null: false
    t.index ["initiative_id"], name: "index_initiative_status_changes_on_initiative_id"
    t.index ["initiative_status_id"], name: "index_initiative_status_changes_on_initiative_status_id"
    t.index ["official_feedback_id"], name: "index_initiative_status_changes_on_official_feedback_id"
    t.index ["user_id"], name: "index_initiative_status_changes_on_user_id"
  end

  create_table "initiative_statuses", id: :uuid, default: -> { "gen_random_uuid()" }, force: :cascade do |t|
    t.jsonb "title_multiloc", default: {}
    t.jsonb "description_multiloc", default: {}
    t.integer "ordering"
    t.string "code"
    t.string "color"
    t.datetime "created_at", precision: nil, null: false
    t.datetime "updated_at", precision: nil, null: false
  end

  create_table "initiatives", id: :uuid, default: -> { "gen_random_uuid()" }, force: :cascade do |t|
    t.jsonb "title_multiloc", default: {}
    t.jsonb "body_multiloc", default: {}
    t.string "publication_status"
    t.datetime "published_at", precision: nil
    t.uuid "author_id"
    t.integer "likes_count", default: 0, null: false
    t.integer "dislikes_count", default: 0, null: false
    t.geography "location_point", limit: {:srid=>4326, :type=>"st_point", :geographic=>true}
    t.string "location_description"
    t.string "slug"
    t.integer "comments_count", default: 0, null: false
    t.datetime "created_at", precision: nil, null: false
    t.datetime "updated_at", precision: nil, null: false
    t.string "header_bg"
    t.uuid "assignee_id"
    t.integer "official_feedbacks_count", default: 0, null: false
    t.datetime "assigned_at", precision: nil
    t.string "author_hash"
    t.boolean "anonymous", default: false, null: false
    t.integer "internal_comments_count", default: 0, null: false
    t.index "((to_tsvector('simple'::regconfig, COALESCE((title_multiloc)::text, ''::text)) || to_tsvector('simple'::regconfig, COALESCE((body_multiloc)::text, ''::text))))", name: "index_initiatives_search", using: :gin
    t.index ["author_id"], name: "index_initiatives_on_author_id"
    t.index ["location_point"], name: "index_initiatives_on_location_point", using: :gist
    t.index ["slug"], name: "index_initiatives_on_slug", unique: true
  end

  create_table "initiatives_topics", id: :uuid, default: -> { "gen_random_uuid()" }, force: :cascade do |t|
    t.uuid "initiative_id"
    t.uuid "topic_id"
    t.index ["initiative_id", "topic_id"], name: "index_initiatives_topics_on_initiative_id_and_topic_id", unique: true
    t.index ["initiative_id"], name: "index_initiatives_topics_on_initiative_id"
    t.index ["topic_id"], name: "index_initiatives_topics_on_topic_id"
  end

  create_table "insights_categories", id: :uuid, default: -> { "gen_random_uuid()" }, force: :cascade do |t|
    t.string "name", null: false
    t.uuid "view_id", null: false
    t.integer "position"
    t.datetime "created_at", null: false
    t.datetime "updated_at", null: false
    t.integer "inputs_count", default: 0, null: false
    t.string "source_type"
    t.uuid "source_id"
    t.index ["source_type", "source_id"], name: "index_insights_categories_on_source"
    t.index ["source_type"], name: "index_insights_categories_on_source_type"
    t.index ["view_id", "name"], name: "index_insights_categories_on_view_id_and_name", unique: true
    t.index ["view_id"], name: "index_insights_categories_on_view_id"
  end

  create_table "insights_category_assignments", id: :uuid, default: -> { "gen_random_uuid()" }, force: :cascade do |t|
    t.uuid "category_id", null: false
    t.string "input_type", null: false
    t.uuid "input_id", null: false
    t.boolean "approved", default: true, null: false
    t.datetime "created_at", null: false
    t.datetime "updated_at", null: false
    t.index ["approved"], name: "index_insights_category_assignments_on_approved"
    t.index ["category_id", "input_id", "input_type"], name: "index_single_category_assignment", unique: true
    t.index ["category_id"], name: "index_insights_category_assignments_on_category_id"
    t.index ["input_type", "input_id"], name: "index_insights_category_assignments_on_input_type_and_input_id"
  end

  create_table "insights_data_sources", id: :uuid, default: -> { "gen_random_uuid()" }, force: :cascade do |t|
    t.uuid "view_id", null: false
    t.string "origin_type", null: false
    t.uuid "origin_id", null: false
    t.datetime "created_at", null: false
    t.datetime "updated_at", null: false
    t.index ["origin_type", "origin_id"], name: "index_insights_data_sources_on_origin"
    t.index ["view_id", "origin_type", "origin_id"], name: "index_insights_data_sources_on_view_and_origin", unique: true
    t.index ["view_id"], name: "index_insights_data_sources_on_view_id"
  end

  create_table "insights_processed_flags", id: :uuid, default: -> { "gen_random_uuid()" }, force: :cascade do |t|
    t.string "input_type", null: false
    t.uuid "input_id", null: false
    t.uuid "view_id", null: false
    t.datetime "created_at", null: false
    t.datetime "updated_at", null: false
    t.index ["input_id", "input_type", "view_id"], name: "index_single_processed_flags", unique: true
    t.index ["input_type", "input_id"], name: "index_processed_flags_on_input"
    t.index ["view_id"], name: "index_insights_processed_flags_on_view_id"
  end

  create_table "insights_text_network_analysis_tasks_views", id: :uuid, default: -> { "gen_random_uuid()" }, force: :cascade do |t|
    t.uuid "task_id", null: false
    t.uuid "view_id", null: false
    t.string "language", null: false
    t.datetime "created_at", null: false
    t.datetime "updated_at", null: false
    t.index ["task_id"], name: "index_insights_text_network_analysis_tasks_views_on_task_id"
    t.index ["view_id"], name: "index_insights_text_network_analysis_tasks_views_on_view_id"
  end

  create_table "insights_text_networks", id: :uuid, default: -> { "gen_random_uuid()" }, force: :cascade do |t|
    t.uuid "view_id", null: false
    t.string "language", null: false
    t.jsonb "json_network", null: false
    t.datetime "created_at", null: false
    t.datetime "updated_at", null: false
    t.index ["language"], name: "index_insights_text_networks_on_language"
    t.index ["view_id", "language"], name: "index_insights_text_networks_on_view_id_and_language", unique: true
    t.index ["view_id"], name: "index_insights_text_networks_on_view_id"
  end

  create_table "insights_views", id: :uuid, default: -> { "gen_random_uuid()" }, force: :cascade do |t|
    t.string "name", null: false
    t.datetime "created_at", null: false
    t.datetime "updated_at", null: false
    t.index ["name"], name: "index_insights_views_on_name"
  end

  create_table "insights_zeroshot_classification_tasks", id: :uuid, default: -> { "gen_random_uuid()" }, force: :cascade do |t|
    t.string "task_id", null: false
    t.datetime "created_at", null: false
    t.datetime "updated_at", null: false
    t.index ["task_id"], name: "index_insights_zeroshot_classification_tasks_on_task_id", unique: true
  end

  create_table "insights_zeroshot_classification_tasks_categories", id: false, force: :cascade do |t|
    t.uuid "category_id", null: false
    t.uuid "task_id", null: false
    t.index ["category_id", "task_id"], name: "index_insights_zsc_tasks_categories_on_category_id_and_task_id", unique: true
    t.index ["category_id"], name: "index_insights_zsc_tasks_categories_on_category_id"
    t.index ["task_id"], name: "index_insights_zsc_tasks_categories_on_task_id"
  end

  create_table "insights_zeroshot_classification_tasks_inputs", id: :uuid, default: -> { "gen_random_uuid()" }, force: :cascade do |t|
    t.uuid "task_id", null: false
    t.string "input_type", null: false
    t.uuid "input_id", null: false
    t.index ["input_id", "input_type", "task_id"], name: "index_insights_zsc_tasks_inputs_on_input_and_task_id", unique: true
    t.index ["input_type", "input_id"], name: "index_insights_zsc_tasks_inputs_on_input"
    t.index ["task_id"], name: "index_insights_zeroshot_classification_tasks_inputs_on_task_id"
  end

  create_table "internal_comments", id: :uuid, default: -> { "gen_random_uuid()" }, force: :cascade do |t|
    t.uuid "author_id"
    t.string "post_type"
    t.uuid "post_id"
    t.uuid "parent_id"
    t.integer "lft", null: false
    t.integer "rgt", null: false
    t.text "body", null: false
    t.string "publication_status", default: "published", null: false
    t.datetime "body_updated_at", precision: nil
    t.integer "children_count", default: 0, null: false
    t.datetime "created_at", null: false
    t.datetime "updated_at", null: false
    t.index ["author_id"], name: "index_internal_comments_on_author_id"
    t.index ["created_at"], name: "index_internal_comments_on_created_at"
    t.index ["lft"], name: "index_internal_comments_on_lft"
    t.index ["parent_id"], name: "index_internal_comments_on_parent_id"
    t.index ["post_id"], name: "index_internal_comments_on_post_id"
    t.index ["post_type", "post_id"], name: "index_internal_comments_on_post"
    t.index ["rgt"], name: "index_internal_comments_on_rgt"
  end

  create_table "invites", id: :uuid, default: -> { "gen_random_uuid()" }, force: :cascade do |t|
    t.string "token", null: false
    t.uuid "inviter_id"
    t.uuid "invitee_id", null: false
    t.string "invite_text"
    t.datetime "accepted_at", precision: nil
    t.datetime "created_at", precision: nil, null: false
    t.datetime "updated_at", precision: nil, null: false
    t.boolean "send_invite_email", default: true, null: false
    t.index ["invitee_id"], name: "index_invites_on_invitee_id"
    t.index ["inviter_id"], name: "index_invites_on_inviter_id"
    t.index ["token"], name: "index_invites_on_token"
  end

  create_table "machine_translations_machine_translations", id: :uuid, default: -> { "gen_random_uuid()" }, force: :cascade do |t|
    t.uuid "translatable_id", null: false
    t.string "translatable_type", null: false
    t.string "attribute_name", null: false
    t.string "locale_to", null: false
    t.string "translation", null: false
    t.datetime "created_at", precision: nil, null: false
    t.datetime "updated_at", precision: nil, null: false
    t.index ["translatable_id", "translatable_type", "attribute_name", "locale_to"], name: "machine_translations_lookup", unique: true
    t.index ["translatable_id", "translatable_type"], name: "machine_translations_translatable"
  end

  create_table "maps_layers", id: :uuid, default: -> { "gen_random_uuid()" }, force: :cascade do |t|
    t.uuid "map_config_id", null: false
    t.jsonb "title_multiloc", default: {}, null: false
    t.integer "ordering", null: false
    t.jsonb "geojson", null: false
    t.boolean "default_enabled", default: true, null: false
    t.string "marker_svg_url"
    t.datetime "created_at", null: false
    t.datetime "updated_at", null: false
    t.index ["map_config_id"], name: "index_maps_layers_on_map_config_id"
  end

  create_table "maps_legend_items", id: :uuid, default: -> { "gen_random_uuid()" }, force: :cascade do |t|
    t.uuid "map_config_id", null: false
    t.jsonb "title_multiloc", default: {}, null: false
    t.string "color", null: false
    t.integer "ordering", null: false
    t.datetime "created_at", null: false
    t.datetime "updated_at", null: false
    t.index ["map_config_id"], name: "index_maps_legend_items_on_map_config_id"
  end

  create_table "maps_map_configs", id: :uuid, default: -> { "gen_random_uuid()" }, force: :cascade do |t|
    t.uuid "project_id", null: false
    t.geography "center", limit: {:srid=>4326, :type=>"st_point", :geographic=>true}
    t.decimal "zoom_level", precision: 4, scale: 2
    t.string "tile_provider"
    t.datetime "created_at", null: false
    t.datetime "updated_at", null: false
    t.index ["project_id"], name: "index_maps_map_configs_on_project_id", unique: true
  end

  create_table "memberships", id: :uuid, default: -> { "gen_random_uuid()" }, force: :cascade do |t|
    t.uuid "group_id"
    t.uuid "user_id"
    t.datetime "created_at", precision: nil, null: false
    t.datetime "updated_at", precision: nil, null: false
    t.index ["group_id", "user_id"], name: "index_memberships_on_group_id_and_user_id", unique: true
    t.index ["group_id"], name: "index_memberships_on_group_id"
    t.index ["user_id"], name: "index_memberships_on_user_id"
  end

  create_table "moderation_moderation_statuses", id: :uuid, default: -> { "gen_random_uuid()" }, force: :cascade do |t|
    t.uuid "moderatable_id"
    t.string "moderatable_type"
    t.string "status"
    t.datetime "created_at", precision: nil, null: false
    t.datetime "updated_at", precision: nil, null: false
    t.index ["moderatable_type", "moderatable_id"], name: "moderation_statuses_moderatable", unique: true
  end

  create_table "nav_bar_items", id: :uuid, default: -> { "gen_random_uuid()" }, force: :cascade do |t|
    t.string "code", null: false
    t.integer "ordering"
    t.jsonb "title_multiloc"
    t.uuid "static_page_id"
    t.datetime "created_at", null: false
    t.datetime "updated_at", null: false
    t.index ["code"], name: "index_nav_bar_items_on_code"
    t.index ["ordering"], name: "index_nav_bar_items_on_ordering"
    t.index ["static_page_id"], name: "index_nav_bar_items_on_static_page_id"
  end

  create_table "nlp_text_network_analysis_tasks", id: :uuid, default: -> { "gen_random_uuid()" }, force: :cascade do |t|
    t.string "task_id", null: false
    t.string "handler_class", null: false
    t.datetime "created_at", null: false
    t.datetime "updated_at", null: false
    t.index ["task_id"], name: "index_nlp_text_network_analysis_tasks_on_task_id", unique: true
  end

  create_table "notifications", id: :uuid, default: -> { "gen_random_uuid()" }, force: :cascade do |t|
    t.string "type"
    t.datetime "read_at", precision: nil
    t.uuid "recipient_id"
    t.uuid "post_id"
    t.uuid "comment_id"
    t.uuid "project_id"
    t.datetime "created_at", precision: nil, null: false
    t.datetime "updated_at", precision: nil, null: false
    t.uuid "initiating_user_id"
    t.uuid "spam_report_id"
    t.uuid "invite_id"
    t.string "reason_code"
    t.string "other_reason"
    t.uuid "post_status_id"
    t.uuid "official_feedback_id"
    t.uuid "phase_id"
    t.string "post_type"
    t.string "post_status_type"
    t.uuid "project_folder_id"
    t.uuid "inappropriate_content_flag_id"
    t.uuid "internal_comment_id"
    t.uuid "basket_id"
    t.index ["basket_id"], name: "index_notifications_on_basket_id"
    t.index ["created_at"], name: "index_notifications_on_created_at"
    t.index ["inappropriate_content_flag_id"], name: "index_notifications_on_inappropriate_content_flag_id"
    t.index ["initiating_user_id"], name: "index_notifications_on_initiating_user_id"
    t.index ["internal_comment_id"], name: "index_notifications_on_internal_comment_id"
    t.index ["invite_id"], name: "index_notifications_on_invite_id"
    t.index ["official_feedback_id"], name: "index_notifications_on_official_feedback_id"
    t.index ["phase_id"], name: "index_notifications_on_phase_id"
    t.index ["post_id", "post_type"], name: "index_notifications_on_post_id_and_post_type"
    t.index ["post_status_id", "post_status_type"], name: "index_notifications_on_post_status_id_and_post_status_type"
    t.index ["post_status_id"], name: "index_notifications_on_post_status_id"
    t.index ["recipient_id", "read_at"], name: "index_notifications_on_recipient_id_and_read_at"
    t.index ["recipient_id"], name: "index_notifications_on_recipient_id"
    t.index ["spam_report_id"], name: "index_notifications_on_spam_report_id"
  end

  create_table "official_feedbacks", id: :uuid, default: -> { "gen_random_uuid()" }, force: :cascade do |t|
    t.jsonb "body_multiloc", default: {}
    t.jsonb "author_multiloc", default: {}
    t.uuid "user_id"
    t.uuid "post_id"
    t.datetime "created_at", precision: nil, null: false
    t.datetime "updated_at", precision: nil, null: false
    t.string "post_type"
    t.index ["post_id", "post_type"], name: "index_official_feedbacks_on_post"
    t.index ["post_id"], name: "index_official_feedbacks_on_post_id"
    t.index ["user_id"], name: "index_official_feedbacks_on_user_id"
  end

  create_table "onboarding_campaign_dismissals", id: :uuid, default: -> { "gen_random_uuid()" }, force: :cascade do |t|
    t.uuid "user_id"
    t.string "campaign_name", null: false
    t.datetime "created_at", precision: nil, null: false
    t.datetime "updated_at", precision: nil, null: false
    t.index ["campaign_name", "user_id"], name: "index_dismissals_on_campaign_name_and_user_id", unique: true
    t.index ["user_id"], name: "index_onboarding_campaign_dismissals_on_user_id"
  end

  create_table "permissions", id: :uuid, default: -> { "gen_random_uuid()" }, force: :cascade do |t|
    t.string "action", null: false
    t.string "permitted_by", null: false
    t.uuid "permission_scope_id"
    t.string "permission_scope_type"
    t.datetime "created_at", precision: nil, null: false
    t.datetime "updated_at", precision: nil, null: false
    t.boolean "global_custom_fields", default: false, null: false
    t.index ["action"], name: "index_permissions_on_action"
    t.index ["permission_scope_id"], name: "index_permissions_on_permission_scope_id"
  end

  create_table "permissions_custom_fields", id: :uuid, default: -> { "gen_random_uuid()" }, force: :cascade do |t|
    t.uuid "permission_id", null: false
    t.uuid "custom_field_id", null: false
    t.boolean "required", default: true, null: false
    t.datetime "created_at", null: false
    t.datetime "updated_at", null: false
    t.index ["custom_field_id"], name: "index_permissions_custom_fields_on_custom_field_id"
    t.index ["permission_id", "custom_field_id"], name: "index_permission_field", unique: true
    t.index ["permission_id"], name: "index_permissions_custom_fields_on_permission_id"
  end

  create_table "phase_files", id: :uuid, default: -> { "gen_random_uuid()" }, force: :cascade do |t|
    t.uuid "phase_id"
    t.string "file"
    t.integer "ordering"
    t.datetime "created_at", precision: nil, null: false
    t.datetime "updated_at", precision: nil, null: false
    t.string "name"
    t.index ["phase_id"], name: "index_phase_files_on_phase_id"
  end

  create_table "phases", id: :uuid, default: -> { "gen_random_uuid()" }, force: :cascade do |t|
    t.uuid "project_id"
    t.jsonb "title_multiloc", default: {}
    t.jsonb "description_multiloc", default: {}
    t.date "start_at"
    t.date "end_at"
    t.datetime "created_at", precision: nil, null: false
    t.datetime "updated_at", precision: nil, null: false
    t.string "participation_method", default: "ideation", null: false
    t.boolean "posting_enabled", default: true
    t.boolean "commenting_enabled", default: true
    t.boolean "reacting_enabled", default: true, null: false
    t.string "reacting_like_method", default: "unlimited", null: false
    t.integer "reacting_like_limited_max", default: 10
    t.string "survey_embed_url"
    t.string "survey_service"
    t.string "presentation_mode", default: "card"
    t.integer "voting_max_total"
    t.boolean "poll_anonymous", default: false, null: false
    t.boolean "reacting_dislike_enabled", default: true, null: false
    t.integer "ideas_count", default: 0, null: false
    t.string "ideas_order"
    t.string "input_term", default: "idea"
    t.integer "voting_min_total", default: 0
    t.string "reacting_dislike_method", default: "unlimited", null: false
    t.integer "reacting_dislike_limited_max", default: 10
    t.string "posting_method", default: "unlimited", null: false
    t.integer "posting_limited_max", default: 1
    t.string "document_annotation_embed_url"
    t.boolean "allow_anonymous_participation", default: false, null: false
    t.jsonb "campaigns_settings", default: {}
    t.string "voting_method"
    t.integer "voting_max_votes_per_idea"
    t.jsonb "voting_term_singular_multiloc", default: {}
    t.jsonb "voting_term_plural_multiloc", default: {}
    t.integer "baskets_count", default: 0, null: false
    t.integer "votes_count", default: 0, null: false
    t.index ["project_id"], name: "index_phases_on_project_id"
  end

  create_table "pins", id: :uuid, default: -> { "gen_random_uuid()" }, force: :cascade do |t|
    t.uuid "admin_publication_id", null: false
    t.string "page_type", null: false
    t.uuid "page_id", null: false
    t.datetime "created_at", null: false
    t.datetime "updated_at", null: false
    t.index ["admin_publication_id"], name: "index_pins_on_admin_publication_id"
    t.index ["page_id", "admin_publication_id"], name: "index_pins_on_page_id_and_admin_publication_id", unique: true
  end

  create_table "polls_options", id: :uuid, default: -> { "gen_random_uuid()" }, force: :cascade do |t|
    t.uuid "question_id"
    t.jsonb "title_multiloc", default: {}, null: false
    t.integer "ordering"
    t.datetime "created_at", precision: nil, null: false
    t.datetime "updated_at", precision: nil, null: false
    t.index ["question_id"], name: "index_polls_options_on_question_id"
  end

  create_table "polls_questions", id: :uuid, default: -> { "gen_random_uuid()" }, force: :cascade do |t|
    t.uuid "participation_context_id", null: false
    t.string "participation_context_type", null: false
    t.jsonb "title_multiloc", default: {}, null: false
    t.integer "ordering"
    t.datetime "created_at", precision: nil, null: false
    t.datetime "updated_at", precision: nil, null: false
    t.string "question_type", default: "single_option", null: false
    t.integer "max_options"
    t.index ["participation_context_type", "participation_context_id"], name: "index_poll_questions_on_participation_context"
  end

  create_table "polls_response_options", id: :uuid, default: -> { "gen_random_uuid()" }, force: :cascade do |t|
    t.uuid "response_id"
    t.uuid "option_id"
    t.datetime "created_at", precision: nil, null: false
    t.datetime "updated_at", precision: nil, null: false
    t.index ["option_id"], name: "index_polls_response_options_on_option_id"
    t.index ["response_id"], name: "index_polls_response_options_on_response_id"
  end

  create_table "polls_responses", id: :uuid, default: -> { "gen_random_uuid()" }, force: :cascade do |t|
    t.uuid "participation_context_id", null: false
    t.string "participation_context_type", null: false
    t.uuid "user_id"
    t.datetime "created_at", precision: nil, null: false
    t.datetime "updated_at", precision: nil, null: false
    t.index ["participation_context_id", "participation_context_type", "user_id"], name: "index_polls_responses_on_participation_context_and_user_id", unique: true
    t.index ["participation_context_type", "participation_context_id"], name: "index_poll_responses_on_participation_context"
    t.index ["user_id"], name: "index_polls_responses_on_user_id"
  end

  create_table "project_files", id: :uuid, default: -> { "gen_random_uuid()" }, force: :cascade do |t|
    t.uuid "project_id"
    t.string "file"
    t.integer "ordering"
    t.datetime "created_at", precision: nil, null: false
    t.datetime "updated_at", precision: nil, null: false
    t.string "name"
    t.index ["project_id"], name: "index_project_files_on_project_id"
  end

  create_table "project_folders_files", id: :uuid, default: -> { "gen_random_uuid()" }, force: :cascade do |t|
    t.uuid "project_folder_id"
    t.string "file"
    t.string "name"
    t.integer "ordering"
    t.datetime "created_at", null: false
    t.datetime "updated_at", null: false
    t.index ["project_folder_id"], name: "index_project_folders_files_on_project_folder_id"
  end

  create_table "project_folders_folders", id: :uuid, default: -> { "gen_random_uuid()" }, force: :cascade do |t|
    t.jsonb "title_multiloc"
    t.jsonb "description_multiloc"
    t.jsonb "description_preview_multiloc"
    t.string "header_bg"
    t.string "slug"
    t.datetime "created_at", null: false
    t.datetime "updated_at", null: false
    t.index ["slug"], name: "index_project_folders_folders_on_slug"
  end

  create_table "project_folders_images", id: :uuid, default: -> { "gen_random_uuid()" }, force: :cascade do |t|
    t.uuid "project_folder_id"
    t.string "image"
    t.integer "ordering"
    t.datetime "created_at", null: false
    t.datetime "updated_at", null: false
    t.index ["project_folder_id"], name: "index_project_folders_images_on_project_folder_id"
  end

  create_table "project_images", id: :uuid, default: -> { "gen_random_uuid()" }, force: :cascade do |t|
    t.uuid "project_id"
    t.string "image"
    t.integer "ordering"
    t.datetime "created_at", precision: nil, null: false
    t.datetime "updated_at", precision: nil, null: false
    t.index ["project_id"], name: "index_project_images_on_project_id"
  end

  create_table "projects", id: :uuid, default: -> { "gen_random_uuid()" }, force: :cascade do |t|
    t.jsonb "title_multiloc", default: {}
    t.jsonb "description_multiloc", default: {}
    t.string "slug"
    t.datetime "created_at", precision: nil, null: false
    t.datetime "updated_at", precision: nil, null: false
    t.string "header_bg"
    t.integer "ideas_count", default: 0, null: false
    t.string "visible_to", default: "public", null: false
    t.jsonb "description_preview_multiloc", default: {}
    t.string "presentation_mode", default: "card"
    t.string "participation_method", default: "ideation"
    t.boolean "posting_enabled", default: true
    t.boolean "commenting_enabled", default: true
    t.boolean "reacting_enabled", default: true, null: false
    t.string "reacting_like_method", default: "unlimited", null: false
    t.integer "reacting_like_limited_max", default: 10
    t.string "process_type", default: "timeline", null: false
    t.string "internal_role"
    t.string "survey_embed_url"
    t.string "survey_service"
    t.integer "voting_max_total"
    t.integer "comments_count", default: 0, null: false
    t.uuid "default_assignee_id"
    t.boolean "poll_anonymous", default: false, null: false
    t.boolean "reacting_dislike_enabled", default: true, null: false
    t.string "ideas_order"
    t.string "input_term", default: "idea"
    t.integer "voting_min_total", default: 0
    t.string "reacting_dislike_method", default: "unlimited", null: false
    t.integer "reacting_dislike_limited_max", default: 10
    t.boolean "include_all_areas", default: false, null: false
    t.string "posting_method", default: "unlimited", null: false
    t.integer "posting_limited_max", default: 1
    t.string "document_annotation_embed_url"
    t.boolean "allow_anonymous_participation", default: false, null: false
    t.string "voting_method"
    t.integer "voting_max_votes_per_idea"
    t.jsonb "voting_term_singular_multiloc", default: {}
    t.jsonb "voting_term_plural_multiloc", default: {}
    t.integer "baskets_count", default: 0, null: false
    t.integer "votes_count", default: 0, null: false
    t.index ["slug"], name: "index_projects_on_slug", unique: true
  end

  create_table "projects_allowed_input_topics", id: :uuid, default: -> { "uuid_generate_v4()" }, force: :cascade do |t|
    t.uuid "project_id"
    t.uuid "topic_id"
    t.datetime "created_at", null: false
    t.datetime "updated_at", null: false
    t.integer "ordering"
    t.index ["project_id"], name: "index_projects_allowed_input_topics_on_project_id"
    t.index ["topic_id", "project_id"], name: "index_projects_allowed_input_topics_on_topic_id_and_project_id", unique: true
  end

  create_table "projects_topics", id: :uuid, default: -> { "gen_random_uuid()" }, force: :cascade do |t|
    t.uuid "topic_id", null: false
    t.uuid "project_id", null: false
    t.datetime "created_at", null: false
    t.datetime "updated_at", null: false
    t.index ["project_id"], name: "index_projects_topics_on_project_id"
    t.index ["topic_id"], name: "index_projects_topics_on_topic_id"
  end

  create_table "public_api_api_clients", id: :uuid, default: -> { "gen_random_uuid()" }, force: :cascade do |t|
    t.string "name"
    t.datetime "created_at", precision: nil, null: false
    t.datetime "updated_at", precision: nil, null: false
    t.datetime "last_used_at"
    t.string "secret_digest", null: false
    t.string "secret_postfix", null: false
  end

  create_table "que_jobs", comment: "4", force: :cascade do |t|
    t.integer "priority", limit: 2, default: 100, null: false
    t.datetime "run_at", precision: nil, default: -> { "now()" }, null: false
    t.text "job_class", null: false
    t.integer "error_count", default: 0, null: false
    t.text "last_error_message"
    t.text "queue", default: "default", null: false
    t.text "last_error_backtrace"
    t.datetime "finished_at", precision: nil
    t.datetime "expired_at", precision: nil
    t.jsonb "args", default: [], null: false
    t.jsonb "data", default: {}, null: false
    t.integer "job_schema_version", default: 1
    t.index ["args"], name: "que_jobs_args_gin_idx", opclass: :jsonb_path_ops, using: :gin
    t.index ["data"], name: "que_jobs_data_gin_idx", opclass: :jsonb_path_ops, using: :gin
    t.index ["job_schema_version", "queue", "priority", "run_at", "id"], name: "que_poll_idx_with_job_schema_version", where: "((finished_at IS NULL) AND (expired_at IS NULL))"
    t.index ["queue", "priority", "run_at", "id"], name: "que_poll_idx", where: "((finished_at IS NULL) AND (expired_at IS NULL))"
  end

  create_table "que_lockers", primary_key: "pid", id: :integer, default: nil, force: :cascade do |t|
    t.integer "worker_count", null: false
    t.integer "worker_priorities", null: false, array: true
    t.integer "ruby_pid", null: false
    t.text "ruby_hostname", null: false
    t.text "queues", null: false, array: true
    t.boolean "listening", null: false
    t.integer "job_schema_version", default: 1
  end

  create_table "que_values", primary_key: "key", id: :text, force: :cascade do |t|
    t.jsonb "value", default: {}, null: false
  end

  create_table "reactions", id: :uuid, default: -> { "gen_random_uuid()" }, force: :cascade do |t|
    t.uuid "reactable_id"
    t.string "reactable_type"
    t.uuid "user_id"
    t.string "mode", null: false
    t.datetime "created_at", precision: nil, null: false
    t.datetime "updated_at", precision: nil, null: false
    t.index ["reactable_type", "reactable_id", "user_id"], name: "index_reactions_on_reactable_type_and_reactable_id_and_user_id", unique: true
    t.index ["reactable_type", "reactable_id"], name: "index_reactions_on_reactable_type_and_reactable_id"
    t.index ["user_id"], name: "index_reactions_on_user_id"
  end

  create_table "report_builder_reports", id: :uuid, default: -> { "gen_random_uuid()" }, force: :cascade do |t|
    t.string "name", null: false
    t.uuid "owner_id", null: false
    t.datetime "created_at", null: false
    t.datetime "updated_at", null: false
    t.index ["name"], name: "index_report_builder_reports_on_name", unique: true
    t.index ["owner_id"], name: "index_report_builder_reports_on_owner_id"
  end

  create_table "spam_reports", id: :uuid, default: -> { "gen_random_uuid()" }, force: :cascade do |t|
    t.uuid "spam_reportable_id", null: false
    t.string "spam_reportable_type", null: false
    t.datetime "reported_at", precision: nil, null: false
    t.string "reason_code"
    t.string "other_reason"
    t.uuid "user_id"
    t.datetime "created_at", precision: nil, null: false
    t.datetime "updated_at", precision: nil, null: false
    t.index ["reported_at"], name: "index_spam_reports_on_reported_at"
    t.index ["spam_reportable_type", "spam_reportable_id"], name: "spam_reportable_index"
    t.index ["user_id"], name: "index_spam_reports_on_user_id"
  end

  create_table "static_page_files", id: :uuid, default: -> { "gen_random_uuid()" }, force: :cascade do |t|
    t.uuid "static_page_id"
    t.string "file"
    t.integer "ordering"
    t.string "name"
    t.datetime "created_at", precision: nil, null: false
    t.datetime "updated_at", precision: nil, null: false
    t.index ["static_page_id"], name: "index_static_page_files_on_static_page_id"
  end

  create_table "static_pages", id: :uuid, default: -> { "gen_random_uuid()" }, force: :cascade do |t|
    t.jsonb "title_multiloc", default: {}
    t.string "slug"
    t.datetime "created_at", precision: nil, null: false
    t.datetime "updated_at", precision: nil, null: false
    t.string "code", null: false
    t.jsonb "top_info_section_multiloc", default: {}, null: false
    t.boolean "banner_enabled", default: false, null: false
    t.string "banner_layout", default: "full_width_banner_layout", null: false
    t.string "banner_overlay_color"
    t.integer "banner_overlay_opacity"
    t.jsonb "banner_cta_button_multiloc", default: {}, null: false
    t.string "banner_cta_button_type", default: "no_button", null: false
    t.string "banner_cta_button_url"
    t.jsonb "banner_header_multiloc", default: {}, null: false
    t.jsonb "banner_subheader_multiloc", default: {}, null: false
    t.boolean "top_info_section_enabled", default: false, null: false
    t.boolean "files_section_enabled", default: false, null: false
    t.boolean "projects_enabled", default: false, null: false
    t.string "projects_filter_type", default: "no_filter", null: false
    t.boolean "events_widget_enabled", default: false, null: false
    t.boolean "bottom_info_section_enabled", default: false, null: false
    t.jsonb "bottom_info_section_multiloc", default: {}, null: false
    t.string "header_bg"
    t.index ["code"], name: "index_static_pages_on_code"
    t.index ["slug"], name: "index_static_pages_on_slug", unique: true
  end

  create_table "static_pages_topics", id: :uuid, default: -> { "gen_random_uuid()" }, force: :cascade do |t|
    t.uuid "topic_id", null: false
    t.uuid "static_page_id", null: false
    t.datetime "created_at", null: false
    t.datetime "updated_at", null: false
    t.index ["static_page_id"], name: "index_static_pages_topics_on_static_page_id"
    t.index ["topic_id"], name: "index_static_pages_topics_on_topic_id"
  end

  create_table "surveys_responses", id: :uuid, default: -> { "gen_random_uuid()" }, force: :cascade do |t|
    t.uuid "participation_context_id", null: false
    t.string "participation_context_type", null: false
    t.string "survey_service", null: false
    t.string "external_survey_id", null: false
    t.string "external_response_id", null: false
    t.uuid "user_id"
    t.datetime "started_at", precision: nil
    t.datetime "submitted_at", precision: nil, null: false
    t.jsonb "answers", default: {}
    t.datetime "created_at", precision: nil, null: false
    t.datetime "updated_at", precision: nil, null: false
    t.index ["participation_context_type", "participation_context_id"], name: "index_surveys_responses_on_participation_context"
    t.index ["user_id"], name: "index_surveys_responses_on_user_id"
  end

  create_table "tenants", id: :uuid, default: -> { "gen_random_uuid()" }, force: :cascade do |t|
    t.string "name"
    t.string "host"
    t.jsonb "settings", default: {}
    t.datetime "created_at", precision: nil, null: false
    t.datetime "updated_at", precision: nil, null: false
    t.string "logo"
    t.string "favicon"
    t.jsonb "style", default: {}
    t.datetime "deleted_at", precision: nil
    t.datetime "creation_finalized_at", precision: nil
    t.index ["creation_finalized_at"], name: "index_tenants_on_creation_finalized_at"
    t.index ["deleted_at"], name: "index_tenants_on_deleted_at"
    t.index ["host"], name: "index_tenants_on_host"
  end

  create_table "text_images", id: :uuid, default: -> { "gen_random_uuid()" }, force: :cascade do |t|
    t.string "imageable_type", null: false
    t.uuid "imageable_id", null: false
    t.string "imageable_field"
    t.string "image"
    t.datetime "created_at", precision: nil, null: false
    t.datetime "updated_at", precision: nil, null: false
    t.string "text_reference", null: false
  end

  create_table "texting_campaigns", id: :uuid, default: -> { "gen_random_uuid()" }, force: :cascade do |t|
    t.string "phone_numbers", default: [], null: false, array: true
    t.text "message", null: false
    t.datetime "sent_at", precision: nil
    t.string "status", null: false
    t.datetime "created_at", null: false
    t.datetime "updated_at", null: false
  end

  create_table "topics", id: :uuid, default: -> { "gen_random_uuid()" }, force: :cascade do |t|
    t.jsonb "title_multiloc", default: {}
    t.jsonb "description_multiloc", default: {}
    t.string "icon"
    t.datetime "created_at", precision: nil, null: false
    t.datetime "updated_at", precision: nil, null: false
    t.integer "ordering"
    t.string "code", default: "custom", null: false
  end

  create_table "user_custom_fields_representativeness_ref_distributions", id: :uuid, default: -> { "gen_random_uuid()" }, force: :cascade do |t|
    t.uuid "custom_field_id", null: false
    t.jsonb "distribution", null: false
    t.datetime "created_at", null: false
    t.datetime "updated_at", null: false
    t.string "type"
    t.index ["custom_field_id"], name: "index_ucf_representativeness_ref_distributions_on_custom_field"
  end

  create_table "users", id: :uuid, default: -> { "gen_random_uuid()" }, force: :cascade do |t|
    t.string "email"
    t.string "password_digest"
    t.string "slug"
    t.jsonb "roles", default: []
    t.string "reset_password_token"
    t.datetime "created_at", precision: nil, null: false
    t.datetime "updated_at", precision: nil, null: false
    t.string "avatar"
    t.string "first_name"
    t.string "last_name"
    t.string "locale"
    t.jsonb "bio_multiloc", default: {}
    t.boolean "cl1_migrated", default: false
    t.string "invite_status"
    t.jsonb "custom_field_values", default: {}
    t.datetime "registration_completed_at", precision: nil
    t.boolean "verified", default: false, null: false
    t.datetime "email_confirmed_at", precision: nil
    t.string "email_confirmation_code"
    t.integer "email_confirmation_retry_count", default: 0, null: false
    t.integer "email_confirmation_code_reset_count", default: 0, null: false
    t.datetime "email_confirmation_code_sent_at", precision: nil
    t.boolean "confirmation_required", default: true, null: false
    t.datetime "block_start_at", precision: nil
    t.string "block_reason"
    t.datetime "block_end_at", precision: nil
    t.string "new_email"
    t.index "lower((email)::text)", name: "users_unique_lower_email_idx", unique: true
    t.index ["email"], name: "index_users_on_email"
    t.index ["registration_completed_at"], name: "index_users_on_registration_completed_at"
    t.index ["slug"], name: "index_users_on_slug", unique: true
  end

  create_table "verification_verifications", id: :uuid, default: -> { "gen_random_uuid()" }, force: :cascade do |t|
    t.uuid "user_id"
    t.string "method_name", null: false
    t.string "hashed_uid", null: false
    t.boolean "active", default: true, null: false
    t.datetime "created_at", precision: nil, null: false
    t.datetime "updated_at", precision: nil, null: false
    t.index ["hashed_uid"], name: "index_verification_verifications_on_hashed_uid"
    t.index ["user_id"], name: "index_verification_verifications_on_user_id"
  end

  create_table "volunteering_causes", id: :uuid, default: -> { "gen_random_uuid()" }, force: :cascade do |t|
    t.uuid "participation_context_id", null: false
    t.string "participation_context_type", null: false
    t.jsonb "title_multiloc", default: {}, null: false
    t.jsonb "description_multiloc", default: {}, null: false
    t.integer "volunteers_count", default: 0, null: false
    t.string "image"
    t.integer "ordering", null: false
    t.datetime "created_at", null: false
    t.datetime "updated_at", null: false
    t.index ["ordering"], name: "index_volunteering_causes_on_ordering"
    t.index ["participation_context_type", "participation_context_id"], name: "index_volunteering_causes_on_participation_context"
  end

  create_table "volunteering_volunteers", id: :uuid, default: -> { "gen_random_uuid()" }, force: :cascade do |t|
    t.uuid "cause_id", null: false
    t.uuid "user_id", null: false
    t.datetime "created_at", null: false
    t.datetime "updated_at", null: false
    t.index ["cause_id", "user_id"], name: "index_volunteering_volunteers_on_cause_id_and_user_id", unique: true
    t.index ["user_id"], name: "index_volunteering_volunteers_on_user_id"
  end

  add_foreign_key "activities", "users"
  add_foreign_key "analysis_analyses", "phases"
  add_foreign_key "analysis_analyses", "projects"
  add_foreign_key "analysis_analyses_custom_fields", "analysis_analyses", column: "analysis_id"
  add_foreign_key "analysis_analyses_custom_fields", "custom_fields"
  add_foreign_key "analysis_background_tasks", "analysis_analyses", column: "analysis_id"
  add_foreign_key "analysis_summaries", "analysis_analyses", column: "analysis_id"
  add_foreign_key "analysis_summaries", "analysis_background_tasks", column: "background_task_id"
  add_foreign_key "analysis_taggings", "analysis_tags", column: "tag_id"
  add_foreign_key "analysis_taggings", "ideas", column: "input_id"
  add_foreign_key "analysis_tags", "analysis_analyses", column: "analysis_id"
  add_foreign_key "analytics_dimension_locales_fact_visits", "analytics_dimension_locales", column: "dimension_locale_id"
  add_foreign_key "analytics_dimension_locales_fact_visits", "analytics_fact_visits", column: "fact_visit_id"
  add_foreign_key "analytics_dimension_projects_fact_visits", "analytics_fact_visits", column: "fact_visit_id"
  add_foreign_key "analytics_fact_visits", "analytics_dimension_dates", column: "dimension_date_first_action_id", primary_key: "date"
  add_foreign_key "analytics_fact_visits", "analytics_dimension_dates", column: "dimension_date_last_action_id", primary_key: "date"
  add_foreign_key "analytics_fact_visits", "analytics_dimension_referrer_types", column: "dimension_referrer_type_id"
  add_foreign_key "areas", "custom_field_options"
  add_foreign_key "areas_ideas", "areas"
  add_foreign_key "areas_ideas", "ideas"
  add_foreign_key "areas_initiatives", "areas"
  add_foreign_key "areas_initiatives", "initiatives"
  add_foreign_key "areas_projects", "areas"
  add_foreign_key "areas_projects", "projects"
  add_foreign_key "areas_static_pages", "areas"
  add_foreign_key "areas_static_pages", "static_pages"
  add_foreign_key "baskets", "users"
  add_foreign_key "baskets_ideas", "baskets"
  add_foreign_key "baskets_ideas", "ideas"
  add_foreign_key "comments", "users", column: "author_id"
  add_foreign_key "custom_field_options", "custom_fields"
  add_foreign_key "email_campaigns_campaign_email_commands", "users", column: "recipient_id"
  add_foreign_key "email_campaigns_campaigns", "users", column: "author_id"
  add_foreign_key "email_campaigns_campaigns_groups", "email_campaigns_campaigns", column: "campaign_id"
  add_foreign_key "email_campaigns_deliveries", "email_campaigns_campaigns", column: "campaign_id"
  add_foreign_key "email_campaigns_examples", "users", column: "recipient_id"
  add_foreign_key "event_files", "events"
  add_foreign_key "events", "projects"
  add_foreign_key "events_attendances", "events"
  add_foreign_key "events_attendances", "users", column: "attendee_id"
  add_foreign_key "groups_permissions", "groups"
  add_foreign_key "groups_permissions", "permissions"
  add_foreign_key "groups_projects", "groups"
  add_foreign_key "groups_projects", "projects"
  add_foreign_key "idea_files", "ideas"
  add_foreign_key "idea_images", "ideas"
  add_foreign_key "ideas", "idea_statuses"
  add_foreign_key "ideas", "phases", column: "creation_phase_id"
  add_foreign_key "ideas", "projects"
  add_foreign_key "ideas", "users", column: "assignee_id"
  add_foreign_key "ideas", "users", column: "author_id"
  add_foreign_key "ideas_phases", "ideas"
  add_foreign_key "ideas_phases", "phases"
  add_foreign_key "ideas_topics", "ideas"
  add_foreign_key "ideas_topics", "topics"
  add_foreign_key "identities", "users"
  add_foreign_key "initiative_files", "initiatives"
  add_foreign_key "initiative_images", "initiatives"
  add_foreign_key "initiatives", "users", column: "assignee_id"
  add_foreign_key "initiatives", "users", column: "author_id"
  add_foreign_key "initiatives_topics", "initiatives"
  add_foreign_key "initiatives_topics", "topics"
  add_foreign_key "insights_categories", "insights_views", column: "view_id"
  add_foreign_key "insights_category_assignments", "insights_categories", column: "category_id"
  add_foreign_key "insights_data_sources", "insights_views", column: "view_id"
  add_foreign_key "insights_text_network_analysis_tasks_views", "insights_views", column: "view_id"
  add_foreign_key "insights_text_network_analysis_tasks_views", "nlp_text_network_analysis_tasks", column: "task_id"
  add_foreign_key "insights_text_networks", "insights_views", column: "view_id"
  add_foreign_key "insights_zeroshot_classification_tasks_categories", "insights_categories", column: "category_id"
  add_foreign_key "insights_zeroshot_classification_tasks_categories", "insights_zeroshot_classification_tasks", column: "task_id"
  add_foreign_key "insights_zeroshot_classification_tasks_inputs", "insights_zeroshot_classification_tasks", column: "task_id"
  add_foreign_key "internal_comments", "users", column: "author_id"
  add_foreign_key "invites", "users", column: "invitee_id"
  add_foreign_key "invites", "users", column: "inviter_id"
  add_foreign_key "maps_layers", "maps_map_configs", column: "map_config_id"
  add_foreign_key "maps_legend_items", "maps_map_configs", column: "map_config_id"
  add_foreign_key "memberships", "groups"
  add_foreign_key "memberships", "users"
  add_foreign_key "nav_bar_items", "static_pages"
  add_foreign_key "notifications", "baskets"
  add_foreign_key "notifications", "comments"
  add_foreign_key "notifications", "flag_inappropriate_content_inappropriate_content_flags", column: "inappropriate_content_flag_id"
  add_foreign_key "notifications", "internal_comments"
  add_foreign_key "notifications", "invites"
  add_foreign_key "notifications", "official_feedbacks"
  add_foreign_key "notifications", "phases"
  add_foreign_key "notifications", "projects"
  add_foreign_key "notifications", "spam_reports"
  add_foreign_key "notifications", "users", column: "initiating_user_id"
  add_foreign_key "notifications", "users", column: "recipient_id"
  add_foreign_key "official_feedbacks", "users"
  add_foreign_key "permissions_custom_fields", "custom_fields"
  add_foreign_key "permissions_custom_fields", "permissions"
  add_foreign_key "phase_files", "phases"
  add_foreign_key "phases", "projects"
  add_foreign_key "pins", "admin_publications"
  add_foreign_key "polls_options", "polls_questions", column: "question_id"
  add_foreign_key "polls_response_options", "polls_options", column: "option_id"
  add_foreign_key "polls_response_options", "polls_responses", column: "response_id"
  add_foreign_key "project_files", "projects"
  add_foreign_key "project_folders_files", "project_folders_folders", column: "project_folder_id"
  add_foreign_key "project_folders_images", "project_folders_folders", column: "project_folder_id"
  add_foreign_key "project_images", "projects"
  add_foreign_key "projects", "users", column: "default_assignee_id"
  add_foreign_key "projects_allowed_input_topics", "projects"
  add_foreign_key "projects_allowed_input_topics", "topics"
  add_foreign_key "projects_topics", "projects"
  add_foreign_key "projects_topics", "topics"
  add_foreign_key "reactions", "users"
  add_foreign_key "report_builder_reports", "users", column: "owner_id"
  add_foreign_key "spam_reports", "users"
  add_foreign_key "static_page_files", "static_pages"
  add_foreign_key "static_pages_topics", "static_pages"
  add_foreign_key "static_pages_topics", "topics"
  add_foreign_key "user_custom_fields_representativeness_ref_distributions", "custom_fields"
  add_foreign_key "volunteering_volunteers", "volunteering_causes", column: "cause_id"

  create_view "initiative_initiative_statuses", sql_definition: <<-SQL
      SELECT initiative_status_changes.initiative_id,
      initiative_status_changes.initiative_status_id
     FROM (((initiatives
       JOIN ( SELECT initiative_status_changes_1.initiative_id,
              max(initiative_status_changes_1.created_at) AS last_status_changed_at
             FROM initiative_status_changes initiative_status_changes_1
            GROUP BY initiative_status_changes_1.initiative_id) initiatives_with_last_status_change ON ((initiatives.id = initiatives_with_last_status_change.initiative_id)))
       JOIN initiative_status_changes ON (((initiatives.id = initiative_status_changes.initiative_id) AND (initiatives_with_last_status_change.last_status_changed_at = initiative_status_changes.created_at))))
       JOIN initiative_statuses ON ((initiative_statuses.id = initiative_status_changes.initiative_status_id)));
  SQL
  create_view "moderation_moderations", sql_definition: <<-SQL
      SELECT ideas.id,
      'Idea'::text AS moderatable_type,
      NULL::text AS post_type,
      NULL::uuid AS post_id,
      NULL::text AS post_slug,
      NULL::jsonb AS post_title_multiloc,
      projects.id AS project_id,
      projects.slug AS project_slug,
      projects.title_multiloc AS project_title_multiloc,
      ideas.title_multiloc AS content_title_multiloc,
      ideas.body_multiloc AS content_body_multiloc,
      ideas.slug AS content_slug,
      ideas.published_at AS created_at,
      moderation_moderation_statuses.status AS moderation_status
     FROM ((ideas
       LEFT JOIN moderation_moderation_statuses ON ((moderation_moderation_statuses.moderatable_id = ideas.id)))
       LEFT JOIN projects ON ((projects.id = ideas.project_id)))
  UNION ALL
   SELECT initiatives.id,
      'Initiative'::text AS moderatable_type,
      NULL::text AS post_type,
      NULL::uuid AS post_id,
      NULL::text AS post_slug,
      NULL::jsonb AS post_title_multiloc,
      NULL::uuid AS project_id,
      NULL::character varying AS project_slug,
      NULL::jsonb AS project_title_multiloc,
      initiatives.title_multiloc AS content_title_multiloc,
      initiatives.body_multiloc AS content_body_multiloc,
      initiatives.slug AS content_slug,
      initiatives.published_at AS created_at,
      moderation_moderation_statuses.status AS moderation_status
     FROM (initiatives
       LEFT JOIN moderation_moderation_statuses ON ((moderation_moderation_statuses.moderatable_id = initiatives.id)))
  UNION ALL
   SELECT comments.id,
      'Comment'::text AS moderatable_type,
      'Idea'::text AS post_type,
      ideas.id AS post_id,
      ideas.slug AS post_slug,
      ideas.title_multiloc AS post_title_multiloc,
      projects.id AS project_id,
      projects.slug AS project_slug,
      projects.title_multiloc AS project_title_multiloc,
      NULL::jsonb AS content_title_multiloc,
      comments.body_multiloc AS content_body_multiloc,
      NULL::character varying AS content_slug,
      comments.created_at,
      moderation_moderation_statuses.status AS moderation_status
     FROM (((comments
       LEFT JOIN moderation_moderation_statuses ON ((moderation_moderation_statuses.moderatable_id = comments.id)))
       LEFT JOIN ideas ON ((ideas.id = comments.post_id)))
       LEFT JOIN projects ON ((projects.id = ideas.project_id)))
    WHERE ((comments.post_type)::text = 'Idea'::text)
  UNION ALL
   SELECT comments.id,
      'Comment'::text AS moderatable_type,
      'Initiative'::text AS post_type,
      initiatives.id AS post_id,
      initiatives.slug AS post_slug,
      initiatives.title_multiloc AS post_title_multiloc,
      NULL::uuid AS project_id,
      NULL::character varying AS project_slug,
      NULL::jsonb AS project_title_multiloc,
      NULL::jsonb AS content_title_multiloc,
      comments.body_multiloc AS content_body_multiloc,
      NULL::character varying AS content_slug,
      comments.created_at,
      moderation_moderation_statuses.status AS moderation_status
     FROM ((comments
       LEFT JOIN moderation_moderation_statuses ON ((moderation_moderation_statuses.moderatable_id = comments.id)))
       LEFT JOIN initiatives ON ((initiatives.id = comments.post_id)))
    WHERE ((comments.post_type)::text = 'Initiative'::text);
  SQL
  create_view "analytics_dimension_projects", sql_definition: <<-SQL
      SELECT projects.id,
      projects.title_multiloc
     FROM projects;
  SQL
  create_view "analytics_build_feedbacks", sql_definition: <<-SQL
      SELECT a.post_id,
      min(a.feedback_first_date) AS feedback_first_date,
      max(a.feedback_official) AS feedback_official,
      max(a.feedback_status_change) AS feedback_status_change
     FROM ( SELECT activities.item_id AS post_id,
              min(activities.created_at) AS feedback_first_date,
              0 AS feedback_official,
              1 AS feedback_status_change
             FROM activities
            WHERE (((activities.action)::text = 'changed_status'::text) AND ((activities.item_type)::text = ANY (ARRAY[('Idea'::character varying)::text, ('Initiative'::character varying)::text])))
            GROUP BY activities.item_id
          UNION ALL
           SELECT official_feedbacks.post_id,
              min(official_feedbacks.created_at) AS feedback_first_date,
              1 AS feedback_official,
              0 AS feedback_status_change
             FROM official_feedbacks
            GROUP BY official_feedbacks.post_id) a
    GROUP BY a.post_id;
  SQL
  create_view "analytics_fact_email_deliveries", sql_definition: <<-SQL
      SELECT ecd.id,
      (ecd.sent_at)::date AS dimension_date_sent_id,
      ecd.campaign_id,
      ((ecc.type)::text <> 'EmailCampaigns::Campaigns::Manual'::text) AS automated
     FROM (email_campaigns_deliveries ecd
       JOIN email_campaigns_campaigns ecc ON ((ecc.id = ecd.campaign_id)));
  SQL
  create_view "analytics_dimension_statuses", sql_definition: <<-SQL
      SELECT idea_statuses.id,
      idea_statuses.title_multiloc,
      idea_statuses.code,
      idea_statuses.color
     FROM idea_statuses
  UNION ALL
   SELECT initiative_statuses.id,
      initiative_statuses.title_multiloc,
      initiative_statuses.code,
      initiative_statuses.color
     FROM initiative_statuses;
  SQL
  create_view "analytics_fact_registrations", sql_definition: <<-SQL
      SELECT u.id,
      u.id AS dimension_user_id,
      (u.registration_completed_at)::date AS dimension_date_registration_id,
      (i.created_at)::date AS dimension_date_invited_id,
      (i.accepted_at)::date AS dimension_date_accepted_id
     FROM (users u
       LEFT JOIN invites i ON ((i.invitee_id = u.id)));
  SQL
  create_view "analytics_dimension_users", sql_definition: <<-SQL
      SELECT users.id,
      COALESCE(((users.roles -> 0) ->> 'type'::text), 'citizen'::text) AS role,
      users.invite_status
     FROM users;
  SQL
  create_view "analytics_fact_events", sql_definition: <<-SQL
      SELECT events.id,
      events.project_id AS dimension_project_id,
      (events.created_at)::date AS dimension_date_created_id,
      (events.start_at)::date AS dimension_date_start_id,
      (events.end_at)::date AS dimension_date_end_id
     FROM events;
  SQL
  create_view "analytics_fact_project_statuses", sql_definition: <<-SQL
      WITH finished_statuses_for_timeline_projects AS (
           SELECT phases.project_id,
              ((max(phases.end_at) + 1))::timestamp without time zone AS "timestamp"
             FROM phases
            GROUP BY phases.project_id
           HAVING (max(phases.end_at) < now())
          )
   SELECT ap.publication_id AS dimension_project_id,
      ap.publication_status AS status,
      ((((p.process_type)::text = 'continuous'::text) AND ((ap.publication_status)::text = 'archived'::text)) OR ((fsftp.project_id IS NOT NULL) AND ((ap.publication_status)::text <> 'draft'::text))) AS finished,
      COALESCE(fsftp."timestamp", ap.updated_at) AS "timestamp",
      COALESCE((fsftp."timestamp")::date, (ap.updated_at)::date) AS dimension_date_id
     FROM ((admin_publications ap
       LEFT JOIN projects p ON ((ap.publication_id = p.id)))
       LEFT JOIN finished_statuses_for_timeline_projects fsftp ON ((fsftp.project_id = ap.publication_id)))
    WHERE ((ap.publication_type)::text = 'Project'::text);
  SQL
  create_view "union_posts", sql_definition: <<-SQL
      SELECT ideas.id,
      ideas.title_multiloc,
      ideas.body_multiloc,
      ideas.publication_status,
      ideas.published_at,
      ideas.author_id,
      ideas.created_at,
      ideas.updated_at,
      ideas.likes_count,
      ideas.location_point,
      ideas.location_description,
      ideas.comments_count,
      ideas.slug,
      ideas.official_feedbacks_count
     FROM ideas
  UNION ALL
   SELECT initiatives.id,
      initiatives.title_multiloc,
      initiatives.body_multiloc,
      initiatives.publication_status,
      initiatives.published_at,
      initiatives.author_id,
      initiatives.created_at,
      initiatives.updated_at,
      initiatives.likes_count,
      initiatives.location_point,
      initiatives.location_description,
      initiatives.comments_count,
      initiatives.slug,
      initiatives.official_feedbacks_count
     FROM initiatives;
  SQL
  create_view "idea_trending_infos", sql_definition: <<-SQL
      SELECT ideas.id AS idea_id,
      GREATEST(comments_at.last_comment_at, likes_at.last_liked_at, ideas.published_at) AS last_activity_at,
      to_timestamp(round((((GREATEST(((comments_at.comments_count)::double precision * comments_at.mean_comment_at), (0)::double precision) + GREATEST(((likes_at.likes_count)::double precision * likes_at.mean_liked_at), (0)::double precision)) + date_part('epoch'::text, ideas.published_at)) / (((GREATEST((comments_at.comments_count)::numeric, 0.0) + GREATEST((likes_at.likes_count)::numeric, 0.0)) + 1.0))::double precision))) AS mean_activity_at
     FROM ((ideas
       FULL JOIN ( SELECT comments.post_id AS idea_id,
              max(comments.created_at) AS last_comment_at,
              avg(date_part('epoch'::text, comments.created_at)) AS mean_comment_at,
              count(comments.post_id) AS comments_count
             FROM comments
            GROUP BY comments.post_id) comments_at ON ((ideas.id = comments_at.idea_id)))
       FULL JOIN ( SELECT reactions.reactable_id,
              max(reactions.created_at) AS last_liked_at,
              avg(date_part('epoch'::text, reactions.created_at)) AS mean_liked_at,
              count(reactions.reactable_id) AS likes_count
             FROM reactions
            WHERE (((reactions.mode)::text = 'up'::text) AND ((reactions.reactable_type)::text = 'Idea'::text))
            GROUP BY reactions.reactable_id) likes_at ON ((ideas.id = likes_at.reactable_id)));
  SQL
  create_view "analytics_fact_participations", sql_definition: <<-SQL
      SELECT i.id,
      i.author_id AS dimension_user_id,
      i.project_id AS dimension_project_id,
          CASE
              WHEN (((pr.participation_method)::text = 'native_survey'::text) OR ((ph.participation_method)::text = 'native_survey'::text)) THEN survey.id
              ELSE idea.id
          END AS dimension_type_id,
      (i.created_at)::date AS dimension_date_created_id,
      (i.likes_count + i.dislikes_count) AS reactions_count,
      i.likes_count,
      i.dislikes_count
     FROM ((((ideas i
       LEFT JOIN projects pr ON ((pr.id = i.project_id)))
       LEFT JOIN phases ph ON ((ph.id = i.creation_phase_id)))
       JOIN analytics_dimension_types idea ON (((idea.name)::text = 'idea'::text)))
       LEFT JOIN analytics_dimension_types survey ON (((survey.name)::text = 'survey'::text)))
  UNION ALL
   SELECT i.id,
      i.author_id AS dimension_user_id,
      NULL::uuid AS dimension_project_id,
      adt.id AS dimension_type_id,
      (i.created_at)::date AS dimension_date_created_id,
      (i.likes_count + i.dislikes_count) AS reactions_count,
      i.likes_count,
      i.dislikes_count
     FROM (initiatives i
       JOIN analytics_dimension_types adt ON (((adt.name)::text = 'initiative'::text)))
  UNION ALL
   SELECT c.id,
      c.author_id AS dimension_user_id,
      i.project_id AS dimension_project_id,
      adt.id AS dimension_type_id,
      (c.created_at)::date AS dimension_date_created_id,
      (c.likes_count + c.dislikes_count) AS reactions_count,
      c.likes_count,
      c.dislikes_count
     FROM ((comments c
       JOIN analytics_dimension_types adt ON ((((adt.name)::text = 'comment'::text) AND ((adt.parent)::text = lower((c.post_type)::text)))))
       LEFT JOIN ideas i ON ((c.post_id = i.id)))
  UNION ALL
   SELECT r.id,
      r.user_id AS dimension_user_id,
      COALESCE(i.project_id, ic.project_id) AS dimension_project_id,
      adt.id AS dimension_type_id,
      (r.created_at)::date AS dimension_date_created_id,
      1 AS reactions_count,
          CASE
              WHEN ((r.mode)::text = 'up'::text) THEN 1
              ELSE 0
          END AS likes_count,
          CASE
              WHEN ((r.mode)::text = 'down'::text) THEN 1
              ELSE 0
          END AS dislikes_count
     FROM ((((reactions r
       JOIN analytics_dimension_types adt ON ((((adt.name)::text = 'reaction'::text) AND ((adt.parent)::text = lower((r.reactable_type)::text)))))
       LEFT JOIN ideas i ON ((i.id = r.reactable_id)))
       LEFT JOIN comments c ON ((c.id = r.reactable_id)))
       LEFT JOIN ideas ic ON ((ic.id = c.post_id)))
  UNION ALL
   SELECT pr.id,
      pr.user_id AS dimension_user_id,
      COALESCE(p.project_id, pr.participation_context_id) AS dimension_project_id,
      adt.id AS dimension_type_id,
      (pr.created_at)::date AS dimension_date_created_id,
      0 AS reactions_count,
      0 AS likes_count,
      0 AS dislikes_count
     FROM ((polls_responses pr
       LEFT JOIN phases p ON ((p.id = pr.participation_context_id)))
       JOIN analytics_dimension_types adt ON (((adt.name)::text = 'poll'::text)))
  UNION ALL
   SELECT vv.id,
      vv.user_id AS dimension_user_id,
      COALESCE(p.project_id, vc.participation_context_id) AS dimension_project_id,
      adt.id AS dimension_type_id,
      (vv.created_at)::date AS dimension_date_created_id,
      0 AS reactions_count,
      0 AS likes_count,
      0 AS dislikes_count
     FROM (((volunteering_volunteers vv
       LEFT JOIN volunteering_causes vc ON ((vc.id = vv.cause_id)))
       LEFT JOIN phases p ON ((p.id = vc.participation_context_id)))
       JOIN analytics_dimension_types adt ON (((adt.name)::text = 'volunteer'::text)));
  SQL
  create_view "analytics_fact_posts", sql_definition: <<-SQL
      SELECT i.id,
      i.author_id AS user_id,
      i.project_id AS dimension_project_id,
      adt.id AS dimension_type_id,
      (i.created_at)::date AS dimension_date_created_id,
      (abf.feedback_first_date)::date AS dimension_date_first_feedback_id,
      i.idea_status_id AS dimension_status_id,
      (abf.feedback_first_date - i.created_at) AS feedback_time_taken,
      COALESCE(abf.feedback_official, 0) AS feedback_official,
      COALESCE(abf.feedback_status_change, 0) AS feedback_status_change,
          CASE
              WHEN (abf.feedback_first_date IS NULL) THEN 1
              ELSE 0
          END AS feedback_none,
      (i.likes_count + i.dislikes_count) AS reactions_count,
      i.likes_count,
      i.dislikes_count,
      i.publication_status
     FROM (((((ideas i
       JOIN analytics_dimension_types adt ON (((adt.name)::text = 'idea'::text)))
       LEFT JOIN analytics_build_feedbacks abf ON ((abf.post_id = i.id)))
       LEFT JOIN ideas_phases iph ON ((iph.idea_id = i.id)))
       LEFT JOIN phases ph ON ((ph.id = iph.phase_id)))
       LEFT JOIN projects pr ON ((pr.id = i.project_id)))
    WHERE (((ph.id IS NULL) OR ((ph.participation_method)::text <> 'native_survey'::text)) AND ((pr.participation_method)::text <> 'native_survey'::text))
  UNION ALL
   SELECT i.id,
      i.author_id AS user_id,
      NULL::uuid AS dimension_project_id,
      adt.id AS dimension_type_id,
      (i.created_at)::date AS dimension_date_created_id,
      (abf.feedback_first_date)::date AS dimension_date_first_feedback_id,
      isc.initiative_status_id AS dimension_status_id,
      (abf.feedback_first_date - i.created_at) AS feedback_time_taken,
      COALESCE(abf.feedback_official, 0) AS feedback_official,
      COALESCE(abf.feedback_status_change, 0) AS feedback_status_change,
          CASE
              WHEN (abf.feedback_first_date IS NULL) THEN 1
              ELSE 0
          END AS feedback_none,
      (i.likes_count + i.dislikes_count) AS reactions_count,
      i.likes_count,
      i.dislikes_count,
      i.publication_status
     FROM (((initiatives i
       JOIN analytics_dimension_types adt ON (((adt.name)::text = 'initiative'::text)))
       LEFT JOIN analytics_build_feedbacks abf ON ((abf.post_id = i.id)))
       LEFT JOIN initiative_status_changes isc ON (((isc.initiative_id = i.id) AND (isc.updated_at = ( SELECT max(isc_.updated_at) AS max
             FROM initiative_status_changes isc_
            WHERE (isc_.initiative_id = i.id))))));
  SQL
end<|MERGE_RESOLUTION|>--- conflicted
+++ resolved
@@ -10,11 +10,7 @@
 #
 # It's strongly recommended that you check this file into your version control system.
 
-<<<<<<< HEAD
 ActiveRecord::Schema[7.0].define(version: 2023_08_15_119289) do
-=======
-ActiveRecord::Schema[7.0].define(version: 2023_08_14_115846) do
->>>>>>> 20074573
   # These are extensions that must be enabled in order to support this database
   enable_extension "pgcrypto"
   enable_extension "plpgsql"
@@ -460,11 +456,8 @@
     t.geography "location_point", limit: {:srid=>4326, :type=>"st_point", :geographic=>true}
     t.string "address_1"
     t.integer "attendees_count", default: 0, null: false
-<<<<<<< HEAD
     t.string "online_link"
-=======
     t.jsonb "address_2_multiloc", default: {}, null: false
->>>>>>> 20074573
     t.index ["location_point"], name: "index_events_on_location_point", using: :gist
     t.index ["project_id"], name: "index_events_on_project_id"
   end
