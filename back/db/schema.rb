# This file is auto-generated from the current state of the database. Instead
# of editing this file, please use the migrations feature of Active Record to
# incrementally modify your database, and then regenerate this schema definition.
#
# This file is the source Rails uses to define your schema when running `bin/rails
# db:schema:load`. When creating a new database, `bin/rails db:schema:load` tends to
# be faster and is potentially less error prone than running all of your
# migrations from scratch. Old migrations may fail to apply correctly if those
# migrations use external dependencies or application code.
#
# It's strongly recommended that you check this file into your version control system.

<<<<<<< HEAD
ActiveRecord::Schema[7.0].define(version: 2023_08_03_112021) do
=======
ActiveRecord::Schema[7.0].define(version: 2023_08_04_142723) do
>>>>>>> 7900cc08
  # These are extensions that must be enabled in order to support this database
  enable_extension "pgcrypto"
  enable_extension "plpgsql"
  enable_extension "postgis"
  enable_extension "uuid-ossp"

  create_table "activities", id: :uuid, default: -> { "gen_random_uuid()" }, force: :cascade do |t|
    t.string "item_type", null: false
    t.uuid "item_id", null: false
    t.string "action", null: false
    t.jsonb "payload", default: {}, null: false
    t.uuid "user_id"
    t.datetime "acted_at", precision: nil, null: false
    t.datetime "created_at", precision: nil, null: false
    t.uuid "project_id"
    t.index ["acted_at"], name: "index_activities_on_acted_at"
    t.index ["action"], name: "index_activities_on_action"
    t.index ["item_type", "item_id"], name: "index_activities_on_item"
    t.index ["project_id"], name: "index_activities_on_project_id"
    t.index ["user_id"], name: "index_activities_on_user_id"
  end

  create_table "admin_publications", id: :uuid, default: -> { "gen_random_uuid()" }, force: :cascade do |t|
    t.uuid "parent_id"
    t.integer "lft", null: false
    t.integer "rgt", null: false
    t.integer "ordering"
    t.string "publication_status", default: "published", null: false
    t.uuid "publication_id"
    t.string "publication_type"
    t.datetime "created_at", null: false
    t.datetime "updated_at", null: false
    t.integer "depth", default: 0, null: false
    t.boolean "children_allowed", default: true, null: false
    t.integer "children_count", default: 0, null: false
    t.index ["depth"], name: "index_admin_publications_on_depth"
    t.index ["lft"], name: "index_admin_publications_on_lft"
    t.index ["ordering"], name: "index_admin_publications_on_ordering"
    t.index ["parent_id"], name: "index_admin_publications_on_parent_id"
    t.index ["publication_type", "publication_id"], name: "index_admin_publications_on_publication_type_and_publication_id"
    t.index ["rgt"], name: "index_admin_publications_on_rgt"
  end

  create_table "analysis_analyses", id: :uuid, default: -> { "gen_random_uuid()" }, force: :cascade do |t|
    t.uuid "project_id"
    t.uuid "phase_id"
    t.datetime "created_at", null: false
    t.datetime "updated_at", null: false
    t.index ["phase_id"], name: "index_analysis_analyses_on_phase_id"
    t.index ["project_id"], name: "index_analysis_analyses_on_project_id"
  end

  create_table "analysis_analyses_custom_fields", id: :uuid, default: -> { "gen_random_uuid()" }, force: :cascade do |t|
    t.uuid "analysis_id"
    t.uuid "custom_field_id"
    t.datetime "created_at", null: false
    t.datetime "updated_at", null: false
    t.index ["analysis_id", "custom_field_id"], name: "index_analysis_analyses_custom_fields", unique: true
    t.index ["analysis_id"], name: "index_analysis_analyses_custom_fields_on_analysis_id"
    t.index ["custom_field_id"], name: "index_analysis_analyses_custom_fields_on_custom_field_id"
  end

  create_table "analysis_background_tasks", id: :uuid, default: -> { "gen_random_uuid()" }, force: :cascade do |t|
    t.uuid "analysis_id", null: false
    t.string "type", null: false
    t.string "state", null: false
    t.float "progress"
    t.datetime "started_at"
    t.datetime "ended_at"
    t.string "auto_tagging_method"
    t.datetime "created_at", null: false
    t.datetime "updated_at", null: false
    t.index ["analysis_id"], name: "index_analysis_background_tasks_on_analysis_id"
  end

  create_table "analysis_summaries", id: :uuid, default: -> { "gen_random_uuid()" }, force: :cascade do |t|
    t.uuid "analysis_id", null: false
    t.uuid "background_task_id", null: false
    t.text "summary"
    t.text "prompt"
    t.string "summarization_method", null: false
    t.jsonb "filters", default: {}, null: false
    t.datetime "created_at", null: false
    t.datetime "updated_at", null: false
    t.index ["analysis_id"], name: "index_analysis_summaries_on_analysis_id"
    t.index ["background_task_id"], name: "index_analysis_summaries_on_background_task_id"
  end

  create_table "analysis_taggings", id: :uuid, default: -> { "gen_random_uuid()" }, force: :cascade do |t|
    t.uuid "tag_id", null: false
    t.uuid "input_id", null: false
    t.index ["input_id"], name: "index_analysis_taggings_on_input_id"
    t.index ["tag_id", "input_id"], name: "index_analysis_taggings_on_tag_id_and_input_id", unique: true
    t.index ["tag_id"], name: "index_analysis_taggings_on_tag_id"
  end

  create_table "analysis_tags", id: :uuid, default: -> { "gen_random_uuid()" }, force: :cascade do |t|
    t.string "name", null: false
    t.string "tag_type", null: false
    t.uuid "analysis_id", null: false
    t.datetime "created_at", null: false
    t.datetime "updated_at", null: false
    t.index ["analysis_id", "name"], name: "index_analysis_tags_on_analysis_id_and_name", unique: true
    t.index ["analysis_id"], name: "index_analysis_tags_on_analysis_id"
  end

  create_table "analytics_dimension_dates", primary_key: "date", id: :date, force: :cascade do |t|
    t.string "year"
    t.string "month"
    t.date "week"
  end

  create_table "analytics_dimension_locales", id: :uuid, default: -> { "gen_random_uuid()" }, force: :cascade do |t|
    t.string "name", null: false
    t.index ["name"], name: "index_analytics_dimension_locales_on_name", unique: true
  end

  create_table "analytics_dimension_locales_fact_visits", id: false, force: :cascade do |t|
    t.uuid "dimension_locale_id"
    t.uuid "fact_visit_id"
    t.index ["dimension_locale_id", "fact_visit_id"], name: "i_analytics_dim_locales_fact_visits_on_locale_and_visit_ids", unique: true
    t.index ["dimension_locale_id"], name: "i_l_v_locale"
    t.index ["fact_visit_id"], name: "i_l_v_visit"
  end

  create_table "analytics_dimension_projects_fact_visits", id: false, force: :cascade do |t|
    t.uuid "dimension_project_id"
    t.uuid "fact_visit_id"
    t.index ["dimension_project_id", "fact_visit_id"], name: "i_analytics_dim_projects_fact_visits_on_project_and_visit_ids", unique: true
    t.index ["dimension_project_id"], name: "i_p_v_project"
    t.index ["fact_visit_id"], name: "i_p_v_visit"
  end

  create_table "analytics_dimension_referrer_types", id: :uuid, default: -> { "gen_random_uuid()" }, force: :cascade do |t|
    t.string "key", null: false
    t.string "name", null: false
    t.index ["key"], name: "i_d_referrer_key", unique: true
  end

  create_table "analytics_dimension_types", id: :uuid, default: -> { "gen_random_uuid()" }, force: :cascade do |t|
    t.string "name"
    t.string "parent"
    t.index ["name", "parent"], name: "index_analytics_dimension_types_on_name_and_parent", unique: true
  end

  create_table "analytics_fact_visits", id: :uuid, default: -> { "gen_random_uuid()" }, force: :cascade do |t|
    t.string "visitor_id", null: false
    t.uuid "dimension_user_id"
    t.uuid "dimension_referrer_type_id", null: false
    t.date "dimension_date_first_action_id", null: false
    t.date "dimension_date_last_action_id", null: false
    t.integer "duration", null: false
    t.integer "pages_visited", null: false
    t.boolean "returning_visitor", default: false, null: false
    t.string "referrer_name"
    t.string "referrer_url"
    t.integer "matomo_visit_id", null: false
    t.datetime "matomo_last_action_time", precision: nil, null: false
    t.index ["dimension_date_first_action_id"], name: "i_v_first_action"
    t.index ["dimension_date_last_action_id"], name: "i_v_last_action"
    t.index ["dimension_referrer_type_id"], name: "i_v_referrer_type"
    t.index ["dimension_user_id"], name: "i_v_user"
    t.index ["matomo_last_action_time"], name: "i_v_timestamp"
    t.index ["matomo_visit_id"], name: "i_v_matomo_visit", unique: true
  end

  create_table "app_configurations", id: :uuid, default: -> { "gen_random_uuid()" }, force: :cascade do |t|
    t.string "name"
    t.string "host"
    t.string "logo"
    t.string "favicon"
    t.jsonb "settings", default: {}
    t.datetime "created_at", null: false
    t.datetime "updated_at", null: false
    t.jsonb "style", default: {}
  end

  create_table "areas", id: :uuid, default: -> { "gen_random_uuid()" }, force: :cascade do |t|
    t.jsonb "title_multiloc", default: {}
    t.jsonb "description_multiloc", default: {}
    t.datetime "created_at", precision: nil, null: false
    t.datetime "updated_at", precision: nil, null: false
    t.integer "ordering"
    t.uuid "custom_field_option_id"
    t.index ["custom_field_option_id"], name: "index_areas_on_custom_field_option_id"
  end

  create_table "areas_ideas", id: :uuid, default: -> { "uuid_generate_v4()" }, force: :cascade do |t|
    t.uuid "area_id"
    t.uuid "idea_id"
    t.index ["area_id"], name: "index_areas_ideas_on_area_id"
    t.index ["idea_id", "area_id"], name: "index_areas_ideas_on_idea_id_and_area_id", unique: true
    t.index ["idea_id"], name: "index_areas_ideas_on_idea_id"
  end

  create_table "areas_initiatives", id: :uuid, default: -> { "gen_random_uuid()" }, force: :cascade do |t|
    t.uuid "area_id"
    t.uuid "initiative_id"
    t.index ["area_id"], name: "index_areas_initiatives_on_area_id"
    t.index ["initiative_id", "area_id"], name: "index_areas_initiatives_on_initiative_id_and_area_id", unique: true
    t.index ["initiative_id"], name: "index_areas_initiatives_on_initiative_id"
  end

  create_table "areas_projects", id: :uuid, default: -> { "uuid_generate_v4()" }, force: :cascade do |t|
    t.uuid "area_id"
    t.uuid "project_id"
    t.index ["area_id"], name: "index_areas_projects_on_area_id"
    t.index ["project_id"], name: "index_areas_projects_on_project_id"
  end

  create_table "areas_static_pages", force: :cascade do |t|
    t.uuid "area_id", null: false
    t.uuid "static_page_id", null: false
    t.datetime "created_at", null: false
    t.datetime "updated_at", null: false
    t.index ["area_id"], name: "index_areas_static_pages_on_area_id"
    t.index ["static_page_id"], name: "index_areas_static_pages_on_static_page_id"
  end

  create_table "baskets", id: :uuid, default: -> { "gen_random_uuid()" }, force: :cascade do |t|
    t.datetime "submitted_at", precision: nil
    t.uuid "user_id"
    t.uuid "participation_context_id"
    t.string "participation_context_type"
    t.datetime "created_at", precision: nil, null: false
    t.datetime "updated_at", precision: nil, null: false
    t.index ["submitted_at"], name: "index_baskets_on_submitted_at"
    t.index ["user_id"], name: "index_baskets_on_user_id"
  end

  create_table "baskets_ideas", id: :uuid, default: -> { "gen_random_uuid()" }, force: :cascade do |t|
    t.uuid "basket_id"
    t.uuid "idea_id"
    t.datetime "created_at", precision: nil, null: false
    t.datetime "updated_at", precision: nil, null: false
    t.integer "votes", default: 1, null: false
    t.index ["basket_id", "idea_id"], name: "index_baskets_ideas_on_basket_id_and_idea_id", unique: true
    t.index ["idea_id"], name: "index_baskets_ideas_on_idea_id"
  end

  create_table "comments", id: :uuid, default: -> { "gen_random_uuid()" }, force: :cascade do |t|
    t.uuid "author_id"
    t.uuid "post_id"
    t.uuid "parent_id"
    t.integer "lft", null: false
    t.integer "rgt", null: false
    t.jsonb "body_multiloc", default: {}
    t.datetime "created_at", precision: nil, null: false
    t.datetime "updated_at", precision: nil, null: false
    t.integer "likes_count", default: 0, null: false
    t.integer "dislikes_count", default: 0, null: false
    t.string "publication_status", default: "published", null: false
    t.datetime "body_updated_at", precision: nil
    t.integer "children_count", default: 0, null: false
    t.string "post_type"
    t.string "author_hash"
    t.boolean "anonymous", default: false, null: false
    t.index ["author_id"], name: "index_comments_on_author_id"
    t.index ["created_at"], name: "index_comments_on_created_at"
    t.index ["lft"], name: "index_comments_on_lft"
    t.index ["parent_id"], name: "index_comments_on_parent_id"
    t.index ["post_id", "post_type"], name: "index_comments_on_post_id_and_post_type"
    t.index ["post_id"], name: "index_comments_on_post_id"
    t.index ["rgt"], name: "index_comments_on_rgt"
  end

  create_table "common_passwords", id: :uuid, default: -> { "gen_random_uuid()" }, force: :cascade do |t|
    t.string "password"
    t.index ["password"], name: "index_common_passwords_on_password"
  end

  create_table "content_builder_layout_images", id: :uuid, default: -> { "gen_random_uuid()" }, force: :cascade do |t|
    t.string "image"
    t.string "code"
    t.datetime "created_at", null: false
    t.datetime "updated_at", null: false
  end

  create_table "content_builder_layouts", id: :uuid, default: -> { "gen_random_uuid()" }, force: :cascade do |t|
    t.jsonb "craftjs_jsonmultiloc", default: {}
    t.string "content_buildable_type", null: false
    t.uuid "content_buildable_id", null: false
    t.string "code", null: false
    t.boolean "enabled", default: false, null: false
    t.datetime "created_at", null: false
    t.datetime "updated_at", null: false
    t.index ["content_buildable_type", "content_buildable_id", "code"], name: "index_content_builder_layouts_content_buidable_type_id_code", unique: true
  end

  create_table "custom_field_options", id: :uuid, default: -> { "gen_random_uuid()" }, force: :cascade do |t|
    t.uuid "custom_field_id"
    t.string "key"
    t.jsonb "title_multiloc", default: {}
    t.integer "ordering"
    t.datetime "created_at", precision: nil, null: false
    t.datetime "updated_at", precision: nil, null: false
    t.index ["custom_field_id", "key"], name: "index_custom_field_options_on_custom_field_id_and_key", unique: true
    t.index ["custom_field_id"], name: "index_custom_field_options_on_custom_field_id"
  end

  create_table "custom_fields", id: :uuid, default: -> { "gen_random_uuid()" }, force: :cascade do |t|
    t.string "resource_type"
    t.string "key"
    t.string "input_type"
    t.jsonb "title_multiloc", default: {}
    t.jsonb "description_multiloc", default: {}
    t.boolean "required", default: false
    t.integer "ordering"
    t.datetime "created_at", precision: nil, null: false
    t.datetime "updated_at", precision: nil, null: false
    t.boolean "enabled", default: true, null: false
    t.string "code"
    t.uuid "resource_id"
    t.boolean "hidden", default: false, null: false
    t.integer "maximum"
    t.jsonb "minimum_label_multiloc", default: {}, null: false
    t.jsonb "maximum_label_multiloc", default: {}, null: false
    t.jsonb "logic", default: {}, null: false
    t.string "answer_visible_to"
    t.index ["resource_type", "resource_id"], name: "index_custom_fields_on_resource_type_and_resource_id"
  end

  create_table "custom_forms", id: :uuid, default: -> { "gen_random_uuid()" }, force: :cascade do |t|
    t.datetime "created_at", null: false
    t.datetime "updated_at", null: false
    t.uuid "participation_context_id", null: false
    t.string "participation_context_type", null: false
    t.index ["participation_context_id", "participation_context_type"], name: "index_custom_forms_on_participation_context", unique: true
  end

  create_table "email_campaigns_campaign_email_commands", id: :uuid, default: -> { "gen_random_uuid()" }, force: :cascade do |t|
    t.string "campaign"
    t.uuid "recipient_id"
    t.datetime "commanded_at", precision: nil
    t.jsonb "tracked_content"
    t.datetime "created_at", precision: nil, null: false
    t.datetime "updated_at", precision: nil, null: false
    t.index ["recipient_id"], name: "index_email_campaigns_campaign_email_commands_on_recipient_id"
  end

  create_table "email_campaigns_campaigns", id: :uuid, default: -> { "gen_random_uuid()" }, force: :cascade do |t|
    t.string "type", null: false
    t.uuid "author_id"
    t.boolean "enabled"
    t.string "sender"
    t.string "reply_to"
    t.jsonb "schedule", default: {}
    t.jsonb "subject_multiloc", default: {}
    t.jsonb "body_multiloc", default: {}
    t.datetime "created_at", precision: nil, null: false
    t.datetime "updated_at", precision: nil, null: false
    t.integer "deliveries_count", default: 0, null: false
    t.index ["author_id"], name: "index_email_campaigns_campaigns_on_author_id"
    t.index ["type"], name: "index_email_campaigns_campaigns_on_type"
  end

  create_table "email_campaigns_campaigns_groups", id: :uuid, default: -> { "gen_random_uuid()" }, force: :cascade do |t|
    t.uuid "campaign_id"
    t.uuid "group_id"
    t.datetime "created_at", precision: nil, null: false
    t.datetime "updated_at", precision: nil, null: false
    t.index ["campaign_id", "group_id"], name: "index_campaigns_groups", unique: true
    t.index ["campaign_id"], name: "index_email_campaigns_campaigns_groups_on_campaign_id"
    t.index ["group_id"], name: "index_email_campaigns_campaigns_groups_on_group_id"
  end

  create_table "email_campaigns_consents", id: :uuid, default: -> { "gen_random_uuid()" }, force: :cascade do |t|
    t.string "campaign_type", null: false
    t.uuid "user_id", null: false
    t.boolean "consented", null: false
    t.datetime "created_at", precision: nil, null: false
    t.datetime "updated_at", precision: nil, null: false
    t.index ["campaign_type", "user_id"], name: "index_email_campaigns_consents_on_campaign_type_and_user_id", unique: true
    t.index ["user_id"], name: "index_email_campaigns_consents_on_user_id"
  end

  create_table "email_campaigns_deliveries", id: :uuid, default: -> { "gen_random_uuid()" }, force: :cascade do |t|
    t.uuid "campaign_id", null: false
    t.uuid "user_id", null: false
    t.string "delivery_status", null: false
    t.jsonb "tracked_content", default: {}
    t.datetime "sent_at", precision: nil
    t.datetime "created_at", precision: nil, null: false
    t.datetime "updated_at", precision: nil, null: false
    t.index ["campaign_id", "user_id"], name: "index_email_campaigns_deliveries_on_campaign_id_and_user_id"
    t.index ["campaign_id"], name: "index_email_campaigns_deliveries_on_campaign_id"
    t.index ["sent_at"], name: "index_email_campaigns_deliveries_on_sent_at"
    t.index ["user_id"], name: "index_email_campaigns_deliveries_on_user_id"
  end

  create_table "email_campaigns_examples", id: :uuid, default: -> { "gen_random_uuid()" }, force: :cascade do |t|
    t.string "mail_body_html", null: false
    t.string "locale", null: false
    t.string "subject", null: false
    t.uuid "recipient_id"
    t.datetime "created_at", null: false
    t.datetime "updated_at", null: false
    t.uuid "campaign_id"
    t.index ["campaign_id"], name: "index_email_campaigns_examples_on_campaign_id"
    t.index ["recipient_id"], name: "index_email_campaigns_examples_on_recipient_id"
  end

  create_table "email_campaigns_unsubscription_tokens", id: :uuid, default: -> { "gen_random_uuid()" }, force: :cascade do |t|
    t.string "token", null: false
    t.uuid "user_id", null: false
    t.index ["token"], name: "index_email_campaigns_unsubscription_tokens_on_token"
    t.index ["user_id"], name: "index_email_campaigns_unsubscription_tokens_on_user_id"
  end

  create_table "email_snippets", id: :uuid, default: -> { "gen_random_uuid()" }, force: :cascade do |t|
    t.string "email"
    t.string "snippet"
    t.string "locale"
    t.text "body"
    t.datetime "created_at", precision: nil, null: false
    t.datetime "updated_at", precision: nil, null: false
    t.index ["email", "snippet", "locale"], name: "index_email_snippets_on_email_and_snippet_and_locale"
  end

  create_table "event_files", id: :uuid, default: -> { "gen_random_uuid()" }, force: :cascade do |t|
    t.uuid "event_id"
    t.string "file"
    t.integer "ordering"
    t.datetime "created_at", precision: nil, null: false
    t.datetime "updated_at", precision: nil, null: false
    t.string "name"
    t.index ["event_id"], name: "index_event_files_on_event_id"
  end

  create_table "events", id: :uuid, default: -> { "gen_random_uuid()" }, force: :cascade do |t|
    t.uuid "project_id"
    t.jsonb "title_multiloc", default: {}
    t.jsonb "description_multiloc", default: {}
    t.jsonb "location_multiloc", default: {}
    t.datetime "start_at", precision: nil
    t.datetime "end_at", precision: nil
    t.datetime "created_at", precision: nil, null: false
    t.datetime "updated_at", precision: nil, null: false
    t.geography "location_point", limit: {:srid=>4326, :type=>"st_point", :geographic=>true}
    t.string "location_description"
    t.integer "attendees_count", default: 0, null: false
    t.index ["location_point"], name: "index_events_on_location_point", using: :gist
    t.index ["project_id"], name: "index_events_on_project_id"
  end

  create_table "events_attendances", id: :uuid, default: -> { "gen_random_uuid()" }, force: :cascade do |t|
    t.uuid "attendee_id", null: false
    t.uuid "event_id", null: false
    t.datetime "created_at", null: false
    t.datetime "updated_at", null: false
    t.index ["attendee_id", "event_id"], name: "index_events_attendances_on_attendee_id_and_event_id", unique: true
    t.index ["attendee_id"], name: "index_events_attendances_on_attendee_id"
    t.index ["created_at"], name: "index_events_attendances_on_created_at"
    t.index ["event_id"], name: "index_events_attendances_on_event_id"
    t.index ["updated_at"], name: "index_events_attendances_on_updated_at"
  end

  create_table "experiments", id: :uuid, default: -> { "gen_random_uuid()" }, force: :cascade do |t|
    t.string "name", null: false
    t.string "treatment", null: false
    t.string "action", null: false
    t.datetime "created_at", null: false
    t.datetime "updated_at", null: false
  end

  create_table "flag_inappropriate_content_inappropriate_content_flags", id: :uuid, default: -> { "gen_random_uuid()" }, force: :cascade do |t|
    t.uuid "flaggable_id", null: false
    t.string "flaggable_type", null: false
    t.datetime "deleted_at", precision: nil
    t.string "toxicity_label"
    t.datetime "created_at", null: false
    t.datetime "updated_at", null: false
    t.index ["flaggable_id", "flaggable_type"], name: "inappropriate_content_flags_flaggable"
  end

  create_table "groups", id: :uuid, default: -> { "gen_random_uuid()" }, force: :cascade do |t|
    t.jsonb "title_multiloc", default: {}
    t.string "slug"
    t.integer "memberships_count", default: 0, null: false
    t.datetime "created_at", precision: nil, null: false
    t.datetime "updated_at", precision: nil, null: false
    t.string "membership_type"
    t.jsonb "rules", default: []
    t.index ["slug"], name: "index_groups_on_slug"
  end

  create_table "groups_permissions", id: :uuid, default: -> { "gen_random_uuid()" }, force: :cascade do |t|
    t.uuid "permission_id", null: false
    t.uuid "group_id", null: false
    t.datetime "created_at", precision: nil, null: false
    t.datetime "updated_at", precision: nil, null: false
    t.index ["group_id"], name: "index_groups_permissions_on_group_id"
    t.index ["permission_id"], name: "index_groups_permissions_on_permission_id"
  end

  create_table "groups_projects", id: :uuid, default: -> { "gen_random_uuid()" }, force: :cascade do |t|
    t.uuid "group_id"
    t.uuid "project_id"
    t.datetime "created_at", precision: nil, null: false
    t.datetime "updated_at", precision: nil, null: false
    t.index ["group_id", "project_id"], name: "index_groups_projects_on_group_id_and_project_id", unique: true
    t.index ["group_id"], name: "index_groups_projects_on_group_id"
    t.index ["project_id"], name: "index_groups_projects_on_project_id"
  end

  create_table "home_pages", id: :uuid, default: -> { "gen_random_uuid()" }, force: :cascade do |t|
    t.boolean "top_info_section_enabled", default: false, null: false
    t.jsonb "top_info_section_multiloc", default: {}, null: false
    t.boolean "bottom_info_section_enabled", default: false, null: false
    t.jsonb "bottom_info_section_multiloc", default: {}, null: false
    t.boolean "events_widget_enabled", default: false, null: false
    t.boolean "projects_enabled", default: true, null: false
    t.jsonb "projects_header_multiloc", default: {}, null: false
    t.boolean "banner_avatars_enabled", default: true, null: false
    t.string "banner_layout", default: "full_width_banner_layout", null: false
    t.jsonb "banner_signed_in_header_multiloc", default: {}, null: false
    t.jsonb "banner_cta_signed_in_text_multiloc", default: {}, null: false
    t.string "banner_cta_signed_in_type", default: "no_button", null: false
    t.string "banner_cta_signed_in_url"
    t.jsonb "banner_signed_out_header_multiloc", default: {}, null: false
    t.jsonb "banner_signed_out_subheader_multiloc", default: {}, null: false
    t.string "banner_signed_out_header_overlay_color"
    t.integer "banner_signed_out_header_overlay_opacity"
    t.jsonb "banner_cta_signed_out_text_multiloc", default: {}, null: false
    t.string "banner_cta_signed_out_type", default: "sign_up_button", null: false
    t.string "banner_cta_signed_out_url"
    t.datetime "created_at", null: false
    t.datetime "updated_at", null: false
    t.string "header_bg"
  end

  create_table "id_id_card_lookup_id_cards", id: :uuid, default: -> { "gen_random_uuid()" }, force: :cascade do |t|
    t.string "hashed_card_id"
    t.index ["hashed_card_id"], name: "index_id_id_card_lookup_id_cards_on_hashed_card_id"
  end

  create_table "idea_files", id: :uuid, default: -> { "gen_random_uuid()" }, force: :cascade do |t|
    t.uuid "idea_id"
    t.string "file"
    t.integer "ordering"
    t.datetime "created_at", precision: nil, null: false
    t.datetime "updated_at", precision: nil, null: false
    t.string "name"
    t.index ["idea_id"], name: "index_idea_files_on_idea_id"
  end

  create_table "idea_images", id: :uuid, default: -> { "gen_random_uuid()" }, force: :cascade do |t|
    t.uuid "idea_id"
    t.string "image"
    t.integer "ordering"
    t.datetime "created_at", precision: nil, null: false
    t.datetime "updated_at", precision: nil, null: false
    t.index ["idea_id"], name: "index_idea_images_on_idea_id"
  end

  create_table "idea_statuses", id: :uuid, default: -> { "gen_random_uuid()" }, force: :cascade do |t|
    t.jsonb "title_multiloc", default: {}
    t.integer "ordering"
    t.string "code"
    t.string "color"
    t.datetime "created_at", precision: nil, null: false
    t.datetime "updated_at", precision: nil, null: false
    t.jsonb "description_multiloc", default: {}
    t.integer "ideas_count", default: 0
  end

  create_table "ideas", id: :uuid, default: -> { "gen_random_uuid()" }, force: :cascade do |t|
    t.jsonb "title_multiloc", default: {}
    t.jsonb "body_multiloc", default: {}
    t.string "publication_status"
    t.datetime "published_at", precision: nil
    t.uuid "project_id"
    t.uuid "author_id"
    t.datetime "created_at", precision: nil, null: false
    t.datetime "updated_at", precision: nil, null: false
    t.integer "likes_count", default: 0, null: false
    t.integer "dislikes_count", default: 0, null: false
    t.geography "location_point", limit: {:srid=>4326, :type=>"st_point", :geographic=>true}
    t.string "location_description"
    t.integer "comments_count", default: 0, null: false
    t.uuid "idea_status_id"
    t.string "slug"
    t.integer "budget"
    t.integer "baskets_count", default: 0, null: false
    t.integer "official_feedbacks_count", default: 0, null: false
    t.uuid "assignee_id"
    t.datetime "assigned_at", precision: nil
    t.integer "proposed_budget"
    t.jsonb "custom_field_values", default: {}, null: false
    t.uuid "creation_phase_id"
    t.string "author_hash"
    t.boolean "anonymous", default: false, null: false
    t.integer "internal_comments_count", default: 0, null: false
    t.integer "votes_count", default: 0, null: false
    t.index "((to_tsvector('simple'::regconfig, COALESCE((title_multiloc)::text, ''::text)) || to_tsvector('simple'::regconfig, COALESCE((body_multiloc)::text, ''::text))))", name: "index_ideas_search", using: :gin
    t.index ["author_hash"], name: "index_ideas_on_author_hash"
    t.index ["author_id"], name: "index_ideas_on_author_id"
    t.index ["idea_status_id"], name: "index_ideas_on_idea_status_id"
    t.index ["location_point"], name: "index_ideas_on_location_point", using: :gist
    t.index ["project_id"], name: "index_ideas_on_project_id"
    t.index ["slug"], name: "index_ideas_on_slug", unique: true
  end

  create_table "ideas_phases", id: :uuid, default: -> { "gen_random_uuid()" }, force: :cascade do |t|
    t.uuid "idea_id"
    t.uuid "phase_id"
    t.datetime "created_at", precision: nil, null: false
    t.datetime "updated_at", precision: nil, null: false
    t.integer "baskets_count", default: 0, null: false
    t.integer "votes_count", default: 0, null: false
    t.index ["idea_id", "phase_id"], name: "index_ideas_phases_on_idea_id_and_phase_id", unique: true
    t.index ["idea_id"], name: "index_ideas_phases_on_idea_id"
    t.index ["phase_id"], name: "index_ideas_phases_on_phase_id"
  end

  create_table "ideas_topics", id: :uuid, default: -> { "uuid_generate_v4()" }, force: :cascade do |t|
    t.uuid "idea_id"
    t.uuid "topic_id"
    t.index ["idea_id", "topic_id"], name: "index_ideas_topics_on_idea_id_and_topic_id", unique: true
    t.index ["idea_id"], name: "index_ideas_topics_on_idea_id"
    t.index ["topic_id"], name: "index_ideas_topics_on_topic_id"
  end

  create_table "identities", id: :uuid, default: -> { "gen_random_uuid()" }, force: :cascade do |t|
    t.string "provider"
    t.string "uid"
    t.jsonb "auth_hash", default: {}
    t.uuid "user_id"
    t.datetime "created_at", precision: nil, null: false
    t.datetime "updated_at", precision: nil, null: false
    t.index ["user_id"], name: "index_identities_on_user_id"
  end

  create_table "impact_tracking_salts", id: :uuid, default: -> { "gen_random_uuid()" }, force: :cascade do |t|
    t.string "salt"
    t.datetime "created_at", null: false
    t.datetime "updated_at", null: false
  end

  create_table "impact_tracking_sessions", id: :uuid, default: -> { "gen_random_uuid()" }, force: :cascade do |t|
    t.string "monthly_user_hash", null: false
    t.string "highest_role"
    t.datetime "created_at", null: false
    t.datetime "updated_at", null: false
    t.uuid "user_id"
    t.index ["monthly_user_hash"], name: "index_impact_tracking_sessions_on_monthly_user_hash"
  end

  create_table "initiative_files", id: :uuid, default: -> { "gen_random_uuid()" }, force: :cascade do |t|
    t.uuid "initiative_id"
    t.string "file"
    t.string "name"
    t.integer "ordering"
    t.datetime "created_at", precision: nil, null: false
    t.datetime "updated_at", precision: nil, null: false
    t.index ["initiative_id"], name: "index_initiative_files_on_initiative_id"
  end

  create_table "initiative_images", id: :uuid, default: -> { "gen_random_uuid()" }, force: :cascade do |t|
    t.uuid "initiative_id"
    t.string "image"
    t.integer "ordering"
    t.datetime "created_at", precision: nil, null: false
    t.datetime "updated_at", precision: nil, null: false
    t.index ["initiative_id"], name: "index_initiative_images_on_initiative_id"
  end

  create_table "initiative_status_changes", id: :uuid, default: -> { "gen_random_uuid()" }, force: :cascade do |t|
    t.uuid "user_id"
    t.uuid "initiative_id"
    t.uuid "initiative_status_id"
    t.uuid "official_feedback_id"
    t.datetime "created_at", precision: nil, null: false
    t.datetime "updated_at", precision: nil, null: false
    t.index ["initiative_id"], name: "index_initiative_status_changes_on_initiative_id"
    t.index ["initiative_status_id"], name: "index_initiative_status_changes_on_initiative_status_id"
    t.index ["official_feedback_id"], name: "index_initiative_status_changes_on_official_feedback_id"
    t.index ["user_id"], name: "index_initiative_status_changes_on_user_id"
  end

  create_table "initiative_statuses", id: :uuid, default: -> { "gen_random_uuid()" }, force: :cascade do |t|
    t.jsonb "title_multiloc", default: {}
    t.jsonb "description_multiloc", default: {}
    t.integer "ordering"
    t.string "code"
    t.string "color"
    t.datetime "created_at", precision: nil, null: false
    t.datetime "updated_at", precision: nil, null: false
  end

  create_table "initiatives", id: :uuid, default: -> { "gen_random_uuid()" }, force: :cascade do |t|
    t.jsonb "title_multiloc", default: {}
    t.jsonb "body_multiloc", default: {}
    t.string "publication_status"
    t.datetime "published_at", precision: nil
    t.uuid "author_id"
    t.integer "likes_count", default: 0, null: false
    t.integer "dislikes_count", default: 0, null: false
    t.geography "location_point", limit: {:srid=>4326, :type=>"st_point", :geographic=>true}
    t.string "location_description"
    t.string "slug"
    t.integer "comments_count", default: 0, null: false
    t.datetime "created_at", precision: nil, null: false
    t.datetime "updated_at", precision: nil, null: false
    t.string "header_bg"
    t.uuid "assignee_id"
    t.integer "official_feedbacks_count", default: 0, null: false
    t.datetime "assigned_at", precision: nil
    t.string "author_hash"
    t.boolean "anonymous", default: false, null: false
    t.integer "internal_comments_count", default: 0, null: false
    t.index "((to_tsvector('simple'::regconfig, COALESCE((title_multiloc)::text, ''::text)) || to_tsvector('simple'::regconfig, COALESCE((body_multiloc)::text, ''::text))))", name: "index_initiatives_search", using: :gin
    t.index ["author_id"], name: "index_initiatives_on_author_id"
    t.index ["location_point"], name: "index_initiatives_on_location_point", using: :gist
    t.index ["slug"], name: "index_initiatives_on_slug", unique: true
  end

  create_table "initiatives_topics", id: :uuid, default: -> { "gen_random_uuid()" }, force: :cascade do |t|
    t.uuid "initiative_id"
    t.uuid "topic_id"
    t.index ["initiative_id", "topic_id"], name: "index_initiatives_topics_on_initiative_id_and_topic_id", unique: true
    t.index ["initiative_id"], name: "index_initiatives_topics_on_initiative_id"
    t.index ["topic_id"], name: "index_initiatives_topics_on_topic_id"
  end

  create_table "insights_categories", id: :uuid, default: -> { "gen_random_uuid()" }, force: :cascade do |t|
    t.string "name", null: false
    t.uuid "view_id", null: false
    t.integer "position"
    t.datetime "created_at", null: false
    t.datetime "updated_at", null: false
    t.integer "inputs_count", default: 0, null: false
    t.string "source_type"
    t.uuid "source_id"
    t.index ["source_type", "source_id"], name: "index_insights_categories_on_source"
    t.index ["source_type"], name: "index_insights_categories_on_source_type"
    t.index ["view_id", "name"], name: "index_insights_categories_on_view_id_and_name", unique: true
    t.index ["view_id"], name: "index_insights_categories_on_view_id"
  end

  create_table "insights_category_assignments", id: :uuid, default: -> { "gen_random_uuid()" }, force: :cascade do |t|
    t.uuid "category_id", null: false
    t.string "input_type", null: false
    t.uuid "input_id", null: false
    t.boolean "approved", default: true, null: false
    t.datetime "created_at", null: false
    t.datetime "updated_at", null: false
    t.index ["approved"], name: "index_insights_category_assignments_on_approved"
    t.index ["category_id", "input_id", "input_type"], name: "index_single_category_assignment", unique: true
    t.index ["category_id"], name: "index_insights_category_assignments_on_category_id"
    t.index ["input_type", "input_id"], name: "index_insights_category_assignments_on_input_type_and_input_id"
  end

  create_table "insights_data_sources", id: :uuid, default: -> { "gen_random_uuid()" }, force: :cascade do |t|
    t.uuid "view_id", null: false
    t.string "origin_type", null: false
    t.uuid "origin_id", null: false
    t.datetime "created_at", null: false
    t.datetime "updated_at", null: false
    t.index ["origin_type", "origin_id"], name: "index_insights_data_sources_on_origin"
    t.index ["view_id", "origin_type", "origin_id"], name: "index_insights_data_sources_on_view_and_origin", unique: true
    t.index ["view_id"], name: "index_insights_data_sources_on_view_id"
  end

  create_table "insights_processed_flags", id: :uuid, default: -> { "gen_random_uuid()" }, force: :cascade do |t|
    t.string "input_type", null: false
    t.uuid "input_id", null: false
    t.uuid "view_id", null: false
    t.datetime "created_at", null: false
    t.datetime "updated_at", null: false
    t.index ["input_id", "input_type", "view_id"], name: "index_single_processed_flags", unique: true
    t.index ["input_type", "input_id"], name: "index_processed_flags_on_input"
    t.index ["view_id"], name: "index_insights_processed_flags_on_view_id"
  end

  create_table "insights_text_network_analysis_tasks_views", id: :uuid, default: -> { "gen_random_uuid()" }, force: :cascade do |t|
    t.uuid "task_id", null: false
    t.uuid "view_id", null: false
    t.string "language", null: false
    t.datetime "created_at", null: false
    t.datetime "updated_at", null: false
    t.index ["task_id"], name: "index_insights_text_network_analysis_tasks_views_on_task_id"
    t.index ["view_id"], name: "index_insights_text_network_analysis_tasks_views_on_view_id"
  end

  create_table "insights_text_networks", id: :uuid, default: -> { "gen_random_uuid()" }, force: :cascade do |t|
    t.uuid "view_id", null: false
    t.string "language", null: false
    t.jsonb "json_network", null: false
    t.datetime "created_at", null: false
    t.datetime "updated_at", null: false
    t.index ["language"], name: "index_insights_text_networks_on_language"
    t.index ["view_id", "language"], name: "index_insights_text_networks_on_view_id_and_language", unique: true
    t.index ["view_id"], name: "index_insights_text_networks_on_view_id"
  end

  create_table "insights_views", id: :uuid, default: -> { "gen_random_uuid()" }, force: :cascade do |t|
    t.string "name", null: false
    t.datetime "created_at", null: false
    t.datetime "updated_at", null: false
    t.index ["name"], name: "index_insights_views_on_name"
  end

  create_table "insights_zeroshot_classification_tasks", id: :uuid, default: -> { "gen_random_uuid()" }, force: :cascade do |t|
    t.string "task_id", null: false
    t.datetime "created_at", null: false
    t.datetime "updated_at", null: false
    t.index ["task_id"], name: "index_insights_zeroshot_classification_tasks_on_task_id", unique: true
  end

  create_table "insights_zeroshot_classification_tasks_categories", id: false, force: :cascade do |t|
    t.uuid "category_id", null: false
    t.uuid "task_id", null: false
    t.index ["category_id", "task_id"], name: "index_insights_zsc_tasks_categories_on_category_id_and_task_id", unique: true
    t.index ["category_id"], name: "index_insights_zsc_tasks_categories_on_category_id"
    t.index ["task_id"], name: "index_insights_zsc_tasks_categories_on_task_id"
  end

  create_table "insights_zeroshot_classification_tasks_inputs", id: :uuid, default: -> { "gen_random_uuid()" }, force: :cascade do |t|
    t.uuid "task_id", null: false
    t.string "input_type", null: false
    t.uuid "input_id", null: false
    t.index ["input_id", "input_type", "task_id"], name: "index_insights_zsc_tasks_inputs_on_input_and_task_id", unique: true
    t.index ["input_type", "input_id"], name: "index_insights_zsc_tasks_inputs_on_input"
    t.index ["task_id"], name: "index_insights_zeroshot_classification_tasks_inputs_on_task_id"
  end

  create_table "internal_comments", id: :uuid, default: -> { "gen_random_uuid()" }, force: :cascade do |t|
    t.uuid "author_id"
    t.string "post_type"
    t.uuid "post_id"
    t.uuid "parent_id"
    t.integer "lft", null: false
    t.integer "rgt", null: false
    t.text "body", null: false
    t.string "publication_status", default: "published", null: false
    t.datetime "body_updated_at", precision: nil
    t.integer "children_count", default: 0, null: false
    t.datetime "created_at", null: false
    t.datetime "updated_at", null: false
    t.index ["author_id"], name: "index_internal_comments_on_author_id"
    t.index ["created_at"], name: "index_internal_comments_on_created_at"
    t.index ["lft"], name: "index_internal_comments_on_lft"
    t.index ["parent_id"], name: "index_internal_comments_on_parent_id"
    t.index ["post_id"], name: "index_internal_comments_on_post_id"
    t.index ["post_type", "post_id"], name: "index_internal_comments_on_post"
    t.index ["rgt"], name: "index_internal_comments_on_rgt"
  end

  create_table "invites", id: :uuid, default: -> { "gen_random_uuid()" }, force: :cascade do |t|
    t.string "token", null: false
    t.uuid "inviter_id"
    t.uuid "invitee_id", null: false
    t.string "invite_text"
    t.datetime "accepted_at", precision: nil
    t.datetime "created_at", precision: nil, null: false
    t.datetime "updated_at", precision: nil, null: false
    t.boolean "send_invite_email", default: true, null: false
    t.index ["invitee_id"], name: "index_invites_on_invitee_id"
    t.index ["inviter_id"], name: "index_invites_on_inviter_id"
    t.index ["token"], name: "index_invites_on_token"
  end

  create_table "machine_translations_machine_translations", id: :uuid, default: -> { "gen_random_uuid()" }, force: :cascade do |t|
    t.uuid "translatable_id", null: false
    t.string "translatable_type", null: false
    t.string "attribute_name", null: false
    t.string "locale_to", null: false
    t.string "translation", null: false
    t.datetime "created_at", precision: nil, null: false
    t.datetime "updated_at", precision: nil, null: false
    t.index ["translatable_id", "translatable_type", "attribute_name", "locale_to"], name: "machine_translations_lookup", unique: true
    t.index ["translatable_id", "translatable_type"], name: "machine_translations_translatable"
  end

  create_table "maps_layers", id: :uuid, default: -> { "gen_random_uuid()" }, force: :cascade do |t|
    t.uuid "map_config_id", null: false
    t.jsonb "title_multiloc", default: {}, null: false
    t.integer "ordering", null: false
    t.jsonb "geojson", null: false
    t.boolean "default_enabled", default: true, null: false
    t.string "marker_svg_url"
    t.datetime "created_at", null: false
    t.datetime "updated_at", null: false
    t.index ["map_config_id"], name: "index_maps_layers_on_map_config_id"
  end

  create_table "maps_legend_items", id: :uuid, default: -> { "gen_random_uuid()" }, force: :cascade do |t|
    t.uuid "map_config_id", null: false
    t.jsonb "title_multiloc", default: {}, null: false
    t.string "color", null: false
    t.integer "ordering", null: false
    t.datetime "created_at", null: false
    t.datetime "updated_at", null: false
    t.index ["map_config_id"], name: "index_maps_legend_items_on_map_config_id"
  end

  create_table "maps_map_configs", id: :uuid, default: -> { "gen_random_uuid()" }, force: :cascade do |t|
    t.uuid "project_id", null: false
    t.geography "center", limit: {:srid=>4326, :type=>"st_point", :geographic=>true}
    t.decimal "zoom_level", precision: 4, scale: 2
    t.string "tile_provider"
    t.datetime "created_at", null: false
    t.datetime "updated_at", null: false
    t.index ["project_id"], name: "index_maps_map_configs_on_project_id", unique: true
  end

  create_table "memberships", id: :uuid, default: -> { "gen_random_uuid()" }, force: :cascade do |t|
    t.uuid "group_id"
    t.uuid "user_id"
    t.datetime "created_at", precision: nil, null: false
    t.datetime "updated_at", precision: nil, null: false
    t.index ["group_id", "user_id"], name: "index_memberships_on_group_id_and_user_id", unique: true
    t.index ["group_id"], name: "index_memberships_on_group_id"
    t.index ["user_id"], name: "index_memberships_on_user_id"
  end

  create_table "moderation_moderation_statuses", id: :uuid, default: -> { "gen_random_uuid()" }, force: :cascade do |t|
    t.uuid "moderatable_id"
    t.string "moderatable_type"
    t.string "status"
    t.datetime "created_at", precision: nil, null: false
    t.datetime "updated_at", precision: nil, null: false
    t.index ["moderatable_type", "moderatable_id"], name: "moderation_statuses_moderatable", unique: true
  end

  create_table "nav_bar_items", id: :uuid, default: -> { "gen_random_uuid()" }, force: :cascade do |t|
    t.string "code", null: false
    t.integer "ordering"
    t.jsonb "title_multiloc"
    t.uuid "static_page_id"
    t.datetime "created_at", null: false
    t.datetime "updated_at", null: false
    t.index ["code"], name: "index_nav_bar_items_on_code"
    t.index ["ordering"], name: "index_nav_bar_items_on_ordering"
    t.index ["static_page_id"], name: "index_nav_bar_items_on_static_page_id"
  end

  create_table "nlp_text_network_analysis_tasks", id: :uuid, default: -> { "gen_random_uuid()" }, force: :cascade do |t|
    t.string "task_id", null: false
    t.string "handler_class", null: false
    t.datetime "created_at", null: false
    t.datetime "updated_at", null: false
    t.index ["task_id"], name: "index_nlp_text_network_analysis_tasks_on_task_id", unique: true
  end

  create_table "notifications", id: :uuid, default: -> { "gen_random_uuid()" }, force: :cascade do |t|
    t.string "type"
    t.datetime "read_at", precision: nil
    t.uuid "recipient_id"
    t.uuid "post_id"
    t.uuid "comment_id"
    t.uuid "project_id"
    t.datetime "created_at", precision: nil, null: false
    t.datetime "updated_at", precision: nil, null: false
    t.uuid "initiating_user_id"
    t.uuid "spam_report_id"
    t.uuid "invite_id"
    t.string "reason_code"
    t.string "other_reason"
    t.uuid "post_status_id"
    t.uuid "official_feedback_id"
    t.uuid "phase_id"
    t.string "post_type"
    t.string "post_status_type"
    t.uuid "project_folder_id"
    t.uuid "inappropriate_content_flag_id"
    t.uuid "internal_comment_id"
    t.uuid "basket_id"
    t.index ["basket_id"], name: "index_notifications_on_basket_id"
    t.index ["created_at"], name: "index_notifications_on_created_at"
    t.index ["inappropriate_content_flag_id"], name: "index_notifications_on_inappropriate_content_flag_id"
    t.index ["initiating_user_id"], name: "index_notifications_on_initiating_user_id"
    t.index ["internal_comment_id"], name: "index_notifications_on_internal_comment_id"
    t.index ["invite_id"], name: "index_notifications_on_invite_id"
    t.index ["official_feedback_id"], name: "index_notifications_on_official_feedback_id"
    t.index ["phase_id"], name: "index_notifications_on_phase_id"
    t.index ["post_id", "post_type"], name: "index_notifications_on_post_id_and_post_type"
    t.index ["post_status_id", "post_status_type"], name: "index_notifications_on_post_status_id_and_post_status_type"
    t.index ["post_status_id"], name: "index_notifications_on_post_status_id"
    t.index ["recipient_id", "read_at"], name: "index_notifications_on_recipient_id_and_read_at"
    t.index ["recipient_id"], name: "index_notifications_on_recipient_id"
    t.index ["spam_report_id"], name: "index_notifications_on_spam_report_id"
  end

  create_table "official_feedbacks", id: :uuid, default: -> { "gen_random_uuid()" }, force: :cascade do |t|
    t.jsonb "body_multiloc", default: {}
    t.jsonb "author_multiloc", default: {}
    t.uuid "user_id"
    t.uuid "post_id"
    t.datetime "created_at", precision: nil, null: false
    t.datetime "updated_at", precision: nil, null: false
    t.string "post_type"
    t.index ["post_id", "post_type"], name: "index_official_feedbacks_on_post"
    t.index ["post_id"], name: "index_official_feedbacks_on_post_id"
    t.index ["user_id"], name: "index_official_feedbacks_on_user_id"
  end

  create_table "onboarding_campaign_dismissals", id: :uuid, default: -> { "gen_random_uuid()" }, force: :cascade do |t|
    t.uuid "user_id"
    t.string "campaign_name", null: false
    t.datetime "created_at", precision: nil, null: false
    t.datetime "updated_at", precision: nil, null: false
    t.index ["campaign_name", "user_id"], name: "index_dismissals_on_campaign_name_and_user_id", unique: true
    t.index ["user_id"], name: "index_onboarding_campaign_dismissals_on_user_id"
  end

  create_table "permissions", id: :uuid, default: -> { "gen_random_uuid()" }, force: :cascade do |t|
    t.string "action", null: false
    t.string "permitted_by", null: false
    t.uuid "permission_scope_id"
    t.string "permission_scope_type"
    t.datetime "created_at", precision: nil, null: false
    t.datetime "updated_at", precision: nil, null: false
    t.boolean "global_custom_fields", default: false, null: false
    t.index ["action"], name: "index_permissions_on_action"
    t.index ["permission_scope_id"], name: "index_permissions_on_permission_scope_id"
  end

  create_table "permissions_custom_fields", id: :uuid, default: -> { "gen_random_uuid()" }, force: :cascade do |t|
    t.uuid "permission_id", null: false
    t.uuid "custom_field_id", null: false
    t.boolean "required", default: true, null: false
    t.datetime "created_at", null: false
    t.datetime "updated_at", null: false
    t.index ["custom_field_id"], name: "index_permissions_custom_fields_on_custom_field_id"
    t.index ["permission_id", "custom_field_id"], name: "index_permission_field", unique: true
    t.index ["permission_id"], name: "index_permissions_custom_fields_on_permission_id"
  end

  create_table "phase_files", id: :uuid, default: -> { "gen_random_uuid()" }, force: :cascade do |t|
    t.uuid "phase_id"
    t.string "file"
    t.integer "ordering"
    t.datetime "created_at", precision: nil, null: false
    t.datetime "updated_at", precision: nil, null: false
    t.string "name"
    t.index ["phase_id"], name: "index_phase_files_on_phase_id"
  end

  create_table "phases", id: :uuid, default: -> { "gen_random_uuid()" }, force: :cascade do |t|
    t.uuid "project_id"
    t.jsonb "title_multiloc", default: {}
    t.jsonb "description_multiloc", default: {}
    t.date "start_at"
    t.date "end_at"
    t.datetime "created_at", precision: nil, null: false
    t.datetime "updated_at", precision: nil, null: false
    t.string "participation_method", default: "ideation", null: false
    t.boolean "posting_enabled", default: true
    t.boolean "commenting_enabled", default: true
    t.boolean "reacting_enabled", default: true, null: false
    t.string "reacting_like_method", default: "unlimited", null: false
    t.integer "reacting_like_limited_max", default: 10
    t.string "survey_embed_url"
    t.string "survey_service"
    t.string "presentation_mode", default: "card"
    t.integer "voting_max_total"
    t.boolean "poll_anonymous", default: false, null: false
    t.boolean "reacting_dislike_enabled", default: true, null: false
    t.integer "ideas_count", default: 0, null: false
    t.string "ideas_order"
    t.string "input_term", default: "idea"
    t.integer "voting_min_total", default: 0
    t.string "reacting_dislike_method", default: "unlimited", null: false
    t.integer "reacting_dislike_limited_max", default: 10
    t.string "posting_method", default: "unlimited", null: false
    t.integer "posting_limited_max", default: 1
    t.string "document_annotation_embed_url"
    t.boolean "allow_anonymous_participation", default: false, null: false
    t.jsonb "campaigns_settings", default: {}
    t.string "voting_method"
    t.integer "voting_max_votes_per_idea"
    t.jsonb "voting_term_singular_multiloc", default: {}
    t.jsonb "voting_term_plural_multiloc", default: {}
    t.integer "baskets_count", default: 0, null: false
    t.integer "votes_count", default: 0, null: false
    t.index ["project_id"], name: "index_phases_on_project_id"
  end

  create_table "pins", id: :uuid, default: -> { "gen_random_uuid()" }, force: :cascade do |t|
    t.uuid "admin_publication_id", null: false
    t.string "page_type", null: false
    t.uuid "page_id", null: false
    t.datetime "created_at", null: false
    t.datetime "updated_at", null: false
    t.index ["admin_publication_id"], name: "index_pins_on_admin_publication_id"
    t.index ["page_id", "admin_publication_id"], name: "index_pins_on_page_id_and_admin_publication_id", unique: true
  end

  create_table "polls_options", id: :uuid, default: -> { "gen_random_uuid()" }, force: :cascade do |t|
    t.uuid "question_id"
    t.jsonb "title_multiloc", default: {}, null: false
    t.integer "ordering"
    t.datetime "created_at", precision: nil, null: false
    t.datetime "updated_at", precision: nil, null: false
    t.index ["question_id"], name: "index_polls_options_on_question_id"
  end

  create_table "polls_questions", id: :uuid, default: -> { "gen_random_uuid()" }, force: :cascade do |t|
    t.uuid "participation_context_id", null: false
    t.string "participation_context_type", null: false
    t.jsonb "title_multiloc", default: {}, null: false
    t.integer "ordering"
    t.datetime "created_at", precision: nil, null: false
    t.datetime "updated_at", precision: nil, null: false
    t.string "question_type", default: "single_option", null: false
    t.integer "max_options"
    t.index ["participation_context_type", "participation_context_id"], name: "index_poll_questions_on_participation_context"
  end

  create_table "polls_response_options", id: :uuid, default: -> { "gen_random_uuid()" }, force: :cascade do |t|
    t.uuid "response_id"
    t.uuid "option_id"
    t.datetime "created_at", precision: nil, null: false
    t.datetime "updated_at", precision: nil, null: false
    t.index ["option_id"], name: "index_polls_response_options_on_option_id"
    t.index ["response_id"], name: "index_polls_response_options_on_response_id"
  end

  create_table "polls_responses", id: :uuid, default: -> { "gen_random_uuid()" }, force: :cascade do |t|
    t.uuid "participation_context_id", null: false
    t.string "participation_context_type", null: false
    t.uuid "user_id"
    t.datetime "created_at", precision: nil, null: false
    t.datetime "updated_at", precision: nil, null: false
    t.index ["participation_context_id", "participation_context_type", "user_id"], name: "index_polls_responses_on_participation_context_and_user_id", unique: true
    t.index ["participation_context_type", "participation_context_id"], name: "index_poll_responses_on_participation_context"
    t.index ["user_id"], name: "index_polls_responses_on_user_id"
  end

  create_table "project_files", id: :uuid, default: -> { "gen_random_uuid()" }, force: :cascade do |t|
    t.uuid "project_id"
    t.string "file"
    t.integer "ordering"
    t.datetime "created_at", precision: nil, null: false
    t.datetime "updated_at", precision: nil, null: false
    t.string "name"
    t.index ["project_id"], name: "index_project_files_on_project_id"
  end

  create_table "project_folders_files", id: :uuid, default: -> { "gen_random_uuid()" }, force: :cascade do |t|
    t.uuid "project_folder_id"
    t.string "file"
    t.string "name"
    t.integer "ordering"
    t.datetime "created_at", null: false
    t.datetime "updated_at", null: false
    t.index ["project_folder_id"], name: "index_project_folders_files_on_project_folder_id"
  end

  create_table "project_folders_folders", id: :uuid, default: -> { "gen_random_uuid()" }, force: :cascade do |t|
    t.jsonb "title_multiloc"
    t.jsonb "description_multiloc"
    t.jsonb "description_preview_multiloc"
    t.string "header_bg"
    t.string "slug"
    t.datetime "created_at", null: false
    t.datetime "updated_at", null: false
    t.index ["slug"], name: "index_project_folders_folders_on_slug"
  end

  create_table "project_folders_images", id: :uuid, default: -> { "gen_random_uuid()" }, force: :cascade do |t|
    t.uuid "project_folder_id"
    t.string "image"
    t.integer "ordering"
    t.datetime "created_at", null: false
    t.datetime "updated_at", null: false
    t.index ["project_folder_id"], name: "index_project_folders_images_on_project_folder_id"
  end

  create_table "project_images", id: :uuid, default: -> { "gen_random_uuid()" }, force: :cascade do |t|
    t.uuid "project_id"
    t.string "image"
    t.integer "ordering"
    t.datetime "created_at", precision: nil, null: false
    t.datetime "updated_at", precision: nil, null: false
    t.index ["project_id"], name: "index_project_images_on_project_id"
  end

  create_table "projects", id: :uuid, default: -> { "gen_random_uuid()" }, force: :cascade do |t|
    t.jsonb "title_multiloc", default: {}
    t.jsonb "description_multiloc", default: {}
    t.string "slug"
    t.datetime "created_at", precision: nil, null: false
    t.datetime "updated_at", precision: nil, null: false
    t.string "header_bg"
    t.integer "ideas_count", default: 0, null: false
    t.string "visible_to", default: "public", null: false
    t.jsonb "description_preview_multiloc", default: {}
    t.string "presentation_mode", default: "card"
    t.string "participation_method", default: "ideation"
    t.boolean "posting_enabled", default: true
    t.boolean "commenting_enabled", default: true
    t.boolean "reacting_enabled", default: true, null: false
    t.string "reacting_like_method", default: "unlimited", null: false
    t.integer "reacting_like_limited_max", default: 10
    t.string "process_type", default: "timeline", null: false
    t.string "internal_role"
    t.string "survey_embed_url"
    t.string "survey_service"
    t.integer "voting_max_total"
    t.integer "comments_count", default: 0, null: false
    t.uuid "default_assignee_id"
    t.boolean "poll_anonymous", default: false, null: false
    t.boolean "reacting_dislike_enabled", default: true, null: false
    t.string "ideas_order"
    t.string "input_term", default: "idea"
    t.integer "voting_min_total", default: 0
    t.string "reacting_dislike_method", default: "unlimited", null: false
    t.integer "reacting_dislike_limited_max", default: 10
    t.boolean "include_all_areas", default: false, null: false
    t.string "posting_method", default: "unlimited", null: false
    t.integer "posting_limited_max", default: 1
    t.string "document_annotation_embed_url"
    t.boolean "allow_anonymous_participation", default: false, null: false
    t.string "voting_method"
    t.integer "voting_max_votes_per_idea"
    t.jsonb "voting_term_singular_multiloc", default: {}
    t.jsonb "voting_term_plural_multiloc", default: {}
    t.integer "baskets_count", default: 0, null: false
    t.integer "votes_count", default: 0, null: false
    t.index ["slug"], name: "index_projects_on_slug", unique: true
  end

  create_table "projects_allowed_input_topics", id: :uuid, default: -> { "uuid_generate_v4()" }, force: :cascade do |t|
    t.uuid "project_id"
    t.uuid "topic_id"
    t.datetime "created_at", null: false
    t.datetime "updated_at", null: false
    t.integer "ordering"
    t.index ["project_id"], name: "index_projects_allowed_input_topics_on_project_id"
    t.index ["topic_id", "project_id"], name: "index_projects_allowed_input_topics_on_topic_id_and_project_id", unique: true
  end

  create_table "projects_topics", id: :uuid, default: -> { "gen_random_uuid()" }, force: :cascade do |t|
    t.uuid "topic_id", null: false
    t.uuid "project_id", null: false
    t.datetime "created_at", null: false
    t.datetime "updated_at", null: false
    t.index ["project_id"], name: "index_projects_topics_on_project_id"
    t.index ["topic_id"], name: "index_projects_topics_on_topic_id"
  end

  create_table "public_api_api_clients", id: :uuid, default: -> { "gen_random_uuid()" }, force: :cascade do |t|
    t.string "name"
    t.datetime "created_at", precision: nil, null: false
    t.datetime "updated_at", precision: nil, null: false
    t.datetime "last_used_at"
    t.string "secret_digest", null: false
    t.string "secret_postfix", null: false
  end

  create_table "que_jobs", comment: "4", force: :cascade do |t|
    t.integer "priority", limit: 2, default: 100, null: false
    t.datetime "run_at", precision: nil, default: -> { "now()" }, null: false
    t.text "job_class", null: false
    t.integer "error_count", default: 0, null: false
    t.text "last_error_message"
    t.text "queue", default: "default", null: false
    t.text "last_error_backtrace"
    t.datetime "finished_at", precision: nil
    t.datetime "expired_at", precision: nil
    t.jsonb "args", default: [], null: false
    t.jsonb "data", default: {}, null: false
    t.integer "job_schema_version", default: 1
    t.index ["args"], name: "que_jobs_args_gin_idx", opclass: :jsonb_path_ops, using: :gin
    t.index ["data"], name: "que_jobs_data_gin_idx", opclass: :jsonb_path_ops, using: :gin
    t.index ["job_schema_version", "queue", "priority", "run_at", "id"], name: "que_poll_idx_with_job_schema_version", where: "((finished_at IS NULL) AND (expired_at IS NULL))"
    t.index ["queue", "priority", "run_at", "id"], name: "que_poll_idx", where: "((finished_at IS NULL) AND (expired_at IS NULL))"
  end

  create_table "que_lockers", primary_key: "pid", id: :integer, default: nil, force: :cascade do |t|
    t.integer "worker_count", null: false
    t.integer "worker_priorities", null: false, array: true
    t.integer "ruby_pid", null: false
    t.text "ruby_hostname", null: false
    t.text "queues", null: false, array: true
    t.boolean "listening", null: false
    t.integer "job_schema_version", default: 1
  end

  create_table "que_values", primary_key: "key", id: :text, force: :cascade do |t|
    t.jsonb "value", default: {}, null: false
  end

  create_table "reactions", id: :uuid, default: -> { "gen_random_uuid()" }, force: :cascade do |t|
    t.uuid "reactable_id"
    t.string "reactable_type"
    t.uuid "user_id"
    t.string "mode", null: false
    t.datetime "created_at", precision: nil, null: false
    t.datetime "updated_at", precision: nil, null: false
    t.index ["reactable_type", "reactable_id", "user_id"], name: "index_reactions_on_reactable_type_and_reactable_id_and_user_id", unique: true
    t.index ["reactable_type", "reactable_id"], name: "index_reactions_on_reactable_type_and_reactable_id"
    t.index ["user_id"], name: "index_reactions_on_user_id"
  end

  create_table "report_builder_reports", id: :uuid, default: -> { "gen_random_uuid()" }, force: :cascade do |t|
    t.string "name", null: false
    t.uuid "owner_id", null: false
    t.datetime "created_at", null: false
    t.datetime "updated_at", null: false
    t.index ["name"], name: "index_report_builder_reports_on_name", unique: true
    t.index ["owner_id"], name: "index_report_builder_reports_on_owner_id"
  end

  create_table "spam_reports", id: :uuid, default: -> { "gen_random_uuid()" }, force: :cascade do |t|
    t.uuid "spam_reportable_id", null: false
    t.string "spam_reportable_type", null: false
    t.datetime "reported_at", precision: nil, null: false
    t.string "reason_code"
    t.string "other_reason"
    t.uuid "user_id"
    t.datetime "created_at", precision: nil, null: false
    t.datetime "updated_at", precision: nil, null: false
    t.index ["reported_at"], name: "index_spam_reports_on_reported_at"
    t.index ["spam_reportable_type", "spam_reportable_id"], name: "spam_reportable_index"
    t.index ["user_id"], name: "index_spam_reports_on_user_id"
  end

  create_table "static_page_files", id: :uuid, default: -> { "gen_random_uuid()" }, force: :cascade do |t|
    t.uuid "static_page_id"
    t.string "file"
    t.integer "ordering"
    t.string "name"
    t.datetime "created_at", precision: nil, null: false
    t.datetime "updated_at", precision: nil, null: false
    t.index ["static_page_id"], name: "index_static_page_files_on_static_page_id"
  end

  create_table "static_pages", id: :uuid, default: -> { "gen_random_uuid()" }, force: :cascade do |t|
    t.jsonb "title_multiloc", default: {}
    t.string "slug"
    t.datetime "created_at", precision: nil, null: false
    t.datetime "updated_at", precision: nil, null: false
    t.string "code", null: false
    t.jsonb "top_info_section_multiloc", default: {}, null: false
    t.boolean "banner_enabled", default: false, null: false
    t.string "banner_layout", default: "full_width_banner_layout", null: false
    t.string "banner_overlay_color"
    t.integer "banner_overlay_opacity"
    t.jsonb "banner_cta_button_multiloc", default: {}, null: false
    t.string "banner_cta_button_type", default: "no_button", null: false
    t.string "banner_cta_button_url"
    t.jsonb "banner_header_multiloc", default: {}, null: false
    t.jsonb "banner_subheader_multiloc", default: {}, null: false
    t.boolean "top_info_section_enabled", default: false, null: false
    t.boolean "files_section_enabled", default: false, null: false
    t.boolean "projects_enabled", default: false, null: false
    t.string "projects_filter_type", default: "no_filter", null: false
    t.boolean "events_widget_enabled", default: false, null: false
    t.boolean "bottom_info_section_enabled", default: false, null: false
    t.jsonb "bottom_info_section_multiloc", default: {}, null: false
    t.string "header_bg"
    t.index ["code"], name: "index_static_pages_on_code"
    t.index ["slug"], name: "index_static_pages_on_slug", unique: true
  end

  create_table "static_pages_topics", id: :uuid, default: -> { "gen_random_uuid()" }, force: :cascade do |t|
    t.uuid "topic_id", null: false
    t.uuid "static_page_id", null: false
    t.datetime "created_at", null: false
    t.datetime "updated_at", null: false
    t.index ["static_page_id"], name: "index_static_pages_topics_on_static_page_id"
    t.index ["topic_id"], name: "index_static_pages_topics_on_topic_id"
  end

  create_table "surveys_responses", id: :uuid, default: -> { "gen_random_uuid()" }, force: :cascade do |t|
    t.uuid "participation_context_id", null: false
    t.string "participation_context_type", null: false
    t.string "survey_service", null: false
    t.string "external_survey_id", null: false
    t.string "external_response_id", null: false
    t.uuid "user_id"
    t.datetime "started_at", precision: nil
    t.datetime "submitted_at", precision: nil, null: false
    t.jsonb "answers", default: {}
    t.datetime "created_at", precision: nil, null: false
    t.datetime "updated_at", precision: nil, null: false
    t.index ["participation_context_type", "participation_context_id"], name: "index_surveys_responses_on_participation_context"
    t.index ["user_id"], name: "index_surveys_responses_on_user_id"
  end

  create_table "tenants", id: :uuid, default: -> { "gen_random_uuid()" }, force: :cascade do |t|
    t.string "name"
    t.string "host"
    t.jsonb "settings", default: {}
    t.datetime "created_at", precision: nil, null: false
    t.datetime "updated_at", precision: nil, null: false
    t.string "logo"
    t.string "favicon"
    t.jsonb "style", default: {}
    t.datetime "deleted_at", precision: nil
    t.datetime "creation_finalized_at", precision: nil
    t.index ["creation_finalized_at"], name: "index_tenants_on_creation_finalized_at"
    t.index ["deleted_at"], name: "index_tenants_on_deleted_at"
    t.index ["host"], name: "index_tenants_on_host"
  end

  create_table "text_images", id: :uuid, default: -> { "gen_random_uuid()" }, force: :cascade do |t|
    t.string "imageable_type", null: false
    t.uuid "imageable_id", null: false
    t.string "imageable_field"
    t.string "image"
    t.datetime "created_at", precision: nil, null: false
    t.datetime "updated_at", precision: nil, null: false
    t.string "text_reference", null: false
  end

  create_table "texting_campaigns", id: :uuid, default: -> { "gen_random_uuid()" }, force: :cascade do |t|
    t.string "phone_numbers", default: [], null: false, array: true
    t.text "message", null: false
    t.datetime "sent_at", precision: nil
    t.string "status", null: false
    t.datetime "created_at", null: false
    t.datetime "updated_at", null: false
  end

  create_table "topics", id: :uuid, default: -> { "gen_random_uuid()" }, force: :cascade do |t|
    t.jsonb "title_multiloc", default: {}
    t.jsonb "description_multiloc", default: {}
    t.string "icon"
    t.datetime "created_at", precision: nil, null: false
    t.datetime "updated_at", precision: nil, null: false
    t.integer "ordering"
    t.string "code", default: "custom", null: false
  end

  create_table "user_custom_fields_representativeness_ref_distributions", id: :uuid, default: -> { "gen_random_uuid()" }, force: :cascade do |t|
    t.uuid "custom_field_id", null: false
    t.jsonb "distribution", null: false
    t.datetime "created_at", null: false
    t.datetime "updated_at", null: false
    t.string "type"
    t.index ["custom_field_id"], name: "index_ucf_representativeness_ref_distributions_on_custom_field"
  end

  create_table "users", id: :uuid, default: -> { "gen_random_uuid()" }, force: :cascade do |t|
    t.string "email"
    t.string "password_digest"
    t.string "slug"
    t.jsonb "roles", default: []
    t.string "reset_password_token"
    t.datetime "created_at", precision: nil, null: false
    t.datetime "updated_at", precision: nil, null: false
    t.string "avatar"
    t.string "first_name"
    t.string "last_name"
    t.string "locale"
    t.jsonb "bio_multiloc", default: {}
    t.boolean "cl1_migrated", default: false
    t.string "invite_status"
    t.jsonb "custom_field_values", default: {}
    t.datetime "registration_completed_at", precision: nil
    t.boolean "verified", default: false, null: false
    t.datetime "email_confirmed_at", precision: nil
    t.string "email_confirmation_code"
    t.integer "email_confirmation_retry_count", default: 0, null: false
    t.integer "email_confirmation_code_reset_count", default: 0, null: false
    t.datetime "email_confirmation_code_sent_at", precision: nil
    t.boolean "confirmation_required", default: true, null: false
    t.datetime "block_start_at", precision: nil
    t.string "block_reason"
    t.datetime "block_end_at", precision: nil
    t.string "new_email"
    t.string "unique_code"
    t.index "lower((email)::text)", name: "users_unique_lower_email_idx", unique: true
    t.index ["email"], name: "index_users_on_email"
    t.index ["registration_completed_at"], name: "index_users_on_registration_completed_at"
    t.index ["slug"], name: "index_users_on_slug", unique: true
    t.index ["unique_code"], name: "index_users_on_unique_code", unique: true
  end

  create_table "verification_verifications", id: :uuid, default: -> { "gen_random_uuid()" }, force: :cascade do |t|
    t.uuid "user_id"
    t.string "method_name", null: false
    t.string "hashed_uid", null: false
    t.boolean "active", default: true, null: false
    t.datetime "created_at", precision: nil, null: false
    t.datetime "updated_at", precision: nil, null: false
    t.index ["hashed_uid"], name: "index_verification_verifications_on_hashed_uid"
    t.index ["user_id"], name: "index_verification_verifications_on_user_id"
  end

  create_table "volunteering_causes", id: :uuid, default: -> { "gen_random_uuid()" }, force: :cascade do |t|
    t.uuid "participation_context_id", null: false
    t.string "participation_context_type", null: false
    t.jsonb "title_multiloc", default: {}, null: false
    t.jsonb "description_multiloc", default: {}, null: false
    t.integer "volunteers_count", default: 0, null: false
    t.string "image"
    t.integer "ordering", null: false
    t.datetime "created_at", null: false
    t.datetime "updated_at", null: false
    t.index ["ordering"], name: "index_volunteering_causes_on_ordering"
    t.index ["participation_context_type", "participation_context_id"], name: "index_volunteering_causes_on_participation_context"
  end

  create_table "volunteering_volunteers", id: :uuid, default: -> { "gen_random_uuid()" }, force: :cascade do |t|
    t.uuid "cause_id", null: false
    t.uuid "user_id", null: false
    t.datetime "created_at", null: false
    t.datetime "updated_at", null: false
    t.index ["cause_id", "user_id"], name: "index_volunteering_volunteers_on_cause_id_and_user_id", unique: true
    t.index ["user_id"], name: "index_volunteering_volunteers_on_user_id"
  end

  add_foreign_key "activities", "users"
  add_foreign_key "analysis_analyses", "phases"
  add_foreign_key "analysis_analyses", "projects"
  add_foreign_key "analysis_analyses_custom_fields", "analysis_analyses", column: "analysis_id"
  add_foreign_key "analysis_analyses_custom_fields", "custom_fields"
  add_foreign_key "analysis_background_tasks", "analysis_analyses", column: "analysis_id"
  add_foreign_key "analysis_summaries", "analysis_analyses", column: "analysis_id"
  add_foreign_key "analysis_summaries", "analysis_background_tasks", column: "background_task_id"
  add_foreign_key "analysis_taggings", "analysis_tags", column: "tag_id"
  add_foreign_key "analysis_taggings", "ideas", column: "input_id"
  add_foreign_key "analysis_tags", "analysis_analyses", column: "analysis_id"
  add_foreign_key "analytics_dimension_locales_fact_visits", "analytics_dimension_locales", column: "dimension_locale_id"
  add_foreign_key "analytics_dimension_locales_fact_visits", "analytics_fact_visits", column: "fact_visit_id"
  add_foreign_key "analytics_dimension_projects_fact_visits", "analytics_fact_visits", column: "fact_visit_id"
  add_foreign_key "analytics_fact_visits", "analytics_dimension_dates", column: "dimension_date_first_action_id", primary_key: "date"
  add_foreign_key "analytics_fact_visits", "analytics_dimension_dates", column: "dimension_date_last_action_id", primary_key: "date"
  add_foreign_key "analytics_fact_visits", "analytics_dimension_referrer_types", column: "dimension_referrer_type_id"
  add_foreign_key "areas", "custom_field_options"
  add_foreign_key "areas_ideas", "areas"
  add_foreign_key "areas_ideas", "ideas"
  add_foreign_key "areas_initiatives", "areas"
  add_foreign_key "areas_initiatives", "initiatives"
  add_foreign_key "areas_projects", "areas"
  add_foreign_key "areas_projects", "projects"
  add_foreign_key "areas_static_pages", "areas"
  add_foreign_key "areas_static_pages", "static_pages"
  add_foreign_key "baskets", "users"
  add_foreign_key "baskets_ideas", "baskets"
  add_foreign_key "baskets_ideas", "ideas"
  add_foreign_key "comments", "users", column: "author_id"
  add_foreign_key "custom_field_options", "custom_fields"
  add_foreign_key "email_campaigns_campaign_email_commands", "users", column: "recipient_id"
  add_foreign_key "email_campaigns_campaigns", "users", column: "author_id"
  add_foreign_key "email_campaigns_campaigns_groups", "email_campaigns_campaigns", column: "campaign_id"
  add_foreign_key "email_campaigns_deliveries", "email_campaigns_campaigns", column: "campaign_id"
  add_foreign_key "email_campaigns_examples", "users", column: "recipient_id"
  add_foreign_key "event_files", "events"
  add_foreign_key "events", "projects"
  add_foreign_key "events_attendances", "events"
  add_foreign_key "events_attendances", "users", column: "attendee_id"
  add_foreign_key "groups_permissions", "groups"
  add_foreign_key "groups_permissions", "permissions"
  add_foreign_key "groups_projects", "groups"
  add_foreign_key "groups_projects", "projects"
  add_foreign_key "idea_files", "ideas"
  add_foreign_key "idea_images", "ideas"
  add_foreign_key "ideas", "idea_statuses"
  add_foreign_key "ideas", "phases", column: "creation_phase_id"
  add_foreign_key "ideas", "projects"
  add_foreign_key "ideas", "users", column: "assignee_id"
  add_foreign_key "ideas", "users", column: "author_id"
  add_foreign_key "ideas_phases", "ideas"
  add_foreign_key "ideas_phases", "phases"
  add_foreign_key "ideas_topics", "ideas"
  add_foreign_key "ideas_topics", "topics"
  add_foreign_key "identities", "users"
  add_foreign_key "initiative_files", "initiatives"
  add_foreign_key "initiative_images", "initiatives"
  add_foreign_key "initiatives", "users", column: "assignee_id"
  add_foreign_key "initiatives", "users", column: "author_id"
  add_foreign_key "initiatives_topics", "initiatives"
  add_foreign_key "initiatives_topics", "topics"
  add_foreign_key "insights_categories", "insights_views", column: "view_id"
  add_foreign_key "insights_category_assignments", "insights_categories", column: "category_id"
  add_foreign_key "insights_data_sources", "insights_views", column: "view_id"
  add_foreign_key "insights_text_network_analysis_tasks_views", "insights_views", column: "view_id"
  add_foreign_key "insights_text_network_analysis_tasks_views", "nlp_text_network_analysis_tasks", column: "task_id"
  add_foreign_key "insights_text_networks", "insights_views", column: "view_id"
  add_foreign_key "insights_zeroshot_classification_tasks_categories", "insights_categories", column: "category_id"
  add_foreign_key "insights_zeroshot_classification_tasks_categories", "insights_zeroshot_classification_tasks", column: "task_id"
  add_foreign_key "insights_zeroshot_classification_tasks_inputs", "insights_zeroshot_classification_tasks", column: "task_id"
  add_foreign_key "internal_comments", "users", column: "author_id"
  add_foreign_key "invites", "users", column: "invitee_id"
  add_foreign_key "invites", "users", column: "inviter_id"
  add_foreign_key "maps_layers", "maps_map_configs", column: "map_config_id"
  add_foreign_key "maps_legend_items", "maps_map_configs", column: "map_config_id"
  add_foreign_key "memberships", "groups"
  add_foreign_key "memberships", "users"
  add_foreign_key "nav_bar_items", "static_pages"
  add_foreign_key "notifications", "baskets"
  add_foreign_key "notifications", "comments"
  add_foreign_key "notifications", "flag_inappropriate_content_inappropriate_content_flags", column: "inappropriate_content_flag_id"
  add_foreign_key "notifications", "internal_comments"
  add_foreign_key "notifications", "invites"
  add_foreign_key "notifications", "official_feedbacks"
  add_foreign_key "notifications", "phases"
  add_foreign_key "notifications", "projects"
  add_foreign_key "notifications", "spam_reports"
  add_foreign_key "notifications", "users", column: "initiating_user_id"
  add_foreign_key "notifications", "users", column: "recipient_id"
  add_foreign_key "official_feedbacks", "users"
  add_foreign_key "permissions_custom_fields", "custom_fields"
  add_foreign_key "permissions_custom_fields", "permissions"
  add_foreign_key "phase_files", "phases"
  add_foreign_key "phases", "projects"
  add_foreign_key "pins", "admin_publications"
  add_foreign_key "polls_options", "polls_questions", column: "question_id"
  add_foreign_key "polls_response_options", "polls_options", column: "option_id"
  add_foreign_key "polls_response_options", "polls_responses", column: "response_id"
  add_foreign_key "project_files", "projects"
  add_foreign_key "project_folders_files", "project_folders_folders", column: "project_folder_id"
  add_foreign_key "project_folders_images", "project_folders_folders", column: "project_folder_id"
  add_foreign_key "project_images", "projects"
  add_foreign_key "projects", "users", column: "default_assignee_id"
  add_foreign_key "projects_allowed_input_topics", "projects"
  add_foreign_key "projects_allowed_input_topics", "topics"
  add_foreign_key "projects_topics", "projects"
  add_foreign_key "projects_topics", "topics"
  add_foreign_key "reactions", "users"
  add_foreign_key "report_builder_reports", "users", column: "owner_id"
  add_foreign_key "spam_reports", "users"
  add_foreign_key "static_page_files", "static_pages"
  add_foreign_key "static_pages_topics", "static_pages"
  add_foreign_key "static_pages_topics", "topics"
  add_foreign_key "user_custom_fields_representativeness_ref_distributions", "custom_fields"
  add_foreign_key "volunteering_volunteers", "volunteering_causes", column: "cause_id"

  create_view "initiative_initiative_statuses", sql_definition: <<-SQL
      SELECT initiative_status_changes.initiative_id,
      initiative_status_changes.initiative_status_id
     FROM (((initiatives
       JOIN ( SELECT initiative_status_changes_1.initiative_id,
              max(initiative_status_changes_1.created_at) AS last_status_changed_at
             FROM initiative_status_changes initiative_status_changes_1
            GROUP BY initiative_status_changes_1.initiative_id) initiatives_with_last_status_change ON ((initiatives.id = initiatives_with_last_status_change.initiative_id)))
       JOIN initiative_status_changes ON (((initiatives.id = initiative_status_changes.initiative_id) AND (initiatives_with_last_status_change.last_status_changed_at = initiative_status_changes.created_at))))
       JOIN initiative_statuses ON ((initiative_statuses.id = initiative_status_changes.initiative_status_id)));
  SQL
  create_view "moderation_moderations", sql_definition: <<-SQL
      SELECT ideas.id,
      'Idea'::text AS moderatable_type,
      NULL::text AS post_type,
      NULL::uuid AS post_id,
      NULL::text AS post_slug,
      NULL::jsonb AS post_title_multiloc,
      projects.id AS project_id,
      projects.slug AS project_slug,
      projects.title_multiloc AS project_title_multiloc,
      ideas.title_multiloc AS content_title_multiloc,
      ideas.body_multiloc AS content_body_multiloc,
      ideas.slug AS content_slug,
      ideas.published_at AS created_at,
      moderation_moderation_statuses.status AS moderation_status
     FROM ((ideas
       LEFT JOIN moderation_moderation_statuses ON ((moderation_moderation_statuses.moderatable_id = ideas.id)))
       LEFT JOIN projects ON ((projects.id = ideas.project_id)))
  UNION ALL
   SELECT initiatives.id,
      'Initiative'::text AS moderatable_type,
      NULL::text AS post_type,
      NULL::uuid AS post_id,
      NULL::text AS post_slug,
      NULL::jsonb AS post_title_multiloc,
      NULL::uuid AS project_id,
      NULL::character varying AS project_slug,
      NULL::jsonb AS project_title_multiloc,
      initiatives.title_multiloc AS content_title_multiloc,
      initiatives.body_multiloc AS content_body_multiloc,
      initiatives.slug AS content_slug,
      initiatives.published_at AS created_at,
      moderation_moderation_statuses.status AS moderation_status
     FROM (initiatives
       LEFT JOIN moderation_moderation_statuses ON ((moderation_moderation_statuses.moderatable_id = initiatives.id)))
  UNION ALL
   SELECT comments.id,
      'Comment'::text AS moderatable_type,
      'Idea'::text AS post_type,
      ideas.id AS post_id,
      ideas.slug AS post_slug,
      ideas.title_multiloc AS post_title_multiloc,
      projects.id AS project_id,
      projects.slug AS project_slug,
      projects.title_multiloc AS project_title_multiloc,
      NULL::jsonb AS content_title_multiloc,
      comments.body_multiloc AS content_body_multiloc,
      NULL::character varying AS content_slug,
      comments.created_at,
      moderation_moderation_statuses.status AS moderation_status
     FROM (((comments
       LEFT JOIN moderation_moderation_statuses ON ((moderation_moderation_statuses.moderatable_id = comments.id)))
       LEFT JOIN ideas ON ((ideas.id = comments.post_id)))
       LEFT JOIN projects ON ((projects.id = ideas.project_id)))
    WHERE ((comments.post_type)::text = 'Idea'::text)
  UNION ALL
   SELECT comments.id,
      'Comment'::text AS moderatable_type,
      'Initiative'::text AS post_type,
      initiatives.id AS post_id,
      initiatives.slug AS post_slug,
      initiatives.title_multiloc AS post_title_multiloc,
      NULL::uuid AS project_id,
      NULL::character varying AS project_slug,
      NULL::jsonb AS project_title_multiloc,
      NULL::jsonb AS content_title_multiloc,
      comments.body_multiloc AS content_body_multiloc,
      NULL::character varying AS content_slug,
      comments.created_at,
      moderation_moderation_statuses.status AS moderation_status
     FROM ((comments
       LEFT JOIN moderation_moderation_statuses ON ((moderation_moderation_statuses.moderatable_id = comments.id)))
       LEFT JOIN initiatives ON ((initiatives.id = comments.post_id)))
    WHERE ((comments.post_type)::text = 'Initiative'::text);
  SQL
  create_view "analytics_dimension_projects", sql_definition: <<-SQL
      SELECT projects.id,
      projects.title_multiloc
     FROM projects;
  SQL
  create_view "analytics_build_feedbacks", sql_definition: <<-SQL
      SELECT a.post_id,
      min(a.feedback_first_date) AS feedback_first_date,
      max(a.feedback_official) AS feedback_official,
      max(a.feedback_status_change) AS feedback_status_change
     FROM ( SELECT activities.item_id AS post_id,
              min(activities.created_at) AS feedback_first_date,
              0 AS feedback_official,
              1 AS feedback_status_change
             FROM activities
            WHERE (((activities.action)::text = 'changed_status'::text) AND ((activities.item_type)::text = ANY (ARRAY[('Idea'::character varying)::text, ('Initiative'::character varying)::text])))
            GROUP BY activities.item_id
          UNION ALL
           SELECT official_feedbacks.post_id,
              min(official_feedbacks.created_at) AS feedback_first_date,
              1 AS feedback_official,
              0 AS feedback_status_change
             FROM official_feedbacks
            GROUP BY official_feedbacks.post_id) a
    GROUP BY a.post_id;
  SQL
  create_view "analytics_fact_email_deliveries", sql_definition: <<-SQL
      SELECT ecd.id,
      (ecd.sent_at)::date AS dimension_date_sent_id,
      ecd.campaign_id,
      ((ecc.type)::text <> 'EmailCampaigns::Campaigns::Manual'::text) AS automated
     FROM (email_campaigns_deliveries ecd
       JOIN email_campaigns_campaigns ecc ON ((ecc.id = ecd.campaign_id)));
  SQL
  create_view "analytics_dimension_statuses", sql_definition: <<-SQL
      SELECT idea_statuses.id,
      idea_statuses.title_multiloc,
      idea_statuses.code,
      idea_statuses.color
     FROM idea_statuses
  UNION ALL
   SELECT initiative_statuses.id,
      initiative_statuses.title_multiloc,
      initiative_statuses.code,
      initiative_statuses.color
     FROM initiative_statuses;
  SQL
  create_view "analytics_fact_registrations", sql_definition: <<-SQL
      SELECT u.id,
      u.id AS dimension_user_id,
      (u.registration_completed_at)::date AS dimension_date_registration_id,
      (i.created_at)::date AS dimension_date_invited_id,
      (i.accepted_at)::date AS dimension_date_accepted_id
     FROM (users u
       LEFT JOIN invites i ON ((i.invitee_id = u.id)));
  SQL
  create_view "analytics_dimension_users", sql_definition: <<-SQL
      SELECT users.id,
      COALESCE(((users.roles -> 0) ->> 'type'::text), 'citizen'::text) AS role,
      users.invite_status
     FROM users;
  SQL
  create_view "analytics_fact_events", sql_definition: <<-SQL
      SELECT events.id,
      events.project_id AS dimension_project_id,
      (events.created_at)::date AS dimension_date_created_id,
      (events.start_at)::date AS dimension_date_start_id,
      (events.end_at)::date AS dimension_date_end_id
     FROM events;
  SQL
  create_view "analytics_fact_project_statuses", sql_definition: <<-SQL
      WITH finished_statuses_for_timeline_projects AS (
           SELECT phases.project_id,
              ((max(phases.end_at) + 1))::timestamp without time zone AS "timestamp"
             FROM phases
            GROUP BY phases.project_id
           HAVING (max(phases.end_at) < now())
          )
   SELECT ap.publication_id AS dimension_project_id,
      ap.publication_status AS status,
      ((((p.process_type)::text = 'continuous'::text) AND ((ap.publication_status)::text = 'archived'::text)) OR ((fsftp.project_id IS NOT NULL) AND ((ap.publication_status)::text <> 'draft'::text))) AS finished,
      COALESCE(fsftp."timestamp", ap.updated_at) AS "timestamp",
      COALESCE((fsftp."timestamp")::date, (ap.updated_at)::date) AS dimension_date_id
     FROM ((admin_publications ap
       LEFT JOIN projects p ON ((ap.publication_id = p.id)))
       LEFT JOIN finished_statuses_for_timeline_projects fsftp ON ((fsftp.project_id = ap.publication_id)))
    WHERE ((ap.publication_type)::text = 'Project'::text);
  SQL
  create_view "union_posts", sql_definition: <<-SQL
      SELECT ideas.id,
      ideas.title_multiloc,
      ideas.body_multiloc,
      ideas.publication_status,
      ideas.published_at,
      ideas.author_id,
      ideas.created_at,
      ideas.updated_at,
      ideas.likes_count,
      ideas.location_point,
      ideas.location_description,
      ideas.comments_count,
      ideas.slug,
      ideas.official_feedbacks_count
     FROM ideas
  UNION ALL
   SELECT initiatives.id,
      initiatives.title_multiloc,
      initiatives.body_multiloc,
      initiatives.publication_status,
      initiatives.published_at,
      initiatives.author_id,
      initiatives.created_at,
      initiatives.updated_at,
      initiatives.likes_count,
      initiatives.location_point,
      initiatives.location_description,
      initiatives.comments_count,
      initiatives.slug,
      initiatives.official_feedbacks_count
     FROM initiatives;
  SQL
  create_view "idea_trending_infos", sql_definition: <<-SQL
      SELECT ideas.id AS idea_id,
      GREATEST(comments_at.last_comment_at, likes_at.last_liked_at, ideas.published_at) AS last_activity_at,
      to_timestamp(round((((GREATEST(((comments_at.comments_count)::double precision * comments_at.mean_comment_at), (0)::double precision) + GREATEST(((likes_at.likes_count)::double precision * likes_at.mean_liked_at), (0)::double precision)) + date_part('epoch'::text, ideas.published_at)) / (((GREATEST((comments_at.comments_count)::numeric, 0.0) + GREATEST((likes_at.likes_count)::numeric, 0.0)) + 1.0))::double precision))) AS mean_activity_at
     FROM ((ideas
       FULL JOIN ( SELECT comments.post_id AS idea_id,
              max(comments.created_at) AS last_comment_at,
              avg(date_part('epoch'::text, comments.created_at)) AS mean_comment_at,
              count(comments.post_id) AS comments_count
             FROM comments
            GROUP BY comments.post_id) comments_at ON ((ideas.id = comments_at.idea_id)))
       FULL JOIN ( SELECT reactions.reactable_id,
              max(reactions.created_at) AS last_liked_at,
              avg(date_part('epoch'::text, reactions.created_at)) AS mean_liked_at,
              count(reactions.reactable_id) AS likes_count
             FROM reactions
            WHERE (((reactions.mode)::text = 'up'::text) AND ((reactions.reactable_type)::text = 'Idea'::text))
            GROUP BY reactions.reactable_id) likes_at ON ((ideas.id = likes_at.reactable_id)));
  SQL
  create_view "analytics_fact_participations", sql_definition: <<-SQL
      SELECT i.id,
      i.author_id AS dimension_user_id,
      i.project_id AS dimension_project_id,
          CASE
              WHEN (((pr.participation_method)::text = 'native_survey'::text) OR ((ph.participation_method)::text = 'native_survey'::text)) THEN survey.id
              ELSE idea.id
          END AS dimension_type_id,
      (i.created_at)::date AS dimension_date_created_id,
      (i.likes_count + i.dislikes_count) AS reactions_count,
      i.likes_count,
      i.dislikes_count
     FROM ((((ideas i
       LEFT JOIN projects pr ON ((pr.id = i.project_id)))
       LEFT JOIN phases ph ON ((ph.id = i.creation_phase_id)))
       JOIN analytics_dimension_types idea ON (((idea.name)::text = 'idea'::text)))
       LEFT JOIN analytics_dimension_types survey ON (((survey.name)::text = 'survey'::text)))
  UNION ALL
   SELECT i.id,
      i.author_id AS dimension_user_id,
      NULL::uuid AS dimension_project_id,
      adt.id AS dimension_type_id,
      (i.created_at)::date AS dimension_date_created_id,
      (i.likes_count + i.dislikes_count) AS reactions_count,
      i.likes_count,
      i.dislikes_count
     FROM (initiatives i
       JOIN analytics_dimension_types adt ON (((adt.name)::text = 'initiative'::text)))
  UNION ALL
   SELECT c.id,
      c.author_id AS dimension_user_id,
      i.project_id AS dimension_project_id,
      adt.id AS dimension_type_id,
      (c.created_at)::date AS dimension_date_created_id,
      (c.likes_count + c.dislikes_count) AS reactions_count,
      c.likes_count,
      c.dislikes_count
     FROM ((comments c
       JOIN analytics_dimension_types adt ON ((((adt.name)::text = 'comment'::text) AND ((adt.parent)::text = lower((c.post_type)::text)))))
       LEFT JOIN ideas i ON ((c.post_id = i.id)))
  UNION ALL
   SELECT r.id,
      r.user_id AS dimension_user_id,
      COALESCE(i.project_id, ic.project_id) AS dimension_project_id,
      adt.id AS dimension_type_id,
      (r.created_at)::date AS dimension_date_created_id,
      1 AS reactions_count,
          CASE
              WHEN ((r.mode)::text = 'up'::text) THEN 1
              ELSE 0
          END AS likes_count,
          CASE
              WHEN ((r.mode)::text = 'down'::text) THEN 1
              ELSE 0
          END AS dislikes_count
     FROM ((((reactions r
       JOIN analytics_dimension_types adt ON ((((adt.name)::text = 'reaction'::text) AND ((adt.parent)::text = lower((r.reactable_type)::text)))))
       LEFT JOIN ideas i ON ((i.id = r.reactable_id)))
       LEFT JOIN comments c ON ((c.id = r.reactable_id)))
       LEFT JOIN ideas ic ON ((ic.id = c.post_id)))
  UNION ALL
   SELECT pr.id,
      pr.user_id AS dimension_user_id,
      COALESCE(p.project_id, pr.participation_context_id) AS dimension_project_id,
      adt.id AS dimension_type_id,
      (pr.created_at)::date AS dimension_date_created_id,
      0 AS reactions_count,
      0 AS likes_count,
      0 AS dislikes_count
     FROM ((polls_responses pr
       LEFT JOIN phases p ON ((p.id = pr.participation_context_id)))
       JOIN analytics_dimension_types adt ON (((adt.name)::text = 'poll'::text)))
  UNION ALL
   SELECT vv.id,
      vv.user_id AS dimension_user_id,
      COALESCE(p.project_id, vc.participation_context_id) AS dimension_project_id,
      adt.id AS dimension_type_id,
      (vv.created_at)::date AS dimension_date_created_id,
      0 AS reactions_count,
      0 AS likes_count,
      0 AS dislikes_count
     FROM (((volunteering_volunteers vv
       LEFT JOIN volunteering_causes vc ON ((vc.id = vv.cause_id)))
       LEFT JOIN phases p ON ((p.id = vc.participation_context_id)))
       JOIN analytics_dimension_types adt ON (((adt.name)::text = 'volunteer'::text)));
  SQL
  create_view "analytics_fact_posts", sql_definition: <<-SQL
      SELECT i.id,
      i.author_id AS user_id,
      i.project_id AS dimension_project_id,
      adt.id AS dimension_type_id,
      (i.created_at)::date AS dimension_date_created_id,
      (abf.feedback_first_date)::date AS dimension_date_first_feedback_id,
      i.idea_status_id AS dimension_status_id,
      (abf.feedback_first_date - i.created_at) AS feedback_time_taken,
      COALESCE(abf.feedback_official, 0) AS feedback_official,
      COALESCE(abf.feedback_status_change, 0) AS feedback_status_change,
          CASE
              WHEN (abf.feedback_first_date IS NULL) THEN 1
              ELSE 0
          END AS feedback_none,
      (i.likes_count + i.dislikes_count) AS reactions_count,
      i.likes_count,
      i.dislikes_count,
      i.publication_status
     FROM (((((ideas i
       JOIN analytics_dimension_types adt ON (((adt.name)::text = 'idea'::text)))
       LEFT JOIN analytics_build_feedbacks abf ON ((abf.post_id = i.id)))
       LEFT JOIN ideas_phases iph ON ((iph.idea_id = i.id)))
       LEFT JOIN phases ph ON ((ph.id = iph.phase_id)))
       LEFT JOIN projects pr ON ((pr.id = i.project_id)))
    WHERE (((ph.id IS NULL) OR ((ph.participation_method)::text <> 'native_survey'::text)) AND ((pr.participation_method)::text <> 'native_survey'::text))
  UNION ALL
   SELECT i.id,
      i.author_id AS user_id,
      NULL::uuid AS dimension_project_id,
      adt.id AS dimension_type_id,
      (i.created_at)::date AS dimension_date_created_id,
      (abf.feedback_first_date)::date AS dimension_date_first_feedback_id,
      isc.initiative_status_id AS dimension_status_id,
      (abf.feedback_first_date - i.created_at) AS feedback_time_taken,
      COALESCE(abf.feedback_official, 0) AS feedback_official,
      COALESCE(abf.feedback_status_change, 0) AS feedback_status_change,
          CASE
              WHEN (abf.feedback_first_date IS NULL) THEN 1
              ELSE 0
          END AS feedback_none,
      (i.likes_count + i.dislikes_count) AS reactions_count,
      i.likes_count,
      i.dislikes_count,
      i.publication_status
     FROM (((initiatives i
       JOIN analytics_dimension_types adt ON (((adt.name)::text = 'initiative'::text)))
       LEFT JOIN analytics_build_feedbacks abf ON ((abf.post_id = i.id)))
       LEFT JOIN initiative_status_changes isc ON (((isc.initiative_id = i.id) AND (isc.updated_at = ( SELECT max(isc_.updated_at) AS max
             FROM initiative_status_changes isc_
            WHERE (isc_.initiative_id = i.id))))));
  SQL
end<|MERGE_RESOLUTION|>--- conflicted
+++ resolved
@@ -10,11 +10,7 @@
 #
 # It's strongly recommended that you check this file into your version control system.
 
-<<<<<<< HEAD
-ActiveRecord::Schema[7.0].define(version: 2023_08_03_112021) do
-=======
 ActiveRecord::Schema[7.0].define(version: 2023_08_04_142723) do
->>>>>>> 7900cc08
   # These are extensions that must be enabled in order to support this database
   enable_extension "pgcrypto"
   enable_extension "plpgsql"
@@ -1481,12 +1477,10 @@
     t.string "block_reason"
     t.datetime "block_end_at", precision: nil
     t.string "new_email"
-    t.string "unique_code"
     t.index "lower((email)::text)", name: "users_unique_lower_email_idx", unique: true
     t.index ["email"], name: "index_users_on_email"
     t.index ["registration_completed_at"], name: "index_users_on_registration_completed_at"
     t.index ["slug"], name: "index_users_on_slug", unique: true
-    t.index ["unique_code"], name: "index_users_on_unique_code", unique: true
   end
 
   create_table "verification_verifications", id: :uuid, default: -> { "gen_random_uuid()" }, force: :cascade do |t|
