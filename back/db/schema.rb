# This file is auto-generated from the current state of the database. Instead
# of editing this file, please use the migrations feature of Active Record to
# incrementally modify your database, and then regenerate this schema definition.
#
# This file is the source Rails uses to define your schema when running `bin/rails
# db:schema:load`. When creating a new database, `bin/rails db:schema:load` tends to
# be faster and is potentially less error prone than running all of your
# migrations from scratch. Old migrations may fail to apply correctly if those
# migrations use external dependencies or application code.
#
# It's strongly recommended that you check this file into your version control system.

<<<<<<< HEAD
ActiveRecord::Schema[7.0].define(version: 2023_08_17_134213) do
=======
ActiveRecord::Schema[7.0].define(version: 2023_08_14_115846) do
>>>>>>> d5b7946a
  # These are extensions that must be enabled in order to support this database
  enable_extension "pgcrypto"
  enable_extension "plpgsql"
  enable_extension "postgis"
  enable_extension "uuid-ossp"

  create_table "activities", id: :uuid, default: -> { "gen_random_uuid()" }, force: :cascade do |t|
    t.string "item_type", null: false
    t.uuid "item_id", null: false
    t.string "action", null: false
    t.jsonb "payload", default: {}, null: false
    t.uuid "user_id"
    t.datetime "acted_at", precision: nil, null: false
    t.datetime "created_at", precision: nil, null: false
    t.uuid "project_id"
    t.index ["acted_at"], name: "index_activities_on_acted_at"
    t.index ["action"], name: "index_activities_on_action"
    t.index ["item_type", "item_id"], name: "index_activities_on_item"
    t.index ["project_id"], name: "index_activities_on_project_id"
    t.index ["user_id"], name: "index_activities_on_user_id"
  end

  create_table "admin_publications", id: :uuid, default: -> { "gen_random_uuid()" }, force: :cascade do |t|
    t.uuid "parent_id"
    t.integer "lft", null: false
    t.integer "rgt", null: false
    t.integer "ordering"
    t.string "publication_status", default: "published", null: false
    t.uuid "publication_id"
    t.string "publication_type"
    t.datetime "created_at", null: false
    t.datetime "updated_at", null: false
    t.integer "depth", default: 0, null: false
    t.boolean "children_allowed", default: true, null: false
    t.integer "children_count", default: 0, null: false
    t.index ["depth"], name: "index_admin_publications_on_depth"
    t.index ["lft"], name: "index_admin_publications_on_lft"
    t.index ["ordering"], name: "index_admin_publications_on_ordering"
    t.index ["parent_id"], name: "index_admin_publications_on_parent_id"
    t.index ["publication_type", "publication_id"], name: "index_admin_publications_on_publication_type_and_publication_id"
    t.index ["rgt"], name: "index_admin_publications_on_rgt"
  end

  create_table "analysis_analyses", id: :uuid, default: -> { "gen_random_uuid()" }, force: :cascade do |t|
    t.uuid "project_id"
    t.uuid "phase_id"
    t.datetime "created_at", null: false
    t.datetime "updated_at", null: false
    t.index ["phase_id"], name: "index_analysis_analyses_on_phase_id"
    t.index ["project_id"], name: "index_analysis_analyses_on_project_id"
  end

  create_table "analysis_analyses_custom_fields", id: :uuid, default: -> { "gen_random_uuid()" }, force: :cascade do |t|
    t.uuid "analysis_id"
    t.uuid "custom_field_id"
    t.datetime "created_at", null: false
    t.datetime "updated_at", null: false
    t.index ["analysis_id", "custom_field_id"], name: "index_analysis_analyses_custom_fields", unique: true
    t.index ["analysis_id"], name: "index_analysis_analyses_custom_fields_on_analysis_id"
    t.index ["custom_field_id"], name: "index_analysis_analyses_custom_fields_on_custom_field_id"
  end

  create_table "analysis_background_tasks", id: :uuid, default: -> { "gen_random_uuid()" }, force: :cascade do |t|
    t.uuid "analysis_id", null: false
    t.string "type", null: false
    t.string "state", null: false
    t.float "progress"
    t.datetime "started_at"
    t.datetime "ended_at"
    t.string "auto_tagging_method"
    t.datetime "created_at", null: false
    t.datetime "updated_at", null: false
    t.index ["analysis_id"], name: "index_analysis_background_tasks_on_analysis_id"
  end

<<<<<<< HEAD
  create_table "analysis_insights", id: :uuid, default: -> { "gen_random_uuid()" }, force: :cascade do |t|
    t.uuid "analysis_id", null: false
    t.string "insightable_type", null: false
    t.uuid "insightable_id", null: false
    t.jsonb "filters", default: {}, null: false
    t.jsonb "inputs_ids"
    t.datetime "created_at", null: false
    t.datetime "updated_at", null: false
    t.index ["analysis_id"], name: "index_analysis_insights_on_analysis_id"
    t.index ["insightable_type", "insightable_id"], name: "index_analysis_insights_on_insightable"
  end

  create_table "analysis_questions", id: :uuid, default: -> { "gen_random_uuid()" }, force: :cascade do |t|
    t.uuid "background_task_id", null: false
    t.text "question"
    t.text "answer"
    t.text "prompt"
    t.string "q_and_a_method", null: false
    t.float "accuracy"
    t.datetime "created_at", null: false
    t.datetime "updated_at", null: false
    t.index ["background_task_id"], name: "index_analysis_questions_on_background_task_id"
  end

  create_table "analysis_summaries", id: :uuid, default: -> { "gen_random_uuid()" }, force: :cascade do |t|
=======
  create_table "analysis_summaries", id: :uuid, default: -> { "gen_random_uuid()" }, force: :cascade do |t|
    t.uuid "analysis_id", null: false
>>>>>>> d5b7946a
    t.uuid "background_task_id", null: false
    t.text "summary"
    t.text "prompt"
    t.string "summarization_method", null: false
<<<<<<< HEAD
    t.datetime "created_at", null: false
    t.datetime "updated_at", null: false
    t.float "accuracy"
=======
    t.jsonb "filters", default: {}, null: false
    t.datetime "created_at", null: false
    t.datetime "updated_at", null: false
    t.float "accuracy"
    t.jsonb "inputs_ids"
    t.index ["analysis_id"], name: "index_analysis_summaries_on_analysis_id"
>>>>>>> d5b7946a
    t.index ["background_task_id"], name: "index_analysis_summaries_on_background_task_id"
  end

  create_table "analysis_taggings", id: :uuid, default: -> { "gen_random_uuid()" }, force: :cascade do |t|
    t.uuid "tag_id", null: false
    t.uuid "input_id", null: false
    t.index ["input_id"], name: "index_analysis_taggings_on_input_id"
    t.index ["tag_id", "input_id"], name: "index_analysis_taggings_on_tag_id_and_input_id", unique: true
    t.index ["tag_id"], name: "index_analysis_taggings_on_tag_id"
  end

  create_table "analysis_tags", id: :uuid, default: -> { "gen_random_uuid()" }, force: :cascade do |t|
    t.string "name", null: false
    t.string "tag_type", null: false
    t.uuid "analysis_id", null: false
    t.datetime "created_at", null: false
    t.datetime "updated_at", null: false
    t.index ["analysis_id", "name"], name: "index_analysis_tags_on_analysis_id_and_name", unique: true
    t.index ["analysis_id"], name: "index_analysis_tags_on_analysis_id"
  end

  create_table "analytics_dimension_dates", primary_key: "date", id: :date, force: :cascade do |t|
    t.string "year"
    t.string "month"
    t.date "week"
  end

  create_table "analytics_dimension_locales", id: :uuid, default: -> { "gen_random_uuid()" }, force: :cascade do |t|
    t.string "name", null: false
    t.index ["name"], name: "index_analytics_dimension_locales_on_name", unique: true
  end

  create_table "analytics_dimension_locales_fact_visits", id: false, force: :cascade do |t|
    t.uuid "dimension_locale_id"
    t.uuid "fact_visit_id"
    t.index ["dimension_locale_id", "fact_visit_id"], name: "i_analytics_dim_locales_fact_visits_on_locale_and_visit_ids", unique: true
    t.index ["dimension_locale_id"], name: "i_l_v_locale"
    t.index ["fact_visit_id"], name: "i_l_v_visit"
  end

  create_table "analytics_dimension_projects_fact_visits", id: false, force: :cascade do |t|
    t.uuid "dimension_project_id"
    t.uuid "fact_visit_id"
    t.index ["dimension_project_id", "fact_visit_id"], name: "i_analytics_dim_projects_fact_visits_on_project_and_visit_ids", unique: true
    t.index ["dimension_project_id"], name: "i_p_v_project"
    t.index ["fact_visit_id"], name: "i_p_v_visit"
  end

  create_table "analytics_dimension_referrer_types", id: :uuid, default: -> { "gen_random_uuid()" }, force: :cascade do |t|
    t.string "key", null: false
    t.string "name", null: false
    t.index ["key"], name: "i_d_referrer_key", unique: true
  end

  create_table "analytics_dimension_types", id: :uuid, default: -> { "gen_random_uuid()" }, force: :cascade do |t|
    t.string "name"
    t.string "parent"
    t.index ["name", "parent"], name: "index_analytics_dimension_types_on_name_and_parent", unique: true
  end

  create_table "analytics_fact_visits", id: :uuid, default: -> { "gen_random_uuid()" }, force: :cascade do |t|
    t.string "visitor_id", null: false
    t.uuid "dimension_user_id"
    t.uuid "dimension_referrer_type_id", null: false
    t.date "dimension_date_first_action_id", null: false
    t.date "dimension_date_last_action_id", null: false
    t.integer "duration", null: false
    t.integer "pages_visited", null: false
    t.boolean "returning_visitor", default: false, null: false
    t.string "referrer_name"
    t.string "referrer_url"
    t.integer "matomo_visit_id", null: false
    t.datetime "matomo_last_action_time", precision: nil, null: false
    t.index ["dimension_date_first_action_id"], name: "i_v_first_action"
    t.index ["dimension_date_last_action_id"], name: "i_v_last_action"
    t.index ["dimension_referrer_type_id"], name: "i_v_referrer_type"
    t.index ["dimension_user_id"], name: "i_v_user"
    t.index ["matomo_last_action_time"], name: "i_v_timestamp"
    t.index ["matomo_visit_id"], name: "i_v_matomo_visit", unique: true
  end

  create_table "app_configurations", id: :uuid, default: -> { "gen_random_uuid()" }, force: :cascade do |t|
    t.string "name"
    t.string "host"
    t.string "logo"
    t.string "favicon"
    t.jsonb "settings", default: {}
    t.datetime "created_at", null: false
    t.datetime "updated_at", null: false
    t.jsonb "style", default: {}
  end

  create_table "areas", id: :uuid, default: -> { "gen_random_uuid()" }, force: :cascade do |t|
    t.jsonb "title_multiloc", default: {}
    t.jsonb "description_multiloc", default: {}
    t.datetime "created_at", precision: nil, null: false
    t.datetime "updated_at", precision: nil, null: false
    t.integer "ordering"
    t.uuid "custom_field_option_id"
    t.index ["custom_field_option_id"], name: "index_areas_on_custom_field_option_id"
  end

  create_table "areas_ideas", id: :uuid, default: -> { "uuid_generate_v4()" }, force: :cascade do |t|
    t.uuid "area_id"
    t.uuid "idea_id"
    t.index ["area_id"], name: "index_areas_ideas_on_area_id"
    t.index ["idea_id", "area_id"], name: "index_areas_ideas_on_idea_id_and_area_id", unique: true
    t.index ["idea_id"], name: "index_areas_ideas_on_idea_id"
  end

  create_table "areas_initiatives", id: :uuid, default: -> { "gen_random_uuid()" }, force: :cascade do |t|
    t.uuid "area_id"
    t.uuid "initiative_id"
    t.index ["area_id"], name: "index_areas_initiatives_on_area_id"
    t.index ["initiative_id", "area_id"], name: "index_areas_initiatives_on_initiative_id_and_area_id", unique: true
    t.index ["initiative_id"], name: "index_areas_initiatives_on_initiative_id"
  end

  create_table "areas_projects", id: :uuid, default: -> { "uuid_generate_v4()" }, force: :cascade do |t|
    t.uuid "area_id"
    t.uuid "project_id"
    t.index ["area_id"], name: "index_areas_projects_on_area_id"
    t.index ["project_id"], name: "index_areas_projects_on_project_id"
  end

  create_table "areas_static_pages", force: :cascade do |t|
    t.uuid "area_id", null: false
    t.uuid "static_page_id", null: false
    t.datetime "created_at", null: false
    t.datetime "updated_at", null: false
    t.index ["area_id"], name: "index_areas_static_pages_on_area_id"
    t.index ["static_page_id"], name: "index_areas_static_pages_on_static_page_id"
  end

  create_table "baskets", id: :uuid, default: -> { "gen_random_uuid()" }, force: :cascade do |t|
    t.datetime "submitted_at", precision: nil
    t.uuid "user_id"
    t.uuid "participation_context_id"
    t.string "participation_context_type"
    t.datetime "created_at", precision: nil, null: false
    t.datetime "updated_at", precision: nil, null: false
    t.index ["submitted_at"], name: "index_baskets_on_submitted_at"
    t.index ["user_id"], name: "index_baskets_on_user_id"
  end

  create_table "baskets_ideas", id: :uuid, default: -> { "gen_random_uuid()" }, force: :cascade do |t|
    t.uuid "basket_id"
    t.uuid "idea_id"
    t.datetime "created_at", precision: nil, null: false
    t.datetime "updated_at", precision: nil, null: false
    t.integer "votes", default: 1, null: false
    t.index ["basket_id", "idea_id"], name: "index_baskets_ideas_on_basket_id_and_idea_id", unique: true
    t.index ["idea_id"], name: "index_baskets_ideas_on_idea_id"
  end

  create_table "comments", id: :uuid, default: -> { "gen_random_uuid()" }, force: :cascade do |t|
    t.uuid "author_id"
    t.uuid "post_id"
    t.uuid "parent_id"
    t.integer "lft", null: false
    t.integer "rgt", null: false
    t.jsonb "body_multiloc", default: {}
    t.datetime "created_at", precision: nil, null: false
    t.datetime "updated_at", precision: nil, null: false
    t.integer "likes_count", default: 0, null: false
    t.integer "dislikes_count", default: 0, null: false
    t.string "publication_status", default: "published", null: false
    t.datetime "body_updated_at", precision: nil
    t.integer "children_count", default: 0, null: false
    t.string "post_type"
    t.string "author_hash"
    t.boolean "anonymous", default: false, null: false
    t.index ["author_id"], name: "index_comments_on_author_id"
    t.index ["created_at"], name: "index_comments_on_created_at"
    t.index ["lft"], name: "index_comments_on_lft"
    t.index ["parent_id"], name: "index_comments_on_parent_id"
    t.index ["post_id", "post_type"], name: "index_comments_on_post_id_and_post_type"
    t.index ["post_id"], name: "index_comments_on_post_id"
    t.index ["rgt"], name: "index_comments_on_rgt"
  end

  create_table "common_passwords", id: :uuid, default: -> { "gen_random_uuid()" }, force: :cascade do |t|
    t.string "password"
    t.index ["password"], name: "index_common_passwords_on_password"
  end

  create_table "content_builder_layout_images", id: :uuid, default: -> { "gen_random_uuid()" }, force: :cascade do |t|
    t.string "image"
    t.string "code"
    t.datetime "created_at", null: false
    t.datetime "updated_at", null: false
  end

  create_table "content_builder_layouts", id: :uuid, default: -> { "gen_random_uuid()" }, force: :cascade do |t|
    t.jsonb "craftjs_jsonmultiloc", default: {}
    t.string "content_buildable_type", null: false
    t.uuid "content_buildable_id", null: false
    t.string "code", null: false
    t.boolean "enabled", default: false, null: false
    t.datetime "created_at", null: false
    t.datetime "updated_at", null: false
    t.index ["content_buildable_type", "content_buildable_id", "code"], name: "index_content_builder_layouts_content_buidable_type_id_code", unique: true
  end

  create_table "custom_field_options", id: :uuid, default: -> { "gen_random_uuid()" }, force: :cascade do |t|
    t.uuid "custom_field_id"
    t.string "key"
    t.jsonb "title_multiloc", default: {}
    t.integer "ordering"
    t.datetime "created_at", precision: nil, null: false
    t.datetime "updated_at", precision: nil, null: false
    t.index ["custom_field_id", "key"], name: "index_custom_field_options_on_custom_field_id_and_key", unique: true
    t.index ["custom_field_id"], name: "index_custom_field_options_on_custom_field_id"
  end

  create_table "custom_fields", id: :uuid, default: -> { "gen_random_uuid()" }, force: :cascade do |t|
    t.string "resource_type"
    t.string "key"
    t.string "input_type"
    t.jsonb "title_multiloc", default: {}
    t.jsonb "description_multiloc", default: {}
    t.boolean "required", default: false
    t.integer "ordering"
    t.datetime "created_at", precision: nil, null: false
    t.datetime "updated_at", precision: nil, null: false
    t.boolean "enabled", default: true, null: false
    t.string "code"
    t.uuid "resource_id"
    t.boolean "hidden", default: false, null: false
    t.integer "maximum"
    t.jsonb "minimum_label_multiloc", default: {}, null: false
    t.jsonb "maximum_label_multiloc", default: {}, null: false
    t.jsonb "logic", default: {}, null: false
    t.string "answer_visible_to"
    t.index ["resource_type", "resource_id"], name: "index_custom_fields_on_resource_type_and_resource_id"
  end

  create_table "custom_forms", id: :uuid, default: -> { "gen_random_uuid()" }, force: :cascade do |t|
    t.datetime "created_at", null: false
    t.datetime "updated_at", null: false
    t.uuid "participation_context_id", null: false
    t.string "participation_context_type", null: false
    t.index ["participation_context_id", "participation_context_type"], name: "index_custom_forms_on_participation_context", unique: true
  end

  create_table "email_campaigns_campaign_email_commands", id: :uuid, default: -> { "gen_random_uuid()" }, force: :cascade do |t|
    t.string "campaign"
    t.uuid "recipient_id"
    t.datetime "commanded_at", precision: nil
    t.jsonb "tracked_content"
    t.datetime "created_at", precision: nil, null: false
    t.datetime "updated_at", precision: nil, null: false
    t.index ["recipient_id"], name: "index_email_campaigns_campaign_email_commands_on_recipient_id"
  end

  create_table "email_campaigns_campaigns", id: :uuid, default: -> { "gen_random_uuid()" }, force: :cascade do |t|
    t.string "type", null: false
    t.uuid "author_id"
    t.boolean "enabled"
    t.string "sender"
    t.string "reply_to"
    t.jsonb "schedule", default: {}
    t.jsonb "subject_multiloc", default: {}
    t.jsonb "body_multiloc", default: {}
    t.datetime "created_at", precision: nil, null: false
    t.datetime "updated_at", precision: nil, null: false
    t.integer "deliveries_count", default: 0, null: false
    t.index ["author_id"], name: "index_email_campaigns_campaigns_on_author_id"
    t.index ["type"], name: "index_email_campaigns_campaigns_on_type"
  end

  create_table "email_campaigns_campaigns_groups", id: :uuid, default: -> { "gen_random_uuid()" }, force: :cascade do |t|
    t.uuid "campaign_id"
    t.uuid "group_id"
    t.datetime "created_at", precision: nil, null: false
    t.datetime "updated_at", precision: nil, null: false
    t.index ["campaign_id", "group_id"], name: "index_campaigns_groups", unique: true
    t.index ["campaign_id"], name: "index_email_campaigns_campaigns_groups_on_campaign_id"
    t.index ["group_id"], name: "index_email_campaigns_campaigns_groups_on_group_id"
  end

  create_table "email_campaigns_consents", id: :uuid, default: -> { "gen_random_uuid()" }, force: :cascade do |t|
    t.string "campaign_type", null: false
    t.uuid "user_id", null: false
    t.boolean "consented", null: false
    t.datetime "created_at", precision: nil, null: false
    t.datetime "updated_at", precision: nil, null: false
    t.index ["campaign_type", "user_id"], name: "index_email_campaigns_consents_on_campaign_type_and_user_id", unique: true
    t.index ["user_id"], name: "index_email_campaigns_consents_on_user_id"
  end

  create_table "email_campaigns_deliveries", id: :uuid, default: -> { "gen_random_uuid()" }, force: :cascade do |t|
    t.uuid "campaign_id", null: false
    t.uuid "user_id", null: false
    t.string "delivery_status", null: false
    t.jsonb "tracked_content", default: {}
    t.datetime "sent_at", precision: nil
    t.datetime "created_at", precision: nil, null: false
    t.datetime "updated_at", precision: nil, null: false
    t.index ["campaign_id", "user_id"], name: "index_email_campaigns_deliveries_on_campaign_id_and_user_id"
    t.index ["campaign_id"], name: "index_email_campaigns_deliveries_on_campaign_id"
    t.index ["sent_at"], name: "index_email_campaigns_deliveries_on_sent_at"
    t.index ["user_id"], name: "index_email_campaigns_deliveries_on_user_id"
  end

  create_table "email_campaigns_examples", id: :uuid, default: -> { "gen_random_uuid()" }, force: :cascade do |t|
    t.string "mail_body_html", null: false
    t.string "locale", null: false
    t.string "subject", null: false
    t.uuid "recipient_id"
    t.datetime "created_at", null: false
    t.datetime "updated_at", null: false
    t.uuid "campaign_id"
    t.index ["campaign_id"], name: "index_email_campaigns_examples_on_campaign_id"
    t.index ["recipient_id"], name: "index_email_campaigns_examples_on_recipient_id"
  end

  create_table "email_campaigns_unsubscription_tokens", id: :uuid, default: -> { "gen_random_uuid()" }, force: :cascade do |t|
    t.string "token", null: false
    t.uuid "user_id", null: false
    t.index ["token"], name: "index_email_campaigns_unsubscription_tokens_on_token"
    t.index ["user_id"], name: "index_email_campaigns_unsubscription_tokens_on_user_id"
  end

  create_table "email_snippets", id: :uuid, default: -> { "gen_random_uuid()" }, force: :cascade do |t|
    t.string "email"
    t.string "snippet"
    t.string "locale"
    t.text "body"
    t.datetime "created_at", precision: nil, null: false
    t.datetime "updated_at", precision: nil, null: false
    t.index ["email", "snippet", "locale"], name: "index_email_snippets_on_email_and_snippet_and_locale"
  end

  create_table "event_files", id: :uuid, default: -> { "gen_random_uuid()" }, force: :cascade do |t|
    t.uuid "event_id"
    t.string "file"
    t.integer "ordering"
    t.datetime "created_at", precision: nil, null: false
    t.datetime "updated_at", precision: nil, null: false
    t.string "name"
    t.index ["event_id"], name: "index_event_files_on_event_id"
  end

  create_table "events", id: :uuid, default: -> { "gen_random_uuid()" }, force: :cascade do |t|
    t.uuid "project_id"
    t.jsonb "title_multiloc", default: {}
    t.jsonb "description_multiloc", default: {}
    t.jsonb "location_multiloc", default: {}
    t.datetime "start_at", precision: nil
    t.datetime "end_at", precision: nil
    t.datetime "created_at", precision: nil, null: false
    t.datetime "updated_at", precision: nil, null: false
    t.geography "location_point", limit: {:srid=>4326, :type=>"st_point", :geographic=>true}
<<<<<<< HEAD
    t.string "location_description"
    t.integer "attendees_count", default: 0, null: false
=======
    t.string "address_1"
    t.integer "attendees_count", default: 0, null: false
    t.jsonb "address_2_multiloc", default: {}, null: false
>>>>>>> d5b7946a
    t.index ["location_point"], name: "index_events_on_location_point", using: :gist
    t.index ["project_id"], name: "index_events_on_project_id"
  end

  create_table "events_attendances", id: :uuid, default: -> { "gen_random_uuid()" }, force: :cascade do |t|
    t.uuid "attendee_id", null: false
    t.uuid "event_id", null: false
    t.datetime "created_at", null: false
    t.datetime "updated_at", null: false
    t.index ["attendee_id", "event_id"], name: "index_events_attendances_on_attendee_id_and_event_id", unique: true
    t.index ["attendee_id"], name: "index_events_attendances_on_attendee_id"
    t.index ["created_at"], name: "index_events_attendances_on_created_at"
    t.index ["event_id"], name: "index_events_attendances_on_event_id"
    t.index ["updated_at"], name: "index_events_attendances_on_updated_at"
  end

  create_table "experiments", id: :uuid, default: -> { "gen_random_uuid()" }, force: :cascade do |t|
    t.string "name", null: false
    t.string "treatment", null: false
    t.string "action", null: false
    t.datetime "created_at", null: false
    t.datetime "updated_at", null: false
  end

  create_table "flag_inappropriate_content_inappropriate_content_flags", id: :uuid, default: -> { "gen_random_uuid()" }, force: :cascade do |t|
    t.uuid "flaggable_id", null: false
    t.string "flaggable_type", null: false
    t.datetime "deleted_at", precision: nil
    t.string "toxicity_label"
    t.datetime "created_at", null: false
    t.datetime "updated_at", null: false
    t.index ["flaggable_id", "flaggable_type"], name: "inappropriate_content_flags_flaggable"
  end

<<<<<<< HEAD
=======
  create_table "followers", id: :uuid, default: -> { "gen_random_uuid()" }, force: :cascade do |t|
    t.string "followable_type", null: false
    t.uuid "followable_id", null: false
    t.uuid "user_id", null: false
    t.datetime "created_at", null: false
    t.datetime "updated_at", null: false
    t.index ["followable_id", "followable_type", "user_id"], name: "index_followers_followable_type_id_user_id", unique: true
    t.index ["followable_type", "followable_id"], name: "index_followers_on_followable"
    t.index ["user_id"], name: "index_followers_on_user_id"
  end

>>>>>>> d5b7946a
  create_table "groups", id: :uuid, default: -> { "gen_random_uuid()" }, force: :cascade do |t|
    t.jsonb "title_multiloc", default: {}
    t.string "slug"
    t.integer "memberships_count", default: 0, null: false
    t.datetime "created_at", precision: nil, null: false
    t.datetime "updated_at", precision: nil, null: false
    t.string "membership_type"
    t.jsonb "rules", default: []
    t.index ["slug"], name: "index_groups_on_slug"
  end

  create_table "groups_permissions", id: :uuid, default: -> { "gen_random_uuid()" }, force: :cascade do |t|
    t.uuid "permission_id", null: false
    t.uuid "group_id", null: false
    t.datetime "created_at", precision: nil, null: false
    t.datetime "updated_at", precision: nil, null: false
    t.index ["group_id"], name: "index_groups_permissions_on_group_id"
    t.index ["permission_id"], name: "index_groups_permissions_on_permission_id"
  end

  create_table "groups_projects", id: :uuid, default: -> { "gen_random_uuid()" }, force: :cascade do |t|
    t.uuid "group_id"
    t.uuid "project_id"
    t.datetime "created_at", precision: nil, null: false
    t.datetime "updated_at", precision: nil, null: false
    t.index ["group_id", "project_id"], name: "index_groups_projects_on_group_id_and_project_id", unique: true
    t.index ["group_id"], name: "index_groups_projects_on_group_id"
    t.index ["project_id"], name: "index_groups_projects_on_project_id"
  end

  create_table "home_pages", id: :uuid, default: -> { "gen_random_uuid()" }, force: :cascade do |t|
    t.boolean "top_info_section_enabled", default: false, null: false
    t.jsonb "top_info_section_multiloc", default: {}, null: false
    t.boolean "bottom_info_section_enabled", default: false, null: false
    t.jsonb "bottom_info_section_multiloc", default: {}, null: false
    t.boolean "events_widget_enabled", default: false, null: false
    t.boolean "projects_enabled", default: true, null: false
    t.jsonb "projects_header_multiloc", default: {}, null: false
    t.boolean "banner_avatars_enabled", default: true, null: false
    t.string "banner_layout", default: "full_width_banner_layout", null: false
    t.jsonb "banner_signed_in_header_multiloc", default: {}, null: false
    t.jsonb "banner_cta_signed_in_text_multiloc", default: {}, null: false
    t.string "banner_cta_signed_in_type", default: "no_button", null: false
    t.string "banner_cta_signed_in_url"
    t.jsonb "banner_signed_out_header_multiloc", default: {}, null: false
    t.jsonb "banner_signed_out_subheader_multiloc", default: {}, null: false
    t.string "banner_signed_out_header_overlay_color"
    t.integer "banner_signed_out_header_overlay_opacity"
    t.jsonb "banner_cta_signed_out_text_multiloc", default: {}, null: false
    t.string "banner_cta_signed_out_type", default: "sign_up_button", null: false
    t.string "banner_cta_signed_out_url"
    t.datetime "created_at", null: false
    t.datetime "updated_at", null: false
    t.string "header_bg"
  end

  create_table "id_id_card_lookup_id_cards", id: :uuid, default: -> { "gen_random_uuid()" }, force: :cascade do |t|
    t.string "hashed_card_id"
    t.index ["hashed_card_id"], name: "index_id_id_card_lookup_id_cards_on_hashed_card_id"
  end

  create_table "idea_files", id: :uuid, default: -> { "gen_random_uuid()" }, force: :cascade do |t|
    t.uuid "idea_id"
    t.string "file"
    t.integer "ordering"
    t.datetime "created_at", precision: nil, null: false
    t.datetime "updated_at", precision: nil, null: false
    t.string "name"
    t.index ["idea_id"], name: "index_idea_files_on_idea_id"
  end

  create_table "idea_images", id: :uuid, default: -> { "gen_random_uuid()" }, force: :cascade do |t|
    t.uuid "idea_id"
    t.string "image"
    t.integer "ordering"
    t.datetime "created_at", precision: nil, null: false
    t.datetime "updated_at", precision: nil, null: false
    t.index ["idea_id"], name: "index_idea_images_on_idea_id"
  end

  create_table "idea_statuses", id: :uuid, default: -> { "gen_random_uuid()" }, force: :cascade do |t|
    t.jsonb "title_multiloc", default: {}
    t.integer "ordering"
    t.string "code"
    t.string "color"
    t.datetime "created_at", precision: nil, null: false
    t.datetime "updated_at", precision: nil, null: false
    t.jsonb "description_multiloc", default: {}
    t.integer "ideas_count", default: 0
  end

  create_table "ideas", id: :uuid, default: -> { "gen_random_uuid()" }, force: :cascade do |t|
    t.jsonb "title_multiloc", default: {}
    t.jsonb "body_multiloc", default: {}
    t.string "publication_status"
    t.datetime "published_at", precision: nil
    t.uuid "project_id"
    t.uuid "author_id"
    t.datetime "created_at", precision: nil, null: false
    t.datetime "updated_at", precision: nil, null: false
    t.integer "likes_count", default: 0, null: false
    t.integer "dislikes_count", default: 0, null: false
    t.geography "location_point", limit: {:srid=>4326, :type=>"st_point", :geographic=>true}
    t.string "location_description"
    t.integer "comments_count", default: 0, null: false
    t.uuid "idea_status_id"
    t.string "slug"
    t.integer "budget"
    t.integer "baskets_count", default: 0, null: false
    t.integer "official_feedbacks_count", default: 0, null: false
    t.uuid "assignee_id"
    t.datetime "assigned_at", precision: nil
    t.integer "proposed_budget"
    t.jsonb "custom_field_values", default: {}, null: false
    t.uuid "creation_phase_id"
    t.string "author_hash"
    t.boolean "anonymous", default: false, null: false
    t.integer "internal_comments_count", default: 0, null: false
    t.integer "votes_count", default: 0, null: false
<<<<<<< HEAD
=======
    t.integer "followers_count", default: 0, null: false
>>>>>>> d5b7946a
    t.index "((to_tsvector('simple'::regconfig, COALESCE((title_multiloc)::text, ''::text)) || to_tsvector('simple'::regconfig, COALESCE((body_multiloc)::text, ''::text))))", name: "index_ideas_search", using: :gin
    t.index ["author_hash"], name: "index_ideas_on_author_hash"
    t.index ["author_id"], name: "index_ideas_on_author_id"
    t.index ["idea_status_id"], name: "index_ideas_on_idea_status_id"
    t.index ["location_point"], name: "index_ideas_on_location_point", using: :gist
    t.index ["project_id"], name: "index_ideas_on_project_id"
    t.index ["slug"], name: "index_ideas_on_slug", unique: true
  end

  create_table "ideas_phases", id: :uuid, default: -> { "gen_random_uuid()" }, force: :cascade do |t|
    t.uuid "idea_id"
    t.uuid "phase_id"
    t.datetime "created_at", precision: nil, null: false
    t.datetime "updated_at", precision: nil, null: false
    t.integer "baskets_count", default: 0, null: false
    t.integer "votes_count", default: 0, null: false
    t.index ["idea_id", "phase_id"], name: "index_ideas_phases_on_idea_id_and_phase_id", unique: true
    t.index ["idea_id"], name: "index_ideas_phases_on_idea_id"
    t.index ["phase_id"], name: "index_ideas_phases_on_phase_id"
  end

  create_table "ideas_topics", id: :uuid, default: -> { "uuid_generate_v4()" }, force: :cascade do |t|
    t.uuid "idea_id"
    t.uuid "topic_id"
    t.index ["idea_id", "topic_id"], name: "index_ideas_topics_on_idea_id_and_topic_id", unique: true
    t.index ["idea_id"], name: "index_ideas_topics_on_idea_id"
    t.index ["topic_id"], name: "index_ideas_topics_on_topic_id"
  end

  create_table "identities", id: :uuid, default: -> { "gen_random_uuid()" }, force: :cascade do |t|
    t.string "provider"
    t.string "uid"
    t.jsonb "auth_hash", default: {}
    t.uuid "user_id"
    t.datetime "created_at", precision: nil, null: false
    t.datetime "updated_at", precision: nil, null: false
    t.index ["user_id"], name: "index_identities_on_user_id"
  end

  create_table "impact_tracking_salts", id: :uuid, default: -> { "gen_random_uuid()" }, force: :cascade do |t|
    t.string "salt"
    t.datetime "created_at", null: false
    t.datetime "updated_at", null: false
  end

  create_table "impact_tracking_sessions", id: :uuid, default: -> { "gen_random_uuid()" }, force: :cascade do |t|
    t.string "monthly_user_hash", null: false
    t.string "highest_role"
    t.datetime "created_at", null: false
    t.datetime "updated_at", null: false
    t.uuid "user_id"
    t.index ["monthly_user_hash"], name: "index_impact_tracking_sessions_on_monthly_user_hash"
  end

  create_table "initiative_files", id: :uuid, default: -> { "gen_random_uuid()" }, force: :cascade do |t|
    t.uuid "initiative_id"
    t.string "file"
    t.string "name"
    t.integer "ordering"
    t.datetime "created_at", precision: nil, null: false
    t.datetime "updated_at", precision: nil, null: false
    t.index ["initiative_id"], name: "index_initiative_files_on_initiative_id"
  end

  create_table "initiative_images", id: :uuid, default: -> { "gen_random_uuid()" }, force: :cascade do |t|
    t.uuid "initiative_id"
    t.string "image"
    t.integer "ordering"
    t.datetime "created_at", precision: nil, null: false
    t.datetime "updated_at", precision: nil, null: false
    t.index ["initiative_id"], name: "index_initiative_images_on_initiative_id"
  end

  create_table "initiative_status_changes", id: :uuid, default: -> { "gen_random_uuid()" }, force: :cascade do |t|
    t.uuid "user_id"
    t.uuid "initiative_id"
    t.uuid "initiative_status_id"
    t.uuid "official_feedback_id"
    t.datetime "created_at", precision: nil, null: false
    t.datetime "updated_at", precision: nil, null: false
    t.index ["initiative_id"], name: "index_initiative_status_changes_on_initiative_id"
    t.index ["initiative_status_id"], name: "index_initiative_status_changes_on_initiative_status_id"
    t.index ["official_feedback_id"], name: "index_initiative_status_changes_on_official_feedback_id"
    t.index ["user_id"], name: "index_initiative_status_changes_on_user_id"
  end

  create_table "initiative_statuses", id: :uuid, default: -> { "gen_random_uuid()" }, force: :cascade do |t|
    t.jsonb "title_multiloc", default: {}
    t.jsonb "description_multiloc", default: {}
    t.integer "ordering"
    t.string "code"
    t.string "color"
    t.datetime "created_at", precision: nil, null: false
    t.datetime "updated_at", precision: nil, null: false
  end

  create_table "initiatives", id: :uuid, default: -> { "gen_random_uuid()" }, force: :cascade do |t|
    t.jsonb "title_multiloc", default: {}
    t.jsonb "body_multiloc", default: {}
    t.string "publication_status"
    t.datetime "published_at", precision: nil
    t.uuid "author_id"
    t.integer "likes_count", default: 0, null: false
    t.integer "dislikes_count", default: 0, null: false
    t.geography "location_point", limit: {:srid=>4326, :type=>"st_point", :geographic=>true}
    t.string "location_description"
    t.string "slug"
    t.integer "comments_count", default: 0, null: false
    t.datetime "created_at", precision: nil, null: false
    t.datetime "updated_at", precision: nil, null: false
    t.string "header_bg"
    t.uuid "assignee_id"
    t.integer "official_feedbacks_count", default: 0, null: false
    t.datetime "assigned_at", precision: nil
    t.string "author_hash"
    t.boolean "anonymous", default: false, null: false
    t.integer "internal_comments_count", default: 0, null: false
<<<<<<< HEAD
=======
    t.integer "followers_count", default: 0, null: false
>>>>>>> d5b7946a
    t.index "((to_tsvector('simple'::regconfig, COALESCE((title_multiloc)::text, ''::text)) || to_tsvector('simple'::regconfig, COALESCE((body_multiloc)::text, ''::text))))", name: "index_initiatives_search", using: :gin
    t.index ["author_id"], name: "index_initiatives_on_author_id"
    t.index ["location_point"], name: "index_initiatives_on_location_point", using: :gist
    t.index ["slug"], name: "index_initiatives_on_slug", unique: true
  end

  create_table "initiatives_topics", id: :uuid, default: -> { "gen_random_uuid()" }, force: :cascade do |t|
    t.uuid "initiative_id"
    t.uuid "topic_id"
    t.index ["initiative_id", "topic_id"], name: "index_initiatives_topics_on_initiative_id_and_topic_id", unique: true
    t.index ["initiative_id"], name: "index_initiatives_topics_on_initiative_id"
    t.index ["topic_id"], name: "index_initiatives_topics_on_topic_id"
  end

  create_table "insights_categories", id: :uuid, default: -> { "gen_random_uuid()" }, force: :cascade do |t|
    t.string "name", null: false
    t.uuid "view_id", null: false
    t.integer "position"
    t.datetime "created_at", null: false
    t.datetime "updated_at", null: false
    t.integer "inputs_count", default: 0, null: false
    t.string "source_type"
    t.uuid "source_id"
    t.index ["source_type", "source_id"], name: "index_insights_categories_on_source"
    t.index ["source_type"], name: "index_insights_categories_on_source_type"
    t.index ["view_id", "name"], name: "index_insights_categories_on_view_id_and_name", unique: true
    t.index ["view_id"], name: "index_insights_categories_on_view_id"
  end

  create_table "insights_category_assignments", id: :uuid, default: -> { "gen_random_uuid()" }, force: :cascade do |t|
    t.uuid "category_id", null: false
    t.string "input_type", null: false
    t.uuid "input_id", null: false
    t.boolean "approved", default: true, null: false
    t.datetime "created_at", null: false
    t.datetime "updated_at", null: false
    t.index ["approved"], name: "index_insights_category_assignments_on_approved"
    t.index ["category_id", "input_id", "input_type"], name: "index_single_category_assignment", unique: true
    t.index ["category_id"], name: "index_insights_category_assignments_on_category_id"
    t.index ["input_type", "input_id"], name: "index_insights_category_assignments_on_input_type_and_input_id"
  end

  create_table "insights_data_sources", id: :uuid, default: -> { "gen_random_uuid()" }, force: :cascade do |t|
    t.uuid "view_id", null: false
    t.string "origin_type", null: false
    t.uuid "origin_id", null: false
    t.datetime "created_at", null: false
    t.datetime "updated_at", null: false
    t.index ["origin_type", "origin_id"], name: "index_insights_data_sources_on_origin"
    t.index ["view_id", "origin_type", "origin_id"], name: "index_insights_data_sources_on_view_and_origin", unique: true
    t.index ["view_id"], name: "index_insights_data_sources_on_view_id"
  end

  create_table "insights_processed_flags", id: :uuid, default: -> { "gen_random_uuid()" }, force: :cascade do |t|
    t.string "input_type", null: false
    t.uuid "input_id", null: false
    t.uuid "view_id", null: false
    t.datetime "created_at", null: false
    t.datetime "updated_at", null: false
    t.index ["input_id", "input_type", "view_id"], name: "index_single_processed_flags", unique: true
    t.index ["input_type", "input_id"], name: "index_processed_flags_on_input"
    t.index ["view_id"], name: "index_insights_processed_flags_on_view_id"
  end

  create_table "insights_text_network_analysis_tasks_views", id: :uuid, default: -> { "gen_random_uuid()" }, force: :cascade do |t|
    t.uuid "task_id", null: false
    t.uuid "view_id", null: false
    t.string "language", null: false
    t.datetime "created_at", null: false
    t.datetime "updated_at", null: false
    t.index ["task_id"], name: "index_insights_text_network_analysis_tasks_views_on_task_id"
    t.index ["view_id"], name: "index_insights_text_network_analysis_tasks_views_on_view_id"
  end

  create_table "insights_text_networks", id: :uuid, default: -> { "gen_random_uuid()" }, force: :cascade do |t|
    t.uuid "view_id", null: false
    t.string "language", null: false
    t.jsonb "json_network", null: false
    t.datetime "created_at", null: false
    t.datetime "updated_at", null: false
    t.index ["language"], name: "index_insights_text_networks_on_language"
    t.index ["view_id", "language"], name: "index_insights_text_networks_on_view_id_and_language", unique: true
    t.index ["view_id"], name: "index_insights_text_networks_on_view_id"
  end

  create_table "insights_views", id: :uuid, default: -> { "gen_random_uuid()" }, force: :cascade do |t|
    t.string "name", null: false
    t.datetime "created_at", null: false
    t.datetime "updated_at", null: false
    t.index ["name"], name: "index_insights_views_on_name"
  end

  create_table "insights_zeroshot_classification_tasks", id: :uuid, default: -> { "gen_random_uuid()" }, force: :cascade do |t|
    t.string "task_id", null: false
    t.datetime "created_at", null: false
    t.datetime "updated_at", null: false
    t.index ["task_id"], name: "index_insights_zeroshot_classification_tasks_on_task_id", unique: true
  end

  create_table "insights_zeroshot_classification_tasks_categories", id: false, force: :cascade do |t|
    t.uuid "category_id", null: false
    t.uuid "task_id", null: false
    t.index ["category_id", "task_id"], name: "index_insights_zsc_tasks_categories_on_category_id_and_task_id", unique: true
    t.index ["category_id"], name: "index_insights_zsc_tasks_categories_on_category_id"
    t.index ["task_id"], name: "index_insights_zsc_tasks_categories_on_task_id"
  end

  create_table "insights_zeroshot_classification_tasks_inputs", id: :uuid, default: -> { "gen_random_uuid()" }, force: :cascade do |t|
    t.uuid "task_id", null: false
    t.string "input_type", null: false
    t.uuid "input_id", null: false
    t.index ["input_id", "input_type", "task_id"], name: "index_insights_zsc_tasks_inputs_on_input_and_task_id", unique: true
    t.index ["input_type", "input_id"], name: "index_insights_zsc_tasks_inputs_on_input"
    t.index ["task_id"], name: "index_insights_zeroshot_classification_tasks_inputs_on_task_id"
  end

  create_table "internal_comments", id: :uuid, default: -> { "gen_random_uuid()" }, force: :cascade do |t|
    t.uuid "author_id"
    t.string "post_type"
    t.uuid "post_id"
    t.uuid "parent_id"
    t.integer "lft", null: false
    t.integer "rgt", null: false
    t.text "body", null: false
    t.string "publication_status", default: "published", null: false
    t.datetime "body_updated_at", precision: nil
    t.integer "children_count", default: 0, null: false
    t.datetime "created_at", null: false
    t.datetime "updated_at", null: false
    t.index ["author_id"], name: "index_internal_comments_on_author_id"
    t.index ["created_at"], name: "index_internal_comments_on_created_at"
    t.index ["lft"], name: "index_internal_comments_on_lft"
    t.index ["parent_id"], name: "index_internal_comments_on_parent_id"
    t.index ["post_id"], name: "index_internal_comments_on_post_id"
    t.index ["post_type", "post_id"], name: "index_internal_comments_on_post"
    t.index ["rgt"], name: "index_internal_comments_on_rgt"
  end

  create_table "invites", id: :uuid, default: -> { "gen_random_uuid()" }, force: :cascade do |t|
    t.string "token", null: false
    t.uuid "inviter_id"
    t.uuid "invitee_id", null: false
    t.string "invite_text"
    t.datetime "accepted_at", precision: nil
    t.datetime "created_at", precision: nil, null: false
    t.datetime "updated_at", precision: nil, null: false
    t.boolean "send_invite_email", default: true, null: false
    t.index ["invitee_id"], name: "index_invites_on_invitee_id"
    t.index ["inviter_id"], name: "index_invites_on_inviter_id"
    t.index ["token"], name: "index_invites_on_token"
  end

  create_table "machine_translations_machine_translations", id: :uuid, default: -> { "gen_random_uuid()" }, force: :cascade do |t|
    t.uuid "translatable_id", null: false
    t.string "translatable_type", null: false
    t.string "attribute_name", null: false
    t.string "locale_to", null: false
    t.string "translation", null: false
    t.datetime "created_at", precision: nil, null: false
    t.datetime "updated_at", precision: nil, null: false
    t.index ["translatable_id", "translatable_type", "attribute_name", "locale_to"], name: "machine_translations_lookup", unique: true
    t.index ["translatable_id", "translatable_type"], name: "machine_translations_translatable"
  end

  create_table "maps_layers", id: :uuid, default: -> { "gen_random_uuid()" }, force: :cascade do |t|
    t.uuid "map_config_id", null: false
    t.jsonb "title_multiloc", default: {}, null: false
    t.integer "ordering", null: false
    t.jsonb "geojson", null: false
    t.boolean "default_enabled", default: true, null: false
    t.string "marker_svg_url"
    t.datetime "created_at", null: false
    t.datetime "updated_at", null: false
    t.index ["map_config_id"], name: "index_maps_layers_on_map_config_id"
  end

  create_table "maps_legend_items", id: :uuid, default: -> { "gen_random_uuid()" }, force: :cascade do |t|
    t.uuid "map_config_id", null: false
    t.jsonb "title_multiloc", default: {}, null: false
    t.string "color", null: false
    t.integer "ordering", null: false
    t.datetime "created_at", null: false
    t.datetime "updated_at", null: false
    t.index ["map_config_id"], name: "index_maps_legend_items_on_map_config_id"
  end

  create_table "maps_map_configs", id: :uuid, default: -> { "gen_random_uuid()" }, force: :cascade do |t|
    t.uuid "project_id", null: false
    t.geography "center", limit: {:srid=>4326, :type=>"st_point", :geographic=>true}
    t.decimal "zoom_level", precision: 4, scale: 2
    t.string "tile_provider"
    t.datetime "created_at", null: false
    t.datetime "updated_at", null: false
    t.index ["project_id"], name: "index_maps_map_configs_on_project_id", unique: true
  end

  create_table "memberships", id: :uuid, default: -> { "gen_random_uuid()" }, force: :cascade do |t|
    t.uuid "group_id"
    t.uuid "user_id"
    t.datetime "created_at", precision: nil, null: false
    t.datetime "updated_at", precision: nil, null: false
    t.index ["group_id", "user_id"], name: "index_memberships_on_group_id_and_user_id", unique: true
    t.index ["group_id"], name: "index_memberships_on_group_id"
    t.index ["user_id"], name: "index_memberships_on_user_id"
  end

  create_table "moderation_moderation_statuses", id: :uuid, default: -> { "gen_random_uuid()" }, force: :cascade do |t|
    t.uuid "moderatable_id"
    t.string "moderatable_type"
    t.string "status"
    t.datetime "created_at", precision: nil, null: false
    t.datetime "updated_at", precision: nil, null: false
    t.index ["moderatable_type", "moderatable_id"], name: "moderation_statuses_moderatable", unique: true
  end

  create_table "nav_bar_items", id: :uuid, default: -> { "gen_random_uuid()" }, force: :cascade do |t|
    t.string "code", null: false
    t.integer "ordering"
    t.jsonb "title_multiloc"
    t.uuid "static_page_id"
    t.datetime "created_at", null: false
    t.datetime "updated_at", null: false
    t.index ["code"], name: "index_nav_bar_items_on_code"
    t.index ["ordering"], name: "index_nav_bar_items_on_ordering"
    t.index ["static_page_id"], name: "index_nav_bar_items_on_static_page_id"
  end

  create_table "nlp_text_network_analysis_tasks", id: :uuid, default: -> { "gen_random_uuid()" }, force: :cascade do |t|
    t.string "task_id", null: false
    t.string "handler_class", null: false
    t.datetime "created_at", null: false
    t.datetime "updated_at", null: false
    t.index ["task_id"], name: "index_nlp_text_network_analysis_tasks_on_task_id", unique: true
  end

  create_table "notifications", id: :uuid, default: -> { "gen_random_uuid()" }, force: :cascade do |t|
    t.string "type"
    t.datetime "read_at", precision: nil
    t.uuid "recipient_id"
    t.uuid "post_id"
    t.uuid "comment_id"
    t.uuid "project_id"
    t.datetime "created_at", precision: nil, null: false
    t.datetime "updated_at", precision: nil, null: false
    t.uuid "initiating_user_id"
    t.uuid "spam_report_id"
    t.uuid "invite_id"
    t.string "reason_code"
    t.string "other_reason"
    t.uuid "post_status_id"
    t.uuid "official_feedback_id"
    t.uuid "phase_id"
    t.string "post_type"
    t.string "post_status_type"
    t.uuid "project_folder_id"
    t.uuid "inappropriate_content_flag_id"
    t.uuid "internal_comment_id"
    t.uuid "basket_id"
    t.index ["basket_id"], name: "index_notifications_on_basket_id"
    t.index ["created_at"], name: "index_notifications_on_created_at"
    t.index ["inappropriate_content_flag_id"], name: "index_notifications_on_inappropriate_content_flag_id"
    t.index ["initiating_user_id"], name: "index_notifications_on_initiating_user_id"
    t.index ["internal_comment_id"], name: "index_notifications_on_internal_comment_id"
    t.index ["invite_id"], name: "index_notifications_on_invite_id"
    t.index ["official_feedback_id"], name: "index_notifications_on_official_feedback_id"
    t.index ["phase_id"], name: "index_notifications_on_phase_id"
    t.index ["post_id", "post_type"], name: "index_notifications_on_post_id_and_post_type"
    t.index ["post_status_id", "post_status_type"], name: "index_notifications_on_post_status_id_and_post_status_type"
    t.index ["post_status_id"], name: "index_notifications_on_post_status_id"
    t.index ["recipient_id", "read_at"], name: "index_notifications_on_recipient_id_and_read_at"
    t.index ["recipient_id"], name: "index_notifications_on_recipient_id"
    t.index ["spam_report_id"], name: "index_notifications_on_spam_report_id"
  end

  create_table "official_feedbacks", id: :uuid, default: -> { "gen_random_uuid()" }, force: :cascade do |t|
    t.jsonb "body_multiloc", default: {}
    t.jsonb "author_multiloc", default: {}
    t.uuid "user_id"
    t.uuid "post_id"
    t.datetime "created_at", precision: nil, null: false
    t.datetime "updated_at", precision: nil, null: false
    t.string "post_type"
    t.index ["post_id", "post_type"], name: "index_official_feedbacks_on_post"
    t.index ["post_id"], name: "index_official_feedbacks_on_post_id"
    t.index ["user_id"], name: "index_official_feedbacks_on_user_id"
  end

  create_table "onboarding_campaign_dismissals", id: :uuid, default: -> { "gen_random_uuid()" }, force: :cascade do |t|
    t.uuid "user_id"
    t.string "campaign_name", null: false
    t.datetime "created_at", precision: nil, null: false
    t.datetime "updated_at", precision: nil, null: false
    t.index ["campaign_name", "user_id"], name: "index_dismissals_on_campaign_name_and_user_id", unique: true
    t.index ["user_id"], name: "index_onboarding_campaign_dismissals_on_user_id"
  end

  create_table "permissions", id: :uuid, default: -> { "gen_random_uuid()" }, force: :cascade do |t|
    t.string "action", null: false
    t.string "permitted_by", null: false
    t.uuid "permission_scope_id"
    t.string "permission_scope_type"
    t.datetime "created_at", precision: nil, null: false
    t.datetime "updated_at", precision: nil, null: false
    t.boolean "global_custom_fields", default: false, null: false
    t.index ["action"], name: "index_permissions_on_action"
    t.index ["permission_scope_id"], name: "index_permissions_on_permission_scope_id"
  end

  create_table "permissions_custom_fields", id: :uuid, default: -> { "gen_random_uuid()" }, force: :cascade do |t|
    t.uuid "permission_id", null: false
    t.uuid "custom_field_id", null: false
    t.boolean "required", default: true, null: false
    t.datetime "created_at", null: false
    t.datetime "updated_at", null: false
    t.index ["custom_field_id"], name: "index_permissions_custom_fields_on_custom_field_id"
    t.index ["permission_id", "custom_field_id"], name: "index_permission_field", unique: true
    t.index ["permission_id"], name: "index_permissions_custom_fields_on_permission_id"
  end

  create_table "phase_files", id: :uuid, default: -> { "gen_random_uuid()" }, force: :cascade do |t|
    t.uuid "phase_id"
    t.string "file"
    t.integer "ordering"
    t.datetime "created_at", precision: nil, null: false
    t.datetime "updated_at", precision: nil, null: false
    t.string "name"
    t.index ["phase_id"], name: "index_phase_files_on_phase_id"
  end

  create_table "phases", id: :uuid, default: -> { "gen_random_uuid()" }, force: :cascade do |t|
    t.uuid "project_id"
    t.jsonb "title_multiloc", default: {}
    t.jsonb "description_multiloc", default: {}
    t.date "start_at"
    t.date "end_at"
    t.datetime "created_at", precision: nil, null: false
    t.datetime "updated_at", precision: nil, null: false
    t.string "participation_method", default: "ideation", null: false
    t.boolean "posting_enabled", default: true
    t.boolean "commenting_enabled", default: true
    t.boolean "reacting_enabled", default: true, null: false
    t.string "reacting_like_method", default: "unlimited", null: false
    t.integer "reacting_like_limited_max", default: 10
    t.string "survey_embed_url"
    t.string "survey_service"
    t.string "presentation_mode", default: "card"
    t.integer "voting_max_total"
    t.boolean "poll_anonymous", default: false, null: false
    t.boolean "reacting_dislike_enabled", default: true, null: false
    t.integer "ideas_count", default: 0, null: false
    t.string "ideas_order"
    t.string "input_term", default: "idea"
    t.integer "voting_min_total", default: 0
    t.string "reacting_dislike_method", default: "unlimited", null: false
    t.integer "reacting_dislike_limited_max", default: 10
    t.string "posting_method", default: "unlimited", null: false
    t.integer "posting_limited_max", default: 1
    t.string "document_annotation_embed_url"
    t.boolean "allow_anonymous_participation", default: false, null: false
    t.jsonb "campaigns_settings", default: {}
    t.string "voting_method"
    t.integer "voting_max_votes_per_idea"
    t.jsonb "voting_term_singular_multiloc", default: {}
    t.jsonb "voting_term_plural_multiloc", default: {}
    t.integer "baskets_count", default: 0, null: false
    t.integer "votes_count", default: 0, null: false
    t.index ["project_id"], name: "index_phases_on_project_id"
  end

  create_table "pins", id: :uuid, default: -> { "gen_random_uuid()" }, force: :cascade do |t|
    t.uuid "admin_publication_id", null: false
    t.string "page_type", null: false
    t.uuid "page_id", null: false
    t.datetime "created_at", null: false
    t.datetime "updated_at", null: false
    t.index ["admin_publication_id"], name: "index_pins_on_admin_publication_id"
    t.index ["page_id", "admin_publication_id"], name: "index_pins_on_page_id_and_admin_publication_id", unique: true
  end

  create_table "polls_options", id: :uuid, default: -> { "gen_random_uuid()" }, force: :cascade do |t|
    t.uuid "question_id"
    t.jsonb "title_multiloc", default: {}, null: false
    t.integer "ordering"
    t.datetime "created_at", precision: nil, null: false
    t.datetime "updated_at", precision: nil, null: false
    t.index ["question_id"], name: "index_polls_options_on_question_id"
  end

  create_table "polls_questions", id: :uuid, default: -> { "gen_random_uuid()" }, force: :cascade do |t|
    t.uuid "participation_context_id", null: false
    t.string "participation_context_type", null: false
    t.jsonb "title_multiloc", default: {}, null: false
    t.integer "ordering"
    t.datetime "created_at", precision: nil, null: false
    t.datetime "updated_at", precision: nil, null: false
    t.string "question_type", default: "single_option", null: false
    t.integer "max_options"
    t.index ["participation_context_type", "participation_context_id"], name: "index_poll_questions_on_participation_context"
  end

  create_table "polls_response_options", id: :uuid, default: -> { "gen_random_uuid()" }, force: :cascade do |t|
    t.uuid "response_id"
    t.uuid "option_id"
    t.datetime "created_at", precision: nil, null: false
    t.datetime "updated_at", precision: nil, null: false
    t.index ["option_id"], name: "index_polls_response_options_on_option_id"
    t.index ["response_id"], name: "index_polls_response_options_on_response_id"
  end

  create_table "polls_responses", id: :uuid, default: -> { "gen_random_uuid()" }, force: :cascade do |t|
    t.uuid "participation_context_id", null: false
    t.string "participation_context_type", null: false
    t.uuid "user_id"
    t.datetime "created_at", precision: nil, null: false
    t.datetime "updated_at", precision: nil, null: false
    t.index ["participation_context_id", "participation_context_type", "user_id"], name: "index_polls_responses_on_participation_context_and_user_id", unique: true
    t.index ["participation_context_type", "participation_context_id"], name: "index_poll_responses_on_participation_context"
    t.index ["user_id"], name: "index_polls_responses_on_user_id"
  end

  create_table "project_files", id: :uuid, default: -> { "gen_random_uuid()" }, force: :cascade do |t|
    t.uuid "project_id"
    t.string "file"
    t.integer "ordering"
    t.datetime "created_at", precision: nil, null: false
    t.datetime "updated_at", precision: nil, null: false
    t.string "name"
    t.index ["project_id"], name: "index_project_files_on_project_id"
  end

  create_table "project_folders_files", id: :uuid, default: -> { "gen_random_uuid()" }, force: :cascade do |t|
    t.uuid "project_folder_id"
    t.string "file"
    t.string "name"
    t.integer "ordering"
    t.datetime "created_at", null: false
    t.datetime "updated_at", null: false
    t.index ["project_folder_id"], name: "index_project_folders_files_on_project_folder_id"
  end

  create_table "project_folders_folders", id: :uuid, default: -> { "gen_random_uuid()" }, force: :cascade do |t|
    t.jsonb "title_multiloc"
    t.jsonb "description_multiloc"
    t.jsonb "description_preview_multiloc"
    t.string "header_bg"
    t.string "slug"
    t.datetime "created_at", null: false
    t.datetime "updated_at", null: false
<<<<<<< HEAD
=======
    t.integer "followers_count", default: 0, null: false
>>>>>>> d5b7946a
    t.index ["slug"], name: "index_project_folders_folders_on_slug"
  end

  create_table "project_folders_images", id: :uuid, default: -> { "gen_random_uuid()" }, force: :cascade do |t|
    t.uuid "project_folder_id"
    t.string "image"
    t.integer "ordering"
    t.datetime "created_at", null: false
    t.datetime "updated_at", null: false
    t.index ["project_folder_id"], name: "index_project_folders_images_on_project_folder_id"
  end

  create_table "project_images", id: :uuid, default: -> { "gen_random_uuid()" }, force: :cascade do |t|
    t.uuid "project_id"
    t.string "image"
    t.integer "ordering"
    t.datetime "created_at", precision: nil, null: false
    t.datetime "updated_at", precision: nil, null: false
    t.index ["project_id"], name: "index_project_images_on_project_id"
  end

  create_table "projects", id: :uuid, default: -> { "gen_random_uuid()" }, force: :cascade do |t|
    t.jsonb "title_multiloc", default: {}
    t.jsonb "description_multiloc", default: {}
    t.string "slug"
    t.datetime "created_at", precision: nil, null: false
    t.datetime "updated_at", precision: nil, null: false
    t.string "header_bg"
    t.integer "ideas_count", default: 0, null: false
    t.string "visible_to", default: "public", null: false
    t.jsonb "description_preview_multiloc", default: {}
    t.string "presentation_mode", default: "card"
    t.string "participation_method", default: "ideation"
    t.boolean "posting_enabled", default: true
    t.boolean "commenting_enabled", default: true
    t.boolean "reacting_enabled", default: true, null: false
    t.string "reacting_like_method", default: "unlimited", null: false
    t.integer "reacting_like_limited_max", default: 10
    t.string "process_type", default: "timeline", null: false
    t.string "internal_role"
    t.string "survey_embed_url"
    t.string "survey_service"
    t.integer "voting_max_total"
    t.integer "comments_count", default: 0, null: false
    t.uuid "default_assignee_id"
    t.boolean "poll_anonymous", default: false, null: false
    t.boolean "reacting_dislike_enabled", default: true, null: false
    t.string "ideas_order"
    t.string "input_term", default: "idea"
    t.integer "voting_min_total", default: 0
    t.string "reacting_dislike_method", default: "unlimited", null: false
    t.integer "reacting_dislike_limited_max", default: 10
    t.boolean "include_all_areas", default: false, null: false
    t.string "posting_method", default: "unlimited", null: false
    t.integer "posting_limited_max", default: 1
    t.string "document_annotation_embed_url"
    t.boolean "allow_anonymous_participation", default: false, null: false
    t.string "voting_method"
    t.integer "voting_max_votes_per_idea"
    t.jsonb "voting_term_singular_multiloc", default: {}
    t.jsonb "voting_term_plural_multiloc", default: {}
    t.integer "baskets_count", default: 0, null: false
    t.integer "votes_count", default: 0, null: false
<<<<<<< HEAD
=======
    t.integer "followers_count", default: 0, null: false
>>>>>>> d5b7946a
    t.index ["slug"], name: "index_projects_on_slug", unique: true
  end

  create_table "projects_allowed_input_topics", id: :uuid, default: -> { "uuid_generate_v4()" }, force: :cascade do |t|
    t.uuid "project_id"
    t.uuid "topic_id"
    t.datetime "created_at", null: false
    t.datetime "updated_at", null: false
    t.integer "ordering"
    t.index ["project_id"], name: "index_projects_allowed_input_topics_on_project_id"
    t.index ["topic_id", "project_id"], name: "index_projects_allowed_input_topics_on_topic_id_and_project_id", unique: true
  end

  create_table "projects_topics", id: :uuid, default: -> { "gen_random_uuid()" }, force: :cascade do |t|
    t.uuid "topic_id", null: false
    t.uuid "project_id", null: false
    t.datetime "created_at", null: false
    t.datetime "updated_at", null: false
    t.index ["project_id"], name: "index_projects_topics_on_project_id"
    t.index ["topic_id"], name: "index_projects_topics_on_topic_id"
  end

  create_table "public_api_api_clients", id: :uuid, default: -> { "gen_random_uuid()" }, force: :cascade do |t|
    t.string "name"
    t.datetime "created_at", precision: nil, null: false
    t.datetime "updated_at", precision: nil, null: false
    t.datetime "last_used_at"
    t.string "secret_digest", null: false
    t.string "secret_postfix", null: false
  end

  create_table "que_jobs", comment: "4", force: :cascade do |t|
    t.integer "priority", limit: 2, default: 100, null: false
    t.datetime "run_at", precision: nil, default: -> { "now()" }, null: false
    t.text "job_class", null: false
    t.integer "error_count", default: 0, null: false
    t.text "last_error_message"
    t.text "queue", default: "default", null: false
    t.text "last_error_backtrace"
    t.datetime "finished_at", precision: nil
    t.datetime "expired_at", precision: nil
    t.jsonb "args", default: [], null: false
    t.jsonb "data", default: {}, null: false
    t.integer "job_schema_version", default: 1
    t.index ["args"], name: "que_jobs_args_gin_idx", opclass: :jsonb_path_ops, using: :gin
    t.index ["data"], name: "que_jobs_data_gin_idx", opclass: :jsonb_path_ops, using: :gin
    t.index ["job_schema_version", "queue", "priority", "run_at", "id"], name: "que_poll_idx_with_job_schema_version", where: "((finished_at IS NULL) AND (expired_at IS NULL))"
    t.index ["queue", "priority", "run_at", "id"], name: "que_poll_idx", where: "((finished_at IS NULL) AND (expired_at IS NULL))"
  end

  create_table "que_lockers", primary_key: "pid", id: :integer, default: nil, force: :cascade do |t|
    t.integer "worker_count", null: false
    t.integer "worker_priorities", null: false, array: true
    t.integer "ruby_pid", null: false
    t.text "ruby_hostname", null: false
    t.text "queues", null: false, array: true
    t.boolean "listening", null: false
    t.integer "job_schema_version", default: 1
  end

  create_table "que_values", primary_key: "key", id: :text, force: :cascade do |t|
    t.jsonb "value", default: {}, null: false
  end

  create_table "reactions", id: :uuid, default: -> { "gen_random_uuid()" }, force: :cascade do |t|
    t.uuid "reactable_id"
    t.string "reactable_type"
    t.uuid "user_id"
    t.string "mode", null: false
    t.datetime "created_at", precision: nil, null: false
    t.datetime "updated_at", precision: nil, null: false
    t.index ["reactable_type", "reactable_id", "user_id"], name: "index_reactions_on_reactable_type_and_reactable_id_and_user_id", unique: true
    t.index ["reactable_type", "reactable_id"], name: "index_reactions_on_reactable_type_and_reactable_id"
    t.index ["user_id"], name: "index_reactions_on_user_id"
  end

  create_table "report_builder_reports", id: :uuid, default: -> { "gen_random_uuid()" }, force: :cascade do |t|
    t.string "name", null: false
    t.uuid "owner_id", null: false
    t.datetime "created_at", null: false
    t.datetime "updated_at", null: false
    t.index ["name"], name: "index_report_builder_reports_on_name", unique: true
    t.index ["owner_id"], name: "index_report_builder_reports_on_owner_id"
  end

  create_table "spam_reports", id: :uuid, default: -> { "gen_random_uuid()" }, force: :cascade do |t|
    t.uuid "spam_reportable_id", null: false
    t.string "spam_reportable_type", null: false
    t.datetime "reported_at", precision: nil, null: false
    t.string "reason_code"
    t.string "other_reason"
    t.uuid "user_id"
    t.datetime "created_at", precision: nil, null: false
    t.datetime "updated_at", precision: nil, null: false
    t.index ["reported_at"], name: "index_spam_reports_on_reported_at"
    t.index ["spam_reportable_type", "spam_reportable_id"], name: "spam_reportable_index"
    t.index ["user_id"], name: "index_spam_reports_on_user_id"
  end

  create_table "static_page_files", id: :uuid, default: -> { "gen_random_uuid()" }, force: :cascade do |t|
    t.uuid "static_page_id"
    t.string "file"
    t.integer "ordering"
    t.string "name"
    t.datetime "created_at", precision: nil, null: false
    t.datetime "updated_at", precision: nil, null: false
    t.index ["static_page_id"], name: "index_static_page_files_on_static_page_id"
  end

  create_table "static_pages", id: :uuid, default: -> { "gen_random_uuid()" }, force: :cascade do |t|
    t.jsonb "title_multiloc", default: {}
    t.string "slug"
    t.datetime "created_at", precision: nil, null: false
    t.datetime "updated_at", precision: nil, null: false
    t.string "code", null: false
    t.jsonb "top_info_section_multiloc", default: {}, null: false
    t.boolean "banner_enabled", default: false, null: false
    t.string "banner_layout", default: "full_width_banner_layout", null: false
    t.string "banner_overlay_color"
    t.integer "banner_overlay_opacity"
    t.jsonb "banner_cta_button_multiloc", default: {}, null: false
    t.string "banner_cta_button_type", default: "no_button", null: false
    t.string "banner_cta_button_url"
    t.jsonb "banner_header_multiloc", default: {}, null: false
    t.jsonb "banner_subheader_multiloc", default: {}, null: false
    t.boolean "top_info_section_enabled", default: false, null: false
    t.boolean "files_section_enabled", default: false, null: false
    t.boolean "projects_enabled", default: false, null: false
    t.string "projects_filter_type", default: "no_filter", null: false
    t.boolean "events_widget_enabled", default: false, null: false
    t.boolean "bottom_info_section_enabled", default: false, null: false
    t.jsonb "bottom_info_section_multiloc", default: {}, null: false
    t.string "header_bg"
    t.index ["code"], name: "index_static_pages_on_code"
    t.index ["slug"], name: "index_static_pages_on_slug", unique: true
  end

  create_table "static_pages_topics", id: :uuid, default: -> { "gen_random_uuid()" }, force: :cascade do |t|
    t.uuid "topic_id", null: false
    t.uuid "static_page_id", null: false
    t.datetime "created_at", null: false
    t.datetime "updated_at", null: false
    t.index ["static_page_id"], name: "index_static_pages_topics_on_static_page_id"
    t.index ["topic_id"], name: "index_static_pages_topics_on_topic_id"
  end

  create_table "surveys_responses", id: :uuid, default: -> { "gen_random_uuid()" }, force: :cascade do |t|
    t.uuid "participation_context_id", null: false
    t.string "participation_context_type", null: false
    t.string "survey_service", null: false
    t.string "external_survey_id", null: false
    t.string "external_response_id", null: false
    t.uuid "user_id"
    t.datetime "started_at", precision: nil
    t.datetime "submitted_at", precision: nil, null: false
    t.jsonb "answers", default: {}
    t.datetime "created_at", precision: nil, null: false
    t.datetime "updated_at", precision: nil, null: false
    t.index ["participation_context_type", "participation_context_id"], name: "index_surveys_responses_on_participation_context"
    t.index ["user_id"], name: "index_surveys_responses_on_user_id"
  end

  create_table "tenants", id: :uuid, default: -> { "gen_random_uuid()" }, force: :cascade do |t|
    t.string "name"
    t.string "host"
    t.jsonb "settings", default: {}
    t.datetime "created_at", precision: nil, null: false
    t.datetime "updated_at", precision: nil, null: false
    t.string "logo"
    t.string "favicon"
    t.jsonb "style", default: {}
    t.datetime "deleted_at", precision: nil
    t.datetime "creation_finalized_at", precision: nil
    t.index ["creation_finalized_at"], name: "index_tenants_on_creation_finalized_at"
    t.index ["deleted_at"], name: "index_tenants_on_deleted_at"
    t.index ["host"], name: "index_tenants_on_host"
  end

  create_table "text_images", id: :uuid, default: -> { "gen_random_uuid()" }, force: :cascade do |t|
    t.string "imageable_type", null: false
    t.uuid "imageable_id", null: false
    t.string "imageable_field"
    t.string "image"
    t.datetime "created_at", precision: nil, null: false
    t.datetime "updated_at", precision: nil, null: false
    t.string "text_reference", null: false
  end

  create_table "texting_campaigns", id: :uuid, default: -> { "gen_random_uuid()" }, force: :cascade do |t|
    t.string "phone_numbers", default: [], null: false, array: true
    t.text "message", null: false
    t.datetime "sent_at", precision: nil
    t.string "status", null: false
    t.datetime "created_at", null: false
    t.datetime "updated_at", null: false
  end

  create_table "topics", id: :uuid, default: -> { "gen_random_uuid()" }, force: :cascade do |t|
    t.jsonb "title_multiloc", default: {}
    t.jsonb "description_multiloc", default: {}
    t.string "icon"
    t.datetime "created_at", precision: nil, null: false
    t.datetime "updated_at", precision: nil, null: false
    t.integer "ordering"
    t.string "code", default: "custom", null: false
  end

  create_table "user_custom_fields_representativeness_ref_distributions", id: :uuid, default: -> { "gen_random_uuid()" }, force: :cascade do |t|
    t.uuid "custom_field_id", null: false
    t.jsonb "distribution", null: false
    t.datetime "created_at", null: false
    t.datetime "updated_at", null: false
    t.string "type"
    t.index ["custom_field_id"], name: "index_ucf_representativeness_ref_distributions_on_custom_field"
  end

  create_table "users", id: :uuid, default: -> { "gen_random_uuid()" }, force: :cascade do |t|
    t.string "email"
    t.string "password_digest"
    t.string "slug"
    t.jsonb "roles", default: []
    t.string "reset_password_token"
    t.datetime "created_at", precision: nil, null: false
    t.datetime "updated_at", precision: nil, null: false
    t.string "avatar"
    t.string "first_name"
    t.string "last_name"
    t.string "locale"
    t.jsonb "bio_multiloc", default: {}
    t.boolean "cl1_migrated", default: false
    t.string "invite_status"
    t.jsonb "custom_field_values", default: {}
    t.datetime "registration_completed_at", precision: nil
    t.boolean "verified", default: false, null: false
    t.datetime "email_confirmed_at", precision: nil
    t.string "email_confirmation_code"
    t.integer "email_confirmation_retry_count", default: 0, null: false
    t.integer "email_confirmation_code_reset_count", default: 0, null: false
    t.datetime "email_confirmation_code_sent_at", precision: nil
    t.boolean "confirmation_required", default: true, null: false
    t.datetime "block_start_at", precision: nil
    t.string "block_reason"
    t.datetime "block_end_at", precision: nil
    t.string "new_email"
<<<<<<< HEAD
=======
    t.integer "followings_count", default: 0, null: false
>>>>>>> d5b7946a
    t.index "lower((email)::text)", name: "users_unique_lower_email_idx", unique: true
    t.index ["email"], name: "index_users_on_email"
    t.index ["registration_completed_at"], name: "index_users_on_registration_completed_at"
    t.index ["slug"], name: "index_users_on_slug", unique: true
  end

  create_table "verification_verifications", id: :uuid, default: -> { "gen_random_uuid()" }, force: :cascade do |t|
    t.uuid "user_id"
    t.string "method_name", null: false
    t.string "hashed_uid", null: false
    t.boolean "active", default: true, null: false
    t.datetime "created_at", precision: nil, null: false
    t.datetime "updated_at", precision: nil, null: false
    t.index ["hashed_uid"], name: "index_verification_verifications_on_hashed_uid"
    t.index ["user_id"], name: "index_verification_verifications_on_user_id"
  end

  create_table "volunteering_causes", id: :uuid, default: -> { "gen_random_uuid()" }, force: :cascade do |t|
    t.uuid "participation_context_id", null: false
    t.string "participation_context_type", null: false
    t.jsonb "title_multiloc", default: {}, null: false
    t.jsonb "description_multiloc", default: {}, null: false
    t.integer "volunteers_count", default: 0, null: false
    t.string "image"
    t.integer "ordering", null: false
    t.datetime "created_at", null: false
    t.datetime "updated_at", null: false
    t.index ["ordering"], name: "index_volunteering_causes_on_ordering"
    t.index ["participation_context_type", "participation_context_id"], name: "index_volunteering_causes_on_participation_context"
  end

  create_table "volunteering_volunteers", id: :uuid, default: -> { "gen_random_uuid()" }, force: :cascade do |t|
    t.uuid "cause_id", null: false
    t.uuid "user_id", null: false
    t.datetime "created_at", null: false
    t.datetime "updated_at", null: false
    t.index ["cause_id", "user_id"], name: "index_volunteering_volunteers_on_cause_id_and_user_id", unique: true
    t.index ["user_id"], name: "index_volunteering_volunteers_on_user_id"
  end

  add_foreign_key "activities", "users"
  add_foreign_key "analysis_analyses", "phases"
  add_foreign_key "analysis_analyses", "projects"
  add_foreign_key "analysis_analyses_custom_fields", "analysis_analyses", column: "analysis_id"
  add_foreign_key "analysis_analyses_custom_fields", "custom_fields"
  add_foreign_key "analysis_background_tasks", "analysis_analyses", column: "analysis_id"
<<<<<<< HEAD
  add_foreign_key "analysis_insights", "analysis_analyses", column: "analysis_id"
  add_foreign_key "analysis_questions", "analysis_background_tasks", column: "background_task_id"
=======
  add_foreign_key "analysis_summaries", "analysis_analyses", column: "analysis_id"
>>>>>>> d5b7946a
  add_foreign_key "analysis_summaries", "analysis_background_tasks", column: "background_task_id"
  add_foreign_key "analysis_taggings", "analysis_tags", column: "tag_id"
  add_foreign_key "analysis_taggings", "ideas", column: "input_id"
  add_foreign_key "analysis_tags", "analysis_analyses", column: "analysis_id"
  add_foreign_key "analytics_dimension_locales_fact_visits", "analytics_dimension_locales", column: "dimension_locale_id"
  add_foreign_key "analytics_dimension_locales_fact_visits", "analytics_fact_visits", column: "fact_visit_id"
  add_foreign_key "analytics_dimension_projects_fact_visits", "analytics_fact_visits", column: "fact_visit_id"
  add_foreign_key "analytics_fact_visits", "analytics_dimension_dates", column: "dimension_date_first_action_id", primary_key: "date"
  add_foreign_key "analytics_fact_visits", "analytics_dimension_dates", column: "dimension_date_last_action_id", primary_key: "date"
  add_foreign_key "analytics_fact_visits", "analytics_dimension_referrer_types", column: "dimension_referrer_type_id"
  add_foreign_key "areas", "custom_field_options"
  add_foreign_key "areas_ideas", "areas"
  add_foreign_key "areas_ideas", "ideas"
  add_foreign_key "areas_initiatives", "areas"
  add_foreign_key "areas_initiatives", "initiatives"
  add_foreign_key "areas_projects", "areas"
  add_foreign_key "areas_projects", "projects"
  add_foreign_key "areas_static_pages", "areas"
  add_foreign_key "areas_static_pages", "static_pages"
  add_foreign_key "baskets", "users"
  add_foreign_key "baskets_ideas", "baskets"
  add_foreign_key "baskets_ideas", "ideas"
  add_foreign_key "comments", "users", column: "author_id"
  add_foreign_key "custom_field_options", "custom_fields"
  add_foreign_key "email_campaigns_campaign_email_commands", "users", column: "recipient_id"
  add_foreign_key "email_campaigns_campaigns", "users", column: "author_id"
  add_foreign_key "email_campaigns_campaigns_groups", "email_campaigns_campaigns", column: "campaign_id"
  add_foreign_key "email_campaigns_deliveries", "email_campaigns_campaigns", column: "campaign_id"
  add_foreign_key "email_campaigns_examples", "users", column: "recipient_id"
  add_foreign_key "event_files", "events"
  add_foreign_key "events", "projects"
  add_foreign_key "events_attendances", "events"
  add_foreign_key "events_attendances", "users", column: "attendee_id"
<<<<<<< HEAD
=======
  add_foreign_key "followers", "users"
>>>>>>> d5b7946a
  add_foreign_key "groups_permissions", "groups"
  add_foreign_key "groups_permissions", "permissions"
  add_foreign_key "groups_projects", "groups"
  add_foreign_key "groups_projects", "projects"
  add_foreign_key "idea_files", "ideas"
  add_foreign_key "idea_images", "ideas"
  add_foreign_key "ideas", "idea_statuses"
  add_foreign_key "ideas", "phases", column: "creation_phase_id"
  add_foreign_key "ideas", "projects"
  add_foreign_key "ideas", "users", column: "assignee_id"
  add_foreign_key "ideas", "users", column: "author_id"
  add_foreign_key "ideas_phases", "ideas"
  add_foreign_key "ideas_phases", "phases"
  add_foreign_key "ideas_topics", "ideas"
  add_foreign_key "ideas_topics", "topics"
  add_foreign_key "identities", "users"
  add_foreign_key "initiative_files", "initiatives"
  add_foreign_key "initiative_images", "initiatives"
  add_foreign_key "initiatives", "users", column: "assignee_id"
  add_foreign_key "initiatives", "users", column: "author_id"
  add_foreign_key "initiatives_topics", "initiatives"
  add_foreign_key "initiatives_topics", "topics"
  add_foreign_key "insights_categories", "insights_views", column: "view_id"
  add_foreign_key "insights_category_assignments", "insights_categories", column: "category_id"
  add_foreign_key "insights_data_sources", "insights_views", column: "view_id"
  add_foreign_key "insights_text_network_analysis_tasks_views", "insights_views", column: "view_id"
  add_foreign_key "insights_text_network_analysis_tasks_views", "nlp_text_network_analysis_tasks", column: "task_id"
  add_foreign_key "insights_text_networks", "insights_views", column: "view_id"
  add_foreign_key "insights_zeroshot_classification_tasks_categories", "insights_categories", column: "category_id"
  add_foreign_key "insights_zeroshot_classification_tasks_categories", "insights_zeroshot_classification_tasks", column: "task_id"
  add_foreign_key "insights_zeroshot_classification_tasks_inputs", "insights_zeroshot_classification_tasks", column: "task_id"
  add_foreign_key "internal_comments", "users", column: "author_id"
  add_foreign_key "invites", "users", column: "invitee_id"
  add_foreign_key "invites", "users", column: "inviter_id"
  add_foreign_key "maps_layers", "maps_map_configs", column: "map_config_id"
  add_foreign_key "maps_legend_items", "maps_map_configs", column: "map_config_id"
  add_foreign_key "memberships", "groups"
  add_foreign_key "memberships", "users"
  add_foreign_key "nav_bar_items", "static_pages"
  add_foreign_key "notifications", "baskets"
  add_foreign_key "notifications", "comments"
  add_foreign_key "notifications", "flag_inappropriate_content_inappropriate_content_flags", column: "inappropriate_content_flag_id"
  add_foreign_key "notifications", "internal_comments"
  add_foreign_key "notifications", "invites"
  add_foreign_key "notifications", "official_feedbacks"
  add_foreign_key "notifications", "phases"
  add_foreign_key "notifications", "projects"
  add_foreign_key "notifications", "spam_reports"
  add_foreign_key "notifications", "users", column: "initiating_user_id"
  add_foreign_key "notifications", "users", column: "recipient_id"
  add_foreign_key "official_feedbacks", "users"
  add_foreign_key "permissions_custom_fields", "custom_fields"
  add_foreign_key "permissions_custom_fields", "permissions"
  add_foreign_key "phase_files", "phases"
  add_foreign_key "phases", "projects"
  add_foreign_key "pins", "admin_publications"
  add_foreign_key "polls_options", "polls_questions", column: "question_id"
  add_foreign_key "polls_response_options", "polls_options", column: "option_id"
  add_foreign_key "polls_response_options", "polls_responses", column: "response_id"
  add_foreign_key "project_files", "projects"
  add_foreign_key "project_folders_files", "project_folders_folders", column: "project_folder_id"
  add_foreign_key "project_folders_images", "project_folders_folders", column: "project_folder_id"
  add_foreign_key "project_images", "projects"
  add_foreign_key "projects", "users", column: "default_assignee_id"
  add_foreign_key "projects_allowed_input_topics", "projects"
  add_foreign_key "projects_allowed_input_topics", "topics"
  add_foreign_key "projects_topics", "projects"
  add_foreign_key "projects_topics", "topics"
  add_foreign_key "reactions", "users"
  add_foreign_key "report_builder_reports", "users", column: "owner_id"
  add_foreign_key "spam_reports", "users"
  add_foreign_key "static_page_files", "static_pages"
  add_foreign_key "static_pages_topics", "static_pages"
  add_foreign_key "static_pages_topics", "topics"
  add_foreign_key "user_custom_fields_representativeness_ref_distributions", "custom_fields"
  add_foreign_key "volunteering_volunteers", "volunteering_causes", column: "cause_id"

  create_view "initiative_initiative_statuses", sql_definition: <<-SQL
      SELECT initiative_status_changes.initiative_id,
      initiative_status_changes.initiative_status_id
     FROM (((initiatives
       JOIN ( SELECT initiative_status_changes_1.initiative_id,
              max(initiative_status_changes_1.created_at) AS last_status_changed_at
             FROM initiative_status_changes initiative_status_changes_1
            GROUP BY initiative_status_changes_1.initiative_id) initiatives_with_last_status_change ON ((initiatives.id = initiatives_with_last_status_change.initiative_id)))
       JOIN initiative_status_changes ON (((initiatives.id = initiative_status_changes.initiative_id) AND (initiatives_with_last_status_change.last_status_changed_at = initiative_status_changes.created_at))))
       JOIN initiative_statuses ON ((initiative_statuses.id = initiative_status_changes.initiative_status_id)));
  SQL
  create_view "moderation_moderations", sql_definition: <<-SQL
      SELECT ideas.id,
      'Idea'::text AS moderatable_type,
      NULL::text AS post_type,
      NULL::uuid AS post_id,
      NULL::text AS post_slug,
      NULL::jsonb AS post_title_multiloc,
      projects.id AS project_id,
      projects.slug AS project_slug,
      projects.title_multiloc AS project_title_multiloc,
      ideas.title_multiloc AS content_title_multiloc,
      ideas.body_multiloc AS content_body_multiloc,
      ideas.slug AS content_slug,
      ideas.published_at AS created_at,
      moderation_moderation_statuses.status AS moderation_status
     FROM ((ideas
       LEFT JOIN moderation_moderation_statuses ON ((moderation_moderation_statuses.moderatable_id = ideas.id)))
       LEFT JOIN projects ON ((projects.id = ideas.project_id)))
  UNION ALL
   SELECT initiatives.id,
      'Initiative'::text AS moderatable_type,
      NULL::text AS post_type,
      NULL::uuid AS post_id,
      NULL::text AS post_slug,
      NULL::jsonb AS post_title_multiloc,
      NULL::uuid AS project_id,
      NULL::character varying AS project_slug,
      NULL::jsonb AS project_title_multiloc,
      initiatives.title_multiloc AS content_title_multiloc,
      initiatives.body_multiloc AS content_body_multiloc,
      initiatives.slug AS content_slug,
      initiatives.published_at AS created_at,
      moderation_moderation_statuses.status AS moderation_status
     FROM (initiatives
       LEFT JOIN moderation_moderation_statuses ON ((moderation_moderation_statuses.moderatable_id = initiatives.id)))
  UNION ALL
   SELECT comments.id,
      'Comment'::text AS moderatable_type,
      'Idea'::text AS post_type,
      ideas.id AS post_id,
      ideas.slug AS post_slug,
      ideas.title_multiloc AS post_title_multiloc,
      projects.id AS project_id,
      projects.slug AS project_slug,
      projects.title_multiloc AS project_title_multiloc,
      NULL::jsonb AS content_title_multiloc,
      comments.body_multiloc AS content_body_multiloc,
      NULL::character varying AS content_slug,
      comments.created_at,
      moderation_moderation_statuses.status AS moderation_status
     FROM (((comments
       LEFT JOIN moderation_moderation_statuses ON ((moderation_moderation_statuses.moderatable_id = comments.id)))
       LEFT JOIN ideas ON ((ideas.id = comments.post_id)))
       LEFT JOIN projects ON ((projects.id = ideas.project_id)))
    WHERE ((comments.post_type)::text = 'Idea'::text)
  UNION ALL
   SELECT comments.id,
      'Comment'::text AS moderatable_type,
      'Initiative'::text AS post_type,
      initiatives.id AS post_id,
      initiatives.slug AS post_slug,
      initiatives.title_multiloc AS post_title_multiloc,
      NULL::uuid AS project_id,
      NULL::character varying AS project_slug,
      NULL::jsonb AS project_title_multiloc,
      NULL::jsonb AS content_title_multiloc,
      comments.body_multiloc AS content_body_multiloc,
      NULL::character varying AS content_slug,
      comments.created_at,
      moderation_moderation_statuses.status AS moderation_status
     FROM ((comments
       LEFT JOIN moderation_moderation_statuses ON ((moderation_moderation_statuses.moderatable_id = comments.id)))
       LEFT JOIN initiatives ON ((initiatives.id = comments.post_id)))
    WHERE ((comments.post_type)::text = 'Initiative'::text);
  SQL
  create_view "analytics_dimension_projects", sql_definition: <<-SQL
      SELECT projects.id,
      projects.title_multiloc
     FROM projects;
  SQL
  create_view "analytics_build_feedbacks", sql_definition: <<-SQL
      SELECT a.post_id,
      min(a.feedback_first_date) AS feedback_first_date,
      max(a.feedback_official) AS feedback_official,
      max(a.feedback_status_change) AS feedback_status_change
     FROM ( SELECT activities.item_id AS post_id,
              min(activities.created_at) AS feedback_first_date,
              0 AS feedback_official,
              1 AS feedback_status_change
             FROM activities
            WHERE (((activities.action)::text = 'changed_status'::text) AND ((activities.item_type)::text = ANY (ARRAY[('Idea'::character varying)::text, ('Initiative'::character varying)::text])))
            GROUP BY activities.item_id
          UNION ALL
           SELECT official_feedbacks.post_id,
              min(official_feedbacks.created_at) AS feedback_first_date,
              1 AS feedback_official,
              0 AS feedback_status_change
             FROM official_feedbacks
            GROUP BY official_feedbacks.post_id) a
    GROUP BY a.post_id;
  SQL
  create_view "analytics_fact_email_deliveries", sql_definition: <<-SQL
      SELECT ecd.id,
      (ecd.sent_at)::date AS dimension_date_sent_id,
      ecd.campaign_id,
      ((ecc.type)::text <> 'EmailCampaigns::Campaigns::Manual'::text) AS automated
     FROM (email_campaigns_deliveries ecd
       JOIN email_campaigns_campaigns ecc ON ((ecc.id = ecd.campaign_id)));
  SQL
  create_view "analytics_dimension_statuses", sql_definition: <<-SQL
      SELECT idea_statuses.id,
      idea_statuses.title_multiloc,
      idea_statuses.code,
      idea_statuses.color
     FROM idea_statuses
  UNION ALL
   SELECT initiative_statuses.id,
      initiative_statuses.title_multiloc,
      initiative_statuses.code,
      initiative_statuses.color
     FROM initiative_statuses;
  SQL
  create_view "analytics_fact_registrations", sql_definition: <<-SQL
      SELECT u.id,
      u.id AS dimension_user_id,
      (u.registration_completed_at)::date AS dimension_date_registration_id,
      (i.created_at)::date AS dimension_date_invited_id,
      (i.accepted_at)::date AS dimension_date_accepted_id
     FROM (users u
       LEFT JOIN invites i ON ((i.invitee_id = u.id)));
  SQL
  create_view "analytics_dimension_users", sql_definition: <<-SQL
      SELECT users.id,
      COALESCE(((users.roles -> 0) ->> 'type'::text), 'citizen'::text) AS role,
      users.invite_status
     FROM users;
  SQL
  create_view "analytics_fact_events", sql_definition: <<-SQL
      SELECT events.id,
      events.project_id AS dimension_project_id,
      (events.created_at)::date AS dimension_date_created_id,
      (events.start_at)::date AS dimension_date_start_id,
      (events.end_at)::date AS dimension_date_end_id
     FROM events;
  SQL
  create_view "analytics_fact_project_statuses", sql_definition: <<-SQL
      WITH finished_statuses_for_timeline_projects AS (
           SELECT phases.project_id,
              ((max(phases.end_at) + 1))::timestamp without time zone AS "timestamp"
             FROM phases
            GROUP BY phases.project_id
           HAVING (max(phases.end_at) < now())
          )
   SELECT ap.publication_id AS dimension_project_id,
      ap.publication_status AS status,
      ((((p.process_type)::text = 'continuous'::text) AND ((ap.publication_status)::text = 'archived'::text)) OR ((fsftp.project_id IS NOT NULL) AND ((ap.publication_status)::text <> 'draft'::text))) AS finished,
      COALESCE(fsftp."timestamp", ap.updated_at) AS "timestamp",
      COALESCE((fsftp."timestamp")::date, (ap.updated_at)::date) AS dimension_date_id
     FROM ((admin_publications ap
       LEFT JOIN projects p ON ((ap.publication_id = p.id)))
       LEFT JOIN finished_statuses_for_timeline_projects fsftp ON ((fsftp.project_id = ap.publication_id)))
    WHERE ((ap.publication_type)::text = 'Project'::text);
  SQL
  create_view "union_posts", sql_definition: <<-SQL
      SELECT ideas.id,
      ideas.title_multiloc,
      ideas.body_multiloc,
      ideas.publication_status,
      ideas.published_at,
      ideas.author_id,
      ideas.created_at,
      ideas.updated_at,
      ideas.likes_count,
      ideas.location_point,
      ideas.location_description,
      ideas.comments_count,
      ideas.slug,
      ideas.official_feedbacks_count
     FROM ideas
  UNION ALL
   SELECT initiatives.id,
      initiatives.title_multiloc,
      initiatives.body_multiloc,
      initiatives.publication_status,
      initiatives.published_at,
      initiatives.author_id,
      initiatives.created_at,
      initiatives.updated_at,
      initiatives.likes_count,
      initiatives.location_point,
      initiatives.location_description,
      initiatives.comments_count,
      initiatives.slug,
      initiatives.official_feedbacks_count
     FROM initiatives;
  SQL
  create_view "idea_trending_infos", sql_definition: <<-SQL
      SELECT ideas.id AS idea_id,
      GREATEST(comments_at.last_comment_at, likes_at.last_liked_at, ideas.published_at) AS last_activity_at,
      to_timestamp(round((((GREATEST(((comments_at.comments_count)::double precision * comments_at.mean_comment_at), (0)::double precision) + GREATEST(((likes_at.likes_count)::double precision * likes_at.mean_liked_at), (0)::double precision)) + date_part('epoch'::text, ideas.published_at)) / (((GREATEST((comments_at.comments_count)::numeric, 0.0) + GREATEST((likes_at.likes_count)::numeric, 0.0)) + 1.0))::double precision))) AS mean_activity_at
     FROM ((ideas
       FULL JOIN ( SELECT comments.post_id AS idea_id,
              max(comments.created_at) AS last_comment_at,
              avg(date_part('epoch'::text, comments.created_at)) AS mean_comment_at,
              count(comments.post_id) AS comments_count
             FROM comments
            GROUP BY comments.post_id) comments_at ON ((ideas.id = comments_at.idea_id)))
       FULL JOIN ( SELECT reactions.reactable_id,
              max(reactions.created_at) AS last_liked_at,
              avg(date_part('epoch'::text, reactions.created_at)) AS mean_liked_at,
              count(reactions.reactable_id) AS likes_count
             FROM reactions
            WHERE (((reactions.mode)::text = 'up'::text) AND ((reactions.reactable_type)::text = 'Idea'::text))
            GROUP BY reactions.reactable_id) likes_at ON ((ideas.id = likes_at.reactable_id)));
  SQL
  create_view "analytics_fact_participations", sql_definition: <<-SQL
      SELECT i.id,
      i.author_id AS dimension_user_id,
      i.project_id AS dimension_project_id,
          CASE
              WHEN (((pr.participation_method)::text = 'native_survey'::text) OR ((ph.participation_method)::text = 'native_survey'::text)) THEN survey.id
              ELSE idea.id
          END AS dimension_type_id,
      (i.created_at)::date AS dimension_date_created_id,
      (i.likes_count + i.dislikes_count) AS reactions_count,
      i.likes_count,
      i.dislikes_count
     FROM ((((ideas i
       LEFT JOIN projects pr ON ((pr.id = i.project_id)))
       LEFT JOIN phases ph ON ((ph.id = i.creation_phase_id)))
       JOIN analytics_dimension_types idea ON (((idea.name)::text = 'idea'::text)))
       LEFT JOIN analytics_dimension_types survey ON (((survey.name)::text = 'survey'::text)))
  UNION ALL
   SELECT i.id,
      i.author_id AS dimension_user_id,
      NULL::uuid AS dimension_project_id,
      adt.id AS dimension_type_id,
      (i.created_at)::date AS dimension_date_created_id,
      (i.likes_count + i.dislikes_count) AS reactions_count,
      i.likes_count,
      i.dislikes_count
     FROM (initiatives i
       JOIN analytics_dimension_types adt ON (((adt.name)::text = 'initiative'::text)))
  UNION ALL
   SELECT c.id,
      c.author_id AS dimension_user_id,
      i.project_id AS dimension_project_id,
      adt.id AS dimension_type_id,
      (c.created_at)::date AS dimension_date_created_id,
      (c.likes_count + c.dislikes_count) AS reactions_count,
      c.likes_count,
      c.dislikes_count
     FROM ((comments c
       JOIN analytics_dimension_types adt ON ((((adt.name)::text = 'comment'::text) AND ((adt.parent)::text = lower((c.post_type)::text)))))
       LEFT JOIN ideas i ON ((c.post_id = i.id)))
  UNION ALL
   SELECT r.id,
      r.user_id AS dimension_user_id,
      COALESCE(i.project_id, ic.project_id) AS dimension_project_id,
      adt.id AS dimension_type_id,
      (r.created_at)::date AS dimension_date_created_id,
      1 AS reactions_count,
          CASE
              WHEN ((r.mode)::text = 'up'::text) THEN 1
              ELSE 0
          END AS likes_count,
          CASE
              WHEN ((r.mode)::text = 'down'::text) THEN 1
              ELSE 0
          END AS dislikes_count
     FROM ((((reactions r
       JOIN analytics_dimension_types adt ON ((((adt.name)::text = 'reaction'::text) AND ((adt.parent)::text = lower((r.reactable_type)::text)))))
       LEFT JOIN ideas i ON ((i.id = r.reactable_id)))
       LEFT JOIN comments c ON ((c.id = r.reactable_id)))
       LEFT JOIN ideas ic ON ((ic.id = c.post_id)))
  UNION ALL
   SELECT pr.id,
      pr.user_id AS dimension_user_id,
      COALESCE(p.project_id, pr.participation_context_id) AS dimension_project_id,
      adt.id AS dimension_type_id,
      (pr.created_at)::date AS dimension_date_created_id,
      0 AS reactions_count,
      0 AS likes_count,
      0 AS dislikes_count
     FROM ((polls_responses pr
       LEFT JOIN phases p ON ((p.id = pr.participation_context_id)))
       JOIN analytics_dimension_types adt ON (((adt.name)::text = 'poll'::text)))
  UNION ALL
   SELECT vv.id,
      vv.user_id AS dimension_user_id,
      COALESCE(p.project_id, vc.participation_context_id) AS dimension_project_id,
      adt.id AS dimension_type_id,
      (vv.created_at)::date AS dimension_date_created_id,
      0 AS reactions_count,
      0 AS likes_count,
      0 AS dislikes_count
     FROM (((volunteering_volunteers vv
       LEFT JOIN volunteering_causes vc ON ((vc.id = vv.cause_id)))
       LEFT JOIN phases p ON ((p.id = vc.participation_context_id)))
       JOIN analytics_dimension_types adt ON (((adt.name)::text = 'volunteer'::text)));
  SQL
  create_view "analytics_fact_posts", sql_definition: <<-SQL
      SELECT i.id,
      i.author_id AS user_id,
      i.project_id AS dimension_project_id,
      adt.id AS dimension_type_id,
      (i.created_at)::date AS dimension_date_created_id,
      (abf.feedback_first_date)::date AS dimension_date_first_feedback_id,
      i.idea_status_id AS dimension_status_id,
      (abf.feedback_first_date - i.created_at) AS feedback_time_taken,
      COALESCE(abf.feedback_official, 0) AS feedback_official,
      COALESCE(abf.feedback_status_change, 0) AS feedback_status_change,
          CASE
              WHEN (abf.feedback_first_date IS NULL) THEN 1
              ELSE 0
          END AS feedback_none,
      (i.likes_count + i.dislikes_count) AS reactions_count,
      i.likes_count,
      i.dislikes_count,
      i.publication_status
     FROM (((((ideas i
       JOIN analytics_dimension_types adt ON (((adt.name)::text = 'idea'::text)))
       LEFT JOIN analytics_build_feedbacks abf ON ((abf.post_id = i.id)))
       LEFT JOIN ideas_phases iph ON ((iph.idea_id = i.id)))
       LEFT JOIN phases ph ON ((ph.id = iph.phase_id)))
       LEFT JOIN projects pr ON ((pr.id = i.project_id)))
    WHERE (((ph.id IS NULL) OR ((ph.participation_method)::text <> 'native_survey'::text)) AND ((pr.participation_method)::text <> 'native_survey'::text))
  UNION ALL
   SELECT i.id,
      i.author_id AS user_id,
      NULL::uuid AS dimension_project_id,
      adt.id AS dimension_type_id,
      (i.created_at)::date AS dimension_date_created_id,
      (abf.feedback_first_date)::date AS dimension_date_first_feedback_id,
      isc.initiative_status_id AS dimension_status_id,
      (abf.feedback_first_date - i.created_at) AS feedback_time_taken,
      COALESCE(abf.feedback_official, 0) AS feedback_official,
      COALESCE(abf.feedback_status_change, 0) AS feedback_status_change,
          CASE
              WHEN (abf.feedback_first_date IS NULL) THEN 1
              ELSE 0
          END AS feedback_none,
      (i.likes_count + i.dislikes_count) AS reactions_count,
      i.likes_count,
      i.dislikes_count,
      i.publication_status
     FROM (((initiatives i
       JOIN analytics_dimension_types adt ON (((adt.name)::text = 'initiative'::text)))
       LEFT JOIN analytics_build_feedbacks abf ON ((abf.post_id = i.id)))
       LEFT JOIN initiative_status_changes isc ON (((isc.initiative_id = i.id) AND (isc.updated_at = ( SELECT max(isc_.updated_at) AS max
             FROM initiative_status_changes isc_
            WHERE (isc_.initiative_id = i.id))))));
  SQL
end<|MERGE_RESOLUTION|>--- conflicted
+++ resolved
@@ -10,11 +10,7 @@
 #
 # It's strongly recommended that you check this file into your version control system.
 
-<<<<<<< HEAD
 ActiveRecord::Schema[7.0].define(version: 2023_08_17_134213) do
-=======
-ActiveRecord::Schema[7.0].define(version: 2023_08_14_115846) do
->>>>>>> d5b7946a
   # These are extensions that must be enabled in order to support this database
   enable_extension "pgcrypto"
   enable_extension "plpgsql"
@@ -90,7 +86,6 @@
     t.index ["analysis_id"], name: "index_analysis_background_tasks_on_analysis_id"
   end
 
-<<<<<<< HEAD
   create_table "analysis_insights", id: :uuid, default: -> { "gen_random_uuid()" }, force: :cascade do |t|
     t.uuid "analysis_id", null: false
     t.string "insightable_type", null: false
@@ -116,26 +111,13 @@
   end
 
   create_table "analysis_summaries", id: :uuid, default: -> { "gen_random_uuid()" }, force: :cascade do |t|
-=======
-  create_table "analysis_summaries", id: :uuid, default: -> { "gen_random_uuid()" }, force: :cascade do |t|
-    t.uuid "analysis_id", null: false
->>>>>>> d5b7946a
     t.uuid "background_task_id", null: false
     t.text "summary"
     t.text "prompt"
     t.string "summarization_method", null: false
-<<<<<<< HEAD
     t.datetime "created_at", null: false
     t.datetime "updated_at", null: false
     t.float "accuracy"
-=======
-    t.jsonb "filters", default: {}, null: false
-    t.datetime "created_at", null: false
-    t.datetime "updated_at", null: false
-    t.float "accuracy"
-    t.jsonb "inputs_ids"
-    t.index ["analysis_id"], name: "index_analysis_summaries_on_analysis_id"
->>>>>>> d5b7946a
     t.index ["background_task_id"], name: "index_analysis_summaries_on_background_task_id"
   end
 
@@ -490,14 +472,9 @@
     t.datetime "created_at", precision: nil, null: false
     t.datetime "updated_at", precision: nil, null: false
     t.geography "location_point", limit: {:srid=>4326, :type=>"st_point", :geographic=>true}
-<<<<<<< HEAD
-    t.string "location_description"
-    t.integer "attendees_count", default: 0, null: false
-=======
     t.string "address_1"
     t.integer "attendees_count", default: 0, null: false
     t.jsonb "address_2_multiloc", default: {}, null: false
->>>>>>> d5b7946a
     t.index ["location_point"], name: "index_events_on_location_point", using: :gist
     t.index ["project_id"], name: "index_events_on_project_id"
   end
@@ -532,8 +509,6 @@
     t.index ["flaggable_id", "flaggable_type"], name: "inappropriate_content_flags_flaggable"
   end
 
-<<<<<<< HEAD
-=======
   create_table "followers", id: :uuid, default: -> { "gen_random_uuid()" }, force: :cascade do |t|
     t.string "followable_type", null: false
     t.uuid "followable_id", null: false
@@ -545,7 +520,6 @@
     t.index ["user_id"], name: "index_followers_on_user_id"
   end
 
->>>>>>> d5b7946a
   create_table "groups", id: :uuid, default: -> { "gen_random_uuid()" }, force: :cascade do |t|
     t.jsonb "title_multiloc", default: {}
     t.string "slug"
@@ -665,10 +639,7 @@
     t.boolean "anonymous", default: false, null: false
     t.integer "internal_comments_count", default: 0, null: false
     t.integer "votes_count", default: 0, null: false
-<<<<<<< HEAD
-=======
     t.integer "followers_count", default: 0, null: false
->>>>>>> d5b7946a
     t.index "((to_tsvector('simple'::regconfig, COALESCE((title_multiloc)::text, ''::text)) || to_tsvector('simple'::regconfig, COALESCE((body_multiloc)::text, ''::text))))", name: "index_ideas_search", using: :gin
     t.index ["author_hash"], name: "index_ideas_on_author_hash"
     t.index ["author_id"], name: "index_ideas_on_author_id"
@@ -786,10 +757,7 @@
     t.string "author_hash"
     t.boolean "anonymous", default: false, null: false
     t.integer "internal_comments_count", default: 0, null: false
-<<<<<<< HEAD
-=======
     t.integer "followers_count", default: 0, null: false
->>>>>>> d5b7946a
     t.index "((to_tsvector('simple'::regconfig, COALESCE((title_multiloc)::text, ''::text)) || to_tsvector('simple'::regconfig, COALESCE((body_multiloc)::text, ''::text))))", name: "index_initiatives_search", using: :gin
     t.index ["author_id"], name: "index_initiatives_on_author_id"
     t.index ["location_point"], name: "index_initiatives_on_location_point", using: :gist
@@ -1238,10 +1206,7 @@
     t.string "slug"
     t.datetime "created_at", null: false
     t.datetime "updated_at", null: false
-<<<<<<< HEAD
-=======
     t.integer "followers_count", default: 0, null: false
->>>>>>> d5b7946a
     t.index ["slug"], name: "index_project_folders_folders_on_slug"
   end
 
@@ -1305,10 +1270,7 @@
     t.jsonb "voting_term_plural_multiloc", default: {}
     t.integer "baskets_count", default: 0, null: false
     t.integer "votes_count", default: 0, null: false
-<<<<<<< HEAD
-=======
     t.integer "followers_count", default: 0, null: false
->>>>>>> d5b7946a
     t.index ["slug"], name: "index_projects_on_slug", unique: true
   end
 
@@ -1553,10 +1515,7 @@
     t.string "block_reason"
     t.datetime "block_end_at", precision: nil
     t.string "new_email"
-<<<<<<< HEAD
-=======
     t.integer "followings_count", default: 0, null: false
->>>>>>> d5b7946a
     t.index "lower((email)::text)", name: "users_unique_lower_email_idx", unique: true
     t.index ["email"], name: "index_users_on_email"
     t.index ["registration_completed_at"], name: "index_users_on_registration_completed_at"
@@ -1603,12 +1562,8 @@
   add_foreign_key "analysis_analyses_custom_fields", "analysis_analyses", column: "analysis_id"
   add_foreign_key "analysis_analyses_custom_fields", "custom_fields"
   add_foreign_key "analysis_background_tasks", "analysis_analyses", column: "analysis_id"
-<<<<<<< HEAD
   add_foreign_key "analysis_insights", "analysis_analyses", column: "analysis_id"
   add_foreign_key "analysis_questions", "analysis_background_tasks", column: "background_task_id"
-=======
-  add_foreign_key "analysis_summaries", "analysis_analyses", column: "analysis_id"
->>>>>>> d5b7946a
   add_foreign_key "analysis_summaries", "analysis_background_tasks", column: "background_task_id"
   add_foreign_key "analysis_taggings", "analysis_tags", column: "tag_id"
   add_foreign_key "analysis_taggings", "ideas", column: "input_id"
@@ -1642,10 +1597,7 @@
   add_foreign_key "events", "projects"
   add_foreign_key "events_attendances", "events"
   add_foreign_key "events_attendances", "users", column: "attendee_id"
-<<<<<<< HEAD
-=======
   add_foreign_key "followers", "users"
->>>>>>> d5b7946a
   add_foreign_key "groups_permissions", "groups"
   add_foreign_key "groups_permissions", "permissions"
   add_foreign_key "groups_projects", "groups"
