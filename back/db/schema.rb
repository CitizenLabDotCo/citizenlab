--- conflicted
+++ resolved
@@ -10,12 +10,7 @@
 #
 # It's strongly recommended that you check this file into your version control system.
 
-<<<<<<< HEAD
 ActiveRecord::Schema.define(version: 2023_06_08_120425) do
-
-=======
-ActiveRecord::Schema[7.0].define(version: 2023_06_01_085753) do
->>>>>>> f2ce7747
   # These are extensions that must be enabled in order to support this database
   enable_extension "pgcrypto"
   enable_extension "plpgsql"
