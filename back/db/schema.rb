# This file is auto-generated from the current state of the database. Instead
# of editing this file, please use the migrations feature of Active Record to
# incrementally modify your database, and then regenerate this schema definition.
#
# This file is the source Rails uses to define your schema when running `bin/rails
# db:schema:load`. When creating a new database, `bin/rails db:schema:load` tends to
# be faster and is potentially less error prone than running all of your
# migrations from scratch. Old migrations may fail to apply correctly if those
# migrations use external dependencies or application code.
#
# It's strongly recommended that you check this file into your version control system.

<<<<<<< HEAD
ActiveRecord::Schema.define(version: 2022_07_13_141438) do
=======
ActiveRecord::Schema.define(version: 2022_07_19_103052) do
>>>>>>> 8879a88a

  # These are extensions that must be enabled in order to support this database
  enable_extension "pgcrypto"
  enable_extension "plpgsql"
  enable_extension "postgis"
  enable_extension "uuid-ossp"

  create_table "activities", id: :uuid, default: -> { "gen_random_uuid()" }, force: :cascade do |t|
    t.string "item_type", null: false
    t.uuid "item_id", null: false
    t.string "action", null: false
    t.jsonb "payload", default: {}, null: false
    t.uuid "user_id"
    t.datetime "acted_at", null: false
    t.datetime "created_at", null: false
    t.index ["acted_at"], name: "index_activities_on_acted_at"
    t.index ["item_type", "item_id"], name: "index_activities_on_item"
    t.index ["user_id"], name: "index_activities_on_user_id"
  end

  create_table "admin_publications", id: :uuid, default: -> { "gen_random_uuid()" }, force: :cascade do |t|
    t.uuid "parent_id"
    t.integer "lft", null: false
    t.integer "rgt", null: false
    t.integer "ordering"
    t.string "publication_status", default: "published", null: false
    t.uuid "publication_id"
    t.string "publication_type"
    t.datetime "created_at", precision: 6, null: false
    t.datetime "updated_at", precision: 6, null: false
    t.integer "depth", default: 0, null: false
    t.boolean "children_allowed", default: true, null: false
    t.integer "children_count", default: 0, null: false
    t.index ["depth"], name: "index_admin_publications_on_depth"
    t.index ["lft"], name: "index_admin_publications_on_lft"
    t.index ["ordering"], name: "index_admin_publications_on_ordering"
    t.index ["parent_id"], name: "index_admin_publications_on_parent_id"
    t.index ["rgt"], name: "index_admin_publications_on_rgt"
  end

  create_table "app_configurations", id: :uuid, default: -> { "gen_random_uuid()" }, force: :cascade do |t|
    t.string "name"
    t.string "host"
    t.string "logo"
    t.string "header_bg"
    t.string "favicon"
    t.jsonb "settings", default: {}
    t.datetime "created_at", precision: 6, null: false
    t.datetime "updated_at", precision: 6, null: false
    t.jsonb "style", default: {}
    t.jsonb "homepage_info_multiloc"
  end

  create_table "areas", id: :uuid, default: -> { "gen_random_uuid()" }, force: :cascade do |t|
    t.jsonb "title_multiloc", default: {}
    t.jsonb "description_multiloc", default: {}
    t.datetime "created_at", null: false
    t.datetime "updated_at", null: false
    t.integer "ordering"
  end

  create_table "areas_ideas", id: :uuid, default: -> { "uuid_generate_v4()" }, force: :cascade do |t|
    t.uuid "area_id"
    t.uuid "idea_id"
    t.index ["area_id"], name: "index_areas_ideas_on_area_id"
    t.index ["idea_id", "area_id"], name: "index_areas_ideas_on_idea_id_and_area_id", unique: true
    t.index ["idea_id"], name: "index_areas_ideas_on_idea_id"
  end

  create_table "areas_initiatives", id: :uuid, default: -> { "gen_random_uuid()" }, force: :cascade do |t|
    t.uuid "area_id"
    t.uuid "initiative_id"
    t.index ["area_id"], name: "index_areas_initiatives_on_area_id"
    t.index ["initiative_id", "area_id"], name: "index_areas_initiatives_on_initiative_id_and_area_id", unique: true
    t.index ["initiative_id"], name: "index_areas_initiatives_on_initiative_id"
  end

  create_table "areas_projects", id: :uuid, default: -> { "uuid_generate_v4()" }, force: :cascade do |t|
    t.uuid "area_id"
    t.uuid "project_id"
    t.index ["area_id"], name: "index_areas_projects_on_area_id"
    t.index ["project_id"], name: "index_areas_projects_on_project_id"
  end

  create_table "baskets", id: :uuid, default: -> { "gen_random_uuid()" }, force: :cascade do |t|
    t.datetime "submitted_at"
    t.uuid "user_id"
    t.uuid "participation_context_id"
    t.string "participation_context_type"
    t.datetime "created_at", null: false
    t.datetime "updated_at", null: false
    t.index ["user_id"], name: "index_baskets_on_user_id"
  end

  create_table "baskets_ideas", id: :uuid, default: -> { "gen_random_uuid()" }, force: :cascade do |t|
    t.uuid "basket_id"
    t.uuid "idea_id"
    t.datetime "created_at", null: false
    t.datetime "updated_at", null: false
    t.index ["basket_id"], name: "index_baskets_ideas_on_basket_id"
    t.index ["idea_id"], name: "index_baskets_ideas_on_idea_id"
  end

  create_table "comments", id: :uuid, default: -> { "gen_random_uuid()" }, force: :cascade do |t|
    t.uuid "author_id"
    t.uuid "post_id"
    t.uuid "parent_id"
    t.integer "lft", null: false
    t.integer "rgt", null: false
    t.jsonb "body_multiloc", default: {}
    t.datetime "created_at", null: false
    t.datetime "updated_at", null: false
    t.integer "upvotes_count", default: 0, null: false
    t.integer "downvotes_count", default: 0, null: false
    t.string "publication_status", default: "published", null: false
    t.datetime "body_updated_at"
    t.integer "children_count", default: 0, null: false
    t.string "post_type"
    t.index ["author_id"], name: "index_comments_on_author_id"
    t.index ["created_at"], name: "index_comments_on_created_at"
    t.index ["lft"], name: "index_comments_on_lft"
    t.index ["parent_id"], name: "index_comments_on_parent_id"
    t.index ["post_id", "post_type"], name: "index_comments_on_post_id_and_post_type"
    t.index ["post_id"], name: "index_comments_on_post_id"
    t.index ["rgt"], name: "index_comments_on_rgt"
  end

  create_table "common_passwords", id: :uuid, default: -> { "gen_random_uuid()" }, force: :cascade do |t|
    t.string "password"
    t.index ["password"], name: "index_common_passwords_on_password"
  end

  create_table "content_builder_layout_images", id: :uuid, default: -> { "gen_random_uuid()" }, force: :cascade do |t|
    t.string "image"
    t.string "code"
    t.datetime "created_at", precision: 6, null: false
    t.datetime "updated_at", precision: 6, null: false
  end

  create_table "content_builder_layouts", id: :uuid, default: -> { "gen_random_uuid()" }, force: :cascade do |t|
    t.jsonb "craftjs_jsonmultiloc", default: {}
    t.string "content_buildable_type", null: false
    t.uuid "content_buildable_id", null: false
    t.string "code", null: false
    t.boolean "enabled", default: false, null: false
    t.datetime "created_at", precision: 6, null: false
    t.datetime "updated_at", precision: 6, null: false
    t.index ["content_buildable_type", "content_buildable_id", "code"], name: "index_content_builder_layouts_content_buidable_type_id_code", unique: true
  end

  create_table "custom_field_options", id: :uuid, default: -> { "gen_random_uuid()" }, force: :cascade do |t|
    t.uuid "custom_field_id"
    t.string "key"
    t.jsonb "title_multiloc", default: {}
    t.integer "ordering"
    t.datetime "created_at", null: false
    t.datetime "updated_at", null: false
    t.index ["custom_field_id", "key"], name: "index_custom_field_options_on_custom_field_id_and_key", unique: true
    t.index ["custom_field_id"], name: "index_custom_field_options_on_custom_field_id"
  end

  create_table "custom_fields", id: :uuid, default: -> { "gen_random_uuid()" }, force: :cascade do |t|
    t.string "resource_type"
    t.string "key"
    t.string "input_type"
    t.jsonb "title_multiloc", default: {}
    t.jsonb "description_multiloc", default: {}
    t.boolean "required", default: false
    t.integer "ordering"
    t.datetime "created_at", null: false
    t.datetime "updated_at", null: false
    t.boolean "enabled", default: true, null: false
    t.string "code"
    t.uuid "resource_id"
    t.boolean "hidden", default: false, null: false
    t.index ["resource_type", "resource_id"], name: "index_custom_fields_on_resource_type_and_resource_id"
  end

  create_table "custom_forms", id: :uuid, default: -> { "gen_random_uuid()" }, force: :cascade do |t|
    t.datetime "created_at", precision: 6, null: false
    t.datetime "updated_at", precision: 6, null: false
  end

  create_table "email_campaigns_campaign_email_commands", id: :uuid, default: -> { "gen_random_uuid()" }, force: :cascade do |t|
    t.string "campaign"
    t.uuid "recipient_id"
    t.datetime "commanded_at"
    t.jsonb "tracked_content"
    t.datetime "created_at", null: false
    t.datetime "updated_at", null: false
    t.index ["recipient_id"], name: "index_email_campaigns_campaign_email_commands_on_recipient_id"
  end

  create_table "email_campaigns_campaigns", id: :uuid, default: -> { "gen_random_uuid()" }, force: :cascade do |t|
    t.string "type", null: false
    t.uuid "author_id"
    t.boolean "enabled"
    t.string "sender"
    t.string "reply_to"
    t.jsonb "schedule", default: {}
    t.jsonb "subject_multiloc", default: {}
    t.jsonb "body_multiloc", default: {}
    t.datetime "created_at", null: false
    t.datetime "updated_at", null: false
    t.integer "deliveries_count", default: 0, null: false
    t.index ["author_id"], name: "index_email_campaigns_campaigns_on_author_id"
    t.index ["type"], name: "index_email_campaigns_campaigns_on_type"
  end

  create_table "email_campaigns_campaigns_groups", id: :uuid, default: -> { "gen_random_uuid()" }, force: :cascade do |t|
    t.uuid "campaign_id"
    t.uuid "group_id"
    t.datetime "created_at", null: false
    t.datetime "updated_at", null: false
    t.index ["campaign_id", "group_id"], name: "index_campaigns_groups", unique: true
    t.index ["campaign_id"], name: "index_email_campaigns_campaigns_groups_on_campaign_id"
    t.index ["group_id"], name: "index_email_campaigns_campaigns_groups_on_group_id"
  end

  create_table "email_campaigns_consents", id: :uuid, default: -> { "gen_random_uuid()" }, force: :cascade do |t|
    t.string "campaign_type", null: false
    t.uuid "user_id", null: false
    t.boolean "consented", null: false
    t.datetime "created_at", null: false
    t.datetime "updated_at", null: false
    t.index ["campaign_type", "user_id"], name: "index_email_campaigns_consents_on_campaign_type_and_user_id", unique: true
    t.index ["user_id"], name: "index_email_campaigns_consents_on_user_id"
  end

  create_table "email_campaigns_deliveries", id: :uuid, default: -> { "gen_random_uuid()" }, force: :cascade do |t|
    t.uuid "campaign_id", null: false
    t.uuid "user_id", null: false
    t.string "delivery_status", null: false
    t.jsonb "tracked_content", default: {}
    t.datetime "sent_at"
    t.datetime "created_at", null: false
    t.datetime "updated_at", null: false
    t.index ["campaign_id", "user_id"], name: "index_email_campaigns_deliveries_on_campaign_id_and_user_id"
    t.index ["campaign_id"], name: "index_email_campaigns_deliveries_on_campaign_id"
    t.index ["sent_at"], name: "index_email_campaigns_deliveries_on_sent_at"
    t.index ["user_id"], name: "index_email_campaigns_deliveries_on_user_id"
  end

  create_table "email_campaigns_unsubscription_tokens", id: :uuid, default: -> { "gen_random_uuid()" }, force: :cascade do |t|
    t.string "token", null: false
    t.uuid "user_id", null: false
    t.index ["token"], name: "index_email_campaigns_unsubscription_tokens_on_token"
    t.index ["user_id"], name: "index_email_campaigns_unsubscription_tokens_on_user_id"
  end

  create_table "email_snippets", id: :uuid, default: -> { "gen_random_uuid()" }, force: :cascade do |t|
    t.string "email"
    t.string "snippet"
    t.string "locale"
    t.text "body"
    t.datetime "created_at", null: false
    t.datetime "updated_at", null: false
    t.index ["email", "snippet", "locale"], name: "index_email_snippets_on_email_and_snippet_and_locale"
  end

  create_table "event_files", id: :uuid, default: -> { "gen_random_uuid()" }, force: :cascade do |t|
    t.uuid "event_id"
    t.string "file"
    t.integer "ordering"
    t.datetime "created_at", null: false
    t.datetime "updated_at", null: false
    t.string "name"
    t.index ["event_id"], name: "index_event_files_on_event_id"
  end

  create_table "events", id: :uuid, default: -> { "gen_random_uuid()" }, force: :cascade do |t|
    t.uuid "project_id"
    t.jsonb "title_multiloc", default: {}
    t.jsonb "description_multiloc", default: {}
    t.jsonb "location_multiloc", default: {}
    t.datetime "start_at"
    t.datetime "end_at"
    t.datetime "created_at", null: false
    t.datetime "updated_at", null: false
    t.index ["project_id"], name: "index_events_on_project_id"
  end

  create_table "flag_inappropriate_content_inappropriate_content_flags", id: :uuid, default: -> { "gen_random_uuid()" }, force: :cascade do |t|
    t.uuid "flaggable_id", null: false
    t.string "flaggable_type", null: false
    t.datetime "deleted_at"
    t.string "toxicity_label"
    t.datetime "created_at", precision: 6, null: false
    t.datetime "updated_at", precision: 6, null: false
    t.index ["flaggable_id", "flaggable_type"], name: "inappropriate_content_flags_flaggable"
  end

  create_table "groups", id: :uuid, default: -> { "gen_random_uuid()" }, force: :cascade do |t|
    t.jsonb "title_multiloc", default: {}
    t.string "slug"
    t.integer "memberships_count", default: 0, null: false
    t.datetime "created_at", null: false
    t.datetime "updated_at", null: false
    t.string "membership_type"
    t.jsonb "rules", default: []
    t.index ["slug"], name: "index_groups_on_slug"
  end

  create_table "groups_permissions", id: :uuid, default: -> { "gen_random_uuid()" }, force: :cascade do |t|
    t.uuid "permission_id", null: false
    t.uuid "group_id", null: false
    t.datetime "created_at", null: false
    t.datetime "updated_at", null: false
    t.index ["group_id"], name: "index_groups_permissions_on_group_id"
    t.index ["permission_id"], name: "index_groups_permissions_on_permission_id"
  end

  create_table "groups_projects", id: :uuid, default: -> { "gen_random_uuid()" }, force: :cascade do |t|
    t.uuid "group_id"
    t.uuid "project_id"
    t.datetime "created_at", null: false
    t.datetime "updated_at", null: false
    t.index ["group_id", "project_id"], name: "index_groups_projects_on_group_id_and_project_id", unique: true
    t.index ["group_id"], name: "index_groups_projects_on_group_id"
    t.index ["project_id"], name: "index_groups_projects_on_project_id"
  end

  create_table "home_pages", id: :uuid, default: -> { "gen_random_uuid()" }, force: :cascade do |t|
    t.boolean "top_info_section_enabled", default: false, null: false
    t.jsonb "top_info_section_multiloc", default: {}, null: false
    t.boolean "bottom_info_section_enabled", default: false, null: false
    t.jsonb "bottom_info_section_multiloc", default: {}, null: false
    t.boolean "events_widget_enabled", default: false, null: false
    t.boolean "projects_enabled", default: true, null: false
    t.jsonb "projects_header_multiloc", default: {}, null: false
    t.boolean "banner_avatars_enabled", default: true, null: false
    t.string "banner_layout", default: "full_width_banner_layout", null: false
    t.jsonb "banner_signed_in_header_multiloc", default: {}, null: false
    t.jsonb "banner_cta_signed_in_text_multiloc", default: {}, null: false
    t.string "banner_cta_signed_in_type", default: "no_button", null: false
    t.string "banner_cta_signed_in_url"
    t.jsonb "banner_signed_out_header_multiloc", default: {}, null: false
    t.jsonb "banner_signed_out_subheader_multiloc", default: {}, null: false
    t.string "banner_signed_out_header_overlay_color"
    t.integer "banner_signed_out_header_overlay_opacity"
    t.jsonb "banner_cta_signed_out_text_multiloc", default: {}, null: false
    t.string "banner_cta_signed_out_type", default: "sign_up_button", null: false
    t.string "banner_cta_signed_out_url"
    t.datetime "created_at", precision: 6, null: false
    t.datetime "updated_at", precision: 6, null: false
    t.string "header_bg"
  end

  create_table "id_id_card_lookup_id_cards", id: :uuid, default: -> { "gen_random_uuid()" }, force: :cascade do |t|
    t.string "hashed_card_id"
    t.index ["hashed_card_id"], name: "index_id_id_card_lookup_id_cards_on_hashed_card_id"
  end

  create_table "idea_files", id: :uuid, default: -> { "gen_random_uuid()" }, force: :cascade do |t|
    t.uuid "idea_id"
    t.string "file"
    t.integer "ordering"
    t.datetime "created_at", null: false
    t.datetime "updated_at", null: false
    t.string "name"
    t.index ["idea_id"], name: "index_idea_files_on_idea_id"
  end

  create_table "idea_images", id: :uuid, default: -> { "gen_random_uuid()" }, force: :cascade do |t|
    t.uuid "idea_id"
    t.string "image"
    t.integer "ordering"
    t.datetime "created_at", null: false
    t.datetime "updated_at", null: false
    t.index ["idea_id"], name: "index_idea_images_on_idea_id"
  end

  create_table "idea_statuses", id: :uuid, default: -> { "gen_random_uuid()" }, force: :cascade do |t|
    t.jsonb "title_multiloc", default: {}
    t.integer "ordering"
    t.string "code"
    t.string "color"
    t.datetime "created_at", null: false
    t.datetime "updated_at", null: false
    t.jsonb "description_multiloc", default: {}
    t.integer "ideas_count", default: 0
  end

  create_table "ideas", id: :uuid, default: -> { "gen_random_uuid()" }, force: :cascade do |t|
    t.jsonb "title_multiloc", default: {}
    t.jsonb "body_multiloc", default: {}
    t.string "publication_status"
    t.datetime "published_at"
    t.uuid "project_id"
    t.uuid "author_id"
    t.datetime "created_at", null: false
    t.datetime "updated_at", null: false
    t.integer "upvotes_count", default: 0, null: false
    t.integer "downvotes_count", default: 0, null: false
    t.geography "location_point", limit: {:srid=>4326, :type=>"st_point", :geographic=>true}
    t.string "location_description"
    t.integer "comments_count", default: 0, null: false
    t.uuid "idea_status_id"
    t.string "slug"
    t.integer "budget"
    t.integer "baskets_count", default: 0, null: false
    t.integer "official_feedbacks_count", default: 0, null: false
    t.uuid "assignee_id"
    t.datetime "assigned_at"
    t.integer "proposed_budget"
    t.jsonb "custom_field_values", default: {}, null: false
    t.index "((to_tsvector('simple'::regconfig, COALESCE((title_multiloc)::text, ''::text)) || to_tsvector('simple'::regconfig, COALESCE((body_multiloc)::text, ''::text))))", name: "index_ideas_search", using: :gin
    t.index ["author_id"], name: "index_ideas_on_author_id"
    t.index ["idea_status_id"], name: "index_ideas_on_idea_status_id"
    t.index ["location_point"], name: "index_ideas_on_location_point", using: :gist
    t.index ["project_id"], name: "index_ideas_on_project_id"
    t.index ["slug"], name: "index_ideas_on_slug", unique: true
  end

  create_table "ideas_phases", id: :uuid, default: -> { "gen_random_uuid()" }, force: :cascade do |t|
    t.uuid "idea_id"
    t.uuid "phase_id"
    t.datetime "created_at", null: false
    t.datetime "updated_at", null: false
    t.index ["idea_id", "phase_id"], name: "index_ideas_phases_on_idea_id_and_phase_id", unique: true
    t.index ["idea_id"], name: "index_ideas_phases_on_idea_id"
    t.index ["phase_id"], name: "index_ideas_phases_on_phase_id"
  end

  create_table "ideas_topics", id: :uuid, default: -> { "uuid_generate_v4()" }, force: :cascade do |t|
    t.uuid "idea_id"
    t.uuid "topic_id"
    t.index ["idea_id", "topic_id"], name: "index_ideas_topics_on_idea_id_and_topic_id", unique: true
    t.index ["idea_id"], name: "index_ideas_topics_on_idea_id"
    t.index ["topic_id"], name: "index_ideas_topics_on_topic_id"
  end

  create_table "identities", id: :uuid, default: -> { "gen_random_uuid()" }, force: :cascade do |t|
    t.string "provider"
    t.string "uid"
    t.jsonb "auth_hash", default: {}
    t.uuid "user_id"
    t.datetime "created_at", null: false
    t.datetime "updated_at", null: false
    t.index ["user_id"], name: "index_identities_on_user_id"
  end

  create_table "initiative_files", id: :uuid, default: -> { "gen_random_uuid()" }, force: :cascade do |t|
    t.uuid "initiative_id"
    t.string "file"
    t.string "name"
    t.integer "ordering"
    t.datetime "created_at", null: false
    t.datetime "updated_at", null: false
    t.index ["initiative_id"], name: "index_initiative_files_on_initiative_id"
  end

  create_table "initiative_images", id: :uuid, default: -> { "gen_random_uuid()" }, force: :cascade do |t|
    t.uuid "initiative_id"
    t.string "image"
    t.integer "ordering"
    t.datetime "created_at", null: false
    t.datetime "updated_at", null: false
    t.index ["initiative_id"], name: "index_initiative_images_on_initiative_id"
  end

  create_table "initiative_status_changes", id: :uuid, default: -> { "gen_random_uuid()" }, force: :cascade do |t|
    t.uuid "user_id"
    t.uuid "initiative_id"
    t.uuid "initiative_status_id"
    t.uuid "official_feedback_id"
    t.datetime "created_at", null: false
    t.datetime "updated_at", null: false
    t.index ["initiative_id"], name: "index_initiative_status_changes_on_initiative_id"
    t.index ["initiative_status_id"], name: "index_initiative_status_changes_on_initiative_status_id"
    t.index ["official_feedback_id"], name: "index_initiative_status_changes_on_official_feedback_id"
    t.index ["user_id"], name: "index_initiative_status_changes_on_user_id"
  end

  create_table "initiative_statuses", id: :uuid, default: -> { "gen_random_uuid()" }, force: :cascade do |t|
    t.jsonb "title_multiloc", default: {}
    t.jsonb "description_multiloc", default: {}
    t.integer "ordering"
    t.string "code"
    t.string "color"
    t.datetime "created_at", null: false
    t.datetime "updated_at", null: false
  end

  create_table "initiatives", id: :uuid, default: -> { "gen_random_uuid()" }, force: :cascade do |t|
    t.jsonb "title_multiloc", default: {}
    t.jsonb "body_multiloc", default: {}
    t.string "publication_status"
    t.datetime "published_at"
    t.uuid "author_id"
    t.integer "upvotes_count", default: 0, null: false
    t.integer "downvotes_count", default: 0, null: false
    t.geography "location_point", limit: {:srid=>4326, :type=>"st_point", :geographic=>true}
    t.string "location_description"
    t.string "slug"
    t.integer "comments_count", default: 0, null: false
    t.datetime "created_at", null: false
    t.datetime "updated_at", null: false
    t.string "header_bg"
    t.uuid "assignee_id"
    t.integer "official_feedbacks_count", default: 0, null: false
    t.datetime "assigned_at"
    t.index "((to_tsvector('simple'::regconfig, COALESCE((title_multiloc)::text, ''::text)) || to_tsvector('simple'::regconfig, COALESCE((body_multiloc)::text, ''::text))))", name: "index_initiatives_search", using: :gin
    t.index ["author_id"], name: "index_initiatives_on_author_id"
    t.index ["location_point"], name: "index_initiatives_on_location_point", using: :gist
    t.index ["slug"], name: "index_initiatives_on_slug"
  end

  create_table "initiatives_topics", id: :uuid, default: -> { "gen_random_uuid()" }, force: :cascade do |t|
    t.uuid "initiative_id"
    t.uuid "topic_id"
    t.index ["initiative_id", "topic_id"], name: "index_initiatives_topics_on_initiative_id_and_topic_id", unique: true
    t.index ["initiative_id"], name: "index_initiatives_topics_on_initiative_id"
    t.index ["topic_id"], name: "index_initiatives_topics_on_topic_id"
  end

  create_table "insights_categories", id: :uuid, default: -> { "gen_random_uuid()" }, force: :cascade do |t|
    t.string "name", null: false
    t.uuid "view_id", null: false
    t.integer "position"
    t.datetime "created_at", precision: 6, null: false
    t.datetime "updated_at", precision: 6, null: false
    t.integer "inputs_count", default: 0, null: false
    t.string "source_type"
    t.uuid "source_id"
    t.index ["source_type", "source_id"], name: "index_insights_categories_on_source"
    t.index ["source_type"], name: "index_insights_categories_on_source_type"
    t.index ["view_id", "name"], name: "index_insights_categories_on_view_id_and_name", unique: true
    t.index ["view_id"], name: "index_insights_categories_on_view_id"
  end

  create_table "insights_category_assignments", id: :uuid, default: -> { "gen_random_uuid()" }, force: :cascade do |t|
    t.uuid "category_id", null: false
    t.string "input_type", null: false
    t.uuid "input_id", null: false
    t.boolean "approved", default: true, null: false
    t.datetime "created_at", precision: 6, null: false
    t.datetime "updated_at", precision: 6, null: false
    t.index ["approved"], name: "index_insights_category_assignments_on_approved"
    t.index ["category_id", "input_id", "input_type"], name: "index_single_category_assignment", unique: true
    t.index ["category_id"], name: "index_insights_category_assignments_on_category_id"
    t.index ["input_type", "input_id"], name: "index_insights_category_assignments_on_input_type_and_input_id"
  end

  create_table "insights_data_sources", id: :uuid, default: -> { "gen_random_uuid()" }, force: :cascade do |t|
    t.uuid "view_id", null: false
    t.string "origin_type", null: false
    t.uuid "origin_id", null: false
    t.datetime "created_at", precision: 6, null: false
    t.datetime "updated_at", precision: 6, null: false
    t.index ["origin_type", "origin_id"], name: "index_insights_data_sources_on_origin"
    t.index ["view_id", "origin_type", "origin_id"], name: "index_insights_data_sources_on_view_and_origin", unique: true
    t.index ["view_id"], name: "index_insights_data_sources_on_view_id"
  end

  create_table "insights_processed_flags", id: :uuid, default: -> { "gen_random_uuid()" }, force: :cascade do |t|
    t.string "input_type", null: false
    t.uuid "input_id", null: false
    t.uuid "view_id", null: false
    t.datetime "created_at", precision: 6, null: false
    t.datetime "updated_at", precision: 6, null: false
    t.index ["input_id", "input_type", "view_id"], name: "index_single_processed_flags", unique: true
    t.index ["input_type", "input_id"], name: "index_processed_flags_on_input"
    t.index ["view_id"], name: "index_insights_processed_flags_on_view_id"
  end

  create_table "insights_text_network_analysis_tasks_views", id: :uuid, default: -> { "gen_random_uuid()" }, force: :cascade do |t|
    t.uuid "task_id", null: false
    t.uuid "view_id", null: false
    t.string "language", null: false
    t.datetime "created_at", precision: 6, null: false
    t.datetime "updated_at", precision: 6, null: false
    t.index ["task_id"], name: "index_insights_text_network_analysis_tasks_views_on_task_id"
    t.index ["view_id"], name: "index_insights_text_network_analysis_tasks_views_on_view_id"
  end

  create_table "insights_text_networks", id: :uuid, default: -> { "gen_random_uuid()" }, force: :cascade do |t|
    t.uuid "view_id", null: false
    t.string "language", null: false
    t.jsonb "json_network", null: false
    t.datetime "created_at", precision: 6, null: false
    t.datetime "updated_at", precision: 6, null: false
    t.index ["language"], name: "index_insights_text_networks_on_language"
    t.index ["view_id", "language"], name: "index_insights_text_networks_on_view_id_and_language", unique: true
    t.index ["view_id"], name: "index_insights_text_networks_on_view_id"
  end

  create_table "insights_views", id: :uuid, default: -> { "gen_random_uuid()" }, force: :cascade do |t|
    t.string "name", null: false
    t.datetime "created_at", precision: 6, null: false
    t.datetime "updated_at", precision: 6, null: false
    t.index ["name"], name: "index_insights_views_on_name"
  end

  create_table "insights_zeroshot_classification_tasks", id: :uuid, default: -> { "gen_random_uuid()" }, force: :cascade do |t|
    t.string "task_id", null: false
    t.datetime "created_at", precision: 6, null: false
    t.datetime "updated_at", precision: 6, null: false
    t.index ["task_id"], name: "index_insights_zeroshot_classification_tasks_on_task_id", unique: true
  end

  create_table "insights_zeroshot_classification_tasks_categories", id: false, force: :cascade do |t|
    t.uuid "category_id", null: false
    t.uuid "task_id", null: false
    t.index ["category_id", "task_id"], name: "index_insights_zsc_tasks_categories_on_category_id_and_task_id", unique: true
    t.index ["category_id"], name: "index_insights_zsc_tasks_categories_on_category_id"
    t.index ["task_id"], name: "index_insights_zsc_tasks_categories_on_task_id"
  end

  create_table "insights_zeroshot_classification_tasks_inputs", id: :uuid, default: -> { "gen_random_uuid()" }, force: :cascade do |t|
    t.uuid "task_id", null: false
    t.string "input_type", null: false
    t.uuid "input_id", null: false
    t.index ["input_id", "input_type", "task_id"], name: "index_insights_zsc_tasks_inputs_on_input_and_task_id", unique: true
    t.index ["input_type", "input_id"], name: "index_insights_zsc_tasks_inputs_on_input"
    t.index ["task_id"], name: "index_insights_zeroshot_classification_tasks_inputs_on_task_id"
  end

  create_table "invites", id: :uuid, default: -> { "gen_random_uuid()" }, force: :cascade do |t|
    t.string "token", null: false
    t.uuid "inviter_id"
    t.uuid "invitee_id", null: false
    t.string "invite_text"
    t.datetime "accepted_at"
    t.datetime "created_at", null: false
    t.datetime "updated_at", null: false
    t.boolean "send_invite_email", default: true, null: false
    t.index ["invitee_id"], name: "index_invites_on_invitee_id"
    t.index ["inviter_id"], name: "index_invites_on_inviter_id"
    t.index ["token"], name: "index_invites_on_token"
  end

  create_table "machine_translations_machine_translations", id: :uuid, default: -> { "gen_random_uuid()" }, force: :cascade do |t|
    t.uuid "translatable_id", null: false
    t.string "translatable_type", null: false
    t.string "attribute_name", null: false
    t.string "locale_to", null: false
    t.string "translation", null: false
    t.datetime "created_at", null: false
    t.datetime "updated_at", null: false
    t.index ["translatable_id", "translatable_type", "attribute_name", "locale_to"], name: "machine_translations_lookup", unique: true
    t.index ["translatable_id", "translatable_type"], name: "machine_translations_translatable"
  end

  create_table "maps_layers", id: :uuid, default: -> { "gen_random_uuid()" }, force: :cascade do |t|
    t.uuid "map_config_id", null: false
    t.jsonb "title_multiloc", default: {}, null: false
    t.integer "ordering", null: false
    t.jsonb "geojson", null: false
    t.boolean "default_enabled", default: true, null: false
    t.string "marker_svg_url"
    t.datetime "created_at", precision: 6, null: false
    t.datetime "updated_at", precision: 6, null: false
    t.index ["map_config_id"], name: "index_maps_layers_on_map_config_id"
  end

  create_table "maps_legend_items", id: :uuid, default: -> { "gen_random_uuid()" }, force: :cascade do |t|
    t.uuid "map_config_id", null: false
    t.jsonb "title_multiloc", default: {}, null: false
    t.string "color", null: false
    t.integer "ordering", null: false
    t.datetime "created_at", precision: 6, null: false
    t.datetime "updated_at", precision: 6, null: false
    t.index ["map_config_id"], name: "index_maps_legend_items_on_map_config_id"
  end

  create_table "maps_map_configs", id: :uuid, default: -> { "gen_random_uuid()" }, force: :cascade do |t|
    t.uuid "project_id", null: false
    t.geography "center", limit: {:srid=>4326, :type=>"st_point", :geographic=>true}
    t.decimal "zoom_level", precision: 4, scale: 2
    t.string "tile_provider"
    t.datetime "created_at", precision: 6, null: false
    t.datetime "updated_at", precision: 6, null: false
    t.index ["project_id"], name: "index_maps_map_configs_on_project_id", unique: true
  end

  create_table "memberships", id: :uuid, default: -> { "gen_random_uuid()" }, force: :cascade do |t|
    t.uuid "group_id"
    t.uuid "user_id"
    t.datetime "created_at", null: false
    t.datetime "updated_at", null: false
    t.index ["group_id", "user_id"], name: "index_memberships_on_group_id_and_user_id", unique: true
    t.index ["group_id"], name: "index_memberships_on_group_id"
    t.index ["user_id"], name: "index_memberships_on_user_id"
  end

  create_table "moderation_moderation_statuses", id: :uuid, default: -> { "gen_random_uuid()" }, force: :cascade do |t|
    t.uuid "moderatable_id"
    t.string "moderatable_type"
    t.string "status"
    t.datetime "created_at", null: false
    t.datetime "updated_at", null: false
    t.index ["moderatable_type", "moderatable_id"], name: "moderation_statuses_moderatable", unique: true
  end

  create_table "nav_bar_items", id: :uuid, default: -> { "gen_random_uuid()" }, force: :cascade do |t|
    t.string "code", null: false
    t.integer "ordering"
    t.jsonb "title_multiloc"
    t.uuid "static_page_id"
    t.datetime "created_at", precision: 6, null: false
    t.datetime "updated_at", precision: 6, null: false
    t.index ["code"], name: "index_nav_bar_items_on_code"
    t.index ["ordering"], name: "index_nav_bar_items_on_ordering"
    t.index ["static_page_id"], name: "index_nav_bar_items_on_static_page_id"
  end

  create_table "nlp_text_network_analysis_tasks", id: :uuid, default: -> { "gen_random_uuid()" }, force: :cascade do |t|
    t.string "task_id", null: false
    t.string "handler_class", null: false
    t.datetime "created_at", precision: 6, null: false
    t.datetime "updated_at", precision: 6, null: false
    t.index ["task_id"], name: "index_nlp_text_network_analysis_tasks_on_task_id", unique: true
  end

  create_table "notifications", id: :uuid, default: -> { "gen_random_uuid()" }, force: :cascade do |t|
    t.string "type"
    t.datetime "read_at"
    t.uuid "recipient_id"
    t.uuid "post_id"
    t.uuid "comment_id"
    t.uuid "project_id"
    t.datetime "created_at", null: false
    t.datetime "updated_at", null: false
    t.uuid "initiating_user_id"
    t.uuid "spam_report_id"
    t.uuid "invite_id"
    t.string "reason_code"
    t.string "other_reason"
    t.uuid "post_status_id"
    t.uuid "official_feedback_id"
    t.uuid "phase_id"
    t.string "post_type"
    t.string "post_status_type"
    t.uuid "project_folder_id"
    t.uuid "inappropriate_content_flag_id"
    t.index ["created_at"], name: "index_notifications_on_created_at"
    t.index ["inappropriate_content_flag_id"], name: "index_notifications_on_inappropriate_content_flag_id"
    t.index ["initiating_user_id"], name: "index_notifications_on_initiating_user_id"
    t.index ["invite_id"], name: "index_notifications_on_invite_id"
    t.index ["official_feedback_id"], name: "index_notifications_on_official_feedback_id"
    t.index ["phase_id"], name: "index_notifications_on_phase_id"
    t.index ["post_id", "post_type"], name: "index_notifications_on_post_id_and_post_type"
    t.index ["post_status_id", "post_status_type"], name: "index_notifications_on_post_status_id_and_post_status_type"
    t.index ["post_status_id"], name: "index_notifications_on_post_status_id"
    t.index ["recipient_id", "read_at"], name: "index_notifications_on_recipient_id_and_read_at"
    t.index ["recipient_id"], name: "index_notifications_on_recipient_id"
    t.index ["spam_report_id"], name: "index_notifications_on_spam_report_id"
  end

  create_table "official_feedbacks", id: :uuid, default: -> { "gen_random_uuid()" }, force: :cascade do |t|
    t.jsonb "body_multiloc", default: {}
    t.jsonb "author_multiloc", default: {}
    t.uuid "user_id"
    t.uuid "post_id"
    t.datetime "created_at", null: false
    t.datetime "updated_at", null: false
    t.string "post_type"
    t.index ["post_id", "post_type"], name: "index_official_feedbacks_on_post"
    t.index ["post_id"], name: "index_official_feedbacks_on_post_id"
    t.index ["user_id"], name: "index_official_feedbacks_on_user_id"
  end

  create_table "onboarding_campaign_dismissals", id: :uuid, default: -> { "gen_random_uuid()" }, force: :cascade do |t|
    t.uuid "user_id"
    t.string "campaign_name", null: false
    t.datetime "created_at", null: false
    t.datetime "updated_at", null: false
    t.index ["campaign_name", "user_id"], name: "index_dismissals_on_campaign_name_and_user_id", unique: true
    t.index ["user_id"], name: "index_onboarding_campaign_dismissals_on_user_id"
  end

  create_table "permissions", id: :uuid, default: -> { "gen_random_uuid()" }, force: :cascade do |t|
    t.string "action", null: false
    t.string "permitted_by", null: false
    t.uuid "permission_scope_id"
    t.string "permission_scope_type"
    t.datetime "created_at", null: false
    t.datetime "updated_at", null: false
    t.index ["action"], name: "index_permissions_on_action"
    t.index ["permission_scope_id"], name: "index_permissions_on_permission_scope_id"
  end

  create_table "phase_files", id: :uuid, default: -> { "gen_random_uuid()" }, force: :cascade do |t|
    t.uuid "phase_id"
    t.string "file"
    t.integer "ordering"
    t.datetime "created_at", null: false
    t.datetime "updated_at", null: false
    t.string "name"
    t.index ["phase_id"], name: "index_phase_files_on_phase_id"
  end

  create_table "phases", id: :uuid, default: -> { "gen_random_uuid()" }, force: :cascade do |t|
    t.uuid "project_id"
    t.jsonb "title_multiloc", default: {}
    t.jsonb "description_multiloc", default: {}
    t.date "start_at"
    t.date "end_at"
    t.datetime "created_at", null: false
    t.datetime "updated_at", null: false
    t.string "participation_method", default: "ideation", null: false
    t.boolean "posting_enabled", default: true
    t.boolean "commenting_enabled", default: true
    t.boolean "voting_enabled", default: true, null: false
    t.string "upvoting_method", default: "unlimited", null: false
    t.integer "upvoting_limited_max", default: 10
    t.string "survey_embed_url"
    t.string "survey_service"
    t.string "presentation_mode", default: "card"
    t.integer "max_budget"
    t.boolean "poll_anonymous", default: false, null: false
    t.boolean "downvoting_enabled", default: true, null: false
    t.integer "ideas_count", default: 0, null: false
    t.string "ideas_order"
    t.string "input_term", default: "idea"
    t.integer "min_budget", default: 0
    t.string "downvoting_method", default: "unlimited", null: false
    t.integer "downvoting_limited_max", default: 10
    t.index ["project_id"], name: "index_phases_on_project_id"
  end

  create_table "pins", id: :uuid, default: -> { "gen_random_uuid()" }, force: :cascade do |t|
    t.uuid "admin_publication_id", null: false
    t.string "page_type", null: false
    t.uuid "page_id", null: false
    t.datetime "created_at", precision: 6, null: false
    t.datetime "updated_at", precision: 6, null: false
    t.index ["admin_publication_id"], name: "index_pins_on_admin_publication_id"
    t.index ["page_id", "admin_publication_id"], name: "index_pins_on_page_id_and_admin_publication_id", unique: true
  end

  create_table "polls_options", id: :uuid, default: -> { "gen_random_uuid()" }, force: :cascade do |t|
    t.uuid "question_id"
    t.jsonb "title_multiloc", default: {}, null: false
    t.integer "ordering"
    t.datetime "created_at", null: false
    t.datetime "updated_at", null: false
    t.index ["question_id"], name: "index_polls_options_on_question_id"
  end

  create_table "polls_questions", id: :uuid, default: -> { "gen_random_uuid()" }, force: :cascade do |t|
    t.uuid "participation_context_id", null: false
    t.string "participation_context_type", null: false
    t.jsonb "title_multiloc", default: {}, null: false
    t.integer "ordering"
    t.datetime "created_at", null: false
    t.datetime "updated_at", null: false
    t.string "question_type", default: "single_option", null: false
    t.integer "max_options"
    t.index ["participation_context_type", "participation_context_id"], name: "index_poll_questions_on_participation_context"
  end

  create_table "polls_response_options", id: :uuid, default: -> { "gen_random_uuid()" }, force: :cascade do |t|
    t.uuid "response_id"
    t.uuid "option_id"
    t.datetime "created_at", null: false
    t.datetime "updated_at", null: false
    t.index ["option_id"], name: "index_polls_response_options_on_option_id"
    t.index ["response_id"], name: "index_polls_response_options_on_response_id"
  end

  create_table "polls_responses", id: :uuid, default: -> { "gen_random_uuid()" }, force: :cascade do |t|
    t.uuid "participation_context_id", null: false
    t.string "participation_context_type", null: false
    t.uuid "user_id"
    t.datetime "created_at", null: false
    t.datetime "updated_at", null: false
    t.index ["participation_context_id", "participation_context_type", "user_id"], name: "index_polls_responses_on_participation_context_and_user_id", unique: true
    t.index ["participation_context_type", "participation_context_id"], name: "index_poll_responses_on_participation_context"
    t.index ["user_id"], name: "index_polls_responses_on_user_id"
  end

  create_table "project_files", id: :uuid, default: -> { "gen_random_uuid()" }, force: :cascade do |t|
    t.uuid "project_id"
    t.string "file"
    t.integer "ordering"
    t.datetime "created_at", null: false
    t.datetime "updated_at", null: false
    t.string "name"
    t.index ["project_id"], name: "index_project_files_on_project_id"
  end

  create_table "project_folders_files", id: :uuid, default: -> { "gen_random_uuid()" }, force: :cascade do |t|
    t.uuid "project_folder_id"
    t.string "file"
    t.string "name"
    t.integer "ordering"
    t.datetime "created_at", precision: 6, null: false
    t.datetime "updated_at", precision: 6, null: false
    t.index ["project_folder_id"], name: "index_project_folders_files_on_project_folder_id"
  end

  create_table "project_folders_folders", id: :uuid, default: -> { "gen_random_uuid()" }, force: :cascade do |t|
    t.jsonb "title_multiloc"
    t.jsonb "description_multiloc"
    t.jsonb "description_preview_multiloc"
    t.string "header_bg"
    t.string "slug"
    t.datetime "created_at", precision: 6, null: false
    t.datetime "updated_at", precision: 6, null: false
    t.index ["slug"], name: "index_project_folders_folders_on_slug"
  end

  create_table "project_folders_images", id: :uuid, default: -> { "gen_random_uuid()" }, force: :cascade do |t|
    t.uuid "project_folder_id"
    t.string "image"
    t.integer "ordering"
    t.datetime "created_at", precision: 6, null: false
    t.datetime "updated_at", precision: 6, null: false
    t.index ["project_folder_id"], name: "index_project_folders_images_on_project_folder_id"
  end

  create_table "project_images", id: :uuid, default: -> { "gen_random_uuid()" }, force: :cascade do |t|
    t.uuid "project_id"
    t.string "image"
    t.integer "ordering"
    t.datetime "created_at", null: false
    t.datetime "updated_at", null: false
    t.index ["project_id"], name: "index_project_images_on_project_id"
  end

  create_table "projects", id: :uuid, default: -> { "gen_random_uuid()" }, force: :cascade do |t|
    t.jsonb "title_multiloc", default: {}
    t.jsonb "description_multiloc", default: {}
    t.string "slug"
    t.datetime "created_at", null: false
    t.datetime "updated_at", null: false
    t.string "header_bg"
    t.integer "ideas_count", default: 0, null: false
    t.string "visible_to", default: "public", null: false
    t.jsonb "description_preview_multiloc", default: {}
    t.string "presentation_mode", default: "card"
    t.string "participation_method", default: "ideation"
    t.boolean "posting_enabled", default: true
    t.boolean "commenting_enabled", default: true
    t.boolean "voting_enabled", default: true, null: false
    t.string "upvoting_method", default: "unlimited", null: false
    t.integer "upvoting_limited_max", default: 10
    t.string "process_type", default: "timeline", null: false
    t.string "internal_role"
    t.string "survey_embed_url"
    t.string "survey_service"
    t.integer "max_budget"
    t.integer "comments_count", default: 0, null: false
    t.uuid "default_assignee_id"
    t.boolean "poll_anonymous", default: false, null: false
    t.uuid "custom_form_id"
    t.boolean "downvoting_enabled", default: true, null: false
    t.string "ideas_order"
    t.string "input_term", default: "idea"
    t.integer "min_budget", default: 0
    t.string "downvoting_method", default: "unlimited", null: false
    t.integer "downvoting_limited_max", default: 10
    t.boolean "include_all_areas", default: false, null: false
    t.index ["custom_form_id"], name: "index_projects_on_custom_form_id"
    t.index ["slug"], name: "index_projects_on_slug", unique: true
  end

  create_table "projects_allowed_input_topics", id: :uuid, default: -> { "uuid_generate_v4()" }, force: :cascade do |t|
    t.uuid "project_id"
    t.uuid "topic_id"
    t.datetime "created_at", precision: 6, null: false
    t.datetime "updated_at", precision: 6, null: false
    t.integer "ordering"
    t.index ["project_id"], name: "index_projects_allowed_input_topics_on_project_id"
    t.index ["topic_id"], name: "index_projects_allowed_input_topics_on_topic_id"
  end

  create_table "projects_topics", id: :uuid, default: -> { "gen_random_uuid()" }, force: :cascade do |t|
    t.uuid "topic_id", null: false
    t.uuid "project_id", null: false
    t.datetime "created_at", precision: 6, null: false
    t.datetime "updated_at", precision: 6, null: false
    t.index ["project_id"], name: "index_projects_topics_on_project_id"
    t.index ["topic_id"], name: "index_projects_topics_on_topic_id"
  end

  create_table "public_api_api_clients", id: :uuid, default: -> { "gen_random_uuid()" }, force: :cascade do |t|
    t.string "name"
    t.string "secret"
    t.uuid "tenant_id"
    t.datetime "created_at", null: false
    t.datetime "updated_at", null: false
    t.index ["tenant_id"], name: "index_public_api_api_clients_on_tenant_id"
  end

  create_table "que_jobs", comment: "4", force: :cascade do |t|
    t.integer "priority", limit: 2, default: 100, null: false
    t.datetime "run_at", default: -> { "now()" }, null: false
    t.text "job_class", null: false
    t.integer "error_count", default: 0, null: false
    t.text "last_error_message"
    t.text "queue", default: "default", null: false
    t.text "last_error_backtrace"
    t.datetime "finished_at"
    t.datetime "expired_at"
    t.jsonb "args", default: [], null: false
    t.jsonb "data", default: {}, null: false
    t.index ["args"], name: "que_jobs_args_gin_idx", opclass: :jsonb_path_ops, using: :gin
    t.index ["data"], name: "que_jobs_data_gin_idx", opclass: :jsonb_path_ops, using: :gin
    t.index ["queue", "priority", "run_at", "id"], name: "que_poll_idx", where: "((finished_at IS NULL) AND (expired_at IS NULL))"
  end

  create_table "que_lockers", primary_key: "pid", id: :integer, default: nil, force: :cascade do |t|
    t.integer "worker_count", null: false
    t.integer "worker_priorities", null: false, array: true
    t.integer "ruby_pid", null: false
    t.text "ruby_hostname", null: false
    t.text "queues", null: false, array: true
    t.boolean "listening", null: false
  end

  create_table "que_values", primary_key: "key", id: :text, force: :cascade do |t|
    t.jsonb "value", default: {}, null: false
  end

  create_table "spam_reports", id: :uuid, default: -> { "gen_random_uuid()" }, force: :cascade do |t|
    t.uuid "spam_reportable_id", null: false
    t.string "spam_reportable_type", null: false
    t.datetime "reported_at", null: false
    t.string "reason_code"
    t.string "other_reason"
    t.uuid "user_id"
    t.datetime "created_at", null: false
    t.datetime "updated_at", null: false
    t.index ["reported_at"], name: "index_spam_reports_on_reported_at"
    t.index ["spam_reportable_type", "spam_reportable_id"], name: "spam_reportable_index"
    t.index ["user_id"], name: "index_spam_reports_on_user_id"
  end

  create_table "static_page_files", id: :uuid, default: -> { "gen_random_uuid()" }, force: :cascade do |t|
    t.uuid "static_page_id"
    t.string "file"
    t.integer "ordering"
    t.string "name"
    t.datetime "created_at", null: false
    t.datetime "updated_at", null: false
    t.index ["static_page_id"], name: "index_static_page_files_on_static_page_id"
  end

  create_table "static_pages", id: :uuid, default: -> { "gen_random_uuid()" }, force: :cascade do |t|
    t.jsonb "title_multiloc", default: {}
    t.jsonb "body_multiloc", default: {}
    t.string "slug"
    t.datetime "created_at", null: false
    t.datetime "updated_at", null: false
    t.string "code", null: false
    t.index ["code"], name: "index_static_pages_on_code"
    t.index ["slug"], name: "index_static_pages_on_slug", unique: true
  end

  create_table "surveys_responses", id: :uuid, default: -> { "gen_random_uuid()" }, force: :cascade do |t|
    t.uuid "participation_context_id", null: false
    t.string "participation_context_type", null: false
    t.string "survey_service", null: false
    t.string "external_survey_id", null: false
    t.string "external_response_id", null: false
    t.uuid "user_id"
    t.datetime "started_at"
    t.datetime "submitted_at", null: false
    t.jsonb "answers", default: {}
    t.datetime "created_at", null: false
    t.datetime "updated_at", null: false
    t.index ["participation_context_type", "participation_context_id"], name: "index_surveys_responses_on_participation_context"
    t.index ["user_id"], name: "index_surveys_responses_on_user_id"
  end

  create_table "tenants", id: :uuid, default: -> { "gen_random_uuid()" }, force: :cascade do |t|
    t.string "name"
    t.string "host"
    t.jsonb "settings", default: {}
    t.datetime "created_at", null: false
    t.datetime "updated_at", null: false
    t.string "logo"
    t.string "header_bg"
    t.string "favicon"
    t.jsonb "style", default: {}
    t.datetime "deleted_at"
    t.datetime "creation_finalized_at"
    t.index ["creation_finalized_at"], name: "index_tenants_on_creation_finalized_at"
    t.index ["deleted_at"], name: "index_tenants_on_deleted_at"
    t.index ["host"], name: "index_tenants_on_host"
  end

  create_table "text_images", id: :uuid, default: -> { "gen_random_uuid()" }, force: :cascade do |t|
    t.string "imageable_type", null: false
    t.uuid "imageable_id", null: false
    t.string "imageable_field"
    t.string "image"
    t.datetime "created_at", null: false
    t.datetime "updated_at", null: false
    t.string "text_reference", null: false
  end

  create_table "texting_campaigns", id: :uuid, default: -> { "gen_random_uuid()" }, force: :cascade do |t|
    t.string "phone_numbers", default: [], null: false, array: true
    t.text "message", null: false
    t.datetime "sent_at"
    t.string "status", null: false
    t.datetime "created_at", precision: 6, null: false
    t.datetime "updated_at", precision: 6, null: false
  end

  create_table "topics", id: :uuid, default: -> { "gen_random_uuid()" }, force: :cascade do |t|
    t.jsonb "title_multiloc", default: {}
    t.jsonb "description_multiloc", default: {}
    t.string "icon"
    t.datetime "created_at", null: false
    t.datetime "updated_at", null: false
    t.integer "ordering"
    t.string "code", default: "custom", null: false
  end

  create_table "user_custom_fields_representativeness_ref_distributions", id: :uuid, default: -> { "gen_random_uuid()" }, force: :cascade do |t|
    t.uuid "custom_field_id", null: false
    t.jsonb "distribution", null: false
    t.datetime "created_at", precision: 6, null: false
    t.datetime "updated_at", precision: 6, null: false
    t.string "type"
    t.index ["custom_field_id"], name: "index_ucf_representativeness_ref_distributions_on_custom_field"
  end

  create_table "users", id: :uuid, default: -> { "gen_random_uuid()" }, force: :cascade do |t|
    t.string "email"
    t.string "password_digest"
    t.string "slug"
    t.jsonb "roles", default: []
    t.string "reset_password_token"
    t.datetime "created_at", null: false
    t.datetime "updated_at", null: false
    t.string "avatar"
    t.string "first_name"
    t.string "last_name"
    t.string "locale"
    t.jsonb "bio_multiloc", default: {}
    t.boolean "cl1_migrated", default: false
    t.string "invite_status"
    t.jsonb "custom_field_values", default: {}
    t.datetime "registration_completed_at"
    t.boolean "verified", default: false, null: false
    t.datetime "email_confirmed_at"
    t.string "email_confirmation_code"
    t.integer "email_confirmation_retry_count", default: 0, null: false
    t.integer "email_confirmation_code_reset_count", default: 0, null: false
    t.datetime "email_confirmation_code_sent_at"
    t.boolean "confirmation_required", default: true, null: false
    t.index "lower((email)::text)", name: "users_unique_lower_email_idx", unique: true
    t.index ["email"], name: "index_users_on_email"
    t.index ["slug"], name: "index_users_on_slug", unique: true
  end

  create_table "verification_verifications", id: :uuid, default: -> { "gen_random_uuid()" }, force: :cascade do |t|
    t.uuid "user_id"
    t.string "method_name", null: false
    t.string "hashed_uid", null: false
    t.boolean "active", default: true, null: false
    t.datetime "created_at", null: false
    t.datetime "updated_at", null: false
    t.index ["hashed_uid"], name: "index_verification_verifications_on_hashed_uid"
    t.index ["user_id"], name: "index_verification_verifications_on_user_id"
  end

  create_table "volunteering_causes", id: :uuid, default: -> { "gen_random_uuid()" }, force: :cascade do |t|
    t.uuid "participation_context_id", null: false
    t.string "participation_context_type", null: false
    t.jsonb "title_multiloc", default: {}, null: false
    t.jsonb "description_multiloc", default: {}, null: false
    t.integer "volunteers_count", default: 0, null: false
    t.string "image"
    t.integer "ordering", null: false
    t.datetime "created_at", precision: 6, null: false
    t.datetime "updated_at", precision: 6, null: false
    t.index ["ordering"], name: "index_volunteering_causes_on_ordering"
    t.index ["participation_context_type", "participation_context_id"], name: "index_volunteering_causes_on_participation_context"
  end

  create_table "volunteering_volunteers", id: :uuid, default: -> { "gen_random_uuid()" }, force: :cascade do |t|
    t.uuid "cause_id", null: false
    t.uuid "user_id", null: false
    t.datetime "created_at", precision: 6, null: false
    t.datetime "updated_at", precision: 6, null: false
    t.index ["cause_id", "user_id"], name: "index_volunteering_volunteers_on_cause_id_and_user_id", unique: true
    t.index ["user_id"], name: "index_volunteering_volunteers_on_user_id"
  end

  create_table "votes", id: :uuid, default: -> { "gen_random_uuid()" }, force: :cascade do |t|
    t.uuid "votable_id"
    t.string "votable_type"
    t.uuid "user_id"
    t.string "mode", null: false
    t.datetime "created_at", null: false
    t.datetime "updated_at", null: false
    t.index ["user_id"], name: "index_votes_on_user_id"
    t.index ["votable_type", "votable_id", "user_id"], name: "index_votes_on_votable_type_and_votable_id_and_user_id", unique: true
    t.index ["votable_type", "votable_id"], name: "index_votes_on_votable_type_and_votable_id"
  end

  add_foreign_key "activities", "users"
  add_foreign_key "areas_ideas", "areas"
  add_foreign_key "areas_ideas", "ideas"
  add_foreign_key "areas_initiatives", "areas"
  add_foreign_key "areas_initiatives", "initiatives"
  add_foreign_key "areas_projects", "areas"
  add_foreign_key "areas_projects", "projects"
  add_foreign_key "baskets", "users"
  add_foreign_key "baskets_ideas", "baskets"
  add_foreign_key "baskets_ideas", "ideas"
  add_foreign_key "comments", "users", column: "author_id"
  add_foreign_key "custom_field_options", "custom_fields"
  add_foreign_key "email_campaigns_campaign_email_commands", "users", column: "recipient_id"
  add_foreign_key "email_campaigns_campaigns", "users", column: "author_id"
  add_foreign_key "email_campaigns_campaigns_groups", "email_campaigns_campaigns", column: "campaign_id"
  add_foreign_key "email_campaigns_deliveries", "email_campaigns_campaigns", column: "campaign_id"
  add_foreign_key "event_files", "events"
  add_foreign_key "events", "projects"
  add_foreign_key "groups_permissions", "groups"
  add_foreign_key "groups_permissions", "permissions"
  add_foreign_key "groups_projects", "groups"
  add_foreign_key "groups_projects", "projects"
  add_foreign_key "idea_files", "ideas"
  add_foreign_key "idea_images", "ideas"
  add_foreign_key "ideas", "idea_statuses"
  add_foreign_key "ideas", "projects"
  add_foreign_key "ideas", "users", column: "assignee_id"
  add_foreign_key "ideas", "users", column: "author_id"
  add_foreign_key "ideas_phases", "ideas"
  add_foreign_key "ideas_phases", "phases"
  add_foreign_key "ideas_topics", "ideas"
  add_foreign_key "ideas_topics", "topics"
  add_foreign_key "identities", "users"
  add_foreign_key "initiative_files", "initiatives"
  add_foreign_key "initiative_images", "initiatives"
  add_foreign_key "initiatives", "users", column: "assignee_id"
  add_foreign_key "initiatives", "users", column: "author_id"
  add_foreign_key "initiatives_topics", "initiatives"
  add_foreign_key "initiatives_topics", "topics"
  add_foreign_key "insights_categories", "insights_views", column: "view_id"
  add_foreign_key "insights_category_assignments", "insights_categories", column: "category_id"
  add_foreign_key "insights_data_sources", "insights_views", column: "view_id"
  add_foreign_key "insights_text_network_analysis_tasks_views", "insights_views", column: "view_id"
  add_foreign_key "insights_text_network_analysis_tasks_views", "nlp_text_network_analysis_tasks", column: "task_id"
  add_foreign_key "insights_text_networks", "insights_views", column: "view_id"
  add_foreign_key "insights_zeroshot_classification_tasks_categories", "insights_categories", column: "category_id"
  add_foreign_key "insights_zeroshot_classification_tasks_categories", "insights_zeroshot_classification_tasks", column: "task_id"
  add_foreign_key "insights_zeroshot_classification_tasks_inputs", "insights_zeroshot_classification_tasks", column: "task_id"
  add_foreign_key "invites", "users", column: "invitee_id"
  add_foreign_key "invites", "users", column: "inviter_id"
  add_foreign_key "maps_layers", "maps_map_configs", column: "map_config_id"
  add_foreign_key "maps_legend_items", "maps_map_configs", column: "map_config_id"
  add_foreign_key "memberships", "groups"
  add_foreign_key "memberships", "users"
  add_foreign_key "nav_bar_items", "static_pages"
  add_foreign_key "notifications", "comments"
  add_foreign_key "notifications", "flag_inappropriate_content_inappropriate_content_flags", column: "inappropriate_content_flag_id"
  add_foreign_key "notifications", "invites"
  add_foreign_key "notifications", "official_feedbacks"
  add_foreign_key "notifications", "phases"
  add_foreign_key "notifications", "projects"
  add_foreign_key "notifications", "spam_reports"
  add_foreign_key "notifications", "users", column: "initiating_user_id"
  add_foreign_key "notifications", "users", column: "recipient_id"
  add_foreign_key "official_feedbacks", "users"
  add_foreign_key "phase_files", "phases"
  add_foreign_key "phases", "projects"
  add_foreign_key "pins", "admin_publications"
  add_foreign_key "polls_options", "polls_questions", column: "question_id"
  add_foreign_key "polls_response_options", "polls_options", column: "option_id"
  add_foreign_key "polls_response_options", "polls_responses", column: "response_id"
  add_foreign_key "project_files", "projects"
  add_foreign_key "project_folders_files", "project_folders_folders", column: "project_folder_id"
  add_foreign_key "project_folders_images", "project_folders_folders", column: "project_folder_id"
  add_foreign_key "project_images", "projects"
  add_foreign_key "projects", "users", column: "default_assignee_id"
  add_foreign_key "projects_allowed_input_topics", "projects"
  add_foreign_key "projects_allowed_input_topics", "topics"
  add_foreign_key "projects_topics", "projects"
  add_foreign_key "projects_topics", "topics"
  add_foreign_key "public_api_api_clients", "tenants"
  add_foreign_key "spam_reports", "users"
  add_foreign_key "static_page_files", "static_pages"
  add_foreign_key "user_custom_fields_representativeness_ref_distributions", "custom_fields"
  add_foreign_key "volunteering_volunteers", "volunteering_causes", column: "cause_id"
  add_foreign_key "votes", "users"

  create_view "idea_trending_infos", sql_definition: <<-SQL
      SELECT ideas.id AS idea_id,
      GREATEST(comments_at.last_comment_at, upvotes_at.last_upvoted_at, ideas.published_at) AS last_activity_at,
      to_timestamp(round((((GREATEST(((comments_at.comments_count)::double precision * comments_at.mean_comment_at), (0)::double precision) + GREATEST(((upvotes_at.upvotes_count)::double precision * upvotes_at.mean_upvoted_at), (0)::double precision)) + date_part('epoch'::text, ideas.published_at)) / (((GREATEST((comments_at.comments_count)::numeric, 0.0) + GREATEST((upvotes_at.upvotes_count)::numeric, 0.0)) + 1.0))::double precision))) AS mean_activity_at
     FROM ((ideas
       FULL JOIN ( SELECT comments.post_id AS idea_id,
              max(comments.created_at) AS last_comment_at,
              avg(date_part('epoch'::text, comments.created_at)) AS mean_comment_at,
              count(comments.post_id) AS comments_count
             FROM comments
            GROUP BY comments.post_id) comments_at ON ((ideas.id = comments_at.idea_id)))
       FULL JOIN ( SELECT votes.votable_id,
              max(votes.created_at) AS last_upvoted_at,
              avg(date_part('epoch'::text, votes.created_at)) AS mean_upvoted_at,
              count(votes.votable_id) AS upvotes_count
             FROM votes
            WHERE (((votes.mode)::text = 'up'::text) AND ((votes.votable_type)::text = 'Idea'::text))
            GROUP BY votes.votable_id) upvotes_at ON ((ideas.id = upvotes_at.votable_id)));
  SQL
  create_view "initiative_initiative_statuses", sql_definition: <<-SQL
      SELECT initiative_status_changes.initiative_id,
      initiative_status_changes.initiative_status_id
     FROM (((initiatives
       JOIN ( SELECT initiative_status_changes_1.initiative_id,
              max(initiative_status_changes_1.created_at) AS last_status_changed_at
             FROM initiative_status_changes initiative_status_changes_1
            GROUP BY initiative_status_changes_1.initiative_id) initiatives_with_last_status_change ON ((initiatives.id = initiatives_with_last_status_change.initiative_id)))
       JOIN initiative_status_changes ON (((initiatives.id = initiative_status_changes.initiative_id) AND (initiatives_with_last_status_change.last_status_changed_at = initiative_status_changes.created_at))))
       JOIN initiative_statuses ON ((initiative_statuses.id = initiative_status_changes.initiative_status_id)));
  SQL
  create_view "union_posts", sql_definition: <<-SQL
      SELECT ideas.id,
      ideas.title_multiloc,
      ideas.body_multiloc,
      ideas.publication_status,
      ideas.published_at,
      ideas.author_id,
      ideas.created_at,
      ideas.updated_at,
      ideas.upvotes_count,
      ideas.location_point,
      ideas.location_description,
      ideas.comments_count,
      ideas.slug,
      ideas.official_feedbacks_count
     FROM ideas
  UNION ALL
   SELECT initiatives.id,
      initiatives.title_multiloc,
      initiatives.body_multiloc,
      initiatives.publication_status,
      initiatives.published_at,
      initiatives.author_id,
      initiatives.created_at,
      initiatives.updated_at,
      initiatives.upvotes_count,
      initiatives.location_point,
      initiatives.location_description,
      initiatives.comments_count,
      initiatives.slug,
      initiatives.official_feedbacks_count
     FROM initiatives;
  SQL
  create_view "moderation_moderations", sql_definition: <<-SQL
      SELECT ideas.id,
      'Idea'::text AS moderatable_type,
      NULL::text AS post_type,
      NULL::uuid AS post_id,
      NULL::text AS post_slug,
      NULL::jsonb AS post_title_multiloc,
      projects.id AS project_id,
      projects.slug AS project_slug,
      projects.title_multiloc AS project_title_multiloc,
      ideas.title_multiloc AS content_title_multiloc,
      ideas.body_multiloc AS content_body_multiloc,
      ideas.slug AS content_slug,
      ideas.published_at AS created_at,
      moderation_moderation_statuses.status AS moderation_status
     FROM ((ideas
       LEFT JOIN moderation_moderation_statuses ON ((moderation_moderation_statuses.moderatable_id = ideas.id)))
       LEFT JOIN projects ON ((projects.id = ideas.project_id)))
  UNION ALL
   SELECT initiatives.id,
      'Initiative'::text AS moderatable_type,
      NULL::text AS post_type,
      NULL::uuid AS post_id,
      NULL::text AS post_slug,
      NULL::jsonb AS post_title_multiloc,
      NULL::uuid AS project_id,
      NULL::character varying AS project_slug,
      NULL::jsonb AS project_title_multiloc,
      initiatives.title_multiloc AS content_title_multiloc,
      initiatives.body_multiloc AS content_body_multiloc,
      initiatives.slug AS content_slug,
      initiatives.published_at AS created_at,
      moderation_moderation_statuses.status AS moderation_status
     FROM (initiatives
       LEFT JOIN moderation_moderation_statuses ON ((moderation_moderation_statuses.moderatable_id = initiatives.id)))
  UNION ALL
   SELECT comments.id,
      'Comment'::text AS moderatable_type,
      'Idea'::text AS post_type,
      ideas.id AS post_id,
      ideas.slug AS post_slug,
      ideas.title_multiloc AS post_title_multiloc,
      projects.id AS project_id,
      projects.slug AS project_slug,
      projects.title_multiloc AS project_title_multiloc,
      NULL::jsonb AS content_title_multiloc,
      comments.body_multiloc AS content_body_multiloc,
      NULL::character varying AS content_slug,
      comments.created_at,
      moderation_moderation_statuses.status AS moderation_status
     FROM (((comments
       LEFT JOIN moderation_moderation_statuses ON ((moderation_moderation_statuses.moderatable_id = comments.id)))
       LEFT JOIN ideas ON ((ideas.id = comments.post_id)))
       LEFT JOIN projects ON ((projects.id = ideas.project_id)))
    WHERE ((comments.post_type)::text = 'Idea'::text)
  UNION ALL
   SELECT comments.id,
      'Comment'::text AS moderatable_type,
      'Initiative'::text AS post_type,
      initiatives.id AS post_id,
      initiatives.slug AS post_slug,
      initiatives.title_multiloc AS post_title_multiloc,
      NULL::uuid AS project_id,
      NULL::character varying AS project_slug,
      NULL::jsonb AS project_title_multiloc,
      NULL::jsonb AS content_title_multiloc,
      comments.body_multiloc AS content_body_multiloc,
      NULL::character varying AS content_slug,
      comments.created_at,
      moderation_moderation_statuses.status AS moderation_status
     FROM ((comments
       LEFT JOIN moderation_moderation_statuses ON ((moderation_moderation_statuses.moderatable_id = comments.id)))
       LEFT JOIN initiatives ON ((initiatives.id = comments.post_id)))
    WHERE ((comments.post_type)::text = 'Initiative'::text);
  SQL
end<|MERGE_RESOLUTION|>--- conflicted
+++ resolved
@@ -10,11 +10,7 @@
 #
 # It's strongly recommended that you check this file into your version control system.
 
-<<<<<<< HEAD
-ActiveRecord::Schema.define(version: 2022_07_13_141438) do
-=======
 ActiveRecord::Schema.define(version: 2022_07_19_103052) do
->>>>>>> 8879a88a
 
   # These are extensions that must be enabled in order to support this database
   enable_extension "pgcrypto"
@@ -1134,7 +1130,6 @@
     t.jsonb "distribution", null: false
     t.datetime "created_at", precision: 6, null: false
     t.datetime "updated_at", precision: 6, null: false
-    t.string "type"
     t.index ["custom_field_id"], name: "index_ucf_representativeness_ref_distributions_on_custom_field"
   end
 
