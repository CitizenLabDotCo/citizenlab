--- conflicted
+++ resolved
@@ -555,10 +555,7 @@
     t.boolean "anonymous", default: false, null: false
     t.integer "internal_comments_count", default: 0, null: false
     t.integer "votes_count", default: 0, null: false
-<<<<<<< HEAD
     t.integer "followers_count", default: 0, null: false
-=======
->>>>>>> c6c7885e
     t.index "((to_tsvector('simple'::regconfig, COALESCE((title_multiloc)::text, ''::text)) || to_tsvector('simple'::regconfig, COALESCE((body_multiloc)::text, ''::text))))", name: "index_ideas_search", using: :gin
     t.index ["author_hash"], name: "index_ideas_on_author_hash"
     t.index ["author_id"], name: "index_ideas_on_author_id"
